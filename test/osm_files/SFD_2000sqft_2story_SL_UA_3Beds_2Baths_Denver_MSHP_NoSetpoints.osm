!- NOTE: Auto-generated from /test/osw_files/SFD_2000sqft_2story_SL_UA_3Beds_2Baths_Denver_MSHP_NoSetpoints.osw

OS:Version,
<<<<<<< HEAD
  {0d42076e-62d2-4b0d-b53b-3c784e62a8f2}, !- Handle
  2.9.0;                                  !- Version Identifier

OS:SimulationControl,
  {e6bd4630-5af9-4e7e-939f-c11d4c662cc8}, !- Handle
=======
  {8c0d56f8-0239-48dd-a413-a783bbda3cad}, !- Handle
  2.9.0;                                  !- Version Identifier

OS:SimulationControl,
  {908516ab-8daf-4056-a0fe-a45c58c2ff40}, !- Handle
>>>>>>> 30cb9182
  ,                                       !- Do Zone Sizing Calculation
  ,                                       !- Do System Sizing Calculation
  ,                                       !- Do Plant Sizing Calculation
  No;                                     !- Run Simulation for Sizing Periods

OS:Timestep,
<<<<<<< HEAD
  {6fe6bfc5-d12f-4f59-8d4b-d9a7eaa6ca39}, !- Handle
  6;                                      !- Number of Timesteps per Hour

OS:ShadowCalculation,
  {93f205a4-4348-4f6a-bb4d-f62d1cc2331c}, !- Handle
=======
  {43bfa931-3b64-4532-846c-79caa0e7be2a}, !- Handle
  6;                                      !- Number of Timesteps per Hour

OS:ShadowCalculation,
  {08f229f8-6bcb-4d68-a08b-56f852d6db3c}, !- Handle
>>>>>>> 30cb9182
  20,                                     !- Calculation Frequency
  200;                                    !- Maximum Figures in Shadow Overlap Calculations

OS:SurfaceConvectionAlgorithm:Outside,
<<<<<<< HEAD
  {b2fc5cb1-150a-4fcd-be0f-7b2d1209dcbd}, !- Handle
  DOE-2;                                  !- Algorithm

OS:SurfaceConvectionAlgorithm:Inside,
  {a7f61bef-6c27-4756-85a8-e24cc49c46f8}, !- Handle
  TARP;                                   !- Algorithm

OS:ZoneCapacitanceMultiplier:ResearchSpecial,
  {01d64a55-7fe9-4c66-b7a5-a22e86b446e2}, !- Handle
  ,                                       !- Temperature Capacity Multiplier
=======
  {9efa33ab-baa1-41ae-80c1-d5884f7d3088}, !- Handle
  DOE-2;                                  !- Algorithm

OS:SurfaceConvectionAlgorithm:Inside,
  {7cc178bb-f691-4962-962a-6a4836465fcb}, !- Handle
  TARP;                                   !- Algorithm

OS:ZoneCapacitanceMultiplier:ResearchSpecial,
  {34d0145e-8127-484f-99e7-a1826ac2eb5b}, !- Handle
  3.6,                                    !- Temperature Capacity Multiplier
>>>>>>> 30cb9182
  15,                                     !- Humidity Capacity Multiplier
  ;                                       !- Carbon Dioxide Capacity Multiplier

OS:RunPeriod,
<<<<<<< HEAD
  {41568d88-c812-405e-ba48-32bac6308c60}, !- Handle
=======
  {c4776a3b-fd7c-4e44-964b-75969009d490}, !- Handle
>>>>>>> 30cb9182
  Run Period 1,                           !- Name
  1,                                      !- Begin Month
  1,                                      !- Begin Day of Month
  12,                                     !- End Month
  31,                                     !- End Day of Month
  ,                                       !- Use Weather File Holidays and Special Days
  ,                                       !- Use Weather File Daylight Saving Period
  ,                                       !- Apply Weekend Holiday Rule
  ,                                       !- Use Weather File Rain Indicators
  ,                                       !- Use Weather File Snow Indicators
  ;                                       !- Number of Times Runperiod to be Repeated

OS:YearDescription,
<<<<<<< HEAD
  {9be23909-90e5-4a99-832f-e415c4434548}, !- Handle
=======
  {4f7614be-80c8-4c33-8344-a547ef635c39}, !- Handle
>>>>>>> 30cb9182
  2007,                                   !- Calendar Year
  ,                                       !- Day of Week for Start Day
  ;                                       !- Is Leap Year

OS:WeatherFile,
<<<<<<< HEAD
  {ce897732-ae95-4085-9e39-e60bc4519dd3}, !- Handle
=======
  {7c71ad59-a351-4951-b381-51bb6b5b01fe}, !- Handle
>>>>>>> 30cb9182
  Denver Intl Ap,                         !- City
  CO,                                     !- State Province Region
  USA,                                    !- Country
  TMY3,                                   !- Data Source
  725650,                                 !- WMO Number
  39.83,                                  !- Latitude {deg}
  -104.65,                                !- Longitude {deg}
  -7,                                     !- Time Zone {hr}
  1650,                                   !- Elevation {m}
  file:../weather/USA_CO_Denver.Intl.AP.725650_TMY3.epw, !- Url
  E23378AA;                               !- Checksum

OS:AdditionalProperties,
<<<<<<< HEAD
  {f0652845-9891-4ac2-9f88-85ed801b5af3}, !- Handle
  {ce897732-ae95-4085-9e39-e60bc4519dd3}, !- Object Name
=======
  {d5d7e63d-36ae-43c2-9497-d459fd8cf477}, !- Handle
  {7c71ad59-a351-4951-b381-51bb6b5b01fe}, !- Object Name
>>>>>>> 30cb9182
  EPWHeaderCity,                          !- Feature Name 1
  String,                                 !- Feature Data Type 1
  Denver Intl Ap,                         !- Feature Value 1
  EPWHeaderState,                         !- Feature Name 2
  String,                                 !- Feature Data Type 2
  CO,                                     !- Feature Value 2
  EPWHeaderCountry,                       !- Feature Name 3
  String,                                 !- Feature Data Type 3
  USA,                                    !- Feature Value 3
  EPWHeaderDataSource,                    !- Feature Name 4
  String,                                 !- Feature Data Type 4
  TMY3,                                   !- Feature Value 4
  EPWHeaderStation,                       !- Feature Name 5
  String,                                 !- Feature Data Type 5
  725650,                                 !- Feature Value 5
  EPWHeaderLatitude,                      !- Feature Name 6
  Double,                                 !- Feature Data Type 6
  39.829999999999998,                     !- Feature Value 6
  EPWHeaderLongitude,                     !- Feature Name 7
  Double,                                 !- Feature Data Type 7
  -104.65000000000001,                    !- Feature Value 7
  EPWHeaderTimezone,                      !- Feature Name 8
  Double,                                 !- Feature Data Type 8
  -7,                                     !- Feature Value 8
  EPWHeaderAltitude,                      !- Feature Name 9
  Double,                                 !- Feature Data Type 9
  5413.3858267716532,                     !- Feature Value 9
  EPWHeaderLocalPressure,                 !- Feature Name 10
  Double,                                 !- Feature Data Type 10
  0.81937567683596546,                    !- Feature Value 10
  EPWHeaderRecordsPerHour,                !- Feature Name 11
  Double,                                 !- Feature Data Type 11
  0,                                      !- Feature Value 11
  EPWDataAnnualAvgDrybulb,                !- Feature Name 12
  Double,                                 !- Feature Data Type 12
  51.575616438356228,                     !- Feature Value 12
  EPWDataAnnualMinDrybulb,                !- Feature Name 13
  Double,                                 !- Feature Data Type 13
  -2.9200000000000017,                    !- Feature Value 13
  EPWDataAnnualMaxDrybulb,                !- Feature Name 14
  Double,                                 !- Feature Data Type 14
  104,                                    !- Feature Value 14
  EPWDataCDD50F,                          !- Feature Name 15
  Double,                                 !- Feature Data Type 15
  3072.2925000000005,                     !- Feature Value 15
  EPWDataCDD65F,                          !- Feature Name 16
  Double,                                 !- Feature Data Type 16
  883.62000000000035,                     !- Feature Value 16
  EPWDataHDD50F,                          !- Feature Name 17
  Double,                                 !- Feature Data Type 17
  2497.1925000000001,                     !- Feature Value 17
  EPWDataHDD65F,                          !- Feature Name 18
  Double,                                 !- Feature Data Type 18
  5783.5200000000013,                     !- Feature Value 18
  EPWDataAnnualAvgWindspeed,              !- Feature Name 19
  Double,                                 !- Feature Data Type 19
  3.9165296803649667,                     !- Feature Value 19
  EPWDataMonthlyAvgDrybulbs,              !- Feature Name 20
  String,                                 !- Feature Data Type 20
  33.4191935483871&#4431.90142857142857&#4443.02620967741937&#4442.48624999999999&#4459.877741935483854&#4473.57574999999997&#4472.07975806451608&#4472.70008064516134&#4466.49200000000006&#4450.079112903225806&#4437.218250000000005&#4434.582177419354835, !- Feature Value 20
  EPWDataGroundMonthlyTemps,              !- Feature Name 21
  String,                                 !- Feature Data Type 21
  44.08306285945173&#4440.89570904991865&#4440.64045432632048&#4442.153016571250646&#4448.225111118704206&#4454.268919273837525&#4459.508577937551024&#4462.82777283423508&#4463.10975667174995&#4460.41014950381947&#4455.304105212311526&#4449.445696474514364, !- Feature Value 21
  EPWDataWSF,                             !- Feature Name 22
  Double,                                 !- Feature Data Type 22
  0.58999999999999997,                    !- Feature Value 22
  EPWDataMonthlyAvgDailyHighDrybulbs,     !- Feature Name 23
  String,                                 !- Feature Data Type 23
  47.41032258064516&#4446.58642857142857&#4455.15032258064517&#4453.708&#4472.80193548387098&#4488.67600000000002&#4486.1858064516129&#4485.87225806451613&#4482.082&#4463.18064516129033&#4448.73400000000001&#4448.87935483870968, !- Feature Value 23
  EPWDataMonthlyAvgDailyLowDrybulbs,      !- Feature Name 24
  String,                                 !- Feature Data Type 24
  19.347741935483874&#4419.856428571428573&#4430.316129032258065&#4431.112&#4447.41612903225806&#4457.901999999999994&#4459.063870967741934&#4460.956774193548384&#4452.352000000000004&#4438.41612903225806&#4427.002000000000002&#4423.02903225806451, !- Feature Value 24
  EPWDesignHeatingDrybulb,                !- Feature Name 25
  Double,                                 !- Feature Data Type 25
  12.02,                                  !- Feature Value 25
  EPWDesignHeatingWindspeed,              !- Feature Name 26
  Double,                                 !- Feature Data Type 26
  2.8062500000000004,                     !- Feature Value 26
  EPWDesignCoolingDrybulb,                !- Feature Name 27
  Double,                                 !- Feature Data Type 27
  91.939999999999998,                     !- Feature Value 27
  EPWDesignCoolingWetbulb,                !- Feature Name 28
  Double,                                 !- Feature Data Type 28
  59.95131430195849,                      !- Feature Value 28
  EPWDesignCoolingHumidityRatio,          !- Feature Name 29
  Double,                                 !- Feature Data Type 29
  0.0059161086834698092,                  !- Feature Value 29
  EPWDesignCoolingWindspeed,              !- Feature Name 30
  Double,                                 !- Feature Data Type 30
  3.7999999999999989,                     !- Feature Value 30
  EPWDesignDailyTemperatureRange,         !- Feature Name 31
  Double,                                 !- Feature Data Type 31
  24.915483870967748,                     !- Feature Value 31
  EPWDesignDehumidDrybulb,                !- Feature Name 32
  Double,                                 !- Feature Data Type 32
  67.996785714285721,                     !- Feature Value 32
  EPWDesignDehumidHumidityRatio,          !- Feature Name 33
  Double,                                 !- Feature Data Type 33
  0.012133744170488724,                   !- Feature Value 33
  EPWDesignCoolingDirectNormal,           !- Feature Name 34
  Double,                                 !- Feature Data Type 34
  985,                                    !- Feature Value 34
  EPWDesignCoolingDiffuseHorizontal,      !- Feature Name 35
  Double,                                 !- Feature Data Type 35
  84;                                     !- Feature Value 35

OS:Site,
<<<<<<< HEAD
  {e7df1803-5653-4114-845b-dfcca55bdbdd}, !- Handle
=======
  {0c528ac8-e554-4db0-b7d8-f67e817c4190}, !- Handle
>>>>>>> 30cb9182
  Denver Intl Ap_CO_USA,                  !- Name
  39.83,                                  !- Latitude {deg}
  -104.65,                                !- Longitude {deg}
  -7,                                     !- Time Zone {hr}
  1650,                                   !- Elevation {m}
  ;                                       !- Terrain

OS:ClimateZones,
<<<<<<< HEAD
  {bc40d4cc-610f-4f18-b499-493a72a2326d}, !- Handle
=======
  {7219c12f-bc07-46e3-ae87-41de3eb3b02e}, !- Handle
>>>>>>> 30cb9182
  ,                                       !- Active Institution
  ,                                       !- Active Year
  ,                                       !- Climate Zone Institution Name 1
  ,                                       !- Climate Zone Document Name 1
  ,                                       !- Climate Zone Document Year 1
  ,                                       !- Climate Zone Value 1
  Building America,                       !- Climate Zone Institution Name 2
  ,                                       !- Climate Zone Document Name 2
  0,                                      !- Climate Zone Document Year 2
  Cold;                                   !- Climate Zone Value 2

OS:Site:WaterMainsTemperature,
<<<<<<< HEAD
  {0416bbd7-e2e6-449e-a52d-4e806532cc64}, !- Handle
=======
  {6146c16e-2a45-47d3-ab4a-70e207b29ec8}, !- Handle
>>>>>>> 30cb9182
  Correlation,                            !- Calculation Method
  ,                                       !- Temperature Schedule Name
  10.8753424657535,                       !- Annual Average Outdoor Air Temperature {C}
  23.1524007936508;                       !- Maximum Difference In Monthly Average Outdoor Air Temperatures {deltaC}

OS:RunPeriodControl:DaylightSavingTime,
<<<<<<< HEAD
  {3a4f1c39-7044-4e7d-a704-805e1095ef49}, !- Handle
=======
  {5ebc638f-1331-4fe6-ad97-854a7afea485}, !- Handle
>>>>>>> 30cb9182
  4/7,                                    !- Start Date
  10/26;                                  !- End Date

OS:Site:GroundTemperature:Deep,
<<<<<<< HEAD
  {9dab1a2e-b3a1-4848-8ef8-405b0feb081f}, !- Handle
=======
  {26b6b36a-e7cb-47ff-a232-5e8a07603f8f}, !- Handle
>>>>>>> 30cb9182
  10.8753424657535,                       !- January Deep Ground Temperature {C}
  10.8753424657535,                       !- February Deep Ground Temperature {C}
  10.8753424657535,                       !- March Deep Ground Temperature {C}
  10.8753424657535,                       !- April Deep Ground Temperature {C}
  10.8753424657535,                       !- May Deep Ground Temperature {C}
  10.8753424657535,                       !- June Deep Ground Temperature {C}
  10.8753424657535,                       !- July Deep Ground Temperature {C}
  10.8753424657535,                       !- August Deep Ground Temperature {C}
  10.8753424657535,                       !- September Deep Ground Temperature {C}
  10.8753424657535,                       !- October Deep Ground Temperature {C}
  10.8753424657535,                       !- November Deep Ground Temperature {C}
  10.8753424657535;                       !- December Deep Ground Temperature {C}

OS:Building,
<<<<<<< HEAD
  {bee4b4d5-b0f0-4739-a8de-dfbaf64403e6}, !- Handle
=======
  {e96115e9-c988-4450-affa-c18be058f921}, !- Handle
>>>>>>> 30cb9182
  Building 1,                             !- Name
  ,                                       !- Building Sector Type
  ,                                       !- North Axis {deg}
  ,                                       !- Nominal Floor to Floor Height {m}
  ,                                       !- Space Type Name
  ,                                       !- Default Construction Set Name
  ,                                       !- Default Schedule Set Name
  2,                                      !- Standards Number of Stories
  2,                                      !- Standards Number of Above Ground Stories
  ,                                       !- Standards Template
  singlefamilydetached,                   !- Standards Building Type
  1;                                      !- Standards Number of Living Units

OS:AdditionalProperties,
<<<<<<< HEAD
  {d3e7ccaa-b1be-4848-96f8-8a64e8813af7}, !- Handle
  {bee4b4d5-b0f0-4739-a8de-dfbaf64403e6}, !- Object Name
=======
  {dbefd343-859b-4412-85fe-1b47f3ec3025}, !- Handle
  {e96115e9-c988-4450-affa-c18be058f921}, !- Object Name
>>>>>>> 30cb9182
  Total Units Represented,                !- Feature Name 1
  Integer,                                !- Feature Data Type 1
  1,                                      !- Feature Value 1
  Total Units Modeled,                    !- Feature Name 2
  Integer,                                !- Feature Data Type 2
  1;                                      !- Feature Value 2

OS:ThermalZone,
<<<<<<< HEAD
  {4ff35d95-b70e-4f25-95d2-2d6b8fcfb7fd}, !- Handle
=======
  {7caf04ca-52d1-45e0-a91f-14002a0ee425}, !- Handle
>>>>>>> 30cb9182
  living zone,                            !- Name
  ,                                       !- Multiplier
  ,                                       !- Ceiling Height {m}
  ,                                       !- Volume {m3}
  ,                                       !- Floor Area {m2}
  ,                                       !- Zone Inside Convection Algorithm
  ,                                       !- Zone Outside Convection Algorithm
  ,                                       !- Zone Conditioning Equipment List Name
<<<<<<< HEAD
  {bb4923d0-68ba-4cec-8096-83c864791dbd}, !- Zone Air Inlet Port List
  {8af90aad-43a8-416d-8a4e-a5e6ac706aa2}, !- Zone Air Exhaust Port List
  {9605d982-03df-4d20-821f-7cd5491135d7}, !- Zone Air Node Name
  {f0bf7a13-9f1a-47ba-916a-60bb33d4cac7}, !- Zone Return Air Port List
=======
  {476803f4-b627-4947-bf52-337dc1e32c61}, !- Zone Air Inlet Port List
  {819a1ee6-c62b-4cb8-92ca-47598bb5709c}, !- Zone Air Exhaust Port List
  {fc5a8619-1746-4f54-bf99-dcad3188c22d}, !- Zone Air Node Name
  {50e1e0d1-a676-492a-a0b3-4a6566f4d232}, !- Zone Return Air Port List
>>>>>>> 30cb9182
  ,                                       !- Primary Daylighting Control Name
  ,                                       !- Fraction of Zone Controlled by Primary Daylighting Control
  ,                                       !- Secondary Daylighting Control Name
  ,                                       !- Fraction of Zone Controlled by Secondary Daylighting Control
  ,                                       !- Illuminance Map Name
  ,                                       !- Group Rendering Name
  ,                                       !- Thermostat Name
  No;                                     !- Use Ideal Air Loads

OS:Node,
<<<<<<< HEAD
  {45fe56b0-ce77-4893-b769-cff787ed6729}, !- Handle
  Node 1,                                 !- Name
  {9605d982-03df-4d20-821f-7cd5491135d7}, !- Inlet Port
  ;                                       !- Outlet Port

OS:Connection,
  {9605d982-03df-4d20-821f-7cd5491135d7}, !- Handle
  {b75c11cd-a07e-4966-a062-58bd15c95a1a}, !- Name
  {4ff35d95-b70e-4f25-95d2-2d6b8fcfb7fd}, !- Source Object
  11,                                     !- Outlet Port
  {45fe56b0-ce77-4893-b769-cff787ed6729}, !- Target Object
  2;                                      !- Inlet Port

OS:PortList,
  {bb4923d0-68ba-4cec-8096-83c864791dbd}, !- Handle
  {cf481c96-9bbb-43b9-a080-8a4a75f23a47}, !- Name
  {4ff35d95-b70e-4f25-95d2-2d6b8fcfb7fd}, !- HVAC Component
  {1b572b35-0511-478a-9d28-fcd03a98ae6e}, !- Port 1
  {657debd4-aca4-494b-ade5-18e549663b35}; !- Port 2

OS:PortList,
  {8af90aad-43a8-416d-8a4e-a5e6ac706aa2}, !- Handle
  {9a47cd43-54dd-4df2-96fe-a67cb7e72b9d}, !- Name
  {4ff35d95-b70e-4f25-95d2-2d6b8fcfb7fd}; !- HVAC Component

OS:PortList,
  {f0bf7a13-9f1a-47ba-916a-60bb33d4cac7}, !- Handle
  {771b7410-f47a-4624-8752-c825549163c2}, !- Name
  {4ff35d95-b70e-4f25-95d2-2d6b8fcfb7fd}, !- HVAC Component
  {e8efb395-f7ef-4797-b1b5-5f443af668be}, !- Port 1
  {0532bbdd-515c-43b2-b3d3-d9ddbef4fc08}; !- Port 2

OS:Sizing:Zone,
  {78898353-217c-4bc8-8645-e770359f55fa}, !- Handle
  {4ff35d95-b70e-4f25-95d2-2d6b8fcfb7fd}, !- Zone or ZoneList Name
=======
  {02095e08-2b37-41b9-915a-ec4907b033e3}, !- Handle
  Node 1,                                 !- Name
  {fc5a8619-1746-4f54-bf99-dcad3188c22d}, !- Inlet Port
  ;                                       !- Outlet Port

OS:Connection,
  {fc5a8619-1746-4f54-bf99-dcad3188c22d}, !- Handle
  {b321cd01-1e4a-4776-a06c-16ea684189a4}, !- Name
  {7caf04ca-52d1-45e0-a91f-14002a0ee425}, !- Source Object
  11,                                     !- Outlet Port
  {02095e08-2b37-41b9-915a-ec4907b033e3}, !- Target Object
  2;                                      !- Inlet Port

OS:PortList,
  {476803f4-b627-4947-bf52-337dc1e32c61}, !- Handle
  {45a908ef-b93d-4f5e-8271-2bba90599f09}, !- Name
  {7caf04ca-52d1-45e0-a91f-14002a0ee425}; !- HVAC Component

OS:PortList,
  {819a1ee6-c62b-4cb8-92ca-47598bb5709c}, !- Handle
  {74d7247d-e804-4eb8-9894-bb3a0d3f9282}, !- Name
  {7caf04ca-52d1-45e0-a91f-14002a0ee425}; !- HVAC Component

OS:PortList,
  {50e1e0d1-a676-492a-a0b3-4a6566f4d232}, !- Handle
  {1aa99eee-ade0-43a4-a527-670758f138a8}, !- Name
  {7caf04ca-52d1-45e0-a91f-14002a0ee425}; !- HVAC Component

OS:Sizing:Zone,
  {4fec1982-1a16-476b-b323-e73747f86e56}, !- Handle
  {7caf04ca-52d1-45e0-a91f-14002a0ee425}, !- Zone or ZoneList Name
>>>>>>> 30cb9182
  SupplyAirTemperature,                   !- Zone Cooling Design Supply Air Temperature Input Method
  14,                                     !- Zone Cooling Design Supply Air Temperature {C}
  11.11,                                  !- Zone Cooling Design Supply Air Temperature Difference {deltaC}
  SupplyAirTemperature,                   !- Zone Heating Design Supply Air Temperature Input Method
  40,                                     !- Zone Heating Design Supply Air Temperature {C}
  11.11,                                  !- Zone Heating Design Supply Air Temperature Difference {deltaC}
  0.0085,                                 !- Zone Cooling Design Supply Air Humidity Ratio {kg-H2O/kg-air}
  0.008,                                  !- Zone Heating Design Supply Air Humidity Ratio {kg-H2O/kg-air}
  ,                                       !- Zone Heating Sizing Factor
  ,                                       !- Zone Cooling Sizing Factor
  DesignDay,                              !- Cooling Design Air Flow Method
  ,                                       !- Cooling Design Air Flow Rate {m3/s}
  ,                                       !- Cooling Minimum Air Flow per Zone Floor Area {m3/s-m2}
  ,                                       !- Cooling Minimum Air Flow {m3/s}
  ,                                       !- Cooling Minimum Air Flow Fraction
  DesignDay,                              !- Heating Design Air Flow Method
  ,                                       !- Heating Design Air Flow Rate {m3/s}
  ,                                       !- Heating Maximum Air Flow per Zone Floor Area {m3/s-m2}
  ,                                       !- Heating Maximum Air Flow {m3/s}
  ,                                       !- Heating Maximum Air Flow Fraction
  ,                                       !- Design Zone Air Distribution Effectiveness in Cooling Mode
  ,                                       !- Design Zone Air Distribution Effectiveness in Heating Mode
  No,                                     !- Account for Dedicated Outdoor Air System
  NeutralSupplyAir,                       !- Dedicated Outdoor Air System Control Strategy
  autosize,                               !- Dedicated Outdoor Air Low Setpoint Temperature for Design {C}
  autosize;                               !- Dedicated Outdoor Air High Setpoint Temperature for Design {C}

OS:ZoneHVAC:EquipmentList,
<<<<<<< HEAD
  {e36cffa3-6b07-450b-bd80-98683fc5180b}, !- Handle
  Zone HVAC Equipment List 1,             !- Name
  {4ff35d95-b70e-4f25-95d2-2d6b8fcfb7fd}, !- Thermal Zone
  SequentialLoad,                         !- Load Distribution Scheme
  {7bd59b28-05ad-45b7-8cf6-cbc08a5e7e53}, !- Zone Equipment 1
  1,                                      !- Zone Equipment Cooling Sequence 1
  1,                                      !- Zone Equipment Heating or No-Load Sequence 1
  ,                                       !- Zone Equipment Sequential Cooling Fraction Schedule Name 1
  ,                                       !- Zone Equipment Sequential Heating Fraction Schedule Name 1
  {a030cb94-d3be-42b1-a68b-778f6f1c7e4b}, !- Zone Equipment 2
  2,                                      !- Zone Equipment Cooling Sequence 2
  2,                                      !- Zone Equipment Heating or No-Load Sequence 2
  ,                                       !- Zone Equipment Sequential Cooling Fraction Schedule Name 2
  ;                                       !- Zone Equipment Sequential Heating Fraction Schedule Name 2

OS:Space,
  {89c2a341-dd7b-4661-8692-66b92ddbb67b}, !- Handle
  living space,                           !- Name
  {2820615b-1549-4de8-acf0-5c838893325b}, !- Space Type Name
=======
  {fcbbc686-22dd-4bb1-a63f-f3519846a0f3}, !- Handle
  Zone HVAC Equipment List 1,             !- Name
  {7caf04ca-52d1-45e0-a91f-14002a0ee425}; !- Thermal Zone

OS:Space,
  {4c05922e-0981-41b7-9d6b-fece81aea387}, !- Handle
  living space,                           !- Name
  {9306525c-8e97-46e6-9662-bcee73129124}, !- Space Type Name
>>>>>>> 30cb9182
  ,                                       !- Default Construction Set Name
  ,                                       !- Default Schedule Set Name
  -0,                                     !- Direction of Relative North {deg}
  0,                                      !- X Origin {m}
  0,                                      !- Y Origin {m}
  0,                                      !- Z Origin {m}
  ,                                       !- Building Story Name
<<<<<<< HEAD
  {4ff35d95-b70e-4f25-95d2-2d6b8fcfb7fd}, !- Thermal Zone Name
  ,                                       !- Part of Total Floor Area
  ,                                       !- Design Specification Outdoor Air Object Name
  {c29cd224-ad56-44ee-b8c2-e7958e63ced7}; !- Building Unit Name

OS:Surface,
  {140efff3-b6df-4ac4-b9f8-f492eeccfa4f}, !- Handle
  Surface 1,                              !- Name
  Floor,                                  !- Surface Type
  ,                                       !- Construction Name
  {89c2a341-dd7b-4661-8692-66b92ddbb67b}, !- Space Name
=======
  {7caf04ca-52d1-45e0-a91f-14002a0ee425}, !- Thermal Zone Name
  ,                                       !- Part of Total Floor Area
  ,                                       !- Design Specification Outdoor Air Object Name
  {a1881d7a-5c28-4d11-94bb-67826d39613b}; !- Building Unit Name

OS:Surface,
  {5ba994bd-dfb3-4a95-8d6a-2e3d580f3d1a}, !- Handle
  Surface 1,                              !- Name
  Floor,                                  !- Surface Type
  ,                                       !- Construction Name
  {4c05922e-0981-41b7-9d6b-fece81aea387}, !- Space Name
>>>>>>> 30cb9182
  Foundation,                             !- Outside Boundary Condition
  ,                                       !- Outside Boundary Condition Object
  NoSun,                                  !- Sun Exposure
  NoWind,                                 !- Wind Exposure
  ,                                       !- View Factor to Ground
  ,                                       !- Number of Vertices
  0, 0, 0,                                !- X,Y,Z Vertex 1 {m}
  0, 6.81553519541936, 0,                 !- X,Y,Z Vertex 2 {m}
  13.6310703908387, 6.81553519541936, 0,  !- X,Y,Z Vertex 3 {m}
  13.6310703908387, 0, 0;                 !- X,Y,Z Vertex 4 {m}

OS:Surface,
<<<<<<< HEAD
  {d5b4c26d-e5ce-4925-8bce-6afd6b47cbd8}, !- Handle
  Surface 2,                              !- Name
  Wall,                                   !- Surface Type
  ,                                       !- Construction Name
  {89c2a341-dd7b-4661-8692-66b92ddbb67b}, !- Space Name
=======
  {49da53b2-aa74-4681-9ee7-4e3814de5fd0}, !- Handle
  Surface 2,                              !- Name
  Wall,                                   !- Surface Type
  ,                                       !- Construction Name
  {4c05922e-0981-41b7-9d6b-fece81aea387}, !- Space Name
>>>>>>> 30cb9182
  Outdoors,                               !- Outside Boundary Condition
  ,                                       !- Outside Boundary Condition Object
  SunExposed,                             !- Sun Exposure
  WindExposed,                            !- Wind Exposure
  ,                                       !- View Factor to Ground
  ,                                       !- Number of Vertices
  0, 6.81553519541936, 2.4384,            !- X,Y,Z Vertex 1 {m}
  0, 6.81553519541936, 0,                 !- X,Y,Z Vertex 2 {m}
  0, 0, 0,                                !- X,Y,Z Vertex 3 {m}
  0, 0, 2.4384;                           !- X,Y,Z Vertex 4 {m}

OS:Surface,
<<<<<<< HEAD
  {a111d18b-071b-426f-b10c-c9d52e6587ce}, !- Handle
  Surface 3,                              !- Name
  Wall,                                   !- Surface Type
  ,                                       !- Construction Name
  {89c2a341-dd7b-4661-8692-66b92ddbb67b}, !- Space Name
=======
  {d84f3f80-2001-401f-9fb4-cb79daf99a61}, !- Handle
  Surface 3,                              !- Name
  Wall,                                   !- Surface Type
  ,                                       !- Construction Name
  {4c05922e-0981-41b7-9d6b-fece81aea387}, !- Space Name
>>>>>>> 30cb9182
  Outdoors,                               !- Outside Boundary Condition
  ,                                       !- Outside Boundary Condition Object
  SunExposed,                             !- Sun Exposure
  WindExposed,                            !- Wind Exposure
  ,                                       !- View Factor to Ground
  ,                                       !- Number of Vertices
  13.6310703908387, 6.81553519541936, 2.4384, !- X,Y,Z Vertex 1 {m}
  13.6310703908387, 6.81553519541936, 0,  !- X,Y,Z Vertex 2 {m}
  0, 6.81553519541936, 0,                 !- X,Y,Z Vertex 3 {m}
  0, 6.81553519541936, 2.4384;            !- X,Y,Z Vertex 4 {m}

OS:Surface,
<<<<<<< HEAD
  {af93deec-ac4d-48e1-b92e-cef8b7ae74ee}, !- Handle
  Surface 4,                              !- Name
  Wall,                                   !- Surface Type
  ,                                       !- Construction Name
  {89c2a341-dd7b-4661-8692-66b92ddbb67b}, !- Space Name
=======
  {03929d3c-49c6-47a8-a709-634b1d0f5974}, !- Handle
  Surface 4,                              !- Name
  Wall,                                   !- Surface Type
  ,                                       !- Construction Name
  {4c05922e-0981-41b7-9d6b-fece81aea387}, !- Space Name
>>>>>>> 30cb9182
  Outdoors,                               !- Outside Boundary Condition
  ,                                       !- Outside Boundary Condition Object
  SunExposed,                             !- Sun Exposure
  WindExposed,                            !- Wind Exposure
  ,                                       !- View Factor to Ground
  ,                                       !- Number of Vertices
  13.6310703908387, 0, 2.4384,            !- X,Y,Z Vertex 1 {m}
  13.6310703908387, 0, 0,                 !- X,Y,Z Vertex 2 {m}
  13.6310703908387, 6.81553519541936, 0,  !- X,Y,Z Vertex 3 {m}
  13.6310703908387, 6.81553519541936, 2.4384; !- X,Y,Z Vertex 4 {m}

OS:Surface,
<<<<<<< HEAD
  {9d1d44a5-1ef3-444e-90f9-4ad913fedea2}, !- Handle
  Surface 5,                              !- Name
  Wall,                                   !- Surface Type
  ,                                       !- Construction Name
  {89c2a341-dd7b-4661-8692-66b92ddbb67b}, !- Space Name
=======
  {104836cb-b0cb-4fdb-85d7-b44c1bae02e0}, !- Handle
  Surface 5,                              !- Name
  Wall,                                   !- Surface Type
  ,                                       !- Construction Name
  {4c05922e-0981-41b7-9d6b-fece81aea387}, !- Space Name
>>>>>>> 30cb9182
  Outdoors,                               !- Outside Boundary Condition
  ,                                       !- Outside Boundary Condition Object
  SunExposed,                             !- Sun Exposure
  WindExposed,                            !- Wind Exposure
  ,                                       !- View Factor to Ground
  ,                                       !- Number of Vertices
  0, 0, 2.4384,                           !- X,Y,Z Vertex 1 {m}
  0, 0, 0,                                !- X,Y,Z Vertex 2 {m}
  13.6310703908387, 0, 0,                 !- X,Y,Z Vertex 3 {m}
  13.6310703908387, 0, 2.4384;            !- X,Y,Z Vertex 4 {m}

OS:Surface,
<<<<<<< HEAD
  {4572d5ee-85ba-4779-9174-654bb8051f98}, !- Handle
  Surface 6,                              !- Name
  RoofCeiling,                            !- Surface Type
  ,                                       !- Construction Name
  {89c2a341-dd7b-4661-8692-66b92ddbb67b}, !- Space Name
  Surface,                                !- Outside Boundary Condition
  {223d4f49-3bc5-4bbd-8369-34b9234a403d}, !- Outside Boundary Condition Object
=======
  {fe2c21cb-4c33-45f9-acb8-8edd9d004a0f}, !- Handle
  Surface 6,                              !- Name
  RoofCeiling,                            !- Surface Type
  ,                                       !- Construction Name
  {4c05922e-0981-41b7-9d6b-fece81aea387}, !- Space Name
  Surface,                                !- Outside Boundary Condition
  {713ea356-e2de-44d5-8231-e29df8666630}, !- Outside Boundary Condition Object
>>>>>>> 30cb9182
  NoSun,                                  !- Sun Exposure
  NoWind,                                 !- Wind Exposure
  ,                                       !- View Factor to Ground
  ,                                       !- Number of Vertices
  13.6310703908387, 0, 2.4384,            !- X,Y,Z Vertex 1 {m}
  13.6310703908387, 6.81553519541936, 2.4384, !- X,Y,Z Vertex 2 {m}
  0, 6.81553519541936, 2.4384,            !- X,Y,Z Vertex 3 {m}
  0, 0, 2.4384;                           !- X,Y,Z Vertex 4 {m}

OS:SpaceType,
<<<<<<< HEAD
  {2820615b-1549-4de8-acf0-5c838893325b}, !- Handle
=======
  {9306525c-8e97-46e6-9662-bcee73129124}, !- Handle
>>>>>>> 30cb9182
  Space Type 1,                           !- Name
  ,                                       !- Default Construction Set Name
  ,                                       !- Default Schedule Set Name
  ,                                       !- Group Rendering Name
  ,                                       !- Design Specification Outdoor Air Object Name
  ,                                       !- Standards Template
  ,                                       !- Standards Building Type
  living;                                 !- Standards Space Type

OS:Space,
<<<<<<< HEAD
  {c25fdf77-4357-4094-a2e4-475e86867ac1}, !- Handle
  living space|story 2,                   !- Name
  {2820615b-1549-4de8-acf0-5c838893325b}, !- Space Type Name
=======
  {dea2e978-cd6b-4814-a10f-491b52ce1226}, !- Handle
  living space|story 2,                   !- Name
  {9306525c-8e97-46e6-9662-bcee73129124}, !- Space Type Name
>>>>>>> 30cb9182
  ,                                       !- Default Construction Set Name
  ,                                       !- Default Schedule Set Name
  -0,                                     !- Direction of Relative North {deg}
  0,                                      !- X Origin {m}
  0,                                      !- Y Origin {m}
  2.4384,                                 !- Z Origin {m}
  ,                                       !- Building Story Name
<<<<<<< HEAD
  {4ff35d95-b70e-4f25-95d2-2d6b8fcfb7fd}, !- Thermal Zone Name
  ,                                       !- Part of Total Floor Area
  ,                                       !- Design Specification Outdoor Air Object Name
  {c29cd224-ad56-44ee-b8c2-e7958e63ced7}; !- Building Unit Name

OS:Surface,
  {223d4f49-3bc5-4bbd-8369-34b9234a403d}, !- Handle
  Surface 7,                              !- Name
  Floor,                                  !- Surface Type
  ,                                       !- Construction Name
  {c25fdf77-4357-4094-a2e4-475e86867ac1}, !- Space Name
  Surface,                                !- Outside Boundary Condition
  {4572d5ee-85ba-4779-9174-654bb8051f98}, !- Outside Boundary Condition Object
=======
  {7caf04ca-52d1-45e0-a91f-14002a0ee425}, !- Thermal Zone Name
  ,                                       !- Part of Total Floor Area
  ,                                       !- Design Specification Outdoor Air Object Name
  {a1881d7a-5c28-4d11-94bb-67826d39613b}; !- Building Unit Name

OS:Surface,
  {713ea356-e2de-44d5-8231-e29df8666630}, !- Handle
  Surface 7,                              !- Name
  Floor,                                  !- Surface Type
  ,                                       !- Construction Name
  {dea2e978-cd6b-4814-a10f-491b52ce1226}, !- Space Name
  Surface,                                !- Outside Boundary Condition
  {fe2c21cb-4c33-45f9-acb8-8edd9d004a0f}, !- Outside Boundary Condition Object
>>>>>>> 30cb9182
  NoSun,                                  !- Sun Exposure
  NoWind,                                 !- Wind Exposure
  ,                                       !- View Factor to Ground
  ,                                       !- Number of Vertices
  0, 0, 0,                                !- X,Y,Z Vertex 1 {m}
  0, 6.81553519541936, 0,                 !- X,Y,Z Vertex 2 {m}
  13.6310703908387, 6.81553519541936, 0,  !- X,Y,Z Vertex 3 {m}
  13.6310703908387, 0, 0;                 !- X,Y,Z Vertex 4 {m}

OS:Surface,
<<<<<<< HEAD
  {79d7cfcf-36ba-4f27-ad91-43e9baa9f8cf}, !- Handle
  Surface 8,                              !- Name
  Wall,                                   !- Surface Type
  ,                                       !- Construction Name
  {c25fdf77-4357-4094-a2e4-475e86867ac1}, !- Space Name
=======
  {fd83e52a-1f7e-426e-a04a-1867555da65f}, !- Handle
  Surface 8,                              !- Name
  Wall,                                   !- Surface Type
  ,                                       !- Construction Name
  {dea2e978-cd6b-4814-a10f-491b52ce1226}, !- Space Name
>>>>>>> 30cb9182
  Outdoors,                               !- Outside Boundary Condition
  ,                                       !- Outside Boundary Condition Object
  SunExposed,                             !- Sun Exposure
  WindExposed,                            !- Wind Exposure
  ,                                       !- View Factor to Ground
  ,                                       !- Number of Vertices
  0, 6.81553519541936, 2.4384,            !- X,Y,Z Vertex 1 {m}
  0, 6.81553519541936, 0,                 !- X,Y,Z Vertex 2 {m}
  0, 0, 0,                                !- X,Y,Z Vertex 3 {m}
  0, 0, 2.4384;                           !- X,Y,Z Vertex 4 {m}

OS:Surface,
<<<<<<< HEAD
  {05ef0f29-80f8-4095-b775-c706bd841bc1}, !- Handle
  Surface 9,                              !- Name
  Wall,                                   !- Surface Type
  ,                                       !- Construction Name
  {c25fdf77-4357-4094-a2e4-475e86867ac1}, !- Space Name
=======
  {badd9feb-af59-4710-926b-be69cdcc7418}, !- Handle
  Surface 9,                              !- Name
  Wall,                                   !- Surface Type
  ,                                       !- Construction Name
  {dea2e978-cd6b-4814-a10f-491b52ce1226}, !- Space Name
>>>>>>> 30cb9182
  Outdoors,                               !- Outside Boundary Condition
  ,                                       !- Outside Boundary Condition Object
  SunExposed,                             !- Sun Exposure
  WindExposed,                            !- Wind Exposure
  ,                                       !- View Factor to Ground
  ,                                       !- Number of Vertices
  13.6310703908387, 6.81553519541936, 2.4384, !- X,Y,Z Vertex 1 {m}
  13.6310703908387, 6.81553519541936, 0,  !- X,Y,Z Vertex 2 {m}
  0, 6.81553519541936, 0,                 !- X,Y,Z Vertex 3 {m}
  0, 6.81553519541936, 2.4384;            !- X,Y,Z Vertex 4 {m}

OS:Surface,
<<<<<<< HEAD
  {dbafb4a8-63b2-4e9b-9d83-8d210557292e}, !- Handle
  Surface 10,                             !- Name
  Wall,                                   !- Surface Type
  ,                                       !- Construction Name
  {c25fdf77-4357-4094-a2e4-475e86867ac1}, !- Space Name
=======
  {6e99a766-6b3a-4470-b21d-2c61d2039851}, !- Handle
  Surface 10,                             !- Name
  Wall,                                   !- Surface Type
  ,                                       !- Construction Name
  {dea2e978-cd6b-4814-a10f-491b52ce1226}, !- Space Name
>>>>>>> 30cb9182
  Outdoors,                               !- Outside Boundary Condition
  ,                                       !- Outside Boundary Condition Object
  SunExposed,                             !- Sun Exposure
  WindExposed,                            !- Wind Exposure
  ,                                       !- View Factor to Ground
  ,                                       !- Number of Vertices
  13.6310703908387, 0, 2.4384,            !- X,Y,Z Vertex 1 {m}
  13.6310703908387, 0, 0,                 !- X,Y,Z Vertex 2 {m}
  13.6310703908387, 6.81553519541936, 0,  !- X,Y,Z Vertex 3 {m}
  13.6310703908387, 6.81553519541936, 2.4384; !- X,Y,Z Vertex 4 {m}

OS:Surface,
<<<<<<< HEAD
  {e8938302-96b2-4a62-b58a-8fcc0098e62b}, !- Handle
  Surface 11,                             !- Name
  Wall,                                   !- Surface Type
  ,                                       !- Construction Name
  {c25fdf77-4357-4094-a2e4-475e86867ac1}, !- Space Name
=======
  {d2aa5eae-4482-4767-b159-2d6ffd9541c7}, !- Handle
  Surface 11,                             !- Name
  Wall,                                   !- Surface Type
  ,                                       !- Construction Name
  {dea2e978-cd6b-4814-a10f-491b52ce1226}, !- Space Name
>>>>>>> 30cb9182
  Outdoors,                               !- Outside Boundary Condition
  ,                                       !- Outside Boundary Condition Object
  SunExposed,                             !- Sun Exposure
  WindExposed,                            !- Wind Exposure
  ,                                       !- View Factor to Ground
  ,                                       !- Number of Vertices
  0, 0, 2.4384,                           !- X,Y,Z Vertex 1 {m}
  0, 0, 0,                                !- X,Y,Z Vertex 2 {m}
  13.6310703908387, 0, 0,                 !- X,Y,Z Vertex 3 {m}
  13.6310703908387, 0, 2.4384;            !- X,Y,Z Vertex 4 {m}

OS:Surface,
<<<<<<< HEAD
  {c5291493-ea0c-4a72-80e6-dc1a0e729f86}, !- Handle
  Surface 12,                             !- Name
  RoofCeiling,                            !- Surface Type
  ,                                       !- Construction Name
  {c25fdf77-4357-4094-a2e4-475e86867ac1}, !- Space Name
  Surface,                                !- Outside Boundary Condition
  {b8ec7d85-56c7-4ec0-905b-c97f88426ce1}, !- Outside Boundary Condition Object
=======
  {1c57bfd6-9a66-4ad3-876d-65590fcf20e2}, !- Handle
  Surface 12,                             !- Name
  RoofCeiling,                            !- Surface Type
  ,                                       !- Construction Name
  {dea2e978-cd6b-4814-a10f-491b52ce1226}, !- Space Name
  Surface,                                !- Outside Boundary Condition
  {30c714e3-5660-4a55-9477-38d2276fa037}, !- Outside Boundary Condition Object
>>>>>>> 30cb9182
  NoSun,                                  !- Sun Exposure
  NoWind,                                 !- Wind Exposure
  ,                                       !- View Factor to Ground
  ,                                       !- Number of Vertices
  13.6310703908387, 0, 2.4384,            !- X,Y,Z Vertex 1 {m}
  13.6310703908387, 6.81553519541936, 2.4384, !- X,Y,Z Vertex 2 {m}
  0, 6.81553519541936, 2.4384,            !- X,Y,Z Vertex 3 {m}
  0, 0, 2.4384;                           !- X,Y,Z Vertex 4 {m}

OS:Surface,
<<<<<<< HEAD
  {b8ec7d85-56c7-4ec0-905b-c97f88426ce1}, !- Handle
  Surface 13,                             !- Name
  Floor,                                  !- Surface Type
  ,                                       !- Construction Name
  {a5d66452-bdec-4a3a-93a3-04cf89f71443}, !- Space Name
  Surface,                                !- Outside Boundary Condition
  {c5291493-ea0c-4a72-80e6-dc1a0e729f86}, !- Outside Boundary Condition Object
=======
  {30c714e3-5660-4a55-9477-38d2276fa037}, !- Handle
  Surface 13,                             !- Name
  Floor,                                  !- Surface Type
  ,                                       !- Construction Name
  {715d564f-29e6-493a-956d-9e3cbf201c28}, !- Space Name
  Surface,                                !- Outside Boundary Condition
  {1c57bfd6-9a66-4ad3-876d-65590fcf20e2}, !- Outside Boundary Condition Object
>>>>>>> 30cb9182
  NoSun,                                  !- Sun Exposure
  NoWind,                                 !- Wind Exposure
  ,                                       !- View Factor to Ground
  ,                                       !- Number of Vertices
  0, 6.81553519541936, 0,                 !- X,Y,Z Vertex 1 {m}
  13.6310703908387, 6.81553519541936, 0,  !- X,Y,Z Vertex 2 {m}
  13.6310703908387, 0, 0,                 !- X,Y,Z Vertex 3 {m}
  0, 0, 0;                                !- X,Y,Z Vertex 4 {m}

OS:Surface,
<<<<<<< HEAD
  {3cfe18d9-909d-4c90-b566-8918a2706344}, !- Handle
  Surface 14,                             !- Name
  RoofCeiling,                            !- Surface Type
  ,                                       !- Construction Name
  {a5d66452-bdec-4a3a-93a3-04cf89f71443}, !- Space Name
=======
  {c8c4fc1b-e0a0-485e-9496-817380d03798}, !- Handle
  Surface 14,                             !- Name
  RoofCeiling,                            !- Surface Type
  ,                                       !- Construction Name
  {715d564f-29e6-493a-956d-9e3cbf201c28}, !- Space Name
>>>>>>> 30cb9182
  Outdoors,                               !- Outside Boundary Condition
  ,                                       !- Outside Boundary Condition Object
  SunExposed,                             !- Sun Exposure
  WindExposed,                            !- Wind Exposure
  ,                                       !- View Factor to Ground
  ,                                       !- Number of Vertices
  13.6310703908387, 3.40776759770968, 1.70388379885484, !- X,Y,Z Vertex 1 {m}
  0, 3.40776759770968, 1.70388379885484,  !- X,Y,Z Vertex 2 {m}
  0, 0, 0,                                !- X,Y,Z Vertex 3 {m}
  13.6310703908387, 0, 0;                 !- X,Y,Z Vertex 4 {m}

OS:Surface,
<<<<<<< HEAD
  {cbbcec91-3612-4127-92ce-070eb01cd029}, !- Handle
  Surface 15,                             !- Name
  RoofCeiling,                            !- Surface Type
  ,                                       !- Construction Name
  {a5d66452-bdec-4a3a-93a3-04cf89f71443}, !- Space Name
=======
  {1188ded0-1436-466d-81d5-40bf5d15c269}, !- Handle
  Surface 15,                             !- Name
  RoofCeiling,                            !- Surface Type
  ,                                       !- Construction Name
  {715d564f-29e6-493a-956d-9e3cbf201c28}, !- Space Name
>>>>>>> 30cb9182
  Outdoors,                               !- Outside Boundary Condition
  ,                                       !- Outside Boundary Condition Object
  SunExposed,                             !- Sun Exposure
  WindExposed,                            !- Wind Exposure
  ,                                       !- View Factor to Ground
  ,                                       !- Number of Vertices
  0, 3.40776759770968, 1.70388379885484,  !- X,Y,Z Vertex 1 {m}
  13.6310703908387, 3.40776759770968, 1.70388379885484, !- X,Y,Z Vertex 2 {m}
  13.6310703908387, 6.81553519541936, 0,  !- X,Y,Z Vertex 3 {m}
  0, 6.81553519541936, 0;                 !- X,Y,Z Vertex 4 {m}

OS:Surface,
<<<<<<< HEAD
  {20ffc58a-a674-43f9-99b4-a50995fddbdb}, !- Handle
  Surface 16,                             !- Name
  Wall,                                   !- Surface Type
  ,                                       !- Construction Name
  {a5d66452-bdec-4a3a-93a3-04cf89f71443}, !- Space Name
=======
  {58905244-4f2a-4557-ad7b-60fd8d6faf75}, !- Handle
  Surface 16,                             !- Name
  Wall,                                   !- Surface Type
  ,                                       !- Construction Name
  {715d564f-29e6-493a-956d-9e3cbf201c28}, !- Space Name
>>>>>>> 30cb9182
  Outdoors,                               !- Outside Boundary Condition
  ,                                       !- Outside Boundary Condition Object
  SunExposed,                             !- Sun Exposure
  WindExposed,                            !- Wind Exposure
  ,                                       !- View Factor to Ground
  ,                                       !- Number of Vertices
  0, 3.40776759770968, 1.70388379885484,  !- X,Y,Z Vertex 1 {m}
  0, 6.81553519541936, 0,                 !- X,Y,Z Vertex 2 {m}
  0, 0, 0;                                !- X,Y,Z Vertex 3 {m}

OS:Surface,
<<<<<<< HEAD
  {3153d424-9701-4456-b340-0a1847be7a27}, !- Handle
  Surface 17,                             !- Name
  Wall,                                   !- Surface Type
  ,                                       !- Construction Name
  {a5d66452-bdec-4a3a-93a3-04cf89f71443}, !- Space Name
=======
  {a5d72016-237d-478a-a69e-aec8ebdd7f84}, !- Handle
  Surface 17,                             !- Name
  Wall,                                   !- Surface Type
  ,                                       !- Construction Name
  {715d564f-29e6-493a-956d-9e3cbf201c28}, !- Space Name
>>>>>>> 30cb9182
  Outdoors,                               !- Outside Boundary Condition
  ,                                       !- Outside Boundary Condition Object
  SunExposed,                             !- Sun Exposure
  WindExposed,                            !- Wind Exposure
  ,                                       !- View Factor to Ground
  ,                                       !- Number of Vertices
  13.6310703908387, 3.40776759770968, 1.70388379885484, !- X,Y,Z Vertex 1 {m}
  13.6310703908387, 0, 0,                 !- X,Y,Z Vertex 2 {m}
  13.6310703908387, 6.81553519541936, 0;  !- X,Y,Z Vertex 3 {m}

OS:Space,
<<<<<<< HEAD
  {a5d66452-bdec-4a3a-93a3-04cf89f71443}, !- Handle
  unfinished attic space,                 !- Name
  {b7679971-79bb-47de-97fb-2f3c4ab42236}, !- Space Type Name
=======
  {715d564f-29e6-493a-956d-9e3cbf201c28}, !- Handle
  unfinished attic space,                 !- Name
  {4df52627-4744-4143-99da-06e048460509}, !- Space Type Name
>>>>>>> 30cb9182
  ,                                       !- Default Construction Set Name
  ,                                       !- Default Schedule Set Name
  -0,                                     !- Direction of Relative North {deg}
  0,                                      !- X Origin {m}
  0,                                      !- Y Origin {m}
  4.8768,                                 !- Z Origin {m}
  ,                                       !- Building Story Name
<<<<<<< HEAD
  {4efe68ee-6481-4bde-86d9-ce6333123906}; !- Thermal Zone Name

OS:ThermalZone,
  {4efe68ee-6481-4bde-86d9-ce6333123906}, !- Handle
=======
  {46d56b77-5e1b-41ff-8250-911a3eb92695}; !- Thermal Zone Name

OS:ThermalZone,
  {46d56b77-5e1b-41ff-8250-911a3eb92695}, !- Handle
>>>>>>> 30cb9182
  unfinished attic zone,                  !- Name
  ,                                       !- Multiplier
  ,                                       !- Ceiling Height {m}
  ,                                       !- Volume {m3}
  ,                                       !- Floor Area {m2}
  ,                                       !- Zone Inside Convection Algorithm
  ,                                       !- Zone Outside Convection Algorithm
  ,                                       !- Zone Conditioning Equipment List Name
<<<<<<< HEAD
  {897c9b61-f1e4-406e-a61b-5405671d3097}, !- Zone Air Inlet Port List
  {520278e4-987f-492f-b174-ffc75bbaa149}, !- Zone Air Exhaust Port List
  {f15ee571-4dad-4082-bc10-93d6778182c3}, !- Zone Air Node Name
  {ca23d843-1801-4bdb-8404-a4d0d1d460f3}, !- Zone Return Air Port List
=======
  {e2ba7866-4832-4439-a41b-8d261d50165e}, !- Zone Air Inlet Port List
  {c4e3ce77-d38c-42ab-86ad-5c677d8bece6}, !- Zone Air Exhaust Port List
  {1106a198-4e5f-471c-98b3-7e018f2e1526}, !- Zone Air Node Name
  {c1f6fb13-1621-4920-b70f-7a204c4dd3ea}, !- Zone Return Air Port List
>>>>>>> 30cb9182
  ,                                       !- Primary Daylighting Control Name
  ,                                       !- Fraction of Zone Controlled by Primary Daylighting Control
  ,                                       !- Secondary Daylighting Control Name
  ,                                       !- Fraction of Zone Controlled by Secondary Daylighting Control
  ,                                       !- Illuminance Map Name
  ,                                       !- Group Rendering Name
  ,                                       !- Thermostat Name
  No;                                     !- Use Ideal Air Loads

OS:Node,
<<<<<<< HEAD
  {6b80b8bc-3c93-4377-8e6e-46d55798ff8c}, !- Handle
  Node 2,                                 !- Name
  {f15ee571-4dad-4082-bc10-93d6778182c3}, !- Inlet Port
  ;                                       !- Outlet Port

OS:Connection,
  {f15ee571-4dad-4082-bc10-93d6778182c3}, !- Handle
  {b553f509-1589-4cb2-9984-4c791410a42a}, !- Name
  {4efe68ee-6481-4bde-86d9-ce6333123906}, !- Source Object
  11,                                     !- Outlet Port
  {6b80b8bc-3c93-4377-8e6e-46d55798ff8c}, !- Target Object
  2;                                      !- Inlet Port

OS:PortList,
  {897c9b61-f1e4-406e-a61b-5405671d3097}, !- Handle
  {b1ac125c-1ec1-4aec-b188-f83df620beb6}, !- Name
  {4efe68ee-6481-4bde-86d9-ce6333123906}; !- HVAC Component

OS:PortList,
  {520278e4-987f-492f-b174-ffc75bbaa149}, !- Handle
  {d65fdbf1-979d-4a87-93eb-caeed4eee973}, !- Name
  {4efe68ee-6481-4bde-86d9-ce6333123906}; !- HVAC Component

OS:PortList,
  {ca23d843-1801-4bdb-8404-a4d0d1d460f3}, !- Handle
  {91fb6795-bd4a-4d53-abaa-b6da3c49d648}, !- Name
  {4efe68ee-6481-4bde-86d9-ce6333123906}; !- HVAC Component

OS:Sizing:Zone,
  {d0631f78-1304-4eac-9c48-156aab02cb43}, !- Handle
  {4efe68ee-6481-4bde-86d9-ce6333123906}, !- Zone or ZoneList Name
=======
  {fe3b4afa-2481-466b-9141-651e1b594bae}, !- Handle
  Node 2,                                 !- Name
  {1106a198-4e5f-471c-98b3-7e018f2e1526}, !- Inlet Port
  ;                                       !- Outlet Port

OS:Connection,
  {1106a198-4e5f-471c-98b3-7e018f2e1526}, !- Handle
  {6eb671ee-e02e-4e18-8676-f37cc2cb1a7e}, !- Name
  {46d56b77-5e1b-41ff-8250-911a3eb92695}, !- Source Object
  11,                                     !- Outlet Port
  {fe3b4afa-2481-466b-9141-651e1b594bae}, !- Target Object
  2;                                      !- Inlet Port

OS:PortList,
  {e2ba7866-4832-4439-a41b-8d261d50165e}, !- Handle
  {a9fa43d2-1e37-4030-8ef8-ddb872d31f0f}, !- Name
  {46d56b77-5e1b-41ff-8250-911a3eb92695}; !- HVAC Component

OS:PortList,
  {c4e3ce77-d38c-42ab-86ad-5c677d8bece6}, !- Handle
  {f99ca472-ea62-4fb5-b0ad-ea927a386935}, !- Name
  {46d56b77-5e1b-41ff-8250-911a3eb92695}; !- HVAC Component

OS:PortList,
  {c1f6fb13-1621-4920-b70f-7a204c4dd3ea}, !- Handle
  {4954310f-3e36-4775-b74f-ffe60c3fcf3c}, !- Name
  {46d56b77-5e1b-41ff-8250-911a3eb92695}; !- HVAC Component

OS:Sizing:Zone,
  {486b9244-98b6-460b-95bd-f32b42fda048}, !- Handle
  {46d56b77-5e1b-41ff-8250-911a3eb92695}, !- Zone or ZoneList Name
>>>>>>> 30cb9182
  SupplyAirTemperature,                   !- Zone Cooling Design Supply Air Temperature Input Method
  14,                                     !- Zone Cooling Design Supply Air Temperature {C}
  11.11,                                  !- Zone Cooling Design Supply Air Temperature Difference {deltaC}
  SupplyAirTemperature,                   !- Zone Heating Design Supply Air Temperature Input Method
  40,                                     !- Zone Heating Design Supply Air Temperature {C}
  11.11,                                  !- Zone Heating Design Supply Air Temperature Difference {deltaC}
  0.0085,                                 !- Zone Cooling Design Supply Air Humidity Ratio {kg-H2O/kg-air}
  0.008,                                  !- Zone Heating Design Supply Air Humidity Ratio {kg-H2O/kg-air}
  ,                                       !- Zone Heating Sizing Factor
  ,                                       !- Zone Cooling Sizing Factor
  DesignDay,                              !- Cooling Design Air Flow Method
  ,                                       !- Cooling Design Air Flow Rate {m3/s}
  ,                                       !- Cooling Minimum Air Flow per Zone Floor Area {m3/s-m2}
  ,                                       !- Cooling Minimum Air Flow {m3/s}
  ,                                       !- Cooling Minimum Air Flow Fraction
  DesignDay,                              !- Heating Design Air Flow Method
  ,                                       !- Heating Design Air Flow Rate {m3/s}
  ,                                       !- Heating Maximum Air Flow per Zone Floor Area {m3/s-m2}
  ,                                       !- Heating Maximum Air Flow {m3/s}
  ,                                       !- Heating Maximum Air Flow Fraction
  ,                                       !- Design Zone Air Distribution Effectiveness in Cooling Mode
  ,                                       !- Design Zone Air Distribution Effectiveness in Heating Mode
  No,                                     !- Account for Dedicated Outdoor Air System
  NeutralSupplyAir,                       !- Dedicated Outdoor Air System Control Strategy
  autosize,                               !- Dedicated Outdoor Air Low Setpoint Temperature for Design {C}
  autosize;                               !- Dedicated Outdoor Air High Setpoint Temperature for Design {C}

OS:ZoneHVAC:EquipmentList,
<<<<<<< HEAD
  {bb0229bf-840c-4ac9-97d4-fb9e45d0c832}, !- Handle
  Zone HVAC Equipment List 2,             !- Name
  {4efe68ee-6481-4bde-86d9-ce6333123906}; !- Thermal Zone

OS:SpaceType,
  {b7679971-79bb-47de-97fb-2f3c4ab42236}, !- Handle
=======
  {afb8371a-c2a8-4017-84fe-ff29bade85ed}, !- Handle
  Zone HVAC Equipment List 2,             !- Name
  {46d56b77-5e1b-41ff-8250-911a3eb92695}; !- Thermal Zone

OS:SpaceType,
  {4df52627-4744-4143-99da-06e048460509}, !- Handle
>>>>>>> 30cb9182
  Space Type 2,                           !- Name
  ,                                       !- Default Construction Set Name
  ,                                       !- Default Schedule Set Name
  ,                                       !- Group Rendering Name
  ,                                       !- Design Specification Outdoor Air Object Name
  ,                                       !- Standards Template
  ,                                       !- Standards Building Type
  unfinished attic;                       !- Standards Space Type

OS:BuildingUnit,
<<<<<<< HEAD
  {c29cd224-ad56-44ee-b8c2-e7958e63ced7}, !- Handle
=======
  {a1881d7a-5c28-4d11-94bb-67826d39613b}, !- Handle
>>>>>>> 30cb9182
  unit 1,                                 !- Name
  ,                                       !- Rendering Color
  Residential;                            !- Building Unit Type

OS:AdditionalProperties,
<<<<<<< HEAD
  {8729e1b7-3a0d-4ac6-840a-695bc81d3f0f}, !- Handle
  {c29cd224-ad56-44ee-b8c2-e7958e63ced7}, !- Object Name
=======
  {176ce3a9-3923-4030-b49b-880101c111d7}, !- Handle
  {a1881d7a-5c28-4d11-94bb-67826d39613b}, !- Object Name
>>>>>>> 30cb9182
  NumberOfBedrooms,                       !- Feature Name 1
  Integer,                                !- Feature Data Type 1
  3,                                      !- Feature Value 1
  NumberOfBathrooms,                      !- Feature Name 2
  Double,                                 !- Feature Data Type 2
  2,                                      !- Feature Value 2
  NumberOfOccupants,                      !- Feature Name 3
  Double,                                 !- Feature Data Type 3
  2.6400000000000001;                     !- Feature Value 3

<<<<<<< HEAD
OS:External:File,
  {260213c0-d652-4b5a-8720-737b5e53fa44}, !- Handle
  8760.csv,                               !- Name
  8760.csv;                               !- File Name

OS:Schedule:Day,
  {440c2798-5e09-4be3-97fc-e7e8e780b202}, !- Handle
=======
OS:Schedule:Day,
  {ed1fdc5e-2f45-48e6-889e-857b704905bb}, !- Handle
>>>>>>> 30cb9182
  Schedule Day 1,                         !- Name
  ,                                       !- Schedule Type Limits Name
  ,                                       !- Interpolate to Timestep
  24,                                     !- Hour 1
  0,                                      !- Minute 1
  0;                                      !- Value Until Time 1

OS:Schedule:Day,
<<<<<<< HEAD
  {ffc1fa6a-5e75-4bef-a6bb-d54e4ba6ff1a}, !- Handle
=======
  {1deee69b-8b55-46db-9f65-f2b2c3f1e4fa}, !- Handle
>>>>>>> 30cb9182
  Schedule Day 2,                         !- Name
  ,                                       !- Schedule Type Limits Name
  ,                                       !- Interpolate to Timestep
  24,                                     !- Hour 1
  0,                                      !- Minute 1
  1;                                      !- Value Until Time 1
<<<<<<< HEAD

OS:Schedule:File,
  {61abe41f-c6bf-4a40-99ed-b2e4fd2f0a36}, !- Handle
  occupants,                              !- Name
  {3b1ea95f-daa3-44ee-bc37-f2fa42417d7b}, !- Schedule Type Limits Name
  {260213c0-d652-4b5a-8720-737b5e53fa44}, !- External File Name
  1,                                      !- Column Number
  1,                                      !- Rows to Skip at Top
  8760,                                   !- Number of Hours of Data
  ,                                       !- Column Separator
  ,                                       !- Interpolate to Timestep
  60;                                     !- Minutes per Item

OS:Schedule:Ruleset,
  {5bc9af2c-f0d3-4b77-a538-83d167a71a47}, !- Handle
  Schedule Ruleset 1,                     !- Name
  {36f1c551-a366-4fa4-894a-13c6c59925f2}, !- Schedule Type Limits Name
  {4dc078c4-950a-48ac-98e8-27b2f26ab58b}; !- Default Day Schedule Name

OS:Schedule:Day,
  {4dc078c4-950a-48ac-98e8-27b2f26ab58b}, !- Handle
  Schedule Day 3,                         !- Name
  {36f1c551-a366-4fa4-894a-13c6c59925f2}, !- Schedule Type Limits Name
  ,                                       !- Interpolate to Timestep
  24,                                     !- Hour 1
  0,                                      !- Minute 1
  112.539290946133;                       !- Value Until Time 1

OS:People:Definition,
  {ff0d40f7-885a-430d-aede-346aabf0fa4d}, !- Handle
  res occupants|living space|story 2,     !- Name
  People,                                 !- Number of People Calculation Method
  1.32,                                   !- Number of People {people}
  ,                                       !- People per Space Floor Area {person/m2}
  ,                                       !- Space Floor Area per Person {m2/person}
  0.319734,                               !- Fraction Radiant
  0.573,                                  !- Sensible Heat Fraction
  0,                                      !- Carbon Dioxide Generation Rate {m3/s-W}
  No,                                     !- Enable ASHRAE 55 Comfort Warnings
  ZoneAveraged;                           !- Mean Radiant Temperature Calculation Type

OS:People,
  {27ce6b1d-c087-49d3-aed1-45a075e8b3ae}, !- Handle
  res occupants|living space|story 2,     !- Name
  {ff0d40f7-885a-430d-aede-346aabf0fa4d}, !- People Definition Name
  {c25fdf77-4357-4094-a2e4-475e86867ac1}, !- Space or SpaceType Name
  {61abe41f-c6bf-4a40-99ed-b2e4fd2f0a36}, !- Number of People Schedule Name
  {5bc9af2c-f0d3-4b77-a538-83d167a71a47}, !- Activity Level Schedule Name
  ,                                       !- Surface Name/Angle Factor List Name
  ,                                       !- Work Efficiency Schedule Name
  ,                                       !- Clothing Insulation Schedule Name
  ,                                       !- Air Velocity Schedule Name
  1;                                      !- Multiplier

OS:ScheduleTypeLimits,
  {36f1c551-a366-4fa4-894a-13c6c59925f2}, !- Handle
  ActivityLevel,                          !- Name
  0,                                      !- Lower Limit Value
  ,                                       !- Upper Limit Value
  Continuous,                             !- Numeric Type
  ActivityLevel;                          !- Unit Type

OS:ScheduleTypeLimits,
  {3b1ea95f-daa3-44ee-bc37-f2fa42417d7b}, !- Handle
  Fractional,                             !- Name
  0,                                      !- Lower Limit Value
  1,                                      !- Upper Limit Value
  Continuous;                             !- Numeric Type

OS:People:Definition,
  {50968df8-40bd-4e4c-8378-24a2285b4de2}, !- Handle
  res occupants|living space,             !- Name
  People,                                 !- Number of People Calculation Method
  1.32,                                   !- Number of People {people}
  ,                                       !- People per Space Floor Area {person/m2}
  ,                                       !- Space Floor Area per Person {m2/person}
  0.319734,                               !- Fraction Radiant
  0.573,                                  !- Sensible Heat Fraction
  0,                                      !- Carbon Dioxide Generation Rate {m3/s-W}
  No,                                     !- Enable ASHRAE 55 Comfort Warnings
  ZoneAveraged;                           !- Mean Radiant Temperature Calculation Type

OS:People,
  {5e4fa514-4a5c-4871-9df7-9ef200d6e1f7}, !- Handle
  res occupants|living space,             !- Name
  {50968df8-40bd-4e4c-8378-24a2285b4de2}, !- People Definition Name
  {89c2a341-dd7b-4661-8692-66b92ddbb67b}, !- Space or SpaceType Name
  {61abe41f-c6bf-4a40-99ed-b2e4fd2f0a36}, !- Number of People Schedule Name
  {5bc9af2c-f0d3-4b77-a538-83d167a71a47}, !- Activity Level Schedule Name
  ,                                       !- Surface Name/Angle Factor List Name
  ,                                       !- Work Efficiency Schedule Name
  ,                                       !- Clothing Insulation Schedule Name
  ,                                       !- Air Velocity Schedule Name
  1;                                      !- Multiplier

OS:ShadingSurfaceGroup,
  {fe99006e-0405-4e4c-9185-872922a569ad}, !- Handle
  res eaves,                              !- Name
  Building;                               !- Shading Surface Type

OS:ShadingSurface,
  {3afa6ad5-1e9e-4815-94bc-e572bbf3d1d8}, !- Handle
  Surface 15 - res eaves,                 !- Name
  ,                                       !- Construction Name
  {fe99006e-0405-4e4c-9185-872922a569ad}, !- Shading Surface Group Name
  ,                                       !- Transmittance Schedule Name
  ,                                       !- Number of Vertices
  -0.6096, 6.81553519541936, 5.1816,      !- X,Y,Z Vertex 1 {m}
  -0.6096, 3.40776759770968, 6.88548379885484, !- X,Y,Z Vertex 2 {m}
  0, 3.40776759770968, 6.88548379885484,  !- X,Y,Z Vertex 3 {m}
  0, 6.81553519541936, 5.1816;            !- X,Y,Z Vertex 4 {m}

OS:ShadingSurface,
  {f1f4cd7e-b563-4614-a903-912d7c41b311}, !- Handle
  Surface 15 - res eaves 1,               !- Name
  ,                                       !- Construction Name
  {fe99006e-0405-4e4c-9185-872922a569ad}, !- Shading Surface Group Name
  ,                                       !- Transmittance Schedule Name
  ,                                       !- Number of Vertices
  14.2406703908387, 3.40776759770968, 6.88548379885484, !- X,Y,Z Vertex 1 {m}
  14.2406703908387, 6.81553519541936, 5.1816, !- X,Y,Z Vertex 2 {m}
  13.6310703908387, 6.81553519541936, 5.1816, !- X,Y,Z Vertex 3 {m}
  13.6310703908387, 3.40776759770968, 6.88548379885484; !- X,Y,Z Vertex 4 {m}

OS:ShadingSurface,
  {493d4008-4335-4656-b729-61a519be0f40}, !- Handle
  Surface 15 - res eaves 2,               !- Name
  ,                                       !- Construction Name
  {fe99006e-0405-4e4c-9185-872922a569ad}, !- Shading Surface Group Name
  ,                                       !- Transmittance Schedule Name
  ,                                       !- Number of Vertices
  13.6310703908387, 7.42513519541936, 4.8768, !- X,Y,Z Vertex 1 {m}
  0, 7.42513519541936, 4.8768,            !- X,Y,Z Vertex 2 {m}
  0, 6.81553519541936, 5.1816,            !- X,Y,Z Vertex 3 {m}
  13.6310703908387, 6.81553519541936, 5.1816; !- X,Y,Z Vertex 4 {m}

OS:ShadingSurface,
  {9e4c2cf9-3c7b-497f-9b5f-93ae8c705dcb}, !- Handle
  Surface 14 - res eaves,                 !- Name
  ,                                       !- Construction Name
  {fe99006e-0405-4e4c-9185-872922a569ad}, !- Shading Surface Group Name
  ,                                       !- Transmittance Schedule Name
  ,                                       !- Number of Vertices
  14.2406703908387, 0, 5.1816,            !- X,Y,Z Vertex 1 {m}
  14.2406703908387, 3.40776759770968, 6.88548379885484, !- X,Y,Z Vertex 2 {m}
  13.6310703908387, 3.40776759770968, 6.88548379885484, !- X,Y,Z Vertex 3 {m}
  13.6310703908387, 0, 5.1816;            !- X,Y,Z Vertex 4 {m}

OS:ShadingSurface,
  {5dfda24a-872d-43ce-850d-b494fd16c2e9}, !- Handle
  Surface 14 - res eaves 1,               !- Name
  ,                                       !- Construction Name
  {fe99006e-0405-4e4c-9185-872922a569ad}, !- Shading Surface Group Name
  ,                                       !- Transmittance Schedule Name
  ,                                       !- Number of Vertices
  -0.6096, 3.40776759770968, 6.88548379885484, !- X,Y,Z Vertex 1 {m}
  -0.6096, 0, 5.1816,                     !- X,Y,Z Vertex 2 {m}
  0, 0, 5.1816,                           !- X,Y,Z Vertex 3 {m}
  0, 3.40776759770968, 6.88548379885484;  !- X,Y,Z Vertex 4 {m}

OS:ShadingSurface,
  {f86dc8fe-6790-4c48-81c2-351662d3d33a}, !- Handle
  Surface 14 - res eaves 2,               !- Name
  ,                                       !- Construction Name
  {fe99006e-0405-4e4c-9185-872922a569ad}, !- Shading Surface Group Name
  ,                                       !- Transmittance Schedule Name
  ,                                       !- Number of Vertices
  0, -0.6096, 4.8768,                     !- X,Y,Z Vertex 1 {m}
  13.6310703908387, -0.6096, 4.8768,      !- X,Y,Z Vertex 2 {m}
  13.6310703908387, 0, 5.1816,            !- X,Y,Z Vertex 3 {m}
  0, 0, 5.1816;                           !- X,Y,Z Vertex 4 {m}

OS:ShadingSurfaceGroup,
  {378c246a-ba47-4b8c-9b73-5b926b26b29d}, !- Handle
  res neighbors,                          !- Name
  Building;                               !- Shading Surface Type

OS:ShadingSurface,
  {4ea81a6a-d8eb-4c6e-a5ea-e3de3481f3bb}, !- Handle
  res neighbors left,                     !- Name
  ,                                       !- Construction Name
  {378c246a-ba47-4b8c-9b73-5b926b26b29d}, !- Shading Surface Group Name
  ,                                       !- Transmittance Schedule Name
  ,                                       !- Number of Vertices
  -3.048, 0, 0,                           !- X,Y,Z Vertex 1 {m}
  -3.048, 0, 6.58068379885484,            !- X,Y,Z Vertex 2 {m}
  -3.048, 6.81553519541936, 6.58068379885484, !- X,Y,Z Vertex 3 {m}
  -3.048, 6.81553519541936, 0;            !- X,Y,Z Vertex 4 {m}

OS:ShadingSurface,
  {1e0be155-a7bf-4148-9a7f-1e2fee69b5c7}, !- Handle
  res neighbors right,                    !- Name
  ,                                       !- Construction Name
  {378c246a-ba47-4b8c-9b73-5b926b26b29d}, !- Shading Surface Group Name
  ,                                       !- Transmittance Schedule Name
  ,                                       !- Number of Vertices
  16.6790703908387, 6.81553519541936, 0,  !- X,Y,Z Vertex 1 {m}
  16.6790703908387, 6.81553519541936, 6.58068379885484, !- X,Y,Z Vertex 2 {m}
  16.6790703908387, 0, 6.58068379885484,  !- X,Y,Z Vertex 3 {m}
  16.6790703908387, 0, 0;                 !- X,Y,Z Vertex 4 {m}

OS:Curve:Biquadratic,
  {55ccc6a1-e469-4cfc-951a-aa60e2450c8a}, !- Handle
  DefrostEIR,                             !- Name
  0.1528,                                 !- Coefficient1 Constant
  0,                                      !- Coefficient2 x
  0,                                      !- Coefficient3 x**2
  0,                                      !- Coefficient4 y
  0,                                      !- Coefficient5 y**2
  0,                                      !- Coefficient6 x*y
  -100,                                   !- Minimum Value of x
  100,                                    !- Maximum Value of x
  -100,                                   !- Minimum Value of y
  100;                                    !- Maximum Value of y

OS:Curve:Biquadratic,
  {db5517e6-9f2f-4a08-83dd-2a5d48e6ee57}, !- Handle
  ConstantBiquadratic,                    !- Name
  1,                                      !- Coefficient1 Constant
  0,                                      !- Coefficient2 x
  0,                                      !- Coefficient3 x**2
  0,                                      !- Coefficient4 y
  0,                                      !- Coefficient5 y**2
  0,                                      !- Coefficient6 x*y
  -100,                                   !- Minimum Value of x
  100,                                    !- Maximum Value of x
  -100,                                   !- Minimum Value of y
  100;                                    !- Maximum Value of y

OS:Curve:Biquadratic,
  {d6cf9af5-1937-4356-9455-fd8dab41074e}, !- Handle
  HP_Heat-Cap-fT2,                        !- Name
  1.00292812115385,                       !- Coefficient1 Constant
  -0.010386676170938,                     !- Coefficient2 x
  0,                                      !- Coefficient3 x**2
  0.0259615384615385,                     !- Coefficient4 y
  0,                                      !- Coefficient5 y**2
  0,                                      !- Coefficient6 x*y
  -100,                                   !- Minimum Value of x
  100,                                    !- Maximum Value of x
  -100,                                   !- Minimum Value of y
  100;                                    !- Maximum Value of y

OS:Curve:Biquadratic,
  {0514d886-fadb-4a2f-905d-806d22e7a46f}, !- Handle
  HP_Heat-EIR-fT2,                        !- Name
  0.966475472847719,                      !- Coefficient1 Constant
  0.005914950101249,                      !- Coefficient2 x
  0.000191201688297,                      !- Coefficient3 x**2
  -0.012965668198361,                     !- Coefficient4 y
  4.2253229429e-005,                      !- Coefficient5 y**2
  -0.000524002558712,                     !- Coefficient6 x*y
  -100,                                   !- Minimum Value of x
  100,                                    !- Maximum Value of x
  -100,                                   !- Minimum Value of y
  100;                                    !- Maximum Value of y

OS:Curve:Quadratic,
  {48db0021-d9ed-45e7-bb70-0c42d6efdb12}, !- Handle
  HP_Heat-PLF-fPLR2,                      !- Name
  0.6,                                    !- Coefficient1 Constant
  0.4,                                    !- Coefficient2 x
  0,                                      !- Coefficient3 x**2
  0,                                      !- Minimum Value of x
  1,                                      !- Maximum Value of x
  0.7,                                    !- Minimum Curve Output
  1;                                      !- Maximum Curve Output

OS:Curve:Quadratic,
  {3e455d4d-3be1-4d2b-96bd-17fb61786c7f}, !- Handle
  HP_Heat-CAP-fFF2,                       !- Name
  1,                                      !- Coefficient1 Constant
  0,                                      !- Coefficient2 x
  0,                                      !- Coefficient3 x**2
  0,                                      !- Minimum Value of x
  2,                                      !- Maximum Value of x
  0,                                      !- Minimum Curve Output
  2;                                      !- Maximum Curve Output

OS:Curve:Quadratic,
  {4c5a4a07-bbfa-4c2d-9a8b-ba924096fbf7}, !- Handle
  HP_Heat-EIR-fFF2,                       !- Name
  1,                                      !- Coefficient1 Constant
  0,                                      !- Coefficient2 x
  0,                                      !- Coefficient3 x**2
  0,                                      !- Minimum Value of x
  2,                                      !- Maximum Value of x
  0,                                      !- Minimum Curve Output
  2;                                      !- Maximum Curve Output

OS:Coil:Heating:DX:MultiSpeed:StageData,
  {3893500b-5a49-4e15-b300-c0897e9c2734}, !- Handle
  autosize,                               !- Gross Rated Heating Capacity {W}
  4.20141252373372,                       !- Gross Rated Heating COP {W/W}
  autosize,                               !- Rated Air Flow Rate {m3/s}
  773.3,                                  !- Rated Supply Air Fan Power Per Volume Flow Rate {W/(m3/s)}
  {d6cf9af5-1937-4356-9455-fd8dab41074e}, !- Heating Capacity Function of Temperature Curve Name
  {3e455d4d-3be1-4d2b-96bd-17fb61786c7f}, !- Heating Capacity Function of Flow Fraction Curve Name
  {0514d886-fadb-4a2f-905d-806d22e7a46f}, !- Energy Input Ratio Function of Temperature Curve Name
  {4c5a4a07-bbfa-4c2d-9a8b-ba924096fbf7}, !- Energy Input Ratio Function of Flow Fraction Curve Name
  {48db0021-d9ed-45e7-bb70-0c42d6efdb12}, !- Part Load Fraction Correlation Curve Name
  0.2,                                    !- Rated Waste Heat Fraction of Power Input {dimensionless}
  {db5517e6-9f2f-4a08-83dd-2a5d48e6ee57}; !- Waste Heat Function of Temperature Curve Name

OS:Curve:Biquadratic,
  {954e5121-9bce-4f4c-bfe3-056709a016a8}, !- Handle
  HP_Heat-Cap-fT4,                        !- Name
  1.00292812115385,                       !- Coefficient1 Constant
  -0.010386676170938,                     !- Coefficient2 x
  0,                                      !- Coefficient3 x**2
  0.0259615384615385,                     !- Coefficient4 y
  0,                                      !- Coefficient5 y**2
  0,                                      !- Coefficient6 x*y
  -100,                                   !- Minimum Value of x
  100,                                    !- Maximum Value of x
  -100,                                   !- Minimum Value of y
  100;                                    !- Maximum Value of y

OS:Curve:Biquadratic,
  {fe6978eb-baed-416d-969e-4a3996ea98a5}, !- Handle
  HP_Heat-EIR-fT4,                        !- Name
  0.966475472847719,                      !- Coefficient1 Constant
  0.005914950101249,                      !- Coefficient2 x
  0.000191201688297,                      !- Coefficient3 x**2
  -0.012965668198361,                     !- Coefficient4 y
  4.2253229429e-005,                      !- Coefficient5 y**2
  -0.000524002558712,                     !- Coefficient6 x*y
  -100,                                   !- Minimum Value of x
  100,                                    !- Maximum Value of x
  -100,                                   !- Minimum Value of y
  100;                                    !- Maximum Value of y

OS:Curve:Quadratic,
  {07f93837-986d-4625-95ec-ff1a3cce502c}, !- Handle
  HP_Heat-PLF-fPLR4,                      !- Name
  0.6,                                    !- Coefficient1 Constant
  0.4,                                    !- Coefficient2 x
  0,                                      !- Coefficient3 x**2
  0,                                      !- Minimum Value of x
  1,                                      !- Maximum Value of x
  0.7,                                    !- Minimum Curve Output
  1;                                      !- Maximum Curve Output

OS:Curve:Quadratic,
  {88dd80cb-424e-4fb0-9fd7-3ac6b9609034}, !- Handle
  HP_Heat-CAP-fFF4,                       !- Name
  1,                                      !- Coefficient1 Constant
  0,                                      !- Coefficient2 x
  0,                                      !- Coefficient3 x**2
  0,                                      !- Minimum Value of x
  2,                                      !- Maximum Value of x
  0,                                      !- Minimum Curve Output
  2;                                      !- Maximum Curve Output

OS:Curve:Quadratic,
  {b4ec5f5c-da6b-400c-bffd-f12ec85ae141}, !- Handle
  HP_Heat-EIR-fFF4,                       !- Name
  1,                                      !- Coefficient1 Constant
  0,                                      !- Coefficient2 x
  0,                                      !- Coefficient3 x**2
  0,                                      !- Minimum Value of x
  2,                                      !- Maximum Value of x
  0,                                      !- Minimum Curve Output
  2;                                      !- Maximum Curve Output

OS:Coil:Heating:DX:MultiSpeed:StageData,
  {0bf3a135-a535-47f8-9535-5aa410e7f69f}, !- Handle
  autosize,                               !- Gross Rated Heating Capacity {W}
  3.36841825285788,                       !- Gross Rated Heating COP {W/W}
  autosize,                               !- Rated Air Flow Rate {m3/s}
  773.3,                                  !- Rated Supply Air Fan Power Per Volume Flow Rate {W/(m3/s)}
  {954e5121-9bce-4f4c-bfe3-056709a016a8}, !- Heating Capacity Function of Temperature Curve Name
  {88dd80cb-424e-4fb0-9fd7-3ac6b9609034}, !- Heating Capacity Function of Flow Fraction Curve Name
  {fe6978eb-baed-416d-969e-4a3996ea98a5}, !- Energy Input Ratio Function of Temperature Curve Name
  {b4ec5f5c-da6b-400c-bffd-f12ec85ae141}, !- Energy Input Ratio Function of Flow Fraction Curve Name
  {07f93837-986d-4625-95ec-ff1a3cce502c}, !- Part Load Fraction Correlation Curve Name
  0.2,                                    !- Rated Waste Heat Fraction of Power Input {dimensionless}
  {db5517e6-9f2f-4a08-83dd-2a5d48e6ee57}; !- Waste Heat Function of Temperature Curve Name

OS:Curve:Biquadratic,
  {64b3fdd3-2081-44e3-bb3a-130f5565888f}, !- Handle
  HP_Heat-Cap-fT6,                        !- Name
  1.00292812115385,                       !- Coefficient1 Constant
  -0.010386676170938,                     !- Coefficient2 x
  0,                                      !- Coefficient3 x**2
  0.0259615384615385,                     !- Coefficient4 y
  0,                                      !- Coefficient5 y**2
  0,                                      !- Coefficient6 x*y
  -100,                                   !- Minimum Value of x
  100,                                    !- Maximum Value of x
  -100,                                   !- Minimum Value of y
  100;                                    !- Maximum Value of y

OS:Curve:Biquadratic,
  {00ef4dec-a216-4184-aa1d-8a154ee4ba1e}, !- Handle
  HP_Heat-EIR-fT6,                        !- Name
  0.966475472847719,                      !- Coefficient1 Constant
  0.005914950101249,                      !- Coefficient2 x
  0.000191201688297,                      !- Coefficient3 x**2
  -0.012965668198361,                     !- Coefficient4 y
  4.2253229429e-005,                      !- Coefficient5 y**2
  -0.000524002558712,                     !- Coefficient6 x*y
  -100,                                   !- Minimum Value of x
  100,                                    !- Maximum Value of x
  -100,                                   !- Minimum Value of y
  100;                                    !- Maximum Value of y

OS:Curve:Quadratic,
  {03e4f11c-a222-4968-858c-530742938ce4}, !- Handle
  HP_Heat-PLF-fPLR6,                      !- Name
  0.6,                                    !- Coefficient1 Constant
  0.4,                                    !- Coefficient2 x
  0,                                      !- Coefficient3 x**2
  0,                                      !- Minimum Value of x
  1,                                      !- Maximum Value of x
  0.7,                                    !- Minimum Curve Output
  1;                                      !- Maximum Curve Output

OS:Curve:Quadratic,
  {5e55e2df-060a-47a5-87ab-653222599063}, !- Handle
  HP_Heat-CAP-fFF6,                       !- Name
  1,                                      !- Coefficient1 Constant
  0,                                      !- Coefficient2 x
  0,                                      !- Coefficient3 x**2
  0,                                      !- Minimum Value of x
  2,                                      !- Maximum Value of x
  0,                                      !- Minimum Curve Output
  2;                                      !- Maximum Curve Output

OS:Curve:Quadratic,
  {0a8e8dd9-31ec-40b3-84f6-a45e1ab6283a}, !- Handle
  HP_Heat-EIR-fFF6,                       !- Name
  1,                                      !- Coefficient1 Constant
  0,                                      !- Coefficient2 x
  0,                                      !- Coefficient3 x**2
  0,                                      !- Minimum Value of x
  2,                                      !- Maximum Value of x
  0,                                      !- Minimum Curve Output
  2;                                      !- Maximum Curve Output

OS:Coil:Heating:DX:MultiSpeed:StageData,
  {dc75123c-2c70-4027-99d0-356931ddf1d2}, !- Handle
  autosize,                               !- Gross Rated Heating Capacity {W}
  3.08350920414339,                       !- Gross Rated Heating COP {W/W}
  autosize,                               !- Rated Air Flow Rate {m3/s}
  773.3,                                  !- Rated Supply Air Fan Power Per Volume Flow Rate {W/(m3/s)}
  {64b3fdd3-2081-44e3-bb3a-130f5565888f}, !- Heating Capacity Function of Temperature Curve Name
  {5e55e2df-060a-47a5-87ab-653222599063}, !- Heating Capacity Function of Flow Fraction Curve Name
  {00ef4dec-a216-4184-aa1d-8a154ee4ba1e}, !- Energy Input Ratio Function of Temperature Curve Name
  {0a8e8dd9-31ec-40b3-84f6-a45e1ab6283a}, !- Energy Input Ratio Function of Flow Fraction Curve Name
  {03e4f11c-a222-4968-858c-530742938ce4}, !- Part Load Fraction Correlation Curve Name
  0.2,                                    !- Rated Waste Heat Fraction of Power Input {dimensionless}
  {db5517e6-9f2f-4a08-83dd-2a5d48e6ee57}; !- Waste Heat Function of Temperature Curve Name

OS:Curve:Biquadratic,
  {2d6d9516-74af-439a-87c6-909436e6a299}, !- Handle
  HP_Heat-Cap-fT10,                       !- Name
  1.00292812115385,                       !- Coefficient1 Constant
  -0.010386676170938,                     !- Coefficient2 x
  0,                                      !- Coefficient3 x**2
  0.0259615384615385,                     !- Coefficient4 y
  0,                                      !- Coefficient5 y**2
  0,                                      !- Coefficient6 x*y
  -100,                                   !- Minimum Value of x
  100,                                    !- Maximum Value of x
  -100,                                   !- Minimum Value of y
  100;                                    !- Maximum Value of y

OS:Curve:Biquadratic,
  {6f209873-de80-4f48-9a03-714d11259418}, !- Handle
  HP_Heat-EIR-fT10,                       !- Name
  0.966475472847719,                      !- Coefficient1 Constant
  0.005914950101249,                      !- Coefficient2 x
  0.000191201688297,                      !- Coefficient3 x**2
  -0.012965668198361,                     !- Coefficient4 y
  4.2253229429e-005,                      !- Coefficient5 y**2
  -0.000524002558712,                     !- Coefficient6 x*y
  -100,                                   !- Minimum Value of x
  100,                                    !- Maximum Value of x
  -100,                                   !- Minimum Value of y
  100;                                    !- Maximum Value of y

OS:Curve:Quadratic,
  {27036b11-59a2-4bd3-bfab-b5884d356b8e}, !- Handle
  HP_Heat-PLF-fPLR10,                     !- Name
  0.6,                                    !- Coefficient1 Constant
  0.4,                                    !- Coefficient2 x
  0,                                      !- Coefficient3 x**2
  0,                                      !- Minimum Value of x
  1,                                      !- Maximum Value of x
  0.7,                                    !- Minimum Curve Output
  1;                                      !- Maximum Curve Output

OS:Curve:Quadratic,
  {2ed41fd0-fbbf-42e7-80b4-8505965bbc98}, !- Handle
  HP_Heat-CAP-fFF10,                      !- Name
  1,                                      !- Coefficient1 Constant
  0,                                      !- Coefficient2 x
  0,                                      !- Coefficient3 x**2
  0,                                      !- Minimum Value of x
  2,                                      !- Maximum Value of x
  0,                                      !- Minimum Curve Output
  2;                                      !- Maximum Curve Output

OS:Curve:Quadratic,
  {7908ab51-1561-4887-b71f-653468ac725e}, !- Handle
  HP_Heat-EIR-fFF10,                      !- Name
  1,                                      !- Coefficient1 Constant
  0,                                      !- Coefficient2 x
  0,                                      !- Coefficient3 x**2
  0,                                      !- Minimum Value of x
  2,                                      !- Maximum Value of x
  0,                                      !- Minimum Curve Output
  2;                                      !- Maximum Curve Output

OS:Coil:Heating:DX:MultiSpeed:StageData,
  {a6b23d8b-f7de-4537-8585-a9b4507c0761}, !- Handle
  autosize,                               !- Gross Rated Heating Capacity {W}
  2.79255209817716,                       !- Gross Rated Heating COP {W/W}
  autosize,                               !- Rated Air Flow Rate {m3/s}
  773.3,                                  !- Rated Supply Air Fan Power Per Volume Flow Rate {W/(m3/s)}
  {2d6d9516-74af-439a-87c6-909436e6a299}, !- Heating Capacity Function of Temperature Curve Name
  {2ed41fd0-fbbf-42e7-80b4-8505965bbc98}, !- Heating Capacity Function of Flow Fraction Curve Name
  {6f209873-de80-4f48-9a03-714d11259418}, !- Energy Input Ratio Function of Temperature Curve Name
  {7908ab51-1561-4887-b71f-653468ac725e}, !- Energy Input Ratio Function of Flow Fraction Curve Name
  {27036b11-59a2-4bd3-bfab-b5884d356b8e}, !- Part Load Fraction Correlation Curve Name
  0.2,                                    !- Rated Waste Heat Fraction of Power Input {dimensionless}
  {db5517e6-9f2f-4a08-83dd-2a5d48e6ee57}; !- Waste Heat Function of Temperature Curve Name

OS:Coil:Heating:DX:MultiSpeed,
  {a16b164f-827f-4cae-bfeb-14d04c792c2f}, !- Handle
  res ms htg coil,                        !- Name
  {bde448b4-97c2-45f7-b509-bc4fe22288cd}, !- Availability Schedule Name
  ,                                       !- Air Inlet Node Name
  ,                                       !- Air Outlet Node Name
  -34.4444444444444,                      !- Minimum Outdoor Dry-Bulb Temperature for Compressor Operation {C}
  ,                                       !- Outdoor Dry-Bulb Temperature to Turn On Compressor {C}
  0,                                      !- Crankcase Heater Capacity {W}
  10,                                     !- Maximum Outdoor Dry-Bulb Temperature for Crankcase Heater Operation {C}
  {55ccc6a1-e469-4cfc-951a-aa60e2450c8a}, !- Defrost Energy Input Ratio Function of Temperature Curve Name
  4.44444444444444,                       !- Maximum Outdoor Dry-Bulb Temperature for Defrost Operation {C}
  ReverseCycle,                           !- Defrost Strategy
  OnDemand,                               !- Defrost Control
  0.058333,                               !- Defrost Time Period Fraction
  autosize,                               !- Resistive Defrost Heater Capacity {W}
  No,                                     !- Apply Part Load Fraction to Speeds Greater than 1
  Electricity,                            !- Fuel Type
  4,                                      !- Region number for Calculating HSPF
  {8febd782-f993-49b1-89cd-563a68734d69}; !- Stage Data List

OS:Schedule:Constant,
  {bde448b4-97c2-45f7-b509-bc4fe22288cd}, !- Handle
  Always On Discrete,                     !- Name
  {e778fd3d-6a25-4393-ae35-3f18d324f8f5}, !- Schedule Type Limits Name
  1;                                      !- Value

OS:ScheduleTypeLimits,
  {e778fd3d-6a25-4393-ae35-3f18d324f8f5}, !- Handle
  OnOff,                                  !- Name
  0,                                      !- Lower Limit Value
  1,                                      !- Upper Limit Value
  Discrete,                               !- Numeric Type
  Availability;                           !- Unit Type

OS:ModelObjectList,
  {8febd782-f993-49b1-89cd-563a68734d69}, !- Handle
  Coil Heating DX Multi Speed 1 Stage Data List, !- Name
  {3893500b-5a49-4e15-b300-c0897e9c2734}, !- Model Object 1
  {0bf3a135-a535-47f8-9535-5aa410e7f69f}, !- Model Object 2
  {dc75123c-2c70-4027-99d0-356931ddf1d2}, !- Model Object 3
  {a6b23d8b-f7de-4537-8585-a9b4507c0761}; !- Model Object 4

OS:Coil:Heating:Electric,
  {842f2f11-9d7c-4b8e-818c-489ea395b4e8}, !- Handle
  res ms supp heater,                     !- Name
  {bde448b4-97c2-45f7-b509-bc4fe22288cd}, !- Availability Schedule Name
  1,                                      !- Efficiency
  ,                                       !- Nominal Capacity {W}
  ,                                       !- Air Inlet Node Name
  ;                                       !- Air Outlet Node Name

OS:Curve:Exponent,
  {dadd85d2-4826-4b6f-84c7-8fa2e47b1450}, !- Handle
  res ms fan power curve,                 !- Name
  0,                                      !- Coefficient1 Constant
  1,                                      !- Coefficient2 Constant
  3,                                      !- Coefficient3 Constant
  -100,                                   !- Minimum Value of x
  100,                                    !- Maximum Value of x
  ,                                       !- Minimum Curve Output
  ,                                       !- Maximum Curve Output
  ,                                       !- Input Unit Type for X
  ;                                       !- Output Unit Type

OS:Curve:Cubic,
  {611fd4e2-8c29-433a-bd90-5e937236d623}, !- Handle
  res ms fan eff curve,                   !- Name
  0,                                      !- Coefficient1 Constant
  1,                                      !- Coefficient2 x
  0,                                      !- Coefficient3 x**2
  0,                                      !- Coefficient4 x**3
  0,                                      !- Minimum Value of x
  1,                                      !- Maximum Value of x
  0.01,                                   !- Minimum Curve Output
  1;                                      !- Maximum Curve Output

OS:Fan:OnOff,
  {a1034075-89fa-4709-b69e-6915aba3be14}, !- Handle
  res ms htg supply fan,                  !- Name
  {bde448b4-97c2-45f7-b509-bc4fe22288cd}, !- Availability Schedule Name
  0.167945868715886,                      !- Fan Total Efficiency
  24.91,                                  !- Pressure Rise {Pa}
  autosize,                               !- Maximum Flow Rate {m3/s}
  1,                                      !- Motor Efficiency
  1,                                      !- Motor In Airstream Fraction
  ,                                       !- Air Inlet Node Name
  ,                                       !- Air Outlet Node Name
  {dadd85d2-4826-4b6f-84c7-8fa2e47b1450}, !- Fan Power Ratio Function of Speed Ratio Curve Name
  {611fd4e2-8c29-433a-bd90-5e937236d623}, !- Fan Efficiency Ratio Function of Speed Ratio Curve Name
  res ms htg supply fan;                  !- End-Use Subcategory

OS:UnitarySystemPerformance:Multispeed,
  {d7691aed-ea57-4b9c-9630-7f19d14aeaf2}, !- Handle
  Unitary System Performance Multispeed 1, !- Name
  No,                                     !- Single Mode Operation
  0.555555555555556,                      !- Heating Speed Supply Air Flow Ratio 1
  1e-009,                                 !- Cooling Speed Supply Air Flow Ratio 1
  0.666666666666667,                      !- Heating Speed Supply Air Flow Ratio 2
  1e-009,                                 !- Cooling Speed Supply Air Flow Ratio 2
  0.777777777777778,                      !- Heating Speed Supply Air Flow Ratio 3
  1e-009,                                 !- Cooling Speed Supply Air Flow Ratio 3
  1,                                      !- Heating Speed Supply Air Flow Ratio 4
  1e-009;                                 !- Cooling Speed Supply Air Flow Ratio 4

OS:AirLoopHVAC:UnitarySystem,
  {9b813d8e-df1c-4ee1-8a4b-27d4983d8ddd}, !- Handle
  res ms htg unitary system,              !- Name
  Load,                                   !- Control Type
  {4ff35d95-b70e-4f25-95d2-2d6b8fcfb7fd}, !- Controlling Zone or Thermostat Location
  None,                                   !- Dehumidification Control Type
  {bde448b4-97c2-45f7-b509-bc4fe22288cd}, !- Availability Schedule Name
  {d9063be2-e9b9-4744-8fab-5847f976614a}, !- Air Inlet Node Name
  {7acb7dc5-8681-4af6-9392-5d07909b47d4}, !- Air Outlet Node Name
  {a1034075-89fa-4709-b69e-6915aba3be14}, !- Supply Fan Name
  BlowThrough,                            !- Fan Placement
  {f09f5fb2-3cdc-4612-ab56-ead4712f3377}, !- Supply Air Fan Operating Mode Schedule Name
  {a16b164f-827f-4cae-bfeb-14d04c792c2f}, !- Heating Coil Name
  1,                                      !- DX Heating Coil Sizing Ratio
  ,                                       !- Cooling Coil Name
  No,                                     !- Use DOAS DX Cooling Coil
  2,                                      !- DOAS DX Cooling Coil Leaving Minimum Air Temperature {C}
  SensibleOnlyLoadControl,                !- Latent Load Control
  {842f2f11-9d7c-4b8e-818c-489ea395b4e8}, !- Supplemental Heating Coil Name
  ,                                       !- Supply Air Flow Rate Method During Cooling Operation
  autosize,                               !- Supply Air Flow Rate During Cooling Operation {m3/s}
  ,                                       !- Supply Air Flow Rate Per Floor Area During Cooling Operation {m3/s-m2}
  ,                                       !- Fraction of Autosized Design Cooling Supply Air Flow Rate
  ,                                       !- Design Supply Air Flow Rate Per Unit of Capacity During Cooling Operation {m3/s-W}
  ,                                       !- Supply Air Flow Rate Method During Heating Operation
  autosize,                               !- Supply Air Flow Rate During Heating Operation {m3/s}
  ,                                       !- Supply Air Flow Rate Per Floor Area during Heating Operation {m3/s-m2}
  ,                                       !- Fraction of Autosized Design Heating Supply Air Flow Rate
  ,                                       !- Design Supply Air Flow Rate Per Unit of Capacity During Heating Operation {m3/s-W}
  ,                                       !- Supply Air Flow Rate Method When No Cooling or Heating is Required
  0,                                      !- Supply Air Flow Rate When No Cooling or Heating is Required {m3/s}
  ,                                       !- Supply Air Flow Rate Per Floor Area When No Cooling or Heating is Required {m3/s-m2}
  ,                                       !- Fraction of Autosized Design Cooling Supply Air Flow Rate When No Cooling or Heating is Required
  ,                                       !- Fraction of Autosized Design Heating Supply Air Flow Rate When No Cooling or Heating is Required
  ,                                       !- Design Supply Air Flow Rate Per Unit of Capacity During Cooling Operation When No Cooling or Heating is Required {m3/s-W}
  ,                                       !- Design Supply Air Flow Rate Per Unit of Capacity During Heating Operation When No Cooling or Heating is Required {m3/s-W}
  93.3333333333333,                       !- Maximum Supply Air Temperature {C}
  4.44444444444444,                       !- Maximum Outdoor Dry-Bulb Temperature for Supplemental Heater Operation {C}
  ,                                       !- Outdoor Dry-Bulb Temperature Sensor Node Name
  2.5,                                    !- Maximum Cycling Rate {cycles/hr}
  60,                                     !- Heat Pump Time Constant {s}
  0.01,                                   !- Fraction of On-Cycle Power Use
  60,                                     !- Heat Pump Fan Delay Time {s}
  0,                                      !- Ancilliary On-Cycle Electric Power {W}
  0,                                      !- Ancilliary Off-Cycle Electric Power {W}
  ,                                       !- Design Heat Recovery Water Flow Rate {m3/s}
  ,                                       !- Maximum Temperature for Heat Recovery {C}
  ,                                       !- Heat Recovery Water Inlet Node Name
  ,                                       !- Heat Recovery Water Outlet Node Name
  {d7691aed-ea57-4b9c-9630-7f19d14aeaf2}; !- Design Specification Multispeed Object Name

OS:Schedule:Constant,
  {f09f5fb2-3cdc-4612-ab56-ead4712f3377}, !- Handle
  Always Off Discrete,                    !- Name
  {07862076-5680-40d1-8f0b-049eab71162a}, !- Schedule Type Limits Name
  0;                                      !- Value

OS:ScheduleTypeLimits,
  {07862076-5680-40d1-8f0b-049eab71162a}, !- Handle
  OnOff 1,                                !- Name
  0,                                      !- Lower Limit Value
  1,                                      !- Upper Limit Value
  Discrete,                               !- Numeric Type
  Availability;                           !- Unit Type

OS:AirLoopHVAC,
  {762be2a8-3d42-4749-9fa3-a814ce6bbbab}, !- Handle
  res ms htg asys,                        !- Name
  ,                                       !- Controller List Name
  {bde448b4-97c2-45f7-b509-bc4fe22288cd}, !- Availability Schedule
  {147c45ad-c5f8-4d88-b005-caef6e17bb1e}, !- Availability Manager List Name
  AutoSize,                               !- Design Supply Air Flow Rate {m3/s}
  ,                                       !- Branch List Name
  ,                                       !- Connector List Name
  {d405e897-9a48-44a5-92af-fc22e3386dad}, !- Supply Side Inlet Node Name
  {43980cdf-3f97-4e55-8e4b-18dd3a710e1b}, !- Demand Side Outlet Node Name
  {d696d706-a2dc-40a3-9ea2-1b3f830b0439}, !- Demand Side Inlet Node A
  {66ffd776-c65d-44ee-8f72-2e8db754a315}, !- Supply Side Outlet Node A
  ,                                       !- Demand Side Inlet Node B
  ,                                       !- Supply Side Outlet Node B
  ,                                       !- Return Air Bypass Flow Temperature Setpoint Schedule Name
  {73ffe756-68b2-47ce-9ebb-1bd5ff04e35d}, !- Demand Mixer Name
  {bcff5492-94d4-4d5a-ab75-fa4c13db6671}, !- Demand Splitter A Name
  ,                                       !- Demand Splitter B Name
  ;                                       !- Supply Splitter Name

OS:Node,
  {e586895a-0081-43b4-9ff8-5fa9da202866}, !- Handle
  Node 3,                                 !- Name
  {d405e897-9a48-44a5-92af-fc22e3386dad}, !- Inlet Port
  {d9063be2-e9b9-4744-8fab-5847f976614a}; !- Outlet Port

OS:Node,
  {701a6c4f-ea69-4ae6-a0c0-1b31456f9f1f}, !- Handle
  Node 4,                                 !- Name
  {7acb7dc5-8681-4af6-9392-5d07909b47d4}, !- Inlet Port
  {66ffd776-c65d-44ee-8f72-2e8db754a315}; !- Outlet Port

OS:Connection,
  {d405e897-9a48-44a5-92af-fc22e3386dad}, !- Handle
  {cf6156af-1559-4470-a809-0a6b7eccd92f}, !- Name
  {762be2a8-3d42-4749-9fa3-a814ce6bbbab}, !- Source Object
  8,                                      !- Outlet Port
  {e586895a-0081-43b4-9ff8-5fa9da202866}, !- Target Object
  2;                                      !- Inlet Port

OS:Connection,
  {66ffd776-c65d-44ee-8f72-2e8db754a315}, !- Handle
  {3dd58641-86da-4894-9324-f0aabc854251}, !- Name
  {701a6c4f-ea69-4ae6-a0c0-1b31456f9f1f}, !- Source Object
  3,                                      !- Outlet Port
  {762be2a8-3d42-4749-9fa3-a814ce6bbbab}, !- Target Object
  11;                                     !- Inlet Port

OS:Node,
  {fed570ea-8b47-4d39-9a68-913070552005}, !- Handle
  Node 5,                                 !- Name
  {d696d706-a2dc-40a3-9ea2-1b3f830b0439}, !- Inlet Port
  {c3b18e0f-ecf9-4d5d-96d5-a643a3da901b}; !- Outlet Port

OS:Node,
  {19670292-bc16-41bc-98f3-228885fb19e0}, !- Handle
  Node 6,                                 !- Name
  {65379f09-e16e-42dd-bd89-671b9296ca95}, !- Inlet Port
  {43980cdf-3f97-4e55-8e4b-18dd3a710e1b}; !- Outlet Port

OS:Node,
  {1d491b1b-a18f-41f9-ba00-ad77e1561f5d}, !- Handle
  Node 7,                                 !- Name
  {a681a3e3-5e8f-4209-ae39-f60da49af3e5}, !- Inlet Port
  {1b572b35-0511-478a-9d28-fcd03a98ae6e}; !- Outlet Port

OS:Connection,
  {d696d706-a2dc-40a3-9ea2-1b3f830b0439}, !- Handle
  {9ce7c22d-ed42-453d-a5c4-20441a1e068e}, !- Name
  {762be2a8-3d42-4749-9fa3-a814ce6bbbab}, !- Source Object
  10,                                     !- Outlet Port
  {fed570ea-8b47-4d39-9a68-913070552005}, !- Target Object
  2;                                      !- Inlet Port

OS:Connection,
  {43980cdf-3f97-4e55-8e4b-18dd3a710e1b}, !- Handle
  {b2eb10c5-f893-4473-b77d-fe5d794093fc}, !- Name
  {19670292-bc16-41bc-98f3-228885fb19e0}, !- Source Object
  3,                                      !- Outlet Port
  {762be2a8-3d42-4749-9fa3-a814ce6bbbab}, !- Target Object
  9;                                      !- Inlet Port

OS:AirLoopHVAC:ZoneSplitter,
  {bcff5492-94d4-4d5a-ab75-fa4c13db6671}, !- Handle
  res ms htg zone splitter,               !- Name
  {c3b18e0f-ecf9-4d5d-96d5-a643a3da901b}, !- Inlet Node Name
  {6a435bc4-2ebd-4383-8392-bdd9621c747a}; !- Outlet Node Name 1

OS:AirLoopHVAC:ZoneMixer,
  {73ffe756-68b2-47ce-9ebb-1bd5ff04e35d}, !- Handle
  res ms htg zone mixer,                  !- Name
  {65379f09-e16e-42dd-bd89-671b9296ca95}, !- Outlet Node Name
  {37f2da87-8fdb-4446-823b-6fb8777594c7}; !- Inlet Node Name 1

OS:Connection,
  {c3b18e0f-ecf9-4d5d-96d5-a643a3da901b}, !- Handle
  {c2953e78-20cc-46e2-8372-9fee1b6eab3f}, !- Name
  {fed570ea-8b47-4d39-9a68-913070552005}, !- Source Object
  3,                                      !- Outlet Port
  {bcff5492-94d4-4d5a-ab75-fa4c13db6671}, !- Target Object
  2;                                      !- Inlet Port

OS:Connection,
  {65379f09-e16e-42dd-bd89-671b9296ca95}, !- Handle
  {36b8df2d-8274-4775-80b5-cb3904282cf8}, !- Name
  {73ffe756-68b2-47ce-9ebb-1bd5ff04e35d}, !- Source Object
  2,                                      !- Outlet Port
  {19670292-bc16-41bc-98f3-228885fb19e0}, !- Target Object
  2;                                      !- Inlet Port

OS:Sizing:System,
  {be5da267-be8f-44f8-9399-b6c8db18055b}, !- Handle
  {762be2a8-3d42-4749-9fa3-a814ce6bbbab}, !- AirLoop Name
  Sensible,                               !- Type of Load to Size On
  Autosize,                               !- Design Outdoor Air Flow Rate {m3/s}
  0.3,                                    !- Central Heating Maximum System Air Flow Ratio
  7,                                      !- Preheat Design Temperature {C}
  0.008,                                  !- Preheat Design Humidity Ratio {kg-H2O/kg-Air}
  12.8,                                   !- Precool Design Temperature {C}
  0.008,                                  !- Precool Design Humidity Ratio {kg-H2O/kg-Air}
  12.8,                                   !- Central Cooling Design Supply Air Temperature {C}
  16.7,                                   !- Central Heating Design Supply Air Temperature {C}
  NonCoincident,                          !- Sizing Option
  Yes,                                    !- 100% Outdoor Air in Cooling
  Yes,                                    !- 100% Outdoor Air in Heating
  0.0085,                                 !- Central Cooling Design Supply Air Humidity Ratio {kg-H2O/kg-Air}
  0.008,                                  !- Central Heating Design Supply Air Humidity Ratio {kg-H2O/kg-Air}
  DesignDay,                              !- Cooling Design Air Flow Method
  0,                                      !- Cooling Design Air Flow Rate {m3/s}
  DesignDay,                              !- Heating Design Air Flow Method
  0,                                      !- Heating Design Air Flow Rate {m3/s}
  ZoneSum,                                !- System Outdoor Air Method
  1,                                      !- Zone Maximum Outdoor Air Fraction {dimensionless}
  0.0099676501,                           !- Cooling Supply Air Flow Rate Per Floor Area {m3/s-m2}
  1,                                      !- Cooling Fraction of Autosized Cooling Supply Air Flow Rate
  3.9475456e-005,                         !- Cooling Supply Air Flow Rate Per Unit Cooling Capacity {m3/s-W}
  0.0099676501,                           !- Heating Supply Air Flow Rate Per Floor Area {m3/s-m2}
  1,                                      !- Heating Fraction of Autosized Heating Supply Air Flow Rate
  1,                                      !- Heating Fraction of Autosized Cooling Supply Air Flow Rate
  3.1588213e-005,                         !- Heating Supply Air Flow Rate Per Unit Heating Capacity {m3/s-W}
  CoolingDesignCapacity,                  !- Cooling Design Capacity Method
  autosize,                               !- Cooling Design Capacity {W}
  234.7,                                  !- Cooling Design Capacity Per Floor Area {W/m2}
  1,                                      !- Fraction of Autosized Cooling Design Capacity
  HeatingDesignCapacity,                  !- Heating Design Capacity Method
  autosize,                               !- Heating Design Capacity {W}
  157,                                    !- Heating Design Capacity Per Floor Area {W/m2}
  1,                                      !- Fraction of Autosized Heating Design Capacity
  OnOff;                                  !- Central Cooling Capacity Control Method

OS:AvailabilityManagerAssignmentList,
  {147c45ad-c5f8-4d88-b005-caef6e17bb1e}, !- Handle
  Air Loop HVAC 1 AvailabilityManagerAssignmentList; !- Name

OS:Connection,
  {d9063be2-e9b9-4744-8fab-5847f976614a}, !- Handle
  {364c0db2-1d3e-4efb-a04f-1f6aeb497f13}, !- Name
  {e586895a-0081-43b4-9ff8-5fa9da202866}, !- Source Object
  3,                                      !- Outlet Port
  {9b813d8e-df1c-4ee1-8a4b-27d4983d8ddd}, !- Target Object
  6;                                      !- Inlet Port

OS:Connection,
  {7acb7dc5-8681-4af6-9392-5d07909b47d4}, !- Handle
  {86b9b094-c2c3-4686-8308-e5dd0b6377c7}, !- Name
  {9b813d8e-df1c-4ee1-8a4b-27d4983d8ddd}, !- Source Object
  7,                                      !- Outlet Port
  {701a6c4f-ea69-4ae6-a0c0-1b31456f9f1f}, !- Target Object
  2;                                      !- Inlet Port

OS:AirTerminal:SingleDuct:ConstantVolume:NoReheat,
  {7bd59b28-05ad-45b7-8cf6-cbc08a5e7e53}, !- Handle
  res ms living zone htg direct air,      !- Name
  {bde448b4-97c2-45f7-b509-bc4fe22288cd}, !- Availability Schedule Name
  {ec0a338f-8f7f-4eed-804e-e563ad5cfd29}, !- Air Inlet Node Name
  {a681a3e3-5e8f-4209-ae39-f60da49af3e5}, !- Air Outlet Node Name
  AutoSize;                               !- Maximum Air Flow Rate {m3/s}

OS:Node,
  {ec9df0d7-4736-4e4b-8226-d03e73bdeb24}, !- Handle
  Node 8,                                 !- Name
  {e8efb395-f7ef-4797-b1b5-5f443af668be}, !- Inlet Port
  {37f2da87-8fdb-4446-823b-6fb8777594c7}; !- Outlet Port

OS:Connection,
  {1b572b35-0511-478a-9d28-fcd03a98ae6e}, !- Handle
  {b62d3f4e-4636-4b6b-b129-33b253dad29b}, !- Name
  {1d491b1b-a18f-41f9-ba00-ad77e1561f5d}, !- Source Object
  3,                                      !- Outlet Port
  {bb4923d0-68ba-4cec-8096-83c864791dbd}, !- Target Object
  3;                                      !- Inlet Port

OS:Connection,
  {e8efb395-f7ef-4797-b1b5-5f443af668be}, !- Handle
  {b523edfa-a158-4e26-9655-74af4be03a43}, !- Name
  {f0bf7a13-9f1a-47ba-916a-60bb33d4cac7}, !- Source Object
  3,                                      !- Outlet Port
  {ec9df0d7-4736-4e4b-8226-d03e73bdeb24}, !- Target Object
  2;                                      !- Inlet Port

OS:Connection,
  {37f2da87-8fdb-4446-823b-6fb8777594c7}, !- Handle
  {7ae2d19a-f8fa-4c7c-95ee-2f17b9656c5a}, !- Name
  {ec9df0d7-4736-4e4b-8226-d03e73bdeb24}, !- Source Object
  3,                                      !- Outlet Port
  {73ffe756-68b2-47ce-9ebb-1bd5ff04e35d}, !- Target Object
  3;                                      !- Inlet Port

OS:Node,
  {a8694b0c-9db9-4baa-93af-e15d54bc7a00}, !- Handle
  Node 9,                                 !- Name
  {6a435bc4-2ebd-4383-8392-bdd9621c747a}, !- Inlet Port
  {ec0a338f-8f7f-4eed-804e-e563ad5cfd29}; !- Outlet Port

OS:Connection,
  {6a435bc4-2ebd-4383-8392-bdd9621c747a}, !- Handle
  {43bb2005-b97b-4067-b8f8-af0e0b7a36c4}, !- Name
  {bcff5492-94d4-4d5a-ab75-fa4c13db6671}, !- Source Object
  3,                                      !- Outlet Port
  {a8694b0c-9db9-4baa-93af-e15d54bc7a00}, !- Target Object
  2;                                      !- Inlet Port

OS:Connection,
  {ec0a338f-8f7f-4eed-804e-e563ad5cfd29}, !- Handle
  {858cacd3-a3b5-4c83-b510-8dd5bed836eb}, !- Name
  {a8694b0c-9db9-4baa-93af-e15d54bc7a00}, !- Source Object
  3,                                      !- Outlet Port
  {7bd59b28-05ad-45b7-8cf6-cbc08a5e7e53}, !- Target Object
  3;                                      !- Inlet Port

OS:Connection,
  {a681a3e3-5e8f-4209-ae39-f60da49af3e5}, !- Handle
  {0b3b5a4a-38a8-445e-9cb1-eeb206d9495b}, !- Name
  {7bd59b28-05ad-45b7-8cf6-cbc08a5e7e53}, !- Source Object
  4,                                      !- Outlet Port
  {1d491b1b-a18f-41f9-ba00-ad77e1561f5d}, !- Target Object
  2;                                      !- Inlet Port

OS:Curve:Biquadratic,
  {d4ee0783-a813-43a3-8e9e-7ac1f88dcc09}, !- Handle
  ConstantBiquadratic 1,                  !- Name
  1,                                      !- Coefficient1 Constant
  0,                                      !- Coefficient2 x
  0,                                      !- Coefficient3 x**2
  0,                                      !- Coefficient4 y
  0,                                      !- Coefficient5 y**2
  0,                                      !- Coefficient6 x*y
  -100,                                   !- Minimum Value of x
  100,                                    !- Maximum Value of x
  -100,                                   !- Minimum Value of y
  100;                                    !- Maximum Value of y

OS:Curve:Biquadratic,
  {8eea8f91-4d79-4cb6-9eb7-95b3550daef1}, !- Handle
  Cool-Cap-fT2,                           !- Name
  1.00899352190587,                       !- Coefficient1 Constant
  0.006512749025457,                      !- Coefficient2 x
  0,                                      !- Coefficient3 x**2
  0.003917565735935,                      !- Coefficient4 y
  -0.000222646705889,                     !- Coefficient5 y**2
  0,                                      !- Coefficient6 x*y
  13.88,                                  !- Minimum Value of x
  23.88,                                  !- Maximum Value of x
  18.33,                                  !- Minimum Value of y
  51.66;                                  !- Maximum Value of y

OS:Curve:Biquadratic,
  {700cd936-5cd8-460b-868a-2f5467d1aebe}, !- Handle
  Cool-EIR-fT2,                           !- Name
  0.429214441601141,                      !- Coefficient1 Constant
  -0.003604841598515,                     !- Coefficient2 x
  4.5783162727e-005,                      !- Coefficient3 x**2
  0.026490875804937,                      !- Coefficient4 y
  -0.000159212286878,                     !- Coefficient5 y**2
  -0.000159062656483,                     !- Coefficient6 x*y
  13.88,                                  !- Minimum Value of x
  23.88,                                  !- Maximum Value of x
  18.33,                                  !- Minimum Value of y
  51.66;                                  !- Maximum Value of y

OS:Curve:Quadratic,
  {561b4575-8018-4fe9-a6d3-7c887ddd6fdb}, !- Handle
  Cool-PLF-fPLR2,                         !- Name
  0.75,                                   !- Coefficient1 Constant
  0.25,                                   !- Coefficient2 x
  0,                                      !- Coefficient3 x**2
  0,                                      !- Minimum Value of x
  1,                                      !- Maximum Value of x
  0.7,                                    !- Minimum Curve Output
  1;                                      !- Maximum Curve Output

OS:Curve:Quadratic,
  {7b7124c0-6557-4623-b7ba-dfd1e9a2b31e}, !- Handle
  Cool-Cap-fFF2,                          !- Name
  1,                                      !- Coefficient1 Constant
  0,                                      !- Coefficient2 x
  0,                                      !- Coefficient3 x**2
  0,                                      !- Minimum Value of x
  2,                                      !- Maximum Value of x
  0,                                      !- Minimum Curve Output
  2;                                      !- Maximum Curve Output

OS:Curve:Quadratic,
  {9c9bf670-12c7-46c3-b1b8-4a7d74172bee}, !- Handle
  Cool-EIR-fFF2,                          !- Name
  1,                                      !- Coefficient1 Constant
  0,                                      !- Coefficient2 x
  0,                                      !- Coefficient3 x**2
  0,                                      !- Minimum Value of x
  2,                                      !- Maximum Value of x
  0,                                      !- Minimum Curve Output
  2;                                      !- Maximum Curve Output

OS:Coil:Cooling:DX:MultiSpeed:StageData,
  {3075e46d-ae8c-46e7-8a94-425e3437c859}, !- Handle
  Coil Cooling DX Multi Speed Stage Data 1, !- Name
  autosize,                               !- Gross Rated Total Cooling Capacity {W}
  0.862559284540077,                      !- Gross Rated Sensible Heat Ratio
  4.3617516587197,                        !- Gross Rated Cooling COP {W/W}
  autosize,                               !- Rated Air Flow Rate {m3/s}
  773.3,                                  !- Rated Evaporator Fan Power Per Volume Flow Rate {W/(m3/s)}
  {8eea8f91-4d79-4cb6-9eb7-95b3550daef1}, !- Total Cooling Capacity Function of Temperature Curve
  {7b7124c0-6557-4623-b7ba-dfd1e9a2b31e}, !- Total Cooling Capacity Function of Flow Fraction Curve
  {700cd936-5cd8-460b-868a-2f5467d1aebe}, !- Energy Input Ratio Function of Temperature Curve
  {9c9bf670-12c7-46c3-b1b8-4a7d74172bee}, !- Energy Input Ratio Function of Flow Fraction Curve
  {561b4575-8018-4fe9-a6d3-7c887ddd6fdb}, !- Part Load Fraction Correlation Curve
  1000,                                   !- Nominal Time for Condensate Removal to Begin {s}
  1.5,                                    !- Ratio of Initial Moisture Evaporation Rate and Steady State Latent Capacity {dimensionless}
  3,                                      !- Maximum Cycling Rate {cycles/hr}
  45,                                     !- Latent Capacity Time Constant {s}
  0.2,                                    !- Rated Waste Heat Fraction of Power Input {dimensionless}
  {d4ee0783-a813-43a3-8e9e-7ac1f88dcc09}, !- Waste Heat Function of Temperature Curve
  0.9,                                    !- Evaporative Condenser Effectiveness {dimensionless}
  autosize,                               !- Evaporative Condenser Air Flow Rate {m3/s}
  autosize;                               !- Rated Evaporative Condenser Pump Power Consumption {W}

OS:Curve:Biquadratic,
  {da352eaa-45e3-485c-bf9e-9a516cac8e30}, !- Handle
  Cool-Cap-fT4,                           !- Name
  1.00899352190587,                       !- Coefficient1 Constant
  0.006512749025457,                      !- Coefficient2 x
  0,                                      !- Coefficient3 x**2
  0.003917565735935,                      !- Coefficient4 y
  -0.000222646705889,                     !- Coefficient5 y**2
  0,                                      !- Coefficient6 x*y
  13.88,                                  !- Minimum Value of x
  23.88,                                  !- Maximum Value of x
  18.33,                                  !- Minimum Value of y
  51.66;                                  !- Maximum Value of y

OS:Curve:Biquadratic,
  {8996b07b-9e6d-4765-bfa4-4c1e11d812ba}, !- Handle
  Cool-EIR-fT4,                           !- Name
  0.429214441601141,                      !- Coefficient1 Constant
  -0.003604841598515,                     !- Coefficient2 x
  4.5783162727e-005,                      !- Coefficient3 x**2
  0.026490875804937,                      !- Coefficient4 y
  -0.000159212286878,                     !- Coefficient5 y**2
  -0.000159062656483,                     !- Coefficient6 x*y
  13.88,                                  !- Minimum Value of x
  23.88,                                  !- Maximum Value of x
  18.33,                                  !- Minimum Value of y
  51.66;                                  !- Maximum Value of y

OS:Curve:Quadratic,
  {8700cd9d-f6a1-47fd-9b22-b02bf9d1058f}, !- Handle
  Cool-PLF-fPLR4,                         !- Name
  0.75,                                   !- Coefficient1 Constant
  0.25,                                   !- Coefficient2 x
  0,                                      !- Coefficient3 x**2
  0,                                      !- Minimum Value of x
  1,                                      !- Maximum Value of x
  0.7,                                    !- Minimum Curve Output
  1;                                      !- Maximum Curve Output

OS:Curve:Quadratic,
  {e255edbe-ed14-40cf-a2c0-737a3d848327}, !- Handle
  Cool-Cap-fFF4,                          !- Name
  1,                                      !- Coefficient1 Constant
  0,                                      !- Coefficient2 x
  0,                                      !- Coefficient3 x**2
  0,                                      !- Minimum Value of x
  2,                                      !- Maximum Value of x
  0,                                      !- Minimum Curve Output
  2;                                      !- Maximum Curve Output

OS:Curve:Quadratic,
  {3b317a2e-e867-4c9f-a770-cb93209000a7}, !- Handle
  Cool-EIR-fFF4,                          !- Name
  1,                                      !- Coefficient1 Constant
  0,                                      !- Coefficient2 x
  0,                                      !- Coefficient3 x**2
  0,                                      !- Minimum Value of x
  2,                                      !- Maximum Value of x
  0,                                      !- Minimum Curve Output
  2;                                      !- Maximum Curve Output

OS:Coil:Cooling:DX:MultiSpeed:StageData,
  {6a3a4e04-eca6-4930-88b0-4a5bc994e10c}, !- Handle
  Coil Cooling DX Multi Speed Stage Data 2, !- Name
  autosize,                               !- Gross Rated Total Cooling Capacity {W}
  0.798701661239655,                      !- Gross Rated Sensible Heat Ratio
  3.77511613086751,                       !- Gross Rated Cooling COP {W/W}
  autosize,                               !- Rated Air Flow Rate {m3/s}
  773.3,                                  !- Rated Evaporator Fan Power Per Volume Flow Rate {W/(m3/s)}
  {da352eaa-45e3-485c-bf9e-9a516cac8e30}, !- Total Cooling Capacity Function of Temperature Curve
  {e255edbe-ed14-40cf-a2c0-737a3d848327}, !- Total Cooling Capacity Function of Flow Fraction Curve
  {8996b07b-9e6d-4765-bfa4-4c1e11d812ba}, !- Energy Input Ratio Function of Temperature Curve
  {3b317a2e-e867-4c9f-a770-cb93209000a7}, !- Energy Input Ratio Function of Flow Fraction Curve
  {8700cd9d-f6a1-47fd-9b22-b02bf9d1058f}, !- Part Load Fraction Correlation Curve
  1000,                                   !- Nominal Time for Condensate Removal to Begin {s}
  1.5,                                    !- Ratio of Initial Moisture Evaporation Rate and Steady State Latent Capacity {dimensionless}
  3,                                      !- Maximum Cycling Rate {cycles/hr}
  45,                                     !- Latent Capacity Time Constant {s}
  0.2,                                    !- Rated Waste Heat Fraction of Power Input {dimensionless}
  {d4ee0783-a813-43a3-8e9e-7ac1f88dcc09}, !- Waste Heat Function of Temperature Curve
  0.9,                                    !- Evaporative Condenser Effectiveness {dimensionless}
  autosize,                               !- Evaporative Condenser Air Flow Rate {m3/s}
  autosize;                               !- Rated Evaporative Condenser Pump Power Consumption {W}

OS:Curve:Biquadratic,
  {d2fa0e25-411f-4c3d-a571-666a9a989230}, !- Handle
  Cool-Cap-fT6,                           !- Name
  1.00899352190587,                       !- Coefficient1 Constant
  0.006512749025457,                      !- Coefficient2 x
  0,                                      !- Coefficient3 x**2
  0.003917565735935,                      !- Coefficient4 y
  -0.000222646705889,                     !- Coefficient5 y**2
  0,                                      !- Coefficient6 x*y
  13.88,                                  !- Minimum Value of x
  23.88,                                  !- Maximum Value of x
  18.33,                                  !- Minimum Value of y
  51.66;                                  !- Maximum Value of y

OS:Curve:Biquadratic,
  {957746ca-dd6f-40ba-b9c1-9c2500b0e0ed}, !- Handle
  Cool-EIR-fT6,                           !- Name
  0.429214441601141,                      !- Coefficient1 Constant
  -0.003604841598515,                     !- Coefficient2 x
  4.5783162727e-005,                      !- Coefficient3 x**2
  0.026490875804937,                      !- Coefficient4 y
  -0.000159212286878,                     !- Coefficient5 y**2
  -0.000159062656483,                     !- Coefficient6 x*y
  13.88,                                  !- Minimum Value of x
  23.88,                                  !- Maximum Value of x
  18.33,                                  !- Minimum Value of y
  51.66;                                  !- Maximum Value of y

OS:Curve:Quadratic,
  {91e66a11-e90d-44da-bc6d-c64621807cd2}, !- Handle
  Cool-PLF-fPLR6,                         !- Name
  0.75,                                   !- Coefficient1 Constant
  0.25,                                   !- Coefficient2 x
  0,                                      !- Coefficient3 x**2
  0,                                      !- Minimum Value of x
  1,                                      !- Maximum Value of x
  0.7,                                    !- Minimum Curve Output
  1;                                      !- Maximum Curve Output

OS:Curve:Quadratic,
  {7f4fc4e0-bd8d-4995-ad96-a77ea3b7a61d}, !- Handle
  Cool-Cap-fFF6,                          !- Name
  1,                                      !- Coefficient1 Constant
  0,                                      !- Coefficient2 x
  0,                                      !- Coefficient3 x**2
  0,                                      !- Minimum Value of x
  2,                                      !- Maximum Value of x
  0,                                      !- Minimum Curve Output
  2;                                      !- Maximum Curve Output

OS:Curve:Quadratic,
  {679c54fd-f80f-427c-93fa-711276d032e0}, !- Handle
  Cool-EIR-fFF6,                          !- Name
  1,                                      !- Coefficient1 Constant
  0,                                      !- Coefficient2 x
  0,                                      !- Coefficient3 x**2
  0,                                      !- Minimum Value of x
  2,                                      !- Maximum Value of x
  0,                                      !- Minimum Curve Output
  2;                                      !- Maximum Curve Output

OS:Coil:Cooling:DX:MultiSpeed:StageData,
  {aed89c0a-0504-41b8-9100-6660b1e43d2c}, !- Handle
  Coil Cooling DX Multi Speed Stage Data 3, !- Name
  autosize,                               !- Gross Rated Total Cooling Capacity {W}
  0.757094338262211,                      !- Gross Rated Sensible Heat Ratio
  3.17313460723919,                       !- Gross Rated Cooling COP {W/W}
  autosize,                               !- Rated Air Flow Rate {m3/s}
  773.3,                                  !- Rated Evaporator Fan Power Per Volume Flow Rate {W/(m3/s)}
  {d2fa0e25-411f-4c3d-a571-666a9a989230}, !- Total Cooling Capacity Function of Temperature Curve
  {7f4fc4e0-bd8d-4995-ad96-a77ea3b7a61d}, !- Total Cooling Capacity Function of Flow Fraction Curve
  {957746ca-dd6f-40ba-b9c1-9c2500b0e0ed}, !- Energy Input Ratio Function of Temperature Curve
  {679c54fd-f80f-427c-93fa-711276d032e0}, !- Energy Input Ratio Function of Flow Fraction Curve
  {91e66a11-e90d-44da-bc6d-c64621807cd2}, !- Part Load Fraction Correlation Curve
  1000,                                   !- Nominal Time for Condensate Removal to Begin {s}
  1.5,                                    !- Ratio of Initial Moisture Evaporation Rate and Steady State Latent Capacity {dimensionless}
  3,                                      !- Maximum Cycling Rate {cycles/hr}
  45,                                     !- Latent Capacity Time Constant {s}
  0.2,                                    !- Rated Waste Heat Fraction of Power Input {dimensionless}
  {d4ee0783-a813-43a3-8e9e-7ac1f88dcc09}, !- Waste Heat Function of Temperature Curve
  0.9,                                    !- Evaporative Condenser Effectiveness {dimensionless}
  autosize,                               !- Evaporative Condenser Air Flow Rate {m3/s}
  autosize;                               !- Rated Evaporative Condenser Pump Power Consumption {W}

OS:Curve:Biquadratic,
  {98709ad8-d9dd-4077-b2d0-acaccb8d0db1}, !- Handle
  Cool-Cap-fT10,                          !- Name
  1.00899352190587,                       !- Coefficient1 Constant
  0.006512749025457,                      !- Coefficient2 x
  0,                                      !- Coefficient3 x**2
  0.003917565735935,                      !- Coefficient4 y
  -0.000222646705889,                     !- Coefficient5 y**2
  0,                                      !- Coefficient6 x*y
  13.88,                                  !- Minimum Value of x
  23.88,                                  !- Maximum Value of x
  18.33,                                  !- Minimum Value of y
  51.66;                                  !- Maximum Value of y

OS:Curve:Biquadratic,
  {bf303495-79b9-411d-9740-511695c5b140}, !- Handle
  Cool-EIR-fT10,                          !- Name
  0.429214441601141,                      !- Coefficient1 Constant
  -0.003604841598515,                     !- Coefficient2 x
  4.5783162727e-005,                      !- Coefficient3 x**2
  0.026490875804937,                      !- Coefficient4 y
  -0.000159212286878,                     !- Coefficient5 y**2
  -0.000159062656483,                     !- Coefficient6 x*y
  13.88,                                  !- Minimum Value of x
  23.88,                                  !- Maximum Value of x
  18.33,                                  !- Minimum Value of y
  51.66;                                  !- Maximum Value of y

OS:Curve:Quadratic,
  {4ec8d1db-9277-42f9-b578-19bc7b2746ee}, !- Handle
  Cool-PLF-fPLR10,                        !- Name
  0.75,                                   !- Coefficient1 Constant
  0.25,                                   !- Coefficient2 x
  0,                                      !- Coefficient3 x**2
  0,                                      !- Minimum Value of x
  1,                                      !- Maximum Value of x
  0.7,                                    !- Minimum Curve Output
  1;                                      !- Maximum Curve Output

OS:Curve:Quadratic,
  {aeea0d97-b176-49be-be10-db2221e33510}, !- Handle
  Cool-Cap-fFF10,                         !- Name
  1,                                      !- Coefficient1 Constant
  0,                                      !- Coefficient2 x
  0,                                      !- Coefficient3 x**2
  0,                                      !- Minimum Value of x
  2,                                      !- Maximum Value of x
  0,                                      !- Minimum Curve Output
  2;                                      !- Maximum Curve Output

OS:Curve:Quadratic,
  {2f9b587f-59ce-4acd-a5da-35b7ebc95968}, !- Handle
  Cool-EIR-fFF10,                         !- Name
  1,                                      !- Coefficient1 Constant
  0,                                      !- Coefficient2 x
  0,                                      !- Coefficient3 x**2
  0,                                      !- Minimum Value of x
  2,                                      !- Maximum Value of x
  0,                                      !- Minimum Curve Output
  2;                                      !- Maximum Curve Output

OS:Coil:Cooling:DX:MultiSpeed:StageData,
  {f801c805-5898-4a53-a1cb-c99fee03b626}, !- Handle
  Coil Cooling DX Multi Speed Stage Data 4, !- Name
  autosize,                               !- Gross Rated Total Cooling Capacity {W}
  0.702551992573952,                      !- Gross Rated Sensible Heat Ratio
  2.34548433129289,                       !- Gross Rated Cooling COP {W/W}
  autosize,                               !- Rated Air Flow Rate {m3/s}
  773.3,                                  !- Rated Evaporator Fan Power Per Volume Flow Rate {W/(m3/s)}
  {98709ad8-d9dd-4077-b2d0-acaccb8d0db1}, !- Total Cooling Capacity Function of Temperature Curve
  {aeea0d97-b176-49be-be10-db2221e33510}, !- Total Cooling Capacity Function of Flow Fraction Curve
  {bf303495-79b9-411d-9740-511695c5b140}, !- Energy Input Ratio Function of Temperature Curve
  {2f9b587f-59ce-4acd-a5da-35b7ebc95968}, !- Energy Input Ratio Function of Flow Fraction Curve
  {4ec8d1db-9277-42f9-b578-19bc7b2746ee}, !- Part Load Fraction Correlation Curve
  1000,                                   !- Nominal Time for Condensate Removal to Begin {s}
  1.5,                                    !- Ratio of Initial Moisture Evaporation Rate and Steady State Latent Capacity {dimensionless}
  3,                                      !- Maximum Cycling Rate {cycles/hr}
  45,                                     !- Latent Capacity Time Constant {s}
  0.2,                                    !- Rated Waste Heat Fraction of Power Input {dimensionless}
  {d4ee0783-a813-43a3-8e9e-7ac1f88dcc09}, !- Waste Heat Function of Temperature Curve
  0.9,                                    !- Evaporative Condenser Effectiveness {dimensionless}
  autosize,                               !- Evaporative Condenser Air Flow Rate {m3/s}
  autosize;                               !- Rated Evaporative Condenser Pump Power Consumption {W}

OS:Coil:Cooling:DX:MultiSpeed,
  {e4a0b9ef-9e80-4e7e-9751-ca1c41a5c829}, !- Handle
  res ms clg coil,                        !- Name
  ,                                       !- Availability Schedule
  ,                                       !- Air Inlet Node
  ,                                       !- Air Outlet Node
  ,                                       !- Condenser Air Inlet Node
  AirCooled,                              !- Condenser Type
  ,                                       !- Supply Water Storage Tank
  ,                                       !- Condensate Collection Water Storage Tank
  No,                                     !- Apply Part Load Fraction to Speeds Greater than 1
  No,                                     !- Apply Latent Degradation to Speeds Greater than 1
  0,                                      !- Crankcase Heater Capacity {W}
  10,                                     !- Maximum Outdoor Dry-Bulb Temperature for Crankcase Heater Operation {C}
  0,                                      !- Basin Heater Capacity {W/K}
  2,                                      !- Basin Heater Setpoint Temperature {C}
  ,                                       !- Basin Heater Operating Schedule
  Electricity,                            !- Fuel Type
  {3075e46d-ae8c-46e7-8a94-425e3437c859}, !- Stage 1
  {6a3a4e04-eca6-4930-88b0-4a5bc994e10c}, !- Stage 2
  {aed89c0a-0504-41b8-9100-6660b1e43d2c}, !- Stage 3
  {f801c805-5898-4a53-a1cb-c99fee03b626}; !- Stage 4

OS:Curve:Exponent,
  {e9f10040-5c4a-4d13-8a2a-65fce727b920}, !- Handle
  res ms fan power curve 1,               !- Name
  0,                                      !- Coefficient1 Constant
  1,                                      !- Coefficient2 Constant
  3,                                      !- Coefficient3 Constant
  -100,                                   !- Minimum Value of x
  100,                                    !- Maximum Value of x
  ,                                       !- Minimum Curve Output
  ,                                       !- Maximum Curve Output
  ,                                       !- Input Unit Type for X
  ;                                       !- Output Unit Type

OS:Curve:Cubic,
  {1559b5e6-505c-4d9f-bce7-ae4163c6b3a8}, !- Handle
  res ms fan eff curve 1,                 !- Name
  0,                                      !- Coefficient1 Constant
  1,                                      !- Coefficient2 x
  0,                                      !- Coefficient3 x**2
  0,                                      !- Coefficient4 x**3
  0,                                      !- Minimum Value of x
  1,                                      !- Maximum Value of x
  0.01,                                   !- Minimum Curve Output
  1;                                      !- Maximum Curve Output

OS:Fan:OnOff,
  {a286c479-8acc-460b-9ec2-97f6d92dda6b}, !- Handle
  res ms clg supply fan,                  !- Name
  {bde448b4-97c2-45f7-b509-bc4fe22288cd}, !- Availability Schedule Name
  0.167945868715886,                      !- Fan Total Efficiency
  24.91,                                  !- Pressure Rise {Pa}
  autosize,                               !- Maximum Flow Rate {m3/s}
  1,                                      !- Motor Efficiency
  1,                                      !- Motor In Airstream Fraction
  ,                                       !- Air Inlet Node Name
  ,                                       !- Air Outlet Node Name
  {e9f10040-5c4a-4d13-8a2a-65fce727b920}, !- Fan Power Ratio Function of Speed Ratio Curve Name
  {1559b5e6-505c-4d9f-bce7-ae4163c6b3a8}, !- Fan Efficiency Ratio Function of Speed Ratio Curve Name
  res ms clg supply fan;                  !- End-Use Subcategory

OS:UnitarySystemPerformance:Multispeed,
  {fbe588ac-5fa4-4144-9f52-c5bbd3099c15}, !- Handle
  Unitary System Performance Multispeed 2, !- Name
  No,                                     !- Single Mode Operation
  1e-009,                                 !- Heating Speed Supply Air Flow Ratio 1
  0.529411764705882,                      !- Cooling Speed Supply Air Flow Ratio 1
  1e-009,                                 !- Heating Speed Supply Air Flow Ratio 2
  0.647058823529412,                      !- Cooling Speed Supply Air Flow Ratio 2
  1e-009,                                 !- Heating Speed Supply Air Flow Ratio 3
  0.764705882352941,                      !- Cooling Speed Supply Air Flow Ratio 3
  1e-009,                                 !- Heating Speed Supply Air Flow Ratio 4
  1;                                      !- Cooling Speed Supply Air Flow Ratio 4

OS:AirLoopHVAC:UnitarySystem,
  {bcde23af-7fd7-4718-9005-793f4abc4452}, !- Handle
  res ms clg unitary system,              !- Name
  Load,                                   !- Control Type
  {4ff35d95-b70e-4f25-95d2-2d6b8fcfb7fd}, !- Controlling Zone or Thermostat Location
  None,                                   !- Dehumidification Control Type
  {bde448b4-97c2-45f7-b509-bc4fe22288cd}, !- Availability Schedule Name
  {4330d879-feb9-41b8-b13b-bc3a1e1adaae}, !- Air Inlet Node Name
  {dc38b6a3-c601-4e2b-8d98-143405395e37}, !- Air Outlet Node Name
  {a286c479-8acc-460b-9ec2-97f6d92dda6b}, !- Supply Fan Name
  BlowThrough,                            !- Fan Placement
  {f09f5fb2-3cdc-4612-ab56-ead4712f3377}, !- Supply Air Fan Operating Mode Schedule Name
  ,                                       !- Heating Coil Name
  1,                                      !- DX Heating Coil Sizing Ratio
  {e4a0b9ef-9e80-4e7e-9751-ca1c41a5c829}, !- Cooling Coil Name
  No,                                     !- Use DOAS DX Cooling Coil
  2,                                      !- DOAS DX Cooling Coil Leaving Minimum Air Temperature {C}
  SensibleOnlyLoadControl,                !- Latent Load Control
  ,                                       !- Supplemental Heating Coil Name
  ,                                       !- Supply Air Flow Rate Method During Cooling Operation
  autosize,                               !- Supply Air Flow Rate During Cooling Operation {m3/s}
  ,                                       !- Supply Air Flow Rate Per Floor Area During Cooling Operation {m3/s-m2}
  ,                                       !- Fraction of Autosized Design Cooling Supply Air Flow Rate
  ,                                       !- Design Supply Air Flow Rate Per Unit of Capacity During Cooling Operation {m3/s-W}
  ,                                       !- Supply Air Flow Rate Method During Heating Operation
  autosize,                               !- Supply Air Flow Rate During Heating Operation {m3/s}
  ,                                       !- Supply Air Flow Rate Per Floor Area during Heating Operation {m3/s-m2}
  ,                                       !- Fraction of Autosized Design Heating Supply Air Flow Rate
  ,                                       !- Design Supply Air Flow Rate Per Unit of Capacity During Heating Operation {m3/s-W}
  ,                                       !- Supply Air Flow Rate Method When No Cooling or Heating is Required
  0,                                      !- Supply Air Flow Rate When No Cooling or Heating is Required {m3/s}
  ,                                       !- Supply Air Flow Rate Per Floor Area When No Cooling or Heating is Required {m3/s-m2}
  ,                                       !- Fraction of Autosized Design Cooling Supply Air Flow Rate When No Cooling or Heating is Required
  ,                                       !- Fraction of Autosized Design Heating Supply Air Flow Rate When No Cooling or Heating is Required
  ,                                       !- Design Supply Air Flow Rate Per Unit of Capacity During Cooling Operation When No Cooling or Heating is Required {m3/s-W}
  ,                                       !- Design Supply Air Flow Rate Per Unit of Capacity During Heating Operation When No Cooling or Heating is Required {m3/s-W}
  93.3333333333333,                       !- Maximum Supply Air Temperature {C}
  4.44444444444444,                       !- Maximum Outdoor Dry-Bulb Temperature for Supplemental Heater Operation {C}
  ,                                       !- Outdoor Dry-Bulb Temperature Sensor Node Name
  2.5,                                    !- Maximum Cycling Rate {cycles/hr}
  60,                                     !- Heat Pump Time Constant {s}
  0.01,                                   !- Fraction of On-Cycle Power Use
  60,                                     !- Heat Pump Fan Delay Time {s}
  0,                                      !- Ancilliary On-Cycle Electric Power {W}
  0,                                      !- Ancilliary Off-Cycle Electric Power {W}
  ,                                       !- Design Heat Recovery Water Flow Rate {m3/s}
  ,                                       !- Maximum Temperature for Heat Recovery {C}
  ,                                       !- Heat Recovery Water Inlet Node Name
  ,                                       !- Heat Recovery Water Outlet Node Name
  {fbe588ac-5fa4-4144-9f52-c5bbd3099c15}; !- Design Specification Multispeed Object Name

OS:AirLoopHVAC,
  {ebf82f2b-de1e-4d88-ab11-71ff402aa6f4}, !- Handle
  res ms clg asys,                        !- Name
  ,                                       !- Controller List Name
  {bde448b4-97c2-45f7-b509-bc4fe22288cd}, !- Availability Schedule
  {d9fa5f8d-df20-4f96-8030-b267ea759308}, !- Availability Manager List Name
  AutoSize,                               !- Design Supply Air Flow Rate {m3/s}
  ,                                       !- Branch List Name
  ,                                       !- Connector List Name
  {65baf54c-193d-45aa-a98a-9132e8f73a89}, !- Supply Side Inlet Node Name
  {3b9d36df-84d7-4591-ad6d-966d60528d4d}, !- Demand Side Outlet Node Name
  {033da11d-454c-465d-938b-e2810542339a}, !- Demand Side Inlet Node A
  {0efb4f22-af56-41ad-aa6c-312b667a3392}, !- Supply Side Outlet Node A
  ,                                       !- Demand Side Inlet Node B
  ,                                       !- Supply Side Outlet Node B
  ,                                       !- Return Air Bypass Flow Temperature Setpoint Schedule Name
  {bb29fc9a-e0c3-428d-8cf0-02a5cc32dc1e}, !- Demand Mixer Name
  {9a69df62-95d9-422b-a43c-613c023491ea}, !- Demand Splitter A Name
  ,                                       !- Demand Splitter B Name
  ;                                       !- Supply Splitter Name

OS:Node,
  {d68a7aee-810b-4681-9e0f-2eb10dce081c}, !- Handle
  Node 10,                                !- Name
  {65baf54c-193d-45aa-a98a-9132e8f73a89}, !- Inlet Port
  {4330d879-feb9-41b8-b13b-bc3a1e1adaae}; !- Outlet Port

OS:Node,
  {0dbf3256-2272-4453-905a-e1d3e1d8a9e6}, !- Handle
  Node 11,                                !- Name
  {dc38b6a3-c601-4e2b-8d98-143405395e37}, !- Inlet Port
  {0efb4f22-af56-41ad-aa6c-312b667a3392}; !- Outlet Port

OS:Connection,
  {65baf54c-193d-45aa-a98a-9132e8f73a89}, !- Handle
  {25a26ba1-cc5a-42e7-bd1d-70f16b5a6a9c}, !- Name
  {ebf82f2b-de1e-4d88-ab11-71ff402aa6f4}, !- Source Object
  8,                                      !- Outlet Port
  {d68a7aee-810b-4681-9e0f-2eb10dce081c}, !- Target Object
  2;                                      !- Inlet Port

OS:Connection,
  {0efb4f22-af56-41ad-aa6c-312b667a3392}, !- Handle
  {359ceecd-e17d-44c1-bc60-28c7439a1377}, !- Name
  {0dbf3256-2272-4453-905a-e1d3e1d8a9e6}, !- Source Object
  3,                                      !- Outlet Port
  {ebf82f2b-de1e-4d88-ab11-71ff402aa6f4}, !- Target Object
  11;                                     !- Inlet Port

OS:Node,
  {5f42b5eb-59d1-42a0-b031-cc758d0f98f7}, !- Handle
  Node 12,                                !- Name
  {033da11d-454c-465d-938b-e2810542339a}, !- Inlet Port
  {eedb82ec-4a75-4eed-adaa-53cb927c801f}; !- Outlet Port

OS:Node,
  {53fdd325-693a-4ac3-a360-4dc666007b76}, !- Handle
  Node 13,                                !- Name
  {6acbaf52-b80a-47b4-b420-9fe69fa6c7bd}, !- Inlet Port
  {3b9d36df-84d7-4591-ad6d-966d60528d4d}; !- Outlet Port

OS:Node,
  {c7452ff0-c549-4d9b-8903-642690dbf2db}, !- Handle
  Node 14,                                !- Name
  {b5b24a0d-f978-4afa-9434-3f99af452ecc}, !- Inlet Port
  {657debd4-aca4-494b-ade5-18e549663b35}; !- Outlet Port

OS:Connection,
  {033da11d-454c-465d-938b-e2810542339a}, !- Handle
  {3fdf32b9-2589-48b7-8015-bf77635fe99d}, !- Name
  {ebf82f2b-de1e-4d88-ab11-71ff402aa6f4}, !- Source Object
  10,                                     !- Outlet Port
  {5f42b5eb-59d1-42a0-b031-cc758d0f98f7}, !- Target Object
  2;                                      !- Inlet Port

OS:Connection,
  {3b9d36df-84d7-4591-ad6d-966d60528d4d}, !- Handle
  {4ba3c42a-fd20-42c3-b53f-1f51f76cfeca}, !- Name
  {53fdd325-693a-4ac3-a360-4dc666007b76}, !- Source Object
  3,                                      !- Outlet Port
  {ebf82f2b-de1e-4d88-ab11-71ff402aa6f4}, !- Target Object
  9;                                      !- Inlet Port

OS:AirLoopHVAC:ZoneSplitter,
  {9a69df62-95d9-422b-a43c-613c023491ea}, !- Handle
  res ms clg zone splitter,               !- Name
  {eedb82ec-4a75-4eed-adaa-53cb927c801f}, !- Inlet Node Name
  {59a2314f-92e5-409e-80af-436a5a5aa5cc}; !- Outlet Node Name 1

OS:AirLoopHVAC:ZoneMixer,
  {bb29fc9a-e0c3-428d-8cf0-02a5cc32dc1e}, !- Handle
  res ms clg zone mixer,                  !- Name
  {6acbaf52-b80a-47b4-b420-9fe69fa6c7bd}, !- Outlet Node Name
  {69309b58-c7a0-4082-ba16-1aa2bed98119}; !- Inlet Node Name 1

OS:Connection,
  {eedb82ec-4a75-4eed-adaa-53cb927c801f}, !- Handle
  {7ea1eece-1ac8-4cca-9c33-ad12a9773fa4}, !- Name
  {5f42b5eb-59d1-42a0-b031-cc758d0f98f7}, !- Source Object
  3,                                      !- Outlet Port
  {9a69df62-95d9-422b-a43c-613c023491ea}, !- Target Object
  2;                                      !- Inlet Port

OS:Connection,
  {6acbaf52-b80a-47b4-b420-9fe69fa6c7bd}, !- Handle
  {8e9b2b3c-0c81-4aa2-b399-f3b6a7e097d2}, !- Name
  {bb29fc9a-e0c3-428d-8cf0-02a5cc32dc1e}, !- Source Object
  2,                                      !- Outlet Port
  {53fdd325-693a-4ac3-a360-4dc666007b76}, !- Target Object
  2;                                      !- Inlet Port

OS:Sizing:System,
  {efcdad92-411b-49b0-a888-f48d3b02848e}, !- Handle
  {ebf82f2b-de1e-4d88-ab11-71ff402aa6f4}, !- AirLoop Name
  Sensible,                               !- Type of Load to Size On
  Autosize,                               !- Design Outdoor Air Flow Rate {m3/s}
  0.3,                                    !- Central Heating Maximum System Air Flow Ratio
  7,                                      !- Preheat Design Temperature {C}
  0.008,                                  !- Preheat Design Humidity Ratio {kg-H2O/kg-Air}
  12.8,                                   !- Precool Design Temperature {C}
  0.008,                                  !- Precool Design Humidity Ratio {kg-H2O/kg-Air}
  12.8,                                   !- Central Cooling Design Supply Air Temperature {C}
  16.7,                                   !- Central Heating Design Supply Air Temperature {C}
  NonCoincident,                          !- Sizing Option
  Yes,                                    !- 100% Outdoor Air in Cooling
  Yes,                                    !- 100% Outdoor Air in Heating
  0.0085,                                 !- Central Cooling Design Supply Air Humidity Ratio {kg-H2O/kg-Air}
  0.008,                                  !- Central Heating Design Supply Air Humidity Ratio {kg-H2O/kg-Air}
  DesignDay,                              !- Cooling Design Air Flow Method
  0,                                      !- Cooling Design Air Flow Rate {m3/s}
  DesignDay,                              !- Heating Design Air Flow Method
  0,                                      !- Heating Design Air Flow Rate {m3/s}
  ZoneSum,                                !- System Outdoor Air Method
  1,                                      !- Zone Maximum Outdoor Air Fraction {dimensionless}
  0.0099676501,                           !- Cooling Supply Air Flow Rate Per Floor Area {m3/s-m2}
  1,                                      !- Cooling Fraction of Autosized Cooling Supply Air Flow Rate
  3.9475456e-005,                         !- Cooling Supply Air Flow Rate Per Unit Cooling Capacity {m3/s-W}
  0.0099676501,                           !- Heating Supply Air Flow Rate Per Floor Area {m3/s-m2}
  1,                                      !- Heating Fraction of Autosized Heating Supply Air Flow Rate
  1,                                      !- Heating Fraction of Autosized Cooling Supply Air Flow Rate
  3.1588213e-005,                         !- Heating Supply Air Flow Rate Per Unit Heating Capacity {m3/s-W}
  CoolingDesignCapacity,                  !- Cooling Design Capacity Method
  autosize,                               !- Cooling Design Capacity {W}
  234.7,                                  !- Cooling Design Capacity Per Floor Area {W/m2}
  1,                                      !- Fraction of Autosized Cooling Design Capacity
  HeatingDesignCapacity,                  !- Heating Design Capacity Method
  autosize,                               !- Heating Design Capacity {W}
  157,                                    !- Heating Design Capacity Per Floor Area {W/m2}
  1,                                      !- Fraction of Autosized Heating Design Capacity
  OnOff;                                  !- Central Cooling Capacity Control Method

OS:AvailabilityManagerAssignmentList,
  {d9fa5f8d-df20-4f96-8030-b267ea759308}, !- Handle
  Air Loop HVAC 1 AvailabilityManagerAssignmentList 1; !- Name

OS:Connection,
  {4330d879-feb9-41b8-b13b-bc3a1e1adaae}, !- Handle
  {3d5b1d92-83a3-4646-ab87-2d64a4d00ffc}, !- Name
  {d68a7aee-810b-4681-9e0f-2eb10dce081c}, !- Source Object
  3,                                      !- Outlet Port
  {bcde23af-7fd7-4718-9005-793f4abc4452}, !- Target Object
  6;                                      !- Inlet Port

OS:Connection,
  {dc38b6a3-c601-4e2b-8d98-143405395e37}, !- Handle
  {81196d37-743a-4585-b0b4-8d98ef81be12}, !- Name
  {bcde23af-7fd7-4718-9005-793f4abc4452}, !- Source Object
  7,                                      !- Outlet Port
  {0dbf3256-2272-4453-905a-e1d3e1d8a9e6}, !- Target Object
  2;                                      !- Inlet Port

OS:AirTerminal:SingleDuct:ConstantVolume:NoReheat,
  {a030cb94-d3be-42b1-a68b-778f6f1c7e4b}, !- Handle
  res ms living zone clg direct air,      !- Name
  {bde448b4-97c2-45f7-b509-bc4fe22288cd}, !- Availability Schedule Name
  {ba0ff363-e2ac-4cf1-98e4-5df0a5d03f54}, !- Air Inlet Node Name
  {b5b24a0d-f978-4afa-9434-3f99af452ecc}, !- Air Outlet Node Name
  AutoSize;                               !- Maximum Air Flow Rate {m3/s}

OS:Node,
  {1195fb4d-f930-4e34-a2e6-326d4d83c2eb}, !- Handle
  Node 15,                                !- Name
  {0532bbdd-515c-43b2-b3d3-d9ddbef4fc08}, !- Inlet Port
  {69309b58-c7a0-4082-ba16-1aa2bed98119}; !- Outlet Port

OS:Connection,
  {657debd4-aca4-494b-ade5-18e549663b35}, !- Handle
  {4d0efa2b-90aa-4a16-b8e4-7e32ff0e5af1}, !- Name
  {c7452ff0-c549-4d9b-8903-642690dbf2db}, !- Source Object
  3,                                      !- Outlet Port
  {bb4923d0-68ba-4cec-8096-83c864791dbd}, !- Target Object
  4;                                      !- Inlet Port

OS:Connection,
  {0532bbdd-515c-43b2-b3d3-d9ddbef4fc08}, !- Handle
  {413a2dfb-a5f5-4f9d-93c4-6648e7ca6a0a}, !- Name
  {f0bf7a13-9f1a-47ba-916a-60bb33d4cac7}, !- Source Object
  4,                                      !- Outlet Port
  {1195fb4d-f930-4e34-a2e6-326d4d83c2eb}, !- Target Object
  2;                                      !- Inlet Port

OS:Connection,
  {69309b58-c7a0-4082-ba16-1aa2bed98119}, !- Handle
  {6ff56dac-f3a7-46a2-9064-fbfaf313c61e}, !- Name
  {1195fb4d-f930-4e34-a2e6-326d4d83c2eb}, !- Source Object
  3,                                      !- Outlet Port
  {bb29fc9a-e0c3-428d-8cf0-02a5cc32dc1e}, !- Target Object
  3;                                      !- Inlet Port

OS:Node,
  {ba32d6d8-c5e6-4595-895c-69a3059c1a9f}, !- Handle
  Node 16,                                !- Name
  {59a2314f-92e5-409e-80af-436a5a5aa5cc}, !- Inlet Port
  {ba0ff363-e2ac-4cf1-98e4-5df0a5d03f54}; !- Outlet Port

OS:Connection,
  {59a2314f-92e5-409e-80af-436a5a5aa5cc}, !- Handle
  {a2a9a0ad-e7d8-45fd-8e97-043a51e786f8}, !- Name
  {9a69df62-95d9-422b-a43c-613c023491ea}, !- Source Object
  3,                                      !- Outlet Port
  {ba32d6d8-c5e6-4595-895c-69a3059c1a9f}, !- Target Object
  2;                                      !- Inlet Port

OS:Connection,
  {ba0ff363-e2ac-4cf1-98e4-5df0a5d03f54}, !- Handle
  {5bcbaba9-6698-48ce-93c8-c929602f6b1f}, !- Name
  {ba32d6d8-c5e6-4595-895c-69a3059c1a9f}, !- Source Object
  3,                                      !- Outlet Port
  {a030cb94-d3be-42b1-a68b-778f6f1c7e4b}, !- Target Object
  3;                                      !- Inlet Port

OS:Connection,
  {b5b24a0d-f978-4afa-9434-3f99af452ecc}, !- Handle
  {09444e86-f06b-4e00-b973-4966824cff9b}, !- Name
  {a030cb94-d3be-42b1-a68b-778f6f1c7e4b}, !- Source Object
  4,                                      !- Outlet Port
  {c7452ff0-c549-4d9b-8903-642690dbf2db}, !- Target Object
  2;                                      !- Inlet Port

OS:AdditionalProperties,
  {1ebf70d1-8101-448d-b1c5-de0ea91860b6}, !- Handle
  {9b813d8e-df1c-4ee1-8a4b-27d4983d8ddd}, !- Object Name
  DuctedInfoMiniSplitHeatPump,            !- Feature Name 1
  Boolean,                                !- Feature Data Type 1
  false,                                  !- Feature Value 1
  SizingInfoHVACCapacityRatioHeating,     !- Feature Name 2
  String,                                 !- Feature Data Type 2
  0.39999999999999997&#440.6&#440.8&#441.2, !- Feature Value 2
  SizingInfoHVACHeatingCFMs,              !- Feature Name 3
  String,                                 !- Feature Data Type 3
  222.22222222222223&#44266.6666666666667&#44311.1111111111111&#44400.0, !- Feature Value 3
  SizingInfoHVACHeatingCapacityOffset,    !- Feature Name 4
  Double,                                 !- Feature Data Type 4
  2300,                                   !- Feature Value 4
  SizingInfoHPSizedForMaxLoad,            !- Feature Name 5
  Boolean,                                !- Feature Data Type 5
  false,                                  !- Feature Value 5
  SizingInfoHVACFracHeatLoadServed,       !- Feature Name 6
  Double,                                 !- Feature Data Type 6
  1;                                      !- Feature Value 6

OS:AdditionalProperties,
  {968f08c9-c242-4d66-ad1c-0f25fdf44627}, !- Handle
  {bcde23af-7fd7-4718-9005-793f4abc4452}, !- Object Name
  DuctedInfoMiniSplitHeatPump,            !- Feature Name 1
  Boolean,                                !- Feature Data Type 1
  false,                                  !- Feature Value 1
  SizingInfoHVACCapacityRatioCooling,     !- Feature Name 2
  String,                                 !- Feature Data Type 2
  0.48888888888888893&#440.6666666666666667&#440.8444444444444444&#441.2, !- Feature Value 2
  SizingInfoHVACCoolingCFMs,              !- Feature Name 3
  String,                                 !- Feature Data Type 3
  225.0&#44275.0&#44325.0&#44425.0,       !- Feature Value 3
  SizingInfoHVACSHR,                      !- Feature Name 4
  String,                                 !- Feature Data Type 4
  0.8625592845400774&#440.7987016612396552&#440.757094338262211&#440.7025519925739516, !- Feature Value 4
  SizingInfoHVACFracCoolLoadServed,       !- Feature Name 5
  Double,                                 !- Feature Data Type 5
  1;                                      !- Feature Value 5
=======
>>>>>>> 30cb9182
<|MERGE_RESOLUTION|>--- conflicted
+++ resolved
@@ -1,54 +1,26 @@
 !- NOTE: Auto-generated from /test/osw_files/SFD_2000sqft_2story_SL_UA_3Beds_2Baths_Denver_MSHP_NoSetpoints.osw
 
 OS:Version,
-<<<<<<< HEAD
-  {0d42076e-62d2-4b0d-b53b-3c784e62a8f2}, !- Handle
-  2.9.0;                                  !- Version Identifier
-
-OS:SimulationControl,
-  {e6bd4630-5af9-4e7e-939f-c11d4c662cc8}, !- Handle
-=======
   {8c0d56f8-0239-48dd-a413-a783bbda3cad}, !- Handle
   2.9.0;                                  !- Version Identifier
 
 OS:SimulationControl,
   {908516ab-8daf-4056-a0fe-a45c58c2ff40}, !- Handle
->>>>>>> 30cb9182
   ,                                       !- Do Zone Sizing Calculation
   ,                                       !- Do System Sizing Calculation
   ,                                       !- Do Plant Sizing Calculation
   No;                                     !- Run Simulation for Sizing Periods
 
 OS:Timestep,
-<<<<<<< HEAD
-  {6fe6bfc5-d12f-4f59-8d4b-d9a7eaa6ca39}, !- Handle
-  6;                                      !- Number of Timesteps per Hour
-
-OS:ShadowCalculation,
-  {93f205a4-4348-4f6a-bb4d-f62d1cc2331c}, !- Handle
-=======
   {43bfa931-3b64-4532-846c-79caa0e7be2a}, !- Handle
   6;                                      !- Number of Timesteps per Hour
 
 OS:ShadowCalculation,
   {08f229f8-6bcb-4d68-a08b-56f852d6db3c}, !- Handle
->>>>>>> 30cb9182
   20,                                     !- Calculation Frequency
   200;                                    !- Maximum Figures in Shadow Overlap Calculations
 
 OS:SurfaceConvectionAlgorithm:Outside,
-<<<<<<< HEAD
-  {b2fc5cb1-150a-4fcd-be0f-7b2d1209dcbd}, !- Handle
-  DOE-2;                                  !- Algorithm
-
-OS:SurfaceConvectionAlgorithm:Inside,
-  {a7f61bef-6c27-4756-85a8-e24cc49c46f8}, !- Handle
-  TARP;                                   !- Algorithm
-
-OS:ZoneCapacitanceMultiplier:ResearchSpecial,
-  {01d64a55-7fe9-4c66-b7a5-a22e86b446e2}, !- Handle
-  ,                                       !- Temperature Capacity Multiplier
-=======
   {9efa33ab-baa1-41ae-80c1-d5884f7d3088}, !- Handle
   DOE-2;                                  !- Algorithm
 
@@ -59,16 +31,11 @@
 OS:ZoneCapacitanceMultiplier:ResearchSpecial,
   {34d0145e-8127-484f-99e7-a1826ac2eb5b}, !- Handle
   3.6,                                    !- Temperature Capacity Multiplier
->>>>>>> 30cb9182
   15,                                     !- Humidity Capacity Multiplier
   ;                                       !- Carbon Dioxide Capacity Multiplier
 
 OS:RunPeriod,
-<<<<<<< HEAD
-  {41568d88-c812-405e-ba48-32bac6308c60}, !- Handle
-=======
   {c4776a3b-fd7c-4e44-964b-75969009d490}, !- Handle
->>>>>>> 30cb9182
   Run Period 1,                           !- Name
   1,                                      !- Begin Month
   1,                                      !- Begin Day of Month
@@ -82,21 +49,13 @@
   ;                                       !- Number of Times Runperiod to be Repeated
 
 OS:YearDescription,
-<<<<<<< HEAD
-  {9be23909-90e5-4a99-832f-e415c4434548}, !- Handle
-=======
   {4f7614be-80c8-4c33-8344-a547ef635c39}, !- Handle
->>>>>>> 30cb9182
   2007,                                   !- Calendar Year
   ,                                       !- Day of Week for Start Day
   ;                                       !- Is Leap Year
 
 OS:WeatherFile,
-<<<<<<< HEAD
-  {ce897732-ae95-4085-9e39-e60bc4519dd3}, !- Handle
-=======
   {7c71ad59-a351-4951-b381-51bb6b5b01fe}, !- Handle
->>>>>>> 30cb9182
   Denver Intl Ap,                         !- City
   CO,                                     !- State Province Region
   USA,                                    !- Country
@@ -110,13 +69,8 @@
   E23378AA;                               !- Checksum
 
 OS:AdditionalProperties,
-<<<<<<< HEAD
-  {f0652845-9891-4ac2-9f88-85ed801b5af3}, !- Handle
-  {ce897732-ae95-4085-9e39-e60bc4519dd3}, !- Object Name
-=======
   {d5d7e63d-36ae-43c2-9497-d459fd8cf477}, !- Handle
   {7c71ad59-a351-4951-b381-51bb6b5b01fe}, !- Object Name
->>>>>>> 30cb9182
   EPWHeaderCity,                          !- Feature Name 1
   String,                                 !- Feature Data Type 1
   Denver Intl Ap,                         !- Feature Value 1
@@ -224,11 +178,7 @@
   84;                                     !- Feature Value 35
 
 OS:Site,
-<<<<<<< HEAD
-  {e7df1803-5653-4114-845b-dfcca55bdbdd}, !- Handle
-=======
   {0c528ac8-e554-4db0-b7d8-f67e817c4190}, !- Handle
->>>>>>> 30cb9182
   Denver Intl Ap_CO_USA,                  !- Name
   39.83,                                  !- Latitude {deg}
   -104.65,                                !- Longitude {deg}
@@ -237,11 +187,7 @@
   ;                                       !- Terrain
 
 OS:ClimateZones,
-<<<<<<< HEAD
-  {bc40d4cc-610f-4f18-b499-493a72a2326d}, !- Handle
-=======
   {7219c12f-bc07-46e3-ae87-41de3eb3b02e}, !- Handle
->>>>>>> 30cb9182
   ,                                       !- Active Institution
   ,                                       !- Active Year
   ,                                       !- Climate Zone Institution Name 1
@@ -254,31 +200,19 @@
   Cold;                                   !- Climate Zone Value 2
 
 OS:Site:WaterMainsTemperature,
-<<<<<<< HEAD
-  {0416bbd7-e2e6-449e-a52d-4e806532cc64}, !- Handle
-=======
   {6146c16e-2a45-47d3-ab4a-70e207b29ec8}, !- Handle
->>>>>>> 30cb9182
   Correlation,                            !- Calculation Method
   ,                                       !- Temperature Schedule Name
   10.8753424657535,                       !- Annual Average Outdoor Air Temperature {C}
   23.1524007936508;                       !- Maximum Difference In Monthly Average Outdoor Air Temperatures {deltaC}
 
 OS:RunPeriodControl:DaylightSavingTime,
-<<<<<<< HEAD
-  {3a4f1c39-7044-4e7d-a704-805e1095ef49}, !- Handle
-=======
   {5ebc638f-1331-4fe6-ad97-854a7afea485}, !- Handle
->>>>>>> 30cb9182
   4/7,                                    !- Start Date
   10/26;                                  !- End Date
 
 OS:Site:GroundTemperature:Deep,
-<<<<<<< HEAD
-  {9dab1a2e-b3a1-4848-8ef8-405b0feb081f}, !- Handle
-=======
   {26b6b36a-e7cb-47ff-a232-5e8a07603f8f}, !- Handle
->>>>>>> 30cb9182
   10.8753424657535,                       !- January Deep Ground Temperature {C}
   10.8753424657535,                       !- February Deep Ground Temperature {C}
   10.8753424657535,                       !- March Deep Ground Temperature {C}
@@ -293,11 +227,7 @@
   10.8753424657535;                       !- December Deep Ground Temperature {C}
 
 OS:Building,
-<<<<<<< HEAD
-  {bee4b4d5-b0f0-4739-a8de-dfbaf64403e6}, !- Handle
-=======
   {e96115e9-c988-4450-affa-c18be058f921}, !- Handle
->>>>>>> 30cb9182
   Building 1,                             !- Name
   ,                                       !- Building Sector Type
   ,                                       !- North Axis {deg}
@@ -312,13 +242,8 @@
   1;                                      !- Standards Number of Living Units
 
 OS:AdditionalProperties,
-<<<<<<< HEAD
-  {d3e7ccaa-b1be-4848-96f8-8a64e8813af7}, !- Handle
-  {bee4b4d5-b0f0-4739-a8de-dfbaf64403e6}, !- Object Name
-=======
   {dbefd343-859b-4412-85fe-1b47f3ec3025}, !- Handle
   {e96115e9-c988-4450-affa-c18be058f921}, !- Object Name
->>>>>>> 30cb9182
   Total Units Represented,                !- Feature Name 1
   Integer,                                !- Feature Data Type 1
   1,                                      !- Feature Value 1
@@ -327,11 +252,7 @@
   1;                                      !- Feature Value 2
 
 OS:ThermalZone,
-<<<<<<< HEAD
-  {4ff35d95-b70e-4f25-95d2-2d6b8fcfb7fd}, !- Handle
-=======
   {7caf04ca-52d1-45e0-a91f-14002a0ee425}, !- Handle
->>>>>>> 30cb9182
   living zone,                            !- Name
   ,                                       !- Multiplier
   ,                                       !- Ceiling Height {m}
@@ -340,17 +261,10 @@
   ,                                       !- Zone Inside Convection Algorithm
   ,                                       !- Zone Outside Convection Algorithm
   ,                                       !- Zone Conditioning Equipment List Name
-<<<<<<< HEAD
-  {bb4923d0-68ba-4cec-8096-83c864791dbd}, !- Zone Air Inlet Port List
-  {8af90aad-43a8-416d-8a4e-a5e6ac706aa2}, !- Zone Air Exhaust Port List
-  {9605d982-03df-4d20-821f-7cd5491135d7}, !- Zone Air Node Name
-  {f0bf7a13-9f1a-47ba-916a-60bb33d4cac7}, !- Zone Return Air Port List
-=======
   {476803f4-b627-4947-bf52-337dc1e32c61}, !- Zone Air Inlet Port List
   {819a1ee6-c62b-4cb8-92ca-47598bb5709c}, !- Zone Air Exhaust Port List
   {fc5a8619-1746-4f54-bf99-dcad3188c22d}, !- Zone Air Node Name
   {50e1e0d1-a676-492a-a0b3-4a6566f4d232}, !- Zone Return Air Port List
->>>>>>> 30cb9182
   ,                                       !- Primary Daylighting Control Name
   ,                                       !- Fraction of Zone Controlled by Primary Daylighting Control
   ,                                       !- Secondary Daylighting Control Name
@@ -361,43 +275,6 @@
   No;                                     !- Use Ideal Air Loads
 
 OS:Node,
-<<<<<<< HEAD
-  {45fe56b0-ce77-4893-b769-cff787ed6729}, !- Handle
-  Node 1,                                 !- Name
-  {9605d982-03df-4d20-821f-7cd5491135d7}, !- Inlet Port
-  ;                                       !- Outlet Port
-
-OS:Connection,
-  {9605d982-03df-4d20-821f-7cd5491135d7}, !- Handle
-  {b75c11cd-a07e-4966-a062-58bd15c95a1a}, !- Name
-  {4ff35d95-b70e-4f25-95d2-2d6b8fcfb7fd}, !- Source Object
-  11,                                     !- Outlet Port
-  {45fe56b0-ce77-4893-b769-cff787ed6729}, !- Target Object
-  2;                                      !- Inlet Port
-
-OS:PortList,
-  {bb4923d0-68ba-4cec-8096-83c864791dbd}, !- Handle
-  {cf481c96-9bbb-43b9-a080-8a4a75f23a47}, !- Name
-  {4ff35d95-b70e-4f25-95d2-2d6b8fcfb7fd}, !- HVAC Component
-  {1b572b35-0511-478a-9d28-fcd03a98ae6e}, !- Port 1
-  {657debd4-aca4-494b-ade5-18e549663b35}; !- Port 2
-
-OS:PortList,
-  {8af90aad-43a8-416d-8a4e-a5e6ac706aa2}, !- Handle
-  {9a47cd43-54dd-4df2-96fe-a67cb7e72b9d}, !- Name
-  {4ff35d95-b70e-4f25-95d2-2d6b8fcfb7fd}; !- HVAC Component
-
-OS:PortList,
-  {f0bf7a13-9f1a-47ba-916a-60bb33d4cac7}, !- Handle
-  {771b7410-f47a-4624-8752-c825549163c2}, !- Name
-  {4ff35d95-b70e-4f25-95d2-2d6b8fcfb7fd}, !- HVAC Component
-  {e8efb395-f7ef-4797-b1b5-5f443af668be}, !- Port 1
-  {0532bbdd-515c-43b2-b3d3-d9ddbef4fc08}; !- Port 2
-
-OS:Sizing:Zone,
-  {78898353-217c-4bc8-8645-e770359f55fa}, !- Handle
-  {4ff35d95-b70e-4f25-95d2-2d6b8fcfb7fd}, !- Zone or ZoneList Name
-=======
   {02095e08-2b37-41b9-915a-ec4907b033e3}, !- Handle
   Node 1,                                 !- Name
   {fc5a8619-1746-4f54-bf99-dcad3188c22d}, !- Inlet Port
@@ -429,7 +306,6 @@
 OS:Sizing:Zone,
   {4fec1982-1a16-476b-b323-e73747f86e56}, !- Handle
   {7caf04ca-52d1-45e0-a91f-14002a0ee425}, !- Zone or ZoneList Name
->>>>>>> 30cb9182
   SupplyAirTemperature,                   !- Zone Cooling Design Supply Air Temperature Input Method
   14,                                     !- Zone Cooling Design Supply Air Temperature {C}
   11.11,                                  !- Zone Cooling Design Supply Air Temperature Difference {deltaC}
@@ -458,27 +334,6 @@
   autosize;                               !- Dedicated Outdoor Air High Setpoint Temperature for Design {C}
 
 OS:ZoneHVAC:EquipmentList,
-<<<<<<< HEAD
-  {e36cffa3-6b07-450b-bd80-98683fc5180b}, !- Handle
-  Zone HVAC Equipment List 1,             !- Name
-  {4ff35d95-b70e-4f25-95d2-2d6b8fcfb7fd}, !- Thermal Zone
-  SequentialLoad,                         !- Load Distribution Scheme
-  {7bd59b28-05ad-45b7-8cf6-cbc08a5e7e53}, !- Zone Equipment 1
-  1,                                      !- Zone Equipment Cooling Sequence 1
-  1,                                      !- Zone Equipment Heating or No-Load Sequence 1
-  ,                                       !- Zone Equipment Sequential Cooling Fraction Schedule Name 1
-  ,                                       !- Zone Equipment Sequential Heating Fraction Schedule Name 1
-  {a030cb94-d3be-42b1-a68b-778f6f1c7e4b}, !- Zone Equipment 2
-  2,                                      !- Zone Equipment Cooling Sequence 2
-  2,                                      !- Zone Equipment Heating or No-Load Sequence 2
-  ,                                       !- Zone Equipment Sequential Cooling Fraction Schedule Name 2
-  ;                                       !- Zone Equipment Sequential Heating Fraction Schedule Name 2
-
-OS:Space,
-  {89c2a341-dd7b-4661-8692-66b92ddbb67b}, !- Handle
-  living space,                           !- Name
-  {2820615b-1549-4de8-acf0-5c838893325b}, !- Space Type Name
-=======
   {fcbbc686-22dd-4bb1-a63f-f3519846a0f3}, !- Handle
   Zone HVAC Equipment List 1,             !- Name
   {7caf04ca-52d1-45e0-a91f-14002a0ee425}; !- Thermal Zone
@@ -487,7 +342,6 @@
   {4c05922e-0981-41b7-9d6b-fece81aea387}, !- Handle
   living space,                           !- Name
   {9306525c-8e97-46e6-9662-bcee73129124}, !- Space Type Name
->>>>>>> 30cb9182
   ,                                       !- Default Construction Set Name
   ,                                       !- Default Schedule Set Name
   -0,                                     !- Direction of Relative North {deg}
@@ -495,19 +349,6 @@
   0,                                      !- Y Origin {m}
   0,                                      !- Z Origin {m}
   ,                                       !- Building Story Name
-<<<<<<< HEAD
-  {4ff35d95-b70e-4f25-95d2-2d6b8fcfb7fd}, !- Thermal Zone Name
-  ,                                       !- Part of Total Floor Area
-  ,                                       !- Design Specification Outdoor Air Object Name
-  {c29cd224-ad56-44ee-b8c2-e7958e63ced7}; !- Building Unit Name
-
-OS:Surface,
-  {140efff3-b6df-4ac4-b9f8-f492eeccfa4f}, !- Handle
-  Surface 1,                              !- Name
-  Floor,                                  !- Surface Type
-  ,                                       !- Construction Name
-  {89c2a341-dd7b-4661-8692-66b92ddbb67b}, !- Space Name
-=======
   {7caf04ca-52d1-45e0-a91f-14002a0ee425}, !- Thermal Zone Name
   ,                                       !- Part of Total Floor Area
   ,                                       !- Design Specification Outdoor Air Object Name
@@ -519,7 +360,6 @@
   Floor,                                  !- Surface Type
   ,                                       !- Construction Name
   {4c05922e-0981-41b7-9d6b-fece81aea387}, !- Space Name
->>>>>>> 30cb9182
   Foundation,                             !- Outside Boundary Condition
   ,                                       !- Outside Boundary Condition Object
   NoSun,                                  !- Sun Exposure
@@ -532,19 +372,11 @@
   13.6310703908387, 0, 0;                 !- X,Y,Z Vertex 4 {m}
 
 OS:Surface,
-<<<<<<< HEAD
-  {d5b4c26d-e5ce-4925-8bce-6afd6b47cbd8}, !- Handle
-  Surface 2,                              !- Name
-  Wall,                                   !- Surface Type
-  ,                                       !- Construction Name
-  {89c2a341-dd7b-4661-8692-66b92ddbb67b}, !- Space Name
-=======
   {49da53b2-aa74-4681-9ee7-4e3814de5fd0}, !- Handle
   Surface 2,                              !- Name
   Wall,                                   !- Surface Type
   ,                                       !- Construction Name
   {4c05922e-0981-41b7-9d6b-fece81aea387}, !- Space Name
->>>>>>> 30cb9182
   Outdoors,                               !- Outside Boundary Condition
   ,                                       !- Outside Boundary Condition Object
   SunExposed,                             !- Sun Exposure
@@ -557,19 +389,11 @@
   0, 0, 2.4384;                           !- X,Y,Z Vertex 4 {m}
 
 OS:Surface,
-<<<<<<< HEAD
-  {a111d18b-071b-426f-b10c-c9d52e6587ce}, !- Handle
-  Surface 3,                              !- Name
-  Wall,                                   !- Surface Type
-  ,                                       !- Construction Name
-  {89c2a341-dd7b-4661-8692-66b92ddbb67b}, !- Space Name
-=======
   {d84f3f80-2001-401f-9fb4-cb79daf99a61}, !- Handle
   Surface 3,                              !- Name
   Wall,                                   !- Surface Type
   ,                                       !- Construction Name
   {4c05922e-0981-41b7-9d6b-fece81aea387}, !- Space Name
->>>>>>> 30cb9182
   Outdoors,                               !- Outside Boundary Condition
   ,                                       !- Outside Boundary Condition Object
   SunExposed,                             !- Sun Exposure
@@ -582,19 +406,11 @@
   0, 6.81553519541936, 2.4384;            !- X,Y,Z Vertex 4 {m}
 
 OS:Surface,
-<<<<<<< HEAD
-  {af93deec-ac4d-48e1-b92e-cef8b7ae74ee}, !- Handle
-  Surface 4,                              !- Name
-  Wall,                                   !- Surface Type
-  ,                                       !- Construction Name
-  {89c2a341-dd7b-4661-8692-66b92ddbb67b}, !- Space Name
-=======
   {03929d3c-49c6-47a8-a709-634b1d0f5974}, !- Handle
   Surface 4,                              !- Name
   Wall,                                   !- Surface Type
   ,                                       !- Construction Name
   {4c05922e-0981-41b7-9d6b-fece81aea387}, !- Space Name
->>>>>>> 30cb9182
   Outdoors,                               !- Outside Boundary Condition
   ,                                       !- Outside Boundary Condition Object
   SunExposed,                             !- Sun Exposure
@@ -607,19 +423,11 @@
   13.6310703908387, 6.81553519541936, 2.4384; !- X,Y,Z Vertex 4 {m}
 
 OS:Surface,
-<<<<<<< HEAD
-  {9d1d44a5-1ef3-444e-90f9-4ad913fedea2}, !- Handle
-  Surface 5,                              !- Name
-  Wall,                                   !- Surface Type
-  ,                                       !- Construction Name
-  {89c2a341-dd7b-4661-8692-66b92ddbb67b}, !- Space Name
-=======
   {104836cb-b0cb-4fdb-85d7-b44c1bae02e0}, !- Handle
   Surface 5,                              !- Name
   Wall,                                   !- Surface Type
   ,                                       !- Construction Name
   {4c05922e-0981-41b7-9d6b-fece81aea387}, !- Space Name
->>>>>>> 30cb9182
   Outdoors,                               !- Outside Boundary Condition
   ,                                       !- Outside Boundary Condition Object
   SunExposed,                             !- Sun Exposure
@@ -632,15 +440,6 @@
   13.6310703908387, 0, 2.4384;            !- X,Y,Z Vertex 4 {m}
 
 OS:Surface,
-<<<<<<< HEAD
-  {4572d5ee-85ba-4779-9174-654bb8051f98}, !- Handle
-  Surface 6,                              !- Name
-  RoofCeiling,                            !- Surface Type
-  ,                                       !- Construction Name
-  {89c2a341-dd7b-4661-8692-66b92ddbb67b}, !- Space Name
-  Surface,                                !- Outside Boundary Condition
-  {223d4f49-3bc5-4bbd-8369-34b9234a403d}, !- Outside Boundary Condition Object
-=======
   {fe2c21cb-4c33-45f9-acb8-8edd9d004a0f}, !- Handle
   Surface 6,                              !- Name
   RoofCeiling,                            !- Surface Type
@@ -648,7 +447,6 @@
   {4c05922e-0981-41b7-9d6b-fece81aea387}, !- Space Name
   Surface,                                !- Outside Boundary Condition
   {713ea356-e2de-44d5-8231-e29df8666630}, !- Outside Boundary Condition Object
->>>>>>> 30cb9182
   NoSun,                                  !- Sun Exposure
   NoWind,                                 !- Wind Exposure
   ,                                       !- View Factor to Ground
@@ -659,11 +457,7 @@
   0, 0, 2.4384;                           !- X,Y,Z Vertex 4 {m}
 
 OS:SpaceType,
-<<<<<<< HEAD
-  {2820615b-1549-4de8-acf0-5c838893325b}, !- Handle
-=======
   {9306525c-8e97-46e6-9662-bcee73129124}, !- Handle
->>>>>>> 30cb9182
   Space Type 1,                           !- Name
   ,                                       !- Default Construction Set Name
   ,                                       !- Default Schedule Set Name
@@ -674,15 +468,9 @@
   living;                                 !- Standards Space Type
 
 OS:Space,
-<<<<<<< HEAD
-  {c25fdf77-4357-4094-a2e4-475e86867ac1}, !- Handle
-  living space|story 2,                   !- Name
-  {2820615b-1549-4de8-acf0-5c838893325b}, !- Space Type Name
-=======
   {dea2e978-cd6b-4814-a10f-491b52ce1226}, !- Handle
   living space|story 2,                   !- Name
   {9306525c-8e97-46e6-9662-bcee73129124}, !- Space Type Name
->>>>>>> 30cb9182
   ,                                       !- Default Construction Set Name
   ,                                       !- Default Schedule Set Name
   -0,                                     !- Direction of Relative North {deg}
@@ -690,21 +478,6 @@
   0,                                      !- Y Origin {m}
   2.4384,                                 !- Z Origin {m}
   ,                                       !- Building Story Name
-<<<<<<< HEAD
-  {4ff35d95-b70e-4f25-95d2-2d6b8fcfb7fd}, !- Thermal Zone Name
-  ,                                       !- Part of Total Floor Area
-  ,                                       !- Design Specification Outdoor Air Object Name
-  {c29cd224-ad56-44ee-b8c2-e7958e63ced7}; !- Building Unit Name
-
-OS:Surface,
-  {223d4f49-3bc5-4bbd-8369-34b9234a403d}, !- Handle
-  Surface 7,                              !- Name
-  Floor,                                  !- Surface Type
-  ,                                       !- Construction Name
-  {c25fdf77-4357-4094-a2e4-475e86867ac1}, !- Space Name
-  Surface,                                !- Outside Boundary Condition
-  {4572d5ee-85ba-4779-9174-654bb8051f98}, !- Outside Boundary Condition Object
-=======
   {7caf04ca-52d1-45e0-a91f-14002a0ee425}, !- Thermal Zone Name
   ,                                       !- Part of Total Floor Area
   ,                                       !- Design Specification Outdoor Air Object Name
@@ -718,7 +491,6 @@
   {dea2e978-cd6b-4814-a10f-491b52ce1226}, !- Space Name
   Surface,                                !- Outside Boundary Condition
   {fe2c21cb-4c33-45f9-acb8-8edd9d004a0f}, !- Outside Boundary Condition Object
->>>>>>> 30cb9182
   NoSun,                                  !- Sun Exposure
   NoWind,                                 !- Wind Exposure
   ,                                       !- View Factor to Ground
@@ -729,19 +501,11 @@
   13.6310703908387, 0, 0;                 !- X,Y,Z Vertex 4 {m}
 
 OS:Surface,
-<<<<<<< HEAD
-  {79d7cfcf-36ba-4f27-ad91-43e9baa9f8cf}, !- Handle
-  Surface 8,                              !- Name
-  Wall,                                   !- Surface Type
-  ,                                       !- Construction Name
-  {c25fdf77-4357-4094-a2e4-475e86867ac1}, !- Space Name
-=======
   {fd83e52a-1f7e-426e-a04a-1867555da65f}, !- Handle
   Surface 8,                              !- Name
   Wall,                                   !- Surface Type
   ,                                       !- Construction Name
   {dea2e978-cd6b-4814-a10f-491b52ce1226}, !- Space Name
->>>>>>> 30cb9182
   Outdoors,                               !- Outside Boundary Condition
   ,                                       !- Outside Boundary Condition Object
   SunExposed,                             !- Sun Exposure
@@ -754,19 +518,11 @@
   0, 0, 2.4384;                           !- X,Y,Z Vertex 4 {m}
 
 OS:Surface,
-<<<<<<< HEAD
-  {05ef0f29-80f8-4095-b775-c706bd841bc1}, !- Handle
-  Surface 9,                              !- Name
-  Wall,                                   !- Surface Type
-  ,                                       !- Construction Name
-  {c25fdf77-4357-4094-a2e4-475e86867ac1}, !- Space Name
-=======
   {badd9feb-af59-4710-926b-be69cdcc7418}, !- Handle
   Surface 9,                              !- Name
   Wall,                                   !- Surface Type
   ,                                       !- Construction Name
   {dea2e978-cd6b-4814-a10f-491b52ce1226}, !- Space Name
->>>>>>> 30cb9182
   Outdoors,                               !- Outside Boundary Condition
   ,                                       !- Outside Boundary Condition Object
   SunExposed,                             !- Sun Exposure
@@ -779,19 +535,11 @@
   0, 6.81553519541936, 2.4384;            !- X,Y,Z Vertex 4 {m}
 
 OS:Surface,
-<<<<<<< HEAD
-  {dbafb4a8-63b2-4e9b-9d83-8d210557292e}, !- Handle
-  Surface 10,                             !- Name
-  Wall,                                   !- Surface Type
-  ,                                       !- Construction Name
-  {c25fdf77-4357-4094-a2e4-475e86867ac1}, !- Space Name
-=======
   {6e99a766-6b3a-4470-b21d-2c61d2039851}, !- Handle
   Surface 10,                             !- Name
   Wall,                                   !- Surface Type
   ,                                       !- Construction Name
   {dea2e978-cd6b-4814-a10f-491b52ce1226}, !- Space Name
->>>>>>> 30cb9182
   Outdoors,                               !- Outside Boundary Condition
   ,                                       !- Outside Boundary Condition Object
   SunExposed,                             !- Sun Exposure
@@ -804,19 +552,11 @@
   13.6310703908387, 6.81553519541936, 2.4384; !- X,Y,Z Vertex 4 {m}
 
 OS:Surface,
-<<<<<<< HEAD
-  {e8938302-96b2-4a62-b58a-8fcc0098e62b}, !- Handle
-  Surface 11,                             !- Name
-  Wall,                                   !- Surface Type
-  ,                                       !- Construction Name
-  {c25fdf77-4357-4094-a2e4-475e86867ac1}, !- Space Name
-=======
   {d2aa5eae-4482-4767-b159-2d6ffd9541c7}, !- Handle
   Surface 11,                             !- Name
   Wall,                                   !- Surface Type
   ,                                       !- Construction Name
   {dea2e978-cd6b-4814-a10f-491b52ce1226}, !- Space Name
->>>>>>> 30cb9182
   Outdoors,                               !- Outside Boundary Condition
   ,                                       !- Outside Boundary Condition Object
   SunExposed,                             !- Sun Exposure
@@ -829,15 +569,6 @@
   13.6310703908387, 0, 2.4384;            !- X,Y,Z Vertex 4 {m}
 
 OS:Surface,
-<<<<<<< HEAD
-  {c5291493-ea0c-4a72-80e6-dc1a0e729f86}, !- Handle
-  Surface 12,                             !- Name
-  RoofCeiling,                            !- Surface Type
-  ,                                       !- Construction Name
-  {c25fdf77-4357-4094-a2e4-475e86867ac1}, !- Space Name
-  Surface,                                !- Outside Boundary Condition
-  {b8ec7d85-56c7-4ec0-905b-c97f88426ce1}, !- Outside Boundary Condition Object
-=======
   {1c57bfd6-9a66-4ad3-876d-65590fcf20e2}, !- Handle
   Surface 12,                             !- Name
   RoofCeiling,                            !- Surface Type
@@ -845,7 +576,6 @@
   {dea2e978-cd6b-4814-a10f-491b52ce1226}, !- Space Name
   Surface,                                !- Outside Boundary Condition
   {30c714e3-5660-4a55-9477-38d2276fa037}, !- Outside Boundary Condition Object
->>>>>>> 30cb9182
   NoSun,                                  !- Sun Exposure
   NoWind,                                 !- Wind Exposure
   ,                                       !- View Factor to Ground
@@ -856,15 +586,6 @@
   0, 0, 2.4384;                           !- X,Y,Z Vertex 4 {m}
 
 OS:Surface,
-<<<<<<< HEAD
-  {b8ec7d85-56c7-4ec0-905b-c97f88426ce1}, !- Handle
-  Surface 13,                             !- Name
-  Floor,                                  !- Surface Type
-  ,                                       !- Construction Name
-  {a5d66452-bdec-4a3a-93a3-04cf89f71443}, !- Space Name
-  Surface,                                !- Outside Boundary Condition
-  {c5291493-ea0c-4a72-80e6-dc1a0e729f86}, !- Outside Boundary Condition Object
-=======
   {30c714e3-5660-4a55-9477-38d2276fa037}, !- Handle
   Surface 13,                             !- Name
   Floor,                                  !- Surface Type
@@ -872,7 +593,6 @@
   {715d564f-29e6-493a-956d-9e3cbf201c28}, !- Space Name
   Surface,                                !- Outside Boundary Condition
   {1c57bfd6-9a66-4ad3-876d-65590fcf20e2}, !- Outside Boundary Condition Object
->>>>>>> 30cb9182
   NoSun,                                  !- Sun Exposure
   NoWind,                                 !- Wind Exposure
   ,                                       !- View Factor to Ground
@@ -883,19 +603,11 @@
   0, 0, 0;                                !- X,Y,Z Vertex 4 {m}
 
 OS:Surface,
-<<<<<<< HEAD
-  {3cfe18d9-909d-4c90-b566-8918a2706344}, !- Handle
-  Surface 14,                             !- Name
-  RoofCeiling,                            !- Surface Type
-  ,                                       !- Construction Name
-  {a5d66452-bdec-4a3a-93a3-04cf89f71443}, !- Space Name
-=======
   {c8c4fc1b-e0a0-485e-9496-817380d03798}, !- Handle
   Surface 14,                             !- Name
   RoofCeiling,                            !- Surface Type
   ,                                       !- Construction Name
   {715d564f-29e6-493a-956d-9e3cbf201c28}, !- Space Name
->>>>>>> 30cb9182
   Outdoors,                               !- Outside Boundary Condition
   ,                                       !- Outside Boundary Condition Object
   SunExposed,                             !- Sun Exposure
@@ -908,19 +620,11 @@
   13.6310703908387, 0, 0;                 !- X,Y,Z Vertex 4 {m}
 
 OS:Surface,
-<<<<<<< HEAD
-  {cbbcec91-3612-4127-92ce-070eb01cd029}, !- Handle
-  Surface 15,                             !- Name
-  RoofCeiling,                            !- Surface Type
-  ,                                       !- Construction Name
-  {a5d66452-bdec-4a3a-93a3-04cf89f71443}, !- Space Name
-=======
   {1188ded0-1436-466d-81d5-40bf5d15c269}, !- Handle
   Surface 15,                             !- Name
   RoofCeiling,                            !- Surface Type
   ,                                       !- Construction Name
   {715d564f-29e6-493a-956d-9e3cbf201c28}, !- Space Name
->>>>>>> 30cb9182
   Outdoors,                               !- Outside Boundary Condition
   ,                                       !- Outside Boundary Condition Object
   SunExposed,                             !- Sun Exposure
@@ -933,19 +637,11 @@
   0, 6.81553519541936, 0;                 !- X,Y,Z Vertex 4 {m}
 
 OS:Surface,
-<<<<<<< HEAD
-  {20ffc58a-a674-43f9-99b4-a50995fddbdb}, !- Handle
-  Surface 16,                             !- Name
-  Wall,                                   !- Surface Type
-  ,                                       !- Construction Name
-  {a5d66452-bdec-4a3a-93a3-04cf89f71443}, !- Space Name
-=======
   {58905244-4f2a-4557-ad7b-60fd8d6faf75}, !- Handle
   Surface 16,                             !- Name
   Wall,                                   !- Surface Type
   ,                                       !- Construction Name
   {715d564f-29e6-493a-956d-9e3cbf201c28}, !- Space Name
->>>>>>> 30cb9182
   Outdoors,                               !- Outside Boundary Condition
   ,                                       !- Outside Boundary Condition Object
   SunExposed,                             !- Sun Exposure
@@ -957,19 +653,11 @@
   0, 0, 0;                                !- X,Y,Z Vertex 3 {m}
 
 OS:Surface,
-<<<<<<< HEAD
-  {3153d424-9701-4456-b340-0a1847be7a27}, !- Handle
-  Surface 17,                             !- Name
-  Wall,                                   !- Surface Type
-  ,                                       !- Construction Name
-  {a5d66452-bdec-4a3a-93a3-04cf89f71443}, !- Space Name
-=======
   {a5d72016-237d-478a-a69e-aec8ebdd7f84}, !- Handle
   Surface 17,                             !- Name
   Wall,                                   !- Surface Type
   ,                                       !- Construction Name
   {715d564f-29e6-493a-956d-9e3cbf201c28}, !- Space Name
->>>>>>> 30cb9182
   Outdoors,                               !- Outside Boundary Condition
   ,                                       !- Outside Boundary Condition Object
   SunExposed,                             !- Sun Exposure
@@ -981,15 +669,9 @@
   13.6310703908387, 6.81553519541936, 0;  !- X,Y,Z Vertex 3 {m}
 
 OS:Space,
-<<<<<<< HEAD
-  {a5d66452-bdec-4a3a-93a3-04cf89f71443}, !- Handle
-  unfinished attic space,                 !- Name
-  {b7679971-79bb-47de-97fb-2f3c4ab42236}, !- Space Type Name
-=======
   {715d564f-29e6-493a-956d-9e3cbf201c28}, !- Handle
   unfinished attic space,                 !- Name
   {4df52627-4744-4143-99da-06e048460509}, !- Space Type Name
->>>>>>> 30cb9182
   ,                                       !- Default Construction Set Name
   ,                                       !- Default Schedule Set Name
   -0,                                     !- Direction of Relative North {deg}
@@ -997,17 +679,10 @@
   0,                                      !- Y Origin {m}
   4.8768,                                 !- Z Origin {m}
   ,                                       !- Building Story Name
-<<<<<<< HEAD
-  {4efe68ee-6481-4bde-86d9-ce6333123906}; !- Thermal Zone Name
-
-OS:ThermalZone,
-  {4efe68ee-6481-4bde-86d9-ce6333123906}, !- Handle
-=======
   {46d56b77-5e1b-41ff-8250-911a3eb92695}; !- Thermal Zone Name
 
 OS:ThermalZone,
   {46d56b77-5e1b-41ff-8250-911a3eb92695}, !- Handle
->>>>>>> 30cb9182
   unfinished attic zone,                  !- Name
   ,                                       !- Multiplier
   ,                                       !- Ceiling Height {m}
@@ -1016,17 +691,10 @@
   ,                                       !- Zone Inside Convection Algorithm
   ,                                       !- Zone Outside Convection Algorithm
   ,                                       !- Zone Conditioning Equipment List Name
-<<<<<<< HEAD
-  {897c9b61-f1e4-406e-a61b-5405671d3097}, !- Zone Air Inlet Port List
-  {520278e4-987f-492f-b174-ffc75bbaa149}, !- Zone Air Exhaust Port List
-  {f15ee571-4dad-4082-bc10-93d6778182c3}, !- Zone Air Node Name
-  {ca23d843-1801-4bdb-8404-a4d0d1d460f3}, !- Zone Return Air Port List
-=======
   {e2ba7866-4832-4439-a41b-8d261d50165e}, !- Zone Air Inlet Port List
   {c4e3ce77-d38c-42ab-86ad-5c677d8bece6}, !- Zone Air Exhaust Port List
   {1106a198-4e5f-471c-98b3-7e018f2e1526}, !- Zone Air Node Name
   {c1f6fb13-1621-4920-b70f-7a204c4dd3ea}, !- Zone Return Air Port List
->>>>>>> 30cb9182
   ,                                       !- Primary Daylighting Control Name
   ,                                       !- Fraction of Zone Controlled by Primary Daylighting Control
   ,                                       !- Secondary Daylighting Control Name
@@ -1037,39 +705,6 @@
   No;                                     !- Use Ideal Air Loads
 
 OS:Node,
-<<<<<<< HEAD
-  {6b80b8bc-3c93-4377-8e6e-46d55798ff8c}, !- Handle
-  Node 2,                                 !- Name
-  {f15ee571-4dad-4082-bc10-93d6778182c3}, !- Inlet Port
-  ;                                       !- Outlet Port
-
-OS:Connection,
-  {f15ee571-4dad-4082-bc10-93d6778182c3}, !- Handle
-  {b553f509-1589-4cb2-9984-4c791410a42a}, !- Name
-  {4efe68ee-6481-4bde-86d9-ce6333123906}, !- Source Object
-  11,                                     !- Outlet Port
-  {6b80b8bc-3c93-4377-8e6e-46d55798ff8c}, !- Target Object
-  2;                                      !- Inlet Port
-
-OS:PortList,
-  {897c9b61-f1e4-406e-a61b-5405671d3097}, !- Handle
-  {b1ac125c-1ec1-4aec-b188-f83df620beb6}, !- Name
-  {4efe68ee-6481-4bde-86d9-ce6333123906}; !- HVAC Component
-
-OS:PortList,
-  {520278e4-987f-492f-b174-ffc75bbaa149}, !- Handle
-  {d65fdbf1-979d-4a87-93eb-caeed4eee973}, !- Name
-  {4efe68ee-6481-4bde-86d9-ce6333123906}; !- HVAC Component
-
-OS:PortList,
-  {ca23d843-1801-4bdb-8404-a4d0d1d460f3}, !- Handle
-  {91fb6795-bd4a-4d53-abaa-b6da3c49d648}, !- Name
-  {4efe68ee-6481-4bde-86d9-ce6333123906}; !- HVAC Component
-
-OS:Sizing:Zone,
-  {d0631f78-1304-4eac-9c48-156aab02cb43}, !- Handle
-  {4efe68ee-6481-4bde-86d9-ce6333123906}, !- Zone or ZoneList Name
-=======
   {fe3b4afa-2481-466b-9141-651e1b594bae}, !- Handle
   Node 2,                                 !- Name
   {1106a198-4e5f-471c-98b3-7e018f2e1526}, !- Inlet Port
@@ -1101,7 +736,6 @@
 OS:Sizing:Zone,
   {486b9244-98b6-460b-95bd-f32b42fda048}, !- Handle
   {46d56b77-5e1b-41ff-8250-911a3eb92695}, !- Zone or ZoneList Name
->>>>>>> 30cb9182
   SupplyAirTemperature,                   !- Zone Cooling Design Supply Air Temperature Input Method
   14,                                     !- Zone Cooling Design Supply Air Temperature {C}
   11.11,                                  !- Zone Cooling Design Supply Air Temperature Difference {deltaC}
@@ -1130,21 +764,12 @@
   autosize;                               !- Dedicated Outdoor Air High Setpoint Temperature for Design {C}
 
 OS:ZoneHVAC:EquipmentList,
-<<<<<<< HEAD
-  {bb0229bf-840c-4ac9-97d4-fb9e45d0c832}, !- Handle
-  Zone HVAC Equipment List 2,             !- Name
-  {4efe68ee-6481-4bde-86d9-ce6333123906}; !- Thermal Zone
-
-OS:SpaceType,
-  {b7679971-79bb-47de-97fb-2f3c4ab42236}, !- Handle
-=======
   {afb8371a-c2a8-4017-84fe-ff29bade85ed}, !- Handle
   Zone HVAC Equipment List 2,             !- Name
   {46d56b77-5e1b-41ff-8250-911a3eb92695}; !- Thermal Zone
 
 OS:SpaceType,
   {4df52627-4744-4143-99da-06e048460509}, !- Handle
->>>>>>> 30cb9182
   Space Type 2,                           !- Name
   ,                                       !- Default Construction Set Name
   ,                                       !- Default Schedule Set Name
@@ -1155,23 +780,14 @@
   unfinished attic;                       !- Standards Space Type
 
 OS:BuildingUnit,
-<<<<<<< HEAD
-  {c29cd224-ad56-44ee-b8c2-e7958e63ced7}, !- Handle
-=======
   {a1881d7a-5c28-4d11-94bb-67826d39613b}, !- Handle
->>>>>>> 30cb9182
   unit 1,                                 !- Name
   ,                                       !- Rendering Color
   Residential;                            !- Building Unit Type
 
 OS:AdditionalProperties,
-<<<<<<< HEAD
-  {8729e1b7-3a0d-4ac6-840a-695bc81d3f0f}, !- Handle
-  {c29cd224-ad56-44ee-b8c2-e7958e63ced7}, !- Object Name
-=======
   {176ce3a9-3923-4030-b49b-880101c111d7}, !- Handle
   {a1881d7a-5c28-4d11-94bb-67826d39613b}, !- Object Name
->>>>>>> 30cb9182
   NumberOfBedrooms,                       !- Feature Name 1
   Integer,                                !- Feature Data Type 1
   3,                                      !- Feature Value 1
@@ -1182,18 +798,8 @@
   Double,                                 !- Feature Data Type 3
   2.6400000000000001;                     !- Feature Value 3
 
-<<<<<<< HEAD
-OS:External:File,
-  {260213c0-d652-4b5a-8720-737b5e53fa44}, !- Handle
-  8760.csv,                               !- Name
-  8760.csv;                               !- File Name
-
-OS:Schedule:Day,
-  {440c2798-5e09-4be3-97fc-e7e8e780b202}, !- Handle
-=======
 OS:Schedule:Day,
   {ed1fdc5e-2f45-48e6-889e-857b704905bb}, !- Handle
->>>>>>> 30cb9182
   Schedule Day 1,                         !- Name
   ,                                       !- Schedule Type Limits Name
   ,                                       !- Interpolate to Timestep
@@ -1202,1711 +808,10 @@
   0;                                      !- Value Until Time 1
 
 OS:Schedule:Day,
-<<<<<<< HEAD
-  {ffc1fa6a-5e75-4bef-a6bb-d54e4ba6ff1a}, !- Handle
-=======
   {1deee69b-8b55-46db-9f65-f2b2c3f1e4fa}, !- Handle
->>>>>>> 30cb9182
   Schedule Day 2,                         !- Name
   ,                                       !- Schedule Type Limits Name
   ,                                       !- Interpolate to Timestep
   24,                                     !- Hour 1
   0,                                      !- Minute 1
   1;                                      !- Value Until Time 1
-<<<<<<< HEAD
-
-OS:Schedule:File,
-  {61abe41f-c6bf-4a40-99ed-b2e4fd2f0a36}, !- Handle
-  occupants,                              !- Name
-  {3b1ea95f-daa3-44ee-bc37-f2fa42417d7b}, !- Schedule Type Limits Name
-  {260213c0-d652-4b5a-8720-737b5e53fa44}, !- External File Name
-  1,                                      !- Column Number
-  1,                                      !- Rows to Skip at Top
-  8760,                                   !- Number of Hours of Data
-  ,                                       !- Column Separator
-  ,                                       !- Interpolate to Timestep
-  60;                                     !- Minutes per Item
-
-OS:Schedule:Ruleset,
-  {5bc9af2c-f0d3-4b77-a538-83d167a71a47}, !- Handle
-  Schedule Ruleset 1,                     !- Name
-  {36f1c551-a366-4fa4-894a-13c6c59925f2}, !- Schedule Type Limits Name
-  {4dc078c4-950a-48ac-98e8-27b2f26ab58b}; !- Default Day Schedule Name
-
-OS:Schedule:Day,
-  {4dc078c4-950a-48ac-98e8-27b2f26ab58b}, !- Handle
-  Schedule Day 3,                         !- Name
-  {36f1c551-a366-4fa4-894a-13c6c59925f2}, !- Schedule Type Limits Name
-  ,                                       !- Interpolate to Timestep
-  24,                                     !- Hour 1
-  0,                                      !- Minute 1
-  112.539290946133;                       !- Value Until Time 1
-
-OS:People:Definition,
-  {ff0d40f7-885a-430d-aede-346aabf0fa4d}, !- Handle
-  res occupants|living space|story 2,     !- Name
-  People,                                 !- Number of People Calculation Method
-  1.32,                                   !- Number of People {people}
-  ,                                       !- People per Space Floor Area {person/m2}
-  ,                                       !- Space Floor Area per Person {m2/person}
-  0.319734,                               !- Fraction Radiant
-  0.573,                                  !- Sensible Heat Fraction
-  0,                                      !- Carbon Dioxide Generation Rate {m3/s-W}
-  No,                                     !- Enable ASHRAE 55 Comfort Warnings
-  ZoneAveraged;                           !- Mean Radiant Temperature Calculation Type
-
-OS:People,
-  {27ce6b1d-c087-49d3-aed1-45a075e8b3ae}, !- Handle
-  res occupants|living space|story 2,     !- Name
-  {ff0d40f7-885a-430d-aede-346aabf0fa4d}, !- People Definition Name
-  {c25fdf77-4357-4094-a2e4-475e86867ac1}, !- Space or SpaceType Name
-  {61abe41f-c6bf-4a40-99ed-b2e4fd2f0a36}, !- Number of People Schedule Name
-  {5bc9af2c-f0d3-4b77-a538-83d167a71a47}, !- Activity Level Schedule Name
-  ,                                       !- Surface Name/Angle Factor List Name
-  ,                                       !- Work Efficiency Schedule Name
-  ,                                       !- Clothing Insulation Schedule Name
-  ,                                       !- Air Velocity Schedule Name
-  1;                                      !- Multiplier
-
-OS:ScheduleTypeLimits,
-  {36f1c551-a366-4fa4-894a-13c6c59925f2}, !- Handle
-  ActivityLevel,                          !- Name
-  0,                                      !- Lower Limit Value
-  ,                                       !- Upper Limit Value
-  Continuous,                             !- Numeric Type
-  ActivityLevel;                          !- Unit Type
-
-OS:ScheduleTypeLimits,
-  {3b1ea95f-daa3-44ee-bc37-f2fa42417d7b}, !- Handle
-  Fractional,                             !- Name
-  0,                                      !- Lower Limit Value
-  1,                                      !- Upper Limit Value
-  Continuous;                             !- Numeric Type
-
-OS:People:Definition,
-  {50968df8-40bd-4e4c-8378-24a2285b4de2}, !- Handle
-  res occupants|living space,             !- Name
-  People,                                 !- Number of People Calculation Method
-  1.32,                                   !- Number of People {people}
-  ,                                       !- People per Space Floor Area {person/m2}
-  ,                                       !- Space Floor Area per Person {m2/person}
-  0.319734,                               !- Fraction Radiant
-  0.573,                                  !- Sensible Heat Fraction
-  0,                                      !- Carbon Dioxide Generation Rate {m3/s-W}
-  No,                                     !- Enable ASHRAE 55 Comfort Warnings
-  ZoneAveraged;                           !- Mean Radiant Temperature Calculation Type
-
-OS:People,
-  {5e4fa514-4a5c-4871-9df7-9ef200d6e1f7}, !- Handle
-  res occupants|living space,             !- Name
-  {50968df8-40bd-4e4c-8378-24a2285b4de2}, !- People Definition Name
-  {89c2a341-dd7b-4661-8692-66b92ddbb67b}, !- Space or SpaceType Name
-  {61abe41f-c6bf-4a40-99ed-b2e4fd2f0a36}, !- Number of People Schedule Name
-  {5bc9af2c-f0d3-4b77-a538-83d167a71a47}, !- Activity Level Schedule Name
-  ,                                       !- Surface Name/Angle Factor List Name
-  ,                                       !- Work Efficiency Schedule Name
-  ,                                       !- Clothing Insulation Schedule Name
-  ,                                       !- Air Velocity Schedule Name
-  1;                                      !- Multiplier
-
-OS:ShadingSurfaceGroup,
-  {fe99006e-0405-4e4c-9185-872922a569ad}, !- Handle
-  res eaves,                              !- Name
-  Building;                               !- Shading Surface Type
-
-OS:ShadingSurface,
-  {3afa6ad5-1e9e-4815-94bc-e572bbf3d1d8}, !- Handle
-  Surface 15 - res eaves,                 !- Name
-  ,                                       !- Construction Name
-  {fe99006e-0405-4e4c-9185-872922a569ad}, !- Shading Surface Group Name
-  ,                                       !- Transmittance Schedule Name
-  ,                                       !- Number of Vertices
-  -0.6096, 6.81553519541936, 5.1816,      !- X,Y,Z Vertex 1 {m}
-  -0.6096, 3.40776759770968, 6.88548379885484, !- X,Y,Z Vertex 2 {m}
-  0, 3.40776759770968, 6.88548379885484,  !- X,Y,Z Vertex 3 {m}
-  0, 6.81553519541936, 5.1816;            !- X,Y,Z Vertex 4 {m}
-
-OS:ShadingSurface,
-  {f1f4cd7e-b563-4614-a903-912d7c41b311}, !- Handle
-  Surface 15 - res eaves 1,               !- Name
-  ,                                       !- Construction Name
-  {fe99006e-0405-4e4c-9185-872922a569ad}, !- Shading Surface Group Name
-  ,                                       !- Transmittance Schedule Name
-  ,                                       !- Number of Vertices
-  14.2406703908387, 3.40776759770968, 6.88548379885484, !- X,Y,Z Vertex 1 {m}
-  14.2406703908387, 6.81553519541936, 5.1816, !- X,Y,Z Vertex 2 {m}
-  13.6310703908387, 6.81553519541936, 5.1816, !- X,Y,Z Vertex 3 {m}
-  13.6310703908387, 3.40776759770968, 6.88548379885484; !- X,Y,Z Vertex 4 {m}
-
-OS:ShadingSurface,
-  {493d4008-4335-4656-b729-61a519be0f40}, !- Handle
-  Surface 15 - res eaves 2,               !- Name
-  ,                                       !- Construction Name
-  {fe99006e-0405-4e4c-9185-872922a569ad}, !- Shading Surface Group Name
-  ,                                       !- Transmittance Schedule Name
-  ,                                       !- Number of Vertices
-  13.6310703908387, 7.42513519541936, 4.8768, !- X,Y,Z Vertex 1 {m}
-  0, 7.42513519541936, 4.8768,            !- X,Y,Z Vertex 2 {m}
-  0, 6.81553519541936, 5.1816,            !- X,Y,Z Vertex 3 {m}
-  13.6310703908387, 6.81553519541936, 5.1816; !- X,Y,Z Vertex 4 {m}
-
-OS:ShadingSurface,
-  {9e4c2cf9-3c7b-497f-9b5f-93ae8c705dcb}, !- Handle
-  Surface 14 - res eaves,                 !- Name
-  ,                                       !- Construction Name
-  {fe99006e-0405-4e4c-9185-872922a569ad}, !- Shading Surface Group Name
-  ,                                       !- Transmittance Schedule Name
-  ,                                       !- Number of Vertices
-  14.2406703908387, 0, 5.1816,            !- X,Y,Z Vertex 1 {m}
-  14.2406703908387, 3.40776759770968, 6.88548379885484, !- X,Y,Z Vertex 2 {m}
-  13.6310703908387, 3.40776759770968, 6.88548379885484, !- X,Y,Z Vertex 3 {m}
-  13.6310703908387, 0, 5.1816;            !- X,Y,Z Vertex 4 {m}
-
-OS:ShadingSurface,
-  {5dfda24a-872d-43ce-850d-b494fd16c2e9}, !- Handle
-  Surface 14 - res eaves 1,               !- Name
-  ,                                       !- Construction Name
-  {fe99006e-0405-4e4c-9185-872922a569ad}, !- Shading Surface Group Name
-  ,                                       !- Transmittance Schedule Name
-  ,                                       !- Number of Vertices
-  -0.6096, 3.40776759770968, 6.88548379885484, !- X,Y,Z Vertex 1 {m}
-  -0.6096, 0, 5.1816,                     !- X,Y,Z Vertex 2 {m}
-  0, 0, 5.1816,                           !- X,Y,Z Vertex 3 {m}
-  0, 3.40776759770968, 6.88548379885484;  !- X,Y,Z Vertex 4 {m}
-
-OS:ShadingSurface,
-  {f86dc8fe-6790-4c48-81c2-351662d3d33a}, !- Handle
-  Surface 14 - res eaves 2,               !- Name
-  ,                                       !- Construction Name
-  {fe99006e-0405-4e4c-9185-872922a569ad}, !- Shading Surface Group Name
-  ,                                       !- Transmittance Schedule Name
-  ,                                       !- Number of Vertices
-  0, -0.6096, 4.8768,                     !- X,Y,Z Vertex 1 {m}
-  13.6310703908387, -0.6096, 4.8768,      !- X,Y,Z Vertex 2 {m}
-  13.6310703908387, 0, 5.1816,            !- X,Y,Z Vertex 3 {m}
-  0, 0, 5.1816;                           !- X,Y,Z Vertex 4 {m}
-
-OS:ShadingSurfaceGroup,
-  {378c246a-ba47-4b8c-9b73-5b926b26b29d}, !- Handle
-  res neighbors,                          !- Name
-  Building;                               !- Shading Surface Type
-
-OS:ShadingSurface,
-  {4ea81a6a-d8eb-4c6e-a5ea-e3de3481f3bb}, !- Handle
-  res neighbors left,                     !- Name
-  ,                                       !- Construction Name
-  {378c246a-ba47-4b8c-9b73-5b926b26b29d}, !- Shading Surface Group Name
-  ,                                       !- Transmittance Schedule Name
-  ,                                       !- Number of Vertices
-  -3.048, 0, 0,                           !- X,Y,Z Vertex 1 {m}
-  -3.048, 0, 6.58068379885484,            !- X,Y,Z Vertex 2 {m}
-  -3.048, 6.81553519541936, 6.58068379885484, !- X,Y,Z Vertex 3 {m}
-  -3.048, 6.81553519541936, 0;            !- X,Y,Z Vertex 4 {m}
-
-OS:ShadingSurface,
-  {1e0be155-a7bf-4148-9a7f-1e2fee69b5c7}, !- Handle
-  res neighbors right,                    !- Name
-  ,                                       !- Construction Name
-  {378c246a-ba47-4b8c-9b73-5b926b26b29d}, !- Shading Surface Group Name
-  ,                                       !- Transmittance Schedule Name
-  ,                                       !- Number of Vertices
-  16.6790703908387, 6.81553519541936, 0,  !- X,Y,Z Vertex 1 {m}
-  16.6790703908387, 6.81553519541936, 6.58068379885484, !- X,Y,Z Vertex 2 {m}
-  16.6790703908387, 0, 6.58068379885484,  !- X,Y,Z Vertex 3 {m}
-  16.6790703908387, 0, 0;                 !- X,Y,Z Vertex 4 {m}
-
-OS:Curve:Biquadratic,
-  {55ccc6a1-e469-4cfc-951a-aa60e2450c8a}, !- Handle
-  DefrostEIR,                             !- Name
-  0.1528,                                 !- Coefficient1 Constant
-  0,                                      !- Coefficient2 x
-  0,                                      !- Coefficient3 x**2
-  0,                                      !- Coefficient4 y
-  0,                                      !- Coefficient5 y**2
-  0,                                      !- Coefficient6 x*y
-  -100,                                   !- Minimum Value of x
-  100,                                    !- Maximum Value of x
-  -100,                                   !- Minimum Value of y
-  100;                                    !- Maximum Value of y
-
-OS:Curve:Biquadratic,
-  {db5517e6-9f2f-4a08-83dd-2a5d48e6ee57}, !- Handle
-  ConstantBiquadratic,                    !- Name
-  1,                                      !- Coefficient1 Constant
-  0,                                      !- Coefficient2 x
-  0,                                      !- Coefficient3 x**2
-  0,                                      !- Coefficient4 y
-  0,                                      !- Coefficient5 y**2
-  0,                                      !- Coefficient6 x*y
-  -100,                                   !- Minimum Value of x
-  100,                                    !- Maximum Value of x
-  -100,                                   !- Minimum Value of y
-  100;                                    !- Maximum Value of y
-
-OS:Curve:Biquadratic,
-  {d6cf9af5-1937-4356-9455-fd8dab41074e}, !- Handle
-  HP_Heat-Cap-fT2,                        !- Name
-  1.00292812115385,                       !- Coefficient1 Constant
-  -0.010386676170938,                     !- Coefficient2 x
-  0,                                      !- Coefficient3 x**2
-  0.0259615384615385,                     !- Coefficient4 y
-  0,                                      !- Coefficient5 y**2
-  0,                                      !- Coefficient6 x*y
-  -100,                                   !- Minimum Value of x
-  100,                                    !- Maximum Value of x
-  -100,                                   !- Minimum Value of y
-  100;                                    !- Maximum Value of y
-
-OS:Curve:Biquadratic,
-  {0514d886-fadb-4a2f-905d-806d22e7a46f}, !- Handle
-  HP_Heat-EIR-fT2,                        !- Name
-  0.966475472847719,                      !- Coefficient1 Constant
-  0.005914950101249,                      !- Coefficient2 x
-  0.000191201688297,                      !- Coefficient3 x**2
-  -0.012965668198361,                     !- Coefficient4 y
-  4.2253229429e-005,                      !- Coefficient5 y**2
-  -0.000524002558712,                     !- Coefficient6 x*y
-  -100,                                   !- Minimum Value of x
-  100,                                    !- Maximum Value of x
-  -100,                                   !- Minimum Value of y
-  100;                                    !- Maximum Value of y
-
-OS:Curve:Quadratic,
-  {48db0021-d9ed-45e7-bb70-0c42d6efdb12}, !- Handle
-  HP_Heat-PLF-fPLR2,                      !- Name
-  0.6,                                    !- Coefficient1 Constant
-  0.4,                                    !- Coefficient2 x
-  0,                                      !- Coefficient3 x**2
-  0,                                      !- Minimum Value of x
-  1,                                      !- Maximum Value of x
-  0.7,                                    !- Minimum Curve Output
-  1;                                      !- Maximum Curve Output
-
-OS:Curve:Quadratic,
-  {3e455d4d-3be1-4d2b-96bd-17fb61786c7f}, !- Handle
-  HP_Heat-CAP-fFF2,                       !- Name
-  1,                                      !- Coefficient1 Constant
-  0,                                      !- Coefficient2 x
-  0,                                      !- Coefficient3 x**2
-  0,                                      !- Minimum Value of x
-  2,                                      !- Maximum Value of x
-  0,                                      !- Minimum Curve Output
-  2;                                      !- Maximum Curve Output
-
-OS:Curve:Quadratic,
-  {4c5a4a07-bbfa-4c2d-9a8b-ba924096fbf7}, !- Handle
-  HP_Heat-EIR-fFF2,                       !- Name
-  1,                                      !- Coefficient1 Constant
-  0,                                      !- Coefficient2 x
-  0,                                      !- Coefficient3 x**2
-  0,                                      !- Minimum Value of x
-  2,                                      !- Maximum Value of x
-  0,                                      !- Minimum Curve Output
-  2;                                      !- Maximum Curve Output
-
-OS:Coil:Heating:DX:MultiSpeed:StageData,
-  {3893500b-5a49-4e15-b300-c0897e9c2734}, !- Handle
-  autosize,                               !- Gross Rated Heating Capacity {W}
-  4.20141252373372,                       !- Gross Rated Heating COP {W/W}
-  autosize,                               !- Rated Air Flow Rate {m3/s}
-  773.3,                                  !- Rated Supply Air Fan Power Per Volume Flow Rate {W/(m3/s)}
-  {d6cf9af5-1937-4356-9455-fd8dab41074e}, !- Heating Capacity Function of Temperature Curve Name
-  {3e455d4d-3be1-4d2b-96bd-17fb61786c7f}, !- Heating Capacity Function of Flow Fraction Curve Name
-  {0514d886-fadb-4a2f-905d-806d22e7a46f}, !- Energy Input Ratio Function of Temperature Curve Name
-  {4c5a4a07-bbfa-4c2d-9a8b-ba924096fbf7}, !- Energy Input Ratio Function of Flow Fraction Curve Name
-  {48db0021-d9ed-45e7-bb70-0c42d6efdb12}, !- Part Load Fraction Correlation Curve Name
-  0.2,                                    !- Rated Waste Heat Fraction of Power Input {dimensionless}
-  {db5517e6-9f2f-4a08-83dd-2a5d48e6ee57}; !- Waste Heat Function of Temperature Curve Name
-
-OS:Curve:Biquadratic,
-  {954e5121-9bce-4f4c-bfe3-056709a016a8}, !- Handle
-  HP_Heat-Cap-fT4,                        !- Name
-  1.00292812115385,                       !- Coefficient1 Constant
-  -0.010386676170938,                     !- Coefficient2 x
-  0,                                      !- Coefficient3 x**2
-  0.0259615384615385,                     !- Coefficient4 y
-  0,                                      !- Coefficient5 y**2
-  0,                                      !- Coefficient6 x*y
-  -100,                                   !- Minimum Value of x
-  100,                                    !- Maximum Value of x
-  -100,                                   !- Minimum Value of y
-  100;                                    !- Maximum Value of y
-
-OS:Curve:Biquadratic,
-  {fe6978eb-baed-416d-969e-4a3996ea98a5}, !- Handle
-  HP_Heat-EIR-fT4,                        !- Name
-  0.966475472847719,                      !- Coefficient1 Constant
-  0.005914950101249,                      !- Coefficient2 x
-  0.000191201688297,                      !- Coefficient3 x**2
-  -0.012965668198361,                     !- Coefficient4 y
-  4.2253229429e-005,                      !- Coefficient5 y**2
-  -0.000524002558712,                     !- Coefficient6 x*y
-  -100,                                   !- Minimum Value of x
-  100,                                    !- Maximum Value of x
-  -100,                                   !- Minimum Value of y
-  100;                                    !- Maximum Value of y
-
-OS:Curve:Quadratic,
-  {07f93837-986d-4625-95ec-ff1a3cce502c}, !- Handle
-  HP_Heat-PLF-fPLR4,                      !- Name
-  0.6,                                    !- Coefficient1 Constant
-  0.4,                                    !- Coefficient2 x
-  0,                                      !- Coefficient3 x**2
-  0,                                      !- Minimum Value of x
-  1,                                      !- Maximum Value of x
-  0.7,                                    !- Minimum Curve Output
-  1;                                      !- Maximum Curve Output
-
-OS:Curve:Quadratic,
-  {88dd80cb-424e-4fb0-9fd7-3ac6b9609034}, !- Handle
-  HP_Heat-CAP-fFF4,                       !- Name
-  1,                                      !- Coefficient1 Constant
-  0,                                      !- Coefficient2 x
-  0,                                      !- Coefficient3 x**2
-  0,                                      !- Minimum Value of x
-  2,                                      !- Maximum Value of x
-  0,                                      !- Minimum Curve Output
-  2;                                      !- Maximum Curve Output
-
-OS:Curve:Quadratic,
-  {b4ec5f5c-da6b-400c-bffd-f12ec85ae141}, !- Handle
-  HP_Heat-EIR-fFF4,                       !- Name
-  1,                                      !- Coefficient1 Constant
-  0,                                      !- Coefficient2 x
-  0,                                      !- Coefficient3 x**2
-  0,                                      !- Minimum Value of x
-  2,                                      !- Maximum Value of x
-  0,                                      !- Minimum Curve Output
-  2;                                      !- Maximum Curve Output
-
-OS:Coil:Heating:DX:MultiSpeed:StageData,
-  {0bf3a135-a535-47f8-9535-5aa410e7f69f}, !- Handle
-  autosize,                               !- Gross Rated Heating Capacity {W}
-  3.36841825285788,                       !- Gross Rated Heating COP {W/W}
-  autosize,                               !- Rated Air Flow Rate {m3/s}
-  773.3,                                  !- Rated Supply Air Fan Power Per Volume Flow Rate {W/(m3/s)}
-  {954e5121-9bce-4f4c-bfe3-056709a016a8}, !- Heating Capacity Function of Temperature Curve Name
-  {88dd80cb-424e-4fb0-9fd7-3ac6b9609034}, !- Heating Capacity Function of Flow Fraction Curve Name
-  {fe6978eb-baed-416d-969e-4a3996ea98a5}, !- Energy Input Ratio Function of Temperature Curve Name
-  {b4ec5f5c-da6b-400c-bffd-f12ec85ae141}, !- Energy Input Ratio Function of Flow Fraction Curve Name
-  {07f93837-986d-4625-95ec-ff1a3cce502c}, !- Part Load Fraction Correlation Curve Name
-  0.2,                                    !- Rated Waste Heat Fraction of Power Input {dimensionless}
-  {db5517e6-9f2f-4a08-83dd-2a5d48e6ee57}; !- Waste Heat Function of Temperature Curve Name
-
-OS:Curve:Biquadratic,
-  {64b3fdd3-2081-44e3-bb3a-130f5565888f}, !- Handle
-  HP_Heat-Cap-fT6,                        !- Name
-  1.00292812115385,                       !- Coefficient1 Constant
-  -0.010386676170938,                     !- Coefficient2 x
-  0,                                      !- Coefficient3 x**2
-  0.0259615384615385,                     !- Coefficient4 y
-  0,                                      !- Coefficient5 y**2
-  0,                                      !- Coefficient6 x*y
-  -100,                                   !- Minimum Value of x
-  100,                                    !- Maximum Value of x
-  -100,                                   !- Minimum Value of y
-  100;                                    !- Maximum Value of y
-
-OS:Curve:Biquadratic,
-  {00ef4dec-a216-4184-aa1d-8a154ee4ba1e}, !- Handle
-  HP_Heat-EIR-fT6,                        !- Name
-  0.966475472847719,                      !- Coefficient1 Constant
-  0.005914950101249,                      !- Coefficient2 x
-  0.000191201688297,                      !- Coefficient3 x**2
-  -0.012965668198361,                     !- Coefficient4 y
-  4.2253229429e-005,                      !- Coefficient5 y**2
-  -0.000524002558712,                     !- Coefficient6 x*y
-  -100,                                   !- Minimum Value of x
-  100,                                    !- Maximum Value of x
-  -100,                                   !- Minimum Value of y
-  100;                                    !- Maximum Value of y
-
-OS:Curve:Quadratic,
-  {03e4f11c-a222-4968-858c-530742938ce4}, !- Handle
-  HP_Heat-PLF-fPLR6,                      !- Name
-  0.6,                                    !- Coefficient1 Constant
-  0.4,                                    !- Coefficient2 x
-  0,                                      !- Coefficient3 x**2
-  0,                                      !- Minimum Value of x
-  1,                                      !- Maximum Value of x
-  0.7,                                    !- Minimum Curve Output
-  1;                                      !- Maximum Curve Output
-
-OS:Curve:Quadratic,
-  {5e55e2df-060a-47a5-87ab-653222599063}, !- Handle
-  HP_Heat-CAP-fFF6,                       !- Name
-  1,                                      !- Coefficient1 Constant
-  0,                                      !- Coefficient2 x
-  0,                                      !- Coefficient3 x**2
-  0,                                      !- Minimum Value of x
-  2,                                      !- Maximum Value of x
-  0,                                      !- Minimum Curve Output
-  2;                                      !- Maximum Curve Output
-
-OS:Curve:Quadratic,
-  {0a8e8dd9-31ec-40b3-84f6-a45e1ab6283a}, !- Handle
-  HP_Heat-EIR-fFF6,                       !- Name
-  1,                                      !- Coefficient1 Constant
-  0,                                      !- Coefficient2 x
-  0,                                      !- Coefficient3 x**2
-  0,                                      !- Minimum Value of x
-  2,                                      !- Maximum Value of x
-  0,                                      !- Minimum Curve Output
-  2;                                      !- Maximum Curve Output
-
-OS:Coil:Heating:DX:MultiSpeed:StageData,
-  {dc75123c-2c70-4027-99d0-356931ddf1d2}, !- Handle
-  autosize,                               !- Gross Rated Heating Capacity {W}
-  3.08350920414339,                       !- Gross Rated Heating COP {W/W}
-  autosize,                               !- Rated Air Flow Rate {m3/s}
-  773.3,                                  !- Rated Supply Air Fan Power Per Volume Flow Rate {W/(m3/s)}
-  {64b3fdd3-2081-44e3-bb3a-130f5565888f}, !- Heating Capacity Function of Temperature Curve Name
-  {5e55e2df-060a-47a5-87ab-653222599063}, !- Heating Capacity Function of Flow Fraction Curve Name
-  {00ef4dec-a216-4184-aa1d-8a154ee4ba1e}, !- Energy Input Ratio Function of Temperature Curve Name
-  {0a8e8dd9-31ec-40b3-84f6-a45e1ab6283a}, !- Energy Input Ratio Function of Flow Fraction Curve Name
-  {03e4f11c-a222-4968-858c-530742938ce4}, !- Part Load Fraction Correlation Curve Name
-  0.2,                                    !- Rated Waste Heat Fraction of Power Input {dimensionless}
-  {db5517e6-9f2f-4a08-83dd-2a5d48e6ee57}; !- Waste Heat Function of Temperature Curve Name
-
-OS:Curve:Biquadratic,
-  {2d6d9516-74af-439a-87c6-909436e6a299}, !- Handle
-  HP_Heat-Cap-fT10,                       !- Name
-  1.00292812115385,                       !- Coefficient1 Constant
-  -0.010386676170938,                     !- Coefficient2 x
-  0,                                      !- Coefficient3 x**2
-  0.0259615384615385,                     !- Coefficient4 y
-  0,                                      !- Coefficient5 y**2
-  0,                                      !- Coefficient6 x*y
-  -100,                                   !- Minimum Value of x
-  100,                                    !- Maximum Value of x
-  -100,                                   !- Minimum Value of y
-  100;                                    !- Maximum Value of y
-
-OS:Curve:Biquadratic,
-  {6f209873-de80-4f48-9a03-714d11259418}, !- Handle
-  HP_Heat-EIR-fT10,                       !- Name
-  0.966475472847719,                      !- Coefficient1 Constant
-  0.005914950101249,                      !- Coefficient2 x
-  0.000191201688297,                      !- Coefficient3 x**2
-  -0.012965668198361,                     !- Coefficient4 y
-  4.2253229429e-005,                      !- Coefficient5 y**2
-  -0.000524002558712,                     !- Coefficient6 x*y
-  -100,                                   !- Minimum Value of x
-  100,                                    !- Maximum Value of x
-  -100,                                   !- Minimum Value of y
-  100;                                    !- Maximum Value of y
-
-OS:Curve:Quadratic,
-  {27036b11-59a2-4bd3-bfab-b5884d356b8e}, !- Handle
-  HP_Heat-PLF-fPLR10,                     !- Name
-  0.6,                                    !- Coefficient1 Constant
-  0.4,                                    !- Coefficient2 x
-  0,                                      !- Coefficient3 x**2
-  0,                                      !- Minimum Value of x
-  1,                                      !- Maximum Value of x
-  0.7,                                    !- Minimum Curve Output
-  1;                                      !- Maximum Curve Output
-
-OS:Curve:Quadratic,
-  {2ed41fd0-fbbf-42e7-80b4-8505965bbc98}, !- Handle
-  HP_Heat-CAP-fFF10,                      !- Name
-  1,                                      !- Coefficient1 Constant
-  0,                                      !- Coefficient2 x
-  0,                                      !- Coefficient3 x**2
-  0,                                      !- Minimum Value of x
-  2,                                      !- Maximum Value of x
-  0,                                      !- Minimum Curve Output
-  2;                                      !- Maximum Curve Output
-
-OS:Curve:Quadratic,
-  {7908ab51-1561-4887-b71f-653468ac725e}, !- Handle
-  HP_Heat-EIR-fFF10,                      !- Name
-  1,                                      !- Coefficient1 Constant
-  0,                                      !- Coefficient2 x
-  0,                                      !- Coefficient3 x**2
-  0,                                      !- Minimum Value of x
-  2,                                      !- Maximum Value of x
-  0,                                      !- Minimum Curve Output
-  2;                                      !- Maximum Curve Output
-
-OS:Coil:Heating:DX:MultiSpeed:StageData,
-  {a6b23d8b-f7de-4537-8585-a9b4507c0761}, !- Handle
-  autosize,                               !- Gross Rated Heating Capacity {W}
-  2.79255209817716,                       !- Gross Rated Heating COP {W/W}
-  autosize,                               !- Rated Air Flow Rate {m3/s}
-  773.3,                                  !- Rated Supply Air Fan Power Per Volume Flow Rate {W/(m3/s)}
-  {2d6d9516-74af-439a-87c6-909436e6a299}, !- Heating Capacity Function of Temperature Curve Name
-  {2ed41fd0-fbbf-42e7-80b4-8505965bbc98}, !- Heating Capacity Function of Flow Fraction Curve Name
-  {6f209873-de80-4f48-9a03-714d11259418}, !- Energy Input Ratio Function of Temperature Curve Name
-  {7908ab51-1561-4887-b71f-653468ac725e}, !- Energy Input Ratio Function of Flow Fraction Curve Name
-  {27036b11-59a2-4bd3-bfab-b5884d356b8e}, !- Part Load Fraction Correlation Curve Name
-  0.2,                                    !- Rated Waste Heat Fraction of Power Input {dimensionless}
-  {db5517e6-9f2f-4a08-83dd-2a5d48e6ee57}; !- Waste Heat Function of Temperature Curve Name
-
-OS:Coil:Heating:DX:MultiSpeed,
-  {a16b164f-827f-4cae-bfeb-14d04c792c2f}, !- Handle
-  res ms htg coil,                        !- Name
-  {bde448b4-97c2-45f7-b509-bc4fe22288cd}, !- Availability Schedule Name
-  ,                                       !- Air Inlet Node Name
-  ,                                       !- Air Outlet Node Name
-  -34.4444444444444,                      !- Minimum Outdoor Dry-Bulb Temperature for Compressor Operation {C}
-  ,                                       !- Outdoor Dry-Bulb Temperature to Turn On Compressor {C}
-  0,                                      !- Crankcase Heater Capacity {W}
-  10,                                     !- Maximum Outdoor Dry-Bulb Temperature for Crankcase Heater Operation {C}
-  {55ccc6a1-e469-4cfc-951a-aa60e2450c8a}, !- Defrost Energy Input Ratio Function of Temperature Curve Name
-  4.44444444444444,                       !- Maximum Outdoor Dry-Bulb Temperature for Defrost Operation {C}
-  ReverseCycle,                           !- Defrost Strategy
-  OnDemand,                               !- Defrost Control
-  0.058333,                               !- Defrost Time Period Fraction
-  autosize,                               !- Resistive Defrost Heater Capacity {W}
-  No,                                     !- Apply Part Load Fraction to Speeds Greater than 1
-  Electricity,                            !- Fuel Type
-  4,                                      !- Region number for Calculating HSPF
-  {8febd782-f993-49b1-89cd-563a68734d69}; !- Stage Data List
-
-OS:Schedule:Constant,
-  {bde448b4-97c2-45f7-b509-bc4fe22288cd}, !- Handle
-  Always On Discrete,                     !- Name
-  {e778fd3d-6a25-4393-ae35-3f18d324f8f5}, !- Schedule Type Limits Name
-  1;                                      !- Value
-
-OS:ScheduleTypeLimits,
-  {e778fd3d-6a25-4393-ae35-3f18d324f8f5}, !- Handle
-  OnOff,                                  !- Name
-  0,                                      !- Lower Limit Value
-  1,                                      !- Upper Limit Value
-  Discrete,                               !- Numeric Type
-  Availability;                           !- Unit Type
-
-OS:ModelObjectList,
-  {8febd782-f993-49b1-89cd-563a68734d69}, !- Handle
-  Coil Heating DX Multi Speed 1 Stage Data List, !- Name
-  {3893500b-5a49-4e15-b300-c0897e9c2734}, !- Model Object 1
-  {0bf3a135-a535-47f8-9535-5aa410e7f69f}, !- Model Object 2
-  {dc75123c-2c70-4027-99d0-356931ddf1d2}, !- Model Object 3
-  {a6b23d8b-f7de-4537-8585-a9b4507c0761}; !- Model Object 4
-
-OS:Coil:Heating:Electric,
-  {842f2f11-9d7c-4b8e-818c-489ea395b4e8}, !- Handle
-  res ms supp heater,                     !- Name
-  {bde448b4-97c2-45f7-b509-bc4fe22288cd}, !- Availability Schedule Name
-  1,                                      !- Efficiency
-  ,                                       !- Nominal Capacity {W}
-  ,                                       !- Air Inlet Node Name
-  ;                                       !- Air Outlet Node Name
-
-OS:Curve:Exponent,
-  {dadd85d2-4826-4b6f-84c7-8fa2e47b1450}, !- Handle
-  res ms fan power curve,                 !- Name
-  0,                                      !- Coefficient1 Constant
-  1,                                      !- Coefficient2 Constant
-  3,                                      !- Coefficient3 Constant
-  -100,                                   !- Minimum Value of x
-  100,                                    !- Maximum Value of x
-  ,                                       !- Minimum Curve Output
-  ,                                       !- Maximum Curve Output
-  ,                                       !- Input Unit Type for X
-  ;                                       !- Output Unit Type
-
-OS:Curve:Cubic,
-  {611fd4e2-8c29-433a-bd90-5e937236d623}, !- Handle
-  res ms fan eff curve,                   !- Name
-  0,                                      !- Coefficient1 Constant
-  1,                                      !- Coefficient2 x
-  0,                                      !- Coefficient3 x**2
-  0,                                      !- Coefficient4 x**3
-  0,                                      !- Minimum Value of x
-  1,                                      !- Maximum Value of x
-  0.01,                                   !- Minimum Curve Output
-  1;                                      !- Maximum Curve Output
-
-OS:Fan:OnOff,
-  {a1034075-89fa-4709-b69e-6915aba3be14}, !- Handle
-  res ms htg supply fan,                  !- Name
-  {bde448b4-97c2-45f7-b509-bc4fe22288cd}, !- Availability Schedule Name
-  0.167945868715886,                      !- Fan Total Efficiency
-  24.91,                                  !- Pressure Rise {Pa}
-  autosize,                               !- Maximum Flow Rate {m3/s}
-  1,                                      !- Motor Efficiency
-  1,                                      !- Motor In Airstream Fraction
-  ,                                       !- Air Inlet Node Name
-  ,                                       !- Air Outlet Node Name
-  {dadd85d2-4826-4b6f-84c7-8fa2e47b1450}, !- Fan Power Ratio Function of Speed Ratio Curve Name
-  {611fd4e2-8c29-433a-bd90-5e937236d623}, !- Fan Efficiency Ratio Function of Speed Ratio Curve Name
-  res ms htg supply fan;                  !- End-Use Subcategory
-
-OS:UnitarySystemPerformance:Multispeed,
-  {d7691aed-ea57-4b9c-9630-7f19d14aeaf2}, !- Handle
-  Unitary System Performance Multispeed 1, !- Name
-  No,                                     !- Single Mode Operation
-  0.555555555555556,                      !- Heating Speed Supply Air Flow Ratio 1
-  1e-009,                                 !- Cooling Speed Supply Air Flow Ratio 1
-  0.666666666666667,                      !- Heating Speed Supply Air Flow Ratio 2
-  1e-009,                                 !- Cooling Speed Supply Air Flow Ratio 2
-  0.777777777777778,                      !- Heating Speed Supply Air Flow Ratio 3
-  1e-009,                                 !- Cooling Speed Supply Air Flow Ratio 3
-  1,                                      !- Heating Speed Supply Air Flow Ratio 4
-  1e-009;                                 !- Cooling Speed Supply Air Flow Ratio 4
-
-OS:AirLoopHVAC:UnitarySystem,
-  {9b813d8e-df1c-4ee1-8a4b-27d4983d8ddd}, !- Handle
-  res ms htg unitary system,              !- Name
-  Load,                                   !- Control Type
-  {4ff35d95-b70e-4f25-95d2-2d6b8fcfb7fd}, !- Controlling Zone or Thermostat Location
-  None,                                   !- Dehumidification Control Type
-  {bde448b4-97c2-45f7-b509-bc4fe22288cd}, !- Availability Schedule Name
-  {d9063be2-e9b9-4744-8fab-5847f976614a}, !- Air Inlet Node Name
-  {7acb7dc5-8681-4af6-9392-5d07909b47d4}, !- Air Outlet Node Name
-  {a1034075-89fa-4709-b69e-6915aba3be14}, !- Supply Fan Name
-  BlowThrough,                            !- Fan Placement
-  {f09f5fb2-3cdc-4612-ab56-ead4712f3377}, !- Supply Air Fan Operating Mode Schedule Name
-  {a16b164f-827f-4cae-bfeb-14d04c792c2f}, !- Heating Coil Name
-  1,                                      !- DX Heating Coil Sizing Ratio
-  ,                                       !- Cooling Coil Name
-  No,                                     !- Use DOAS DX Cooling Coil
-  2,                                      !- DOAS DX Cooling Coil Leaving Minimum Air Temperature {C}
-  SensibleOnlyLoadControl,                !- Latent Load Control
-  {842f2f11-9d7c-4b8e-818c-489ea395b4e8}, !- Supplemental Heating Coil Name
-  ,                                       !- Supply Air Flow Rate Method During Cooling Operation
-  autosize,                               !- Supply Air Flow Rate During Cooling Operation {m3/s}
-  ,                                       !- Supply Air Flow Rate Per Floor Area During Cooling Operation {m3/s-m2}
-  ,                                       !- Fraction of Autosized Design Cooling Supply Air Flow Rate
-  ,                                       !- Design Supply Air Flow Rate Per Unit of Capacity During Cooling Operation {m3/s-W}
-  ,                                       !- Supply Air Flow Rate Method During Heating Operation
-  autosize,                               !- Supply Air Flow Rate During Heating Operation {m3/s}
-  ,                                       !- Supply Air Flow Rate Per Floor Area during Heating Operation {m3/s-m2}
-  ,                                       !- Fraction of Autosized Design Heating Supply Air Flow Rate
-  ,                                       !- Design Supply Air Flow Rate Per Unit of Capacity During Heating Operation {m3/s-W}
-  ,                                       !- Supply Air Flow Rate Method When No Cooling or Heating is Required
-  0,                                      !- Supply Air Flow Rate When No Cooling or Heating is Required {m3/s}
-  ,                                       !- Supply Air Flow Rate Per Floor Area When No Cooling or Heating is Required {m3/s-m2}
-  ,                                       !- Fraction of Autosized Design Cooling Supply Air Flow Rate When No Cooling or Heating is Required
-  ,                                       !- Fraction of Autosized Design Heating Supply Air Flow Rate When No Cooling or Heating is Required
-  ,                                       !- Design Supply Air Flow Rate Per Unit of Capacity During Cooling Operation When No Cooling or Heating is Required {m3/s-W}
-  ,                                       !- Design Supply Air Flow Rate Per Unit of Capacity During Heating Operation When No Cooling or Heating is Required {m3/s-W}
-  93.3333333333333,                       !- Maximum Supply Air Temperature {C}
-  4.44444444444444,                       !- Maximum Outdoor Dry-Bulb Temperature for Supplemental Heater Operation {C}
-  ,                                       !- Outdoor Dry-Bulb Temperature Sensor Node Name
-  2.5,                                    !- Maximum Cycling Rate {cycles/hr}
-  60,                                     !- Heat Pump Time Constant {s}
-  0.01,                                   !- Fraction of On-Cycle Power Use
-  60,                                     !- Heat Pump Fan Delay Time {s}
-  0,                                      !- Ancilliary On-Cycle Electric Power {W}
-  0,                                      !- Ancilliary Off-Cycle Electric Power {W}
-  ,                                       !- Design Heat Recovery Water Flow Rate {m3/s}
-  ,                                       !- Maximum Temperature for Heat Recovery {C}
-  ,                                       !- Heat Recovery Water Inlet Node Name
-  ,                                       !- Heat Recovery Water Outlet Node Name
-  {d7691aed-ea57-4b9c-9630-7f19d14aeaf2}; !- Design Specification Multispeed Object Name
-
-OS:Schedule:Constant,
-  {f09f5fb2-3cdc-4612-ab56-ead4712f3377}, !- Handle
-  Always Off Discrete,                    !- Name
-  {07862076-5680-40d1-8f0b-049eab71162a}, !- Schedule Type Limits Name
-  0;                                      !- Value
-
-OS:ScheduleTypeLimits,
-  {07862076-5680-40d1-8f0b-049eab71162a}, !- Handle
-  OnOff 1,                                !- Name
-  0,                                      !- Lower Limit Value
-  1,                                      !- Upper Limit Value
-  Discrete,                               !- Numeric Type
-  Availability;                           !- Unit Type
-
-OS:AirLoopHVAC,
-  {762be2a8-3d42-4749-9fa3-a814ce6bbbab}, !- Handle
-  res ms htg asys,                        !- Name
-  ,                                       !- Controller List Name
-  {bde448b4-97c2-45f7-b509-bc4fe22288cd}, !- Availability Schedule
-  {147c45ad-c5f8-4d88-b005-caef6e17bb1e}, !- Availability Manager List Name
-  AutoSize,                               !- Design Supply Air Flow Rate {m3/s}
-  ,                                       !- Branch List Name
-  ,                                       !- Connector List Name
-  {d405e897-9a48-44a5-92af-fc22e3386dad}, !- Supply Side Inlet Node Name
-  {43980cdf-3f97-4e55-8e4b-18dd3a710e1b}, !- Demand Side Outlet Node Name
-  {d696d706-a2dc-40a3-9ea2-1b3f830b0439}, !- Demand Side Inlet Node A
-  {66ffd776-c65d-44ee-8f72-2e8db754a315}, !- Supply Side Outlet Node A
-  ,                                       !- Demand Side Inlet Node B
-  ,                                       !- Supply Side Outlet Node B
-  ,                                       !- Return Air Bypass Flow Temperature Setpoint Schedule Name
-  {73ffe756-68b2-47ce-9ebb-1bd5ff04e35d}, !- Demand Mixer Name
-  {bcff5492-94d4-4d5a-ab75-fa4c13db6671}, !- Demand Splitter A Name
-  ,                                       !- Demand Splitter B Name
-  ;                                       !- Supply Splitter Name
-
-OS:Node,
-  {e586895a-0081-43b4-9ff8-5fa9da202866}, !- Handle
-  Node 3,                                 !- Name
-  {d405e897-9a48-44a5-92af-fc22e3386dad}, !- Inlet Port
-  {d9063be2-e9b9-4744-8fab-5847f976614a}; !- Outlet Port
-
-OS:Node,
-  {701a6c4f-ea69-4ae6-a0c0-1b31456f9f1f}, !- Handle
-  Node 4,                                 !- Name
-  {7acb7dc5-8681-4af6-9392-5d07909b47d4}, !- Inlet Port
-  {66ffd776-c65d-44ee-8f72-2e8db754a315}; !- Outlet Port
-
-OS:Connection,
-  {d405e897-9a48-44a5-92af-fc22e3386dad}, !- Handle
-  {cf6156af-1559-4470-a809-0a6b7eccd92f}, !- Name
-  {762be2a8-3d42-4749-9fa3-a814ce6bbbab}, !- Source Object
-  8,                                      !- Outlet Port
-  {e586895a-0081-43b4-9ff8-5fa9da202866}, !- Target Object
-  2;                                      !- Inlet Port
-
-OS:Connection,
-  {66ffd776-c65d-44ee-8f72-2e8db754a315}, !- Handle
-  {3dd58641-86da-4894-9324-f0aabc854251}, !- Name
-  {701a6c4f-ea69-4ae6-a0c0-1b31456f9f1f}, !- Source Object
-  3,                                      !- Outlet Port
-  {762be2a8-3d42-4749-9fa3-a814ce6bbbab}, !- Target Object
-  11;                                     !- Inlet Port
-
-OS:Node,
-  {fed570ea-8b47-4d39-9a68-913070552005}, !- Handle
-  Node 5,                                 !- Name
-  {d696d706-a2dc-40a3-9ea2-1b3f830b0439}, !- Inlet Port
-  {c3b18e0f-ecf9-4d5d-96d5-a643a3da901b}; !- Outlet Port
-
-OS:Node,
-  {19670292-bc16-41bc-98f3-228885fb19e0}, !- Handle
-  Node 6,                                 !- Name
-  {65379f09-e16e-42dd-bd89-671b9296ca95}, !- Inlet Port
-  {43980cdf-3f97-4e55-8e4b-18dd3a710e1b}; !- Outlet Port
-
-OS:Node,
-  {1d491b1b-a18f-41f9-ba00-ad77e1561f5d}, !- Handle
-  Node 7,                                 !- Name
-  {a681a3e3-5e8f-4209-ae39-f60da49af3e5}, !- Inlet Port
-  {1b572b35-0511-478a-9d28-fcd03a98ae6e}; !- Outlet Port
-
-OS:Connection,
-  {d696d706-a2dc-40a3-9ea2-1b3f830b0439}, !- Handle
-  {9ce7c22d-ed42-453d-a5c4-20441a1e068e}, !- Name
-  {762be2a8-3d42-4749-9fa3-a814ce6bbbab}, !- Source Object
-  10,                                     !- Outlet Port
-  {fed570ea-8b47-4d39-9a68-913070552005}, !- Target Object
-  2;                                      !- Inlet Port
-
-OS:Connection,
-  {43980cdf-3f97-4e55-8e4b-18dd3a710e1b}, !- Handle
-  {b2eb10c5-f893-4473-b77d-fe5d794093fc}, !- Name
-  {19670292-bc16-41bc-98f3-228885fb19e0}, !- Source Object
-  3,                                      !- Outlet Port
-  {762be2a8-3d42-4749-9fa3-a814ce6bbbab}, !- Target Object
-  9;                                      !- Inlet Port
-
-OS:AirLoopHVAC:ZoneSplitter,
-  {bcff5492-94d4-4d5a-ab75-fa4c13db6671}, !- Handle
-  res ms htg zone splitter,               !- Name
-  {c3b18e0f-ecf9-4d5d-96d5-a643a3da901b}, !- Inlet Node Name
-  {6a435bc4-2ebd-4383-8392-bdd9621c747a}; !- Outlet Node Name 1
-
-OS:AirLoopHVAC:ZoneMixer,
-  {73ffe756-68b2-47ce-9ebb-1bd5ff04e35d}, !- Handle
-  res ms htg zone mixer,                  !- Name
-  {65379f09-e16e-42dd-bd89-671b9296ca95}, !- Outlet Node Name
-  {37f2da87-8fdb-4446-823b-6fb8777594c7}; !- Inlet Node Name 1
-
-OS:Connection,
-  {c3b18e0f-ecf9-4d5d-96d5-a643a3da901b}, !- Handle
-  {c2953e78-20cc-46e2-8372-9fee1b6eab3f}, !- Name
-  {fed570ea-8b47-4d39-9a68-913070552005}, !- Source Object
-  3,                                      !- Outlet Port
-  {bcff5492-94d4-4d5a-ab75-fa4c13db6671}, !- Target Object
-  2;                                      !- Inlet Port
-
-OS:Connection,
-  {65379f09-e16e-42dd-bd89-671b9296ca95}, !- Handle
-  {36b8df2d-8274-4775-80b5-cb3904282cf8}, !- Name
-  {73ffe756-68b2-47ce-9ebb-1bd5ff04e35d}, !- Source Object
-  2,                                      !- Outlet Port
-  {19670292-bc16-41bc-98f3-228885fb19e0}, !- Target Object
-  2;                                      !- Inlet Port
-
-OS:Sizing:System,
-  {be5da267-be8f-44f8-9399-b6c8db18055b}, !- Handle
-  {762be2a8-3d42-4749-9fa3-a814ce6bbbab}, !- AirLoop Name
-  Sensible,                               !- Type of Load to Size On
-  Autosize,                               !- Design Outdoor Air Flow Rate {m3/s}
-  0.3,                                    !- Central Heating Maximum System Air Flow Ratio
-  7,                                      !- Preheat Design Temperature {C}
-  0.008,                                  !- Preheat Design Humidity Ratio {kg-H2O/kg-Air}
-  12.8,                                   !- Precool Design Temperature {C}
-  0.008,                                  !- Precool Design Humidity Ratio {kg-H2O/kg-Air}
-  12.8,                                   !- Central Cooling Design Supply Air Temperature {C}
-  16.7,                                   !- Central Heating Design Supply Air Temperature {C}
-  NonCoincident,                          !- Sizing Option
-  Yes,                                    !- 100% Outdoor Air in Cooling
-  Yes,                                    !- 100% Outdoor Air in Heating
-  0.0085,                                 !- Central Cooling Design Supply Air Humidity Ratio {kg-H2O/kg-Air}
-  0.008,                                  !- Central Heating Design Supply Air Humidity Ratio {kg-H2O/kg-Air}
-  DesignDay,                              !- Cooling Design Air Flow Method
-  0,                                      !- Cooling Design Air Flow Rate {m3/s}
-  DesignDay,                              !- Heating Design Air Flow Method
-  0,                                      !- Heating Design Air Flow Rate {m3/s}
-  ZoneSum,                                !- System Outdoor Air Method
-  1,                                      !- Zone Maximum Outdoor Air Fraction {dimensionless}
-  0.0099676501,                           !- Cooling Supply Air Flow Rate Per Floor Area {m3/s-m2}
-  1,                                      !- Cooling Fraction of Autosized Cooling Supply Air Flow Rate
-  3.9475456e-005,                         !- Cooling Supply Air Flow Rate Per Unit Cooling Capacity {m3/s-W}
-  0.0099676501,                           !- Heating Supply Air Flow Rate Per Floor Area {m3/s-m2}
-  1,                                      !- Heating Fraction of Autosized Heating Supply Air Flow Rate
-  1,                                      !- Heating Fraction of Autosized Cooling Supply Air Flow Rate
-  3.1588213e-005,                         !- Heating Supply Air Flow Rate Per Unit Heating Capacity {m3/s-W}
-  CoolingDesignCapacity,                  !- Cooling Design Capacity Method
-  autosize,                               !- Cooling Design Capacity {W}
-  234.7,                                  !- Cooling Design Capacity Per Floor Area {W/m2}
-  1,                                      !- Fraction of Autosized Cooling Design Capacity
-  HeatingDesignCapacity,                  !- Heating Design Capacity Method
-  autosize,                               !- Heating Design Capacity {W}
-  157,                                    !- Heating Design Capacity Per Floor Area {W/m2}
-  1,                                      !- Fraction of Autosized Heating Design Capacity
-  OnOff;                                  !- Central Cooling Capacity Control Method
-
-OS:AvailabilityManagerAssignmentList,
-  {147c45ad-c5f8-4d88-b005-caef6e17bb1e}, !- Handle
-  Air Loop HVAC 1 AvailabilityManagerAssignmentList; !- Name
-
-OS:Connection,
-  {d9063be2-e9b9-4744-8fab-5847f976614a}, !- Handle
-  {364c0db2-1d3e-4efb-a04f-1f6aeb497f13}, !- Name
-  {e586895a-0081-43b4-9ff8-5fa9da202866}, !- Source Object
-  3,                                      !- Outlet Port
-  {9b813d8e-df1c-4ee1-8a4b-27d4983d8ddd}, !- Target Object
-  6;                                      !- Inlet Port
-
-OS:Connection,
-  {7acb7dc5-8681-4af6-9392-5d07909b47d4}, !- Handle
-  {86b9b094-c2c3-4686-8308-e5dd0b6377c7}, !- Name
-  {9b813d8e-df1c-4ee1-8a4b-27d4983d8ddd}, !- Source Object
-  7,                                      !- Outlet Port
-  {701a6c4f-ea69-4ae6-a0c0-1b31456f9f1f}, !- Target Object
-  2;                                      !- Inlet Port
-
-OS:AirTerminal:SingleDuct:ConstantVolume:NoReheat,
-  {7bd59b28-05ad-45b7-8cf6-cbc08a5e7e53}, !- Handle
-  res ms living zone htg direct air,      !- Name
-  {bde448b4-97c2-45f7-b509-bc4fe22288cd}, !- Availability Schedule Name
-  {ec0a338f-8f7f-4eed-804e-e563ad5cfd29}, !- Air Inlet Node Name
-  {a681a3e3-5e8f-4209-ae39-f60da49af3e5}, !- Air Outlet Node Name
-  AutoSize;                               !- Maximum Air Flow Rate {m3/s}
-
-OS:Node,
-  {ec9df0d7-4736-4e4b-8226-d03e73bdeb24}, !- Handle
-  Node 8,                                 !- Name
-  {e8efb395-f7ef-4797-b1b5-5f443af668be}, !- Inlet Port
-  {37f2da87-8fdb-4446-823b-6fb8777594c7}; !- Outlet Port
-
-OS:Connection,
-  {1b572b35-0511-478a-9d28-fcd03a98ae6e}, !- Handle
-  {b62d3f4e-4636-4b6b-b129-33b253dad29b}, !- Name
-  {1d491b1b-a18f-41f9-ba00-ad77e1561f5d}, !- Source Object
-  3,                                      !- Outlet Port
-  {bb4923d0-68ba-4cec-8096-83c864791dbd}, !- Target Object
-  3;                                      !- Inlet Port
-
-OS:Connection,
-  {e8efb395-f7ef-4797-b1b5-5f443af668be}, !- Handle
-  {b523edfa-a158-4e26-9655-74af4be03a43}, !- Name
-  {f0bf7a13-9f1a-47ba-916a-60bb33d4cac7}, !- Source Object
-  3,                                      !- Outlet Port
-  {ec9df0d7-4736-4e4b-8226-d03e73bdeb24}, !- Target Object
-  2;                                      !- Inlet Port
-
-OS:Connection,
-  {37f2da87-8fdb-4446-823b-6fb8777594c7}, !- Handle
-  {7ae2d19a-f8fa-4c7c-95ee-2f17b9656c5a}, !- Name
-  {ec9df0d7-4736-4e4b-8226-d03e73bdeb24}, !- Source Object
-  3,                                      !- Outlet Port
-  {73ffe756-68b2-47ce-9ebb-1bd5ff04e35d}, !- Target Object
-  3;                                      !- Inlet Port
-
-OS:Node,
-  {a8694b0c-9db9-4baa-93af-e15d54bc7a00}, !- Handle
-  Node 9,                                 !- Name
-  {6a435bc4-2ebd-4383-8392-bdd9621c747a}, !- Inlet Port
-  {ec0a338f-8f7f-4eed-804e-e563ad5cfd29}; !- Outlet Port
-
-OS:Connection,
-  {6a435bc4-2ebd-4383-8392-bdd9621c747a}, !- Handle
-  {43bb2005-b97b-4067-b8f8-af0e0b7a36c4}, !- Name
-  {bcff5492-94d4-4d5a-ab75-fa4c13db6671}, !- Source Object
-  3,                                      !- Outlet Port
-  {a8694b0c-9db9-4baa-93af-e15d54bc7a00}, !- Target Object
-  2;                                      !- Inlet Port
-
-OS:Connection,
-  {ec0a338f-8f7f-4eed-804e-e563ad5cfd29}, !- Handle
-  {858cacd3-a3b5-4c83-b510-8dd5bed836eb}, !- Name
-  {a8694b0c-9db9-4baa-93af-e15d54bc7a00}, !- Source Object
-  3,                                      !- Outlet Port
-  {7bd59b28-05ad-45b7-8cf6-cbc08a5e7e53}, !- Target Object
-  3;                                      !- Inlet Port
-
-OS:Connection,
-  {a681a3e3-5e8f-4209-ae39-f60da49af3e5}, !- Handle
-  {0b3b5a4a-38a8-445e-9cb1-eeb206d9495b}, !- Name
-  {7bd59b28-05ad-45b7-8cf6-cbc08a5e7e53}, !- Source Object
-  4,                                      !- Outlet Port
-  {1d491b1b-a18f-41f9-ba00-ad77e1561f5d}, !- Target Object
-  2;                                      !- Inlet Port
-
-OS:Curve:Biquadratic,
-  {d4ee0783-a813-43a3-8e9e-7ac1f88dcc09}, !- Handle
-  ConstantBiquadratic 1,                  !- Name
-  1,                                      !- Coefficient1 Constant
-  0,                                      !- Coefficient2 x
-  0,                                      !- Coefficient3 x**2
-  0,                                      !- Coefficient4 y
-  0,                                      !- Coefficient5 y**2
-  0,                                      !- Coefficient6 x*y
-  -100,                                   !- Minimum Value of x
-  100,                                    !- Maximum Value of x
-  -100,                                   !- Minimum Value of y
-  100;                                    !- Maximum Value of y
-
-OS:Curve:Biquadratic,
-  {8eea8f91-4d79-4cb6-9eb7-95b3550daef1}, !- Handle
-  Cool-Cap-fT2,                           !- Name
-  1.00899352190587,                       !- Coefficient1 Constant
-  0.006512749025457,                      !- Coefficient2 x
-  0,                                      !- Coefficient3 x**2
-  0.003917565735935,                      !- Coefficient4 y
-  -0.000222646705889,                     !- Coefficient5 y**2
-  0,                                      !- Coefficient6 x*y
-  13.88,                                  !- Minimum Value of x
-  23.88,                                  !- Maximum Value of x
-  18.33,                                  !- Minimum Value of y
-  51.66;                                  !- Maximum Value of y
-
-OS:Curve:Biquadratic,
-  {700cd936-5cd8-460b-868a-2f5467d1aebe}, !- Handle
-  Cool-EIR-fT2,                           !- Name
-  0.429214441601141,                      !- Coefficient1 Constant
-  -0.003604841598515,                     !- Coefficient2 x
-  4.5783162727e-005,                      !- Coefficient3 x**2
-  0.026490875804937,                      !- Coefficient4 y
-  -0.000159212286878,                     !- Coefficient5 y**2
-  -0.000159062656483,                     !- Coefficient6 x*y
-  13.88,                                  !- Minimum Value of x
-  23.88,                                  !- Maximum Value of x
-  18.33,                                  !- Minimum Value of y
-  51.66;                                  !- Maximum Value of y
-
-OS:Curve:Quadratic,
-  {561b4575-8018-4fe9-a6d3-7c887ddd6fdb}, !- Handle
-  Cool-PLF-fPLR2,                         !- Name
-  0.75,                                   !- Coefficient1 Constant
-  0.25,                                   !- Coefficient2 x
-  0,                                      !- Coefficient3 x**2
-  0,                                      !- Minimum Value of x
-  1,                                      !- Maximum Value of x
-  0.7,                                    !- Minimum Curve Output
-  1;                                      !- Maximum Curve Output
-
-OS:Curve:Quadratic,
-  {7b7124c0-6557-4623-b7ba-dfd1e9a2b31e}, !- Handle
-  Cool-Cap-fFF2,                          !- Name
-  1,                                      !- Coefficient1 Constant
-  0,                                      !- Coefficient2 x
-  0,                                      !- Coefficient3 x**2
-  0,                                      !- Minimum Value of x
-  2,                                      !- Maximum Value of x
-  0,                                      !- Minimum Curve Output
-  2;                                      !- Maximum Curve Output
-
-OS:Curve:Quadratic,
-  {9c9bf670-12c7-46c3-b1b8-4a7d74172bee}, !- Handle
-  Cool-EIR-fFF2,                          !- Name
-  1,                                      !- Coefficient1 Constant
-  0,                                      !- Coefficient2 x
-  0,                                      !- Coefficient3 x**2
-  0,                                      !- Minimum Value of x
-  2,                                      !- Maximum Value of x
-  0,                                      !- Minimum Curve Output
-  2;                                      !- Maximum Curve Output
-
-OS:Coil:Cooling:DX:MultiSpeed:StageData,
-  {3075e46d-ae8c-46e7-8a94-425e3437c859}, !- Handle
-  Coil Cooling DX Multi Speed Stage Data 1, !- Name
-  autosize,                               !- Gross Rated Total Cooling Capacity {W}
-  0.862559284540077,                      !- Gross Rated Sensible Heat Ratio
-  4.3617516587197,                        !- Gross Rated Cooling COP {W/W}
-  autosize,                               !- Rated Air Flow Rate {m3/s}
-  773.3,                                  !- Rated Evaporator Fan Power Per Volume Flow Rate {W/(m3/s)}
-  {8eea8f91-4d79-4cb6-9eb7-95b3550daef1}, !- Total Cooling Capacity Function of Temperature Curve
-  {7b7124c0-6557-4623-b7ba-dfd1e9a2b31e}, !- Total Cooling Capacity Function of Flow Fraction Curve
-  {700cd936-5cd8-460b-868a-2f5467d1aebe}, !- Energy Input Ratio Function of Temperature Curve
-  {9c9bf670-12c7-46c3-b1b8-4a7d74172bee}, !- Energy Input Ratio Function of Flow Fraction Curve
-  {561b4575-8018-4fe9-a6d3-7c887ddd6fdb}, !- Part Load Fraction Correlation Curve
-  1000,                                   !- Nominal Time for Condensate Removal to Begin {s}
-  1.5,                                    !- Ratio of Initial Moisture Evaporation Rate and Steady State Latent Capacity {dimensionless}
-  3,                                      !- Maximum Cycling Rate {cycles/hr}
-  45,                                     !- Latent Capacity Time Constant {s}
-  0.2,                                    !- Rated Waste Heat Fraction of Power Input {dimensionless}
-  {d4ee0783-a813-43a3-8e9e-7ac1f88dcc09}, !- Waste Heat Function of Temperature Curve
-  0.9,                                    !- Evaporative Condenser Effectiveness {dimensionless}
-  autosize,                               !- Evaporative Condenser Air Flow Rate {m3/s}
-  autosize;                               !- Rated Evaporative Condenser Pump Power Consumption {W}
-
-OS:Curve:Biquadratic,
-  {da352eaa-45e3-485c-bf9e-9a516cac8e30}, !- Handle
-  Cool-Cap-fT4,                           !- Name
-  1.00899352190587,                       !- Coefficient1 Constant
-  0.006512749025457,                      !- Coefficient2 x
-  0,                                      !- Coefficient3 x**2
-  0.003917565735935,                      !- Coefficient4 y
-  -0.000222646705889,                     !- Coefficient5 y**2
-  0,                                      !- Coefficient6 x*y
-  13.88,                                  !- Minimum Value of x
-  23.88,                                  !- Maximum Value of x
-  18.33,                                  !- Minimum Value of y
-  51.66;                                  !- Maximum Value of y
-
-OS:Curve:Biquadratic,
-  {8996b07b-9e6d-4765-bfa4-4c1e11d812ba}, !- Handle
-  Cool-EIR-fT4,                           !- Name
-  0.429214441601141,                      !- Coefficient1 Constant
-  -0.003604841598515,                     !- Coefficient2 x
-  4.5783162727e-005,                      !- Coefficient3 x**2
-  0.026490875804937,                      !- Coefficient4 y
-  -0.000159212286878,                     !- Coefficient5 y**2
-  -0.000159062656483,                     !- Coefficient6 x*y
-  13.88,                                  !- Minimum Value of x
-  23.88,                                  !- Maximum Value of x
-  18.33,                                  !- Minimum Value of y
-  51.66;                                  !- Maximum Value of y
-
-OS:Curve:Quadratic,
-  {8700cd9d-f6a1-47fd-9b22-b02bf9d1058f}, !- Handle
-  Cool-PLF-fPLR4,                         !- Name
-  0.75,                                   !- Coefficient1 Constant
-  0.25,                                   !- Coefficient2 x
-  0,                                      !- Coefficient3 x**2
-  0,                                      !- Minimum Value of x
-  1,                                      !- Maximum Value of x
-  0.7,                                    !- Minimum Curve Output
-  1;                                      !- Maximum Curve Output
-
-OS:Curve:Quadratic,
-  {e255edbe-ed14-40cf-a2c0-737a3d848327}, !- Handle
-  Cool-Cap-fFF4,                          !- Name
-  1,                                      !- Coefficient1 Constant
-  0,                                      !- Coefficient2 x
-  0,                                      !- Coefficient3 x**2
-  0,                                      !- Minimum Value of x
-  2,                                      !- Maximum Value of x
-  0,                                      !- Minimum Curve Output
-  2;                                      !- Maximum Curve Output
-
-OS:Curve:Quadratic,
-  {3b317a2e-e867-4c9f-a770-cb93209000a7}, !- Handle
-  Cool-EIR-fFF4,                          !- Name
-  1,                                      !- Coefficient1 Constant
-  0,                                      !- Coefficient2 x
-  0,                                      !- Coefficient3 x**2
-  0,                                      !- Minimum Value of x
-  2,                                      !- Maximum Value of x
-  0,                                      !- Minimum Curve Output
-  2;                                      !- Maximum Curve Output
-
-OS:Coil:Cooling:DX:MultiSpeed:StageData,
-  {6a3a4e04-eca6-4930-88b0-4a5bc994e10c}, !- Handle
-  Coil Cooling DX Multi Speed Stage Data 2, !- Name
-  autosize,                               !- Gross Rated Total Cooling Capacity {W}
-  0.798701661239655,                      !- Gross Rated Sensible Heat Ratio
-  3.77511613086751,                       !- Gross Rated Cooling COP {W/W}
-  autosize,                               !- Rated Air Flow Rate {m3/s}
-  773.3,                                  !- Rated Evaporator Fan Power Per Volume Flow Rate {W/(m3/s)}
-  {da352eaa-45e3-485c-bf9e-9a516cac8e30}, !- Total Cooling Capacity Function of Temperature Curve
-  {e255edbe-ed14-40cf-a2c0-737a3d848327}, !- Total Cooling Capacity Function of Flow Fraction Curve
-  {8996b07b-9e6d-4765-bfa4-4c1e11d812ba}, !- Energy Input Ratio Function of Temperature Curve
-  {3b317a2e-e867-4c9f-a770-cb93209000a7}, !- Energy Input Ratio Function of Flow Fraction Curve
-  {8700cd9d-f6a1-47fd-9b22-b02bf9d1058f}, !- Part Load Fraction Correlation Curve
-  1000,                                   !- Nominal Time for Condensate Removal to Begin {s}
-  1.5,                                    !- Ratio of Initial Moisture Evaporation Rate and Steady State Latent Capacity {dimensionless}
-  3,                                      !- Maximum Cycling Rate {cycles/hr}
-  45,                                     !- Latent Capacity Time Constant {s}
-  0.2,                                    !- Rated Waste Heat Fraction of Power Input {dimensionless}
-  {d4ee0783-a813-43a3-8e9e-7ac1f88dcc09}, !- Waste Heat Function of Temperature Curve
-  0.9,                                    !- Evaporative Condenser Effectiveness {dimensionless}
-  autosize,                               !- Evaporative Condenser Air Flow Rate {m3/s}
-  autosize;                               !- Rated Evaporative Condenser Pump Power Consumption {W}
-
-OS:Curve:Biquadratic,
-  {d2fa0e25-411f-4c3d-a571-666a9a989230}, !- Handle
-  Cool-Cap-fT6,                           !- Name
-  1.00899352190587,                       !- Coefficient1 Constant
-  0.006512749025457,                      !- Coefficient2 x
-  0,                                      !- Coefficient3 x**2
-  0.003917565735935,                      !- Coefficient4 y
-  -0.000222646705889,                     !- Coefficient5 y**2
-  0,                                      !- Coefficient6 x*y
-  13.88,                                  !- Minimum Value of x
-  23.88,                                  !- Maximum Value of x
-  18.33,                                  !- Minimum Value of y
-  51.66;                                  !- Maximum Value of y
-
-OS:Curve:Biquadratic,
-  {957746ca-dd6f-40ba-b9c1-9c2500b0e0ed}, !- Handle
-  Cool-EIR-fT6,                           !- Name
-  0.429214441601141,                      !- Coefficient1 Constant
-  -0.003604841598515,                     !- Coefficient2 x
-  4.5783162727e-005,                      !- Coefficient3 x**2
-  0.026490875804937,                      !- Coefficient4 y
-  -0.000159212286878,                     !- Coefficient5 y**2
-  -0.000159062656483,                     !- Coefficient6 x*y
-  13.88,                                  !- Minimum Value of x
-  23.88,                                  !- Maximum Value of x
-  18.33,                                  !- Minimum Value of y
-  51.66;                                  !- Maximum Value of y
-
-OS:Curve:Quadratic,
-  {91e66a11-e90d-44da-bc6d-c64621807cd2}, !- Handle
-  Cool-PLF-fPLR6,                         !- Name
-  0.75,                                   !- Coefficient1 Constant
-  0.25,                                   !- Coefficient2 x
-  0,                                      !- Coefficient3 x**2
-  0,                                      !- Minimum Value of x
-  1,                                      !- Maximum Value of x
-  0.7,                                    !- Minimum Curve Output
-  1;                                      !- Maximum Curve Output
-
-OS:Curve:Quadratic,
-  {7f4fc4e0-bd8d-4995-ad96-a77ea3b7a61d}, !- Handle
-  Cool-Cap-fFF6,                          !- Name
-  1,                                      !- Coefficient1 Constant
-  0,                                      !- Coefficient2 x
-  0,                                      !- Coefficient3 x**2
-  0,                                      !- Minimum Value of x
-  2,                                      !- Maximum Value of x
-  0,                                      !- Minimum Curve Output
-  2;                                      !- Maximum Curve Output
-
-OS:Curve:Quadratic,
-  {679c54fd-f80f-427c-93fa-711276d032e0}, !- Handle
-  Cool-EIR-fFF6,                          !- Name
-  1,                                      !- Coefficient1 Constant
-  0,                                      !- Coefficient2 x
-  0,                                      !- Coefficient3 x**2
-  0,                                      !- Minimum Value of x
-  2,                                      !- Maximum Value of x
-  0,                                      !- Minimum Curve Output
-  2;                                      !- Maximum Curve Output
-
-OS:Coil:Cooling:DX:MultiSpeed:StageData,
-  {aed89c0a-0504-41b8-9100-6660b1e43d2c}, !- Handle
-  Coil Cooling DX Multi Speed Stage Data 3, !- Name
-  autosize,                               !- Gross Rated Total Cooling Capacity {W}
-  0.757094338262211,                      !- Gross Rated Sensible Heat Ratio
-  3.17313460723919,                       !- Gross Rated Cooling COP {W/W}
-  autosize,                               !- Rated Air Flow Rate {m3/s}
-  773.3,                                  !- Rated Evaporator Fan Power Per Volume Flow Rate {W/(m3/s)}
-  {d2fa0e25-411f-4c3d-a571-666a9a989230}, !- Total Cooling Capacity Function of Temperature Curve
-  {7f4fc4e0-bd8d-4995-ad96-a77ea3b7a61d}, !- Total Cooling Capacity Function of Flow Fraction Curve
-  {957746ca-dd6f-40ba-b9c1-9c2500b0e0ed}, !- Energy Input Ratio Function of Temperature Curve
-  {679c54fd-f80f-427c-93fa-711276d032e0}, !- Energy Input Ratio Function of Flow Fraction Curve
-  {91e66a11-e90d-44da-bc6d-c64621807cd2}, !- Part Load Fraction Correlation Curve
-  1000,                                   !- Nominal Time for Condensate Removal to Begin {s}
-  1.5,                                    !- Ratio of Initial Moisture Evaporation Rate and Steady State Latent Capacity {dimensionless}
-  3,                                      !- Maximum Cycling Rate {cycles/hr}
-  45,                                     !- Latent Capacity Time Constant {s}
-  0.2,                                    !- Rated Waste Heat Fraction of Power Input {dimensionless}
-  {d4ee0783-a813-43a3-8e9e-7ac1f88dcc09}, !- Waste Heat Function of Temperature Curve
-  0.9,                                    !- Evaporative Condenser Effectiveness {dimensionless}
-  autosize,                               !- Evaporative Condenser Air Flow Rate {m3/s}
-  autosize;                               !- Rated Evaporative Condenser Pump Power Consumption {W}
-
-OS:Curve:Biquadratic,
-  {98709ad8-d9dd-4077-b2d0-acaccb8d0db1}, !- Handle
-  Cool-Cap-fT10,                          !- Name
-  1.00899352190587,                       !- Coefficient1 Constant
-  0.006512749025457,                      !- Coefficient2 x
-  0,                                      !- Coefficient3 x**2
-  0.003917565735935,                      !- Coefficient4 y
-  -0.000222646705889,                     !- Coefficient5 y**2
-  0,                                      !- Coefficient6 x*y
-  13.88,                                  !- Minimum Value of x
-  23.88,                                  !- Maximum Value of x
-  18.33,                                  !- Minimum Value of y
-  51.66;                                  !- Maximum Value of y
-
-OS:Curve:Biquadratic,
-  {bf303495-79b9-411d-9740-511695c5b140}, !- Handle
-  Cool-EIR-fT10,                          !- Name
-  0.429214441601141,                      !- Coefficient1 Constant
-  -0.003604841598515,                     !- Coefficient2 x
-  4.5783162727e-005,                      !- Coefficient3 x**2
-  0.026490875804937,                      !- Coefficient4 y
-  -0.000159212286878,                     !- Coefficient5 y**2
-  -0.000159062656483,                     !- Coefficient6 x*y
-  13.88,                                  !- Minimum Value of x
-  23.88,                                  !- Maximum Value of x
-  18.33,                                  !- Minimum Value of y
-  51.66;                                  !- Maximum Value of y
-
-OS:Curve:Quadratic,
-  {4ec8d1db-9277-42f9-b578-19bc7b2746ee}, !- Handle
-  Cool-PLF-fPLR10,                        !- Name
-  0.75,                                   !- Coefficient1 Constant
-  0.25,                                   !- Coefficient2 x
-  0,                                      !- Coefficient3 x**2
-  0,                                      !- Minimum Value of x
-  1,                                      !- Maximum Value of x
-  0.7,                                    !- Minimum Curve Output
-  1;                                      !- Maximum Curve Output
-
-OS:Curve:Quadratic,
-  {aeea0d97-b176-49be-be10-db2221e33510}, !- Handle
-  Cool-Cap-fFF10,                         !- Name
-  1,                                      !- Coefficient1 Constant
-  0,                                      !- Coefficient2 x
-  0,                                      !- Coefficient3 x**2
-  0,                                      !- Minimum Value of x
-  2,                                      !- Maximum Value of x
-  0,                                      !- Minimum Curve Output
-  2;                                      !- Maximum Curve Output
-
-OS:Curve:Quadratic,
-  {2f9b587f-59ce-4acd-a5da-35b7ebc95968}, !- Handle
-  Cool-EIR-fFF10,                         !- Name
-  1,                                      !- Coefficient1 Constant
-  0,                                      !- Coefficient2 x
-  0,                                      !- Coefficient3 x**2
-  0,                                      !- Minimum Value of x
-  2,                                      !- Maximum Value of x
-  0,                                      !- Minimum Curve Output
-  2;                                      !- Maximum Curve Output
-
-OS:Coil:Cooling:DX:MultiSpeed:StageData,
-  {f801c805-5898-4a53-a1cb-c99fee03b626}, !- Handle
-  Coil Cooling DX Multi Speed Stage Data 4, !- Name
-  autosize,                               !- Gross Rated Total Cooling Capacity {W}
-  0.702551992573952,                      !- Gross Rated Sensible Heat Ratio
-  2.34548433129289,                       !- Gross Rated Cooling COP {W/W}
-  autosize,                               !- Rated Air Flow Rate {m3/s}
-  773.3,                                  !- Rated Evaporator Fan Power Per Volume Flow Rate {W/(m3/s)}
-  {98709ad8-d9dd-4077-b2d0-acaccb8d0db1}, !- Total Cooling Capacity Function of Temperature Curve
-  {aeea0d97-b176-49be-be10-db2221e33510}, !- Total Cooling Capacity Function of Flow Fraction Curve
-  {bf303495-79b9-411d-9740-511695c5b140}, !- Energy Input Ratio Function of Temperature Curve
-  {2f9b587f-59ce-4acd-a5da-35b7ebc95968}, !- Energy Input Ratio Function of Flow Fraction Curve
-  {4ec8d1db-9277-42f9-b578-19bc7b2746ee}, !- Part Load Fraction Correlation Curve
-  1000,                                   !- Nominal Time for Condensate Removal to Begin {s}
-  1.5,                                    !- Ratio of Initial Moisture Evaporation Rate and Steady State Latent Capacity {dimensionless}
-  3,                                      !- Maximum Cycling Rate {cycles/hr}
-  45,                                     !- Latent Capacity Time Constant {s}
-  0.2,                                    !- Rated Waste Heat Fraction of Power Input {dimensionless}
-  {d4ee0783-a813-43a3-8e9e-7ac1f88dcc09}, !- Waste Heat Function of Temperature Curve
-  0.9,                                    !- Evaporative Condenser Effectiveness {dimensionless}
-  autosize,                               !- Evaporative Condenser Air Flow Rate {m3/s}
-  autosize;                               !- Rated Evaporative Condenser Pump Power Consumption {W}
-
-OS:Coil:Cooling:DX:MultiSpeed,
-  {e4a0b9ef-9e80-4e7e-9751-ca1c41a5c829}, !- Handle
-  res ms clg coil,                        !- Name
-  ,                                       !- Availability Schedule
-  ,                                       !- Air Inlet Node
-  ,                                       !- Air Outlet Node
-  ,                                       !- Condenser Air Inlet Node
-  AirCooled,                              !- Condenser Type
-  ,                                       !- Supply Water Storage Tank
-  ,                                       !- Condensate Collection Water Storage Tank
-  No,                                     !- Apply Part Load Fraction to Speeds Greater than 1
-  No,                                     !- Apply Latent Degradation to Speeds Greater than 1
-  0,                                      !- Crankcase Heater Capacity {W}
-  10,                                     !- Maximum Outdoor Dry-Bulb Temperature for Crankcase Heater Operation {C}
-  0,                                      !- Basin Heater Capacity {W/K}
-  2,                                      !- Basin Heater Setpoint Temperature {C}
-  ,                                       !- Basin Heater Operating Schedule
-  Electricity,                            !- Fuel Type
-  {3075e46d-ae8c-46e7-8a94-425e3437c859}, !- Stage 1
-  {6a3a4e04-eca6-4930-88b0-4a5bc994e10c}, !- Stage 2
-  {aed89c0a-0504-41b8-9100-6660b1e43d2c}, !- Stage 3
-  {f801c805-5898-4a53-a1cb-c99fee03b626}; !- Stage 4
-
-OS:Curve:Exponent,
-  {e9f10040-5c4a-4d13-8a2a-65fce727b920}, !- Handle
-  res ms fan power curve 1,               !- Name
-  0,                                      !- Coefficient1 Constant
-  1,                                      !- Coefficient2 Constant
-  3,                                      !- Coefficient3 Constant
-  -100,                                   !- Minimum Value of x
-  100,                                    !- Maximum Value of x
-  ,                                       !- Minimum Curve Output
-  ,                                       !- Maximum Curve Output
-  ,                                       !- Input Unit Type for X
-  ;                                       !- Output Unit Type
-
-OS:Curve:Cubic,
-  {1559b5e6-505c-4d9f-bce7-ae4163c6b3a8}, !- Handle
-  res ms fan eff curve 1,                 !- Name
-  0,                                      !- Coefficient1 Constant
-  1,                                      !- Coefficient2 x
-  0,                                      !- Coefficient3 x**2
-  0,                                      !- Coefficient4 x**3
-  0,                                      !- Minimum Value of x
-  1,                                      !- Maximum Value of x
-  0.01,                                   !- Minimum Curve Output
-  1;                                      !- Maximum Curve Output
-
-OS:Fan:OnOff,
-  {a286c479-8acc-460b-9ec2-97f6d92dda6b}, !- Handle
-  res ms clg supply fan,                  !- Name
-  {bde448b4-97c2-45f7-b509-bc4fe22288cd}, !- Availability Schedule Name
-  0.167945868715886,                      !- Fan Total Efficiency
-  24.91,                                  !- Pressure Rise {Pa}
-  autosize,                               !- Maximum Flow Rate {m3/s}
-  1,                                      !- Motor Efficiency
-  1,                                      !- Motor In Airstream Fraction
-  ,                                       !- Air Inlet Node Name
-  ,                                       !- Air Outlet Node Name
-  {e9f10040-5c4a-4d13-8a2a-65fce727b920}, !- Fan Power Ratio Function of Speed Ratio Curve Name
-  {1559b5e6-505c-4d9f-bce7-ae4163c6b3a8}, !- Fan Efficiency Ratio Function of Speed Ratio Curve Name
-  res ms clg supply fan;                  !- End-Use Subcategory
-
-OS:UnitarySystemPerformance:Multispeed,
-  {fbe588ac-5fa4-4144-9f52-c5bbd3099c15}, !- Handle
-  Unitary System Performance Multispeed 2, !- Name
-  No,                                     !- Single Mode Operation
-  1e-009,                                 !- Heating Speed Supply Air Flow Ratio 1
-  0.529411764705882,                      !- Cooling Speed Supply Air Flow Ratio 1
-  1e-009,                                 !- Heating Speed Supply Air Flow Ratio 2
-  0.647058823529412,                      !- Cooling Speed Supply Air Flow Ratio 2
-  1e-009,                                 !- Heating Speed Supply Air Flow Ratio 3
-  0.764705882352941,                      !- Cooling Speed Supply Air Flow Ratio 3
-  1e-009,                                 !- Heating Speed Supply Air Flow Ratio 4
-  1;                                      !- Cooling Speed Supply Air Flow Ratio 4
-
-OS:AirLoopHVAC:UnitarySystem,
-  {bcde23af-7fd7-4718-9005-793f4abc4452}, !- Handle
-  res ms clg unitary system,              !- Name
-  Load,                                   !- Control Type
-  {4ff35d95-b70e-4f25-95d2-2d6b8fcfb7fd}, !- Controlling Zone or Thermostat Location
-  None,                                   !- Dehumidification Control Type
-  {bde448b4-97c2-45f7-b509-bc4fe22288cd}, !- Availability Schedule Name
-  {4330d879-feb9-41b8-b13b-bc3a1e1adaae}, !- Air Inlet Node Name
-  {dc38b6a3-c601-4e2b-8d98-143405395e37}, !- Air Outlet Node Name
-  {a286c479-8acc-460b-9ec2-97f6d92dda6b}, !- Supply Fan Name
-  BlowThrough,                            !- Fan Placement
-  {f09f5fb2-3cdc-4612-ab56-ead4712f3377}, !- Supply Air Fan Operating Mode Schedule Name
-  ,                                       !- Heating Coil Name
-  1,                                      !- DX Heating Coil Sizing Ratio
-  {e4a0b9ef-9e80-4e7e-9751-ca1c41a5c829}, !- Cooling Coil Name
-  No,                                     !- Use DOAS DX Cooling Coil
-  2,                                      !- DOAS DX Cooling Coil Leaving Minimum Air Temperature {C}
-  SensibleOnlyLoadControl,                !- Latent Load Control
-  ,                                       !- Supplemental Heating Coil Name
-  ,                                       !- Supply Air Flow Rate Method During Cooling Operation
-  autosize,                               !- Supply Air Flow Rate During Cooling Operation {m3/s}
-  ,                                       !- Supply Air Flow Rate Per Floor Area During Cooling Operation {m3/s-m2}
-  ,                                       !- Fraction of Autosized Design Cooling Supply Air Flow Rate
-  ,                                       !- Design Supply Air Flow Rate Per Unit of Capacity During Cooling Operation {m3/s-W}
-  ,                                       !- Supply Air Flow Rate Method During Heating Operation
-  autosize,                               !- Supply Air Flow Rate During Heating Operation {m3/s}
-  ,                                       !- Supply Air Flow Rate Per Floor Area during Heating Operation {m3/s-m2}
-  ,                                       !- Fraction of Autosized Design Heating Supply Air Flow Rate
-  ,                                       !- Design Supply Air Flow Rate Per Unit of Capacity During Heating Operation {m3/s-W}
-  ,                                       !- Supply Air Flow Rate Method When No Cooling or Heating is Required
-  0,                                      !- Supply Air Flow Rate When No Cooling or Heating is Required {m3/s}
-  ,                                       !- Supply Air Flow Rate Per Floor Area When No Cooling or Heating is Required {m3/s-m2}
-  ,                                       !- Fraction of Autosized Design Cooling Supply Air Flow Rate When No Cooling or Heating is Required
-  ,                                       !- Fraction of Autosized Design Heating Supply Air Flow Rate When No Cooling or Heating is Required
-  ,                                       !- Design Supply Air Flow Rate Per Unit of Capacity During Cooling Operation When No Cooling or Heating is Required {m3/s-W}
-  ,                                       !- Design Supply Air Flow Rate Per Unit of Capacity During Heating Operation When No Cooling or Heating is Required {m3/s-W}
-  93.3333333333333,                       !- Maximum Supply Air Temperature {C}
-  4.44444444444444,                       !- Maximum Outdoor Dry-Bulb Temperature for Supplemental Heater Operation {C}
-  ,                                       !- Outdoor Dry-Bulb Temperature Sensor Node Name
-  2.5,                                    !- Maximum Cycling Rate {cycles/hr}
-  60,                                     !- Heat Pump Time Constant {s}
-  0.01,                                   !- Fraction of On-Cycle Power Use
-  60,                                     !- Heat Pump Fan Delay Time {s}
-  0,                                      !- Ancilliary On-Cycle Electric Power {W}
-  0,                                      !- Ancilliary Off-Cycle Electric Power {W}
-  ,                                       !- Design Heat Recovery Water Flow Rate {m3/s}
-  ,                                       !- Maximum Temperature for Heat Recovery {C}
-  ,                                       !- Heat Recovery Water Inlet Node Name
-  ,                                       !- Heat Recovery Water Outlet Node Name
-  {fbe588ac-5fa4-4144-9f52-c5bbd3099c15}; !- Design Specification Multispeed Object Name
-
-OS:AirLoopHVAC,
-  {ebf82f2b-de1e-4d88-ab11-71ff402aa6f4}, !- Handle
-  res ms clg asys,                        !- Name
-  ,                                       !- Controller List Name
-  {bde448b4-97c2-45f7-b509-bc4fe22288cd}, !- Availability Schedule
-  {d9fa5f8d-df20-4f96-8030-b267ea759308}, !- Availability Manager List Name
-  AutoSize,                               !- Design Supply Air Flow Rate {m3/s}
-  ,                                       !- Branch List Name
-  ,                                       !- Connector List Name
-  {65baf54c-193d-45aa-a98a-9132e8f73a89}, !- Supply Side Inlet Node Name
-  {3b9d36df-84d7-4591-ad6d-966d60528d4d}, !- Demand Side Outlet Node Name
-  {033da11d-454c-465d-938b-e2810542339a}, !- Demand Side Inlet Node A
-  {0efb4f22-af56-41ad-aa6c-312b667a3392}, !- Supply Side Outlet Node A
-  ,                                       !- Demand Side Inlet Node B
-  ,                                       !- Supply Side Outlet Node B
-  ,                                       !- Return Air Bypass Flow Temperature Setpoint Schedule Name
-  {bb29fc9a-e0c3-428d-8cf0-02a5cc32dc1e}, !- Demand Mixer Name
-  {9a69df62-95d9-422b-a43c-613c023491ea}, !- Demand Splitter A Name
-  ,                                       !- Demand Splitter B Name
-  ;                                       !- Supply Splitter Name
-
-OS:Node,
-  {d68a7aee-810b-4681-9e0f-2eb10dce081c}, !- Handle
-  Node 10,                                !- Name
-  {65baf54c-193d-45aa-a98a-9132e8f73a89}, !- Inlet Port
-  {4330d879-feb9-41b8-b13b-bc3a1e1adaae}; !- Outlet Port
-
-OS:Node,
-  {0dbf3256-2272-4453-905a-e1d3e1d8a9e6}, !- Handle
-  Node 11,                                !- Name
-  {dc38b6a3-c601-4e2b-8d98-143405395e37}, !- Inlet Port
-  {0efb4f22-af56-41ad-aa6c-312b667a3392}; !- Outlet Port
-
-OS:Connection,
-  {65baf54c-193d-45aa-a98a-9132e8f73a89}, !- Handle
-  {25a26ba1-cc5a-42e7-bd1d-70f16b5a6a9c}, !- Name
-  {ebf82f2b-de1e-4d88-ab11-71ff402aa6f4}, !- Source Object
-  8,                                      !- Outlet Port
-  {d68a7aee-810b-4681-9e0f-2eb10dce081c}, !- Target Object
-  2;                                      !- Inlet Port
-
-OS:Connection,
-  {0efb4f22-af56-41ad-aa6c-312b667a3392}, !- Handle
-  {359ceecd-e17d-44c1-bc60-28c7439a1377}, !- Name
-  {0dbf3256-2272-4453-905a-e1d3e1d8a9e6}, !- Source Object
-  3,                                      !- Outlet Port
-  {ebf82f2b-de1e-4d88-ab11-71ff402aa6f4}, !- Target Object
-  11;                                     !- Inlet Port
-
-OS:Node,
-  {5f42b5eb-59d1-42a0-b031-cc758d0f98f7}, !- Handle
-  Node 12,                                !- Name
-  {033da11d-454c-465d-938b-e2810542339a}, !- Inlet Port
-  {eedb82ec-4a75-4eed-adaa-53cb927c801f}; !- Outlet Port
-
-OS:Node,
-  {53fdd325-693a-4ac3-a360-4dc666007b76}, !- Handle
-  Node 13,                                !- Name
-  {6acbaf52-b80a-47b4-b420-9fe69fa6c7bd}, !- Inlet Port
-  {3b9d36df-84d7-4591-ad6d-966d60528d4d}; !- Outlet Port
-
-OS:Node,
-  {c7452ff0-c549-4d9b-8903-642690dbf2db}, !- Handle
-  Node 14,                                !- Name
-  {b5b24a0d-f978-4afa-9434-3f99af452ecc}, !- Inlet Port
-  {657debd4-aca4-494b-ade5-18e549663b35}; !- Outlet Port
-
-OS:Connection,
-  {033da11d-454c-465d-938b-e2810542339a}, !- Handle
-  {3fdf32b9-2589-48b7-8015-bf77635fe99d}, !- Name
-  {ebf82f2b-de1e-4d88-ab11-71ff402aa6f4}, !- Source Object
-  10,                                     !- Outlet Port
-  {5f42b5eb-59d1-42a0-b031-cc758d0f98f7}, !- Target Object
-  2;                                      !- Inlet Port
-
-OS:Connection,
-  {3b9d36df-84d7-4591-ad6d-966d60528d4d}, !- Handle
-  {4ba3c42a-fd20-42c3-b53f-1f51f76cfeca}, !- Name
-  {53fdd325-693a-4ac3-a360-4dc666007b76}, !- Source Object
-  3,                                      !- Outlet Port
-  {ebf82f2b-de1e-4d88-ab11-71ff402aa6f4}, !- Target Object
-  9;                                      !- Inlet Port
-
-OS:AirLoopHVAC:ZoneSplitter,
-  {9a69df62-95d9-422b-a43c-613c023491ea}, !- Handle
-  res ms clg zone splitter,               !- Name
-  {eedb82ec-4a75-4eed-adaa-53cb927c801f}, !- Inlet Node Name
-  {59a2314f-92e5-409e-80af-436a5a5aa5cc}; !- Outlet Node Name 1
-
-OS:AirLoopHVAC:ZoneMixer,
-  {bb29fc9a-e0c3-428d-8cf0-02a5cc32dc1e}, !- Handle
-  res ms clg zone mixer,                  !- Name
-  {6acbaf52-b80a-47b4-b420-9fe69fa6c7bd}, !- Outlet Node Name
-  {69309b58-c7a0-4082-ba16-1aa2bed98119}; !- Inlet Node Name 1
-
-OS:Connection,
-  {eedb82ec-4a75-4eed-adaa-53cb927c801f}, !- Handle
-  {7ea1eece-1ac8-4cca-9c33-ad12a9773fa4}, !- Name
-  {5f42b5eb-59d1-42a0-b031-cc758d0f98f7}, !- Source Object
-  3,                                      !- Outlet Port
-  {9a69df62-95d9-422b-a43c-613c023491ea}, !- Target Object
-  2;                                      !- Inlet Port
-
-OS:Connection,
-  {6acbaf52-b80a-47b4-b420-9fe69fa6c7bd}, !- Handle
-  {8e9b2b3c-0c81-4aa2-b399-f3b6a7e097d2}, !- Name
-  {bb29fc9a-e0c3-428d-8cf0-02a5cc32dc1e}, !- Source Object
-  2,                                      !- Outlet Port
-  {53fdd325-693a-4ac3-a360-4dc666007b76}, !- Target Object
-  2;                                      !- Inlet Port
-
-OS:Sizing:System,
-  {efcdad92-411b-49b0-a888-f48d3b02848e}, !- Handle
-  {ebf82f2b-de1e-4d88-ab11-71ff402aa6f4}, !- AirLoop Name
-  Sensible,                               !- Type of Load to Size On
-  Autosize,                               !- Design Outdoor Air Flow Rate {m3/s}
-  0.3,                                    !- Central Heating Maximum System Air Flow Ratio
-  7,                                      !- Preheat Design Temperature {C}
-  0.008,                                  !- Preheat Design Humidity Ratio {kg-H2O/kg-Air}
-  12.8,                                   !- Precool Design Temperature {C}
-  0.008,                                  !- Precool Design Humidity Ratio {kg-H2O/kg-Air}
-  12.8,                                   !- Central Cooling Design Supply Air Temperature {C}
-  16.7,                                   !- Central Heating Design Supply Air Temperature {C}
-  NonCoincident,                          !- Sizing Option
-  Yes,                                    !- 100% Outdoor Air in Cooling
-  Yes,                                    !- 100% Outdoor Air in Heating
-  0.0085,                                 !- Central Cooling Design Supply Air Humidity Ratio {kg-H2O/kg-Air}
-  0.008,                                  !- Central Heating Design Supply Air Humidity Ratio {kg-H2O/kg-Air}
-  DesignDay,                              !- Cooling Design Air Flow Method
-  0,                                      !- Cooling Design Air Flow Rate {m3/s}
-  DesignDay,                              !- Heating Design Air Flow Method
-  0,                                      !- Heating Design Air Flow Rate {m3/s}
-  ZoneSum,                                !- System Outdoor Air Method
-  1,                                      !- Zone Maximum Outdoor Air Fraction {dimensionless}
-  0.0099676501,                           !- Cooling Supply Air Flow Rate Per Floor Area {m3/s-m2}
-  1,                                      !- Cooling Fraction of Autosized Cooling Supply Air Flow Rate
-  3.9475456e-005,                         !- Cooling Supply Air Flow Rate Per Unit Cooling Capacity {m3/s-W}
-  0.0099676501,                           !- Heating Supply Air Flow Rate Per Floor Area {m3/s-m2}
-  1,                                      !- Heating Fraction of Autosized Heating Supply Air Flow Rate
-  1,                                      !- Heating Fraction of Autosized Cooling Supply Air Flow Rate
-  3.1588213e-005,                         !- Heating Supply Air Flow Rate Per Unit Heating Capacity {m3/s-W}
-  CoolingDesignCapacity,                  !- Cooling Design Capacity Method
-  autosize,                               !- Cooling Design Capacity {W}
-  234.7,                                  !- Cooling Design Capacity Per Floor Area {W/m2}
-  1,                                      !- Fraction of Autosized Cooling Design Capacity
-  HeatingDesignCapacity,                  !- Heating Design Capacity Method
-  autosize,                               !- Heating Design Capacity {W}
-  157,                                    !- Heating Design Capacity Per Floor Area {W/m2}
-  1,                                      !- Fraction of Autosized Heating Design Capacity
-  OnOff;                                  !- Central Cooling Capacity Control Method
-
-OS:AvailabilityManagerAssignmentList,
-  {d9fa5f8d-df20-4f96-8030-b267ea759308}, !- Handle
-  Air Loop HVAC 1 AvailabilityManagerAssignmentList 1; !- Name
-
-OS:Connection,
-  {4330d879-feb9-41b8-b13b-bc3a1e1adaae}, !- Handle
-  {3d5b1d92-83a3-4646-ab87-2d64a4d00ffc}, !- Name
-  {d68a7aee-810b-4681-9e0f-2eb10dce081c}, !- Source Object
-  3,                                      !- Outlet Port
-  {bcde23af-7fd7-4718-9005-793f4abc4452}, !- Target Object
-  6;                                      !- Inlet Port
-
-OS:Connection,
-  {dc38b6a3-c601-4e2b-8d98-143405395e37}, !- Handle
-  {81196d37-743a-4585-b0b4-8d98ef81be12}, !- Name
-  {bcde23af-7fd7-4718-9005-793f4abc4452}, !- Source Object
-  7,                                      !- Outlet Port
-  {0dbf3256-2272-4453-905a-e1d3e1d8a9e6}, !- Target Object
-  2;                                      !- Inlet Port
-
-OS:AirTerminal:SingleDuct:ConstantVolume:NoReheat,
-  {a030cb94-d3be-42b1-a68b-778f6f1c7e4b}, !- Handle
-  res ms living zone clg direct air,      !- Name
-  {bde448b4-97c2-45f7-b509-bc4fe22288cd}, !- Availability Schedule Name
-  {ba0ff363-e2ac-4cf1-98e4-5df0a5d03f54}, !- Air Inlet Node Name
-  {b5b24a0d-f978-4afa-9434-3f99af452ecc}, !- Air Outlet Node Name
-  AutoSize;                               !- Maximum Air Flow Rate {m3/s}
-
-OS:Node,
-  {1195fb4d-f930-4e34-a2e6-326d4d83c2eb}, !- Handle
-  Node 15,                                !- Name
-  {0532bbdd-515c-43b2-b3d3-d9ddbef4fc08}, !- Inlet Port
-  {69309b58-c7a0-4082-ba16-1aa2bed98119}; !- Outlet Port
-
-OS:Connection,
-  {657debd4-aca4-494b-ade5-18e549663b35}, !- Handle
-  {4d0efa2b-90aa-4a16-b8e4-7e32ff0e5af1}, !- Name
-  {c7452ff0-c549-4d9b-8903-642690dbf2db}, !- Source Object
-  3,                                      !- Outlet Port
-  {bb4923d0-68ba-4cec-8096-83c864791dbd}, !- Target Object
-  4;                                      !- Inlet Port
-
-OS:Connection,
-  {0532bbdd-515c-43b2-b3d3-d9ddbef4fc08}, !- Handle
-  {413a2dfb-a5f5-4f9d-93c4-6648e7ca6a0a}, !- Name
-  {f0bf7a13-9f1a-47ba-916a-60bb33d4cac7}, !- Source Object
-  4,                                      !- Outlet Port
-  {1195fb4d-f930-4e34-a2e6-326d4d83c2eb}, !- Target Object
-  2;                                      !- Inlet Port
-
-OS:Connection,
-  {69309b58-c7a0-4082-ba16-1aa2bed98119}, !- Handle
-  {6ff56dac-f3a7-46a2-9064-fbfaf313c61e}, !- Name
-  {1195fb4d-f930-4e34-a2e6-326d4d83c2eb}, !- Source Object
-  3,                                      !- Outlet Port
-  {bb29fc9a-e0c3-428d-8cf0-02a5cc32dc1e}, !- Target Object
-  3;                                      !- Inlet Port
-
-OS:Node,
-  {ba32d6d8-c5e6-4595-895c-69a3059c1a9f}, !- Handle
-  Node 16,                                !- Name
-  {59a2314f-92e5-409e-80af-436a5a5aa5cc}, !- Inlet Port
-  {ba0ff363-e2ac-4cf1-98e4-5df0a5d03f54}; !- Outlet Port
-
-OS:Connection,
-  {59a2314f-92e5-409e-80af-436a5a5aa5cc}, !- Handle
-  {a2a9a0ad-e7d8-45fd-8e97-043a51e786f8}, !- Name
-  {9a69df62-95d9-422b-a43c-613c023491ea}, !- Source Object
-  3,                                      !- Outlet Port
-  {ba32d6d8-c5e6-4595-895c-69a3059c1a9f}, !- Target Object
-  2;                                      !- Inlet Port
-
-OS:Connection,
-  {ba0ff363-e2ac-4cf1-98e4-5df0a5d03f54}, !- Handle
-  {5bcbaba9-6698-48ce-93c8-c929602f6b1f}, !- Name
-  {ba32d6d8-c5e6-4595-895c-69a3059c1a9f}, !- Source Object
-  3,                                      !- Outlet Port
-  {a030cb94-d3be-42b1-a68b-778f6f1c7e4b}, !- Target Object
-  3;                                      !- Inlet Port
-
-OS:Connection,
-  {b5b24a0d-f978-4afa-9434-3f99af452ecc}, !- Handle
-  {09444e86-f06b-4e00-b973-4966824cff9b}, !- Name
-  {a030cb94-d3be-42b1-a68b-778f6f1c7e4b}, !- Source Object
-  4,                                      !- Outlet Port
-  {c7452ff0-c549-4d9b-8903-642690dbf2db}, !- Target Object
-  2;                                      !- Inlet Port
-
-OS:AdditionalProperties,
-  {1ebf70d1-8101-448d-b1c5-de0ea91860b6}, !- Handle
-  {9b813d8e-df1c-4ee1-8a4b-27d4983d8ddd}, !- Object Name
-  DuctedInfoMiniSplitHeatPump,            !- Feature Name 1
-  Boolean,                                !- Feature Data Type 1
-  false,                                  !- Feature Value 1
-  SizingInfoHVACCapacityRatioHeating,     !- Feature Name 2
-  String,                                 !- Feature Data Type 2
-  0.39999999999999997&#440.6&#440.8&#441.2, !- Feature Value 2
-  SizingInfoHVACHeatingCFMs,              !- Feature Name 3
-  String,                                 !- Feature Data Type 3
-  222.22222222222223&#44266.6666666666667&#44311.1111111111111&#44400.0, !- Feature Value 3
-  SizingInfoHVACHeatingCapacityOffset,    !- Feature Name 4
-  Double,                                 !- Feature Data Type 4
-  2300,                                   !- Feature Value 4
-  SizingInfoHPSizedForMaxLoad,            !- Feature Name 5
-  Boolean,                                !- Feature Data Type 5
-  false,                                  !- Feature Value 5
-  SizingInfoHVACFracHeatLoadServed,       !- Feature Name 6
-  Double,                                 !- Feature Data Type 6
-  1;                                      !- Feature Value 6
-
-OS:AdditionalProperties,
-  {968f08c9-c242-4d66-ad1c-0f25fdf44627}, !- Handle
-  {bcde23af-7fd7-4718-9005-793f4abc4452}, !- Object Name
-  DuctedInfoMiniSplitHeatPump,            !- Feature Name 1
-  Boolean,                                !- Feature Data Type 1
-  false,                                  !- Feature Value 1
-  SizingInfoHVACCapacityRatioCooling,     !- Feature Name 2
-  String,                                 !- Feature Data Type 2
-  0.48888888888888893&#440.6666666666666667&#440.8444444444444444&#441.2, !- Feature Value 2
-  SizingInfoHVACCoolingCFMs,              !- Feature Name 3
-  String,                                 !- Feature Data Type 3
-  225.0&#44275.0&#44325.0&#44425.0,       !- Feature Value 3
-  SizingInfoHVACSHR,                      !- Feature Name 4
-  String,                                 !- Feature Data Type 4
-  0.8625592845400774&#440.7987016612396552&#440.757094338262211&#440.7025519925739516, !- Feature Value 4
-  SizingInfoHVACFracCoolLoadServed,       !- Feature Name 5
-  Double,                                 !- Feature Data Type 5
-  1;                                      !- Feature Value 5
-=======
->>>>>>> 30cb9182
