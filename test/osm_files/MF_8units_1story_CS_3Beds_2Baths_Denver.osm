--- conflicted
+++ resolved
@@ -1,73 +1,41 @@
 !- NOTE: Auto-generated from /test/osw_files/MF_8units_1story_CS_3Beds_2Baths_Denver.osw
 
 OS:Version,
-<<<<<<< HEAD
-  {dc62d4a7-55eb-4296-9b29-fd99a811aabe}, !- Handle
+  {2e58f4a8-a880-447a-8c44-4eb58973a2f2}, !- Handle
   2.9.0;                                  !- Version Identifier
 
 OS:SimulationControl,
-  {fa92ee47-9cb3-4b6d-bf7b-f644c5b68e6e}, !- Handle
-=======
-  {19aae1cd-e557-4a3b-a039-885dc5d1ff18}, !- Handle
-  2.9.0;                                  !- Version Identifier
-
-OS:SimulationControl,
-  {cd5dd549-c060-455d-b179-c5045a365be7}, !- Handle
->>>>>>> ed7d523f
+  {9c3d03ff-28fc-4a8d-98bf-5ec34b42542f}, !- Handle
   ,                                       !- Do Zone Sizing Calculation
   ,                                       !- Do System Sizing Calculation
   ,                                       !- Do Plant Sizing Calculation
   No;                                     !- Run Simulation for Sizing Periods
 
 OS:Timestep,
-<<<<<<< HEAD
-  {bd6e2f26-c6fb-4a7b-90be-a82397233237}, !- Handle
+  {fddc272d-3dff-456b-89a8-1b930fbd71ff}, !- Handle
   6;                                      !- Number of Timesteps per Hour
 
 OS:ShadowCalculation,
-  {3f100551-499a-4042-af4c-aa999d9a1152}, !- Handle
-=======
-  {280bda05-b41f-4702-9bbb-0e46f18bd1f3}, !- Handle
-  6;                                      !- Number of Timesteps per Hour
-
-OS:ShadowCalculation,
-  {d998ca0a-d63c-4a54-b100-7ef2b249633e}, !- Handle
->>>>>>> ed7d523f
+  {d6cf1a37-6601-4296-a931-8c7e3c2f32b8}, !- Handle
   20,                                     !- Calculation Frequency
   200;                                    !- Maximum Figures in Shadow Overlap Calculations
 
 OS:SurfaceConvectionAlgorithm:Outside,
-<<<<<<< HEAD
-  {fcf9eb91-c4e5-4683-965a-c8490265b2a1}, !- Handle
+  {b3b0c7e2-47b5-4536-bf9a-c5b0b84ba3c5}, !- Handle
   DOE-2;                                  !- Algorithm
 
 OS:SurfaceConvectionAlgorithm:Inside,
-  {b13bd449-6ce8-4c25-ae92-518a8c15c7c0}, !- Handle
+  {14bb498d-8a61-41af-853c-e17d8eda5eba}, !- Handle
   TARP;                                   !- Algorithm
 
 OS:ZoneCapacitanceMultiplier:ResearchSpecial,
-  {e7621961-36f2-4fd0-8cd9-25be9013a4d8}, !- Handle
-=======
-  {c8bdcd8b-96ed-4a4c-9b0b-697b92483d02}, !- Handle
-  DOE-2;                                  !- Algorithm
-
-OS:SurfaceConvectionAlgorithm:Inside,
-  {0c421995-908c-4397-ae9e-e69f580aeb85}, !- Handle
-  TARP;                                   !- Algorithm
-
-OS:ZoneCapacitanceMultiplier:ResearchSpecial,
-  {e13e7a74-9839-4c20-a8a2-93c14c063a15}, !- Handle
->>>>>>> ed7d523f
+  {8c6ec40a-ae1a-4c17-a528-8963c178600a}, !- Handle
   ,                                       !- Temperature Capacity Multiplier
   15,                                     !- Humidity Capacity Multiplier
   ;                                       !- Carbon Dioxide Capacity Multiplier
 
 OS:RunPeriod,
-<<<<<<< HEAD
-  {b0f7f3bc-e0cb-47cf-a77d-c644eabc4e00}, !- Handle
-=======
-  {a78f8b52-24e4-4862-907c-4aa6ac7d9628}, !- Handle
->>>>>>> ed7d523f
+  {916b209b-7ca1-4002-baa4-c0532677f65d}, !- Handle
   Run Period 1,                           !- Name
   1,                                      !- Begin Month
   1,                                      !- Begin Day of Month
@@ -81,21 +49,13 @@
   ;                                       !- Number of Times Runperiod to be Repeated
 
 OS:YearDescription,
-<<<<<<< HEAD
-  {bc6b4854-0266-4602-82e7-f034ccb37df5}, !- Handle
-=======
-  {6d9776c5-12a1-4e40-b332-cad39141980d}, !- Handle
->>>>>>> ed7d523f
+  {06ce145f-6803-4304-9a0e-cd945839c9ac}, !- Handle
   2007,                                   !- Calendar Year
   ,                                       !- Day of Week for Start Day
   ;                                       !- Is Leap Year
 
 OS:WeatherFile,
-<<<<<<< HEAD
-  {a14acbf3-7ebf-4336-9b2f-4d6d17921ca7}, !- Handle
-=======
-  {822497bf-d868-4638-88d4-6c39d50fbac4}, !- Handle
->>>>>>> ed7d523f
+  {5621b364-31bd-409f-a59f-c644194980b3}, !- Handle
   Denver Intl Ap,                         !- City
   CO,                                     !- State Province Region
   USA,                                    !- Country
@@ -109,13 +69,8 @@
   E23378AA;                               !- Checksum
 
 OS:AdditionalProperties,
-<<<<<<< HEAD
-  {a170c818-7689-47f9-ad2c-b41911b45c79}, !- Handle
-  {a14acbf3-7ebf-4336-9b2f-4d6d17921ca7}, !- Object Name
-=======
-  {fe1ac1ea-3c4a-4ced-8f6c-cde7960c68d5}, !- Handle
-  {822497bf-d868-4638-88d4-6c39d50fbac4}, !- Object Name
->>>>>>> ed7d523f
+  {5fe676af-0f92-4b27-857a-8fea34042cb7}, !- Handle
+  {5621b364-31bd-409f-a59f-c644194980b3}, !- Object Name
   EPWHeaderCity,                          !- Feature Name 1
   String,                                 !- Feature Data Type 1
   Denver Intl Ap,                         !- Feature Value 1
@@ -223,11 +178,7 @@
   84;                                     !- Feature Value 35
 
 OS:Site,
-<<<<<<< HEAD
-  {a3b55830-eb06-4341-8664-00c2d0be57f3}, !- Handle
-=======
-  {077d37ec-bf5f-4aac-a91d-ee1d8a96ae74}, !- Handle
->>>>>>> ed7d523f
+  {567d4918-9cee-4b5f-9a8b-a87e96e21bf8}, !- Handle
   Denver Intl Ap_CO_USA,                  !- Name
   39.83,                                  !- Latitude {deg}
   -104.65,                                !- Longitude {deg}
@@ -236,11 +187,7 @@
   ;                                       !- Terrain
 
 OS:ClimateZones,
-<<<<<<< HEAD
-  {06502a86-769d-4145-b78d-ea0a5c20d5cc}, !- Handle
-=======
-  {c9ceac38-a1c8-410b-b633-aeb5cb0ffa1c}, !- Handle
->>>>>>> ed7d523f
+  {6a37d2be-9b6b-4997-92a6-9ef23941b3a2}, !- Handle
   ,                                       !- Active Institution
   ,                                       !- Active Year
   ,                                       !- Climate Zone Institution Name 1
@@ -253,31 +200,19 @@
   Cold;                                   !- Climate Zone Value 2
 
 OS:Site:WaterMainsTemperature,
-<<<<<<< HEAD
-  {979bbc48-5cc6-405d-8df8-31f4af0e3919}, !- Handle
-=======
-  {18d13d79-2f00-44f8-88a9-56811210b41d}, !- Handle
->>>>>>> ed7d523f
+  {3ef776b5-71bc-42e5-8a7e-c4f487601a73}, !- Handle
   Correlation,                            !- Calculation Method
   ,                                       !- Temperature Schedule Name
   10.8753424657535,                       !- Annual Average Outdoor Air Temperature {C}
   23.1524007936508;                       !- Maximum Difference In Monthly Average Outdoor Air Temperatures {deltaC}
 
 OS:RunPeriodControl:DaylightSavingTime,
-<<<<<<< HEAD
-  {c71ebb8e-f96f-414f-8f49-345a406b75a8}, !- Handle
-=======
-  {d5c7d69c-9fd8-4933-aeda-8310fbac6760}, !- Handle
->>>>>>> ed7d523f
+  {909a8c4b-01e6-47bc-89cc-e3aaf993349b}, !- Handle
   4/7,                                    !- Start Date
   10/26;                                  !- End Date
 
 OS:Site:GroundTemperature:Deep,
-<<<<<<< HEAD
-  {f389c8a1-6395-4189-85de-882e45df16a5}, !- Handle
-=======
-  {8aeb3ea5-b17f-49e5-b93d-a330b0460c2d}, !- Handle
->>>>>>> ed7d523f
+  {ae4c7be2-deec-40f0-9bc8-f7c420a9d30c}, !- Handle
   10.8753424657535,                       !- January Deep Ground Temperature {C}
   10.8753424657535,                       !- February Deep Ground Temperature {C}
   10.8753424657535,                       !- March Deep Ground Temperature {C}
@@ -292,11 +227,7 @@
   10.8753424657535;                       !- December Deep Ground Temperature {C}
 
 OS:Building,
-<<<<<<< HEAD
-  {eda0afb4-cf15-47cf-bbf3-c546e62b7d2d}, !- Handle
-=======
-  {849acc0a-18d2-421d-b850-46b63a75138a}, !- Handle
->>>>>>> ed7d523f
+  {e53aec17-74c8-4b9b-995f-226217ff03b0}, !- Handle
   Building 1,                             !- Name
   ,                                       !- Building Sector Type
   0,                                      !- North Axis {deg}
@@ -311,15 +242,9 @@
   8;                                      !- Standards Number of Living Units
 
 OS:AdditionalProperties,
-<<<<<<< HEAD
-  {6288f42a-84cd-45c8-8b07-c1bd938c588a}, !- Handle
-  {eda0afb4-cf15-47cf-bbf3-c546e62b7d2d}, !- Object Name
+  {0279a8e1-2d09-44ae-87bc-84290e14c93e}, !- Handle
+  {e53aec17-74c8-4b9b-995f-226217ff03b0}, !- Object Name
   num_units,                              !- Feature Name 1
-=======
-  {180f8ddf-c4ec-41aa-a7b6-4c8aa20426df}, !- Handle
-  {849acc0a-18d2-421d-b850-46b63a75138a}, !- Object Name
-  Total Units Represented,                !- Feature Name 1
->>>>>>> ed7d523f
   Integer,                                !- Feature Data Type 1
   8,                                      !- Feature Value 1
   has_rear_units,                         !- Feature Name 2
@@ -345,11 +270,7 @@
   Double-Loaded Interior;                 !- Feature Value 8
 
 OS:ThermalZone,
-<<<<<<< HEAD
-  {7e338ea5-5833-4bb8-8b3f-3bcd688834ae}, !- Handle
-=======
-  {8d5d4560-6ed5-4298-9049-85de8e0f59ef}, !- Handle
->>>>>>> ed7d523f
+  {9257d3a2-d5e1-464b-b258-316a7f62e2cf}, !- Handle
   living zone,                            !- Name
   ,                                       !- Multiplier
   ,                                       !- Ceiling Height {m}
@@ -358,17 +279,10 @@
   ,                                       !- Zone Inside Convection Algorithm
   ,                                       !- Zone Outside Convection Algorithm
   ,                                       !- Zone Conditioning Equipment List Name
-<<<<<<< HEAD
-  {238251ba-7c75-4ada-bcc7-653fde23f0d1}, !- Zone Air Inlet Port List
-  {faf8abe6-f5a0-4e2f-bff6-7f55331e345d}, !- Zone Air Exhaust Port List
-  {7e0e0ce6-280c-4904-8074-f4c6c548087d}, !- Zone Air Node Name
-  {8fd098f8-8f64-488c-bdd3-4880785eb1ad}, !- Zone Return Air Port List
-=======
-  {492a68a3-98c6-4740-94d9-7328f19a0863}, !- Zone Air Inlet Port List
-  {560e1d79-7d20-4399-948a-2228da749b3e}, !- Zone Air Exhaust Port List
-  {d8747670-17b0-4514-ba79-f01ab834d3e7}, !- Zone Air Node Name
-  {c386fb19-91c5-4c67-acd1-b6e052a98ad8}, !- Zone Return Air Port List
->>>>>>> ed7d523f
+  {008c1f62-c372-443a-9404-26ccfdd30bcc}, !- Zone Air Inlet Port List
+  {f579adc8-f980-4c0a-b98e-a13db298657b}, !- Zone Air Exhaust Port List
+  {27cc1924-3b99-4f1c-9d89-7b4eac7a2ab6}, !- Zone Air Node Name
+  {e34b078b-7d3a-4133-9975-b554c5638eca}, !- Zone Return Air Port List
   ,                                       !- Primary Daylighting Control Name
   ,                                       !- Fraction of Zone Controlled by Primary Daylighting Control
   ,                                       !- Secondary Daylighting Control Name
@@ -379,71 +293,37 @@
   No;                                     !- Use Ideal Air Loads
 
 OS:Node,
-<<<<<<< HEAD
-  {5b05f25f-f574-41b3-9eb5-5fe44f8352bc}, !- Handle
+  {d069223b-a262-42ce-bfba-42bb35d3f336}, !- Handle
   Node 1,                                 !- Name
-  {7e0e0ce6-280c-4904-8074-f4c6c548087d}, !- Inlet Port
+  {27cc1924-3b99-4f1c-9d89-7b4eac7a2ab6}, !- Inlet Port
   ;                                       !- Outlet Port
 
 OS:Connection,
-  {7e0e0ce6-280c-4904-8074-f4c6c548087d}, !- Handle
-  {fa5b6ccf-e44c-495a-8548-d273268fa1b1}, !- Name
-  {7e338ea5-5833-4bb8-8b3f-3bcd688834ae}, !- Source Object
+  {27cc1924-3b99-4f1c-9d89-7b4eac7a2ab6}, !- Handle
+  {b64c795c-2c96-458e-a992-4259002aefdf}, !- Name
+  {9257d3a2-d5e1-464b-b258-316a7f62e2cf}, !- Source Object
   11,                                     !- Outlet Port
-  {5b05f25f-f574-41b3-9eb5-5fe44f8352bc}, !- Target Object
+  {d069223b-a262-42ce-bfba-42bb35d3f336}, !- Target Object
   2;                                      !- Inlet Port
 
 OS:PortList,
-  {238251ba-7c75-4ada-bcc7-653fde23f0d1}, !- Handle
-  {1af25bc3-5590-44fd-81a3-e5afcaedc082}, !- Name
-  {7e338ea5-5833-4bb8-8b3f-3bcd688834ae}; !- HVAC Component
+  {008c1f62-c372-443a-9404-26ccfdd30bcc}, !- Handle
+  {e4ca2e7d-53fc-462c-8cb6-e2a27ea6d580}, !- Name
+  {9257d3a2-d5e1-464b-b258-316a7f62e2cf}; !- HVAC Component
 
 OS:PortList,
-  {faf8abe6-f5a0-4e2f-bff6-7f55331e345d}, !- Handle
-  {89adecae-ec17-4da2-8aa9-696a72ce6ba9}, !- Name
-  {7e338ea5-5833-4bb8-8b3f-3bcd688834ae}; !- HVAC Component
+  {f579adc8-f980-4c0a-b98e-a13db298657b}, !- Handle
+  {5761f34f-45d8-491c-a1be-eee2d68686e2}, !- Name
+  {9257d3a2-d5e1-464b-b258-316a7f62e2cf}; !- HVAC Component
 
 OS:PortList,
-  {8fd098f8-8f64-488c-bdd3-4880785eb1ad}, !- Handle
-  {954cfaa5-306c-4882-9e74-363c033be4f9}, !- Name
-  {7e338ea5-5833-4bb8-8b3f-3bcd688834ae}; !- HVAC Component
+  {e34b078b-7d3a-4133-9975-b554c5638eca}, !- Handle
+  {8ebca0be-e792-498b-b646-c24b4dce6125}, !- Name
+  {9257d3a2-d5e1-464b-b258-316a7f62e2cf}; !- HVAC Component
 
 OS:Sizing:Zone,
-  {60494147-4d06-4901-97c1-aefd35ba62d1}, !- Handle
-  {7e338ea5-5833-4bb8-8b3f-3bcd688834ae}, !- Zone or ZoneList Name
-=======
-  {32dd2a11-fb75-401a-8ac3-b680e2e54f0d}, !- Handle
-  Node 1,                                 !- Name
-  {d8747670-17b0-4514-ba79-f01ab834d3e7}, !- Inlet Port
-  ;                                       !- Outlet Port
-
-OS:Connection,
-  {d8747670-17b0-4514-ba79-f01ab834d3e7}, !- Handle
-  {f0f7f6ea-24c7-4fcc-b573-9ef47c1ca23f}, !- Name
-  {8d5d4560-6ed5-4298-9049-85de8e0f59ef}, !- Source Object
-  11,                                     !- Outlet Port
-  {32dd2a11-fb75-401a-8ac3-b680e2e54f0d}, !- Target Object
-  2;                                      !- Inlet Port
-
-OS:PortList,
-  {492a68a3-98c6-4740-94d9-7328f19a0863}, !- Handle
-  {692e1298-2821-403c-9ad6-f455502734d4}, !- Name
-  {8d5d4560-6ed5-4298-9049-85de8e0f59ef}; !- HVAC Component
-
-OS:PortList,
-  {560e1d79-7d20-4399-948a-2228da749b3e}, !- Handle
-  {8026cbed-cd2a-4b57-aff5-a124893f8942}, !- Name
-  {8d5d4560-6ed5-4298-9049-85de8e0f59ef}; !- HVAC Component
-
-OS:PortList,
-  {c386fb19-91c5-4c67-acd1-b6e052a98ad8}, !- Handle
-  {29d6deb3-7100-4bc2-8ef1-5ec4fa623f94}, !- Name
-  {8d5d4560-6ed5-4298-9049-85de8e0f59ef}; !- HVAC Component
-
-OS:Sizing:Zone,
-  {2337bd89-906c-42d5-ac0e-b95264fb3182}, !- Handle
-  {8d5d4560-6ed5-4298-9049-85de8e0f59ef}, !- Zone or ZoneList Name
->>>>>>> ed7d523f
+  {5f1d768f-a3e7-4516-81c9-93a1ff91db3f}, !- Handle
+  {9257d3a2-d5e1-464b-b258-316a7f62e2cf}, !- Zone or ZoneList Name
   SupplyAirTemperature,                   !- Zone Cooling Design Supply Air Temperature Input Method
   14,                                     !- Zone Cooling Design Supply Air Temperature {C}
   11.11,                                  !- Zone Cooling Design Supply Air Temperature Difference {deltaC}
@@ -472,25 +352,14 @@
   autosize;                               !- Dedicated Outdoor Air High Setpoint Temperature for Design {C}
 
 OS:ZoneHVAC:EquipmentList,
-<<<<<<< HEAD
-  {7347d767-61f1-4ab6-9543-11d81dc069c3}, !- Handle
+  {252c2cdb-69fe-4db7-aecd-201518d3c73d}, !- Handle
   Zone HVAC Equipment List 1,             !- Name
-  {7e338ea5-5833-4bb8-8b3f-3bcd688834ae}; !- Thermal Zone
+  {9257d3a2-d5e1-464b-b258-316a7f62e2cf}; !- Thermal Zone
 
 OS:Space,
-  {576b96bc-69ca-4d0e-bcf7-2dde157cc6a7}, !- Handle
+  {27362430-6970-41f9-994a-c4c792290fb8}, !- Handle
   living space,                           !- Name
-  {e210f2ce-5657-4323-8066-8c305bb7c939}, !- Space Type Name
-=======
-  {9c8ccc13-edc2-47bf-8aa1-029e94df8325}, !- Handle
-  Zone HVAC Equipment List 1,             !- Name
-  {8d5d4560-6ed5-4298-9049-85de8e0f59ef}; !- Thermal Zone
-
-OS:Space,
-  {f4164e86-6b78-4d07-8cab-e17d8ec4a0d7}, !- Handle
-  living space,                           !- Name
-  {d74e19c3-261a-4bbf-ab58-b02115e7e8fe}, !- Space Type Name
->>>>>>> ed7d523f
+  {ce1b7d0b-96b8-4d01-a88d-2dd6d90ec3d6}, !- Space Type Name
   ,                                       !- Default Construction Set Name
   ,                                       !- Default Schedule Set Name
   ,                                       !- Direction of Relative North {deg}
@@ -498,35 +367,19 @@
   ,                                       !- Y Origin {m}
   ,                                       !- Z Origin {m}
   ,                                       !- Building Story Name
-<<<<<<< HEAD
-  {7e338ea5-5833-4bb8-8b3f-3bcd688834ae}, !- Thermal Zone Name
+  {9257d3a2-d5e1-464b-b258-316a7f62e2cf}, !- Thermal Zone Name
   ,                                       !- Part of Total Floor Area
   ,                                       !- Design Specification Outdoor Air Object Name
-  {3dbc67ba-baee-4ecd-896f-3d0510f39873}; !- Building Unit Name
-
-OS:Surface,
-  {765c2e4d-f0b6-4ad6-80a2-caed0030a050}, !- Handle
+  {b3e0bec2-2a9d-4826-aa5c-a259505112a6}; !- Building Unit Name
+
+OS:Surface,
+  {9d69018d-a6dd-4ad9-81ae-56ce96839695}, !- Handle
   Surface 1,                              !- Name
   Floor,                                  !- Surface Type
   ,                                       !- Construction Name
-  {576b96bc-69ca-4d0e-bcf7-2dde157cc6a7}, !- Space Name
+  {27362430-6970-41f9-994a-c4c792290fb8}, !- Space Name
   Surface,                                !- Outside Boundary Condition
-  {ce1c90ec-5568-4c1e-b276-3af7082e7a8c}, !- Outside Boundary Condition Object
-=======
-  {8d5d4560-6ed5-4298-9049-85de8e0f59ef}, !- Thermal Zone Name
-  ,                                       !- Part of Total Floor Area
-  ,                                       !- Design Specification Outdoor Air Object Name
-  {229ff76d-0381-4d44-9e5f-74a579b35de1}; !- Building Unit Name
-
-OS:Surface,
-  {5c7a32aa-a5b7-40a1-ae6c-2eb6c2c91658}, !- Handle
-  Surface 1,                              !- Name
-  Floor,                                  !- Surface Type
-  ,                                       !- Construction Name
-  {f4164e86-6b78-4d07-8cab-e17d8ec4a0d7}, !- Space Name
-  Surface,                                !- Outside Boundary Condition
-  {5d01ca4d-b7ae-4671-8303-27f8e44de8f6}, !- Outside Boundary Condition Object
->>>>>>> ed7d523f
+  {ae24741e-fb46-4c53-815f-4c293a312097}, !- Outside Boundary Condition Object
   NoSun,                                  !- Sun Exposure
   NoWind,                                 !- Wind Exposure
   ,                                       !- View Factor to Ground
@@ -537,19 +390,11 @@
   6.46578440716979, -12.9315688143396, 0; !- X,Y,Z Vertex 4 {m}
 
 OS:Surface,
-<<<<<<< HEAD
-  {ff096b9e-f581-428c-a9ed-c21f6e523f0c}, !- Handle
+  {76746312-9508-45d8-8877-e0006b3595a3}, !- Handle
   Surface 2,                              !- Name
   Wall,                                   !- Surface Type
   ,                                       !- Construction Name
-  {576b96bc-69ca-4d0e-bcf7-2dde157cc6a7}, !- Space Name
-=======
-  {6b8ce32f-7bae-405d-9d7b-9e09add0f467}, !- Handle
-  Surface 2,                              !- Name
-  Wall,                                   !- Surface Type
-  ,                                       !- Construction Name
-  {f4164e86-6b78-4d07-8cab-e17d8ec4a0d7}, !- Space Name
->>>>>>> ed7d523f
+  {27362430-6970-41f9-994a-c4c792290fb8}, !- Space Name
   Outdoors,                               !- Outside Boundary Condition
   ,                                       !- Outside Boundary Condition Object
   SunExposed,                             !- Sun Exposure
@@ -562,19 +407,11 @@
   0, -12.9315688143396, 2.4384;           !- X,Y,Z Vertex 4 {m}
 
 OS:Surface,
-<<<<<<< HEAD
-  {811b1d74-8e2a-46e4-8cd5-68cb523d9837}, !- Handle
+  {ac570802-6b7a-4c8f-b9c7-8393d91d543e}, !- Handle
   Surface 3,                              !- Name
   Wall,                                   !- Surface Type
   ,                                       !- Construction Name
-  {576b96bc-69ca-4d0e-bcf7-2dde157cc6a7}, !- Space Name
-=======
-  {b50b5736-b662-4e10-80c0-edd23a31a2a4}, !- Handle
-  Surface 3,                              !- Name
-  Wall,                                   !- Surface Type
-  ,                                       !- Construction Name
-  {f4164e86-6b78-4d07-8cab-e17d8ec4a0d7}, !- Space Name
->>>>>>> ed7d523f
+  {27362430-6970-41f9-994a-c4c792290fb8}, !- Space Name
   Adiabatic,                              !- Outside Boundary Condition
   ,                                       !- Outside Boundary Condition Object
   NoSun,                                  !- Sun Exposure
@@ -587,23 +424,13 @@
   0, 0, 2.4384;                           !- X,Y,Z Vertex 4 {m}
 
 OS:Surface,
-<<<<<<< HEAD
-  {458b5365-67df-49ac-959e-5b0858c4c766}, !- Handle
+  {3380e02b-55c0-42da-a9f3-6f9373e0f61e}, !- Handle
   Surface 4,                              !- Name
   Wall,                                   !- Surface Type
   ,                                       !- Construction Name
-  {576b96bc-69ca-4d0e-bcf7-2dde157cc6a7}, !- Space Name
+  {27362430-6970-41f9-994a-c4c792290fb8}, !- Space Name
   Adiabatic,                              !- Outside Boundary Condition
   ,                                       !- Outside Boundary Condition Object
-=======
-  {9a19b88c-d143-4c4f-be42-1299c2119e31}, !- Handle
-  Surface 4,                              !- Name
-  Wall,                                   !- Surface Type
-  ,                                       !- Construction Name
-  {f4164e86-6b78-4d07-8cab-e17d8ec4a0d7}, !- Space Name
-  Surface,                                !- Outside Boundary Condition
-  {2d53117b-5c12-467d-afc0-4c46c206e232}, !- Outside Boundary Condition Object
->>>>>>> ed7d523f
   NoSun,                                  !- Sun Exposure
   NoWind,                                 !- Wind Exposure
   ,                                       !- View Factor to Ground
@@ -614,19 +441,11 @@
   6.46578440716979, 0, 2.4384;            !- X,Y,Z Vertex 4 {m}
 
 OS:Surface,
-<<<<<<< HEAD
-  {43ddac20-b8aa-44bd-b320-fffd10f886a2}, !- Handle
+  {d432ccaa-53fa-434b-aac5-8900ab887702}, !- Handle
   Surface 5,                              !- Name
   Wall,                                   !- Surface Type
   ,                                       !- Construction Name
-  {576b96bc-69ca-4d0e-bcf7-2dde157cc6a7}, !- Space Name
-=======
-  {5509b71e-a78a-449b-8c2b-5acde8e3022b}, !- Handle
-  Surface 5,                              !- Name
-  Wall,                                   !- Surface Type
-  ,                                       !- Construction Name
-  {f4164e86-6b78-4d07-8cab-e17d8ec4a0d7}, !- Space Name
->>>>>>> ed7d523f
+  {27362430-6970-41f9-994a-c4c792290fb8}, !- Space Name
   Outdoors,                               !- Outside Boundary Condition
   ,                                       !- Outside Boundary Condition Object
   SunExposed,                             !- Sun Exposure
@@ -639,19 +458,11 @@
   6.46578440716979, -12.9315688143396, 2.4384; !- X,Y,Z Vertex 4 {m}
 
 OS:Surface,
-<<<<<<< HEAD
-  {fc65cb90-6d59-49b0-aba0-78623941455f}, !- Handle
+  {63ac3bfb-637c-4aa6-ae18-72d941c3aa50}, !- Handle
   Surface 6,                              !- Name
   RoofCeiling,                            !- Surface Type
   ,                                       !- Construction Name
-  {576b96bc-69ca-4d0e-bcf7-2dde157cc6a7}, !- Space Name
-=======
-  {0e1fc599-2a18-4cda-acf2-0846d96fa39d}, !- Handle
-  Surface 6,                              !- Name
-  RoofCeiling,                            !- Surface Type
-  ,                                       !- Construction Name
-  {f4164e86-6b78-4d07-8cab-e17d8ec4a0d7}, !- Space Name
->>>>>>> ed7d523f
+  {27362430-6970-41f9-994a-c4c792290fb8}, !- Space Name
   Outdoors,                               !- Outside Boundary Condition
   ,                                       !- Outside Boundary Condition Object
   SunExposed,                             !- Sun Exposure
@@ -664,11 +475,7 @@
   0, -12.9315688143396, 2.4384;           !- X,Y,Z Vertex 4 {m}
 
 OS:SpaceType,
-<<<<<<< HEAD
-  {e210f2ce-5657-4323-8066-8c305bb7c939}, !- Handle
-=======
-  {d74e19c3-261a-4bbf-ab58-b02115e7e8fe}, !- Handle
->>>>>>> ed7d523f
+  {ce1b7d0b-96b8-4d01-a88d-2dd6d90ec3d6}, !- Handle
   Space Type 1,                           !- Name
   ,                                       !- Default Construction Set Name
   ,                                       !- Default Schedule Set Name
@@ -679,13 +486,8 @@
   living;                                 !- Standards Space Type
 
 OS:ThermalZone,
-<<<<<<< HEAD
-  {becdea01-3041-4d5b-a689-6f3b672cd7d3}, !- Handle
+  {353cbcb8-9ecb-4116-86d6-a514dd5ff558}, !- Handle
   corridor zone,                          !- Name
-=======
-  {749f93ba-e396-485b-bcf4-e7a3946cc2bd}, !- Handle
-  living zone|unit 2,                     !- Name
->>>>>>> ed7d523f
   ,                                       !- Multiplier
   ,                                       !- Ceiling Height {m}
   ,                                       !- Volume {m3}
@@ -693,17 +495,10 @@
   ,                                       !- Zone Inside Convection Algorithm
   ,                                       !- Zone Outside Convection Algorithm
   ,                                       !- Zone Conditioning Equipment List Name
-<<<<<<< HEAD
-  {2d5faabe-48ad-4f1a-b59b-22ed3aa524b8}, !- Zone Air Inlet Port List
-  {0d27f70f-0b67-435b-bef4-0e70b3d5738d}, !- Zone Air Exhaust Port List
-  {19dd489f-bc08-40ce-b62e-46680c461a22}, !- Zone Air Node Name
-  {895d42ac-4514-4c02-bbac-8289b5e74143}, !- Zone Return Air Port List
-=======
-  {808f33a8-0287-473c-b999-a6be32416afd}, !- Zone Air Inlet Port List
-  {09ce0a62-8f89-4e9d-aa9a-0db55a2473bf}, !- Zone Air Exhaust Port List
-  {e2f31064-261e-412c-ad21-8974019543f0}, !- Zone Air Node Name
-  {c7be0b20-8c8f-4359-9f99-ff8549edae8f}, !- Zone Return Air Port List
->>>>>>> ed7d523f
+  {6d451f15-f197-4577-8e60-7a844b916764}, !- Zone Air Inlet Port List
+  {8b27a1c5-bb0f-4e8e-b676-9725a851684f}, !- Zone Air Exhaust Port List
+  {88c3621c-7273-457e-b92d-7d621ab19946}, !- Zone Air Node Name
+  {e1f325c2-67f0-496a-9de4-9a36e9c266a8}, !- Zone Return Air Port List
   ,                                       !- Primary Daylighting Control Name
   ,                                       !- Fraction of Zone Controlled by Primary Daylighting Control
   ,                                       !- Secondary Daylighting Control Name
@@ -714,71 +509,37 @@
   No;                                     !- Use Ideal Air Loads
 
 OS:Node,
-<<<<<<< HEAD
-  {0dc9964b-5bf6-4cdc-b047-d9f85425416a}, !- Handle
+  {1159ea6b-1fee-46a4-b34c-15f13efb0c06}, !- Handle
   Node 2,                                 !- Name
-  {19dd489f-bc08-40ce-b62e-46680c461a22}, !- Inlet Port
+  {88c3621c-7273-457e-b92d-7d621ab19946}, !- Inlet Port
   ;                                       !- Outlet Port
 
 OS:Connection,
-  {19dd489f-bc08-40ce-b62e-46680c461a22}, !- Handle
-  {e7cd083d-740e-43b4-a5d1-0941003bde85}, !- Name
-  {becdea01-3041-4d5b-a689-6f3b672cd7d3}, !- Source Object
+  {88c3621c-7273-457e-b92d-7d621ab19946}, !- Handle
+  {be2b455b-25df-4cbb-b1b9-3c37417697f2}, !- Name
+  {353cbcb8-9ecb-4116-86d6-a514dd5ff558}, !- Source Object
   11,                                     !- Outlet Port
-  {0dc9964b-5bf6-4cdc-b047-d9f85425416a}, !- Target Object
+  {1159ea6b-1fee-46a4-b34c-15f13efb0c06}, !- Target Object
   2;                                      !- Inlet Port
 
 OS:PortList,
-  {2d5faabe-48ad-4f1a-b59b-22ed3aa524b8}, !- Handle
-  {3fd048e7-d97e-4a01-b880-48141a336ba2}, !- Name
-  {becdea01-3041-4d5b-a689-6f3b672cd7d3}; !- HVAC Component
+  {6d451f15-f197-4577-8e60-7a844b916764}, !- Handle
+  {79d040a2-732e-4f89-90fe-ed5ff97c33e0}, !- Name
+  {353cbcb8-9ecb-4116-86d6-a514dd5ff558}; !- HVAC Component
 
 OS:PortList,
-  {0d27f70f-0b67-435b-bef4-0e70b3d5738d}, !- Handle
-  {3fcfa35a-354e-497f-bba4-b8ad38c6961e}, !- Name
-  {becdea01-3041-4d5b-a689-6f3b672cd7d3}; !- HVAC Component
+  {8b27a1c5-bb0f-4e8e-b676-9725a851684f}, !- Handle
+  {dd7c2c6a-efa0-4403-93bd-0793ed6e65b4}, !- Name
+  {353cbcb8-9ecb-4116-86d6-a514dd5ff558}; !- HVAC Component
 
 OS:PortList,
-  {895d42ac-4514-4c02-bbac-8289b5e74143}, !- Handle
-  {1783fb84-267c-41e6-b77e-47db048ec230}, !- Name
-  {becdea01-3041-4d5b-a689-6f3b672cd7d3}; !- HVAC Component
+  {e1f325c2-67f0-496a-9de4-9a36e9c266a8}, !- Handle
+  {ac7d7b35-14b9-4d7e-88f7-90820981c230}, !- Name
+  {353cbcb8-9ecb-4116-86d6-a514dd5ff558}; !- HVAC Component
 
 OS:Sizing:Zone,
-  {295a866d-8ee1-4e22-a7ac-7572e8453bf5}, !- Handle
-  {becdea01-3041-4d5b-a689-6f3b672cd7d3}, !- Zone or ZoneList Name
-=======
-  {40091638-bf55-4c80-b658-0f964627dbc8}, !- Handle
-  Node 2,                                 !- Name
-  {e2f31064-261e-412c-ad21-8974019543f0}, !- Inlet Port
-  ;                                       !- Outlet Port
-
-OS:Connection,
-  {e2f31064-261e-412c-ad21-8974019543f0}, !- Handle
-  {bbe334e3-5063-4933-8539-777c951eeafc}, !- Name
-  {749f93ba-e396-485b-bcf4-e7a3946cc2bd}, !- Source Object
-  11,                                     !- Outlet Port
-  {40091638-bf55-4c80-b658-0f964627dbc8}, !- Target Object
-  2;                                      !- Inlet Port
-
-OS:PortList,
-  {808f33a8-0287-473c-b999-a6be32416afd}, !- Handle
-  {c038eba0-1d6e-4edf-8437-c86a882326df}, !- Name
-  {749f93ba-e396-485b-bcf4-e7a3946cc2bd}; !- HVAC Component
-
-OS:PortList,
-  {09ce0a62-8f89-4e9d-aa9a-0db55a2473bf}, !- Handle
-  {3f8befd2-52c9-4562-9810-9e7ed5cc655f}, !- Name
-  {749f93ba-e396-485b-bcf4-e7a3946cc2bd}; !- HVAC Component
-
-OS:PortList,
-  {c7be0b20-8c8f-4359-9f99-ff8549edae8f}, !- Handle
-  {29357bf3-3b94-46dc-8a79-71309429b275}, !- Name
-  {749f93ba-e396-485b-bcf4-e7a3946cc2bd}; !- HVAC Component
-
-OS:Sizing:Zone,
-  {14b7954d-7cca-4f37-8288-e099ea86a418}, !- Handle
-  {749f93ba-e396-485b-bcf4-e7a3946cc2bd}, !- Zone or ZoneList Name
->>>>>>> ed7d523f
+  {7937197a-eb3f-4cb2-9c17-f5c21040e9b9}, !- Handle
+  {353cbcb8-9ecb-4116-86d6-a514dd5ff558}, !- Zone or ZoneList Name
   SupplyAirTemperature,                   !- Zone Cooling Design Supply Air Temperature Input Method
   14,                                     !- Zone Cooling Design Supply Air Temperature {C}
   11.11,                                  !- Zone Cooling Design Supply Air Temperature Difference {deltaC}
@@ -807,25 +568,14 @@
   autosize;                               !- Dedicated Outdoor Air High Setpoint Temperature for Design {C}
 
 OS:ZoneHVAC:EquipmentList,
-<<<<<<< HEAD
-  {31fa8f10-7e03-4ff1-acee-b70045c0583a}, !- Handle
+  {15309444-e872-4fcc-ad84-93bbe4ea1060}, !- Handle
   Zone HVAC Equipment List 2,             !- Name
-  {becdea01-3041-4d5b-a689-6f3b672cd7d3}; !- Thermal Zone
+  {353cbcb8-9ecb-4116-86d6-a514dd5ff558}; !- Thermal Zone
 
 OS:Space,
-  {965a18ef-82d7-42ef-8b89-aa93fa930ea7}, !- Handle
+  {0a91b12f-9de6-492a-8242-3b05cfe797aa}, !- Handle
   corridor space,                         !- Name
-  {60d78e40-1b1d-451d-8191-518f6a71920e}, !- Space Type Name
-=======
-  {64d1092e-531f-4816-8dfb-3cda5f4af47c}, !- Handle
-  Zone HVAC Equipment List 2,             !- Name
-  {749f93ba-e396-485b-bcf4-e7a3946cc2bd}; !- Thermal Zone
-
-OS:Space,
-  {85eb6f0f-d015-43e4-8cd4-812ff630c91a}, !- Handle
-  living space|unit 2,                    !- Name
-  {d74e19c3-261a-4bbf-ab58-b02115e7e8fe}, !- Space Type Name
->>>>>>> ed7d523f
+  {72d34227-dfbe-4612-9669-f61259423bb1}, !- Space Type Name
   ,                                       !- Default Construction Set Name
   ,                                       !- Default Schedule Set Name
   ,                                       !- Direction of Relative North {deg}
@@ -833,32 +583,16 @@
   ,                                       !- Y Origin {m}
   ,                                       !- Z Origin {m}
   ,                                       !- Building Story Name
-<<<<<<< HEAD
-  {becdea01-3041-4d5b-a689-6f3b672cd7d3}; !- Thermal Zone Name
-
-OS:Surface,
-  {b3298776-84b4-42d5-939d-b80f4ad8dcda}, !- Handle
+  {353cbcb8-9ecb-4116-86d6-a514dd5ff558}; !- Thermal Zone Name
+
+OS:Surface,
+  {35a0b853-f216-4fbb-87ee-217db169b490}, !- Handle
   Surface 7,                              !- Name
   Floor,                                  !- Surface Type
   ,                                       !- Construction Name
-  {965a18ef-82d7-42ef-8b89-aa93fa930ea7}, !- Space Name
+  {0a91b12f-9de6-492a-8242-3b05cfe797aa}, !- Space Name
   Surface,                                !- Outside Boundary Condition
-  {52876ec1-4b62-487c-b4b6-67a768b18734}, !- Outside Boundary Condition Object
-=======
-  {749f93ba-e396-485b-bcf4-e7a3946cc2bd}, !- Thermal Zone Name
-  ,                                       !- Part of Total Floor Area
-  ,                                       !- Design Specification Outdoor Air Object Name
-  {d8ad579a-bfee-4577-949f-b4b4ee7183e2}; !- Building Unit Name
-
-OS:Surface,
-  {159045cf-f36f-45bf-ae4a-b346e4aa5377}, !- Handle
-  Surface 7,                              !- Name
-  Floor,                                  !- Surface Type
-  ,                                       !- Construction Name
-  {85eb6f0f-d015-43e4-8cd4-812ff630c91a}, !- Space Name
-  Surface,                                !- Outside Boundary Condition
-  {97dad292-77a5-4c96-8c7e-c6fc8f9d289a}, !- Outside Boundary Condition Object
->>>>>>> ed7d523f
+  {6efd9ba7-e868-4a25-b490-f1a01f4d5a27}, !- Outside Boundary Condition Object
   NoSun,                                  !- Sun Exposure
   NoWind,                                 !- Wind Exposure
   ,                                       !- View Factor to Ground
@@ -869,19 +603,11 @@
   6.46578440716979, 0, 0;                 !- X,Y,Z Vertex 4 {m}
 
 OS:Surface,
-<<<<<<< HEAD
-  {67695b0b-dd42-4c61-9c67-6ee9b61b02c3}, !- Handle
+  {ba95878a-132d-4cfb-b7a8-a076779e8d04}, !- Handle
   Surface 8,                              !- Name
   Wall,                                   !- Surface Type
   ,                                       !- Construction Name
-  {965a18ef-82d7-42ef-8b89-aa93fa930ea7}, !- Space Name
-=======
-  {9f84bb9e-0423-49c7-94be-f235b50044eb}, !- Handle
-  Surface 8,                              !- Name
-  Wall,                                   !- Surface Type
-  ,                                       !- Construction Name
-  {85eb6f0f-d015-43e4-8cd4-812ff630c91a}, !- Space Name
->>>>>>> ed7d523f
+  {0a91b12f-9de6-492a-8242-3b05cfe797aa}, !- Space Name
   Outdoors,                               !- Outside Boundary Condition
   ,                                       !- Outside Boundary Condition Object
   SunExposed,                             !- Sun Exposure
@@ -894,21 +620,12 @@
   0, 0, 2.4384;                           !- X,Y,Z Vertex 4 {m}
 
 OS:Surface,
-<<<<<<< HEAD
-  {3b9b1eae-4650-4a60-b8a1-80031cb93bf2}, !- Handle
+  {57ff1222-c2f0-4e04-9730-eb9656f690dc}, !- Handle
   Surface 9,                              !- Name
   Wall,                                   !- Surface Type
   ,                                       !- Construction Name
-  {965a18ef-82d7-42ef-8b89-aa93fa930ea7}, !- Space Name
+  {0a91b12f-9de6-492a-8242-3b05cfe797aa}, !- Space Name
   Adiabatic,                              !- Outside Boundary Condition
-=======
-  {fdd7fa81-6586-4739-b93f-4889149d9504}, !- Handle
-  Surface 9,                              !- Name
-  Wall,                                   !- Surface Type
-  ,                                       !- Construction Name
-  {85eb6f0f-d015-43e4-8cd4-812ff630c91a}, !- Space Name
-  Outdoors,                               !- Outside Boundary Condition
->>>>>>> ed7d523f
   ,                                       !- Outside Boundary Condition Object
   NoSun,                                  !- Sun Exposure
   NoWind,                                 !- Wind Exposure
@@ -920,23 +637,13 @@
   0, 1.524, 2.4384;                       !- X,Y,Z Vertex 4 {m}
 
 OS:Surface,
-<<<<<<< HEAD
-  {3d218aca-0475-4753-b4ca-462f16f5cb34}, !- Handle
+  {49903ee0-99f7-44b4-ab4f-8c3a34f17ca6}, !- Handle
   Surface 10,                             !- Name
   Wall,                                   !- Surface Type
   ,                                       !- Construction Name
-  {965a18ef-82d7-42ef-8b89-aa93fa930ea7}, !- Space Name
+  {0a91b12f-9de6-492a-8242-3b05cfe797aa}, !- Space Name
   Adiabatic,                              !- Outside Boundary Condition
   ,                                       !- Outside Boundary Condition Object
-=======
-  {07f5027b-91ce-4746-8618-17bce4122735}, !- Handle
-  Surface 10,                             !- Name
-  Wall,                                   !- Surface Type
-  ,                                       !- Construction Name
-  {85eb6f0f-d015-43e4-8cd4-812ff630c91a}, !- Space Name
-  Surface,                                !- Outside Boundary Condition
-  {ff39eb09-dd43-4206-8833-91aac6e43832}, !- Outside Boundary Condition Object
->>>>>>> ed7d523f
   NoSun,                                  !- Sun Exposure
   NoWind,                                 !- Wind Exposure
   ,                                       !- View Factor to Ground
@@ -947,19 +654,11 @@
   6.46578440716979, 1.524, 2.4384;        !- X,Y,Z Vertex 4 {m}
 
 OS:Surface,
-<<<<<<< HEAD
-  {229e8d02-2a93-4135-92eb-7ca5c3cf2cb9}, !- Handle
+  {df476b89-0b5c-4c64-9c74-47b01ffb3243}, !- Handle
   Surface 11,                             !- Name
   Wall,                                   !- Surface Type
   ,                                       !- Construction Name
-  {965a18ef-82d7-42ef-8b89-aa93fa930ea7}, !- Space Name
-=======
-  {eae5250d-ed5e-4725-ad68-a0d67469547c}, !- Handle
-  Surface 11,                             !- Name
-  Wall,                                   !- Surface Type
-  ,                                       !- Construction Name
-  {85eb6f0f-d015-43e4-8cd4-812ff630c91a}, !- Space Name
->>>>>>> ed7d523f
+  {0a91b12f-9de6-492a-8242-3b05cfe797aa}, !- Space Name
   Adiabatic,                              !- Outside Boundary Condition
   ,                                       !- Outside Boundary Condition Object
   NoSun,                                  !- Sun Exposure
@@ -972,19 +671,11 @@
   6.46578440716979, 0, 2.4384;            !- X,Y,Z Vertex 4 {m}
 
 OS:Surface,
-<<<<<<< HEAD
-  {65c2b784-917d-4134-876f-98e7de545692}, !- Handle
+  {8ebaae00-9fac-46fd-b9b9-1c45b62cd5c2}, !- Handle
   Surface 12,                             !- Name
   RoofCeiling,                            !- Surface Type
   ,                                       !- Construction Name
-  {965a18ef-82d7-42ef-8b89-aa93fa930ea7}, !- Space Name
-=======
-  {b1d01d51-bddc-4a25-b059-aaf43fcea321}, !- Handle
-  Surface 12,                             !- Name
-  RoofCeiling,                            !- Surface Type
-  ,                                       !- Construction Name
-  {85eb6f0f-d015-43e4-8cd4-812ff630c91a}, !- Space Name
->>>>>>> ed7d523f
+  {0a91b12f-9de6-492a-8242-3b05cfe797aa}, !- Space Name
   Outdoors,                               !- Outside Boundary Condition
   ,                                       !- Outside Boundary Condition Object
   SunExposed,                             !- Sun Exposure
@@ -996,16 +687,250 @@
   0, 1.524, 2.4384,                       !- X,Y,Z Vertex 3 {m}
   0, 0, 2.4384;                           !- X,Y,Z Vertex 4 {m}
 
-<<<<<<< HEAD
 OS:SpaceType,
-  {60d78e40-1b1d-451d-8191-518f6a71920e}, !- Handle
+  {72d34227-dfbe-4612-9669-f61259423bb1}, !- Handle
   Space Type 2,                           !- Name
   ,                                       !- Default Construction Set Name
   ,                                       !- Default Schedule Set Name
-=======
+  ,                                       !- Group Rendering Name
+  ,                                       !- Design Specification Outdoor Air Object Name
+  ,                                       !- Standards Template
+  ,                                       !- Standards Building Type
+  corridor;                               !- Standards Space Type
+
+OS:Space,
+  {00e3edfc-153e-4d94-8938-10e0d5c69c2e}, !- Handle
+  crawl corridor space,                   !- Name
+  {ae9d5042-3653-4bdf-a65e-b29c5ff314b1}, !- Space Type Name
+  ,                                       !- Default Construction Set Name
+  ,                                       !- Default Schedule Set Name
+  -0,                                     !- Direction of Relative North {deg}
+  0,                                      !- X Origin {m}
+  0,                                      !- Y Origin {m}
+  0,                                      !- Z Origin {m}
+  ,                                       !- Building Story Name
+  {934cb500-fafa-4aa5-be8c-ae62b0ea5736}; !- Thermal Zone Name
+
+OS:Surface,
+  {cdbb7087-1b64-47e8-8a40-130435f034ef}, !- Handle
+  Surface 13,                             !- Name
+  Floor,                                  !- Surface Type
+  ,                                       !- Construction Name
+  {00e3edfc-153e-4d94-8938-10e0d5c69c2e}, !- Space Name
+  Foundation,                             !- Outside Boundary Condition
+  ,                                       !- Outside Boundary Condition Object
+  NoSun,                                  !- Sun Exposure
+  NoWind,                                 !- Wind Exposure
+  ,                                       !- View Factor to Ground
+  ,                                       !- Number of Vertices
+  0, 0, -0.9144,                          !- X,Y,Z Vertex 1 {m}
+  0, 1.524, -0.9144,                      !- X,Y,Z Vertex 2 {m}
+  6.46578440716979, 1.524, -0.9144,       !- X,Y,Z Vertex 3 {m}
+  6.46578440716979, 0, -0.9144;           !- X,Y,Z Vertex 4 {m}
+
+OS:Surface,
+  {c9863eb1-9dcf-443a-b0b7-25155f3847cc}, !- Handle
+  Surface 14,                             !- Name
+  Wall,                                   !- Surface Type
+  ,                                       !- Construction Name
+  {00e3edfc-153e-4d94-8938-10e0d5c69c2e}, !- Space Name
+  Foundation,                             !- Outside Boundary Condition
+  ,                                       !- Outside Boundary Condition Object
+  NoSun,                                  !- Sun Exposure
+  NoWind,                                 !- Wind Exposure
+  ,                                       !- View Factor to Ground
+  ,                                       !- Number of Vertices
+  0, 1.524, -1.11022302462516e-016,       !- X,Y,Z Vertex 1 {m}
+  0, 1.524, -0.9144,                      !- X,Y,Z Vertex 2 {m}
+  0, 0, -0.9144,                          !- X,Y,Z Vertex 3 {m}
+  0, 0, -1.11022302462516e-016;           !- X,Y,Z Vertex 4 {m}
+
+OS:Surface,
+  {e78c139d-6743-45d6-8bb3-586b991938f6}, !- Handle
+  Surface 15,                             !- Name
+  Wall,                                   !- Surface Type
+  ,                                       !- Construction Name
+  {00e3edfc-153e-4d94-8938-10e0d5c69c2e}, !- Space Name
+  Adiabatic,                              !- Outside Boundary Condition
+  ,                                       !- Outside Boundary Condition Object
+  NoSun,                                  !- Sun Exposure
+  NoWind,                                 !- Wind Exposure
+  ,                                       !- View Factor to Ground
+  ,                                       !- Number of Vertices
+  6.46578440716979, 1.524, -1.11022302462516e-016, !- X,Y,Z Vertex 1 {m}
+  6.46578440716979, 1.524, -0.9144,       !- X,Y,Z Vertex 2 {m}
+  0, 1.524, -0.9144,                      !- X,Y,Z Vertex 3 {m}
+  0, 1.524, -1.11022302462516e-016;       !- X,Y,Z Vertex 4 {m}
+
+OS:Surface,
+  {e2db4453-f1fb-4dce-b7fa-29e81d25e6cf}, !- Handle
+  Surface 16,                             !- Name
+  Wall,                                   !- Surface Type
+  ,                                       !- Construction Name
+  {00e3edfc-153e-4d94-8938-10e0d5c69c2e}, !- Space Name
+  Adiabatic,                              !- Outside Boundary Condition
+  ,                                       !- Outside Boundary Condition Object
+  NoSun,                                  !- Sun Exposure
+  NoWind,                                 !- Wind Exposure
+  ,                                       !- View Factor to Ground
+  ,                                       !- Number of Vertices
+  6.46578440716979, 0, -1.11022302462516e-016, !- X,Y,Z Vertex 1 {m}
+  6.46578440716979, 0, -0.9144,           !- X,Y,Z Vertex 2 {m}
+  6.46578440716979, 1.524, -0.9144,       !- X,Y,Z Vertex 3 {m}
+  6.46578440716979, 1.524, -1.11022302462516e-016; !- X,Y,Z Vertex 4 {m}
+
+OS:Surface,
+  {321cffa8-a2cf-4daa-a091-636e4934f085}, !- Handle
+  Surface 17,                             !- Name
+  Wall,                                   !- Surface Type
+  ,                                       !- Construction Name
+  {00e3edfc-153e-4d94-8938-10e0d5c69c2e}, !- Space Name
+  Surface,                                !- Outside Boundary Condition
+  {a4cccab6-969e-4943-bace-2b89c7d96b1e}, !- Outside Boundary Condition Object
+  NoSun,                                  !- Sun Exposure
+  NoWind,                                 !- Wind Exposure
+  ,                                       !- View Factor to Ground
+  ,                                       !- Number of Vertices
+  0, 0, -1.11022302462516e-016,           !- X,Y,Z Vertex 1 {m}
+  0, 0, -0.9144,                          !- X,Y,Z Vertex 2 {m}
+  6.46578440716979, 0, -0.9144,           !- X,Y,Z Vertex 3 {m}
+  6.46578440716979, 0, -1.11022302462516e-016; !- X,Y,Z Vertex 4 {m}
+
+OS:Surface,
+  {6efd9ba7-e868-4a25-b490-f1a01f4d5a27}, !- Handle
+  Surface 18,                             !- Name
+  RoofCeiling,                            !- Surface Type
+  ,                                       !- Construction Name
+  {00e3edfc-153e-4d94-8938-10e0d5c69c2e}, !- Space Name
+  Surface,                                !- Outside Boundary Condition
+  {35a0b853-f216-4fbb-87ee-217db169b490}, !- Outside Boundary Condition Object
+  NoSun,                                  !- Sun Exposure
+  NoWind,                                 !- Wind Exposure
+  ,                                       !- View Factor to Ground
+  ,                                       !- Number of Vertices
+  6.46578440716979, 0, -1.11022302462516e-016, !- X,Y,Z Vertex 1 {m}
+  6.46578440716979, 1.524, -1.11022302462516e-016, !- X,Y,Z Vertex 2 {m}
+  0, 1.524, -1.11022302462516e-016,       !- X,Y,Z Vertex 3 {m}
+  0, 0, -1.11022302462516e-016;           !- X,Y,Z Vertex 4 {m}
+
+OS:Space,
+  {697e406e-b890-416f-a206-dfc705928614}, !- Handle
+  crawl space,                            !- Name
+  {ae9d5042-3653-4bdf-a65e-b29c5ff314b1}, !- Space Type Name
+  ,                                       !- Default Construction Set Name
+  ,                                       !- Default Schedule Set Name
+  -0,                                     !- Direction of Relative North {deg}
+  0,                                      !- X Origin {m}
+  0,                                      !- Y Origin {m}
+  0,                                      !- Z Origin {m}
+  ,                                       !- Building Story Name
+  {896dcc15-0d5a-4402-848d-cda24451dae1}; !- Thermal Zone Name
+
+OS:Surface,
+  {3617443c-e7fe-4acc-8244-0f4886b74cfc}, !- Handle
+  Surface 19,                             !- Name
+  Floor,                                  !- Surface Type
+  ,                                       !- Construction Name
+  {697e406e-b890-416f-a206-dfc705928614}, !- Space Name
+  Foundation,                             !- Outside Boundary Condition
+  ,                                       !- Outside Boundary Condition Object
+  NoSun,                                  !- Sun Exposure
+  NoWind,                                 !- Wind Exposure
+  ,                                       !- View Factor to Ground
+  ,                                       !- Number of Vertices
+  0, -12.9315688143396, -0.9144,          !- X,Y,Z Vertex 1 {m}
+  0, 0, -0.9144,                          !- X,Y,Z Vertex 2 {m}
+  6.46578440716979, 0, -0.9144,           !- X,Y,Z Vertex 3 {m}
+  6.46578440716979, -12.9315688143396, -0.9144; !- X,Y,Z Vertex 4 {m}
+
+OS:Surface,
+  {1c856846-559f-456b-9fc2-a35f22d77d46}, !- Handle
+  Surface 20,                             !- Name
+  Wall,                                   !- Surface Type
+  ,                                       !- Construction Name
+  {697e406e-b890-416f-a206-dfc705928614}, !- Space Name
+  Foundation,                             !- Outside Boundary Condition
+  ,                                       !- Outside Boundary Condition Object
+  NoSun,                                  !- Sun Exposure
+  NoWind,                                 !- Wind Exposure
+  ,                                       !- View Factor to Ground
+  ,                                       !- Number of Vertices
+  0, 0, -1.11022302462516e-016,           !- X,Y,Z Vertex 1 {m}
+  0, 0, -0.9144,                          !- X,Y,Z Vertex 2 {m}
+  0, -12.9315688143396, -0.9144,          !- X,Y,Z Vertex 3 {m}
+  0, -12.9315688143396, -1.11022302462516e-016; !- X,Y,Z Vertex 4 {m}
+
+OS:Surface,
+  {a4cccab6-969e-4943-bace-2b89c7d96b1e}, !- Handle
+  Surface 21,                             !- Name
+  Wall,                                   !- Surface Type
+  ,                                       !- Construction Name
+  {697e406e-b890-416f-a206-dfc705928614}, !- Space Name
+  Surface,                                !- Outside Boundary Condition
+  {321cffa8-a2cf-4daa-a091-636e4934f085}, !- Outside Boundary Condition Object
+  NoSun,                                  !- Sun Exposure
+  NoWind,                                 !- Wind Exposure
+  ,                                       !- View Factor to Ground
+  ,                                       !- Number of Vertices
+  6.46578440716979, 0, -1.11022302462516e-016, !- X,Y,Z Vertex 1 {m}
+  6.46578440716979, 0, -0.9144,           !- X,Y,Z Vertex 2 {m}
+  0, 0, -0.9144,                          !- X,Y,Z Vertex 3 {m}
+  0, 0, -1.11022302462516e-016;           !- X,Y,Z Vertex 4 {m}
+
+OS:Surface,
+  {ac9fa690-ab41-469f-bb6d-31f1e59cabbc}, !- Handle
+  Surface 22,                             !- Name
+  Wall,                                   !- Surface Type
+  ,                                       !- Construction Name
+  {697e406e-b890-416f-a206-dfc705928614}, !- Space Name
+  Adiabatic,                              !- Outside Boundary Condition
+  ,                                       !- Outside Boundary Condition Object
+  NoSun,                                  !- Sun Exposure
+  NoWind,                                 !- Wind Exposure
+  ,                                       !- View Factor to Ground
+  ,                                       !- Number of Vertices
+  6.46578440716979, -12.9315688143396, -1.11022302462516e-016, !- X,Y,Z Vertex 1 {m}
+  6.46578440716979, -12.9315688143396, -0.9144, !- X,Y,Z Vertex 2 {m}
+  6.46578440716979, 0, -0.9144,           !- X,Y,Z Vertex 3 {m}
+  6.46578440716979, 0, -1.11022302462516e-016; !- X,Y,Z Vertex 4 {m}
+
+OS:Surface,
+  {85474f83-df11-488c-8d32-d679095aff3a}, !- Handle
+  Surface 23,                             !- Name
+  Wall,                                   !- Surface Type
+  ,                                       !- Construction Name
+  {697e406e-b890-416f-a206-dfc705928614}, !- Space Name
+  Foundation,                             !- Outside Boundary Condition
+  ,                                       !- Outside Boundary Condition Object
+  NoSun,                                  !- Sun Exposure
+  NoWind,                                 !- Wind Exposure
+  ,                                       !- View Factor to Ground
+  ,                                       !- Number of Vertices
+  0, -12.9315688143396, -1.11022302462516e-016, !- X,Y,Z Vertex 1 {m}
+  0, -12.9315688143396, -0.9144,          !- X,Y,Z Vertex 2 {m}
+  6.46578440716979, -12.9315688143396, -0.9144, !- X,Y,Z Vertex 3 {m}
+  6.46578440716979, -12.9315688143396, -1.11022302462516e-016; !- X,Y,Z Vertex 4 {m}
+
+OS:Surface,
+  {ae24741e-fb46-4c53-815f-4c293a312097}, !- Handle
+  Surface 24,                             !- Name
+  RoofCeiling,                            !- Surface Type
+  ,                                       !- Construction Name
+  {697e406e-b890-416f-a206-dfc705928614}, !- Space Name
+  Surface,                                !- Outside Boundary Condition
+  {9d69018d-a6dd-4ad9-81ae-56ce96839695}, !- Outside Boundary Condition Object
+  NoSun,                                  !- Sun Exposure
+  NoWind,                                 !- Wind Exposure
+  ,                                       !- View Factor to Ground
+  ,                                       !- Number of Vertices
+  6.46578440716979, -12.9315688143396, -1.11022302462516e-016, !- X,Y,Z Vertex 1 {m}
+  6.46578440716979, 0, -1.11022302462516e-016, !- X,Y,Z Vertex 2 {m}
+  0, 0, -1.11022302462516e-016,           !- X,Y,Z Vertex 3 {m}
+  0, -12.9315688143396, -1.11022302462516e-016; !- X,Y,Z Vertex 4 {m}
+
 OS:ThermalZone,
-  {dfbb7ef2-be80-4b0f-9083-4a418b160bcc}, !- Handle
-  living zone|unit 3,                     !- Name
+  {934cb500-fafa-4aa5-be8c-ae62b0ea5736}, !- Handle
+  crawl corridor zone,                    !- Name
   ,                                       !- Multiplier
   ,                                       !- Ceiling Height {m}
   ,                                       !- Volume {m3}
@@ -1013,175 +938,51 @@
   ,                                       !- Zone Inside Convection Algorithm
   ,                                       !- Zone Outside Convection Algorithm
   ,                                       !- Zone Conditioning Equipment List Name
-  {920c69ec-fbcc-45ea-9bbf-1b88dff438ba}, !- Zone Air Inlet Port List
-  {8fa604bf-1515-40cd-833e-f4984f0ba22a}, !- Zone Air Exhaust Port List
-  {f82cba8e-c9ce-43d5-be93-381367e544de}, !- Zone Air Node Name
-  {1a6e6c98-0e0d-4d4a-b5a8-b3ad7c38a25b}, !- Zone Return Air Port List
+  {ab193b53-406f-46f0-b6a3-094cde357aa4}, !- Zone Air Inlet Port List
+  {14b0376f-b61a-4365-b46d-c79415859d44}, !- Zone Air Exhaust Port List
+  {9b7aa8ce-0441-4c70-9863-6eda48950e79}, !- Zone Air Node Name
+  {8f23ee63-e49b-4182-9a28-014a3dcd8991}, !- Zone Return Air Port List
   ,                                       !- Primary Daylighting Control Name
   ,                                       !- Fraction of Zone Controlled by Primary Daylighting Control
   ,                                       !- Secondary Daylighting Control Name
   ,                                       !- Fraction of Zone Controlled by Secondary Daylighting Control
   ,                                       !- Illuminance Map Name
->>>>>>> ed7d523f
   ,                                       !- Group Rendering Name
-  ,                                       !- Design Specification Outdoor Air Object Name
-  ,                                       !- Standards Template
-  ,                                       !- Standards Building Type
-  corridor;                               !- Standards Space Type
-
-<<<<<<< HEAD
-OS:Space,
-  {e8384069-62fd-47df-8136-df51cee3a92d}, !- Handle
-  crawl corridor space,                   !- Name
-  {2e6afaf6-05c6-4fff-b188-a34ddd3857da}, !- Space Type Name
-  ,                                       !- Default Construction Set Name
-  ,                                       !- Default Schedule Set Name
-  -0,                                     !- Direction of Relative North {deg}
-  0,                                      !- X Origin {m}
-  0,                                      !- Y Origin {m}
-  0,                                      !- Z Origin {m}
-  ,                                       !- Building Story Name
-  {4ed55157-25ba-4a65-a285-ad0ad2eba2f4}; !- Thermal Zone Name
-
-OS:Surface,
-  {113073e9-cd35-43a8-80e3-c66ea490ddab}, !- Handle
-  Surface 13,                             !- Name
-  Floor,                                  !- Surface Type
-  ,                                       !- Construction Name
-  {e8384069-62fd-47df-8136-df51cee3a92d}, !- Space Name
-  Foundation,                             !- Outside Boundary Condition
-  ,                                       !- Outside Boundary Condition Object
-  NoSun,                                  !- Sun Exposure
-  NoWind,                                 !- Wind Exposure
-  ,                                       !- View Factor to Ground
-  ,                                       !- Number of Vertices
-  0, 0, -0.9144,                          !- X,Y,Z Vertex 1 {m}
-  0, 1.524, -0.9144,                      !- X,Y,Z Vertex 2 {m}
-  6.46578440716979, 1.524, -0.9144,       !- X,Y,Z Vertex 3 {m}
-  6.46578440716979, 0, -0.9144;           !- X,Y,Z Vertex 4 {m}
-
-OS:Surface,
-  {c2512b77-cd2a-4778-8842-151584364467}, !- Handle
-  Surface 14,                             !- Name
-  Wall,                                   !- Surface Type
-  ,                                       !- Construction Name
-  {e8384069-62fd-47df-8136-df51cee3a92d}, !- Space Name
-  Foundation,                             !- Outside Boundary Condition
-  ,                                       !- Outside Boundary Condition Object
-  NoSun,                                  !- Sun Exposure
-  NoWind,                                 !- Wind Exposure
-  ,                                       !- View Factor to Ground
-  ,                                       !- Number of Vertices
-  0, 1.524, -1.11022302462516e-016,       !- X,Y,Z Vertex 1 {m}
-  0, 1.524, -0.9144,                      !- X,Y,Z Vertex 2 {m}
-  0, 0, -0.9144,                          !- X,Y,Z Vertex 3 {m}
-  0, 0, -1.11022302462516e-016;           !- X,Y,Z Vertex 4 {m}
-
-OS:Surface,
-  {2b4516e7-f152-4680-b07e-afac039ac79e}, !- Handle
-  Surface 15,                             !- Name
-  Wall,                                   !- Surface Type
-  ,                                       !- Construction Name
-  {e8384069-62fd-47df-8136-df51cee3a92d}, !- Space Name
-  Adiabatic,                              !- Outside Boundary Condition
-  ,                                       !- Outside Boundary Condition Object
-  NoSun,                                  !- Sun Exposure
-  NoWind,                                 !- Wind Exposure
-  ,                                       !- View Factor to Ground
-  ,                                       !- Number of Vertices
-  6.46578440716979, 1.524, -1.11022302462516e-016, !- X,Y,Z Vertex 1 {m}
-  6.46578440716979, 1.524, -0.9144,       !- X,Y,Z Vertex 2 {m}
-  0, 1.524, -0.9144,                      !- X,Y,Z Vertex 3 {m}
-  0, 1.524, -1.11022302462516e-016;       !- X,Y,Z Vertex 4 {m}
-
-OS:Surface,
-  {4d830b3a-2819-461f-adf4-64f898e0dfe7}, !- Handle
-  Surface 16,                             !- Name
-  Wall,                                   !- Surface Type
-  ,                                       !- Construction Name
-  {e8384069-62fd-47df-8136-df51cee3a92d}, !- Space Name
-  Adiabatic,                              !- Outside Boundary Condition
-  ,                                       !- Outside Boundary Condition Object
-  NoSun,                                  !- Sun Exposure
-  NoWind,                                 !- Wind Exposure
-  ,                                       !- View Factor to Ground
-  ,                                       !- Number of Vertices
-  6.46578440716979, 0, -1.11022302462516e-016, !- X,Y,Z Vertex 1 {m}
-  6.46578440716979, 0, -0.9144,           !- X,Y,Z Vertex 2 {m}
-  6.46578440716979, 1.524, -0.9144,       !- X,Y,Z Vertex 3 {m}
-  6.46578440716979, 1.524, -1.11022302462516e-016; !- X,Y,Z Vertex 4 {m}
-
-OS:Surface,
-  {844a8705-ba46-4587-8c54-bb7121ff4191}, !- Handle
-  Surface 17,                             !- Name
-  Wall,                                   !- Surface Type
-  ,                                       !- Construction Name
-  {e8384069-62fd-47df-8136-df51cee3a92d}, !- Space Name
-  Surface,                                !- Outside Boundary Condition
-  {8a1df324-c602-41c7-ad09-1c4625fe50e3}, !- Outside Boundary Condition Object
-  NoSun,                                  !- Sun Exposure
-  NoWind,                                 !- Wind Exposure
-  ,                                       !- View Factor to Ground
-  ,                                       !- Number of Vertices
-  0, 0, -1.11022302462516e-016,           !- X,Y,Z Vertex 1 {m}
-  0, 0, -0.9144,                          !- X,Y,Z Vertex 2 {m}
-  6.46578440716979, 0, -0.9144,           !- X,Y,Z Vertex 3 {m}
-  6.46578440716979, 0, -1.11022302462516e-016; !- X,Y,Z Vertex 4 {m}
-
-OS:Surface,
-  {52876ec1-4b62-487c-b4b6-67a768b18734}, !- Handle
-  Surface 18,                             !- Name
-  RoofCeiling,                            !- Surface Type
-  ,                                       !- Construction Name
-  {e8384069-62fd-47df-8136-df51cee3a92d}, !- Space Name
-  Surface,                                !- Outside Boundary Condition
-  {b3298776-84b4-42d5-939d-b80f4ad8dcda}, !- Outside Boundary Condition Object
-  NoSun,                                  !- Sun Exposure
-  NoWind,                                 !- Wind Exposure
-  ,                                       !- View Factor to Ground
-  ,                                       !- Number of Vertices
-  6.46578440716979, 0, -1.11022302462516e-016, !- X,Y,Z Vertex 1 {m}
-  6.46578440716979, 1.524, -1.11022302462516e-016, !- X,Y,Z Vertex 2 {m}
-  0, 1.524, -1.11022302462516e-016,       !- X,Y,Z Vertex 3 {m}
-  0, 0, -1.11022302462516e-016;           !- X,Y,Z Vertex 4 {m}
-
-OS:Space,
-  {01829f6d-9a8c-4de8-8463-5696a56b7acc}, !- Handle
-  crawl space,                            !- Name
-  {2e6afaf6-05c6-4fff-b188-a34ddd3857da}, !- Space Type Name
-=======
+  ,                                       !- Thermostat Name
+  No;                                     !- Use Ideal Air Loads
+
 OS:Node,
-  {c7800548-2500-415b-a430-c1fb279e6f01}, !- Handle
+  {b2fb95d1-7713-4f7e-8ecb-24a960c1ad68}, !- Handle
   Node 3,                                 !- Name
-  {f82cba8e-c9ce-43d5-be93-381367e544de}, !- Inlet Port
+  {9b7aa8ce-0441-4c70-9863-6eda48950e79}, !- Inlet Port
   ;                                       !- Outlet Port
 
 OS:Connection,
-  {f82cba8e-c9ce-43d5-be93-381367e544de}, !- Handle
-  {3ca83022-65b9-4ffa-be1d-cb81ed040612}, !- Name
-  {dfbb7ef2-be80-4b0f-9083-4a418b160bcc}, !- Source Object
+  {9b7aa8ce-0441-4c70-9863-6eda48950e79}, !- Handle
+  {debbec3f-f13e-4d9f-a24b-635da33d4af8}, !- Name
+  {934cb500-fafa-4aa5-be8c-ae62b0ea5736}, !- Source Object
   11,                                     !- Outlet Port
-  {c7800548-2500-415b-a430-c1fb279e6f01}, !- Target Object
+  {b2fb95d1-7713-4f7e-8ecb-24a960c1ad68}, !- Target Object
   2;                                      !- Inlet Port
 
 OS:PortList,
-  {920c69ec-fbcc-45ea-9bbf-1b88dff438ba}, !- Handle
-  {503408eb-c3a8-445b-a70b-8b282d3afb5f}, !- Name
-  {dfbb7ef2-be80-4b0f-9083-4a418b160bcc}; !- HVAC Component
+  {ab193b53-406f-46f0-b6a3-094cde357aa4}, !- Handle
+  {10bd5f94-70e3-4c1c-ab30-4791d38e3154}, !- Name
+  {934cb500-fafa-4aa5-be8c-ae62b0ea5736}; !- HVAC Component
 
 OS:PortList,
-  {8fa604bf-1515-40cd-833e-f4984f0ba22a}, !- Handle
-  {9fda2df6-a733-45ce-ae2f-0517dfd7f5de}, !- Name
-  {dfbb7ef2-be80-4b0f-9083-4a418b160bcc}; !- HVAC Component
+  {14b0376f-b61a-4365-b46d-c79415859d44}, !- Handle
+  {44bfd2e2-5d34-4740-b358-11c6ff9ffdb9}, !- Name
+  {934cb500-fafa-4aa5-be8c-ae62b0ea5736}; !- HVAC Component
 
 OS:PortList,
-  {1a6e6c98-0e0d-4d4a-b5a8-b3ad7c38a25b}, !- Handle
-  {a9e02ce8-5cc1-4a80-968c-37cbad4eb1df}, !- Name
-  {dfbb7ef2-be80-4b0f-9083-4a418b160bcc}; !- HVAC Component
+  {8f23ee63-e49b-4182-9a28-014a3dcd8991}, !- Handle
+  {d620cc10-40ea-4885-9a17-64f279f78d49}, !- Name
+  {934cb500-fafa-4aa5-be8c-ae62b0ea5736}; !- HVAC Component
 
 OS:Sizing:Zone,
-  {bbfd4060-73a7-4c9b-bef8-842dcb95bb38}, !- Handle
-  {dfbb7ef2-be80-4b0f-9083-4a418b160bcc}, !- Zone or ZoneList Name
+  {bc5af3f5-b83b-4cec-8433-4fed56db4667}, !- Handle
+  {934cb500-fafa-4aa5-be8c-ae62b0ea5736}, !- Zone or ZoneList Name
   SupplyAirTemperature,                   !- Zone Cooling Design Supply Air Temperature Input Method
   14,                                     !- Zone Cooling Design Supply Air Temperature {C}
   11.11,                                  !- Zone Cooling Design Supply Air Temperature Difference {deltaC}
@@ -1210,224 +1011,24 @@
   autosize;                               !- Dedicated Outdoor Air High Setpoint Temperature for Design {C}
 
 OS:ZoneHVAC:EquipmentList,
-  {f69505df-a996-41bb-a15e-746ecb2b35c8}, !- Handle
+  {eac26c77-5d26-460a-98ce-99a1ab1e4a0c}, !- Handle
   Zone HVAC Equipment List 3,             !- Name
-  {dfbb7ef2-be80-4b0f-9083-4a418b160bcc}; !- Thermal Zone
-
-OS:Space,
-  {ea8981f9-0f7e-460f-a2d6-1beaaf37f474}, !- Handle
-  living space|unit 3|story 1,            !- Name
-  {d74e19c3-261a-4bbf-ab58-b02115e7e8fe}, !- Space Type Name
->>>>>>> ed7d523f
+  {934cb500-fafa-4aa5-be8c-ae62b0ea5736}; !- Thermal Zone
+
+OS:SpaceType,
+  {ae9d5042-3653-4bdf-a65e-b29c5ff314b1}, !- Handle
+  Space Type 3,                           !- Name
   ,                                       !- Default Construction Set Name
   ,                                       !- Default Schedule Set Name
-  -0,                                     !- Direction of Relative North {deg}
-  0,                                      !- X Origin {m}
-  0,                                      !- Y Origin {m}
-  0,                                      !- Z Origin {m}
-  ,                                       !- Building Story Name
-<<<<<<< HEAD
-  {3a7afbae-db50-4e23-a5f0-6b6603e4be4b}; !- Thermal Zone Name
-
-OS:Surface,
-  {a89f228b-acbe-45f4-b42e-8343a77a6451}, !- Handle
-  Surface 19,                             !- Name
-  Floor,                                  !- Surface Type
-  ,                                       !- Construction Name
-  {01829f6d-9a8c-4de8-8463-5696a56b7acc}, !- Space Name
-  Foundation,                             !- Outside Boundary Condition
-  ,                                       !- Outside Boundary Condition Object
-=======
-  {dfbb7ef2-be80-4b0f-9083-4a418b160bcc}, !- Thermal Zone Name
-  ,                                       !- Part of Total Floor Area
+  ,                                       !- Group Rendering Name
   ,                                       !- Design Specification Outdoor Air Object Name
-  {cd12abc9-c9bb-4886-9d47-c8d0ef995299}; !- Building Unit Name
-
-OS:Surface,
-  {2d53117b-5c12-467d-afc0-4c46c206e232}, !- Handle
-  Surface 13,                             !- Name
-  Wall,                                   !- Surface Type
-  ,                                       !- Construction Name
-  {ea8981f9-0f7e-460f-a2d6-1beaaf37f474}, !- Space Name
-  Surface,                                !- Outside Boundary Condition
-  {9a19b88c-d143-4c4f-be42-1299c2119e31}, !- Outside Boundary Condition Object
->>>>>>> ed7d523f
-  NoSun,                                  !- Sun Exposure
-  NoWind,                                 !- Wind Exposure
-  ,                                       !- View Factor to Ground
-  ,                                       !- Number of Vertices
-<<<<<<< HEAD
-  0, -12.9315688143396, -0.9144,          !- X,Y,Z Vertex 1 {m}
-  0, 0, -0.9144,                          !- X,Y,Z Vertex 2 {m}
-  6.46578440716979, 0, -0.9144,           !- X,Y,Z Vertex 3 {m}
-  6.46578440716979, -12.9315688143396, -0.9144; !- X,Y,Z Vertex 4 {m}
-
-OS:Surface,
-  {c250a0e1-ae5e-415f-959c-fa65a28e4977}, !- Handle
-  Surface 20,                             !- Name
-  Wall,                                   !- Surface Type
-  ,                                       !- Construction Name
-  {01829f6d-9a8c-4de8-8463-5696a56b7acc}, !- Space Name
-  Foundation,                             !- Outside Boundary Condition
-=======
-  6.46578440716979, 0, 2.4384,            !- X,Y,Z Vertex 1 {m}
-  6.46578440716979, 0, 0,                 !- X,Y,Z Vertex 2 {m}
-  6.46578440716979, -12.9315688143396, 0, !- X,Y,Z Vertex 3 {m}
-  6.46578440716979, -12.9315688143396, 2.4384; !- X,Y,Z Vertex 4 {m}
-
-OS:Surface,
-  {21e398ce-ea79-486a-9427-5d2426f783ad}, !- Handle
-  Surface 14,                             !- Name
-  RoofCeiling,                            !- Surface Type
-  ,                                       !- Construction Name
-  {ea8981f9-0f7e-460f-a2d6-1beaaf37f474}, !- Space Name
-  Outdoors,                               !- Outside Boundary Condition
-  ,                                       !- Outside Boundary Condition Object
-  SunExposed,                             !- Sun Exposure
-  WindExposed,                            !- Wind Exposure
-  ,                                       !- View Factor to Ground
-  ,                                       !- Number of Vertices
-  12.9315688143396, -12.9315688143396, 2.4384, !- X,Y,Z Vertex 1 {m}
-  12.9315688143396, 0, 2.4384,            !- X,Y,Z Vertex 2 {m}
-  6.46578440716979, 0, 2.4384,            !- X,Y,Z Vertex 3 {m}
-  6.46578440716979, -12.9315688143396, 2.4384; !- X,Y,Z Vertex 4 {m}
-
-OS:Surface,
-  {3fcd56b6-bfde-4b6e-8f63-315bfb6e6f9f}, !- Handle
-  Surface 15,                             !- Name
-  Wall,                                   !- Surface Type
-  ,                                       !- Construction Name
-  {ea8981f9-0f7e-460f-a2d6-1beaaf37f474}, !- Space Name
-  Adiabatic,                              !- Outside Boundary Condition
->>>>>>> ed7d523f
-  ,                                       !- Outside Boundary Condition Object
-  NoSun,                                  !- Sun Exposure
-  NoWind,                                 !- Wind Exposure
-  ,                                       !- View Factor to Ground
-  ,                                       !- Number of Vertices
-<<<<<<< HEAD
-  0, 0, -1.11022302462516e-016,           !- X,Y,Z Vertex 1 {m}
-  0, 0, -0.9144,                          !- X,Y,Z Vertex 2 {m}
-  0, -12.9315688143396, -0.9144,          !- X,Y,Z Vertex 3 {m}
-  0, -12.9315688143396, -1.11022302462516e-016; !- X,Y,Z Vertex 4 {m}
-
-OS:Surface,
-  {8a1df324-c602-41c7-ad09-1c4625fe50e3}, !- Handle
-  Surface 21,                             !- Name
-  Wall,                                   !- Surface Type
-  ,                                       !- Construction Name
-  {01829f6d-9a8c-4de8-8463-5696a56b7acc}, !- Space Name
-  Surface,                                !- Outside Boundary Condition
-  {844a8705-ba46-4587-8c54-bb7121ff4191}, !- Outside Boundary Condition Object
-=======
-  12.9315688143396, 0, 2.4384,            !- X,Y,Z Vertex 1 {m}
-  12.9315688143396, 0, 0,                 !- X,Y,Z Vertex 2 {m}
-  6.46578440716979, 0, 0,                 !- X,Y,Z Vertex 3 {m}
-  6.46578440716979, 0, 2.4384;            !- X,Y,Z Vertex 4 {m}
-
-OS:Surface,
-  {c081e93c-b964-416a-b3d5-29fb013cd4e2}, !- Handle
-  Surface 16,                             !- Name
-  Floor,                                  !- Surface Type
-  ,                                       !- Construction Name
-  {ea8981f9-0f7e-460f-a2d6-1beaaf37f474}, !- Space Name
-  Surface,                                !- Outside Boundary Condition
-  {3a486a14-8b31-47d6-a708-af0c54bf6e54}, !- Outside Boundary Condition Object
->>>>>>> ed7d523f
-  NoSun,                                  !- Sun Exposure
-  NoWind,                                 !- Wind Exposure
-  ,                                       !- View Factor to Ground
-  ,                                       !- Number of Vertices
-  6.46578440716979, 0, -1.11022302462516e-016, !- X,Y,Z Vertex 1 {m}
-  6.46578440716979, 0, -0.9144,           !- X,Y,Z Vertex 2 {m}
-  0, 0, -0.9144,                          !- X,Y,Z Vertex 3 {m}
-  0, 0, -1.11022302462516e-016;           !- X,Y,Z Vertex 4 {m}
-
-OS:Surface,
-<<<<<<< HEAD
-  {efa23668-8683-4f24-a9fd-dea4a1558cca}, !- Handle
-  Surface 22,                             !- Name
-  Wall,                                   !- Surface Type
-  ,                                       !- Construction Name
-  {01829f6d-9a8c-4de8-8463-5696a56b7acc}, !- Space Name
-  Adiabatic,                              !- Outside Boundary Condition
-  ,                                       !- Outside Boundary Condition Object
-=======
-  {7118cd3d-56cc-4ae3-b003-20586638cdc3}, !- Handle
-  Surface 17,                             !- Name
-  Wall,                                   !- Surface Type
-  ,                                       !- Construction Name
-  {ea8981f9-0f7e-460f-a2d6-1beaaf37f474}, !- Space Name
-  Surface,                                !- Outside Boundary Condition
-  {d64d2941-8d61-4a26-8303-3810956c960d}, !- Outside Boundary Condition Object
->>>>>>> ed7d523f
-  NoSun,                                  !- Sun Exposure
-  NoWind,                                 !- Wind Exposure
-  ,                                       !- View Factor to Ground
-  ,                                       !- Number of Vertices
-<<<<<<< HEAD
-  6.46578440716979, -12.9315688143396, -1.11022302462516e-016, !- X,Y,Z Vertex 1 {m}
-  6.46578440716979, -12.9315688143396, -0.9144, !- X,Y,Z Vertex 2 {m}
-  6.46578440716979, 0, -0.9144,           !- X,Y,Z Vertex 3 {m}
-  6.46578440716979, 0, -1.11022302462516e-016; !- X,Y,Z Vertex 4 {m}
-
-OS:Surface,
-  {95e73229-4f17-4a8a-9390-42279299f693}, !- Handle
-  Surface 23,                             !- Name
-  Wall,                                   !- Surface Type
-  ,                                       !- Construction Name
-  {01829f6d-9a8c-4de8-8463-5696a56b7acc}, !- Space Name
-  Foundation,                             !- Outside Boundary Condition
-=======
-  12.9315688143396, -12.9315688143396, 2.4384, !- X,Y,Z Vertex 1 {m}
-  12.9315688143396, -12.9315688143396, 0, !- X,Y,Z Vertex 2 {m}
-  12.9315688143396, 0, 0,                 !- X,Y,Z Vertex 3 {m}
-  12.9315688143396, 0, 2.4384;            !- X,Y,Z Vertex 4 {m}
-
-OS:Surface,
-  {db209ebc-2989-4b01-9feb-6217b5aad129}, !- Handle
-  Surface 18,                             !- Name
-  Wall,                                   !- Surface Type
-  ,                                       !- Construction Name
-  {ea8981f9-0f7e-460f-a2d6-1beaaf37f474}, !- Space Name
-  Outdoors,                               !- Outside Boundary Condition
->>>>>>> ed7d523f
-  ,                                       !- Outside Boundary Condition Object
-  NoSun,                                  !- Sun Exposure
-  NoWind,                                 !- Wind Exposure
-  ,                                       !- View Factor to Ground
-  ,                                       !- Number of Vertices
-  0, -12.9315688143396, -1.11022302462516e-016, !- X,Y,Z Vertex 1 {m}
-  0, -12.9315688143396, -0.9144,          !- X,Y,Z Vertex 2 {m}
-  6.46578440716979, -12.9315688143396, -0.9144, !- X,Y,Z Vertex 3 {m}
-  6.46578440716979, -12.9315688143396, -1.11022302462516e-016; !- X,Y,Z Vertex 4 {m}
-
-<<<<<<< HEAD
-OS:Surface,
-  {ce1c90ec-5568-4c1e-b276-3af7082e7a8c}, !- Handle
-  Surface 24,                             !- Name
-  RoofCeiling,                            !- Surface Type
-  ,                                       !- Construction Name
-  {01829f6d-9a8c-4de8-8463-5696a56b7acc}, !- Space Name
-  Surface,                                !- Outside Boundary Condition
-  {765c2e4d-f0b6-4ad6-80a2-caed0030a050}, !- Outside Boundary Condition Object
-  NoSun,                                  !- Sun Exposure
-  NoWind,                                 !- Wind Exposure
-  ,                                       !- View Factor to Ground
-  ,                                       !- Number of Vertices
-  6.46578440716979, -12.9315688143396, -1.11022302462516e-016, !- X,Y,Z Vertex 1 {m}
-  6.46578440716979, 0, -1.11022302462516e-016, !- X,Y,Z Vertex 2 {m}
-  0, 0, -1.11022302462516e-016,           !- X,Y,Z Vertex 3 {m}
-  0, -12.9315688143396, -1.11022302462516e-016; !- X,Y,Z Vertex 4 {m}
+  ,                                       !- Standards Template
+  ,                                       !- Standards Building Type
+  crawlspace;                             !- Standards Space Type
 
 OS:ThermalZone,
-  {4ed55157-25ba-4a65-a285-ad0ad2eba2f4}, !- Handle
-  crawl corridor zone,                    !- Name
-=======
-OS:ThermalZone,
-  {f3b33f1e-0dc7-491b-943b-4aeea55470bb}, !- Handle
-  living zone|unit 4,                     !- Name
->>>>>>> ed7d523f
+  {896dcc15-0d5a-4402-848d-cda24451dae1}, !- Handle
+  crawl zone,                             !- Name
   ,                                       !- Multiplier
   ,                                       !- Ceiling Height {m}
   ,                                       !- Volume {m3}
@@ -1435,17 +1036,10 @@
   ,                                       !- Zone Inside Convection Algorithm
   ,                                       !- Zone Outside Convection Algorithm
   ,                                       !- Zone Conditioning Equipment List Name
-<<<<<<< HEAD
-  {e3770421-7771-4027-890b-b01218652200}, !- Zone Air Inlet Port List
-  {653260a4-86ed-4b76-ab54-4409939def8d}, !- Zone Air Exhaust Port List
-  {f39d86bb-2b0a-40fe-9a1b-919af9714d23}, !- Zone Air Node Name
-  {a75a96a9-b5e9-4d4c-9950-0443d7ee5d45}, !- Zone Return Air Port List
-=======
-  {a186284b-dec2-4844-aac8-5fe6f69eec54}, !- Zone Air Inlet Port List
-  {3d3c3406-a7f8-422c-b4cd-aa39c277515f}, !- Zone Air Exhaust Port List
-  {ebcc1e8d-8129-4b7a-a127-9a2f069597f1}, !- Zone Air Node Name
-  {a4659200-92ec-46ec-a4cc-5fefb4e520ad}, !- Zone Return Air Port List
->>>>>>> ed7d523f
+  {dc53368c-8cd6-496e-96ad-93b35668d828}, !- Zone Air Inlet Port List
+  {d2c5cd83-9e95-4f1f-9ae6-48c41fa711c0}, !- Zone Air Exhaust Port List
+  {fd6cafb2-41a5-4b26-a3e6-5f3d72d8bb52}, !- Zone Air Node Name
+  {d79d7cce-6cd3-476b-91b0-7c9618d63d80}, !- Zone Return Air Port List
   ,                                       !- Primary Daylighting Control Name
   ,                                       !- Fraction of Zone Controlled by Primary Daylighting Control
   ,                                       !- Secondary Daylighting Control Name
@@ -1456,71 +1050,37 @@
   No;                                     !- Use Ideal Air Loads
 
 OS:Node,
-<<<<<<< HEAD
-  {48f9efab-7f17-44c4-bae6-2eb1156b7122}, !- Handle
-  Node 3,                                 !- Name
-  {f39d86bb-2b0a-40fe-9a1b-919af9714d23}, !- Inlet Port
+  {ba04c81b-0c55-4902-98fa-0a9143e3e503}, !- Handle
+  Node 4,                                 !- Name
+  {fd6cafb2-41a5-4b26-a3e6-5f3d72d8bb52}, !- Inlet Port
   ;                                       !- Outlet Port
 
 OS:Connection,
-  {f39d86bb-2b0a-40fe-9a1b-919af9714d23}, !- Handle
-  {97d07275-29ef-4813-8704-1ca0546ba5c7}, !- Name
-  {4ed55157-25ba-4a65-a285-ad0ad2eba2f4}, !- Source Object
+  {fd6cafb2-41a5-4b26-a3e6-5f3d72d8bb52}, !- Handle
+  {979b55eb-26c9-4f6e-b423-c3ff437c2427}, !- Name
+  {896dcc15-0d5a-4402-848d-cda24451dae1}, !- Source Object
   11,                                     !- Outlet Port
-  {48f9efab-7f17-44c4-bae6-2eb1156b7122}, !- Target Object
+  {ba04c81b-0c55-4902-98fa-0a9143e3e503}, !- Target Object
   2;                                      !- Inlet Port
 
 OS:PortList,
-  {e3770421-7771-4027-890b-b01218652200}, !- Handle
-  {132c0607-6e50-43cf-bae6-39037c2f6a84}, !- Name
-  {4ed55157-25ba-4a65-a285-ad0ad2eba2f4}; !- HVAC Component
+  {dc53368c-8cd6-496e-96ad-93b35668d828}, !- Handle
+  {e17e8399-9315-461d-9671-29e340c40b30}, !- Name
+  {896dcc15-0d5a-4402-848d-cda24451dae1}; !- HVAC Component
 
 OS:PortList,
-  {653260a4-86ed-4b76-ab54-4409939def8d}, !- Handle
-  {576d63b8-b7b1-4561-948b-6afda187ffd1}, !- Name
-  {4ed55157-25ba-4a65-a285-ad0ad2eba2f4}; !- HVAC Component
+  {d2c5cd83-9e95-4f1f-9ae6-48c41fa711c0}, !- Handle
+  {cf3d0410-415d-437d-ac0b-80be53433a83}, !- Name
+  {896dcc15-0d5a-4402-848d-cda24451dae1}; !- HVAC Component
 
 OS:PortList,
-  {a75a96a9-b5e9-4d4c-9950-0443d7ee5d45}, !- Handle
-  {c1508707-d6dc-4511-a111-4324d6c6eb2a}, !- Name
-  {4ed55157-25ba-4a65-a285-ad0ad2eba2f4}; !- HVAC Component
+  {d79d7cce-6cd3-476b-91b0-7c9618d63d80}, !- Handle
+  {799c55a9-4995-4a43-b29b-343b8bb7a8df}, !- Name
+  {896dcc15-0d5a-4402-848d-cda24451dae1}; !- HVAC Component
 
 OS:Sizing:Zone,
-  {fe3c2fab-82fc-4ee3-84f8-a9d1899fddae}, !- Handle
-  {4ed55157-25ba-4a65-a285-ad0ad2eba2f4}, !- Zone or ZoneList Name
-=======
-  {ffa3c1df-d819-4713-b516-a06351796145}, !- Handle
-  Node 4,                                 !- Name
-  {ebcc1e8d-8129-4b7a-a127-9a2f069597f1}, !- Inlet Port
-  ;                                       !- Outlet Port
-
-OS:Connection,
-  {ebcc1e8d-8129-4b7a-a127-9a2f069597f1}, !- Handle
-  {0dbafa8e-fd38-4fc8-9697-aa8c375b6990}, !- Name
-  {f3b33f1e-0dc7-491b-943b-4aeea55470bb}, !- Source Object
-  11,                                     !- Outlet Port
-  {ffa3c1df-d819-4713-b516-a06351796145}, !- Target Object
-  2;                                      !- Inlet Port
-
-OS:PortList,
-  {a186284b-dec2-4844-aac8-5fe6f69eec54}, !- Handle
-  {3db04689-44b4-4cfd-bd55-a03078eb7715}, !- Name
-  {f3b33f1e-0dc7-491b-943b-4aeea55470bb}; !- HVAC Component
-
-OS:PortList,
-  {3d3c3406-a7f8-422c-b4cd-aa39c277515f}, !- Handle
-  {805f6743-b875-4bf8-ade1-db455a882a33}, !- Name
-  {f3b33f1e-0dc7-491b-943b-4aeea55470bb}; !- HVAC Component
-
-OS:PortList,
-  {a4659200-92ec-46ec-a4cc-5fefb4e520ad}, !- Handle
-  {8f6882a7-37e7-4504-8e1c-cbe416bc9695}, !- Name
-  {f3b33f1e-0dc7-491b-943b-4aeea55470bb}; !- HVAC Component
-
-OS:Sizing:Zone,
-  {79a1bae5-44bf-4e93-9b10-0f5309676407}, !- Handle
-  {f3b33f1e-0dc7-491b-943b-4aeea55470bb}, !- Zone or ZoneList Name
->>>>>>> ed7d523f
+  {8bea2e78-ee2e-4927-97af-f013cf38c239}, !- Handle
+  {896dcc15-0d5a-4402-848d-cda24451dae1}, !- Zone or ZoneList Name
   SupplyAirTemperature,                   !- Zone Cooling Design Supply Air Temperature Input Method
   14,                                     !- Zone Cooling Design Supply Air Temperature {C}
   11.11,                                  !- Zone Cooling Design Supply Air Temperature Difference {deltaC}
@@ -1549,2161 +1109,20 @@
   autosize;                               !- Dedicated Outdoor Air High Setpoint Temperature for Design {C}
 
 OS:ZoneHVAC:EquipmentList,
-<<<<<<< HEAD
-  {808cc884-3133-4f75-9f8c-866178e30fd8}, !- Handle
-  Zone HVAC Equipment List 3,             !- Name
-  {4ed55157-25ba-4a65-a285-ad0ad2eba2f4}; !- Thermal Zone
-
-OS:SpaceType,
-  {2e6afaf6-05c6-4fff-b188-a34ddd3857da}, !- Handle
-  Space Type 3,                           !- Name
-  ,                                       !- Default Construction Set Name
-  ,                                       !- Default Schedule Set Name
-  ,                                       !- Group Rendering Name
-  ,                                       !- Design Specification Outdoor Air Object Name
-  ,                                       !- Standards Template
-  ,                                       !- Standards Building Type
-  crawlspace;                             !- Standards Space Type
-
-OS:ThermalZone,
-  {3a7afbae-db50-4e23-a5f0-6b6603e4be4b}, !- Handle
-=======
-  {d3637cb5-4cda-4da1-ab40-744946b43eeb}, !- Handle
+  {dcd2df20-bd2f-4a6d-bfee-c04df13d9478}, !- Handle
   Zone HVAC Equipment List 4,             !- Name
-  {f3b33f1e-0dc7-491b-943b-4aeea55470bb}; !- Thermal Zone
-
-OS:Space,
-  {672becd4-e889-4e9e-a1d7-362c62a9d607}, !- Handle
-  living space|unit 4|story 1,            !- Name
-  {d74e19c3-261a-4bbf-ab58-b02115e7e8fe}, !- Space Type Name
-  ,                                       !- Default Construction Set Name
-  ,                                       !- Default Schedule Set Name
-  -0,                                     !- Direction of Relative North {deg}
-  0,                                      !- X Origin {m}
-  0,                                      !- Y Origin {m}
-  0,                                      !- Z Origin {m}
-  ,                                       !- Building Story Name
-  {f3b33f1e-0dc7-491b-943b-4aeea55470bb}, !- Thermal Zone Name
-  ,                                       !- Part of Total Floor Area
-  ,                                       !- Design Specification Outdoor Air Object Name
-  {0daed2bd-ddaf-497c-b807-f88ee0acfbcb}; !- Building Unit Name
-
-OS:Surface,
-  {5da73e91-9f7f-40c4-8c9f-59438891454c}, !- Handle
-  Surface 19,                             !- Name
-  RoofCeiling,                            !- Surface Type
-  ,                                       !- Construction Name
-  {672becd4-e889-4e9e-a1d7-362c62a9d607}, !- Space Name
-  Outdoors,                               !- Outside Boundary Condition
-  ,                                       !- Outside Boundary Condition Object
-  SunExposed,                             !- Sun Exposure
-  WindExposed,                            !- Wind Exposure
-  ,                                       !- View Factor to Ground
-  ,                                       !- Number of Vertices
-  12.9315688143396, 3.048, 2.4384,        !- X,Y,Z Vertex 1 {m}
-  12.9315688143396, 15.9795688143396, 2.4384, !- X,Y,Z Vertex 2 {m}
-  6.46578440716979, 15.9795688143396, 2.4384, !- X,Y,Z Vertex 3 {m}
-  6.46578440716979, 3.048, 2.4384;        !- X,Y,Z Vertex 4 {m}
-
-OS:Surface,
-  {c3a924f0-6ed0-4d7a-9f2f-3606bdd3ae8a}, !- Handle
-  Surface 20,                             !- Name
-  Wall,                                   !- Surface Type
-  ,                                       !- Construction Name
-  {672becd4-e889-4e9e-a1d7-362c62a9d607}, !- Space Name
-  Outdoors,                               !- Outside Boundary Condition
-  ,                                       !- Outside Boundary Condition Object
-  SunExposed,                             !- Sun Exposure
-  WindExposed,                            !- Wind Exposure
-  ,                                       !- View Factor to Ground
-  ,                                       !- Number of Vertices
-  12.9315688143396, 15.9795688143396, 2.4384, !- X,Y,Z Vertex 1 {m}
-  12.9315688143396, 15.9795688143396, 0,  !- X,Y,Z Vertex 2 {m}
-  6.46578440716979, 15.9795688143396, 0,  !- X,Y,Z Vertex 3 {m}
-  6.46578440716979, 15.9795688143396, 2.4384; !- X,Y,Z Vertex 4 {m}
-
-OS:Surface,
-  {4dc7c5ee-7885-43c8-9f57-b080f6e344d0}, !- Handle
-  Surface 21,                             !- Name
-  Floor,                                  !- Surface Type
-  ,                                       !- Construction Name
-  {672becd4-e889-4e9e-a1d7-362c62a9d607}, !- Space Name
-  Surface,                                !- Outside Boundary Condition
-  {10fcac0e-87be-45bb-8fdf-500016cba200}, !- Outside Boundary Condition Object
-  NoSun,                                  !- Sun Exposure
-  NoWind,                                 !- Wind Exposure
-  ,                                       !- View Factor to Ground
-  ,                                       !- Number of Vertices
-  6.46578440716979, 3.048, 0,             !- X,Y,Z Vertex 1 {m}
-  6.46578440716979, 15.9795688143396, 0,  !- X,Y,Z Vertex 2 {m}
-  12.9315688143396, 15.9795688143396, 0,  !- X,Y,Z Vertex 3 {m}
-  12.9315688143396, 3.048, 0;             !- X,Y,Z Vertex 4 {m}
-
-OS:Surface,
-  {75dc28d2-b8ce-4eff-9e24-3c1ac5362ca1}, !- Handle
-  Surface 22,                             !- Name
-  Wall,                                   !- Surface Type
-  ,                                       !- Construction Name
-  {672becd4-e889-4e9e-a1d7-362c62a9d607}, !- Space Name
-  Surface,                                !- Outside Boundary Condition
-  {0cf1b142-c071-4efe-8854-031b9bd08909}, !- Outside Boundary Condition Object
-  NoSun,                                  !- Sun Exposure
-  NoWind,                                 !- Wind Exposure
-  ,                                       !- View Factor to Ground
-  ,                                       !- Number of Vertices
-  12.9315688143396, 3.048, 2.4384,        !- X,Y,Z Vertex 1 {m}
-  12.9315688143396, 3.048, 0,             !- X,Y,Z Vertex 2 {m}
-  12.9315688143396, 15.9795688143396, 0,  !- X,Y,Z Vertex 3 {m}
-  12.9315688143396, 15.9795688143396, 2.4384; !- X,Y,Z Vertex 4 {m}
-
-OS:Surface,
-  {5851b5a7-1d76-49d9-8efb-3c3d5297bff4}, !- Handle
-  Surface 23,                             !- Name
-  Wall,                                   !- Surface Type
-  ,                                       !- Construction Name
-  {672becd4-e889-4e9e-a1d7-362c62a9d607}, !- Space Name
-  Adiabatic,                              !- Outside Boundary Condition
-  ,                                       !- Outside Boundary Condition Object
-  NoSun,                                  !- Sun Exposure
-  NoWind,                                 !- Wind Exposure
-  ,                                       !- View Factor to Ground
-  ,                                       !- Number of Vertices
-  6.46578440716979, 3.048, 2.4384,        !- X,Y,Z Vertex 1 {m}
-  6.46578440716979, 3.048, 0,             !- X,Y,Z Vertex 2 {m}
-  12.9315688143396, 3.048, 0,             !- X,Y,Z Vertex 3 {m}
-  12.9315688143396, 3.048, 2.4384;        !- X,Y,Z Vertex 4 {m}
-
-OS:Surface,
-  {ff39eb09-dd43-4206-8833-91aac6e43832}, !- Handle
-  Surface 24,                             !- Name
-  Wall,                                   !- Surface Type
-  ,                                       !- Construction Name
-  {672becd4-e889-4e9e-a1d7-362c62a9d607}, !- Space Name
-  Surface,                                !- Outside Boundary Condition
-  {07f5027b-91ce-4746-8618-17bce4122735}, !- Outside Boundary Condition Object
-  NoSun,                                  !- Sun Exposure
-  NoWind,                                 !- Wind Exposure
-  ,                                       !- View Factor to Ground
-  ,                                       !- Number of Vertices
-  6.46578440716979, 15.9795688143396, 2.4384, !- X,Y,Z Vertex 1 {m}
-  6.46578440716979, 15.9795688143396, 0,  !- X,Y,Z Vertex 2 {m}
-  6.46578440716979, 3.048, 0,             !- X,Y,Z Vertex 3 {m}
-  6.46578440716979, 3.048, 2.4384;        !- X,Y,Z Vertex 4 {m}
-
-OS:ThermalZone,
-  {f78eedca-4a07-42e8-bacf-0f9714419da1}, !- Handle
-  living zone|unit 5,                     !- Name
-  ,                                       !- Multiplier
-  ,                                       !- Ceiling Height {m}
-  ,                                       !- Volume {m3}
-  ,                                       !- Floor Area {m2}
-  ,                                       !- Zone Inside Convection Algorithm
-  ,                                       !- Zone Outside Convection Algorithm
-  ,                                       !- Zone Conditioning Equipment List Name
-  {88f377dd-3ef3-421c-9fb8-47e6782f230d}, !- Zone Air Inlet Port List
-  {ae2484f3-27bc-43cf-a03e-94bc1dbe9305}, !- Zone Air Exhaust Port List
-  {15a015e1-0b78-464a-b1b8-d7c29bda1915}, !- Zone Air Node Name
-  {eccfb12d-cd16-433f-bebc-38ee7a32806e}, !- Zone Return Air Port List
-  ,                                       !- Primary Daylighting Control Name
-  ,                                       !- Fraction of Zone Controlled by Primary Daylighting Control
-  ,                                       !- Secondary Daylighting Control Name
-  ,                                       !- Fraction of Zone Controlled by Secondary Daylighting Control
-  ,                                       !- Illuminance Map Name
-  ,                                       !- Group Rendering Name
-  ,                                       !- Thermostat Name
-  No;                                     !- Use Ideal Air Loads
-
-OS:Node,
-  {73b73181-3320-4fe6-8183-26001ae07f6e}, !- Handle
-  Node 5,                                 !- Name
-  {15a015e1-0b78-464a-b1b8-d7c29bda1915}, !- Inlet Port
-  ;                                       !- Outlet Port
-
-OS:Connection,
-  {15a015e1-0b78-464a-b1b8-d7c29bda1915}, !- Handle
-  {bf5ee82e-de53-4b38-816d-c3386be0c30d}, !- Name
-  {f78eedca-4a07-42e8-bacf-0f9714419da1}, !- Source Object
-  11,                                     !- Outlet Port
-  {73b73181-3320-4fe6-8183-26001ae07f6e}, !- Target Object
-  2;                                      !- Inlet Port
-
-OS:PortList,
-  {88f377dd-3ef3-421c-9fb8-47e6782f230d}, !- Handle
-  {04091de5-984c-4db3-bff8-b6add28a7ade}, !- Name
-  {f78eedca-4a07-42e8-bacf-0f9714419da1}; !- HVAC Component
-
-OS:PortList,
-  {ae2484f3-27bc-43cf-a03e-94bc1dbe9305}, !- Handle
-  {50e1bfaa-98b2-41bb-ad83-a2ce3261d96a}, !- Name
-  {f78eedca-4a07-42e8-bacf-0f9714419da1}; !- HVAC Component
-
-OS:PortList,
-  {eccfb12d-cd16-433f-bebc-38ee7a32806e}, !- Handle
-  {713cfa59-1ea8-4e4c-939a-943c4aaab5a6}, !- Name
-  {f78eedca-4a07-42e8-bacf-0f9714419da1}; !- HVAC Component
-
-OS:Sizing:Zone,
-  {1ab87770-f35b-4fd4-8503-113bab983324}, !- Handle
-  {f78eedca-4a07-42e8-bacf-0f9714419da1}, !- Zone or ZoneList Name
-  SupplyAirTemperature,                   !- Zone Cooling Design Supply Air Temperature Input Method
-  14,                                     !- Zone Cooling Design Supply Air Temperature {C}
-  11.11,                                  !- Zone Cooling Design Supply Air Temperature Difference {deltaC}
-  SupplyAirTemperature,                   !- Zone Heating Design Supply Air Temperature Input Method
-  40,                                     !- Zone Heating Design Supply Air Temperature {C}
-  11.11,                                  !- Zone Heating Design Supply Air Temperature Difference {deltaC}
-  0.0085,                                 !- Zone Cooling Design Supply Air Humidity Ratio {kg-H2O/kg-air}
-  0.008,                                  !- Zone Heating Design Supply Air Humidity Ratio {kg-H2O/kg-air}
-  ,                                       !- Zone Heating Sizing Factor
-  ,                                       !- Zone Cooling Sizing Factor
-  DesignDay,                              !- Cooling Design Air Flow Method
-  ,                                       !- Cooling Design Air Flow Rate {m3/s}
-  ,                                       !- Cooling Minimum Air Flow per Zone Floor Area {m3/s-m2}
-  ,                                       !- Cooling Minimum Air Flow {m3/s}
-  ,                                       !- Cooling Minimum Air Flow Fraction
-  DesignDay,                              !- Heating Design Air Flow Method
-  ,                                       !- Heating Design Air Flow Rate {m3/s}
-  ,                                       !- Heating Maximum Air Flow per Zone Floor Area {m3/s-m2}
-  ,                                       !- Heating Maximum Air Flow {m3/s}
-  ,                                       !- Heating Maximum Air Flow Fraction
-  ,                                       !- Design Zone Air Distribution Effectiveness in Cooling Mode
-  ,                                       !- Design Zone Air Distribution Effectiveness in Heating Mode
-  No,                                     !- Account for Dedicated Outdoor Air System
-  NeutralSupplyAir,                       !- Dedicated Outdoor Air System Control Strategy
-  autosize,                               !- Dedicated Outdoor Air Low Setpoint Temperature for Design {C}
-  autosize;                               !- Dedicated Outdoor Air High Setpoint Temperature for Design {C}
-
-OS:ZoneHVAC:EquipmentList,
-  {9079b99a-b66a-42b8-9f15-2495859f3bf9}, !- Handle
-  Zone HVAC Equipment List 5,             !- Name
-  {f78eedca-4a07-42e8-bacf-0f9714419da1}; !- Thermal Zone
-
-OS:Space,
-  {5498427f-5cae-4d00-a1dd-de4a4abedfa7}, !- Handle
-  living space|unit 5|story 1,            !- Name
-  {d74e19c3-261a-4bbf-ab58-b02115e7e8fe}, !- Space Type Name
-  ,                                       !- Default Construction Set Name
-  ,                                       !- Default Schedule Set Name
-  -0,                                     !- Direction of Relative North {deg}
-  0,                                      !- X Origin {m}
-  0,                                      !- Y Origin {m}
-  0,                                      !- Z Origin {m}
-  ,                                       !- Building Story Name
-  {f78eedca-4a07-42e8-bacf-0f9714419da1}, !- Thermal Zone Name
-  ,                                       !- Part of Total Floor Area
-  ,                                       !- Design Specification Outdoor Air Object Name
-  {c861c255-7a6d-4cd0-91f7-c7e8ee539e01}; !- Building Unit Name
-
-OS:Surface,
-  {d64d2941-8d61-4a26-8303-3810956c960d}, !- Handle
-  Surface 25,                             !- Name
-  Wall,                                   !- Surface Type
-  ,                                       !- Construction Name
-  {5498427f-5cae-4d00-a1dd-de4a4abedfa7}, !- Space Name
-  Surface,                                !- Outside Boundary Condition
-  {7118cd3d-56cc-4ae3-b003-20586638cdc3}, !- Outside Boundary Condition Object
-  NoSun,                                  !- Sun Exposure
-  NoWind,                                 !- Wind Exposure
-  ,                                       !- View Factor to Ground
-  ,                                       !- Number of Vertices
-  12.9315688143396, 0, 2.4384,            !- X,Y,Z Vertex 1 {m}
-  12.9315688143396, 0, 0,                 !- X,Y,Z Vertex 2 {m}
-  12.9315688143396, -12.9315688143396, 0, !- X,Y,Z Vertex 3 {m}
-  12.9315688143396, -12.9315688143396, 2.4384; !- X,Y,Z Vertex 4 {m}
-
-OS:Surface,
-  {81c8be46-f5c1-4189-967a-96f8e5f13c4d}, !- Handle
-  Surface 26,                             !- Name
-  RoofCeiling,                            !- Surface Type
-  ,                                       !- Construction Name
-  {5498427f-5cae-4d00-a1dd-de4a4abedfa7}, !- Space Name
-  Outdoors,                               !- Outside Boundary Condition
-  ,                                       !- Outside Boundary Condition Object
-  SunExposed,                             !- Sun Exposure
-  WindExposed,                            !- Wind Exposure
-  ,                                       !- View Factor to Ground
-  ,                                       !- Number of Vertices
-  19.3973532215094, -12.9315688143396, 2.4384, !- X,Y,Z Vertex 1 {m}
-  19.3973532215094, 0, 2.4384,            !- X,Y,Z Vertex 2 {m}
-  12.9315688143396, 0, 2.4384,            !- X,Y,Z Vertex 3 {m}
-  12.9315688143396, -12.9315688143396, 2.4384; !- X,Y,Z Vertex 4 {m}
-
-OS:Surface,
-  {bb72e930-0d41-4e44-864e-aed7da36535b}, !- Handle
-  Surface 27,                             !- Name
-  Wall,                                   !- Surface Type
-  ,                                       !- Construction Name
-  {5498427f-5cae-4d00-a1dd-de4a4abedfa7}, !- Space Name
-  Adiabatic,                              !- Outside Boundary Condition
-  ,                                       !- Outside Boundary Condition Object
-  NoSun,                                  !- Sun Exposure
-  NoWind,                                 !- Wind Exposure
-  ,                                       !- View Factor to Ground
-  ,                                       !- Number of Vertices
-  19.3973532215094, 0, 2.4384,            !- X,Y,Z Vertex 1 {m}
-  19.3973532215094, 0, 0,                 !- X,Y,Z Vertex 2 {m}
-  12.9315688143396, 0, 0,                 !- X,Y,Z Vertex 3 {m}
-  12.9315688143396, 0, 2.4384;            !- X,Y,Z Vertex 4 {m}
-
-OS:Surface,
-  {f3a1bd30-9494-4e22-a5f9-c6478856052e}, !- Handle
-  Surface 28,                             !- Name
-  Floor,                                  !- Surface Type
-  ,                                       !- Construction Name
-  {5498427f-5cae-4d00-a1dd-de4a4abedfa7}, !- Space Name
-  Surface,                                !- Outside Boundary Condition
-  {09c112f6-6cfd-44bd-be37-324604234753}, !- Outside Boundary Condition Object
-  NoSun,                                  !- Sun Exposure
-  NoWind,                                 !- Wind Exposure
-  ,                                       !- View Factor to Ground
-  ,                                       !- Number of Vertices
-  12.9315688143396, -12.9315688143396, 0, !- X,Y,Z Vertex 1 {m}
-  12.9315688143396, 0, 0,                 !- X,Y,Z Vertex 2 {m}
-  19.3973532215094, 0, 0,                 !- X,Y,Z Vertex 3 {m}
-  19.3973532215094, -12.9315688143396, 0; !- X,Y,Z Vertex 4 {m}
-
-OS:Surface,
-  {41857894-38b8-482b-bae4-755029b45996}, !- Handle
-  Surface 29,                             !- Name
-  Wall,                                   !- Surface Type
-  ,                                       !- Construction Name
-  {5498427f-5cae-4d00-a1dd-de4a4abedfa7}, !- Space Name
-  Surface,                                !- Outside Boundary Condition
-  {2d671980-bf52-4912-9657-a61c7d200fa6}, !- Outside Boundary Condition Object
-  NoSun,                                  !- Sun Exposure
-  NoWind,                                 !- Wind Exposure
-  ,                                       !- View Factor to Ground
-  ,                                       !- Number of Vertices
-  19.3973532215094, -12.9315688143396, 2.4384, !- X,Y,Z Vertex 1 {m}
-  19.3973532215094, -12.9315688143396, 0, !- X,Y,Z Vertex 2 {m}
-  19.3973532215094, 0, 0,                 !- X,Y,Z Vertex 3 {m}
-  19.3973532215094, 0, 2.4384;            !- X,Y,Z Vertex 4 {m}
-
-OS:Surface,
-  {8a12d63b-1652-4978-a4ba-33eeab07e7b8}, !- Handle
-  Surface 30,                             !- Name
-  Wall,                                   !- Surface Type
-  ,                                       !- Construction Name
-  {5498427f-5cae-4d00-a1dd-de4a4abedfa7}, !- Space Name
-  Outdoors,                               !- Outside Boundary Condition
-  ,                                       !- Outside Boundary Condition Object
-  SunExposed,                             !- Sun Exposure
-  WindExposed,                            !- Wind Exposure
-  ,                                       !- View Factor to Ground
-  ,                                       !- Number of Vertices
-  12.9315688143396, -12.9315688143396, 2.4384, !- X,Y,Z Vertex 1 {m}
-  12.9315688143396, -12.9315688143396, 0, !- X,Y,Z Vertex 2 {m}
-  19.3973532215094, -12.9315688143396, 0, !- X,Y,Z Vertex 3 {m}
-  19.3973532215094, -12.9315688143396, 2.4384; !- X,Y,Z Vertex 4 {m}
-
-OS:ThermalZone,
-  {ea4a6b8c-339e-4cdf-87ee-861562d96f01}, !- Handle
-  living zone|unit 6,                     !- Name
-  ,                                       !- Multiplier
-  ,                                       !- Ceiling Height {m}
-  ,                                       !- Volume {m3}
-  ,                                       !- Floor Area {m2}
-  ,                                       !- Zone Inside Convection Algorithm
-  ,                                       !- Zone Outside Convection Algorithm
-  ,                                       !- Zone Conditioning Equipment List Name
-  {4a28e5dc-1396-461b-9194-135df5543edc}, !- Zone Air Inlet Port List
-  {bf3d1382-ae42-4597-a1d0-3c3cb01643b9}, !- Zone Air Exhaust Port List
-  {301f1c11-3826-4571-839e-266975385a6a}, !- Zone Air Node Name
-  {42ae31ee-e57c-4067-8cd0-0e8fd2deaa7f}, !- Zone Return Air Port List
-  ,                                       !- Primary Daylighting Control Name
-  ,                                       !- Fraction of Zone Controlled by Primary Daylighting Control
-  ,                                       !- Secondary Daylighting Control Name
-  ,                                       !- Fraction of Zone Controlled by Secondary Daylighting Control
-  ,                                       !- Illuminance Map Name
-  ,                                       !- Group Rendering Name
-  ,                                       !- Thermostat Name
-  No;                                     !- Use Ideal Air Loads
-
-OS:Node,
-  {2ed027a6-4861-45f5-be57-67278b24e1bf}, !- Handle
-  Node 6,                                 !- Name
-  {301f1c11-3826-4571-839e-266975385a6a}, !- Inlet Port
-  ;                                       !- Outlet Port
-
-OS:Connection,
-  {301f1c11-3826-4571-839e-266975385a6a}, !- Handle
-  {e8b561fc-0ae2-40fc-8bdb-63acf47acaac}, !- Name
-  {ea4a6b8c-339e-4cdf-87ee-861562d96f01}, !- Source Object
-  11,                                     !- Outlet Port
-  {2ed027a6-4861-45f5-be57-67278b24e1bf}, !- Target Object
-  2;                                      !- Inlet Port
-
-OS:PortList,
-  {4a28e5dc-1396-461b-9194-135df5543edc}, !- Handle
-  {766d798c-cb8d-4ab2-b807-f1a12d31a3ab}, !- Name
-  {ea4a6b8c-339e-4cdf-87ee-861562d96f01}; !- HVAC Component
-
-OS:PortList,
-  {bf3d1382-ae42-4597-a1d0-3c3cb01643b9}, !- Handle
-  {bfd75b88-cbc4-4e07-86f8-aa77ecce677d}, !- Name
-  {ea4a6b8c-339e-4cdf-87ee-861562d96f01}; !- HVAC Component
-
-OS:PortList,
-  {42ae31ee-e57c-4067-8cd0-0e8fd2deaa7f}, !- Handle
-  {a461ff6d-83d5-4504-909a-ab07d56ed478}, !- Name
-  {ea4a6b8c-339e-4cdf-87ee-861562d96f01}; !- HVAC Component
-
-OS:Sizing:Zone,
-  {6d577c7c-98c3-46be-8d71-cd9a6491a6cb}, !- Handle
-  {ea4a6b8c-339e-4cdf-87ee-861562d96f01}, !- Zone or ZoneList Name
-  SupplyAirTemperature,                   !- Zone Cooling Design Supply Air Temperature Input Method
-  14,                                     !- Zone Cooling Design Supply Air Temperature {C}
-  11.11,                                  !- Zone Cooling Design Supply Air Temperature Difference {deltaC}
-  SupplyAirTemperature,                   !- Zone Heating Design Supply Air Temperature Input Method
-  40,                                     !- Zone Heating Design Supply Air Temperature {C}
-  11.11,                                  !- Zone Heating Design Supply Air Temperature Difference {deltaC}
-  0.0085,                                 !- Zone Cooling Design Supply Air Humidity Ratio {kg-H2O/kg-air}
-  0.008,                                  !- Zone Heating Design Supply Air Humidity Ratio {kg-H2O/kg-air}
-  ,                                       !- Zone Heating Sizing Factor
-  ,                                       !- Zone Cooling Sizing Factor
-  DesignDay,                              !- Cooling Design Air Flow Method
-  ,                                       !- Cooling Design Air Flow Rate {m3/s}
-  ,                                       !- Cooling Minimum Air Flow per Zone Floor Area {m3/s-m2}
-  ,                                       !- Cooling Minimum Air Flow {m3/s}
-  ,                                       !- Cooling Minimum Air Flow Fraction
-  DesignDay,                              !- Heating Design Air Flow Method
-  ,                                       !- Heating Design Air Flow Rate {m3/s}
-  ,                                       !- Heating Maximum Air Flow per Zone Floor Area {m3/s-m2}
-  ,                                       !- Heating Maximum Air Flow {m3/s}
-  ,                                       !- Heating Maximum Air Flow Fraction
-  ,                                       !- Design Zone Air Distribution Effectiveness in Cooling Mode
-  ,                                       !- Design Zone Air Distribution Effectiveness in Heating Mode
-  No,                                     !- Account for Dedicated Outdoor Air System
-  NeutralSupplyAir,                       !- Dedicated Outdoor Air System Control Strategy
-  autosize,                               !- Dedicated Outdoor Air Low Setpoint Temperature for Design {C}
-  autosize;                               !- Dedicated Outdoor Air High Setpoint Temperature for Design {C}
-
-OS:ZoneHVAC:EquipmentList,
-  {996d1a86-710f-44c6-9276-70c756d6c1e1}, !- Handle
-  Zone HVAC Equipment List 6,             !- Name
-  {ea4a6b8c-339e-4cdf-87ee-861562d96f01}; !- Thermal Zone
-
-OS:Space,
-  {ae7d0a16-5b4a-47e9-9758-0e1e1c84a92e}, !- Handle
-  living space|unit 6|story 1,            !- Name
-  {d74e19c3-261a-4bbf-ab58-b02115e7e8fe}, !- Space Type Name
-  ,                                       !- Default Construction Set Name
-  ,                                       !- Default Schedule Set Name
-  -0,                                     !- Direction of Relative North {deg}
-  0,                                      !- X Origin {m}
-  0,                                      !- Y Origin {m}
-  0,                                      !- Z Origin {m}
-  ,                                       !- Building Story Name
-  {ea4a6b8c-339e-4cdf-87ee-861562d96f01}, !- Thermal Zone Name
-  ,                                       !- Part of Total Floor Area
-  ,                                       !- Design Specification Outdoor Air Object Name
-  {9e0722ea-ff21-46f3-93e0-85008bd4a805}; !- Building Unit Name
-
-OS:Surface,
-  {ae5d1467-9831-45e7-be0f-e6ed4dfd4e7a}, !- Handle
-  Surface 31,                             !- Name
-  RoofCeiling,                            !- Surface Type
-  ,                                       !- Construction Name
-  {ae7d0a16-5b4a-47e9-9758-0e1e1c84a92e}, !- Space Name
-  Outdoors,                               !- Outside Boundary Condition
-  ,                                       !- Outside Boundary Condition Object
-  SunExposed,                             !- Sun Exposure
-  WindExposed,                            !- Wind Exposure
-  ,                                       !- View Factor to Ground
-  ,                                       !- Number of Vertices
-  19.3973532215094, 3.048, 2.4384,        !- X,Y,Z Vertex 1 {m}
-  19.3973532215094, 15.9795688143396, 2.4384, !- X,Y,Z Vertex 2 {m}
-  12.9315688143396, 15.9795688143396, 2.4384, !- X,Y,Z Vertex 3 {m}
-  12.9315688143396, 3.048, 2.4384;        !- X,Y,Z Vertex 4 {m}
-
-OS:Surface,
-  {d84a2d5e-de7b-42b5-82a5-1e96fda3b770}, !- Handle
-  Surface 32,                             !- Name
-  Wall,                                   !- Surface Type
-  ,                                       !- Construction Name
-  {ae7d0a16-5b4a-47e9-9758-0e1e1c84a92e}, !- Space Name
-  Outdoors,                               !- Outside Boundary Condition
-  ,                                       !- Outside Boundary Condition Object
-  SunExposed,                             !- Sun Exposure
-  WindExposed,                            !- Wind Exposure
-  ,                                       !- View Factor to Ground
-  ,                                       !- Number of Vertices
-  19.3973532215094, 15.9795688143396, 2.4384, !- X,Y,Z Vertex 1 {m}
-  19.3973532215094, 15.9795688143396, 0,  !- X,Y,Z Vertex 2 {m}
-  12.9315688143396, 15.9795688143396, 0,  !- X,Y,Z Vertex 3 {m}
-  12.9315688143396, 15.9795688143396, 2.4384; !- X,Y,Z Vertex 4 {m}
-
-OS:Surface,
-  {e036bad2-9325-4a6a-b2b5-3c83ed20b0a7}, !- Handle
-  Surface 33,                             !- Name
-  Floor,                                  !- Surface Type
-  ,                                       !- Construction Name
-  {ae7d0a16-5b4a-47e9-9758-0e1e1c84a92e}, !- Space Name
-  Surface,                                !- Outside Boundary Condition
-  {4f88281b-e7f0-432b-ab91-4238809c3e05}, !- Outside Boundary Condition Object
-  NoSun,                                  !- Sun Exposure
-  NoWind,                                 !- Wind Exposure
-  ,                                       !- View Factor to Ground
-  ,                                       !- Number of Vertices
-  12.9315688143396, 3.048, 0,             !- X,Y,Z Vertex 1 {m}
-  12.9315688143396, 15.9795688143396, 0,  !- X,Y,Z Vertex 2 {m}
-  19.3973532215094, 15.9795688143396, 0,  !- X,Y,Z Vertex 3 {m}
-  19.3973532215094, 3.048, 0;             !- X,Y,Z Vertex 4 {m}
-
-OS:Surface,
-  {ac7fece1-ef93-4f0b-8177-96a4bb3c52dd}, !- Handle
-  Surface 34,                             !- Name
-  Wall,                                   !- Surface Type
-  ,                                       !- Construction Name
-  {ae7d0a16-5b4a-47e9-9758-0e1e1c84a92e}, !- Space Name
-  Surface,                                !- Outside Boundary Condition
-  {944e697b-40ee-414b-8215-df54d46a3abd}, !- Outside Boundary Condition Object
-  NoSun,                                  !- Sun Exposure
-  NoWind,                                 !- Wind Exposure
-  ,                                       !- View Factor to Ground
-  ,                                       !- Number of Vertices
-  19.3973532215094, 3.048, 2.4384,        !- X,Y,Z Vertex 1 {m}
-  19.3973532215094, 3.048, 0,             !- X,Y,Z Vertex 2 {m}
-  19.3973532215094, 15.9795688143396, 0,  !- X,Y,Z Vertex 3 {m}
-  19.3973532215094, 15.9795688143396, 2.4384; !- X,Y,Z Vertex 4 {m}
-
-OS:Surface,
-  {e6c998f4-3adb-4d82-a75f-cc2946c40608}, !- Handle
-  Surface 35,                             !- Name
-  Wall,                                   !- Surface Type
-  ,                                       !- Construction Name
-  {ae7d0a16-5b4a-47e9-9758-0e1e1c84a92e}, !- Space Name
-  Adiabatic,                              !- Outside Boundary Condition
-  ,                                       !- Outside Boundary Condition Object
-  NoSun,                                  !- Sun Exposure
-  NoWind,                                 !- Wind Exposure
-  ,                                       !- View Factor to Ground
-  ,                                       !- Number of Vertices
-  12.9315688143396, 3.048, 2.4384,        !- X,Y,Z Vertex 1 {m}
-  12.9315688143396, 3.048, 0,             !- X,Y,Z Vertex 2 {m}
-  19.3973532215094, 3.048, 0,             !- X,Y,Z Vertex 3 {m}
-  19.3973532215094, 3.048, 2.4384;        !- X,Y,Z Vertex 4 {m}
-
-OS:Surface,
-  {0cf1b142-c071-4efe-8854-031b9bd08909}, !- Handle
-  Surface 36,                             !- Name
-  Wall,                                   !- Surface Type
-  ,                                       !- Construction Name
-  {ae7d0a16-5b4a-47e9-9758-0e1e1c84a92e}, !- Space Name
-  Surface,                                !- Outside Boundary Condition
-  {75dc28d2-b8ce-4eff-9e24-3c1ac5362ca1}, !- Outside Boundary Condition Object
-  NoSun,                                  !- Sun Exposure
-  NoWind,                                 !- Wind Exposure
-  ,                                       !- View Factor to Ground
-  ,                                       !- Number of Vertices
-  12.9315688143396, 15.9795688143396, 2.4384, !- X,Y,Z Vertex 1 {m}
-  12.9315688143396, 15.9795688143396, 0,  !- X,Y,Z Vertex 2 {m}
-  12.9315688143396, 3.048, 0,             !- X,Y,Z Vertex 3 {m}
-  12.9315688143396, 3.048, 2.4384;        !- X,Y,Z Vertex 4 {m}
-
-OS:ThermalZone,
-  {7a66f5b0-391d-4ab3-bac3-5427c790e230}, !- Handle
-  living zone|unit 7,                     !- Name
-  ,                                       !- Multiplier
-  ,                                       !- Ceiling Height {m}
-  ,                                       !- Volume {m3}
-  ,                                       !- Floor Area {m2}
-  ,                                       !- Zone Inside Convection Algorithm
-  ,                                       !- Zone Outside Convection Algorithm
-  ,                                       !- Zone Conditioning Equipment List Name
-  {e922661a-f90d-403a-ba39-e8ff1c30762e}, !- Zone Air Inlet Port List
-  {4d5ddde4-85fa-462c-843d-3ff057a7aa59}, !- Zone Air Exhaust Port List
-  {6055b9fd-a4c7-4d1f-be0d-be8d264816d7}, !- Zone Air Node Name
-  {7b638fea-6a7a-4aff-b813-9833e33a494c}, !- Zone Return Air Port List
-  ,                                       !- Primary Daylighting Control Name
-  ,                                       !- Fraction of Zone Controlled by Primary Daylighting Control
-  ,                                       !- Secondary Daylighting Control Name
-  ,                                       !- Fraction of Zone Controlled by Secondary Daylighting Control
-  ,                                       !- Illuminance Map Name
-  ,                                       !- Group Rendering Name
-  ,                                       !- Thermostat Name
-  No;                                     !- Use Ideal Air Loads
-
-OS:Node,
-  {8aae1513-0595-4c30-ad55-36a5117fa1a6}, !- Handle
-  Node 7,                                 !- Name
-  {6055b9fd-a4c7-4d1f-be0d-be8d264816d7}, !- Inlet Port
-  ;                                       !- Outlet Port
-
-OS:Connection,
-  {6055b9fd-a4c7-4d1f-be0d-be8d264816d7}, !- Handle
-  {b043b8ed-8c92-4e83-b141-128257a06297}, !- Name
-  {7a66f5b0-391d-4ab3-bac3-5427c790e230}, !- Source Object
-  11,                                     !- Outlet Port
-  {8aae1513-0595-4c30-ad55-36a5117fa1a6}, !- Target Object
-  2;                                      !- Inlet Port
-
-OS:PortList,
-  {e922661a-f90d-403a-ba39-e8ff1c30762e}, !- Handle
-  {8481a09d-b514-4ec8-a1c4-2b1c019ba86c}, !- Name
-  {7a66f5b0-391d-4ab3-bac3-5427c790e230}; !- HVAC Component
-
-OS:PortList,
-  {4d5ddde4-85fa-462c-843d-3ff057a7aa59}, !- Handle
-  {aa1c3be1-ab26-4b64-8f62-c25c2331de23}, !- Name
-  {7a66f5b0-391d-4ab3-bac3-5427c790e230}; !- HVAC Component
-
-OS:PortList,
-  {7b638fea-6a7a-4aff-b813-9833e33a494c}, !- Handle
-  {1f1e85e7-d2b8-40b1-b90e-58f963ce4685}, !- Name
-  {7a66f5b0-391d-4ab3-bac3-5427c790e230}; !- HVAC Component
-
-OS:Sizing:Zone,
-  {8e32d3d8-4cd7-4d85-ae13-3a4f3d0e7a07}, !- Handle
-  {7a66f5b0-391d-4ab3-bac3-5427c790e230}, !- Zone or ZoneList Name
-  SupplyAirTemperature,                   !- Zone Cooling Design Supply Air Temperature Input Method
-  14,                                     !- Zone Cooling Design Supply Air Temperature {C}
-  11.11,                                  !- Zone Cooling Design Supply Air Temperature Difference {deltaC}
-  SupplyAirTemperature,                   !- Zone Heating Design Supply Air Temperature Input Method
-  40,                                     !- Zone Heating Design Supply Air Temperature {C}
-  11.11,                                  !- Zone Heating Design Supply Air Temperature Difference {deltaC}
-  0.0085,                                 !- Zone Cooling Design Supply Air Humidity Ratio {kg-H2O/kg-air}
-  0.008,                                  !- Zone Heating Design Supply Air Humidity Ratio {kg-H2O/kg-air}
-  ,                                       !- Zone Heating Sizing Factor
-  ,                                       !- Zone Cooling Sizing Factor
-  DesignDay,                              !- Cooling Design Air Flow Method
-  ,                                       !- Cooling Design Air Flow Rate {m3/s}
-  ,                                       !- Cooling Minimum Air Flow per Zone Floor Area {m3/s-m2}
-  ,                                       !- Cooling Minimum Air Flow {m3/s}
-  ,                                       !- Cooling Minimum Air Flow Fraction
-  DesignDay,                              !- Heating Design Air Flow Method
-  ,                                       !- Heating Design Air Flow Rate {m3/s}
-  ,                                       !- Heating Maximum Air Flow per Zone Floor Area {m3/s-m2}
-  ,                                       !- Heating Maximum Air Flow {m3/s}
-  ,                                       !- Heating Maximum Air Flow Fraction
-  ,                                       !- Design Zone Air Distribution Effectiveness in Cooling Mode
-  ,                                       !- Design Zone Air Distribution Effectiveness in Heating Mode
-  No,                                     !- Account for Dedicated Outdoor Air System
-  NeutralSupplyAir,                       !- Dedicated Outdoor Air System Control Strategy
-  autosize,                               !- Dedicated Outdoor Air Low Setpoint Temperature for Design {C}
-  autosize;                               !- Dedicated Outdoor Air High Setpoint Temperature for Design {C}
-
-OS:ZoneHVAC:EquipmentList,
-  {69054c41-4f8f-4c42-ba0e-31c547fd8abd}, !- Handle
-  Zone HVAC Equipment List 7,             !- Name
-  {7a66f5b0-391d-4ab3-bac3-5427c790e230}; !- Thermal Zone
-
-OS:Space,
-  {b9e74733-eabc-4b6a-a033-fc1fddb6f831}, !- Handle
-  living space|unit 7|story 1,            !- Name
-  {d74e19c3-261a-4bbf-ab58-b02115e7e8fe}, !- Space Type Name
-  ,                                       !- Default Construction Set Name
-  ,                                       !- Default Schedule Set Name
-  -0,                                     !- Direction of Relative North {deg}
-  0,                                      !- X Origin {m}
-  0,                                      !- Y Origin {m}
-  0,                                      !- Z Origin {m}
-  ,                                       !- Building Story Name
-  {7a66f5b0-391d-4ab3-bac3-5427c790e230}, !- Thermal Zone Name
-  ,                                       !- Part of Total Floor Area
-  ,                                       !- Design Specification Outdoor Air Object Name
-  {02c39072-a70b-4eb4-9927-b851c4aabe1c}; !- Building Unit Name
-
-OS:Surface,
-  {2d671980-bf52-4912-9657-a61c7d200fa6}, !- Handle
-  Surface 37,                             !- Name
-  Wall,                                   !- Surface Type
-  ,                                       !- Construction Name
-  {b9e74733-eabc-4b6a-a033-fc1fddb6f831}, !- Space Name
-  Surface,                                !- Outside Boundary Condition
-  {41857894-38b8-482b-bae4-755029b45996}, !- Outside Boundary Condition Object
-  NoSun,                                  !- Sun Exposure
-  NoWind,                                 !- Wind Exposure
-  ,                                       !- View Factor to Ground
-  ,                                       !- Number of Vertices
-  19.3973532215094, 0, 2.4384,            !- X,Y,Z Vertex 1 {m}
-  19.3973532215094, 0, 0,                 !- X,Y,Z Vertex 2 {m}
-  19.3973532215094, -12.9315688143396, 0, !- X,Y,Z Vertex 3 {m}
-  19.3973532215094, -12.9315688143396, 2.4384; !- X,Y,Z Vertex 4 {m}
-
-OS:Surface,
-  {6b7a8b6e-2926-46fb-a151-a3d22abf93dd}, !- Handle
-  Surface 38,                             !- Name
-  RoofCeiling,                            !- Surface Type
-  ,                                       !- Construction Name
-  {b9e74733-eabc-4b6a-a033-fc1fddb6f831}, !- Space Name
-  Outdoors,                               !- Outside Boundary Condition
-  ,                                       !- Outside Boundary Condition Object
-  SunExposed,                             !- Sun Exposure
-  WindExposed,                            !- Wind Exposure
-  ,                                       !- View Factor to Ground
-  ,                                       !- Number of Vertices
-  25.8631376286792, -12.9315688143396, 2.4384, !- X,Y,Z Vertex 1 {m}
-  25.8631376286792, 0, 2.4384,            !- X,Y,Z Vertex 2 {m}
-  19.3973532215094, 0, 2.4384,            !- X,Y,Z Vertex 3 {m}
-  19.3973532215094, -12.9315688143396, 2.4384; !- X,Y,Z Vertex 4 {m}
-
-OS:Surface,
-  {5c5fe7ec-3a02-4daa-be28-ae896f5a29a7}, !- Handle
-  Surface 39,                             !- Name
-  Wall,                                   !- Surface Type
-  ,                                       !- Construction Name
-  {b9e74733-eabc-4b6a-a033-fc1fddb6f831}, !- Space Name
-  Adiabatic,                              !- Outside Boundary Condition
-  ,                                       !- Outside Boundary Condition Object
-  NoSun,                                  !- Sun Exposure
-  NoWind,                                 !- Wind Exposure
-  ,                                       !- View Factor to Ground
-  ,                                       !- Number of Vertices
-  25.8631376286792, 0, 2.4384,            !- X,Y,Z Vertex 1 {m}
-  25.8631376286792, 0, 0,                 !- X,Y,Z Vertex 2 {m}
-  19.3973532215094, 0, 0,                 !- X,Y,Z Vertex 3 {m}
-  19.3973532215094, 0, 2.4384;            !- X,Y,Z Vertex 4 {m}
-
-OS:Surface,
-  {cc981e03-47d6-4d6a-aedb-c3a243e3438f}, !- Handle
-  Surface 40,                             !- Name
-  Floor,                                  !- Surface Type
-  ,                                       !- Construction Name
-  {b9e74733-eabc-4b6a-a033-fc1fddb6f831}, !- Space Name
-  Surface,                                !- Outside Boundary Condition
-  {213707d8-5fad-4e41-bf1e-65e4ca657e7f}, !- Outside Boundary Condition Object
-  NoSun,                                  !- Sun Exposure
-  NoWind,                                 !- Wind Exposure
-  ,                                       !- View Factor to Ground
-  ,                                       !- Number of Vertices
-  19.3973532215094, -12.9315688143396, 0, !- X,Y,Z Vertex 1 {m}
-  19.3973532215094, 0, 0,                 !- X,Y,Z Vertex 2 {m}
-  25.8631376286792, 0, 0,                 !- X,Y,Z Vertex 3 {m}
-  25.8631376286792, -12.9315688143396, 0; !- X,Y,Z Vertex 4 {m}
-
-OS:Surface,
-  {25782bb5-082b-49f7-a691-2e54d1d735dd}, !- Handle
-  Surface 41,                             !- Name
-  Wall,                                   !- Surface Type
-  ,                                       !- Construction Name
-  {b9e74733-eabc-4b6a-a033-fc1fddb6f831}, !- Space Name
-  Outdoors,                               !- Outside Boundary Condition
-  ,                                       !- Outside Boundary Condition Object
-  SunExposed,                             !- Sun Exposure
-  WindExposed,                            !- Wind Exposure
-  ,                                       !- View Factor to Ground
-  ,                                       !- Number of Vertices
-  25.8631376286792, -12.9315688143396, 2.4384, !- X,Y,Z Vertex 1 {m}
-  25.8631376286792, -12.9315688143396, 0, !- X,Y,Z Vertex 2 {m}
-  25.8631376286792, 0, 0,                 !- X,Y,Z Vertex 3 {m}
-  25.8631376286792, 0, 2.4384;            !- X,Y,Z Vertex 4 {m}
-
-OS:Surface,
-  {7fee97b9-3325-40a2-ab42-d049c4cd22bd}, !- Handle
-  Surface 42,                             !- Name
-  Wall,                                   !- Surface Type
-  ,                                       !- Construction Name
-  {b9e74733-eabc-4b6a-a033-fc1fddb6f831}, !- Space Name
-  Outdoors,                               !- Outside Boundary Condition
-  ,                                       !- Outside Boundary Condition Object
-  SunExposed,                             !- Sun Exposure
-  WindExposed,                            !- Wind Exposure
-  ,                                       !- View Factor to Ground
-  ,                                       !- Number of Vertices
-  19.3973532215094, -12.9315688143396, 2.4384, !- X,Y,Z Vertex 1 {m}
-  19.3973532215094, -12.9315688143396, 0, !- X,Y,Z Vertex 2 {m}
-  25.8631376286792, -12.9315688143396, 0, !- X,Y,Z Vertex 3 {m}
-  25.8631376286792, -12.9315688143396, 2.4384; !- X,Y,Z Vertex 4 {m}
-
-OS:ThermalZone,
-  {6d427984-d3de-4bc0-b43a-497143d2ba0c}, !- Handle
-  living zone|unit 8,                     !- Name
-  ,                                       !- Multiplier
-  ,                                       !- Ceiling Height {m}
-  ,                                       !- Volume {m3}
-  ,                                       !- Floor Area {m2}
-  ,                                       !- Zone Inside Convection Algorithm
-  ,                                       !- Zone Outside Convection Algorithm
-  ,                                       !- Zone Conditioning Equipment List Name
-  {11938c40-4e01-484c-8720-d88658602734}, !- Zone Air Inlet Port List
-  {9eaa0c15-eb37-4b3d-aac6-cc8d55aa591c}, !- Zone Air Exhaust Port List
-  {8e8ca251-df21-481d-a8ba-ba12e02b9f3e}, !- Zone Air Node Name
-  {269e5ba0-61d9-4509-bf92-6429351d9c1c}, !- Zone Return Air Port List
-  ,                                       !- Primary Daylighting Control Name
-  ,                                       !- Fraction of Zone Controlled by Primary Daylighting Control
-  ,                                       !- Secondary Daylighting Control Name
-  ,                                       !- Fraction of Zone Controlled by Secondary Daylighting Control
-  ,                                       !- Illuminance Map Name
-  ,                                       !- Group Rendering Name
-  ,                                       !- Thermostat Name
-  No;                                     !- Use Ideal Air Loads
-
-OS:Node,
-  {52d75a76-d09e-4ac5-9338-7ce2549af500}, !- Handle
-  Node 8,                                 !- Name
-  {8e8ca251-df21-481d-a8ba-ba12e02b9f3e}, !- Inlet Port
-  ;                                       !- Outlet Port
-
-OS:Connection,
-  {8e8ca251-df21-481d-a8ba-ba12e02b9f3e}, !- Handle
-  {c20f42c3-1ed7-48c4-a032-26f3d3b79f79}, !- Name
-  {6d427984-d3de-4bc0-b43a-497143d2ba0c}, !- Source Object
-  11,                                     !- Outlet Port
-  {52d75a76-d09e-4ac5-9338-7ce2549af500}, !- Target Object
-  2;                                      !- Inlet Port
-
-OS:PortList,
-  {11938c40-4e01-484c-8720-d88658602734}, !- Handle
-  {f0b1f47b-df35-45a8-9fe9-6f31131fd8d4}, !- Name
-  {6d427984-d3de-4bc0-b43a-497143d2ba0c}; !- HVAC Component
-
-OS:PortList,
-  {9eaa0c15-eb37-4b3d-aac6-cc8d55aa591c}, !- Handle
-  {32a671cd-f7f2-4354-86b6-2a858e3c46de}, !- Name
-  {6d427984-d3de-4bc0-b43a-497143d2ba0c}; !- HVAC Component
-
-OS:PortList,
-  {269e5ba0-61d9-4509-bf92-6429351d9c1c}, !- Handle
-  {515355ce-370f-4eec-b0f7-30d7566b32f1}, !- Name
-  {6d427984-d3de-4bc0-b43a-497143d2ba0c}; !- HVAC Component
-
-OS:Sizing:Zone,
-  {b0ad3517-a30c-4304-a076-3b834f70f7b7}, !- Handle
-  {6d427984-d3de-4bc0-b43a-497143d2ba0c}, !- Zone or ZoneList Name
-  SupplyAirTemperature,                   !- Zone Cooling Design Supply Air Temperature Input Method
-  14,                                     !- Zone Cooling Design Supply Air Temperature {C}
-  11.11,                                  !- Zone Cooling Design Supply Air Temperature Difference {deltaC}
-  SupplyAirTemperature,                   !- Zone Heating Design Supply Air Temperature Input Method
-  40,                                     !- Zone Heating Design Supply Air Temperature {C}
-  11.11,                                  !- Zone Heating Design Supply Air Temperature Difference {deltaC}
-  0.0085,                                 !- Zone Cooling Design Supply Air Humidity Ratio {kg-H2O/kg-air}
-  0.008,                                  !- Zone Heating Design Supply Air Humidity Ratio {kg-H2O/kg-air}
-  ,                                       !- Zone Heating Sizing Factor
-  ,                                       !- Zone Cooling Sizing Factor
-  DesignDay,                              !- Cooling Design Air Flow Method
-  ,                                       !- Cooling Design Air Flow Rate {m3/s}
-  ,                                       !- Cooling Minimum Air Flow per Zone Floor Area {m3/s-m2}
-  ,                                       !- Cooling Minimum Air Flow {m3/s}
-  ,                                       !- Cooling Minimum Air Flow Fraction
-  DesignDay,                              !- Heating Design Air Flow Method
-  ,                                       !- Heating Design Air Flow Rate {m3/s}
-  ,                                       !- Heating Maximum Air Flow per Zone Floor Area {m3/s-m2}
-  ,                                       !- Heating Maximum Air Flow {m3/s}
-  ,                                       !- Heating Maximum Air Flow Fraction
-  ,                                       !- Design Zone Air Distribution Effectiveness in Cooling Mode
-  ,                                       !- Design Zone Air Distribution Effectiveness in Heating Mode
-  No,                                     !- Account for Dedicated Outdoor Air System
-  NeutralSupplyAir,                       !- Dedicated Outdoor Air System Control Strategy
-  autosize,                               !- Dedicated Outdoor Air Low Setpoint Temperature for Design {C}
-  autosize;                               !- Dedicated Outdoor Air High Setpoint Temperature for Design {C}
-
-OS:ZoneHVAC:EquipmentList,
-  {9a1f1de0-7451-4a4d-b6cb-31963b534af7}, !- Handle
-  Zone HVAC Equipment List 8,             !- Name
-  {6d427984-d3de-4bc0-b43a-497143d2ba0c}; !- Thermal Zone
-
-OS:Space,
-  {7ed06bbb-87e7-4184-bda4-452994b1afc4}, !- Handle
-  living space|unit 8|story 1,            !- Name
-  {d74e19c3-261a-4bbf-ab58-b02115e7e8fe}, !- Space Type Name
-  ,                                       !- Default Construction Set Name
-  ,                                       !- Default Schedule Set Name
-  -0,                                     !- Direction of Relative North {deg}
-  0,                                      !- X Origin {m}
-  0,                                      !- Y Origin {m}
-  0,                                      !- Z Origin {m}
-  ,                                       !- Building Story Name
-  {6d427984-d3de-4bc0-b43a-497143d2ba0c}, !- Thermal Zone Name
-  ,                                       !- Part of Total Floor Area
-  ,                                       !- Design Specification Outdoor Air Object Name
-  {bb0dd276-7b2d-4eb8-8197-35a80de21bf5}; !- Building Unit Name
-
-OS:Surface,
-  {da44aceb-4ee3-4365-a5d6-3e1e005a782d}, !- Handle
-  Surface 43,                             !- Name
-  RoofCeiling,                            !- Surface Type
-  ,                                       !- Construction Name
-  {7ed06bbb-87e7-4184-bda4-452994b1afc4}, !- Space Name
-  Outdoors,                               !- Outside Boundary Condition
-  ,                                       !- Outside Boundary Condition Object
-  SunExposed,                             !- Sun Exposure
-  WindExposed,                            !- Wind Exposure
-  ,                                       !- View Factor to Ground
-  ,                                       !- Number of Vertices
-  25.8631376286792, 3.048, 2.4384,        !- X,Y,Z Vertex 1 {m}
-  25.8631376286792, 15.9795688143396, 2.4384, !- X,Y,Z Vertex 2 {m}
-  19.3973532215094, 15.9795688143396, 2.4384, !- X,Y,Z Vertex 3 {m}
-  19.3973532215094, 3.048, 2.4384;        !- X,Y,Z Vertex 4 {m}
-
-OS:Surface,
-  {5ebaa1fe-732e-4c7a-a073-ffb4f361ad6e}, !- Handle
-  Surface 44,                             !- Name
-  Wall,                                   !- Surface Type
-  ,                                       !- Construction Name
-  {7ed06bbb-87e7-4184-bda4-452994b1afc4}, !- Space Name
-  Outdoors,                               !- Outside Boundary Condition
-  ,                                       !- Outside Boundary Condition Object
-  SunExposed,                             !- Sun Exposure
-  WindExposed,                            !- Wind Exposure
-  ,                                       !- View Factor to Ground
-  ,                                       !- Number of Vertices
-  25.8631376286792, 15.9795688143396, 2.4384, !- X,Y,Z Vertex 1 {m}
-  25.8631376286792, 15.9795688143396, 0,  !- X,Y,Z Vertex 2 {m}
-  19.3973532215094, 15.9795688143396, 0,  !- X,Y,Z Vertex 3 {m}
-  19.3973532215094, 15.9795688143396, 2.4384; !- X,Y,Z Vertex 4 {m}
-
-OS:Surface,
-  {f7573077-aeb3-4e58-95ba-7211aaa4d415}, !- Handle
-  Surface 45,                             !- Name
-  Floor,                                  !- Surface Type
-  ,                                       !- Construction Name
-  {7ed06bbb-87e7-4184-bda4-452994b1afc4}, !- Space Name
-  Surface,                                !- Outside Boundary Condition
-  {b3d7de9d-3cfa-4055-891e-d3327d90d180}, !- Outside Boundary Condition Object
-  NoSun,                                  !- Sun Exposure
-  NoWind,                                 !- Wind Exposure
-  ,                                       !- View Factor to Ground
-  ,                                       !- Number of Vertices
-  19.3973532215094, 3.048, 0,             !- X,Y,Z Vertex 1 {m}
-  19.3973532215094, 15.9795688143396, 0,  !- X,Y,Z Vertex 2 {m}
-  25.8631376286792, 15.9795688143396, 0,  !- X,Y,Z Vertex 3 {m}
-  25.8631376286792, 3.048, 0;             !- X,Y,Z Vertex 4 {m}
-
-OS:Surface,
-  {96fd70d6-6c7e-4a3b-9d1b-f641c5cd7066}, !- Handle
-  Surface 46,                             !- Name
-  Wall,                                   !- Surface Type
-  ,                                       !- Construction Name
-  {7ed06bbb-87e7-4184-bda4-452994b1afc4}, !- Space Name
-  Outdoors,                               !- Outside Boundary Condition
-  ,                                       !- Outside Boundary Condition Object
-  SunExposed,                             !- Sun Exposure
-  WindExposed,                            !- Wind Exposure
-  ,                                       !- View Factor to Ground
-  ,                                       !- Number of Vertices
-  25.8631376286792, 3.048, 2.4384,        !- X,Y,Z Vertex 1 {m}
-  25.8631376286792, 3.048, 0,             !- X,Y,Z Vertex 2 {m}
-  25.8631376286792, 15.9795688143396, 0,  !- X,Y,Z Vertex 3 {m}
-  25.8631376286792, 15.9795688143396, 2.4384; !- X,Y,Z Vertex 4 {m}
-
-OS:Surface,
-  {59f9461a-a026-4bfc-9cbf-662a32889a4b}, !- Handle
-  Surface 47,                             !- Name
-  Wall,                                   !- Surface Type
-  ,                                       !- Construction Name
-  {7ed06bbb-87e7-4184-bda4-452994b1afc4}, !- Space Name
-  Adiabatic,                              !- Outside Boundary Condition
-  ,                                       !- Outside Boundary Condition Object
-  NoSun,                                  !- Sun Exposure
-  NoWind,                                 !- Wind Exposure
-  ,                                       !- View Factor to Ground
-  ,                                       !- Number of Vertices
-  19.3973532215094, 3.048, 2.4384,        !- X,Y,Z Vertex 1 {m}
-  19.3973532215094, 3.048, 0,             !- X,Y,Z Vertex 2 {m}
-  25.8631376286792, 3.048, 0,             !- X,Y,Z Vertex 3 {m}
-  25.8631376286792, 3.048, 2.4384;        !- X,Y,Z Vertex 4 {m}
-
-OS:Surface,
-  {944e697b-40ee-414b-8215-df54d46a3abd}, !- Handle
-  Surface 48,                             !- Name
-  Wall,                                   !- Surface Type
-  ,                                       !- Construction Name
-  {7ed06bbb-87e7-4184-bda4-452994b1afc4}, !- Space Name
-  Surface,                                !- Outside Boundary Condition
-  {ac7fece1-ef93-4f0b-8177-96a4bb3c52dd}, !- Outside Boundary Condition Object
-  NoSun,                                  !- Sun Exposure
-  NoWind,                                 !- Wind Exposure
-  ,                                       !- View Factor to Ground
-  ,                                       !- Number of Vertices
-  19.3973532215094, 15.9795688143396, 2.4384, !- X,Y,Z Vertex 1 {m}
-  19.3973532215094, 15.9795688143396, 0,  !- X,Y,Z Vertex 2 {m}
-  19.3973532215094, 3.048, 0,             !- X,Y,Z Vertex 3 {m}
-  19.3973532215094, 3.048, 2.4384;        !- X,Y,Z Vertex 4 {m}
-
-OS:ThermalZone,
-  {62843521-5a88-44a0-85a2-7b11cbb832e2}, !- Handle
-  corridor zone,                          !- Name
-  ,                                       !- Multiplier
-  ,                                       !- Ceiling Height {m}
-  ,                                       !- Volume {m3}
-  ,                                       !- Floor Area {m2}
-  ,                                       !- Zone Inside Convection Algorithm
-  ,                                       !- Zone Outside Convection Algorithm
-  ,                                       !- Zone Conditioning Equipment List Name
-  {2b9a0aee-5661-4387-ba92-df3679f56a73}, !- Zone Air Inlet Port List
-  {4d6cabbd-8e61-464d-a017-aac65d3f8bb4}, !- Zone Air Exhaust Port List
-  {292aacaf-457d-4232-8c1b-25180888b18a}, !- Zone Air Node Name
-  {078dd3da-b294-4e96-99d1-7a950fc5b396}, !- Zone Return Air Port List
-  ,                                       !- Primary Daylighting Control Name
-  ,                                       !- Fraction of Zone Controlled by Primary Daylighting Control
-  ,                                       !- Secondary Daylighting Control Name
-  ,                                       !- Fraction of Zone Controlled by Secondary Daylighting Control
-  ,                                       !- Illuminance Map Name
-  ,                                       !- Group Rendering Name
-  ,                                       !- Thermostat Name
-  No;                                     !- Use Ideal Air Loads
-
-OS:Node,
-  {cf59101a-d929-435f-98a8-5788a3a3ddf3}, !- Handle
-  Node 9,                                 !- Name
-  {292aacaf-457d-4232-8c1b-25180888b18a}, !- Inlet Port
-  ;                                       !- Outlet Port
-
-OS:Connection,
-  {292aacaf-457d-4232-8c1b-25180888b18a}, !- Handle
-  {28a3ed07-1a1c-4b57-88c3-f9c5b15b3b4e}, !- Name
-  {62843521-5a88-44a0-85a2-7b11cbb832e2}, !- Source Object
-  11,                                     !- Outlet Port
-  {cf59101a-d929-435f-98a8-5788a3a3ddf3}, !- Target Object
-  2;                                      !- Inlet Port
-
-OS:PortList,
-  {2b9a0aee-5661-4387-ba92-df3679f56a73}, !- Handle
-  {00abd4fa-65fe-4a60-be95-91c925ae62fb}, !- Name
-  {62843521-5a88-44a0-85a2-7b11cbb832e2}; !- HVAC Component
-
-OS:PortList,
-  {4d6cabbd-8e61-464d-a017-aac65d3f8bb4}, !- Handle
-  {d6329b5e-cba2-4611-bbb7-c010489efcf8}, !- Name
-  {62843521-5a88-44a0-85a2-7b11cbb832e2}; !- HVAC Component
-
-OS:PortList,
-  {078dd3da-b294-4e96-99d1-7a950fc5b396}, !- Handle
-  {2ac06400-e01f-4536-a78f-4f9b711fce80}, !- Name
-  {62843521-5a88-44a0-85a2-7b11cbb832e2}; !- HVAC Component
-
-OS:Sizing:Zone,
-  {baf5062f-7f9b-4de9-92f0-a268276af386}, !- Handle
-  {62843521-5a88-44a0-85a2-7b11cbb832e2}, !- Zone or ZoneList Name
-  SupplyAirTemperature,                   !- Zone Cooling Design Supply Air Temperature Input Method
-  14,                                     !- Zone Cooling Design Supply Air Temperature {C}
-  11.11,                                  !- Zone Cooling Design Supply Air Temperature Difference {deltaC}
-  SupplyAirTemperature,                   !- Zone Heating Design Supply Air Temperature Input Method
-  40,                                     !- Zone Heating Design Supply Air Temperature {C}
-  11.11,                                  !- Zone Heating Design Supply Air Temperature Difference {deltaC}
-  0.0085,                                 !- Zone Cooling Design Supply Air Humidity Ratio {kg-H2O/kg-air}
-  0.008,                                  !- Zone Heating Design Supply Air Humidity Ratio {kg-H2O/kg-air}
-  ,                                       !- Zone Heating Sizing Factor
-  ,                                       !- Zone Cooling Sizing Factor
-  DesignDay,                              !- Cooling Design Air Flow Method
-  ,                                       !- Cooling Design Air Flow Rate {m3/s}
-  ,                                       !- Cooling Minimum Air Flow per Zone Floor Area {m3/s-m2}
-  ,                                       !- Cooling Minimum Air Flow {m3/s}
-  ,                                       !- Cooling Minimum Air Flow Fraction
-  DesignDay,                              !- Heating Design Air Flow Method
-  ,                                       !- Heating Design Air Flow Rate {m3/s}
-  ,                                       !- Heating Maximum Air Flow per Zone Floor Area {m3/s-m2}
-  ,                                       !- Heating Maximum Air Flow {m3/s}
-  ,                                       !- Heating Maximum Air Flow Fraction
-  ,                                       !- Design Zone Air Distribution Effectiveness in Cooling Mode
-  ,                                       !- Design Zone Air Distribution Effectiveness in Heating Mode
-  No,                                     !- Account for Dedicated Outdoor Air System
-  NeutralSupplyAir,                       !- Dedicated Outdoor Air System Control Strategy
-  autosize,                               !- Dedicated Outdoor Air Low Setpoint Temperature for Design {C}
-  autosize;                               !- Dedicated Outdoor Air High Setpoint Temperature for Design {C}
-
-OS:ZoneHVAC:EquipmentList,
-  {235c148e-d5ce-429c-8d36-2a2591800c02}, !- Handle
-  Zone HVAC Equipment List 9,             !- Name
-  {62843521-5a88-44a0-85a2-7b11cbb832e2}; !- Thermal Zone
-
-OS:Space,
-  {c7fb3084-5899-422b-a2c6-7b856da05196}, !- Handle
-  corridor space,                         !- Name
-  {19c7971b-285b-4400-82c8-cb2641be37ab}, !- Space Type Name
-  ,                                       !- Default Construction Set Name
-  ,                                       !- Default Schedule Set Name
-  ,                                       !- Direction of Relative North {deg}
-  ,                                       !- X Origin {m}
-  ,                                       !- Y Origin {m}
-  ,                                       !- Z Origin {m}
-  ,                                       !- Building Story Name
-  {62843521-5a88-44a0-85a2-7b11cbb832e2}; !- Thermal Zone Name
-
-OS:Surface,
-  {2a730438-42a2-43d8-97d8-d8f0afe38a0d}, !- Handle
-  Surface 49,                             !- Name
-  Floor,                                  !- Surface Type
-  ,                                       !- Construction Name
-  {c7fb3084-5899-422b-a2c6-7b856da05196}, !- Space Name
-  Adiabatic,                              !- Outside Boundary Condition
-  ,                                       !- Outside Boundary Condition Object
-  NoSun,                                  !- Sun Exposure
-  NoWind,                                 !- Wind Exposure
-  ,                                       !- View Factor to Ground
-  ,                                       !- Number of Vertices
-  0, 0, 0,                                !- X,Y,Z Vertex 1 {m}
-  0, 3.048, 0,                            !- X,Y,Z Vertex 2 {m}
-  25.8631376286792, 3.048, 0,             !- X,Y,Z Vertex 3 {m}
-  25.8631376286792, 0, 0;                 !- X,Y,Z Vertex 4 {m}
-
-OS:Surface,
-  {b08fd6ab-737b-46a0-bbe3-64ec0de53056}, !- Handle
-  Surface 50,                             !- Name
-  Wall,                                   !- Surface Type
-  ,                                       !- Construction Name
-  {c7fb3084-5899-422b-a2c6-7b856da05196}, !- Space Name
-  Outdoors,                               !- Outside Boundary Condition
-  ,                                       !- Outside Boundary Condition Object
-  SunExposed,                             !- Sun Exposure
-  WindExposed,                            !- Wind Exposure
-  ,                                       !- View Factor to Ground
-  ,                                       !- Number of Vertices
-  0, 3.048, 2.4384,                       !- X,Y,Z Vertex 1 {m}
-  0, 3.048, 0,                            !- X,Y,Z Vertex 2 {m}
-  0, 0, 0,                                !- X,Y,Z Vertex 3 {m}
-  0, 0, 2.4384;                           !- X,Y,Z Vertex 4 {m}
-
-OS:Surface,
-  {1af6e90f-fe03-4870-9b18-749cd4e26582}, !- Handle
-  Surface 51,                             !- Name
-  Wall,                                   !- Surface Type
-  ,                                       !- Construction Name
-  {c7fb3084-5899-422b-a2c6-7b856da05196}, !- Space Name
-  Adiabatic,                              !- Outside Boundary Condition
-  ,                                       !- Outside Boundary Condition Object
-  NoSun,                                  !- Sun Exposure
-  NoWind,                                 !- Wind Exposure
-  ,                                       !- View Factor to Ground
-  ,                                       !- Number of Vertices
-  6.46578440716979, 3.048, 2.4384,        !- X,Y,Z Vertex 1 {m}
-  6.46578440716979, 3.048, 0,             !- X,Y,Z Vertex 2 {m}
-  0, 3.048, 0,                            !- X,Y,Z Vertex 3 {m}
-  0, 3.048, 2.4384;                       !- X,Y,Z Vertex 4 {m}
-
-OS:Surface,
-  {788f1055-ea69-49cf-905c-28b9c5d5eef3}, !- Handle
-  Surface 52,                             !- Name
-  Wall,                                   !- Surface Type
-  ,                                       !- Construction Name
-  {c7fb3084-5899-422b-a2c6-7b856da05196}, !- Space Name
-  Outdoors,                               !- Outside Boundary Condition
-  ,                                       !- Outside Boundary Condition Object
-  SunExposed,                             !- Sun Exposure
-  WindExposed,                            !- Wind Exposure
-  ,                                       !- View Factor to Ground
-  ,                                       !- Number of Vertices
-  25.8631376286792, 0, 2.4384,            !- X,Y,Z Vertex 1 {m}
-  25.8631376286792, 0, 0,                 !- X,Y,Z Vertex 2 {m}
-  25.8631376286792, 3.048, 0,             !- X,Y,Z Vertex 3 {m}
-  25.8631376286792, 3.048, 2.4384;        !- X,Y,Z Vertex 4 {m}
-
-OS:Surface,
-  {677fbaff-1e9f-4f14-a4b8-8975ea18ff1b}, !- Handle
-  Surface 53,                             !- Name
-  Wall,                                   !- Surface Type
-  ,                                       !- Construction Name
-  {c7fb3084-5899-422b-a2c6-7b856da05196}, !- Space Name
-  Adiabatic,                              !- Outside Boundary Condition
-  ,                                       !- Outside Boundary Condition Object
-  NoSun,                                  !- Sun Exposure
-  NoWind,                                 !- Wind Exposure
-  ,                                       !- View Factor to Ground
-  ,                                       !- Number of Vertices
-  0, 0, 2.4384,                           !- X,Y,Z Vertex 1 {m}
-  0, 0, 0,                                !- X,Y,Z Vertex 2 {m}
-  6.46578440716979, 0, 0,                 !- X,Y,Z Vertex 3 {m}
-  6.46578440716979, 0, 2.4384;            !- X,Y,Z Vertex 4 {m}
-
-OS:Surface,
-  {a9849947-4ec2-4ca5-b7cc-a611c05edd5d}, !- Handle
-  Surface 54,                             !- Name
-  RoofCeiling,                            !- Surface Type
-  ,                                       !- Construction Name
-  {c7fb3084-5899-422b-a2c6-7b856da05196}, !- Space Name
-  Outdoors,                               !- Outside Boundary Condition
-  ,                                       !- Outside Boundary Condition Object
-  SunExposed,                             !- Sun Exposure
-  WindExposed,                            !- Wind Exposure
-  ,                                       !- View Factor to Ground
-  ,                                       !- Number of Vertices
-  25.8631376286792, 0, 2.4384,            !- X,Y,Z Vertex 1 {m}
-  25.8631376286792, 3.048, 2.4384,        !- X,Y,Z Vertex 2 {m}
-  0, 3.048, 2.4384,                       !- X,Y,Z Vertex 3 {m}
-  0, 0, 2.4384;                           !- X,Y,Z Vertex 4 {m}
-
-OS:SpaceType,
-  {19c7971b-285b-4400-82c8-cb2641be37ab}, !- Handle
-  Space Type 2,                           !- Name
-  ,                                       !- Default Construction Set Name
-  ,                                       !- Default Schedule Set Name
-  ,                                       !- Group Rendering Name
-  ,                                       !- Design Specification Outdoor Air Object Name
-  ,                                       !- Standards Template
-  ,                                       !- Standards Building Type
-  corridor;                               !- Standards Space Type
-
-OS:Surface,
-  {2b1e5cd2-4911-42b7-92c2-bd9377d4da85}, !- Handle
-  Surface 55,                             !- Name
-  Floor,                                  !- Surface Type
-  ,                                       !- Construction Name
-  {22127c22-0300-4bf4-8063-41c8174039bd}, !- Space Name
-  Foundation,                             !- Outside Boundary Condition
-  ,                                       !- Outside Boundary Condition Object
-  NoSun,                                  !- Sun Exposure
-  NoWind,                                 !- Wind Exposure
-  ,                                       !- View Factor to Ground
-  ,                                       !- Number of Vertices
-  0, 0, -0.9144,                          !- X,Y,Z Vertex 1 {m}
-  0, 3.048, -0.9144,                      !- X,Y,Z Vertex 2 {m}
-  25.8631376286792, 3.048, -0.9144,       !- X,Y,Z Vertex 3 {m}
-  25.8631376286792, 0, -0.9144;           !- X,Y,Z Vertex 4 {m}
-
-OS:Surface,
-  {681f2f7a-8a23-4df2-bd16-c1dea4ca5fe0}, !- Handle
-  Surface 56,                             !- Name
-  Wall,                                   !- Surface Type
-  ,                                       !- Construction Name
-  {22127c22-0300-4bf4-8063-41c8174039bd}, !- Space Name
-  Foundation,                             !- Outside Boundary Condition
-  ,                                       !- Outside Boundary Condition Object
-  NoSun,                                  !- Sun Exposure
-  NoWind,                                 !- Wind Exposure
-  ,                                       !- View Factor to Ground
-  ,                                       !- Number of Vertices
-  0, 3.048, -1.11022302462516e-016,       !- X,Y,Z Vertex 1 {m}
-  0, 3.048, -0.9144,                      !- X,Y,Z Vertex 2 {m}
-  0, 0, -0.9144,                          !- X,Y,Z Vertex 3 {m}
-  0, 0, -1.11022302462516e-016;           !- X,Y,Z Vertex 4 {m}
-
-OS:Surface,
-  {317c4a7c-6299-4ffc-bf76-b00d8e174ef7}, !- Handle
-  Surface 58,                             !- Name
-  Wall,                                   !- Surface Type
-  ,                                       !- Construction Name
-  {22127c22-0300-4bf4-8063-41c8174039bd}, !- Space Name
-  Foundation,                             !- Outside Boundary Condition
-  ,                                       !- Outside Boundary Condition Object
-  NoSun,                                  !- Sun Exposure
-  NoWind,                                 !- Wind Exposure
-  ,                                       !- View Factor to Ground
-  ,                                       !- Number of Vertices
-  25.8631376286792, 0, -1.11022302462516e-016, !- X,Y,Z Vertex 1 {m}
-  25.8631376286792, 0, -0.9144,           !- X,Y,Z Vertex 2 {m}
-  25.8631376286792, 3.048, -0.9144,       !- X,Y,Z Vertex 3 {m}
-  25.8631376286792, 3.048, -1.11022302462516e-016; !- X,Y,Z Vertex 4 {m}
-
-OS:Surface,
-  {61c4aa89-b1d5-43ca-b820-284f4f77537b}, !- Handle
-  Surface 60,                             !- Name
-  RoofCeiling,                            !- Surface Type
-  ,                                       !- Construction Name
-  {22127c22-0300-4bf4-8063-41c8174039bd}, !- Space Name
-  Adiabatic,                              !- Outside Boundary Condition
-  ,                                       !- Outside Boundary Condition Object
-  NoSun,                                  !- Sun Exposure
-  NoWind,                                 !- Wind Exposure
-  ,                                       !- View Factor to Ground
-  ,                                       !- Number of Vertices
-  25.8631376286792, 0, -1.11022302462516e-016, !- X,Y,Z Vertex 1 {m}
-  25.8631376286792, 3.048, -1.11022302462516e-016, !- X,Y,Z Vertex 2 {m}
-  0, 3.048, -1.11022302462516e-016,       !- X,Y,Z Vertex 3 {m}
-  0, 0, -1.11022302462516e-016;           !- X,Y,Z Vertex 4 {m}
-
-OS:Surface,
-  {d562767e-9e20-41a9-a90a-99eb3981d8eb}, !- Handle
-  Surface 61,                             !- Name
-  Floor,                                  !- Surface Type
-  ,                                       !- Construction Name
-  {22127c22-0300-4bf4-8063-41c8174039bd}, !- Space Name
-  Foundation,                             !- Outside Boundary Condition
-  ,                                       !- Outside Boundary Condition Object
-  NoSun,                                  !- Sun Exposure
-  NoWind,                                 !- Wind Exposure
-  ,                                       !- View Factor to Ground
-  ,                                       !- Number of Vertices
-  0, -12.9315688143396, -0.9144,          !- X,Y,Z Vertex 1 {m}
-  0, 0, -0.9144,                          !- X,Y,Z Vertex 2 {m}
-  6.46578440716979, 0, -0.9144,           !- X,Y,Z Vertex 3 {m}
-  6.46578440716979, -12.9315688143396, -0.9144; !- X,Y,Z Vertex 4 {m}
-
-OS:Surface,
-  {fa4d6d94-980d-48e9-8ad6-9abaffa534e8}, !- Handle
-  Surface 62,                             !- Name
-  Wall,                                   !- Surface Type
-  ,                                       !- Construction Name
-  {22127c22-0300-4bf4-8063-41c8174039bd}, !- Space Name
-  Foundation,                             !- Outside Boundary Condition
-  ,                                       !- Outside Boundary Condition Object
-  NoSun,                                  !- Sun Exposure
-  NoWind,                                 !- Wind Exposure
-  ,                                       !- View Factor to Ground
-  ,                                       !- Number of Vertices
-  0, 0, -1.11022302462516e-016,           !- X,Y,Z Vertex 1 {m}
-  0, 0, -0.9144,                          !- X,Y,Z Vertex 2 {m}
-  0, -12.9315688143396, -0.9144,          !- X,Y,Z Vertex 3 {m}
-  0, -12.9315688143396, -1.11022302462516e-016; !- X,Y,Z Vertex 4 {m}
-
-OS:Surface,
-  {e473310e-2b7e-4a55-99ab-e6b72a8a79e1}, !- Handle
-  Surface 65,                             !- Name
-  Wall,                                   !- Surface Type
-  ,                                       !- Construction Name
-  {22127c22-0300-4bf4-8063-41c8174039bd}, !- Space Name
-  Foundation,                             !- Outside Boundary Condition
-  ,                                       !- Outside Boundary Condition Object
-  NoSun,                                  !- Sun Exposure
-  NoWind,                                 !- Wind Exposure
-  ,                                       !- View Factor to Ground
-  ,                                       !- Number of Vertices
-  0, -12.9315688143396, -1.11022302462516e-016, !- X,Y,Z Vertex 1 {m}
-  0, -12.9315688143396, -0.9144,          !- X,Y,Z Vertex 2 {m}
-  6.46578440716979, -12.9315688143396, -0.9144, !- X,Y,Z Vertex 3 {m}
-  6.46578440716979, -12.9315688143396, -1.11022302462516e-016; !- X,Y,Z Vertex 4 {m}
-
-OS:Surface,
-  {5d01ca4d-b7ae-4671-8303-27f8e44de8f6}, !- Handle
-  Surface 66,                             !- Name
-  RoofCeiling,                            !- Surface Type
-  ,                                       !- Construction Name
-  {22127c22-0300-4bf4-8063-41c8174039bd}, !- Space Name
-  Surface,                                !- Outside Boundary Condition
-  {5c7a32aa-a5b7-40a1-ae6c-2eb6c2c91658}, !- Outside Boundary Condition Object
-  NoSun,                                  !- Sun Exposure
-  NoWind,                                 !- Wind Exposure
-  ,                                       !- View Factor to Ground
-  ,                                       !- Number of Vertices
-  6.46578440716979, -12.9315688143396, -1.11022302462516e-016, !- X,Y,Z Vertex 1 {m}
-  6.46578440716979, 0, -1.11022302462516e-016, !- X,Y,Z Vertex 2 {m}
-  0, 0, -1.11022302462516e-016,           !- X,Y,Z Vertex 3 {m}
-  0, -12.9315688143396, -1.11022302462516e-016; !- X,Y,Z Vertex 4 {m}
-
-OS:Surface,
-  {0c938b47-7eb3-45d7-98ff-69f8c9bd401e}, !- Handle
-  Surface 67,                             !- Name
-  Floor,                                  !- Surface Type
-  ,                                       !- Construction Name
-  {22127c22-0300-4bf4-8063-41c8174039bd}, !- Space Name
-  Foundation,                             !- Outside Boundary Condition
-  ,                                       !- Outside Boundary Condition Object
-  NoSun,                                  !- Sun Exposure
-  NoWind,                                 !- Wind Exposure
-  ,                                       !- View Factor to Ground
-  ,                                       !- Number of Vertices
-  0, 3.048, -0.9144,                      !- X,Y,Z Vertex 1 {m}
-  0, 15.9795688143396, -0.9144,           !- X,Y,Z Vertex 2 {m}
-  6.46578440716979, 15.9795688143396, -0.9144, !- X,Y,Z Vertex 3 {m}
-  6.46578440716979, 3.048, -0.9144;       !- X,Y,Z Vertex 4 {m}
-
-OS:Surface,
-  {11436429-f6a5-4a71-a227-f2650b20152b}, !- Handle
-  Surface 68,                             !- Name
-  Wall,                                   !- Surface Type
-  ,                                       !- Construction Name
-  {22127c22-0300-4bf4-8063-41c8174039bd}, !- Space Name
-  Foundation,                             !- Outside Boundary Condition
-  ,                                       !- Outside Boundary Condition Object
-  NoSun,                                  !- Sun Exposure
-  NoWind,                                 !- Wind Exposure
-  ,                                       !- View Factor to Ground
-  ,                                       !- Number of Vertices
-  0, 15.9795688143396, -1.11022302462516e-016, !- X,Y,Z Vertex 1 {m}
-  0, 15.9795688143396, -0.9144,           !- X,Y,Z Vertex 2 {m}
-  0, 3.048, -0.9144,                      !- X,Y,Z Vertex 3 {m}
-  0, 3.048, -1.11022302462516e-016;       !- X,Y,Z Vertex 4 {m}
-
-OS:Surface,
-  {1ddb933f-2520-4681-bbf9-16cda41d6ee4}, !- Handle
-  Surface 69,                             !- Name
-  Wall,                                   !- Surface Type
-  ,                                       !- Construction Name
-  {22127c22-0300-4bf4-8063-41c8174039bd}, !- Space Name
-  Foundation,                             !- Outside Boundary Condition
-  ,                                       !- Outside Boundary Condition Object
-  NoSun,                                  !- Sun Exposure
-  NoWind,                                 !- Wind Exposure
-  ,                                       !- View Factor to Ground
-  ,                                       !- Number of Vertices
-  6.46578440716979, 15.9795688143396, -1.11022302462516e-016, !- X,Y,Z Vertex 1 {m}
-  6.46578440716979, 15.9795688143396, -0.9144, !- X,Y,Z Vertex 2 {m}
-  0, 15.9795688143396, -0.9144,           !- X,Y,Z Vertex 3 {m}
-  0, 15.9795688143396, -1.11022302462516e-016; !- X,Y,Z Vertex 4 {m}
-
-OS:Surface,
-  {97dad292-77a5-4c96-8c7e-c6fc8f9d289a}, !- Handle
-  Surface 72,                             !- Name
-  RoofCeiling,                            !- Surface Type
-  ,                                       !- Construction Name
-  {22127c22-0300-4bf4-8063-41c8174039bd}, !- Space Name
-  Surface,                                !- Outside Boundary Condition
-  {159045cf-f36f-45bf-ae4a-b346e4aa5377}, !- Outside Boundary Condition Object
-  NoSun,                                  !- Sun Exposure
-  NoWind,                                 !- Wind Exposure
-  ,                                       !- View Factor to Ground
-  ,                                       !- Number of Vertices
-  6.46578440716979, 3.048, -1.11022302462516e-016, !- X,Y,Z Vertex 1 {m}
-  6.46578440716979, 15.9795688143396, -1.11022302462516e-016, !- X,Y,Z Vertex 2 {m}
-  0, 15.9795688143396, -1.11022302462516e-016, !- X,Y,Z Vertex 3 {m}
-  0, 3.048, -1.11022302462516e-016;       !- X,Y,Z Vertex 4 {m}
-
-OS:Surface,
-  {10f6eac5-11fe-4b39-8c8c-f5973cc65ea9}, !- Handle
-  Surface 75,                             !- Name
-  Wall,                                   !- Surface Type
-  ,                                       !- Construction Name
-  {22127c22-0300-4bf4-8063-41c8174039bd}, !- Space Name
-  Foundation,                             !- Outside Boundary Condition
-  ,                                       !- Outside Boundary Condition Object
-  NoSun,                                  !- Sun Exposure
-  NoWind,                                 !- Wind Exposure
-  ,                                       !- View Factor to Ground
-  ,                                       !- Number of Vertices
-  6.46578440716979, -12.9315688143396, -1.11022302462516e-016, !- X,Y,Z Vertex 1 {m}
-  6.46578440716979, -12.9315688143396, -0.9144, !- X,Y,Z Vertex 2 {m}
-  12.9315688143396, -12.9315688143396, -0.9144, !- X,Y,Z Vertex 3 {m}
-  12.9315688143396, -12.9315688143396, -1.11022302462516e-016; !- X,Y,Z Vertex 4 {m}
-
-OS:Surface,
-  {93aa07f6-4168-4eaf-bc5c-5effa9331d77}, !- Handle
-  Surface 77,                             !- Name
-  Floor,                                  !- Surface Type
-  ,                                       !- Construction Name
-  {22127c22-0300-4bf4-8063-41c8174039bd}, !- Space Name
-  Foundation,                             !- Outside Boundary Condition
-  ,                                       !- Outside Boundary Condition Object
-  NoSun,                                  !- Sun Exposure
-  NoWind,                                 !- Wind Exposure
-  ,                                       !- View Factor to Ground
-  ,                                       !- Number of Vertices
-  6.46578440716979, -12.9315688143396, -0.9144, !- X,Y,Z Vertex 1 {m}
-  6.46578440716979, 0, -0.9144,           !- X,Y,Z Vertex 2 {m}
-  12.9315688143396, 0, -0.9144,           !- X,Y,Z Vertex 3 {m}
-  12.9315688143396, -12.9315688143396, -0.9144; !- X,Y,Z Vertex 4 {m}
-
-OS:Surface,
-  {3a486a14-8b31-47d6-a708-af0c54bf6e54}, !- Handle
-  Surface 78,                             !- Name
-  RoofCeiling,                            !- Surface Type
-  ,                                       !- Construction Name
-  {22127c22-0300-4bf4-8063-41c8174039bd}, !- Space Name
-  Surface,                                !- Outside Boundary Condition
-  {c081e93c-b964-416a-b3d5-29fb013cd4e2}, !- Outside Boundary Condition Object
-  NoSun,                                  !- Sun Exposure
-  NoWind,                                 !- Wind Exposure
-  ,                                       !- View Factor to Ground
-  ,                                       !- Number of Vertices
-  12.9315688143396, -12.9315688143396, -1.11022302462516e-016, !- X,Y,Z Vertex 1 {m}
-  12.9315688143396, 0, -1.11022302462516e-016, !- X,Y,Z Vertex 2 {m}
-  6.46578440716979, 0, -1.11022302462516e-016, !- X,Y,Z Vertex 3 {m}
-  6.46578440716979, -12.9315688143396, -1.11022302462516e-016; !- X,Y,Z Vertex 4 {m}
-
-OS:Surface,
-  {7d17d31e-22a3-46c8-84d9-f2fa3a3c749f}, !- Handle
-  Surface 79,                             !- Name
-  Floor,                                  !- Surface Type
-  ,                                       !- Construction Name
-  {22127c22-0300-4bf4-8063-41c8174039bd}, !- Space Name
-  Foundation,                             !- Outside Boundary Condition
-  ,                                       !- Outside Boundary Condition Object
-  NoSun,                                  !- Sun Exposure
-  NoWind,                                 !- Wind Exposure
-  ,                                       !- View Factor to Ground
-  ,                                       !- Number of Vertices
-  6.46578440716979, 3.048, -0.9144,       !- X,Y,Z Vertex 1 {m}
-  6.46578440716979, 15.9795688143396, -0.9144, !- X,Y,Z Vertex 2 {m}
-  12.9315688143396, 15.9795688143396, -0.9144, !- X,Y,Z Vertex 3 {m}
-  12.9315688143396, 3.048, -0.9144;       !- X,Y,Z Vertex 4 {m}
-
-OS:Surface,
-  {10fcac0e-87be-45bb-8fdf-500016cba200}, !- Handle
-  Surface 80,                             !- Name
-  RoofCeiling,                            !- Surface Type
-  ,                                       !- Construction Name
-  {22127c22-0300-4bf4-8063-41c8174039bd}, !- Space Name
-  Surface,                                !- Outside Boundary Condition
-  {4dc7c5ee-7885-43c8-9f57-b080f6e344d0}, !- Outside Boundary Condition Object
-  NoSun,                                  !- Sun Exposure
-  NoWind,                                 !- Wind Exposure
-  ,                                       !- View Factor to Ground
-  ,                                       !- Number of Vertices
-  12.9315688143396, 3.048, -1.11022302462516e-016, !- X,Y,Z Vertex 1 {m}
-  12.9315688143396, 15.9795688143396, -1.11022302462516e-016, !- X,Y,Z Vertex 2 {m}
-  6.46578440716979, 15.9795688143396, -1.11022302462516e-016, !- X,Y,Z Vertex 3 {m}
-  6.46578440716979, 3.048, -1.11022302462516e-016; !- X,Y,Z Vertex 4 {m}
-
-OS:Surface,
-  {6855bfc3-e5a5-4a33-998d-9ac7640c8aa9}, !- Handle
-  Surface 82,                             !- Name
-  Wall,                                   !- Surface Type
-  ,                                       !- Construction Name
-  {22127c22-0300-4bf4-8063-41c8174039bd}, !- Space Name
-  Foundation,                             !- Outside Boundary Condition
-  ,                                       !- Outside Boundary Condition Object
-  NoSun,                                  !- Sun Exposure
-  NoWind,                                 !- Wind Exposure
-  ,                                       !- View Factor to Ground
-  ,                                       !- Number of Vertices
-  12.9315688143396, 15.9795688143396, -1.11022302462516e-016, !- X,Y,Z Vertex 1 {m}
-  12.9315688143396, 15.9795688143396, -0.9144, !- X,Y,Z Vertex 2 {m}
-  6.46578440716979, 15.9795688143396, -0.9144, !- X,Y,Z Vertex 3 {m}
-  6.46578440716979, 15.9795688143396, -1.11022302462516e-016; !- X,Y,Z Vertex 4 {m}
-
-OS:Surface,
-  {bdc0ebd8-8039-4831-96d0-3d854b1e8535}, !- Handle
-  Surface 87,                             !- Name
-  Wall,                                   !- Surface Type
-  ,                                       !- Construction Name
-  {22127c22-0300-4bf4-8063-41c8174039bd}, !- Space Name
-  Foundation,                             !- Outside Boundary Condition
-  ,                                       !- Outside Boundary Condition Object
-  NoSun,                                  !- Sun Exposure
-  NoWind,                                 !- Wind Exposure
-  ,                                       !- View Factor to Ground
-  ,                                       !- Number of Vertices
-  12.9315688143396, -12.9315688143396, -1.11022302462516e-016, !- X,Y,Z Vertex 1 {m}
-  12.9315688143396, -12.9315688143396, -0.9144, !- X,Y,Z Vertex 2 {m}
-  19.3973532215094, -12.9315688143396, -0.9144, !- X,Y,Z Vertex 3 {m}
-  19.3973532215094, -12.9315688143396, -1.11022302462516e-016; !- X,Y,Z Vertex 4 {m}
-
-OS:Surface,
-  {26894d9d-2b7d-476d-bc48-9d08d60e7196}, !- Handle
-  Surface 89,                             !- Name
-  Floor,                                  !- Surface Type
-  ,                                       !- Construction Name
-  {22127c22-0300-4bf4-8063-41c8174039bd}, !- Space Name
-  Foundation,                             !- Outside Boundary Condition
-  ,                                       !- Outside Boundary Condition Object
-  NoSun,                                  !- Sun Exposure
-  NoWind,                                 !- Wind Exposure
-  ,                                       !- View Factor to Ground
-  ,                                       !- Number of Vertices
-  12.9315688143396, -12.9315688143396, -0.9144, !- X,Y,Z Vertex 1 {m}
-  12.9315688143396, 0, -0.9144,           !- X,Y,Z Vertex 2 {m}
-  19.3973532215094, 0, -0.9144,           !- X,Y,Z Vertex 3 {m}
-  19.3973532215094, -12.9315688143396, -0.9144; !- X,Y,Z Vertex 4 {m}
-
-OS:Surface,
-  {09c112f6-6cfd-44bd-be37-324604234753}, !- Handle
-  Surface 90,                             !- Name
-  RoofCeiling,                            !- Surface Type
-  ,                                       !- Construction Name
-  {22127c22-0300-4bf4-8063-41c8174039bd}, !- Space Name
-  Surface,                                !- Outside Boundary Condition
-  {f3a1bd30-9494-4e22-a5f9-c6478856052e}, !- Outside Boundary Condition Object
-  NoSun,                                  !- Sun Exposure
-  NoWind,                                 !- Wind Exposure
-  ,                                       !- View Factor to Ground
-  ,                                       !- Number of Vertices
-  19.3973532215094, -12.9315688143396, -1.11022302462516e-016, !- X,Y,Z Vertex 1 {m}
-  19.3973532215094, 0, -1.11022302462516e-016, !- X,Y,Z Vertex 2 {m}
-  12.9315688143396, 0, -1.11022302462516e-016, !- X,Y,Z Vertex 3 {m}
-  12.9315688143396, -12.9315688143396, -1.11022302462516e-016; !- X,Y,Z Vertex 4 {m}
-
-OS:Surface,
-  {64c885ae-c6d2-4e91-9412-66bbf9cd67df}, !- Handle
-  Surface 91,                             !- Name
-  Floor,                                  !- Surface Type
-  ,                                       !- Construction Name
-  {22127c22-0300-4bf4-8063-41c8174039bd}, !- Space Name
-  Foundation,                             !- Outside Boundary Condition
-  ,                                       !- Outside Boundary Condition Object
-  NoSun,                                  !- Sun Exposure
-  NoWind,                                 !- Wind Exposure
-  ,                                       !- View Factor to Ground
-  ,                                       !- Number of Vertices
-  12.9315688143396, 3.048, -0.9144,       !- X,Y,Z Vertex 1 {m}
-  12.9315688143396, 15.9795688143396, -0.9144, !- X,Y,Z Vertex 2 {m}
-  19.3973532215094, 15.9795688143396, -0.9144, !- X,Y,Z Vertex 3 {m}
-  19.3973532215094, 3.048, -0.9144;       !- X,Y,Z Vertex 4 {m}
-
-OS:Surface,
-  {4f88281b-e7f0-432b-ab91-4238809c3e05}, !- Handle
-  Surface 92,                             !- Name
-  RoofCeiling,                            !- Surface Type
-  ,                                       !- Construction Name
-  {22127c22-0300-4bf4-8063-41c8174039bd}, !- Space Name
-  Surface,                                !- Outside Boundary Condition
-  {e036bad2-9325-4a6a-b2b5-3c83ed20b0a7}, !- Outside Boundary Condition Object
-  NoSun,                                  !- Sun Exposure
-  NoWind,                                 !- Wind Exposure
-  ,                                       !- View Factor to Ground
-  ,                                       !- Number of Vertices
-  19.3973532215094, 3.048, -1.11022302462516e-016, !- X,Y,Z Vertex 1 {m}
-  19.3973532215094, 15.9795688143396, -1.11022302462516e-016, !- X,Y,Z Vertex 2 {m}
-  12.9315688143396, 15.9795688143396, -1.11022302462516e-016, !- X,Y,Z Vertex 3 {m}
-  12.9315688143396, 3.048, -1.11022302462516e-016; !- X,Y,Z Vertex 4 {m}
-
-OS:Surface,
-  {84261792-e3b8-4539-ab0c-80d55d0139b8}, !- Handle
-  Surface 94,                             !- Name
-  Wall,                                   !- Surface Type
-  ,                                       !- Construction Name
-  {22127c22-0300-4bf4-8063-41c8174039bd}, !- Space Name
-  Foundation,                             !- Outside Boundary Condition
-  ,                                       !- Outside Boundary Condition Object
-  NoSun,                                  !- Sun Exposure
-  NoWind,                                 !- Wind Exposure
-  ,                                       !- View Factor to Ground
-  ,                                       !- Number of Vertices
-  19.3973532215094, 15.9795688143396, -1.11022302462516e-016, !- X,Y,Z Vertex 1 {m}
-  19.3973532215094, 15.9795688143396, -0.9144, !- X,Y,Z Vertex 2 {m}
-  12.9315688143396, 15.9795688143396, -0.9144, !- X,Y,Z Vertex 3 {m}
-  12.9315688143396, 15.9795688143396, -1.11022302462516e-016; !- X,Y,Z Vertex 4 {m}
-
-OS:Surface,
-  {5028bcf0-e33b-4a38-ae5f-27d92e5bf05f}, !- Handle
-  Surface 98,                             !- Name
-  Wall,                                   !- Surface Type
-  ,                                       !- Construction Name
-  {22127c22-0300-4bf4-8063-41c8174039bd}, !- Space Name
-  Foundation,                             !- Outside Boundary Condition
-  ,                                       !- Outside Boundary Condition Object
-  NoSun,                                  !- Sun Exposure
-  NoWind,                                 !- Wind Exposure
-  ,                                       !- View Factor to Ground
-  ,                                       !- Number of Vertices
-  25.8631376286792, -12.9315688143396, -1.11022302462516e-016, !- X,Y,Z Vertex 1 {m}
-  25.8631376286792, -12.9315688143396, -0.9144, !- X,Y,Z Vertex 2 {m}
-  25.8631376286792, 0, -0.9144,           !- X,Y,Z Vertex 3 {m}
-  25.8631376286792, 0, -1.11022302462516e-016; !- X,Y,Z Vertex 4 {m}
-
-OS:Surface,
-  {53172bfe-3321-4451-8171-0b0255bddf68}, !- Handle
-  Surface 99,                             !- Name
-  Wall,                                   !- Surface Type
-  ,                                       !- Construction Name
-  {22127c22-0300-4bf4-8063-41c8174039bd}, !- Space Name
-  Foundation,                             !- Outside Boundary Condition
-  ,                                       !- Outside Boundary Condition Object
-  NoSun,                                  !- Sun Exposure
-  NoWind,                                 !- Wind Exposure
-  ,                                       !- View Factor to Ground
-  ,                                       !- Number of Vertices
-  19.3973532215094, -12.9315688143396, -1.11022302462516e-016, !- X,Y,Z Vertex 1 {m}
-  19.3973532215094, -12.9315688143396, -0.9144, !- X,Y,Z Vertex 2 {m}
-  25.8631376286792, -12.9315688143396, -0.9144, !- X,Y,Z Vertex 3 {m}
-  25.8631376286792, -12.9315688143396, -1.11022302462516e-016; !- X,Y,Z Vertex 4 {m}
-
-OS:Surface,
-  {d666411d-f2f4-4d8d-b5cf-8643eadc70d6}, !- Handle
-  Surface 101,                            !- Name
-  Floor,                                  !- Surface Type
-  ,                                       !- Construction Name
-  {22127c22-0300-4bf4-8063-41c8174039bd}, !- Space Name
-  Foundation,                             !- Outside Boundary Condition
-  ,                                       !- Outside Boundary Condition Object
-  NoSun,                                  !- Sun Exposure
-  NoWind,                                 !- Wind Exposure
-  ,                                       !- View Factor to Ground
-  ,                                       !- Number of Vertices
-  19.3973532215094, -12.9315688143396, -0.9144, !- X,Y,Z Vertex 1 {m}
-  19.3973532215094, 0, -0.9144,           !- X,Y,Z Vertex 2 {m}
-  25.8631376286792, 0, -0.9144,           !- X,Y,Z Vertex 3 {m}
-  25.8631376286792, -12.9315688143396, -0.9144; !- X,Y,Z Vertex 4 {m}
-
-OS:Surface,
-  {213707d8-5fad-4e41-bf1e-65e4ca657e7f}, !- Handle
-  Surface 102,                            !- Name
-  RoofCeiling,                            !- Surface Type
-  ,                                       !- Construction Name
-  {22127c22-0300-4bf4-8063-41c8174039bd}, !- Space Name
-  Surface,                                !- Outside Boundary Condition
-  {cc981e03-47d6-4d6a-aedb-c3a243e3438f}, !- Outside Boundary Condition Object
-  NoSun,                                  !- Sun Exposure
-  NoWind,                                 !- Wind Exposure
-  ,                                       !- View Factor to Ground
-  ,                                       !- Number of Vertices
-  25.8631376286792, -12.9315688143396, -1.11022302462516e-016, !- X,Y,Z Vertex 1 {m}
-  25.8631376286792, 0, -1.11022302462516e-016, !- X,Y,Z Vertex 2 {m}
-  19.3973532215094, 0, -1.11022302462516e-016, !- X,Y,Z Vertex 3 {m}
-  19.3973532215094, -12.9315688143396, -1.11022302462516e-016; !- X,Y,Z Vertex 4 {m}
-
-OS:Surface,
-  {12225c1c-e358-42d6-b3ab-43dbe53920f4}, !- Handle
-  Surface 103,                            !- Name
-  Floor,                                  !- Surface Type
-  ,                                       !- Construction Name
-  {22127c22-0300-4bf4-8063-41c8174039bd}, !- Space Name
-  Foundation,                             !- Outside Boundary Condition
-  ,                                       !- Outside Boundary Condition Object
-  NoSun,                                  !- Sun Exposure
-  NoWind,                                 !- Wind Exposure
-  ,                                       !- View Factor to Ground
-  ,                                       !- Number of Vertices
-  19.3973532215094, 3.048, -0.9144,       !- X,Y,Z Vertex 1 {m}
-  19.3973532215094, 15.9795688143396, -0.9144, !- X,Y,Z Vertex 2 {m}
-  25.8631376286792, 15.9795688143396, -0.9144, !- X,Y,Z Vertex 3 {m}
-  25.8631376286792, 3.048, -0.9144;       !- X,Y,Z Vertex 4 {m}
-
-OS:Surface,
-  {b3d7de9d-3cfa-4055-891e-d3327d90d180}, !- Handle
-  Surface 104,                            !- Name
-  RoofCeiling,                            !- Surface Type
-  ,                                       !- Construction Name
-  {22127c22-0300-4bf4-8063-41c8174039bd}, !- Space Name
-  Surface,                                !- Outside Boundary Condition
-  {f7573077-aeb3-4e58-95ba-7211aaa4d415}, !- Outside Boundary Condition Object
-  NoSun,                                  !- Sun Exposure
-  NoWind,                                 !- Wind Exposure
-  ,                                       !- View Factor to Ground
-  ,                                       !- Number of Vertices
-  25.8631376286792, 3.048, -1.11022302462516e-016, !- X,Y,Z Vertex 1 {m}
-  25.8631376286792, 15.9795688143396, -1.11022302462516e-016, !- X,Y,Z Vertex 2 {m}
-  19.3973532215094, 15.9795688143396, -1.11022302462516e-016, !- X,Y,Z Vertex 3 {m}
-  19.3973532215094, 3.048, -1.11022302462516e-016; !- X,Y,Z Vertex 4 {m}
-
-OS:Surface,
-  {00c6fa8e-041c-44fa-8f16-2b0445466a3c}, !- Handle
-  Surface 106,                            !- Name
-  Wall,                                   !- Surface Type
-  ,                                       !- Construction Name
-  {22127c22-0300-4bf4-8063-41c8174039bd}, !- Space Name
-  Foundation,                             !- Outside Boundary Condition
-  ,                                       !- Outside Boundary Condition Object
-  NoSun,                                  !- Sun Exposure
-  NoWind,                                 !- Wind Exposure
-  ,                                       !- View Factor to Ground
-  ,                                       !- Number of Vertices
-  25.8631376286792, 15.9795688143396, -1.11022302462516e-016, !- X,Y,Z Vertex 1 {m}
-  25.8631376286792, 15.9795688143396, -0.9144, !- X,Y,Z Vertex 2 {m}
-  19.3973532215094, 15.9795688143396, -0.9144, !- X,Y,Z Vertex 3 {m}
-  19.3973532215094, 15.9795688143396, -1.11022302462516e-016; !- X,Y,Z Vertex 4 {m}
-
-OS:Surface,
-  {02de7ccc-88fc-4f6a-889f-a1d77cb1adb7}, !- Handle
-  Surface 107,                            !- Name
-  Wall,                                   !- Surface Type
-  ,                                       !- Construction Name
-  {22127c22-0300-4bf4-8063-41c8174039bd}, !- Space Name
-  Foundation,                             !- Outside Boundary Condition
-  ,                                       !- Outside Boundary Condition Object
-  NoSun,                                  !- Sun Exposure
-  NoWind,                                 !- Wind Exposure
-  ,                                       !- View Factor to Ground
-  ,                                       !- Number of Vertices
-  25.8631376286792, 3.048, -1.11022302462516e-016, !- X,Y,Z Vertex 1 {m}
-  25.8631376286792, 3.048, -0.9144,       !- X,Y,Z Vertex 2 {m}
-  25.8631376286792, 15.9795688143396, -0.9144, !- X,Y,Z Vertex 3 {m}
-  25.8631376286792, 15.9795688143396, -1.11022302462516e-016; !- X,Y,Z Vertex 4 {m}
-
-OS:Surface,
-  {24c8ff15-0f72-4f0f-915f-d68678056915}, !- Handle
-  Surface 109,                            !- Name
-  Wall,                                   !- Surface Type
-  ,                                       !- Construction Name
-  {c7fb3084-5899-422b-a2c6-7b856da05196}, !- Space Name
-  Adiabatic,                              !- Outside Boundary Condition
-  ,                                       !- Outside Boundary Condition Object
-  NoSun,                                  !- Sun Exposure
-  NoWind,                                 !- Wind Exposure
-  ,                                       !- View Factor to Ground
-  ,                                       !- Number of Vertices
-  12.9315688143396, 0, 2.4384,            !- X,Y,Z Vertex 1 {m}
-  12.9315688143396, 0, 0,                 !- X,Y,Z Vertex 2 {m}
-  19.3973532215094, 0, 0,                 !- X,Y,Z Vertex 3 {m}
-  19.3973532215094, 0, 2.4384;            !- X,Y,Z Vertex 4 {m}
-
-OS:Surface,
-  {9b886ce9-434d-4117-a45b-21951008b75e}, !- Handle
-  Surface 110,                            !- Name
-  Wall,                                   !- Surface Type
-  ,                                       !- Construction Name
-  {c7fb3084-5899-422b-a2c6-7b856da05196}, !- Space Name
-  Adiabatic,                              !- Outside Boundary Condition
-  ,                                       !- Outside Boundary Condition Object
-  NoSun,                                  !- Sun Exposure
-  NoWind,                                 !- Wind Exposure
-  ,                                       !- View Factor to Ground
-  ,                                       !- Number of Vertices
-  19.3973532215094, 3.048, 2.4384,        !- X,Y,Z Vertex 1 {m}
-  19.3973532215094, 3.048, 0,             !- X,Y,Z Vertex 2 {m}
-  12.9315688143396, 3.048, 0,             !- X,Y,Z Vertex 3 {m}
-  12.9315688143396, 3.048, 2.4384;        !- X,Y,Z Vertex 4 {m}
-
-OS:Surface,
-  {a31580b2-f9f7-4ae1-8799-5d0aeb9a1b8a}, !- Handle
-  Surface 111,                            !- Name
-  Wall,                                   !- Surface Type
-  ,                                       !- Construction Name
-  {c7fb3084-5899-422b-a2c6-7b856da05196}, !- Space Name
-  Adiabatic,                              !- Outside Boundary Condition
-  ,                                       !- Outside Boundary Condition Object
-  NoSun,                                  !- Sun Exposure
-  NoWind,                                 !- Wind Exposure
-  ,                                       !- View Factor to Ground
-  ,                                       !- Number of Vertices
-  6.46578440716979, 0, 2.4384,            !- X,Y,Z Vertex 1 {m}
-  6.46578440716979, 0, 0,                 !- X,Y,Z Vertex 2 {m}
-  12.9315688143396, 0, 0,                 !- X,Y,Z Vertex 3 {m}
-  12.9315688143396, 0, 2.4384;            !- X,Y,Z Vertex 4 {m}
-
-OS:Surface,
-  {07086242-0f51-42af-a207-545426fea3de}, !- Handle
-  Surface 112,                            !- Name
-  Wall,                                   !- Surface Type
-  ,                                       !- Construction Name
-  {c7fb3084-5899-422b-a2c6-7b856da05196}, !- Space Name
-  Adiabatic,                              !- Outside Boundary Condition
-  ,                                       !- Outside Boundary Condition Object
-  NoSun,                                  !- Sun Exposure
-  NoWind,                                 !- Wind Exposure
-  ,                                       !- View Factor to Ground
-  ,                                       !- Number of Vertices
-  19.3973532215094, 0, 2.4384,            !- X,Y,Z Vertex 1 {m}
-  19.3973532215094, 0, 0,                 !- X,Y,Z Vertex 2 {m}
-  25.8631376286792, 0, 0,                 !- X,Y,Z Vertex 3 {m}
-  25.8631376286792, 0, 2.4384;            !- X,Y,Z Vertex 4 {m}
-
-OS:Surface,
-  {94e8e314-7acd-495f-bb0e-da41d52d0d9b}, !- Handle
-  Surface 113,                            !- Name
-  Wall,                                   !- Surface Type
-  ,                                       !- Construction Name
-  {c7fb3084-5899-422b-a2c6-7b856da05196}, !- Space Name
-  Adiabatic,                              !- Outside Boundary Condition
-  ,                                       !- Outside Boundary Condition Object
-  NoSun,                                  !- Sun Exposure
-  NoWind,                                 !- Wind Exposure
-  ,                                       !- View Factor to Ground
-  ,                                       !- Number of Vertices
-  25.8631376286792, 3.048, 2.4384,        !- X,Y,Z Vertex 1 {m}
-  25.8631376286792, 3.048, 0,             !- X,Y,Z Vertex 2 {m}
-  19.3973532215094, 3.048, 0,             !- X,Y,Z Vertex 3 {m}
-  19.3973532215094, 3.048, 2.4384;        !- X,Y,Z Vertex 4 {m}
-
-OS:Surface,
-  {25b9fe36-8be1-4fb9-b419-874752472ea9}, !- Handle
-  Surface 114,                            !- Name
-  Wall,                                   !- Surface Type
-  ,                                       !- Construction Name
-  {c7fb3084-5899-422b-a2c6-7b856da05196}, !- Space Name
-  Adiabatic,                              !- Outside Boundary Condition
-  ,                                       !- Outside Boundary Condition Object
-  NoSun,                                  !- Sun Exposure
-  NoWind,                                 !- Wind Exposure
-  ,                                       !- View Factor to Ground
-  ,                                       !- Number of Vertices
-  12.9315688143396, 3.048, 2.4384,        !- X,Y,Z Vertex 1 {m}
-  12.9315688143396, 3.048, 0,             !- X,Y,Z Vertex 2 {m}
-  6.46578440716979, 3.048, 0,             !- X,Y,Z Vertex 3 {m}
-  6.46578440716979, 3.048, 2.4384;        !- X,Y,Z Vertex 4 {m}
-
-OS:Space,
-  {22127c22-0300-4bf4-8063-41c8174039bd}, !- Handle
-  crawl space,                            !- Name
-  {ee09585d-c75b-4678-9a44-7fbe0b76d2a9}, !- Space Type Name
-  ,                                       !- Default Construction Set Name
-  ,                                       !- Default Schedule Set Name
-  ,                                       !- Direction of Relative North {deg}
-  ,                                       !- X Origin {m}
-  ,                                       !- Y Origin {m}
-  ,                                       !- Z Origin {m}
-  ,                                       !- Building Story Name
-  {980d62b4-28b7-428f-8f7f-602e7827a907}; !- Thermal Zone Name
-
-OS:ThermalZone,
-  {980d62b4-28b7-428f-8f7f-602e7827a907}, !- Handle
->>>>>>> ed7d523f
-  crawl zone,                             !- Name
-  ,                                       !- Multiplier
-  ,                                       !- Ceiling Height {m}
-  ,                                       !- Volume {m3}
-  ,                                       !- Floor Area {m2}
-  ,                                       !- Zone Inside Convection Algorithm
-  ,                                       !- Zone Outside Convection Algorithm
-  ,                                       !- Zone Conditioning Equipment List Name
-<<<<<<< HEAD
-  {de0d3d68-b69e-44a0-9491-1ff6874ec0b1}, !- Zone Air Inlet Port List
-  {6b681ddd-80b8-4ce9-904e-314e9f90958a}, !- Zone Air Exhaust Port List
-  {a5955aa9-ee8e-4c54-b79d-db79955ac9e4}, !- Zone Air Node Name
-  {5f5506b5-1e8e-4f11-9af7-65d59934fad2}, !- Zone Return Air Port List
-=======
-  {486ca81e-ab69-4786-a13b-fb0d60c1dcbd}, !- Zone Air Inlet Port List
-  {1a522b07-d32e-4c92-ab30-49a7b043e04d}, !- Zone Air Exhaust Port List
-  {e01ecc4a-d83a-40fc-81b5-71ed2f8ff4e5}, !- Zone Air Node Name
-  {1186268a-940b-4f38-ad89-f25be4d55f8e}, !- Zone Return Air Port List
->>>>>>> ed7d523f
-  ,                                       !- Primary Daylighting Control Name
-  ,                                       !- Fraction of Zone Controlled by Primary Daylighting Control
-  ,                                       !- Secondary Daylighting Control Name
-  ,                                       !- Fraction of Zone Controlled by Secondary Daylighting Control
-  ,                                       !- Illuminance Map Name
-  ,                                       !- Group Rendering Name
-  ,                                       !- Thermostat Name
-  No;                                     !- Use Ideal Air Loads
-
-OS:Node,
-<<<<<<< HEAD
-  {89b930a2-e20d-4602-b83b-de4fd3eb7716}, !- Handle
-  Node 4,                                 !- Name
-  {a5955aa9-ee8e-4c54-b79d-db79955ac9e4}, !- Inlet Port
-  ;                                       !- Outlet Port
-
-OS:Connection,
-  {a5955aa9-ee8e-4c54-b79d-db79955ac9e4}, !- Handle
-  {ec7d0e5a-1a94-4a8f-b867-0bb18eb814bb}, !- Name
-  {3a7afbae-db50-4e23-a5f0-6b6603e4be4b}, !- Source Object
-  11,                                     !- Outlet Port
-  {89b930a2-e20d-4602-b83b-de4fd3eb7716}, !- Target Object
-  2;                                      !- Inlet Port
-
-OS:PortList,
-  {de0d3d68-b69e-44a0-9491-1ff6874ec0b1}, !- Handle
-  {73720c75-d4a8-44c5-98a4-b8d320c14608}, !- Name
-  {3a7afbae-db50-4e23-a5f0-6b6603e4be4b}; !- HVAC Component
-
-OS:PortList,
-  {6b681ddd-80b8-4ce9-904e-314e9f90958a}, !- Handle
-  {ce96c82d-dbf4-4c82-880f-ac19c87fd6d8}, !- Name
-  {3a7afbae-db50-4e23-a5f0-6b6603e4be4b}; !- HVAC Component
-
-OS:PortList,
-  {5f5506b5-1e8e-4f11-9af7-65d59934fad2}, !- Handle
-  {204cef87-25f1-4e6a-a792-971f85c32318}, !- Name
-  {3a7afbae-db50-4e23-a5f0-6b6603e4be4b}; !- HVAC Component
-
-OS:Sizing:Zone,
-  {b566ea09-b970-4b9f-b901-5f8c813add43}, !- Handle
-  {3a7afbae-db50-4e23-a5f0-6b6603e4be4b}, !- Zone or ZoneList Name
-=======
-  {d81cfde5-8459-4946-aed7-bfdc716a161a}, !- Handle
-  Node 10,                                !- Name
-  {e01ecc4a-d83a-40fc-81b5-71ed2f8ff4e5}, !- Inlet Port
-  ;                                       !- Outlet Port
-
-OS:Connection,
-  {e01ecc4a-d83a-40fc-81b5-71ed2f8ff4e5}, !- Handle
-  {5c36e225-1da4-4fb0-a253-384b3445d6da}, !- Name
-  {980d62b4-28b7-428f-8f7f-602e7827a907}, !- Source Object
-  11,                                     !- Outlet Port
-  {d81cfde5-8459-4946-aed7-bfdc716a161a}, !- Target Object
-  2;                                      !- Inlet Port
-
-OS:PortList,
-  {486ca81e-ab69-4786-a13b-fb0d60c1dcbd}, !- Handle
-  {78ff599a-349b-4ff5-9a10-aa25567fa2be}, !- Name
-  {980d62b4-28b7-428f-8f7f-602e7827a907}; !- HVAC Component
-
-OS:PortList,
-  {1a522b07-d32e-4c92-ab30-49a7b043e04d}, !- Handle
-  {603c9f8a-a6f7-46bf-b274-3fdcbec67cf5}, !- Name
-  {980d62b4-28b7-428f-8f7f-602e7827a907}; !- HVAC Component
-
-OS:PortList,
-  {1186268a-940b-4f38-ad89-f25be4d55f8e}, !- Handle
-  {18fcdcf3-9b0d-4e2f-8de8-b5270af0ceed}, !- Name
-  {980d62b4-28b7-428f-8f7f-602e7827a907}; !- HVAC Component
-
-OS:Sizing:Zone,
-  {334794b4-7ecc-407e-ad63-cfc050d8afc6}, !- Handle
-  {980d62b4-28b7-428f-8f7f-602e7827a907}, !- Zone or ZoneList Name
->>>>>>> ed7d523f
-  SupplyAirTemperature,                   !- Zone Cooling Design Supply Air Temperature Input Method
-  14,                                     !- Zone Cooling Design Supply Air Temperature {C}
-  11.11,                                  !- Zone Cooling Design Supply Air Temperature Difference {deltaC}
-  SupplyAirTemperature,                   !- Zone Heating Design Supply Air Temperature Input Method
-  40,                                     !- Zone Heating Design Supply Air Temperature {C}
-  11.11,                                  !- Zone Heating Design Supply Air Temperature Difference {deltaC}
-  0.0085,                                 !- Zone Cooling Design Supply Air Humidity Ratio {kg-H2O/kg-air}
-  0.008,                                  !- Zone Heating Design Supply Air Humidity Ratio {kg-H2O/kg-air}
-  ,                                       !- Zone Heating Sizing Factor
-  ,                                       !- Zone Cooling Sizing Factor
-  DesignDay,                              !- Cooling Design Air Flow Method
-  ,                                       !- Cooling Design Air Flow Rate {m3/s}
-  ,                                       !- Cooling Minimum Air Flow per Zone Floor Area {m3/s-m2}
-  ,                                       !- Cooling Minimum Air Flow {m3/s}
-  ,                                       !- Cooling Minimum Air Flow Fraction
-  DesignDay,                              !- Heating Design Air Flow Method
-  ,                                       !- Heating Design Air Flow Rate {m3/s}
-  ,                                       !- Heating Maximum Air Flow per Zone Floor Area {m3/s-m2}
-  ,                                       !- Heating Maximum Air Flow {m3/s}
-  ,                                       !- Heating Maximum Air Flow Fraction
-  ,                                       !- Design Zone Air Distribution Effectiveness in Cooling Mode
-  ,                                       !- Design Zone Air Distribution Effectiveness in Heating Mode
-  No,                                     !- Account for Dedicated Outdoor Air System
-  NeutralSupplyAir,                       !- Dedicated Outdoor Air System Control Strategy
-  autosize,                               !- Dedicated Outdoor Air Low Setpoint Temperature for Design {C}
-  autosize;                               !- Dedicated Outdoor Air High Setpoint Temperature for Design {C}
-<<<<<<< HEAD
-
-OS:ZoneHVAC:EquipmentList,
-  {bfbc6bec-33fe-4a09-84e6-3e5a793dcbd3}, !- Handle
-  Zone HVAC Equipment List 4,             !- Name
-  {3a7afbae-db50-4e23-a5f0-6b6603e4be4b}; !- Thermal Zone
+  {896dcc15-0d5a-4402-848d-cda24451dae1}; !- Thermal Zone
 
 OS:BuildingUnit,
-  {3dbc67ba-baee-4ecd-896f-3d0510f39873}, !- Handle
-  unit 1,                                 !- Name
-=======
-
-OS:ZoneHVAC:EquipmentList,
-  {6c1a4e88-b514-4481-8ccd-c6523b9ea781}, !- Handle
-  Zone HVAC Equipment List 10,            !- Name
-  {980d62b4-28b7-428f-8f7f-602e7827a907}; !- Thermal Zone
-
-OS:SpaceType,
-  {ee09585d-c75b-4678-9a44-7fbe0b76d2a9}, !- Handle
-  Space Type 3,                           !- Name
-  ,                                       !- Default Construction Set Name
-  ,                                       !- Default Schedule Set Name
-  ,                                       !- Group Rendering Name
-  ,                                       !- Design Specification Outdoor Air Object Name
-  ,                                       !- Standards Template
-  ,                                       !- Standards Building Type
-  crawlspace;                             !- Standards Space Type
-
-OS:BuildingUnit,
-  {229ff76d-0381-4d44-9e5f-74a579b35de1}, !- Handle
+  {b3e0bec2-2a9d-4826-aa5c-a259505112a6}, !- Handle
   unit 1,                                 !- Name
   ,                                       !- Rendering Color
   Residential;                            !- Building Unit Type
 
 OS:AdditionalProperties,
-  {3021b429-954c-413b-9eb6-6a44be26d96d}, !- Handle
-  {229ff76d-0381-4d44-9e5f-74a579b35de1}, !- Object Name
-  Units Represented,                      !- Feature Name 1
-  Integer,                                !- Feature Data Type 1
-  1,                                      !- Feature Value 1
-  NumberOfBedrooms,                       !- Feature Name 2
-  Integer,                                !- Feature Data Type 2
-  3,                                      !- Feature Value 2
-  NumberOfBathrooms,                      !- Feature Name 3
-  Double,                                 !- Feature Data Type 3
-  2,                                      !- Feature Value 3
-  NumberOfOccupants,                      !- Feature Name 4
-  Double,                                 !- Feature Data Type 4
-  3.3900000000000001;                     !- Feature Value 4
-
-OS:BuildingUnit,
-  {d8ad579a-bfee-4577-949f-b4b4ee7183e2}, !- Handle
-  unit 2,                                 !- Name
-  ,                                       !- Rendering Color
-  Residential;                            !- Building Unit Type
-
-OS:AdditionalProperties,
-  {42ad0333-b95f-4d59-98e9-924d39a03823}, !- Handle
-  {d8ad579a-bfee-4577-949f-b4b4ee7183e2}, !- Object Name
-  Units Represented,                      !- Feature Name 1
-  Integer,                                !- Feature Data Type 1
-  1,                                      !- Feature Value 1
-  NumberOfBedrooms,                       !- Feature Name 2
-  Integer,                                !- Feature Data Type 2
-  3,                                      !- Feature Value 2
-  NumberOfBathrooms,                      !- Feature Name 3
-  Double,                                 !- Feature Data Type 3
-  2,                                      !- Feature Value 3
-  NumberOfOccupants,                      !- Feature Name 4
-  Double,                                 !- Feature Data Type 4
-  3.3900000000000001;                     !- Feature Value 4
-
-OS:BuildingUnit,
-  {cd12abc9-c9bb-4886-9d47-c8d0ef995299}, !- Handle
-  unit 3,                                 !- Name
-  ,                                       !- Rendering Color
-  Residential;                            !- Building Unit Type
-
-OS:AdditionalProperties,
-  {01ab0312-b3e1-4352-ae4c-db8620fd1ab0}, !- Handle
-  {cd12abc9-c9bb-4886-9d47-c8d0ef995299}, !- Object Name
-  Units Represented,                      !- Feature Name 1
-  Integer,                                !- Feature Data Type 1
-  1,                                      !- Feature Value 1
-  NumberOfBedrooms,                       !- Feature Name 2
-  Integer,                                !- Feature Data Type 2
-  3,                                      !- Feature Value 2
-  NumberOfBathrooms,                      !- Feature Name 3
-  Double,                                 !- Feature Data Type 3
-  2,                                      !- Feature Value 3
-  NumberOfOccupants,                      !- Feature Name 4
-  Double,                                 !- Feature Data Type 4
-  3.3900000000000001;                     !- Feature Value 4
-
-OS:BuildingUnit,
-  {0daed2bd-ddaf-497c-b807-f88ee0acfbcb}, !- Handle
-  unit 4,                                 !- Name
-  ,                                       !- Rendering Color
-  Residential;                            !- Building Unit Type
-
-OS:AdditionalProperties,
-  {a746678b-1470-4cd5-9dfa-558380d7c9c0}, !- Handle
-  {0daed2bd-ddaf-497c-b807-f88ee0acfbcb}, !- Object Name
-  Units Represented,                      !- Feature Name 1
-  Integer,                                !- Feature Data Type 1
-  1,                                      !- Feature Value 1
-  NumberOfBedrooms,                       !- Feature Name 2
-  Integer,                                !- Feature Data Type 2
-  3,                                      !- Feature Value 2
-  NumberOfBathrooms,                      !- Feature Name 3
-  Double,                                 !- Feature Data Type 3
-  2,                                      !- Feature Value 3
-  NumberOfOccupants,                      !- Feature Name 4
-  Double,                                 !- Feature Data Type 4
-  3.3900000000000001;                     !- Feature Value 4
-
-OS:BuildingUnit,
-  {c861c255-7a6d-4cd0-91f7-c7e8ee539e01}, !- Handle
-  unit 5,                                 !- Name
-  ,                                       !- Rendering Color
-  Residential;                            !- Building Unit Type
-
-OS:AdditionalProperties,
-  {9288ae8d-f9af-4fbd-bd33-587cc8fec7ee}, !- Handle
-  {c861c255-7a6d-4cd0-91f7-c7e8ee539e01}, !- Object Name
-  Units Represented,                      !- Feature Name 1
-  Integer,                                !- Feature Data Type 1
-  1,                                      !- Feature Value 1
-  NumberOfBedrooms,                       !- Feature Name 2
-  Integer,                                !- Feature Data Type 2
-  3,                                      !- Feature Value 2
-  NumberOfBathrooms,                      !- Feature Name 3
-  Double,                                 !- Feature Data Type 3
-  2,                                      !- Feature Value 3
-  NumberOfOccupants,                      !- Feature Name 4
-  Double,                                 !- Feature Data Type 4
-  3.3900000000000001;                     !- Feature Value 4
-
-OS:BuildingUnit,
-  {9e0722ea-ff21-46f3-93e0-85008bd4a805}, !- Handle
-  unit 6,                                 !- Name
-  ,                                       !- Rendering Color
-  Residential;                            !- Building Unit Type
-
-OS:AdditionalProperties,
-  {c68e362c-78a7-48ef-a417-798ad601329f}, !- Handle
-  {9e0722ea-ff21-46f3-93e0-85008bd4a805}, !- Object Name
-  Units Represented,                      !- Feature Name 1
-  Integer,                                !- Feature Data Type 1
-  1,                                      !- Feature Value 1
-  NumberOfBedrooms,                       !- Feature Name 2
-  Integer,                                !- Feature Data Type 2
-  3,                                      !- Feature Value 2
-  NumberOfBathrooms,                      !- Feature Name 3
-  Double,                                 !- Feature Data Type 3
-  2,                                      !- Feature Value 3
-  NumberOfOccupants,                      !- Feature Name 4
-  Double,                                 !- Feature Data Type 4
-  3.3900000000000001;                     !- Feature Value 4
-
-OS:BuildingUnit,
-  {02c39072-a70b-4eb4-9927-b851c4aabe1c}, !- Handle
-  unit 7,                                 !- Name
-  ,                                       !- Rendering Color
-  Residential;                            !- Building Unit Type
-
-OS:AdditionalProperties,
-  {1ee1864a-831e-4246-a101-e7f9603f86ce}, !- Handle
-  {02c39072-a70b-4eb4-9927-b851c4aabe1c}, !- Object Name
-  Units Represented,                      !- Feature Name 1
-  Integer,                                !- Feature Data Type 1
-  1,                                      !- Feature Value 1
-  NumberOfBedrooms,                       !- Feature Name 2
-  Integer,                                !- Feature Data Type 2
-  3,                                      !- Feature Value 2
-  NumberOfBathrooms,                      !- Feature Name 3
-  Double,                                 !- Feature Data Type 3
-  2,                                      !- Feature Value 3
-  NumberOfOccupants,                      !- Feature Name 4
-  Double,                                 !- Feature Data Type 4
-  3.3900000000000001;                     !- Feature Value 4
-
-OS:BuildingUnit,
-  {bb0dd276-7b2d-4eb8-8197-35a80de21bf5}, !- Handle
-  unit 8,                                 !- Name
->>>>>>> ed7d523f
-  ,                                       !- Rendering Color
-  Residential;                            !- Building Unit Type
-
-OS:AdditionalProperties,
-<<<<<<< HEAD
-  {f96429b8-0901-435f-bc0a-1691e348232a}, !- Handle
-  {3dbc67ba-baee-4ecd-896f-3d0510f39873}, !- Object Name
+  {bd7d998f-31f7-46ac-a2e3-63caee206b5a}, !- Handle
+  {b3e0bec2-2a9d-4826-aa5c-a259505112a6}, !- Object Name
   NumberOfBedrooms,                       !- Feature Name 1
-=======
-  {246ffd74-54ca-4652-9bbc-55c17e327410}, !- Handle
-  {bb0dd276-7b2d-4eb8-8197-35a80de21bf5}, !- Object Name
-  Units Represented,                      !- Feature Name 1
->>>>>>> ed7d523f
   Integer,                                !- Feature Data Type 1
   3,                                      !- Feature Value 1
   NumberOfBathrooms,                      !- Feature Name 2
@@ -3714,20 +1133,12 @@
   3.3900000000000001;                     !- Feature Value 3
 
 OS:External:File,
-<<<<<<< HEAD
-  {74a71624-856d-40b9-9098-dc953af90f61}, !- Handle
-=======
-  {765acd3d-2def-47e0-87dc-f48eda681e63}, !- Handle
->>>>>>> ed7d523f
+  {4a5f9f67-63d8-439f-b42f-2ff95301068f}, !- Handle
   8760.csv,                               !- Name
   8760.csv;                               !- File Name
 
 OS:Schedule:Day,
-<<<<<<< HEAD
-  {12fa6a93-c6bb-4b42-92c3-4e82b93678c5}, !- Handle
-=======
-  {7ed6ff9a-0fd9-46c7-95b0-30da2af20a89}, !- Handle
->>>>>>> ed7d523f
+  {077f9141-13da-46be-9611-a5ac7fd1b082}, !- Handle
   Schedule Day 1,                         !- Name
   ,                                       !- Schedule Type Limits Name
   ,                                       !- Interpolate to Timestep
@@ -3736,11 +1147,7 @@
   0;                                      !- Value Until Time 1
 
 OS:Schedule:Day,
-<<<<<<< HEAD
-  {a48f033c-2b51-4692-9e0a-d26d67e57f26}, !- Handle
-=======
-  {eaad96a6-57a1-4eee-a14f-b2232c6cee51}, !- Handle
->>>>>>> ed7d523f
+  {e59077e6-686a-48e9-b505-d861bb3dc773}, !- Handle
   Schedule Day 2,                         !- Name
   ,                                       !- Schedule Type Limits Name
   ,                                       !- Interpolate to Timestep
@@ -3749,17 +1156,10 @@
   1;                                      !- Value Until Time 1
 
 OS:Schedule:File,
-<<<<<<< HEAD
-  {b65f4295-95fa-4840-ab8a-6e74c4dbc495}, !- Handle
+  {5de3f7ac-5fc5-414b-ac8d-cf11ac9365b3}, !- Handle
   occupants,                              !- Name
-  {c5fefd75-201b-4802-8f7f-e248d00e28c4}, !- Schedule Type Limits Name
-  {74a71624-856d-40b9-9098-dc953af90f61}, !- External File Name
-=======
-  {e5683770-34d2-4f96-8540-bbbc34c1ae44}, !- Handle
-  occupants,                              !- Name
-  {101035d0-8e94-4104-b9cd-7e3b10911906}, !- Schedule Type Limits Name
-  {765acd3d-2def-47e0-87dc-f48eda681e63}, !- External File Name
->>>>>>> ed7d523f
+  {46f609c6-0884-46ad-9a7b-e9352367d855}, !- Schedule Type Limits Name
+  {4a5f9f67-63d8-439f-b42f-2ff95301068f}, !- External File Name
   1,                                      !- Column Number
   1,                                      !- Rows to Skip at Top
   8760,                                   !- Number of Hours of Data
@@ -3768,38 +1168,22 @@
   60;                                     !- Minutes per Item
 
 OS:Schedule:Ruleset,
-<<<<<<< HEAD
-  {f155aa87-4461-49a5-97e0-a710246b85ba}, !- Handle
+  {b204d7e8-5336-4b2a-bb0c-8cf5d3422ccd}, !- Handle
   Schedule Ruleset 1,                     !- Name
-  {bf62c823-d014-49c6-b094-2421a451595c}, !- Schedule Type Limits Name
-  {af1b392c-dfb8-4d67-b4b9-bca0a6bbaf23}; !- Default Day Schedule Name
+  {7fd9cc71-c6ab-4394-aeaf-f7e461e4d9b9}, !- Schedule Type Limits Name
+  {cc50cf1f-5b5f-4de4-b0a1-a8ad707d1a10}; !- Default Day Schedule Name
 
 OS:Schedule:Day,
-  {af1b392c-dfb8-4d67-b4b9-bca0a6bbaf23}, !- Handle
+  {cc50cf1f-5b5f-4de4-b0a1-a8ad707d1a10}, !- Handle
   Schedule Day 3,                         !- Name
-  {bf62c823-d014-49c6-b094-2421a451595c}, !- Schedule Type Limits Name
-=======
-  {7bb8c25c-2c22-41f4-9475-8e1aded16974}, !- Handle
-  Schedule Ruleset 1,                     !- Name
-  {d1514166-5530-41af-af54-1082253b7dfc}, !- Schedule Type Limits Name
-  {7964ee52-91e3-40db-989a-744dc4f4a5d5}; !- Default Day Schedule Name
-
-OS:Schedule:Day,
-  {7964ee52-91e3-40db-989a-744dc4f4a5d5}, !- Handle
-  Schedule Day 3,                         !- Name
-  {d1514166-5530-41af-af54-1082253b7dfc}, !- Schedule Type Limits Name
->>>>>>> ed7d523f
+  {7fd9cc71-c6ab-4394-aeaf-f7e461e4d9b9}, !- Schedule Type Limits Name
   ,                                       !- Interpolate to Timestep
   24,                                     !- Hour 1
   0,                                      !- Minute 1
   112.539290946133;                       !- Value Until Time 1
 
 OS:People:Definition,
-<<<<<<< HEAD
-  {fcb72d62-b90c-4230-a677-6878a931e265}, !- Handle
-=======
-  {fe772a37-54c6-4a40-945e-326efc3f4514}, !- Handle
->>>>>>> ed7d523f
+  {d4e9d979-1645-46b2-9ad5-f52eeda01a92}, !- Handle
   res occupants|living space,             !- Name
   People,                                 !- Number of People Calculation Method
   3.39,                                   !- Number of People {people}
@@ -3812,21 +1196,12 @@
   ZoneAveraged;                           !- Mean Radiant Temperature Calculation Type
 
 OS:People,
-<<<<<<< HEAD
-  {01470db7-6ffd-4bec-8f37-6c58e3a759b2}, !- Handle
+  {4b246d1d-3536-4ea3-9210-217a6be35f23}, !- Handle
   res occupants|living space,             !- Name
-  {fcb72d62-b90c-4230-a677-6878a931e265}, !- People Definition Name
-  {576b96bc-69ca-4d0e-bcf7-2dde157cc6a7}, !- Space or SpaceType Name
-  {b65f4295-95fa-4840-ab8a-6e74c4dbc495}, !- Number of People Schedule Name
-  {f155aa87-4461-49a5-97e0-a710246b85ba}, !- Activity Level Schedule Name
-=======
-  {eec1bf41-b4ae-4ea9-8d17-9aa117ffc90d}, !- Handle
-  res occupants|living space,             !- Name
-  {fe772a37-54c6-4a40-945e-326efc3f4514}, !- People Definition Name
-  {f4164e86-6b78-4d07-8cab-e17d8ec4a0d7}, !- Space or SpaceType Name
-  {e5683770-34d2-4f96-8540-bbbc34c1ae44}, !- Number of People Schedule Name
-  {7bb8c25c-2c22-41f4-9475-8e1aded16974}, !- Activity Level Schedule Name
->>>>>>> ed7d523f
+  {d4e9d979-1645-46b2-9ad5-f52eeda01a92}, !- People Definition Name
+  {27362430-6970-41f9-994a-c4c792290fb8}, !- Space or SpaceType Name
+  {5de3f7ac-5fc5-414b-ac8d-cf11ac9365b3}, !- Number of People Schedule Name
+  {b204d7e8-5336-4b2a-bb0c-8cf5d3422ccd}, !- Activity Level Schedule Name
   ,                                       !- Surface Name/Angle Factor List Name
   ,                                       !- Work Efficiency Schedule Name
   ,                                       !- Clothing Insulation Schedule Name
@@ -3834,11 +1209,7 @@
   1;                                      !- Multiplier
 
 OS:ScheduleTypeLimits,
-<<<<<<< HEAD
-  {bf62c823-d014-49c6-b094-2421a451595c}, !- Handle
-=======
-  {d1514166-5530-41af-af54-1082253b7dfc}, !- Handle
->>>>>>> ed7d523f
+  {7fd9cc71-c6ab-4394-aeaf-f7e461e4d9b9}, !- Handle
   ActivityLevel,                          !- Name
   0,                                      !- Lower Limit Value
   ,                                       !- Upper Limit Value
@@ -3846,323 +1217,8 @@
   ActivityLevel;                          !- Unit Type
 
 OS:ScheduleTypeLimits,
-<<<<<<< HEAD
-  {c5fefd75-201b-4802-8f7f-e248d00e28c4}, !- Handle
-=======
-  {101035d0-8e94-4104-b9cd-7e3b10911906}, !- Handle
->>>>>>> ed7d523f
+  {46f609c6-0884-46ad-9a7b-e9352367d855}, !- Handle
   Fractional,                             !- Name
   0,                                      !- Lower Limit Value
   1,                                      !- Upper Limit Value
   Continuous;                             !- Numeric Type
-<<<<<<< HEAD
-=======
-
-OS:Schedule:Day,
-  {f93156d2-2164-4fdc-9bdf-51ca99f84f08}, !- Handle
-  Schedule Day 4,                         !- Name
-  ,                                       !- Schedule Type Limits Name
-  ,                                       !- Interpolate to Timestep
-  24,                                     !- Hour 1
-  0,                                      !- Minute 1
-  0;                                      !- Value Until Time 1
-
-OS:Schedule:Day,
-  {8c2aba33-ede5-4097-9c6a-7b082937409c}, !- Handle
-  Schedule Day 5,                         !- Name
-  ,                                       !- Schedule Type Limits Name
-  ,                                       !- Interpolate to Timestep
-  24,                                     !- Hour 1
-  0,                                      !- Minute 1
-  1;                                      !- Value Until Time 1
-
-OS:People:Definition,
-  {8d4877b4-494d-4f84-a846-77627c0044c4}, !- Handle
-  res occupants|unit 2|living space|unit 2, !- Name
-  People,                                 !- Number of People Calculation Method
-  3.39,                                   !- Number of People {people}
-  ,                                       !- People per Space Floor Area {person/m2}
-  ,                                       !- Space Floor Area per Person {m2/person}
-  0.319734,                               !- Fraction Radiant
-  0.573,                                  !- Sensible Heat Fraction
-  0,                                      !- Carbon Dioxide Generation Rate {m3/s-W}
-  No,                                     !- Enable ASHRAE 55 Comfort Warnings
-  ZoneAveraged;                           !- Mean Radiant Temperature Calculation Type
-
-OS:People,
-  {b40e306e-7ca9-43f7-b809-0820c526e25f}, !- Handle
-  res occupants|unit 2|living space|unit 2, !- Name
-  {8d4877b4-494d-4f84-a846-77627c0044c4}, !- People Definition Name
-  {85eb6f0f-d015-43e4-8cd4-812ff630c91a}, !- Space or SpaceType Name
-  {e5683770-34d2-4f96-8540-bbbc34c1ae44}, !- Number of People Schedule Name
-  {7bb8c25c-2c22-41f4-9475-8e1aded16974}, !- Activity Level Schedule Name
-  ,                                       !- Surface Name/Angle Factor List Name
-  ,                                       !- Work Efficiency Schedule Name
-  ,                                       !- Clothing Insulation Schedule Name
-  ,                                       !- Air Velocity Schedule Name
-  1;                                      !- Multiplier
-
-OS:Schedule:Day,
-  {06ecf1ee-d853-4a45-8804-b95be0efc873}, !- Handle
-  Schedule Day 6,                         !- Name
-  ,                                       !- Schedule Type Limits Name
-  ,                                       !- Interpolate to Timestep
-  24,                                     !- Hour 1
-  0,                                      !- Minute 1
-  0;                                      !- Value Until Time 1
-
-OS:Schedule:Day,
-  {4cf658b9-f186-4de6-a6c0-d1e3f1e55899}, !- Handle
-  Schedule Day 7,                         !- Name
-  ,                                       !- Schedule Type Limits Name
-  ,                                       !- Interpolate to Timestep
-  24,                                     !- Hour 1
-  0,                                      !- Minute 1
-  1;                                      !- Value Until Time 1
-
-OS:People:Definition,
-  {56219f8e-6f56-4a39-9394-572c9055db70}, !- Handle
-  res occupants|unit 3|living space|unit 3|story 1, !- Name
-  People,                                 !- Number of People Calculation Method
-  3.39,                                   !- Number of People {people}
-  ,                                       !- People per Space Floor Area {person/m2}
-  ,                                       !- Space Floor Area per Person {m2/person}
-  0.319734,                               !- Fraction Radiant
-  0.573,                                  !- Sensible Heat Fraction
-  0,                                      !- Carbon Dioxide Generation Rate {m3/s-W}
-  No,                                     !- Enable ASHRAE 55 Comfort Warnings
-  ZoneAveraged;                           !- Mean Radiant Temperature Calculation Type
-
-OS:People,
-  {9ff745c7-680d-40df-86cd-8529aeb2eabd}, !- Handle
-  res occupants|unit 3|living space|unit 3|story 1, !- Name
-  {56219f8e-6f56-4a39-9394-572c9055db70}, !- People Definition Name
-  {ea8981f9-0f7e-460f-a2d6-1beaaf37f474}, !- Space or SpaceType Name
-  {e5683770-34d2-4f96-8540-bbbc34c1ae44}, !- Number of People Schedule Name
-  {7bb8c25c-2c22-41f4-9475-8e1aded16974}, !- Activity Level Schedule Name
-  ,                                       !- Surface Name/Angle Factor List Name
-  ,                                       !- Work Efficiency Schedule Name
-  ,                                       !- Clothing Insulation Schedule Name
-  ,                                       !- Air Velocity Schedule Name
-  1;                                      !- Multiplier
-
-OS:Schedule:Day,
-  {55a3fb87-9c5f-41bc-b16b-6b427be4c829}, !- Handle
-  Schedule Day 8,                         !- Name
-  ,                                       !- Schedule Type Limits Name
-  ,                                       !- Interpolate to Timestep
-  24,                                     !- Hour 1
-  0,                                      !- Minute 1
-  0;                                      !- Value Until Time 1
-
-OS:Schedule:Day,
-  {93ebc676-64ae-47a5-9ba4-9f754427b0f0}, !- Handle
-  Schedule Day 9,                         !- Name
-  ,                                       !- Schedule Type Limits Name
-  ,                                       !- Interpolate to Timestep
-  24,                                     !- Hour 1
-  0,                                      !- Minute 1
-  1;                                      !- Value Until Time 1
-
-OS:People:Definition,
-  {7d9afc30-90ad-48c6-8ca3-5208dba056db}, !- Handle
-  res occupants|unit 4|living space|unit 4|story 1, !- Name
-  People,                                 !- Number of People Calculation Method
-  3.39,                                   !- Number of People {people}
-  ,                                       !- People per Space Floor Area {person/m2}
-  ,                                       !- Space Floor Area per Person {m2/person}
-  0.319734,                               !- Fraction Radiant
-  0.573,                                  !- Sensible Heat Fraction
-  0,                                      !- Carbon Dioxide Generation Rate {m3/s-W}
-  No,                                     !- Enable ASHRAE 55 Comfort Warnings
-  ZoneAveraged;                           !- Mean Radiant Temperature Calculation Type
-
-OS:People,
-  {5f448e9e-c725-400e-be76-2fbdf2226f46}, !- Handle
-  res occupants|unit 4|living space|unit 4|story 1, !- Name
-  {7d9afc30-90ad-48c6-8ca3-5208dba056db}, !- People Definition Name
-  {672becd4-e889-4e9e-a1d7-362c62a9d607}, !- Space or SpaceType Name
-  {e5683770-34d2-4f96-8540-bbbc34c1ae44}, !- Number of People Schedule Name
-  {7bb8c25c-2c22-41f4-9475-8e1aded16974}, !- Activity Level Schedule Name
-  ,                                       !- Surface Name/Angle Factor List Name
-  ,                                       !- Work Efficiency Schedule Name
-  ,                                       !- Clothing Insulation Schedule Name
-  ,                                       !- Air Velocity Schedule Name
-  1;                                      !- Multiplier
-
-OS:Schedule:Day,
-  {8d5d88d9-e13d-4f51-a7c3-e63c9f08cd8e}, !- Handle
-  Schedule Day 10,                        !- Name
-  ,                                       !- Schedule Type Limits Name
-  ,                                       !- Interpolate to Timestep
-  24,                                     !- Hour 1
-  0,                                      !- Minute 1
-  0;                                      !- Value Until Time 1
-
-OS:Schedule:Day,
-  {22dd025b-a7d8-48fe-942d-854fd2dc6e06}, !- Handle
-  Schedule Day 11,                        !- Name
-  ,                                       !- Schedule Type Limits Name
-  ,                                       !- Interpolate to Timestep
-  24,                                     !- Hour 1
-  0,                                      !- Minute 1
-  1;                                      !- Value Until Time 1
-
-OS:People:Definition,
-  {e8820fe1-df87-4ef7-b0e2-2f1c12ae1776}, !- Handle
-  res occupants|unit 5|living space|unit 5|story 1, !- Name
-  People,                                 !- Number of People Calculation Method
-  3.39,                                   !- Number of People {people}
-  ,                                       !- People per Space Floor Area {person/m2}
-  ,                                       !- Space Floor Area per Person {m2/person}
-  0.319734,                               !- Fraction Radiant
-  0.573,                                  !- Sensible Heat Fraction
-  0,                                      !- Carbon Dioxide Generation Rate {m3/s-W}
-  No,                                     !- Enable ASHRAE 55 Comfort Warnings
-  ZoneAveraged;                           !- Mean Radiant Temperature Calculation Type
-
-OS:People,
-  {dd85772f-36a7-4424-aea8-7d922d13c12b}, !- Handle
-  res occupants|unit 5|living space|unit 5|story 1, !- Name
-  {e8820fe1-df87-4ef7-b0e2-2f1c12ae1776}, !- People Definition Name
-  {5498427f-5cae-4d00-a1dd-de4a4abedfa7}, !- Space or SpaceType Name
-  {e5683770-34d2-4f96-8540-bbbc34c1ae44}, !- Number of People Schedule Name
-  {7bb8c25c-2c22-41f4-9475-8e1aded16974}, !- Activity Level Schedule Name
-  ,                                       !- Surface Name/Angle Factor List Name
-  ,                                       !- Work Efficiency Schedule Name
-  ,                                       !- Clothing Insulation Schedule Name
-  ,                                       !- Air Velocity Schedule Name
-  1;                                      !- Multiplier
-
-OS:Schedule:Day,
-  {bc75137f-55e3-4a5a-a465-7842cbe751fd}, !- Handle
-  Schedule Day 12,                        !- Name
-  ,                                       !- Schedule Type Limits Name
-  ,                                       !- Interpolate to Timestep
-  24,                                     !- Hour 1
-  0,                                      !- Minute 1
-  0;                                      !- Value Until Time 1
-
-OS:Schedule:Day,
-  {68fdee09-6ac6-4095-a6cf-c2c72e8e7a37}, !- Handle
-  Schedule Day 13,                        !- Name
-  ,                                       !- Schedule Type Limits Name
-  ,                                       !- Interpolate to Timestep
-  24,                                     !- Hour 1
-  0,                                      !- Minute 1
-  1;                                      !- Value Until Time 1
-
-OS:People:Definition,
-  {1df57eb2-7661-46b8-88fb-29012b023af4}, !- Handle
-  res occupants|unit 6|living space|unit 6|story 1, !- Name
-  People,                                 !- Number of People Calculation Method
-  3.39,                                   !- Number of People {people}
-  ,                                       !- People per Space Floor Area {person/m2}
-  ,                                       !- Space Floor Area per Person {m2/person}
-  0.319734,                               !- Fraction Radiant
-  0.573,                                  !- Sensible Heat Fraction
-  0,                                      !- Carbon Dioxide Generation Rate {m3/s-W}
-  No,                                     !- Enable ASHRAE 55 Comfort Warnings
-  ZoneAveraged;                           !- Mean Radiant Temperature Calculation Type
-
-OS:People,
-  {b43af05f-b562-431f-b074-9bb7f1b8c8ef}, !- Handle
-  res occupants|unit 6|living space|unit 6|story 1, !- Name
-  {1df57eb2-7661-46b8-88fb-29012b023af4}, !- People Definition Name
-  {ae7d0a16-5b4a-47e9-9758-0e1e1c84a92e}, !- Space or SpaceType Name
-  {e5683770-34d2-4f96-8540-bbbc34c1ae44}, !- Number of People Schedule Name
-  {7bb8c25c-2c22-41f4-9475-8e1aded16974}, !- Activity Level Schedule Name
-  ,                                       !- Surface Name/Angle Factor List Name
-  ,                                       !- Work Efficiency Schedule Name
-  ,                                       !- Clothing Insulation Schedule Name
-  ,                                       !- Air Velocity Schedule Name
-  1;                                      !- Multiplier
-
-OS:Schedule:Day,
-  {d347fb34-3fbb-4337-843a-af40b7385d2a}, !- Handle
-  Schedule Day 14,                        !- Name
-  ,                                       !- Schedule Type Limits Name
-  ,                                       !- Interpolate to Timestep
-  24,                                     !- Hour 1
-  0,                                      !- Minute 1
-  0;                                      !- Value Until Time 1
-
-OS:Schedule:Day,
-  {41a2a2a9-d2d1-470f-8aca-944fe5b69d82}, !- Handle
-  Schedule Day 15,                        !- Name
-  ,                                       !- Schedule Type Limits Name
-  ,                                       !- Interpolate to Timestep
-  24,                                     !- Hour 1
-  0,                                      !- Minute 1
-  1;                                      !- Value Until Time 1
-
-OS:People:Definition,
-  {eed7d131-aec7-48cc-a8c8-d6263c65c05b}, !- Handle
-  res occupants|unit 7|living space|unit 7|story 1, !- Name
-  People,                                 !- Number of People Calculation Method
-  3.39,                                   !- Number of People {people}
-  ,                                       !- People per Space Floor Area {person/m2}
-  ,                                       !- Space Floor Area per Person {m2/person}
-  0.319734,                               !- Fraction Radiant
-  0.573,                                  !- Sensible Heat Fraction
-  0,                                      !- Carbon Dioxide Generation Rate {m3/s-W}
-  No,                                     !- Enable ASHRAE 55 Comfort Warnings
-  ZoneAveraged;                           !- Mean Radiant Temperature Calculation Type
-
-OS:People,
-  {ada2bf0f-b2ff-4715-a0b7-0903b7877a32}, !- Handle
-  res occupants|unit 7|living space|unit 7|story 1, !- Name
-  {eed7d131-aec7-48cc-a8c8-d6263c65c05b}, !- People Definition Name
-  {b9e74733-eabc-4b6a-a033-fc1fddb6f831}, !- Space or SpaceType Name
-  {e5683770-34d2-4f96-8540-bbbc34c1ae44}, !- Number of People Schedule Name
-  {7bb8c25c-2c22-41f4-9475-8e1aded16974}, !- Activity Level Schedule Name
-  ,                                       !- Surface Name/Angle Factor List Name
-  ,                                       !- Work Efficiency Schedule Name
-  ,                                       !- Clothing Insulation Schedule Name
-  ,                                       !- Air Velocity Schedule Name
-  1;                                      !- Multiplier
-
-OS:Schedule:Day,
-  {88f7e625-aadf-4657-a78f-8842c9efad44}, !- Handle
-  Schedule Day 16,                        !- Name
-  ,                                       !- Schedule Type Limits Name
-  ,                                       !- Interpolate to Timestep
-  24,                                     !- Hour 1
-  0,                                      !- Minute 1
-  0;                                      !- Value Until Time 1
-
-OS:Schedule:Day,
-  {48ea4b82-12ee-4477-b40d-f90d083b39b0}, !- Handle
-  Schedule Day 17,                        !- Name
-  ,                                       !- Schedule Type Limits Name
-  ,                                       !- Interpolate to Timestep
-  24,                                     !- Hour 1
-  0,                                      !- Minute 1
-  1;                                      !- Value Until Time 1
-
-OS:People:Definition,
-  {09cf46e3-af89-4cc5-afcf-c38803dd2ca6}, !- Handle
-  res occupants|unit 8|living space|unit 8|story 1, !- Name
-  People,                                 !- Number of People Calculation Method
-  3.39,                                   !- Number of People {people}
-  ,                                       !- People per Space Floor Area {person/m2}
-  ,                                       !- Space Floor Area per Person {m2/person}
-  0.319734,                               !- Fraction Radiant
-  0.573,                                  !- Sensible Heat Fraction
-  0,                                      !- Carbon Dioxide Generation Rate {m3/s-W}
-  No,                                     !- Enable ASHRAE 55 Comfort Warnings
-  ZoneAveraged;                           !- Mean Radiant Temperature Calculation Type
-
-OS:People,
-  {f699d5cc-8912-45be-b166-e138291b53f1}, !- Handle
-  res occupants|unit 8|living space|unit 8|story 1, !- Name
-  {09cf46e3-af89-4cc5-afcf-c38803dd2ca6}, !- People Definition Name
-  {7ed06bbb-87e7-4184-bda4-452994b1afc4}, !- Space or SpaceType Name
-  {e5683770-34d2-4f96-8540-bbbc34c1ae44}, !- Number of People Schedule Name
-  {7bb8c25c-2c22-41f4-9475-8e1aded16974}, !- Activity Level Schedule Name
-  ,                                       !- Surface Name/Angle Factor List Name
-  ,                                       !- Work Efficiency Schedule Name
-  ,                                       !- Clothing Insulation Schedule Name
-  ,                                       !- Air Velocity Schedule Name
-  1;                                      !- Multiplier
->>>>>>> ed7d523f
