!- NOTE: Auto-generated from /test/osw_files/SFA_4units_1story_SL_UA_3Beds_2Baths_Denver_Boiler.osw

OS:Version,
<<<<<<< HEAD
  {88394986-5b0a-4351-8af9-a4ec0cae7d5e}, !- Handle
  2.9.0;                                  !- Version Identifier

OS:SimulationControl,
  {095512b7-7383-4560-8cf8-70c3a088b400}, !- Handle
=======
  {aa755fc5-0ec3-4dd3-bf42-b2100c96c709}, !- Handle
  2.9.0;                                  !- Version Identifier

OS:SimulationControl,
  {1aeeb8c9-edc6-4f72-956f-06397c23e423}, !- Handle
>>>>>>> d385fff4
  ,                                       !- Do Zone Sizing Calculation
  ,                                       !- Do System Sizing Calculation
  ,                                       !- Do Plant Sizing Calculation
  No;                                     !- Run Simulation for Sizing Periods

OS:Timestep,
<<<<<<< HEAD
  {d79feac4-7df0-4e7d-a25f-578f7d90a351}, !- Handle
  6;                                      !- Number of Timesteps per Hour

OS:ShadowCalculation,
  {801d613d-b0ef-4ee0-b7c6-281b75abaa4b}, !- Handle
=======
  {276f5b51-fe20-4d93-a762-e6cfe3ea8e39}, !- Handle
  6;                                      !- Number of Timesteps per Hour

OS:ShadowCalculation,
  {5d19582c-ae21-4b9a-a1b5-d8cfe6006c8c}, !- Handle
>>>>>>> d385fff4
  20,                                     !- Calculation Frequency
  200;                                    !- Maximum Figures in Shadow Overlap Calculations

OS:SurfaceConvectionAlgorithm:Outside,
<<<<<<< HEAD
  {6a880126-3197-4d80-b3b0-07f26219d4c9}, !- Handle
  DOE-2;                                  !- Algorithm

OS:SurfaceConvectionAlgorithm:Inside,
  {4461c7ef-dd8e-4f59-8b9f-fc8c664a59f6}, !- Handle
  TARP;                                   !- Algorithm

OS:ZoneCapacitanceMultiplier:ResearchSpecial,
  {cbbc2d1d-f6bb-4342-a2c5-f2369c52a8cc}, !- Handle
=======
  {94d80e00-8c3d-4517-9680-a0e957e5c0c5}, !- Handle
  DOE-2;                                  !- Algorithm

OS:SurfaceConvectionAlgorithm:Inside,
  {55245604-cc92-4e43-a26f-ab863004045b}, !- Handle
  TARP;                                   !- Algorithm

OS:ZoneCapacitanceMultiplier:ResearchSpecial,
  {ca6614f3-1d92-4cbd-b2aa-e84b9a2147ed}, !- Handle
>>>>>>> d385fff4
  ,                                       !- Temperature Capacity Multiplier
  15,                                     !- Humidity Capacity Multiplier
  ;                                       !- Carbon Dioxide Capacity Multiplier

OS:RunPeriod,
<<<<<<< HEAD
  {f3964e3f-cf52-4560-8a09-689c9cd4525b}, !- Handle
=======
  {8148f0aa-795d-4fa0-8c48-3bbb2e1626a1}, !- Handle
>>>>>>> d385fff4
  Run Period 1,                           !- Name
  1,                                      !- Begin Month
  1,                                      !- Begin Day of Month
  12,                                     !- End Month
  31,                                     !- End Day of Month
  ,                                       !- Use Weather File Holidays and Special Days
  ,                                       !- Use Weather File Daylight Saving Period
  ,                                       !- Apply Weekend Holiday Rule
  ,                                       !- Use Weather File Rain Indicators
  ,                                       !- Use Weather File Snow Indicators
  ;                                       !- Number of Times Runperiod to be Repeated

OS:YearDescription,
<<<<<<< HEAD
  {597fc2ec-8650-4f00-a9c7-0e2b29dfa91e}, !- Handle
=======
  {6f5bce1d-efea-4a1b-bec9-7e097cf72c02}, !- Handle
>>>>>>> d385fff4
  2007,                                   !- Calendar Year
  ,                                       !- Day of Week for Start Day
  ;                                       !- Is Leap Year

OS:WeatherFile,
<<<<<<< HEAD
  {68b3bf02-2792-404f-bdc0-2f42e56336e2}, !- Handle
=======
  {ea3388d0-96e6-4253-ae69-d4cf88886d8f}, !- Handle
>>>>>>> d385fff4
  Denver Intl Ap,                         !- City
  CO,                                     !- State Province Region
  USA,                                    !- Country
  TMY3,                                   !- Data Source
  725650,                                 !- WMO Number
  39.83,                                  !- Latitude {deg}
  -104.65,                                !- Longitude {deg}
  -7,                                     !- Time Zone {hr}
  1650,                                   !- Elevation {m}
  file:../weather/USA_CO_Denver.Intl.AP.725650_TMY3.epw, !- Url
  E23378AA;                               !- Checksum

OS:AdditionalProperties,
<<<<<<< HEAD
  {24601ff9-a3e0-4f2a-8157-5ab95bf00bb0}, !- Handle
  {68b3bf02-2792-404f-bdc0-2f42e56336e2}, !- Object Name
=======
  {bcc8bee2-8df5-475a-a68b-c5c690ae3495}, !- Handle
  {ea3388d0-96e6-4253-ae69-d4cf88886d8f}, !- Object Name
>>>>>>> d385fff4
  EPWHeaderCity,                          !- Feature Name 1
  String,                                 !- Feature Data Type 1
  Denver Intl Ap,                         !- Feature Value 1
  EPWHeaderState,                         !- Feature Name 2
  String,                                 !- Feature Data Type 2
  CO,                                     !- Feature Value 2
  EPWHeaderCountry,                       !- Feature Name 3
  String,                                 !- Feature Data Type 3
  USA,                                    !- Feature Value 3
  EPWHeaderDataSource,                    !- Feature Name 4
  String,                                 !- Feature Data Type 4
  TMY3,                                   !- Feature Value 4
  EPWHeaderStation,                       !- Feature Name 5
  String,                                 !- Feature Data Type 5
  725650,                                 !- Feature Value 5
  EPWHeaderLatitude,                      !- Feature Name 6
  Double,                                 !- Feature Data Type 6
  39.829999999999998,                     !- Feature Value 6
  EPWHeaderLongitude,                     !- Feature Name 7
  Double,                                 !- Feature Data Type 7
  -104.65000000000001,                    !- Feature Value 7
  EPWHeaderTimezone,                      !- Feature Name 8
  Double,                                 !- Feature Data Type 8
  -7,                                     !- Feature Value 8
  EPWHeaderAltitude,                      !- Feature Name 9
  Double,                                 !- Feature Data Type 9
  5413.3858267716532,                     !- Feature Value 9
  EPWHeaderLocalPressure,                 !- Feature Name 10
  Double,                                 !- Feature Data Type 10
  0.81937567683596546,                    !- Feature Value 10
  EPWHeaderRecordsPerHour,                !- Feature Name 11
  Double,                                 !- Feature Data Type 11
  0,                                      !- Feature Value 11
  EPWDataAnnualAvgDrybulb,                !- Feature Name 12
  Double,                                 !- Feature Data Type 12
  51.575616438356228,                     !- Feature Value 12
  EPWDataAnnualMinDrybulb,                !- Feature Name 13
  Double,                                 !- Feature Data Type 13
  -2.9200000000000017,                    !- Feature Value 13
  EPWDataAnnualMaxDrybulb,                !- Feature Name 14
  Double,                                 !- Feature Data Type 14
  104,                                    !- Feature Value 14
  EPWDataCDD50F,                          !- Feature Name 15
  Double,                                 !- Feature Data Type 15
  3072.2925000000005,                     !- Feature Value 15
  EPWDataCDD65F,                          !- Feature Name 16
  Double,                                 !- Feature Data Type 16
  883.62000000000035,                     !- Feature Value 16
  EPWDataHDD50F,                          !- Feature Name 17
  Double,                                 !- Feature Data Type 17
  2497.1925000000001,                     !- Feature Value 17
  EPWDataHDD65F,                          !- Feature Name 18
  Double,                                 !- Feature Data Type 18
  5783.5200000000013,                     !- Feature Value 18
  EPWDataAnnualAvgWindspeed,              !- Feature Name 19
  Double,                                 !- Feature Data Type 19
  3.9165296803649667,                     !- Feature Value 19
  EPWDataMonthlyAvgDrybulbs,              !- Feature Name 20
  String,                                 !- Feature Data Type 20
  33.4191935483871&#4431.90142857142857&#4443.02620967741937&#4442.48624999999999&#4459.877741935483854&#4473.57574999999997&#4472.07975806451608&#4472.70008064516134&#4466.49200000000006&#4450.079112903225806&#4437.218250000000005&#4434.582177419354835, !- Feature Value 20
  EPWDataGroundMonthlyTemps,              !- Feature Name 21
  String,                                 !- Feature Data Type 21
  44.08306285945173&#4440.89570904991865&#4440.64045432632048&#4442.153016571250646&#4448.225111118704206&#4454.268919273837525&#4459.508577937551024&#4462.82777283423508&#4463.10975667174995&#4460.41014950381947&#4455.304105212311526&#4449.445696474514364, !- Feature Value 21
  EPWDataWSF,                             !- Feature Name 22
  Double,                                 !- Feature Data Type 22
  0.58999999999999997,                    !- Feature Value 22
  EPWDataMonthlyAvgDailyHighDrybulbs,     !- Feature Name 23
  String,                                 !- Feature Data Type 23
  47.41032258064516&#4446.58642857142857&#4455.15032258064517&#4453.708&#4472.80193548387098&#4488.67600000000002&#4486.1858064516129&#4485.87225806451613&#4482.082&#4463.18064516129033&#4448.73400000000001&#4448.87935483870968, !- Feature Value 23
  EPWDataMonthlyAvgDailyLowDrybulbs,      !- Feature Name 24
  String,                                 !- Feature Data Type 24
  19.347741935483874&#4419.856428571428573&#4430.316129032258065&#4431.112&#4447.41612903225806&#4457.901999999999994&#4459.063870967741934&#4460.956774193548384&#4452.352000000000004&#4438.41612903225806&#4427.002000000000002&#4423.02903225806451, !- Feature Value 24
  EPWDesignHeatingDrybulb,                !- Feature Name 25
  Double,                                 !- Feature Data Type 25
  12.02,                                  !- Feature Value 25
  EPWDesignHeatingWindspeed,              !- Feature Name 26
  Double,                                 !- Feature Data Type 26
  2.8062500000000004,                     !- Feature Value 26
  EPWDesignCoolingDrybulb,                !- Feature Name 27
  Double,                                 !- Feature Data Type 27
  91.939999999999998,                     !- Feature Value 27
  EPWDesignCoolingWetbulb,                !- Feature Name 28
  Double,                                 !- Feature Data Type 28
  59.95131430195849,                      !- Feature Value 28
  EPWDesignCoolingHumidityRatio,          !- Feature Name 29
  Double,                                 !- Feature Data Type 29
  0.0059161086834698092,                  !- Feature Value 29
  EPWDesignCoolingWindspeed,              !- Feature Name 30
  Double,                                 !- Feature Data Type 30
  3.7999999999999989,                     !- Feature Value 30
  EPWDesignDailyTemperatureRange,         !- Feature Name 31
  Double,                                 !- Feature Data Type 31
  24.915483870967748,                     !- Feature Value 31
  EPWDesignDehumidDrybulb,                !- Feature Name 32
  Double,                                 !- Feature Data Type 32
  67.996785714285721,                     !- Feature Value 32
  EPWDesignDehumidHumidityRatio,          !- Feature Name 33
  Double,                                 !- Feature Data Type 33
  0.012133744170488724,                   !- Feature Value 33
  EPWDesignCoolingDirectNormal,           !- Feature Name 34
  Double,                                 !- Feature Data Type 34
  985,                                    !- Feature Value 34
  EPWDesignCoolingDiffuseHorizontal,      !- Feature Name 35
  Double,                                 !- Feature Data Type 35
  84;                                     !- Feature Value 35

OS:Site,
<<<<<<< HEAD
  {f50f3095-0d30-4925-8b4f-93bf60767ea2}, !- Handle
=======
  {45af3df4-e641-4334-af91-8cf6d5a2380a}, !- Handle
>>>>>>> d385fff4
  Denver Intl Ap_CO_USA,                  !- Name
  39.83,                                  !- Latitude {deg}
  -104.65,                                !- Longitude {deg}
  -7,                                     !- Time Zone {hr}
  1650,                                   !- Elevation {m}
  ;                                       !- Terrain

OS:ClimateZones,
<<<<<<< HEAD
  {9e9f2524-767e-400d-9b65-d8c6d8612c50}, !- Handle
=======
  {269df6d5-f2be-4fb3-b9f7-9838955f32cd}, !- Handle
>>>>>>> d385fff4
  ,                                       !- Active Institution
  ,                                       !- Active Year
  ,                                       !- Climate Zone Institution Name 1
  ,                                       !- Climate Zone Document Name 1
  ,                                       !- Climate Zone Document Year 1
  ,                                       !- Climate Zone Value 1
  Building America,                       !- Climate Zone Institution Name 2
  ,                                       !- Climate Zone Document Name 2
  0,                                      !- Climate Zone Document Year 2
  Cold;                                   !- Climate Zone Value 2

OS:Site:WaterMainsTemperature,
<<<<<<< HEAD
  {6d827f97-a2d3-4d98-972c-9b0594e902e1}, !- Handle
=======
  {492956f7-05a6-448f-b275-f45aa9afcf7c}, !- Handle
>>>>>>> d385fff4
  Correlation,                            !- Calculation Method
  ,                                       !- Temperature Schedule Name
  10.8753424657535,                       !- Annual Average Outdoor Air Temperature {C}
  23.1524007936508;                       !- Maximum Difference In Monthly Average Outdoor Air Temperatures {deltaC}

OS:RunPeriodControl:DaylightSavingTime,
<<<<<<< HEAD
  {dfc2f5e8-6719-41c1-9171-d107fafe79c3}, !- Handle
=======
  {ea047614-b715-4d5c-ae72-e579dd151b18}, !- Handle
>>>>>>> d385fff4
  4/7,                                    !- Start Date
  10/26;                                  !- End Date

OS:Site:GroundTemperature:Deep,
<<<<<<< HEAD
  {0d6bece9-d8cd-4229-a993-c4784b7efe5f}, !- Handle
=======
  {23490c8e-eaf5-4f77-9a4d-2ddde6dc1777}, !- Handle
>>>>>>> d385fff4
  10.8753424657535,                       !- January Deep Ground Temperature {C}
  10.8753424657535,                       !- February Deep Ground Temperature {C}
  10.8753424657535,                       !- March Deep Ground Temperature {C}
  10.8753424657535,                       !- April Deep Ground Temperature {C}
  10.8753424657535,                       !- May Deep Ground Temperature {C}
  10.8753424657535,                       !- June Deep Ground Temperature {C}
  10.8753424657535,                       !- July Deep Ground Temperature {C}
  10.8753424657535,                       !- August Deep Ground Temperature {C}
  10.8753424657535,                       !- September Deep Ground Temperature {C}
  10.8753424657535,                       !- October Deep Ground Temperature {C}
  10.8753424657535,                       !- November Deep Ground Temperature {C}
  10.8753424657535;                       !- December Deep Ground Temperature {C}

OS:Building,
<<<<<<< HEAD
  {598cdc08-e7f0-4e6a-9e25-e34440113c98}, !- Handle
=======
  {990ada0e-bf6a-443b-bd97-23c652580019}, !- Handle
>>>>>>> d385fff4
  Building 1,                             !- Name
  ,                                       !- Building Sector Type
  0,                                      !- North Axis {deg}
  ,                                       !- Nominal Floor to Floor Height {m}
  ,                                       !- Space Type Name
  ,                                       !- Default Construction Set Name
  ,                                       !- Default Schedule Set Name
  1,                                      !- Standards Number of Stories
  1,                                      !- Standards Number of Above Ground Stories
  ,                                       !- Standards Template
  singlefamilyattached,                   !- Standards Building Type
  4;                                      !- Standards Number of Living Units

OS:AdditionalProperties,
<<<<<<< HEAD
  {d92c7961-2cd2-482b-88c3-583dec3ad531}, !- Handle
  {598cdc08-e7f0-4e6a-9e25-e34440113c98}, !- Object Name
  num_units,                              !- Feature Name 1
  Integer,                                !- Feature Data Type 1
  4,                                      !- Feature Value 1
  has_rear_units,                         !- Feature Name 2
  Boolean,                                !- Feature Data Type 2
  false,                                  !- Feature Value 2
  horz_location,                          !- Feature Name 3
  String,                                 !- Feature Data Type 3
  Left,                                   !- Feature Value 3
  num_floors,                             !- Feature Name 4
  Integer,                                !- Feature Data Type 4
  1,                                      !- Feature Value 4
  has_hvac_flue,                          !- Feature Name 5
  Boolean,                                !- Feature Data Type 5
  true;                                   !- Feature Value 5

OS:ThermalZone,
  {c4688d19-b917-4c59-a24c-0938d650bc5e}, !- Handle
=======
  {41728460-9a91-4a50-b702-c064802263e3}, !- Handle
  {990ada0e-bf6a-443b-bd97-23c652580019}, !- Object Name
  Total Units Represented,                !- Feature Name 1
  Integer,                                !- Feature Data Type 1
  4,                                      !- Feature Value 1
  Total Units Modeled,                    !- Feature Name 2
  Integer,                                !- Feature Data Type 2
  4,                                      !- Feature Value 2
  has_hvac_flue,                          !- Feature Name 3
  Boolean,                                !- Feature Data Type 3
  true;                                   !- Feature Value 3

OS:ThermalZone,
  {1ef0450a-542e-4ac0-a712-7adae306ef2c}, !- Handle
>>>>>>> d385fff4
  living zone,                            !- Name
  ,                                       !- Multiplier
  ,                                       !- Ceiling Height {m}
  ,                                       !- Volume {m3}
  ,                                       !- Floor Area {m2}
  ,                                       !- Zone Inside Convection Algorithm
  ,                                       !- Zone Outside Convection Algorithm
  ,                                       !- Zone Conditioning Equipment List Name
<<<<<<< HEAD
  {2045c56d-ef8d-4b65-8004-6ddc37eab1c3}, !- Zone Air Inlet Port List
  {051f0ab1-2d94-460a-9734-dc4c67167757}, !- Zone Air Exhaust Port List
  {82e95d0e-b0d4-4a4f-93e4-18bd811a280e}, !- Zone Air Node Name
  {56e997e3-e446-45e4-87c1-8c54c63fb146}, !- Zone Return Air Port List
=======
  {b1c0c65a-13e6-419d-bc85-79cf575b4ec7}, !- Zone Air Inlet Port List
  {9383fb77-fb4c-4f0b-a9be-fcae0a694a45}, !- Zone Air Exhaust Port List
  {dcafa5a6-7220-4703-9107-b1d1dd41df28}, !- Zone Air Node Name
  {f031980d-c162-42d2-ad98-cae84cdaa572}, !- Zone Return Air Port List
>>>>>>> d385fff4
  ,                                       !- Primary Daylighting Control Name
  ,                                       !- Fraction of Zone Controlled by Primary Daylighting Control
  ,                                       !- Secondary Daylighting Control Name
  ,                                       !- Fraction of Zone Controlled by Secondary Daylighting Control
  ,                                       !- Illuminance Map Name
  ,                                       !- Group Rendering Name
<<<<<<< HEAD
  {a662f60a-f185-4a48-a7b5-2863c2e53866}, !- Thermostat Name
  No;                                     !- Use Ideal Air Loads

OS:Node,
  {1cec13fe-a813-4d4e-b687-eb13c106e679}, !- Handle
  Node 1,                                 !- Name
  {82e95d0e-b0d4-4a4f-93e4-18bd811a280e}, !- Inlet Port
  ;                                       !- Outlet Port

OS:Connection,
  {82e95d0e-b0d4-4a4f-93e4-18bd811a280e}, !- Handle
  {085833b9-4f3e-4b81-bbbf-fc10f87580b3}, !- Name
  {c4688d19-b917-4c59-a24c-0938d650bc5e}, !- Source Object
  11,                                     !- Outlet Port
  {1cec13fe-a813-4d4e-b687-eb13c106e679}, !- Target Object
  2;                                      !- Inlet Port

OS:PortList,
  {2045c56d-ef8d-4b65-8004-6ddc37eab1c3}, !- Handle
  {6ac945f3-c8bc-47c3-b086-d679072fd2e5}, !- Name
  {c4688d19-b917-4c59-a24c-0938d650bc5e}; !- HVAC Component

OS:PortList,
  {051f0ab1-2d94-460a-9734-dc4c67167757}, !- Handle
  {67ded928-6b4c-40ae-b471-3107e954d045}, !- Name
  {c4688d19-b917-4c59-a24c-0938d650bc5e}; !- HVAC Component

OS:PortList,
  {56e997e3-e446-45e4-87c1-8c54c63fb146}, !- Handle
  {5e88e7dd-cb52-49a8-8cec-6bb172c65870}, !- Name
  {c4688d19-b917-4c59-a24c-0938d650bc5e}; !- HVAC Component

OS:Sizing:Zone,
  {d125847a-2417-4093-a88f-5370094f2469}, !- Handle
  {c4688d19-b917-4c59-a24c-0938d650bc5e}, !- Zone or ZoneList Name
=======
  {4c914e5c-ba5a-4c45-932a-6d5b73b6e29b}, !- Thermostat Name
  No;                                     !- Use Ideal Air Loads

OS:Node,
  {b733e9f4-9d82-4927-8e51-146cfe50b8ee}, !- Handle
  Node 1,                                 !- Name
  {dcafa5a6-7220-4703-9107-b1d1dd41df28}, !- Inlet Port
  ;                                       !- Outlet Port

OS:Connection,
  {dcafa5a6-7220-4703-9107-b1d1dd41df28}, !- Handle
  {00c0d1d9-db93-4f5c-87a2-9eda0df0f033}, !- Name
  {1ef0450a-542e-4ac0-a712-7adae306ef2c}, !- Source Object
  11,                                     !- Outlet Port
  {b733e9f4-9d82-4927-8e51-146cfe50b8ee}, !- Target Object
  2;                                      !- Inlet Port

OS:PortList,
  {b1c0c65a-13e6-419d-bc85-79cf575b4ec7}, !- Handle
  {dbe6ffd6-3e7e-48a3-859c-918aa6f9b43d}, !- Name
  {1ef0450a-542e-4ac0-a712-7adae306ef2c}; !- HVAC Component

OS:PortList,
  {9383fb77-fb4c-4f0b-a9be-fcae0a694a45}, !- Handle
  {6b1f84c9-084f-43ab-8368-804664018a2d}, !- Name
  {1ef0450a-542e-4ac0-a712-7adae306ef2c}; !- HVAC Component

OS:PortList,
  {f031980d-c162-42d2-ad98-cae84cdaa572}, !- Handle
  {ac448a58-6d2e-4687-a378-7102e2aada24}, !- Name
  {1ef0450a-542e-4ac0-a712-7adae306ef2c}; !- HVAC Component

OS:Sizing:Zone,
  {a8164852-a190-4537-83d4-0fa878564f0a}, !- Handle
  {1ef0450a-542e-4ac0-a712-7adae306ef2c}, !- Zone or ZoneList Name
>>>>>>> d385fff4
  SupplyAirTemperature,                   !- Zone Cooling Design Supply Air Temperature Input Method
  14,                                     !- Zone Cooling Design Supply Air Temperature {C}
  11.11,                                  !- Zone Cooling Design Supply Air Temperature Difference {deltaC}
  SupplyAirTemperature,                   !- Zone Heating Design Supply Air Temperature Input Method
  40,                                     !- Zone Heating Design Supply Air Temperature {C}
  11.11,                                  !- Zone Heating Design Supply Air Temperature Difference {deltaC}
  0.0085,                                 !- Zone Cooling Design Supply Air Humidity Ratio {kg-H2O/kg-air}
  0.008,                                  !- Zone Heating Design Supply Air Humidity Ratio {kg-H2O/kg-air}
  ,                                       !- Zone Heating Sizing Factor
  ,                                       !- Zone Cooling Sizing Factor
  DesignDay,                              !- Cooling Design Air Flow Method
  ,                                       !- Cooling Design Air Flow Rate {m3/s}
  ,                                       !- Cooling Minimum Air Flow per Zone Floor Area {m3/s-m2}
  ,                                       !- Cooling Minimum Air Flow {m3/s}
  ,                                       !- Cooling Minimum Air Flow Fraction
  DesignDay,                              !- Heating Design Air Flow Method
  ,                                       !- Heating Design Air Flow Rate {m3/s}
  ,                                       !- Heating Maximum Air Flow per Zone Floor Area {m3/s-m2}
  ,                                       !- Heating Maximum Air Flow {m3/s}
  ,                                       !- Heating Maximum Air Flow Fraction
  ,                                       !- Design Zone Air Distribution Effectiveness in Cooling Mode
  ,                                       !- Design Zone Air Distribution Effectiveness in Heating Mode
  No,                                     !- Account for Dedicated Outdoor Air System
  NeutralSupplyAir,                       !- Dedicated Outdoor Air System Control Strategy
  autosize,                               !- Dedicated Outdoor Air Low Setpoint Temperature for Design {C}
  autosize;                               !- Dedicated Outdoor Air High Setpoint Temperature for Design {C}

OS:ZoneHVAC:EquipmentList,
<<<<<<< HEAD
  {77915f03-e03e-4b20-a69c-de49e3b6a683}, !- Handle
  Zone HVAC Equipment List 1,             !- Name
  {c4688d19-b917-4c59-a24c-0938d650bc5e}, !- Thermal Zone
  SequentialLoad,                         !- Load Distribution Scheme
  {f9a1af0c-577b-437c-85de-8b93f0c6a775}, !- Zone Equipment 1
=======
  {2ef9d542-c73b-4ea4-af74-d1f168318f35}, !- Handle
  Zone HVAC Equipment List 1,             !- Name
  {1ef0450a-542e-4ac0-a712-7adae306ef2c}, !- Thermal Zone
  SequentialLoad,                         !- Load Distribution Scheme
  {02b73d5f-8f1c-4fd5-8db4-13bf022657a7}, !- Zone Equipment 1
>>>>>>> d385fff4
  1,                                      !- Zone Equipment Cooling Sequence 1
  1,                                      !- Zone Equipment Heating or No-Load Sequence 1
  ,                                       !- Zone Equipment Sequential Cooling Fraction Schedule Name 1
  ;                                       !- Zone Equipment Sequential Heating Fraction Schedule Name 1

OS:Space,
<<<<<<< HEAD
  {70c5ac8b-fa80-4865-b149-50b80dc8bc8e}, !- Handle
  living space,                           !- Name
  {f460bbc1-2c6d-47cf-92f6-f5c62cf54af7}, !- Space Type Name
=======
  {c95a1058-5037-4a4a-abf7-83ca897a369f}, !- Handle
  living space,                           !- Name
  {18dd03aa-9cc6-4812-8d24-17fe63b2e9eb}, !- Space Type Name
>>>>>>> d385fff4
  ,                                       !- Default Construction Set Name
  ,                                       !- Default Schedule Set Name
  ,                                       !- Direction of Relative North {deg}
  ,                                       !- X Origin {m}
  ,                                       !- Y Origin {m}
  ,                                       !- Z Origin {m}
  ,                                       !- Building Story Name
<<<<<<< HEAD
  {c4688d19-b917-4c59-a24c-0938d650bc5e}, !- Thermal Zone Name
  ,                                       !- Part of Total Floor Area
  ,                                       !- Design Specification Outdoor Air Object Name
  {23a9e020-1d34-4ada-9da3-221d272cc824}; !- Building Unit Name

OS:Surface,
  {01188fc2-d483-47fd-996f-324c4e578753}, !- Handle
  Surface 1,                              !- Name
  Floor,                                  !- Surface Type
  ,                                       !- Construction Name
  {70c5ac8b-fa80-4865-b149-50b80dc8bc8e}, !- Space Name
=======
  {1ef0450a-542e-4ac0-a712-7adae306ef2c}, !- Thermal Zone Name
  ,                                       !- Part of Total Floor Area
  ,                                       !- Design Specification Outdoor Air Object Name
  {41ba0ff4-1424-46b9-a814-a1ed55026c7f}; !- Building Unit Name

OS:Surface,
  {bbe72c98-3fba-44ae-af0d-6f3022bccb85}, !- Handle
  Surface 1,                              !- Name
  Floor,                                  !- Surface Type
  ,                                       !- Construction Name
  {c95a1058-5037-4a4a-abf7-83ca897a369f}, !- Space Name
>>>>>>> d385fff4
  Foundation,                             !- Outside Boundary Condition
  ,                                       !- Outside Boundary Condition Object
  NoSun,                                  !- Sun Exposure
  NoWind,                                 !- Wind Exposure
  ,                                       !- View Factor to Ground
  ,                                       !- Number of Vertices
  0, -12.9315688143396, 0,                !- X,Y,Z Vertex 1 {m}
  0, 0, 0,                                !- X,Y,Z Vertex 2 {m}
  6.46578440716979, 0, 0,                 !- X,Y,Z Vertex 3 {m}
  6.46578440716979, -12.9315688143396, 0; !- X,Y,Z Vertex 4 {m}

OS:Surface,
<<<<<<< HEAD
  {01795bb3-e116-4620-b541-fce0e5bc2026}, !- Handle
  Surface 2,                              !- Name
  Wall,                                   !- Surface Type
  ,                                       !- Construction Name
  {70c5ac8b-fa80-4865-b149-50b80dc8bc8e}, !- Space Name
=======
  {10a42e04-9a26-48fb-909e-1d7eb04c43e7}, !- Handle
  Surface 2,                              !- Name
  Wall,                                   !- Surface Type
  ,                                       !- Construction Name
  {c95a1058-5037-4a4a-abf7-83ca897a369f}, !- Space Name
>>>>>>> d385fff4
  Outdoors,                               !- Outside Boundary Condition
  ,                                       !- Outside Boundary Condition Object
  SunExposed,                             !- Sun Exposure
  WindExposed,                            !- Wind Exposure
  ,                                       !- View Factor to Ground
  ,                                       !- Number of Vertices
  0, 0, 2.4384,                           !- X,Y,Z Vertex 1 {m}
  0, 0, 0,                                !- X,Y,Z Vertex 2 {m}
  0, -12.9315688143396, 0,                !- X,Y,Z Vertex 3 {m}
  0, -12.9315688143396, 2.4384;           !- X,Y,Z Vertex 4 {m}

OS:Surface,
<<<<<<< HEAD
  {d2132f03-0c8a-4d32-8336-13ac338a6bbf}, !- Handle
  Surface 3,                              !- Name
  Wall,                                   !- Surface Type
  ,                                       !- Construction Name
  {70c5ac8b-fa80-4865-b149-50b80dc8bc8e}, !- Space Name
=======
  {cf4ebaf7-45a5-4609-ad27-ea5908fa0eea}, !- Handle
  Surface 3,                              !- Name
  Wall,                                   !- Surface Type
  ,                                       !- Construction Name
  {c95a1058-5037-4a4a-abf7-83ca897a369f}, !- Space Name
>>>>>>> d385fff4
  Outdoors,                               !- Outside Boundary Condition
  ,                                       !- Outside Boundary Condition Object
  SunExposed,                             !- Sun Exposure
  WindExposed,                            !- Wind Exposure
  ,                                       !- View Factor to Ground
  ,                                       !- Number of Vertices
  6.46578440716979, 0, 2.4384,            !- X,Y,Z Vertex 1 {m}
  6.46578440716979, 0, 0,                 !- X,Y,Z Vertex 2 {m}
  0, 0, 0,                                !- X,Y,Z Vertex 3 {m}
  0, 0, 2.4384;                           !- X,Y,Z Vertex 4 {m}

OS:Surface,
<<<<<<< HEAD
  {f68999e7-2dcd-48ac-a397-748b6d7bb1ed}, !- Handle
  Surface 4,                              !- Name
  Wall,                                   !- Surface Type
  ,                                       !- Construction Name
  {70c5ac8b-fa80-4865-b149-50b80dc8bc8e}, !- Space Name
  Adiabatic,                              !- Outside Boundary Condition
  ,                                       !- Outside Boundary Condition Object
=======
  {af9e56b2-e4cd-46a9-bea0-a5060f9c7bad}, !- Handle
  Surface 4,                              !- Name
  Wall,                                   !- Surface Type
  ,                                       !- Construction Name
  {c95a1058-5037-4a4a-abf7-83ca897a369f}, !- Space Name
  Surface,                                !- Outside Boundary Condition
  {ceb85523-838e-41c1-8eef-08b264b4fb9b}, !- Outside Boundary Condition Object
>>>>>>> d385fff4
  NoSun,                                  !- Sun Exposure
  NoWind,                                 !- Wind Exposure
  ,                                       !- View Factor to Ground
  ,                                       !- Number of Vertices
  6.46578440716979, -12.9315688143396, 2.4384, !- X,Y,Z Vertex 1 {m}
  6.46578440716979, -12.9315688143396, 0, !- X,Y,Z Vertex 2 {m}
  6.46578440716979, 0, 0,                 !- X,Y,Z Vertex 3 {m}
  6.46578440716979, 0, 2.4384;            !- X,Y,Z Vertex 4 {m}

OS:Surface,
<<<<<<< HEAD
  {bd3604ef-050c-47ad-b138-f61ceae110dc}, !- Handle
  Surface 5,                              !- Name
  Wall,                                   !- Surface Type
  ,                                       !- Construction Name
  {70c5ac8b-fa80-4865-b149-50b80dc8bc8e}, !- Space Name
=======
  {e897e442-b96e-482a-b1dc-8f305ee176df}, !- Handle
  Surface 5,                              !- Name
  Wall,                                   !- Surface Type
  ,                                       !- Construction Name
  {c95a1058-5037-4a4a-abf7-83ca897a369f}, !- Space Name
>>>>>>> d385fff4
  Outdoors,                               !- Outside Boundary Condition
  ,                                       !- Outside Boundary Condition Object
  SunExposed,                             !- Sun Exposure
  WindExposed,                            !- Wind Exposure
  ,                                       !- View Factor to Ground
  ,                                       !- Number of Vertices
  0, -12.9315688143396, 2.4384,           !- X,Y,Z Vertex 1 {m}
  0, -12.9315688143396, 0,                !- X,Y,Z Vertex 2 {m}
  6.46578440716979, -12.9315688143396, 0, !- X,Y,Z Vertex 3 {m}
  6.46578440716979, -12.9315688143396, 2.4384; !- X,Y,Z Vertex 4 {m}

OS:Surface,
<<<<<<< HEAD
  {1c495944-56b8-405d-b51b-50f17186217a}, !- Handle
  Surface 6,                              !- Name
  RoofCeiling,                            !- Surface Type
  ,                                       !- Construction Name
  {70c5ac8b-fa80-4865-b149-50b80dc8bc8e}, !- Space Name
  Surface,                                !- Outside Boundary Condition
  {4962162a-70df-4019-a636-0b396920aa90}, !- Outside Boundary Condition Object
=======
  {199f9ac4-7b27-486d-b4b1-aa426953e766}, !- Handle
  Surface 6,                              !- Name
  RoofCeiling,                            !- Surface Type
  ,                                       !- Construction Name
  {c95a1058-5037-4a4a-abf7-83ca897a369f}, !- Space Name
  Surface,                                !- Outside Boundary Condition
  {4f1a8e1f-cdae-454c-9551-bfe1144cf7eb}, !- Outside Boundary Condition Object
>>>>>>> d385fff4
  NoSun,                                  !- Sun Exposure
  NoWind,                                 !- Wind Exposure
  ,                                       !- View Factor to Ground
  ,                                       !- Number of Vertices
  6.46578440716979, -12.9315688143396, 2.4384, !- X,Y,Z Vertex 1 {m}
  6.46578440716979, 0, 2.4384,            !- X,Y,Z Vertex 2 {m}
  0, 0, 2.4384,                           !- X,Y,Z Vertex 3 {m}
  0, -12.9315688143396, 2.4384;           !- X,Y,Z Vertex 4 {m}

OS:SpaceType,
<<<<<<< HEAD
  {f460bbc1-2c6d-47cf-92f6-f5c62cf54af7}, !- Handle
=======
  {18dd03aa-9cc6-4812-8d24-17fe63b2e9eb}, !- Handle
>>>>>>> d385fff4
  Space Type 1,                           !- Name
  ,                                       !- Default Construction Set Name
  ,                                       !- Default Schedule Set Name
  ,                                       !- Group Rendering Name
  ,                                       !- Design Specification Outdoor Air Object Name
  ,                                       !- Standards Template
  ,                                       !- Standards Building Type
  living;                                 !- Standards Space Type

<<<<<<< HEAD
OS:Surface,
  {4962162a-70df-4019-a636-0b396920aa90}, !- Handle
  Surface 7,                              !- Name
  Floor,                                  !- Surface Type
  ,                                       !- Construction Name
  {51cad916-579f-4d34-9b16-fd8992b5ece1}, !- Space Name
  Surface,                                !- Outside Boundary Condition
  {1c495944-56b8-405d-b51b-50f17186217a}, !- Outside Boundary Condition Object
=======
OS:ThermalZone,
  {cfb1b1aa-eebe-4791-a012-4c176e1422db}, !- Handle
  living zone|unit 2,                     !- Name
  ,                                       !- Multiplier
  ,                                       !- Ceiling Height {m}
  ,                                       !- Volume {m3}
  ,                                       !- Floor Area {m2}
  ,                                       !- Zone Inside Convection Algorithm
  ,                                       !- Zone Outside Convection Algorithm
  ,                                       !- Zone Conditioning Equipment List Name
  {6b4ca39d-f398-4a5e-8539-dc3e8da47c65}, !- Zone Air Inlet Port List
  {831c5a2a-59c0-4585-a6b2-656874657201}, !- Zone Air Exhaust Port List
  {97576ed2-8f25-4a1a-bbb3-634e1ea7f3a1}, !- Zone Air Node Name
  {c76a6fc5-e7a6-4122-9d57-a5d2b0eed3e0}, !- Zone Return Air Port List
  ,                                       !- Primary Daylighting Control Name
  ,                                       !- Fraction of Zone Controlled by Primary Daylighting Control
  ,                                       !- Secondary Daylighting Control Name
  ,                                       !- Fraction of Zone Controlled by Secondary Daylighting Control
  ,                                       !- Illuminance Map Name
  ,                                       !- Group Rendering Name
  {00c3399d-e73e-44ef-bd1b-2d6800606b81}, !- Thermostat Name
  No;                                     !- Use Ideal Air Loads

OS:Node,
  {fc813348-79a1-40f4-9930-dd2053ced348}, !- Handle
  Node 2,                                 !- Name
  {97576ed2-8f25-4a1a-bbb3-634e1ea7f3a1}, !- Inlet Port
  ;                                       !- Outlet Port

OS:Connection,
  {97576ed2-8f25-4a1a-bbb3-634e1ea7f3a1}, !- Handle
  {0d22e7ac-8a31-48df-a8e2-4d993bb9a92f}, !- Name
  {cfb1b1aa-eebe-4791-a012-4c176e1422db}, !- Source Object
  11,                                     !- Outlet Port
  {fc813348-79a1-40f4-9930-dd2053ced348}, !- Target Object
  2;                                      !- Inlet Port

OS:PortList,
  {6b4ca39d-f398-4a5e-8539-dc3e8da47c65}, !- Handle
  {de29648a-6e07-479f-af68-c49e169eca8a}, !- Name
  {cfb1b1aa-eebe-4791-a012-4c176e1422db}; !- HVAC Component

OS:PortList,
  {831c5a2a-59c0-4585-a6b2-656874657201}, !- Handle
  {4d9a4e26-1fd9-4895-94fd-ee496e192765}, !- Name
  {cfb1b1aa-eebe-4791-a012-4c176e1422db}; !- HVAC Component

OS:PortList,
  {c76a6fc5-e7a6-4122-9d57-a5d2b0eed3e0}, !- Handle
  {52dc193c-da1b-46b2-9831-d85357e97784}, !- Name
  {cfb1b1aa-eebe-4791-a012-4c176e1422db}; !- HVAC Component

OS:Sizing:Zone,
  {3c755362-788c-4e13-8b40-b9480f5fc7d1}, !- Handle
  {cfb1b1aa-eebe-4791-a012-4c176e1422db}, !- Zone or ZoneList Name
  SupplyAirTemperature,                   !- Zone Cooling Design Supply Air Temperature Input Method
  14,                                     !- Zone Cooling Design Supply Air Temperature {C}
  11.11,                                  !- Zone Cooling Design Supply Air Temperature Difference {deltaC}
  SupplyAirTemperature,                   !- Zone Heating Design Supply Air Temperature Input Method
  40,                                     !- Zone Heating Design Supply Air Temperature {C}
  11.11,                                  !- Zone Heating Design Supply Air Temperature Difference {deltaC}
  0.0085,                                 !- Zone Cooling Design Supply Air Humidity Ratio {kg-H2O/kg-air}
  0.008,                                  !- Zone Heating Design Supply Air Humidity Ratio {kg-H2O/kg-air}
  ,                                       !- Zone Heating Sizing Factor
  ,                                       !- Zone Cooling Sizing Factor
  DesignDay,                              !- Cooling Design Air Flow Method
  ,                                       !- Cooling Design Air Flow Rate {m3/s}
  ,                                       !- Cooling Minimum Air Flow per Zone Floor Area {m3/s-m2}
  ,                                       !- Cooling Minimum Air Flow {m3/s}
  ,                                       !- Cooling Minimum Air Flow Fraction
  DesignDay,                              !- Heating Design Air Flow Method
  ,                                       !- Heating Design Air Flow Rate {m3/s}
  ,                                       !- Heating Maximum Air Flow per Zone Floor Area {m3/s-m2}
  ,                                       !- Heating Maximum Air Flow {m3/s}
  ,                                       !- Heating Maximum Air Flow Fraction
  ,                                       !- Design Zone Air Distribution Effectiveness in Cooling Mode
  ,                                       !- Design Zone Air Distribution Effectiveness in Heating Mode
  No,                                     !- Account for Dedicated Outdoor Air System
  NeutralSupplyAir,                       !- Dedicated Outdoor Air System Control Strategy
  autosize,                               !- Dedicated Outdoor Air Low Setpoint Temperature for Design {C}
  autosize;                               !- Dedicated Outdoor Air High Setpoint Temperature for Design {C}

OS:ZoneHVAC:EquipmentList,
  {00231a6e-3db1-431d-b3b5-945c3774bd09}, !- Handle
  Zone HVAC Equipment List 2,             !- Name
  {cfb1b1aa-eebe-4791-a012-4c176e1422db}, !- Thermal Zone
  SequentialLoad,                         !- Load Distribution Scheme
  {0b15fa6c-2cb2-4239-9285-265d4abfe1af}, !- Zone Equipment 1
  1,                                      !- Zone Equipment Cooling Sequence 1
  1,                                      !- Zone Equipment Heating or No-Load Sequence 1
  ,                                       !- Zone Equipment Sequential Cooling Fraction Schedule Name 1
  ;                                       !- Zone Equipment Sequential Heating Fraction Schedule Name 1

OS:Space,
  {401184a5-8bb5-41e4-9885-31c6cc181100}, !- Handle
  living space|unit 2|story 1,            !- Name
  {18dd03aa-9cc6-4812-8d24-17fe63b2e9eb}, !- Space Type Name
  ,                                       !- Default Construction Set Name
  ,                                       !- Default Schedule Set Name
  -0,                                     !- Direction of Relative North {deg}
  0,                                      !- X Origin {m}
  0,                                      !- Y Origin {m}
  0,                                      !- Z Origin {m}
  ,                                       !- Building Story Name
  {cfb1b1aa-eebe-4791-a012-4c176e1422db}, !- Thermal Zone Name
  ,                                       !- Part of Total Floor Area
  ,                                       !- Design Specification Outdoor Air Object Name
  {e38d5440-57ae-41a5-b5c3-dd3c4a9a5d24}; !- Building Unit Name

OS:Surface,
  {ceb85523-838e-41c1-8eef-08b264b4fb9b}, !- Handle
  Surface 12,                             !- Name
  Wall,                                   !- Surface Type
  ,                                       !- Construction Name
  {401184a5-8bb5-41e4-9885-31c6cc181100}, !- Space Name
  Surface,                                !- Outside Boundary Condition
  {af9e56b2-e4cd-46a9-bea0-a5060f9c7bad}, !- Outside Boundary Condition Object
>>>>>>> d385fff4
  NoSun,                                  !- Sun Exposure
  NoWind,                                 !- Wind Exposure
  ,                                       !- View Factor to Ground
  ,                                       !- Number of Vertices
<<<<<<< HEAD
  0, -12.9315688143396, 2.4384,           !- X,Y,Z Vertex 1 {m}
  0, 0, 2.4384,                           !- X,Y,Z Vertex 2 {m}
  6.46578440716979, 0, 2.4384,            !- X,Y,Z Vertex 3 {m}
  6.46578440716979, -12.9315688143396, 2.4384; !- X,Y,Z Vertex 4 {m}

OS:Surface,
  {62f8e3bf-fa49-4e06-9183-6d3c300f89e6}, !- Handle
  Surface 8,                              !- Name
  RoofCeiling,                            !- Surface Type
  ,                                       !- Construction Name
  {51cad916-579f-4d34-9b16-fd8992b5ece1}, !- Space Name
  Outdoors,                               !- Outside Boundary Condition
  ,                                       !- Outside Boundary Condition Object
  SunExposed,                             !- Sun Exposure
  WindExposed,                            !- Wind Exposure
  ,                                       !- View Factor to Ground
  ,                                       !- Number of Vertices
  0, -6.46578440716979, 5.6712922035849,  !- X,Y,Z Vertex 1 {m}
  6.46578440716979, -6.46578440716979, 5.6712922035849, !- X,Y,Z Vertex 2 {m}
  6.46578440716979, 0, 2.4384,            !- X,Y,Z Vertex 3 {m}
  0, 0, 2.4384;                           !- X,Y,Z Vertex 4 {m}

OS:Surface,
  {97d6ddf9-69ae-498d-953f-b8f138d6028f}, !- Handle
  Surface 9,                              !- Name
  RoofCeiling,                            !- Surface Type
  ,                                       !- Construction Name
  {51cad916-579f-4d34-9b16-fd8992b5ece1}, !- Space Name
  Outdoors,                               !- Outside Boundary Condition
=======
  6.46578440716979, 0, 2.4384,            !- X,Y,Z Vertex 1 {m}
  6.46578440716979, 0, 0,                 !- X,Y,Z Vertex 2 {m}
  6.46578440716979, -12.9315688143396, 0, !- X,Y,Z Vertex 3 {m}
  6.46578440716979, -12.9315688143396, 2.4384; !- X,Y,Z Vertex 4 {m}

OS:Surface,
  {7409b290-191e-47cb-9e95-16fed9797fbc}, !- Handle
  Surface 13,                             !- Name
  RoofCeiling,                            !- Surface Type
  ,                                       !- Construction Name
  {401184a5-8bb5-41e4-9885-31c6cc181100}, !- Space Name
  Surface,                                !- Outside Boundary Condition
  {4af10e47-6db1-45ee-854d-c6ffba7bb8e3}, !- Outside Boundary Condition Object
  NoSun,                                  !- Sun Exposure
  NoWind,                                 !- Wind Exposure
  ,                                       !- View Factor to Ground
  ,                                       !- Number of Vertices
  12.9315688143396, -12.9315688143396, 2.4384, !- X,Y,Z Vertex 1 {m}
  12.9315688143396, 0, 2.4384,            !- X,Y,Z Vertex 2 {m}
  6.46578440716979, 0, 2.4384,            !- X,Y,Z Vertex 3 {m}
  6.46578440716979, -12.9315688143396, 2.4384; !- X,Y,Z Vertex 4 {m}

OS:Surface,
  {bc11867f-6970-47dd-b16d-b15fe6140995}, !- Handle
  Surface 14,                             !- Name
  Floor,                                  !- Surface Type
  ,                                       !- Construction Name
  {401184a5-8bb5-41e4-9885-31c6cc181100}, !- Space Name
  Foundation,                             !- Outside Boundary Condition
>>>>>>> d385fff4
  ,                                       !- Outside Boundary Condition Object
  SunExposed,                             !- Sun Exposure
  WindExposed,                            !- Wind Exposure
  ,                                       !- View Factor to Ground
  ,                                       !- Number of Vertices
  6.46578440716979, -6.46578440716979, 5.6712922035849, !- X,Y,Z Vertex 1 {m}
  0, -6.46578440716979, 5.6712922035849,  !- X,Y,Z Vertex 2 {m}
  0, -12.9315688143396, 2.4384,           !- X,Y,Z Vertex 3 {m}
  6.46578440716979, -12.9315688143396, 2.4384; !- X,Y,Z Vertex 4 {m}

OS:Surface,
<<<<<<< HEAD
  {2a18d456-d7a1-4d32-8d29-7d0e6540779d}, !- Handle
  Surface 10,                             !- Name
  Wall,                                   !- Surface Type
  ,                                       !- Construction Name
  {51cad916-579f-4d34-9b16-fd8992b5ece1}, !- Space Name
=======
  {a5efc859-1b0c-4039-900a-21f8b57c28c2}, !- Handle
  Surface 15,                             !- Name
  Wall,                                   !- Surface Type
  ,                                       !- Construction Name
  {401184a5-8bb5-41e4-9885-31c6cc181100}, !- Space Name
  Surface,                                !- Outside Boundary Condition
  {57aae2bc-0782-4aef-b4f9-3f341db7f785}, !- Outside Boundary Condition Object
  NoSun,                                  !- Sun Exposure
  NoWind,                                 !- Wind Exposure
  ,                                       !- View Factor to Ground
  ,                                       !- Number of Vertices
  12.9315688143396, -12.9315688143396, 2.4384, !- X,Y,Z Vertex 1 {m}
  12.9315688143396, -12.9315688143396, 0, !- X,Y,Z Vertex 2 {m}
  12.9315688143396, 0, 0,                 !- X,Y,Z Vertex 3 {m}
  12.9315688143396, 0, 2.4384;            !- X,Y,Z Vertex 4 {m}

OS:Surface,
  {e4afadfa-2de7-4cf1-a07d-3bd2c4ae4d2d}, !- Handle
  Surface 16,                             !- Name
  Wall,                                   !- Surface Type
  ,                                       !- Construction Name
  {401184a5-8bb5-41e4-9885-31c6cc181100}, !- Space Name
>>>>>>> d385fff4
  Outdoors,                               !- Outside Boundary Condition
  ,                                       !- Outside Boundary Condition Object
  SunExposed,                             !- Sun Exposure
  WindExposed,                            !- Wind Exposure
  ,                                       !- View Factor to Ground
  ,                                       !- Number of Vertices
<<<<<<< HEAD
  0, -6.46578440716979, 5.6712922035849,  !- X,Y,Z Vertex 1 {m}
  0, 0, 2.4384,                           !- X,Y,Z Vertex 2 {m}
  0, -12.9315688143396, 2.4384;           !- X,Y,Z Vertex 3 {m}

OS:Surface,
  {d4e6772b-a8ad-4405-be92-ca9f982ca880}, !- Handle
  Surface 11,                             !- Name
  Wall,                                   !- Surface Type
  ,                                       !- Construction Name
  {51cad916-579f-4d34-9b16-fd8992b5ece1}, !- Space Name
  Adiabatic,                              !- Outside Boundary Condition
  ,                                       !- Outside Boundary Condition Object
  NoSun,                                  !- Sun Exposure
  NoWind,                                 !- Wind Exposure
  ,                                       !- View Factor to Ground
  ,                                       !- Number of Vertices
  6.46578440716979, -6.46578440716979, 5.6712922035849, !- X,Y,Z Vertex 1 {m}
  6.46578440716979, -12.9315688143396, 2.4384, !- X,Y,Z Vertex 2 {m}
  6.46578440716979, 0, 2.4384;            !- X,Y,Z Vertex 3 {m}

OS:Space,
  {51cad916-579f-4d34-9b16-fd8992b5ece1}, !- Handle
  unfinished attic space,                 !- Name
  {94b42748-6796-4889-b6c6-491203e57ef4}, !- Space Type Name
  ,                                       !- Default Construction Set Name
  ,                                       !- Default Schedule Set Name
  ,                                       !- Direction of Relative North {deg}
  ,                                       !- X Origin {m}
  ,                                       !- Y Origin {m}
  ,                                       !- Z Origin {m}
  ,                                       !- Building Story Name
  {aead5dbb-14a5-44d9-8e9d-328360127d90}; !- Thermal Zone Name

OS:ThermalZone,
  {aead5dbb-14a5-44d9-8e9d-328360127d90}, !- Handle
  unfinished attic zone,                  !- Name
=======
  6.46578440716979, -12.9315688143396, 2.4384, !- X,Y,Z Vertex 1 {m}
  6.46578440716979, -12.9315688143396, 0, !- X,Y,Z Vertex 2 {m}
  12.9315688143396, -12.9315688143396, 0, !- X,Y,Z Vertex 3 {m}
  12.9315688143396, -12.9315688143396, 2.4384; !- X,Y,Z Vertex 4 {m}

OS:Surface,
  {a354d416-8e5f-4a66-b6cd-7b5473a43ca9}, !- Handle
  Surface 17,                             !- Name
  Wall,                                   !- Surface Type
  ,                                       !- Construction Name
  {401184a5-8bb5-41e4-9885-31c6cc181100}, !- Space Name
  Outdoors,                               !- Outside Boundary Condition
  ,                                       !- Outside Boundary Condition Object
  SunExposed,                             !- Sun Exposure
  WindExposed,                            !- Wind Exposure
  ,                                       !- View Factor to Ground
  ,                                       !- Number of Vertices
  12.9315688143396, 0, 2.4384,            !- X,Y,Z Vertex 1 {m}
  12.9315688143396, 0, 0,                 !- X,Y,Z Vertex 2 {m}
  6.46578440716979, 0, 0,                 !- X,Y,Z Vertex 3 {m}
  6.46578440716979, 0, 2.4384;            !- X,Y,Z Vertex 4 {m}

OS:ThermalZone,
  {d203766c-764a-4e41-a3c4-3f5f0ba8578b}, !- Handle
  living zone|unit 3,                     !- Name
>>>>>>> d385fff4
  ,                                       !- Multiplier
  ,                                       !- Ceiling Height {m}
  ,                                       !- Volume {m3}
  ,                                       !- Floor Area {m2}
  ,                                       !- Zone Inside Convection Algorithm
  ,                                       !- Zone Outside Convection Algorithm
  ,                                       !- Zone Conditioning Equipment List Name
<<<<<<< HEAD
  {bc3479b4-76a2-43db-81a4-9b69fc3dd3da}, !- Zone Air Inlet Port List
  {3a24bb5a-6292-40ba-9321-6861e41a4855}, !- Zone Air Exhaust Port List
  {30a43668-2191-48e7-a4a4-aacd5c38c787}, !- Zone Air Node Name
  {8d6d6bb1-0498-493b-8240-497d9bb86d74}, !- Zone Return Air Port List
=======
  {df7fb73c-e3b7-4bed-bb56-397f18e6f1ba}, !- Zone Air Inlet Port List
  {3f7342d6-efd1-48bc-a2ef-318d2c2eaf29}, !- Zone Air Exhaust Port List
  {a9230b66-0dea-4edf-bc9d-95c8e3e1a1c4}, !- Zone Air Node Name
  {bdec5987-df2a-49f7-abc9-cca643a8abac}, !- Zone Return Air Port List
>>>>>>> d385fff4
  ,                                       !- Primary Daylighting Control Name
  ,                                       !- Fraction of Zone Controlled by Primary Daylighting Control
  ,                                       !- Secondary Daylighting Control Name
  ,                                       !- Fraction of Zone Controlled by Secondary Daylighting Control
  ,                                       !- Illuminance Map Name
  ,                                       !- Group Rendering Name
  {ca9795ea-a8fb-4ebb-843f-0e772f1459f4}, !- Thermostat Name
  No;                                     !- Use Ideal Air Loads

OS:Node,
<<<<<<< HEAD
  {0a62aff4-5e09-4b99-844d-82909faa47ec}, !- Handle
  Node 2,                                 !- Name
  {30a43668-2191-48e7-a4a4-aacd5c38c787}, !- Inlet Port
  ;                                       !- Outlet Port

OS:Connection,
  {30a43668-2191-48e7-a4a4-aacd5c38c787}, !- Handle
  {b241a7f6-5af4-4c1a-a21e-163681b04df2}, !- Name
  {aead5dbb-14a5-44d9-8e9d-328360127d90}, !- Source Object
  11,                                     !- Outlet Port
  {0a62aff4-5e09-4b99-844d-82909faa47ec}, !- Target Object
  2;                                      !- Inlet Port

OS:PortList,
  {bc3479b4-76a2-43db-81a4-9b69fc3dd3da}, !- Handle
  {7b4f80ba-e76b-4c86-b62b-c8b49df0f005}, !- Name
  {aead5dbb-14a5-44d9-8e9d-328360127d90}; !- HVAC Component

OS:PortList,
  {3a24bb5a-6292-40ba-9321-6861e41a4855}, !- Handle
  {e2c1295a-1b7a-4dae-9db6-1491a9e5f0ea}, !- Name
  {aead5dbb-14a5-44d9-8e9d-328360127d90}; !- HVAC Component

OS:PortList,
  {8d6d6bb1-0498-493b-8240-497d9bb86d74}, !- Handle
  {007a872d-43f7-41a9-b8c4-6ca13776e36d}, !- Name
  {aead5dbb-14a5-44d9-8e9d-328360127d90}; !- HVAC Component

OS:Sizing:Zone,
  {d4bc6136-277a-4e99-a051-3d48b6e2ba44}, !- Handle
  {aead5dbb-14a5-44d9-8e9d-328360127d90}, !- Zone or ZoneList Name
=======
  {fcb98fb0-0e1e-489c-9de5-74f0aab80130}, !- Handle
  Node 3,                                 !- Name
  {a9230b66-0dea-4edf-bc9d-95c8e3e1a1c4}, !- Inlet Port
  ;                                       !- Outlet Port

OS:Connection,
  {a9230b66-0dea-4edf-bc9d-95c8e3e1a1c4}, !- Handle
  {93bcbf7e-2223-4ae3-809c-56695b0c84f5}, !- Name
  {d203766c-764a-4e41-a3c4-3f5f0ba8578b}, !- Source Object
  11,                                     !- Outlet Port
  {fcb98fb0-0e1e-489c-9de5-74f0aab80130}, !- Target Object
  2;                                      !- Inlet Port

OS:PortList,
  {df7fb73c-e3b7-4bed-bb56-397f18e6f1ba}, !- Handle
  {11daf754-b500-4540-ad3f-5cab36528ce0}, !- Name
  {d203766c-764a-4e41-a3c4-3f5f0ba8578b}; !- HVAC Component

OS:PortList,
  {3f7342d6-efd1-48bc-a2ef-318d2c2eaf29}, !- Handle
  {f1bc8e1b-d91b-48e7-8189-573f230a35fb}, !- Name
  {d203766c-764a-4e41-a3c4-3f5f0ba8578b}; !- HVAC Component

OS:PortList,
  {bdec5987-df2a-49f7-abc9-cca643a8abac}, !- Handle
  {5d2481dc-27e6-4593-8e61-79ac5c5d5c00}, !- Name
  {d203766c-764a-4e41-a3c4-3f5f0ba8578b}; !- HVAC Component

OS:Sizing:Zone,
  {e5bd86e8-ad0e-439a-81b6-aa2604990026}, !- Handle
  {d203766c-764a-4e41-a3c4-3f5f0ba8578b}, !- Zone or ZoneList Name
>>>>>>> d385fff4
  SupplyAirTemperature,                   !- Zone Cooling Design Supply Air Temperature Input Method
  14,                                     !- Zone Cooling Design Supply Air Temperature {C}
  11.11,                                  !- Zone Cooling Design Supply Air Temperature Difference {deltaC}
  SupplyAirTemperature,                   !- Zone Heating Design Supply Air Temperature Input Method
  40,                                     !- Zone Heating Design Supply Air Temperature {C}
  11.11,                                  !- Zone Heating Design Supply Air Temperature Difference {deltaC}
  0.0085,                                 !- Zone Cooling Design Supply Air Humidity Ratio {kg-H2O/kg-air}
  0.008,                                  !- Zone Heating Design Supply Air Humidity Ratio {kg-H2O/kg-air}
  ,                                       !- Zone Heating Sizing Factor
  ,                                       !- Zone Cooling Sizing Factor
  DesignDay,                              !- Cooling Design Air Flow Method
  ,                                       !- Cooling Design Air Flow Rate {m3/s}
  ,                                       !- Cooling Minimum Air Flow per Zone Floor Area {m3/s-m2}
  ,                                       !- Cooling Minimum Air Flow {m3/s}
  ,                                       !- Cooling Minimum Air Flow Fraction
  DesignDay,                              !- Heating Design Air Flow Method
  ,                                       !- Heating Design Air Flow Rate {m3/s}
  ,                                       !- Heating Maximum Air Flow per Zone Floor Area {m3/s-m2}
  ,                                       !- Heating Maximum Air Flow {m3/s}
  ,                                       !- Heating Maximum Air Flow Fraction
  ,                                       !- Design Zone Air Distribution Effectiveness in Cooling Mode
  ,                                       !- Design Zone Air Distribution Effectiveness in Heating Mode
  No,                                     !- Account for Dedicated Outdoor Air System
  NeutralSupplyAir,                       !- Dedicated Outdoor Air System Control Strategy
  autosize,                               !- Dedicated Outdoor Air Low Setpoint Temperature for Design {C}
  autosize;                               !- Dedicated Outdoor Air High Setpoint Temperature for Design {C}

OS:ZoneHVAC:EquipmentList,
<<<<<<< HEAD
  {bd2b4e63-a320-410f-a8c5-39950ec898a2}, !- Handle
  Zone HVAC Equipment List 2,             !- Name
  {aead5dbb-14a5-44d9-8e9d-328360127d90}; !- Thermal Zone

OS:SpaceType,
  {94b42748-6796-4889-b6c6-491203e57ef4}, !- Handle
  Space Type 2,                           !- Name
  ,                                       !- Default Construction Set Name
  ,                                       !- Default Schedule Set Name
  ,                                       !- Group Rendering Name
  ,                                       !- Design Specification Outdoor Air Object Name
  ,                                       !- Standards Template
  ,                                       !- Standards Building Type
  unfinished attic;                       !- Standards Space Type

OS:BuildingUnit,
  {23a9e020-1d34-4ada-9da3-221d272cc824}, !- Handle
  unit 1,                                 !- Name
  ,                                       !- Rendering Color
  Residential;                            !- Building Unit Type

OS:AdditionalProperties,
  {252e4224-0600-4d40-b7c8-5c8301f8ab5d}, !- Handle
  {23a9e020-1d34-4ada-9da3-221d272cc824}, !- Object Name
  NumberOfBedrooms,                       !- Feature Name 1
  Integer,                                !- Feature Data Type 1
  3,                                      !- Feature Value 1
  NumberOfBathrooms,                      !- Feature Name 2
  Double,                                 !- Feature Data Type 2
  2,                                      !- Feature Value 2
  NumberOfOccupants,                      !- Feature Name 3
  Double,                                 !- Feature Data Type 3
  3.3900000000000001;                     !- Feature Value 3

OS:External:File,
  {0665a688-8f73-43f8-af8f-c2a424d13acb}, !- Handle
  8760.csv,                               !- Name
  8760.csv;                               !- File Name

OS:Schedule:File,
  {215e08e0-d099-4f6c-bd4d-44d99804155c}, !- Handle
  occupants,                              !- Name
  {dfb6cb50-f930-4a4f-b9fa-f54d1a18bd99}, !- Schedule Type Limits Name
  {0665a688-8f73-43f8-af8f-c2a424d13acb}, !- External File Name
  1,                                      !- Column Number
  1,                                      !- Rows to Skip at Top
  8760,                                   !- Number of Hours of Data
  ,                                       !- Column Separator
  ,                                       !- Interpolate to Timestep
  60;                                     !- Minutes per Item

OS:Schedule:Ruleset,
  {e094c767-d321-41bc-8b73-8ddcee0322f9}, !- Handle
  Schedule Ruleset 1,                     !- Name
  {eb86255d-51e6-46ab-b713-69a1c79e6172}, !- Schedule Type Limits Name
  {9586f28c-5482-489a-bd87-4adee5cd986d}; !- Default Day Schedule Name

OS:Schedule:Day,
  {9586f28c-5482-489a-bd87-4adee5cd986d}, !- Handle
  Schedule Day 3,                         !- Name
  {eb86255d-51e6-46ab-b713-69a1c79e6172}, !- Schedule Type Limits Name
  ,                                       !- Interpolate to Timestep
  24,                                     !- Hour 1
  0,                                      !- Minute 1
  112.539290946133;                       !- Value Until Time 1

OS:People:Definition,
  {b359cd5e-b65d-480a-863e-f9c8d9ab2104}, !- Handle
  res occupants|living space,             !- Name
  People,                                 !- Number of People Calculation Method
  3.39,                                   !- Number of People {people}
  ,                                       !- People per Space Floor Area {person/m2}
  ,                                       !- Space Floor Area per Person {m2/person}
  0.319734,                               !- Fraction Radiant
  0.573,                                  !- Sensible Heat Fraction
  0,                                      !- Carbon Dioxide Generation Rate {m3/s-W}
  No,                                     !- Enable ASHRAE 55 Comfort Warnings
  ZoneAveraged;                           !- Mean Radiant Temperature Calculation Type

OS:People,
  {0ce802f3-9c91-4e8c-81f6-b3d3df256e99}, !- Handle
  res occupants|living space,             !- Name
  {b359cd5e-b65d-480a-863e-f9c8d9ab2104}, !- People Definition Name
  {70c5ac8b-fa80-4865-b149-50b80dc8bc8e}, !- Space or SpaceType Name
  {215e08e0-d099-4f6c-bd4d-44d99804155c}, !- Number of People Schedule Name
  {e094c767-d321-41bc-8b73-8ddcee0322f9}, !- Activity Level Schedule Name
  ,                                       !- Surface Name/Angle Factor List Name
  ,                                       !- Work Efficiency Schedule Name
  ,                                       !- Clothing Insulation Schedule Name
  ,                                       !- Air Velocity Schedule Name
  1;                                      !- Multiplier

OS:ScheduleTypeLimits,
  {eb86255d-51e6-46ab-b713-69a1c79e6172}, !- Handle
  ActivityLevel,                          !- Name
  0,                                      !- Lower Limit Value
  ,                                       !- Upper Limit Value
  Continuous,                             !- Numeric Type
  ActivityLevel;                          !- Unit Type

OS:ScheduleTypeLimits,
  {dfb6cb50-f930-4a4f-b9fa-f54d1a18bd99}, !- Handle
  Fractional,                             !- Name
  0,                                      !- Lower Limit Value
  1,                                      !- Upper Limit Value
  Continuous;                             !- Numeric Type

OS:Curve:Bicubic,
  {c8834f46-e02b-429b-9781-e9635f3a7587}, !- Handle
  NonCondensingBoilerEff,                 !- Name
  1.111720116,                            !- Coefficient1 Constant
  0.078614078,                            !- Coefficient2 x
  -0.400425756,                           !- Coefficient3 x**2
  0,                                      !- Coefficient4 y
  -0.000156783,                           !- Coefficient5 y**2
  0.009384599,                            !- Coefficient6 x*y
  0.234257955,                            !- Coefficient7 x**3
  1.32927e-006,                           !- Coefficient8 y**3
  -0.004446701,                           !- Coefficient9 x**2*y
  -1.22498e-005,                          !- Coefficient10 x*y**2
  0.1,                                    !- Minimum Value of x
  1,                                      !- Maximum Value of x
  20,                                     !- Minimum Value of y
  80;                                     !- Maximum Value of y

OS:PlantLoop,
  {27513dbb-1bb8-4bde-899c-aba78f1f24d4}, !- Handle
  res boiler gas hydronic heat loop,      !- Name
  Water,                                  !- Fluid Type
  0,                                      !- Glycol Concentration
  ,                                       !- User Defined Fluid Type
  ,                                       !- Plant Equipment Operation Heating Load
  ,                                       !- Plant Equipment Operation Cooling Load
  ,                                       !- Primary Plant Equipment Operation Scheme
  {be6040fd-e8f1-4e0f-a004-91b12db3c720}, !- Loop Temperature Setpoint Node Name
  100,                                    !- Maximum Loop Temperature {C}
  0,                                      !- Minimum Loop Temperature {C}
  ,                                       !- Maximum Loop Flow Rate {m3/s}
  0,                                      !- Minimum Loop Flow Rate {m3/s}
  Autocalculate,                          !- Plant Loop Volume {m3}
  {0c30cafe-6c31-4e4a-8961-f166f9474165}, !- Plant Side Inlet Node Name
  {55b9d5b9-1e51-4be5-abb8-8e89c4be6b3b}, !- Plant Side Outlet Node Name
  ,                                       !- Plant Side Branch List Name
  {dd040d4d-13eb-4d22-8fca-b0a70bf9f541}, !- Demand Side Inlet Node Name
  {f52b8b0e-2831-4055-824e-412c18a5cd7d}, !- Demand Side Outlet Node Name
  ,                                       !- Demand Side Branch List Name
  ,                                       !- Demand Side Connector List Name
  Optimal,                                !- Load Distribution Scheme
  {0629b525-07be-4028-999b-2da9c337bba6}, !- Availability Manager List Name
  ,                                       !- Plant Loop Demand Calculation Scheme
  ,                                       !- Common Pipe Simulation
  ,                                       !- Pressure Simulation Type
  ,                                       !- Plant Equipment Operation Heating Load Schedule
  ,                                       !- Plant Equipment Operation Cooling Load Schedule
  ,                                       !- Primary Plant Equipment Operation Scheme Schedule
  ,                                       !- Component Setpoint Operation Scheme Schedule
  {b2728e3d-f39b-42a2-a1b9-c2da1accd21c}, !- Demand Mixer Name
  {64cedaac-dc31-4853-943f-a159ebb3d96d}, !- Demand Splitter Name
  {b8d0f832-e1de-4f71-a737-4786e532833f}, !- Supply Mixer Name
  {525af58a-f202-420a-bff4-f8ad01f5437a}; !- Supply Splitter Name

OS:Node,
  {e19137fe-4b60-47e6-ab69-428bc9ed60d9}, !- Handle
  Node 3,                                 !- Name
  {0c30cafe-6c31-4e4a-8961-f166f9474165}, !- Inlet Port
  {b293d63f-07b1-46e2-9d60-653860da6dbb}; !- Outlet Port

OS:Node,
  {be6040fd-e8f1-4e0f-a004-91b12db3c720}, !- Handle
  Node 4,                                 !- Name
  {bb721a58-4236-45bc-be87-e708d56a7f79}, !- Inlet Port
  {55b9d5b9-1e51-4be5-abb8-8e89c4be6b3b}; !- Outlet Port

OS:Node,
  {f510daec-16cd-437c-851c-ae79d0bf4b98}, !- Handle
  Node 5,                                 !- Name
  {4f6b4dc1-27ef-482a-95f5-37be127c8ce7}, !- Inlet Port
  {d131788d-448c-47da-81da-cde40683fe86}; !- Outlet Port

OS:Connector:Mixer,
  {b8d0f832-e1de-4f71-a737-4786e532833f}, !- Handle
  Connector Mixer 1,                      !- Name
  {04ad1c3a-cb1f-423f-bff0-22a8bf5b02d3}, !- Outlet Branch Name
  {be687c22-8ed4-4e2a-89c4-622955faa78c}, !- Inlet Branch Name 1
  {e3fb14be-69c1-45f0-a732-dc285b5a0ced}; !- Inlet Branch Name 2

OS:Connector:Splitter,
  {525af58a-f202-420a-bff4-f8ad01f5437a}, !- Handle
  Connector Splitter 1,                   !- Name
  {1d57b023-da15-45a7-9fb2-eecb0f7ad696}, !- Inlet Branch Name
  {4f6b4dc1-27ef-482a-95f5-37be127c8ce7}, !- Outlet Branch Name 1
  {4acf360a-f3e5-4bd6-907e-cb6df05aba6a}; !- Outlet Branch Name 2

OS:Connection,
  {0c30cafe-6c31-4e4a-8961-f166f9474165}, !- Handle
  {c891cfa4-f782-48ee-8250-2c5d8d76e8c8}, !- Name
  {27513dbb-1bb8-4bde-899c-aba78f1f24d4}, !- Source Object
  14,                                     !- Outlet Port
  {e19137fe-4b60-47e6-ab69-428bc9ed60d9}, !- Target Object
  2;                                      !- Inlet Port

OS:Connection,
  {4f6b4dc1-27ef-482a-95f5-37be127c8ce7}, !- Handle
  {4669dd8b-4b38-468f-b8c5-1b1ebf478b65}, !- Name
  {525af58a-f202-420a-bff4-f8ad01f5437a}, !- Source Object
  3,                                      !- Outlet Port
  {f510daec-16cd-437c-851c-ae79d0bf4b98}, !- Target Object
  2;                                      !- Inlet Port

OS:Connection,
  {55b9d5b9-1e51-4be5-abb8-8e89c4be6b3b}, !- Handle
  {95baabd4-ba3b-415c-a7ca-463e059ce675}, !- Name
  {be6040fd-e8f1-4e0f-a004-91b12db3c720}, !- Source Object
  3,                                      !- Outlet Port
  {27513dbb-1bb8-4bde-899c-aba78f1f24d4}, !- Target Object
  15;                                     !- Inlet Port

OS:Node,
  {5840569e-7869-45a8-bd44-2d8912d47b75}, !- Handle
  Node 6,                                 !- Name
  {dd040d4d-13eb-4d22-8fca-b0a70bf9f541}, !- Inlet Port
  {a5ea2418-4d52-46f1-9e13-40fe71ba4d7f}; !- Outlet Port

OS:Node,
  {abf10e02-6315-4767-a37f-7221f6f2a008}, !- Handle
  Node 7,                                 !- Name
  {4894b176-7533-43df-85c3-8eda853ff2e4}, !- Inlet Port
  {f52b8b0e-2831-4055-824e-412c18a5cd7d}; !- Outlet Port

OS:Node,
  {6306f036-cc3d-414b-9978-dd6fb50de1ce}, !- Handle
  Node 8,                                 !- Name
  {2bac2c8b-d1f3-4272-adc7-9bdfd3b182ce}, !- Inlet Port
  {b6a45c5a-724a-4787-b8cd-17a8f923434a}; !- Outlet Port

OS:Connector:Mixer,
  {b2728e3d-f39b-42a2-a1b9-c2da1accd21c}, !- Handle
  Connector Mixer 2,                      !- Name
  {10a4300c-b589-43c5-a922-6173b5a69e7c}, !- Outlet Branch Name
  {8510fc73-7780-4435-8b9a-0e92af229eed}, !- Inlet Branch Name 1
  {aaf57e84-cb88-414d-aaac-236f3799b29c}; !- Inlet Branch Name 2

OS:Connector:Splitter,
  {64cedaac-dc31-4853-943f-a159ebb3d96d}, !- Handle
  Connector Splitter 2,                   !- Name
  {f0008d0c-94db-44ff-98c3-a1b71c1edc49}, !- Inlet Branch Name
  {2bac2c8b-d1f3-4272-adc7-9bdfd3b182ce}, !- Outlet Branch Name 1
  {9cb31205-4dac-477b-94d8-22c330a5c733}; !- Outlet Branch Name 2

OS:Connection,
  {dd040d4d-13eb-4d22-8fca-b0a70bf9f541}, !- Handle
  {ca2148f0-3a4a-4939-927c-5133551c0b6b}, !- Name
  {27513dbb-1bb8-4bde-899c-aba78f1f24d4}, !- Source Object
  17,                                     !- Outlet Port
  {5840569e-7869-45a8-bd44-2d8912d47b75}, !- Target Object
  2;                                      !- Inlet Port

OS:Connection,
  {2bac2c8b-d1f3-4272-adc7-9bdfd3b182ce}, !- Handle
  {45c12269-940a-4042-a990-05dcd2aac6a7}, !- Name
  {64cedaac-dc31-4853-943f-a159ebb3d96d}, !- Source Object
  3,                                      !- Outlet Port
  {6306f036-cc3d-414b-9978-dd6fb50de1ce}, !- Target Object
  2;                                      !- Inlet Port

OS:Connection,
  {f52b8b0e-2831-4055-824e-412c18a5cd7d}, !- Handle
  {20eec43e-1158-4ad2-8075-e34dbd2fdab7}, !- Name
  {abf10e02-6315-4767-a37f-7221f6f2a008}, !- Source Object
  3,                                      !- Outlet Port
  {27513dbb-1bb8-4bde-899c-aba78f1f24d4}, !- Target Object
  18;                                     !- Inlet Port

OS:Sizing:Plant,
  {04575463-b21f-44bc-a9ab-d365c2cf2510}, !- Handle
  {27513dbb-1bb8-4bde-899c-aba78f1f24d4}, !- Plant or Condenser Loop Name
  Heating,                                !- Loop Type
  82.2222222222222,                       !- Design Loop Exit Temperature {C}
  11.1111111111111,                       !- Loop Design Temperature Difference {deltaC}
  NonCoincident,                          !- Sizing Option
  1,                                      !- Zone Timesteps in Averaging Window
  None;                                   !- Coincident Sizing Factor Mode

OS:AvailabilityManagerAssignmentList,
  {0629b525-07be-4028-999b-2da9c337bba6}, !- Handle
  Plant Loop 1 AvailabilityManagerAssignmentList; !- Name

OS:Pump:VariableSpeed,
  {7b870206-a14e-46ee-aeb0-aee820f90138}, !- Handle
  res boiler gas hydronic pump,           !- Name
  {b293d63f-07b1-46e2-9d60-653860da6dbb}, !- Inlet Node Name
  {dfe1d4b4-08ba-48b3-841e-563cb2e5e563}, !- Outlet Node Name
  ,                                       !- Rated Flow Rate {m3/s}
  20000,                                  !- Rated Pump Head {Pa}
  ,                                       !- Rated Power Consumption {W}
  0.9,                                    !- Motor Efficiency
  0,                                      !- Fraction of Motor Inefficiencies to Fluid Stream
  0,                                      !- Coefficient 1 of the Part Load Performance Curve
  1,                                      !- Coefficient 2 of the Part Load Performance Curve
  0,                                      !- Coefficient 3 of the Part Load Performance Curve
  0,                                      !- Coefficient 4 of the Part Load Performance Curve
  ,                                       !- Minimum Flow Rate {m3/s}
  Intermittent,                           !- Pump Control Type
  ,                                       !- Pump Flow Rate Schedule Name
  ,                                       !- Pump Curve Name
  ,                                       !- Impeller Diameter {m}
  ,                                       !- VFD Control Type
  ,                                       !- Pump RPM Schedule Name
  ,                                       !- Minimum Pressure Schedule {Pa}
  ,                                       !- Maximum Pressure Schedule {Pa}
  ,                                       !- Minimum RPM Schedule {rev/min}
  ,                                       !- Maximum RPM Schedule {rev/min}
  ,                                       !- Zone Name
  0.5,                                    !- Skin Loss Radiative Fraction
  PowerPerFlowPerPressure,                !- Design Power Sizing Method
  348701.1,                               !- Design Electric Power per Unit Flow Rate {W/(m3/s)}
  1.282051282,                            !- Design Shaft Power per Unit Flow Rate per Unit Head {W-s/m3-Pa}
  0,                                      !- Design Minimum Flow Rate Fraction
  General;                                !- End-Use Subcategory

OS:EnergyManagementSystem:Sensor,
  {b7e198fb-b1a5-4c24-82af-6b16be773629}, !- Handle
  res_boiler_gas_hydronic_pump_s,         !- Name
  res boiler gas hydronic pump,           !- Output Variable or Output Meter Index Key Name
  Pump Electric Energy;                   !- Output Variable or Output Meter Name

OS:Boiler:HotWater,
  {f823d8cd-ad38-431c-85ac-87db2a5399de}, !- Handle
  res boiler gas,                         !- Name
  NaturalGas,                             !- Fuel Type
  ,                                       !- Nominal Capacity {W}
  0.8,                                    !- Nominal Thermal Efficiency
  LeavingBoiler,                          !- Efficiency Curve Temperature Evaluation Variable
  {c8834f46-e02b-429b-9781-e9635f3a7587}, !- Normalized Boiler Efficiency Curve Name
  82.2222222222222,                       !- Design Water Outlet Temperature {C}
  ,                                       !- Design Water Flow Rate {m3/s}
  0,                                      !- Minimum Part Load Ratio
  1,                                      !- Maximum Part Load Ratio
  1,                                      !- Optimum Part Load Ratio
  {d131788d-448c-47da-81da-cde40683fe86}, !- Boiler Water Inlet Node Name
  {c0d12fec-01f9-4df3-82f8-2d2b61100cb6}, !- Boiler Water Outlet Node Name
  99.9,                                   !- Water Outlet Upper Temperature Limit {C}
  LeavingSetpointModulated,               !- Boiler Flow Mode
  76,                                     !- Parasitic Electric Load {W}
  1,                                      !- Sizing Factor
  General;                                !- End-Use Subcategory

OS:Schedule:Constant,
  {6a79c0c4-7102-4cbd-9f87-f8f238b20756}, !- Handle
  res boiler gas hydronic heat supply setpoint, !- Name
  {9490519f-f9dc-43d7-a905-ff8b99d056b5}, !- Schedule Type Limits Name
  82.2222222222222;                       !- Value

OS:SetpointManager:Scheduled,
  {2a3abdc1-5761-49cd-b925-677aca9eabcc}, !- Handle
  res boiler gas hydronic heat loop setpoint manager, !- Name
  Temperature,                            !- Control Variable
  {6a79c0c4-7102-4cbd-9f87-f8f238b20756}, !- Schedule Name
  {be6040fd-e8f1-4e0f-a004-91b12db3c720}; !- Setpoint Node or NodeList Name

OS:ScheduleTypeLimits,
  {9490519f-f9dc-43d7-a905-ff8b99d056b5}, !- Handle
  Temperature,                            !- Name
  ,                                       !- Lower Limit Value
  ,                                       !- Upper Limit Value
  Continuous,                             !- Numeric Type
  Temperature;                            !- Unit Type

OS:Pipe:Adiabatic,
  {66cd406d-0a5a-4ba3-9d00-03905a934752}, !- Handle
  Pipe Adiabatic 1,                       !- Name
  {27550d85-78c6-431c-b590-96ea12f298ca}, !- Inlet Node Name
  {cfad2965-d3bd-40cc-8418-7de7fd85ac94}; !- Outlet Node Name

OS:Pipe:Adiabatic,
  {9f9cfb91-9f08-46d7-8843-85c626a1a404}, !- Handle
  Pipe Adiabatic 2,                       !- Name
  {50e34803-a520-421e-9d35-dada4e9de961}, !- Inlet Node Name
  {bb721a58-4236-45bc-be87-e708d56a7f79}; !- Outlet Node Name

OS:Pipe:Adiabatic,
  {73a175f6-d55c-4cf7-845e-e7a3ea9195fd}, !- Handle
  Pipe Adiabatic 3,                       !- Name
  {b6a45c5a-724a-4787-b8cd-17a8f923434a}, !- Inlet Node Name
  {7d9f8806-ee10-4504-9766-caf018edf3e1}; !- Outlet Node Name

OS:Pipe:Adiabatic,
  {20629fbc-a74b-402a-a826-4b46f8881a45}, !- Handle
  Pipe Adiabatic 4,                       !- Name
  {a5ea2418-4d52-46f1-9e13-40fe71ba4d7f}, !- Inlet Node Name
  {70c16928-710d-4859-a589-deb1d5e27245}; !- Outlet Node Name

OS:Pipe:Adiabatic,
  {86fed2a1-1543-4c23-9ceb-3e17c45148f6}, !- Handle
  Pipe Adiabatic 5,                       !- Name
  {cdec5a58-fddb-43d7-8229-a51d44e3a94b}, !- Inlet Node Name
  {4894b176-7533-43df-85c3-8eda853ff2e4}; !- Outlet Node Name

OS:Node,
  {8c95d3be-820a-480a-9926-340aabd94430}, !- Handle
  Node 9,                                 !- Name
  {c0d12fec-01f9-4df3-82f8-2d2b61100cb6}, !- Inlet Port
  {be687c22-8ed4-4e2a-89c4-622955faa78c}; !- Outlet Port

OS:Connection,
  {d131788d-448c-47da-81da-cde40683fe86}, !- Handle
  {16c49322-40ae-40e6-824e-708c6ba1fdec}, !- Name
  {f510daec-16cd-437c-851c-ae79d0bf4b98}, !- Source Object
  3,                                      !- Outlet Port
  {f823d8cd-ad38-431c-85ac-87db2a5399de}, !- Target Object
  12;                                     !- Inlet Port

OS:Connection,
  {c0d12fec-01f9-4df3-82f8-2d2b61100cb6}, !- Handle
  {92439c6e-a946-41d4-a919-89fc0465edbb}, !- Name
  {f823d8cd-ad38-431c-85ac-87db2a5399de}, !- Source Object
  13,                                     !- Outlet Port
  {8c95d3be-820a-480a-9926-340aabd94430}, !- Target Object
  2;                                      !- Inlet Port

OS:Connection,
  {be687c22-8ed4-4e2a-89c4-622955faa78c}, !- Handle
  {dd7f8ec2-599f-413d-8f82-598311c47f30}, !- Name
  {8c95d3be-820a-480a-9926-340aabd94430}, !- Source Object
  3,                                      !- Outlet Port
  {b8d0f832-e1de-4f71-a737-4786e532833f}, !- Target Object
  3;                                      !- Inlet Port

OS:Node,
  {995e25b4-2222-41e7-8b06-00339197ab74}, !- Handle
  Node 10,                                !- Name
  {4acf360a-f3e5-4bd6-907e-cb6df05aba6a}, !- Inlet Port
  {27550d85-78c6-431c-b590-96ea12f298ca}; !- Outlet Port

OS:Connection,
  {4acf360a-f3e5-4bd6-907e-cb6df05aba6a}, !- Handle
  {4e00a938-0613-4924-99f9-86087e92fde2}, !- Name
  {525af58a-f202-420a-bff4-f8ad01f5437a}, !- Source Object
  4,                                      !- Outlet Port
  {995e25b4-2222-41e7-8b06-00339197ab74}, !- Target Object
  2;                                      !- Inlet Port

OS:Node,
  {0b3ad586-d4ba-4069-98d1-aa177f1859c1}, !- Handle
  Node 11,                                !- Name
  {cfad2965-d3bd-40cc-8418-7de7fd85ac94}, !- Inlet Port
  {e3fb14be-69c1-45f0-a732-dc285b5a0ced}; !- Outlet Port

OS:Connection,
  {27550d85-78c6-431c-b590-96ea12f298ca}, !- Handle
  {f5d619a9-c535-4cba-b5b0-ae6a8e575c39}, !- Name
  {995e25b4-2222-41e7-8b06-00339197ab74}, !- Source Object
  3,                                      !- Outlet Port
  {66cd406d-0a5a-4ba3-9d00-03905a934752}, !- Target Object
  2;                                      !- Inlet Port

OS:Connection,
  {cfad2965-d3bd-40cc-8418-7de7fd85ac94}, !- Handle
  {85fa91c7-6a7d-4075-8540-ae4955070d05}, !- Name
  {66cd406d-0a5a-4ba3-9d00-03905a934752}, !- Source Object
  3,                                      !- Outlet Port
  {0b3ad586-d4ba-4069-98d1-aa177f1859c1}, !- Target Object
  2;                                      !- Inlet Port

OS:Connection,
  {e3fb14be-69c1-45f0-a732-dc285b5a0ced}, !- Handle
  {d2da5b73-6f72-4a3e-8c62-7a41d7a3cf5f}, !- Name
  {0b3ad586-d4ba-4069-98d1-aa177f1859c1}, !- Source Object
  3,                                      !- Outlet Port
  {b8d0f832-e1de-4f71-a737-4786e532833f}, !- Target Object
  4;                                      !- Inlet Port

OS:Node,
  {81c6ba13-6a44-4168-96d4-b9e84a5e0f04}, !- Handle
  Node 12,                                !- Name
  {dfe1d4b4-08ba-48b3-841e-563cb2e5e563}, !- Inlet Port
  {1d57b023-da15-45a7-9fb2-eecb0f7ad696}; !- Outlet Port

OS:Connection,
  {b293d63f-07b1-46e2-9d60-653860da6dbb}, !- Handle
  {b6d0d9ba-ae99-4e99-8f34-298c6d6d61ce}, !- Name
  {e19137fe-4b60-47e6-ab69-428bc9ed60d9}, !- Source Object
  3,                                      !- Outlet Port
  {7b870206-a14e-46ee-aeb0-aee820f90138}, !- Target Object
  2;                                      !- Inlet Port

OS:Connection,
  {dfe1d4b4-08ba-48b3-841e-563cb2e5e563}, !- Handle
  {5a5b50b0-4249-4893-a49d-978b7b2a27a7}, !- Name
  {7b870206-a14e-46ee-aeb0-aee820f90138}, !- Source Object
  3,                                      !- Outlet Port
  {81c6ba13-6a44-4168-96d4-b9e84a5e0f04}, !- Target Object
  2;                                      !- Inlet Port

OS:Connection,
  {1d57b023-da15-45a7-9fb2-eecb0f7ad696}, !- Handle
  {c4dd9287-61c7-4719-8c0b-35834954fd9f}, !- Name
  {81c6ba13-6a44-4168-96d4-b9e84a5e0f04}, !- Source Object
  3,                                      !- Outlet Port
  {525af58a-f202-420a-bff4-f8ad01f5437a}, !- Target Object
  2;                                      !- Inlet Port

OS:Node,
  {8d541e24-71ab-4999-8240-3f61f6d9fadf}, !- Handle
  Node 13,                                !- Name
  {04ad1c3a-cb1f-423f-bff0-22a8bf5b02d3}, !- Inlet Port
  {50e34803-a520-421e-9d35-dada4e9de961}; !- Outlet Port

OS:Connection,
  {04ad1c3a-cb1f-423f-bff0-22a8bf5b02d3}, !- Handle
  {cd832d24-2815-4a71-938b-ea9d1898fa26}, !- Name
  {b8d0f832-e1de-4f71-a737-4786e532833f}, !- Source Object
  2,                                      !- Outlet Port
  {8d541e24-71ab-4999-8240-3f61f6d9fadf}, !- Target Object
  2;                                      !- Inlet Port

OS:Connection,
  {50e34803-a520-421e-9d35-dada4e9de961}, !- Handle
  {e1f20fb9-ffbb-4075-94e6-7cfee53302e3}, !- Name
  {8d541e24-71ab-4999-8240-3f61f6d9fadf}, !- Source Object
  3,                                      !- Outlet Port
  {9f9cfb91-9f08-46d7-8843-85c626a1a404}, !- Target Object
  2;                                      !- Inlet Port

OS:Connection,
  {bb721a58-4236-45bc-be87-e708d56a7f79}, !- Handle
  {099679ae-315a-4a51-99c0-4fd7843726a6}, !- Name
  {9f9cfb91-9f08-46d7-8843-85c626a1a404}, !- Source Object
  3,                                      !- Outlet Port
  {be6040fd-e8f1-4e0f-a004-91b12db3c720}, !- Target Object
  2;                                      !- Inlet Port

OS:Node,
  {b677ebc2-44de-4fd6-8eac-c791b8c068a5}, !- Handle
  Node 14,                                !- Name
  {7d9f8806-ee10-4504-9766-caf018edf3e1}, !- Inlet Port
  {8510fc73-7780-4435-8b9a-0e92af229eed}; !- Outlet Port

OS:Connection,
  {b6a45c5a-724a-4787-b8cd-17a8f923434a}, !- Handle
  {ad83c4fb-38ae-43f2-9b82-adee5bb8c5e9}, !- Name
  {6306f036-cc3d-414b-9978-dd6fb50de1ce}, !- Source Object
  3,                                      !- Outlet Port
  {73a175f6-d55c-4cf7-845e-e7a3ea9195fd}, !- Target Object
  2;                                      !- Inlet Port

OS:Connection,
  {7d9f8806-ee10-4504-9766-caf018edf3e1}, !- Handle
  {18c46ba7-9e71-416b-bc91-e74c097f35e0}, !- Name
  {73a175f6-d55c-4cf7-845e-e7a3ea9195fd}, !- Source Object
  3,                                      !- Outlet Port
  {b677ebc2-44de-4fd6-8eac-c791b8c068a5}, !- Target Object
  2;                                      !- Inlet Port

OS:Connection,
  {8510fc73-7780-4435-8b9a-0e92af229eed}, !- Handle
  {37babe53-4891-4a40-ba43-bb952d1ab094}, !- Name
  {b677ebc2-44de-4fd6-8eac-c791b8c068a5}, !- Source Object
  3,                                      !- Outlet Port
  {b2728e3d-f39b-42a2-a1b9-c2da1accd21c}, !- Target Object
  3;                                      !- Inlet Port

OS:Node,
  {cb50e1b9-df28-465e-a819-da3799fa8b45}, !- Handle
  Node 15,                                !- Name
  {70c16928-710d-4859-a589-deb1d5e27245}, !- Inlet Port
  {f0008d0c-94db-44ff-98c3-a1b71c1edc49}; !- Outlet Port

OS:Connection,
  {a5ea2418-4d52-46f1-9e13-40fe71ba4d7f}, !- Handle
  {6995d4f2-a00c-4051-92a6-a89f92fb53d7}, !- Name
  {5840569e-7869-45a8-bd44-2d8912d47b75}, !- Source Object
  3,                                      !- Outlet Port
  {20629fbc-a74b-402a-a826-4b46f8881a45}, !- Target Object
  2;                                      !- Inlet Port

OS:Connection,
  {70c16928-710d-4859-a589-deb1d5e27245}, !- Handle
  {5651e9ec-2953-4763-8e77-2aecc0d2cb42}, !- Name
  {20629fbc-a74b-402a-a826-4b46f8881a45}, !- Source Object
  3,                                      !- Outlet Port
  {cb50e1b9-df28-465e-a819-da3799fa8b45}, !- Target Object
  2;                                      !- Inlet Port

OS:Connection,
  {f0008d0c-94db-44ff-98c3-a1b71c1edc49}, !- Handle
  {ab9863b7-0ddc-46ab-b3f8-b8f13a5c77cc}, !- Name
  {cb50e1b9-df28-465e-a819-da3799fa8b45}, !- Source Object
  3,                                      !- Outlet Port
  {64cedaac-dc31-4853-943f-a159ebb3d96d}, !- Target Object
  2;                                      !- Inlet Port

OS:Node,
  {592824d3-a4cb-43b4-aa2c-46b17aa257c2}, !- Handle
  Node 16,                                !- Name
  {10a4300c-b589-43c5-a922-6173b5a69e7c}, !- Inlet Port
  {cdec5a58-fddb-43d7-8229-a51d44e3a94b}; !- Outlet Port

OS:Connection,
  {10a4300c-b589-43c5-a922-6173b5a69e7c}, !- Handle
  {340fd08c-c457-419a-829a-95a8a5324785}, !- Name
  {b2728e3d-f39b-42a2-a1b9-c2da1accd21c}, !- Source Object
  2,                                      !- Outlet Port
  {592824d3-a4cb-43b4-aa2c-46b17aa257c2}, !- Target Object
  2;                                      !- Inlet Port

OS:Connection,
  {cdec5a58-fddb-43d7-8229-a51d44e3a94b}, !- Handle
  {06e8e096-845e-4991-9bac-b1b680411837}, !- Name
  {592824d3-a4cb-43b4-aa2c-46b17aa257c2}, !- Source Object
  3,                                      !- Outlet Port
  {86fed2a1-1543-4c23-9ceb-3e17c45148f6}, !- Target Object
  2;                                      !- Inlet Port

OS:Connection,
  {4894b176-7533-43df-85c3-8eda853ff2e4}, !- Handle
  {f650a66f-9f1c-4308-9a35-1392e5ee37c2}, !- Name
  {86fed2a1-1543-4c23-9ceb-3e17c45148f6}, !- Source Object
  3,                                      !- Outlet Port
  {abf10e02-6315-4767-a37f-7221f6f2a008}, !- Target Object
  2;                                      !- Inlet Port

OS:Coil:Heating:Water:Baseboard,
  {4a469089-ee89-4300-a9c5-960f81e6a175}, !- Handle
  res boiler gas living zone heating coil, !- Name
  HeatingDesignCapacity,                  !- Heating Design Capacity Method
  autosize,                               !- Heating Design Capacity {W}
  0,                                      !- Heating Design Capacity Per Floor Area {W/m2}
  0.8,                                    !- Fraction of Autosized Heating Design Capacity
  ,                                       !- U-Factor Times Area Value {W/K}
  ,                                       !- Maximum Water Flow Rate {m3/s}
  0.001,                                  !- Convergence Tolerance
  {7b75a7e7-adc7-473e-b45c-daa5ca514c41}, !- Water Inlet Node Name
  {f47c440d-f524-4d1e-baa8-567af14c800f}; !- Water Outlet Node Name

OS:Schedule:Constant,
  {73259780-9ca7-4c04-a474-42fa5c115b9e}, !- Handle
  Always On Discrete,                     !- Name
  {13f6a1e6-0aaf-4b14-b217-0dd4dc460ecc}, !- Schedule Type Limits Name
  1;                                      !- Value

OS:ScheduleTypeLimits,
  {13f6a1e6-0aaf-4b14-b217-0dd4dc460ecc}, !- Handle
  OnOff,                                  !- Name
  0,                                      !- Lower Limit Value
  1,                                      !- Upper Limit Value
  Discrete,                               !- Numeric Type
  Availability;                           !- Unit Type

OS:ZoneHVAC:Baseboard:Convective:Water,
  {f9a1af0c-577b-437c-85de-8b93f0c6a775}, !- Handle
  res boiler gas living zone convective water, !- Name
  {73259780-9ca7-4c04-a474-42fa5c115b9e}, !- Availability Schedule Name
  {4a469089-ee89-4300-a9c5-960f81e6a175}; !- Heating Coil Name

OS:AdditionalProperties,
  {0c5df2bb-517c-449a-bcce-8fae97c204f7}, !- Handle
  {f9a1af0c-577b-437c-85de-8b93f0c6a775}, !- Object Name
  CentralSystem,                          !- Feature Name 1
  Boolean,                                !- Feature Data Type 1
  false,                                  !- Feature Value 1
  SizingInfoHVACFracHeatLoadServed,       !- Feature Name 2
  Double,                                 !- Feature Data Type 2
  1;                                      !- Feature Value 2

OS:Node,
  {c4289a7c-5f7f-4216-88db-f13425cd6198}, !- Handle
  Node 17,                                !- Name
  {9cb31205-4dac-477b-94d8-22c330a5c733}, !- Inlet Port
  {7b75a7e7-adc7-473e-b45c-daa5ca514c41}; !- Outlet Port

OS:Connection,
  {9cb31205-4dac-477b-94d8-22c330a5c733}, !- Handle
  {3ba8f504-402c-4537-8d38-a63340a790d3}, !- Name
  {64cedaac-dc31-4853-943f-a159ebb3d96d}, !- Source Object
  4,                                      !- Outlet Port
  {c4289a7c-5f7f-4216-88db-f13425cd6198}, !- Target Object
  2;                                      !- Inlet Port

OS:Node,
  {fe51f965-5d5e-4edc-b034-440129ddff38}, !- Handle
  Node 18,                                !- Name
  {f47c440d-f524-4d1e-baa8-567af14c800f}, !- Inlet Port
  {aaf57e84-cb88-414d-aaac-236f3799b29c}; !- Outlet Port

OS:Connection,
  {7b75a7e7-adc7-473e-b45c-daa5ca514c41}, !- Handle
  {8a827f41-fd4f-4c0a-b157-2ab363db6edb}, !- Name
  {c4289a7c-5f7f-4216-88db-f13425cd6198}, !- Source Object
  3,                                      !- Outlet Port
  {4a469089-ee89-4300-a9c5-960f81e6a175}, !- Target Object
  9;                                      !- Inlet Port

OS:Connection,
  {f47c440d-f524-4d1e-baa8-567af14c800f}, !- Handle
  {a6045496-7342-4b96-a1dc-d7d8da2777a3}, !- Name
  {4a469089-ee89-4300-a9c5-960f81e6a175}, !- Source Object
  10,                                     !- Outlet Port
  {fe51f965-5d5e-4edc-b034-440129ddff38}, !- Target Object
  2;                                      !- Inlet Port

OS:Connection,
  {aaf57e84-cb88-414d-aaac-236f3799b29c}, !- Handle
  {d73107e4-416c-4621-a7dc-73543011d132}, !- Name
  {fe51f965-5d5e-4edc-b034-440129ddff38}, !- Source Object
  3,                                      !- Outlet Port
  {b2728e3d-f39b-42a2-a1b9-c2da1accd21c}, !- Target Object
  4;                                      !- Inlet Port

OS:EnergyManagementSystem:Program,
  {a541b7cc-df53-49b6-92f4-1566ddd7e04b}, !- Handle
  res_boiler_gas_pumps_program,           !- Name
  Set unit_1_pumps_h = res_boiler_gas_hydronic_pump_s; !- Program Line 1

OS:EnergyManagementSystem:OutputVariable,
  {fb1be695-ec58-4587-898c-403b45138e42}, !- Handle
  res boiler gas htg pump:Pumps:Electricity, !- Name
  unit_1_pumps_h,                         !- EMS Variable Name
  Summed,                                 !- Type of Data in Variable
  SystemTimestep,                         !- Update Frequency
  {a541b7cc-df53-49b6-92f4-1566ddd7e04b}, !- EMS Program or Subroutine Name
  J;                                      !- Units

OS:EnergyManagementSystem:ProgramCallingManager,
  {d06ae4ea-d730-4c56-b813-858d1c851857}, !- Handle
  res boiler gas pump program calling manager, !- Name
  EndOfSystemTimestepBeforeHVACReporting, !- EnergyPlus Model Calling Point
  {a541b7cc-df53-49b6-92f4-1566ddd7e04b}; !- Program Name 1

OS:Schedule:Ruleset,
  {988c5edf-4255-47d3-9e19-654f09610bd3}, !- Handle
  res heating season,                     !- Name
  {13f6a1e6-0aaf-4b14-b217-0dd4dc460ecc}, !- Schedule Type Limits Name
  {d3770429-0865-4de3-927d-92a8ce728ffb}; !- Default Day Schedule Name

OS:Schedule:Day,
  {d3770429-0865-4de3-927d-92a8ce728ffb}, !- Handle
  Schedule Day 4,                         !- Name
  {13f6a1e6-0aaf-4b14-b217-0dd4dc460ecc}, !- Schedule Type Limits Name
  ,                                       !- Interpolate to Timestep
  24,                                     !- Hour 1
  0,                                      !- Minute 1
  0;                                      !- Value Until Time 1

OS:Schedule:Rule,
  {85ab9222-8314-4da2-9e34-d54bc25aff0a}, !- Handle
  res heating season allday rule1,        !- Name
  {988c5edf-4255-47d3-9e19-654f09610bd3}, !- Schedule Ruleset Name
  11,                                     !- Rule Order
  {90c34b73-8be0-4662-9f72-f13e32453313}, !- Day Schedule Name
  Yes,                                    !- Apply Sunday
  Yes,                                    !- Apply Monday
  Yes,                                    !- Apply Tuesday
  Yes,                                    !- Apply Wednesday
  Yes,                                    !- Apply Thursday
  Yes,                                    !- Apply Friday
  Yes,                                    !- Apply Saturday
  ,                                       !- Apply Holiday
  DateRange,                              !- Date Specification Type
  1,                                      !- Start Month
  1,                                      !- Start Day
  1,                                      !- End Month
  31;                                     !- End Day

OS:Schedule:Day,
  {90c34b73-8be0-4662-9f72-f13e32453313}, !- Handle
  res heating season allday1,             !- Name
  {13f6a1e6-0aaf-4b14-b217-0dd4dc460ecc}, !- Schedule Type Limits Name
  ,                                       !- Interpolate to Timestep
  24,                                     !- Hour 1
  0,                                      !- Minute 1
  1;                                      !- Value Until Time 1

OS:Schedule:Rule,
  {00319c5b-45e3-409c-a90c-ac3be7897a65}, !- Handle
  res heating season allday rule2,        !- Name
  {988c5edf-4255-47d3-9e19-654f09610bd3}, !- Schedule Ruleset Name
  10,                                     !- Rule Order
  {7301182b-db48-4bfd-93f9-50d4457a2353}, !- Day Schedule Name
  Yes,                                    !- Apply Sunday
  Yes,                                    !- Apply Monday
  Yes,                                    !- Apply Tuesday
  Yes,                                    !- Apply Wednesday
  Yes,                                    !- Apply Thursday
  Yes,                                    !- Apply Friday
  Yes,                                    !- Apply Saturday
  ,                                       !- Apply Holiday
  DateRange,                              !- Date Specification Type
  2,                                      !- Start Month
  1,                                      !- Start Day
  2,                                      !- End Month
  28;                                     !- End Day

OS:Schedule:Day,
  {7301182b-db48-4bfd-93f9-50d4457a2353}, !- Handle
  res heating season allday2,             !- Name
  {13f6a1e6-0aaf-4b14-b217-0dd4dc460ecc}, !- Schedule Type Limits Name
  ,                                       !- Interpolate to Timestep
  24,                                     !- Hour 1
  0,                                      !- Minute 1
  1;                                      !- Value Until Time 1

OS:Schedule:Rule,
  {92babfb4-ce8c-4173-8199-8e9deea7119a}, !- Handle
  res heating season allday rule3,        !- Name
  {988c5edf-4255-47d3-9e19-654f09610bd3}, !- Schedule Ruleset Name
  9,                                      !- Rule Order
  {9ddff64a-dfad-4c2c-aafa-a4f074740749}, !- Day Schedule Name
  Yes,                                    !- Apply Sunday
  Yes,                                    !- Apply Monday
  Yes,                                    !- Apply Tuesday
  Yes,                                    !- Apply Wednesday
  Yes,                                    !- Apply Thursday
  Yes,                                    !- Apply Friday
  Yes,                                    !- Apply Saturday
  ,                                       !- Apply Holiday
  DateRange,                              !- Date Specification Type
  3,                                      !- Start Month
  1,                                      !- Start Day
  3,                                      !- End Month
  31;                                     !- End Day

OS:Schedule:Day,
  {9ddff64a-dfad-4c2c-aafa-a4f074740749}, !- Handle
  res heating season allday3,             !- Name
  {13f6a1e6-0aaf-4b14-b217-0dd4dc460ecc}, !- Schedule Type Limits Name
  ,                                       !- Interpolate to Timestep
  24,                                     !- Hour 1
  0,                                      !- Minute 1
  1;                                      !- Value Until Time 1

OS:Schedule:Rule,
  {deeba9eb-a064-4acb-a9d2-54eb42981bc6}, !- Handle
  res heating season allday rule4,        !- Name
  {988c5edf-4255-47d3-9e19-654f09610bd3}, !- Schedule Ruleset Name
  8,                                      !- Rule Order
  {9a39626f-5083-46cf-9b86-ee11189bbe38}, !- Day Schedule Name
  Yes,                                    !- Apply Sunday
  Yes,                                    !- Apply Monday
  Yes,                                    !- Apply Tuesday
  Yes,                                    !- Apply Wednesday
  Yes,                                    !- Apply Thursday
  Yes,                                    !- Apply Friday
  Yes,                                    !- Apply Saturday
  ,                                       !- Apply Holiday
  DateRange,                              !- Date Specification Type
  4,                                      !- Start Month
  1,                                      !- Start Day
  4,                                      !- End Month
  30;                                     !- End Day

OS:Schedule:Day,
  {9a39626f-5083-46cf-9b86-ee11189bbe38}, !- Handle
  res heating season allday4,             !- Name
  {13f6a1e6-0aaf-4b14-b217-0dd4dc460ecc}, !- Schedule Type Limits Name
  ,                                       !- Interpolate to Timestep
  24,                                     !- Hour 1
  0,                                      !- Minute 1
  1;                                      !- Value Until Time 1

OS:Schedule:Rule,
  {9e1d6078-0148-48e0-a692-5e0d9632af22}, !- Handle
  res heating season allday rule5,        !- Name
  {988c5edf-4255-47d3-9e19-654f09610bd3}, !- Schedule Ruleset Name
  7,                                      !- Rule Order
  {60f75c9d-6e5b-4dc7-ab35-73287f86805c}, !- Day Schedule Name
  Yes,                                    !- Apply Sunday
  Yes,                                    !- Apply Monday
  Yes,                                    !- Apply Tuesday
  Yes,                                    !- Apply Wednesday
  Yes,                                    !- Apply Thursday
  Yes,                                    !- Apply Friday
  Yes,                                    !- Apply Saturday
  ,                                       !- Apply Holiday
  DateRange,                              !- Date Specification Type
  5,                                      !- Start Month
  1,                                      !- Start Day
  5,                                      !- End Month
  31;                                     !- End Day

OS:Schedule:Day,
  {60f75c9d-6e5b-4dc7-ab35-73287f86805c}, !- Handle
  res heating season allday5,             !- Name
  {13f6a1e6-0aaf-4b14-b217-0dd4dc460ecc}, !- Schedule Type Limits Name
  ,                                       !- Interpolate to Timestep
  24,                                     !- Hour 1
  0,                                      !- Minute 1
  1;                                      !- Value Until Time 1

OS:Schedule:Rule,
  {7ae85678-42df-44a1-89c2-8d87dea19f2b}, !- Handle
  res heating season allday rule6,        !- Name
  {988c5edf-4255-47d3-9e19-654f09610bd3}, !- Schedule Ruleset Name
  6,                                      !- Rule Order
  {0cce73eb-f410-494a-b801-76493c3860d6}, !- Day Schedule Name
  Yes,                                    !- Apply Sunday
  Yes,                                    !- Apply Monday
  Yes,                                    !- Apply Tuesday
  Yes,                                    !- Apply Wednesday
  Yes,                                    !- Apply Thursday
  Yes,                                    !- Apply Friday
  Yes,                                    !- Apply Saturday
  ,                                       !- Apply Holiday
  DateRange,                              !- Date Specification Type
  6,                                      !- Start Month
  1,                                      !- Start Day
  6,                                      !- End Month
  30;                                     !- End Day

OS:Schedule:Day,
  {0cce73eb-f410-494a-b801-76493c3860d6}, !- Handle
  res heating season allday6,             !- Name
  {13f6a1e6-0aaf-4b14-b217-0dd4dc460ecc}, !- Schedule Type Limits Name
  ,                                       !- Interpolate to Timestep
  24,                                     !- Hour 1
  0,                                      !- Minute 1
  1;                                      !- Value Until Time 1

OS:Schedule:Rule,
  {f9c83540-50fb-4ca2-9e19-f92cadf313e9}, !- Handle
  res heating season allday rule7,        !- Name
  {988c5edf-4255-47d3-9e19-654f09610bd3}, !- Schedule Ruleset Name
  5,                                      !- Rule Order
  {6ff12850-0a44-4171-8504-c914f3fb8e1f}, !- Day Schedule Name
  Yes,                                    !- Apply Sunday
  Yes,                                    !- Apply Monday
  Yes,                                    !- Apply Tuesday
  Yes,                                    !- Apply Wednesday
  Yes,                                    !- Apply Thursday
  Yes,                                    !- Apply Friday
  Yes,                                    !- Apply Saturday
  ,                                       !- Apply Holiday
  DateRange,                              !- Date Specification Type
  7,                                      !- Start Month
  1,                                      !- Start Day
  7,                                      !- End Month
  31;                                     !- End Day

OS:Schedule:Day,
  {6ff12850-0a44-4171-8504-c914f3fb8e1f}, !- Handle
  res heating season allday7,             !- Name
  {13f6a1e6-0aaf-4b14-b217-0dd4dc460ecc}, !- Schedule Type Limits Name
  ,                                       !- Interpolate to Timestep
  24,                                     !- Hour 1
  0,                                      !- Minute 1
  1;                                      !- Value Until Time 1

OS:Schedule:Rule,
  {239b8ef2-6de9-4ed7-887a-f66652355684}, !- Handle
  res heating season allday rule8,        !- Name
  {988c5edf-4255-47d3-9e19-654f09610bd3}, !- Schedule Ruleset Name
  4,                                      !- Rule Order
  {c48ffa3c-f693-4dfd-9111-45e99dae900d}, !- Day Schedule Name
  Yes,                                    !- Apply Sunday
  Yes,                                    !- Apply Monday
  Yes,                                    !- Apply Tuesday
  Yes,                                    !- Apply Wednesday
  Yes,                                    !- Apply Thursday
  Yes,                                    !- Apply Friday
  Yes,                                    !- Apply Saturday
  ,                                       !- Apply Holiday
  DateRange,                              !- Date Specification Type
  8,                                      !- Start Month
  1,                                      !- Start Day
  8,                                      !- End Month
  31;                                     !- End Day

OS:Schedule:Day,
  {c48ffa3c-f693-4dfd-9111-45e99dae900d}, !- Handle
  res heating season allday8,             !- Name
  {13f6a1e6-0aaf-4b14-b217-0dd4dc460ecc}, !- Schedule Type Limits Name
  ,                                       !- Interpolate to Timestep
  24,                                     !- Hour 1
  0,                                      !- Minute 1
  1;                                      !- Value Until Time 1

OS:Schedule:Rule,
  {fb4b51de-a968-4b9b-aae1-eab5b946d6b8}, !- Handle
  res heating season allday rule9,        !- Name
  {988c5edf-4255-47d3-9e19-654f09610bd3}, !- Schedule Ruleset Name
  3,                                      !- Rule Order
  {28f8f863-15f3-4b90-8799-9773c5357cba}, !- Day Schedule Name
  Yes,                                    !- Apply Sunday
  Yes,                                    !- Apply Monday
  Yes,                                    !- Apply Tuesday
  Yes,                                    !- Apply Wednesday
  Yes,                                    !- Apply Thursday
  Yes,                                    !- Apply Friday
  Yes,                                    !- Apply Saturday
  ,                                       !- Apply Holiday
  DateRange,                              !- Date Specification Type
  9,                                      !- Start Month
  1,                                      !- Start Day
  9,                                      !- End Month
  30;                                     !- End Day

OS:Schedule:Day,
  {28f8f863-15f3-4b90-8799-9773c5357cba}, !- Handle
  res heating season allday9,             !- Name
  {13f6a1e6-0aaf-4b14-b217-0dd4dc460ecc}, !- Schedule Type Limits Name
  ,                                       !- Interpolate to Timestep
  24,                                     !- Hour 1
  0,                                      !- Minute 1
  1;                                      !- Value Until Time 1

OS:Schedule:Rule,
  {2c408e98-fa7b-46eb-8cd0-12097e5ddd86}, !- Handle
  res heating season allday rule10,       !- Name
  {988c5edf-4255-47d3-9e19-654f09610bd3}, !- Schedule Ruleset Name
  2,                                      !- Rule Order
  {f052c2e5-1c60-4a89-9605-9df5397904ea}, !- Day Schedule Name
  Yes,                                    !- Apply Sunday
  Yes,                                    !- Apply Monday
  Yes,                                    !- Apply Tuesday
  Yes,                                    !- Apply Wednesday
  Yes,                                    !- Apply Thursday
  Yes,                                    !- Apply Friday
  Yes,                                    !- Apply Saturday
  ,                                       !- Apply Holiday
  DateRange,                              !- Date Specification Type
  10,                                     !- Start Month
  1,                                      !- Start Day
  10,                                     !- End Month
  31;                                     !- End Day

OS:Schedule:Day,
  {f052c2e5-1c60-4a89-9605-9df5397904ea}, !- Handle
  res heating season allday10,            !- Name
  {13f6a1e6-0aaf-4b14-b217-0dd4dc460ecc}, !- Schedule Type Limits Name
  ,                                       !- Interpolate to Timestep
  24,                                     !- Hour 1
  0,                                      !- Minute 1
  1;                                      !- Value Until Time 1

OS:Schedule:Rule,
  {26bc96c9-2814-48eb-9049-f067c6d8b011}, !- Handle
  res heating season allday rule11,       !- Name
  {988c5edf-4255-47d3-9e19-654f09610bd3}, !- Schedule Ruleset Name
  1,                                      !- Rule Order
  {998ece00-51db-4951-91c7-8691b131111d}, !- Day Schedule Name
  Yes,                                    !- Apply Sunday
  Yes,                                    !- Apply Monday
  Yes,                                    !- Apply Tuesday
  Yes,                                    !- Apply Wednesday
  Yes,                                    !- Apply Thursday
  Yes,                                    !- Apply Friday
  Yes,                                    !- Apply Saturday
  ,                                       !- Apply Holiday
  DateRange,                              !- Date Specification Type
  11,                                     !- Start Month
  1,                                      !- Start Day
  11,                                     !- End Month
  30;                                     !- End Day

OS:Schedule:Day,
  {998ece00-51db-4951-91c7-8691b131111d}, !- Handle
  res heating season allday11,            !- Name
  {13f6a1e6-0aaf-4b14-b217-0dd4dc460ecc}, !- Schedule Type Limits Name
  ,                                       !- Interpolate to Timestep
  24,                                     !- Hour 1
  0,                                      !- Minute 1
  1;                                      !- Value Until Time 1

OS:Schedule:Rule,
  {20afbe1d-73cc-4440-82ed-eed3b3e79b88}, !- Handle
  res heating season allday rule12,       !- Name
  {988c5edf-4255-47d3-9e19-654f09610bd3}, !- Schedule Ruleset Name
  0,                                      !- Rule Order
  {d7014252-2715-4cbb-b386-11d2eca7ea6d}, !- Day Schedule Name
  Yes,                                    !- Apply Sunday
  Yes,                                    !- Apply Monday
  Yes,                                    !- Apply Tuesday
  Yes,                                    !- Apply Wednesday
  Yes,                                    !- Apply Thursday
  Yes,                                    !- Apply Friday
  Yes,                                    !- Apply Saturday
  ,                                       !- Apply Holiday
  DateRange,                              !- Date Specification Type
  12,                                     !- Start Month
  1,                                      !- Start Day
  12,                                     !- End Month
  31;                                     !- End Day

OS:Schedule:Day,
  {d7014252-2715-4cbb-b386-11d2eca7ea6d}, !- Handle
  res heating season allday12,            !- Name
  {13f6a1e6-0aaf-4b14-b217-0dd4dc460ecc}, !- Schedule Type Limits Name
  ,                                       !- Interpolate to Timestep
  24,                                     !- Hour 1
  0,                                      !- Minute 1
  1;                                      !- Value Until Time 1

OS:ThermostatSetpoint:DualSetpoint,
  {a662f60a-f185-4a48-a7b5-2863c2e53866}, !- Handle
  living zone temperature setpoint,       !- Name
  {f2375ddd-8ff9-46c6-9dd6-d25badb72717}, !- Heating Setpoint Temperature Schedule Name
  {c5c602b6-368f-4084-a731-271ce2e35624}; !- Cooling Setpoint Temperature Schedule Name

OS:Schedule:Ruleset,
  {0de89390-0af2-4d40-8175-66a7fe924664}, !- Handle
  res cooling season,                     !- Name
  {13f6a1e6-0aaf-4b14-b217-0dd4dc460ecc}, !- Schedule Type Limits Name
  {3fcd9b2a-a5df-46fe-97b8-90eec2c3f7a2}; !- Default Day Schedule Name

OS:Schedule:Day,
  {3fcd9b2a-a5df-46fe-97b8-90eec2c3f7a2}, !- Handle
  Schedule Day 1,                         !- Name
  {13f6a1e6-0aaf-4b14-b217-0dd4dc460ecc}, !- Schedule Type Limits Name
  ,                                       !- Interpolate to Timestep
  24,                                     !- Hour 1
  0,                                      !- Minute 1
  0;                                      !- Value Until Time 1

OS:Schedule:Rule,
  {6bfe4236-276e-48a4-b75a-814f3a84bd2b}, !- Handle
  res cooling season allday rule1,        !- Name
  {0de89390-0af2-4d40-8175-66a7fe924664}, !- Schedule Ruleset Name
  11,                                     !- Rule Order
  {d7f9403c-2a00-40a8-8a84-e6921526e7ee}, !- Day Schedule Name
  Yes,                                    !- Apply Sunday
  Yes,                                    !- Apply Monday
  Yes,                                    !- Apply Tuesday
  Yes,                                    !- Apply Wednesday
  Yes,                                    !- Apply Thursday
  Yes,                                    !- Apply Friday
  Yes,                                    !- Apply Saturday
  ,                                       !- Apply Holiday
  DateRange,                              !- Date Specification Type
  1,                                      !- Start Month
  1,                                      !- Start Day
  1,                                      !- End Month
  31;                                     !- End Day

OS:Schedule:Day,
  {d7f9403c-2a00-40a8-8a84-e6921526e7ee}, !- Handle
  res cooling season allday1,             !- Name
  {13f6a1e6-0aaf-4b14-b217-0dd4dc460ecc}, !- Schedule Type Limits Name
  ,                                       !- Interpolate to Timestep
  24,                                     !- Hour 1
  0,                                      !- Minute 1
  1;                                      !- Value Until Time 1

OS:Schedule:Rule,
  {0349a47f-981f-4c3f-8444-316e1bd66c87}, !- Handle
  res cooling season allday rule2,        !- Name
  {0de89390-0af2-4d40-8175-66a7fe924664}, !- Schedule Ruleset Name
  10,                                     !- Rule Order
  {8b2fa992-c804-4bb1-a2c1-23ac937409ae}, !- Day Schedule Name
  Yes,                                    !- Apply Sunday
  Yes,                                    !- Apply Monday
  Yes,                                    !- Apply Tuesday
  Yes,                                    !- Apply Wednesday
  Yes,                                    !- Apply Thursday
  Yes,                                    !- Apply Friday
  Yes,                                    !- Apply Saturday
  ,                                       !- Apply Holiday
  DateRange,                              !- Date Specification Type
  2,                                      !- Start Month
  1,                                      !- Start Day
  2,                                      !- End Month
  28;                                     !- End Day

OS:Schedule:Day,
  {8b2fa992-c804-4bb1-a2c1-23ac937409ae}, !- Handle
  res cooling season allday2,             !- Name
  {13f6a1e6-0aaf-4b14-b217-0dd4dc460ecc}, !- Schedule Type Limits Name
  ,                                       !- Interpolate to Timestep
  24,                                     !- Hour 1
  0,                                      !- Minute 1
  1;                                      !- Value Until Time 1

OS:Schedule:Rule,
  {1728047b-443a-4cef-937e-dbe5ae947bd7}, !- Handle
  res cooling season allday rule3,        !- Name
  {0de89390-0af2-4d40-8175-66a7fe924664}, !- Schedule Ruleset Name
  9,                                      !- Rule Order
  {8f2e9255-8df5-435a-b021-b4c8284a5b29}, !- Day Schedule Name
  Yes,                                    !- Apply Sunday
  Yes,                                    !- Apply Monday
  Yes,                                    !- Apply Tuesday
  Yes,                                    !- Apply Wednesday
  Yes,                                    !- Apply Thursday
  Yes,                                    !- Apply Friday
  Yes,                                    !- Apply Saturday
  ,                                       !- Apply Holiday
  DateRange,                              !- Date Specification Type
  3,                                      !- Start Month
  1,                                      !- Start Day
  3,                                      !- End Month
  31;                                     !- End Day

OS:Schedule:Day,
  {8f2e9255-8df5-435a-b021-b4c8284a5b29}, !- Handle
  res cooling season allday3,             !- Name
  {13f6a1e6-0aaf-4b14-b217-0dd4dc460ecc}, !- Schedule Type Limits Name
  ,                                       !- Interpolate to Timestep
  24,                                     !- Hour 1
  0,                                      !- Minute 1
  1;                                      !- Value Until Time 1

OS:Schedule:Rule,
  {4922351f-0777-4da7-9e62-0c29e49bde55}, !- Handle
  res cooling season allday rule4,        !- Name
  {0de89390-0af2-4d40-8175-66a7fe924664}, !- Schedule Ruleset Name
  8,                                      !- Rule Order
  {d6e723e9-a393-45b0-a3b3-bc6ef47ee23e}, !- Day Schedule Name
  Yes,                                    !- Apply Sunday
  Yes,                                    !- Apply Monday
  Yes,                                    !- Apply Tuesday
  Yes,                                    !- Apply Wednesday
  Yes,                                    !- Apply Thursday
  Yes,                                    !- Apply Friday
  Yes,                                    !- Apply Saturday
  ,                                       !- Apply Holiday
  DateRange,                              !- Date Specification Type
  4,                                      !- Start Month
  1,                                      !- Start Day
  4,                                      !- End Month
  30;                                     !- End Day

OS:Schedule:Day,
  {d6e723e9-a393-45b0-a3b3-bc6ef47ee23e}, !- Handle
  res cooling season allday4,             !- Name
  {13f6a1e6-0aaf-4b14-b217-0dd4dc460ecc}, !- Schedule Type Limits Name
  ,                                       !- Interpolate to Timestep
  24,                                     !- Hour 1
  0,                                      !- Minute 1
  1;                                      !- Value Until Time 1

OS:Schedule:Rule,
  {97199ccc-76e7-4041-a0ae-1e9dc9741a5b}, !- Handle
  res cooling season allday rule5,        !- Name
  {0de89390-0af2-4d40-8175-66a7fe924664}, !- Schedule Ruleset Name
  7,                                      !- Rule Order
  {25bffae5-40a5-4856-ad14-b4d30c42e6de}, !- Day Schedule Name
  Yes,                                    !- Apply Sunday
  Yes,                                    !- Apply Monday
  Yes,                                    !- Apply Tuesday
  Yes,                                    !- Apply Wednesday
  Yes,                                    !- Apply Thursday
  Yes,                                    !- Apply Friday
  Yes,                                    !- Apply Saturday
  ,                                       !- Apply Holiday
  DateRange,                              !- Date Specification Type
  5,                                      !- Start Month
  1,                                      !- Start Day
  5,                                      !- End Month
  31;                                     !- End Day

OS:Schedule:Day,
  {25bffae5-40a5-4856-ad14-b4d30c42e6de}, !- Handle
  res cooling season allday5,             !- Name
  {13f6a1e6-0aaf-4b14-b217-0dd4dc460ecc}, !- Schedule Type Limits Name
  ,                                       !- Interpolate to Timestep
  24,                                     !- Hour 1
  0,                                      !- Minute 1
  1;                                      !- Value Until Time 1

OS:Schedule:Rule,
  {5b048e68-32d3-4997-8a1d-85132bca64ae}, !- Handle
  res cooling season allday rule6,        !- Name
  {0de89390-0af2-4d40-8175-66a7fe924664}, !- Schedule Ruleset Name
  6,                                      !- Rule Order
  {454ef89e-53d9-4019-bdf3-c47cc4c05ef5}, !- Day Schedule Name
  Yes,                                    !- Apply Sunday
  Yes,                                    !- Apply Monday
  Yes,                                    !- Apply Tuesday
  Yes,                                    !- Apply Wednesday
  Yes,                                    !- Apply Thursday
  Yes,                                    !- Apply Friday
  Yes,                                    !- Apply Saturday
  ,                                       !- Apply Holiday
  DateRange,                              !- Date Specification Type
  6,                                      !- Start Month
  1,                                      !- Start Day
  6,                                      !- End Month
  30;                                     !- End Day

OS:Schedule:Day,
  {454ef89e-53d9-4019-bdf3-c47cc4c05ef5}, !- Handle
  res cooling season allday6,             !- Name
  {13f6a1e6-0aaf-4b14-b217-0dd4dc460ecc}, !- Schedule Type Limits Name
  ,                                       !- Interpolate to Timestep
  24,                                     !- Hour 1
  0,                                      !- Minute 1
  1;                                      !- Value Until Time 1

OS:Schedule:Rule,
  {d09dd275-29b0-4f57-ba64-81e18a0c2e31}, !- Handle
  res cooling season allday rule7,        !- Name
  {0de89390-0af2-4d40-8175-66a7fe924664}, !- Schedule Ruleset Name
  5,                                      !- Rule Order
  {3436cee8-969f-4b85-817b-313301091b73}, !- Day Schedule Name
  Yes,                                    !- Apply Sunday
  Yes,                                    !- Apply Monday
  Yes,                                    !- Apply Tuesday
  Yes,                                    !- Apply Wednesday
  Yes,                                    !- Apply Thursday
  Yes,                                    !- Apply Friday
  Yes,                                    !- Apply Saturday
  ,                                       !- Apply Holiday
  DateRange,                              !- Date Specification Type
  7,                                      !- Start Month
  1,                                      !- Start Day
  7,                                      !- End Month
  31;                                     !- End Day

OS:Schedule:Day,
  {3436cee8-969f-4b85-817b-313301091b73}, !- Handle
  res cooling season allday7,             !- Name
  {13f6a1e6-0aaf-4b14-b217-0dd4dc460ecc}, !- Schedule Type Limits Name
  ,                                       !- Interpolate to Timestep
  24,                                     !- Hour 1
  0,                                      !- Minute 1
  1;                                      !- Value Until Time 1

OS:Schedule:Rule,
  {f65102b9-4404-4c9d-8a5c-6e493a5487ae}, !- Handle
  res cooling season allday rule8,        !- Name
  {0de89390-0af2-4d40-8175-66a7fe924664}, !- Schedule Ruleset Name
  4,                                      !- Rule Order
  {fb7a0419-c50b-43ed-816b-cb798e18edbe}, !- Day Schedule Name
  Yes,                                    !- Apply Sunday
  Yes,                                    !- Apply Monday
  Yes,                                    !- Apply Tuesday
  Yes,                                    !- Apply Wednesday
  Yes,                                    !- Apply Thursday
  Yes,                                    !- Apply Friday
  Yes,                                    !- Apply Saturday
  ,                                       !- Apply Holiday
  DateRange,                              !- Date Specification Type
  8,                                      !- Start Month
  1,                                      !- Start Day
  8,                                      !- End Month
  31;                                     !- End Day

OS:Schedule:Day,
  {fb7a0419-c50b-43ed-816b-cb798e18edbe}, !- Handle
  res cooling season allday8,             !- Name
  {13f6a1e6-0aaf-4b14-b217-0dd4dc460ecc}, !- Schedule Type Limits Name
  ,                                       !- Interpolate to Timestep
  24,                                     !- Hour 1
  0,                                      !- Minute 1
  1;                                      !- Value Until Time 1

OS:Schedule:Rule,
  {80ed1762-4153-4edc-a78b-427b5ff44bb4}, !- Handle
  res cooling season allday rule9,        !- Name
  {0de89390-0af2-4d40-8175-66a7fe924664}, !- Schedule Ruleset Name
  3,                                      !- Rule Order
  {1c819bdc-8315-40ab-9a99-8eb536b726b4}, !- Day Schedule Name
  Yes,                                    !- Apply Sunday
  Yes,                                    !- Apply Monday
  Yes,                                    !- Apply Tuesday
  Yes,                                    !- Apply Wednesday
  Yes,                                    !- Apply Thursday
  Yes,                                    !- Apply Friday
  Yes,                                    !- Apply Saturday
  ,                                       !- Apply Holiday
  DateRange,                              !- Date Specification Type
  9,                                      !- Start Month
  1,                                      !- Start Day
  9,                                      !- End Month
  30;                                     !- End Day

OS:Schedule:Day,
  {1c819bdc-8315-40ab-9a99-8eb536b726b4}, !- Handle
  res cooling season allday9,             !- Name
  {13f6a1e6-0aaf-4b14-b217-0dd4dc460ecc}, !- Schedule Type Limits Name
  ,                                       !- Interpolate to Timestep
  24,                                     !- Hour 1
  0,                                      !- Minute 1
  1;                                      !- Value Until Time 1

OS:Schedule:Rule,
  {508011c5-3dc0-4dc9-8d01-04995f12c382}, !- Handle
  res cooling season allday rule10,       !- Name
  {0de89390-0af2-4d40-8175-66a7fe924664}, !- Schedule Ruleset Name
  2,                                      !- Rule Order
  {87392576-a4e2-4490-8e32-1019a6c68a86}, !- Day Schedule Name
  Yes,                                    !- Apply Sunday
  Yes,                                    !- Apply Monday
  Yes,                                    !- Apply Tuesday
  Yes,                                    !- Apply Wednesday
  Yes,                                    !- Apply Thursday
  Yes,                                    !- Apply Friday
  Yes,                                    !- Apply Saturday
  ,                                       !- Apply Holiday
  DateRange,                              !- Date Specification Type
  10,                                     !- Start Month
  1,                                      !- Start Day
  10,                                     !- End Month
  31;                                     !- End Day

OS:Schedule:Day,
  {87392576-a4e2-4490-8e32-1019a6c68a86}, !- Handle
  res cooling season allday10,            !- Name
  {13f6a1e6-0aaf-4b14-b217-0dd4dc460ecc}, !- Schedule Type Limits Name
  ,                                       !- Interpolate to Timestep
  24,                                     !- Hour 1
  0,                                      !- Minute 1
  1;                                      !- Value Until Time 1

OS:Schedule:Rule,
  {ca017407-9d50-4674-83b0-98a712dbdf2c}, !- Handle
  res cooling season allday rule11,       !- Name
  {0de89390-0af2-4d40-8175-66a7fe924664}, !- Schedule Ruleset Name
  1,                                      !- Rule Order
  {069a456d-b1ac-42ae-af78-29d819b1a22f}, !- Day Schedule Name
  Yes,                                    !- Apply Sunday
  Yes,                                    !- Apply Monday
  Yes,                                    !- Apply Tuesday
  Yes,                                    !- Apply Wednesday
  Yes,                                    !- Apply Thursday
  Yes,                                    !- Apply Friday
  Yes,                                    !- Apply Saturday
  ,                                       !- Apply Holiday
  DateRange,                              !- Date Specification Type
  11,                                     !- Start Month
  1,                                      !- Start Day
  11,                                     !- End Month
  30;                                     !- End Day

OS:Schedule:Day,
  {069a456d-b1ac-42ae-af78-29d819b1a22f}, !- Handle
  res cooling season allday11,            !- Name
  {13f6a1e6-0aaf-4b14-b217-0dd4dc460ecc}, !- Schedule Type Limits Name
  ,                                       !- Interpolate to Timestep
  24,                                     !- Hour 1
  0,                                      !- Minute 1
  1;                                      !- Value Until Time 1

OS:Schedule:Rule,
  {0cda4379-bfc4-4600-9aee-a0d1f61c991b}, !- Handle
  res cooling season allday rule12,       !- Name
  {0de89390-0af2-4d40-8175-66a7fe924664}, !- Schedule Ruleset Name
  0,                                      !- Rule Order
  {2c7479f3-14d4-45b5-9a4a-5ea3a9bf8c17}, !- Day Schedule Name
  Yes,                                    !- Apply Sunday
  Yes,                                    !- Apply Monday
  Yes,                                    !- Apply Tuesday
  Yes,                                    !- Apply Wednesday
  Yes,                                    !- Apply Thursday
  Yes,                                    !- Apply Friday
  Yes,                                    !- Apply Saturday
  ,                                       !- Apply Holiday
  DateRange,                              !- Date Specification Type
  12,                                     !- Start Month
  1,                                      !- Start Day
  12,                                     !- End Month
  31;                                     !- End Day

OS:Schedule:Day,
  {2c7479f3-14d4-45b5-9a4a-5ea3a9bf8c17}, !- Handle
  res cooling season allday12,            !- Name
  {13f6a1e6-0aaf-4b14-b217-0dd4dc460ecc}, !- Schedule Type Limits Name
  ,                                       !- Interpolate to Timestep
  24,                                     !- Hour 1
  0,                                      !- Minute 1
  1;                                      !- Value Until Time 1

OS:AdditionalProperties,
  {d81d2c15-e309-4a38-931f-538b8bfc5d7d}, !- Handle
  {a662f60a-f185-4a48-a7b5-2863c2e53866}, !- Object Name
  htg_wkdy,                               !- Feature Name 1
  String,                                 !- Feature Data Type 1
  21.6666666666667&#4421.6666666666667&#4421.6666666666667&#4421.6666666666667&#4421.6666666666667&#4421.6666666666667&#4421.6666666666667&#4421.6666666666667&#4421.6666666666667&#4421.6666666666667&#4421.6666666666667&#4421.6666666666667&#4421.6666666666667&#4421.6666666666667&#4421.6666666666667&#4421.6666666666667&#4421.6666666666667&#4421.6666666666667&#4421.6666666666667&#4421.6666666666667&#4421.6666666666667&#4421.6666666666667&#4421.6666666666667&#4421.6666666666667, !- Feature Value 1
  htg_wked,                               !- Feature Name 2
  String,                                 !- Feature Data Type 2
  21.6666666666667&#4421.6666666666667&#4421.6666666666667&#4421.6666666666667&#4421.6666666666667&#4421.6666666666667&#4421.6666666666667&#4421.6666666666667&#4421.6666666666667&#4421.6666666666667&#4421.6666666666667&#4421.6666666666667&#4421.6666666666667&#4421.6666666666667&#4421.6666666666667&#4421.6666666666667&#4421.6666666666667&#4421.6666666666667&#4421.6666666666667&#4421.6666666666667&#4421.6666666666667&#4421.6666666666667&#4421.6666666666667&#4421.6666666666667, !- Feature Value 2
  clg_wkdy,                               !- Feature Name 3
  String,                                 !- Feature Data Type 3
  24.444444444444443&#4424.444444444444443&#4424.444444444444443&#4424.444444444444443&#4424.444444444444443&#4424.444444444444443&#4424.444444444444443&#4424.444444444444443&#4424.444444444444443&#4424.444444444444443&#4424.444444444444443&#4424.444444444444443&#4424.444444444444443&#4424.444444444444443&#4424.444444444444443&#4424.444444444444443&#4424.444444444444443&#4424.444444444444443&#4424.444444444444443&#4424.444444444444443&#4424.444444444444443&#4424.444444444444443&#4424.444444444444443&#4424.444444444444443, !- Feature Value 3
  clg_wked,                               !- Feature Name 4
  String,                                 !- Feature Data Type 4
  24.444444444444443&#4424.444444444444443&#4424.444444444444443&#4424.444444444444443&#4424.444444444444443&#4424.444444444444443&#4424.444444444444443&#4424.444444444444443&#4424.444444444444443&#4424.444444444444443&#4424.444444444444443&#4424.444444444444443&#4424.444444444444443&#4424.444444444444443&#4424.444444444444443&#4424.444444444444443&#4424.444444444444443&#4424.444444444444443&#4424.444444444444443&#4424.444444444444443&#4424.444444444444443&#4424.444444444444443&#4424.444444444444443&#4424.444444444444443; !- Feature Value 4

OS:Schedule:Ruleset,
  {f2375ddd-8ff9-46c6-9dd6-d25badb72717}, !- Handle
  res heating setpoint,                   !- Name
  {9490519f-f9dc-43d7-a905-ff8b99d056b5}, !- Schedule Type Limits Name
  {8fc1e081-56f0-4bbe-8410-5058fec05a6c}, !- Default Day Schedule Name
  {5aeffaa7-6987-401f-891d-65bd0e23ee2b}, !- Summer Design Day Schedule Name
  {693cb2ca-fded-487f-af0e-249962ce4efe}; !- Winter Design Day Schedule Name

OS:Schedule:Day,
  {8fc1e081-56f0-4bbe-8410-5058fec05a6c}, !- Handle
  Schedule Day 6,                         !- Name
  {9490519f-f9dc-43d7-a905-ff8b99d056b5}, !- Schedule Type Limits Name
  ,                                       !- Interpolate to Timestep
  24,                                     !- Hour 1
  0,                                      !- Minute 1
  0;                                      !- Value Until Time 1

OS:Schedule:Rule,
  {e9f68ad9-65c8-4916-bbec-614531b50a9e}, !- Handle
  res heating setpoint allday rule1,      !- Name
  {f2375ddd-8ff9-46c6-9dd6-d25badb72717}, !- Schedule Ruleset Name
  11,                                     !- Rule Order
  {98263a11-cb1b-4e42-af3e-d7cac244efc0}, !- Day Schedule Name
  Yes,                                    !- Apply Sunday
  Yes,                                    !- Apply Monday
  Yes,                                    !- Apply Tuesday
  Yes,                                    !- Apply Wednesday
  Yes,                                    !- Apply Thursday
  Yes,                                    !- Apply Friday
  Yes,                                    !- Apply Saturday
  ,                                       !- Apply Holiday
  DateRange,                              !- Date Specification Type
  1,                                      !- Start Month
  1,                                      !- Start Day
  1,                                      !- End Month
  31;                                     !- End Day

OS:Schedule:Day,
  {98263a11-cb1b-4e42-af3e-d7cac244efc0}, !- Handle
  res heating setpoint allday1,           !- Name
  {9490519f-f9dc-43d7-a905-ff8b99d056b5}, !- Schedule Type Limits Name
  ,                                       !- Interpolate to Timestep
  24,                                     !- Hour 1
  0,                                      !- Minute 1
  21.6666666666667;                       !- Value Until Time 1

OS:Schedule:Rule,
  {44ae7020-6911-4698-91b9-cfb68a3b37c6}, !- Handle
  res heating setpoint allday rule2,      !- Name
  {f2375ddd-8ff9-46c6-9dd6-d25badb72717}, !- Schedule Ruleset Name
  10,                                     !- Rule Order
  {a8b930be-516f-4858-aa3d-75e2fc182916}, !- Day Schedule Name
  Yes,                                    !- Apply Sunday
  Yes,                                    !- Apply Monday
  Yes,                                    !- Apply Tuesday
  Yes,                                    !- Apply Wednesday
  Yes,                                    !- Apply Thursday
  Yes,                                    !- Apply Friday
  Yes,                                    !- Apply Saturday
  ,                                       !- Apply Holiday
  DateRange,                              !- Date Specification Type
  2,                                      !- Start Month
  1,                                      !- Start Day
  2,                                      !- End Month
  28;                                     !- End Day

OS:Schedule:Day,
  {a8b930be-516f-4858-aa3d-75e2fc182916}, !- Handle
  res heating setpoint allday2,           !- Name
  {9490519f-f9dc-43d7-a905-ff8b99d056b5}, !- Schedule Type Limits Name
  ,                                       !- Interpolate to Timestep
  24,                                     !- Hour 1
  0,                                      !- Minute 1
  21.6666666666667;                       !- Value Until Time 1

OS:Schedule:Rule,
  {50ba6942-d264-473b-bf70-a043fb68ddd9}, !- Handle
  res heating setpoint allday rule3,      !- Name
  {f2375ddd-8ff9-46c6-9dd6-d25badb72717}, !- Schedule Ruleset Name
  9,                                      !- Rule Order
  {5973328a-1b95-4c56-bfd1-e348f70b967b}, !- Day Schedule Name
  Yes,                                    !- Apply Sunday
  Yes,                                    !- Apply Monday
  Yes,                                    !- Apply Tuesday
  Yes,                                    !- Apply Wednesday
  Yes,                                    !- Apply Thursday
  Yes,                                    !- Apply Friday
  Yes,                                    !- Apply Saturday
  ,                                       !- Apply Holiday
  DateRange,                              !- Date Specification Type
  3,                                      !- Start Month
  1,                                      !- Start Day
  3,                                      !- End Month
  31;                                     !- End Day

OS:Schedule:Day,
  {5973328a-1b95-4c56-bfd1-e348f70b967b}, !- Handle
  res heating setpoint allday3,           !- Name
  {9490519f-f9dc-43d7-a905-ff8b99d056b5}, !- Schedule Type Limits Name
  ,                                       !- Interpolate to Timestep
  24,                                     !- Hour 1
  0,                                      !- Minute 1
  21.6666666666667;                       !- Value Until Time 1

OS:Schedule:Rule,
  {275511d0-a472-4f73-a1a7-bfb5bd03ddbf}, !- Handle
  res heating setpoint allday rule4,      !- Name
  {f2375ddd-8ff9-46c6-9dd6-d25badb72717}, !- Schedule Ruleset Name
  8,                                      !- Rule Order
  {4418b0dc-0547-4abc-9773-df5d9e7046e8}, !- Day Schedule Name
  Yes,                                    !- Apply Sunday
  Yes,                                    !- Apply Monday
  Yes,                                    !- Apply Tuesday
  Yes,                                    !- Apply Wednesday
  Yes,                                    !- Apply Thursday
  Yes,                                    !- Apply Friday
  Yes,                                    !- Apply Saturday
  ,                                       !- Apply Holiday
  DateRange,                              !- Date Specification Type
  4,                                      !- Start Month
  1,                                      !- Start Day
  4,                                      !- End Month
  30;                                     !- End Day

OS:Schedule:Day,
  {4418b0dc-0547-4abc-9773-df5d9e7046e8}, !- Handle
  res heating setpoint allday4,           !- Name
  {9490519f-f9dc-43d7-a905-ff8b99d056b5}, !- Schedule Type Limits Name
  ,                                       !- Interpolate to Timestep
  24,                                     !- Hour 1
  0,                                      !- Minute 1
  21.6666666666667;                       !- Value Until Time 1

OS:Schedule:Rule,
  {1283611b-5b3f-4816-b282-b035dc7196e0}, !- Handle
  res heating setpoint allday rule5,      !- Name
  {f2375ddd-8ff9-46c6-9dd6-d25badb72717}, !- Schedule Ruleset Name
  7,                                      !- Rule Order
  {02a63835-7d5d-444f-8f98-87c4b1a0909b}, !- Day Schedule Name
  Yes,                                    !- Apply Sunday
  Yes,                                    !- Apply Monday
  Yes,                                    !- Apply Tuesday
  Yes,                                    !- Apply Wednesday
  Yes,                                    !- Apply Thursday
  Yes,                                    !- Apply Friday
  Yes,                                    !- Apply Saturday
  ,                                       !- Apply Holiday
  DateRange,                              !- Date Specification Type
  5,                                      !- Start Month
  1,                                      !- Start Day
  5,                                      !- End Month
  31;                                     !- End Day

OS:Schedule:Day,
  {02a63835-7d5d-444f-8f98-87c4b1a0909b}, !- Handle
  res heating setpoint allday5,           !- Name
  {9490519f-f9dc-43d7-a905-ff8b99d056b5}, !- Schedule Type Limits Name
  ,                                       !- Interpolate to Timestep
  24,                                     !- Hour 1
  0,                                      !- Minute 1
  21.6666666666667;                       !- Value Until Time 1

OS:Schedule:Rule,
  {78bdc146-0848-45a3-812c-58128a92133f}, !- Handle
  res heating setpoint allday rule6,      !- Name
  {f2375ddd-8ff9-46c6-9dd6-d25badb72717}, !- Schedule Ruleset Name
  6,                                      !- Rule Order
  {c147e304-9bc7-48dc-9b25-ead8bdd040b2}, !- Day Schedule Name
  Yes,                                    !- Apply Sunday
  Yes,                                    !- Apply Monday
  Yes,                                    !- Apply Tuesday
  Yes,                                    !- Apply Wednesday
  Yes,                                    !- Apply Thursday
  Yes,                                    !- Apply Friday
  Yes,                                    !- Apply Saturday
  ,                                       !- Apply Holiday
  DateRange,                              !- Date Specification Type
  6,                                      !- Start Month
  1,                                      !- Start Day
  6,                                      !- End Month
  30;                                     !- End Day

OS:Schedule:Day,
  {c147e304-9bc7-48dc-9b25-ead8bdd040b2}, !- Handle
  res heating setpoint allday6,           !- Name
  {9490519f-f9dc-43d7-a905-ff8b99d056b5}, !- Schedule Type Limits Name
  ,                                       !- Interpolate to Timestep
  24,                                     !- Hour 1
  0,                                      !- Minute 1
  21.6666666666667;                       !- Value Until Time 1

OS:Schedule:Rule,
  {c37cc5bb-34fd-4215-b530-c970f06931fe}, !- Handle
  res heating setpoint allday rule7,      !- Name
  {f2375ddd-8ff9-46c6-9dd6-d25badb72717}, !- Schedule Ruleset Name
  5,                                      !- Rule Order
  {6e58f5f9-cea2-4f6e-9c0f-43f998269ac1}, !- Day Schedule Name
  Yes,                                    !- Apply Sunday
  Yes,                                    !- Apply Monday
  Yes,                                    !- Apply Tuesday
  Yes,                                    !- Apply Wednesday
  Yes,                                    !- Apply Thursday
  Yes,                                    !- Apply Friday
  Yes,                                    !- Apply Saturday
  ,                                       !- Apply Holiday
  DateRange,                              !- Date Specification Type
  7,                                      !- Start Month
  1,                                      !- Start Day
  7,                                      !- End Month
  31;                                     !- End Day

OS:Schedule:Day,
  {6e58f5f9-cea2-4f6e-9c0f-43f998269ac1}, !- Handle
  res heating setpoint allday7,           !- Name
  {9490519f-f9dc-43d7-a905-ff8b99d056b5}, !- Schedule Type Limits Name
  ,                                       !- Interpolate to Timestep
  24,                                     !- Hour 1
  0,                                      !- Minute 1
  21.6666666666667;                       !- Value Until Time 1

OS:Schedule:Rule,
  {d48854a8-c1f7-4f0c-9f46-415daa210398}, !- Handle
  res heating setpoint allday rule8,      !- Name
  {f2375ddd-8ff9-46c6-9dd6-d25badb72717}, !- Schedule Ruleset Name
  4,                                      !- Rule Order
  {2be0c1dc-1721-4a34-a602-365fb218d6dd}, !- Day Schedule Name
  Yes,                                    !- Apply Sunday
  Yes,                                    !- Apply Monday
  Yes,                                    !- Apply Tuesday
  Yes,                                    !- Apply Wednesday
  Yes,                                    !- Apply Thursday
  Yes,                                    !- Apply Friday
  Yes,                                    !- Apply Saturday
  ,                                       !- Apply Holiday
  DateRange,                              !- Date Specification Type
  8,                                      !- Start Month
  1,                                      !- Start Day
  8,                                      !- End Month
  31;                                     !- End Day

OS:Schedule:Day,
  {2be0c1dc-1721-4a34-a602-365fb218d6dd}, !- Handle
  res heating setpoint allday8,           !- Name
  {9490519f-f9dc-43d7-a905-ff8b99d056b5}, !- Schedule Type Limits Name
  ,                                       !- Interpolate to Timestep
  24,                                     !- Hour 1
  0,                                      !- Minute 1
  21.6666666666667;                       !- Value Until Time 1

OS:Schedule:Rule,
  {2dd08bb8-3ac5-45c3-b3c7-59f4dea72f85}, !- Handle
  res heating setpoint allday rule9,      !- Name
  {f2375ddd-8ff9-46c6-9dd6-d25badb72717}, !- Schedule Ruleset Name
  3,                                      !- Rule Order
  {a296d026-746f-4b2f-9c1d-6a9fc2dc0e37}, !- Day Schedule Name
  Yes,                                    !- Apply Sunday
  Yes,                                    !- Apply Monday
  Yes,                                    !- Apply Tuesday
  Yes,                                    !- Apply Wednesday
  Yes,                                    !- Apply Thursday
  Yes,                                    !- Apply Friday
  Yes,                                    !- Apply Saturday
  ,                                       !- Apply Holiday
  DateRange,                              !- Date Specification Type
  9,                                      !- Start Month
  1,                                      !- Start Day
  9,                                      !- End Month
  30;                                     !- End Day

OS:Schedule:Day,
  {a296d026-746f-4b2f-9c1d-6a9fc2dc0e37}, !- Handle
  res heating setpoint allday9,           !- Name
  {9490519f-f9dc-43d7-a905-ff8b99d056b5}, !- Schedule Type Limits Name
  ,                                       !- Interpolate to Timestep
  24,                                     !- Hour 1
  0,                                      !- Minute 1
  21.6666666666667;                       !- Value Until Time 1

OS:Schedule:Rule,
  {8c794860-b70c-4c3b-bae8-587d3531ab4d}, !- Handle
  res heating setpoint allday rule10,     !- Name
  {f2375ddd-8ff9-46c6-9dd6-d25badb72717}, !- Schedule Ruleset Name
  2,                                      !- Rule Order
  {c72732ad-467e-4730-9b32-0811ca88cc86}, !- Day Schedule Name
  Yes,                                    !- Apply Sunday
  Yes,                                    !- Apply Monday
  Yes,                                    !- Apply Tuesday
  Yes,                                    !- Apply Wednesday
  Yes,                                    !- Apply Thursday
  Yes,                                    !- Apply Friday
  Yes,                                    !- Apply Saturday
  ,                                       !- Apply Holiday
  DateRange,                              !- Date Specification Type
  10,                                     !- Start Month
  1,                                      !- Start Day
  10,                                     !- End Month
  31;                                     !- End Day

OS:Schedule:Day,
  {c72732ad-467e-4730-9b32-0811ca88cc86}, !- Handle
  res heating setpoint allday10,          !- Name
  {9490519f-f9dc-43d7-a905-ff8b99d056b5}, !- Schedule Type Limits Name
  ,                                       !- Interpolate to Timestep
  24,                                     !- Hour 1
  0,                                      !- Minute 1
  21.6666666666667;                       !- Value Until Time 1

OS:Schedule:Rule,
  {39dd43d3-79f1-4d16-b97d-214e0ac3bb8d}, !- Handle
  res heating setpoint allday rule11,     !- Name
  {f2375ddd-8ff9-46c6-9dd6-d25badb72717}, !- Schedule Ruleset Name
  1,                                      !- Rule Order
  {4dff101f-68f7-4f1c-80bc-d9c0e2b72b68}, !- Day Schedule Name
  Yes,                                    !- Apply Sunday
  Yes,                                    !- Apply Monday
  Yes,                                    !- Apply Tuesday
  Yes,                                    !- Apply Wednesday
  Yes,                                    !- Apply Thursday
  Yes,                                    !- Apply Friday
  Yes,                                    !- Apply Saturday
  ,                                       !- Apply Holiday
  DateRange,                              !- Date Specification Type
  11,                                     !- Start Month
  1,                                      !- Start Day
  11,                                     !- End Month
  30;                                     !- End Day

OS:Schedule:Day,
  {4dff101f-68f7-4f1c-80bc-d9c0e2b72b68}, !- Handle
  res heating setpoint allday11,          !- Name
  {9490519f-f9dc-43d7-a905-ff8b99d056b5}, !- Schedule Type Limits Name
  ,                                       !- Interpolate to Timestep
  24,                                     !- Hour 1
  0,                                      !- Minute 1
  21.6666666666667;                       !- Value Until Time 1

OS:Schedule:Rule,
  {0a519780-1294-48a1-a46a-b3e2277e2a6d}, !- Handle
  res heating setpoint allday rule12,     !- Name
  {f2375ddd-8ff9-46c6-9dd6-d25badb72717}, !- Schedule Ruleset Name
  0,                                      !- Rule Order
  {ca9b2fd9-1b62-47d4-8cc1-e636eeabcc17}, !- Day Schedule Name
  Yes,                                    !- Apply Sunday
  Yes,                                    !- Apply Monday
  Yes,                                    !- Apply Tuesday
  Yes,                                    !- Apply Wednesday
  Yes,                                    !- Apply Thursday
  Yes,                                    !- Apply Friday
  Yes,                                    !- Apply Saturday
  ,                                       !- Apply Holiday
  DateRange,                              !- Date Specification Type
  12,                                     !- Start Month
  1,                                      !- Start Day
  12,                                     !- End Month
  31;                                     !- End Day

OS:Schedule:Day,
  {ca9b2fd9-1b62-47d4-8cc1-e636eeabcc17}, !- Handle
  res heating setpoint allday12,          !- Name
  {9490519f-f9dc-43d7-a905-ff8b99d056b5}, !- Schedule Type Limits Name
  ,                                       !- Interpolate to Timestep
  24,                                     !- Hour 1
  0,                                      !- Minute 1
  21.6666666666667;                       !- Value Until Time 1

OS:Schedule:Day,
  {693cb2ca-fded-487f-af0e-249962ce4efe}, !- Handle
  res heating setpoint winter design,     !- Name
  {9490519f-f9dc-43d7-a905-ff8b99d056b5}, !- Schedule Type Limits Name
  ,                                       !- Interpolate to Timestep
  24,                                     !- Hour 1
  0,                                      !- Minute 1
  21.1111111111111;                       !- Value Until Time 1

OS:Schedule:Day,
  {5aeffaa7-6987-401f-891d-65bd0e23ee2b}, !- Handle
  res heating setpoint summer design,     !- Name
  {9490519f-f9dc-43d7-a905-ff8b99d056b5}, !- Schedule Type Limits Name
  ,                                       !- Interpolate to Timestep
  24,                                     !- Hour 1
  0,                                      !- Minute 1
  23.8888888888889;                       !- Value Until Time 1

OS:Schedule:Ruleset,
  {c5c602b6-368f-4084-a731-271ce2e35624}, !- Handle
  res cooling setpoint,                   !- Name
  {9490519f-f9dc-43d7-a905-ff8b99d056b5}, !- Schedule Type Limits Name
  {edb0ed04-bdf0-47ca-8820-c3b24e227c3e}, !- Default Day Schedule Name
  {6d46701e-a65b-4d86-abce-29f2dfac027d}, !- Summer Design Day Schedule Name
  {92a8af66-23c5-48c6-b779-f98e0e23f674}; !- Winter Design Day Schedule Name

OS:Schedule:Day,
  {edb0ed04-bdf0-47ca-8820-c3b24e227c3e}, !- Handle
  Schedule Day 7,                         !- Name
  {9490519f-f9dc-43d7-a905-ff8b99d056b5}, !- Schedule Type Limits Name
  ,                                       !- Interpolate to Timestep
  24,                                     !- Hour 1
  0,                                      !- Minute 1
  0;                                      !- Value Until Time 1

OS:Schedule:Rule,
  {09cadcd0-cc91-4ee1-9128-8429f2d2b97b}, !- Handle
  res cooling setpoint allday rule1,      !- Name
  {c5c602b6-368f-4084-a731-271ce2e35624}, !- Schedule Ruleset Name
  11,                                     !- Rule Order
  {36c146d2-0c77-4526-b50f-d5e34c23f078}, !- Day Schedule Name
  Yes,                                    !- Apply Sunday
  Yes,                                    !- Apply Monday
  Yes,                                    !- Apply Tuesday
  Yes,                                    !- Apply Wednesday
  Yes,                                    !- Apply Thursday
  Yes,                                    !- Apply Friday
  Yes,                                    !- Apply Saturday
  ,                                       !- Apply Holiday
  DateRange,                              !- Date Specification Type
  1,                                      !- Start Month
  1,                                      !- Start Day
  1,                                      !- End Month
  31;                                     !- End Day

OS:Schedule:Day,
  {36c146d2-0c77-4526-b50f-d5e34c23f078}, !- Handle
  res cooling setpoint allday1,           !- Name
  {9490519f-f9dc-43d7-a905-ff8b99d056b5}, !- Schedule Type Limits Name
  ,                                       !- Interpolate to Timestep
  24,                                     !- Hour 1
  0,                                      !- Minute 1
  24.4444444444444;                       !- Value Until Time 1

OS:Schedule:Rule,
  {863c0632-fb11-434f-bec7-4e7001b39b74}, !- Handle
  res cooling setpoint allday rule2,      !- Name
  {c5c602b6-368f-4084-a731-271ce2e35624}, !- Schedule Ruleset Name
  10,                                     !- Rule Order
  {f5de7551-250b-42aa-bc7c-d412eefed6af}, !- Day Schedule Name
  Yes,                                    !- Apply Sunday
  Yes,                                    !- Apply Monday
  Yes,                                    !- Apply Tuesday
  Yes,                                    !- Apply Wednesday
  Yes,                                    !- Apply Thursday
  Yes,                                    !- Apply Friday
  Yes,                                    !- Apply Saturday
  ,                                       !- Apply Holiday
  DateRange,                              !- Date Specification Type
  2,                                      !- Start Month
  1,                                      !- Start Day
  2,                                      !- End Month
  28;                                     !- End Day

OS:Schedule:Day,
  {f5de7551-250b-42aa-bc7c-d412eefed6af}, !- Handle
  res cooling setpoint allday2,           !- Name
  {9490519f-f9dc-43d7-a905-ff8b99d056b5}, !- Schedule Type Limits Name
  ,                                       !- Interpolate to Timestep
  24,                                     !- Hour 1
  0,                                      !- Minute 1
  24.4444444444444;                       !- Value Until Time 1

OS:Schedule:Rule,
  {5e525259-02c3-46ed-a682-85db8392b175}, !- Handle
  res cooling setpoint allday rule3,      !- Name
  {c5c602b6-368f-4084-a731-271ce2e35624}, !- Schedule Ruleset Name
  9,                                      !- Rule Order
  {ed219ffe-2e01-4619-82a9-ef2de5f36416}, !- Day Schedule Name
  Yes,                                    !- Apply Sunday
  Yes,                                    !- Apply Monday
  Yes,                                    !- Apply Tuesday
  Yes,                                    !- Apply Wednesday
  Yes,                                    !- Apply Thursday
  Yes,                                    !- Apply Friday
  Yes,                                    !- Apply Saturday
  ,                                       !- Apply Holiday
  DateRange,                              !- Date Specification Type
  3,                                      !- Start Month
  1,                                      !- Start Day
  3,                                      !- End Month
  31;                                     !- End Day

OS:Schedule:Day,
  {ed219ffe-2e01-4619-82a9-ef2de5f36416}, !- Handle
  res cooling setpoint allday3,           !- Name
  {9490519f-f9dc-43d7-a905-ff8b99d056b5}, !- Schedule Type Limits Name
  ,                                       !- Interpolate to Timestep
  24,                                     !- Hour 1
  0,                                      !- Minute 1
  24.4444444444444;                       !- Value Until Time 1

OS:Schedule:Rule,
  {05768a72-a40c-47f7-b31f-a19a56e6e85e}, !- Handle
  res cooling setpoint allday rule4,      !- Name
  {c5c602b6-368f-4084-a731-271ce2e35624}, !- Schedule Ruleset Name
  8,                                      !- Rule Order
  {cf3d55e8-cd7e-4b87-94ee-6230cee8013c}, !- Day Schedule Name
  Yes,                                    !- Apply Sunday
  Yes,                                    !- Apply Monday
  Yes,                                    !- Apply Tuesday
  Yes,                                    !- Apply Wednesday
  Yes,                                    !- Apply Thursday
  Yes,                                    !- Apply Friday
  Yes,                                    !- Apply Saturday
  ,                                       !- Apply Holiday
  DateRange,                              !- Date Specification Type
  4,                                      !- Start Month
  1,                                      !- Start Day
  4,                                      !- End Month
  30;                                     !- End Day

OS:Schedule:Day,
  {cf3d55e8-cd7e-4b87-94ee-6230cee8013c}, !- Handle
  res cooling setpoint allday4,           !- Name
  {9490519f-f9dc-43d7-a905-ff8b99d056b5}, !- Schedule Type Limits Name
  ,                                       !- Interpolate to Timestep
  24,                                     !- Hour 1
  0,                                      !- Minute 1
  24.4444444444444;                       !- Value Until Time 1

OS:Schedule:Rule,
  {62921e4f-a01c-416d-8b09-a7cc698aceba}, !- Handle
  res cooling setpoint allday rule5,      !- Name
  {c5c602b6-368f-4084-a731-271ce2e35624}, !- Schedule Ruleset Name
  7,                                      !- Rule Order
  {47eb6655-2185-49d0-bb80-a19fe040d7f5}, !- Day Schedule Name
  Yes,                                    !- Apply Sunday
  Yes,                                    !- Apply Monday
  Yes,                                    !- Apply Tuesday
  Yes,                                    !- Apply Wednesday
  Yes,                                    !- Apply Thursday
  Yes,                                    !- Apply Friday
  Yes,                                    !- Apply Saturday
  ,                                       !- Apply Holiday
  DateRange,                              !- Date Specification Type
  5,                                      !- Start Month
  1,                                      !- Start Day
  5,                                      !- End Month
  31;                                     !- End Day

OS:Schedule:Day,
  {47eb6655-2185-49d0-bb80-a19fe040d7f5}, !- Handle
  res cooling setpoint allday5,           !- Name
  {9490519f-f9dc-43d7-a905-ff8b99d056b5}, !- Schedule Type Limits Name
  ,                                       !- Interpolate to Timestep
  24,                                     !- Hour 1
  0,                                      !- Minute 1
  24.4444444444444;                       !- Value Until Time 1

OS:Schedule:Rule,
  {b15b79cd-fa2b-43a6-8939-ca99cdc3ea74}, !- Handle
  res cooling setpoint allday rule6,      !- Name
  {c5c602b6-368f-4084-a731-271ce2e35624}, !- Schedule Ruleset Name
  6,                                      !- Rule Order
  {22c7c341-95e2-4ca2-8da8-39a5b4ba3aff}, !- Day Schedule Name
  Yes,                                    !- Apply Sunday
  Yes,                                    !- Apply Monday
  Yes,                                    !- Apply Tuesday
  Yes,                                    !- Apply Wednesday
  Yes,                                    !- Apply Thursday
  Yes,                                    !- Apply Friday
  Yes,                                    !- Apply Saturday
  ,                                       !- Apply Holiday
  DateRange,                              !- Date Specification Type
  6,                                      !- Start Month
  1,                                      !- Start Day
  6,                                      !- End Month
  30;                                     !- End Day

OS:Schedule:Day,
  {22c7c341-95e2-4ca2-8da8-39a5b4ba3aff}, !- Handle
  res cooling setpoint allday6,           !- Name
  {9490519f-f9dc-43d7-a905-ff8b99d056b5}, !- Schedule Type Limits Name
  ,                                       !- Interpolate to Timestep
  24,                                     !- Hour 1
  0,                                      !- Minute 1
  24.4444444444444;                       !- Value Until Time 1

OS:Schedule:Rule,
  {6faa37a8-1ef9-48a9-9463-0c52e4d1e55b}, !- Handle
  res cooling setpoint allday rule7,      !- Name
  {c5c602b6-368f-4084-a731-271ce2e35624}, !- Schedule Ruleset Name
  5,                                      !- Rule Order
  {7d13d7c5-6042-43db-8c17-2c6980054334}, !- Day Schedule Name
  Yes,                                    !- Apply Sunday
  Yes,                                    !- Apply Monday
  Yes,                                    !- Apply Tuesday
  Yes,                                    !- Apply Wednesday
  Yes,                                    !- Apply Thursday
  Yes,                                    !- Apply Friday
  Yes,                                    !- Apply Saturday
  ,                                       !- Apply Holiday
  DateRange,                              !- Date Specification Type
  7,                                      !- Start Month
  1,                                      !- Start Day
  7,                                      !- End Month
  31;                                     !- End Day

OS:Schedule:Day,
  {7d13d7c5-6042-43db-8c17-2c6980054334}, !- Handle
  res cooling setpoint allday7,           !- Name
  {9490519f-f9dc-43d7-a905-ff8b99d056b5}, !- Schedule Type Limits Name
  ,                                       !- Interpolate to Timestep
  24,                                     !- Hour 1
  0,                                      !- Minute 1
  24.4444444444444;                       !- Value Until Time 1

OS:Schedule:Rule,
  {2ad31bfa-a1da-49a7-8c29-284b2ebeb900}, !- Handle
  res cooling setpoint allday rule8,      !- Name
  {c5c602b6-368f-4084-a731-271ce2e35624}, !- Schedule Ruleset Name
  4,                                      !- Rule Order
  {b375af8d-2051-4e05-ae96-41a8efe6084c}, !- Day Schedule Name
  Yes,                                    !- Apply Sunday
  Yes,                                    !- Apply Monday
  Yes,                                    !- Apply Tuesday
  Yes,                                    !- Apply Wednesday
  Yes,                                    !- Apply Thursday
  Yes,                                    !- Apply Friday
  Yes,                                    !- Apply Saturday
  ,                                       !- Apply Holiday
  DateRange,                              !- Date Specification Type
  8,                                      !- Start Month
  1,                                      !- Start Day
  8,                                      !- End Month
  31;                                     !- End Day

OS:Schedule:Day,
  {b375af8d-2051-4e05-ae96-41a8efe6084c}, !- Handle
  res cooling setpoint allday8,           !- Name
  {9490519f-f9dc-43d7-a905-ff8b99d056b5}, !- Schedule Type Limits Name
  ,                                       !- Interpolate to Timestep
  24,                                     !- Hour 1
  0,                                      !- Minute 1
  24.4444444444444;                       !- Value Until Time 1

OS:Schedule:Rule,
  {f54466f8-e6ae-45bb-badf-61e5b6641dc8}, !- Handle
  res cooling setpoint allday rule9,      !- Name
  {c5c602b6-368f-4084-a731-271ce2e35624}, !- Schedule Ruleset Name
  3,                                      !- Rule Order
  {f899a47c-7500-4f2a-8344-9c5cabf21fbd}, !- Day Schedule Name
  Yes,                                    !- Apply Sunday
  Yes,                                    !- Apply Monday
  Yes,                                    !- Apply Tuesday
  Yes,                                    !- Apply Wednesday
  Yes,                                    !- Apply Thursday
  Yes,                                    !- Apply Friday
  Yes,                                    !- Apply Saturday
  ,                                       !- Apply Holiday
  DateRange,                              !- Date Specification Type
  9,                                      !- Start Month
  1,                                      !- Start Day
  9,                                      !- End Month
  30;                                     !- End Day

OS:Schedule:Day,
  {f899a47c-7500-4f2a-8344-9c5cabf21fbd}, !- Handle
  res cooling setpoint allday9,           !- Name
  {9490519f-f9dc-43d7-a905-ff8b99d056b5}, !- Schedule Type Limits Name
  ,                                       !- Interpolate to Timestep
  24,                                     !- Hour 1
  0,                                      !- Minute 1
  24.4444444444444;                       !- Value Until Time 1

OS:Schedule:Rule,
  {2557f0d9-f7ec-4f1e-a7ea-aa91da6222e8}, !- Handle
  res cooling setpoint allday rule10,     !- Name
  {c5c602b6-368f-4084-a731-271ce2e35624}, !- Schedule Ruleset Name
  2,                                      !- Rule Order
  {e2c7cd6f-4bc6-464d-9056-0f55493191f0}, !- Day Schedule Name
  Yes,                                    !- Apply Sunday
  Yes,                                    !- Apply Monday
  Yes,                                    !- Apply Tuesday
  Yes,                                    !- Apply Wednesday
  Yes,                                    !- Apply Thursday
  Yes,                                    !- Apply Friday
  Yes,                                    !- Apply Saturday
  ,                                       !- Apply Holiday
  DateRange,                              !- Date Specification Type
  10,                                     !- Start Month
  1,                                      !- Start Day
  10,                                     !- End Month
  31;                                     !- End Day

OS:Schedule:Day,
  {e2c7cd6f-4bc6-464d-9056-0f55493191f0}, !- Handle
  res cooling setpoint allday10,          !- Name
  {9490519f-f9dc-43d7-a905-ff8b99d056b5}, !- Schedule Type Limits Name
  ,                                       !- Interpolate to Timestep
  24,                                     !- Hour 1
  0,                                      !- Minute 1
  24.4444444444444;                       !- Value Until Time 1

OS:Schedule:Rule,
  {a121a817-e7f2-420f-913a-997e73fd8c84}, !- Handle
  res cooling setpoint allday rule11,     !- Name
  {c5c602b6-368f-4084-a731-271ce2e35624}, !- Schedule Ruleset Name
  1,                                      !- Rule Order
  {2d341994-2e82-4b72-92bc-255930efadc0}, !- Day Schedule Name
  Yes,                                    !- Apply Sunday
  Yes,                                    !- Apply Monday
  Yes,                                    !- Apply Tuesday
  Yes,                                    !- Apply Wednesday
  Yes,                                    !- Apply Thursday
  Yes,                                    !- Apply Friday
  Yes,                                    !- Apply Saturday
  ,                                       !- Apply Holiday
  DateRange,                              !- Date Specification Type
  11,                                     !- Start Month
  1,                                      !- Start Day
  11,                                     !- End Month
  30;                                     !- End Day

OS:Schedule:Day,
  {2d341994-2e82-4b72-92bc-255930efadc0}, !- Handle
  res cooling setpoint allday11,          !- Name
  {9490519f-f9dc-43d7-a905-ff8b99d056b5}, !- Schedule Type Limits Name
  ,                                       !- Interpolate to Timestep
  24,                                     !- Hour 1
  0,                                      !- Minute 1
  24.4444444444444;                       !- Value Until Time 1

OS:Schedule:Rule,
  {91a0e3c3-b324-413f-b35b-0c4e7e2402f6}, !- Handle
  res cooling setpoint allday rule12,     !- Name
  {c5c602b6-368f-4084-a731-271ce2e35624}, !- Schedule Ruleset Name
  0,                                      !- Rule Order
  {57c1298e-c350-44fa-b290-401ba0e5db4f}, !- Day Schedule Name
  Yes,                                    !- Apply Sunday
  Yes,                                    !- Apply Monday
  Yes,                                    !- Apply Tuesday
  Yes,                                    !- Apply Wednesday
  Yes,                                    !- Apply Thursday
  Yes,                                    !- Apply Friday
  Yes,                                    !- Apply Saturday
  ,                                       !- Apply Holiday
  DateRange,                              !- Date Specification Type
  12,                                     !- Start Month
  1,                                      !- Start Day
  12,                                     !- End Month
  31;                                     !- End Day

OS:Schedule:Day,
  {57c1298e-c350-44fa-b290-401ba0e5db4f}, !- Handle
  res cooling setpoint allday12,          !- Name
  {9490519f-f9dc-43d7-a905-ff8b99d056b5}, !- Schedule Type Limits Name
  ,                                       !- Interpolate to Timestep
  24,                                     !- Hour 1
  0,                                      !- Minute 1
  24.4444444444444;                       !- Value Until Time 1

OS:Schedule:Day,
  {92a8af66-23c5-48c6-b779-f98e0e23f674}, !- Handle
  res cooling setpoint winter design,     !- Name
  {9490519f-f9dc-43d7-a905-ff8b99d056b5}, !- Schedule Type Limits Name
  ,                                       !- Interpolate to Timestep
  24,                                     !- Hour 1
  0,                                      !- Minute 1
  21.1111111111111;                       !- Value Until Time 1

OS:Schedule:Day,
  {6d46701e-a65b-4d86-abce-29f2dfac027d}, !- Handle
  res cooling setpoint summer design,     !- Name
  {9490519f-f9dc-43d7-a905-ff8b99d056b5}, !- Schedule Type Limits Name
=======
  {f7b69db5-e233-4b11-bf59-b28efc10e6f3}, !- Handle
  Zone HVAC Equipment List 3,             !- Name
  {d203766c-764a-4e41-a3c4-3f5f0ba8578b}, !- Thermal Zone
  SequentialLoad,                         !- Load Distribution Scheme
  {3851397d-fd34-4618-883f-dc86968210e4}, !- Zone Equipment 1
  1,                                      !- Zone Equipment Cooling Sequence 1
  1,                                      !- Zone Equipment Heating or No-Load Sequence 1
  ,                                       !- Zone Equipment Sequential Cooling Fraction Schedule Name 1
  ;                                       !- Zone Equipment Sequential Heating Fraction Schedule Name 1

OS:Space,
  {b91ad06a-9863-4768-9175-de7440f1030b}, !- Handle
  living space|unit 3|story 1,            !- Name
  {18dd03aa-9cc6-4812-8d24-17fe63b2e9eb}, !- Space Type Name
  ,                                       !- Default Construction Set Name
  ,                                       !- Default Schedule Set Name
  -0,                                     !- Direction of Relative North {deg}
  0,                                      !- X Origin {m}
  0,                                      !- Y Origin {m}
  0,                                      !- Z Origin {m}
  ,                                       !- Building Story Name
  {d203766c-764a-4e41-a3c4-3f5f0ba8578b}, !- Thermal Zone Name
  ,                                       !- Part of Total Floor Area
  ,                                       !- Design Specification Outdoor Air Object Name
  {8ce4ac05-dc1c-4a8e-b98b-c5ab9e06add6}; !- Building Unit Name

OS:Surface,
  {57aae2bc-0782-4aef-b4f9-3f341db7f785}, !- Handle
  Surface 23,                             !- Name
  Wall,                                   !- Surface Type
  ,                                       !- Construction Name
  {b91ad06a-9863-4768-9175-de7440f1030b}, !- Space Name
  Surface,                                !- Outside Boundary Condition
  {a5efc859-1b0c-4039-900a-21f8b57c28c2}, !- Outside Boundary Condition Object
  NoSun,                                  !- Sun Exposure
  NoWind,                                 !- Wind Exposure
  ,                                       !- View Factor to Ground
  ,                                       !- Number of Vertices
  12.9315688143396, 0, 2.4384,            !- X,Y,Z Vertex 1 {m}
  12.9315688143396, 0, 0,                 !- X,Y,Z Vertex 2 {m}
  12.9315688143396, -12.9315688143396, 0, !- X,Y,Z Vertex 3 {m}
  12.9315688143396, -12.9315688143396, 2.4384; !- X,Y,Z Vertex 4 {m}

OS:Surface,
  {1cf232e6-2be7-4bd5-a728-786a00f068cb}, !- Handle
  Surface 24,                             !- Name
  RoofCeiling,                            !- Surface Type
  ,                                       !- Construction Name
  {b91ad06a-9863-4768-9175-de7440f1030b}, !- Space Name
  Surface,                                !- Outside Boundary Condition
  {4825e5a5-89f7-4e0f-adcf-9c8d73afa332}, !- Outside Boundary Condition Object
  NoSun,                                  !- Sun Exposure
  NoWind,                                 !- Wind Exposure
  ,                                       !- View Factor to Ground
  ,                                       !- Number of Vertices
  19.3973532215094, -12.9315688143396, 2.4384, !- X,Y,Z Vertex 1 {m}
  19.3973532215094, 0, 2.4384,            !- X,Y,Z Vertex 2 {m}
  12.9315688143396, 0, 2.4384,            !- X,Y,Z Vertex 3 {m}
  12.9315688143396, -12.9315688143396, 2.4384; !- X,Y,Z Vertex 4 {m}

OS:Surface,
  {ba867fdb-bd55-49a2-a9a1-a68c88a5acee}, !- Handle
  Surface 25,                             !- Name
  Floor,                                  !- Surface Type
  ,                                       !- Construction Name
  {b91ad06a-9863-4768-9175-de7440f1030b}, !- Space Name
  Foundation,                             !- Outside Boundary Condition
  ,                                       !- Outside Boundary Condition Object
  NoSun,                                  !- Sun Exposure
  NoWind,                                 !- Wind Exposure
  ,                                       !- View Factor to Ground
  ,                                       !- Number of Vertices
  12.9315688143396, -12.9315688143396, 0, !- X,Y,Z Vertex 1 {m}
  12.9315688143396, 0, 0,                 !- X,Y,Z Vertex 2 {m}
  19.3973532215094, 0, 0,                 !- X,Y,Z Vertex 3 {m}
  19.3973532215094, -12.9315688143396, 0; !- X,Y,Z Vertex 4 {m}

OS:Surface,
  {5a841308-3844-4e4e-a25a-3d18859f3646}, !- Handle
  Surface 26,                             !- Name
  Wall,                                   !- Surface Type
  ,                                       !- Construction Name
  {b91ad06a-9863-4768-9175-de7440f1030b}, !- Space Name
  Surface,                                !- Outside Boundary Condition
  {97359f69-f591-4aa6-85fd-f54bc92c9b8c}, !- Outside Boundary Condition Object
  NoSun,                                  !- Sun Exposure
  NoWind,                                 !- Wind Exposure
  ,                                       !- View Factor to Ground
  ,                                       !- Number of Vertices
  19.3973532215094, -12.9315688143396, 2.4384, !- X,Y,Z Vertex 1 {m}
  19.3973532215094, -12.9315688143396, 0, !- X,Y,Z Vertex 2 {m}
  19.3973532215094, 0, 0,                 !- X,Y,Z Vertex 3 {m}
  19.3973532215094, 0, 2.4384;            !- X,Y,Z Vertex 4 {m}

OS:Surface,
  {e75c368b-602a-4867-9d66-57491e1df173}, !- Handle
  Surface 27,                             !- Name
  Wall,                                   !- Surface Type
  ,                                       !- Construction Name
  {b91ad06a-9863-4768-9175-de7440f1030b}, !- Space Name
  Outdoors,                               !- Outside Boundary Condition
  ,                                       !- Outside Boundary Condition Object
  SunExposed,                             !- Sun Exposure
  WindExposed,                            !- Wind Exposure
  ,                                       !- View Factor to Ground
  ,                                       !- Number of Vertices
  12.9315688143396, -12.9315688143396, 2.4384, !- X,Y,Z Vertex 1 {m}
  12.9315688143396, -12.9315688143396, 0, !- X,Y,Z Vertex 2 {m}
  19.3973532215094, -12.9315688143396, 0, !- X,Y,Z Vertex 3 {m}
  19.3973532215094, -12.9315688143396, 2.4384; !- X,Y,Z Vertex 4 {m}

OS:Surface,
  {907dcf7c-68ac-4d4c-a4a4-8bee8b9eb279}, !- Handle
  Surface 28,                             !- Name
  Wall,                                   !- Surface Type
  ,                                       !- Construction Name
  {b91ad06a-9863-4768-9175-de7440f1030b}, !- Space Name
  Outdoors,                               !- Outside Boundary Condition
  ,                                       !- Outside Boundary Condition Object
  SunExposed,                             !- Sun Exposure
  WindExposed,                            !- Wind Exposure
  ,                                       !- View Factor to Ground
  ,                                       !- Number of Vertices
  19.3973532215094, 0, 2.4384,            !- X,Y,Z Vertex 1 {m}
  19.3973532215094, 0, 0,                 !- X,Y,Z Vertex 2 {m}
  12.9315688143396, 0, 0,                 !- X,Y,Z Vertex 3 {m}
  12.9315688143396, 0, 2.4384;            !- X,Y,Z Vertex 4 {m}

OS:ThermalZone,
  {1daa264e-280d-4e1b-b8de-7835d1458ced}, !- Handle
  living zone|unit 4,                     !- Name
  ,                                       !- Multiplier
  ,                                       !- Ceiling Height {m}
  ,                                       !- Volume {m3}
  ,                                       !- Floor Area {m2}
  ,                                       !- Zone Inside Convection Algorithm
  ,                                       !- Zone Outside Convection Algorithm
  ,                                       !- Zone Conditioning Equipment List Name
  {bbab24f8-e1b3-4fa3-a2a7-38a6e3f3ea5c}, !- Zone Air Inlet Port List
  {33f5b0ab-aee3-496a-b5bb-2cedf5947a67}, !- Zone Air Exhaust Port List
  {10416a54-a2e3-4820-89f3-fdefcda6a565}, !- Zone Air Node Name
  {696110dd-2674-4879-9954-dd7e3b2b3ec5}, !- Zone Return Air Port List
  ,                                       !- Primary Daylighting Control Name
  ,                                       !- Fraction of Zone Controlled by Primary Daylighting Control
  ,                                       !- Secondary Daylighting Control Name
  ,                                       !- Fraction of Zone Controlled by Secondary Daylighting Control
  ,                                       !- Illuminance Map Name
  ,                                       !- Group Rendering Name
  {252f6d36-4ade-4e68-9f6d-008987f2edf0}, !- Thermostat Name
  No;                                     !- Use Ideal Air Loads

OS:Node,
  {ccc46b39-b73d-424f-8327-ea3678ebf394}, !- Handle
  Node 4,                                 !- Name
  {10416a54-a2e3-4820-89f3-fdefcda6a565}, !- Inlet Port
  ;                                       !- Outlet Port

OS:Connection,
  {10416a54-a2e3-4820-89f3-fdefcda6a565}, !- Handle
  {ae932966-cef7-41f7-9a3c-ccc548e9b4d3}, !- Name
  {1daa264e-280d-4e1b-b8de-7835d1458ced}, !- Source Object
  11,                                     !- Outlet Port
  {ccc46b39-b73d-424f-8327-ea3678ebf394}, !- Target Object
  2;                                      !- Inlet Port

OS:PortList,
  {bbab24f8-e1b3-4fa3-a2a7-38a6e3f3ea5c}, !- Handle
  {a5993a77-2f4e-4b5e-bd13-0beafbb7ee4c}, !- Name
  {1daa264e-280d-4e1b-b8de-7835d1458ced}; !- HVAC Component

OS:PortList,
  {33f5b0ab-aee3-496a-b5bb-2cedf5947a67}, !- Handle
  {8330cd09-f692-43d7-a6c8-173d2932b7df}, !- Name
  {1daa264e-280d-4e1b-b8de-7835d1458ced}; !- HVAC Component

OS:PortList,
  {696110dd-2674-4879-9954-dd7e3b2b3ec5}, !- Handle
  {6d61c3ef-8b2f-4a18-9e43-79cec5dc89fa}, !- Name
  {1daa264e-280d-4e1b-b8de-7835d1458ced}; !- HVAC Component

OS:Sizing:Zone,
  {bc34c88d-07f1-4f6f-9700-d52288f69bc8}, !- Handle
  {1daa264e-280d-4e1b-b8de-7835d1458ced}, !- Zone or ZoneList Name
  SupplyAirTemperature,                   !- Zone Cooling Design Supply Air Temperature Input Method
  14,                                     !- Zone Cooling Design Supply Air Temperature {C}
  11.11,                                  !- Zone Cooling Design Supply Air Temperature Difference {deltaC}
  SupplyAirTemperature,                   !- Zone Heating Design Supply Air Temperature Input Method
  40,                                     !- Zone Heating Design Supply Air Temperature {C}
  11.11,                                  !- Zone Heating Design Supply Air Temperature Difference {deltaC}
  0.0085,                                 !- Zone Cooling Design Supply Air Humidity Ratio {kg-H2O/kg-air}
  0.008,                                  !- Zone Heating Design Supply Air Humidity Ratio {kg-H2O/kg-air}
  ,                                       !- Zone Heating Sizing Factor
  ,                                       !- Zone Cooling Sizing Factor
  DesignDay,                              !- Cooling Design Air Flow Method
  ,                                       !- Cooling Design Air Flow Rate {m3/s}
  ,                                       !- Cooling Minimum Air Flow per Zone Floor Area {m3/s-m2}
  ,                                       !- Cooling Minimum Air Flow {m3/s}
  ,                                       !- Cooling Minimum Air Flow Fraction
  DesignDay,                              !- Heating Design Air Flow Method
  ,                                       !- Heating Design Air Flow Rate {m3/s}
  ,                                       !- Heating Maximum Air Flow per Zone Floor Area {m3/s-m2}
  ,                                       !- Heating Maximum Air Flow {m3/s}
  ,                                       !- Heating Maximum Air Flow Fraction
  ,                                       !- Design Zone Air Distribution Effectiveness in Cooling Mode
  ,                                       !- Design Zone Air Distribution Effectiveness in Heating Mode
  No,                                     !- Account for Dedicated Outdoor Air System
  NeutralSupplyAir,                       !- Dedicated Outdoor Air System Control Strategy
  autosize,                               !- Dedicated Outdoor Air Low Setpoint Temperature for Design {C}
  autosize;                               !- Dedicated Outdoor Air High Setpoint Temperature for Design {C}

OS:ZoneHVAC:EquipmentList,
  {881ea4bf-d221-444b-b9a4-33b6df12ce6d}, !- Handle
  Zone HVAC Equipment List 4,             !- Name
  {1daa264e-280d-4e1b-b8de-7835d1458ced}, !- Thermal Zone
  SequentialLoad,                         !- Load Distribution Scheme
  {030f559a-b8ea-490a-9dea-19b428e4f109}, !- Zone Equipment 1
  1,                                      !- Zone Equipment Cooling Sequence 1
  1,                                      !- Zone Equipment Heating or No-Load Sequence 1
  ,                                       !- Zone Equipment Sequential Cooling Fraction Schedule Name 1
  ;                                       !- Zone Equipment Sequential Heating Fraction Schedule Name 1

OS:Space,
  {54e93bf0-7e15-4670-af4b-0d747515de1a}, !- Handle
  living space|unit 4|story 1,            !- Name
  {18dd03aa-9cc6-4812-8d24-17fe63b2e9eb}, !- Space Type Name
  ,                                       !- Default Construction Set Name
  ,                                       !- Default Schedule Set Name
  -0,                                     !- Direction of Relative North {deg}
  0,                                      !- X Origin {m}
  0,                                      !- Y Origin {m}
  0,                                      !- Z Origin {m}
  ,                                       !- Building Story Name
  {1daa264e-280d-4e1b-b8de-7835d1458ced}, !- Thermal Zone Name
  ,                                       !- Part of Total Floor Area
  ,                                       !- Design Specification Outdoor Air Object Name
  {eb942dbe-9336-4915-bbc1-0ec3823375c9}; !- Building Unit Name

OS:Surface,
  {97359f69-f591-4aa6-85fd-f54bc92c9b8c}, !- Handle
  Surface 34,                             !- Name
  Wall,                                   !- Surface Type
  ,                                       !- Construction Name
  {54e93bf0-7e15-4670-af4b-0d747515de1a}, !- Space Name
  Surface,                                !- Outside Boundary Condition
  {5a841308-3844-4e4e-a25a-3d18859f3646}, !- Outside Boundary Condition Object
  NoSun,                                  !- Sun Exposure
  NoWind,                                 !- Wind Exposure
  ,                                       !- View Factor to Ground
  ,                                       !- Number of Vertices
  19.3973532215094, 0, 2.4384,            !- X,Y,Z Vertex 1 {m}
  19.3973532215094, 0, 0,                 !- X,Y,Z Vertex 2 {m}
  19.3973532215094, -12.9315688143396, 0, !- X,Y,Z Vertex 3 {m}
  19.3973532215094, -12.9315688143396, 2.4384; !- X,Y,Z Vertex 4 {m}

OS:Surface,
  {28d2ecd8-e903-4c3f-9404-1694b2e1f6af}, !- Handle
  Surface 35,                             !- Name
  RoofCeiling,                            !- Surface Type
  ,                                       !- Construction Name
  {54e93bf0-7e15-4670-af4b-0d747515de1a}, !- Space Name
  Surface,                                !- Outside Boundary Condition
  {df41edf5-6259-47a0-9326-c1c5a2187312}, !- Outside Boundary Condition Object
  NoSun,                                  !- Sun Exposure
  NoWind,                                 !- Wind Exposure
  ,                                       !- View Factor to Ground
  ,                                       !- Number of Vertices
  25.8631376286792, -12.9315688143396, 2.4384, !- X,Y,Z Vertex 1 {m}
  25.8631376286792, 0, 2.4384,            !- X,Y,Z Vertex 2 {m}
  19.3973532215094, 0, 2.4384,            !- X,Y,Z Vertex 3 {m}
  19.3973532215094, -12.9315688143396, 2.4384; !- X,Y,Z Vertex 4 {m}

OS:Surface,
  {fb0a95ff-c0d0-4f15-9fe0-9fead7c753fb}, !- Handle
  Surface 36,                             !- Name
  Floor,                                  !- Surface Type
  ,                                       !- Construction Name
  {54e93bf0-7e15-4670-af4b-0d747515de1a}, !- Space Name
  Foundation,                             !- Outside Boundary Condition
  ,                                       !- Outside Boundary Condition Object
  NoSun,                                  !- Sun Exposure
  NoWind,                                 !- Wind Exposure
  ,                                       !- View Factor to Ground
  ,                                       !- Number of Vertices
  19.3973532215094, -12.9315688143396, 0, !- X,Y,Z Vertex 1 {m}
  19.3973532215094, 0, 0,                 !- X,Y,Z Vertex 2 {m}
  25.8631376286792, 0, 0,                 !- X,Y,Z Vertex 3 {m}
  25.8631376286792, -12.9315688143396, 0; !- X,Y,Z Vertex 4 {m}

OS:Surface,
  {9f88559f-f0f1-4406-bc63-57b20f2ba8ea}, !- Handle
  Surface 37,                             !- Name
  Wall,                                   !- Surface Type
  ,                                       !- Construction Name
  {54e93bf0-7e15-4670-af4b-0d747515de1a}, !- Space Name
  Outdoors,                               !- Outside Boundary Condition
  ,                                       !- Outside Boundary Condition Object
  SunExposed,                             !- Sun Exposure
  WindExposed,                            !- Wind Exposure
  ,                                       !- View Factor to Ground
  ,                                       !- Number of Vertices
  25.8631376286792, -12.9315688143396, 2.4384, !- X,Y,Z Vertex 1 {m}
  25.8631376286792, -12.9315688143396, 0, !- X,Y,Z Vertex 2 {m}
  25.8631376286792, 0, 0,                 !- X,Y,Z Vertex 3 {m}
  25.8631376286792, 0, 2.4384;            !- X,Y,Z Vertex 4 {m}

OS:Surface,
  {52d49923-1d3b-4cb4-be8c-580fcd553dd5}, !- Handle
  Surface 38,                             !- Name
  Wall,                                   !- Surface Type
  ,                                       !- Construction Name
  {54e93bf0-7e15-4670-af4b-0d747515de1a}, !- Space Name
  Outdoors,                               !- Outside Boundary Condition
  ,                                       !- Outside Boundary Condition Object
  SunExposed,                             !- Sun Exposure
  WindExposed,                            !- Wind Exposure
  ,                                       !- View Factor to Ground
  ,                                       !- Number of Vertices
  19.3973532215094, -12.9315688143396, 2.4384, !- X,Y,Z Vertex 1 {m}
  19.3973532215094, -12.9315688143396, 0, !- X,Y,Z Vertex 2 {m}
  25.8631376286792, -12.9315688143396, 0, !- X,Y,Z Vertex 3 {m}
  25.8631376286792, -12.9315688143396, 2.4384; !- X,Y,Z Vertex 4 {m}

OS:Surface,
  {fe750b3d-7605-4077-9c1c-a85949d44563}, !- Handle
  Surface 39,                             !- Name
  Wall,                                   !- Surface Type
  ,                                       !- Construction Name
  {54e93bf0-7e15-4670-af4b-0d747515de1a}, !- Space Name
  Outdoors,                               !- Outside Boundary Condition
  ,                                       !- Outside Boundary Condition Object
  SunExposed,                             !- Sun Exposure
  WindExposed,                            !- Wind Exposure
  ,                                       !- View Factor to Ground
  ,                                       !- Number of Vertices
  25.8631376286792, 0, 2.4384,            !- X,Y,Z Vertex 1 {m}
  25.8631376286792, 0, 0,                 !- X,Y,Z Vertex 2 {m}
  19.3973532215094, 0, 0,                 !- X,Y,Z Vertex 3 {m}
  19.3973532215094, 0, 2.4384;            !- X,Y,Z Vertex 4 {m}

OS:Surface,
  {4f1a8e1f-cdae-454c-9551-bfe1144cf7eb}, !- Handle
  Surface 7,                              !- Name
  Floor,                                  !- Surface Type
  ,                                       !- Construction Name
  {121f5a1d-153c-42dd-8efa-da4d6214016f}, !- Space Name
  Surface,                                !- Outside Boundary Condition
  {199f9ac4-7b27-486d-b4b1-aa426953e766}, !- Outside Boundary Condition Object
  NoSun,                                  !- Sun Exposure
  NoWind,                                 !- Wind Exposure
  ,                                       !- View Factor to Ground
  ,                                       !- Number of Vertices
  6.46578440716979, 0, 2.4384,            !- X,Y,Z Vertex 1 {m}
  6.46578440716979, -12.9315688143396, 2.4384, !- X,Y,Z Vertex 2 {m}
  0, -12.9315688143396, 2.4384,           !- X,Y,Z Vertex 3 {m}
  0, 0, 2.4384;                           !- X,Y,Z Vertex 4 {m}

OS:Surface,
  {acb2c854-5c63-4c73-a603-f2304af1177d}, !- Handle
  Surface 8,                              !- Name
  RoofCeiling,                            !- Surface Type
  ,                                       !- Construction Name
  {121f5a1d-153c-42dd-8efa-da4d6214016f}, !- Space Name
  Outdoors,                               !- Outside Boundary Condition
  ,                                       !- Outside Boundary Condition Object
  SunExposed,                             !- Sun Exposure
  WindExposed,                            !- Wind Exposure
  ,                                       !- View Factor to Ground
  ,                                       !- Number of Vertices
  0, -6.46578440716979, 5.6712922035849,  !- X,Y,Z Vertex 1 {m}
  25.8631376286792, -6.46578440716979, 5.6712922035849, !- X,Y,Z Vertex 2 {m}
  25.8631376286792, 0, 2.4384,            !- X,Y,Z Vertex 3 {m}
  0, 0, 2.4384;                           !- X,Y,Z Vertex 4 {m}

OS:Surface,
  {631234c7-ad6d-4e96-af0c-30cb67854506}, !- Handle
  Surface 9,                              !- Name
  RoofCeiling,                            !- Surface Type
  ,                                       !- Construction Name
  {121f5a1d-153c-42dd-8efa-da4d6214016f}, !- Space Name
  Outdoors,                               !- Outside Boundary Condition
  ,                                       !- Outside Boundary Condition Object
  SunExposed,                             !- Sun Exposure
  WindExposed,                            !- Wind Exposure
  ,                                       !- View Factor to Ground
  ,                                       !- Number of Vertices
  25.8631376286792, -6.46578440716979, 5.6712922035849, !- X,Y,Z Vertex 1 {m}
  0, -6.46578440716979, 5.6712922035849,  !- X,Y,Z Vertex 2 {m}
  0, -12.9315688143396, 2.4384,           !- X,Y,Z Vertex 3 {m}
  25.8631376286792, -12.9315688143396, 2.4384; !- X,Y,Z Vertex 4 {m}

OS:Surface,
  {dbb8851c-d1f1-450a-a071-3326f80f993d}, !- Handle
  Surface 10,                             !- Name
  Wall,                                   !- Surface Type
  ,                                       !- Construction Name
  {121f5a1d-153c-42dd-8efa-da4d6214016f}, !- Space Name
  Outdoors,                               !- Outside Boundary Condition
  ,                                       !- Outside Boundary Condition Object
  SunExposed,                             !- Sun Exposure
  WindExposed,                            !- Wind Exposure
  ,                                       !- View Factor to Ground
  ,                                       !- Number of Vertices
  0, -6.46578440716979, 5.6712922035849,  !- X,Y,Z Vertex 1 {m}
  0, 0, 2.4384,                           !- X,Y,Z Vertex 2 {m}
  0, -12.9315688143396, 2.4384;           !- X,Y,Z Vertex 3 {m}

OS:Surface,
  {6cbbb986-8215-4514-b23c-4fe5038ba888}, !- Handle
  Surface 11,                             !- Name
  Wall,                                   !- Surface Type
  ,                                       !- Construction Name
  {121f5a1d-153c-42dd-8efa-da4d6214016f}, !- Space Name
  Outdoors,                               !- Outside Boundary Condition
  ,                                       !- Outside Boundary Condition Object
  SunExposed,                             !- Sun Exposure
  WindExposed,                            !- Wind Exposure
  ,                                       !- View Factor to Ground
  ,                                       !- Number of Vertices
  25.8631376286792, -6.46578440716979, 5.6712922035849, !- X,Y,Z Vertex 1 {m}
  25.8631376286792, -12.9315688143396, 2.4384, !- X,Y,Z Vertex 2 {m}
  25.8631376286792, 0, 2.4384;            !- X,Y,Z Vertex 3 {m}

OS:Space,
  {121f5a1d-153c-42dd-8efa-da4d6214016f}, !- Handle
  unfinished attic space,                 !- Name
  {a0b51b0b-6343-4ed0-a048-f3312084e4d8}, !- Space Type Name
  ,                                       !- Default Construction Set Name
  ,                                       !- Default Schedule Set Name
  ,                                       !- Direction of Relative North {deg}
  ,                                       !- X Origin {m}
  ,                                       !- Y Origin {m}
  ,                                       !- Z Origin {m}
  ,                                       !- Building Story Name
  {41e4e462-2f2c-48c2-a603-58467c737022}; !- Thermal Zone Name

OS:ThermalZone,
  {41e4e462-2f2c-48c2-a603-58467c737022}, !- Handle
  unfinished attic zone,                  !- Name
  ,                                       !- Multiplier
  ,                                       !- Ceiling Height {m}
  ,                                       !- Volume {m3}
  ,                                       !- Floor Area {m2}
  ,                                       !- Zone Inside Convection Algorithm
  ,                                       !- Zone Outside Convection Algorithm
  ,                                       !- Zone Conditioning Equipment List Name
  {fc82df64-83df-4b89-98e6-068c3bf235a3}, !- Zone Air Inlet Port List
  {5a848ee8-25c9-4472-9d3e-298bb7d2fa5a}, !- Zone Air Exhaust Port List
  {5e3dc82b-b169-40b0-aa1e-28918d05293e}, !- Zone Air Node Name
  {a215b735-f272-4696-b477-07099c111d5e}, !- Zone Return Air Port List
  ,                                       !- Primary Daylighting Control Name
  ,                                       !- Fraction of Zone Controlled by Primary Daylighting Control
  ,                                       !- Secondary Daylighting Control Name
  ,                                       !- Fraction of Zone Controlled by Secondary Daylighting Control
  ,                                       !- Illuminance Map Name
  ,                                       !- Group Rendering Name
  ,                                       !- Thermostat Name
  No;                                     !- Use Ideal Air Loads

OS:Node,
  {2f729afc-e841-4011-bb12-7bd81a3c70cf}, !- Handle
  Node 5,                                 !- Name
  {5e3dc82b-b169-40b0-aa1e-28918d05293e}, !- Inlet Port
  ;                                       !- Outlet Port

OS:Connection,
  {5e3dc82b-b169-40b0-aa1e-28918d05293e}, !- Handle
  {c53934f2-e0ce-4a12-b08c-0df24db03981}, !- Name
  {41e4e462-2f2c-48c2-a603-58467c737022}, !- Source Object
  11,                                     !- Outlet Port
  {2f729afc-e841-4011-bb12-7bd81a3c70cf}, !- Target Object
  2;                                      !- Inlet Port

OS:PortList,
  {fc82df64-83df-4b89-98e6-068c3bf235a3}, !- Handle
  {2ebced92-9e85-45dc-84a2-b02785e3368a}, !- Name
  {41e4e462-2f2c-48c2-a603-58467c737022}; !- HVAC Component

OS:PortList,
  {5a848ee8-25c9-4472-9d3e-298bb7d2fa5a}, !- Handle
  {04c3dad4-8689-4b16-a0e0-adad8d3d49c4}, !- Name
  {41e4e462-2f2c-48c2-a603-58467c737022}; !- HVAC Component

OS:PortList,
  {a215b735-f272-4696-b477-07099c111d5e}, !- Handle
  {cae3921f-7cc7-4524-9af3-1e5bdcfd7aae}, !- Name
  {41e4e462-2f2c-48c2-a603-58467c737022}; !- HVAC Component

OS:Sizing:Zone,
  {eb132724-9bf6-41a5-b625-2568a79b4660}, !- Handle
  {41e4e462-2f2c-48c2-a603-58467c737022}, !- Zone or ZoneList Name
  SupplyAirTemperature,                   !- Zone Cooling Design Supply Air Temperature Input Method
  14,                                     !- Zone Cooling Design Supply Air Temperature {C}
  11.11,                                  !- Zone Cooling Design Supply Air Temperature Difference {deltaC}
  SupplyAirTemperature,                   !- Zone Heating Design Supply Air Temperature Input Method
  40,                                     !- Zone Heating Design Supply Air Temperature {C}
  11.11,                                  !- Zone Heating Design Supply Air Temperature Difference {deltaC}
  0.0085,                                 !- Zone Cooling Design Supply Air Humidity Ratio {kg-H2O/kg-air}
  0.008,                                  !- Zone Heating Design Supply Air Humidity Ratio {kg-H2O/kg-air}
  ,                                       !- Zone Heating Sizing Factor
  ,                                       !- Zone Cooling Sizing Factor
  DesignDay,                              !- Cooling Design Air Flow Method
  ,                                       !- Cooling Design Air Flow Rate {m3/s}
  ,                                       !- Cooling Minimum Air Flow per Zone Floor Area {m3/s-m2}
  ,                                       !- Cooling Minimum Air Flow {m3/s}
  ,                                       !- Cooling Minimum Air Flow Fraction
  DesignDay,                              !- Heating Design Air Flow Method
  ,                                       !- Heating Design Air Flow Rate {m3/s}
  ,                                       !- Heating Maximum Air Flow per Zone Floor Area {m3/s-m2}
  ,                                       !- Heating Maximum Air Flow {m3/s}
  ,                                       !- Heating Maximum Air Flow Fraction
  ,                                       !- Design Zone Air Distribution Effectiveness in Cooling Mode
  ,                                       !- Design Zone Air Distribution Effectiveness in Heating Mode
  No,                                     !- Account for Dedicated Outdoor Air System
  NeutralSupplyAir,                       !- Dedicated Outdoor Air System Control Strategy
  autosize,                               !- Dedicated Outdoor Air Low Setpoint Temperature for Design {C}
  autosize;                               !- Dedicated Outdoor Air High Setpoint Temperature for Design {C}

OS:ZoneHVAC:EquipmentList,
  {972a2886-a746-418c-8513-f20710eb04a2}, !- Handle
  Zone HVAC Equipment List 5,             !- Name
  {41e4e462-2f2c-48c2-a603-58467c737022}; !- Thermal Zone

OS:SpaceType,
  {a0b51b0b-6343-4ed0-a048-f3312084e4d8}, !- Handle
  Space Type 2,                           !- Name
  ,                                       !- Default Construction Set Name
  ,                                       !- Default Schedule Set Name
  ,                                       !- Group Rendering Name
  ,                                       !- Design Specification Outdoor Air Object Name
  ,                                       !- Standards Template
  ,                                       !- Standards Building Type
  unfinished attic;                       !- Standards Space Type

OS:BuildingUnit,
  {41ba0ff4-1424-46b9-a814-a1ed55026c7f}, !- Handle
  unit 1,                                 !- Name
  ,                                       !- Rendering Color
  Residential;                            !- Building Unit Type

OS:AdditionalProperties,
  {616e900c-5a05-4b23-95a6-932c81976c70}, !- Handle
  {41ba0ff4-1424-46b9-a814-a1ed55026c7f}, !- Object Name
  Units Represented,                      !- Feature Name 1
  Integer,                                !- Feature Data Type 1
  1,                                      !- Feature Value 1
  NumberOfBedrooms,                       !- Feature Name 2
  Integer,                                !- Feature Data Type 2
  3,                                      !- Feature Value 2
  NumberOfBathrooms,                      !- Feature Name 3
  Double,                                 !- Feature Data Type 3
  2,                                      !- Feature Value 3
  NumberOfOccupants,                      !- Feature Name 4
  Double,                                 !- Feature Data Type 4
  3.3900000000000001;                     !- Feature Value 4

OS:BuildingUnit,
  {e38d5440-57ae-41a5-b5c3-dd3c4a9a5d24}, !- Handle
  unit 2,                                 !- Name
  ,                                       !- Rendering Color
  Residential;                            !- Building Unit Type

OS:AdditionalProperties,
  {b90e86e0-d3bb-4718-8589-89b35dd8578a}, !- Handle
  {e38d5440-57ae-41a5-b5c3-dd3c4a9a5d24}, !- Object Name
  Units Represented,                      !- Feature Name 1
  Integer,                                !- Feature Data Type 1
  1,                                      !- Feature Value 1
  NumberOfBedrooms,                       !- Feature Name 2
  Integer,                                !- Feature Data Type 2
  3,                                      !- Feature Value 2
  NumberOfBathrooms,                      !- Feature Name 3
  Double,                                 !- Feature Data Type 3
  2,                                      !- Feature Value 3
  NumberOfOccupants,                      !- Feature Name 4
  Double,                                 !- Feature Data Type 4
  3.3900000000000001;                     !- Feature Value 4

OS:BuildingUnit,
  {8ce4ac05-dc1c-4a8e-b98b-c5ab9e06add6}, !- Handle
  unit 3,                                 !- Name
  ,                                       !- Rendering Color
  Residential;                            !- Building Unit Type

OS:AdditionalProperties,
  {44d1fd6e-adb0-487f-b78e-15046dfd14a3}, !- Handle
  {8ce4ac05-dc1c-4a8e-b98b-c5ab9e06add6}, !- Object Name
  Units Represented,                      !- Feature Name 1
  Integer,                                !- Feature Data Type 1
  1,                                      !- Feature Value 1
  NumberOfBedrooms,                       !- Feature Name 2
  Integer,                                !- Feature Data Type 2
  3,                                      !- Feature Value 2
  NumberOfBathrooms,                      !- Feature Name 3
  Double,                                 !- Feature Data Type 3
  2,                                      !- Feature Value 3
  NumberOfOccupants,                      !- Feature Name 4
  Double,                                 !- Feature Data Type 4
  3.3900000000000001;                     !- Feature Value 4

OS:BuildingUnit,
  {eb942dbe-9336-4915-bbc1-0ec3823375c9}, !- Handle
  unit 4,                                 !- Name
  ,                                       !- Rendering Color
  Residential;                            !- Building Unit Type

OS:AdditionalProperties,
  {248994e5-03d4-4092-927f-534e029b3218}, !- Handle
  {eb942dbe-9336-4915-bbc1-0ec3823375c9}, !- Object Name
  Units Represented,                      !- Feature Name 1
  Integer,                                !- Feature Data Type 1
  1,                                      !- Feature Value 1
  NumberOfBedrooms,                       !- Feature Name 2
  Integer,                                !- Feature Data Type 2
  3,                                      !- Feature Value 2
  NumberOfBathrooms,                      !- Feature Name 3
  Double,                                 !- Feature Data Type 3
  2,                                      !- Feature Value 3
  NumberOfOccupants,                      !- Feature Name 4
  Double,                                 !- Feature Data Type 4
  3.3900000000000001;                     !- Feature Value 4

OS:Surface,
  {4825e5a5-89f7-4e0f-adcf-9c8d73afa332}, !- Handle
  Surface 18,                             !- Name
  Floor,                                  !- Surface Type
  ,                                       !- Construction Name
  {121f5a1d-153c-42dd-8efa-da4d6214016f}, !- Space Name
  Surface,                                !- Outside Boundary Condition
  {1cf232e6-2be7-4bd5-a728-786a00f068cb}, !- Outside Boundary Condition Object
  NoSun,                                  !- Sun Exposure
  NoWind,                                 !- Wind Exposure
  ,                                       !- View Factor to Ground
  ,                                       !- Number of Vertices
  19.3973532215094, 0, 2.4384,            !- X,Y,Z Vertex 1 {m}
  19.3973532215094, -12.9315688143396, 2.4384, !- X,Y,Z Vertex 2 {m}
  12.9315688143396, -12.9315688143396, 2.4384, !- X,Y,Z Vertex 3 {m}
  12.9315688143396, 0, 2.4384;            !- X,Y,Z Vertex 4 {m}

OS:Surface,
  {df41edf5-6259-47a0-9326-c1c5a2187312}, !- Handle
  Surface 19,                             !- Name
  Floor,                                  !- Surface Type
  ,                                       !- Construction Name
  {121f5a1d-153c-42dd-8efa-da4d6214016f}, !- Space Name
  Surface,                                !- Outside Boundary Condition
  {28d2ecd8-e903-4c3f-9404-1694b2e1f6af}, !- Outside Boundary Condition Object
  NoSun,                                  !- Sun Exposure
  NoWind,                                 !- Wind Exposure
  ,                                       !- View Factor to Ground
  ,                                       !- Number of Vertices
  25.8631376286792, 0, 2.4384,            !- X,Y,Z Vertex 1 {m}
  25.8631376286792, -12.9315688143396, 2.4384, !- X,Y,Z Vertex 2 {m}
  19.3973532215094, -12.9315688143396, 2.4384, !- X,Y,Z Vertex 3 {m}
  19.3973532215094, 0, 2.4384;            !- X,Y,Z Vertex 4 {m}

OS:Surface,
  {4af10e47-6db1-45ee-854d-c6ffba7bb8e3}, !- Handle
  Surface 20,                             !- Name
  Floor,                                  !- Surface Type
  ,                                       !- Construction Name
  {121f5a1d-153c-42dd-8efa-da4d6214016f}, !- Space Name
  Surface,                                !- Outside Boundary Condition
  {7409b290-191e-47cb-9e95-16fed9797fbc}, !- Outside Boundary Condition Object
  NoSun,                                  !- Sun Exposure
  NoWind,                                 !- Wind Exposure
  ,                                       !- View Factor to Ground
  ,                                       !- Number of Vertices
  12.9315688143396, 0, 2.4384,            !- X,Y,Z Vertex 1 {m}
  12.9315688143396, -12.9315688143396, 2.4384, !- X,Y,Z Vertex 2 {m}
  6.46578440716979, -12.9315688143396, 2.4384, !- X,Y,Z Vertex 3 {m}
  6.46578440716979, 0, 2.4384;            !- X,Y,Z Vertex 4 {m}

OS:External:File,
  {bf9bcab8-4f08-4b31-8643-2b6f237af4f3}, !- Handle
  8760.csv,                               !- Name
  8760.csv;                               !- File Name

OS:Schedule:File,
  {bda6c42e-b5e8-4b53-96e7-1b31856c364f}, !- Handle
  occupants,                              !- Name
  {89144a3d-3fff-4287-8e1a-6797c7b1ccaa}, !- Schedule Type Limits Name
  {bf9bcab8-4f08-4b31-8643-2b6f237af4f3}, !- External File Name
  1,                                      !- Column Number
  1,                                      !- Rows to Skip at Top
  8760,                                   !- Number of Hours of Data
  ,                                       !- Column Separator
  ,                                       !- Interpolate to Timestep
  60;                                     !- Minutes per Item

OS:Schedule:Ruleset,
  {4cb6dc27-4e18-4571-9e65-4b10ca221a29}, !- Handle
  Schedule Ruleset 1,                     !- Name
  {640f07ad-d175-4453-a982-794baed3ead0}, !- Schedule Type Limits Name
  {1bf83d31-b974-462f-9bec-79a1e3c154e3}; !- Default Day Schedule Name

OS:Schedule:Day,
  {1bf83d31-b974-462f-9bec-79a1e3c154e3}, !- Handle
  Schedule Day 3,                         !- Name
  {640f07ad-d175-4453-a982-794baed3ead0}, !- Schedule Type Limits Name
  ,                                       !- Interpolate to Timestep
  24,                                     !- Hour 1
  0,                                      !- Minute 1
  112.539290946133;                       !- Value Until Time 1

OS:People:Definition,
  {7d41b13a-9f61-46d4-b276-d7146449e1fe}, !- Handle
  res occupants|living space,             !- Name
  People,                                 !- Number of People Calculation Method
  3.39,                                   !- Number of People {people}
  ,                                       !- People per Space Floor Area {person/m2}
  ,                                       !- Space Floor Area per Person {m2/person}
  0.319734,                               !- Fraction Radiant
  0.573,                                  !- Sensible Heat Fraction
  0,                                      !- Carbon Dioxide Generation Rate {m3/s-W}
  No,                                     !- Enable ASHRAE 55 Comfort Warnings
  ZoneAveraged;                           !- Mean Radiant Temperature Calculation Type

OS:People,
  {3c8bd9e0-2407-4a5a-b630-54caf25e7fe1}, !- Handle
  res occupants|living space,             !- Name
  {7d41b13a-9f61-46d4-b276-d7146449e1fe}, !- People Definition Name
  {c95a1058-5037-4a4a-abf7-83ca897a369f}, !- Space or SpaceType Name
  {bda6c42e-b5e8-4b53-96e7-1b31856c364f}, !- Number of People Schedule Name
  {4cb6dc27-4e18-4571-9e65-4b10ca221a29}, !- Activity Level Schedule Name
  ,                                       !- Surface Name/Angle Factor List Name
  ,                                       !- Work Efficiency Schedule Name
  ,                                       !- Clothing Insulation Schedule Name
  ,                                       !- Air Velocity Schedule Name
  1;                                      !- Multiplier

OS:ScheduleTypeLimits,
  {640f07ad-d175-4453-a982-794baed3ead0}, !- Handle
  ActivityLevel,                          !- Name
  0,                                      !- Lower Limit Value
  ,                                       !- Upper Limit Value
  Continuous,                             !- Numeric Type
  ActivityLevel;                          !- Unit Type

OS:ScheduleTypeLimits,
  {89144a3d-3fff-4287-8e1a-6797c7b1ccaa}, !- Handle
  Fractional,                             !- Name
  0,                                      !- Lower Limit Value
  1,                                      !- Upper Limit Value
  Continuous;                             !- Numeric Type

OS:People:Definition,
  {4636bf43-6ae1-41fa-8d97-1a8c72a6b4d3}, !- Handle
  res occupants|unit 2|living space|unit 2|story 1, !- Name
  People,                                 !- Number of People Calculation Method
  3.39,                                   !- Number of People {people}
  ,                                       !- People per Space Floor Area {person/m2}
  ,                                       !- Space Floor Area per Person {m2/person}
  0.319734,                               !- Fraction Radiant
  0.573,                                  !- Sensible Heat Fraction
  0,                                      !- Carbon Dioxide Generation Rate {m3/s-W}
  No,                                     !- Enable ASHRAE 55 Comfort Warnings
  ZoneAveraged;                           !- Mean Radiant Temperature Calculation Type

OS:People,
  {13c739be-858b-4544-be9f-fdf227f27245}, !- Handle
  res occupants|unit 2|living space|unit 2|story 1, !- Name
  {4636bf43-6ae1-41fa-8d97-1a8c72a6b4d3}, !- People Definition Name
  {401184a5-8bb5-41e4-9885-31c6cc181100}, !- Space or SpaceType Name
  {bda6c42e-b5e8-4b53-96e7-1b31856c364f}, !- Number of People Schedule Name
  {4cb6dc27-4e18-4571-9e65-4b10ca221a29}, !- Activity Level Schedule Name
  ,                                       !- Surface Name/Angle Factor List Name
  ,                                       !- Work Efficiency Schedule Name
  ,                                       !- Clothing Insulation Schedule Name
  ,                                       !- Air Velocity Schedule Name
  1;                                      !- Multiplier

OS:People:Definition,
  {71312738-05fe-441f-aa1a-69f0df57e7b6}, !- Handle
  res occupants|unit 3|living space|unit 3|story 1, !- Name
  People,                                 !- Number of People Calculation Method
  3.39,                                   !- Number of People {people}
  ,                                       !- People per Space Floor Area {person/m2}
  ,                                       !- Space Floor Area per Person {m2/person}
  0.319734,                               !- Fraction Radiant
  0.573,                                  !- Sensible Heat Fraction
  0,                                      !- Carbon Dioxide Generation Rate {m3/s-W}
  No,                                     !- Enable ASHRAE 55 Comfort Warnings
  ZoneAveraged;                           !- Mean Radiant Temperature Calculation Type

OS:People,
  {fc037d33-10dc-4110-96da-5af785a11888}, !- Handle
  res occupants|unit 3|living space|unit 3|story 1, !- Name
  {71312738-05fe-441f-aa1a-69f0df57e7b6}, !- People Definition Name
  {b91ad06a-9863-4768-9175-de7440f1030b}, !- Space or SpaceType Name
  {bda6c42e-b5e8-4b53-96e7-1b31856c364f}, !- Number of People Schedule Name
  {4cb6dc27-4e18-4571-9e65-4b10ca221a29}, !- Activity Level Schedule Name
  ,                                       !- Surface Name/Angle Factor List Name
  ,                                       !- Work Efficiency Schedule Name
  ,                                       !- Clothing Insulation Schedule Name
  ,                                       !- Air Velocity Schedule Name
  1;                                      !- Multiplier

OS:People:Definition,
  {607684f4-8a77-421e-b340-16ef4fce834c}, !- Handle
  res occupants|unit 4|living space|unit 4|story 1, !- Name
  People,                                 !- Number of People Calculation Method
  3.39,                                   !- Number of People {people}
  ,                                       !- People per Space Floor Area {person/m2}
  ,                                       !- Space Floor Area per Person {m2/person}
  0.319734,                               !- Fraction Radiant
  0.573,                                  !- Sensible Heat Fraction
  0,                                      !- Carbon Dioxide Generation Rate {m3/s-W}
  No,                                     !- Enable ASHRAE 55 Comfort Warnings
  ZoneAveraged;                           !- Mean Radiant Temperature Calculation Type

OS:People,
  {b66f7731-e962-4217-9fb8-88c6220ae332}, !- Handle
  res occupants|unit 4|living space|unit 4|story 1, !- Name
  {607684f4-8a77-421e-b340-16ef4fce834c}, !- People Definition Name
  {54e93bf0-7e15-4670-af4b-0d747515de1a}, !- Space or SpaceType Name
  {bda6c42e-b5e8-4b53-96e7-1b31856c364f}, !- Number of People Schedule Name
  {4cb6dc27-4e18-4571-9e65-4b10ca221a29}, !- Activity Level Schedule Name
  ,                                       !- Surface Name/Angle Factor List Name
  ,                                       !- Work Efficiency Schedule Name
  ,                                       !- Clothing Insulation Schedule Name
  ,                                       !- Air Velocity Schedule Name
  1;                                      !- Multiplier

OS:Curve:Bicubic,
  {6afd9485-45af-45a2-abb6-b0b983f905ac}, !- Handle
  NonCondensingBoilerEff,                 !- Name
  1.111720116,                            !- Coefficient1 Constant
  0.078614078,                            !- Coefficient2 x
  -0.400425756,                           !- Coefficient3 x**2
  0,                                      !- Coefficient4 y
  -0.000156783,                           !- Coefficient5 y**2
  0.009384599,                            !- Coefficient6 x*y
  0.234257955,                            !- Coefficient7 x**3
  1.32927e-006,                           !- Coefficient8 y**3
  -0.004446701,                           !- Coefficient9 x**2*y
  -1.22498e-005,                          !- Coefficient10 x*y**2
  0.1,                                    !- Minimum Value of x
  1,                                      !- Maximum Value of x
  20,                                     !- Minimum Value of y
  80;                                     !- Maximum Value of y

OS:PlantLoop,
  {574e8ea2-d769-43e1-ba74-e4159fa703cd}, !- Handle
  res boiler gas hydronic heat loop,      !- Name
  Water,                                  !- Fluid Type
  0,                                      !- Glycol Concentration
  ,                                       !- User Defined Fluid Type
  ,                                       !- Plant Equipment Operation Heating Load
  ,                                       !- Plant Equipment Operation Cooling Load
  ,                                       !- Primary Plant Equipment Operation Scheme
  {34aedf00-4d99-4959-8945-ff0bc7a62d45}, !- Loop Temperature Setpoint Node Name
  100,                                    !- Maximum Loop Temperature {C}
  0,                                      !- Minimum Loop Temperature {C}
  ,                                       !- Maximum Loop Flow Rate {m3/s}
  0,                                      !- Minimum Loop Flow Rate {m3/s}
  Autocalculate,                          !- Plant Loop Volume {m3}
  {fee18031-096c-4330-b717-6af22dc03d79}, !- Plant Side Inlet Node Name
  {e582d6c8-4afe-4d01-918a-1e2cd3cd986a}, !- Plant Side Outlet Node Name
  ,                                       !- Plant Side Branch List Name
  {96574f21-189f-4e1f-a5ab-ed5272ef41b5}, !- Demand Side Inlet Node Name
  {37f4e3ec-1800-452d-9563-6b069b1d02aa}, !- Demand Side Outlet Node Name
  ,                                       !- Demand Side Branch List Name
  ,                                       !- Demand Side Connector List Name
  Optimal,                                !- Load Distribution Scheme
  {297508e1-5576-4d10-927a-9d2a58273560}, !- Availability Manager List Name
  ,                                       !- Plant Loop Demand Calculation Scheme
  ,                                       !- Common Pipe Simulation
  ,                                       !- Pressure Simulation Type
  ,                                       !- Plant Equipment Operation Heating Load Schedule
  ,                                       !- Plant Equipment Operation Cooling Load Schedule
  ,                                       !- Primary Plant Equipment Operation Scheme Schedule
  ,                                       !- Component Setpoint Operation Scheme Schedule
  {1e84ab83-72d9-47fb-b85a-e8670a667ecc}, !- Demand Mixer Name
  {397f8805-7b23-4e81-be66-82aca812b9ba}, !- Demand Splitter Name
  {7401a00f-6d66-4886-bac3-7cf6a1391db5}, !- Supply Mixer Name
  {9c7a3147-8f56-4d53-aa75-ea08eb246cef}; !- Supply Splitter Name

OS:Node,
  {6c65421d-8525-4c7d-b5e9-6a3a7a892e5c}, !- Handle
  Node 6,                                 !- Name
  {fee18031-096c-4330-b717-6af22dc03d79}, !- Inlet Port
  {9300c05b-710e-4802-a78f-cc9062dc6ce7}; !- Outlet Port

OS:Node,
  {34aedf00-4d99-4959-8945-ff0bc7a62d45}, !- Handle
  Node 7,                                 !- Name
  {46cb1c33-8dfd-4ae2-86da-9905adb8e73e}, !- Inlet Port
  {e582d6c8-4afe-4d01-918a-1e2cd3cd986a}; !- Outlet Port

OS:Node,
  {4997cddf-34e0-45a4-82ad-acc5cca2b967}, !- Handle
  Node 8,                                 !- Name
  {7f89de63-1460-4a54-8bf2-3ace065a0d5b}, !- Inlet Port
  {75ae5835-5bda-400a-a0f0-c9778904341f}; !- Outlet Port

OS:Connector:Mixer,
  {7401a00f-6d66-4886-bac3-7cf6a1391db5}, !- Handle
  Connector Mixer 1,                      !- Name
  {ce3528a0-167d-48e5-b04f-e0a457d13faf}, !- Outlet Branch Name
  {0bf50128-8553-4001-973d-c94096252a5a}, !- Inlet Branch Name 1
  {c57ca219-9ab0-44d9-8204-f0089fb56aa3}; !- Inlet Branch Name 2

OS:Connector:Splitter,
  {9c7a3147-8f56-4d53-aa75-ea08eb246cef}, !- Handle
  Connector Splitter 1,                   !- Name
  {1f7c2b84-e270-4827-b70c-eb03bf5bde08}, !- Inlet Branch Name
  {7f89de63-1460-4a54-8bf2-3ace065a0d5b}, !- Outlet Branch Name 1
  {72befc50-bf08-4b2c-a6cf-3fdb5a1a2ce6}; !- Outlet Branch Name 2

OS:Connection,
  {fee18031-096c-4330-b717-6af22dc03d79}, !- Handle
  {3798d619-a985-418d-84db-5302ab6ed26b}, !- Name
  {574e8ea2-d769-43e1-ba74-e4159fa703cd}, !- Source Object
  14,                                     !- Outlet Port
  {6c65421d-8525-4c7d-b5e9-6a3a7a892e5c}, !- Target Object
  2;                                      !- Inlet Port

OS:Connection,
  {7f89de63-1460-4a54-8bf2-3ace065a0d5b}, !- Handle
  {9bdda467-4363-45d6-bfd1-b6a41a7d87a0}, !- Name
  {9c7a3147-8f56-4d53-aa75-ea08eb246cef}, !- Source Object
  3,                                      !- Outlet Port
  {4997cddf-34e0-45a4-82ad-acc5cca2b967}, !- Target Object
  2;                                      !- Inlet Port

OS:Connection,
  {e582d6c8-4afe-4d01-918a-1e2cd3cd986a}, !- Handle
  {0bfa274c-4c80-451d-9b81-d7f88e03f079}, !- Name
  {34aedf00-4d99-4959-8945-ff0bc7a62d45}, !- Source Object
  3,                                      !- Outlet Port
  {574e8ea2-d769-43e1-ba74-e4159fa703cd}, !- Target Object
  15;                                     !- Inlet Port

OS:Node,
  {69431fbb-616d-4f95-96d6-3ec13a1dffa8}, !- Handle
  Node 9,                                 !- Name
  {96574f21-189f-4e1f-a5ab-ed5272ef41b5}, !- Inlet Port
  {af2fd43b-7db1-4072-892f-4786323bb191}; !- Outlet Port

OS:Node,
  {935982ac-51cc-43c8-b28b-97af65d565ce}, !- Handle
  Node 10,                                !- Name
  {19bf1f9a-d06c-40e1-bd34-a28848ce7680}, !- Inlet Port
  {37f4e3ec-1800-452d-9563-6b069b1d02aa}; !- Outlet Port

OS:Node,
  {12f2a3d8-8573-4aa1-82b3-97cf452f704e}, !- Handle
  Node 11,                                !- Name
  {eb3209ab-6e17-44b4-81e4-6751d09fedb9}, !- Inlet Port
  {caa4d016-d275-4056-8d22-b5adc0bac7b4}; !- Outlet Port

OS:Connector:Mixer,
  {1e84ab83-72d9-47fb-b85a-e8670a667ecc}, !- Handle
  Connector Mixer 2,                      !- Name
  {626e61f7-4312-453c-af04-02c40c1bdaf8}, !- Outlet Branch Name
  {f99f3fed-e4bc-4d8b-bc00-1ed826406e92}, !- Inlet Branch Name 1
  {660cc717-e35e-4df3-956e-318cb5c325ee}; !- Inlet Branch Name 2

OS:Connector:Splitter,
  {397f8805-7b23-4e81-be66-82aca812b9ba}, !- Handle
  Connector Splitter 2,                   !- Name
  {19a4cea2-7c07-45b4-838f-475861342845}, !- Inlet Branch Name
  {eb3209ab-6e17-44b4-81e4-6751d09fedb9}, !- Outlet Branch Name 1
  {f9b1222f-f283-4680-a0ee-725a17dfcfab}; !- Outlet Branch Name 2

OS:Connection,
  {96574f21-189f-4e1f-a5ab-ed5272ef41b5}, !- Handle
  {2d8c48d7-ade9-4502-93aa-ac12a83de183}, !- Name
  {574e8ea2-d769-43e1-ba74-e4159fa703cd}, !- Source Object
  17,                                     !- Outlet Port
  {69431fbb-616d-4f95-96d6-3ec13a1dffa8}, !- Target Object
  2;                                      !- Inlet Port

OS:Connection,
  {eb3209ab-6e17-44b4-81e4-6751d09fedb9}, !- Handle
  {6ad5f0e9-7694-4cb7-9c65-a4cddacf06d1}, !- Name
  {397f8805-7b23-4e81-be66-82aca812b9ba}, !- Source Object
  3,                                      !- Outlet Port
  {12f2a3d8-8573-4aa1-82b3-97cf452f704e}, !- Target Object
  2;                                      !- Inlet Port

OS:Connection,
  {37f4e3ec-1800-452d-9563-6b069b1d02aa}, !- Handle
  {79d254e3-fb45-4ec0-a087-f29ac1dc6538}, !- Name
  {935982ac-51cc-43c8-b28b-97af65d565ce}, !- Source Object
  3,                                      !- Outlet Port
  {574e8ea2-d769-43e1-ba74-e4159fa703cd}, !- Target Object
  18;                                     !- Inlet Port

OS:Sizing:Plant,
  {b159e168-81ec-4afd-ab4b-845fba349db0}, !- Handle
  {574e8ea2-d769-43e1-ba74-e4159fa703cd}, !- Plant or Condenser Loop Name
  Heating,                                !- Loop Type
  82.2222222222222,                       !- Design Loop Exit Temperature {C}
  11.1111111111111,                       !- Loop Design Temperature Difference {deltaC}
  NonCoincident,                          !- Sizing Option
  1,                                      !- Zone Timesteps in Averaging Window
  None;                                   !- Coincident Sizing Factor Mode

OS:AvailabilityManagerAssignmentList,
  {297508e1-5576-4d10-927a-9d2a58273560}, !- Handle
  Plant Loop 1 AvailabilityManagerAssignmentList; !- Name

OS:Pump:VariableSpeed,
  {ba286088-5f73-4fee-89ca-6a400457bbe3}, !- Handle
  res boiler gas hydronic pump,           !- Name
  {9300c05b-710e-4802-a78f-cc9062dc6ce7}, !- Inlet Node Name
  {722852db-f275-4f95-85b3-aa4070f18213}, !- Outlet Node Name
  ,                                       !- Rated Flow Rate {m3/s}
  20000,                                  !- Rated Pump Head {Pa}
  ,                                       !- Rated Power Consumption {W}
  0.9,                                    !- Motor Efficiency
  0,                                      !- Fraction of Motor Inefficiencies to Fluid Stream
  0,                                      !- Coefficient 1 of the Part Load Performance Curve
  1,                                      !- Coefficient 2 of the Part Load Performance Curve
  0,                                      !- Coefficient 3 of the Part Load Performance Curve
  0,                                      !- Coefficient 4 of the Part Load Performance Curve
  ,                                       !- Minimum Flow Rate {m3/s}
  Intermittent,                           !- Pump Control Type
  ,                                       !- Pump Flow Rate Schedule Name
  ,                                       !- Pump Curve Name
  ,                                       !- Impeller Diameter {m}
  ,                                       !- VFD Control Type
  ,                                       !- Pump RPM Schedule Name
  ,                                       !- Minimum Pressure Schedule {Pa}
  ,                                       !- Maximum Pressure Schedule {Pa}
  ,                                       !- Minimum RPM Schedule {rev/min}
  ,                                       !- Maximum RPM Schedule {rev/min}
  ,                                       !- Zone Name
  0.5,                                    !- Skin Loss Radiative Fraction
  PowerPerFlowPerPressure,                !- Design Power Sizing Method
  348701.1,                               !- Design Electric Power per Unit Flow Rate {W/(m3/s)}
  1.282051282,                            !- Design Shaft Power per Unit Flow Rate per Unit Head {W-s/m3-Pa}
  0,                                      !- Design Minimum Flow Rate Fraction
  General;                                !- End-Use Subcategory

OS:EnergyManagementSystem:Sensor,
  {5720ed72-4e2d-412f-a5d2-96aeae2887f3}, !- Handle
  res_boiler_gas_hydronic_pump_s,         !- Name
  res boiler gas hydronic pump,           !- Output Variable or Output Meter Index Key Name
  Pump Electric Energy;                   !- Output Variable or Output Meter Name

OS:Boiler:HotWater,
  {eefe2f44-1d1a-4e40-91e2-837511c82844}, !- Handle
  res boiler gas,                         !- Name
  NaturalGas,                             !- Fuel Type
  ,                                       !- Nominal Capacity {W}
  0.8,                                    !- Nominal Thermal Efficiency
  LeavingBoiler,                          !- Efficiency Curve Temperature Evaluation Variable
  {6afd9485-45af-45a2-abb6-b0b983f905ac}, !- Normalized Boiler Efficiency Curve Name
  82.2222222222222,                       !- Design Water Outlet Temperature {C}
  ,                                       !- Design Water Flow Rate {m3/s}
  0,                                      !- Minimum Part Load Ratio
  1,                                      !- Maximum Part Load Ratio
  1,                                      !- Optimum Part Load Ratio
  {75ae5835-5bda-400a-a0f0-c9778904341f}, !- Boiler Water Inlet Node Name
  {d38ac526-a7b0-4dd9-b03e-21cfae5220fb}, !- Boiler Water Outlet Node Name
  99.9,                                   !- Water Outlet Upper Temperature Limit {C}
  LeavingSetpointModulated,               !- Boiler Flow Mode
  76,                                     !- Parasitic Electric Load {W}
  1,                                      !- Sizing Factor
  General;                                !- End-Use Subcategory

OS:Schedule:Constant,
  {44f5539f-2e77-43b4-81ba-ee69605164ff}, !- Handle
  res boiler gas hydronic heat supply setpoint, !- Name
  {809788f6-838b-49df-9418-b116805e0f7d}, !- Schedule Type Limits Name
  82.2222222222222;                       !- Value

OS:SetpointManager:Scheduled,
  {31d3fb30-6626-43cc-8d3b-3f6a012ed624}, !- Handle
  res boiler gas hydronic heat loop setpoint manager, !- Name
  Temperature,                            !- Control Variable
  {44f5539f-2e77-43b4-81ba-ee69605164ff}, !- Schedule Name
  {34aedf00-4d99-4959-8945-ff0bc7a62d45}; !- Setpoint Node or NodeList Name

OS:ScheduleTypeLimits,
  {809788f6-838b-49df-9418-b116805e0f7d}, !- Handle
  Temperature,                            !- Name
  ,                                       !- Lower Limit Value
  ,                                       !- Upper Limit Value
  Continuous,                             !- Numeric Type
  Temperature;                            !- Unit Type

OS:Pipe:Adiabatic,
  {2d691aba-abed-4a6c-9fd3-ae20862a1738}, !- Handle
  Pipe Adiabatic 1,                       !- Name
  {490e70fa-d1e1-4327-93bc-ff8d4de73529}, !- Inlet Node Name
  {711fe399-1fe1-4c6f-aa0c-4a2962bd2c7c}; !- Outlet Node Name

OS:Pipe:Adiabatic,
  {3272dbb3-00c8-465f-b003-948dd16bda81}, !- Handle
  Pipe Adiabatic 2,                       !- Name
  {40fe53a2-d48c-4540-b4d4-cca49a8aa62b}, !- Inlet Node Name
  {46cb1c33-8dfd-4ae2-86da-9905adb8e73e}; !- Outlet Node Name

OS:Pipe:Adiabatic,
  {7f2eee38-7702-447b-b00c-b7faa393f65d}, !- Handle
  Pipe Adiabatic 3,                       !- Name
  {caa4d016-d275-4056-8d22-b5adc0bac7b4}, !- Inlet Node Name
  {a38e80e1-6adb-4175-a231-4e590f74908a}; !- Outlet Node Name

OS:Pipe:Adiabatic,
  {95b0e2a0-549d-499f-8907-fd2c60321fbf}, !- Handle
  Pipe Adiabatic 4,                       !- Name
  {af2fd43b-7db1-4072-892f-4786323bb191}, !- Inlet Node Name
  {f387c33a-59a9-4ffe-9d63-b90ac3e88aaf}; !- Outlet Node Name

OS:Pipe:Adiabatic,
  {72a948af-14ec-48c3-b927-0eed670b957d}, !- Handle
  Pipe Adiabatic 5,                       !- Name
  {b00c2a4b-fe17-4a8e-88a2-d671531f28cd}, !- Inlet Node Name
  {19bf1f9a-d06c-40e1-bd34-a28848ce7680}; !- Outlet Node Name

OS:Node,
  {3a8704ce-b61c-45ec-bdfe-56379fcb76b8}, !- Handle
  Node 12,                                !- Name
  {d38ac526-a7b0-4dd9-b03e-21cfae5220fb}, !- Inlet Port
  {0bf50128-8553-4001-973d-c94096252a5a}; !- Outlet Port

OS:Connection,
  {75ae5835-5bda-400a-a0f0-c9778904341f}, !- Handle
  {69125eda-be46-47c7-8b64-ac5efcff71ce}, !- Name
  {4997cddf-34e0-45a4-82ad-acc5cca2b967}, !- Source Object
  3,                                      !- Outlet Port
  {eefe2f44-1d1a-4e40-91e2-837511c82844}, !- Target Object
  12;                                     !- Inlet Port

OS:Connection,
  {d38ac526-a7b0-4dd9-b03e-21cfae5220fb}, !- Handle
  {d82f291b-2265-4111-829b-c1045bfe26cb}, !- Name
  {eefe2f44-1d1a-4e40-91e2-837511c82844}, !- Source Object
  13,                                     !- Outlet Port
  {3a8704ce-b61c-45ec-bdfe-56379fcb76b8}, !- Target Object
  2;                                      !- Inlet Port

OS:Connection,
  {0bf50128-8553-4001-973d-c94096252a5a}, !- Handle
  {750b518b-f7a7-4bc5-b70d-3c1faaced58e}, !- Name
  {3a8704ce-b61c-45ec-bdfe-56379fcb76b8}, !- Source Object
  3,                                      !- Outlet Port
  {7401a00f-6d66-4886-bac3-7cf6a1391db5}, !- Target Object
  3;                                      !- Inlet Port

OS:Node,
  {3e9d83e6-8e89-4d29-9656-6258cf6215d1}, !- Handle
  Node 13,                                !- Name
  {72befc50-bf08-4b2c-a6cf-3fdb5a1a2ce6}, !- Inlet Port
  {490e70fa-d1e1-4327-93bc-ff8d4de73529}; !- Outlet Port

OS:Connection,
  {72befc50-bf08-4b2c-a6cf-3fdb5a1a2ce6}, !- Handle
  {6ca22bba-7067-4f38-a0a8-255b94b172fd}, !- Name
  {9c7a3147-8f56-4d53-aa75-ea08eb246cef}, !- Source Object
  4,                                      !- Outlet Port
  {3e9d83e6-8e89-4d29-9656-6258cf6215d1}, !- Target Object
  2;                                      !- Inlet Port

OS:Node,
  {117d7254-5af2-4488-accc-305911ed23dd}, !- Handle
  Node 14,                                !- Name
  {711fe399-1fe1-4c6f-aa0c-4a2962bd2c7c}, !- Inlet Port
  {c57ca219-9ab0-44d9-8204-f0089fb56aa3}; !- Outlet Port

OS:Connection,
  {490e70fa-d1e1-4327-93bc-ff8d4de73529}, !- Handle
  {bdde681d-930a-4549-a950-f70c382f2baf}, !- Name
  {3e9d83e6-8e89-4d29-9656-6258cf6215d1}, !- Source Object
  3,                                      !- Outlet Port
  {2d691aba-abed-4a6c-9fd3-ae20862a1738}, !- Target Object
  2;                                      !- Inlet Port

OS:Connection,
  {711fe399-1fe1-4c6f-aa0c-4a2962bd2c7c}, !- Handle
  {28277b44-fa35-4bc9-b3af-a4086e143ff7}, !- Name
  {2d691aba-abed-4a6c-9fd3-ae20862a1738}, !- Source Object
  3,                                      !- Outlet Port
  {117d7254-5af2-4488-accc-305911ed23dd}, !- Target Object
  2;                                      !- Inlet Port

OS:Connection,
  {c57ca219-9ab0-44d9-8204-f0089fb56aa3}, !- Handle
  {6b847fd6-8794-4e68-ac19-1abee5046c8e}, !- Name
  {117d7254-5af2-4488-accc-305911ed23dd}, !- Source Object
  3,                                      !- Outlet Port
  {7401a00f-6d66-4886-bac3-7cf6a1391db5}, !- Target Object
  4;                                      !- Inlet Port

OS:Node,
  {a51f0577-2a4b-4f5e-94ba-9eb65b5d35d0}, !- Handle
  Node 15,                                !- Name
  {722852db-f275-4f95-85b3-aa4070f18213}, !- Inlet Port
  {1f7c2b84-e270-4827-b70c-eb03bf5bde08}; !- Outlet Port

OS:Connection,
  {9300c05b-710e-4802-a78f-cc9062dc6ce7}, !- Handle
  {94e425da-68c0-43d7-9220-daddf9da15e5}, !- Name
  {6c65421d-8525-4c7d-b5e9-6a3a7a892e5c}, !- Source Object
  3,                                      !- Outlet Port
  {ba286088-5f73-4fee-89ca-6a400457bbe3}, !- Target Object
  2;                                      !- Inlet Port

OS:Connection,
  {722852db-f275-4f95-85b3-aa4070f18213}, !- Handle
  {c1bcae29-4de6-441b-9854-921b5b78ee1b}, !- Name
  {ba286088-5f73-4fee-89ca-6a400457bbe3}, !- Source Object
  3,                                      !- Outlet Port
  {a51f0577-2a4b-4f5e-94ba-9eb65b5d35d0}, !- Target Object
  2;                                      !- Inlet Port

OS:Connection,
  {1f7c2b84-e270-4827-b70c-eb03bf5bde08}, !- Handle
  {f8090b5a-9643-4ace-b212-58a3ee6e7770}, !- Name
  {a51f0577-2a4b-4f5e-94ba-9eb65b5d35d0}, !- Source Object
  3,                                      !- Outlet Port
  {9c7a3147-8f56-4d53-aa75-ea08eb246cef}, !- Target Object
  2;                                      !- Inlet Port

OS:Node,
  {7e176197-92b7-47ad-8b3e-319d4cae0b2a}, !- Handle
  Node 16,                                !- Name
  {ce3528a0-167d-48e5-b04f-e0a457d13faf}, !- Inlet Port
  {40fe53a2-d48c-4540-b4d4-cca49a8aa62b}; !- Outlet Port

OS:Connection,
  {ce3528a0-167d-48e5-b04f-e0a457d13faf}, !- Handle
  {40cd892e-a0eb-44d4-a8ad-574d07bb9b67}, !- Name
  {7401a00f-6d66-4886-bac3-7cf6a1391db5}, !- Source Object
  2,                                      !- Outlet Port
  {7e176197-92b7-47ad-8b3e-319d4cae0b2a}, !- Target Object
  2;                                      !- Inlet Port

OS:Connection,
  {40fe53a2-d48c-4540-b4d4-cca49a8aa62b}, !- Handle
  {0c6084d3-8e12-4030-96f6-f710e2ad7873}, !- Name
  {7e176197-92b7-47ad-8b3e-319d4cae0b2a}, !- Source Object
  3,                                      !- Outlet Port
  {3272dbb3-00c8-465f-b003-948dd16bda81}, !- Target Object
  2;                                      !- Inlet Port

OS:Connection,
  {46cb1c33-8dfd-4ae2-86da-9905adb8e73e}, !- Handle
  {b5edc2bc-1b1e-4b48-bc94-b7d5f268088f}, !- Name
  {3272dbb3-00c8-465f-b003-948dd16bda81}, !- Source Object
  3,                                      !- Outlet Port
  {34aedf00-4d99-4959-8945-ff0bc7a62d45}, !- Target Object
  2;                                      !- Inlet Port

OS:Node,
  {2036c7ff-23a7-4e01-8e97-d16c0340e9a4}, !- Handle
  Node 17,                                !- Name
  {a38e80e1-6adb-4175-a231-4e590f74908a}, !- Inlet Port
  {f99f3fed-e4bc-4d8b-bc00-1ed826406e92}; !- Outlet Port

OS:Connection,
  {caa4d016-d275-4056-8d22-b5adc0bac7b4}, !- Handle
  {2f4795d7-0e21-4846-8f07-e6a88a9cc8aa}, !- Name
  {12f2a3d8-8573-4aa1-82b3-97cf452f704e}, !- Source Object
  3,                                      !- Outlet Port
  {7f2eee38-7702-447b-b00c-b7faa393f65d}, !- Target Object
  2;                                      !- Inlet Port

OS:Connection,
  {a38e80e1-6adb-4175-a231-4e590f74908a}, !- Handle
  {d6b833d9-d202-413a-9f68-0bd453f533d3}, !- Name
  {7f2eee38-7702-447b-b00c-b7faa393f65d}, !- Source Object
  3,                                      !- Outlet Port
  {2036c7ff-23a7-4e01-8e97-d16c0340e9a4}, !- Target Object
  2;                                      !- Inlet Port

OS:Connection,
  {f99f3fed-e4bc-4d8b-bc00-1ed826406e92}, !- Handle
  {f752f066-f97d-4858-8e23-c905927587fb}, !- Name
  {2036c7ff-23a7-4e01-8e97-d16c0340e9a4}, !- Source Object
  3,                                      !- Outlet Port
  {1e84ab83-72d9-47fb-b85a-e8670a667ecc}, !- Target Object
  3;                                      !- Inlet Port

OS:Node,
  {25144eb4-7b5d-4dc1-b675-b93f1c82cd1a}, !- Handle
  Node 18,                                !- Name
  {f387c33a-59a9-4ffe-9d63-b90ac3e88aaf}, !- Inlet Port
  {19a4cea2-7c07-45b4-838f-475861342845}; !- Outlet Port

OS:Connection,
  {af2fd43b-7db1-4072-892f-4786323bb191}, !- Handle
  {19a3b957-0306-4f86-b6e9-99a1f04dd7a6}, !- Name
  {69431fbb-616d-4f95-96d6-3ec13a1dffa8}, !- Source Object
  3,                                      !- Outlet Port
  {95b0e2a0-549d-499f-8907-fd2c60321fbf}, !- Target Object
  2;                                      !- Inlet Port

OS:Connection,
  {f387c33a-59a9-4ffe-9d63-b90ac3e88aaf}, !- Handle
  {d08051e0-819b-49ab-98c9-8cd2df089f81}, !- Name
  {95b0e2a0-549d-499f-8907-fd2c60321fbf}, !- Source Object
  3,                                      !- Outlet Port
  {25144eb4-7b5d-4dc1-b675-b93f1c82cd1a}, !- Target Object
  2;                                      !- Inlet Port

OS:Connection,
  {19a4cea2-7c07-45b4-838f-475861342845}, !- Handle
  {e14e6bc3-330e-4e2c-b6f7-7719901bd460}, !- Name
  {25144eb4-7b5d-4dc1-b675-b93f1c82cd1a}, !- Source Object
  3,                                      !- Outlet Port
  {397f8805-7b23-4e81-be66-82aca812b9ba}, !- Target Object
  2;                                      !- Inlet Port

OS:Node,
  {5b9f2f22-22ec-4d60-b3cb-94c09338a4a3}, !- Handle
  Node 19,                                !- Name
  {626e61f7-4312-453c-af04-02c40c1bdaf8}, !- Inlet Port
  {b00c2a4b-fe17-4a8e-88a2-d671531f28cd}; !- Outlet Port

OS:Connection,
  {626e61f7-4312-453c-af04-02c40c1bdaf8}, !- Handle
  {cfbc086e-73c3-45c9-9aba-333d58a47b0b}, !- Name
  {1e84ab83-72d9-47fb-b85a-e8670a667ecc}, !- Source Object
  2,                                      !- Outlet Port
  {5b9f2f22-22ec-4d60-b3cb-94c09338a4a3}, !- Target Object
  2;                                      !- Inlet Port

OS:Connection,
  {b00c2a4b-fe17-4a8e-88a2-d671531f28cd}, !- Handle
  {256ccc64-cec2-4067-9970-9e134b6093bc}, !- Name
  {5b9f2f22-22ec-4d60-b3cb-94c09338a4a3}, !- Source Object
  3,                                      !- Outlet Port
  {72a948af-14ec-48c3-b927-0eed670b957d}, !- Target Object
  2;                                      !- Inlet Port

OS:Connection,
  {19bf1f9a-d06c-40e1-bd34-a28848ce7680}, !- Handle
  {73bfd0b3-b44e-431f-94ff-947bd2802449}, !- Name
  {72a948af-14ec-48c3-b927-0eed670b957d}, !- Source Object
  3,                                      !- Outlet Port
  {935982ac-51cc-43c8-b28b-97af65d565ce}, !- Target Object
  2;                                      !- Inlet Port

OS:Coil:Heating:Water:Baseboard,
  {10fafae7-93b3-4973-bb91-19bbf9014e3b}, !- Handle
  res boiler gas living zone heating coil, !- Name
  HeatingDesignCapacity,                  !- Heating Design Capacity Method
  autosize,                               !- Heating Design Capacity {W}
  0,                                      !- Heating Design Capacity Per Floor Area {W/m2}
  0.8,                                    !- Fraction of Autosized Heating Design Capacity
  ,                                       !- U-Factor Times Area Value {W/K}
  ,                                       !- Maximum Water Flow Rate {m3/s}
  0.001,                                  !- Convergence Tolerance
  {e65c08a7-8fae-42cf-997a-16ec3debd712}, !- Water Inlet Node Name
  {1aafebc0-0148-479f-83bc-046cd80821f1}; !- Water Outlet Node Name

OS:Schedule:Constant,
  {e2c8d444-936f-46df-9503-f7fc44661a21}, !- Handle
  Always On Discrete,                     !- Name
  {9b5321a1-2602-4143-8b5d-3f1481746e71}, !- Schedule Type Limits Name
  1;                                      !- Value

OS:ScheduleTypeLimits,
  {9b5321a1-2602-4143-8b5d-3f1481746e71}, !- Handle
  OnOff,                                  !- Name
  0,                                      !- Lower Limit Value
  1,                                      !- Upper Limit Value
  Discrete,                               !- Numeric Type
  Availability;                           !- Unit Type

OS:ZoneHVAC:Baseboard:Convective:Water,
  {02b73d5f-8f1c-4fd5-8db4-13bf022657a7}, !- Handle
  res boiler gas living zone convective water, !- Name
  {e2c8d444-936f-46df-9503-f7fc44661a21}, !- Availability Schedule Name
  {10fafae7-93b3-4973-bb91-19bbf9014e3b}; !- Heating Coil Name

OS:AdditionalProperties,
  {466059f1-00a6-4a5a-a0cf-db3addfb9e17}, !- Handle
  {02b73d5f-8f1c-4fd5-8db4-13bf022657a7}, !- Object Name
  CentralSystem,                          !- Feature Name 1
  Boolean,                                !- Feature Data Type 1
  false,                                  !- Feature Value 1
  SizingInfoHVACFracHeatLoadServed,       !- Feature Name 2
  Double,                                 !- Feature Data Type 2
  1;                                      !- Feature Value 2

OS:Node,
  {e4374351-f9e7-4add-a022-5f128623df09}, !- Handle
  Node 20,                                !- Name
  {f9b1222f-f283-4680-a0ee-725a17dfcfab}, !- Inlet Port
  {e65c08a7-8fae-42cf-997a-16ec3debd712}; !- Outlet Port

OS:Connection,
  {f9b1222f-f283-4680-a0ee-725a17dfcfab}, !- Handle
  {f53a7cc4-0f61-4c0f-b570-e30afac0f748}, !- Name
  {397f8805-7b23-4e81-be66-82aca812b9ba}, !- Source Object
  4,                                      !- Outlet Port
  {e4374351-f9e7-4add-a022-5f128623df09}, !- Target Object
  2;                                      !- Inlet Port

OS:Node,
  {3f01fa15-453e-4705-a4d5-83a0f6fdee7a}, !- Handle
  Node 21,                                !- Name
  {1aafebc0-0148-479f-83bc-046cd80821f1}, !- Inlet Port
  {660cc717-e35e-4df3-956e-318cb5c325ee}; !- Outlet Port

OS:Connection,
  {e65c08a7-8fae-42cf-997a-16ec3debd712}, !- Handle
  {c852edff-0367-45dc-a573-b1a2431c6fc1}, !- Name
  {e4374351-f9e7-4add-a022-5f128623df09}, !- Source Object
  3,                                      !- Outlet Port
  {10fafae7-93b3-4973-bb91-19bbf9014e3b}, !- Target Object
  9;                                      !- Inlet Port

OS:Connection,
  {1aafebc0-0148-479f-83bc-046cd80821f1}, !- Handle
  {98892382-3511-4856-b244-d59c48be1368}, !- Name
  {10fafae7-93b3-4973-bb91-19bbf9014e3b}, !- Source Object
  10,                                     !- Outlet Port
  {3f01fa15-453e-4705-a4d5-83a0f6fdee7a}, !- Target Object
  2;                                      !- Inlet Port

OS:Connection,
  {660cc717-e35e-4df3-956e-318cb5c325ee}, !- Handle
  {7aab63b7-a5bb-4bb5-9d64-ed3d0fb63b59}, !- Name
  {3f01fa15-453e-4705-a4d5-83a0f6fdee7a}, !- Source Object
  3,                                      !- Outlet Port
  {1e84ab83-72d9-47fb-b85a-e8670a667ecc}, !- Target Object
  4;                                      !- Inlet Port

OS:EnergyManagementSystem:Program,
  {849b91d6-20ec-4b9d-85b4-efce809c5d78}, !- Handle
  res_boiler_gas_pumps_program,           !- Name
  Set unit_1_pumps_h = res_boiler_gas_hydronic_pump_s; !- Program Line 1

OS:EnergyManagementSystem:OutputVariable,
  {70da20e1-bcba-4ffc-84ae-11681fefdffc}, !- Handle
  res boiler gas htg pump:Pumps:Electricity, !- Name
  unit_1_pumps_h,                         !- EMS Variable Name
  Summed,                                 !- Type of Data in Variable
  SystemTimestep,                         !- Update Frequency
  {849b91d6-20ec-4b9d-85b4-efce809c5d78}, !- EMS Program or Subroutine Name
  J;                                      !- Units

OS:EnergyManagementSystem:ProgramCallingManager,
  {dfac78bd-7df1-4653-90b3-a4eda200c755}, !- Handle
  res boiler gas pump program calling manager, !- Name
  EndOfSystemTimestepBeforeHVACReporting, !- EnergyPlus Model Calling Point
  {849b91d6-20ec-4b9d-85b4-efce809c5d78}; !- Program Name 1

OS:Curve:Bicubic,
  {b71c0345-924b-452f-a970-ba64b855c513}, !- Handle
  NonCondensingBoilerEff 1,               !- Name
  1.111720116,                            !- Coefficient1 Constant
  0.078614078,                            !- Coefficient2 x
  -0.400425756,                           !- Coefficient3 x**2
  0,                                      !- Coefficient4 y
  -0.000156783,                           !- Coefficient5 y**2
  0.009384599,                            !- Coefficient6 x*y
  0.234257955,                            !- Coefficient7 x**3
  1.32927e-006,                           !- Coefficient8 y**3
  -0.004446701,                           !- Coefficient9 x**2*y
  -1.22498e-005,                          !- Coefficient10 x*y**2
  0.1,                                    !- Minimum Value of x
  1,                                      !- Maximum Value of x
  20,                                     !- Minimum Value of y
  80;                                     !- Maximum Value of y

OS:PlantLoop,
  {4e866726-b584-4215-b11f-6024f64f9dff}, !- Handle
  res boiler gas|unit 2 hydronic heat loop, !- Name
  Water,                                  !- Fluid Type
  0,                                      !- Glycol Concentration
  ,                                       !- User Defined Fluid Type
  ,                                       !- Plant Equipment Operation Heating Load
  ,                                       !- Plant Equipment Operation Cooling Load
  ,                                       !- Primary Plant Equipment Operation Scheme
  {f78b2ea1-ad05-4db2-acde-6983a8805439}, !- Loop Temperature Setpoint Node Name
  100,                                    !- Maximum Loop Temperature {C}
  0,                                      !- Minimum Loop Temperature {C}
  ,                                       !- Maximum Loop Flow Rate {m3/s}
  0,                                      !- Minimum Loop Flow Rate {m3/s}
  Autocalculate,                          !- Plant Loop Volume {m3}
  {430937a1-49df-48eb-905e-18ca2c1e1664}, !- Plant Side Inlet Node Name
  {cb4cec1b-31a5-4235-b9b5-b0f3674a1dbc}, !- Plant Side Outlet Node Name
  ,                                       !- Plant Side Branch List Name
  {38585a2f-e76f-4ae3-8a3c-7d446b0999d1}, !- Demand Side Inlet Node Name
  {25828610-aab4-40fb-b301-b1f9ad5e3959}, !- Demand Side Outlet Node Name
  ,                                       !- Demand Side Branch List Name
  ,                                       !- Demand Side Connector List Name
  Optimal,                                !- Load Distribution Scheme
  {7cb85eb2-4323-43ff-a673-de3ba51d8c6f}, !- Availability Manager List Name
  ,                                       !- Plant Loop Demand Calculation Scheme
  ,                                       !- Common Pipe Simulation
  ,                                       !- Pressure Simulation Type
  ,                                       !- Plant Equipment Operation Heating Load Schedule
  ,                                       !- Plant Equipment Operation Cooling Load Schedule
  ,                                       !- Primary Plant Equipment Operation Scheme Schedule
  ,                                       !- Component Setpoint Operation Scheme Schedule
  {38b708d6-a49d-40aa-8ed2-7cad3d456b9c}, !- Demand Mixer Name
  {abe2ef5b-90bf-4c99-a8e5-3c75867006ad}, !- Demand Splitter Name
  {f6c8a044-4c53-4818-ad69-983ba8fad667}, !- Supply Mixer Name
  {30694db0-abfa-4e05-b288-75a069e92f9e}; !- Supply Splitter Name

OS:Node,
  {79506d9b-1574-4bb1-ac21-fbb8903a8c07}, !- Handle
  Node 22,                                !- Name
  {430937a1-49df-48eb-905e-18ca2c1e1664}, !- Inlet Port
  {d983d6f7-839b-4d39-81da-4db89cc41c07}; !- Outlet Port

OS:Node,
  {f78b2ea1-ad05-4db2-acde-6983a8805439}, !- Handle
  Node 23,                                !- Name
  {accc1912-04f5-402d-b78f-2ddfa16a1888}, !- Inlet Port
  {cb4cec1b-31a5-4235-b9b5-b0f3674a1dbc}; !- Outlet Port

OS:Node,
  {953a9878-0e55-4bd1-84a0-9626cbf90d4f}, !- Handle
  Node 24,                                !- Name
  {96391dd3-9cb4-432e-abac-a14f9ca0f3e1}, !- Inlet Port
  {2ce84b9e-bca0-46f2-85ef-0d378b033923}; !- Outlet Port

OS:Connector:Mixer,
  {f6c8a044-4c53-4818-ad69-983ba8fad667}, !- Handle
  Connector Mixer 3,                      !- Name
  {f0b71233-ff51-4f40-9ffb-75af79dd69db}, !- Outlet Branch Name
  {93a6c945-04a3-40d4-a2cb-29e154def7bb}, !- Inlet Branch Name 1
  {409b273f-558a-43f3-a48b-29adb3c8800f}; !- Inlet Branch Name 2

OS:Connector:Splitter,
  {30694db0-abfa-4e05-b288-75a069e92f9e}, !- Handle
  Connector Splitter 3,                   !- Name
  {bbb5f38b-8027-4441-85fd-6d561ba20b49}, !- Inlet Branch Name
  {96391dd3-9cb4-432e-abac-a14f9ca0f3e1}, !- Outlet Branch Name 1
  {a64acb16-e559-424f-9e77-032fb4e1075f}; !- Outlet Branch Name 2

OS:Connection,
  {430937a1-49df-48eb-905e-18ca2c1e1664}, !- Handle
  {05b525c4-fe8f-4699-b6e0-e5293e03894b}, !- Name
  {4e866726-b584-4215-b11f-6024f64f9dff}, !- Source Object
  14,                                     !- Outlet Port
  {79506d9b-1574-4bb1-ac21-fbb8903a8c07}, !- Target Object
  2;                                      !- Inlet Port

OS:Connection,
  {96391dd3-9cb4-432e-abac-a14f9ca0f3e1}, !- Handle
  {5d010494-0aa8-4edc-b5fc-f2a667b6fd7e}, !- Name
  {30694db0-abfa-4e05-b288-75a069e92f9e}, !- Source Object
  3,                                      !- Outlet Port
  {953a9878-0e55-4bd1-84a0-9626cbf90d4f}, !- Target Object
  2;                                      !- Inlet Port

OS:Connection,
  {cb4cec1b-31a5-4235-b9b5-b0f3674a1dbc}, !- Handle
  {9b2346a7-16ad-47c4-a7cf-0bdb75993844}, !- Name
  {f78b2ea1-ad05-4db2-acde-6983a8805439}, !- Source Object
  3,                                      !- Outlet Port
  {4e866726-b584-4215-b11f-6024f64f9dff}, !- Target Object
  15;                                     !- Inlet Port

OS:Node,
  {c633d04a-b5b9-4652-a015-2c9ad425d771}, !- Handle
  Node 25,                                !- Name
  {38585a2f-e76f-4ae3-8a3c-7d446b0999d1}, !- Inlet Port
  {06f8411d-f7ba-444a-a9df-0bf84c0ddd40}; !- Outlet Port

OS:Node,
  {94090fe2-7496-458f-9b64-75f1a9eb578e}, !- Handle
  Node 26,                                !- Name
  {aa32bd5b-d172-4ac7-b1b1-2818515af46c}, !- Inlet Port
  {25828610-aab4-40fb-b301-b1f9ad5e3959}; !- Outlet Port

OS:Node,
  {2b4d47ef-6a31-4b40-a893-8daefc5d6d2f}, !- Handle
  Node 27,                                !- Name
  {ea85659a-8b5f-4e42-b542-91621a64dd9a}, !- Inlet Port
  {c096cdf4-f55a-4814-878c-b6eff71fd029}; !- Outlet Port

OS:Connector:Mixer,
  {38b708d6-a49d-40aa-8ed2-7cad3d456b9c}, !- Handle
  Connector Mixer 4,                      !- Name
  {9838e4a6-eced-4a0d-8a9b-e234a98a4aea}, !- Outlet Branch Name
  {6d23d7f0-3b6e-4658-a691-ade4b3fee677}, !- Inlet Branch Name 1
  {3bd0875b-1835-459b-8424-a01fad3d6324}; !- Inlet Branch Name 2

OS:Connector:Splitter,
  {abe2ef5b-90bf-4c99-a8e5-3c75867006ad}, !- Handle
  Connector Splitter 4,                   !- Name
  {45d1621c-2c25-46d3-afcf-a7ccca0c11ad}, !- Inlet Branch Name
  {ea85659a-8b5f-4e42-b542-91621a64dd9a}, !- Outlet Branch Name 1
  {d6415406-7e3a-408f-8654-716d6c3f27ab}; !- Outlet Branch Name 2

OS:Connection,
  {38585a2f-e76f-4ae3-8a3c-7d446b0999d1}, !- Handle
  {15a9ef39-128c-4ff5-aee3-33d598af1703}, !- Name
  {4e866726-b584-4215-b11f-6024f64f9dff}, !- Source Object
  17,                                     !- Outlet Port
  {c633d04a-b5b9-4652-a015-2c9ad425d771}, !- Target Object
  2;                                      !- Inlet Port

OS:Connection,
  {ea85659a-8b5f-4e42-b542-91621a64dd9a}, !- Handle
  {d2508789-2c5a-4aa0-ad2a-9a72a6f20913}, !- Name
  {abe2ef5b-90bf-4c99-a8e5-3c75867006ad}, !- Source Object
  3,                                      !- Outlet Port
  {2b4d47ef-6a31-4b40-a893-8daefc5d6d2f}, !- Target Object
  2;                                      !- Inlet Port

OS:Connection,
  {25828610-aab4-40fb-b301-b1f9ad5e3959}, !- Handle
  {c6e56155-94a1-4413-b533-33247e89c84c}, !- Name
  {94090fe2-7496-458f-9b64-75f1a9eb578e}, !- Source Object
  3,                                      !- Outlet Port
  {4e866726-b584-4215-b11f-6024f64f9dff}, !- Target Object
  18;                                     !- Inlet Port

OS:Sizing:Plant,
  {f229f581-8ade-4652-972e-b4e6cb7b9193}, !- Handle
  {4e866726-b584-4215-b11f-6024f64f9dff}, !- Plant or Condenser Loop Name
  Heating,                                !- Loop Type
  82.2222222222222,                       !- Design Loop Exit Temperature {C}
  11.1111111111111,                       !- Loop Design Temperature Difference {deltaC}
  NonCoincident,                          !- Sizing Option
  1,                                      !- Zone Timesteps in Averaging Window
  None;                                   !- Coincident Sizing Factor Mode

OS:AvailabilityManagerAssignmentList,
  {7cb85eb2-4323-43ff-a673-de3ba51d8c6f}, !- Handle
  Plant Loop 1 AvailabilityManagerAssignmentList 1; !- Name

OS:Pump:VariableSpeed,
  {2f236f2d-9ecd-4ac4-a3c9-f739a9ab8a8c}, !- Handle
  res boiler gas|unit 2 hydronic pump,    !- Name
  {d983d6f7-839b-4d39-81da-4db89cc41c07}, !- Inlet Node Name
  {1e49b00c-2f35-42c2-9374-f2d0d5195ba7}, !- Outlet Node Name
  ,                                       !- Rated Flow Rate {m3/s}
  20000,                                  !- Rated Pump Head {Pa}
  ,                                       !- Rated Power Consumption {W}
  0.9,                                    !- Motor Efficiency
  0,                                      !- Fraction of Motor Inefficiencies to Fluid Stream
  0,                                      !- Coefficient 1 of the Part Load Performance Curve
  1,                                      !- Coefficient 2 of the Part Load Performance Curve
  0,                                      !- Coefficient 3 of the Part Load Performance Curve
  0,                                      !- Coefficient 4 of the Part Load Performance Curve
  ,                                       !- Minimum Flow Rate {m3/s}
  Intermittent,                           !- Pump Control Type
  ,                                       !- Pump Flow Rate Schedule Name
  ,                                       !- Pump Curve Name
  ,                                       !- Impeller Diameter {m}
  ,                                       !- VFD Control Type
  ,                                       !- Pump RPM Schedule Name
  ,                                       !- Minimum Pressure Schedule {Pa}
  ,                                       !- Maximum Pressure Schedule {Pa}
  ,                                       !- Minimum RPM Schedule {rev/min}
  ,                                       !- Maximum RPM Schedule {rev/min}
  ,                                       !- Zone Name
  0.5,                                    !- Skin Loss Radiative Fraction
  PowerPerFlowPerPressure,                !- Design Power Sizing Method
  348701.1,                               !- Design Electric Power per Unit Flow Rate {W/(m3/s)}
  1.282051282,                            !- Design Shaft Power per Unit Flow Rate per Unit Head {W-s/m3-Pa}
  0,                                      !- Design Minimum Flow Rate Fraction
  General;                                !- End-Use Subcategory

OS:EnergyManagementSystem:Sensor,
  {11ab394e-eb73-4105-88ab-c56abd32ade3}, !- Handle
  res_boiler_gas_unit_2_hydronic_pump_s,  !- Name
  res boiler gas|unit 2 hydronic pump,    !- Output Variable or Output Meter Index Key Name
  Pump Electric Energy;                   !- Output Variable or Output Meter Name

OS:Boiler:HotWater,
  {83c5e881-1d04-45a2-a146-d3f1af47f5c5}, !- Handle
  res boiler gas|unit 2,                  !- Name
  NaturalGas,                             !- Fuel Type
  ,                                       !- Nominal Capacity {W}
  0.8,                                    !- Nominal Thermal Efficiency
  LeavingBoiler,                          !- Efficiency Curve Temperature Evaluation Variable
  {b71c0345-924b-452f-a970-ba64b855c513}, !- Normalized Boiler Efficiency Curve Name
  82.2222222222222,                       !- Design Water Outlet Temperature {C}
  ,                                       !- Design Water Flow Rate {m3/s}
  0,                                      !- Minimum Part Load Ratio
  1,                                      !- Maximum Part Load Ratio
  1,                                      !- Optimum Part Load Ratio
  {2ce84b9e-bca0-46f2-85ef-0d378b033923}, !- Boiler Water Inlet Node Name
  {8f46b2df-5ee0-4b7e-aad8-17e1c4e09526}, !- Boiler Water Outlet Node Name
  99.9,                                   !- Water Outlet Upper Temperature Limit {C}
  LeavingSetpointModulated,               !- Boiler Flow Mode
  76,                                     !- Parasitic Electric Load {W}
  1,                                      !- Sizing Factor
  General;                                !- End-Use Subcategory

OS:Schedule:Constant,
  {b993f172-7121-4c88-8a0a-e6d4bd2fb534}, !- Handle
  res boiler gas|unit 2 hydronic heat supply setpoint, !- Name
  {809788f6-838b-49df-9418-b116805e0f7d}, !- Schedule Type Limits Name
  82.2222222222222;                       !- Value

OS:SetpointManager:Scheduled,
  {9f59d360-e240-4cd3-99d3-c47f4b1e4c36}, !- Handle
  res boiler gas|unit 2 hydronic heat loop setpoint manager, !- Name
  Temperature,                            !- Control Variable
  {b993f172-7121-4c88-8a0a-e6d4bd2fb534}, !- Schedule Name
  {f78b2ea1-ad05-4db2-acde-6983a8805439}; !- Setpoint Node or NodeList Name

OS:Pipe:Adiabatic,
  {0710a694-1365-456a-9254-9c63a4726f7c}, !- Handle
  Pipe Adiabatic 6,                       !- Name
  {c502e5cd-ab8a-4a26-8148-e0f28ddfc380}, !- Inlet Node Name
  {b18f645f-8716-41ad-9450-1ececa15a17b}; !- Outlet Node Name

OS:Pipe:Adiabatic,
  {f0fa34cc-8444-453a-971d-8ef27ea1c5d7}, !- Handle
  Pipe Adiabatic 7,                       !- Name
  {35f166e9-1531-49db-a26d-b365db9a9079}, !- Inlet Node Name
  {accc1912-04f5-402d-b78f-2ddfa16a1888}; !- Outlet Node Name

OS:Pipe:Adiabatic,
  {eb63647c-ce4d-4c4b-a6e4-3c2a63b67873}, !- Handle
  Pipe Adiabatic 8,                       !- Name
  {c096cdf4-f55a-4814-878c-b6eff71fd029}, !- Inlet Node Name
  {92f96d82-2b4d-48ea-ae4e-a697223f8367}; !- Outlet Node Name

OS:Pipe:Adiabatic,
  {925e404a-ddb3-4467-9e9d-745457e5136e}, !- Handle
  Pipe Adiabatic 9,                       !- Name
  {06f8411d-f7ba-444a-a9df-0bf84c0ddd40}, !- Inlet Node Name
  {5b8d6471-cd97-44fb-85a8-67c07d84629e}; !- Outlet Node Name

OS:Pipe:Adiabatic,
  {80e4c8ad-acb9-4b62-a5e9-d2e794aa6074}, !- Handle
  Pipe Adiabatic 10,                      !- Name
  {155522c6-2b19-48ab-b889-ddb04a8e7acb}, !- Inlet Node Name
  {aa32bd5b-d172-4ac7-b1b1-2818515af46c}; !- Outlet Node Name

OS:Node,
  {61c93f35-0916-4c75-bacc-59809751ef9b}, !- Handle
  Node 28,                                !- Name
  {8f46b2df-5ee0-4b7e-aad8-17e1c4e09526}, !- Inlet Port
  {93a6c945-04a3-40d4-a2cb-29e154def7bb}; !- Outlet Port

OS:Connection,
  {2ce84b9e-bca0-46f2-85ef-0d378b033923}, !- Handle
  {aba69fd7-248d-4210-a6e5-7998b00cc5bd}, !- Name
  {953a9878-0e55-4bd1-84a0-9626cbf90d4f}, !- Source Object
  3,                                      !- Outlet Port
  {83c5e881-1d04-45a2-a146-d3f1af47f5c5}, !- Target Object
  12;                                     !- Inlet Port

OS:Connection,
  {8f46b2df-5ee0-4b7e-aad8-17e1c4e09526}, !- Handle
  {f39bff80-7b86-4eea-bb48-140f95330a41}, !- Name
  {83c5e881-1d04-45a2-a146-d3f1af47f5c5}, !- Source Object
  13,                                     !- Outlet Port
  {61c93f35-0916-4c75-bacc-59809751ef9b}, !- Target Object
  2;                                      !- Inlet Port

OS:Connection,
  {93a6c945-04a3-40d4-a2cb-29e154def7bb}, !- Handle
  {339956f0-7258-4ff8-95c4-cfa677b00095}, !- Name
  {61c93f35-0916-4c75-bacc-59809751ef9b}, !- Source Object
  3,                                      !- Outlet Port
  {f6c8a044-4c53-4818-ad69-983ba8fad667}, !- Target Object
  3;                                      !- Inlet Port

OS:Node,
  {c0449f63-5c13-4484-8285-87ac9da43968}, !- Handle
  Node 29,                                !- Name
  {a64acb16-e559-424f-9e77-032fb4e1075f}, !- Inlet Port
  {c502e5cd-ab8a-4a26-8148-e0f28ddfc380}; !- Outlet Port

OS:Connection,
  {a64acb16-e559-424f-9e77-032fb4e1075f}, !- Handle
  {3e70491c-4dee-4f05-96b0-1b04cd5906e5}, !- Name
  {30694db0-abfa-4e05-b288-75a069e92f9e}, !- Source Object
  4,                                      !- Outlet Port
  {c0449f63-5c13-4484-8285-87ac9da43968}, !- Target Object
  2;                                      !- Inlet Port

OS:Node,
  {0ac31ca0-a185-4db9-8f68-3b13fcb46734}, !- Handle
  Node 30,                                !- Name
  {b18f645f-8716-41ad-9450-1ececa15a17b}, !- Inlet Port
  {409b273f-558a-43f3-a48b-29adb3c8800f}; !- Outlet Port

OS:Connection,
  {c502e5cd-ab8a-4a26-8148-e0f28ddfc380}, !- Handle
  {1b56df3e-bc20-4d3f-8108-f38a0bf82480}, !- Name
  {c0449f63-5c13-4484-8285-87ac9da43968}, !- Source Object
  3,                                      !- Outlet Port
  {0710a694-1365-456a-9254-9c63a4726f7c}, !- Target Object
  2;                                      !- Inlet Port

OS:Connection,
  {b18f645f-8716-41ad-9450-1ececa15a17b}, !- Handle
  {e5d9d834-2981-4496-b522-73c05657547b}, !- Name
  {0710a694-1365-456a-9254-9c63a4726f7c}, !- Source Object
  3,                                      !- Outlet Port
  {0ac31ca0-a185-4db9-8f68-3b13fcb46734}, !- Target Object
  2;                                      !- Inlet Port

OS:Connection,
  {409b273f-558a-43f3-a48b-29adb3c8800f}, !- Handle
  {5bbe9ad5-0d22-405e-9845-52880d57be77}, !- Name
  {0ac31ca0-a185-4db9-8f68-3b13fcb46734}, !- Source Object
  3,                                      !- Outlet Port
  {f6c8a044-4c53-4818-ad69-983ba8fad667}, !- Target Object
  4;                                      !- Inlet Port

OS:Node,
  {16a9cacf-16d2-4ddd-9f44-367b8c012ab7}, !- Handle
  Node 31,                                !- Name
  {1e49b00c-2f35-42c2-9374-f2d0d5195ba7}, !- Inlet Port
  {bbb5f38b-8027-4441-85fd-6d561ba20b49}; !- Outlet Port

OS:Connection,
  {d983d6f7-839b-4d39-81da-4db89cc41c07}, !- Handle
  {0fd8caf8-9c48-419d-b084-b4436e35dc1e}, !- Name
  {79506d9b-1574-4bb1-ac21-fbb8903a8c07}, !- Source Object
  3,                                      !- Outlet Port
  {2f236f2d-9ecd-4ac4-a3c9-f739a9ab8a8c}, !- Target Object
  2;                                      !- Inlet Port

OS:Connection,
  {1e49b00c-2f35-42c2-9374-f2d0d5195ba7}, !- Handle
  {a12142d9-f35b-42e3-8695-8f1316a83bc5}, !- Name
  {2f236f2d-9ecd-4ac4-a3c9-f739a9ab8a8c}, !- Source Object
  3,                                      !- Outlet Port
  {16a9cacf-16d2-4ddd-9f44-367b8c012ab7}, !- Target Object
  2;                                      !- Inlet Port

OS:Connection,
  {bbb5f38b-8027-4441-85fd-6d561ba20b49}, !- Handle
  {3431f336-98ad-4914-99d7-10a0b5a40494}, !- Name
  {16a9cacf-16d2-4ddd-9f44-367b8c012ab7}, !- Source Object
  3,                                      !- Outlet Port
  {30694db0-abfa-4e05-b288-75a069e92f9e}, !- Target Object
  2;                                      !- Inlet Port

OS:Node,
  {7e411321-0ed8-47bf-ba96-33d6b679b065}, !- Handle
  Node 32,                                !- Name
  {f0b71233-ff51-4f40-9ffb-75af79dd69db}, !- Inlet Port
  {35f166e9-1531-49db-a26d-b365db9a9079}; !- Outlet Port

OS:Connection,
  {f0b71233-ff51-4f40-9ffb-75af79dd69db}, !- Handle
  {dae22115-4265-424b-87f2-f109857e6729}, !- Name
  {f6c8a044-4c53-4818-ad69-983ba8fad667}, !- Source Object
  2,                                      !- Outlet Port
  {7e411321-0ed8-47bf-ba96-33d6b679b065}, !- Target Object
  2;                                      !- Inlet Port

OS:Connection,
  {35f166e9-1531-49db-a26d-b365db9a9079}, !- Handle
  {16e11016-4e30-43fa-ada7-b0ead8fcb2d4}, !- Name
  {7e411321-0ed8-47bf-ba96-33d6b679b065}, !- Source Object
  3,                                      !- Outlet Port
  {f0fa34cc-8444-453a-971d-8ef27ea1c5d7}, !- Target Object
  2;                                      !- Inlet Port

OS:Connection,
  {accc1912-04f5-402d-b78f-2ddfa16a1888}, !- Handle
  {e587f447-4fa4-4634-9bac-f856a226715d}, !- Name
  {f0fa34cc-8444-453a-971d-8ef27ea1c5d7}, !- Source Object
  3,                                      !- Outlet Port
  {f78b2ea1-ad05-4db2-acde-6983a8805439}, !- Target Object
  2;                                      !- Inlet Port

OS:Node,
  {6c9576f1-ef9e-490d-a452-e65ee37438f3}, !- Handle
  Node 33,                                !- Name
  {92f96d82-2b4d-48ea-ae4e-a697223f8367}, !- Inlet Port
  {6d23d7f0-3b6e-4658-a691-ade4b3fee677}; !- Outlet Port

OS:Connection,
  {c096cdf4-f55a-4814-878c-b6eff71fd029}, !- Handle
  {4a63fd1f-28bc-4407-852d-3d8cfbd2a5bd}, !- Name
  {2b4d47ef-6a31-4b40-a893-8daefc5d6d2f}, !- Source Object
  3,                                      !- Outlet Port
  {eb63647c-ce4d-4c4b-a6e4-3c2a63b67873}, !- Target Object
  2;                                      !- Inlet Port

OS:Connection,
  {92f96d82-2b4d-48ea-ae4e-a697223f8367}, !- Handle
  {dc9097c8-c8e7-44cd-97cc-dea6acbd488b}, !- Name
  {eb63647c-ce4d-4c4b-a6e4-3c2a63b67873}, !- Source Object
  3,                                      !- Outlet Port
  {6c9576f1-ef9e-490d-a452-e65ee37438f3}, !- Target Object
  2;                                      !- Inlet Port

OS:Connection,
  {6d23d7f0-3b6e-4658-a691-ade4b3fee677}, !- Handle
  {105a8567-0e06-4ed0-87fc-91d205829362}, !- Name
  {6c9576f1-ef9e-490d-a452-e65ee37438f3}, !- Source Object
  3,                                      !- Outlet Port
  {38b708d6-a49d-40aa-8ed2-7cad3d456b9c}, !- Target Object
  3;                                      !- Inlet Port

OS:Node,
  {53f13415-320a-4a1b-83d0-2f32efadcfb6}, !- Handle
  Node 34,                                !- Name
  {5b8d6471-cd97-44fb-85a8-67c07d84629e}, !- Inlet Port
  {45d1621c-2c25-46d3-afcf-a7ccca0c11ad}; !- Outlet Port

OS:Connection,
  {06f8411d-f7ba-444a-a9df-0bf84c0ddd40}, !- Handle
  {f552100a-c0b0-4c81-926e-0cb6758b34db}, !- Name
  {c633d04a-b5b9-4652-a015-2c9ad425d771}, !- Source Object
  3,                                      !- Outlet Port
  {925e404a-ddb3-4467-9e9d-745457e5136e}, !- Target Object
  2;                                      !- Inlet Port

OS:Connection,
  {5b8d6471-cd97-44fb-85a8-67c07d84629e}, !- Handle
  {f3960f8a-2a62-471a-9280-712e31c9adef}, !- Name
  {925e404a-ddb3-4467-9e9d-745457e5136e}, !- Source Object
  3,                                      !- Outlet Port
  {53f13415-320a-4a1b-83d0-2f32efadcfb6}, !- Target Object
  2;                                      !- Inlet Port

OS:Connection,
  {45d1621c-2c25-46d3-afcf-a7ccca0c11ad}, !- Handle
  {b352106f-7bea-49f2-9595-575c275e025e}, !- Name
  {53f13415-320a-4a1b-83d0-2f32efadcfb6}, !- Source Object
  3,                                      !- Outlet Port
  {abe2ef5b-90bf-4c99-a8e5-3c75867006ad}, !- Target Object
  2;                                      !- Inlet Port

OS:Node,
  {51a2f4c2-01a8-4bf9-85b0-cc751e1621bd}, !- Handle
  Node 35,                                !- Name
  {9838e4a6-eced-4a0d-8a9b-e234a98a4aea}, !- Inlet Port
  {155522c6-2b19-48ab-b889-ddb04a8e7acb}; !- Outlet Port

OS:Connection,
  {9838e4a6-eced-4a0d-8a9b-e234a98a4aea}, !- Handle
  {37ce3591-e86c-4798-a3fc-ff9394a07903}, !- Name
  {38b708d6-a49d-40aa-8ed2-7cad3d456b9c}, !- Source Object
  2,                                      !- Outlet Port
  {51a2f4c2-01a8-4bf9-85b0-cc751e1621bd}, !- Target Object
  2;                                      !- Inlet Port

OS:Connection,
  {155522c6-2b19-48ab-b889-ddb04a8e7acb}, !- Handle
  {900d9af3-ab96-46db-b04c-787585579b96}, !- Name
  {51a2f4c2-01a8-4bf9-85b0-cc751e1621bd}, !- Source Object
  3,                                      !- Outlet Port
  {80e4c8ad-acb9-4b62-a5e9-d2e794aa6074}, !- Target Object
  2;                                      !- Inlet Port

OS:Connection,
  {aa32bd5b-d172-4ac7-b1b1-2818515af46c}, !- Handle
  {b750c55d-dce0-4d16-b535-e7eaf042e21f}, !- Name
  {80e4c8ad-acb9-4b62-a5e9-d2e794aa6074}, !- Source Object
  3,                                      !- Outlet Port
  {94090fe2-7496-458f-9b64-75f1a9eb578e}, !- Target Object
  2;                                      !- Inlet Port

OS:Coil:Heating:Water:Baseboard,
  {a3fdb202-b003-4347-830d-233a133c54f0}, !- Handle
  res boiler gas|unit 2 living zone|unit 2 heating coil, !- Name
  HeatingDesignCapacity,                  !- Heating Design Capacity Method
  autosize,                               !- Heating Design Capacity {W}
  0,                                      !- Heating Design Capacity Per Floor Area {W/m2}
  0.8,                                    !- Fraction of Autosized Heating Design Capacity
  ,                                       !- U-Factor Times Area Value {W/K}
  ,                                       !- Maximum Water Flow Rate {m3/s}
  0.001,                                  !- Convergence Tolerance
  {cfe7b4ad-4548-4ae6-869c-e042abd43d12}, !- Water Inlet Node Name
  {6107d5a2-32a7-4316-864f-6bcdf4a6b963}; !- Water Outlet Node Name

OS:ZoneHVAC:Baseboard:Convective:Water,
  {0b15fa6c-2cb2-4239-9285-265d4abfe1af}, !- Handle
  res boiler gas|unit 2 living zone|unit 2 convective water, !- Name
  {e2c8d444-936f-46df-9503-f7fc44661a21}, !- Availability Schedule Name
  {a3fdb202-b003-4347-830d-233a133c54f0}; !- Heating Coil Name

OS:AdditionalProperties,
  {44b66503-cde7-43ba-9c15-9da3d26111c6}, !- Handle
  {0b15fa6c-2cb2-4239-9285-265d4abfe1af}, !- Object Name
  CentralSystem,                          !- Feature Name 1
  Boolean,                                !- Feature Data Type 1
  false,                                  !- Feature Value 1
  SizingInfoHVACFracHeatLoadServed,       !- Feature Name 2
  Double,                                 !- Feature Data Type 2
  1;                                      !- Feature Value 2

OS:Node,
  {e21a293c-5f4b-4901-9df9-6d388c244dd1}, !- Handle
  Node 36,                                !- Name
  {d6415406-7e3a-408f-8654-716d6c3f27ab}, !- Inlet Port
  {cfe7b4ad-4548-4ae6-869c-e042abd43d12}; !- Outlet Port

OS:Connection,
  {d6415406-7e3a-408f-8654-716d6c3f27ab}, !- Handle
  {8b81216e-7814-4f3a-9129-afe084645f47}, !- Name
  {abe2ef5b-90bf-4c99-a8e5-3c75867006ad}, !- Source Object
  4,                                      !- Outlet Port
  {e21a293c-5f4b-4901-9df9-6d388c244dd1}, !- Target Object
  2;                                      !- Inlet Port

OS:Node,
  {ecfb5867-77aa-4c15-8a92-4c178f411fee}, !- Handle
  Node 37,                                !- Name
  {6107d5a2-32a7-4316-864f-6bcdf4a6b963}, !- Inlet Port
  {3bd0875b-1835-459b-8424-a01fad3d6324}; !- Outlet Port

OS:Connection,
  {cfe7b4ad-4548-4ae6-869c-e042abd43d12}, !- Handle
  {89827ba2-8487-449f-9cbf-0bb3f527c538}, !- Name
  {e21a293c-5f4b-4901-9df9-6d388c244dd1}, !- Source Object
  3,                                      !- Outlet Port
  {a3fdb202-b003-4347-830d-233a133c54f0}, !- Target Object
  9;                                      !- Inlet Port

OS:Connection,
  {6107d5a2-32a7-4316-864f-6bcdf4a6b963}, !- Handle
  {252b51cd-e810-4dd6-997a-d9a9916f1377}, !- Name
  {a3fdb202-b003-4347-830d-233a133c54f0}, !- Source Object
  10,                                     !- Outlet Port
  {ecfb5867-77aa-4c15-8a92-4c178f411fee}, !- Target Object
  2;                                      !- Inlet Port

OS:Connection,
  {3bd0875b-1835-459b-8424-a01fad3d6324}, !- Handle
  {964e7085-b4dd-4384-8d8c-e12cdbc5a827}, !- Name
  {ecfb5867-77aa-4c15-8a92-4c178f411fee}, !- Source Object
  3,                                      !- Outlet Port
  {38b708d6-a49d-40aa-8ed2-7cad3d456b9c}, !- Target Object
  4;                                      !- Inlet Port

OS:EnergyManagementSystem:Program,
  {74e5ffc7-cc7e-4b99-ae08-1fdf5085cf98}, !- Handle
  res_boiler_gas|unit_2_pumps_program,    !- Name
  Set unit_2_pumps_h = res_boiler_gas_unit_2_hydronic_pump_s; !- Program Line 1

OS:EnergyManagementSystem:OutputVariable,
  {2d77a5f7-cb2f-4ce1-a687-3fef407ca444}, !- Handle
  res boiler gas|unit 2 htg pump:Pumps:Electricity, !- Name
  unit_2_pumps_h,                         !- EMS Variable Name
  Summed,                                 !- Type of Data in Variable
  SystemTimestep,                         !- Update Frequency
  {74e5ffc7-cc7e-4b99-ae08-1fdf5085cf98}, !- EMS Program or Subroutine Name
  J;                                      !- Units

OS:EnergyManagementSystem:ProgramCallingManager,
  {82a6012a-5cfc-407e-8f17-7ca9f492296e}, !- Handle
  res boiler gas|unit 2 pump program calling manager, !- Name
  EndOfSystemTimestepBeforeHVACReporting, !- EnergyPlus Model Calling Point
  {74e5ffc7-cc7e-4b99-ae08-1fdf5085cf98}; !- Program Name 1

OS:Curve:Bicubic,
  {a436d9b9-5438-49e4-8026-560af0fe06d8}, !- Handle
  NonCondensingBoilerEff 2,               !- Name
  1.111720116,                            !- Coefficient1 Constant
  0.078614078,                            !- Coefficient2 x
  -0.400425756,                           !- Coefficient3 x**2
  0,                                      !- Coefficient4 y
  -0.000156783,                           !- Coefficient5 y**2
  0.009384599,                            !- Coefficient6 x*y
  0.234257955,                            !- Coefficient7 x**3
  1.32927e-006,                           !- Coefficient8 y**3
  -0.004446701,                           !- Coefficient9 x**2*y
  -1.22498e-005,                          !- Coefficient10 x*y**2
  0.1,                                    !- Minimum Value of x
  1,                                      !- Maximum Value of x
  20,                                     !- Minimum Value of y
  80;                                     !- Maximum Value of y

OS:PlantLoop,
  {a1788271-bdb9-4ecb-a2ed-90cf72587540}, !- Handle
  res boiler gas|unit 3 hydronic heat loop, !- Name
  Water,                                  !- Fluid Type
  0,                                      !- Glycol Concentration
  ,                                       !- User Defined Fluid Type
  ,                                       !- Plant Equipment Operation Heating Load
  ,                                       !- Plant Equipment Operation Cooling Load
  ,                                       !- Primary Plant Equipment Operation Scheme
  {c5a737bf-6228-428b-8dea-01f0e0e56440}, !- Loop Temperature Setpoint Node Name
  100,                                    !- Maximum Loop Temperature {C}
  0,                                      !- Minimum Loop Temperature {C}
  ,                                       !- Maximum Loop Flow Rate {m3/s}
  0,                                      !- Minimum Loop Flow Rate {m3/s}
  Autocalculate,                          !- Plant Loop Volume {m3}
  {30a44a88-244a-4c34-b049-3ade2cf38160}, !- Plant Side Inlet Node Name
  {5d3327a5-b437-4404-bdab-d1039ef53697}, !- Plant Side Outlet Node Name
  ,                                       !- Plant Side Branch List Name
  {d9feacf0-1a6e-4f0a-aa3e-b2682e195ffc}, !- Demand Side Inlet Node Name
  {4c46e63a-481f-4f3a-97c2-8462ae56a79a}, !- Demand Side Outlet Node Name
  ,                                       !- Demand Side Branch List Name
  ,                                       !- Demand Side Connector List Name
  Optimal,                                !- Load Distribution Scheme
  {33fb9939-c16b-4573-8a62-c7d236398caf}, !- Availability Manager List Name
  ,                                       !- Plant Loop Demand Calculation Scheme
  ,                                       !- Common Pipe Simulation
  ,                                       !- Pressure Simulation Type
  ,                                       !- Plant Equipment Operation Heating Load Schedule
  ,                                       !- Plant Equipment Operation Cooling Load Schedule
  ,                                       !- Primary Plant Equipment Operation Scheme Schedule
  ,                                       !- Component Setpoint Operation Scheme Schedule
  {cbae47a8-208b-4b9c-8de3-2c20fbc85f07}, !- Demand Mixer Name
  {22f26c10-fb6d-4357-8c42-ee3f3f30bc28}, !- Demand Splitter Name
  {da23f88b-c912-4e80-8b65-a518d8ec41db}, !- Supply Mixer Name
  {0b15c89c-e713-4723-b9a6-d45c773197eb}; !- Supply Splitter Name

OS:Node,
  {d0212e56-ef3f-4d74-b278-7269818d0040}, !- Handle
  Node 38,                                !- Name
  {30a44a88-244a-4c34-b049-3ade2cf38160}, !- Inlet Port
  {e7e2bcff-511b-4c14-b04b-a46c9be84e6b}; !- Outlet Port

OS:Node,
  {c5a737bf-6228-428b-8dea-01f0e0e56440}, !- Handle
  Node 39,                                !- Name
  {23dd6c26-dc3a-4cee-9cda-c995f0a82c0c}, !- Inlet Port
  {5d3327a5-b437-4404-bdab-d1039ef53697}; !- Outlet Port

OS:Node,
  {9ed8940e-d58e-412c-9d85-54ed5848a530}, !- Handle
  Node 40,                                !- Name
  {da71af9a-42ed-4cdf-bbdd-e0730fb10802}, !- Inlet Port
  {0a27467b-5829-49a6-a2b0-bbbe46fe4e61}; !- Outlet Port

OS:Connector:Mixer,
  {da23f88b-c912-4e80-8b65-a518d8ec41db}, !- Handle
  Connector Mixer 5,                      !- Name
  {a9fb3190-22d4-4059-b6c0-cff4016f98c3}, !- Outlet Branch Name
  {feee0135-7c97-4847-8542-d8db377b394f}, !- Inlet Branch Name 1
  {d5e2807f-7417-4478-a9f6-e21c43cf708d}; !- Inlet Branch Name 2

OS:Connector:Splitter,
  {0b15c89c-e713-4723-b9a6-d45c773197eb}, !- Handle
  Connector Splitter 5,                   !- Name
  {2f90ba92-62e6-45f1-98ac-76a502c1a161}, !- Inlet Branch Name
  {da71af9a-42ed-4cdf-bbdd-e0730fb10802}, !- Outlet Branch Name 1
  {da37dcbf-c557-4e30-b54a-b3384b990d19}; !- Outlet Branch Name 2

OS:Connection,
  {30a44a88-244a-4c34-b049-3ade2cf38160}, !- Handle
  {3fe1934e-bcf1-492a-9bbc-9df90650991d}, !- Name
  {a1788271-bdb9-4ecb-a2ed-90cf72587540}, !- Source Object
  14,                                     !- Outlet Port
  {d0212e56-ef3f-4d74-b278-7269818d0040}, !- Target Object
  2;                                      !- Inlet Port

OS:Connection,
  {da71af9a-42ed-4cdf-bbdd-e0730fb10802}, !- Handle
  {2a259619-b2f0-4e9f-8fcd-83b8711f0e76}, !- Name
  {0b15c89c-e713-4723-b9a6-d45c773197eb}, !- Source Object
  3,                                      !- Outlet Port
  {9ed8940e-d58e-412c-9d85-54ed5848a530}, !- Target Object
  2;                                      !- Inlet Port

OS:Connection,
  {5d3327a5-b437-4404-bdab-d1039ef53697}, !- Handle
  {bd649328-4f14-4288-b31c-f6c4f7cdf7a1}, !- Name
  {c5a737bf-6228-428b-8dea-01f0e0e56440}, !- Source Object
  3,                                      !- Outlet Port
  {a1788271-bdb9-4ecb-a2ed-90cf72587540}, !- Target Object
  15;                                     !- Inlet Port

OS:Node,
  {dfd4504e-3591-47ee-8d2e-71829b73cdda}, !- Handle
  Node 41,                                !- Name
  {d9feacf0-1a6e-4f0a-aa3e-b2682e195ffc}, !- Inlet Port
  {e228578a-9658-42f9-a3fd-aef2180c5262}; !- Outlet Port

OS:Node,
  {f094c146-6876-4ba0-b621-ec307fd0cb96}, !- Handle
  Node 42,                                !- Name
  {0981a434-ec5a-4a5f-ba21-61ff060b54e6}, !- Inlet Port
  {4c46e63a-481f-4f3a-97c2-8462ae56a79a}; !- Outlet Port

OS:Node,
  {6f732607-f0c6-4cbe-af0e-31e2f02a5e52}, !- Handle
  Node 43,                                !- Name
  {d26c64f4-3997-4414-8d37-979b0dc0c786}, !- Inlet Port
  {b7d7d3eb-5576-4636-867c-5162cdc7bb55}; !- Outlet Port

OS:Connector:Mixer,
  {cbae47a8-208b-4b9c-8de3-2c20fbc85f07}, !- Handle
  Connector Mixer 6,                      !- Name
  {4d840002-7013-49b3-ab75-72e3227d01e0}, !- Outlet Branch Name
  {901246be-685a-41b6-8753-3402832f62f8}, !- Inlet Branch Name 1
  {94cb7be9-9f00-409f-a911-08fae6d46a12}; !- Inlet Branch Name 2

OS:Connector:Splitter,
  {22f26c10-fb6d-4357-8c42-ee3f3f30bc28}, !- Handle
  Connector Splitter 6,                   !- Name
  {e7fcefba-8195-4673-af8f-507438581448}, !- Inlet Branch Name
  {d26c64f4-3997-4414-8d37-979b0dc0c786}, !- Outlet Branch Name 1
  {e33ca1c9-8b33-40ce-975c-c5732ca7077a}; !- Outlet Branch Name 2

OS:Connection,
  {d9feacf0-1a6e-4f0a-aa3e-b2682e195ffc}, !- Handle
  {3f8162a3-8c2d-4bcc-8902-90fd0698c92e}, !- Name
  {a1788271-bdb9-4ecb-a2ed-90cf72587540}, !- Source Object
  17,                                     !- Outlet Port
  {dfd4504e-3591-47ee-8d2e-71829b73cdda}, !- Target Object
  2;                                      !- Inlet Port

OS:Connection,
  {d26c64f4-3997-4414-8d37-979b0dc0c786}, !- Handle
  {ed59e4b8-d9e2-4abd-9302-c2f15c98fc21}, !- Name
  {22f26c10-fb6d-4357-8c42-ee3f3f30bc28}, !- Source Object
  3,                                      !- Outlet Port
  {6f732607-f0c6-4cbe-af0e-31e2f02a5e52}, !- Target Object
  2;                                      !- Inlet Port

OS:Connection,
  {4c46e63a-481f-4f3a-97c2-8462ae56a79a}, !- Handle
  {3b2b4ae1-dd77-49c7-8ffb-30a76eeeebdc}, !- Name
  {f094c146-6876-4ba0-b621-ec307fd0cb96}, !- Source Object
  3,                                      !- Outlet Port
  {a1788271-bdb9-4ecb-a2ed-90cf72587540}, !- Target Object
  18;                                     !- Inlet Port

OS:Sizing:Plant,
  {29f5ddd6-ce45-4859-83a4-26a2db357d44}, !- Handle
  {a1788271-bdb9-4ecb-a2ed-90cf72587540}, !- Plant or Condenser Loop Name
  Heating,                                !- Loop Type
  82.2222222222222,                       !- Design Loop Exit Temperature {C}
  11.1111111111111,                       !- Loop Design Temperature Difference {deltaC}
  NonCoincident,                          !- Sizing Option
  1,                                      !- Zone Timesteps in Averaging Window
  None;                                   !- Coincident Sizing Factor Mode

OS:AvailabilityManagerAssignmentList,
  {33fb9939-c16b-4573-8a62-c7d236398caf}, !- Handle
  Plant Loop 1 AvailabilityManagerAssignmentList 2; !- Name

OS:Pump:VariableSpeed,
  {06d7c01d-c1ae-4384-8701-ffbd0eb004fc}, !- Handle
  res boiler gas|unit 3 hydronic pump,    !- Name
  {e7e2bcff-511b-4c14-b04b-a46c9be84e6b}, !- Inlet Node Name
  {acd734c6-c986-4f1c-b3a0-48d8e83fcb52}, !- Outlet Node Name
  ,                                       !- Rated Flow Rate {m3/s}
  20000,                                  !- Rated Pump Head {Pa}
  ,                                       !- Rated Power Consumption {W}
  0.9,                                    !- Motor Efficiency
  0,                                      !- Fraction of Motor Inefficiencies to Fluid Stream
  0,                                      !- Coefficient 1 of the Part Load Performance Curve
  1,                                      !- Coefficient 2 of the Part Load Performance Curve
  0,                                      !- Coefficient 3 of the Part Load Performance Curve
  0,                                      !- Coefficient 4 of the Part Load Performance Curve
  ,                                       !- Minimum Flow Rate {m3/s}
  Intermittent,                           !- Pump Control Type
  ,                                       !- Pump Flow Rate Schedule Name
  ,                                       !- Pump Curve Name
  ,                                       !- Impeller Diameter {m}
  ,                                       !- VFD Control Type
  ,                                       !- Pump RPM Schedule Name
  ,                                       !- Minimum Pressure Schedule {Pa}
  ,                                       !- Maximum Pressure Schedule {Pa}
  ,                                       !- Minimum RPM Schedule {rev/min}
  ,                                       !- Maximum RPM Schedule {rev/min}
  ,                                       !- Zone Name
  0.5,                                    !- Skin Loss Radiative Fraction
  PowerPerFlowPerPressure,                !- Design Power Sizing Method
  348701.1,                               !- Design Electric Power per Unit Flow Rate {W/(m3/s)}
  1.282051282,                            !- Design Shaft Power per Unit Flow Rate per Unit Head {W-s/m3-Pa}
  0,                                      !- Design Minimum Flow Rate Fraction
  General;                                !- End-Use Subcategory

OS:EnergyManagementSystem:Sensor,
  {63272141-75c0-47d6-8bce-f54c18098a83}, !- Handle
  res_boiler_gas_unit_3_hydronic_pump_s,  !- Name
  res boiler gas|unit 3 hydronic pump,    !- Output Variable or Output Meter Index Key Name
  Pump Electric Energy;                   !- Output Variable or Output Meter Name

OS:Boiler:HotWater,
  {35f121bd-b05f-4008-8f4e-5b43474cdc2a}, !- Handle
  res boiler gas|unit 3,                  !- Name
  NaturalGas,                             !- Fuel Type
  ,                                       !- Nominal Capacity {W}
  0.8,                                    !- Nominal Thermal Efficiency
  LeavingBoiler,                          !- Efficiency Curve Temperature Evaluation Variable
  {a436d9b9-5438-49e4-8026-560af0fe06d8}, !- Normalized Boiler Efficiency Curve Name
  82.2222222222222,                       !- Design Water Outlet Temperature {C}
  ,                                       !- Design Water Flow Rate {m3/s}
  0,                                      !- Minimum Part Load Ratio
  1,                                      !- Maximum Part Load Ratio
  1,                                      !- Optimum Part Load Ratio
  {0a27467b-5829-49a6-a2b0-bbbe46fe4e61}, !- Boiler Water Inlet Node Name
  {d58bde68-5081-4f13-a9a4-02474c958e46}, !- Boiler Water Outlet Node Name
  99.9,                                   !- Water Outlet Upper Temperature Limit {C}
  LeavingSetpointModulated,               !- Boiler Flow Mode
  76,                                     !- Parasitic Electric Load {W}
  1,                                      !- Sizing Factor
  General;                                !- End-Use Subcategory

OS:Schedule:Constant,
  {131c48fd-eb69-4b6e-aea0-1997c503fb05}, !- Handle
  res boiler gas|unit 3 hydronic heat supply setpoint, !- Name
  {809788f6-838b-49df-9418-b116805e0f7d}, !- Schedule Type Limits Name
  82.2222222222222;                       !- Value

OS:SetpointManager:Scheduled,
  {8e78b8b0-8b3b-4d2b-be36-5c17665d301d}, !- Handle
  res boiler gas|unit 3 hydronic heat loop setpoint manager, !- Name
  Temperature,                            !- Control Variable
  {131c48fd-eb69-4b6e-aea0-1997c503fb05}, !- Schedule Name
  {c5a737bf-6228-428b-8dea-01f0e0e56440}; !- Setpoint Node or NodeList Name

OS:Pipe:Adiabatic,
  {a435b508-e5e5-4588-96f4-6455a1eccf09}, !- Handle
  Pipe Adiabatic 11,                      !- Name
  {773de6ce-ef77-4dec-92ff-68e5a6706859}, !- Inlet Node Name
  {ef8e2289-69fd-4578-aabe-283b2bbac657}; !- Outlet Node Name

OS:Pipe:Adiabatic,
  {bb900c6a-f445-4537-b83e-d7f8f31ff43a}, !- Handle
  Pipe Adiabatic 12,                      !- Name
  {0b282fb8-eaa9-4c9e-90b2-9351cdfc780a}, !- Inlet Node Name
  {23dd6c26-dc3a-4cee-9cda-c995f0a82c0c}; !- Outlet Node Name

OS:Pipe:Adiabatic,
  {5b08ce88-1ccf-4713-be48-800744fd59a0}, !- Handle
  Pipe Adiabatic 13,                      !- Name
  {b7d7d3eb-5576-4636-867c-5162cdc7bb55}, !- Inlet Node Name
  {21471c06-9db0-4a8a-902e-6f89c89a89ce}; !- Outlet Node Name

OS:Pipe:Adiabatic,
  {016a1cca-b556-4f55-b4a9-072fdb13353a}, !- Handle
  Pipe Adiabatic 14,                      !- Name
  {e228578a-9658-42f9-a3fd-aef2180c5262}, !- Inlet Node Name
  {06b380c5-af16-4359-b6d6-e41d6c1c6c16}; !- Outlet Node Name

OS:Pipe:Adiabatic,
  {f05617c3-04cc-46df-bf46-8c4bcb3053f2}, !- Handle
  Pipe Adiabatic 15,                      !- Name
  {84ebcfb1-83d6-4a5b-9a32-9958a73af2b5}, !- Inlet Node Name
  {0981a434-ec5a-4a5f-ba21-61ff060b54e6}; !- Outlet Node Name

OS:Node,
  {eb29a946-eef1-4afa-bcbe-12c1d8019b4a}, !- Handle
  Node 44,                                !- Name
  {d58bde68-5081-4f13-a9a4-02474c958e46}, !- Inlet Port
  {feee0135-7c97-4847-8542-d8db377b394f}; !- Outlet Port

OS:Connection,
  {0a27467b-5829-49a6-a2b0-bbbe46fe4e61}, !- Handle
  {1493a96a-8bf8-4338-bac5-29e62b1927fe}, !- Name
  {9ed8940e-d58e-412c-9d85-54ed5848a530}, !- Source Object
  3,                                      !- Outlet Port
  {35f121bd-b05f-4008-8f4e-5b43474cdc2a}, !- Target Object
  12;                                     !- Inlet Port

OS:Connection,
  {d58bde68-5081-4f13-a9a4-02474c958e46}, !- Handle
  {2bba7a42-82f6-4120-95b4-08533b879ecc}, !- Name
  {35f121bd-b05f-4008-8f4e-5b43474cdc2a}, !- Source Object
  13,                                     !- Outlet Port
  {eb29a946-eef1-4afa-bcbe-12c1d8019b4a}, !- Target Object
  2;                                      !- Inlet Port

OS:Connection,
  {feee0135-7c97-4847-8542-d8db377b394f}, !- Handle
  {e67116af-caad-4407-8e03-fae3bb4797ff}, !- Name
  {eb29a946-eef1-4afa-bcbe-12c1d8019b4a}, !- Source Object
  3,                                      !- Outlet Port
  {da23f88b-c912-4e80-8b65-a518d8ec41db}, !- Target Object
  3;                                      !- Inlet Port

OS:Node,
  {2b2ba685-36d5-47f7-b644-484bf7e2d7ec}, !- Handle
  Node 45,                                !- Name
  {da37dcbf-c557-4e30-b54a-b3384b990d19}, !- Inlet Port
  {773de6ce-ef77-4dec-92ff-68e5a6706859}; !- Outlet Port

OS:Connection,
  {da37dcbf-c557-4e30-b54a-b3384b990d19}, !- Handle
  {1b2791f4-e5af-4e77-b00c-7f9133454519}, !- Name
  {0b15c89c-e713-4723-b9a6-d45c773197eb}, !- Source Object
  4,                                      !- Outlet Port
  {2b2ba685-36d5-47f7-b644-484bf7e2d7ec}, !- Target Object
  2;                                      !- Inlet Port

OS:Node,
  {539c5bea-bf36-43bc-a6df-91d71c75e6c2}, !- Handle
  Node 46,                                !- Name
  {ef8e2289-69fd-4578-aabe-283b2bbac657}, !- Inlet Port
  {d5e2807f-7417-4478-a9f6-e21c43cf708d}; !- Outlet Port

OS:Connection,
  {773de6ce-ef77-4dec-92ff-68e5a6706859}, !- Handle
  {4444af40-d795-47ad-a1ae-78330eddbb9b}, !- Name
  {2b2ba685-36d5-47f7-b644-484bf7e2d7ec}, !- Source Object
  3,                                      !- Outlet Port
  {a435b508-e5e5-4588-96f4-6455a1eccf09}, !- Target Object
  2;                                      !- Inlet Port

OS:Connection,
  {ef8e2289-69fd-4578-aabe-283b2bbac657}, !- Handle
  {daacaaad-b2cf-4e0c-a1ea-0102c558973e}, !- Name
  {a435b508-e5e5-4588-96f4-6455a1eccf09}, !- Source Object
  3,                                      !- Outlet Port
  {539c5bea-bf36-43bc-a6df-91d71c75e6c2}, !- Target Object
  2;                                      !- Inlet Port

OS:Connection,
  {d5e2807f-7417-4478-a9f6-e21c43cf708d}, !- Handle
  {843a2cf5-b1ff-4355-960f-b7e3eea31815}, !- Name
  {539c5bea-bf36-43bc-a6df-91d71c75e6c2}, !- Source Object
  3,                                      !- Outlet Port
  {da23f88b-c912-4e80-8b65-a518d8ec41db}, !- Target Object
  4;                                      !- Inlet Port

OS:Node,
  {4d62cb0b-94e2-41ef-9ef2-a3dd3e5238b4}, !- Handle
  Node 47,                                !- Name
  {acd734c6-c986-4f1c-b3a0-48d8e83fcb52}, !- Inlet Port
  {2f90ba92-62e6-45f1-98ac-76a502c1a161}; !- Outlet Port

OS:Connection,
  {e7e2bcff-511b-4c14-b04b-a46c9be84e6b}, !- Handle
  {93e41687-50c6-4a5e-a9b0-d1c963bdb774}, !- Name
  {d0212e56-ef3f-4d74-b278-7269818d0040}, !- Source Object
  3,                                      !- Outlet Port
  {06d7c01d-c1ae-4384-8701-ffbd0eb004fc}, !- Target Object
  2;                                      !- Inlet Port

OS:Connection,
  {acd734c6-c986-4f1c-b3a0-48d8e83fcb52}, !- Handle
  {01cb15b7-08df-45f5-aa57-9e04ecff50e5}, !- Name
  {06d7c01d-c1ae-4384-8701-ffbd0eb004fc}, !- Source Object
  3,                                      !- Outlet Port
  {4d62cb0b-94e2-41ef-9ef2-a3dd3e5238b4}, !- Target Object
  2;                                      !- Inlet Port

OS:Connection,
  {2f90ba92-62e6-45f1-98ac-76a502c1a161}, !- Handle
  {f37df404-3943-4ff2-babf-604f5e547955}, !- Name
  {4d62cb0b-94e2-41ef-9ef2-a3dd3e5238b4}, !- Source Object
  3,                                      !- Outlet Port
  {0b15c89c-e713-4723-b9a6-d45c773197eb}, !- Target Object
  2;                                      !- Inlet Port

OS:Node,
  {a61b470d-d64a-4d81-b09c-2839f9b2e75f}, !- Handle
  Node 48,                                !- Name
  {a9fb3190-22d4-4059-b6c0-cff4016f98c3}, !- Inlet Port
  {0b282fb8-eaa9-4c9e-90b2-9351cdfc780a}; !- Outlet Port

OS:Connection,
  {a9fb3190-22d4-4059-b6c0-cff4016f98c3}, !- Handle
  {94317427-94d1-4625-b5e1-5f1410919f46}, !- Name
  {da23f88b-c912-4e80-8b65-a518d8ec41db}, !- Source Object
  2,                                      !- Outlet Port
  {a61b470d-d64a-4d81-b09c-2839f9b2e75f}, !- Target Object
  2;                                      !- Inlet Port

OS:Connection,
  {0b282fb8-eaa9-4c9e-90b2-9351cdfc780a}, !- Handle
  {9b8340a4-342b-420d-bb1c-be63f5050657}, !- Name
  {a61b470d-d64a-4d81-b09c-2839f9b2e75f}, !- Source Object
  3,                                      !- Outlet Port
  {bb900c6a-f445-4537-b83e-d7f8f31ff43a}, !- Target Object
  2;                                      !- Inlet Port

OS:Connection,
  {23dd6c26-dc3a-4cee-9cda-c995f0a82c0c}, !- Handle
  {30ec79e2-83ce-4c28-82f1-97ba1d28e57f}, !- Name
  {bb900c6a-f445-4537-b83e-d7f8f31ff43a}, !- Source Object
  3,                                      !- Outlet Port
  {c5a737bf-6228-428b-8dea-01f0e0e56440}, !- Target Object
  2;                                      !- Inlet Port

OS:Node,
  {0278ac06-2190-4c24-b2d1-5cd27bf4d38f}, !- Handle
  Node 49,                                !- Name
  {21471c06-9db0-4a8a-902e-6f89c89a89ce}, !- Inlet Port
  {901246be-685a-41b6-8753-3402832f62f8}; !- Outlet Port

OS:Connection,
  {b7d7d3eb-5576-4636-867c-5162cdc7bb55}, !- Handle
  {640978bc-cbc4-4238-93c2-6178b5ee5081}, !- Name
  {6f732607-f0c6-4cbe-af0e-31e2f02a5e52}, !- Source Object
  3,                                      !- Outlet Port
  {5b08ce88-1ccf-4713-be48-800744fd59a0}, !- Target Object
  2;                                      !- Inlet Port

OS:Connection,
  {21471c06-9db0-4a8a-902e-6f89c89a89ce}, !- Handle
  {61aad425-8b1e-4233-8031-5548c15ae9b9}, !- Name
  {5b08ce88-1ccf-4713-be48-800744fd59a0}, !- Source Object
  3,                                      !- Outlet Port
  {0278ac06-2190-4c24-b2d1-5cd27bf4d38f}, !- Target Object
  2;                                      !- Inlet Port

OS:Connection,
  {901246be-685a-41b6-8753-3402832f62f8}, !- Handle
  {f9c8ebb9-5e05-466d-83a3-d5704abee393}, !- Name
  {0278ac06-2190-4c24-b2d1-5cd27bf4d38f}, !- Source Object
  3,                                      !- Outlet Port
  {cbae47a8-208b-4b9c-8de3-2c20fbc85f07}, !- Target Object
  3;                                      !- Inlet Port

OS:Node,
  {04bafbf2-42cc-408b-a8ce-7c02b353b116}, !- Handle
  Node 50,                                !- Name
  {06b380c5-af16-4359-b6d6-e41d6c1c6c16}, !- Inlet Port
  {e7fcefba-8195-4673-af8f-507438581448}; !- Outlet Port

OS:Connection,
  {e228578a-9658-42f9-a3fd-aef2180c5262}, !- Handle
  {f5de59ad-dc2f-4aeb-b742-49705ec3b17c}, !- Name
  {dfd4504e-3591-47ee-8d2e-71829b73cdda}, !- Source Object
  3,                                      !- Outlet Port
  {016a1cca-b556-4f55-b4a9-072fdb13353a}, !- Target Object
  2;                                      !- Inlet Port

OS:Connection,
  {06b380c5-af16-4359-b6d6-e41d6c1c6c16}, !- Handle
  {9e87d522-6941-4211-9589-8f79206907d9}, !- Name
  {016a1cca-b556-4f55-b4a9-072fdb13353a}, !- Source Object
  3,                                      !- Outlet Port
  {04bafbf2-42cc-408b-a8ce-7c02b353b116}, !- Target Object
  2;                                      !- Inlet Port

OS:Connection,
  {e7fcefba-8195-4673-af8f-507438581448}, !- Handle
  {5a77add3-d37a-424d-ac4c-844e1bcf9118}, !- Name
  {04bafbf2-42cc-408b-a8ce-7c02b353b116}, !- Source Object
  3,                                      !- Outlet Port
  {22f26c10-fb6d-4357-8c42-ee3f3f30bc28}, !- Target Object
  2;                                      !- Inlet Port

OS:Node,
  {0752bc66-3e12-4ab1-9792-23820fe0c42c}, !- Handle
  Node 51,                                !- Name
  {4d840002-7013-49b3-ab75-72e3227d01e0}, !- Inlet Port
  {84ebcfb1-83d6-4a5b-9a32-9958a73af2b5}; !- Outlet Port

OS:Connection,
  {4d840002-7013-49b3-ab75-72e3227d01e0}, !- Handle
  {ea5f5bed-a700-4e5e-b0b5-73afe27e23b9}, !- Name
  {cbae47a8-208b-4b9c-8de3-2c20fbc85f07}, !- Source Object
  2,                                      !- Outlet Port
  {0752bc66-3e12-4ab1-9792-23820fe0c42c}, !- Target Object
  2;                                      !- Inlet Port

OS:Connection,
  {84ebcfb1-83d6-4a5b-9a32-9958a73af2b5}, !- Handle
  {4f49b55a-86f5-4bb0-bec8-f9dc7bd5ef8b}, !- Name
  {0752bc66-3e12-4ab1-9792-23820fe0c42c}, !- Source Object
  3,                                      !- Outlet Port
  {f05617c3-04cc-46df-bf46-8c4bcb3053f2}, !- Target Object
  2;                                      !- Inlet Port

OS:Connection,
  {0981a434-ec5a-4a5f-ba21-61ff060b54e6}, !- Handle
  {72e03ebb-5b84-4de2-8b6c-54b80f663bb0}, !- Name
  {f05617c3-04cc-46df-bf46-8c4bcb3053f2}, !- Source Object
  3,                                      !- Outlet Port
  {f094c146-6876-4ba0-b621-ec307fd0cb96}, !- Target Object
  2;                                      !- Inlet Port

OS:Coil:Heating:Water:Baseboard,
  {e32cdaa1-905c-40b6-a3bf-f4638cbce0a7}, !- Handle
  res boiler gas|unit 3 living zone|unit 3 heating coil, !- Name
  HeatingDesignCapacity,                  !- Heating Design Capacity Method
  autosize,                               !- Heating Design Capacity {W}
  0,                                      !- Heating Design Capacity Per Floor Area {W/m2}
  0.8,                                    !- Fraction of Autosized Heating Design Capacity
  ,                                       !- U-Factor Times Area Value {W/K}
  ,                                       !- Maximum Water Flow Rate {m3/s}
  0.001,                                  !- Convergence Tolerance
  {7bddfefc-668d-4869-b1eb-883a0e36a3a0}, !- Water Inlet Node Name
  {658101cf-5853-4118-9921-e5b1ac92ae07}; !- Water Outlet Node Name

OS:ZoneHVAC:Baseboard:Convective:Water,
  {3851397d-fd34-4618-883f-dc86968210e4}, !- Handle
  res boiler gas|unit 3 living zone|unit 3 convective water, !- Name
  {e2c8d444-936f-46df-9503-f7fc44661a21}, !- Availability Schedule Name
  {e32cdaa1-905c-40b6-a3bf-f4638cbce0a7}; !- Heating Coil Name

OS:AdditionalProperties,
  {3f2ac51c-8cc8-4f27-bcd5-70ad61aac7f3}, !- Handle
  {3851397d-fd34-4618-883f-dc86968210e4}, !- Object Name
  CentralSystem,                          !- Feature Name 1
  Boolean,                                !- Feature Data Type 1
  false,                                  !- Feature Value 1
  SizingInfoHVACFracHeatLoadServed,       !- Feature Name 2
  Double,                                 !- Feature Data Type 2
  1;                                      !- Feature Value 2

OS:Node,
  {f012eecb-e3a8-440e-9d10-70e18e4a9065}, !- Handle
  Node 52,                                !- Name
  {e33ca1c9-8b33-40ce-975c-c5732ca7077a}, !- Inlet Port
  {7bddfefc-668d-4869-b1eb-883a0e36a3a0}; !- Outlet Port

OS:Connection,
  {e33ca1c9-8b33-40ce-975c-c5732ca7077a}, !- Handle
  {4222344f-1696-4801-ad38-c62ac82a5685}, !- Name
  {22f26c10-fb6d-4357-8c42-ee3f3f30bc28}, !- Source Object
  4,                                      !- Outlet Port
  {f012eecb-e3a8-440e-9d10-70e18e4a9065}, !- Target Object
  2;                                      !- Inlet Port

OS:Node,
  {cacac5b1-3788-4ab6-9193-dfb88005b295}, !- Handle
  Node 53,                                !- Name
  {658101cf-5853-4118-9921-e5b1ac92ae07}, !- Inlet Port
  {94cb7be9-9f00-409f-a911-08fae6d46a12}; !- Outlet Port

OS:Connection,
  {7bddfefc-668d-4869-b1eb-883a0e36a3a0}, !- Handle
  {dd245764-bfa2-4763-8af6-a3ef66e1cc62}, !- Name
  {f012eecb-e3a8-440e-9d10-70e18e4a9065}, !- Source Object
  3,                                      !- Outlet Port
  {e32cdaa1-905c-40b6-a3bf-f4638cbce0a7}, !- Target Object
  9;                                      !- Inlet Port

OS:Connection,
  {658101cf-5853-4118-9921-e5b1ac92ae07}, !- Handle
  {97727032-7fff-4abd-aaff-91f9a7b7b75e}, !- Name
  {e32cdaa1-905c-40b6-a3bf-f4638cbce0a7}, !- Source Object
  10,                                     !- Outlet Port
  {cacac5b1-3788-4ab6-9193-dfb88005b295}, !- Target Object
  2;                                      !- Inlet Port

OS:Connection,
  {94cb7be9-9f00-409f-a911-08fae6d46a12}, !- Handle
  {fc4c99e1-3a10-456c-90ee-c408fb745f56}, !- Name
  {cacac5b1-3788-4ab6-9193-dfb88005b295}, !- Source Object
  3,                                      !- Outlet Port
  {cbae47a8-208b-4b9c-8de3-2c20fbc85f07}, !- Target Object
  4;                                      !- Inlet Port

OS:EnergyManagementSystem:Program,
  {3e1abf39-4281-4ec3-8c26-ed9922341299}, !- Handle
  res_boiler_gas|unit_3_pumps_program,    !- Name
  Set unit_3_pumps_h = res_boiler_gas_unit_3_hydronic_pump_s; !- Program Line 1

OS:EnergyManagementSystem:OutputVariable,
  {b421eb6b-ff0e-4947-bd23-7cf5f446f0ff}, !- Handle
  res boiler gas|unit 3 htg pump:Pumps:Electricity, !- Name
  unit_3_pumps_h,                         !- EMS Variable Name
  Summed,                                 !- Type of Data in Variable
  SystemTimestep,                         !- Update Frequency
  {3e1abf39-4281-4ec3-8c26-ed9922341299}, !- EMS Program or Subroutine Name
  J;                                      !- Units

OS:EnergyManagementSystem:ProgramCallingManager,
  {b1ac9d44-a043-4e5e-87f2-988af2ec918b}, !- Handle
  res boiler gas|unit 3 pump program calling manager, !- Name
  EndOfSystemTimestepBeforeHVACReporting, !- EnergyPlus Model Calling Point
  {3e1abf39-4281-4ec3-8c26-ed9922341299}; !- Program Name 1

OS:Curve:Bicubic,
  {64f5762c-bf7c-4f91-8cfe-00c82075c467}, !- Handle
  NonCondensingBoilerEff 3,               !- Name
  1.111720116,                            !- Coefficient1 Constant
  0.078614078,                            !- Coefficient2 x
  -0.400425756,                           !- Coefficient3 x**2
  0,                                      !- Coefficient4 y
  -0.000156783,                           !- Coefficient5 y**2
  0.009384599,                            !- Coefficient6 x*y
  0.234257955,                            !- Coefficient7 x**3
  1.32927e-006,                           !- Coefficient8 y**3
  -0.004446701,                           !- Coefficient9 x**2*y
  -1.22498e-005,                          !- Coefficient10 x*y**2
  0.1,                                    !- Minimum Value of x
  1,                                      !- Maximum Value of x
  20,                                     !- Minimum Value of y
  80;                                     !- Maximum Value of y

OS:PlantLoop,
  {cada9dbc-b7db-40a6-8f49-1b93528cdc96}, !- Handle
  res boiler gas|unit 4 hydronic heat loop, !- Name
  Water,                                  !- Fluid Type
  0,                                      !- Glycol Concentration
  ,                                       !- User Defined Fluid Type
  ,                                       !- Plant Equipment Operation Heating Load
  ,                                       !- Plant Equipment Operation Cooling Load
  ,                                       !- Primary Plant Equipment Operation Scheme
  {5b62bc96-9a02-4520-a7fb-c33f66872d52}, !- Loop Temperature Setpoint Node Name
  100,                                    !- Maximum Loop Temperature {C}
  0,                                      !- Minimum Loop Temperature {C}
  ,                                       !- Maximum Loop Flow Rate {m3/s}
  0,                                      !- Minimum Loop Flow Rate {m3/s}
  Autocalculate,                          !- Plant Loop Volume {m3}
  {91007906-a701-4a00-8532-2aeec70f39a2}, !- Plant Side Inlet Node Name
  {92abdbb5-cde4-4b2f-ae96-79596b60eefc}, !- Plant Side Outlet Node Name
  ,                                       !- Plant Side Branch List Name
  {14223d33-245c-461d-845f-a15d9621277d}, !- Demand Side Inlet Node Name
  {e85d51a6-274a-42ee-b6e9-c2a8edffae75}, !- Demand Side Outlet Node Name
  ,                                       !- Demand Side Branch List Name
  ,                                       !- Demand Side Connector List Name
  Optimal,                                !- Load Distribution Scheme
  {b256bfc7-cbd2-466b-ab73-a196866d5744}, !- Availability Manager List Name
  ,                                       !- Plant Loop Demand Calculation Scheme
  ,                                       !- Common Pipe Simulation
  ,                                       !- Pressure Simulation Type
  ,                                       !- Plant Equipment Operation Heating Load Schedule
  ,                                       !- Plant Equipment Operation Cooling Load Schedule
  ,                                       !- Primary Plant Equipment Operation Scheme Schedule
  ,                                       !- Component Setpoint Operation Scheme Schedule
  {872294e2-e049-4f53-a75b-65de84a6ff1e}, !- Demand Mixer Name
  {006d3289-4838-4f2e-9de3-3a5da550fcb7}, !- Demand Splitter Name
  {e4dba2cc-5925-40b9-8702-03134538345c}, !- Supply Mixer Name
  {ecb83c1a-6cb8-45da-8b57-beb1dcbfd271}; !- Supply Splitter Name

OS:Node,
  {d8d8d665-5b1a-40d9-8333-3715e547cbc8}, !- Handle
  Node 54,                                !- Name
  {91007906-a701-4a00-8532-2aeec70f39a2}, !- Inlet Port
  {17ee91ad-0094-43c0-a144-8fa774d2c6f7}; !- Outlet Port

OS:Node,
  {5b62bc96-9a02-4520-a7fb-c33f66872d52}, !- Handle
  Node 55,                                !- Name
  {9dfb9c06-a18a-4194-8d63-a55ab243ce67}, !- Inlet Port
  {92abdbb5-cde4-4b2f-ae96-79596b60eefc}; !- Outlet Port

OS:Node,
  {08be94cb-1ee1-466d-8963-92bf5643ac4d}, !- Handle
  Node 56,                                !- Name
  {d8dc34cf-5a1b-4be6-97b2-49d1266aa8cc}, !- Inlet Port
  {f6b2ceae-6d61-4dfd-bad0-2b44e6b0eb88}; !- Outlet Port

OS:Connector:Mixer,
  {e4dba2cc-5925-40b9-8702-03134538345c}, !- Handle
  Connector Mixer 7,                      !- Name
  {2c8da08e-b6ba-4f94-8a11-8604df2c35cd}, !- Outlet Branch Name
  {0c3e0f4a-9c82-461e-9744-d240c4f6865a}, !- Inlet Branch Name 1
  {84830363-a7e5-4605-bd0f-350e5dece334}; !- Inlet Branch Name 2

OS:Connector:Splitter,
  {ecb83c1a-6cb8-45da-8b57-beb1dcbfd271}, !- Handle
  Connector Splitter 7,                   !- Name
  {6d475c58-30d1-4b93-8841-8ccc40f1e2cc}, !- Inlet Branch Name
  {d8dc34cf-5a1b-4be6-97b2-49d1266aa8cc}, !- Outlet Branch Name 1
  {baffec19-460c-4e06-90cb-ed1a17060c81}; !- Outlet Branch Name 2

OS:Connection,
  {91007906-a701-4a00-8532-2aeec70f39a2}, !- Handle
  {609d9d1e-858a-4796-b6a2-c0895db7e73c}, !- Name
  {cada9dbc-b7db-40a6-8f49-1b93528cdc96}, !- Source Object
  14,                                     !- Outlet Port
  {d8d8d665-5b1a-40d9-8333-3715e547cbc8}, !- Target Object
  2;                                      !- Inlet Port

OS:Connection,
  {d8dc34cf-5a1b-4be6-97b2-49d1266aa8cc}, !- Handle
  {c5559d5b-de41-48d5-a0e4-9ed44aa0a6d7}, !- Name
  {ecb83c1a-6cb8-45da-8b57-beb1dcbfd271}, !- Source Object
  3,                                      !- Outlet Port
  {08be94cb-1ee1-466d-8963-92bf5643ac4d}, !- Target Object
  2;                                      !- Inlet Port

OS:Connection,
  {92abdbb5-cde4-4b2f-ae96-79596b60eefc}, !- Handle
  {b2ded936-cf41-44bf-8d1d-100b25dfbfa6}, !- Name
  {5b62bc96-9a02-4520-a7fb-c33f66872d52}, !- Source Object
  3,                                      !- Outlet Port
  {cada9dbc-b7db-40a6-8f49-1b93528cdc96}, !- Target Object
  15;                                     !- Inlet Port

OS:Node,
  {f5c1c2ea-8775-4527-89f1-34b883d1771e}, !- Handle
  Node 57,                                !- Name
  {14223d33-245c-461d-845f-a15d9621277d}, !- Inlet Port
  {f04fab28-0411-4675-a7e7-c65e3aea0b92}; !- Outlet Port

OS:Node,
  {3c07a8b7-e9ae-4ea1-9b40-99815f31cf56}, !- Handle
  Node 58,                                !- Name
  {6fecda22-49cf-4e5d-8d22-65188a2d84d3}, !- Inlet Port
  {e85d51a6-274a-42ee-b6e9-c2a8edffae75}; !- Outlet Port

OS:Node,
  {4f69480d-cab0-4079-9fec-d14c9b0087fe}, !- Handle
  Node 59,                                !- Name
  {daa88ed0-9a1e-409f-9eae-5f0d199256c8}, !- Inlet Port
  {9ebe6097-2035-4e76-8b1c-b2f0dfe3a74f}; !- Outlet Port

OS:Connector:Mixer,
  {872294e2-e049-4f53-a75b-65de84a6ff1e}, !- Handle
  Connector Mixer 8,                      !- Name
  {f7bf6419-749d-4708-94e4-2fbfcc9be0ae}, !- Outlet Branch Name
  {7df540ae-1516-4eec-b9c2-065c2bbe4a38}, !- Inlet Branch Name 1
  {fa849961-3a17-4bd6-86ea-1a32c1c424d9}; !- Inlet Branch Name 2

OS:Connector:Splitter,
  {006d3289-4838-4f2e-9de3-3a5da550fcb7}, !- Handle
  Connector Splitter 8,                   !- Name
  {1d07759b-4cab-4e57-af11-53eeb338fcb1}, !- Inlet Branch Name
  {daa88ed0-9a1e-409f-9eae-5f0d199256c8}, !- Outlet Branch Name 1
  {38fde0d2-9886-4727-979b-f87440a61118}; !- Outlet Branch Name 2

OS:Connection,
  {14223d33-245c-461d-845f-a15d9621277d}, !- Handle
  {8c6db7b5-14e7-4e77-a188-b07c4592b3e0}, !- Name
  {cada9dbc-b7db-40a6-8f49-1b93528cdc96}, !- Source Object
  17,                                     !- Outlet Port
  {f5c1c2ea-8775-4527-89f1-34b883d1771e}, !- Target Object
  2;                                      !- Inlet Port

OS:Connection,
  {daa88ed0-9a1e-409f-9eae-5f0d199256c8}, !- Handle
  {6cafd70b-b4ae-470c-bf0d-d442d69129a4}, !- Name
  {006d3289-4838-4f2e-9de3-3a5da550fcb7}, !- Source Object
  3,                                      !- Outlet Port
  {4f69480d-cab0-4079-9fec-d14c9b0087fe}, !- Target Object
  2;                                      !- Inlet Port

OS:Connection,
  {e85d51a6-274a-42ee-b6e9-c2a8edffae75}, !- Handle
  {fc42fbb3-f810-40bc-8da4-30f4f473ddce}, !- Name
  {3c07a8b7-e9ae-4ea1-9b40-99815f31cf56}, !- Source Object
  3,                                      !- Outlet Port
  {cada9dbc-b7db-40a6-8f49-1b93528cdc96}, !- Target Object
  18;                                     !- Inlet Port

OS:Sizing:Plant,
  {70942707-7035-4209-aafd-0588649fdf61}, !- Handle
  {cada9dbc-b7db-40a6-8f49-1b93528cdc96}, !- Plant or Condenser Loop Name
  Heating,                                !- Loop Type
  82.2222222222222,                       !- Design Loop Exit Temperature {C}
  11.1111111111111,                       !- Loop Design Temperature Difference {deltaC}
  NonCoincident,                          !- Sizing Option
  1,                                      !- Zone Timesteps in Averaging Window
  None;                                   !- Coincident Sizing Factor Mode

OS:AvailabilityManagerAssignmentList,
  {b256bfc7-cbd2-466b-ab73-a196866d5744}, !- Handle
  Plant Loop 1 AvailabilityManagerAssignmentList 3; !- Name

OS:Pump:VariableSpeed,
  {f24492a4-a6a5-4351-87b0-0d64a33c51ea}, !- Handle
  res boiler gas|unit 4 hydronic pump,    !- Name
  {17ee91ad-0094-43c0-a144-8fa774d2c6f7}, !- Inlet Node Name
  {3b2debb7-6b82-4c34-a60e-31eea08bfb77}, !- Outlet Node Name
  ,                                       !- Rated Flow Rate {m3/s}
  20000,                                  !- Rated Pump Head {Pa}
  ,                                       !- Rated Power Consumption {W}
  0.9,                                    !- Motor Efficiency
  0,                                      !- Fraction of Motor Inefficiencies to Fluid Stream
  0,                                      !- Coefficient 1 of the Part Load Performance Curve
  1,                                      !- Coefficient 2 of the Part Load Performance Curve
  0,                                      !- Coefficient 3 of the Part Load Performance Curve
  0,                                      !- Coefficient 4 of the Part Load Performance Curve
  ,                                       !- Minimum Flow Rate {m3/s}
  Intermittent,                           !- Pump Control Type
  ,                                       !- Pump Flow Rate Schedule Name
  ,                                       !- Pump Curve Name
  ,                                       !- Impeller Diameter {m}
  ,                                       !- VFD Control Type
  ,                                       !- Pump RPM Schedule Name
  ,                                       !- Minimum Pressure Schedule {Pa}
  ,                                       !- Maximum Pressure Schedule {Pa}
  ,                                       !- Minimum RPM Schedule {rev/min}
  ,                                       !- Maximum RPM Schedule {rev/min}
  ,                                       !- Zone Name
  0.5,                                    !- Skin Loss Radiative Fraction
  PowerPerFlowPerPressure,                !- Design Power Sizing Method
  348701.1,                               !- Design Electric Power per Unit Flow Rate {W/(m3/s)}
  1.282051282,                            !- Design Shaft Power per Unit Flow Rate per Unit Head {W-s/m3-Pa}
  0,                                      !- Design Minimum Flow Rate Fraction
  General;                                !- End-Use Subcategory

OS:EnergyManagementSystem:Sensor,
  {27568d3e-ec26-4652-bf93-b653fc985d88}, !- Handle
  res_boiler_gas_unit_4_hydronic_pump_s,  !- Name
  res boiler gas|unit 4 hydronic pump,    !- Output Variable or Output Meter Index Key Name
  Pump Electric Energy;                   !- Output Variable or Output Meter Name

OS:Boiler:HotWater,
  {a7da2cff-3a4a-40a7-969e-ab5cb01cbc2b}, !- Handle
  res boiler gas|unit 4,                  !- Name
  NaturalGas,                             !- Fuel Type
  ,                                       !- Nominal Capacity {W}
  0.8,                                    !- Nominal Thermal Efficiency
  LeavingBoiler,                          !- Efficiency Curve Temperature Evaluation Variable
  {64f5762c-bf7c-4f91-8cfe-00c82075c467}, !- Normalized Boiler Efficiency Curve Name
  82.2222222222222,                       !- Design Water Outlet Temperature {C}
  ,                                       !- Design Water Flow Rate {m3/s}
  0,                                      !- Minimum Part Load Ratio
  1,                                      !- Maximum Part Load Ratio
  1,                                      !- Optimum Part Load Ratio
  {f6b2ceae-6d61-4dfd-bad0-2b44e6b0eb88}, !- Boiler Water Inlet Node Name
  {71738a08-9c04-42c0-8ae4-1611c892b30a}, !- Boiler Water Outlet Node Name
  99.9,                                   !- Water Outlet Upper Temperature Limit {C}
  LeavingSetpointModulated,               !- Boiler Flow Mode
  76,                                     !- Parasitic Electric Load {W}
  1,                                      !- Sizing Factor
  General;                                !- End-Use Subcategory

OS:Schedule:Constant,
  {75674e70-7268-4ad3-bdbe-a7b8589940be}, !- Handle
  res boiler gas|unit 4 hydronic heat supply setpoint, !- Name
  {809788f6-838b-49df-9418-b116805e0f7d}, !- Schedule Type Limits Name
  82.2222222222222;                       !- Value

OS:SetpointManager:Scheduled,
  {10f714fe-1c35-40b7-8cc0-8b981bf7b639}, !- Handle
  res boiler gas|unit 4 hydronic heat loop setpoint manager, !- Name
  Temperature,                            !- Control Variable
  {75674e70-7268-4ad3-bdbe-a7b8589940be}, !- Schedule Name
  {5b62bc96-9a02-4520-a7fb-c33f66872d52}; !- Setpoint Node or NodeList Name

OS:Pipe:Adiabatic,
  {5f6bf05a-531e-4ea5-8d0e-5347facfd657}, !- Handle
  Pipe Adiabatic 16,                      !- Name
  {2b27f872-8153-47ac-b9b5-cefa658dd8ce}, !- Inlet Node Name
  {3f974cc8-1c62-48f6-83f6-a5f09bca81d2}; !- Outlet Node Name

OS:Pipe:Adiabatic,
  {b20803c8-a1df-4f7f-ba31-1c3da05e342d}, !- Handle
  Pipe Adiabatic 17,                      !- Name
  {14c851bd-cbcb-4ed4-8973-e9b6e4fcfd59}, !- Inlet Node Name
  {9dfb9c06-a18a-4194-8d63-a55ab243ce67}; !- Outlet Node Name

OS:Pipe:Adiabatic,
  {902fc819-50e0-43a1-a363-9b3e8336d82e}, !- Handle
  Pipe Adiabatic 18,                      !- Name
  {9ebe6097-2035-4e76-8b1c-b2f0dfe3a74f}, !- Inlet Node Name
  {411e41c5-293c-40ae-b6c4-b6472d6785de}; !- Outlet Node Name

OS:Pipe:Adiabatic,
  {145c9fb3-0df8-4ad1-aae3-a646f8706adb}, !- Handle
  Pipe Adiabatic 19,                      !- Name
  {f04fab28-0411-4675-a7e7-c65e3aea0b92}, !- Inlet Node Name
  {4c62c701-6a7c-44e0-8ece-4afbb78912f7}; !- Outlet Node Name

OS:Pipe:Adiabatic,
  {3b8cc22b-6689-4132-b254-9d7ac9d84513}, !- Handle
  Pipe Adiabatic 20,                      !- Name
  {1f706e88-2024-4ea3-bb03-d796794d9b2e}, !- Inlet Node Name
  {6fecda22-49cf-4e5d-8d22-65188a2d84d3}; !- Outlet Node Name

OS:Node,
  {2623c623-b13e-4bf8-ab31-fa2de0df692c}, !- Handle
  Node 60,                                !- Name
  {71738a08-9c04-42c0-8ae4-1611c892b30a}, !- Inlet Port
  {0c3e0f4a-9c82-461e-9744-d240c4f6865a}; !- Outlet Port

OS:Connection,
  {f6b2ceae-6d61-4dfd-bad0-2b44e6b0eb88}, !- Handle
  {da8374c2-1317-423f-bee1-b94a752e44ae}, !- Name
  {08be94cb-1ee1-466d-8963-92bf5643ac4d}, !- Source Object
  3,                                      !- Outlet Port
  {a7da2cff-3a4a-40a7-969e-ab5cb01cbc2b}, !- Target Object
  12;                                     !- Inlet Port

OS:Connection,
  {71738a08-9c04-42c0-8ae4-1611c892b30a}, !- Handle
  {85030fe6-b26c-44d5-8114-b480db8293d5}, !- Name
  {a7da2cff-3a4a-40a7-969e-ab5cb01cbc2b}, !- Source Object
  13,                                     !- Outlet Port
  {2623c623-b13e-4bf8-ab31-fa2de0df692c}, !- Target Object
  2;                                      !- Inlet Port

OS:Connection,
  {0c3e0f4a-9c82-461e-9744-d240c4f6865a}, !- Handle
  {2a11a6a4-c7da-423c-9396-648039298084}, !- Name
  {2623c623-b13e-4bf8-ab31-fa2de0df692c}, !- Source Object
  3,                                      !- Outlet Port
  {e4dba2cc-5925-40b9-8702-03134538345c}, !- Target Object
  3;                                      !- Inlet Port

OS:Node,
  {e10eda68-9d18-4e5f-946d-fab642f81087}, !- Handle
  Node 61,                                !- Name
  {baffec19-460c-4e06-90cb-ed1a17060c81}, !- Inlet Port
  {2b27f872-8153-47ac-b9b5-cefa658dd8ce}; !- Outlet Port

OS:Connection,
  {baffec19-460c-4e06-90cb-ed1a17060c81}, !- Handle
  {fa350beb-18fd-4260-b62c-e3c8c9e85996}, !- Name
  {ecb83c1a-6cb8-45da-8b57-beb1dcbfd271}, !- Source Object
  4,                                      !- Outlet Port
  {e10eda68-9d18-4e5f-946d-fab642f81087}, !- Target Object
  2;                                      !- Inlet Port

OS:Node,
  {516f626e-b998-49eb-ac55-271ec28f7596}, !- Handle
  Node 62,                                !- Name
  {3f974cc8-1c62-48f6-83f6-a5f09bca81d2}, !- Inlet Port
  {84830363-a7e5-4605-bd0f-350e5dece334}; !- Outlet Port

OS:Connection,
  {2b27f872-8153-47ac-b9b5-cefa658dd8ce}, !- Handle
  {c4160cb4-eab1-4b29-88a1-90fbb2dce5b7}, !- Name
  {e10eda68-9d18-4e5f-946d-fab642f81087}, !- Source Object
  3,                                      !- Outlet Port
  {5f6bf05a-531e-4ea5-8d0e-5347facfd657}, !- Target Object
  2;                                      !- Inlet Port

OS:Connection,
  {3f974cc8-1c62-48f6-83f6-a5f09bca81d2}, !- Handle
  {e899a2e3-d4d0-4636-8080-579d6d3d83b2}, !- Name
  {5f6bf05a-531e-4ea5-8d0e-5347facfd657}, !- Source Object
  3,                                      !- Outlet Port
  {516f626e-b998-49eb-ac55-271ec28f7596}, !- Target Object
  2;                                      !- Inlet Port

OS:Connection,
  {84830363-a7e5-4605-bd0f-350e5dece334}, !- Handle
  {a049e8dc-9b73-4bb2-8a54-31dc4652e026}, !- Name
  {516f626e-b998-49eb-ac55-271ec28f7596}, !- Source Object
  3,                                      !- Outlet Port
  {e4dba2cc-5925-40b9-8702-03134538345c}, !- Target Object
  4;                                      !- Inlet Port

OS:Node,
  {aae64c1c-d781-43c6-ae74-c831d4ef8a78}, !- Handle
  Node 63,                                !- Name
  {3b2debb7-6b82-4c34-a60e-31eea08bfb77}, !- Inlet Port
  {6d475c58-30d1-4b93-8841-8ccc40f1e2cc}; !- Outlet Port

OS:Connection,
  {17ee91ad-0094-43c0-a144-8fa774d2c6f7}, !- Handle
  {900cbcdc-6cdc-4375-a28b-e2a754e02e9b}, !- Name
  {d8d8d665-5b1a-40d9-8333-3715e547cbc8}, !- Source Object
  3,                                      !- Outlet Port
  {f24492a4-a6a5-4351-87b0-0d64a33c51ea}, !- Target Object
  2;                                      !- Inlet Port

OS:Connection,
  {3b2debb7-6b82-4c34-a60e-31eea08bfb77}, !- Handle
  {478b727b-1a23-40ff-99d9-28f817eb7268}, !- Name
  {f24492a4-a6a5-4351-87b0-0d64a33c51ea}, !- Source Object
  3,                                      !- Outlet Port
  {aae64c1c-d781-43c6-ae74-c831d4ef8a78}, !- Target Object
  2;                                      !- Inlet Port

OS:Connection,
  {6d475c58-30d1-4b93-8841-8ccc40f1e2cc}, !- Handle
  {9e31d9aa-a68c-41f9-9514-566cc7d56a5c}, !- Name
  {aae64c1c-d781-43c6-ae74-c831d4ef8a78}, !- Source Object
  3,                                      !- Outlet Port
  {ecb83c1a-6cb8-45da-8b57-beb1dcbfd271}, !- Target Object
  2;                                      !- Inlet Port

OS:Node,
  {58d5a669-7253-4325-93da-fe382337982a}, !- Handle
  Node 64,                                !- Name
  {2c8da08e-b6ba-4f94-8a11-8604df2c35cd}, !- Inlet Port
  {14c851bd-cbcb-4ed4-8973-e9b6e4fcfd59}; !- Outlet Port

OS:Connection,
  {2c8da08e-b6ba-4f94-8a11-8604df2c35cd}, !- Handle
  {e262395c-428e-4632-86b3-1ef168adff96}, !- Name
  {e4dba2cc-5925-40b9-8702-03134538345c}, !- Source Object
  2,                                      !- Outlet Port
  {58d5a669-7253-4325-93da-fe382337982a}, !- Target Object
  2;                                      !- Inlet Port

OS:Connection,
  {14c851bd-cbcb-4ed4-8973-e9b6e4fcfd59}, !- Handle
  {09149553-4d6f-4ee1-83d4-56e85355d761}, !- Name
  {58d5a669-7253-4325-93da-fe382337982a}, !- Source Object
  3,                                      !- Outlet Port
  {b20803c8-a1df-4f7f-ba31-1c3da05e342d}, !- Target Object
  2;                                      !- Inlet Port

OS:Connection,
  {9dfb9c06-a18a-4194-8d63-a55ab243ce67}, !- Handle
  {ce41641f-6139-4aac-ad06-384cb9267db1}, !- Name
  {b20803c8-a1df-4f7f-ba31-1c3da05e342d}, !- Source Object
  3,                                      !- Outlet Port
  {5b62bc96-9a02-4520-a7fb-c33f66872d52}, !- Target Object
  2;                                      !- Inlet Port

OS:Node,
  {2c4bb282-a31e-4a82-9932-98b59e1c72b8}, !- Handle
  Node 65,                                !- Name
  {411e41c5-293c-40ae-b6c4-b6472d6785de}, !- Inlet Port
  {7df540ae-1516-4eec-b9c2-065c2bbe4a38}; !- Outlet Port

OS:Connection,
  {9ebe6097-2035-4e76-8b1c-b2f0dfe3a74f}, !- Handle
  {1fcbe1c5-1569-4c30-a9e4-a59065a8eb11}, !- Name
  {4f69480d-cab0-4079-9fec-d14c9b0087fe}, !- Source Object
  3,                                      !- Outlet Port
  {902fc819-50e0-43a1-a363-9b3e8336d82e}, !- Target Object
  2;                                      !- Inlet Port

OS:Connection,
  {411e41c5-293c-40ae-b6c4-b6472d6785de}, !- Handle
  {54e27a9d-3e8b-49fd-96f7-182beb641767}, !- Name
  {902fc819-50e0-43a1-a363-9b3e8336d82e}, !- Source Object
  3,                                      !- Outlet Port
  {2c4bb282-a31e-4a82-9932-98b59e1c72b8}, !- Target Object
  2;                                      !- Inlet Port

OS:Connection,
  {7df540ae-1516-4eec-b9c2-065c2bbe4a38}, !- Handle
  {55ddb24d-338c-4567-8f79-58ef7afc0fe9}, !- Name
  {2c4bb282-a31e-4a82-9932-98b59e1c72b8}, !- Source Object
  3,                                      !- Outlet Port
  {872294e2-e049-4f53-a75b-65de84a6ff1e}, !- Target Object
  3;                                      !- Inlet Port

OS:Node,
  {96e12ed1-a472-4965-bda3-9a3ff36a5801}, !- Handle
  Node 66,                                !- Name
  {4c62c701-6a7c-44e0-8ece-4afbb78912f7}, !- Inlet Port
  {1d07759b-4cab-4e57-af11-53eeb338fcb1}; !- Outlet Port

OS:Connection,
  {f04fab28-0411-4675-a7e7-c65e3aea0b92}, !- Handle
  {71428ba6-602c-46f2-af66-35ec5a6fd3a3}, !- Name
  {f5c1c2ea-8775-4527-89f1-34b883d1771e}, !- Source Object
  3,                                      !- Outlet Port
  {145c9fb3-0df8-4ad1-aae3-a646f8706adb}, !- Target Object
  2;                                      !- Inlet Port

OS:Connection,
  {4c62c701-6a7c-44e0-8ece-4afbb78912f7}, !- Handle
  {ca10a7b4-3a8d-41bc-bcb0-fa564a34cb5a}, !- Name
  {145c9fb3-0df8-4ad1-aae3-a646f8706adb}, !- Source Object
  3,                                      !- Outlet Port
  {96e12ed1-a472-4965-bda3-9a3ff36a5801}, !- Target Object
  2;                                      !- Inlet Port

OS:Connection,
  {1d07759b-4cab-4e57-af11-53eeb338fcb1}, !- Handle
  {f85d0494-3fd8-4d4d-bb42-ae22114352b4}, !- Name
  {96e12ed1-a472-4965-bda3-9a3ff36a5801}, !- Source Object
  3,                                      !- Outlet Port
  {006d3289-4838-4f2e-9de3-3a5da550fcb7}, !- Target Object
  2;                                      !- Inlet Port

OS:Node,
  {1a3d2c7e-12a5-48e6-a6ff-d2e5b5f34d82}, !- Handle
  Node 67,                                !- Name
  {f7bf6419-749d-4708-94e4-2fbfcc9be0ae}, !- Inlet Port
  {1f706e88-2024-4ea3-bb03-d796794d9b2e}; !- Outlet Port

OS:Connection,
  {f7bf6419-749d-4708-94e4-2fbfcc9be0ae}, !- Handle
  {2e516d67-ff33-4278-a1ae-72fa37bdac4d}, !- Name
  {872294e2-e049-4f53-a75b-65de84a6ff1e}, !- Source Object
  2,                                      !- Outlet Port
  {1a3d2c7e-12a5-48e6-a6ff-d2e5b5f34d82}, !- Target Object
  2;                                      !- Inlet Port

OS:Connection,
  {1f706e88-2024-4ea3-bb03-d796794d9b2e}, !- Handle
  {05ad81c6-f7ac-4aaa-839d-280f14bb0145}, !- Name
  {1a3d2c7e-12a5-48e6-a6ff-d2e5b5f34d82}, !- Source Object
  3,                                      !- Outlet Port
  {3b8cc22b-6689-4132-b254-9d7ac9d84513}, !- Target Object
  2;                                      !- Inlet Port

OS:Connection,
  {6fecda22-49cf-4e5d-8d22-65188a2d84d3}, !- Handle
  {373c1f0d-dabf-4a4b-9754-06e372d49f1b}, !- Name
  {3b8cc22b-6689-4132-b254-9d7ac9d84513}, !- Source Object
  3,                                      !- Outlet Port
  {3c07a8b7-e9ae-4ea1-9b40-99815f31cf56}, !- Target Object
  2;                                      !- Inlet Port

OS:Coil:Heating:Water:Baseboard,
  {1cb8c808-96de-40ef-90d5-dfba73f01ee3}, !- Handle
  res boiler gas|unit 4 living zone|unit 4 heating coil, !- Name
  HeatingDesignCapacity,                  !- Heating Design Capacity Method
  autosize,                               !- Heating Design Capacity {W}
  0,                                      !- Heating Design Capacity Per Floor Area {W/m2}
  0.8,                                    !- Fraction of Autosized Heating Design Capacity
  ,                                       !- U-Factor Times Area Value {W/K}
  ,                                       !- Maximum Water Flow Rate {m3/s}
  0.001,                                  !- Convergence Tolerance
  {c2163f25-1e1f-4641-b1d7-1df94e1e361d}, !- Water Inlet Node Name
  {3c6bc1e5-0f23-4ea8-94d4-f2968f63cf15}; !- Water Outlet Node Name

OS:ZoneHVAC:Baseboard:Convective:Water,
  {030f559a-b8ea-490a-9dea-19b428e4f109}, !- Handle
  res boiler gas|unit 4 living zone|unit 4 convective water, !- Name
  {e2c8d444-936f-46df-9503-f7fc44661a21}, !- Availability Schedule Name
  {1cb8c808-96de-40ef-90d5-dfba73f01ee3}; !- Heating Coil Name

OS:AdditionalProperties,
  {3503c225-f0cb-49b1-9097-e29f13cfcb97}, !- Handle
  {030f559a-b8ea-490a-9dea-19b428e4f109}, !- Object Name
  CentralSystem,                          !- Feature Name 1
  Boolean,                                !- Feature Data Type 1
  false,                                  !- Feature Value 1
  SizingInfoHVACFracHeatLoadServed,       !- Feature Name 2
  Double,                                 !- Feature Data Type 2
  1;                                      !- Feature Value 2

OS:Node,
  {1e4b7c27-2513-4a3a-93d3-f9367144ece3}, !- Handle
  Node 68,                                !- Name
  {38fde0d2-9886-4727-979b-f87440a61118}, !- Inlet Port
  {c2163f25-1e1f-4641-b1d7-1df94e1e361d}; !- Outlet Port

OS:Connection,
  {38fde0d2-9886-4727-979b-f87440a61118}, !- Handle
  {a8368142-633d-4b7e-9938-235b514bdf4a}, !- Name
  {006d3289-4838-4f2e-9de3-3a5da550fcb7}, !- Source Object
  4,                                      !- Outlet Port
  {1e4b7c27-2513-4a3a-93d3-f9367144ece3}, !- Target Object
  2;                                      !- Inlet Port

OS:Node,
  {2e5fb267-92b3-41fc-8de4-9f43a3767baf}, !- Handle
  Node 69,                                !- Name
  {3c6bc1e5-0f23-4ea8-94d4-f2968f63cf15}, !- Inlet Port
  {fa849961-3a17-4bd6-86ea-1a32c1c424d9}; !- Outlet Port

OS:Connection,
  {c2163f25-1e1f-4641-b1d7-1df94e1e361d}, !- Handle
  {c4b5fa43-e8ab-4bc5-932b-35e8219bdcf2}, !- Name
  {1e4b7c27-2513-4a3a-93d3-f9367144ece3}, !- Source Object
  3,                                      !- Outlet Port
  {1cb8c808-96de-40ef-90d5-dfba73f01ee3}, !- Target Object
  9;                                      !- Inlet Port

OS:Connection,
  {3c6bc1e5-0f23-4ea8-94d4-f2968f63cf15}, !- Handle
  {b0bf38ee-cd62-40c8-b6fa-acac35845d13}, !- Name
  {1cb8c808-96de-40ef-90d5-dfba73f01ee3}, !- Source Object
  10,                                     !- Outlet Port
  {2e5fb267-92b3-41fc-8de4-9f43a3767baf}, !- Target Object
  2;                                      !- Inlet Port

OS:Connection,
  {fa849961-3a17-4bd6-86ea-1a32c1c424d9}, !- Handle
  {00a1c258-e171-427a-85cf-18c13456ea6a}, !- Name
  {2e5fb267-92b3-41fc-8de4-9f43a3767baf}, !- Source Object
  3,                                      !- Outlet Port
  {872294e2-e049-4f53-a75b-65de84a6ff1e}, !- Target Object
  4;                                      !- Inlet Port

OS:EnergyManagementSystem:Program,
  {273c8c61-9eff-4f8d-b338-0c43800dac8b}, !- Handle
  res_boiler_gas|unit_4_pumps_program,    !- Name
  Set unit_4_pumps_h = res_boiler_gas_unit_4_hydronic_pump_s; !- Program Line 1

OS:EnergyManagementSystem:OutputVariable,
  {d31ff2bc-b068-4b98-9a87-077770b0b227}, !- Handle
  res boiler gas|unit 4 htg pump:Pumps:Electricity, !- Name
  unit_4_pumps_h,                         !- EMS Variable Name
  Summed,                                 !- Type of Data in Variable
  SystemTimestep,                         !- Update Frequency
  {273c8c61-9eff-4f8d-b338-0c43800dac8b}, !- EMS Program or Subroutine Name
  J;                                      !- Units

OS:EnergyManagementSystem:ProgramCallingManager,
  {2d07273e-c433-4e84-a7b4-f4913e642e77}, !- Handle
  res boiler gas|unit 4 pump program calling manager, !- Name
  EndOfSystemTimestepBeforeHVACReporting, !- EnergyPlus Model Calling Point
  {273c8c61-9eff-4f8d-b338-0c43800dac8b}; !- Program Name 1

OS:Schedule:Ruleset,
  {6fee9fdb-2e05-4d48-8d1d-aa60c1b1270c}, !- Handle
  res heating season,                     !- Name
  {9b5321a1-2602-4143-8b5d-3f1481746e71}, !- Schedule Type Limits Name
  {bd47c568-9d28-436c-93f9-416af34aa3f5}; !- Default Day Schedule Name

OS:Schedule:Day,
  {bd47c568-9d28-436c-93f9-416af34aa3f5}, !- Handle
  Schedule Day 10,                        !- Name
  {9b5321a1-2602-4143-8b5d-3f1481746e71}, !- Schedule Type Limits Name
  ,                                       !- Interpolate to Timestep
  24,                                     !- Hour 1
  0,                                      !- Minute 1
  0;                                      !- Value Until Time 1

OS:Schedule:Rule,
  {abf531c1-a31b-44b5-bc32-73a15bad51bd}, !- Handle
  res heating season allday rule1,        !- Name
  {6fee9fdb-2e05-4d48-8d1d-aa60c1b1270c}, !- Schedule Ruleset Name
  11,                                     !- Rule Order
  {11d64dfb-4e11-4b11-8cff-c0d312b1fd4d}, !- Day Schedule Name
  Yes,                                    !- Apply Sunday
  Yes,                                    !- Apply Monday
  Yes,                                    !- Apply Tuesday
  Yes,                                    !- Apply Wednesday
  Yes,                                    !- Apply Thursday
  Yes,                                    !- Apply Friday
  Yes,                                    !- Apply Saturday
  ,                                       !- Apply Holiday
  DateRange,                              !- Date Specification Type
  1,                                      !- Start Month
  1,                                      !- Start Day
  1,                                      !- End Month
  31;                                     !- End Day

OS:Schedule:Day,
  {11d64dfb-4e11-4b11-8cff-c0d312b1fd4d}, !- Handle
  res heating season allday1,             !- Name
  {9b5321a1-2602-4143-8b5d-3f1481746e71}, !- Schedule Type Limits Name
  ,                                       !- Interpolate to Timestep
  24,                                     !- Hour 1
  0,                                      !- Minute 1
  1;                                      !- Value Until Time 1

OS:Schedule:Rule,
  {ab875532-c24c-4e34-9929-6f354b4bd25d}, !- Handle
  res heating season allday rule2,        !- Name
  {6fee9fdb-2e05-4d48-8d1d-aa60c1b1270c}, !- Schedule Ruleset Name
  10,                                     !- Rule Order
  {d2c07e42-028d-49ff-b41f-76302c9d61b9}, !- Day Schedule Name
  Yes,                                    !- Apply Sunday
  Yes,                                    !- Apply Monday
  Yes,                                    !- Apply Tuesday
  Yes,                                    !- Apply Wednesday
  Yes,                                    !- Apply Thursday
  Yes,                                    !- Apply Friday
  Yes,                                    !- Apply Saturday
  ,                                       !- Apply Holiday
  DateRange,                              !- Date Specification Type
  2,                                      !- Start Month
  1,                                      !- Start Day
  2,                                      !- End Month
  28;                                     !- End Day

OS:Schedule:Day,
  {d2c07e42-028d-49ff-b41f-76302c9d61b9}, !- Handle
  res heating season allday2,             !- Name
  {9b5321a1-2602-4143-8b5d-3f1481746e71}, !- Schedule Type Limits Name
  ,                                       !- Interpolate to Timestep
  24,                                     !- Hour 1
  0,                                      !- Minute 1
  1;                                      !- Value Until Time 1

OS:Schedule:Rule,
  {c2852609-a0e0-4590-9b10-2f49fe8fdbb3}, !- Handle
  res heating season allday rule3,        !- Name
  {6fee9fdb-2e05-4d48-8d1d-aa60c1b1270c}, !- Schedule Ruleset Name
  9,                                      !- Rule Order
  {4d1ccbb5-2439-4a55-8cf7-632bac3460eb}, !- Day Schedule Name
  Yes,                                    !- Apply Sunday
  Yes,                                    !- Apply Monday
  Yes,                                    !- Apply Tuesday
  Yes,                                    !- Apply Wednesday
  Yes,                                    !- Apply Thursday
  Yes,                                    !- Apply Friday
  Yes,                                    !- Apply Saturday
  ,                                       !- Apply Holiday
  DateRange,                              !- Date Specification Type
  3,                                      !- Start Month
  1,                                      !- Start Day
  3,                                      !- End Month
  31;                                     !- End Day

OS:Schedule:Day,
  {4d1ccbb5-2439-4a55-8cf7-632bac3460eb}, !- Handle
  res heating season allday3,             !- Name
  {9b5321a1-2602-4143-8b5d-3f1481746e71}, !- Schedule Type Limits Name
  ,                                       !- Interpolate to Timestep
  24,                                     !- Hour 1
  0,                                      !- Minute 1
  1;                                      !- Value Until Time 1

OS:Schedule:Rule,
  {08c7584b-e5fb-4515-b228-7102b7d33775}, !- Handle
  res heating season allday rule4,        !- Name
  {6fee9fdb-2e05-4d48-8d1d-aa60c1b1270c}, !- Schedule Ruleset Name
  8,                                      !- Rule Order
  {096a3fcc-923e-4e97-92e9-4580623a1a8b}, !- Day Schedule Name
  Yes,                                    !- Apply Sunday
  Yes,                                    !- Apply Monday
  Yes,                                    !- Apply Tuesday
  Yes,                                    !- Apply Wednesday
  Yes,                                    !- Apply Thursday
  Yes,                                    !- Apply Friday
  Yes,                                    !- Apply Saturday
  ,                                       !- Apply Holiday
  DateRange,                              !- Date Specification Type
  4,                                      !- Start Month
  1,                                      !- Start Day
  4,                                      !- End Month
  30;                                     !- End Day

OS:Schedule:Day,
  {096a3fcc-923e-4e97-92e9-4580623a1a8b}, !- Handle
  res heating season allday4,             !- Name
  {9b5321a1-2602-4143-8b5d-3f1481746e71}, !- Schedule Type Limits Name
  ,                                       !- Interpolate to Timestep
  24,                                     !- Hour 1
  0,                                      !- Minute 1
  1;                                      !- Value Until Time 1

OS:Schedule:Rule,
  {cdfbf582-875f-463c-872e-10226683f271}, !- Handle
  res heating season allday rule5,        !- Name
  {6fee9fdb-2e05-4d48-8d1d-aa60c1b1270c}, !- Schedule Ruleset Name
  7,                                      !- Rule Order
  {ad3cf222-1145-421a-809a-da1a434470f9}, !- Day Schedule Name
  Yes,                                    !- Apply Sunday
  Yes,                                    !- Apply Monday
  Yes,                                    !- Apply Tuesday
  Yes,                                    !- Apply Wednesday
  Yes,                                    !- Apply Thursday
  Yes,                                    !- Apply Friday
  Yes,                                    !- Apply Saturday
  ,                                       !- Apply Holiday
  DateRange,                              !- Date Specification Type
  5,                                      !- Start Month
  1,                                      !- Start Day
  5,                                      !- End Month
  31;                                     !- End Day

OS:Schedule:Day,
  {ad3cf222-1145-421a-809a-da1a434470f9}, !- Handle
  res heating season allday5,             !- Name
  {9b5321a1-2602-4143-8b5d-3f1481746e71}, !- Schedule Type Limits Name
  ,                                       !- Interpolate to Timestep
  24,                                     !- Hour 1
  0,                                      !- Minute 1
  1;                                      !- Value Until Time 1

OS:Schedule:Rule,
  {f597deb6-16ec-4e6d-b572-baf295d978c7}, !- Handle
  res heating season allday rule6,        !- Name
  {6fee9fdb-2e05-4d48-8d1d-aa60c1b1270c}, !- Schedule Ruleset Name
  6,                                      !- Rule Order
  {258c4525-441c-4970-a4bd-e7d11b37e658}, !- Day Schedule Name
  Yes,                                    !- Apply Sunday
  Yes,                                    !- Apply Monday
  Yes,                                    !- Apply Tuesday
  Yes,                                    !- Apply Wednesday
  Yes,                                    !- Apply Thursday
  Yes,                                    !- Apply Friday
  Yes,                                    !- Apply Saturday
  ,                                       !- Apply Holiday
  DateRange,                              !- Date Specification Type
  6,                                      !- Start Month
  1,                                      !- Start Day
  6,                                      !- End Month
  30;                                     !- End Day

OS:Schedule:Day,
  {258c4525-441c-4970-a4bd-e7d11b37e658}, !- Handle
  res heating season allday6,             !- Name
  {9b5321a1-2602-4143-8b5d-3f1481746e71}, !- Schedule Type Limits Name
  ,                                       !- Interpolate to Timestep
  24,                                     !- Hour 1
  0,                                      !- Minute 1
  1;                                      !- Value Until Time 1

OS:Schedule:Rule,
  {9ecbd5c3-7707-447a-a99d-8b25aa3d6c87}, !- Handle
  res heating season allday rule7,        !- Name
  {6fee9fdb-2e05-4d48-8d1d-aa60c1b1270c}, !- Schedule Ruleset Name
  5,                                      !- Rule Order
  {72a24cc5-8596-4488-98b6-9fef53bf4ea7}, !- Day Schedule Name
  Yes,                                    !- Apply Sunday
  Yes,                                    !- Apply Monday
  Yes,                                    !- Apply Tuesday
  Yes,                                    !- Apply Wednesday
  Yes,                                    !- Apply Thursday
  Yes,                                    !- Apply Friday
  Yes,                                    !- Apply Saturday
  ,                                       !- Apply Holiday
  DateRange,                              !- Date Specification Type
  7,                                      !- Start Month
  1,                                      !- Start Day
  7,                                      !- End Month
  31;                                     !- End Day

OS:Schedule:Day,
  {72a24cc5-8596-4488-98b6-9fef53bf4ea7}, !- Handle
  res heating season allday7,             !- Name
  {9b5321a1-2602-4143-8b5d-3f1481746e71}, !- Schedule Type Limits Name
  ,                                       !- Interpolate to Timestep
  24,                                     !- Hour 1
  0,                                      !- Minute 1
  1;                                      !- Value Until Time 1

OS:Schedule:Rule,
  {9c74a9d6-d83d-45db-a462-6837118628a6}, !- Handle
  res heating season allday rule8,        !- Name
  {6fee9fdb-2e05-4d48-8d1d-aa60c1b1270c}, !- Schedule Ruleset Name
  4,                                      !- Rule Order
  {762c6b1b-f8e8-4065-9a64-cbf0724b98cb}, !- Day Schedule Name
  Yes,                                    !- Apply Sunday
  Yes,                                    !- Apply Monday
  Yes,                                    !- Apply Tuesday
  Yes,                                    !- Apply Wednesday
  Yes,                                    !- Apply Thursday
  Yes,                                    !- Apply Friday
  Yes,                                    !- Apply Saturday
  ,                                       !- Apply Holiday
  DateRange,                              !- Date Specification Type
  8,                                      !- Start Month
  1,                                      !- Start Day
  8,                                      !- End Month
  31;                                     !- End Day

OS:Schedule:Day,
  {762c6b1b-f8e8-4065-9a64-cbf0724b98cb}, !- Handle
  res heating season allday8,             !- Name
  {9b5321a1-2602-4143-8b5d-3f1481746e71}, !- Schedule Type Limits Name
  ,                                       !- Interpolate to Timestep
  24,                                     !- Hour 1
  0,                                      !- Minute 1
  1;                                      !- Value Until Time 1

OS:Schedule:Rule,
  {e31ec49c-db3f-45eb-bcd3-8d54130d5828}, !- Handle
  res heating season allday rule9,        !- Name
  {6fee9fdb-2e05-4d48-8d1d-aa60c1b1270c}, !- Schedule Ruleset Name
  3,                                      !- Rule Order
  {ee8b47cc-9801-4c01-895f-ddcdcc65fdba}, !- Day Schedule Name
  Yes,                                    !- Apply Sunday
  Yes,                                    !- Apply Monday
  Yes,                                    !- Apply Tuesday
  Yes,                                    !- Apply Wednesday
  Yes,                                    !- Apply Thursday
  Yes,                                    !- Apply Friday
  Yes,                                    !- Apply Saturday
  ,                                       !- Apply Holiday
  DateRange,                              !- Date Specification Type
  9,                                      !- Start Month
  1,                                      !- Start Day
  9,                                      !- End Month
  30;                                     !- End Day

OS:Schedule:Day,
  {ee8b47cc-9801-4c01-895f-ddcdcc65fdba}, !- Handle
  res heating season allday9,             !- Name
  {9b5321a1-2602-4143-8b5d-3f1481746e71}, !- Schedule Type Limits Name
  ,                                       !- Interpolate to Timestep
  24,                                     !- Hour 1
  0,                                      !- Minute 1
  1;                                      !- Value Until Time 1

OS:Schedule:Rule,
  {1e190c95-3c85-4103-844d-9fa64a3edcec}, !- Handle
  res heating season allday rule10,       !- Name
  {6fee9fdb-2e05-4d48-8d1d-aa60c1b1270c}, !- Schedule Ruleset Name
  2,                                      !- Rule Order
  {07438c30-cee5-4f40-8652-31dab4854941}, !- Day Schedule Name
  Yes,                                    !- Apply Sunday
  Yes,                                    !- Apply Monday
  Yes,                                    !- Apply Tuesday
  Yes,                                    !- Apply Wednesday
  Yes,                                    !- Apply Thursday
  Yes,                                    !- Apply Friday
  Yes,                                    !- Apply Saturday
  ,                                       !- Apply Holiday
  DateRange,                              !- Date Specification Type
  10,                                     !- Start Month
  1,                                      !- Start Day
  10,                                     !- End Month
  31;                                     !- End Day

OS:Schedule:Day,
  {07438c30-cee5-4f40-8652-31dab4854941}, !- Handle
  res heating season allday10,            !- Name
  {9b5321a1-2602-4143-8b5d-3f1481746e71}, !- Schedule Type Limits Name
  ,                                       !- Interpolate to Timestep
  24,                                     !- Hour 1
  0,                                      !- Minute 1
  1;                                      !- Value Until Time 1

OS:Schedule:Rule,
  {ecdc21e7-fe02-4d7a-8b3b-c69fb6cd5741}, !- Handle
  res heating season allday rule11,       !- Name
  {6fee9fdb-2e05-4d48-8d1d-aa60c1b1270c}, !- Schedule Ruleset Name
  1,                                      !- Rule Order
  {a9d4fbcc-4f49-4a1c-b7d8-5334bcb70c27}, !- Day Schedule Name
  Yes,                                    !- Apply Sunday
  Yes,                                    !- Apply Monday
  Yes,                                    !- Apply Tuesday
  Yes,                                    !- Apply Wednesday
  Yes,                                    !- Apply Thursday
  Yes,                                    !- Apply Friday
  Yes,                                    !- Apply Saturday
  ,                                       !- Apply Holiday
  DateRange,                              !- Date Specification Type
  11,                                     !- Start Month
  1,                                      !- Start Day
  11,                                     !- End Month
  30;                                     !- End Day

OS:Schedule:Day,
  {a9d4fbcc-4f49-4a1c-b7d8-5334bcb70c27}, !- Handle
  res heating season allday11,            !- Name
  {9b5321a1-2602-4143-8b5d-3f1481746e71}, !- Schedule Type Limits Name
  ,                                       !- Interpolate to Timestep
  24,                                     !- Hour 1
  0,                                      !- Minute 1
  1;                                      !- Value Until Time 1

OS:Schedule:Rule,
  {50122860-9212-4965-8ba0-6f9ae68d804f}, !- Handle
  res heating season allday rule12,       !- Name
  {6fee9fdb-2e05-4d48-8d1d-aa60c1b1270c}, !- Schedule Ruleset Name
  0,                                      !- Rule Order
  {857b7c02-64ac-4d95-9f7f-215bcbcf9427}, !- Day Schedule Name
  Yes,                                    !- Apply Sunday
  Yes,                                    !- Apply Monday
  Yes,                                    !- Apply Tuesday
  Yes,                                    !- Apply Wednesday
  Yes,                                    !- Apply Thursday
  Yes,                                    !- Apply Friday
  Yes,                                    !- Apply Saturday
  ,                                       !- Apply Holiday
  DateRange,                              !- Date Specification Type
  12,                                     !- Start Month
  1,                                      !- Start Day
  12,                                     !- End Month
  31;                                     !- End Day

OS:Schedule:Day,
  {857b7c02-64ac-4d95-9f7f-215bcbcf9427}, !- Handle
  res heating season allday12,            !- Name
  {9b5321a1-2602-4143-8b5d-3f1481746e71}, !- Schedule Type Limits Name
  ,                                       !- Interpolate to Timestep
  24,                                     !- Hour 1
  0,                                      !- Minute 1
  1;                                      !- Value Until Time 1

OS:ThermostatSetpoint:DualSetpoint,
  {4c914e5c-ba5a-4c45-932a-6d5b73b6e29b}, !- Handle
  living zone temperature setpoint,       !- Name
  {71371a94-3cc7-4de7-911a-9f7e5924594f}, !- Heating Setpoint Temperature Schedule Name
  {5ac5f9ac-e60a-49d2-b9ef-55bed9ace020}; !- Cooling Setpoint Temperature Schedule Name

OS:ThermostatSetpoint:DualSetpoint,
  {00c3399d-e73e-44ef-bd1b-2d6800606b81}, !- Handle
  living zone|unit 2 temperature setpoint, !- Name
  {71371a94-3cc7-4de7-911a-9f7e5924594f}, !- Heating Setpoint Temperature Schedule Name
  {5ac5f9ac-e60a-49d2-b9ef-55bed9ace020}; !- Cooling Setpoint Temperature Schedule Name

OS:ThermostatSetpoint:DualSetpoint,
  {ca9795ea-a8fb-4ebb-843f-0e772f1459f4}, !- Handle
  living zone|unit 3 temperature setpoint, !- Name
  {71371a94-3cc7-4de7-911a-9f7e5924594f}, !- Heating Setpoint Temperature Schedule Name
  {5ac5f9ac-e60a-49d2-b9ef-55bed9ace020}; !- Cooling Setpoint Temperature Schedule Name

OS:ThermostatSetpoint:DualSetpoint,
  {252f6d36-4ade-4e68-9f6d-008987f2edf0}, !- Handle
  living zone|unit 4 temperature setpoint, !- Name
  {71371a94-3cc7-4de7-911a-9f7e5924594f}, !- Heating Setpoint Temperature Schedule Name
  {5ac5f9ac-e60a-49d2-b9ef-55bed9ace020}; !- Cooling Setpoint Temperature Schedule Name

OS:Schedule:Ruleset,
  {2dc43881-a60e-4122-ab0c-a74c9ef4c108}, !- Handle
  res cooling season,                     !- Name
  {9b5321a1-2602-4143-8b5d-3f1481746e71}, !- Schedule Type Limits Name
  {c0135b06-60d5-4412-96fd-f92c04ff6970}; !- Default Day Schedule Name

OS:Schedule:Day,
  {c0135b06-60d5-4412-96fd-f92c04ff6970}, !- Handle
  Schedule Day 1,                         !- Name
  {9b5321a1-2602-4143-8b5d-3f1481746e71}, !- Schedule Type Limits Name
  ,                                       !- Interpolate to Timestep
  24,                                     !- Hour 1
  0,                                      !- Minute 1
  0;                                      !- Value Until Time 1

OS:Schedule:Rule,
  {4ebd1fc5-cb7f-4c8e-a50c-33d3e44adde4}, !- Handle
  res cooling season allday rule1,        !- Name
  {2dc43881-a60e-4122-ab0c-a74c9ef4c108}, !- Schedule Ruleset Name
  11,                                     !- Rule Order
  {40f5a6f5-3b8e-4b89-9009-414859c918ec}, !- Day Schedule Name
  Yes,                                    !- Apply Sunday
  Yes,                                    !- Apply Monday
  Yes,                                    !- Apply Tuesday
  Yes,                                    !- Apply Wednesday
  Yes,                                    !- Apply Thursday
  Yes,                                    !- Apply Friday
  Yes,                                    !- Apply Saturday
  ,                                       !- Apply Holiday
  DateRange,                              !- Date Specification Type
  1,                                      !- Start Month
  1,                                      !- Start Day
  1,                                      !- End Month
  31;                                     !- End Day

OS:Schedule:Day,
  {40f5a6f5-3b8e-4b89-9009-414859c918ec}, !- Handle
  res cooling season allday1,             !- Name
  {9b5321a1-2602-4143-8b5d-3f1481746e71}, !- Schedule Type Limits Name
  ,                                       !- Interpolate to Timestep
  24,                                     !- Hour 1
  0,                                      !- Minute 1
  1;                                      !- Value Until Time 1

OS:Schedule:Rule,
  {0a97f566-1ecf-4444-b0e8-aa52d1c61f94}, !- Handle
  res cooling season allday rule2,        !- Name
  {2dc43881-a60e-4122-ab0c-a74c9ef4c108}, !- Schedule Ruleset Name
  10,                                     !- Rule Order
  {5c17f2a3-a60a-44d2-8860-25f7d9a97447}, !- Day Schedule Name
  Yes,                                    !- Apply Sunday
  Yes,                                    !- Apply Monday
  Yes,                                    !- Apply Tuesday
  Yes,                                    !- Apply Wednesday
  Yes,                                    !- Apply Thursday
  Yes,                                    !- Apply Friday
  Yes,                                    !- Apply Saturday
  ,                                       !- Apply Holiday
  DateRange,                              !- Date Specification Type
  2,                                      !- Start Month
  1,                                      !- Start Day
  2,                                      !- End Month
  28;                                     !- End Day

OS:Schedule:Day,
  {5c17f2a3-a60a-44d2-8860-25f7d9a97447}, !- Handle
  res cooling season allday2,             !- Name
  {9b5321a1-2602-4143-8b5d-3f1481746e71}, !- Schedule Type Limits Name
  ,                                       !- Interpolate to Timestep
  24,                                     !- Hour 1
  0,                                      !- Minute 1
  1;                                      !- Value Until Time 1

OS:Schedule:Rule,
  {2445069a-dee8-400b-b1aa-8bc4b1024530}, !- Handle
  res cooling season allday rule3,        !- Name
  {2dc43881-a60e-4122-ab0c-a74c9ef4c108}, !- Schedule Ruleset Name
  9,                                      !- Rule Order
  {7ad20c0a-a13e-42f1-9895-cb727810dc46}, !- Day Schedule Name
  Yes,                                    !- Apply Sunday
  Yes,                                    !- Apply Monday
  Yes,                                    !- Apply Tuesday
  Yes,                                    !- Apply Wednesday
  Yes,                                    !- Apply Thursday
  Yes,                                    !- Apply Friday
  Yes,                                    !- Apply Saturday
  ,                                       !- Apply Holiday
  DateRange,                              !- Date Specification Type
  3,                                      !- Start Month
  1,                                      !- Start Day
  3,                                      !- End Month
  31;                                     !- End Day

OS:Schedule:Day,
  {7ad20c0a-a13e-42f1-9895-cb727810dc46}, !- Handle
  res cooling season allday3,             !- Name
  {9b5321a1-2602-4143-8b5d-3f1481746e71}, !- Schedule Type Limits Name
  ,                                       !- Interpolate to Timestep
  24,                                     !- Hour 1
  0,                                      !- Minute 1
  1;                                      !- Value Until Time 1

OS:Schedule:Rule,
  {58830aa1-4de2-4bed-85a6-cfe1fd20838b}, !- Handle
  res cooling season allday rule4,        !- Name
  {2dc43881-a60e-4122-ab0c-a74c9ef4c108}, !- Schedule Ruleset Name
  8,                                      !- Rule Order
  {03366ec0-1747-4520-9e48-7bd1a5445337}, !- Day Schedule Name
  Yes,                                    !- Apply Sunday
  Yes,                                    !- Apply Monday
  Yes,                                    !- Apply Tuesday
  Yes,                                    !- Apply Wednesday
  Yes,                                    !- Apply Thursday
  Yes,                                    !- Apply Friday
  Yes,                                    !- Apply Saturday
  ,                                       !- Apply Holiday
  DateRange,                              !- Date Specification Type
  4,                                      !- Start Month
  1,                                      !- Start Day
  4,                                      !- End Month
  30;                                     !- End Day

OS:Schedule:Day,
  {03366ec0-1747-4520-9e48-7bd1a5445337}, !- Handle
  res cooling season allday4,             !- Name
  {9b5321a1-2602-4143-8b5d-3f1481746e71}, !- Schedule Type Limits Name
  ,                                       !- Interpolate to Timestep
  24,                                     !- Hour 1
  0,                                      !- Minute 1
  1;                                      !- Value Until Time 1

OS:Schedule:Rule,
  {7ac54a19-4843-4ab8-848e-68f80d8709ac}, !- Handle
  res cooling season allday rule5,        !- Name
  {2dc43881-a60e-4122-ab0c-a74c9ef4c108}, !- Schedule Ruleset Name
  7,                                      !- Rule Order
  {f7ccc623-d324-4372-8088-94836112e773}, !- Day Schedule Name
  Yes,                                    !- Apply Sunday
  Yes,                                    !- Apply Monday
  Yes,                                    !- Apply Tuesday
  Yes,                                    !- Apply Wednesday
  Yes,                                    !- Apply Thursday
  Yes,                                    !- Apply Friday
  Yes,                                    !- Apply Saturday
  ,                                       !- Apply Holiday
  DateRange,                              !- Date Specification Type
  5,                                      !- Start Month
  1,                                      !- Start Day
  5,                                      !- End Month
  31;                                     !- End Day

OS:Schedule:Day,
  {f7ccc623-d324-4372-8088-94836112e773}, !- Handle
  res cooling season allday5,             !- Name
  {9b5321a1-2602-4143-8b5d-3f1481746e71}, !- Schedule Type Limits Name
  ,                                       !- Interpolate to Timestep
  24,                                     !- Hour 1
  0,                                      !- Minute 1
  1;                                      !- Value Until Time 1

OS:Schedule:Rule,
  {af19385f-3c5a-4aec-9429-7bd3667cfcca}, !- Handle
  res cooling season allday rule6,        !- Name
  {2dc43881-a60e-4122-ab0c-a74c9ef4c108}, !- Schedule Ruleset Name
  6,                                      !- Rule Order
  {7f6cb14b-7650-4c71-9640-96e8282dcadf}, !- Day Schedule Name
  Yes,                                    !- Apply Sunday
  Yes,                                    !- Apply Monday
  Yes,                                    !- Apply Tuesday
  Yes,                                    !- Apply Wednesday
  Yes,                                    !- Apply Thursday
  Yes,                                    !- Apply Friday
  Yes,                                    !- Apply Saturday
  ,                                       !- Apply Holiday
  DateRange,                              !- Date Specification Type
  6,                                      !- Start Month
  1,                                      !- Start Day
  6,                                      !- End Month
  30;                                     !- End Day

OS:Schedule:Day,
  {7f6cb14b-7650-4c71-9640-96e8282dcadf}, !- Handle
  res cooling season allday6,             !- Name
  {9b5321a1-2602-4143-8b5d-3f1481746e71}, !- Schedule Type Limits Name
  ,                                       !- Interpolate to Timestep
  24,                                     !- Hour 1
  0,                                      !- Minute 1
  1;                                      !- Value Until Time 1

OS:Schedule:Rule,
  {61d0a397-b87c-41d5-bf54-345a580649c3}, !- Handle
  res cooling season allday rule7,        !- Name
  {2dc43881-a60e-4122-ab0c-a74c9ef4c108}, !- Schedule Ruleset Name
  5,                                      !- Rule Order
  {04af4fa7-ae7f-4860-96c9-57d35cbf3e0f}, !- Day Schedule Name
  Yes,                                    !- Apply Sunday
  Yes,                                    !- Apply Monday
  Yes,                                    !- Apply Tuesday
  Yes,                                    !- Apply Wednesday
  Yes,                                    !- Apply Thursday
  Yes,                                    !- Apply Friday
  Yes,                                    !- Apply Saturday
  ,                                       !- Apply Holiday
  DateRange,                              !- Date Specification Type
  7,                                      !- Start Month
  1,                                      !- Start Day
  7,                                      !- End Month
  31;                                     !- End Day

OS:Schedule:Day,
  {04af4fa7-ae7f-4860-96c9-57d35cbf3e0f}, !- Handle
  res cooling season allday7,             !- Name
  {9b5321a1-2602-4143-8b5d-3f1481746e71}, !- Schedule Type Limits Name
  ,                                       !- Interpolate to Timestep
  24,                                     !- Hour 1
  0,                                      !- Minute 1
  1;                                      !- Value Until Time 1

OS:Schedule:Rule,
  {0845365f-8247-4d70-aca3-1981ca0fdafe}, !- Handle
  res cooling season allday rule8,        !- Name
  {2dc43881-a60e-4122-ab0c-a74c9ef4c108}, !- Schedule Ruleset Name
  4,                                      !- Rule Order
  {6f081604-e066-41b6-92de-16be498b2519}, !- Day Schedule Name
  Yes,                                    !- Apply Sunday
  Yes,                                    !- Apply Monday
  Yes,                                    !- Apply Tuesday
  Yes,                                    !- Apply Wednesday
  Yes,                                    !- Apply Thursday
  Yes,                                    !- Apply Friday
  Yes,                                    !- Apply Saturday
  ,                                       !- Apply Holiday
  DateRange,                              !- Date Specification Type
  8,                                      !- Start Month
  1,                                      !- Start Day
  8,                                      !- End Month
  31;                                     !- End Day

OS:Schedule:Day,
  {6f081604-e066-41b6-92de-16be498b2519}, !- Handle
  res cooling season allday8,             !- Name
  {9b5321a1-2602-4143-8b5d-3f1481746e71}, !- Schedule Type Limits Name
  ,                                       !- Interpolate to Timestep
  24,                                     !- Hour 1
  0,                                      !- Minute 1
  1;                                      !- Value Until Time 1

OS:Schedule:Rule,
  {07094e11-2fd8-471a-8f5c-2380c43d7614}, !- Handle
  res cooling season allday rule9,        !- Name
  {2dc43881-a60e-4122-ab0c-a74c9ef4c108}, !- Schedule Ruleset Name
  3,                                      !- Rule Order
  {ce04836f-ca54-4eec-b141-d448eda2ebb8}, !- Day Schedule Name
  Yes,                                    !- Apply Sunday
  Yes,                                    !- Apply Monday
  Yes,                                    !- Apply Tuesday
  Yes,                                    !- Apply Wednesday
  Yes,                                    !- Apply Thursday
  Yes,                                    !- Apply Friday
  Yes,                                    !- Apply Saturday
  ,                                       !- Apply Holiday
  DateRange,                              !- Date Specification Type
  9,                                      !- Start Month
  1,                                      !- Start Day
  9,                                      !- End Month
  30;                                     !- End Day

OS:Schedule:Day,
  {ce04836f-ca54-4eec-b141-d448eda2ebb8}, !- Handle
  res cooling season allday9,             !- Name
  {9b5321a1-2602-4143-8b5d-3f1481746e71}, !- Schedule Type Limits Name
  ,                                       !- Interpolate to Timestep
  24,                                     !- Hour 1
  0,                                      !- Minute 1
  1;                                      !- Value Until Time 1

OS:Schedule:Rule,
  {81c95e13-5793-4eff-8a74-c202c5a0fb54}, !- Handle
  res cooling season allday rule10,       !- Name
  {2dc43881-a60e-4122-ab0c-a74c9ef4c108}, !- Schedule Ruleset Name
  2,                                      !- Rule Order
  {774428d6-0351-4860-88e4-4af25c02fe00}, !- Day Schedule Name
  Yes,                                    !- Apply Sunday
  Yes,                                    !- Apply Monday
  Yes,                                    !- Apply Tuesday
  Yes,                                    !- Apply Wednesday
  Yes,                                    !- Apply Thursday
  Yes,                                    !- Apply Friday
  Yes,                                    !- Apply Saturday
  ,                                       !- Apply Holiday
  DateRange,                              !- Date Specification Type
  10,                                     !- Start Month
  1,                                      !- Start Day
  10,                                     !- End Month
  31;                                     !- End Day

OS:Schedule:Day,
  {774428d6-0351-4860-88e4-4af25c02fe00}, !- Handle
  res cooling season allday10,            !- Name
  {9b5321a1-2602-4143-8b5d-3f1481746e71}, !- Schedule Type Limits Name
  ,                                       !- Interpolate to Timestep
  24,                                     !- Hour 1
  0,                                      !- Minute 1
  1;                                      !- Value Until Time 1

OS:Schedule:Rule,
  {863c1680-3944-44f1-a666-fb8e70665f40}, !- Handle
  res cooling season allday rule11,       !- Name
  {2dc43881-a60e-4122-ab0c-a74c9ef4c108}, !- Schedule Ruleset Name
  1,                                      !- Rule Order
  {bc7272e8-edbd-4fc3-bc92-6f72b1e2f225}, !- Day Schedule Name
  Yes,                                    !- Apply Sunday
  Yes,                                    !- Apply Monday
  Yes,                                    !- Apply Tuesday
  Yes,                                    !- Apply Wednesday
  Yes,                                    !- Apply Thursday
  Yes,                                    !- Apply Friday
  Yes,                                    !- Apply Saturday
  ,                                       !- Apply Holiday
  DateRange,                              !- Date Specification Type
  11,                                     !- Start Month
  1,                                      !- Start Day
  11,                                     !- End Month
  30;                                     !- End Day

OS:Schedule:Day,
  {bc7272e8-edbd-4fc3-bc92-6f72b1e2f225}, !- Handle
  res cooling season allday11,            !- Name
  {9b5321a1-2602-4143-8b5d-3f1481746e71}, !- Schedule Type Limits Name
  ,                                       !- Interpolate to Timestep
  24,                                     !- Hour 1
  0,                                      !- Minute 1
  1;                                      !- Value Until Time 1

OS:Schedule:Rule,
  {158d5bc0-4b67-41ed-a6bf-b05ca13e5aec}, !- Handle
  res cooling season allday rule12,       !- Name
  {2dc43881-a60e-4122-ab0c-a74c9ef4c108}, !- Schedule Ruleset Name
  0,                                      !- Rule Order
  {39a6c49d-7421-4201-98b0-dfafd70d45cc}, !- Day Schedule Name
  Yes,                                    !- Apply Sunday
  Yes,                                    !- Apply Monday
  Yes,                                    !- Apply Tuesday
  Yes,                                    !- Apply Wednesday
  Yes,                                    !- Apply Thursday
  Yes,                                    !- Apply Friday
  Yes,                                    !- Apply Saturday
  ,                                       !- Apply Holiday
  DateRange,                              !- Date Specification Type
  12,                                     !- Start Month
  1,                                      !- Start Day
  12,                                     !- End Month
  31;                                     !- End Day

OS:Schedule:Day,
  {39a6c49d-7421-4201-98b0-dfafd70d45cc}, !- Handle
  res cooling season allday12,            !- Name
  {9b5321a1-2602-4143-8b5d-3f1481746e71}, !- Schedule Type Limits Name
  ,                                       !- Interpolate to Timestep
  24,                                     !- Hour 1
  0,                                      !- Minute 1
  1;                                      !- Value Until Time 1

OS:AdditionalProperties,
  {a7ff821f-b9a6-45ca-8719-ec8e3e33ad3e}, !- Handle
  {4c914e5c-ba5a-4c45-932a-6d5b73b6e29b}, !- Object Name
  htg_wkdy,                               !- Feature Name 1
  String,                                 !- Feature Data Type 1
  21.6666666666667&#4421.6666666666667&#4421.6666666666667&#4421.6666666666667&#4421.6666666666667&#4421.6666666666667&#4421.6666666666667&#4421.6666666666667&#4421.6666666666667&#4421.6666666666667&#4421.6666666666667&#4421.6666666666667&#4421.6666666666667&#4421.6666666666667&#4421.6666666666667&#4421.6666666666667&#4421.6666666666667&#4421.6666666666667&#4421.6666666666667&#4421.6666666666667&#4421.6666666666667&#4421.6666666666667&#4421.6666666666667&#4421.6666666666667, !- Feature Value 1
  htg_wked,                               !- Feature Name 2
  String,                                 !- Feature Data Type 2
  21.6666666666667&#4421.6666666666667&#4421.6666666666667&#4421.6666666666667&#4421.6666666666667&#4421.6666666666667&#4421.6666666666667&#4421.6666666666667&#4421.6666666666667&#4421.6666666666667&#4421.6666666666667&#4421.6666666666667&#4421.6666666666667&#4421.6666666666667&#4421.6666666666667&#4421.6666666666667&#4421.6666666666667&#4421.6666666666667&#4421.6666666666667&#4421.6666666666667&#4421.6666666666667&#4421.6666666666667&#4421.6666666666667&#4421.6666666666667, !- Feature Value 2
  clg_wkdy,                               !- Feature Name 3
  String,                                 !- Feature Data Type 3
  24.444444444444443&#4424.444444444444443&#4424.444444444444443&#4424.444444444444443&#4424.444444444444443&#4424.444444444444443&#4424.444444444444443&#4424.444444444444443&#4424.444444444444443&#4424.444444444444443&#4424.444444444444443&#4424.444444444444443&#4424.444444444444443&#4424.444444444444443&#4424.444444444444443&#4424.444444444444443&#4424.444444444444443&#4424.444444444444443&#4424.444444444444443&#4424.444444444444443&#4424.444444444444443&#4424.444444444444443&#4424.444444444444443&#4424.444444444444443, !- Feature Value 3
  clg_wked,                               !- Feature Name 4
  String,                                 !- Feature Data Type 4
  24.444444444444443&#4424.444444444444443&#4424.444444444444443&#4424.444444444444443&#4424.444444444444443&#4424.444444444444443&#4424.444444444444443&#4424.444444444444443&#4424.444444444444443&#4424.444444444444443&#4424.444444444444443&#4424.444444444444443&#4424.444444444444443&#4424.444444444444443&#4424.444444444444443&#4424.444444444444443&#4424.444444444444443&#4424.444444444444443&#4424.444444444444443&#4424.444444444444443&#4424.444444444444443&#4424.444444444444443&#4424.444444444444443&#4424.444444444444443; !- Feature Value 4

OS:AdditionalProperties,
  {d026d2d7-2ba6-4bdd-9901-8858a73da6bd}, !- Handle
  {00c3399d-e73e-44ef-bd1b-2d6800606b81}, !- Object Name
  htg_wkdy,                               !- Feature Name 1
  String,                                 !- Feature Data Type 1
  21.6666666666667&#4421.6666666666667&#4421.6666666666667&#4421.6666666666667&#4421.6666666666667&#4421.6666666666667&#4421.6666666666667&#4421.6666666666667&#4421.6666666666667&#4421.6666666666667&#4421.6666666666667&#4421.6666666666667&#4421.6666666666667&#4421.6666666666667&#4421.6666666666667&#4421.6666666666667&#4421.6666666666667&#4421.6666666666667&#4421.6666666666667&#4421.6666666666667&#4421.6666666666667&#4421.6666666666667&#4421.6666666666667&#4421.6666666666667, !- Feature Value 1
  htg_wked,                               !- Feature Name 2
  String,                                 !- Feature Data Type 2
  21.6666666666667&#4421.6666666666667&#4421.6666666666667&#4421.6666666666667&#4421.6666666666667&#4421.6666666666667&#4421.6666666666667&#4421.6666666666667&#4421.6666666666667&#4421.6666666666667&#4421.6666666666667&#4421.6666666666667&#4421.6666666666667&#4421.6666666666667&#4421.6666666666667&#4421.6666666666667&#4421.6666666666667&#4421.6666666666667&#4421.6666666666667&#4421.6666666666667&#4421.6666666666667&#4421.6666666666667&#4421.6666666666667&#4421.6666666666667, !- Feature Value 2
  clg_wkdy,                               !- Feature Name 3
  String,                                 !- Feature Data Type 3
  24.444444444444443&#4424.444444444444443&#4424.444444444444443&#4424.444444444444443&#4424.444444444444443&#4424.444444444444443&#4424.444444444444443&#4424.444444444444443&#4424.444444444444443&#4424.444444444444443&#4424.444444444444443&#4424.444444444444443&#4424.444444444444443&#4424.444444444444443&#4424.444444444444443&#4424.444444444444443&#4424.444444444444443&#4424.444444444444443&#4424.444444444444443&#4424.444444444444443&#4424.444444444444443&#4424.444444444444443&#4424.444444444444443&#4424.444444444444443, !- Feature Value 3
  clg_wked,                               !- Feature Name 4
  String,                                 !- Feature Data Type 4
  24.444444444444443&#4424.444444444444443&#4424.444444444444443&#4424.444444444444443&#4424.444444444444443&#4424.444444444444443&#4424.444444444444443&#4424.444444444444443&#4424.444444444444443&#4424.444444444444443&#4424.444444444444443&#4424.444444444444443&#4424.444444444444443&#4424.444444444444443&#4424.444444444444443&#4424.444444444444443&#4424.444444444444443&#4424.444444444444443&#4424.444444444444443&#4424.444444444444443&#4424.444444444444443&#4424.444444444444443&#4424.444444444444443&#4424.444444444444443; !- Feature Value 4

OS:AdditionalProperties,
  {bc4b4bd1-2306-4b0c-89b4-5e8c12286318}, !- Handle
  {ca9795ea-a8fb-4ebb-843f-0e772f1459f4}, !- Object Name
  htg_wkdy,                               !- Feature Name 1
  String,                                 !- Feature Data Type 1
  21.6666666666667&#4421.6666666666667&#4421.6666666666667&#4421.6666666666667&#4421.6666666666667&#4421.6666666666667&#4421.6666666666667&#4421.6666666666667&#4421.6666666666667&#4421.6666666666667&#4421.6666666666667&#4421.6666666666667&#4421.6666666666667&#4421.6666666666667&#4421.6666666666667&#4421.6666666666667&#4421.6666666666667&#4421.6666666666667&#4421.6666666666667&#4421.6666666666667&#4421.6666666666667&#4421.6666666666667&#4421.6666666666667&#4421.6666666666667, !- Feature Value 1
  htg_wked,                               !- Feature Name 2
  String,                                 !- Feature Data Type 2
  21.6666666666667&#4421.6666666666667&#4421.6666666666667&#4421.6666666666667&#4421.6666666666667&#4421.6666666666667&#4421.6666666666667&#4421.6666666666667&#4421.6666666666667&#4421.6666666666667&#4421.6666666666667&#4421.6666666666667&#4421.6666666666667&#4421.6666666666667&#4421.6666666666667&#4421.6666666666667&#4421.6666666666667&#4421.6666666666667&#4421.6666666666667&#4421.6666666666667&#4421.6666666666667&#4421.6666666666667&#4421.6666666666667&#4421.6666666666667, !- Feature Value 2
  clg_wkdy,                               !- Feature Name 3
  String,                                 !- Feature Data Type 3
  24.444444444444443&#4424.444444444444443&#4424.444444444444443&#4424.444444444444443&#4424.444444444444443&#4424.444444444444443&#4424.444444444444443&#4424.444444444444443&#4424.444444444444443&#4424.444444444444443&#4424.444444444444443&#4424.444444444444443&#4424.444444444444443&#4424.444444444444443&#4424.444444444444443&#4424.444444444444443&#4424.444444444444443&#4424.444444444444443&#4424.444444444444443&#4424.444444444444443&#4424.444444444444443&#4424.444444444444443&#4424.444444444444443&#4424.444444444444443, !- Feature Value 3
  clg_wked,                               !- Feature Name 4
  String,                                 !- Feature Data Type 4
  24.444444444444443&#4424.444444444444443&#4424.444444444444443&#4424.444444444444443&#4424.444444444444443&#4424.444444444444443&#4424.444444444444443&#4424.444444444444443&#4424.444444444444443&#4424.444444444444443&#4424.444444444444443&#4424.444444444444443&#4424.444444444444443&#4424.444444444444443&#4424.444444444444443&#4424.444444444444443&#4424.444444444444443&#4424.444444444444443&#4424.444444444444443&#4424.444444444444443&#4424.444444444444443&#4424.444444444444443&#4424.444444444444443&#4424.444444444444443; !- Feature Value 4

OS:AdditionalProperties,
  {c8b6f993-4070-4fae-9b0c-9bede8c0a21b}, !- Handle
  {252f6d36-4ade-4e68-9f6d-008987f2edf0}, !- Object Name
  htg_wkdy,                               !- Feature Name 1
  String,                                 !- Feature Data Type 1
  21.6666666666667&#4421.6666666666667&#4421.6666666666667&#4421.6666666666667&#4421.6666666666667&#4421.6666666666667&#4421.6666666666667&#4421.6666666666667&#4421.6666666666667&#4421.6666666666667&#4421.6666666666667&#4421.6666666666667&#4421.6666666666667&#4421.6666666666667&#4421.6666666666667&#4421.6666666666667&#4421.6666666666667&#4421.6666666666667&#4421.6666666666667&#4421.6666666666667&#4421.6666666666667&#4421.6666666666667&#4421.6666666666667&#4421.6666666666667, !- Feature Value 1
  htg_wked,                               !- Feature Name 2
  String,                                 !- Feature Data Type 2
  21.6666666666667&#4421.6666666666667&#4421.6666666666667&#4421.6666666666667&#4421.6666666666667&#4421.6666666666667&#4421.6666666666667&#4421.6666666666667&#4421.6666666666667&#4421.6666666666667&#4421.6666666666667&#4421.6666666666667&#4421.6666666666667&#4421.6666666666667&#4421.6666666666667&#4421.6666666666667&#4421.6666666666667&#4421.6666666666667&#4421.6666666666667&#4421.6666666666667&#4421.6666666666667&#4421.6666666666667&#4421.6666666666667&#4421.6666666666667, !- Feature Value 2
  clg_wkdy,                               !- Feature Name 3
  String,                                 !- Feature Data Type 3
  24.444444444444443&#4424.444444444444443&#4424.444444444444443&#4424.444444444444443&#4424.444444444444443&#4424.444444444444443&#4424.444444444444443&#4424.444444444444443&#4424.444444444444443&#4424.444444444444443&#4424.444444444444443&#4424.444444444444443&#4424.444444444444443&#4424.444444444444443&#4424.444444444444443&#4424.444444444444443&#4424.444444444444443&#4424.444444444444443&#4424.444444444444443&#4424.444444444444443&#4424.444444444444443&#4424.444444444444443&#4424.444444444444443&#4424.444444444444443, !- Feature Value 3
  clg_wked,                               !- Feature Name 4
  String,                                 !- Feature Data Type 4
  24.444444444444443&#4424.444444444444443&#4424.444444444444443&#4424.444444444444443&#4424.444444444444443&#4424.444444444444443&#4424.444444444444443&#4424.444444444444443&#4424.444444444444443&#4424.444444444444443&#4424.444444444444443&#4424.444444444444443&#4424.444444444444443&#4424.444444444444443&#4424.444444444444443&#4424.444444444444443&#4424.444444444444443&#4424.444444444444443&#4424.444444444444443&#4424.444444444444443&#4424.444444444444443&#4424.444444444444443&#4424.444444444444443&#4424.444444444444443; !- Feature Value 4

OS:Schedule:Ruleset,
  {71371a94-3cc7-4de7-911a-9f7e5924594f}, !- Handle
  res heating setpoint,                   !- Name
  {809788f6-838b-49df-9418-b116805e0f7d}, !- Schedule Type Limits Name
  {45d9a6db-7ff0-4516-9ce2-55a7ebed14eb}, !- Default Day Schedule Name
  {55fb493b-05f6-4c41-b304-618551d3ad80}, !- Summer Design Day Schedule Name
  {a90b29b9-9d67-419c-9f4b-3a9c0ac6c873}; !- Winter Design Day Schedule Name

OS:Schedule:Day,
  {45d9a6db-7ff0-4516-9ce2-55a7ebed14eb}, !- Handle
  Schedule Day 5,                         !- Name
  {809788f6-838b-49df-9418-b116805e0f7d}, !- Schedule Type Limits Name
  ,                                       !- Interpolate to Timestep
  24,                                     !- Hour 1
  0,                                      !- Minute 1
  0;                                      !- Value Until Time 1

OS:Schedule:Rule,
  {27f1fcf4-9cfb-4cd9-90f0-dbbc605714e7}, !- Handle
  res heating setpoint allday rule1,      !- Name
  {71371a94-3cc7-4de7-911a-9f7e5924594f}, !- Schedule Ruleset Name
  11,                                     !- Rule Order
  {febb3c74-94f7-459e-a909-b998de1a566a}, !- Day Schedule Name
  Yes,                                    !- Apply Sunday
  Yes,                                    !- Apply Monday
  Yes,                                    !- Apply Tuesday
  Yes,                                    !- Apply Wednesday
  Yes,                                    !- Apply Thursday
  Yes,                                    !- Apply Friday
  Yes,                                    !- Apply Saturday
  ,                                       !- Apply Holiday
  DateRange,                              !- Date Specification Type
  1,                                      !- Start Month
  1,                                      !- Start Day
  1,                                      !- End Month
  31;                                     !- End Day

OS:Schedule:Day,
  {febb3c74-94f7-459e-a909-b998de1a566a}, !- Handle
  res heating setpoint allday1,           !- Name
  {809788f6-838b-49df-9418-b116805e0f7d}, !- Schedule Type Limits Name
  ,                                       !- Interpolate to Timestep
  24,                                     !- Hour 1
  0,                                      !- Minute 1
  21.6666666666667;                       !- Value Until Time 1

OS:Schedule:Rule,
  {113c9014-5413-464a-ad95-b1ec6fd7fd31}, !- Handle
  res heating setpoint allday rule2,      !- Name
  {71371a94-3cc7-4de7-911a-9f7e5924594f}, !- Schedule Ruleset Name
  10,                                     !- Rule Order
  {36b6d48d-68c0-4482-8d15-53c979a9e1c3}, !- Day Schedule Name
  Yes,                                    !- Apply Sunday
  Yes,                                    !- Apply Monday
  Yes,                                    !- Apply Tuesday
  Yes,                                    !- Apply Wednesday
  Yes,                                    !- Apply Thursday
  Yes,                                    !- Apply Friday
  Yes,                                    !- Apply Saturday
  ,                                       !- Apply Holiday
  DateRange,                              !- Date Specification Type
  2,                                      !- Start Month
  1,                                      !- Start Day
  2,                                      !- End Month
  28;                                     !- End Day

OS:Schedule:Day,
  {36b6d48d-68c0-4482-8d15-53c979a9e1c3}, !- Handle
  res heating setpoint allday2,           !- Name
  {809788f6-838b-49df-9418-b116805e0f7d}, !- Schedule Type Limits Name
  ,                                       !- Interpolate to Timestep
  24,                                     !- Hour 1
  0,                                      !- Minute 1
  21.6666666666667;                       !- Value Until Time 1

OS:Schedule:Rule,
  {43d3b052-667b-47e2-b530-c4ae78244bda}, !- Handle
  res heating setpoint allday rule3,      !- Name
  {71371a94-3cc7-4de7-911a-9f7e5924594f}, !- Schedule Ruleset Name
  9,                                      !- Rule Order
  {8ccefc56-d1ef-408b-9b60-ceef9187ff92}, !- Day Schedule Name
  Yes,                                    !- Apply Sunday
  Yes,                                    !- Apply Monday
  Yes,                                    !- Apply Tuesday
  Yes,                                    !- Apply Wednesday
  Yes,                                    !- Apply Thursday
  Yes,                                    !- Apply Friday
  Yes,                                    !- Apply Saturday
  ,                                       !- Apply Holiday
  DateRange,                              !- Date Specification Type
  3,                                      !- Start Month
  1,                                      !- Start Day
  3,                                      !- End Month
  31;                                     !- End Day

OS:Schedule:Day,
  {8ccefc56-d1ef-408b-9b60-ceef9187ff92}, !- Handle
  res heating setpoint allday3,           !- Name
  {809788f6-838b-49df-9418-b116805e0f7d}, !- Schedule Type Limits Name
  ,                                       !- Interpolate to Timestep
  24,                                     !- Hour 1
  0,                                      !- Minute 1
  21.6666666666667;                       !- Value Until Time 1

OS:Schedule:Rule,
  {8e47c966-d6ba-4a9a-9c10-d43d66f4edaf}, !- Handle
  res heating setpoint allday rule4,      !- Name
  {71371a94-3cc7-4de7-911a-9f7e5924594f}, !- Schedule Ruleset Name
  8,                                      !- Rule Order
  {446b7476-13ac-438f-be12-8bc1471dc36c}, !- Day Schedule Name
  Yes,                                    !- Apply Sunday
  Yes,                                    !- Apply Monday
  Yes,                                    !- Apply Tuesday
  Yes,                                    !- Apply Wednesday
  Yes,                                    !- Apply Thursday
  Yes,                                    !- Apply Friday
  Yes,                                    !- Apply Saturday
  ,                                       !- Apply Holiday
  DateRange,                              !- Date Specification Type
  4,                                      !- Start Month
  1,                                      !- Start Day
  4,                                      !- End Month
  30;                                     !- End Day

OS:Schedule:Day,
  {446b7476-13ac-438f-be12-8bc1471dc36c}, !- Handle
  res heating setpoint allday4,           !- Name
  {809788f6-838b-49df-9418-b116805e0f7d}, !- Schedule Type Limits Name
  ,                                       !- Interpolate to Timestep
  24,                                     !- Hour 1
  0,                                      !- Minute 1
  21.6666666666667;                       !- Value Until Time 1

OS:Schedule:Rule,
  {05c232b7-8f58-40fd-ae88-4ffc912c36f5}, !- Handle
  res heating setpoint allday rule5,      !- Name
  {71371a94-3cc7-4de7-911a-9f7e5924594f}, !- Schedule Ruleset Name
  7,                                      !- Rule Order
  {316e2432-f091-40dd-ad98-cbe918987400}, !- Day Schedule Name
  Yes,                                    !- Apply Sunday
  Yes,                                    !- Apply Monday
  Yes,                                    !- Apply Tuesday
  Yes,                                    !- Apply Wednesday
  Yes,                                    !- Apply Thursday
  Yes,                                    !- Apply Friday
  Yes,                                    !- Apply Saturday
  ,                                       !- Apply Holiday
  DateRange,                              !- Date Specification Type
  5,                                      !- Start Month
  1,                                      !- Start Day
  5,                                      !- End Month
  31;                                     !- End Day

OS:Schedule:Day,
  {316e2432-f091-40dd-ad98-cbe918987400}, !- Handle
  res heating setpoint allday5,           !- Name
  {809788f6-838b-49df-9418-b116805e0f7d}, !- Schedule Type Limits Name
  ,                                       !- Interpolate to Timestep
  24,                                     !- Hour 1
  0,                                      !- Minute 1
  21.6666666666667;                       !- Value Until Time 1

OS:Schedule:Rule,
  {913d2d72-ecb3-42ca-bd93-04438c957392}, !- Handle
  res heating setpoint allday rule6,      !- Name
  {71371a94-3cc7-4de7-911a-9f7e5924594f}, !- Schedule Ruleset Name
  6,                                      !- Rule Order
  {a3509fc7-c623-4fa3-972b-0d4816cf0fa2}, !- Day Schedule Name
  Yes,                                    !- Apply Sunday
  Yes,                                    !- Apply Monday
  Yes,                                    !- Apply Tuesday
  Yes,                                    !- Apply Wednesday
  Yes,                                    !- Apply Thursday
  Yes,                                    !- Apply Friday
  Yes,                                    !- Apply Saturday
  ,                                       !- Apply Holiday
  DateRange,                              !- Date Specification Type
  6,                                      !- Start Month
  1,                                      !- Start Day
  6,                                      !- End Month
  30;                                     !- End Day

OS:Schedule:Day,
  {a3509fc7-c623-4fa3-972b-0d4816cf0fa2}, !- Handle
  res heating setpoint allday6,           !- Name
  {809788f6-838b-49df-9418-b116805e0f7d}, !- Schedule Type Limits Name
  ,                                       !- Interpolate to Timestep
  24,                                     !- Hour 1
  0,                                      !- Minute 1
  21.6666666666667;                       !- Value Until Time 1

OS:Schedule:Rule,
  {f2c26db2-082e-43b0-9a9d-28ec1e28e1c6}, !- Handle
  res heating setpoint allday rule7,      !- Name
  {71371a94-3cc7-4de7-911a-9f7e5924594f}, !- Schedule Ruleset Name
  5,                                      !- Rule Order
  {a30973a0-0b0e-44b2-9bf6-db314d46af29}, !- Day Schedule Name
  Yes,                                    !- Apply Sunday
  Yes,                                    !- Apply Monday
  Yes,                                    !- Apply Tuesday
  Yes,                                    !- Apply Wednesday
  Yes,                                    !- Apply Thursday
  Yes,                                    !- Apply Friday
  Yes,                                    !- Apply Saturday
  ,                                       !- Apply Holiday
  DateRange,                              !- Date Specification Type
  7,                                      !- Start Month
  1,                                      !- Start Day
  7,                                      !- End Month
  31;                                     !- End Day

OS:Schedule:Day,
  {a30973a0-0b0e-44b2-9bf6-db314d46af29}, !- Handle
  res heating setpoint allday7,           !- Name
  {809788f6-838b-49df-9418-b116805e0f7d}, !- Schedule Type Limits Name
  ,                                       !- Interpolate to Timestep
  24,                                     !- Hour 1
  0,                                      !- Minute 1
  21.6666666666667;                       !- Value Until Time 1

OS:Schedule:Rule,
  {ef45a261-847b-42b2-a68c-948fc4372f6b}, !- Handle
  res heating setpoint allday rule8,      !- Name
  {71371a94-3cc7-4de7-911a-9f7e5924594f}, !- Schedule Ruleset Name
  4,                                      !- Rule Order
  {0b2e98a8-6a89-4e0e-b4d7-fbf6e478886f}, !- Day Schedule Name
  Yes,                                    !- Apply Sunday
  Yes,                                    !- Apply Monday
  Yes,                                    !- Apply Tuesday
  Yes,                                    !- Apply Wednesday
  Yes,                                    !- Apply Thursday
  Yes,                                    !- Apply Friday
  Yes,                                    !- Apply Saturday
  ,                                       !- Apply Holiday
  DateRange,                              !- Date Specification Type
  8,                                      !- Start Month
  1,                                      !- Start Day
  8,                                      !- End Month
  31;                                     !- End Day

OS:Schedule:Day,
  {0b2e98a8-6a89-4e0e-b4d7-fbf6e478886f}, !- Handle
  res heating setpoint allday8,           !- Name
  {809788f6-838b-49df-9418-b116805e0f7d}, !- Schedule Type Limits Name
  ,                                       !- Interpolate to Timestep
  24,                                     !- Hour 1
  0,                                      !- Minute 1
  21.6666666666667;                       !- Value Until Time 1

OS:Schedule:Rule,
  {412e4ba7-2ebc-47d5-9463-4a0f2f20318c}, !- Handle
  res heating setpoint allday rule9,      !- Name
  {71371a94-3cc7-4de7-911a-9f7e5924594f}, !- Schedule Ruleset Name
  3,                                      !- Rule Order
  {6140451f-4940-4ca4-a8a3-8f87acebb2cc}, !- Day Schedule Name
  Yes,                                    !- Apply Sunday
  Yes,                                    !- Apply Monday
  Yes,                                    !- Apply Tuesday
  Yes,                                    !- Apply Wednesday
  Yes,                                    !- Apply Thursday
  Yes,                                    !- Apply Friday
  Yes,                                    !- Apply Saturday
  ,                                       !- Apply Holiday
  DateRange,                              !- Date Specification Type
  9,                                      !- Start Month
  1,                                      !- Start Day
  9,                                      !- End Month
  30;                                     !- End Day

OS:Schedule:Day,
  {6140451f-4940-4ca4-a8a3-8f87acebb2cc}, !- Handle
  res heating setpoint allday9,           !- Name
  {809788f6-838b-49df-9418-b116805e0f7d}, !- Schedule Type Limits Name
  ,                                       !- Interpolate to Timestep
  24,                                     !- Hour 1
  0,                                      !- Minute 1
  21.6666666666667;                       !- Value Until Time 1

OS:Schedule:Rule,
  {1cbe95ba-2c67-4c87-9f78-6b8b402b73eb}, !- Handle
  res heating setpoint allday rule10,     !- Name
  {71371a94-3cc7-4de7-911a-9f7e5924594f}, !- Schedule Ruleset Name
  2,                                      !- Rule Order
  {a4aa46a1-08c2-4a51-a963-cc02ad8acb35}, !- Day Schedule Name
  Yes,                                    !- Apply Sunday
  Yes,                                    !- Apply Monday
  Yes,                                    !- Apply Tuesday
  Yes,                                    !- Apply Wednesday
  Yes,                                    !- Apply Thursday
  Yes,                                    !- Apply Friday
  Yes,                                    !- Apply Saturday
  ,                                       !- Apply Holiday
  DateRange,                              !- Date Specification Type
  10,                                     !- Start Month
  1,                                      !- Start Day
  10,                                     !- End Month
  31;                                     !- End Day

OS:Schedule:Day,
  {a4aa46a1-08c2-4a51-a963-cc02ad8acb35}, !- Handle
  res heating setpoint allday10,          !- Name
  {809788f6-838b-49df-9418-b116805e0f7d}, !- Schedule Type Limits Name
  ,                                       !- Interpolate to Timestep
  24,                                     !- Hour 1
  0,                                      !- Minute 1
  21.6666666666667;                       !- Value Until Time 1

OS:Schedule:Rule,
  {d351dcbf-deba-44ce-a150-2b4d924304d2}, !- Handle
  res heating setpoint allday rule11,     !- Name
  {71371a94-3cc7-4de7-911a-9f7e5924594f}, !- Schedule Ruleset Name
  1,                                      !- Rule Order
  {55246a85-797c-4820-970c-f230f08aa1dc}, !- Day Schedule Name
  Yes,                                    !- Apply Sunday
  Yes,                                    !- Apply Monday
  Yes,                                    !- Apply Tuesday
  Yes,                                    !- Apply Wednesday
  Yes,                                    !- Apply Thursday
  Yes,                                    !- Apply Friday
  Yes,                                    !- Apply Saturday
  ,                                       !- Apply Holiday
  DateRange,                              !- Date Specification Type
  11,                                     !- Start Month
  1,                                      !- Start Day
  11,                                     !- End Month
  30;                                     !- End Day

OS:Schedule:Day,
  {55246a85-797c-4820-970c-f230f08aa1dc}, !- Handle
  res heating setpoint allday11,          !- Name
  {809788f6-838b-49df-9418-b116805e0f7d}, !- Schedule Type Limits Name
  ,                                       !- Interpolate to Timestep
  24,                                     !- Hour 1
  0,                                      !- Minute 1
  21.6666666666667;                       !- Value Until Time 1

OS:Schedule:Rule,
  {861dd0b3-617b-48e4-a1db-9e942c441800}, !- Handle
  res heating setpoint allday rule12,     !- Name
  {71371a94-3cc7-4de7-911a-9f7e5924594f}, !- Schedule Ruleset Name
  0,                                      !- Rule Order
  {3988b13b-246b-4e44-8464-e79eafbee842}, !- Day Schedule Name
  Yes,                                    !- Apply Sunday
  Yes,                                    !- Apply Monday
  Yes,                                    !- Apply Tuesday
  Yes,                                    !- Apply Wednesday
  Yes,                                    !- Apply Thursday
  Yes,                                    !- Apply Friday
  Yes,                                    !- Apply Saturday
  ,                                       !- Apply Holiday
  DateRange,                              !- Date Specification Type
  12,                                     !- Start Month
  1,                                      !- Start Day
  12,                                     !- End Month
  31;                                     !- End Day

OS:Schedule:Day,
  {3988b13b-246b-4e44-8464-e79eafbee842}, !- Handle
  res heating setpoint allday12,          !- Name
  {809788f6-838b-49df-9418-b116805e0f7d}, !- Schedule Type Limits Name
  ,                                       !- Interpolate to Timestep
  24,                                     !- Hour 1
  0,                                      !- Minute 1
  21.6666666666667;                       !- Value Until Time 1

OS:Schedule:Day,
  {a90b29b9-9d67-419c-9f4b-3a9c0ac6c873}, !- Handle
  res heating setpoint winter design,     !- Name
  {809788f6-838b-49df-9418-b116805e0f7d}, !- Schedule Type Limits Name
  ,                                       !- Interpolate to Timestep
  24,                                     !- Hour 1
  0,                                      !- Minute 1
  21.1111111111111;                       !- Value Until Time 1

OS:Schedule:Day,
  {55fb493b-05f6-4c41-b304-618551d3ad80}, !- Handle
  res heating setpoint summer design,     !- Name
  {809788f6-838b-49df-9418-b116805e0f7d}, !- Schedule Type Limits Name
  ,                                       !- Interpolate to Timestep
  24,                                     !- Hour 1
  0,                                      !- Minute 1
  23.8888888888889;                       !- Value Until Time 1

OS:Schedule:Ruleset,
  {5ac5f9ac-e60a-49d2-b9ef-55bed9ace020}, !- Handle
  res cooling setpoint,                   !- Name
  {809788f6-838b-49df-9418-b116805e0f7d}, !- Schedule Type Limits Name
  {a39b3a3a-4c11-42c0-8d3b-94ec1a99f5cf}, !- Default Day Schedule Name
  {6c763d85-14ed-4864-a6ee-249237df1591}, !- Summer Design Day Schedule Name
  {8baec27d-b2f5-430b-a01e-fc8cc87039b6}; !- Winter Design Day Schedule Name

OS:Schedule:Day,
  {a39b3a3a-4c11-42c0-8d3b-94ec1a99f5cf}, !- Handle
  Schedule Day 6,                         !- Name
  {809788f6-838b-49df-9418-b116805e0f7d}, !- Schedule Type Limits Name
  ,                                       !- Interpolate to Timestep
  24,                                     !- Hour 1
  0,                                      !- Minute 1
  0;                                      !- Value Until Time 1

OS:Schedule:Rule,
  {d3fcca8f-a9ed-4c58-bf9a-f8acf896667d}, !- Handle
  res cooling setpoint allday rule1,      !- Name
  {5ac5f9ac-e60a-49d2-b9ef-55bed9ace020}, !- Schedule Ruleset Name
  11,                                     !- Rule Order
  {90ddba86-435e-4926-865e-ec5e4a7fc853}, !- Day Schedule Name
  Yes,                                    !- Apply Sunday
  Yes,                                    !- Apply Monday
  Yes,                                    !- Apply Tuesday
  Yes,                                    !- Apply Wednesday
  Yes,                                    !- Apply Thursday
  Yes,                                    !- Apply Friday
  Yes,                                    !- Apply Saturday
  ,                                       !- Apply Holiday
  DateRange,                              !- Date Specification Type
  1,                                      !- Start Month
  1,                                      !- Start Day
  1,                                      !- End Month
  31;                                     !- End Day

OS:Schedule:Day,
  {90ddba86-435e-4926-865e-ec5e4a7fc853}, !- Handle
  res cooling setpoint allday1,           !- Name
  {809788f6-838b-49df-9418-b116805e0f7d}, !- Schedule Type Limits Name
  ,                                       !- Interpolate to Timestep
  24,                                     !- Hour 1
  0,                                      !- Minute 1
  24.4444444444444;                       !- Value Until Time 1

OS:Schedule:Rule,
  {853db60f-ce3a-424c-87be-ba6d425cd89e}, !- Handle
  res cooling setpoint allday rule2,      !- Name
  {5ac5f9ac-e60a-49d2-b9ef-55bed9ace020}, !- Schedule Ruleset Name
  10,                                     !- Rule Order
  {b1fa39fb-2401-47dd-a7b9-1b7dccef7315}, !- Day Schedule Name
  Yes,                                    !- Apply Sunday
  Yes,                                    !- Apply Monday
  Yes,                                    !- Apply Tuesday
  Yes,                                    !- Apply Wednesday
  Yes,                                    !- Apply Thursday
  Yes,                                    !- Apply Friday
  Yes,                                    !- Apply Saturday
  ,                                       !- Apply Holiday
  DateRange,                              !- Date Specification Type
  2,                                      !- Start Month
  1,                                      !- Start Day
  2,                                      !- End Month
  28;                                     !- End Day

OS:Schedule:Day,
  {b1fa39fb-2401-47dd-a7b9-1b7dccef7315}, !- Handle
  res cooling setpoint allday2,           !- Name
  {809788f6-838b-49df-9418-b116805e0f7d}, !- Schedule Type Limits Name
  ,                                       !- Interpolate to Timestep
  24,                                     !- Hour 1
  0,                                      !- Minute 1
  24.4444444444444;                       !- Value Until Time 1

OS:Schedule:Rule,
  {2e5b0868-2f1c-47b8-b9f3-d314b810b927}, !- Handle
  res cooling setpoint allday rule3,      !- Name
  {5ac5f9ac-e60a-49d2-b9ef-55bed9ace020}, !- Schedule Ruleset Name
  9,                                      !- Rule Order
  {0861c969-4775-4338-88aa-af4a201d4a36}, !- Day Schedule Name
  Yes,                                    !- Apply Sunday
  Yes,                                    !- Apply Monday
  Yes,                                    !- Apply Tuesday
  Yes,                                    !- Apply Wednesday
  Yes,                                    !- Apply Thursday
  Yes,                                    !- Apply Friday
  Yes,                                    !- Apply Saturday
  ,                                       !- Apply Holiday
  DateRange,                              !- Date Specification Type
  3,                                      !- Start Month
  1,                                      !- Start Day
  3,                                      !- End Month
  31;                                     !- End Day

OS:Schedule:Day,
  {0861c969-4775-4338-88aa-af4a201d4a36}, !- Handle
  res cooling setpoint allday3,           !- Name
  {809788f6-838b-49df-9418-b116805e0f7d}, !- Schedule Type Limits Name
  ,                                       !- Interpolate to Timestep
  24,                                     !- Hour 1
  0,                                      !- Minute 1
  24.4444444444444;                       !- Value Until Time 1

OS:Schedule:Rule,
  {fcfff1f4-874d-45ef-b522-6c197c94c168}, !- Handle
  res cooling setpoint allday rule4,      !- Name
  {5ac5f9ac-e60a-49d2-b9ef-55bed9ace020}, !- Schedule Ruleset Name
  8,                                      !- Rule Order
  {955f4f71-171d-4088-86fd-86f928aa5009}, !- Day Schedule Name
  Yes,                                    !- Apply Sunday
  Yes,                                    !- Apply Monday
  Yes,                                    !- Apply Tuesday
  Yes,                                    !- Apply Wednesday
  Yes,                                    !- Apply Thursday
  Yes,                                    !- Apply Friday
  Yes,                                    !- Apply Saturday
  ,                                       !- Apply Holiday
  DateRange,                              !- Date Specification Type
  4,                                      !- Start Month
  1,                                      !- Start Day
  4,                                      !- End Month
  30;                                     !- End Day

OS:Schedule:Day,
  {955f4f71-171d-4088-86fd-86f928aa5009}, !- Handle
  res cooling setpoint allday4,           !- Name
  {809788f6-838b-49df-9418-b116805e0f7d}, !- Schedule Type Limits Name
  ,                                       !- Interpolate to Timestep
  24,                                     !- Hour 1
  0,                                      !- Minute 1
  24.4444444444444;                       !- Value Until Time 1

OS:Schedule:Rule,
  {56b04b9d-fd27-4d6b-a3d0-4cfa202803a8}, !- Handle
  res cooling setpoint allday rule5,      !- Name
  {5ac5f9ac-e60a-49d2-b9ef-55bed9ace020}, !- Schedule Ruleset Name
  7,                                      !- Rule Order
  {355e0c65-3224-405c-bf1b-a10141055f4e}, !- Day Schedule Name
  Yes,                                    !- Apply Sunday
  Yes,                                    !- Apply Monday
  Yes,                                    !- Apply Tuesday
  Yes,                                    !- Apply Wednesday
  Yes,                                    !- Apply Thursday
  Yes,                                    !- Apply Friday
  Yes,                                    !- Apply Saturday
  ,                                       !- Apply Holiday
  DateRange,                              !- Date Specification Type
  5,                                      !- Start Month
  1,                                      !- Start Day
  5,                                      !- End Month
  31;                                     !- End Day

OS:Schedule:Day,
  {355e0c65-3224-405c-bf1b-a10141055f4e}, !- Handle
  res cooling setpoint allday5,           !- Name
  {809788f6-838b-49df-9418-b116805e0f7d}, !- Schedule Type Limits Name
  ,                                       !- Interpolate to Timestep
  24,                                     !- Hour 1
  0,                                      !- Minute 1
  24.4444444444444;                       !- Value Until Time 1

OS:Schedule:Rule,
  {b69b1ec6-de30-408a-999a-b62dce874b3a}, !- Handle
  res cooling setpoint allday rule6,      !- Name
  {5ac5f9ac-e60a-49d2-b9ef-55bed9ace020}, !- Schedule Ruleset Name
  6,                                      !- Rule Order
  {11e82d18-22b7-4992-83f7-49ed162c0a0b}, !- Day Schedule Name
  Yes,                                    !- Apply Sunday
  Yes,                                    !- Apply Monday
  Yes,                                    !- Apply Tuesday
  Yes,                                    !- Apply Wednesday
  Yes,                                    !- Apply Thursday
  Yes,                                    !- Apply Friday
  Yes,                                    !- Apply Saturday
  ,                                       !- Apply Holiday
  DateRange,                              !- Date Specification Type
  6,                                      !- Start Month
  1,                                      !- Start Day
  6,                                      !- End Month
  30;                                     !- End Day

OS:Schedule:Day,
  {11e82d18-22b7-4992-83f7-49ed162c0a0b}, !- Handle
  res cooling setpoint allday6,           !- Name
  {809788f6-838b-49df-9418-b116805e0f7d}, !- Schedule Type Limits Name
  ,                                       !- Interpolate to Timestep
  24,                                     !- Hour 1
  0,                                      !- Minute 1
  24.4444444444444;                       !- Value Until Time 1

OS:Schedule:Rule,
  {ad27ed90-4ec6-429f-84e3-1466128013b9}, !- Handle
  res cooling setpoint allday rule7,      !- Name
  {5ac5f9ac-e60a-49d2-b9ef-55bed9ace020}, !- Schedule Ruleset Name
  5,                                      !- Rule Order
  {01d0bf2d-2080-459a-808d-f75faa858f2d}, !- Day Schedule Name
  Yes,                                    !- Apply Sunday
  Yes,                                    !- Apply Monday
  Yes,                                    !- Apply Tuesday
  Yes,                                    !- Apply Wednesday
  Yes,                                    !- Apply Thursday
  Yes,                                    !- Apply Friday
  Yes,                                    !- Apply Saturday
  ,                                       !- Apply Holiday
  DateRange,                              !- Date Specification Type
  7,                                      !- Start Month
  1,                                      !- Start Day
  7,                                      !- End Month
  31;                                     !- End Day

OS:Schedule:Day,
  {01d0bf2d-2080-459a-808d-f75faa858f2d}, !- Handle
  res cooling setpoint allday7,           !- Name
  {809788f6-838b-49df-9418-b116805e0f7d}, !- Schedule Type Limits Name
  ,                                       !- Interpolate to Timestep
  24,                                     !- Hour 1
  0,                                      !- Minute 1
  24.4444444444444;                       !- Value Until Time 1

OS:Schedule:Rule,
  {612c04b8-a4f0-41f3-b95c-d43d47736df7}, !- Handle
  res cooling setpoint allday rule8,      !- Name
  {5ac5f9ac-e60a-49d2-b9ef-55bed9ace020}, !- Schedule Ruleset Name
  4,                                      !- Rule Order
  {0f0a58b9-d38d-4cbd-b9d0-9d7c105a8f46}, !- Day Schedule Name
  Yes,                                    !- Apply Sunday
  Yes,                                    !- Apply Monday
  Yes,                                    !- Apply Tuesday
  Yes,                                    !- Apply Wednesday
  Yes,                                    !- Apply Thursday
  Yes,                                    !- Apply Friday
  Yes,                                    !- Apply Saturday
  ,                                       !- Apply Holiday
  DateRange,                              !- Date Specification Type
  8,                                      !- Start Month
  1,                                      !- Start Day
  8,                                      !- End Month
  31;                                     !- End Day

OS:Schedule:Day,
  {0f0a58b9-d38d-4cbd-b9d0-9d7c105a8f46}, !- Handle
  res cooling setpoint allday8,           !- Name
  {809788f6-838b-49df-9418-b116805e0f7d}, !- Schedule Type Limits Name
  ,                                       !- Interpolate to Timestep
  24,                                     !- Hour 1
  0,                                      !- Minute 1
  24.4444444444444;                       !- Value Until Time 1

OS:Schedule:Rule,
  {3eb7f9d8-3a6c-4451-af21-3eef5d083ae7}, !- Handle
  res cooling setpoint allday rule9,      !- Name
  {5ac5f9ac-e60a-49d2-b9ef-55bed9ace020}, !- Schedule Ruleset Name
  3,                                      !- Rule Order
  {932051c0-83e0-4e03-8e2e-2bce06dda45f}, !- Day Schedule Name
  Yes,                                    !- Apply Sunday
  Yes,                                    !- Apply Monday
  Yes,                                    !- Apply Tuesday
  Yes,                                    !- Apply Wednesday
  Yes,                                    !- Apply Thursday
  Yes,                                    !- Apply Friday
  Yes,                                    !- Apply Saturday
  ,                                       !- Apply Holiday
  DateRange,                              !- Date Specification Type
  9,                                      !- Start Month
  1,                                      !- Start Day
  9,                                      !- End Month
  30;                                     !- End Day

OS:Schedule:Day,
  {932051c0-83e0-4e03-8e2e-2bce06dda45f}, !- Handle
  res cooling setpoint allday9,           !- Name
  {809788f6-838b-49df-9418-b116805e0f7d}, !- Schedule Type Limits Name
  ,                                       !- Interpolate to Timestep
  24,                                     !- Hour 1
  0,                                      !- Minute 1
  24.4444444444444;                       !- Value Until Time 1

OS:Schedule:Rule,
  {37e43635-22e9-419c-ad4f-fab6ac222bb0}, !- Handle
  res cooling setpoint allday rule10,     !- Name
  {5ac5f9ac-e60a-49d2-b9ef-55bed9ace020}, !- Schedule Ruleset Name
  2,                                      !- Rule Order
  {da5a42cd-f265-4d43-9d43-5fc077d5c7b0}, !- Day Schedule Name
  Yes,                                    !- Apply Sunday
  Yes,                                    !- Apply Monday
  Yes,                                    !- Apply Tuesday
  Yes,                                    !- Apply Wednesday
  Yes,                                    !- Apply Thursday
  Yes,                                    !- Apply Friday
  Yes,                                    !- Apply Saturday
  ,                                       !- Apply Holiday
  DateRange,                              !- Date Specification Type
  10,                                     !- Start Month
  1,                                      !- Start Day
  10,                                     !- End Month
  31;                                     !- End Day

OS:Schedule:Day,
  {da5a42cd-f265-4d43-9d43-5fc077d5c7b0}, !- Handle
  res cooling setpoint allday10,          !- Name
  {809788f6-838b-49df-9418-b116805e0f7d}, !- Schedule Type Limits Name
  ,                                       !- Interpolate to Timestep
  24,                                     !- Hour 1
  0,                                      !- Minute 1
  24.4444444444444;                       !- Value Until Time 1

OS:Schedule:Rule,
  {714c519e-89b5-4c70-8428-6655d058cfb2}, !- Handle
  res cooling setpoint allday rule11,     !- Name
  {5ac5f9ac-e60a-49d2-b9ef-55bed9ace020}, !- Schedule Ruleset Name
  1,                                      !- Rule Order
  {1c66534b-0620-40ef-b74e-702096af6e77}, !- Day Schedule Name
  Yes,                                    !- Apply Sunday
  Yes,                                    !- Apply Monday
  Yes,                                    !- Apply Tuesday
  Yes,                                    !- Apply Wednesday
  Yes,                                    !- Apply Thursday
  Yes,                                    !- Apply Friday
  Yes,                                    !- Apply Saturday
  ,                                       !- Apply Holiday
  DateRange,                              !- Date Specification Type
  11,                                     !- Start Month
  1,                                      !- Start Day
  11,                                     !- End Month
  30;                                     !- End Day

OS:Schedule:Day,
  {1c66534b-0620-40ef-b74e-702096af6e77}, !- Handle
  res cooling setpoint allday11,          !- Name
  {809788f6-838b-49df-9418-b116805e0f7d}, !- Schedule Type Limits Name
  ,                                       !- Interpolate to Timestep
  24,                                     !- Hour 1
  0,                                      !- Minute 1
  24.4444444444444;                       !- Value Until Time 1

OS:Schedule:Rule,
  {16d4c0c6-0d47-429f-98e8-4c6a8533758f}, !- Handle
  res cooling setpoint allday rule12,     !- Name
  {5ac5f9ac-e60a-49d2-b9ef-55bed9ace020}, !- Schedule Ruleset Name
  0,                                      !- Rule Order
  {be14e13a-7750-4d6f-a25c-650137c95251}, !- Day Schedule Name
  Yes,                                    !- Apply Sunday
  Yes,                                    !- Apply Monday
  Yes,                                    !- Apply Tuesday
  Yes,                                    !- Apply Wednesday
  Yes,                                    !- Apply Thursday
  Yes,                                    !- Apply Friday
  Yes,                                    !- Apply Saturday
  ,                                       !- Apply Holiday
  DateRange,                              !- Date Specification Type
  12,                                     !- Start Month
  1,                                      !- Start Day
  12,                                     !- End Month
  31;                                     !- End Day

OS:Schedule:Day,
  {be14e13a-7750-4d6f-a25c-650137c95251}, !- Handle
  res cooling setpoint allday12,          !- Name
  {809788f6-838b-49df-9418-b116805e0f7d}, !- Schedule Type Limits Name
  ,                                       !- Interpolate to Timestep
  24,                                     !- Hour 1
  0,                                      !- Minute 1
  24.4444444444444;                       !- Value Until Time 1

OS:Schedule:Day,
  {8baec27d-b2f5-430b-a01e-fc8cc87039b6}, !- Handle
  res cooling setpoint winter design,     !- Name
  {809788f6-838b-49df-9418-b116805e0f7d}, !- Schedule Type Limits Name
  ,                                       !- Interpolate to Timestep
  24,                                     !- Hour 1
  0,                                      !- Minute 1
  21.1111111111111;                       !- Value Until Time 1

OS:Schedule:Day,
  {6c763d85-14ed-4864-a6ee-249237df1591}, !- Handle
  res cooling setpoint summer design,     !- Name
  {809788f6-838b-49df-9418-b116805e0f7d}, !- Schedule Type Limits Name
>>>>>>> d385fff4
  ,                                       !- Interpolate to Timestep
  24,                                     !- Hour 1
  0,                                      !- Minute 1
  23.8888888888889;                       !- Value Until Time 1
<|MERGE_RESOLUTION|>--- conflicted
+++ resolved
@@ -1,53 +1,26 @@
 !- NOTE: Auto-generated from /test/osw_files/SFA_4units_1story_SL_UA_3Beds_2Baths_Denver_Boiler.osw
 
 OS:Version,
-<<<<<<< HEAD
-  {88394986-5b0a-4351-8af9-a4ec0cae7d5e}, !- Handle
-  2.9.0;                                  !- Version Identifier
-
-OS:SimulationControl,
-  {095512b7-7383-4560-8cf8-70c3a088b400}, !- Handle
-=======
   {aa755fc5-0ec3-4dd3-bf42-b2100c96c709}, !- Handle
   2.9.0;                                  !- Version Identifier
 
 OS:SimulationControl,
   {1aeeb8c9-edc6-4f72-956f-06397c23e423}, !- Handle
->>>>>>> d385fff4
   ,                                       !- Do Zone Sizing Calculation
   ,                                       !- Do System Sizing Calculation
   ,                                       !- Do Plant Sizing Calculation
   No;                                     !- Run Simulation for Sizing Periods
 
 OS:Timestep,
-<<<<<<< HEAD
-  {d79feac4-7df0-4e7d-a25f-578f7d90a351}, !- Handle
-  6;                                      !- Number of Timesteps per Hour
-
-OS:ShadowCalculation,
-  {801d613d-b0ef-4ee0-b7c6-281b75abaa4b}, !- Handle
-=======
   {276f5b51-fe20-4d93-a762-e6cfe3ea8e39}, !- Handle
   6;                                      !- Number of Timesteps per Hour
 
 OS:ShadowCalculation,
   {5d19582c-ae21-4b9a-a1b5-d8cfe6006c8c}, !- Handle
->>>>>>> d385fff4
   20,                                     !- Calculation Frequency
   200;                                    !- Maximum Figures in Shadow Overlap Calculations
 
 OS:SurfaceConvectionAlgorithm:Outside,
-<<<<<<< HEAD
-  {6a880126-3197-4d80-b3b0-07f26219d4c9}, !- Handle
-  DOE-2;                                  !- Algorithm
-
-OS:SurfaceConvectionAlgorithm:Inside,
-  {4461c7ef-dd8e-4f59-8b9f-fc8c664a59f6}, !- Handle
-  TARP;                                   !- Algorithm
-
-OS:ZoneCapacitanceMultiplier:ResearchSpecial,
-  {cbbc2d1d-f6bb-4342-a2c5-f2369c52a8cc}, !- Handle
-=======
   {94d80e00-8c3d-4517-9680-a0e957e5c0c5}, !- Handle
   DOE-2;                                  !- Algorithm
 
@@ -57,17 +30,12 @@
 
 OS:ZoneCapacitanceMultiplier:ResearchSpecial,
   {ca6614f3-1d92-4cbd-b2aa-e84b9a2147ed}, !- Handle
->>>>>>> d385fff4
   ,                                       !- Temperature Capacity Multiplier
   15,                                     !- Humidity Capacity Multiplier
   ;                                       !- Carbon Dioxide Capacity Multiplier
 
 OS:RunPeriod,
-<<<<<<< HEAD
-  {f3964e3f-cf52-4560-8a09-689c9cd4525b}, !- Handle
-=======
   {8148f0aa-795d-4fa0-8c48-3bbb2e1626a1}, !- Handle
->>>>>>> d385fff4
   Run Period 1,                           !- Name
   1,                                      !- Begin Month
   1,                                      !- Begin Day of Month
@@ -81,21 +49,13 @@
   ;                                       !- Number of Times Runperiod to be Repeated
 
 OS:YearDescription,
-<<<<<<< HEAD
-  {597fc2ec-8650-4f00-a9c7-0e2b29dfa91e}, !- Handle
-=======
   {6f5bce1d-efea-4a1b-bec9-7e097cf72c02}, !- Handle
->>>>>>> d385fff4
   2007,                                   !- Calendar Year
   ,                                       !- Day of Week for Start Day
   ;                                       !- Is Leap Year
 
 OS:WeatherFile,
-<<<<<<< HEAD
-  {68b3bf02-2792-404f-bdc0-2f42e56336e2}, !- Handle
-=======
   {ea3388d0-96e6-4253-ae69-d4cf88886d8f}, !- Handle
->>>>>>> d385fff4
   Denver Intl Ap,                         !- City
   CO,                                     !- State Province Region
   USA,                                    !- Country
@@ -109,13 +69,8 @@
   E23378AA;                               !- Checksum
 
 OS:AdditionalProperties,
-<<<<<<< HEAD
-  {24601ff9-a3e0-4f2a-8157-5ab95bf00bb0}, !- Handle
-  {68b3bf02-2792-404f-bdc0-2f42e56336e2}, !- Object Name
-=======
   {bcc8bee2-8df5-475a-a68b-c5c690ae3495}, !- Handle
   {ea3388d0-96e6-4253-ae69-d4cf88886d8f}, !- Object Name
->>>>>>> d385fff4
   EPWHeaderCity,                          !- Feature Name 1
   String,                                 !- Feature Data Type 1
   Denver Intl Ap,                         !- Feature Value 1
@@ -223,11 +178,7 @@
   84;                                     !- Feature Value 35
 
 OS:Site,
-<<<<<<< HEAD
-  {f50f3095-0d30-4925-8b4f-93bf60767ea2}, !- Handle
-=======
   {45af3df4-e641-4334-af91-8cf6d5a2380a}, !- Handle
->>>>>>> d385fff4
   Denver Intl Ap_CO_USA,                  !- Name
   39.83,                                  !- Latitude {deg}
   -104.65,                                !- Longitude {deg}
@@ -236,11 +187,7 @@
   ;                                       !- Terrain
 
 OS:ClimateZones,
-<<<<<<< HEAD
-  {9e9f2524-767e-400d-9b65-d8c6d8612c50}, !- Handle
-=======
   {269df6d5-f2be-4fb3-b9f7-9838955f32cd}, !- Handle
->>>>>>> d385fff4
   ,                                       !- Active Institution
   ,                                       !- Active Year
   ,                                       !- Climate Zone Institution Name 1
@@ -253,31 +200,19 @@
   Cold;                                   !- Climate Zone Value 2
 
 OS:Site:WaterMainsTemperature,
-<<<<<<< HEAD
-  {6d827f97-a2d3-4d98-972c-9b0594e902e1}, !- Handle
-=======
   {492956f7-05a6-448f-b275-f45aa9afcf7c}, !- Handle
->>>>>>> d385fff4
   Correlation,                            !- Calculation Method
   ,                                       !- Temperature Schedule Name
   10.8753424657535,                       !- Annual Average Outdoor Air Temperature {C}
   23.1524007936508;                       !- Maximum Difference In Monthly Average Outdoor Air Temperatures {deltaC}
 
 OS:RunPeriodControl:DaylightSavingTime,
-<<<<<<< HEAD
-  {dfc2f5e8-6719-41c1-9171-d107fafe79c3}, !- Handle
-=======
   {ea047614-b715-4d5c-ae72-e579dd151b18}, !- Handle
->>>>>>> d385fff4
   4/7,                                    !- Start Date
   10/26;                                  !- End Date
 
 OS:Site:GroundTemperature:Deep,
-<<<<<<< HEAD
-  {0d6bece9-d8cd-4229-a993-c4784b7efe5f}, !- Handle
-=======
   {23490c8e-eaf5-4f77-9a4d-2ddde6dc1777}, !- Handle
->>>>>>> d385fff4
   10.8753424657535,                       !- January Deep Ground Temperature {C}
   10.8753424657535,                       !- February Deep Ground Temperature {C}
   10.8753424657535,                       !- March Deep Ground Temperature {C}
@@ -292,11 +227,7 @@
   10.8753424657535;                       !- December Deep Ground Temperature {C}
 
 OS:Building,
-<<<<<<< HEAD
-  {598cdc08-e7f0-4e6a-9e25-e34440113c98}, !- Handle
-=======
   {990ada0e-bf6a-443b-bd97-23c652580019}, !- Handle
->>>>>>> d385fff4
   Building 1,                             !- Name
   ,                                       !- Building Sector Type
   0,                                      !- North Axis {deg}
@@ -311,28 +242,6 @@
   4;                                      !- Standards Number of Living Units
 
 OS:AdditionalProperties,
-<<<<<<< HEAD
-  {d92c7961-2cd2-482b-88c3-583dec3ad531}, !- Handle
-  {598cdc08-e7f0-4e6a-9e25-e34440113c98}, !- Object Name
-  num_units,                              !- Feature Name 1
-  Integer,                                !- Feature Data Type 1
-  4,                                      !- Feature Value 1
-  has_rear_units,                         !- Feature Name 2
-  Boolean,                                !- Feature Data Type 2
-  false,                                  !- Feature Value 2
-  horz_location,                          !- Feature Name 3
-  String,                                 !- Feature Data Type 3
-  Left,                                   !- Feature Value 3
-  num_floors,                             !- Feature Name 4
-  Integer,                                !- Feature Data Type 4
-  1,                                      !- Feature Value 4
-  has_hvac_flue,                          !- Feature Name 5
-  Boolean,                                !- Feature Data Type 5
-  true;                                   !- Feature Value 5
-
-OS:ThermalZone,
-  {c4688d19-b917-4c59-a24c-0938d650bc5e}, !- Handle
-=======
   {41728460-9a91-4a50-b702-c064802263e3}, !- Handle
   {990ada0e-bf6a-443b-bd97-23c652580019}, !- Object Name
   Total Units Represented,                !- Feature Name 1
@@ -347,7 +256,6 @@
 
 OS:ThermalZone,
   {1ef0450a-542e-4ac0-a712-7adae306ef2c}, !- Handle
->>>>>>> d385fff4
   living zone,                            !- Name
   ,                                       !- Multiplier
   ,                                       !- Ceiling Height {m}
@@ -356,60 +264,16 @@
   ,                                       !- Zone Inside Convection Algorithm
   ,                                       !- Zone Outside Convection Algorithm
   ,                                       !- Zone Conditioning Equipment List Name
-<<<<<<< HEAD
-  {2045c56d-ef8d-4b65-8004-6ddc37eab1c3}, !- Zone Air Inlet Port List
-  {051f0ab1-2d94-460a-9734-dc4c67167757}, !- Zone Air Exhaust Port List
-  {82e95d0e-b0d4-4a4f-93e4-18bd811a280e}, !- Zone Air Node Name
-  {56e997e3-e446-45e4-87c1-8c54c63fb146}, !- Zone Return Air Port List
-=======
   {b1c0c65a-13e6-419d-bc85-79cf575b4ec7}, !- Zone Air Inlet Port List
   {9383fb77-fb4c-4f0b-a9be-fcae0a694a45}, !- Zone Air Exhaust Port List
   {dcafa5a6-7220-4703-9107-b1d1dd41df28}, !- Zone Air Node Name
   {f031980d-c162-42d2-ad98-cae84cdaa572}, !- Zone Return Air Port List
->>>>>>> d385fff4
   ,                                       !- Primary Daylighting Control Name
   ,                                       !- Fraction of Zone Controlled by Primary Daylighting Control
   ,                                       !- Secondary Daylighting Control Name
   ,                                       !- Fraction of Zone Controlled by Secondary Daylighting Control
   ,                                       !- Illuminance Map Name
   ,                                       !- Group Rendering Name
-<<<<<<< HEAD
-  {a662f60a-f185-4a48-a7b5-2863c2e53866}, !- Thermostat Name
-  No;                                     !- Use Ideal Air Loads
-
-OS:Node,
-  {1cec13fe-a813-4d4e-b687-eb13c106e679}, !- Handle
-  Node 1,                                 !- Name
-  {82e95d0e-b0d4-4a4f-93e4-18bd811a280e}, !- Inlet Port
-  ;                                       !- Outlet Port
-
-OS:Connection,
-  {82e95d0e-b0d4-4a4f-93e4-18bd811a280e}, !- Handle
-  {085833b9-4f3e-4b81-bbbf-fc10f87580b3}, !- Name
-  {c4688d19-b917-4c59-a24c-0938d650bc5e}, !- Source Object
-  11,                                     !- Outlet Port
-  {1cec13fe-a813-4d4e-b687-eb13c106e679}, !- Target Object
-  2;                                      !- Inlet Port
-
-OS:PortList,
-  {2045c56d-ef8d-4b65-8004-6ddc37eab1c3}, !- Handle
-  {6ac945f3-c8bc-47c3-b086-d679072fd2e5}, !- Name
-  {c4688d19-b917-4c59-a24c-0938d650bc5e}; !- HVAC Component
-
-OS:PortList,
-  {051f0ab1-2d94-460a-9734-dc4c67167757}, !- Handle
-  {67ded928-6b4c-40ae-b471-3107e954d045}, !- Name
-  {c4688d19-b917-4c59-a24c-0938d650bc5e}; !- HVAC Component
-
-OS:PortList,
-  {56e997e3-e446-45e4-87c1-8c54c63fb146}, !- Handle
-  {5e88e7dd-cb52-49a8-8cec-6bb172c65870}, !- Name
-  {c4688d19-b917-4c59-a24c-0938d650bc5e}; !- HVAC Component
-
-OS:Sizing:Zone,
-  {d125847a-2417-4093-a88f-5370094f2469}, !- Handle
-  {c4688d19-b917-4c59-a24c-0938d650bc5e}, !- Zone or ZoneList Name
-=======
   {4c914e5c-ba5a-4c45-932a-6d5b73b6e29b}, !- Thermostat Name
   No;                                     !- Use Ideal Air Loads
 
@@ -445,7 +309,6 @@
 OS:Sizing:Zone,
   {a8164852-a190-4537-83d4-0fa878564f0a}, !- Handle
   {1ef0450a-542e-4ac0-a712-7adae306ef2c}, !- Zone or ZoneList Name
->>>>>>> d385fff4
   SupplyAirTemperature,                   !- Zone Cooling Design Supply Air Temperature Input Method
   14,                                     !- Zone Cooling Design Supply Air Temperature {C}
   11.11,                                  !- Zone Cooling Design Supply Air Temperature Difference {deltaC}
@@ -474,34 +337,20 @@
   autosize;                               !- Dedicated Outdoor Air High Setpoint Temperature for Design {C}
 
 OS:ZoneHVAC:EquipmentList,
-<<<<<<< HEAD
-  {77915f03-e03e-4b20-a69c-de49e3b6a683}, !- Handle
-  Zone HVAC Equipment List 1,             !- Name
-  {c4688d19-b917-4c59-a24c-0938d650bc5e}, !- Thermal Zone
-  SequentialLoad,                         !- Load Distribution Scheme
-  {f9a1af0c-577b-437c-85de-8b93f0c6a775}, !- Zone Equipment 1
-=======
   {2ef9d542-c73b-4ea4-af74-d1f168318f35}, !- Handle
   Zone HVAC Equipment List 1,             !- Name
   {1ef0450a-542e-4ac0-a712-7adae306ef2c}, !- Thermal Zone
   SequentialLoad,                         !- Load Distribution Scheme
   {02b73d5f-8f1c-4fd5-8db4-13bf022657a7}, !- Zone Equipment 1
->>>>>>> d385fff4
   1,                                      !- Zone Equipment Cooling Sequence 1
   1,                                      !- Zone Equipment Heating or No-Load Sequence 1
   ,                                       !- Zone Equipment Sequential Cooling Fraction Schedule Name 1
   ;                                       !- Zone Equipment Sequential Heating Fraction Schedule Name 1
 
 OS:Space,
-<<<<<<< HEAD
-  {70c5ac8b-fa80-4865-b149-50b80dc8bc8e}, !- Handle
-  living space,                           !- Name
-  {f460bbc1-2c6d-47cf-92f6-f5c62cf54af7}, !- Space Type Name
-=======
   {c95a1058-5037-4a4a-abf7-83ca897a369f}, !- Handle
   living space,                           !- Name
   {18dd03aa-9cc6-4812-8d24-17fe63b2e9eb}, !- Space Type Name
->>>>>>> d385fff4
   ,                                       !- Default Construction Set Name
   ,                                       !- Default Schedule Set Name
   ,                                       !- Direction of Relative North {deg}
@@ -509,19 +358,6 @@
   ,                                       !- Y Origin {m}
   ,                                       !- Z Origin {m}
   ,                                       !- Building Story Name
-<<<<<<< HEAD
-  {c4688d19-b917-4c59-a24c-0938d650bc5e}, !- Thermal Zone Name
-  ,                                       !- Part of Total Floor Area
-  ,                                       !- Design Specification Outdoor Air Object Name
-  {23a9e020-1d34-4ada-9da3-221d272cc824}; !- Building Unit Name
-
-OS:Surface,
-  {01188fc2-d483-47fd-996f-324c4e578753}, !- Handle
-  Surface 1,                              !- Name
-  Floor,                                  !- Surface Type
-  ,                                       !- Construction Name
-  {70c5ac8b-fa80-4865-b149-50b80dc8bc8e}, !- Space Name
-=======
   {1ef0450a-542e-4ac0-a712-7adae306ef2c}, !- Thermal Zone Name
   ,                                       !- Part of Total Floor Area
   ,                                       !- Design Specification Outdoor Air Object Name
@@ -533,7 +369,6 @@
   Floor,                                  !- Surface Type
   ,                                       !- Construction Name
   {c95a1058-5037-4a4a-abf7-83ca897a369f}, !- Space Name
->>>>>>> d385fff4
   Foundation,                             !- Outside Boundary Condition
   ,                                       !- Outside Boundary Condition Object
   NoSun,                                  !- Sun Exposure
@@ -546,19 +381,11 @@
   6.46578440716979, -12.9315688143396, 0; !- X,Y,Z Vertex 4 {m}
 
 OS:Surface,
-<<<<<<< HEAD
-  {01795bb3-e116-4620-b541-fce0e5bc2026}, !- Handle
-  Surface 2,                              !- Name
-  Wall,                                   !- Surface Type
-  ,                                       !- Construction Name
-  {70c5ac8b-fa80-4865-b149-50b80dc8bc8e}, !- Space Name
-=======
   {10a42e04-9a26-48fb-909e-1d7eb04c43e7}, !- Handle
   Surface 2,                              !- Name
   Wall,                                   !- Surface Type
   ,                                       !- Construction Name
   {c95a1058-5037-4a4a-abf7-83ca897a369f}, !- Space Name
->>>>>>> d385fff4
   Outdoors,                               !- Outside Boundary Condition
   ,                                       !- Outside Boundary Condition Object
   SunExposed,                             !- Sun Exposure
@@ -571,19 +398,11 @@
   0, -12.9315688143396, 2.4384;           !- X,Y,Z Vertex 4 {m}
 
 OS:Surface,
-<<<<<<< HEAD
-  {d2132f03-0c8a-4d32-8336-13ac338a6bbf}, !- Handle
-  Surface 3,                              !- Name
-  Wall,                                   !- Surface Type
-  ,                                       !- Construction Name
-  {70c5ac8b-fa80-4865-b149-50b80dc8bc8e}, !- Space Name
-=======
   {cf4ebaf7-45a5-4609-ad27-ea5908fa0eea}, !- Handle
   Surface 3,                              !- Name
   Wall,                                   !- Surface Type
   ,                                       !- Construction Name
   {c95a1058-5037-4a4a-abf7-83ca897a369f}, !- Space Name
->>>>>>> d385fff4
   Outdoors,                               !- Outside Boundary Condition
   ,                                       !- Outside Boundary Condition Object
   SunExposed,                             !- Sun Exposure
@@ -596,15 +415,6 @@
   0, 0, 2.4384;                           !- X,Y,Z Vertex 4 {m}
 
 OS:Surface,
-<<<<<<< HEAD
-  {f68999e7-2dcd-48ac-a397-748b6d7bb1ed}, !- Handle
-  Surface 4,                              !- Name
-  Wall,                                   !- Surface Type
-  ,                                       !- Construction Name
-  {70c5ac8b-fa80-4865-b149-50b80dc8bc8e}, !- Space Name
-  Adiabatic,                              !- Outside Boundary Condition
-  ,                                       !- Outside Boundary Condition Object
-=======
   {af9e56b2-e4cd-46a9-bea0-a5060f9c7bad}, !- Handle
   Surface 4,                              !- Name
   Wall,                                   !- Surface Type
@@ -612,7 +422,6 @@
   {c95a1058-5037-4a4a-abf7-83ca897a369f}, !- Space Name
   Surface,                                !- Outside Boundary Condition
   {ceb85523-838e-41c1-8eef-08b264b4fb9b}, !- Outside Boundary Condition Object
->>>>>>> d385fff4
   NoSun,                                  !- Sun Exposure
   NoWind,                                 !- Wind Exposure
   ,                                       !- View Factor to Ground
@@ -623,19 +432,11 @@
   6.46578440716979, 0, 2.4384;            !- X,Y,Z Vertex 4 {m}
 
 OS:Surface,
-<<<<<<< HEAD
-  {bd3604ef-050c-47ad-b138-f61ceae110dc}, !- Handle
-  Surface 5,                              !- Name
-  Wall,                                   !- Surface Type
-  ,                                       !- Construction Name
-  {70c5ac8b-fa80-4865-b149-50b80dc8bc8e}, !- Space Name
-=======
   {e897e442-b96e-482a-b1dc-8f305ee176df}, !- Handle
   Surface 5,                              !- Name
   Wall,                                   !- Surface Type
   ,                                       !- Construction Name
   {c95a1058-5037-4a4a-abf7-83ca897a369f}, !- Space Name
->>>>>>> d385fff4
   Outdoors,                               !- Outside Boundary Condition
   ,                                       !- Outside Boundary Condition Object
   SunExposed,                             !- Sun Exposure
@@ -648,15 +449,6 @@
   6.46578440716979, -12.9315688143396, 2.4384; !- X,Y,Z Vertex 4 {m}
 
 OS:Surface,
-<<<<<<< HEAD
-  {1c495944-56b8-405d-b51b-50f17186217a}, !- Handle
-  Surface 6,                              !- Name
-  RoofCeiling,                            !- Surface Type
-  ,                                       !- Construction Name
-  {70c5ac8b-fa80-4865-b149-50b80dc8bc8e}, !- Space Name
-  Surface,                                !- Outside Boundary Condition
-  {4962162a-70df-4019-a636-0b396920aa90}, !- Outside Boundary Condition Object
-=======
   {199f9ac4-7b27-486d-b4b1-aa426953e766}, !- Handle
   Surface 6,                              !- Name
   RoofCeiling,                            !- Surface Type
@@ -664,7 +456,6 @@
   {c95a1058-5037-4a4a-abf7-83ca897a369f}, !- Space Name
   Surface,                                !- Outside Boundary Condition
   {4f1a8e1f-cdae-454c-9551-bfe1144cf7eb}, !- Outside Boundary Condition Object
->>>>>>> d385fff4
   NoSun,                                  !- Sun Exposure
   NoWind,                                 !- Wind Exposure
   ,                                       !- View Factor to Ground
@@ -675,11 +466,7 @@
   0, -12.9315688143396, 2.4384;           !- X,Y,Z Vertex 4 {m}
 
 OS:SpaceType,
-<<<<<<< HEAD
-  {f460bbc1-2c6d-47cf-92f6-f5c62cf54af7}, !- Handle
-=======
   {18dd03aa-9cc6-4812-8d24-17fe63b2e9eb}, !- Handle
->>>>>>> d385fff4
   Space Type 1,                           !- Name
   ,                                       !- Default Construction Set Name
   ,                                       !- Default Schedule Set Name
@@ -689,16 +476,6 @@
   ,                                       !- Standards Building Type
   living;                                 !- Standards Space Type
 
-<<<<<<< HEAD
-OS:Surface,
-  {4962162a-70df-4019-a636-0b396920aa90}, !- Handle
-  Surface 7,                              !- Name
-  Floor,                                  !- Surface Type
-  ,                                       !- Construction Name
-  {51cad916-579f-4d34-9b16-fd8992b5ece1}, !- Space Name
-  Surface,                                !- Outside Boundary Condition
-  {1c495944-56b8-405d-b51b-50f17186217a}, !- Outside Boundary Condition Object
-=======
 OS:ThermalZone,
   {cfb1b1aa-eebe-4791-a012-4c176e1422db}, !- Handle
   living zone|unit 2,                     !- Name
@@ -816,42 +593,10 @@
   {401184a5-8bb5-41e4-9885-31c6cc181100}, !- Space Name
   Surface,                                !- Outside Boundary Condition
   {af9e56b2-e4cd-46a9-bea0-a5060f9c7bad}, !- Outside Boundary Condition Object
->>>>>>> d385fff4
   NoSun,                                  !- Sun Exposure
   NoWind,                                 !- Wind Exposure
   ,                                       !- View Factor to Ground
   ,                                       !- Number of Vertices
-<<<<<<< HEAD
-  0, -12.9315688143396, 2.4384,           !- X,Y,Z Vertex 1 {m}
-  0, 0, 2.4384,                           !- X,Y,Z Vertex 2 {m}
-  6.46578440716979, 0, 2.4384,            !- X,Y,Z Vertex 3 {m}
-  6.46578440716979, -12.9315688143396, 2.4384; !- X,Y,Z Vertex 4 {m}
-
-OS:Surface,
-  {62f8e3bf-fa49-4e06-9183-6d3c300f89e6}, !- Handle
-  Surface 8,                              !- Name
-  RoofCeiling,                            !- Surface Type
-  ,                                       !- Construction Name
-  {51cad916-579f-4d34-9b16-fd8992b5ece1}, !- Space Name
-  Outdoors,                               !- Outside Boundary Condition
-  ,                                       !- Outside Boundary Condition Object
-  SunExposed,                             !- Sun Exposure
-  WindExposed,                            !- Wind Exposure
-  ,                                       !- View Factor to Ground
-  ,                                       !- Number of Vertices
-  0, -6.46578440716979, 5.6712922035849,  !- X,Y,Z Vertex 1 {m}
-  6.46578440716979, -6.46578440716979, 5.6712922035849, !- X,Y,Z Vertex 2 {m}
-  6.46578440716979, 0, 2.4384,            !- X,Y,Z Vertex 3 {m}
-  0, 0, 2.4384;                           !- X,Y,Z Vertex 4 {m}
-
-OS:Surface,
-  {97d6ddf9-69ae-498d-953f-b8f138d6028f}, !- Handle
-  Surface 9,                              !- Name
-  RoofCeiling,                            !- Surface Type
-  ,                                       !- Construction Name
-  {51cad916-579f-4d34-9b16-fd8992b5ece1}, !- Space Name
-  Outdoors,                               !- Outside Boundary Condition
-=======
   6.46578440716979, 0, 2.4384,            !- X,Y,Z Vertex 1 {m}
   6.46578440716979, 0, 0,                 !- X,Y,Z Vertex 2 {m}
   6.46578440716979, -12.9315688143396, 0, !- X,Y,Z Vertex 3 {m}
@@ -881,25 +626,17 @@
   ,                                       !- Construction Name
   {401184a5-8bb5-41e4-9885-31c6cc181100}, !- Space Name
   Foundation,                             !- Outside Boundary Condition
->>>>>>> d385fff4
   ,                                       !- Outside Boundary Condition Object
-  SunExposed,                             !- Sun Exposure
-  WindExposed,                            !- Wind Exposure
+  NoSun,                                  !- Sun Exposure
+  NoWind,                                 !- Wind Exposure
   ,                                       !- View Factor to Ground
   ,                                       !- Number of Vertices
-  6.46578440716979, -6.46578440716979, 5.6712922035849, !- X,Y,Z Vertex 1 {m}
-  0, -6.46578440716979, 5.6712922035849,  !- X,Y,Z Vertex 2 {m}
-  0, -12.9315688143396, 2.4384,           !- X,Y,Z Vertex 3 {m}
-  6.46578440716979, -12.9315688143396, 2.4384; !- X,Y,Z Vertex 4 {m}
+  6.46578440716979, -12.9315688143396, 0, !- X,Y,Z Vertex 1 {m}
+  6.46578440716979, 0, 0,                 !- X,Y,Z Vertex 2 {m}
+  12.9315688143396, 0, 0,                 !- X,Y,Z Vertex 3 {m}
+  12.9315688143396, -12.9315688143396, 0; !- X,Y,Z Vertex 4 {m}
 
 OS:Surface,
-<<<<<<< HEAD
-  {2a18d456-d7a1-4d32-8d29-7d0e6540779d}, !- Handle
-  Surface 10,                             !- Name
-  Wall,                                   !- Surface Type
-  ,                                       !- Construction Name
-  {51cad916-579f-4d34-9b16-fd8992b5ece1}, !- Space Name
-=======
   {a5efc859-1b0c-4039-900a-21f8b57c28c2}, !- Handle
   Surface 15,                             !- Name
   Wall,                                   !- Surface Type
@@ -922,51 +659,12 @@
   Wall,                                   !- Surface Type
   ,                                       !- Construction Name
   {401184a5-8bb5-41e4-9885-31c6cc181100}, !- Space Name
->>>>>>> d385fff4
   Outdoors,                               !- Outside Boundary Condition
   ,                                       !- Outside Boundary Condition Object
   SunExposed,                             !- Sun Exposure
   WindExposed,                            !- Wind Exposure
   ,                                       !- View Factor to Ground
   ,                                       !- Number of Vertices
-<<<<<<< HEAD
-  0, -6.46578440716979, 5.6712922035849,  !- X,Y,Z Vertex 1 {m}
-  0, 0, 2.4384,                           !- X,Y,Z Vertex 2 {m}
-  0, -12.9315688143396, 2.4384;           !- X,Y,Z Vertex 3 {m}
-
-OS:Surface,
-  {d4e6772b-a8ad-4405-be92-ca9f982ca880}, !- Handle
-  Surface 11,                             !- Name
-  Wall,                                   !- Surface Type
-  ,                                       !- Construction Name
-  {51cad916-579f-4d34-9b16-fd8992b5ece1}, !- Space Name
-  Adiabatic,                              !- Outside Boundary Condition
-  ,                                       !- Outside Boundary Condition Object
-  NoSun,                                  !- Sun Exposure
-  NoWind,                                 !- Wind Exposure
-  ,                                       !- View Factor to Ground
-  ,                                       !- Number of Vertices
-  6.46578440716979, -6.46578440716979, 5.6712922035849, !- X,Y,Z Vertex 1 {m}
-  6.46578440716979, -12.9315688143396, 2.4384, !- X,Y,Z Vertex 2 {m}
-  6.46578440716979, 0, 2.4384;            !- X,Y,Z Vertex 3 {m}
-
-OS:Space,
-  {51cad916-579f-4d34-9b16-fd8992b5ece1}, !- Handle
-  unfinished attic space,                 !- Name
-  {94b42748-6796-4889-b6c6-491203e57ef4}, !- Space Type Name
-  ,                                       !- Default Construction Set Name
-  ,                                       !- Default Schedule Set Name
-  ,                                       !- Direction of Relative North {deg}
-  ,                                       !- X Origin {m}
-  ,                                       !- Y Origin {m}
-  ,                                       !- Z Origin {m}
-  ,                                       !- Building Story Name
-  {aead5dbb-14a5-44d9-8e9d-328360127d90}; !- Thermal Zone Name
-
-OS:ThermalZone,
-  {aead5dbb-14a5-44d9-8e9d-328360127d90}, !- Handle
-  unfinished attic zone,                  !- Name
-=======
   6.46578440716979, -12.9315688143396, 2.4384, !- X,Y,Z Vertex 1 {m}
   6.46578440716979, -12.9315688143396, 0, !- X,Y,Z Vertex 2 {m}
   12.9315688143396, -12.9315688143396, 0, !- X,Y,Z Vertex 3 {m}
@@ -992,7 +690,6 @@
 OS:ThermalZone,
   {d203766c-764a-4e41-a3c4-3f5f0ba8578b}, !- Handle
   living zone|unit 3,                     !- Name
->>>>>>> d385fff4
   ,                                       !- Multiplier
   ,                                       !- Ceiling Height {m}
   ,                                       !- Volume {m3}
@@ -1000,17 +697,10 @@
   ,                                       !- Zone Inside Convection Algorithm
   ,                                       !- Zone Outside Convection Algorithm
   ,                                       !- Zone Conditioning Equipment List Name
-<<<<<<< HEAD
-  {bc3479b4-76a2-43db-81a4-9b69fc3dd3da}, !- Zone Air Inlet Port List
-  {3a24bb5a-6292-40ba-9321-6861e41a4855}, !- Zone Air Exhaust Port List
-  {30a43668-2191-48e7-a4a4-aacd5c38c787}, !- Zone Air Node Name
-  {8d6d6bb1-0498-493b-8240-497d9bb86d74}, !- Zone Return Air Port List
-=======
   {df7fb73c-e3b7-4bed-bb56-397f18e6f1ba}, !- Zone Air Inlet Port List
   {3f7342d6-efd1-48bc-a2ef-318d2c2eaf29}, !- Zone Air Exhaust Port List
   {a9230b66-0dea-4edf-bc9d-95c8e3e1a1c4}, !- Zone Air Node Name
   {bdec5987-df2a-49f7-abc9-cca643a8abac}, !- Zone Return Air Port List
->>>>>>> d385fff4
   ,                                       !- Primary Daylighting Control Name
   ,                                       !- Fraction of Zone Controlled by Primary Daylighting Control
   ,                                       !- Secondary Daylighting Control Name
@@ -1021,39 +711,6 @@
   No;                                     !- Use Ideal Air Loads
 
 OS:Node,
-<<<<<<< HEAD
-  {0a62aff4-5e09-4b99-844d-82909faa47ec}, !- Handle
-  Node 2,                                 !- Name
-  {30a43668-2191-48e7-a4a4-aacd5c38c787}, !- Inlet Port
-  ;                                       !- Outlet Port
-
-OS:Connection,
-  {30a43668-2191-48e7-a4a4-aacd5c38c787}, !- Handle
-  {b241a7f6-5af4-4c1a-a21e-163681b04df2}, !- Name
-  {aead5dbb-14a5-44d9-8e9d-328360127d90}, !- Source Object
-  11,                                     !- Outlet Port
-  {0a62aff4-5e09-4b99-844d-82909faa47ec}, !- Target Object
-  2;                                      !- Inlet Port
-
-OS:PortList,
-  {bc3479b4-76a2-43db-81a4-9b69fc3dd3da}, !- Handle
-  {7b4f80ba-e76b-4c86-b62b-c8b49df0f005}, !- Name
-  {aead5dbb-14a5-44d9-8e9d-328360127d90}; !- HVAC Component
-
-OS:PortList,
-  {3a24bb5a-6292-40ba-9321-6861e41a4855}, !- Handle
-  {e2c1295a-1b7a-4dae-9db6-1491a9e5f0ea}, !- Name
-  {aead5dbb-14a5-44d9-8e9d-328360127d90}; !- HVAC Component
-
-OS:PortList,
-  {8d6d6bb1-0498-493b-8240-497d9bb86d74}, !- Handle
-  {007a872d-43f7-41a9-b8c4-6ca13776e36d}, !- Name
-  {aead5dbb-14a5-44d9-8e9d-328360127d90}; !- HVAC Component
-
-OS:Sizing:Zone,
-  {d4bc6136-277a-4e99-a051-3d48b6e2ba44}, !- Handle
-  {aead5dbb-14a5-44d9-8e9d-328360127d90}, !- Zone or ZoneList Name
-=======
   {fcb98fb0-0e1e-489c-9de5-74f0aab80130}, !- Handle
   Node 3,                                 !- Name
   {a9230b66-0dea-4edf-bc9d-95c8e3e1a1c4}, !- Inlet Port
@@ -1085,7 +742,6 @@
 OS:Sizing:Zone,
   {e5bd86e8-ad0e-439a-81b6-aa2604990026}, !- Handle
   {d203766c-764a-4e41-a3c4-3f5f0ba8578b}, !- Zone or ZoneList Name
->>>>>>> d385fff4
   SupplyAirTemperature,                   !- Zone Cooling Design Supply Air Temperature Input Method
   14,                                     !- Zone Cooling Design Supply Air Temperature {C}
   11.11,                                  !- Zone Cooling Design Supply Air Temperature Difference {deltaC}
@@ -1114,2246 +770,6 @@
   autosize;                               !- Dedicated Outdoor Air High Setpoint Temperature for Design {C}
 
 OS:ZoneHVAC:EquipmentList,
-<<<<<<< HEAD
-  {bd2b4e63-a320-410f-a8c5-39950ec898a2}, !- Handle
-  Zone HVAC Equipment List 2,             !- Name
-  {aead5dbb-14a5-44d9-8e9d-328360127d90}; !- Thermal Zone
-
-OS:SpaceType,
-  {94b42748-6796-4889-b6c6-491203e57ef4}, !- Handle
-  Space Type 2,                           !- Name
-  ,                                       !- Default Construction Set Name
-  ,                                       !- Default Schedule Set Name
-  ,                                       !- Group Rendering Name
-  ,                                       !- Design Specification Outdoor Air Object Name
-  ,                                       !- Standards Template
-  ,                                       !- Standards Building Type
-  unfinished attic;                       !- Standards Space Type
-
-OS:BuildingUnit,
-  {23a9e020-1d34-4ada-9da3-221d272cc824}, !- Handle
-  unit 1,                                 !- Name
-  ,                                       !- Rendering Color
-  Residential;                            !- Building Unit Type
-
-OS:AdditionalProperties,
-  {252e4224-0600-4d40-b7c8-5c8301f8ab5d}, !- Handle
-  {23a9e020-1d34-4ada-9da3-221d272cc824}, !- Object Name
-  NumberOfBedrooms,                       !- Feature Name 1
-  Integer,                                !- Feature Data Type 1
-  3,                                      !- Feature Value 1
-  NumberOfBathrooms,                      !- Feature Name 2
-  Double,                                 !- Feature Data Type 2
-  2,                                      !- Feature Value 2
-  NumberOfOccupants,                      !- Feature Name 3
-  Double,                                 !- Feature Data Type 3
-  3.3900000000000001;                     !- Feature Value 3
-
-OS:External:File,
-  {0665a688-8f73-43f8-af8f-c2a424d13acb}, !- Handle
-  8760.csv,                               !- Name
-  8760.csv;                               !- File Name
-
-OS:Schedule:File,
-  {215e08e0-d099-4f6c-bd4d-44d99804155c}, !- Handle
-  occupants,                              !- Name
-  {dfb6cb50-f930-4a4f-b9fa-f54d1a18bd99}, !- Schedule Type Limits Name
-  {0665a688-8f73-43f8-af8f-c2a424d13acb}, !- External File Name
-  1,                                      !- Column Number
-  1,                                      !- Rows to Skip at Top
-  8760,                                   !- Number of Hours of Data
-  ,                                       !- Column Separator
-  ,                                       !- Interpolate to Timestep
-  60;                                     !- Minutes per Item
-
-OS:Schedule:Ruleset,
-  {e094c767-d321-41bc-8b73-8ddcee0322f9}, !- Handle
-  Schedule Ruleset 1,                     !- Name
-  {eb86255d-51e6-46ab-b713-69a1c79e6172}, !- Schedule Type Limits Name
-  {9586f28c-5482-489a-bd87-4adee5cd986d}; !- Default Day Schedule Name
-
-OS:Schedule:Day,
-  {9586f28c-5482-489a-bd87-4adee5cd986d}, !- Handle
-  Schedule Day 3,                         !- Name
-  {eb86255d-51e6-46ab-b713-69a1c79e6172}, !- Schedule Type Limits Name
-  ,                                       !- Interpolate to Timestep
-  24,                                     !- Hour 1
-  0,                                      !- Minute 1
-  112.539290946133;                       !- Value Until Time 1
-
-OS:People:Definition,
-  {b359cd5e-b65d-480a-863e-f9c8d9ab2104}, !- Handle
-  res occupants|living space,             !- Name
-  People,                                 !- Number of People Calculation Method
-  3.39,                                   !- Number of People {people}
-  ,                                       !- People per Space Floor Area {person/m2}
-  ,                                       !- Space Floor Area per Person {m2/person}
-  0.319734,                               !- Fraction Radiant
-  0.573,                                  !- Sensible Heat Fraction
-  0,                                      !- Carbon Dioxide Generation Rate {m3/s-W}
-  No,                                     !- Enable ASHRAE 55 Comfort Warnings
-  ZoneAveraged;                           !- Mean Radiant Temperature Calculation Type
-
-OS:People,
-  {0ce802f3-9c91-4e8c-81f6-b3d3df256e99}, !- Handle
-  res occupants|living space,             !- Name
-  {b359cd5e-b65d-480a-863e-f9c8d9ab2104}, !- People Definition Name
-  {70c5ac8b-fa80-4865-b149-50b80dc8bc8e}, !- Space or SpaceType Name
-  {215e08e0-d099-4f6c-bd4d-44d99804155c}, !- Number of People Schedule Name
-  {e094c767-d321-41bc-8b73-8ddcee0322f9}, !- Activity Level Schedule Name
-  ,                                       !- Surface Name/Angle Factor List Name
-  ,                                       !- Work Efficiency Schedule Name
-  ,                                       !- Clothing Insulation Schedule Name
-  ,                                       !- Air Velocity Schedule Name
-  1;                                      !- Multiplier
-
-OS:ScheduleTypeLimits,
-  {eb86255d-51e6-46ab-b713-69a1c79e6172}, !- Handle
-  ActivityLevel,                          !- Name
-  0,                                      !- Lower Limit Value
-  ,                                       !- Upper Limit Value
-  Continuous,                             !- Numeric Type
-  ActivityLevel;                          !- Unit Type
-
-OS:ScheduleTypeLimits,
-  {dfb6cb50-f930-4a4f-b9fa-f54d1a18bd99}, !- Handle
-  Fractional,                             !- Name
-  0,                                      !- Lower Limit Value
-  1,                                      !- Upper Limit Value
-  Continuous;                             !- Numeric Type
-
-OS:Curve:Bicubic,
-  {c8834f46-e02b-429b-9781-e9635f3a7587}, !- Handle
-  NonCondensingBoilerEff,                 !- Name
-  1.111720116,                            !- Coefficient1 Constant
-  0.078614078,                            !- Coefficient2 x
-  -0.400425756,                           !- Coefficient3 x**2
-  0,                                      !- Coefficient4 y
-  -0.000156783,                           !- Coefficient5 y**2
-  0.009384599,                            !- Coefficient6 x*y
-  0.234257955,                            !- Coefficient7 x**3
-  1.32927e-006,                           !- Coefficient8 y**3
-  -0.004446701,                           !- Coefficient9 x**2*y
-  -1.22498e-005,                          !- Coefficient10 x*y**2
-  0.1,                                    !- Minimum Value of x
-  1,                                      !- Maximum Value of x
-  20,                                     !- Minimum Value of y
-  80;                                     !- Maximum Value of y
-
-OS:PlantLoop,
-  {27513dbb-1bb8-4bde-899c-aba78f1f24d4}, !- Handle
-  res boiler gas hydronic heat loop,      !- Name
-  Water,                                  !- Fluid Type
-  0,                                      !- Glycol Concentration
-  ,                                       !- User Defined Fluid Type
-  ,                                       !- Plant Equipment Operation Heating Load
-  ,                                       !- Plant Equipment Operation Cooling Load
-  ,                                       !- Primary Plant Equipment Operation Scheme
-  {be6040fd-e8f1-4e0f-a004-91b12db3c720}, !- Loop Temperature Setpoint Node Name
-  100,                                    !- Maximum Loop Temperature {C}
-  0,                                      !- Minimum Loop Temperature {C}
-  ,                                       !- Maximum Loop Flow Rate {m3/s}
-  0,                                      !- Minimum Loop Flow Rate {m3/s}
-  Autocalculate,                          !- Plant Loop Volume {m3}
-  {0c30cafe-6c31-4e4a-8961-f166f9474165}, !- Plant Side Inlet Node Name
-  {55b9d5b9-1e51-4be5-abb8-8e89c4be6b3b}, !- Plant Side Outlet Node Name
-  ,                                       !- Plant Side Branch List Name
-  {dd040d4d-13eb-4d22-8fca-b0a70bf9f541}, !- Demand Side Inlet Node Name
-  {f52b8b0e-2831-4055-824e-412c18a5cd7d}, !- Demand Side Outlet Node Name
-  ,                                       !- Demand Side Branch List Name
-  ,                                       !- Demand Side Connector List Name
-  Optimal,                                !- Load Distribution Scheme
-  {0629b525-07be-4028-999b-2da9c337bba6}, !- Availability Manager List Name
-  ,                                       !- Plant Loop Demand Calculation Scheme
-  ,                                       !- Common Pipe Simulation
-  ,                                       !- Pressure Simulation Type
-  ,                                       !- Plant Equipment Operation Heating Load Schedule
-  ,                                       !- Plant Equipment Operation Cooling Load Schedule
-  ,                                       !- Primary Plant Equipment Operation Scheme Schedule
-  ,                                       !- Component Setpoint Operation Scheme Schedule
-  {b2728e3d-f39b-42a2-a1b9-c2da1accd21c}, !- Demand Mixer Name
-  {64cedaac-dc31-4853-943f-a159ebb3d96d}, !- Demand Splitter Name
-  {b8d0f832-e1de-4f71-a737-4786e532833f}, !- Supply Mixer Name
-  {525af58a-f202-420a-bff4-f8ad01f5437a}; !- Supply Splitter Name
-
-OS:Node,
-  {e19137fe-4b60-47e6-ab69-428bc9ed60d9}, !- Handle
-  Node 3,                                 !- Name
-  {0c30cafe-6c31-4e4a-8961-f166f9474165}, !- Inlet Port
-  {b293d63f-07b1-46e2-9d60-653860da6dbb}; !- Outlet Port
-
-OS:Node,
-  {be6040fd-e8f1-4e0f-a004-91b12db3c720}, !- Handle
-  Node 4,                                 !- Name
-  {bb721a58-4236-45bc-be87-e708d56a7f79}, !- Inlet Port
-  {55b9d5b9-1e51-4be5-abb8-8e89c4be6b3b}; !- Outlet Port
-
-OS:Node,
-  {f510daec-16cd-437c-851c-ae79d0bf4b98}, !- Handle
-  Node 5,                                 !- Name
-  {4f6b4dc1-27ef-482a-95f5-37be127c8ce7}, !- Inlet Port
-  {d131788d-448c-47da-81da-cde40683fe86}; !- Outlet Port
-
-OS:Connector:Mixer,
-  {b8d0f832-e1de-4f71-a737-4786e532833f}, !- Handle
-  Connector Mixer 1,                      !- Name
-  {04ad1c3a-cb1f-423f-bff0-22a8bf5b02d3}, !- Outlet Branch Name
-  {be687c22-8ed4-4e2a-89c4-622955faa78c}, !- Inlet Branch Name 1
-  {e3fb14be-69c1-45f0-a732-dc285b5a0ced}; !- Inlet Branch Name 2
-
-OS:Connector:Splitter,
-  {525af58a-f202-420a-bff4-f8ad01f5437a}, !- Handle
-  Connector Splitter 1,                   !- Name
-  {1d57b023-da15-45a7-9fb2-eecb0f7ad696}, !- Inlet Branch Name
-  {4f6b4dc1-27ef-482a-95f5-37be127c8ce7}, !- Outlet Branch Name 1
-  {4acf360a-f3e5-4bd6-907e-cb6df05aba6a}; !- Outlet Branch Name 2
-
-OS:Connection,
-  {0c30cafe-6c31-4e4a-8961-f166f9474165}, !- Handle
-  {c891cfa4-f782-48ee-8250-2c5d8d76e8c8}, !- Name
-  {27513dbb-1bb8-4bde-899c-aba78f1f24d4}, !- Source Object
-  14,                                     !- Outlet Port
-  {e19137fe-4b60-47e6-ab69-428bc9ed60d9}, !- Target Object
-  2;                                      !- Inlet Port
-
-OS:Connection,
-  {4f6b4dc1-27ef-482a-95f5-37be127c8ce7}, !- Handle
-  {4669dd8b-4b38-468f-b8c5-1b1ebf478b65}, !- Name
-  {525af58a-f202-420a-bff4-f8ad01f5437a}, !- Source Object
-  3,                                      !- Outlet Port
-  {f510daec-16cd-437c-851c-ae79d0bf4b98}, !- Target Object
-  2;                                      !- Inlet Port
-
-OS:Connection,
-  {55b9d5b9-1e51-4be5-abb8-8e89c4be6b3b}, !- Handle
-  {95baabd4-ba3b-415c-a7ca-463e059ce675}, !- Name
-  {be6040fd-e8f1-4e0f-a004-91b12db3c720}, !- Source Object
-  3,                                      !- Outlet Port
-  {27513dbb-1bb8-4bde-899c-aba78f1f24d4}, !- Target Object
-  15;                                     !- Inlet Port
-
-OS:Node,
-  {5840569e-7869-45a8-bd44-2d8912d47b75}, !- Handle
-  Node 6,                                 !- Name
-  {dd040d4d-13eb-4d22-8fca-b0a70bf9f541}, !- Inlet Port
-  {a5ea2418-4d52-46f1-9e13-40fe71ba4d7f}; !- Outlet Port
-
-OS:Node,
-  {abf10e02-6315-4767-a37f-7221f6f2a008}, !- Handle
-  Node 7,                                 !- Name
-  {4894b176-7533-43df-85c3-8eda853ff2e4}, !- Inlet Port
-  {f52b8b0e-2831-4055-824e-412c18a5cd7d}; !- Outlet Port
-
-OS:Node,
-  {6306f036-cc3d-414b-9978-dd6fb50de1ce}, !- Handle
-  Node 8,                                 !- Name
-  {2bac2c8b-d1f3-4272-adc7-9bdfd3b182ce}, !- Inlet Port
-  {b6a45c5a-724a-4787-b8cd-17a8f923434a}; !- Outlet Port
-
-OS:Connector:Mixer,
-  {b2728e3d-f39b-42a2-a1b9-c2da1accd21c}, !- Handle
-  Connector Mixer 2,                      !- Name
-  {10a4300c-b589-43c5-a922-6173b5a69e7c}, !- Outlet Branch Name
-  {8510fc73-7780-4435-8b9a-0e92af229eed}, !- Inlet Branch Name 1
-  {aaf57e84-cb88-414d-aaac-236f3799b29c}; !- Inlet Branch Name 2
-
-OS:Connector:Splitter,
-  {64cedaac-dc31-4853-943f-a159ebb3d96d}, !- Handle
-  Connector Splitter 2,                   !- Name
-  {f0008d0c-94db-44ff-98c3-a1b71c1edc49}, !- Inlet Branch Name
-  {2bac2c8b-d1f3-4272-adc7-9bdfd3b182ce}, !- Outlet Branch Name 1
-  {9cb31205-4dac-477b-94d8-22c330a5c733}; !- Outlet Branch Name 2
-
-OS:Connection,
-  {dd040d4d-13eb-4d22-8fca-b0a70bf9f541}, !- Handle
-  {ca2148f0-3a4a-4939-927c-5133551c0b6b}, !- Name
-  {27513dbb-1bb8-4bde-899c-aba78f1f24d4}, !- Source Object
-  17,                                     !- Outlet Port
-  {5840569e-7869-45a8-bd44-2d8912d47b75}, !- Target Object
-  2;                                      !- Inlet Port
-
-OS:Connection,
-  {2bac2c8b-d1f3-4272-adc7-9bdfd3b182ce}, !- Handle
-  {45c12269-940a-4042-a990-05dcd2aac6a7}, !- Name
-  {64cedaac-dc31-4853-943f-a159ebb3d96d}, !- Source Object
-  3,                                      !- Outlet Port
-  {6306f036-cc3d-414b-9978-dd6fb50de1ce}, !- Target Object
-  2;                                      !- Inlet Port
-
-OS:Connection,
-  {f52b8b0e-2831-4055-824e-412c18a5cd7d}, !- Handle
-  {20eec43e-1158-4ad2-8075-e34dbd2fdab7}, !- Name
-  {abf10e02-6315-4767-a37f-7221f6f2a008}, !- Source Object
-  3,                                      !- Outlet Port
-  {27513dbb-1bb8-4bde-899c-aba78f1f24d4}, !- Target Object
-  18;                                     !- Inlet Port
-
-OS:Sizing:Plant,
-  {04575463-b21f-44bc-a9ab-d365c2cf2510}, !- Handle
-  {27513dbb-1bb8-4bde-899c-aba78f1f24d4}, !- Plant or Condenser Loop Name
-  Heating,                                !- Loop Type
-  82.2222222222222,                       !- Design Loop Exit Temperature {C}
-  11.1111111111111,                       !- Loop Design Temperature Difference {deltaC}
-  NonCoincident,                          !- Sizing Option
-  1,                                      !- Zone Timesteps in Averaging Window
-  None;                                   !- Coincident Sizing Factor Mode
-
-OS:AvailabilityManagerAssignmentList,
-  {0629b525-07be-4028-999b-2da9c337bba6}, !- Handle
-  Plant Loop 1 AvailabilityManagerAssignmentList; !- Name
-
-OS:Pump:VariableSpeed,
-  {7b870206-a14e-46ee-aeb0-aee820f90138}, !- Handle
-  res boiler gas hydronic pump,           !- Name
-  {b293d63f-07b1-46e2-9d60-653860da6dbb}, !- Inlet Node Name
-  {dfe1d4b4-08ba-48b3-841e-563cb2e5e563}, !- Outlet Node Name
-  ,                                       !- Rated Flow Rate {m3/s}
-  20000,                                  !- Rated Pump Head {Pa}
-  ,                                       !- Rated Power Consumption {W}
-  0.9,                                    !- Motor Efficiency
-  0,                                      !- Fraction of Motor Inefficiencies to Fluid Stream
-  0,                                      !- Coefficient 1 of the Part Load Performance Curve
-  1,                                      !- Coefficient 2 of the Part Load Performance Curve
-  0,                                      !- Coefficient 3 of the Part Load Performance Curve
-  0,                                      !- Coefficient 4 of the Part Load Performance Curve
-  ,                                       !- Minimum Flow Rate {m3/s}
-  Intermittent,                           !- Pump Control Type
-  ,                                       !- Pump Flow Rate Schedule Name
-  ,                                       !- Pump Curve Name
-  ,                                       !- Impeller Diameter {m}
-  ,                                       !- VFD Control Type
-  ,                                       !- Pump RPM Schedule Name
-  ,                                       !- Minimum Pressure Schedule {Pa}
-  ,                                       !- Maximum Pressure Schedule {Pa}
-  ,                                       !- Minimum RPM Schedule {rev/min}
-  ,                                       !- Maximum RPM Schedule {rev/min}
-  ,                                       !- Zone Name
-  0.5,                                    !- Skin Loss Radiative Fraction
-  PowerPerFlowPerPressure,                !- Design Power Sizing Method
-  348701.1,                               !- Design Electric Power per Unit Flow Rate {W/(m3/s)}
-  1.282051282,                            !- Design Shaft Power per Unit Flow Rate per Unit Head {W-s/m3-Pa}
-  0,                                      !- Design Minimum Flow Rate Fraction
-  General;                                !- End-Use Subcategory
-
-OS:EnergyManagementSystem:Sensor,
-  {b7e198fb-b1a5-4c24-82af-6b16be773629}, !- Handle
-  res_boiler_gas_hydronic_pump_s,         !- Name
-  res boiler gas hydronic pump,           !- Output Variable or Output Meter Index Key Name
-  Pump Electric Energy;                   !- Output Variable or Output Meter Name
-
-OS:Boiler:HotWater,
-  {f823d8cd-ad38-431c-85ac-87db2a5399de}, !- Handle
-  res boiler gas,                         !- Name
-  NaturalGas,                             !- Fuel Type
-  ,                                       !- Nominal Capacity {W}
-  0.8,                                    !- Nominal Thermal Efficiency
-  LeavingBoiler,                          !- Efficiency Curve Temperature Evaluation Variable
-  {c8834f46-e02b-429b-9781-e9635f3a7587}, !- Normalized Boiler Efficiency Curve Name
-  82.2222222222222,                       !- Design Water Outlet Temperature {C}
-  ,                                       !- Design Water Flow Rate {m3/s}
-  0,                                      !- Minimum Part Load Ratio
-  1,                                      !- Maximum Part Load Ratio
-  1,                                      !- Optimum Part Load Ratio
-  {d131788d-448c-47da-81da-cde40683fe86}, !- Boiler Water Inlet Node Name
-  {c0d12fec-01f9-4df3-82f8-2d2b61100cb6}, !- Boiler Water Outlet Node Name
-  99.9,                                   !- Water Outlet Upper Temperature Limit {C}
-  LeavingSetpointModulated,               !- Boiler Flow Mode
-  76,                                     !- Parasitic Electric Load {W}
-  1,                                      !- Sizing Factor
-  General;                                !- End-Use Subcategory
-
-OS:Schedule:Constant,
-  {6a79c0c4-7102-4cbd-9f87-f8f238b20756}, !- Handle
-  res boiler gas hydronic heat supply setpoint, !- Name
-  {9490519f-f9dc-43d7-a905-ff8b99d056b5}, !- Schedule Type Limits Name
-  82.2222222222222;                       !- Value
-
-OS:SetpointManager:Scheduled,
-  {2a3abdc1-5761-49cd-b925-677aca9eabcc}, !- Handle
-  res boiler gas hydronic heat loop setpoint manager, !- Name
-  Temperature,                            !- Control Variable
-  {6a79c0c4-7102-4cbd-9f87-f8f238b20756}, !- Schedule Name
-  {be6040fd-e8f1-4e0f-a004-91b12db3c720}; !- Setpoint Node or NodeList Name
-
-OS:ScheduleTypeLimits,
-  {9490519f-f9dc-43d7-a905-ff8b99d056b5}, !- Handle
-  Temperature,                            !- Name
-  ,                                       !- Lower Limit Value
-  ,                                       !- Upper Limit Value
-  Continuous,                             !- Numeric Type
-  Temperature;                            !- Unit Type
-
-OS:Pipe:Adiabatic,
-  {66cd406d-0a5a-4ba3-9d00-03905a934752}, !- Handle
-  Pipe Adiabatic 1,                       !- Name
-  {27550d85-78c6-431c-b590-96ea12f298ca}, !- Inlet Node Name
-  {cfad2965-d3bd-40cc-8418-7de7fd85ac94}; !- Outlet Node Name
-
-OS:Pipe:Adiabatic,
-  {9f9cfb91-9f08-46d7-8843-85c626a1a404}, !- Handle
-  Pipe Adiabatic 2,                       !- Name
-  {50e34803-a520-421e-9d35-dada4e9de961}, !- Inlet Node Name
-  {bb721a58-4236-45bc-be87-e708d56a7f79}; !- Outlet Node Name
-
-OS:Pipe:Adiabatic,
-  {73a175f6-d55c-4cf7-845e-e7a3ea9195fd}, !- Handle
-  Pipe Adiabatic 3,                       !- Name
-  {b6a45c5a-724a-4787-b8cd-17a8f923434a}, !- Inlet Node Name
-  {7d9f8806-ee10-4504-9766-caf018edf3e1}; !- Outlet Node Name
-
-OS:Pipe:Adiabatic,
-  {20629fbc-a74b-402a-a826-4b46f8881a45}, !- Handle
-  Pipe Adiabatic 4,                       !- Name
-  {a5ea2418-4d52-46f1-9e13-40fe71ba4d7f}, !- Inlet Node Name
-  {70c16928-710d-4859-a589-deb1d5e27245}; !- Outlet Node Name
-
-OS:Pipe:Adiabatic,
-  {86fed2a1-1543-4c23-9ceb-3e17c45148f6}, !- Handle
-  Pipe Adiabatic 5,                       !- Name
-  {cdec5a58-fddb-43d7-8229-a51d44e3a94b}, !- Inlet Node Name
-  {4894b176-7533-43df-85c3-8eda853ff2e4}; !- Outlet Node Name
-
-OS:Node,
-  {8c95d3be-820a-480a-9926-340aabd94430}, !- Handle
-  Node 9,                                 !- Name
-  {c0d12fec-01f9-4df3-82f8-2d2b61100cb6}, !- Inlet Port
-  {be687c22-8ed4-4e2a-89c4-622955faa78c}; !- Outlet Port
-
-OS:Connection,
-  {d131788d-448c-47da-81da-cde40683fe86}, !- Handle
-  {16c49322-40ae-40e6-824e-708c6ba1fdec}, !- Name
-  {f510daec-16cd-437c-851c-ae79d0bf4b98}, !- Source Object
-  3,                                      !- Outlet Port
-  {f823d8cd-ad38-431c-85ac-87db2a5399de}, !- Target Object
-  12;                                     !- Inlet Port
-
-OS:Connection,
-  {c0d12fec-01f9-4df3-82f8-2d2b61100cb6}, !- Handle
-  {92439c6e-a946-41d4-a919-89fc0465edbb}, !- Name
-  {f823d8cd-ad38-431c-85ac-87db2a5399de}, !- Source Object
-  13,                                     !- Outlet Port
-  {8c95d3be-820a-480a-9926-340aabd94430}, !- Target Object
-  2;                                      !- Inlet Port
-
-OS:Connection,
-  {be687c22-8ed4-4e2a-89c4-622955faa78c}, !- Handle
-  {dd7f8ec2-599f-413d-8f82-598311c47f30}, !- Name
-  {8c95d3be-820a-480a-9926-340aabd94430}, !- Source Object
-  3,                                      !- Outlet Port
-  {b8d0f832-e1de-4f71-a737-4786e532833f}, !- Target Object
-  3;                                      !- Inlet Port
-
-OS:Node,
-  {995e25b4-2222-41e7-8b06-00339197ab74}, !- Handle
-  Node 10,                                !- Name
-  {4acf360a-f3e5-4bd6-907e-cb6df05aba6a}, !- Inlet Port
-  {27550d85-78c6-431c-b590-96ea12f298ca}; !- Outlet Port
-
-OS:Connection,
-  {4acf360a-f3e5-4bd6-907e-cb6df05aba6a}, !- Handle
-  {4e00a938-0613-4924-99f9-86087e92fde2}, !- Name
-  {525af58a-f202-420a-bff4-f8ad01f5437a}, !- Source Object
-  4,                                      !- Outlet Port
-  {995e25b4-2222-41e7-8b06-00339197ab74}, !- Target Object
-  2;                                      !- Inlet Port
-
-OS:Node,
-  {0b3ad586-d4ba-4069-98d1-aa177f1859c1}, !- Handle
-  Node 11,                                !- Name
-  {cfad2965-d3bd-40cc-8418-7de7fd85ac94}, !- Inlet Port
-  {e3fb14be-69c1-45f0-a732-dc285b5a0ced}; !- Outlet Port
-
-OS:Connection,
-  {27550d85-78c6-431c-b590-96ea12f298ca}, !- Handle
-  {f5d619a9-c535-4cba-b5b0-ae6a8e575c39}, !- Name
-  {995e25b4-2222-41e7-8b06-00339197ab74}, !- Source Object
-  3,                                      !- Outlet Port
-  {66cd406d-0a5a-4ba3-9d00-03905a934752}, !- Target Object
-  2;                                      !- Inlet Port
-
-OS:Connection,
-  {cfad2965-d3bd-40cc-8418-7de7fd85ac94}, !- Handle
-  {85fa91c7-6a7d-4075-8540-ae4955070d05}, !- Name
-  {66cd406d-0a5a-4ba3-9d00-03905a934752}, !- Source Object
-  3,                                      !- Outlet Port
-  {0b3ad586-d4ba-4069-98d1-aa177f1859c1}, !- Target Object
-  2;                                      !- Inlet Port
-
-OS:Connection,
-  {e3fb14be-69c1-45f0-a732-dc285b5a0ced}, !- Handle
-  {d2da5b73-6f72-4a3e-8c62-7a41d7a3cf5f}, !- Name
-  {0b3ad586-d4ba-4069-98d1-aa177f1859c1}, !- Source Object
-  3,                                      !- Outlet Port
-  {b8d0f832-e1de-4f71-a737-4786e532833f}, !- Target Object
-  4;                                      !- Inlet Port
-
-OS:Node,
-  {81c6ba13-6a44-4168-96d4-b9e84a5e0f04}, !- Handle
-  Node 12,                                !- Name
-  {dfe1d4b4-08ba-48b3-841e-563cb2e5e563}, !- Inlet Port
-  {1d57b023-da15-45a7-9fb2-eecb0f7ad696}; !- Outlet Port
-
-OS:Connection,
-  {b293d63f-07b1-46e2-9d60-653860da6dbb}, !- Handle
-  {b6d0d9ba-ae99-4e99-8f34-298c6d6d61ce}, !- Name
-  {e19137fe-4b60-47e6-ab69-428bc9ed60d9}, !- Source Object
-  3,                                      !- Outlet Port
-  {7b870206-a14e-46ee-aeb0-aee820f90138}, !- Target Object
-  2;                                      !- Inlet Port
-
-OS:Connection,
-  {dfe1d4b4-08ba-48b3-841e-563cb2e5e563}, !- Handle
-  {5a5b50b0-4249-4893-a49d-978b7b2a27a7}, !- Name
-  {7b870206-a14e-46ee-aeb0-aee820f90138}, !- Source Object
-  3,                                      !- Outlet Port
-  {81c6ba13-6a44-4168-96d4-b9e84a5e0f04}, !- Target Object
-  2;                                      !- Inlet Port
-
-OS:Connection,
-  {1d57b023-da15-45a7-9fb2-eecb0f7ad696}, !- Handle
-  {c4dd9287-61c7-4719-8c0b-35834954fd9f}, !- Name
-  {81c6ba13-6a44-4168-96d4-b9e84a5e0f04}, !- Source Object
-  3,                                      !- Outlet Port
-  {525af58a-f202-420a-bff4-f8ad01f5437a}, !- Target Object
-  2;                                      !- Inlet Port
-
-OS:Node,
-  {8d541e24-71ab-4999-8240-3f61f6d9fadf}, !- Handle
-  Node 13,                                !- Name
-  {04ad1c3a-cb1f-423f-bff0-22a8bf5b02d3}, !- Inlet Port
-  {50e34803-a520-421e-9d35-dada4e9de961}; !- Outlet Port
-
-OS:Connection,
-  {04ad1c3a-cb1f-423f-bff0-22a8bf5b02d3}, !- Handle
-  {cd832d24-2815-4a71-938b-ea9d1898fa26}, !- Name
-  {b8d0f832-e1de-4f71-a737-4786e532833f}, !- Source Object
-  2,                                      !- Outlet Port
-  {8d541e24-71ab-4999-8240-3f61f6d9fadf}, !- Target Object
-  2;                                      !- Inlet Port
-
-OS:Connection,
-  {50e34803-a520-421e-9d35-dada4e9de961}, !- Handle
-  {e1f20fb9-ffbb-4075-94e6-7cfee53302e3}, !- Name
-  {8d541e24-71ab-4999-8240-3f61f6d9fadf}, !- Source Object
-  3,                                      !- Outlet Port
-  {9f9cfb91-9f08-46d7-8843-85c626a1a404}, !- Target Object
-  2;                                      !- Inlet Port
-
-OS:Connection,
-  {bb721a58-4236-45bc-be87-e708d56a7f79}, !- Handle
-  {099679ae-315a-4a51-99c0-4fd7843726a6}, !- Name
-  {9f9cfb91-9f08-46d7-8843-85c626a1a404}, !- Source Object
-  3,                                      !- Outlet Port
-  {be6040fd-e8f1-4e0f-a004-91b12db3c720}, !- Target Object
-  2;                                      !- Inlet Port
-
-OS:Node,
-  {b677ebc2-44de-4fd6-8eac-c791b8c068a5}, !- Handle
-  Node 14,                                !- Name
-  {7d9f8806-ee10-4504-9766-caf018edf3e1}, !- Inlet Port
-  {8510fc73-7780-4435-8b9a-0e92af229eed}; !- Outlet Port
-
-OS:Connection,
-  {b6a45c5a-724a-4787-b8cd-17a8f923434a}, !- Handle
-  {ad83c4fb-38ae-43f2-9b82-adee5bb8c5e9}, !- Name
-  {6306f036-cc3d-414b-9978-dd6fb50de1ce}, !- Source Object
-  3,                                      !- Outlet Port
-  {73a175f6-d55c-4cf7-845e-e7a3ea9195fd}, !- Target Object
-  2;                                      !- Inlet Port
-
-OS:Connection,
-  {7d9f8806-ee10-4504-9766-caf018edf3e1}, !- Handle
-  {18c46ba7-9e71-416b-bc91-e74c097f35e0}, !- Name
-  {73a175f6-d55c-4cf7-845e-e7a3ea9195fd}, !- Source Object
-  3,                                      !- Outlet Port
-  {b677ebc2-44de-4fd6-8eac-c791b8c068a5}, !- Target Object
-  2;                                      !- Inlet Port
-
-OS:Connection,
-  {8510fc73-7780-4435-8b9a-0e92af229eed}, !- Handle
-  {37babe53-4891-4a40-ba43-bb952d1ab094}, !- Name
-  {b677ebc2-44de-4fd6-8eac-c791b8c068a5}, !- Source Object
-  3,                                      !- Outlet Port
-  {b2728e3d-f39b-42a2-a1b9-c2da1accd21c}, !- Target Object
-  3;                                      !- Inlet Port
-
-OS:Node,
-  {cb50e1b9-df28-465e-a819-da3799fa8b45}, !- Handle
-  Node 15,                                !- Name
-  {70c16928-710d-4859-a589-deb1d5e27245}, !- Inlet Port
-  {f0008d0c-94db-44ff-98c3-a1b71c1edc49}; !- Outlet Port
-
-OS:Connection,
-  {a5ea2418-4d52-46f1-9e13-40fe71ba4d7f}, !- Handle
-  {6995d4f2-a00c-4051-92a6-a89f92fb53d7}, !- Name
-  {5840569e-7869-45a8-bd44-2d8912d47b75}, !- Source Object
-  3,                                      !- Outlet Port
-  {20629fbc-a74b-402a-a826-4b46f8881a45}, !- Target Object
-  2;                                      !- Inlet Port
-
-OS:Connection,
-  {70c16928-710d-4859-a589-deb1d5e27245}, !- Handle
-  {5651e9ec-2953-4763-8e77-2aecc0d2cb42}, !- Name
-  {20629fbc-a74b-402a-a826-4b46f8881a45}, !- Source Object
-  3,                                      !- Outlet Port
-  {cb50e1b9-df28-465e-a819-da3799fa8b45}, !- Target Object
-  2;                                      !- Inlet Port
-
-OS:Connection,
-  {f0008d0c-94db-44ff-98c3-a1b71c1edc49}, !- Handle
-  {ab9863b7-0ddc-46ab-b3f8-b8f13a5c77cc}, !- Name
-  {cb50e1b9-df28-465e-a819-da3799fa8b45}, !- Source Object
-  3,                                      !- Outlet Port
-  {64cedaac-dc31-4853-943f-a159ebb3d96d}, !- Target Object
-  2;                                      !- Inlet Port
-
-OS:Node,
-  {592824d3-a4cb-43b4-aa2c-46b17aa257c2}, !- Handle
-  Node 16,                                !- Name
-  {10a4300c-b589-43c5-a922-6173b5a69e7c}, !- Inlet Port
-  {cdec5a58-fddb-43d7-8229-a51d44e3a94b}; !- Outlet Port
-
-OS:Connection,
-  {10a4300c-b589-43c5-a922-6173b5a69e7c}, !- Handle
-  {340fd08c-c457-419a-829a-95a8a5324785}, !- Name
-  {b2728e3d-f39b-42a2-a1b9-c2da1accd21c}, !- Source Object
-  2,                                      !- Outlet Port
-  {592824d3-a4cb-43b4-aa2c-46b17aa257c2}, !- Target Object
-  2;                                      !- Inlet Port
-
-OS:Connection,
-  {cdec5a58-fddb-43d7-8229-a51d44e3a94b}, !- Handle
-  {06e8e096-845e-4991-9bac-b1b680411837}, !- Name
-  {592824d3-a4cb-43b4-aa2c-46b17aa257c2}, !- Source Object
-  3,                                      !- Outlet Port
-  {86fed2a1-1543-4c23-9ceb-3e17c45148f6}, !- Target Object
-  2;                                      !- Inlet Port
-
-OS:Connection,
-  {4894b176-7533-43df-85c3-8eda853ff2e4}, !- Handle
-  {f650a66f-9f1c-4308-9a35-1392e5ee37c2}, !- Name
-  {86fed2a1-1543-4c23-9ceb-3e17c45148f6}, !- Source Object
-  3,                                      !- Outlet Port
-  {abf10e02-6315-4767-a37f-7221f6f2a008}, !- Target Object
-  2;                                      !- Inlet Port
-
-OS:Coil:Heating:Water:Baseboard,
-  {4a469089-ee89-4300-a9c5-960f81e6a175}, !- Handle
-  res boiler gas living zone heating coil, !- Name
-  HeatingDesignCapacity,                  !- Heating Design Capacity Method
-  autosize,                               !- Heating Design Capacity {W}
-  0,                                      !- Heating Design Capacity Per Floor Area {W/m2}
-  0.8,                                    !- Fraction of Autosized Heating Design Capacity
-  ,                                       !- U-Factor Times Area Value {W/K}
-  ,                                       !- Maximum Water Flow Rate {m3/s}
-  0.001,                                  !- Convergence Tolerance
-  {7b75a7e7-adc7-473e-b45c-daa5ca514c41}, !- Water Inlet Node Name
-  {f47c440d-f524-4d1e-baa8-567af14c800f}; !- Water Outlet Node Name
-
-OS:Schedule:Constant,
-  {73259780-9ca7-4c04-a474-42fa5c115b9e}, !- Handle
-  Always On Discrete,                     !- Name
-  {13f6a1e6-0aaf-4b14-b217-0dd4dc460ecc}, !- Schedule Type Limits Name
-  1;                                      !- Value
-
-OS:ScheduleTypeLimits,
-  {13f6a1e6-0aaf-4b14-b217-0dd4dc460ecc}, !- Handle
-  OnOff,                                  !- Name
-  0,                                      !- Lower Limit Value
-  1,                                      !- Upper Limit Value
-  Discrete,                               !- Numeric Type
-  Availability;                           !- Unit Type
-
-OS:ZoneHVAC:Baseboard:Convective:Water,
-  {f9a1af0c-577b-437c-85de-8b93f0c6a775}, !- Handle
-  res boiler gas living zone convective water, !- Name
-  {73259780-9ca7-4c04-a474-42fa5c115b9e}, !- Availability Schedule Name
-  {4a469089-ee89-4300-a9c5-960f81e6a175}; !- Heating Coil Name
-
-OS:AdditionalProperties,
-  {0c5df2bb-517c-449a-bcce-8fae97c204f7}, !- Handle
-  {f9a1af0c-577b-437c-85de-8b93f0c6a775}, !- Object Name
-  CentralSystem,                          !- Feature Name 1
-  Boolean,                                !- Feature Data Type 1
-  false,                                  !- Feature Value 1
-  SizingInfoHVACFracHeatLoadServed,       !- Feature Name 2
-  Double,                                 !- Feature Data Type 2
-  1;                                      !- Feature Value 2
-
-OS:Node,
-  {c4289a7c-5f7f-4216-88db-f13425cd6198}, !- Handle
-  Node 17,                                !- Name
-  {9cb31205-4dac-477b-94d8-22c330a5c733}, !- Inlet Port
-  {7b75a7e7-adc7-473e-b45c-daa5ca514c41}; !- Outlet Port
-
-OS:Connection,
-  {9cb31205-4dac-477b-94d8-22c330a5c733}, !- Handle
-  {3ba8f504-402c-4537-8d38-a63340a790d3}, !- Name
-  {64cedaac-dc31-4853-943f-a159ebb3d96d}, !- Source Object
-  4,                                      !- Outlet Port
-  {c4289a7c-5f7f-4216-88db-f13425cd6198}, !- Target Object
-  2;                                      !- Inlet Port
-
-OS:Node,
-  {fe51f965-5d5e-4edc-b034-440129ddff38}, !- Handle
-  Node 18,                                !- Name
-  {f47c440d-f524-4d1e-baa8-567af14c800f}, !- Inlet Port
-  {aaf57e84-cb88-414d-aaac-236f3799b29c}; !- Outlet Port
-
-OS:Connection,
-  {7b75a7e7-adc7-473e-b45c-daa5ca514c41}, !- Handle
-  {8a827f41-fd4f-4c0a-b157-2ab363db6edb}, !- Name
-  {c4289a7c-5f7f-4216-88db-f13425cd6198}, !- Source Object
-  3,                                      !- Outlet Port
-  {4a469089-ee89-4300-a9c5-960f81e6a175}, !- Target Object
-  9;                                      !- Inlet Port
-
-OS:Connection,
-  {f47c440d-f524-4d1e-baa8-567af14c800f}, !- Handle
-  {a6045496-7342-4b96-a1dc-d7d8da2777a3}, !- Name
-  {4a469089-ee89-4300-a9c5-960f81e6a175}, !- Source Object
-  10,                                     !- Outlet Port
-  {fe51f965-5d5e-4edc-b034-440129ddff38}, !- Target Object
-  2;                                      !- Inlet Port
-
-OS:Connection,
-  {aaf57e84-cb88-414d-aaac-236f3799b29c}, !- Handle
-  {d73107e4-416c-4621-a7dc-73543011d132}, !- Name
-  {fe51f965-5d5e-4edc-b034-440129ddff38}, !- Source Object
-  3,                                      !- Outlet Port
-  {b2728e3d-f39b-42a2-a1b9-c2da1accd21c}, !- Target Object
-  4;                                      !- Inlet Port
-
-OS:EnergyManagementSystem:Program,
-  {a541b7cc-df53-49b6-92f4-1566ddd7e04b}, !- Handle
-  res_boiler_gas_pumps_program,           !- Name
-  Set unit_1_pumps_h = res_boiler_gas_hydronic_pump_s; !- Program Line 1
-
-OS:EnergyManagementSystem:OutputVariable,
-  {fb1be695-ec58-4587-898c-403b45138e42}, !- Handle
-  res boiler gas htg pump:Pumps:Electricity, !- Name
-  unit_1_pumps_h,                         !- EMS Variable Name
-  Summed,                                 !- Type of Data in Variable
-  SystemTimestep,                         !- Update Frequency
-  {a541b7cc-df53-49b6-92f4-1566ddd7e04b}, !- EMS Program or Subroutine Name
-  J;                                      !- Units
-
-OS:EnergyManagementSystem:ProgramCallingManager,
-  {d06ae4ea-d730-4c56-b813-858d1c851857}, !- Handle
-  res boiler gas pump program calling manager, !- Name
-  EndOfSystemTimestepBeforeHVACReporting, !- EnergyPlus Model Calling Point
-  {a541b7cc-df53-49b6-92f4-1566ddd7e04b}; !- Program Name 1
-
-OS:Schedule:Ruleset,
-  {988c5edf-4255-47d3-9e19-654f09610bd3}, !- Handle
-  res heating season,                     !- Name
-  {13f6a1e6-0aaf-4b14-b217-0dd4dc460ecc}, !- Schedule Type Limits Name
-  {d3770429-0865-4de3-927d-92a8ce728ffb}; !- Default Day Schedule Name
-
-OS:Schedule:Day,
-  {d3770429-0865-4de3-927d-92a8ce728ffb}, !- Handle
-  Schedule Day 4,                         !- Name
-  {13f6a1e6-0aaf-4b14-b217-0dd4dc460ecc}, !- Schedule Type Limits Name
-  ,                                       !- Interpolate to Timestep
-  24,                                     !- Hour 1
-  0,                                      !- Minute 1
-  0;                                      !- Value Until Time 1
-
-OS:Schedule:Rule,
-  {85ab9222-8314-4da2-9e34-d54bc25aff0a}, !- Handle
-  res heating season allday rule1,        !- Name
-  {988c5edf-4255-47d3-9e19-654f09610bd3}, !- Schedule Ruleset Name
-  11,                                     !- Rule Order
-  {90c34b73-8be0-4662-9f72-f13e32453313}, !- Day Schedule Name
-  Yes,                                    !- Apply Sunday
-  Yes,                                    !- Apply Monday
-  Yes,                                    !- Apply Tuesday
-  Yes,                                    !- Apply Wednesday
-  Yes,                                    !- Apply Thursday
-  Yes,                                    !- Apply Friday
-  Yes,                                    !- Apply Saturday
-  ,                                       !- Apply Holiday
-  DateRange,                              !- Date Specification Type
-  1,                                      !- Start Month
-  1,                                      !- Start Day
-  1,                                      !- End Month
-  31;                                     !- End Day
-
-OS:Schedule:Day,
-  {90c34b73-8be0-4662-9f72-f13e32453313}, !- Handle
-  res heating season allday1,             !- Name
-  {13f6a1e6-0aaf-4b14-b217-0dd4dc460ecc}, !- Schedule Type Limits Name
-  ,                                       !- Interpolate to Timestep
-  24,                                     !- Hour 1
-  0,                                      !- Minute 1
-  1;                                      !- Value Until Time 1
-
-OS:Schedule:Rule,
-  {00319c5b-45e3-409c-a90c-ac3be7897a65}, !- Handle
-  res heating season allday rule2,        !- Name
-  {988c5edf-4255-47d3-9e19-654f09610bd3}, !- Schedule Ruleset Name
-  10,                                     !- Rule Order
-  {7301182b-db48-4bfd-93f9-50d4457a2353}, !- Day Schedule Name
-  Yes,                                    !- Apply Sunday
-  Yes,                                    !- Apply Monday
-  Yes,                                    !- Apply Tuesday
-  Yes,                                    !- Apply Wednesday
-  Yes,                                    !- Apply Thursday
-  Yes,                                    !- Apply Friday
-  Yes,                                    !- Apply Saturday
-  ,                                       !- Apply Holiday
-  DateRange,                              !- Date Specification Type
-  2,                                      !- Start Month
-  1,                                      !- Start Day
-  2,                                      !- End Month
-  28;                                     !- End Day
-
-OS:Schedule:Day,
-  {7301182b-db48-4bfd-93f9-50d4457a2353}, !- Handle
-  res heating season allday2,             !- Name
-  {13f6a1e6-0aaf-4b14-b217-0dd4dc460ecc}, !- Schedule Type Limits Name
-  ,                                       !- Interpolate to Timestep
-  24,                                     !- Hour 1
-  0,                                      !- Minute 1
-  1;                                      !- Value Until Time 1
-
-OS:Schedule:Rule,
-  {92babfb4-ce8c-4173-8199-8e9deea7119a}, !- Handle
-  res heating season allday rule3,        !- Name
-  {988c5edf-4255-47d3-9e19-654f09610bd3}, !- Schedule Ruleset Name
-  9,                                      !- Rule Order
-  {9ddff64a-dfad-4c2c-aafa-a4f074740749}, !- Day Schedule Name
-  Yes,                                    !- Apply Sunday
-  Yes,                                    !- Apply Monday
-  Yes,                                    !- Apply Tuesday
-  Yes,                                    !- Apply Wednesday
-  Yes,                                    !- Apply Thursday
-  Yes,                                    !- Apply Friday
-  Yes,                                    !- Apply Saturday
-  ,                                       !- Apply Holiday
-  DateRange,                              !- Date Specification Type
-  3,                                      !- Start Month
-  1,                                      !- Start Day
-  3,                                      !- End Month
-  31;                                     !- End Day
-
-OS:Schedule:Day,
-  {9ddff64a-dfad-4c2c-aafa-a4f074740749}, !- Handle
-  res heating season allday3,             !- Name
-  {13f6a1e6-0aaf-4b14-b217-0dd4dc460ecc}, !- Schedule Type Limits Name
-  ,                                       !- Interpolate to Timestep
-  24,                                     !- Hour 1
-  0,                                      !- Minute 1
-  1;                                      !- Value Until Time 1
-
-OS:Schedule:Rule,
-  {deeba9eb-a064-4acb-a9d2-54eb42981bc6}, !- Handle
-  res heating season allday rule4,        !- Name
-  {988c5edf-4255-47d3-9e19-654f09610bd3}, !- Schedule Ruleset Name
-  8,                                      !- Rule Order
-  {9a39626f-5083-46cf-9b86-ee11189bbe38}, !- Day Schedule Name
-  Yes,                                    !- Apply Sunday
-  Yes,                                    !- Apply Monday
-  Yes,                                    !- Apply Tuesday
-  Yes,                                    !- Apply Wednesday
-  Yes,                                    !- Apply Thursday
-  Yes,                                    !- Apply Friday
-  Yes,                                    !- Apply Saturday
-  ,                                       !- Apply Holiday
-  DateRange,                              !- Date Specification Type
-  4,                                      !- Start Month
-  1,                                      !- Start Day
-  4,                                      !- End Month
-  30;                                     !- End Day
-
-OS:Schedule:Day,
-  {9a39626f-5083-46cf-9b86-ee11189bbe38}, !- Handle
-  res heating season allday4,             !- Name
-  {13f6a1e6-0aaf-4b14-b217-0dd4dc460ecc}, !- Schedule Type Limits Name
-  ,                                       !- Interpolate to Timestep
-  24,                                     !- Hour 1
-  0,                                      !- Minute 1
-  1;                                      !- Value Until Time 1
-
-OS:Schedule:Rule,
-  {9e1d6078-0148-48e0-a692-5e0d9632af22}, !- Handle
-  res heating season allday rule5,        !- Name
-  {988c5edf-4255-47d3-9e19-654f09610bd3}, !- Schedule Ruleset Name
-  7,                                      !- Rule Order
-  {60f75c9d-6e5b-4dc7-ab35-73287f86805c}, !- Day Schedule Name
-  Yes,                                    !- Apply Sunday
-  Yes,                                    !- Apply Monday
-  Yes,                                    !- Apply Tuesday
-  Yes,                                    !- Apply Wednesday
-  Yes,                                    !- Apply Thursday
-  Yes,                                    !- Apply Friday
-  Yes,                                    !- Apply Saturday
-  ,                                       !- Apply Holiday
-  DateRange,                              !- Date Specification Type
-  5,                                      !- Start Month
-  1,                                      !- Start Day
-  5,                                      !- End Month
-  31;                                     !- End Day
-
-OS:Schedule:Day,
-  {60f75c9d-6e5b-4dc7-ab35-73287f86805c}, !- Handle
-  res heating season allday5,             !- Name
-  {13f6a1e6-0aaf-4b14-b217-0dd4dc460ecc}, !- Schedule Type Limits Name
-  ,                                       !- Interpolate to Timestep
-  24,                                     !- Hour 1
-  0,                                      !- Minute 1
-  1;                                      !- Value Until Time 1
-
-OS:Schedule:Rule,
-  {7ae85678-42df-44a1-89c2-8d87dea19f2b}, !- Handle
-  res heating season allday rule6,        !- Name
-  {988c5edf-4255-47d3-9e19-654f09610bd3}, !- Schedule Ruleset Name
-  6,                                      !- Rule Order
-  {0cce73eb-f410-494a-b801-76493c3860d6}, !- Day Schedule Name
-  Yes,                                    !- Apply Sunday
-  Yes,                                    !- Apply Monday
-  Yes,                                    !- Apply Tuesday
-  Yes,                                    !- Apply Wednesday
-  Yes,                                    !- Apply Thursday
-  Yes,                                    !- Apply Friday
-  Yes,                                    !- Apply Saturday
-  ,                                       !- Apply Holiday
-  DateRange,                              !- Date Specification Type
-  6,                                      !- Start Month
-  1,                                      !- Start Day
-  6,                                      !- End Month
-  30;                                     !- End Day
-
-OS:Schedule:Day,
-  {0cce73eb-f410-494a-b801-76493c3860d6}, !- Handle
-  res heating season allday6,             !- Name
-  {13f6a1e6-0aaf-4b14-b217-0dd4dc460ecc}, !- Schedule Type Limits Name
-  ,                                       !- Interpolate to Timestep
-  24,                                     !- Hour 1
-  0,                                      !- Minute 1
-  1;                                      !- Value Until Time 1
-
-OS:Schedule:Rule,
-  {f9c83540-50fb-4ca2-9e19-f92cadf313e9}, !- Handle
-  res heating season allday rule7,        !- Name
-  {988c5edf-4255-47d3-9e19-654f09610bd3}, !- Schedule Ruleset Name
-  5,                                      !- Rule Order
-  {6ff12850-0a44-4171-8504-c914f3fb8e1f}, !- Day Schedule Name
-  Yes,                                    !- Apply Sunday
-  Yes,                                    !- Apply Monday
-  Yes,                                    !- Apply Tuesday
-  Yes,                                    !- Apply Wednesday
-  Yes,                                    !- Apply Thursday
-  Yes,                                    !- Apply Friday
-  Yes,                                    !- Apply Saturday
-  ,                                       !- Apply Holiday
-  DateRange,                              !- Date Specification Type
-  7,                                      !- Start Month
-  1,                                      !- Start Day
-  7,                                      !- End Month
-  31;                                     !- End Day
-
-OS:Schedule:Day,
-  {6ff12850-0a44-4171-8504-c914f3fb8e1f}, !- Handle
-  res heating season allday7,             !- Name
-  {13f6a1e6-0aaf-4b14-b217-0dd4dc460ecc}, !- Schedule Type Limits Name
-  ,                                       !- Interpolate to Timestep
-  24,                                     !- Hour 1
-  0,                                      !- Minute 1
-  1;                                      !- Value Until Time 1
-
-OS:Schedule:Rule,
-  {239b8ef2-6de9-4ed7-887a-f66652355684}, !- Handle
-  res heating season allday rule8,        !- Name
-  {988c5edf-4255-47d3-9e19-654f09610bd3}, !- Schedule Ruleset Name
-  4,                                      !- Rule Order
-  {c48ffa3c-f693-4dfd-9111-45e99dae900d}, !- Day Schedule Name
-  Yes,                                    !- Apply Sunday
-  Yes,                                    !- Apply Monday
-  Yes,                                    !- Apply Tuesday
-  Yes,                                    !- Apply Wednesday
-  Yes,                                    !- Apply Thursday
-  Yes,                                    !- Apply Friday
-  Yes,                                    !- Apply Saturday
-  ,                                       !- Apply Holiday
-  DateRange,                              !- Date Specification Type
-  8,                                      !- Start Month
-  1,                                      !- Start Day
-  8,                                      !- End Month
-  31;                                     !- End Day
-
-OS:Schedule:Day,
-  {c48ffa3c-f693-4dfd-9111-45e99dae900d}, !- Handle
-  res heating season allday8,             !- Name
-  {13f6a1e6-0aaf-4b14-b217-0dd4dc460ecc}, !- Schedule Type Limits Name
-  ,                                       !- Interpolate to Timestep
-  24,                                     !- Hour 1
-  0,                                      !- Minute 1
-  1;                                      !- Value Until Time 1
-
-OS:Schedule:Rule,
-  {fb4b51de-a968-4b9b-aae1-eab5b946d6b8}, !- Handle
-  res heating season allday rule9,        !- Name
-  {988c5edf-4255-47d3-9e19-654f09610bd3}, !- Schedule Ruleset Name
-  3,                                      !- Rule Order
-  {28f8f863-15f3-4b90-8799-9773c5357cba}, !- Day Schedule Name
-  Yes,                                    !- Apply Sunday
-  Yes,                                    !- Apply Monday
-  Yes,                                    !- Apply Tuesday
-  Yes,                                    !- Apply Wednesday
-  Yes,                                    !- Apply Thursday
-  Yes,                                    !- Apply Friday
-  Yes,                                    !- Apply Saturday
-  ,                                       !- Apply Holiday
-  DateRange,                              !- Date Specification Type
-  9,                                      !- Start Month
-  1,                                      !- Start Day
-  9,                                      !- End Month
-  30;                                     !- End Day
-
-OS:Schedule:Day,
-  {28f8f863-15f3-4b90-8799-9773c5357cba}, !- Handle
-  res heating season allday9,             !- Name
-  {13f6a1e6-0aaf-4b14-b217-0dd4dc460ecc}, !- Schedule Type Limits Name
-  ,                                       !- Interpolate to Timestep
-  24,                                     !- Hour 1
-  0,                                      !- Minute 1
-  1;                                      !- Value Until Time 1
-
-OS:Schedule:Rule,
-  {2c408e98-fa7b-46eb-8cd0-12097e5ddd86}, !- Handle
-  res heating season allday rule10,       !- Name
-  {988c5edf-4255-47d3-9e19-654f09610bd3}, !- Schedule Ruleset Name
-  2,                                      !- Rule Order
-  {f052c2e5-1c60-4a89-9605-9df5397904ea}, !- Day Schedule Name
-  Yes,                                    !- Apply Sunday
-  Yes,                                    !- Apply Monday
-  Yes,                                    !- Apply Tuesday
-  Yes,                                    !- Apply Wednesday
-  Yes,                                    !- Apply Thursday
-  Yes,                                    !- Apply Friday
-  Yes,                                    !- Apply Saturday
-  ,                                       !- Apply Holiday
-  DateRange,                              !- Date Specification Type
-  10,                                     !- Start Month
-  1,                                      !- Start Day
-  10,                                     !- End Month
-  31;                                     !- End Day
-
-OS:Schedule:Day,
-  {f052c2e5-1c60-4a89-9605-9df5397904ea}, !- Handle
-  res heating season allday10,            !- Name
-  {13f6a1e6-0aaf-4b14-b217-0dd4dc460ecc}, !- Schedule Type Limits Name
-  ,                                       !- Interpolate to Timestep
-  24,                                     !- Hour 1
-  0,                                      !- Minute 1
-  1;                                      !- Value Until Time 1
-
-OS:Schedule:Rule,
-  {26bc96c9-2814-48eb-9049-f067c6d8b011}, !- Handle
-  res heating season allday rule11,       !- Name
-  {988c5edf-4255-47d3-9e19-654f09610bd3}, !- Schedule Ruleset Name
-  1,                                      !- Rule Order
-  {998ece00-51db-4951-91c7-8691b131111d}, !- Day Schedule Name
-  Yes,                                    !- Apply Sunday
-  Yes,                                    !- Apply Monday
-  Yes,                                    !- Apply Tuesday
-  Yes,                                    !- Apply Wednesday
-  Yes,                                    !- Apply Thursday
-  Yes,                                    !- Apply Friday
-  Yes,                                    !- Apply Saturday
-  ,                                       !- Apply Holiday
-  DateRange,                              !- Date Specification Type
-  11,                                     !- Start Month
-  1,                                      !- Start Day
-  11,                                     !- End Month
-  30;                                     !- End Day
-
-OS:Schedule:Day,
-  {998ece00-51db-4951-91c7-8691b131111d}, !- Handle
-  res heating season allday11,            !- Name
-  {13f6a1e6-0aaf-4b14-b217-0dd4dc460ecc}, !- Schedule Type Limits Name
-  ,                                       !- Interpolate to Timestep
-  24,                                     !- Hour 1
-  0,                                      !- Minute 1
-  1;                                      !- Value Until Time 1
-
-OS:Schedule:Rule,
-  {20afbe1d-73cc-4440-82ed-eed3b3e79b88}, !- Handle
-  res heating season allday rule12,       !- Name
-  {988c5edf-4255-47d3-9e19-654f09610bd3}, !- Schedule Ruleset Name
-  0,                                      !- Rule Order
-  {d7014252-2715-4cbb-b386-11d2eca7ea6d}, !- Day Schedule Name
-  Yes,                                    !- Apply Sunday
-  Yes,                                    !- Apply Monday
-  Yes,                                    !- Apply Tuesday
-  Yes,                                    !- Apply Wednesday
-  Yes,                                    !- Apply Thursday
-  Yes,                                    !- Apply Friday
-  Yes,                                    !- Apply Saturday
-  ,                                       !- Apply Holiday
-  DateRange,                              !- Date Specification Type
-  12,                                     !- Start Month
-  1,                                      !- Start Day
-  12,                                     !- End Month
-  31;                                     !- End Day
-
-OS:Schedule:Day,
-  {d7014252-2715-4cbb-b386-11d2eca7ea6d}, !- Handle
-  res heating season allday12,            !- Name
-  {13f6a1e6-0aaf-4b14-b217-0dd4dc460ecc}, !- Schedule Type Limits Name
-  ,                                       !- Interpolate to Timestep
-  24,                                     !- Hour 1
-  0,                                      !- Minute 1
-  1;                                      !- Value Until Time 1
-
-OS:ThermostatSetpoint:DualSetpoint,
-  {a662f60a-f185-4a48-a7b5-2863c2e53866}, !- Handle
-  living zone temperature setpoint,       !- Name
-  {f2375ddd-8ff9-46c6-9dd6-d25badb72717}, !- Heating Setpoint Temperature Schedule Name
-  {c5c602b6-368f-4084-a731-271ce2e35624}; !- Cooling Setpoint Temperature Schedule Name
-
-OS:Schedule:Ruleset,
-  {0de89390-0af2-4d40-8175-66a7fe924664}, !- Handle
-  res cooling season,                     !- Name
-  {13f6a1e6-0aaf-4b14-b217-0dd4dc460ecc}, !- Schedule Type Limits Name
-  {3fcd9b2a-a5df-46fe-97b8-90eec2c3f7a2}; !- Default Day Schedule Name
-
-OS:Schedule:Day,
-  {3fcd9b2a-a5df-46fe-97b8-90eec2c3f7a2}, !- Handle
-  Schedule Day 1,                         !- Name
-  {13f6a1e6-0aaf-4b14-b217-0dd4dc460ecc}, !- Schedule Type Limits Name
-  ,                                       !- Interpolate to Timestep
-  24,                                     !- Hour 1
-  0,                                      !- Minute 1
-  0;                                      !- Value Until Time 1
-
-OS:Schedule:Rule,
-  {6bfe4236-276e-48a4-b75a-814f3a84bd2b}, !- Handle
-  res cooling season allday rule1,        !- Name
-  {0de89390-0af2-4d40-8175-66a7fe924664}, !- Schedule Ruleset Name
-  11,                                     !- Rule Order
-  {d7f9403c-2a00-40a8-8a84-e6921526e7ee}, !- Day Schedule Name
-  Yes,                                    !- Apply Sunday
-  Yes,                                    !- Apply Monday
-  Yes,                                    !- Apply Tuesday
-  Yes,                                    !- Apply Wednesday
-  Yes,                                    !- Apply Thursday
-  Yes,                                    !- Apply Friday
-  Yes,                                    !- Apply Saturday
-  ,                                       !- Apply Holiday
-  DateRange,                              !- Date Specification Type
-  1,                                      !- Start Month
-  1,                                      !- Start Day
-  1,                                      !- End Month
-  31;                                     !- End Day
-
-OS:Schedule:Day,
-  {d7f9403c-2a00-40a8-8a84-e6921526e7ee}, !- Handle
-  res cooling season allday1,             !- Name
-  {13f6a1e6-0aaf-4b14-b217-0dd4dc460ecc}, !- Schedule Type Limits Name
-  ,                                       !- Interpolate to Timestep
-  24,                                     !- Hour 1
-  0,                                      !- Minute 1
-  1;                                      !- Value Until Time 1
-
-OS:Schedule:Rule,
-  {0349a47f-981f-4c3f-8444-316e1bd66c87}, !- Handle
-  res cooling season allday rule2,        !- Name
-  {0de89390-0af2-4d40-8175-66a7fe924664}, !- Schedule Ruleset Name
-  10,                                     !- Rule Order
-  {8b2fa992-c804-4bb1-a2c1-23ac937409ae}, !- Day Schedule Name
-  Yes,                                    !- Apply Sunday
-  Yes,                                    !- Apply Monday
-  Yes,                                    !- Apply Tuesday
-  Yes,                                    !- Apply Wednesday
-  Yes,                                    !- Apply Thursday
-  Yes,                                    !- Apply Friday
-  Yes,                                    !- Apply Saturday
-  ,                                       !- Apply Holiday
-  DateRange,                              !- Date Specification Type
-  2,                                      !- Start Month
-  1,                                      !- Start Day
-  2,                                      !- End Month
-  28;                                     !- End Day
-
-OS:Schedule:Day,
-  {8b2fa992-c804-4bb1-a2c1-23ac937409ae}, !- Handle
-  res cooling season allday2,             !- Name
-  {13f6a1e6-0aaf-4b14-b217-0dd4dc460ecc}, !- Schedule Type Limits Name
-  ,                                       !- Interpolate to Timestep
-  24,                                     !- Hour 1
-  0,                                      !- Minute 1
-  1;                                      !- Value Until Time 1
-
-OS:Schedule:Rule,
-  {1728047b-443a-4cef-937e-dbe5ae947bd7}, !- Handle
-  res cooling season allday rule3,        !- Name
-  {0de89390-0af2-4d40-8175-66a7fe924664}, !- Schedule Ruleset Name
-  9,                                      !- Rule Order
-  {8f2e9255-8df5-435a-b021-b4c8284a5b29}, !- Day Schedule Name
-  Yes,                                    !- Apply Sunday
-  Yes,                                    !- Apply Monday
-  Yes,                                    !- Apply Tuesday
-  Yes,                                    !- Apply Wednesday
-  Yes,                                    !- Apply Thursday
-  Yes,                                    !- Apply Friday
-  Yes,                                    !- Apply Saturday
-  ,                                       !- Apply Holiday
-  DateRange,                              !- Date Specification Type
-  3,                                      !- Start Month
-  1,                                      !- Start Day
-  3,                                      !- End Month
-  31;                                     !- End Day
-
-OS:Schedule:Day,
-  {8f2e9255-8df5-435a-b021-b4c8284a5b29}, !- Handle
-  res cooling season allday3,             !- Name
-  {13f6a1e6-0aaf-4b14-b217-0dd4dc460ecc}, !- Schedule Type Limits Name
-  ,                                       !- Interpolate to Timestep
-  24,                                     !- Hour 1
-  0,                                      !- Minute 1
-  1;                                      !- Value Until Time 1
-
-OS:Schedule:Rule,
-  {4922351f-0777-4da7-9e62-0c29e49bde55}, !- Handle
-  res cooling season allday rule4,        !- Name
-  {0de89390-0af2-4d40-8175-66a7fe924664}, !- Schedule Ruleset Name
-  8,                                      !- Rule Order
-  {d6e723e9-a393-45b0-a3b3-bc6ef47ee23e}, !- Day Schedule Name
-  Yes,                                    !- Apply Sunday
-  Yes,                                    !- Apply Monday
-  Yes,                                    !- Apply Tuesday
-  Yes,                                    !- Apply Wednesday
-  Yes,                                    !- Apply Thursday
-  Yes,                                    !- Apply Friday
-  Yes,                                    !- Apply Saturday
-  ,                                       !- Apply Holiday
-  DateRange,                              !- Date Specification Type
-  4,                                      !- Start Month
-  1,                                      !- Start Day
-  4,                                      !- End Month
-  30;                                     !- End Day
-
-OS:Schedule:Day,
-  {d6e723e9-a393-45b0-a3b3-bc6ef47ee23e}, !- Handle
-  res cooling season allday4,             !- Name
-  {13f6a1e6-0aaf-4b14-b217-0dd4dc460ecc}, !- Schedule Type Limits Name
-  ,                                       !- Interpolate to Timestep
-  24,                                     !- Hour 1
-  0,                                      !- Minute 1
-  1;                                      !- Value Until Time 1
-
-OS:Schedule:Rule,
-  {97199ccc-76e7-4041-a0ae-1e9dc9741a5b}, !- Handle
-  res cooling season allday rule5,        !- Name
-  {0de89390-0af2-4d40-8175-66a7fe924664}, !- Schedule Ruleset Name
-  7,                                      !- Rule Order
-  {25bffae5-40a5-4856-ad14-b4d30c42e6de}, !- Day Schedule Name
-  Yes,                                    !- Apply Sunday
-  Yes,                                    !- Apply Monday
-  Yes,                                    !- Apply Tuesday
-  Yes,                                    !- Apply Wednesday
-  Yes,                                    !- Apply Thursday
-  Yes,                                    !- Apply Friday
-  Yes,                                    !- Apply Saturday
-  ,                                       !- Apply Holiday
-  DateRange,                              !- Date Specification Type
-  5,                                      !- Start Month
-  1,                                      !- Start Day
-  5,                                      !- End Month
-  31;                                     !- End Day
-
-OS:Schedule:Day,
-  {25bffae5-40a5-4856-ad14-b4d30c42e6de}, !- Handle
-  res cooling season allday5,             !- Name
-  {13f6a1e6-0aaf-4b14-b217-0dd4dc460ecc}, !- Schedule Type Limits Name
-  ,                                       !- Interpolate to Timestep
-  24,                                     !- Hour 1
-  0,                                      !- Minute 1
-  1;                                      !- Value Until Time 1
-
-OS:Schedule:Rule,
-  {5b048e68-32d3-4997-8a1d-85132bca64ae}, !- Handle
-  res cooling season allday rule6,        !- Name
-  {0de89390-0af2-4d40-8175-66a7fe924664}, !- Schedule Ruleset Name
-  6,                                      !- Rule Order
-  {454ef89e-53d9-4019-bdf3-c47cc4c05ef5}, !- Day Schedule Name
-  Yes,                                    !- Apply Sunday
-  Yes,                                    !- Apply Monday
-  Yes,                                    !- Apply Tuesday
-  Yes,                                    !- Apply Wednesday
-  Yes,                                    !- Apply Thursday
-  Yes,                                    !- Apply Friday
-  Yes,                                    !- Apply Saturday
-  ,                                       !- Apply Holiday
-  DateRange,                              !- Date Specification Type
-  6,                                      !- Start Month
-  1,                                      !- Start Day
-  6,                                      !- End Month
-  30;                                     !- End Day
-
-OS:Schedule:Day,
-  {454ef89e-53d9-4019-bdf3-c47cc4c05ef5}, !- Handle
-  res cooling season allday6,             !- Name
-  {13f6a1e6-0aaf-4b14-b217-0dd4dc460ecc}, !- Schedule Type Limits Name
-  ,                                       !- Interpolate to Timestep
-  24,                                     !- Hour 1
-  0,                                      !- Minute 1
-  1;                                      !- Value Until Time 1
-
-OS:Schedule:Rule,
-  {d09dd275-29b0-4f57-ba64-81e18a0c2e31}, !- Handle
-  res cooling season allday rule7,        !- Name
-  {0de89390-0af2-4d40-8175-66a7fe924664}, !- Schedule Ruleset Name
-  5,                                      !- Rule Order
-  {3436cee8-969f-4b85-817b-313301091b73}, !- Day Schedule Name
-  Yes,                                    !- Apply Sunday
-  Yes,                                    !- Apply Monday
-  Yes,                                    !- Apply Tuesday
-  Yes,                                    !- Apply Wednesday
-  Yes,                                    !- Apply Thursday
-  Yes,                                    !- Apply Friday
-  Yes,                                    !- Apply Saturday
-  ,                                       !- Apply Holiday
-  DateRange,                              !- Date Specification Type
-  7,                                      !- Start Month
-  1,                                      !- Start Day
-  7,                                      !- End Month
-  31;                                     !- End Day
-
-OS:Schedule:Day,
-  {3436cee8-969f-4b85-817b-313301091b73}, !- Handle
-  res cooling season allday7,             !- Name
-  {13f6a1e6-0aaf-4b14-b217-0dd4dc460ecc}, !- Schedule Type Limits Name
-  ,                                       !- Interpolate to Timestep
-  24,                                     !- Hour 1
-  0,                                      !- Minute 1
-  1;                                      !- Value Until Time 1
-
-OS:Schedule:Rule,
-  {f65102b9-4404-4c9d-8a5c-6e493a5487ae}, !- Handle
-  res cooling season allday rule8,        !- Name
-  {0de89390-0af2-4d40-8175-66a7fe924664}, !- Schedule Ruleset Name
-  4,                                      !- Rule Order
-  {fb7a0419-c50b-43ed-816b-cb798e18edbe}, !- Day Schedule Name
-  Yes,                                    !- Apply Sunday
-  Yes,                                    !- Apply Monday
-  Yes,                                    !- Apply Tuesday
-  Yes,                                    !- Apply Wednesday
-  Yes,                                    !- Apply Thursday
-  Yes,                                    !- Apply Friday
-  Yes,                                    !- Apply Saturday
-  ,                                       !- Apply Holiday
-  DateRange,                              !- Date Specification Type
-  8,                                      !- Start Month
-  1,                                      !- Start Day
-  8,                                      !- End Month
-  31;                                     !- End Day
-
-OS:Schedule:Day,
-  {fb7a0419-c50b-43ed-816b-cb798e18edbe}, !- Handle
-  res cooling season allday8,             !- Name
-  {13f6a1e6-0aaf-4b14-b217-0dd4dc460ecc}, !- Schedule Type Limits Name
-  ,                                       !- Interpolate to Timestep
-  24,                                     !- Hour 1
-  0,                                      !- Minute 1
-  1;                                      !- Value Until Time 1
-
-OS:Schedule:Rule,
-  {80ed1762-4153-4edc-a78b-427b5ff44bb4}, !- Handle
-  res cooling season allday rule9,        !- Name
-  {0de89390-0af2-4d40-8175-66a7fe924664}, !- Schedule Ruleset Name
-  3,                                      !- Rule Order
-  {1c819bdc-8315-40ab-9a99-8eb536b726b4}, !- Day Schedule Name
-  Yes,                                    !- Apply Sunday
-  Yes,                                    !- Apply Monday
-  Yes,                                    !- Apply Tuesday
-  Yes,                                    !- Apply Wednesday
-  Yes,                                    !- Apply Thursday
-  Yes,                                    !- Apply Friday
-  Yes,                                    !- Apply Saturday
-  ,                                       !- Apply Holiday
-  DateRange,                              !- Date Specification Type
-  9,                                      !- Start Month
-  1,                                      !- Start Day
-  9,                                      !- End Month
-  30;                                     !- End Day
-
-OS:Schedule:Day,
-  {1c819bdc-8315-40ab-9a99-8eb536b726b4}, !- Handle
-  res cooling season allday9,             !- Name
-  {13f6a1e6-0aaf-4b14-b217-0dd4dc460ecc}, !- Schedule Type Limits Name
-  ,                                       !- Interpolate to Timestep
-  24,                                     !- Hour 1
-  0,                                      !- Minute 1
-  1;                                      !- Value Until Time 1
-
-OS:Schedule:Rule,
-  {508011c5-3dc0-4dc9-8d01-04995f12c382}, !- Handle
-  res cooling season allday rule10,       !- Name
-  {0de89390-0af2-4d40-8175-66a7fe924664}, !- Schedule Ruleset Name
-  2,                                      !- Rule Order
-  {87392576-a4e2-4490-8e32-1019a6c68a86}, !- Day Schedule Name
-  Yes,                                    !- Apply Sunday
-  Yes,                                    !- Apply Monday
-  Yes,                                    !- Apply Tuesday
-  Yes,                                    !- Apply Wednesday
-  Yes,                                    !- Apply Thursday
-  Yes,                                    !- Apply Friday
-  Yes,                                    !- Apply Saturday
-  ,                                       !- Apply Holiday
-  DateRange,                              !- Date Specification Type
-  10,                                     !- Start Month
-  1,                                      !- Start Day
-  10,                                     !- End Month
-  31;                                     !- End Day
-
-OS:Schedule:Day,
-  {87392576-a4e2-4490-8e32-1019a6c68a86}, !- Handle
-  res cooling season allday10,            !- Name
-  {13f6a1e6-0aaf-4b14-b217-0dd4dc460ecc}, !- Schedule Type Limits Name
-  ,                                       !- Interpolate to Timestep
-  24,                                     !- Hour 1
-  0,                                      !- Minute 1
-  1;                                      !- Value Until Time 1
-
-OS:Schedule:Rule,
-  {ca017407-9d50-4674-83b0-98a712dbdf2c}, !- Handle
-  res cooling season allday rule11,       !- Name
-  {0de89390-0af2-4d40-8175-66a7fe924664}, !- Schedule Ruleset Name
-  1,                                      !- Rule Order
-  {069a456d-b1ac-42ae-af78-29d819b1a22f}, !- Day Schedule Name
-  Yes,                                    !- Apply Sunday
-  Yes,                                    !- Apply Monday
-  Yes,                                    !- Apply Tuesday
-  Yes,                                    !- Apply Wednesday
-  Yes,                                    !- Apply Thursday
-  Yes,                                    !- Apply Friday
-  Yes,                                    !- Apply Saturday
-  ,                                       !- Apply Holiday
-  DateRange,                              !- Date Specification Type
-  11,                                     !- Start Month
-  1,                                      !- Start Day
-  11,                                     !- End Month
-  30;                                     !- End Day
-
-OS:Schedule:Day,
-  {069a456d-b1ac-42ae-af78-29d819b1a22f}, !- Handle
-  res cooling season allday11,            !- Name
-  {13f6a1e6-0aaf-4b14-b217-0dd4dc460ecc}, !- Schedule Type Limits Name
-  ,                                       !- Interpolate to Timestep
-  24,                                     !- Hour 1
-  0,                                      !- Minute 1
-  1;                                      !- Value Until Time 1
-
-OS:Schedule:Rule,
-  {0cda4379-bfc4-4600-9aee-a0d1f61c991b}, !- Handle
-  res cooling season allday rule12,       !- Name
-  {0de89390-0af2-4d40-8175-66a7fe924664}, !- Schedule Ruleset Name
-  0,                                      !- Rule Order
-  {2c7479f3-14d4-45b5-9a4a-5ea3a9bf8c17}, !- Day Schedule Name
-  Yes,                                    !- Apply Sunday
-  Yes,                                    !- Apply Monday
-  Yes,                                    !- Apply Tuesday
-  Yes,                                    !- Apply Wednesday
-  Yes,                                    !- Apply Thursday
-  Yes,                                    !- Apply Friday
-  Yes,                                    !- Apply Saturday
-  ,                                       !- Apply Holiday
-  DateRange,                              !- Date Specification Type
-  12,                                     !- Start Month
-  1,                                      !- Start Day
-  12,                                     !- End Month
-  31;                                     !- End Day
-
-OS:Schedule:Day,
-  {2c7479f3-14d4-45b5-9a4a-5ea3a9bf8c17}, !- Handle
-  res cooling season allday12,            !- Name
-  {13f6a1e6-0aaf-4b14-b217-0dd4dc460ecc}, !- Schedule Type Limits Name
-  ,                                       !- Interpolate to Timestep
-  24,                                     !- Hour 1
-  0,                                      !- Minute 1
-  1;                                      !- Value Until Time 1
-
-OS:AdditionalProperties,
-  {d81d2c15-e309-4a38-931f-538b8bfc5d7d}, !- Handle
-  {a662f60a-f185-4a48-a7b5-2863c2e53866}, !- Object Name
-  htg_wkdy,                               !- Feature Name 1
-  String,                                 !- Feature Data Type 1
-  21.6666666666667&#4421.6666666666667&#4421.6666666666667&#4421.6666666666667&#4421.6666666666667&#4421.6666666666667&#4421.6666666666667&#4421.6666666666667&#4421.6666666666667&#4421.6666666666667&#4421.6666666666667&#4421.6666666666667&#4421.6666666666667&#4421.6666666666667&#4421.6666666666667&#4421.6666666666667&#4421.6666666666667&#4421.6666666666667&#4421.6666666666667&#4421.6666666666667&#4421.6666666666667&#4421.6666666666667&#4421.6666666666667&#4421.6666666666667, !- Feature Value 1
-  htg_wked,                               !- Feature Name 2
-  String,                                 !- Feature Data Type 2
-  21.6666666666667&#4421.6666666666667&#4421.6666666666667&#4421.6666666666667&#4421.6666666666667&#4421.6666666666667&#4421.6666666666667&#4421.6666666666667&#4421.6666666666667&#4421.6666666666667&#4421.6666666666667&#4421.6666666666667&#4421.6666666666667&#4421.6666666666667&#4421.6666666666667&#4421.6666666666667&#4421.6666666666667&#4421.6666666666667&#4421.6666666666667&#4421.6666666666667&#4421.6666666666667&#4421.6666666666667&#4421.6666666666667&#4421.6666666666667, !- Feature Value 2
-  clg_wkdy,                               !- Feature Name 3
-  String,                                 !- Feature Data Type 3
-  24.444444444444443&#4424.444444444444443&#4424.444444444444443&#4424.444444444444443&#4424.444444444444443&#4424.444444444444443&#4424.444444444444443&#4424.444444444444443&#4424.444444444444443&#4424.444444444444443&#4424.444444444444443&#4424.444444444444443&#4424.444444444444443&#4424.444444444444443&#4424.444444444444443&#4424.444444444444443&#4424.444444444444443&#4424.444444444444443&#4424.444444444444443&#4424.444444444444443&#4424.444444444444443&#4424.444444444444443&#4424.444444444444443&#4424.444444444444443, !- Feature Value 3
-  clg_wked,                               !- Feature Name 4
-  String,                                 !- Feature Data Type 4
-  24.444444444444443&#4424.444444444444443&#4424.444444444444443&#4424.444444444444443&#4424.444444444444443&#4424.444444444444443&#4424.444444444444443&#4424.444444444444443&#4424.444444444444443&#4424.444444444444443&#4424.444444444444443&#4424.444444444444443&#4424.444444444444443&#4424.444444444444443&#4424.444444444444443&#4424.444444444444443&#4424.444444444444443&#4424.444444444444443&#4424.444444444444443&#4424.444444444444443&#4424.444444444444443&#4424.444444444444443&#4424.444444444444443&#4424.444444444444443; !- Feature Value 4
-
-OS:Schedule:Ruleset,
-  {f2375ddd-8ff9-46c6-9dd6-d25badb72717}, !- Handle
-  res heating setpoint,                   !- Name
-  {9490519f-f9dc-43d7-a905-ff8b99d056b5}, !- Schedule Type Limits Name
-  {8fc1e081-56f0-4bbe-8410-5058fec05a6c}, !- Default Day Schedule Name
-  {5aeffaa7-6987-401f-891d-65bd0e23ee2b}, !- Summer Design Day Schedule Name
-  {693cb2ca-fded-487f-af0e-249962ce4efe}; !- Winter Design Day Schedule Name
-
-OS:Schedule:Day,
-  {8fc1e081-56f0-4bbe-8410-5058fec05a6c}, !- Handle
-  Schedule Day 6,                         !- Name
-  {9490519f-f9dc-43d7-a905-ff8b99d056b5}, !- Schedule Type Limits Name
-  ,                                       !- Interpolate to Timestep
-  24,                                     !- Hour 1
-  0,                                      !- Minute 1
-  0;                                      !- Value Until Time 1
-
-OS:Schedule:Rule,
-  {e9f68ad9-65c8-4916-bbec-614531b50a9e}, !- Handle
-  res heating setpoint allday rule1,      !- Name
-  {f2375ddd-8ff9-46c6-9dd6-d25badb72717}, !- Schedule Ruleset Name
-  11,                                     !- Rule Order
-  {98263a11-cb1b-4e42-af3e-d7cac244efc0}, !- Day Schedule Name
-  Yes,                                    !- Apply Sunday
-  Yes,                                    !- Apply Monday
-  Yes,                                    !- Apply Tuesday
-  Yes,                                    !- Apply Wednesday
-  Yes,                                    !- Apply Thursday
-  Yes,                                    !- Apply Friday
-  Yes,                                    !- Apply Saturday
-  ,                                       !- Apply Holiday
-  DateRange,                              !- Date Specification Type
-  1,                                      !- Start Month
-  1,                                      !- Start Day
-  1,                                      !- End Month
-  31;                                     !- End Day
-
-OS:Schedule:Day,
-  {98263a11-cb1b-4e42-af3e-d7cac244efc0}, !- Handle
-  res heating setpoint allday1,           !- Name
-  {9490519f-f9dc-43d7-a905-ff8b99d056b5}, !- Schedule Type Limits Name
-  ,                                       !- Interpolate to Timestep
-  24,                                     !- Hour 1
-  0,                                      !- Minute 1
-  21.6666666666667;                       !- Value Until Time 1
-
-OS:Schedule:Rule,
-  {44ae7020-6911-4698-91b9-cfb68a3b37c6}, !- Handle
-  res heating setpoint allday rule2,      !- Name
-  {f2375ddd-8ff9-46c6-9dd6-d25badb72717}, !- Schedule Ruleset Name
-  10,                                     !- Rule Order
-  {a8b930be-516f-4858-aa3d-75e2fc182916}, !- Day Schedule Name
-  Yes,                                    !- Apply Sunday
-  Yes,                                    !- Apply Monday
-  Yes,                                    !- Apply Tuesday
-  Yes,                                    !- Apply Wednesday
-  Yes,                                    !- Apply Thursday
-  Yes,                                    !- Apply Friday
-  Yes,                                    !- Apply Saturday
-  ,                                       !- Apply Holiday
-  DateRange,                              !- Date Specification Type
-  2,                                      !- Start Month
-  1,                                      !- Start Day
-  2,                                      !- End Month
-  28;                                     !- End Day
-
-OS:Schedule:Day,
-  {a8b930be-516f-4858-aa3d-75e2fc182916}, !- Handle
-  res heating setpoint allday2,           !- Name
-  {9490519f-f9dc-43d7-a905-ff8b99d056b5}, !- Schedule Type Limits Name
-  ,                                       !- Interpolate to Timestep
-  24,                                     !- Hour 1
-  0,                                      !- Minute 1
-  21.6666666666667;                       !- Value Until Time 1
-
-OS:Schedule:Rule,
-  {50ba6942-d264-473b-bf70-a043fb68ddd9}, !- Handle
-  res heating setpoint allday rule3,      !- Name
-  {f2375ddd-8ff9-46c6-9dd6-d25badb72717}, !- Schedule Ruleset Name
-  9,                                      !- Rule Order
-  {5973328a-1b95-4c56-bfd1-e348f70b967b}, !- Day Schedule Name
-  Yes,                                    !- Apply Sunday
-  Yes,                                    !- Apply Monday
-  Yes,                                    !- Apply Tuesday
-  Yes,                                    !- Apply Wednesday
-  Yes,                                    !- Apply Thursday
-  Yes,                                    !- Apply Friday
-  Yes,                                    !- Apply Saturday
-  ,                                       !- Apply Holiday
-  DateRange,                              !- Date Specification Type
-  3,                                      !- Start Month
-  1,                                      !- Start Day
-  3,                                      !- End Month
-  31;                                     !- End Day
-
-OS:Schedule:Day,
-  {5973328a-1b95-4c56-bfd1-e348f70b967b}, !- Handle
-  res heating setpoint allday3,           !- Name
-  {9490519f-f9dc-43d7-a905-ff8b99d056b5}, !- Schedule Type Limits Name
-  ,                                       !- Interpolate to Timestep
-  24,                                     !- Hour 1
-  0,                                      !- Minute 1
-  21.6666666666667;                       !- Value Until Time 1
-
-OS:Schedule:Rule,
-  {275511d0-a472-4f73-a1a7-bfb5bd03ddbf}, !- Handle
-  res heating setpoint allday rule4,      !- Name
-  {f2375ddd-8ff9-46c6-9dd6-d25badb72717}, !- Schedule Ruleset Name
-  8,                                      !- Rule Order
-  {4418b0dc-0547-4abc-9773-df5d9e7046e8}, !- Day Schedule Name
-  Yes,                                    !- Apply Sunday
-  Yes,                                    !- Apply Monday
-  Yes,                                    !- Apply Tuesday
-  Yes,                                    !- Apply Wednesday
-  Yes,                                    !- Apply Thursday
-  Yes,                                    !- Apply Friday
-  Yes,                                    !- Apply Saturday
-  ,                                       !- Apply Holiday
-  DateRange,                              !- Date Specification Type
-  4,                                      !- Start Month
-  1,                                      !- Start Day
-  4,                                      !- End Month
-  30;                                     !- End Day
-
-OS:Schedule:Day,
-  {4418b0dc-0547-4abc-9773-df5d9e7046e8}, !- Handle
-  res heating setpoint allday4,           !- Name
-  {9490519f-f9dc-43d7-a905-ff8b99d056b5}, !- Schedule Type Limits Name
-  ,                                       !- Interpolate to Timestep
-  24,                                     !- Hour 1
-  0,                                      !- Minute 1
-  21.6666666666667;                       !- Value Until Time 1
-
-OS:Schedule:Rule,
-  {1283611b-5b3f-4816-b282-b035dc7196e0}, !- Handle
-  res heating setpoint allday rule5,      !- Name
-  {f2375ddd-8ff9-46c6-9dd6-d25badb72717}, !- Schedule Ruleset Name
-  7,                                      !- Rule Order
-  {02a63835-7d5d-444f-8f98-87c4b1a0909b}, !- Day Schedule Name
-  Yes,                                    !- Apply Sunday
-  Yes,                                    !- Apply Monday
-  Yes,                                    !- Apply Tuesday
-  Yes,                                    !- Apply Wednesday
-  Yes,                                    !- Apply Thursday
-  Yes,                                    !- Apply Friday
-  Yes,                                    !- Apply Saturday
-  ,                                       !- Apply Holiday
-  DateRange,                              !- Date Specification Type
-  5,                                      !- Start Month
-  1,                                      !- Start Day
-  5,                                      !- End Month
-  31;                                     !- End Day
-
-OS:Schedule:Day,
-  {02a63835-7d5d-444f-8f98-87c4b1a0909b}, !- Handle
-  res heating setpoint allday5,           !- Name
-  {9490519f-f9dc-43d7-a905-ff8b99d056b5}, !- Schedule Type Limits Name
-  ,                                       !- Interpolate to Timestep
-  24,                                     !- Hour 1
-  0,                                      !- Minute 1
-  21.6666666666667;                       !- Value Until Time 1
-
-OS:Schedule:Rule,
-  {78bdc146-0848-45a3-812c-58128a92133f}, !- Handle
-  res heating setpoint allday rule6,      !- Name
-  {f2375ddd-8ff9-46c6-9dd6-d25badb72717}, !- Schedule Ruleset Name
-  6,                                      !- Rule Order
-  {c147e304-9bc7-48dc-9b25-ead8bdd040b2}, !- Day Schedule Name
-  Yes,                                    !- Apply Sunday
-  Yes,                                    !- Apply Monday
-  Yes,                                    !- Apply Tuesday
-  Yes,                                    !- Apply Wednesday
-  Yes,                                    !- Apply Thursday
-  Yes,                                    !- Apply Friday
-  Yes,                                    !- Apply Saturday
-  ,                                       !- Apply Holiday
-  DateRange,                              !- Date Specification Type
-  6,                                      !- Start Month
-  1,                                      !- Start Day
-  6,                                      !- End Month
-  30;                                     !- End Day
-
-OS:Schedule:Day,
-  {c147e304-9bc7-48dc-9b25-ead8bdd040b2}, !- Handle
-  res heating setpoint allday6,           !- Name
-  {9490519f-f9dc-43d7-a905-ff8b99d056b5}, !- Schedule Type Limits Name
-  ,                                       !- Interpolate to Timestep
-  24,                                     !- Hour 1
-  0,                                      !- Minute 1
-  21.6666666666667;                       !- Value Until Time 1
-
-OS:Schedule:Rule,
-  {c37cc5bb-34fd-4215-b530-c970f06931fe}, !- Handle
-  res heating setpoint allday rule7,      !- Name
-  {f2375ddd-8ff9-46c6-9dd6-d25badb72717}, !- Schedule Ruleset Name
-  5,                                      !- Rule Order
-  {6e58f5f9-cea2-4f6e-9c0f-43f998269ac1}, !- Day Schedule Name
-  Yes,                                    !- Apply Sunday
-  Yes,                                    !- Apply Monday
-  Yes,                                    !- Apply Tuesday
-  Yes,                                    !- Apply Wednesday
-  Yes,                                    !- Apply Thursday
-  Yes,                                    !- Apply Friday
-  Yes,                                    !- Apply Saturday
-  ,                                       !- Apply Holiday
-  DateRange,                              !- Date Specification Type
-  7,                                      !- Start Month
-  1,                                      !- Start Day
-  7,                                      !- End Month
-  31;                                     !- End Day
-
-OS:Schedule:Day,
-  {6e58f5f9-cea2-4f6e-9c0f-43f998269ac1}, !- Handle
-  res heating setpoint allday7,           !- Name
-  {9490519f-f9dc-43d7-a905-ff8b99d056b5}, !- Schedule Type Limits Name
-  ,                                       !- Interpolate to Timestep
-  24,                                     !- Hour 1
-  0,                                      !- Minute 1
-  21.6666666666667;                       !- Value Until Time 1
-
-OS:Schedule:Rule,
-  {d48854a8-c1f7-4f0c-9f46-415daa210398}, !- Handle
-  res heating setpoint allday rule8,      !- Name
-  {f2375ddd-8ff9-46c6-9dd6-d25badb72717}, !- Schedule Ruleset Name
-  4,                                      !- Rule Order
-  {2be0c1dc-1721-4a34-a602-365fb218d6dd}, !- Day Schedule Name
-  Yes,                                    !- Apply Sunday
-  Yes,                                    !- Apply Monday
-  Yes,                                    !- Apply Tuesday
-  Yes,                                    !- Apply Wednesday
-  Yes,                                    !- Apply Thursday
-  Yes,                                    !- Apply Friday
-  Yes,                                    !- Apply Saturday
-  ,                                       !- Apply Holiday
-  DateRange,                              !- Date Specification Type
-  8,                                      !- Start Month
-  1,                                      !- Start Day
-  8,                                      !- End Month
-  31;                                     !- End Day
-
-OS:Schedule:Day,
-  {2be0c1dc-1721-4a34-a602-365fb218d6dd}, !- Handle
-  res heating setpoint allday8,           !- Name
-  {9490519f-f9dc-43d7-a905-ff8b99d056b5}, !- Schedule Type Limits Name
-  ,                                       !- Interpolate to Timestep
-  24,                                     !- Hour 1
-  0,                                      !- Minute 1
-  21.6666666666667;                       !- Value Until Time 1
-
-OS:Schedule:Rule,
-  {2dd08bb8-3ac5-45c3-b3c7-59f4dea72f85}, !- Handle
-  res heating setpoint allday rule9,      !- Name
-  {f2375ddd-8ff9-46c6-9dd6-d25badb72717}, !- Schedule Ruleset Name
-  3,                                      !- Rule Order
-  {a296d026-746f-4b2f-9c1d-6a9fc2dc0e37}, !- Day Schedule Name
-  Yes,                                    !- Apply Sunday
-  Yes,                                    !- Apply Monday
-  Yes,                                    !- Apply Tuesday
-  Yes,                                    !- Apply Wednesday
-  Yes,                                    !- Apply Thursday
-  Yes,                                    !- Apply Friday
-  Yes,                                    !- Apply Saturday
-  ,                                       !- Apply Holiday
-  DateRange,                              !- Date Specification Type
-  9,                                      !- Start Month
-  1,                                      !- Start Day
-  9,                                      !- End Month
-  30;                                     !- End Day
-
-OS:Schedule:Day,
-  {a296d026-746f-4b2f-9c1d-6a9fc2dc0e37}, !- Handle
-  res heating setpoint allday9,           !- Name
-  {9490519f-f9dc-43d7-a905-ff8b99d056b5}, !- Schedule Type Limits Name
-  ,                                       !- Interpolate to Timestep
-  24,                                     !- Hour 1
-  0,                                      !- Minute 1
-  21.6666666666667;                       !- Value Until Time 1
-
-OS:Schedule:Rule,
-  {8c794860-b70c-4c3b-bae8-587d3531ab4d}, !- Handle
-  res heating setpoint allday rule10,     !- Name
-  {f2375ddd-8ff9-46c6-9dd6-d25badb72717}, !- Schedule Ruleset Name
-  2,                                      !- Rule Order
-  {c72732ad-467e-4730-9b32-0811ca88cc86}, !- Day Schedule Name
-  Yes,                                    !- Apply Sunday
-  Yes,                                    !- Apply Monday
-  Yes,                                    !- Apply Tuesday
-  Yes,                                    !- Apply Wednesday
-  Yes,                                    !- Apply Thursday
-  Yes,                                    !- Apply Friday
-  Yes,                                    !- Apply Saturday
-  ,                                       !- Apply Holiday
-  DateRange,                              !- Date Specification Type
-  10,                                     !- Start Month
-  1,                                      !- Start Day
-  10,                                     !- End Month
-  31;                                     !- End Day
-
-OS:Schedule:Day,
-  {c72732ad-467e-4730-9b32-0811ca88cc86}, !- Handle
-  res heating setpoint allday10,          !- Name
-  {9490519f-f9dc-43d7-a905-ff8b99d056b5}, !- Schedule Type Limits Name
-  ,                                       !- Interpolate to Timestep
-  24,                                     !- Hour 1
-  0,                                      !- Minute 1
-  21.6666666666667;                       !- Value Until Time 1
-
-OS:Schedule:Rule,
-  {39dd43d3-79f1-4d16-b97d-214e0ac3bb8d}, !- Handle
-  res heating setpoint allday rule11,     !- Name
-  {f2375ddd-8ff9-46c6-9dd6-d25badb72717}, !- Schedule Ruleset Name
-  1,                                      !- Rule Order
-  {4dff101f-68f7-4f1c-80bc-d9c0e2b72b68}, !- Day Schedule Name
-  Yes,                                    !- Apply Sunday
-  Yes,                                    !- Apply Monday
-  Yes,                                    !- Apply Tuesday
-  Yes,                                    !- Apply Wednesday
-  Yes,                                    !- Apply Thursday
-  Yes,                                    !- Apply Friday
-  Yes,                                    !- Apply Saturday
-  ,                                       !- Apply Holiday
-  DateRange,                              !- Date Specification Type
-  11,                                     !- Start Month
-  1,                                      !- Start Day
-  11,                                     !- End Month
-  30;                                     !- End Day
-
-OS:Schedule:Day,
-  {4dff101f-68f7-4f1c-80bc-d9c0e2b72b68}, !- Handle
-  res heating setpoint allday11,          !- Name
-  {9490519f-f9dc-43d7-a905-ff8b99d056b5}, !- Schedule Type Limits Name
-  ,                                       !- Interpolate to Timestep
-  24,                                     !- Hour 1
-  0,                                      !- Minute 1
-  21.6666666666667;                       !- Value Until Time 1
-
-OS:Schedule:Rule,
-  {0a519780-1294-48a1-a46a-b3e2277e2a6d}, !- Handle
-  res heating setpoint allday rule12,     !- Name
-  {f2375ddd-8ff9-46c6-9dd6-d25badb72717}, !- Schedule Ruleset Name
-  0,                                      !- Rule Order
-  {ca9b2fd9-1b62-47d4-8cc1-e636eeabcc17}, !- Day Schedule Name
-  Yes,                                    !- Apply Sunday
-  Yes,                                    !- Apply Monday
-  Yes,                                    !- Apply Tuesday
-  Yes,                                    !- Apply Wednesday
-  Yes,                                    !- Apply Thursday
-  Yes,                                    !- Apply Friday
-  Yes,                                    !- Apply Saturday
-  ,                                       !- Apply Holiday
-  DateRange,                              !- Date Specification Type
-  12,                                     !- Start Month
-  1,                                      !- Start Day
-  12,                                     !- End Month
-  31;                                     !- End Day
-
-OS:Schedule:Day,
-  {ca9b2fd9-1b62-47d4-8cc1-e636eeabcc17}, !- Handle
-  res heating setpoint allday12,          !- Name
-  {9490519f-f9dc-43d7-a905-ff8b99d056b5}, !- Schedule Type Limits Name
-  ,                                       !- Interpolate to Timestep
-  24,                                     !- Hour 1
-  0,                                      !- Minute 1
-  21.6666666666667;                       !- Value Until Time 1
-
-OS:Schedule:Day,
-  {693cb2ca-fded-487f-af0e-249962ce4efe}, !- Handle
-  res heating setpoint winter design,     !- Name
-  {9490519f-f9dc-43d7-a905-ff8b99d056b5}, !- Schedule Type Limits Name
-  ,                                       !- Interpolate to Timestep
-  24,                                     !- Hour 1
-  0,                                      !- Minute 1
-  21.1111111111111;                       !- Value Until Time 1
-
-OS:Schedule:Day,
-  {5aeffaa7-6987-401f-891d-65bd0e23ee2b}, !- Handle
-  res heating setpoint summer design,     !- Name
-  {9490519f-f9dc-43d7-a905-ff8b99d056b5}, !- Schedule Type Limits Name
-  ,                                       !- Interpolate to Timestep
-  24,                                     !- Hour 1
-  0,                                      !- Minute 1
-  23.8888888888889;                       !- Value Until Time 1
-
-OS:Schedule:Ruleset,
-  {c5c602b6-368f-4084-a731-271ce2e35624}, !- Handle
-  res cooling setpoint,                   !- Name
-  {9490519f-f9dc-43d7-a905-ff8b99d056b5}, !- Schedule Type Limits Name
-  {edb0ed04-bdf0-47ca-8820-c3b24e227c3e}, !- Default Day Schedule Name
-  {6d46701e-a65b-4d86-abce-29f2dfac027d}, !- Summer Design Day Schedule Name
-  {92a8af66-23c5-48c6-b779-f98e0e23f674}; !- Winter Design Day Schedule Name
-
-OS:Schedule:Day,
-  {edb0ed04-bdf0-47ca-8820-c3b24e227c3e}, !- Handle
-  Schedule Day 7,                         !- Name
-  {9490519f-f9dc-43d7-a905-ff8b99d056b5}, !- Schedule Type Limits Name
-  ,                                       !- Interpolate to Timestep
-  24,                                     !- Hour 1
-  0,                                      !- Minute 1
-  0;                                      !- Value Until Time 1
-
-OS:Schedule:Rule,
-  {09cadcd0-cc91-4ee1-9128-8429f2d2b97b}, !- Handle
-  res cooling setpoint allday rule1,      !- Name
-  {c5c602b6-368f-4084-a731-271ce2e35624}, !- Schedule Ruleset Name
-  11,                                     !- Rule Order
-  {36c146d2-0c77-4526-b50f-d5e34c23f078}, !- Day Schedule Name
-  Yes,                                    !- Apply Sunday
-  Yes,                                    !- Apply Monday
-  Yes,                                    !- Apply Tuesday
-  Yes,                                    !- Apply Wednesday
-  Yes,                                    !- Apply Thursday
-  Yes,                                    !- Apply Friday
-  Yes,                                    !- Apply Saturday
-  ,                                       !- Apply Holiday
-  DateRange,                              !- Date Specification Type
-  1,                                      !- Start Month
-  1,                                      !- Start Day
-  1,                                      !- End Month
-  31;                                     !- End Day
-
-OS:Schedule:Day,
-  {36c146d2-0c77-4526-b50f-d5e34c23f078}, !- Handle
-  res cooling setpoint allday1,           !- Name
-  {9490519f-f9dc-43d7-a905-ff8b99d056b5}, !- Schedule Type Limits Name
-  ,                                       !- Interpolate to Timestep
-  24,                                     !- Hour 1
-  0,                                      !- Minute 1
-  24.4444444444444;                       !- Value Until Time 1
-
-OS:Schedule:Rule,
-  {863c0632-fb11-434f-bec7-4e7001b39b74}, !- Handle
-  res cooling setpoint allday rule2,      !- Name
-  {c5c602b6-368f-4084-a731-271ce2e35624}, !- Schedule Ruleset Name
-  10,                                     !- Rule Order
-  {f5de7551-250b-42aa-bc7c-d412eefed6af}, !- Day Schedule Name
-  Yes,                                    !- Apply Sunday
-  Yes,                                    !- Apply Monday
-  Yes,                                    !- Apply Tuesday
-  Yes,                                    !- Apply Wednesday
-  Yes,                                    !- Apply Thursday
-  Yes,                                    !- Apply Friday
-  Yes,                                    !- Apply Saturday
-  ,                                       !- Apply Holiday
-  DateRange,                              !- Date Specification Type
-  2,                                      !- Start Month
-  1,                                      !- Start Day
-  2,                                      !- End Month
-  28;                                     !- End Day
-
-OS:Schedule:Day,
-  {f5de7551-250b-42aa-bc7c-d412eefed6af}, !- Handle
-  res cooling setpoint allday2,           !- Name
-  {9490519f-f9dc-43d7-a905-ff8b99d056b5}, !- Schedule Type Limits Name
-  ,                                       !- Interpolate to Timestep
-  24,                                     !- Hour 1
-  0,                                      !- Minute 1
-  24.4444444444444;                       !- Value Until Time 1
-
-OS:Schedule:Rule,
-  {5e525259-02c3-46ed-a682-85db8392b175}, !- Handle
-  res cooling setpoint allday rule3,      !- Name
-  {c5c602b6-368f-4084-a731-271ce2e35624}, !- Schedule Ruleset Name
-  9,                                      !- Rule Order
-  {ed219ffe-2e01-4619-82a9-ef2de5f36416}, !- Day Schedule Name
-  Yes,                                    !- Apply Sunday
-  Yes,                                    !- Apply Monday
-  Yes,                                    !- Apply Tuesday
-  Yes,                                    !- Apply Wednesday
-  Yes,                                    !- Apply Thursday
-  Yes,                                    !- Apply Friday
-  Yes,                                    !- Apply Saturday
-  ,                                       !- Apply Holiday
-  DateRange,                              !- Date Specification Type
-  3,                                      !- Start Month
-  1,                                      !- Start Day
-  3,                                      !- End Month
-  31;                                     !- End Day
-
-OS:Schedule:Day,
-  {ed219ffe-2e01-4619-82a9-ef2de5f36416}, !- Handle
-  res cooling setpoint allday3,           !- Name
-  {9490519f-f9dc-43d7-a905-ff8b99d056b5}, !- Schedule Type Limits Name
-  ,                                       !- Interpolate to Timestep
-  24,                                     !- Hour 1
-  0,                                      !- Minute 1
-  24.4444444444444;                       !- Value Until Time 1
-
-OS:Schedule:Rule,
-  {05768a72-a40c-47f7-b31f-a19a56e6e85e}, !- Handle
-  res cooling setpoint allday rule4,      !- Name
-  {c5c602b6-368f-4084-a731-271ce2e35624}, !- Schedule Ruleset Name
-  8,                                      !- Rule Order
-  {cf3d55e8-cd7e-4b87-94ee-6230cee8013c}, !- Day Schedule Name
-  Yes,                                    !- Apply Sunday
-  Yes,                                    !- Apply Monday
-  Yes,                                    !- Apply Tuesday
-  Yes,                                    !- Apply Wednesday
-  Yes,                                    !- Apply Thursday
-  Yes,                                    !- Apply Friday
-  Yes,                                    !- Apply Saturday
-  ,                                       !- Apply Holiday
-  DateRange,                              !- Date Specification Type
-  4,                                      !- Start Month
-  1,                                      !- Start Day
-  4,                                      !- End Month
-  30;                                     !- End Day
-
-OS:Schedule:Day,
-  {cf3d55e8-cd7e-4b87-94ee-6230cee8013c}, !- Handle
-  res cooling setpoint allday4,           !- Name
-  {9490519f-f9dc-43d7-a905-ff8b99d056b5}, !- Schedule Type Limits Name
-  ,                                       !- Interpolate to Timestep
-  24,                                     !- Hour 1
-  0,                                      !- Minute 1
-  24.4444444444444;                       !- Value Until Time 1
-
-OS:Schedule:Rule,
-  {62921e4f-a01c-416d-8b09-a7cc698aceba}, !- Handle
-  res cooling setpoint allday rule5,      !- Name
-  {c5c602b6-368f-4084-a731-271ce2e35624}, !- Schedule Ruleset Name
-  7,                                      !- Rule Order
-  {47eb6655-2185-49d0-bb80-a19fe040d7f5}, !- Day Schedule Name
-  Yes,                                    !- Apply Sunday
-  Yes,                                    !- Apply Monday
-  Yes,                                    !- Apply Tuesday
-  Yes,                                    !- Apply Wednesday
-  Yes,                                    !- Apply Thursday
-  Yes,                                    !- Apply Friday
-  Yes,                                    !- Apply Saturday
-  ,                                       !- Apply Holiday
-  DateRange,                              !- Date Specification Type
-  5,                                      !- Start Month
-  1,                                      !- Start Day
-  5,                                      !- End Month
-  31;                                     !- End Day
-
-OS:Schedule:Day,
-  {47eb6655-2185-49d0-bb80-a19fe040d7f5}, !- Handle
-  res cooling setpoint allday5,           !- Name
-  {9490519f-f9dc-43d7-a905-ff8b99d056b5}, !- Schedule Type Limits Name
-  ,                                       !- Interpolate to Timestep
-  24,                                     !- Hour 1
-  0,                                      !- Minute 1
-  24.4444444444444;                       !- Value Until Time 1
-
-OS:Schedule:Rule,
-  {b15b79cd-fa2b-43a6-8939-ca99cdc3ea74}, !- Handle
-  res cooling setpoint allday rule6,      !- Name
-  {c5c602b6-368f-4084-a731-271ce2e35624}, !- Schedule Ruleset Name
-  6,                                      !- Rule Order
-  {22c7c341-95e2-4ca2-8da8-39a5b4ba3aff}, !- Day Schedule Name
-  Yes,                                    !- Apply Sunday
-  Yes,                                    !- Apply Monday
-  Yes,                                    !- Apply Tuesday
-  Yes,                                    !- Apply Wednesday
-  Yes,                                    !- Apply Thursday
-  Yes,                                    !- Apply Friday
-  Yes,                                    !- Apply Saturday
-  ,                                       !- Apply Holiday
-  DateRange,                              !- Date Specification Type
-  6,                                      !- Start Month
-  1,                                      !- Start Day
-  6,                                      !- End Month
-  30;                                     !- End Day
-
-OS:Schedule:Day,
-  {22c7c341-95e2-4ca2-8da8-39a5b4ba3aff}, !- Handle
-  res cooling setpoint allday6,           !- Name
-  {9490519f-f9dc-43d7-a905-ff8b99d056b5}, !- Schedule Type Limits Name
-  ,                                       !- Interpolate to Timestep
-  24,                                     !- Hour 1
-  0,                                      !- Minute 1
-  24.4444444444444;                       !- Value Until Time 1
-
-OS:Schedule:Rule,
-  {6faa37a8-1ef9-48a9-9463-0c52e4d1e55b}, !- Handle
-  res cooling setpoint allday rule7,      !- Name
-  {c5c602b6-368f-4084-a731-271ce2e35624}, !- Schedule Ruleset Name
-  5,                                      !- Rule Order
-  {7d13d7c5-6042-43db-8c17-2c6980054334}, !- Day Schedule Name
-  Yes,                                    !- Apply Sunday
-  Yes,                                    !- Apply Monday
-  Yes,                                    !- Apply Tuesday
-  Yes,                                    !- Apply Wednesday
-  Yes,                                    !- Apply Thursday
-  Yes,                                    !- Apply Friday
-  Yes,                                    !- Apply Saturday
-  ,                                       !- Apply Holiday
-  DateRange,                              !- Date Specification Type
-  7,                                      !- Start Month
-  1,                                      !- Start Day
-  7,                                      !- End Month
-  31;                                     !- End Day
-
-OS:Schedule:Day,
-  {7d13d7c5-6042-43db-8c17-2c6980054334}, !- Handle
-  res cooling setpoint allday7,           !- Name
-  {9490519f-f9dc-43d7-a905-ff8b99d056b5}, !- Schedule Type Limits Name
-  ,                                       !- Interpolate to Timestep
-  24,                                     !- Hour 1
-  0,                                      !- Minute 1
-  24.4444444444444;                       !- Value Until Time 1
-
-OS:Schedule:Rule,
-  {2ad31bfa-a1da-49a7-8c29-284b2ebeb900}, !- Handle
-  res cooling setpoint allday rule8,      !- Name
-  {c5c602b6-368f-4084-a731-271ce2e35624}, !- Schedule Ruleset Name
-  4,                                      !- Rule Order
-  {b375af8d-2051-4e05-ae96-41a8efe6084c}, !- Day Schedule Name
-  Yes,                                    !- Apply Sunday
-  Yes,                                    !- Apply Monday
-  Yes,                                    !- Apply Tuesday
-  Yes,                                    !- Apply Wednesday
-  Yes,                                    !- Apply Thursday
-  Yes,                                    !- Apply Friday
-  Yes,                                    !- Apply Saturday
-  ,                                       !- Apply Holiday
-  DateRange,                              !- Date Specification Type
-  8,                                      !- Start Month
-  1,                                      !- Start Day
-  8,                                      !- End Month
-  31;                                     !- End Day
-
-OS:Schedule:Day,
-  {b375af8d-2051-4e05-ae96-41a8efe6084c}, !- Handle
-  res cooling setpoint allday8,           !- Name
-  {9490519f-f9dc-43d7-a905-ff8b99d056b5}, !- Schedule Type Limits Name
-  ,                                       !- Interpolate to Timestep
-  24,                                     !- Hour 1
-  0,                                      !- Minute 1
-  24.4444444444444;                       !- Value Until Time 1
-
-OS:Schedule:Rule,
-  {f54466f8-e6ae-45bb-badf-61e5b6641dc8}, !- Handle
-  res cooling setpoint allday rule9,      !- Name
-  {c5c602b6-368f-4084-a731-271ce2e35624}, !- Schedule Ruleset Name
-  3,                                      !- Rule Order
-  {f899a47c-7500-4f2a-8344-9c5cabf21fbd}, !- Day Schedule Name
-  Yes,                                    !- Apply Sunday
-  Yes,                                    !- Apply Monday
-  Yes,                                    !- Apply Tuesday
-  Yes,                                    !- Apply Wednesday
-  Yes,                                    !- Apply Thursday
-  Yes,                                    !- Apply Friday
-  Yes,                                    !- Apply Saturday
-  ,                                       !- Apply Holiday
-  DateRange,                              !- Date Specification Type
-  9,                                      !- Start Month
-  1,                                      !- Start Day
-  9,                                      !- End Month
-  30;                                     !- End Day
-
-OS:Schedule:Day,
-  {f899a47c-7500-4f2a-8344-9c5cabf21fbd}, !- Handle
-  res cooling setpoint allday9,           !- Name
-  {9490519f-f9dc-43d7-a905-ff8b99d056b5}, !- Schedule Type Limits Name
-  ,                                       !- Interpolate to Timestep
-  24,                                     !- Hour 1
-  0,                                      !- Minute 1
-  24.4444444444444;                       !- Value Until Time 1
-
-OS:Schedule:Rule,
-  {2557f0d9-f7ec-4f1e-a7ea-aa91da6222e8}, !- Handle
-  res cooling setpoint allday rule10,     !- Name
-  {c5c602b6-368f-4084-a731-271ce2e35624}, !- Schedule Ruleset Name
-  2,                                      !- Rule Order
-  {e2c7cd6f-4bc6-464d-9056-0f55493191f0}, !- Day Schedule Name
-  Yes,                                    !- Apply Sunday
-  Yes,                                    !- Apply Monday
-  Yes,                                    !- Apply Tuesday
-  Yes,                                    !- Apply Wednesday
-  Yes,                                    !- Apply Thursday
-  Yes,                                    !- Apply Friday
-  Yes,                                    !- Apply Saturday
-  ,                                       !- Apply Holiday
-  DateRange,                              !- Date Specification Type
-  10,                                     !- Start Month
-  1,                                      !- Start Day
-  10,                                     !- End Month
-  31;                                     !- End Day
-
-OS:Schedule:Day,
-  {e2c7cd6f-4bc6-464d-9056-0f55493191f0}, !- Handle
-  res cooling setpoint allday10,          !- Name
-  {9490519f-f9dc-43d7-a905-ff8b99d056b5}, !- Schedule Type Limits Name
-  ,                                       !- Interpolate to Timestep
-  24,                                     !- Hour 1
-  0,                                      !- Minute 1
-  24.4444444444444;                       !- Value Until Time 1
-
-OS:Schedule:Rule,
-  {a121a817-e7f2-420f-913a-997e73fd8c84}, !- Handle
-  res cooling setpoint allday rule11,     !- Name
-  {c5c602b6-368f-4084-a731-271ce2e35624}, !- Schedule Ruleset Name
-  1,                                      !- Rule Order
-  {2d341994-2e82-4b72-92bc-255930efadc0}, !- Day Schedule Name
-  Yes,                                    !- Apply Sunday
-  Yes,                                    !- Apply Monday
-  Yes,                                    !- Apply Tuesday
-  Yes,                                    !- Apply Wednesday
-  Yes,                                    !- Apply Thursday
-  Yes,                                    !- Apply Friday
-  Yes,                                    !- Apply Saturday
-  ,                                       !- Apply Holiday
-  DateRange,                              !- Date Specification Type
-  11,                                     !- Start Month
-  1,                                      !- Start Day
-  11,                                     !- End Month
-  30;                                     !- End Day
-
-OS:Schedule:Day,
-  {2d341994-2e82-4b72-92bc-255930efadc0}, !- Handle
-  res cooling setpoint allday11,          !- Name
-  {9490519f-f9dc-43d7-a905-ff8b99d056b5}, !- Schedule Type Limits Name
-  ,                                       !- Interpolate to Timestep
-  24,                                     !- Hour 1
-  0,                                      !- Minute 1
-  24.4444444444444;                       !- Value Until Time 1
-
-OS:Schedule:Rule,
-  {91a0e3c3-b324-413f-b35b-0c4e7e2402f6}, !- Handle
-  res cooling setpoint allday rule12,     !- Name
-  {c5c602b6-368f-4084-a731-271ce2e35624}, !- Schedule Ruleset Name
-  0,                                      !- Rule Order
-  {57c1298e-c350-44fa-b290-401ba0e5db4f}, !- Day Schedule Name
-  Yes,                                    !- Apply Sunday
-  Yes,                                    !- Apply Monday
-  Yes,                                    !- Apply Tuesday
-  Yes,                                    !- Apply Wednesday
-  Yes,                                    !- Apply Thursday
-  Yes,                                    !- Apply Friday
-  Yes,                                    !- Apply Saturday
-  ,                                       !- Apply Holiday
-  DateRange,                              !- Date Specification Type
-  12,                                     !- Start Month
-  1,                                      !- Start Day
-  12,                                     !- End Month
-  31;                                     !- End Day
-
-OS:Schedule:Day,
-  {57c1298e-c350-44fa-b290-401ba0e5db4f}, !- Handle
-  res cooling setpoint allday12,          !- Name
-  {9490519f-f9dc-43d7-a905-ff8b99d056b5}, !- Schedule Type Limits Name
-  ,                                       !- Interpolate to Timestep
-  24,                                     !- Hour 1
-  0,                                      !- Minute 1
-  24.4444444444444;                       !- Value Until Time 1
-
-OS:Schedule:Day,
-  {92a8af66-23c5-48c6-b779-f98e0e23f674}, !- Handle
-  res cooling setpoint winter design,     !- Name
-  {9490519f-f9dc-43d7-a905-ff8b99d056b5}, !- Schedule Type Limits Name
-  ,                                       !- Interpolate to Timestep
-  24,                                     !- Hour 1
-  0,                                      !- Minute 1
-  21.1111111111111;                       !- Value Until Time 1
-
-OS:Schedule:Day,
-  {6d46701e-a65b-4d86-abce-29f2dfac027d}, !- Handle
-  res cooling setpoint summer design,     !- Name
-  {9490519f-f9dc-43d7-a905-ff8b99d056b5}, !- Schedule Type Limits Name
-=======
   {f7b69db5-e233-4b11-bf59-b28efc10e6f3}, !- Handle
   Zone HVAC Equipment List 3,             !- Name
   {d203766c-764a-4e41-a3c4-3f5f0ba8578b}, !- Thermal Zone
@@ -8174,7 +5590,6 @@
   {6c763d85-14ed-4864-a6ee-249237df1591}, !- Handle
   res cooling setpoint summer design,     !- Name
   {809788f6-838b-49df-9418-b116805e0f7d}, !- Schedule Type Limits Name
->>>>>>> d385fff4
   ,                                       !- Interpolate to Timestep
   24,                                     !- Hour 1
   0,                                      !- Minute 1
