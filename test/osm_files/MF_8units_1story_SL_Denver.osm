!- NOTE: Auto-generated from /test/osw_files/MF_8units_1story_SL_Denver.osw

OS:Version,
<<<<<<< HEAD
  {fc3b00be-68eb-4a93-bfe4-fb2e037961e4}, !- Handle
  2.9.0;                                  !- Version Identifier

OS:SimulationControl,
  {639f6453-a447-4607-9c12-399001a63d14}, !- Handle
=======
  {b42a8536-cacc-4233-9f99-a97ad539be77}, !- Handle
  2.9.0;                                  !- Version Identifier

OS:SimulationControl,
  {09fee86d-7bfa-46e4-a69b-8dc602f77f12}, !- Handle
>>>>>>> 30cb9182
  ,                                       !- Do Zone Sizing Calculation
  ,                                       !- Do System Sizing Calculation
  ,                                       !- Do Plant Sizing Calculation
  No;                                     !- Run Simulation for Sizing Periods

OS:Timestep,
<<<<<<< HEAD
  {09aaca41-3d44-4e41-a817-4964d8494ff9}, !- Handle
  6;                                      !- Number of Timesteps per Hour

OS:ShadowCalculation,
  {79614d10-24b4-4063-b642-6f82a4fea7b6}, !- Handle
=======
  {bdf4f252-7232-43cf-9530-9f59580a1fd5}, !- Handle
  6;                                      !- Number of Timesteps per Hour

OS:ShadowCalculation,
  {b65cd9b3-273b-426a-9e30-8fe8dadbca33}, !- Handle
>>>>>>> 30cb9182
  20,                                     !- Calculation Frequency
  200;                                    !- Maximum Figures in Shadow Overlap Calculations

OS:SurfaceConvectionAlgorithm:Outside,
<<<<<<< HEAD
  {2ac48d75-52c4-4c70-94fe-3b92c99de95f}, !- Handle
  DOE-2;                                  !- Algorithm

OS:SurfaceConvectionAlgorithm:Inside,
  {cf7f8e5c-3888-42c3-a3e1-70d7363d9410}, !- Handle
  TARP;                                   !- Algorithm

OS:ZoneCapacitanceMultiplier:ResearchSpecial,
  {e85896e2-021e-46b1-a7ba-04880f65c1ad}, !- Handle
  ,                                       !- Temperature Capacity Multiplier
=======
  {8e0eaffa-f339-41d2-9be8-9b8c794b43d1}, !- Handle
  DOE-2;                                  !- Algorithm

OS:SurfaceConvectionAlgorithm:Inside,
  {68435d2f-2457-494c-8795-829d82eed158}, !- Handle
  TARP;                                   !- Algorithm

OS:ZoneCapacitanceMultiplier:ResearchSpecial,
  {07d71076-a38a-4d18-8c1e-5214e69a2a9b}, !- Handle
  3.6,                                    !- Temperature Capacity Multiplier
>>>>>>> 30cb9182
  15,                                     !- Humidity Capacity Multiplier
  ;                                       !- Carbon Dioxide Capacity Multiplier

OS:RunPeriod,
<<<<<<< HEAD
  {c6393923-92f2-469b-95ed-e070c4653d42}, !- Handle
=======
  {bf4b700d-e15d-4414-93d2-2e3401078479}, !- Handle
>>>>>>> 30cb9182
  Run Period 1,                           !- Name
  1,                                      !- Begin Month
  1,                                      !- Begin Day of Month
  12,                                     !- End Month
  31,                                     !- End Day of Month
  ,                                       !- Use Weather File Holidays and Special Days
  ,                                       !- Use Weather File Daylight Saving Period
  ,                                       !- Apply Weekend Holiday Rule
  ,                                       !- Use Weather File Rain Indicators
  ,                                       !- Use Weather File Snow Indicators
  ;                                       !- Number of Times Runperiod to be Repeated

OS:YearDescription,
<<<<<<< HEAD
  {8f901596-4fdf-4f97-8a43-88008b892f05}, !- Handle
=======
  {cb78e4d3-cde1-49f2-9727-4009168d6351}, !- Handle
>>>>>>> 30cb9182
  2007,                                   !- Calendar Year
  ,                                       !- Day of Week for Start Day
  ;                                       !- Is Leap Year

OS:WeatherFile,
<<<<<<< HEAD
  {ea03e917-b7d9-4b76-9886-744a87c993bf}, !- Handle
=======
  {af959089-6be9-484f-8a9e-cb975fba601e}, !- Handle
>>>>>>> 30cb9182
  Denver Intl Ap,                         !- City
  CO,                                     !- State Province Region
  USA,                                    !- Country
  TMY3,                                   !- Data Source
  725650,                                 !- WMO Number
  39.83,                                  !- Latitude {deg}
  -104.65,                                !- Longitude {deg}
  -7,                                     !- Time Zone {hr}
  1650,                                   !- Elevation {m}
  file:../weather/USA_CO_Denver.Intl.AP.725650_TMY3.epw, !- Url
  E23378AA;                               !- Checksum

OS:AdditionalProperties,
<<<<<<< HEAD
  {df285fdf-63fd-4b9e-a482-c9fb999e618e}, !- Handle
  {ea03e917-b7d9-4b76-9886-744a87c993bf}, !- Object Name
=======
  {6f981f56-752f-4b49-879e-c42e38e73d78}, !- Handle
  {af959089-6be9-484f-8a9e-cb975fba601e}, !- Object Name
>>>>>>> 30cb9182
  EPWHeaderCity,                          !- Feature Name 1
  String,                                 !- Feature Data Type 1
  Denver Intl Ap,                         !- Feature Value 1
  EPWHeaderState,                         !- Feature Name 2
  String,                                 !- Feature Data Type 2
  CO,                                     !- Feature Value 2
  EPWHeaderCountry,                       !- Feature Name 3
  String,                                 !- Feature Data Type 3
  USA,                                    !- Feature Value 3
  EPWHeaderDataSource,                    !- Feature Name 4
  String,                                 !- Feature Data Type 4
  TMY3,                                   !- Feature Value 4
  EPWHeaderStation,                       !- Feature Name 5
  String,                                 !- Feature Data Type 5
  725650,                                 !- Feature Value 5
  EPWHeaderLatitude,                      !- Feature Name 6
  Double,                                 !- Feature Data Type 6
  39.829999999999998,                     !- Feature Value 6
  EPWHeaderLongitude,                     !- Feature Name 7
  Double,                                 !- Feature Data Type 7
  -104.65000000000001,                    !- Feature Value 7
  EPWHeaderTimezone,                      !- Feature Name 8
  Double,                                 !- Feature Data Type 8
  -7,                                     !- Feature Value 8
  EPWHeaderAltitude,                      !- Feature Name 9
  Double,                                 !- Feature Data Type 9
  5413.3858267716532,                     !- Feature Value 9
  EPWHeaderLocalPressure,                 !- Feature Name 10
  Double,                                 !- Feature Data Type 10
  0.81937567683596546,                    !- Feature Value 10
  EPWHeaderRecordsPerHour,                !- Feature Name 11
  Double,                                 !- Feature Data Type 11
  0,                                      !- Feature Value 11
  EPWDataAnnualAvgDrybulb,                !- Feature Name 12
  Double,                                 !- Feature Data Type 12
  51.575616438356228,                     !- Feature Value 12
  EPWDataAnnualMinDrybulb,                !- Feature Name 13
  Double,                                 !- Feature Data Type 13
  -2.9200000000000017,                    !- Feature Value 13
  EPWDataAnnualMaxDrybulb,                !- Feature Name 14
  Double,                                 !- Feature Data Type 14
  104,                                    !- Feature Value 14
  EPWDataCDD50F,                          !- Feature Name 15
  Double,                                 !- Feature Data Type 15
  3072.2925000000005,                     !- Feature Value 15
  EPWDataCDD65F,                          !- Feature Name 16
  Double,                                 !- Feature Data Type 16
  883.62000000000035,                     !- Feature Value 16
  EPWDataHDD50F,                          !- Feature Name 17
  Double,                                 !- Feature Data Type 17
  2497.1925000000001,                     !- Feature Value 17
  EPWDataHDD65F,                          !- Feature Name 18
  Double,                                 !- Feature Data Type 18
  5783.5200000000013,                     !- Feature Value 18
  EPWDataAnnualAvgWindspeed,              !- Feature Name 19
  Double,                                 !- Feature Data Type 19
  3.9165296803649667,                     !- Feature Value 19
  EPWDataMonthlyAvgDrybulbs,              !- Feature Name 20
  String,                                 !- Feature Data Type 20
  33.4191935483871&#4431.90142857142857&#4443.02620967741937&#4442.48624999999999&#4459.877741935483854&#4473.57574999999997&#4472.07975806451608&#4472.70008064516134&#4466.49200000000006&#4450.079112903225806&#4437.218250000000005&#4434.582177419354835, !- Feature Value 20
  EPWDataGroundMonthlyTemps,              !- Feature Name 21
  String,                                 !- Feature Data Type 21
  44.08306285945173&#4440.89570904991865&#4440.64045432632048&#4442.153016571250646&#4448.225111118704206&#4454.268919273837525&#4459.508577937551024&#4462.82777283423508&#4463.10975667174995&#4460.41014950381947&#4455.304105212311526&#4449.445696474514364, !- Feature Value 21
  EPWDataWSF,                             !- Feature Name 22
  Double,                                 !- Feature Data Type 22
  0.58999999999999997,                    !- Feature Value 22
  EPWDataMonthlyAvgDailyHighDrybulbs,     !- Feature Name 23
  String,                                 !- Feature Data Type 23
  47.41032258064516&#4446.58642857142857&#4455.15032258064517&#4453.708&#4472.80193548387098&#4488.67600000000002&#4486.1858064516129&#4485.87225806451613&#4482.082&#4463.18064516129033&#4448.73400000000001&#4448.87935483870968, !- Feature Value 23
  EPWDataMonthlyAvgDailyLowDrybulbs,      !- Feature Name 24
  String,                                 !- Feature Data Type 24
  19.347741935483874&#4419.856428571428573&#4430.316129032258065&#4431.112&#4447.41612903225806&#4457.901999999999994&#4459.063870967741934&#4460.956774193548384&#4452.352000000000004&#4438.41612903225806&#4427.002000000000002&#4423.02903225806451, !- Feature Value 24
  EPWDesignHeatingDrybulb,                !- Feature Name 25
  Double,                                 !- Feature Data Type 25
  12.02,                                  !- Feature Value 25
  EPWDesignHeatingWindspeed,              !- Feature Name 26
  Double,                                 !- Feature Data Type 26
  2.8062500000000004,                     !- Feature Value 26
  EPWDesignCoolingDrybulb,                !- Feature Name 27
  Double,                                 !- Feature Data Type 27
  91.939999999999998,                     !- Feature Value 27
  EPWDesignCoolingWetbulb,                !- Feature Name 28
  Double,                                 !- Feature Data Type 28
  59.95131430195849,                      !- Feature Value 28
  EPWDesignCoolingHumidityRatio,          !- Feature Name 29
  Double,                                 !- Feature Data Type 29
  0.0059161086834698092,                  !- Feature Value 29
  EPWDesignCoolingWindspeed,              !- Feature Name 30
  Double,                                 !- Feature Data Type 30
  3.7999999999999989,                     !- Feature Value 30
  EPWDesignDailyTemperatureRange,         !- Feature Name 31
  Double,                                 !- Feature Data Type 31
  24.915483870967748,                     !- Feature Value 31
  EPWDesignDehumidDrybulb,                !- Feature Name 32
  Double,                                 !- Feature Data Type 32
  67.996785714285721,                     !- Feature Value 32
  EPWDesignDehumidHumidityRatio,          !- Feature Name 33
  Double,                                 !- Feature Data Type 33
  0.012133744170488724,                   !- Feature Value 33
  EPWDesignCoolingDirectNormal,           !- Feature Name 34
  Double,                                 !- Feature Data Type 34
  985,                                    !- Feature Value 34
  EPWDesignCoolingDiffuseHorizontal,      !- Feature Name 35
  Double,                                 !- Feature Data Type 35
  84;                                     !- Feature Value 35

OS:Site,
<<<<<<< HEAD
  {168542bb-be87-46d5-9c61-d4302d3668c7}, !- Handle
=======
  {981b5b3e-5e5d-4e53-ab71-0d531043f6dd}, !- Handle
>>>>>>> 30cb9182
  Denver Intl Ap_CO_USA,                  !- Name
  39.83,                                  !- Latitude {deg}
  -104.65,                                !- Longitude {deg}
  -7,                                     !- Time Zone {hr}
  1650,                                   !- Elevation {m}
  ;                                       !- Terrain

OS:ClimateZones,
<<<<<<< HEAD
  {4fb35980-41f3-4ecf-9910-4de961bf0871}, !- Handle
=======
  {7f451a0f-37fb-4874-951c-377f067a7a99}, !- Handle
>>>>>>> 30cb9182
  ,                                       !- Active Institution
  ,                                       !- Active Year
  ,                                       !- Climate Zone Institution Name 1
  ,                                       !- Climate Zone Document Name 1
  ,                                       !- Climate Zone Document Year 1
  ,                                       !- Climate Zone Value 1
  Building America,                       !- Climate Zone Institution Name 2
  ,                                       !- Climate Zone Document Name 2
  0,                                      !- Climate Zone Document Year 2
  Cold;                                   !- Climate Zone Value 2

OS:Site:WaterMainsTemperature,
<<<<<<< HEAD
  {c1d7dd1b-4a9d-45aa-803f-28fcf750d922}, !- Handle
=======
  {bbf43a92-6f4a-4366-bc41-a52fdafd0148}, !- Handle
>>>>>>> 30cb9182
  Correlation,                            !- Calculation Method
  ,                                       !- Temperature Schedule Name
  10.8753424657535,                       !- Annual Average Outdoor Air Temperature {C}
  23.1524007936508;                       !- Maximum Difference In Monthly Average Outdoor Air Temperatures {deltaC}

OS:RunPeriodControl:DaylightSavingTime,
<<<<<<< HEAD
  {aefdb42d-3e78-450f-a205-ca7383da661d}, !- Handle
=======
  {69fc4eee-a49d-40ef-8466-fd94b3f9d225}, !- Handle
>>>>>>> 30cb9182
  4/7,                                    !- Start Date
  10/26;                                  !- End Date

OS:Site:GroundTemperature:Deep,
<<<<<<< HEAD
  {2fae6d77-4f04-480d-9cee-6847c79e001e}, !- Handle
=======
  {d5d6a8dd-e2de-470f-b0f8-0ff03c477a98}, !- Handle
>>>>>>> 30cb9182
  10.8753424657535,                       !- January Deep Ground Temperature {C}
  10.8753424657535,                       !- February Deep Ground Temperature {C}
  10.8753424657535,                       !- March Deep Ground Temperature {C}
  10.8753424657535,                       !- April Deep Ground Temperature {C}
  10.8753424657535,                       !- May Deep Ground Temperature {C}
  10.8753424657535,                       !- June Deep Ground Temperature {C}
  10.8753424657535,                       !- July Deep Ground Temperature {C}
  10.8753424657535,                       !- August Deep Ground Temperature {C}
  10.8753424657535,                       !- September Deep Ground Temperature {C}
  10.8753424657535,                       !- October Deep Ground Temperature {C}
  10.8753424657535,                       !- November Deep Ground Temperature {C}
  10.8753424657535;                       !- December Deep Ground Temperature {C}

OS:Building,
<<<<<<< HEAD
  {a9464777-876f-4e85-a7c9-6a581fa11e39}, !- Handle
=======
  {bd211ae3-f4d8-4fae-ad76-2686c168b29a}, !- Handle
>>>>>>> 30cb9182
  Building 1,                             !- Name
  ,                                       !- Building Sector Type
  ,                                       !- North Axis {deg}
  ,                                       !- Nominal Floor to Floor Height {m}
  ,                                       !- Space Type Name
  ,                                       !- Default Construction Set Name
  ,                                       !- Default Schedule Set Name
  1,                                      !- Standards Number of Stories
  1,                                      !- Standards Number of Above Ground Stories
  ,                                       !- Standards Template
  multifamily,                            !- Standards Building Type
  8;                                      !- Standards Number of Living Units

OS:AdditionalProperties,
<<<<<<< HEAD
  {b0fbfd66-f388-4889-af92-86f52b5a74f5}, !- Handle
  {a9464777-876f-4e85-a7c9-6a581fa11e39}, !- Object Name
  num_units,                              !- Feature Name 1
=======
  {fdb47e7e-17f9-4f78-a473-80530d6d79dd}, !- Handle
  {bd211ae3-f4d8-4fae-ad76-2686c168b29a}, !- Object Name
  Total Units Represented,                !- Feature Name 1
>>>>>>> 30cb9182
  Integer,                                !- Feature Data Type 1
  8,                                      !- Feature Value 1
  has_rear_units,                         !- Feature Name 2
  Boolean,                                !- Feature Data Type 2
  true,                                   !- Feature Value 2
  num_floors,                             !- Feature Name 3
  Integer,                                !- Feature Data Type 3
  1,                                      !- Feature Value 3
  horz_location,                          !- Feature Name 4
  String,                                 !- Feature Data Type 4
  Left,                                   !- Feature Value 4
  level,                                  !- Feature Name 5
  String,                                 !- Feature Data Type 5
  Bottom,                                 !- Feature Value 5
  found_type,                             !- Feature Name 6
  String,                                 !- Feature Data Type 6
  slab,                                   !- Feature Value 6
  corridor_width,                         !- Feature Name 7
  Double,                                 !- Feature Data Type 7
  3.048,                                  !- Feature Value 7
  corridor_position,                      !- Feature Name 8
  String,                                 !- Feature Data Type 8
  Double-Loaded Interior;                 !- Feature Value 8

OS:ThermalZone,
<<<<<<< HEAD
  {3b208f29-8d9d-441f-9912-8f8568d43a4e}, !- Handle
=======
  {36b5f8ba-59ce-4e29-97f1-79c4b7e32d7b}, !- Handle
>>>>>>> 30cb9182
  living zone,                            !- Name
  ,                                       !- Multiplier
  ,                                       !- Ceiling Height {m}
  ,                                       !- Volume {m3}
  ,                                       !- Floor Area {m2}
  ,                                       !- Zone Inside Convection Algorithm
  ,                                       !- Zone Outside Convection Algorithm
  ,                                       !- Zone Conditioning Equipment List Name
<<<<<<< HEAD
  {a445337b-e73b-44d9-999f-4244debaf989}, !- Zone Air Inlet Port List
  {979dc8c8-c1d0-4018-a28a-7db30a1eb3fe}, !- Zone Air Exhaust Port List
  {3371c1ab-f4de-42fc-9dd4-4f5fecca3243}, !- Zone Air Node Name
  {3bbe8288-ffbb-4a22-85ff-2991669a0ea2}, !- Zone Return Air Port List
=======
  {5953439b-faf4-4ee4-91cc-ffb8a1c29ac0}, !- Zone Air Inlet Port List
  {493be103-8d87-40f7-a601-45e559ca836a}, !- Zone Air Exhaust Port List
  {ca6e9107-77fb-4633-b185-13bff9f86074}, !- Zone Air Node Name
  {4af86b2e-cfed-4e74-937e-607a94ab0762}, !- Zone Return Air Port List
>>>>>>> 30cb9182
  ,                                       !- Primary Daylighting Control Name
  ,                                       !- Fraction of Zone Controlled by Primary Daylighting Control
  ,                                       !- Secondary Daylighting Control Name
  ,                                       !- Fraction of Zone Controlled by Secondary Daylighting Control
  ,                                       !- Illuminance Map Name
  ,                                       !- Group Rendering Name
  ,                                       !- Thermostat Name
  No;                                     !- Use Ideal Air Loads

OS:Node,
<<<<<<< HEAD
  {8ac790d3-4576-4c41-8c12-eb534d9ed0f6}, !- Handle
  Node 1,                                 !- Name
  {3371c1ab-f4de-42fc-9dd4-4f5fecca3243}, !- Inlet Port
  ;                                       !- Outlet Port

OS:Connection,
  {3371c1ab-f4de-42fc-9dd4-4f5fecca3243}, !- Handle
  {6a2abe2d-9f6c-43c3-8da1-b6b57ced85c6}, !- Name
  {3b208f29-8d9d-441f-9912-8f8568d43a4e}, !- Source Object
  11,                                     !- Outlet Port
  {8ac790d3-4576-4c41-8c12-eb534d9ed0f6}, !- Target Object
  2;                                      !- Inlet Port

OS:PortList,
  {a445337b-e73b-44d9-999f-4244debaf989}, !- Handle
  {ed55f484-b2bc-4518-8622-f4931b199314}, !- Name
  {3b208f29-8d9d-441f-9912-8f8568d43a4e}; !- HVAC Component

OS:PortList,
  {979dc8c8-c1d0-4018-a28a-7db30a1eb3fe}, !- Handle
  {980d96a2-23c3-45fd-8227-402264ad3033}, !- Name
  {3b208f29-8d9d-441f-9912-8f8568d43a4e}; !- HVAC Component

OS:PortList,
  {3bbe8288-ffbb-4a22-85ff-2991669a0ea2}, !- Handle
  {4aeea6e6-f3b1-4934-9265-3c21245c0ed4}, !- Name
  {3b208f29-8d9d-441f-9912-8f8568d43a4e}; !- HVAC Component

OS:Sizing:Zone,
  {dbe94409-403c-4fb3-82e0-547ab8bf5d12}, !- Handle
  {3b208f29-8d9d-441f-9912-8f8568d43a4e}, !- Zone or ZoneList Name
=======
  {21ff2bfb-93b6-4abc-aeae-4a4946d7515a}, !- Handle
  Node 1,                                 !- Name
  {ca6e9107-77fb-4633-b185-13bff9f86074}, !- Inlet Port
  ;                                       !- Outlet Port

OS:Connection,
  {ca6e9107-77fb-4633-b185-13bff9f86074}, !- Handle
  {b23834d6-7ebe-4dbc-bba7-ea891598b7ca}, !- Name
  {36b5f8ba-59ce-4e29-97f1-79c4b7e32d7b}, !- Source Object
  11,                                     !- Outlet Port
  {21ff2bfb-93b6-4abc-aeae-4a4946d7515a}, !- Target Object
  2;                                      !- Inlet Port

OS:PortList,
  {5953439b-faf4-4ee4-91cc-ffb8a1c29ac0}, !- Handle
  {c14d82d6-0ed8-4382-9e61-da38538f74f5}, !- Name
  {36b5f8ba-59ce-4e29-97f1-79c4b7e32d7b}; !- HVAC Component

OS:PortList,
  {493be103-8d87-40f7-a601-45e559ca836a}, !- Handle
  {4d133e64-fde5-4383-8d18-ac2b9c81ebb6}, !- Name
  {36b5f8ba-59ce-4e29-97f1-79c4b7e32d7b}; !- HVAC Component

OS:PortList,
  {4af86b2e-cfed-4e74-937e-607a94ab0762}, !- Handle
  {15e8f5ea-96e9-4f2a-a440-8bf825eac050}, !- Name
  {36b5f8ba-59ce-4e29-97f1-79c4b7e32d7b}; !- HVAC Component

OS:Sizing:Zone,
  {594c4293-07fd-4db3-a097-8503fcf67ad1}, !- Handle
  {36b5f8ba-59ce-4e29-97f1-79c4b7e32d7b}, !- Zone or ZoneList Name
>>>>>>> 30cb9182
  SupplyAirTemperature,                   !- Zone Cooling Design Supply Air Temperature Input Method
  14,                                     !- Zone Cooling Design Supply Air Temperature {C}
  11.11,                                  !- Zone Cooling Design Supply Air Temperature Difference {deltaC}
  SupplyAirTemperature,                   !- Zone Heating Design Supply Air Temperature Input Method
  40,                                     !- Zone Heating Design Supply Air Temperature {C}
  11.11,                                  !- Zone Heating Design Supply Air Temperature Difference {deltaC}
  0.0085,                                 !- Zone Cooling Design Supply Air Humidity Ratio {kg-H2O/kg-air}
  0.008,                                  !- Zone Heating Design Supply Air Humidity Ratio {kg-H2O/kg-air}
  ,                                       !- Zone Heating Sizing Factor
  ,                                       !- Zone Cooling Sizing Factor
  DesignDay,                              !- Cooling Design Air Flow Method
  ,                                       !- Cooling Design Air Flow Rate {m3/s}
  ,                                       !- Cooling Minimum Air Flow per Zone Floor Area {m3/s-m2}
  ,                                       !- Cooling Minimum Air Flow {m3/s}
  ,                                       !- Cooling Minimum Air Flow Fraction
  DesignDay,                              !- Heating Design Air Flow Method
  ,                                       !- Heating Design Air Flow Rate {m3/s}
  ,                                       !- Heating Maximum Air Flow per Zone Floor Area {m3/s-m2}
  ,                                       !- Heating Maximum Air Flow {m3/s}
  ,                                       !- Heating Maximum Air Flow Fraction
  ,                                       !- Design Zone Air Distribution Effectiveness in Cooling Mode
  ,                                       !- Design Zone Air Distribution Effectiveness in Heating Mode
  No,                                     !- Account for Dedicated Outdoor Air System
  NeutralSupplyAir,                       !- Dedicated Outdoor Air System Control Strategy
  autosize,                               !- Dedicated Outdoor Air Low Setpoint Temperature for Design {C}
  autosize;                               !- Dedicated Outdoor Air High Setpoint Temperature for Design {C}

OS:ZoneHVAC:EquipmentList,
<<<<<<< HEAD
  {dc4e69ec-5a3f-4bc6-81b6-649de5f5fe04}, !- Handle
  Zone HVAC Equipment List 1,             !- Name
  {3b208f29-8d9d-441f-9912-8f8568d43a4e}; !- Thermal Zone

OS:Space,
  {c50fcade-f6d6-46e4-a98f-5f8ac1365c37}, !- Handle
  living space,                           !- Name
  {99ca8dd3-c044-4197-97aa-7aa52a97c36b}, !- Space Type Name
=======
  {15320bca-1192-40a8-8c04-ac880debc325}, !- Handle
  Zone HVAC Equipment List 1,             !- Name
  {36b5f8ba-59ce-4e29-97f1-79c4b7e32d7b}; !- Thermal Zone

OS:Space,
  {f4aff467-0ff4-4aab-aa5a-6bd70d2ba4af}, !- Handle
  living space,                           !- Name
  {4ec8d511-e27c-44ad-81b1-943e529d3675}, !- Space Type Name
>>>>>>> 30cb9182
  ,                                       !- Default Construction Set Name
  ,                                       !- Default Schedule Set Name
  ,                                       !- Direction of Relative North {deg}
  ,                                       !- X Origin {m}
  ,                                       !- Y Origin {m}
  ,                                       !- Z Origin {m}
  ,                                       !- Building Story Name
<<<<<<< HEAD
  {3b208f29-8d9d-441f-9912-8f8568d43a4e}, !- Thermal Zone Name
  ,                                       !- Part of Total Floor Area
  ,                                       !- Design Specification Outdoor Air Object Name
  {6e30c93d-e32d-4a48-b6e4-4142a903f80d}; !- Building Unit Name

OS:Surface,
  {4b8f8795-af26-4221-b7e4-897fc6d1a056}, !- Handle
  Surface 1,                              !- Name
  Floor,                                  !- Surface Type
  ,                                       !- Construction Name
  {c50fcade-f6d6-46e4-a98f-5f8ac1365c37}, !- Space Name
=======
  {36b5f8ba-59ce-4e29-97f1-79c4b7e32d7b}, !- Thermal Zone Name
  ,                                       !- Part of Total Floor Area
  ,                                       !- Design Specification Outdoor Air Object Name
  {215051b1-b0d1-4a96-8dde-01225cf6e54b}; !- Building Unit Name

OS:Surface,
  {fe5f2183-8133-4d3d-97a5-b04a2ab2e67e}, !- Handle
  Surface 1,                              !- Name
  Floor,                                  !- Surface Type
  ,                                       !- Construction Name
  {f4aff467-0ff4-4aab-aa5a-6bd70d2ba4af}, !- Space Name
>>>>>>> 30cb9182
  Foundation,                             !- Outside Boundary Condition
  ,                                       !- Outside Boundary Condition Object
  NoSun,                                  !- Sun Exposure
  NoWind,                                 !- Wind Exposure
  ,                                       !- View Factor to Ground
  ,                                       !- Number of Vertices
  0, -12.9315688143396, 0,                !- X,Y,Z Vertex 1 {m}
  0, 0, 0,                                !- X,Y,Z Vertex 2 {m}
  6.46578440716979, 0, 0,                 !- X,Y,Z Vertex 3 {m}
  6.46578440716979, -12.9315688143396, 0; !- X,Y,Z Vertex 4 {m}

OS:Surface,
<<<<<<< HEAD
  {fdf4340b-bb46-43df-9272-6b8f2c07d853}, !- Handle
  Surface 2,                              !- Name
  Wall,                                   !- Surface Type
  ,                                       !- Construction Name
  {c50fcade-f6d6-46e4-a98f-5f8ac1365c37}, !- Space Name
=======
  {0049f50d-19cf-4de2-bde9-3e7964c0f343}, !- Handle
  Surface 2,                              !- Name
  Wall,                                   !- Surface Type
  ,                                       !- Construction Name
  {f4aff467-0ff4-4aab-aa5a-6bd70d2ba4af}, !- Space Name
>>>>>>> 30cb9182
  Outdoors,                               !- Outside Boundary Condition
  ,                                       !- Outside Boundary Condition Object
  SunExposed,                             !- Sun Exposure
  WindExposed,                            !- Wind Exposure
  ,                                       !- View Factor to Ground
  ,                                       !- Number of Vertices
  0, 0, 2.4384,                           !- X,Y,Z Vertex 1 {m}
  0, 0, 0,                                !- X,Y,Z Vertex 2 {m}
  0, -12.9315688143396, 0,                !- X,Y,Z Vertex 3 {m}
  0, -12.9315688143396, 2.4384;           !- X,Y,Z Vertex 4 {m}

OS:Surface,
<<<<<<< HEAD
  {8f7a0389-83ea-4607-a508-f65c51a4f419}, !- Handle
  Surface 3,                              !- Name
  Wall,                                   !- Surface Type
  ,                                       !- Construction Name
  {c50fcade-f6d6-46e4-a98f-5f8ac1365c37}, !- Space Name
=======
  {3327a4d8-a4e8-4aa5-a5cc-b69eabf436ef}, !- Handle
  Surface 3,                              !- Name
  Wall,                                   !- Surface Type
  ,                                       !- Construction Name
  {f4aff467-0ff4-4aab-aa5a-6bd70d2ba4af}, !- Space Name
>>>>>>> 30cb9182
  Adiabatic,                              !- Outside Boundary Condition
  ,                                       !- Outside Boundary Condition Object
  NoSun,                                  !- Sun Exposure
  NoWind,                                 !- Wind Exposure
  ,                                       !- View Factor to Ground
  ,                                       !- Number of Vertices
  6.46578440716979, 0, 2.4384,            !- X,Y,Z Vertex 1 {m}
  6.46578440716979, 0, 0,                 !- X,Y,Z Vertex 2 {m}
  0, 0, 0,                                !- X,Y,Z Vertex 3 {m}
  0, 0, 2.4384;                           !- X,Y,Z Vertex 4 {m}

OS:Surface,
<<<<<<< HEAD
  {2c432918-23c8-402d-9a67-26861313844d}, !- Handle
  Surface 4,                              !- Name
  Wall,                                   !- Surface Type
  ,                                       !- Construction Name
  {c50fcade-f6d6-46e4-a98f-5f8ac1365c37}, !- Space Name
  Adiabatic,                              !- Outside Boundary Condition
  ,                                       !- Outside Boundary Condition Object
=======
  {632aaa68-0d78-41af-8b6c-5fa174bdd501}, !- Handle
  Surface 4,                              !- Name
  Wall,                                   !- Surface Type
  ,                                       !- Construction Name
  {f4aff467-0ff4-4aab-aa5a-6bd70d2ba4af}, !- Space Name
  Surface,                                !- Outside Boundary Condition
  {bfbf3551-769d-4c69-abd7-e764de5dee20}, !- Outside Boundary Condition Object
>>>>>>> 30cb9182
  NoSun,                                  !- Sun Exposure
  NoWind,                                 !- Wind Exposure
  ,                                       !- View Factor to Ground
  ,                                       !- Number of Vertices
  6.46578440716979, -12.9315688143396, 2.4384, !- X,Y,Z Vertex 1 {m}
  6.46578440716979, -12.9315688143396, 0, !- X,Y,Z Vertex 2 {m}
  6.46578440716979, 0, 0,                 !- X,Y,Z Vertex 3 {m}
  6.46578440716979, 0, 2.4384;            !- X,Y,Z Vertex 4 {m}

OS:Surface,
<<<<<<< HEAD
  {75369372-1275-4fbb-b75d-26a1a9e66b7a}, !- Handle
  Surface 5,                              !- Name
  Wall,                                   !- Surface Type
  ,                                       !- Construction Name
  {c50fcade-f6d6-46e4-a98f-5f8ac1365c37}, !- Space Name
=======
  {e776ff4c-4086-421a-9f4b-d671a228c3b8}, !- Handle
  Surface 5,                              !- Name
  Wall,                                   !- Surface Type
  ,                                       !- Construction Name
  {f4aff467-0ff4-4aab-aa5a-6bd70d2ba4af}, !- Space Name
>>>>>>> 30cb9182
  Outdoors,                               !- Outside Boundary Condition
  ,                                       !- Outside Boundary Condition Object
  SunExposed,                             !- Sun Exposure
  WindExposed,                            !- Wind Exposure
  ,                                       !- View Factor to Ground
  ,                                       !- Number of Vertices
  0, -12.9315688143396, 2.4384,           !- X,Y,Z Vertex 1 {m}
  0, -12.9315688143396, 0,                !- X,Y,Z Vertex 2 {m}
  6.46578440716979, -12.9315688143396, 0, !- X,Y,Z Vertex 3 {m}
  6.46578440716979, -12.9315688143396, 2.4384; !- X,Y,Z Vertex 4 {m}

OS:Surface,
<<<<<<< HEAD
  {957e90de-3963-45a8-88d2-3e138db151e1}, !- Handle
  Surface 6,                              !- Name
  RoofCeiling,                            !- Surface Type
  ,                                       !- Construction Name
  {c50fcade-f6d6-46e4-a98f-5f8ac1365c37}, !- Space Name
=======
  {4fb318de-b970-416e-984a-7937c51234f8}, !- Handle
  Surface 6,                              !- Name
  RoofCeiling,                            !- Surface Type
  ,                                       !- Construction Name
  {f4aff467-0ff4-4aab-aa5a-6bd70d2ba4af}, !- Space Name
>>>>>>> 30cb9182
  Outdoors,                               !- Outside Boundary Condition
  ,                                       !- Outside Boundary Condition Object
  SunExposed,                             !- Sun Exposure
  WindExposed,                            !- Wind Exposure
  ,                                       !- View Factor to Ground
  ,                                       !- Number of Vertices
  6.46578440716979, -12.9315688143396, 2.4384, !- X,Y,Z Vertex 1 {m}
  6.46578440716979, 0, 2.4384,            !- X,Y,Z Vertex 2 {m}
  0, 0, 2.4384,                           !- X,Y,Z Vertex 3 {m}
  0, -12.9315688143396, 2.4384;           !- X,Y,Z Vertex 4 {m}

OS:SpaceType,
<<<<<<< HEAD
  {99ca8dd3-c044-4197-97aa-7aa52a97c36b}, !- Handle
=======
  {4ec8d511-e27c-44ad-81b1-943e529d3675}, !- Handle
>>>>>>> 30cb9182
  Space Type 1,                           !- Name
  ,                                       !- Default Construction Set Name
  ,                                       !- Default Schedule Set Name
  ,                                       !- Group Rendering Name
  ,                                       !- Design Specification Outdoor Air Object Name
  ,                                       !- Standards Template
  ,                                       !- Standards Building Type
  living;                                 !- Standards Space Type

OS:ThermalZone,
<<<<<<< HEAD
  {82e2a9b1-02f6-41cf-9b21-c3fe446886ca}, !- Handle
  corridor zone,                          !- Name
=======
  {fb08cb51-a303-4d62-a0df-ad5844b2cf09}, !- Handle
  living zone|unit 2,                     !- Name
>>>>>>> 30cb9182
  ,                                       !- Multiplier
  ,                                       !- Ceiling Height {m}
  ,                                       !- Volume {m3}
  ,                                       !- Floor Area {m2}
  ,                                       !- Zone Inside Convection Algorithm
  ,                                       !- Zone Outside Convection Algorithm
  ,                                       !- Zone Conditioning Equipment List Name
<<<<<<< HEAD
  {cc20c3d2-1ce0-440b-9602-3af8c9b24fc3}, !- Zone Air Inlet Port List
  {dfeb66d2-4721-4fcb-ab21-098394cafc21}, !- Zone Air Exhaust Port List
  {07bcf305-c031-4498-9e7d-77867cde4f75}, !- Zone Air Node Name
  {4dd846d5-ff74-484e-940e-b3a19589c37a}, !- Zone Return Air Port List
=======
  {ff075e64-16ee-4f4f-a93d-901d3c699072}, !- Zone Air Inlet Port List
  {f39dbeef-edce-4bd3-97ba-8711c731ca40}, !- Zone Air Exhaust Port List
  {6497b4d7-71bd-4874-9fdc-c4a408ff34dd}, !- Zone Air Node Name
  {aef776b7-039e-4164-a6f0-c74dc5910145}, !- Zone Return Air Port List
>>>>>>> 30cb9182
  ,                                       !- Primary Daylighting Control Name
  ,                                       !- Fraction of Zone Controlled by Primary Daylighting Control
  ,                                       !- Secondary Daylighting Control Name
  ,                                       !- Fraction of Zone Controlled by Secondary Daylighting Control
  ,                                       !- Illuminance Map Name
  ,                                       !- Group Rendering Name
  ,                                       !- Thermostat Name
  No;                                     !- Use Ideal Air Loads

OS:Node,
<<<<<<< HEAD
  {6701eed0-63f0-4d65-acf1-76b21cdc8a9e}, !- Handle
  Node 2,                                 !- Name
  {07bcf305-c031-4498-9e7d-77867cde4f75}, !- Inlet Port
  ;                                       !- Outlet Port

OS:Connection,
  {07bcf305-c031-4498-9e7d-77867cde4f75}, !- Handle
  {0149d9b3-d500-4409-8b40-ea2914161601}, !- Name
  {82e2a9b1-02f6-41cf-9b21-c3fe446886ca}, !- Source Object
  11,                                     !- Outlet Port
  {6701eed0-63f0-4d65-acf1-76b21cdc8a9e}, !- Target Object
  2;                                      !- Inlet Port

OS:PortList,
  {cc20c3d2-1ce0-440b-9602-3af8c9b24fc3}, !- Handle
  {d3243d1a-61bc-4113-8e0f-40c62f50a3a5}, !- Name
  {82e2a9b1-02f6-41cf-9b21-c3fe446886ca}; !- HVAC Component

OS:PortList,
  {dfeb66d2-4721-4fcb-ab21-098394cafc21}, !- Handle
  {f1b1755c-0658-426c-a3af-cf5c89a132ac}, !- Name
  {82e2a9b1-02f6-41cf-9b21-c3fe446886ca}; !- HVAC Component

OS:PortList,
  {4dd846d5-ff74-484e-940e-b3a19589c37a}, !- Handle
  {0930f600-5aa3-4578-96ae-89839209b27b}, !- Name
  {82e2a9b1-02f6-41cf-9b21-c3fe446886ca}; !- HVAC Component

OS:Sizing:Zone,
  {61f26bc0-2ebd-4efd-877a-84c090ece9c2}, !- Handle
  {82e2a9b1-02f6-41cf-9b21-c3fe446886ca}, !- Zone or ZoneList Name
=======
  {45045955-ba8c-4a8e-8dc1-fc0afbe7cb62}, !- Handle
  Node 2,                                 !- Name
  {6497b4d7-71bd-4874-9fdc-c4a408ff34dd}, !- Inlet Port
  ;                                       !- Outlet Port

OS:Connection,
  {6497b4d7-71bd-4874-9fdc-c4a408ff34dd}, !- Handle
  {f701b175-5744-4943-8b24-1a196a05a71b}, !- Name
  {fb08cb51-a303-4d62-a0df-ad5844b2cf09}, !- Source Object
  11,                                     !- Outlet Port
  {45045955-ba8c-4a8e-8dc1-fc0afbe7cb62}, !- Target Object
  2;                                      !- Inlet Port

OS:PortList,
  {ff075e64-16ee-4f4f-a93d-901d3c699072}, !- Handle
  {42ae047b-bf66-4f5f-848f-fed77951855c}, !- Name
  {fb08cb51-a303-4d62-a0df-ad5844b2cf09}; !- HVAC Component

OS:PortList,
  {f39dbeef-edce-4bd3-97ba-8711c731ca40}, !- Handle
  {d84c3718-4935-4a57-955e-4f40e5d05dc8}, !- Name
  {fb08cb51-a303-4d62-a0df-ad5844b2cf09}; !- HVAC Component

OS:PortList,
  {aef776b7-039e-4164-a6f0-c74dc5910145}, !- Handle
  {34773229-e920-4199-9c87-bfc329430900}, !- Name
  {fb08cb51-a303-4d62-a0df-ad5844b2cf09}; !- HVAC Component

OS:Sizing:Zone,
  {d06c3497-014d-4528-a00f-60850b163e82}, !- Handle
  {fb08cb51-a303-4d62-a0df-ad5844b2cf09}, !- Zone or ZoneList Name
>>>>>>> 30cb9182
  SupplyAirTemperature,                   !- Zone Cooling Design Supply Air Temperature Input Method
  14,                                     !- Zone Cooling Design Supply Air Temperature {C}
  11.11,                                  !- Zone Cooling Design Supply Air Temperature Difference {deltaC}
  SupplyAirTemperature,                   !- Zone Heating Design Supply Air Temperature Input Method
  40,                                     !- Zone Heating Design Supply Air Temperature {C}
  11.11,                                  !- Zone Heating Design Supply Air Temperature Difference {deltaC}
  0.0085,                                 !- Zone Cooling Design Supply Air Humidity Ratio {kg-H2O/kg-air}
  0.008,                                  !- Zone Heating Design Supply Air Humidity Ratio {kg-H2O/kg-air}
  ,                                       !- Zone Heating Sizing Factor
  ,                                       !- Zone Cooling Sizing Factor
  DesignDay,                              !- Cooling Design Air Flow Method
  ,                                       !- Cooling Design Air Flow Rate {m3/s}
  ,                                       !- Cooling Minimum Air Flow per Zone Floor Area {m3/s-m2}
  ,                                       !- Cooling Minimum Air Flow {m3/s}
  ,                                       !- Cooling Minimum Air Flow Fraction
  DesignDay,                              !- Heating Design Air Flow Method
  ,                                       !- Heating Design Air Flow Rate {m3/s}
  ,                                       !- Heating Maximum Air Flow per Zone Floor Area {m3/s-m2}
  ,                                       !- Heating Maximum Air Flow {m3/s}
  ,                                       !- Heating Maximum Air Flow Fraction
  ,                                       !- Design Zone Air Distribution Effectiveness in Cooling Mode
  ,                                       !- Design Zone Air Distribution Effectiveness in Heating Mode
  No,                                     !- Account for Dedicated Outdoor Air System
  NeutralSupplyAir,                       !- Dedicated Outdoor Air System Control Strategy
  autosize,                               !- Dedicated Outdoor Air Low Setpoint Temperature for Design {C}
  autosize;                               !- Dedicated Outdoor Air High Setpoint Temperature for Design {C}

OS:ZoneHVAC:EquipmentList,
<<<<<<< HEAD
  {5775ef4a-5667-4fda-8c8e-868294161646}, !- Handle
  Zone HVAC Equipment List 2,             !- Name
  {82e2a9b1-02f6-41cf-9b21-c3fe446886ca}; !- Thermal Zone

OS:Space,
  {22a5c7f5-db51-45ea-bc32-3d2c963b8049}, !- Handle
  corridor space,                         !- Name
  {7aa9598c-c410-4100-89af-4ad9afd572c4}, !- Space Type Name
=======
  {81d4f600-0933-4e92-813f-eb2491d673c2}, !- Handle
  Zone HVAC Equipment List 2,             !- Name
  {fb08cb51-a303-4d62-a0df-ad5844b2cf09}; !- Thermal Zone

OS:Space,
  {3cdf811e-9a96-40d0-83fd-5145b75e49cb}, !- Handle
  living space|unit 2,                    !- Name
  {4ec8d511-e27c-44ad-81b1-943e529d3675}, !- Space Type Name
>>>>>>> 30cb9182
  ,                                       !- Default Construction Set Name
  ,                                       !- Default Schedule Set Name
  ,                                       !- Direction of Relative North {deg}
  ,                                       !- X Origin {m}
  ,                                       !- Y Origin {m}
  ,                                       !- Z Origin {m}
  ,                                       !- Building Story Name
<<<<<<< HEAD
  {82e2a9b1-02f6-41cf-9b21-c3fe446886ca}; !- Thermal Zone Name

OS:Surface,
  {60d7e195-204c-41c2-b2de-3dfecd14c1d5}, !- Handle
  Surface 7,                              !- Name
  Floor,                                  !- Surface Type
  ,                                       !- Construction Name
  {22a5c7f5-db51-45ea-bc32-3d2c963b8049}, !- Space Name
  Adiabatic,                              !- Outside Boundary Condition
=======
  {fb08cb51-a303-4d62-a0df-ad5844b2cf09}, !- Thermal Zone Name
  ,                                       !- Part of Total Floor Area
  ,                                       !- Design Specification Outdoor Air Object Name
  {a4643452-2d8b-48ac-a8cd-d817b3b68640}; !- Building Unit Name

OS:Surface,
  {102327b6-75c1-47ac-94e3-181c27edbfb0}, !- Handle
  Surface 7,                              !- Name
  Floor,                                  !- Surface Type
  ,                                       !- Construction Name
  {3cdf811e-9a96-40d0-83fd-5145b75e49cb}, !- Space Name
  Foundation,                             !- Outside Boundary Condition
>>>>>>> 30cb9182
  ,                                       !- Outside Boundary Condition Object
  NoSun,                                  !- Sun Exposure
  NoWind,                                 !- Wind Exposure
  ,                                       !- View Factor to Ground
  ,                                       !- Number of Vertices
  0, 0, 0,                                !- X,Y,Z Vertex 1 {m}
  0, 1.524, 0,                            !- X,Y,Z Vertex 2 {m}
  6.46578440716979, 1.524, 0,             !- X,Y,Z Vertex 3 {m}
  6.46578440716979, 0, 0;                 !- X,Y,Z Vertex 4 {m}

OS:Surface,
<<<<<<< HEAD
  {7244224d-6af7-46b2-b075-528c178fef94}, !- Handle
  Surface 8,                              !- Name
  Wall,                                   !- Surface Type
  ,                                       !- Construction Name
  {22a5c7f5-db51-45ea-bc32-3d2c963b8049}, !- Space Name
  Adiabatic,                              !- Outside Boundary Condition
  ,                                       !- Outside Boundary Condition Object
=======
  {1e65cabd-b52e-466f-a392-e29066cec520}, !- Handle
  Surface 8,                              !- Name
  Wall,                                   !- Surface Type
  ,                                       !- Construction Name
  {3cdf811e-9a96-40d0-83fd-5145b75e49cb}, !- Space Name
  Outdoors,                               !- Outside Boundary Condition
  ,                                       !- Outside Boundary Condition Object
  SunExposed,                             !- Sun Exposure
  WindExposed,                            !- Wind Exposure
  ,                                       !- View Factor to Ground
  ,                                       !- Number of Vertices
  0, 15.9795688143396, 2.4384,            !- X,Y,Z Vertex 1 {m}
  0, 15.9795688143396, 0,                 !- X,Y,Z Vertex 2 {m}
  0, 3.048, 0,                            !- X,Y,Z Vertex 3 {m}
  0, 3.048, 2.4384;                       !- X,Y,Z Vertex 4 {m}

OS:Surface,
  {358e7cbb-7cda-4ecb-a54b-6d18e179e0f4}, !- Handle
  Surface 9,                              !- Name
  Wall,                                   !- Surface Type
  ,                                       !- Construction Name
  {3cdf811e-9a96-40d0-83fd-5145b75e49cb}, !- Space Name
  Outdoors,                               !- Outside Boundary Condition
  ,                                       !- Outside Boundary Condition Object
  SunExposed,                             !- Sun Exposure
  WindExposed,                            !- Wind Exposure
  ,                                       !- View Factor to Ground
  ,                                       !- Number of Vertices
  6.46578440716979, 15.9795688143396, 2.4384, !- X,Y,Z Vertex 1 {m}
  6.46578440716979, 15.9795688143396, 0,  !- X,Y,Z Vertex 2 {m}
  0, 15.9795688143396, 0,                 !- X,Y,Z Vertex 3 {m}
  0, 15.9795688143396, 2.4384;            !- X,Y,Z Vertex 4 {m}

OS:Surface,
  {b6c45697-9ae5-4c4a-9f82-b2351a652ef1}, !- Handle
  Surface 10,                             !- Name
  Wall,                                   !- Surface Type
  ,                                       !- Construction Name
  {3cdf811e-9a96-40d0-83fd-5145b75e49cb}, !- Space Name
  Surface,                                !- Outside Boundary Condition
  {bbe7f1a7-b02e-4e1c-a5b6-e759306a8c7a}, !- Outside Boundary Condition Object
>>>>>>> 30cb9182
  NoSun,                                  !- Sun Exposure
  NoWind,                                 !- Wind Exposure
  ,                                       !- View Factor to Ground
  ,                                       !- Number of Vertices
  0, 1.524, 2.4384,                       !- X,Y,Z Vertex 1 {m}
  0, 1.524, 0,                            !- X,Y,Z Vertex 2 {m}
  0, 0, 0,                                !- X,Y,Z Vertex 3 {m}
  0, 0, 2.4384;                           !- X,Y,Z Vertex 4 {m}

OS:Surface,
<<<<<<< HEAD
  {3316c78b-cf38-4434-bee8-814a741fe19c}, !- Handle
  Surface 9,                              !- Name
  Wall,                                   !- Surface Type
  ,                                       !- Construction Name
  {22a5c7f5-db51-45ea-bc32-3d2c963b8049}, !- Space Name
=======
  {eda8fe82-eb64-4331-b8d5-c34f932713d0}, !- Handle
  Surface 11,                             !- Name
  Wall,                                   !- Surface Type
  ,                                       !- Construction Name
  {3cdf811e-9a96-40d0-83fd-5145b75e49cb}, !- Space Name
>>>>>>> 30cb9182
  Adiabatic,                              !- Outside Boundary Condition
  ,                                       !- Outside Boundary Condition Object
  NoSun,                                  !- Sun Exposure
  NoWind,                                 !- Wind Exposure
  ,                                       !- View Factor to Ground
  ,                                       !- Number of Vertices
<<<<<<< HEAD
  6.46578440716979, 1.524, 2.4384,        !- X,Y,Z Vertex 1 {m}
  6.46578440716979, 1.524, 0,             !- X,Y,Z Vertex 2 {m}
  0, 1.524, 0,                            !- X,Y,Z Vertex 3 {m}
  0, 1.524, 2.4384;                       !- X,Y,Z Vertex 4 {m}

OS:Surface,
  {2b71afcd-7119-40ef-bd2c-67eb390436f9}, !- Handle
  Surface 10,                             !- Name
  Wall,                                   !- Surface Type
  ,                                       !- Construction Name
  {22a5c7f5-db51-45ea-bc32-3d2c963b8049}, !- Space Name
  Adiabatic,                              !- Outside Boundary Condition
=======
  0, 3.048, 2.4384,                       !- X,Y,Z Vertex 1 {m}
  0, 3.048, 0,                            !- X,Y,Z Vertex 2 {m}
  6.46578440716979, 3.048, 0,             !- X,Y,Z Vertex 3 {m}
  6.46578440716979, 3.048, 2.4384;        !- X,Y,Z Vertex 4 {m}

OS:Surface,
  {77cabe3e-36dc-4fc6-99ae-8e1de894d1ad}, !- Handle
  Surface 12,                             !- Name
  RoofCeiling,                            !- Surface Type
  ,                                       !- Construction Name
  {3cdf811e-9a96-40d0-83fd-5145b75e49cb}, !- Space Name
  Outdoors,                               !- Outside Boundary Condition
  ,                                       !- Outside Boundary Condition Object
  SunExposed,                             !- Sun Exposure
  WindExposed,                            !- Wind Exposure
  ,                                       !- View Factor to Ground
  ,                                       !- Number of Vertices
  6.46578440716979, 3.048, 2.4384,        !- X,Y,Z Vertex 1 {m}
  6.46578440716979, 15.9795688143396, 2.4384, !- X,Y,Z Vertex 2 {m}
  0, 15.9795688143396, 2.4384,            !- X,Y,Z Vertex 3 {m}
  0, 3.048, 2.4384;                       !- X,Y,Z Vertex 4 {m}

OS:ThermalZone,
  {fc55c8ff-73ce-4d55-8673-cf272545d355}, !- Handle
  living zone|unit 3,                     !- Name
  ,                                       !- Multiplier
  ,                                       !- Ceiling Height {m}
  ,                                       !- Volume {m3}
  ,                                       !- Floor Area {m2}
  ,                                       !- Zone Inside Convection Algorithm
  ,                                       !- Zone Outside Convection Algorithm
  ,                                       !- Zone Conditioning Equipment List Name
  {cab880c7-859b-4f75-886e-cb7ca8731438}, !- Zone Air Inlet Port List
  {539f4fed-a04a-4001-b5c2-c507a3b3cd4b}, !- Zone Air Exhaust Port List
  {8c8d3d35-c438-4a89-a1a6-1d7714841cb9}, !- Zone Air Node Name
  {0907c92b-8a02-4e9f-b781-3c1ca687d58e}, !- Zone Return Air Port List
  ,                                       !- Primary Daylighting Control Name
  ,                                       !- Fraction of Zone Controlled by Primary Daylighting Control
  ,                                       !- Secondary Daylighting Control Name
  ,                                       !- Fraction of Zone Controlled by Secondary Daylighting Control
  ,                                       !- Illuminance Map Name
  ,                                       !- Group Rendering Name
  ,                                       !- Thermostat Name
  No;                                     !- Use Ideal Air Loads

OS:Node,
  {e25e3fc5-45b3-4a48-bf54-9f6c383d0077}, !- Handle
  Node 3,                                 !- Name
  {8c8d3d35-c438-4a89-a1a6-1d7714841cb9}, !- Inlet Port
  ;                                       !- Outlet Port

OS:Connection,
  {8c8d3d35-c438-4a89-a1a6-1d7714841cb9}, !- Handle
  {ab936c2f-4a20-42bf-967c-d58455a5cf84}, !- Name
  {fc55c8ff-73ce-4d55-8673-cf272545d355}, !- Source Object
  11,                                     !- Outlet Port
  {e25e3fc5-45b3-4a48-bf54-9f6c383d0077}, !- Target Object
  2;                                      !- Inlet Port

OS:PortList,
  {cab880c7-859b-4f75-886e-cb7ca8731438}, !- Handle
  {66fb4ee1-0bfc-406c-811c-b9176f37f310}, !- Name
  {fc55c8ff-73ce-4d55-8673-cf272545d355}; !- HVAC Component

OS:PortList,
  {539f4fed-a04a-4001-b5c2-c507a3b3cd4b}, !- Handle
  {0da30285-d60c-483f-9cde-272516cba7a2}, !- Name
  {fc55c8ff-73ce-4d55-8673-cf272545d355}; !- HVAC Component

OS:PortList,
  {0907c92b-8a02-4e9f-b781-3c1ca687d58e}, !- Handle
  {4c0aef68-c5d9-4dfd-9b31-b8f5e9a00d77}, !- Name
  {fc55c8ff-73ce-4d55-8673-cf272545d355}; !- HVAC Component

OS:Sizing:Zone,
  {26db5e59-877c-40d9-813a-5a7fa1a13034}, !- Handle
  {fc55c8ff-73ce-4d55-8673-cf272545d355}, !- Zone or ZoneList Name
  SupplyAirTemperature,                   !- Zone Cooling Design Supply Air Temperature Input Method
  14,                                     !- Zone Cooling Design Supply Air Temperature {C}
  11.11,                                  !- Zone Cooling Design Supply Air Temperature Difference {deltaC}
  SupplyAirTemperature,                   !- Zone Heating Design Supply Air Temperature Input Method
  40,                                     !- Zone Heating Design Supply Air Temperature {C}
  11.11,                                  !- Zone Heating Design Supply Air Temperature Difference {deltaC}
  0.0085,                                 !- Zone Cooling Design Supply Air Humidity Ratio {kg-H2O/kg-air}
  0.008,                                  !- Zone Heating Design Supply Air Humidity Ratio {kg-H2O/kg-air}
  ,                                       !- Zone Heating Sizing Factor
  ,                                       !- Zone Cooling Sizing Factor
  DesignDay,                              !- Cooling Design Air Flow Method
  ,                                       !- Cooling Design Air Flow Rate {m3/s}
  ,                                       !- Cooling Minimum Air Flow per Zone Floor Area {m3/s-m2}
  ,                                       !- Cooling Minimum Air Flow {m3/s}
  ,                                       !- Cooling Minimum Air Flow Fraction
  DesignDay,                              !- Heating Design Air Flow Method
  ,                                       !- Heating Design Air Flow Rate {m3/s}
  ,                                       !- Heating Maximum Air Flow per Zone Floor Area {m3/s-m2}
  ,                                       !- Heating Maximum Air Flow {m3/s}
  ,                                       !- Heating Maximum Air Flow Fraction
  ,                                       !- Design Zone Air Distribution Effectiveness in Cooling Mode
  ,                                       !- Design Zone Air Distribution Effectiveness in Heating Mode
  No,                                     !- Account for Dedicated Outdoor Air System
  NeutralSupplyAir,                       !- Dedicated Outdoor Air System Control Strategy
  autosize,                               !- Dedicated Outdoor Air Low Setpoint Temperature for Design {C}
  autosize;                               !- Dedicated Outdoor Air High Setpoint Temperature for Design {C}

OS:ZoneHVAC:EquipmentList,
  {98831f2f-4b80-47cb-98f3-0ad9c87a9ff9}, !- Handle
  Zone HVAC Equipment List 3,             !- Name
  {fc55c8ff-73ce-4d55-8673-cf272545d355}; !- Thermal Zone

OS:Space,
  {d4f60180-fb47-4b81-a323-b81f1255a5df}, !- Handle
  living space|unit 3|story 1,            !- Name
  {4ec8d511-e27c-44ad-81b1-943e529d3675}, !- Space Type Name
  ,                                       !- Default Construction Set Name
  ,                                       !- Default Schedule Set Name
  -0,                                     !- Direction of Relative North {deg}
  0,                                      !- X Origin {m}
  0,                                      !- Y Origin {m}
  0,                                      !- Z Origin {m}
  ,                                       !- Building Story Name
  {fc55c8ff-73ce-4d55-8673-cf272545d355}, !- Thermal Zone Name
  ,                                       !- Part of Total Floor Area
  ,                                       !- Design Specification Outdoor Air Object Name
  {8784bbeb-cd73-469c-af7d-13bcc48fc8a5}; !- Building Unit Name

OS:Surface,
  {7708e7bb-7b42-4f11-8050-946ee5ac3d4a}, !- Handle
  Surface 13,                             !- Name
  Wall,                                   !- Surface Type
  ,                                       !- Construction Name
  {d4f60180-fb47-4b81-a323-b81f1255a5df}, !- Space Name
  Surface,                                !- Outside Boundary Condition
  {8abba615-2e8e-4d92-bf81-3336353e8f78}, !- Outside Boundary Condition Object
  NoSun,                                  !- Sun Exposure
  NoWind,                                 !- Wind Exposure
  ,                                       !- View Factor to Ground
  ,                                       !- Number of Vertices
  12.9315688143396, -12.9315688143396, 2.4384, !- X,Y,Z Vertex 1 {m}
  12.9315688143396, -12.9315688143396, 0, !- X,Y,Z Vertex 2 {m}
  12.9315688143396, 0, 0,                 !- X,Y,Z Vertex 3 {m}
  12.9315688143396, 0, 2.4384;            !- X,Y,Z Vertex 4 {m}

OS:Surface,
  {842ad678-d3d7-4f69-a7e1-a107e0b3f037}, !- Handle
  Surface 14,                             !- Name
  Floor,                                  !- Surface Type
  ,                                       !- Construction Name
  {d4f60180-fb47-4b81-a323-b81f1255a5df}, !- Space Name
  Foundation,                             !- Outside Boundary Condition
>>>>>>> 30cb9182
  ,                                       !- Outside Boundary Condition Object
  NoSun,                                  !- Sun Exposure
  NoWind,                                 !- Wind Exposure
  ,                                       !- View Factor to Ground
  ,                                       !- Number of Vertices
  6.46578440716979, 0, 2.4384,            !- X,Y,Z Vertex 1 {m}
  6.46578440716979, 0, 0,                 !- X,Y,Z Vertex 2 {m}
  6.46578440716979, 1.524, 0,             !- X,Y,Z Vertex 3 {m}
  6.46578440716979, 1.524, 2.4384;        !- X,Y,Z Vertex 4 {m}

OS:Surface,
<<<<<<< HEAD
  {acff3456-3018-4990-9892-735e56aa46b6}, !- Handle
  Surface 11,                             !- Name
  Wall,                                   !- Surface Type
  ,                                       !- Construction Name
  {22a5c7f5-db51-45ea-bc32-3d2c963b8049}, !- Space Name
  Adiabatic,                              !- Outside Boundary Condition
  ,                                       !- Outside Boundary Condition Object
=======
  {bfbf3551-769d-4c69-abd7-e764de5dee20}, !- Handle
  Surface 15,                             !- Name
  Wall,                                   !- Surface Type
  ,                                       !- Construction Name
  {d4f60180-fb47-4b81-a323-b81f1255a5df}, !- Space Name
  Surface,                                !- Outside Boundary Condition
  {632aaa68-0d78-41af-8b6c-5fa174bdd501}, !- Outside Boundary Condition Object
>>>>>>> 30cb9182
  NoSun,                                  !- Sun Exposure
  NoWind,                                 !- Wind Exposure
  ,                                       !- View Factor to Ground
  ,                                       !- Number of Vertices
<<<<<<< HEAD
  0, 0, 2.4384,                           !- X,Y,Z Vertex 1 {m}
  0, 0, 0,                                !- X,Y,Z Vertex 2 {m}
  6.46578440716979, 0, 0,                 !- X,Y,Z Vertex 3 {m}
  6.46578440716979, 0, 2.4384;            !- X,Y,Z Vertex 4 {m}

OS:Surface,
  {298d8f3c-abc6-42fd-8b97-083cb67c8c5d}, !- Handle
  Surface 12,                             !- Name
  RoofCeiling,                            !- Surface Type
  ,                                       !- Construction Name
  {22a5c7f5-db51-45ea-bc32-3d2c963b8049}, !- Space Name
  Adiabatic,                              !- Outside Boundary Condition
  ,                                       !- Outside Boundary Condition Object
  NoSun,                                  !- Sun Exposure
  NoWind,                                 !- Wind Exposure
  ,                                       !- View Factor to Ground
  ,                                       !- Number of Vertices
  6.46578440716979, 0, 2.4384,            !- X,Y,Z Vertex 1 {m}
  6.46578440716979, 1.524, 2.4384,        !- X,Y,Z Vertex 2 {m}
  0, 1.524, 2.4384,                       !- X,Y,Z Vertex 3 {m}
  0, 0, 2.4384;                           !- X,Y,Z Vertex 4 {m}

OS:SpaceType,
  {7aa9598c-c410-4100-89af-4ad9afd572c4}, !- Handle
  Space Type 2,                           !- Name
  ,                                       !- Default Construction Set Name
  ,                                       !- Default Schedule Set Name
=======
  6.46578440716979, 0, 2.4384,            !- X,Y,Z Vertex 1 {m}
  6.46578440716979, 0, 0,                 !- X,Y,Z Vertex 2 {m}
  6.46578440716979, -12.9315688143396, 0, !- X,Y,Z Vertex 3 {m}
  6.46578440716979, -12.9315688143396, 2.4384; !- X,Y,Z Vertex 4 {m}

OS:Surface,
  {73a7fe1d-32c0-4787-8936-0d1bdbb3aa60}, !- Handle
  Surface 16,                             !- Name
  RoofCeiling,                            !- Surface Type
  ,                                       !- Construction Name
  {d4f60180-fb47-4b81-a323-b81f1255a5df}, !- Space Name
  Outdoors,                               !- Outside Boundary Condition
  ,                                       !- Outside Boundary Condition Object
  SunExposed,                             !- Sun Exposure
  WindExposed,                            !- Wind Exposure
  ,                                       !- View Factor to Ground
  ,                                       !- Number of Vertices
  12.9315688143396, -12.9315688143396, 2.4384, !- X,Y,Z Vertex 1 {m}
  12.9315688143396, 0, 2.4384,            !- X,Y,Z Vertex 2 {m}
  6.46578440716979, 0, 2.4384,            !- X,Y,Z Vertex 3 {m}
  6.46578440716979, -12.9315688143396, 2.4384; !- X,Y,Z Vertex 4 {m}

OS:Surface,
  {30731be7-8af4-4fa1-9cd6-59c58f0b6b46}, !- Handle
  Surface 17,                             !- Name
  Wall,                                   !- Surface Type
  ,                                       !- Construction Name
  {d4f60180-fb47-4b81-a323-b81f1255a5df}, !- Space Name
  Adiabatic,                              !- Outside Boundary Condition
  ,                                       !- Outside Boundary Condition Object
  NoSun,                                  !- Sun Exposure
  NoWind,                                 !- Wind Exposure
  ,                                       !- View Factor to Ground
  ,                                       !- Number of Vertices
  12.9315688143396, 0, 2.4384,            !- X,Y,Z Vertex 1 {m}
  12.9315688143396, 0, 0,                 !- X,Y,Z Vertex 2 {m}
  6.46578440716979, 0, 0,                 !- X,Y,Z Vertex 3 {m}
  6.46578440716979, 0, 2.4384;            !- X,Y,Z Vertex 4 {m}

OS:Surface,
  {775db02f-bc0c-487f-a348-39fa82207443}, !- Handle
  Surface 18,                             !- Name
  Wall,                                   !- Surface Type
  ,                                       !- Construction Name
  {d4f60180-fb47-4b81-a323-b81f1255a5df}, !- Space Name
  Outdoors,                               !- Outside Boundary Condition
  ,                                       !- Outside Boundary Condition Object
  SunExposed,                             !- Sun Exposure
  WindExposed,                            !- Wind Exposure
  ,                                       !- View Factor to Ground
  ,                                       !- Number of Vertices
  6.46578440716979, -12.9315688143396, 2.4384, !- X,Y,Z Vertex 1 {m}
  6.46578440716979, -12.9315688143396, 0, !- X,Y,Z Vertex 2 {m}
  12.9315688143396, -12.9315688143396, 0, !- X,Y,Z Vertex 3 {m}
  12.9315688143396, -12.9315688143396, 2.4384; !- X,Y,Z Vertex 4 {m}

OS:ThermalZone,
  {d0ca4041-2531-4ba2-a3c3-75df234104d1}, !- Handle
  living zone|unit 4,                     !- Name
  ,                                       !- Multiplier
  ,                                       !- Ceiling Height {m}
  ,                                       !- Volume {m3}
  ,                                       !- Floor Area {m2}
  ,                                       !- Zone Inside Convection Algorithm
  ,                                       !- Zone Outside Convection Algorithm
  ,                                       !- Zone Conditioning Equipment List Name
  {0b25ffad-2f9c-4cf3-be40-9e37de3b1327}, !- Zone Air Inlet Port List
  {25f122ae-ab9e-438c-a36b-ccc242ed23ae}, !- Zone Air Exhaust Port List
  {f9f5026e-c975-4a05-9143-59bf12de5067}, !- Zone Air Node Name
  {a73acd81-6aa0-42e0-b96b-782a95d921d8}, !- Zone Return Air Port List
  ,                                       !- Primary Daylighting Control Name
  ,                                       !- Fraction of Zone Controlled by Primary Daylighting Control
  ,                                       !- Secondary Daylighting Control Name
  ,                                       !- Fraction of Zone Controlled by Secondary Daylighting Control
  ,                                       !- Illuminance Map Name
>>>>>>> 30cb9182
  ,                                       !- Group Rendering Name
  ,                                       !- Design Specification Outdoor Air Object Name
  ,                                       !- Standards Template
  ,                                       !- Standards Building Type
  corridor;                               !- Standards Space Type

<<<<<<< HEAD
OS:BuildingUnit,
  {6e30c93d-e32d-4a48-b6e4-4142a903f80d}, !- Handle
  unit 1,                                 !- Name
  ,                                       !- Rendering Color
  Residential;                            !- Building Unit Type

OS:AdditionalProperties,
  {6932f485-2f05-4bc2-af95-6bbfb3f5b66d}, !- Handle
  {6e30c93d-e32d-4a48-b6e4-4142a903f80d}, !- Object Name
  NumberOfBedrooms,                       !- Feature Name 1
  Integer,                                !- Feature Data Type 1
  3,                                      !- Feature Value 1
  NumberOfBathrooms,                      !- Feature Name 2
  Double,                                 !- Feature Data Type 2
  2,                                      !- Feature Value 2
  NumberOfOccupants,                      !- Feature Name 3
  Double,                                 !- Feature Data Type 3
  3.3900000000000001;                     !- Feature Value 3

OS:External:File,
  {3c937510-9514-41f1-9592-9109b631387a}, !- Handle
  8760.csv,                               !- Name
  8760.csv;                               !- File Name

OS:Schedule:Day,
  {752ab4ce-fd55-4d0e-90c4-58e676309806}, !- Handle
  Schedule Day 1,                         !- Name
  ,                                       !- Schedule Type Limits Name
  ,                                       !- Interpolate to Timestep
  24,                                     !- Hour 1
  0,                                      !- Minute 1
  0;                                      !- Value Until Time 1

OS:Schedule:Day,
  {c2c36830-6bb0-43dc-b8ad-be9a90fe2155}, !- Handle
  Schedule Day 2,                         !- Name
  ,                                       !- Schedule Type Limits Name
  ,                                       !- Interpolate to Timestep
  24,                                     !- Hour 1
  0,                                      !- Minute 1
  1;                                      !- Value Until Time 1

OS:Schedule:File,
  {76365841-8cd3-493e-9433-86bb089987ba}, !- Handle
  occupants,                              !- Name
  {5e9c7fcf-f3ae-4ba3-a076-ccc7215d76b4}, !- Schedule Type Limits Name
  {3c937510-9514-41f1-9592-9109b631387a}, !- External File Name
  1,                                      !- Column Number
  1,                                      !- Rows to Skip at Top
  8760,                                   !- Number of Hours of Data
  ,                                       !- Column Separator
  ,                                       !- Interpolate to Timestep
  60;                                     !- Minutes per Item

OS:Schedule:Ruleset,
  {2a207191-581c-4413-8238-5bf3cd11bd91}, !- Handle
  Schedule Ruleset 1,                     !- Name
  {62dc8a8b-227c-4dc6-9f1c-836b5bd1d92a}, !- Schedule Type Limits Name
  {2dfb7c68-d6cc-48d1-b131-bdbfc1b1e4e1}; !- Default Day Schedule Name

OS:Schedule:Day,
  {2dfb7c68-d6cc-48d1-b131-bdbfc1b1e4e1}, !- Handle
  Schedule Day 3,                         !- Name
  {62dc8a8b-227c-4dc6-9f1c-836b5bd1d92a}, !- Schedule Type Limits Name
  ,                                       !- Interpolate to Timestep
  24,                                     !- Hour 1
  0,                                      !- Minute 1
  112.539290946133;                       !- Value Until Time 1

OS:People:Definition,
  {88980d71-1017-48bc-88c3-ef9973967880}, !- Handle
  res occupants|living space,             !- Name
  People,                                 !- Number of People Calculation Method
  3.39,                                   !- Number of People {people}
  ,                                       !- People per Space Floor Area {person/m2}
  ,                                       !- Space Floor Area per Person {m2/person}
  0.319734,                               !- Fraction Radiant
  0.573,                                  !- Sensible Heat Fraction
  0,                                      !- Carbon Dioxide Generation Rate {m3/s-W}
  No,                                     !- Enable ASHRAE 55 Comfort Warnings
  ZoneAveraged;                           !- Mean Radiant Temperature Calculation Type

OS:People,
  {ac3bc0ed-8cbf-4e26-a3be-f942cec8cddc}, !- Handle
  res occupants|living space,             !- Name
  {88980d71-1017-48bc-88c3-ef9973967880}, !- People Definition Name
  {c50fcade-f6d6-46e4-a98f-5f8ac1365c37}, !- Space or SpaceType Name
  {76365841-8cd3-493e-9433-86bb089987ba}, !- Number of People Schedule Name
  {2a207191-581c-4413-8238-5bf3cd11bd91}, !- Activity Level Schedule Name
  ,                                       !- Surface Name/Angle Factor List Name
  ,                                       !- Work Efficiency Schedule Name
  ,                                       !- Clothing Insulation Schedule Name
  ,                                       !- Air Velocity Schedule Name
  1;                                      !- Multiplier

OS:ScheduleTypeLimits,
  {62dc8a8b-227c-4dc6-9f1c-836b5bd1d92a}, !- Handle
  ActivityLevel,                          !- Name
  0,                                      !- Lower Limit Value
  ,                                       !- Upper Limit Value
  Continuous,                             !- Numeric Type
  ActivityLevel;                          !- Unit Type

OS:ScheduleTypeLimits,
  {5e9c7fcf-f3ae-4ba3-a076-ccc7215d76b4}, !- Handle
  Fractional,                             !- Name
  0,                                      !- Lower Limit Value
  1,                                      !- Upper Limit Value
  Continuous;                             !- Numeric Type
=======
OS:Node,
  {0e942cba-824d-4177-ba23-9e2aa5d0065d}, !- Handle
  Node 4,                                 !- Name
  {f9f5026e-c975-4a05-9143-59bf12de5067}, !- Inlet Port
  ;                                       !- Outlet Port

OS:Connection,
  {f9f5026e-c975-4a05-9143-59bf12de5067}, !- Handle
  {97c1b0ca-c3ad-4107-900c-a0a952daf4b2}, !- Name
  {d0ca4041-2531-4ba2-a3c3-75df234104d1}, !- Source Object
  11,                                     !- Outlet Port
  {0e942cba-824d-4177-ba23-9e2aa5d0065d}, !- Target Object
  2;                                      !- Inlet Port

OS:PortList,
  {0b25ffad-2f9c-4cf3-be40-9e37de3b1327}, !- Handle
  {9008edb4-db1f-4dda-bf11-9efb30573afc}, !- Name
  {d0ca4041-2531-4ba2-a3c3-75df234104d1}; !- HVAC Component

OS:PortList,
  {25f122ae-ab9e-438c-a36b-ccc242ed23ae}, !- Handle
  {92ee5e18-a9d7-498f-8eff-ecd7e6154dc7}, !- Name
  {d0ca4041-2531-4ba2-a3c3-75df234104d1}; !- HVAC Component

OS:PortList,
  {a73acd81-6aa0-42e0-b96b-782a95d921d8}, !- Handle
  {a0f45836-a5ac-449d-8217-7c80652ca727}, !- Name
  {d0ca4041-2531-4ba2-a3c3-75df234104d1}; !- HVAC Component

OS:Sizing:Zone,
  {8baae818-08a2-4a31-aeb0-b520302f2d4f}, !- Handle
  {d0ca4041-2531-4ba2-a3c3-75df234104d1}, !- Zone or ZoneList Name
  SupplyAirTemperature,                   !- Zone Cooling Design Supply Air Temperature Input Method
  14,                                     !- Zone Cooling Design Supply Air Temperature {C}
  11.11,                                  !- Zone Cooling Design Supply Air Temperature Difference {deltaC}
  SupplyAirTemperature,                   !- Zone Heating Design Supply Air Temperature Input Method
  40,                                     !- Zone Heating Design Supply Air Temperature {C}
  11.11,                                  !- Zone Heating Design Supply Air Temperature Difference {deltaC}
  0.0085,                                 !- Zone Cooling Design Supply Air Humidity Ratio {kg-H2O/kg-air}
  0.008,                                  !- Zone Heating Design Supply Air Humidity Ratio {kg-H2O/kg-air}
  ,                                       !- Zone Heating Sizing Factor
  ,                                       !- Zone Cooling Sizing Factor
  DesignDay,                              !- Cooling Design Air Flow Method
  ,                                       !- Cooling Design Air Flow Rate {m3/s}
  ,                                       !- Cooling Minimum Air Flow per Zone Floor Area {m3/s-m2}
  ,                                       !- Cooling Minimum Air Flow {m3/s}
  ,                                       !- Cooling Minimum Air Flow Fraction
  DesignDay,                              !- Heating Design Air Flow Method
  ,                                       !- Heating Design Air Flow Rate {m3/s}
  ,                                       !- Heating Maximum Air Flow per Zone Floor Area {m3/s-m2}
  ,                                       !- Heating Maximum Air Flow {m3/s}
  ,                                       !- Heating Maximum Air Flow Fraction
  ,                                       !- Design Zone Air Distribution Effectiveness in Cooling Mode
  ,                                       !- Design Zone Air Distribution Effectiveness in Heating Mode
  No,                                     !- Account for Dedicated Outdoor Air System
  NeutralSupplyAir,                       !- Dedicated Outdoor Air System Control Strategy
  autosize,                               !- Dedicated Outdoor Air Low Setpoint Temperature for Design {C}
  autosize;                               !- Dedicated Outdoor Air High Setpoint Temperature for Design {C}

OS:ZoneHVAC:EquipmentList,
  {3c60d67e-bec5-47c4-909c-7ead596badba}, !- Handle
  Zone HVAC Equipment List 4,             !- Name
  {d0ca4041-2531-4ba2-a3c3-75df234104d1}; !- Thermal Zone

OS:Space,
  {7f0d9196-20fe-47d3-baaf-3bd321df11de}, !- Handle
  living space|unit 4|story 1,            !- Name
  {4ec8d511-e27c-44ad-81b1-943e529d3675}, !- Space Type Name
  ,                                       !- Default Construction Set Name
  ,                                       !- Default Schedule Set Name
  -0,                                     !- Direction of Relative North {deg}
  0,                                      !- X Origin {m}
  0,                                      !- Y Origin {m}
  0,                                      !- Z Origin {m}
  ,                                       !- Building Story Name
  {d0ca4041-2531-4ba2-a3c3-75df234104d1}, !- Thermal Zone Name
  ,                                       !- Part of Total Floor Area
  ,                                       !- Design Specification Outdoor Air Object Name
  {11b9b618-39d8-4324-9c39-d52efd9ac1cf}; !- Building Unit Name

OS:Surface,
  {b9176d32-dc25-4657-a544-cb2ac7d47458}, !- Handle
  Surface 19,                             !- Name
  Wall,                                   !- Surface Type
  ,                                       !- Construction Name
  {7f0d9196-20fe-47d3-baaf-3bd321df11de}, !- Space Name
  Outdoors,                               !- Outside Boundary Condition
  ,                                       !- Outside Boundary Condition Object
  SunExposed,                             !- Sun Exposure
  WindExposed,                            !- Wind Exposure
  ,                                       !- View Factor to Ground
  ,                                       !- Number of Vertices
  12.9315688143396, 15.9795688143396, 2.4384, !- X,Y,Z Vertex 1 {m}
  12.9315688143396, 15.9795688143396, 0,  !- X,Y,Z Vertex 2 {m}
  6.46578440716979, 15.9795688143396, 0,  !- X,Y,Z Vertex 3 {m}
  6.46578440716979, 15.9795688143396, 2.4384; !- X,Y,Z Vertex 4 {m}

OS:Surface,
  {43bd50be-7e89-44cd-a781-5e45322b77fe}, !- Handle
  Surface 20,                             !- Name
  Wall,                                   !- Surface Type
  ,                                       !- Construction Name
  {7f0d9196-20fe-47d3-baaf-3bd321df11de}, !- Space Name
  Adiabatic,                              !- Outside Boundary Condition
  ,                                       !- Outside Boundary Condition Object
  NoSun,                                  !- Sun Exposure
  NoWind,                                 !- Wind Exposure
  ,                                       !- View Factor to Ground
  ,                                       !- Number of Vertices
  6.46578440716979, 3.048, 2.4384,        !- X,Y,Z Vertex 1 {m}
  6.46578440716979, 3.048, 0,             !- X,Y,Z Vertex 2 {m}
  12.9315688143396, 3.048, 0,             !- X,Y,Z Vertex 3 {m}
  12.9315688143396, 3.048, 2.4384;        !- X,Y,Z Vertex 4 {m}

OS:Surface,
  {55059e24-661a-49d3-881f-f8dab241c9bf}, !- Handle
  Surface 21,                             !- Name
  Floor,                                  !- Surface Type
  ,                                       !- Construction Name
  {7f0d9196-20fe-47d3-baaf-3bd321df11de}, !- Space Name
  Foundation,                             !- Outside Boundary Condition
  ,                                       !- Outside Boundary Condition Object
  NoSun,                                  !- Sun Exposure
  NoWind,                                 !- Wind Exposure
  ,                                       !- View Factor to Ground
  ,                                       !- Number of Vertices
  6.46578440716979, 3.048, 0,             !- X,Y,Z Vertex 1 {m}
  6.46578440716979, 15.9795688143396, 0,  !- X,Y,Z Vertex 2 {m}
  12.9315688143396, 15.9795688143396, 0,  !- X,Y,Z Vertex 3 {m}
  12.9315688143396, 3.048, 0;             !- X,Y,Z Vertex 4 {m}

OS:Surface,
  {aa286942-b6ef-4fe2-9cc4-1ee2fc291b3a}, !- Handle
  Surface 22,                             !- Name
  RoofCeiling,                            !- Surface Type
  ,                                       !- Construction Name
  {7f0d9196-20fe-47d3-baaf-3bd321df11de}, !- Space Name
  Outdoors,                               !- Outside Boundary Condition
  ,                                       !- Outside Boundary Condition Object
  SunExposed,                             !- Sun Exposure
  WindExposed,                            !- Wind Exposure
  ,                                       !- View Factor to Ground
  ,                                       !- Number of Vertices
  12.9315688143396, 3.048, 2.4384,        !- X,Y,Z Vertex 1 {m}
  12.9315688143396, 15.9795688143396, 2.4384, !- X,Y,Z Vertex 2 {m}
  6.46578440716979, 15.9795688143396, 2.4384, !- X,Y,Z Vertex 3 {m}
  6.46578440716979, 3.048, 2.4384;        !- X,Y,Z Vertex 4 {m}

OS:Surface,
  {cb640819-0dba-48fc-b746-7d35a8963c72}, !- Handle
  Surface 23,                             !- Name
  Wall,                                   !- Surface Type
  ,                                       !- Construction Name
  {7f0d9196-20fe-47d3-baaf-3bd321df11de}, !- Space Name
  Surface,                                !- Outside Boundary Condition
  {1f349fdc-32ac-46bc-b422-c6261a246516}, !- Outside Boundary Condition Object
  NoSun,                                  !- Sun Exposure
  NoWind,                                 !- Wind Exposure
  ,                                       !- View Factor to Ground
  ,                                       !- Number of Vertices
  12.9315688143396, 3.048, 2.4384,        !- X,Y,Z Vertex 1 {m}
  12.9315688143396, 3.048, 0,             !- X,Y,Z Vertex 2 {m}
  12.9315688143396, 15.9795688143396, 0,  !- X,Y,Z Vertex 3 {m}
  12.9315688143396, 15.9795688143396, 2.4384; !- X,Y,Z Vertex 4 {m}

OS:Surface,
  {bbe7f1a7-b02e-4e1c-a5b6-e759306a8c7a}, !- Handle
  Surface 24,                             !- Name
  Wall,                                   !- Surface Type
  ,                                       !- Construction Name
  {7f0d9196-20fe-47d3-baaf-3bd321df11de}, !- Space Name
  Surface,                                !- Outside Boundary Condition
  {b6c45697-9ae5-4c4a-9f82-b2351a652ef1}, !- Outside Boundary Condition Object
  NoSun,                                  !- Sun Exposure
  NoWind,                                 !- Wind Exposure
  ,                                       !- View Factor to Ground
  ,                                       !- Number of Vertices
  6.46578440716979, 15.9795688143396, 2.4384, !- X,Y,Z Vertex 1 {m}
  6.46578440716979, 15.9795688143396, 0,  !- X,Y,Z Vertex 2 {m}
  6.46578440716979, 3.048, 0,             !- X,Y,Z Vertex 3 {m}
  6.46578440716979, 3.048, 2.4384;        !- X,Y,Z Vertex 4 {m}

OS:ThermalZone,
  {57f32f98-4b71-4ef0-b5e4-4d992b9bd09a}, !- Handle
  living zone|unit 5,                     !- Name
  ,                                       !- Multiplier
  ,                                       !- Ceiling Height {m}
  ,                                       !- Volume {m3}
  ,                                       !- Floor Area {m2}
  ,                                       !- Zone Inside Convection Algorithm
  ,                                       !- Zone Outside Convection Algorithm
  ,                                       !- Zone Conditioning Equipment List Name
  {7bfac9b6-7e1c-454c-a5c4-52ca5b67abc8}, !- Zone Air Inlet Port List
  {d4b51ee1-8305-4a10-b99c-1e5c55598170}, !- Zone Air Exhaust Port List
  {95d204d2-fcba-4ca9-9a43-b6e5f5ee1c7b}, !- Zone Air Node Name
  {75c20c07-ce4d-4217-87f0-e467d83232a4}, !- Zone Return Air Port List
  ,                                       !- Primary Daylighting Control Name
  ,                                       !- Fraction of Zone Controlled by Primary Daylighting Control
  ,                                       !- Secondary Daylighting Control Name
  ,                                       !- Fraction of Zone Controlled by Secondary Daylighting Control
  ,                                       !- Illuminance Map Name
  ,                                       !- Group Rendering Name
  ,                                       !- Thermostat Name
  No;                                     !- Use Ideal Air Loads

OS:Node,
  {1e893add-d717-4d97-a029-f9b6dbb4dcca}, !- Handle
  Node 5,                                 !- Name
  {95d204d2-fcba-4ca9-9a43-b6e5f5ee1c7b}, !- Inlet Port
  ;                                       !- Outlet Port

OS:Connection,
  {95d204d2-fcba-4ca9-9a43-b6e5f5ee1c7b}, !- Handle
  {dfb71bd1-95b9-45d0-acec-82b71d5c6f63}, !- Name
  {57f32f98-4b71-4ef0-b5e4-4d992b9bd09a}, !- Source Object
  11,                                     !- Outlet Port
  {1e893add-d717-4d97-a029-f9b6dbb4dcca}, !- Target Object
  2;                                      !- Inlet Port

OS:PortList,
  {7bfac9b6-7e1c-454c-a5c4-52ca5b67abc8}, !- Handle
  {d638ee48-3ee8-4bc1-8d50-1512a4264420}, !- Name
  {57f32f98-4b71-4ef0-b5e4-4d992b9bd09a}; !- HVAC Component

OS:PortList,
  {d4b51ee1-8305-4a10-b99c-1e5c55598170}, !- Handle
  {d3c92aae-c40d-4789-ab68-f72a6933f5a3}, !- Name
  {57f32f98-4b71-4ef0-b5e4-4d992b9bd09a}; !- HVAC Component

OS:PortList,
  {75c20c07-ce4d-4217-87f0-e467d83232a4}, !- Handle
  {d9b5d96a-c92b-4ba4-8bca-a1399aba840f}, !- Name
  {57f32f98-4b71-4ef0-b5e4-4d992b9bd09a}; !- HVAC Component

OS:Sizing:Zone,
  {7ea81119-e320-4634-a4a1-ece88f9fcc81}, !- Handle
  {57f32f98-4b71-4ef0-b5e4-4d992b9bd09a}, !- Zone or ZoneList Name
  SupplyAirTemperature,                   !- Zone Cooling Design Supply Air Temperature Input Method
  14,                                     !- Zone Cooling Design Supply Air Temperature {C}
  11.11,                                  !- Zone Cooling Design Supply Air Temperature Difference {deltaC}
  SupplyAirTemperature,                   !- Zone Heating Design Supply Air Temperature Input Method
  40,                                     !- Zone Heating Design Supply Air Temperature {C}
  11.11,                                  !- Zone Heating Design Supply Air Temperature Difference {deltaC}
  0.0085,                                 !- Zone Cooling Design Supply Air Humidity Ratio {kg-H2O/kg-air}
  0.008,                                  !- Zone Heating Design Supply Air Humidity Ratio {kg-H2O/kg-air}
  ,                                       !- Zone Heating Sizing Factor
  ,                                       !- Zone Cooling Sizing Factor
  DesignDay,                              !- Cooling Design Air Flow Method
  ,                                       !- Cooling Design Air Flow Rate {m3/s}
  ,                                       !- Cooling Minimum Air Flow per Zone Floor Area {m3/s-m2}
  ,                                       !- Cooling Minimum Air Flow {m3/s}
  ,                                       !- Cooling Minimum Air Flow Fraction
  DesignDay,                              !- Heating Design Air Flow Method
  ,                                       !- Heating Design Air Flow Rate {m3/s}
  ,                                       !- Heating Maximum Air Flow per Zone Floor Area {m3/s-m2}
  ,                                       !- Heating Maximum Air Flow {m3/s}
  ,                                       !- Heating Maximum Air Flow Fraction
  ,                                       !- Design Zone Air Distribution Effectiveness in Cooling Mode
  ,                                       !- Design Zone Air Distribution Effectiveness in Heating Mode
  No,                                     !- Account for Dedicated Outdoor Air System
  NeutralSupplyAir,                       !- Dedicated Outdoor Air System Control Strategy
  autosize,                               !- Dedicated Outdoor Air Low Setpoint Temperature for Design {C}
  autosize;                               !- Dedicated Outdoor Air High Setpoint Temperature for Design {C}

OS:ZoneHVAC:EquipmentList,
  {638b2d89-2977-4190-9485-7c368a09e916}, !- Handle
  Zone HVAC Equipment List 5,             !- Name
  {57f32f98-4b71-4ef0-b5e4-4d992b9bd09a}; !- Thermal Zone

OS:Space,
  {79479654-0f14-4ad5-9696-4e4a4bc3a404}, !- Handle
  living space|unit 5|story 1,            !- Name
  {4ec8d511-e27c-44ad-81b1-943e529d3675}, !- Space Type Name
  ,                                       !- Default Construction Set Name
  ,                                       !- Default Schedule Set Name
  -0,                                     !- Direction of Relative North {deg}
  0,                                      !- X Origin {m}
  0,                                      !- Y Origin {m}
  0,                                      !- Z Origin {m}
  ,                                       !- Building Story Name
  {57f32f98-4b71-4ef0-b5e4-4d992b9bd09a}, !- Thermal Zone Name
  ,                                       !- Part of Total Floor Area
  ,                                       !- Design Specification Outdoor Air Object Name
  {44b2f89d-f12d-47a1-81f6-6a29d53a319f}; !- Building Unit Name

OS:Surface,
  {b2d0955a-b566-4ea4-b9f2-37e948b1489b}, !- Handle
  Surface 25,                             !- Name
  Wall,                                   !- Surface Type
  ,                                       !- Construction Name
  {79479654-0f14-4ad5-9696-4e4a4bc3a404}, !- Space Name
  Surface,                                !- Outside Boundary Condition
  {0dc00a70-76c3-4ad5-a4e3-12c4f716a460}, !- Outside Boundary Condition Object
  NoSun,                                  !- Sun Exposure
  NoWind,                                 !- Wind Exposure
  ,                                       !- View Factor to Ground
  ,                                       !- Number of Vertices
  19.3973532215094, -12.9315688143396, 2.4384, !- X,Y,Z Vertex 1 {m}
  19.3973532215094, -12.9315688143396, 0, !- X,Y,Z Vertex 2 {m}
  19.3973532215094, 0, 0,                 !- X,Y,Z Vertex 3 {m}
  19.3973532215094, 0, 2.4384;            !- X,Y,Z Vertex 4 {m}

OS:Surface,
  {6b689e9a-721b-4de6-a0ea-5890ae0ec5c6}, !- Handle
  Surface 26,                             !- Name
  Floor,                                  !- Surface Type
  ,                                       !- Construction Name
  {79479654-0f14-4ad5-9696-4e4a4bc3a404}, !- Space Name
  Foundation,                             !- Outside Boundary Condition
  ,                                       !- Outside Boundary Condition Object
  NoSun,                                  !- Sun Exposure
  NoWind,                                 !- Wind Exposure
  ,                                       !- View Factor to Ground
  ,                                       !- Number of Vertices
  12.9315688143396, -12.9315688143396, 0, !- X,Y,Z Vertex 1 {m}
  12.9315688143396, 0, 0,                 !- X,Y,Z Vertex 2 {m}
  19.3973532215094, 0, 0,                 !- X,Y,Z Vertex 3 {m}
  19.3973532215094, -12.9315688143396, 0; !- X,Y,Z Vertex 4 {m}

OS:Surface,
  {8abba615-2e8e-4d92-bf81-3336353e8f78}, !- Handle
  Surface 27,                             !- Name
  Wall,                                   !- Surface Type
  ,                                       !- Construction Name
  {79479654-0f14-4ad5-9696-4e4a4bc3a404}, !- Space Name
  Surface,                                !- Outside Boundary Condition
  {7708e7bb-7b42-4f11-8050-946ee5ac3d4a}, !- Outside Boundary Condition Object
  NoSun,                                  !- Sun Exposure
  NoWind,                                 !- Wind Exposure
  ,                                       !- View Factor to Ground
  ,                                       !- Number of Vertices
  12.9315688143396, 0, 2.4384,            !- X,Y,Z Vertex 1 {m}
  12.9315688143396, 0, 0,                 !- X,Y,Z Vertex 2 {m}
  12.9315688143396, -12.9315688143396, 0, !- X,Y,Z Vertex 3 {m}
  12.9315688143396, -12.9315688143396, 2.4384; !- X,Y,Z Vertex 4 {m}

OS:Surface,
  {71750514-5509-421f-91e1-d290d5555df3}, !- Handle
  Surface 28,                             !- Name
  RoofCeiling,                            !- Surface Type
  ,                                       !- Construction Name
  {79479654-0f14-4ad5-9696-4e4a4bc3a404}, !- Space Name
  Outdoors,                               !- Outside Boundary Condition
  ,                                       !- Outside Boundary Condition Object
  SunExposed,                             !- Sun Exposure
  WindExposed,                            !- Wind Exposure
  ,                                       !- View Factor to Ground
  ,                                       !- Number of Vertices
  19.3973532215094, -12.9315688143396, 2.4384, !- X,Y,Z Vertex 1 {m}
  19.3973532215094, 0, 2.4384,            !- X,Y,Z Vertex 2 {m}
  12.9315688143396, 0, 2.4384,            !- X,Y,Z Vertex 3 {m}
  12.9315688143396, -12.9315688143396, 2.4384; !- X,Y,Z Vertex 4 {m}

OS:Surface,
  {150260ad-ddd3-4734-892f-a8c067687e69}, !- Handle
  Surface 29,                             !- Name
  Wall,                                   !- Surface Type
  ,                                       !- Construction Name
  {79479654-0f14-4ad5-9696-4e4a4bc3a404}, !- Space Name
  Adiabatic,                              !- Outside Boundary Condition
  ,                                       !- Outside Boundary Condition Object
  NoSun,                                  !- Sun Exposure
  NoWind,                                 !- Wind Exposure
  ,                                       !- View Factor to Ground
  ,                                       !- Number of Vertices
  19.3973532215094, 0, 2.4384,            !- X,Y,Z Vertex 1 {m}
  19.3973532215094, 0, 0,                 !- X,Y,Z Vertex 2 {m}
  12.9315688143396, 0, 0,                 !- X,Y,Z Vertex 3 {m}
  12.9315688143396, 0, 2.4384;            !- X,Y,Z Vertex 4 {m}

OS:Surface,
  {eb35406d-50aa-4e72-bc95-2c37eb2c9709}, !- Handle
  Surface 30,                             !- Name
  Wall,                                   !- Surface Type
  ,                                       !- Construction Name
  {79479654-0f14-4ad5-9696-4e4a4bc3a404}, !- Space Name
  Outdoors,                               !- Outside Boundary Condition
  ,                                       !- Outside Boundary Condition Object
  SunExposed,                             !- Sun Exposure
  WindExposed,                            !- Wind Exposure
  ,                                       !- View Factor to Ground
  ,                                       !- Number of Vertices
  12.9315688143396, -12.9315688143396, 2.4384, !- X,Y,Z Vertex 1 {m}
  12.9315688143396, -12.9315688143396, 0, !- X,Y,Z Vertex 2 {m}
  19.3973532215094, -12.9315688143396, 0, !- X,Y,Z Vertex 3 {m}
  19.3973532215094, -12.9315688143396, 2.4384; !- X,Y,Z Vertex 4 {m}

OS:ThermalZone,
  {316f43c9-7a3b-42d6-abac-b700b1c18a09}, !- Handle
  living zone|unit 6,                     !- Name
  ,                                       !- Multiplier
  ,                                       !- Ceiling Height {m}
  ,                                       !- Volume {m3}
  ,                                       !- Floor Area {m2}
  ,                                       !- Zone Inside Convection Algorithm
  ,                                       !- Zone Outside Convection Algorithm
  ,                                       !- Zone Conditioning Equipment List Name
  {7e67aa94-a4a5-4b5b-bd2e-4677ae487223}, !- Zone Air Inlet Port List
  {25c7f958-1650-44f6-9f54-4b837372f6fd}, !- Zone Air Exhaust Port List
  {79fb3d6b-82db-4f92-879d-f5d32b265b98}, !- Zone Air Node Name
  {6eabfe7c-ee4f-43ba-b16f-604d7c7fd52e}, !- Zone Return Air Port List
  ,                                       !- Primary Daylighting Control Name
  ,                                       !- Fraction of Zone Controlled by Primary Daylighting Control
  ,                                       !- Secondary Daylighting Control Name
  ,                                       !- Fraction of Zone Controlled by Secondary Daylighting Control
  ,                                       !- Illuminance Map Name
  ,                                       !- Group Rendering Name
  ,                                       !- Thermostat Name
  No;                                     !- Use Ideal Air Loads

OS:Node,
  {36867fc2-4c08-4dc2-ac09-d658fd404c44}, !- Handle
  Node 6,                                 !- Name
  {79fb3d6b-82db-4f92-879d-f5d32b265b98}, !- Inlet Port
  ;                                       !- Outlet Port

OS:Connection,
  {79fb3d6b-82db-4f92-879d-f5d32b265b98}, !- Handle
  {8ba9c582-5811-4352-89e0-3215066c2dd5}, !- Name
  {316f43c9-7a3b-42d6-abac-b700b1c18a09}, !- Source Object
  11,                                     !- Outlet Port
  {36867fc2-4c08-4dc2-ac09-d658fd404c44}, !- Target Object
  2;                                      !- Inlet Port

OS:PortList,
  {7e67aa94-a4a5-4b5b-bd2e-4677ae487223}, !- Handle
  {55f4dabb-e2cc-4dde-9a9e-4c86b315f865}, !- Name
  {316f43c9-7a3b-42d6-abac-b700b1c18a09}; !- HVAC Component

OS:PortList,
  {25c7f958-1650-44f6-9f54-4b837372f6fd}, !- Handle
  {512ddc3c-fdc0-4b7c-8a7b-bdc0d92013b5}, !- Name
  {316f43c9-7a3b-42d6-abac-b700b1c18a09}; !- HVAC Component

OS:PortList,
  {6eabfe7c-ee4f-43ba-b16f-604d7c7fd52e}, !- Handle
  {fe7235ea-a1d7-4173-b630-c7d77ef3451a}, !- Name
  {316f43c9-7a3b-42d6-abac-b700b1c18a09}; !- HVAC Component

OS:Sizing:Zone,
  {e8bf790b-3fdf-41ac-8cbb-a7ded1eeda55}, !- Handle
  {316f43c9-7a3b-42d6-abac-b700b1c18a09}, !- Zone or ZoneList Name
  SupplyAirTemperature,                   !- Zone Cooling Design Supply Air Temperature Input Method
  14,                                     !- Zone Cooling Design Supply Air Temperature {C}
  11.11,                                  !- Zone Cooling Design Supply Air Temperature Difference {deltaC}
  SupplyAirTemperature,                   !- Zone Heating Design Supply Air Temperature Input Method
  40,                                     !- Zone Heating Design Supply Air Temperature {C}
  11.11,                                  !- Zone Heating Design Supply Air Temperature Difference {deltaC}
  0.0085,                                 !- Zone Cooling Design Supply Air Humidity Ratio {kg-H2O/kg-air}
  0.008,                                  !- Zone Heating Design Supply Air Humidity Ratio {kg-H2O/kg-air}
  ,                                       !- Zone Heating Sizing Factor
  ,                                       !- Zone Cooling Sizing Factor
  DesignDay,                              !- Cooling Design Air Flow Method
  ,                                       !- Cooling Design Air Flow Rate {m3/s}
  ,                                       !- Cooling Minimum Air Flow per Zone Floor Area {m3/s-m2}
  ,                                       !- Cooling Minimum Air Flow {m3/s}
  ,                                       !- Cooling Minimum Air Flow Fraction
  DesignDay,                              !- Heating Design Air Flow Method
  ,                                       !- Heating Design Air Flow Rate {m3/s}
  ,                                       !- Heating Maximum Air Flow per Zone Floor Area {m3/s-m2}
  ,                                       !- Heating Maximum Air Flow {m3/s}
  ,                                       !- Heating Maximum Air Flow Fraction
  ,                                       !- Design Zone Air Distribution Effectiveness in Cooling Mode
  ,                                       !- Design Zone Air Distribution Effectiveness in Heating Mode
  No,                                     !- Account for Dedicated Outdoor Air System
  NeutralSupplyAir,                       !- Dedicated Outdoor Air System Control Strategy
  autosize,                               !- Dedicated Outdoor Air Low Setpoint Temperature for Design {C}
  autosize;                               !- Dedicated Outdoor Air High Setpoint Temperature for Design {C}

OS:ZoneHVAC:EquipmentList,
  {557a4d7d-04ae-43ac-a688-97ef9b45f35f}, !- Handle
  Zone HVAC Equipment List 6,             !- Name
  {316f43c9-7a3b-42d6-abac-b700b1c18a09}; !- Thermal Zone

OS:Space,
  {349206fb-48b0-4c3d-b7d3-9f7bd5ce57f9}, !- Handle
  living space|unit 6|story 1,            !- Name
  {4ec8d511-e27c-44ad-81b1-943e529d3675}, !- Space Type Name
  ,                                       !- Default Construction Set Name
  ,                                       !- Default Schedule Set Name
  -0,                                     !- Direction of Relative North {deg}
  0,                                      !- X Origin {m}
  0,                                      !- Y Origin {m}
  0,                                      !- Z Origin {m}
  ,                                       !- Building Story Name
  {316f43c9-7a3b-42d6-abac-b700b1c18a09}, !- Thermal Zone Name
  ,                                       !- Part of Total Floor Area
  ,                                       !- Design Specification Outdoor Air Object Name
  {f8dcd46c-8da0-4eea-9df5-54fe5429cbfe}; !- Building Unit Name

OS:Surface,
  {732947e6-6536-4287-9118-02aa1be387f8}, !- Handle
  Surface 31,                             !- Name
  Wall,                                   !- Surface Type
  ,                                       !- Construction Name
  {349206fb-48b0-4c3d-b7d3-9f7bd5ce57f9}, !- Space Name
  Outdoors,                               !- Outside Boundary Condition
  ,                                       !- Outside Boundary Condition Object
  SunExposed,                             !- Sun Exposure
  WindExposed,                            !- Wind Exposure
  ,                                       !- View Factor to Ground
  ,                                       !- Number of Vertices
  19.3973532215094, 15.9795688143396, 2.4384, !- X,Y,Z Vertex 1 {m}
  19.3973532215094, 15.9795688143396, 0,  !- X,Y,Z Vertex 2 {m}
  12.9315688143396, 15.9795688143396, 0,  !- X,Y,Z Vertex 3 {m}
  12.9315688143396, 15.9795688143396, 2.4384; !- X,Y,Z Vertex 4 {m}

OS:Surface,
  {59511dd1-9213-472a-87f4-ec8b196e9f32}, !- Handle
  Surface 32,                             !- Name
  Wall,                                   !- Surface Type
  ,                                       !- Construction Name
  {349206fb-48b0-4c3d-b7d3-9f7bd5ce57f9}, !- Space Name
  Adiabatic,                              !- Outside Boundary Condition
  ,                                       !- Outside Boundary Condition Object
  NoSun,                                  !- Sun Exposure
  NoWind,                                 !- Wind Exposure
  ,                                       !- View Factor to Ground
  ,                                       !- Number of Vertices
  12.9315688143396, 3.048, 2.4384,        !- X,Y,Z Vertex 1 {m}
  12.9315688143396, 3.048, 0,             !- X,Y,Z Vertex 2 {m}
  19.3973532215094, 3.048, 0,             !- X,Y,Z Vertex 3 {m}
  19.3973532215094, 3.048, 2.4384;        !- X,Y,Z Vertex 4 {m}

OS:Surface,
  {0bc4adb1-ee0e-4090-b9c7-617ee4058ecf}, !- Handle
  Surface 33,                             !- Name
  Floor,                                  !- Surface Type
  ,                                       !- Construction Name
  {349206fb-48b0-4c3d-b7d3-9f7bd5ce57f9}, !- Space Name
  Foundation,                             !- Outside Boundary Condition
  ,                                       !- Outside Boundary Condition Object
  NoSun,                                  !- Sun Exposure
  NoWind,                                 !- Wind Exposure
  ,                                       !- View Factor to Ground
  ,                                       !- Number of Vertices
  12.9315688143396, 3.048, 0,             !- X,Y,Z Vertex 1 {m}
  12.9315688143396, 15.9795688143396, 0,  !- X,Y,Z Vertex 2 {m}
  19.3973532215094, 15.9795688143396, 0,  !- X,Y,Z Vertex 3 {m}
  19.3973532215094, 3.048, 0;             !- X,Y,Z Vertex 4 {m}

OS:Surface,
  {0b3b8079-1056-47b2-b65a-fbfe98e293df}, !- Handle
  Surface 34,                             !- Name
  RoofCeiling,                            !- Surface Type
  ,                                       !- Construction Name
  {349206fb-48b0-4c3d-b7d3-9f7bd5ce57f9}, !- Space Name
  Outdoors,                               !- Outside Boundary Condition
  ,                                       !- Outside Boundary Condition Object
  SunExposed,                             !- Sun Exposure
  WindExposed,                            !- Wind Exposure
  ,                                       !- View Factor to Ground
  ,                                       !- Number of Vertices
  19.3973532215094, 3.048, 2.4384,        !- X,Y,Z Vertex 1 {m}
  19.3973532215094, 15.9795688143396, 2.4384, !- X,Y,Z Vertex 2 {m}
  12.9315688143396, 15.9795688143396, 2.4384, !- X,Y,Z Vertex 3 {m}
  12.9315688143396, 3.048, 2.4384;        !- X,Y,Z Vertex 4 {m}

OS:Surface,
  {51344609-02b6-4689-8b00-01bc6eeeffab}, !- Handle
  Surface 35,                             !- Name
  Wall,                                   !- Surface Type
  ,                                       !- Construction Name
  {349206fb-48b0-4c3d-b7d3-9f7bd5ce57f9}, !- Space Name
  Surface,                                !- Outside Boundary Condition
  {7fe2a216-39f9-4075-b9d9-0fd36020c4f8}, !- Outside Boundary Condition Object
  NoSun,                                  !- Sun Exposure
  NoWind,                                 !- Wind Exposure
  ,                                       !- View Factor to Ground
  ,                                       !- Number of Vertices
  19.3973532215094, 3.048, 2.4384,        !- X,Y,Z Vertex 1 {m}
  19.3973532215094, 3.048, 0,             !- X,Y,Z Vertex 2 {m}
  19.3973532215094, 15.9795688143396, 0,  !- X,Y,Z Vertex 3 {m}
  19.3973532215094, 15.9795688143396, 2.4384; !- X,Y,Z Vertex 4 {m}

OS:Surface,
  {1f349fdc-32ac-46bc-b422-c6261a246516}, !- Handle
  Surface 36,                             !- Name
  Wall,                                   !- Surface Type
  ,                                       !- Construction Name
  {349206fb-48b0-4c3d-b7d3-9f7bd5ce57f9}, !- Space Name
  Surface,                                !- Outside Boundary Condition
  {cb640819-0dba-48fc-b746-7d35a8963c72}, !- Outside Boundary Condition Object
  NoSun,                                  !- Sun Exposure
  NoWind,                                 !- Wind Exposure
  ,                                       !- View Factor to Ground
  ,                                       !- Number of Vertices
  12.9315688143396, 15.9795688143396, 2.4384, !- X,Y,Z Vertex 1 {m}
  12.9315688143396, 15.9795688143396, 0,  !- X,Y,Z Vertex 2 {m}
  12.9315688143396, 3.048, 0,             !- X,Y,Z Vertex 3 {m}
  12.9315688143396, 3.048, 2.4384;        !- X,Y,Z Vertex 4 {m}

OS:ThermalZone,
  {6445cc52-8e7e-4faf-ba81-f36ef8d73cb3}, !- Handle
  living zone|unit 7,                     !- Name
  ,                                       !- Multiplier
  ,                                       !- Ceiling Height {m}
  ,                                       !- Volume {m3}
  ,                                       !- Floor Area {m2}
  ,                                       !- Zone Inside Convection Algorithm
  ,                                       !- Zone Outside Convection Algorithm
  ,                                       !- Zone Conditioning Equipment List Name
  {9313ccce-aecb-4a50-a7a8-4b74217672bc}, !- Zone Air Inlet Port List
  {d8e0dea1-24dd-4a76-ae22-040c2f1f8230}, !- Zone Air Exhaust Port List
  {fcc66220-5b5a-45a4-9d79-f3ccf1024923}, !- Zone Air Node Name
  {a11cbf4a-13f2-4b0d-8964-0e6ce2399756}, !- Zone Return Air Port List
  ,                                       !- Primary Daylighting Control Name
  ,                                       !- Fraction of Zone Controlled by Primary Daylighting Control
  ,                                       !- Secondary Daylighting Control Name
  ,                                       !- Fraction of Zone Controlled by Secondary Daylighting Control
  ,                                       !- Illuminance Map Name
  ,                                       !- Group Rendering Name
  ,                                       !- Thermostat Name
  No;                                     !- Use Ideal Air Loads

OS:Node,
  {de4ed49f-5465-4d8a-8a04-5e3a396a4800}, !- Handle
  Node 7,                                 !- Name
  {fcc66220-5b5a-45a4-9d79-f3ccf1024923}, !- Inlet Port
  ;                                       !- Outlet Port

OS:Connection,
  {fcc66220-5b5a-45a4-9d79-f3ccf1024923}, !- Handle
  {30936a24-8ae4-4b3d-8b9a-0bc290a4c0f7}, !- Name
  {6445cc52-8e7e-4faf-ba81-f36ef8d73cb3}, !- Source Object
  11,                                     !- Outlet Port
  {de4ed49f-5465-4d8a-8a04-5e3a396a4800}, !- Target Object
  2;                                      !- Inlet Port

OS:PortList,
  {9313ccce-aecb-4a50-a7a8-4b74217672bc}, !- Handle
  {bc11fee0-3307-4413-86b7-b257d4fa27c7}, !- Name
  {6445cc52-8e7e-4faf-ba81-f36ef8d73cb3}; !- HVAC Component

OS:PortList,
  {d8e0dea1-24dd-4a76-ae22-040c2f1f8230}, !- Handle
  {60d505b5-f008-4510-b1ff-d08260112845}, !- Name
  {6445cc52-8e7e-4faf-ba81-f36ef8d73cb3}; !- HVAC Component

OS:PortList,
  {a11cbf4a-13f2-4b0d-8964-0e6ce2399756}, !- Handle
  {e7d8ef45-3ec8-4d72-af19-74958b965727}, !- Name
  {6445cc52-8e7e-4faf-ba81-f36ef8d73cb3}; !- HVAC Component

OS:Sizing:Zone,
  {b0d3dbdd-597d-48a0-963c-ee394bbc2e25}, !- Handle
  {6445cc52-8e7e-4faf-ba81-f36ef8d73cb3}, !- Zone or ZoneList Name
  SupplyAirTemperature,                   !- Zone Cooling Design Supply Air Temperature Input Method
  14,                                     !- Zone Cooling Design Supply Air Temperature {C}
  11.11,                                  !- Zone Cooling Design Supply Air Temperature Difference {deltaC}
  SupplyAirTemperature,                   !- Zone Heating Design Supply Air Temperature Input Method
  40,                                     !- Zone Heating Design Supply Air Temperature {C}
  11.11,                                  !- Zone Heating Design Supply Air Temperature Difference {deltaC}
  0.0085,                                 !- Zone Cooling Design Supply Air Humidity Ratio {kg-H2O/kg-air}
  0.008,                                  !- Zone Heating Design Supply Air Humidity Ratio {kg-H2O/kg-air}
  ,                                       !- Zone Heating Sizing Factor
  ,                                       !- Zone Cooling Sizing Factor
  DesignDay,                              !- Cooling Design Air Flow Method
  ,                                       !- Cooling Design Air Flow Rate {m3/s}
  ,                                       !- Cooling Minimum Air Flow per Zone Floor Area {m3/s-m2}
  ,                                       !- Cooling Minimum Air Flow {m3/s}
  ,                                       !- Cooling Minimum Air Flow Fraction
  DesignDay,                              !- Heating Design Air Flow Method
  ,                                       !- Heating Design Air Flow Rate {m3/s}
  ,                                       !- Heating Maximum Air Flow per Zone Floor Area {m3/s-m2}
  ,                                       !- Heating Maximum Air Flow {m3/s}
  ,                                       !- Heating Maximum Air Flow Fraction
  ,                                       !- Design Zone Air Distribution Effectiveness in Cooling Mode
  ,                                       !- Design Zone Air Distribution Effectiveness in Heating Mode
  No,                                     !- Account for Dedicated Outdoor Air System
  NeutralSupplyAir,                       !- Dedicated Outdoor Air System Control Strategy
  autosize,                               !- Dedicated Outdoor Air Low Setpoint Temperature for Design {C}
  autosize;                               !- Dedicated Outdoor Air High Setpoint Temperature for Design {C}

OS:ZoneHVAC:EquipmentList,
  {1a3adaf0-920f-4465-bf3f-4d85c307019e}, !- Handle
  Zone HVAC Equipment List 7,             !- Name
  {6445cc52-8e7e-4faf-ba81-f36ef8d73cb3}; !- Thermal Zone

OS:Space,
  {63825911-ec37-4243-91d7-b41c50966b6c}, !- Handle
  living space|unit 7|story 1,            !- Name
  {4ec8d511-e27c-44ad-81b1-943e529d3675}, !- Space Type Name
  ,                                       !- Default Construction Set Name
  ,                                       !- Default Schedule Set Name
  -0,                                     !- Direction of Relative North {deg}
  0,                                      !- X Origin {m}
  0,                                      !- Y Origin {m}
  0,                                      !- Z Origin {m}
  ,                                       !- Building Story Name
  {6445cc52-8e7e-4faf-ba81-f36ef8d73cb3}, !- Thermal Zone Name
  ,                                       !- Part of Total Floor Area
  ,                                       !- Design Specification Outdoor Air Object Name
  {9263e639-bd1e-4577-98d9-e85a71705a24}; !- Building Unit Name

OS:Surface,
  {f2ebb859-b413-46bb-975e-26bbaec65d58}, !- Handle
  Surface 37,                             !- Name
  Wall,                                   !- Surface Type
  ,                                       !- Construction Name
  {63825911-ec37-4243-91d7-b41c50966b6c}, !- Space Name
  Outdoors,                               !- Outside Boundary Condition
  ,                                       !- Outside Boundary Condition Object
  SunExposed,                             !- Sun Exposure
  WindExposed,                            !- Wind Exposure
  ,                                       !- View Factor to Ground
  ,                                       !- Number of Vertices
  25.8631376286792, -12.9315688143396, 2.4384, !- X,Y,Z Vertex 1 {m}
  25.8631376286792, -12.9315688143396, 0, !- X,Y,Z Vertex 2 {m}
  25.8631376286792, 0, 0,                 !- X,Y,Z Vertex 3 {m}
  25.8631376286792, 0, 2.4384;            !- X,Y,Z Vertex 4 {m}

OS:Surface,
  {c3454a0b-e962-45c3-a8d2-a22bc7114993}, !- Handle
  Surface 38,                             !- Name
  Floor,                                  !- Surface Type
  ,                                       !- Construction Name
  {63825911-ec37-4243-91d7-b41c50966b6c}, !- Space Name
  Foundation,                             !- Outside Boundary Condition
  ,                                       !- Outside Boundary Condition Object
  NoSun,                                  !- Sun Exposure
  NoWind,                                 !- Wind Exposure
  ,                                       !- View Factor to Ground
  ,                                       !- Number of Vertices
  19.3973532215094, -12.9315688143396, 0, !- X,Y,Z Vertex 1 {m}
  19.3973532215094, 0, 0,                 !- X,Y,Z Vertex 2 {m}
  25.8631376286792, 0, 0,                 !- X,Y,Z Vertex 3 {m}
  25.8631376286792, -12.9315688143396, 0; !- X,Y,Z Vertex 4 {m}

OS:Surface,
  {0dc00a70-76c3-4ad5-a4e3-12c4f716a460}, !- Handle
  Surface 39,                             !- Name
  Wall,                                   !- Surface Type
  ,                                       !- Construction Name
  {63825911-ec37-4243-91d7-b41c50966b6c}, !- Space Name
  Surface,                                !- Outside Boundary Condition
  {b2d0955a-b566-4ea4-b9f2-37e948b1489b}, !- Outside Boundary Condition Object
  NoSun,                                  !- Sun Exposure
  NoWind,                                 !- Wind Exposure
  ,                                       !- View Factor to Ground
  ,                                       !- Number of Vertices
  19.3973532215094, 0, 2.4384,            !- X,Y,Z Vertex 1 {m}
  19.3973532215094, 0, 0,                 !- X,Y,Z Vertex 2 {m}
  19.3973532215094, -12.9315688143396, 0, !- X,Y,Z Vertex 3 {m}
  19.3973532215094, -12.9315688143396, 2.4384; !- X,Y,Z Vertex 4 {m}

OS:Surface,
  {1da1b053-221a-4393-af50-cef712b2949d}, !- Handle
  Surface 40,                             !- Name
  RoofCeiling,                            !- Surface Type
  ,                                       !- Construction Name
  {63825911-ec37-4243-91d7-b41c50966b6c}, !- Space Name
  Outdoors,                               !- Outside Boundary Condition
  ,                                       !- Outside Boundary Condition Object
  SunExposed,                             !- Sun Exposure
  WindExposed,                            !- Wind Exposure
  ,                                       !- View Factor to Ground
  ,                                       !- Number of Vertices
  25.8631376286792, -12.9315688143396, 2.4384, !- X,Y,Z Vertex 1 {m}
  25.8631376286792, 0, 2.4384,            !- X,Y,Z Vertex 2 {m}
  19.3973532215094, 0, 2.4384,            !- X,Y,Z Vertex 3 {m}
  19.3973532215094, -12.9315688143396, 2.4384; !- X,Y,Z Vertex 4 {m}

OS:Surface,
  {c880b28c-c582-46b3-9414-0a2372d5eca7}, !- Handle
  Surface 41,                             !- Name
  Wall,                                   !- Surface Type
  ,                                       !- Construction Name
  {63825911-ec37-4243-91d7-b41c50966b6c}, !- Space Name
  Adiabatic,                              !- Outside Boundary Condition
  ,                                       !- Outside Boundary Condition Object
  NoSun,                                  !- Sun Exposure
  NoWind,                                 !- Wind Exposure
  ,                                       !- View Factor to Ground
  ,                                       !- Number of Vertices
  25.8631376286792, 0, 2.4384,            !- X,Y,Z Vertex 1 {m}
  25.8631376286792, 0, 0,                 !- X,Y,Z Vertex 2 {m}
  19.3973532215094, 0, 0,                 !- X,Y,Z Vertex 3 {m}
  19.3973532215094, 0, 2.4384;            !- X,Y,Z Vertex 4 {m}

OS:Surface,
  {872270ae-936d-439f-af63-3c0453071938}, !- Handle
  Surface 42,                             !- Name
  Wall,                                   !- Surface Type
  ,                                       !- Construction Name
  {63825911-ec37-4243-91d7-b41c50966b6c}, !- Space Name
  Outdoors,                               !- Outside Boundary Condition
  ,                                       !- Outside Boundary Condition Object
  SunExposed,                             !- Sun Exposure
  WindExposed,                            !- Wind Exposure
  ,                                       !- View Factor to Ground
  ,                                       !- Number of Vertices
  19.3973532215094, -12.9315688143396, 2.4384, !- X,Y,Z Vertex 1 {m}
  19.3973532215094, -12.9315688143396, 0, !- X,Y,Z Vertex 2 {m}
  25.8631376286792, -12.9315688143396, 0, !- X,Y,Z Vertex 3 {m}
  25.8631376286792, -12.9315688143396, 2.4384; !- X,Y,Z Vertex 4 {m}

OS:ThermalZone,
  {8a9dd45c-b343-4e96-a575-1f40d46c46e3}, !- Handle
  living zone|unit 8,                     !- Name
  ,                                       !- Multiplier
  ,                                       !- Ceiling Height {m}
  ,                                       !- Volume {m3}
  ,                                       !- Floor Area {m2}
  ,                                       !- Zone Inside Convection Algorithm
  ,                                       !- Zone Outside Convection Algorithm
  ,                                       !- Zone Conditioning Equipment List Name
  {233dc939-9af8-4cbb-adc3-aabd3ae86f5d}, !- Zone Air Inlet Port List
  {f40f824b-0558-4bb0-8b53-8877987c779c}, !- Zone Air Exhaust Port List
  {dc18c850-b8e3-4dc1-9cc8-03b5ebca21e4}, !- Zone Air Node Name
  {249d24bc-a399-4a5a-87de-09d7c3657b77}, !- Zone Return Air Port List
  ,                                       !- Primary Daylighting Control Name
  ,                                       !- Fraction of Zone Controlled by Primary Daylighting Control
  ,                                       !- Secondary Daylighting Control Name
  ,                                       !- Fraction of Zone Controlled by Secondary Daylighting Control
  ,                                       !- Illuminance Map Name
  ,                                       !- Group Rendering Name
  ,                                       !- Thermostat Name
  No;                                     !- Use Ideal Air Loads

OS:Node,
  {624ff28a-570f-4ed6-8fce-f3540ab82e8f}, !- Handle
  Node 8,                                 !- Name
  {dc18c850-b8e3-4dc1-9cc8-03b5ebca21e4}, !- Inlet Port
  ;                                       !- Outlet Port

OS:Connection,
  {dc18c850-b8e3-4dc1-9cc8-03b5ebca21e4}, !- Handle
  {134e939d-502f-416c-8960-e907159ce5a4}, !- Name
  {8a9dd45c-b343-4e96-a575-1f40d46c46e3}, !- Source Object
  11,                                     !- Outlet Port
  {624ff28a-570f-4ed6-8fce-f3540ab82e8f}, !- Target Object
  2;                                      !- Inlet Port

OS:PortList,
  {233dc939-9af8-4cbb-adc3-aabd3ae86f5d}, !- Handle
  {1182a427-3691-478f-afcd-ce65610133c2}, !- Name
  {8a9dd45c-b343-4e96-a575-1f40d46c46e3}; !- HVAC Component

OS:PortList,
  {f40f824b-0558-4bb0-8b53-8877987c779c}, !- Handle
  {da90b997-7359-4c8e-96e0-7331096a8194}, !- Name
  {8a9dd45c-b343-4e96-a575-1f40d46c46e3}; !- HVAC Component

OS:PortList,
  {249d24bc-a399-4a5a-87de-09d7c3657b77}, !- Handle
  {ba91e58b-9b91-4462-aa7d-1324096fcbef}, !- Name
  {8a9dd45c-b343-4e96-a575-1f40d46c46e3}; !- HVAC Component

OS:Sizing:Zone,
  {c84ac9aa-78e7-4a69-9cec-cf21cc538f99}, !- Handle
  {8a9dd45c-b343-4e96-a575-1f40d46c46e3}, !- Zone or ZoneList Name
  SupplyAirTemperature,                   !- Zone Cooling Design Supply Air Temperature Input Method
  14,                                     !- Zone Cooling Design Supply Air Temperature {C}
  11.11,                                  !- Zone Cooling Design Supply Air Temperature Difference {deltaC}
  SupplyAirTemperature,                   !- Zone Heating Design Supply Air Temperature Input Method
  40,                                     !- Zone Heating Design Supply Air Temperature {C}
  11.11,                                  !- Zone Heating Design Supply Air Temperature Difference {deltaC}
  0.0085,                                 !- Zone Cooling Design Supply Air Humidity Ratio {kg-H2O/kg-air}
  0.008,                                  !- Zone Heating Design Supply Air Humidity Ratio {kg-H2O/kg-air}
  ,                                       !- Zone Heating Sizing Factor
  ,                                       !- Zone Cooling Sizing Factor
  DesignDay,                              !- Cooling Design Air Flow Method
  ,                                       !- Cooling Design Air Flow Rate {m3/s}
  ,                                       !- Cooling Minimum Air Flow per Zone Floor Area {m3/s-m2}
  ,                                       !- Cooling Minimum Air Flow {m3/s}
  ,                                       !- Cooling Minimum Air Flow Fraction
  DesignDay,                              !- Heating Design Air Flow Method
  ,                                       !- Heating Design Air Flow Rate {m3/s}
  ,                                       !- Heating Maximum Air Flow per Zone Floor Area {m3/s-m2}
  ,                                       !- Heating Maximum Air Flow {m3/s}
  ,                                       !- Heating Maximum Air Flow Fraction
  ,                                       !- Design Zone Air Distribution Effectiveness in Cooling Mode
  ,                                       !- Design Zone Air Distribution Effectiveness in Heating Mode
  No,                                     !- Account for Dedicated Outdoor Air System
  NeutralSupplyAir,                       !- Dedicated Outdoor Air System Control Strategy
  autosize,                               !- Dedicated Outdoor Air Low Setpoint Temperature for Design {C}
  autosize;                               !- Dedicated Outdoor Air High Setpoint Temperature for Design {C}

OS:ZoneHVAC:EquipmentList,
  {45135679-48f0-4705-9b54-be8545657cc2}, !- Handle
  Zone HVAC Equipment List 8,             !- Name
  {8a9dd45c-b343-4e96-a575-1f40d46c46e3}; !- Thermal Zone

OS:Space,
  {4080d205-5118-4c57-9b0a-ee3945b65d78}, !- Handle
  living space|unit 8|story 1,            !- Name
  {4ec8d511-e27c-44ad-81b1-943e529d3675}, !- Space Type Name
  ,                                       !- Default Construction Set Name
  ,                                       !- Default Schedule Set Name
  -0,                                     !- Direction of Relative North {deg}
  0,                                      !- X Origin {m}
  0,                                      !- Y Origin {m}
  0,                                      !- Z Origin {m}
  ,                                       !- Building Story Name
  {8a9dd45c-b343-4e96-a575-1f40d46c46e3}, !- Thermal Zone Name
  ,                                       !- Part of Total Floor Area
  ,                                       !- Design Specification Outdoor Air Object Name
  {17a71d1d-d02a-4a11-af59-189dee1576aa}; !- Building Unit Name

OS:Surface,
  {86cff7f5-ecc2-4317-aa63-4d3c43df6905}, !- Handle
  Surface 43,                             !- Name
  Wall,                                   !- Surface Type
  ,                                       !- Construction Name
  {4080d205-5118-4c57-9b0a-ee3945b65d78}, !- Space Name
  Outdoors,                               !- Outside Boundary Condition
  ,                                       !- Outside Boundary Condition Object
  SunExposed,                             !- Sun Exposure
  WindExposed,                            !- Wind Exposure
  ,                                       !- View Factor to Ground
  ,                                       !- Number of Vertices
  25.8631376286792, 15.9795688143396, 2.4384, !- X,Y,Z Vertex 1 {m}
  25.8631376286792, 15.9795688143396, 0,  !- X,Y,Z Vertex 2 {m}
  19.3973532215094, 15.9795688143396, 0,  !- X,Y,Z Vertex 3 {m}
  19.3973532215094, 15.9795688143396, 2.4384; !- X,Y,Z Vertex 4 {m}

OS:Surface,
  {f36612f8-5a3b-4d1d-8ca5-6d110cf76ab0}, !- Handle
  Surface 44,                             !- Name
  Wall,                                   !- Surface Type
  ,                                       !- Construction Name
  {4080d205-5118-4c57-9b0a-ee3945b65d78}, !- Space Name
  Adiabatic,                              !- Outside Boundary Condition
  ,                                       !- Outside Boundary Condition Object
  NoSun,                                  !- Sun Exposure
  NoWind,                                 !- Wind Exposure
  ,                                       !- View Factor to Ground
  ,                                       !- Number of Vertices
  19.3973532215094, 3.048, 2.4384,        !- X,Y,Z Vertex 1 {m}
  19.3973532215094, 3.048, 0,             !- X,Y,Z Vertex 2 {m}
  25.8631376286792, 3.048, 0,             !- X,Y,Z Vertex 3 {m}
  25.8631376286792, 3.048, 2.4384;        !- X,Y,Z Vertex 4 {m}

OS:Surface,
  {88b36924-b6c8-470b-8975-98fbc4ea6be7}, !- Handle
  Surface 45,                             !- Name
  Floor,                                  !- Surface Type
  ,                                       !- Construction Name
  {4080d205-5118-4c57-9b0a-ee3945b65d78}, !- Space Name
  Foundation,                             !- Outside Boundary Condition
  ,                                       !- Outside Boundary Condition Object
  NoSun,                                  !- Sun Exposure
  NoWind,                                 !- Wind Exposure
  ,                                       !- View Factor to Ground
  ,                                       !- Number of Vertices
  19.3973532215094, 3.048, 0,             !- X,Y,Z Vertex 1 {m}
  19.3973532215094, 15.9795688143396, 0,  !- X,Y,Z Vertex 2 {m}
  25.8631376286792, 15.9795688143396, 0,  !- X,Y,Z Vertex 3 {m}
  25.8631376286792, 3.048, 0;             !- X,Y,Z Vertex 4 {m}

OS:Surface,
  {6387e63a-131b-4bc0-a413-06bb910626b0}, !- Handle
  Surface 46,                             !- Name
  RoofCeiling,                            !- Surface Type
  ,                                       !- Construction Name
  {4080d205-5118-4c57-9b0a-ee3945b65d78}, !- Space Name
  Outdoors,                               !- Outside Boundary Condition
  ,                                       !- Outside Boundary Condition Object
  SunExposed,                             !- Sun Exposure
  WindExposed,                            !- Wind Exposure
  ,                                       !- View Factor to Ground
  ,                                       !- Number of Vertices
  25.8631376286792, 3.048, 2.4384,        !- X,Y,Z Vertex 1 {m}
  25.8631376286792, 15.9795688143396, 2.4384, !- X,Y,Z Vertex 2 {m}
  19.3973532215094, 15.9795688143396, 2.4384, !- X,Y,Z Vertex 3 {m}
  19.3973532215094, 3.048, 2.4384;        !- X,Y,Z Vertex 4 {m}

OS:Surface,
  {70033604-d16a-4643-8b9a-6e340b06418a}, !- Handle
  Surface 47,                             !- Name
  Wall,                                   !- Surface Type
  ,                                       !- Construction Name
  {4080d205-5118-4c57-9b0a-ee3945b65d78}, !- Space Name
  Outdoors,                               !- Outside Boundary Condition
  ,                                       !- Outside Boundary Condition Object
  SunExposed,                             !- Sun Exposure
  WindExposed,                            !- Wind Exposure
  ,                                       !- View Factor to Ground
  ,                                       !- Number of Vertices
  25.8631376286792, 3.048, 2.4384,        !- X,Y,Z Vertex 1 {m}
  25.8631376286792, 3.048, 0,             !- X,Y,Z Vertex 2 {m}
  25.8631376286792, 15.9795688143396, 0,  !- X,Y,Z Vertex 3 {m}
  25.8631376286792, 15.9795688143396, 2.4384; !- X,Y,Z Vertex 4 {m}

OS:Surface,
  {7fe2a216-39f9-4075-b9d9-0fd36020c4f8}, !- Handle
  Surface 48,                             !- Name
  Wall,                                   !- Surface Type
  ,                                       !- Construction Name
  {4080d205-5118-4c57-9b0a-ee3945b65d78}, !- Space Name
  Surface,                                !- Outside Boundary Condition
  {51344609-02b6-4689-8b00-01bc6eeeffab}, !- Outside Boundary Condition Object
  NoSun,                                  !- Sun Exposure
  NoWind,                                 !- Wind Exposure
  ,                                       !- View Factor to Ground
  ,                                       !- Number of Vertices
  19.3973532215094, 15.9795688143396, 2.4384, !- X,Y,Z Vertex 1 {m}
  19.3973532215094, 15.9795688143396, 0,  !- X,Y,Z Vertex 2 {m}
  19.3973532215094, 3.048, 0,             !- X,Y,Z Vertex 3 {m}
  19.3973532215094, 3.048, 2.4384;        !- X,Y,Z Vertex 4 {m}

OS:ThermalZone,
  {bc69426d-72c5-4ef0-897f-daef1f30c230}, !- Handle
  corridor zone,                          !- Name
  ,                                       !- Multiplier
  ,                                       !- Ceiling Height {m}
  ,                                       !- Volume {m3}
  ,                                       !- Floor Area {m2}
  ,                                       !- Zone Inside Convection Algorithm
  ,                                       !- Zone Outside Convection Algorithm
  ,                                       !- Zone Conditioning Equipment List Name
  {61289577-900c-4475-9ea5-5a05e1cb9609}, !- Zone Air Inlet Port List
  {6406e3e8-2836-41ca-bd91-b02926fce9e0}, !- Zone Air Exhaust Port List
  {5e04bb6e-1ebf-45c7-97d1-4dbd80dff2b3}, !- Zone Air Node Name
  {b4292c42-44ec-4b38-9a7d-65e99962c8cc}, !- Zone Return Air Port List
  ,                                       !- Primary Daylighting Control Name
  ,                                       !- Fraction of Zone Controlled by Primary Daylighting Control
  ,                                       !- Secondary Daylighting Control Name
  ,                                       !- Fraction of Zone Controlled by Secondary Daylighting Control
  ,                                       !- Illuminance Map Name
  ,                                       !- Group Rendering Name
  ,                                       !- Thermostat Name
  No;                                     !- Use Ideal Air Loads

OS:Node,
  {fbea5e8c-34d2-48bc-b630-13d08d8b1a65}, !- Handle
  Node 9,                                 !- Name
  {5e04bb6e-1ebf-45c7-97d1-4dbd80dff2b3}, !- Inlet Port
  ;                                       !- Outlet Port

OS:Connection,
  {5e04bb6e-1ebf-45c7-97d1-4dbd80dff2b3}, !- Handle
  {967521d6-25cf-4b57-99c6-c2ffa9bb93ce}, !- Name
  {bc69426d-72c5-4ef0-897f-daef1f30c230}, !- Source Object
  11,                                     !- Outlet Port
  {fbea5e8c-34d2-48bc-b630-13d08d8b1a65}, !- Target Object
  2;                                      !- Inlet Port

OS:PortList,
  {61289577-900c-4475-9ea5-5a05e1cb9609}, !- Handle
  {525ae161-b13b-4d9f-8117-187b0eea648d}, !- Name
  {bc69426d-72c5-4ef0-897f-daef1f30c230}; !- HVAC Component

OS:PortList,
  {6406e3e8-2836-41ca-bd91-b02926fce9e0}, !- Handle
  {883a6484-716b-4451-89aa-c6bebb825e8c}, !- Name
  {bc69426d-72c5-4ef0-897f-daef1f30c230}; !- HVAC Component

OS:PortList,
  {b4292c42-44ec-4b38-9a7d-65e99962c8cc}, !- Handle
  {9ff1b883-30b7-4870-a233-e95609b0e004}, !- Name
  {bc69426d-72c5-4ef0-897f-daef1f30c230}; !- HVAC Component

OS:Sizing:Zone,
  {b128bd16-26d9-464a-9c86-89cf4c8ef64f}, !- Handle
  {bc69426d-72c5-4ef0-897f-daef1f30c230}, !- Zone or ZoneList Name
  SupplyAirTemperature,                   !- Zone Cooling Design Supply Air Temperature Input Method
  14,                                     !- Zone Cooling Design Supply Air Temperature {C}
  11.11,                                  !- Zone Cooling Design Supply Air Temperature Difference {deltaC}
  SupplyAirTemperature,                   !- Zone Heating Design Supply Air Temperature Input Method
  40,                                     !- Zone Heating Design Supply Air Temperature {C}
  11.11,                                  !- Zone Heating Design Supply Air Temperature Difference {deltaC}
  0.0085,                                 !- Zone Cooling Design Supply Air Humidity Ratio {kg-H2O/kg-air}
  0.008,                                  !- Zone Heating Design Supply Air Humidity Ratio {kg-H2O/kg-air}
  ,                                       !- Zone Heating Sizing Factor
  ,                                       !- Zone Cooling Sizing Factor
  DesignDay,                              !- Cooling Design Air Flow Method
  ,                                       !- Cooling Design Air Flow Rate {m3/s}
  ,                                       !- Cooling Minimum Air Flow per Zone Floor Area {m3/s-m2}
  ,                                       !- Cooling Minimum Air Flow {m3/s}
  ,                                       !- Cooling Minimum Air Flow Fraction
  DesignDay,                              !- Heating Design Air Flow Method
  ,                                       !- Heating Design Air Flow Rate {m3/s}
  ,                                       !- Heating Maximum Air Flow per Zone Floor Area {m3/s-m2}
  ,                                       !- Heating Maximum Air Flow {m3/s}
  ,                                       !- Heating Maximum Air Flow Fraction
  ,                                       !- Design Zone Air Distribution Effectiveness in Cooling Mode
  ,                                       !- Design Zone Air Distribution Effectiveness in Heating Mode
  No,                                     !- Account for Dedicated Outdoor Air System
  NeutralSupplyAir,                       !- Dedicated Outdoor Air System Control Strategy
  autosize,                               !- Dedicated Outdoor Air Low Setpoint Temperature for Design {C}
  autosize;                               !- Dedicated Outdoor Air High Setpoint Temperature for Design {C}

OS:ZoneHVAC:EquipmentList,
  {ecd0ceda-bafc-432d-88f7-4f72c8f41d3d}, !- Handle
  Zone HVAC Equipment List 9,             !- Name
  {bc69426d-72c5-4ef0-897f-daef1f30c230}; !- Thermal Zone

OS:Space,
  {7cf813ad-ccc9-4988-8d86-d23e8ecfc5b4}, !- Handle
  corridor space,                         !- Name
  {1121ad13-af1c-4605-808f-d04d7ca4bd35}, !- Space Type Name
  ,                                       !- Default Construction Set Name
  ,                                       !- Default Schedule Set Name
  ,                                       !- Direction of Relative North {deg}
  ,                                       !- X Origin {m}
  ,                                       !- Y Origin {m}
  ,                                       !- Z Origin {m}
  ,                                       !- Building Story Name
  {bc69426d-72c5-4ef0-897f-daef1f30c230}; !- Thermal Zone Name

OS:Surface,
  {b6857dc5-8dec-4ecf-9dd1-c7515832e6db}, !- Handle
  Surface 49,                             !- Name
  Floor,                                  !- Surface Type
  ,                                       !- Construction Name
  {7cf813ad-ccc9-4988-8d86-d23e8ecfc5b4}, !- Space Name
  Foundation,                             !- Outside Boundary Condition
  ,                                       !- Outside Boundary Condition Object
  NoSun,                                  !- Sun Exposure
  NoWind,                                 !- Wind Exposure
  ,                                       !- View Factor to Ground
  ,                                       !- Number of Vertices
  0, 0, 0,                                !- X,Y,Z Vertex 1 {m}
  0, 3.048, 0,                            !- X,Y,Z Vertex 2 {m}
  25.8631376286792, 3.048, 0,             !- X,Y,Z Vertex 3 {m}
  25.8631376286792, 0, 0;                 !- X,Y,Z Vertex 4 {m}

OS:Surface,
  {2d642a36-68ad-4528-a8fc-0e0d78378dcb}, !- Handle
  Surface 50,                             !- Name
  Wall,                                   !- Surface Type
  ,                                       !- Construction Name
  {7cf813ad-ccc9-4988-8d86-d23e8ecfc5b4}, !- Space Name
  Outdoors,                               !- Outside Boundary Condition
  ,                                       !- Outside Boundary Condition Object
  SunExposed,                             !- Sun Exposure
  WindExposed,                            !- Wind Exposure
  ,                                       !- View Factor to Ground
  ,                                       !- Number of Vertices
  0, 3.048, 2.4384,                       !- X,Y,Z Vertex 1 {m}
  0, 3.048, 0,                            !- X,Y,Z Vertex 2 {m}
  0, 0, 0,                                !- X,Y,Z Vertex 3 {m}
  0, 0, 2.4384;                           !- X,Y,Z Vertex 4 {m}

OS:Surface,
  {5fef9381-d0cf-4348-9007-c5cc54d47962}, !- Handle
  Surface 51,                             !- Name
  Wall,                                   !- Surface Type
  ,                                       !- Construction Name
  {7cf813ad-ccc9-4988-8d86-d23e8ecfc5b4}, !- Space Name
  Adiabatic,                              !- Outside Boundary Condition
  ,                                       !- Outside Boundary Condition Object
  NoSun,                                  !- Sun Exposure
  NoWind,                                 !- Wind Exposure
  ,                                       !- View Factor to Ground
  ,                                       !- Number of Vertices
  6.46578440716979, 3.048, 2.4384,        !- X,Y,Z Vertex 1 {m}
  6.46578440716979, 3.048, 0,             !- X,Y,Z Vertex 2 {m}
  0, 3.048, 0,                            !- X,Y,Z Vertex 3 {m}
  0, 3.048, 2.4384;                       !- X,Y,Z Vertex 4 {m}

OS:Surface,
  {ef3e2da0-6b18-4a77-80ef-f3362149b5b3}, !- Handle
  Surface 52,                             !- Name
  Wall,                                   !- Surface Type
  ,                                       !- Construction Name
  {7cf813ad-ccc9-4988-8d86-d23e8ecfc5b4}, !- Space Name
  Outdoors,                               !- Outside Boundary Condition
  ,                                       !- Outside Boundary Condition Object
  SunExposed,                             !- Sun Exposure
  WindExposed,                            !- Wind Exposure
  ,                                       !- View Factor to Ground
  ,                                       !- Number of Vertices
  25.8631376286792, 0, 2.4384,            !- X,Y,Z Vertex 1 {m}
  25.8631376286792, 0, 0,                 !- X,Y,Z Vertex 2 {m}
  25.8631376286792, 3.048, 0,             !- X,Y,Z Vertex 3 {m}
  25.8631376286792, 3.048, 2.4384;        !- X,Y,Z Vertex 4 {m}

OS:Surface,
  {4ad14835-789f-4ac7-9daa-4feb96b88732}, !- Handle
  Surface 53,                             !- Name
  Wall,                                   !- Surface Type
  ,                                       !- Construction Name
  {7cf813ad-ccc9-4988-8d86-d23e8ecfc5b4}, !- Space Name
  Adiabatic,                              !- Outside Boundary Condition
  ,                                       !- Outside Boundary Condition Object
  NoSun,                                  !- Sun Exposure
  NoWind,                                 !- Wind Exposure
  ,                                       !- View Factor to Ground
  ,                                       !- Number of Vertices
  0, 0, 2.4384,                           !- X,Y,Z Vertex 1 {m}
  0, 0, 0,                                !- X,Y,Z Vertex 2 {m}
  6.46578440716979, 0, 0,                 !- X,Y,Z Vertex 3 {m}
  6.46578440716979, 0, 2.4384;            !- X,Y,Z Vertex 4 {m}

OS:Surface,
  {ab1f3c1d-f28f-47d2-a8ec-c7c7824ce115}, !- Handle
  Surface 54,                             !- Name
  RoofCeiling,                            !- Surface Type
  ,                                       !- Construction Name
  {7cf813ad-ccc9-4988-8d86-d23e8ecfc5b4}, !- Space Name
  Outdoors,                               !- Outside Boundary Condition
  ,                                       !- Outside Boundary Condition Object
  SunExposed,                             !- Sun Exposure
  WindExposed,                            !- Wind Exposure
  ,                                       !- View Factor to Ground
  ,                                       !- Number of Vertices
  25.8631376286792, 0, 2.4384,            !- X,Y,Z Vertex 1 {m}
  25.8631376286792, 3.048, 2.4384,        !- X,Y,Z Vertex 2 {m}
  0, 3.048, 2.4384,                       !- X,Y,Z Vertex 3 {m}
  0, 0, 2.4384;                           !- X,Y,Z Vertex 4 {m}

OS:SpaceType,
  {1121ad13-af1c-4605-808f-d04d7ca4bd35}, !- Handle
  Space Type 2,                           !- Name
  ,                                       !- Default Construction Set Name
  ,                                       !- Default Schedule Set Name
  ,                                       !- Group Rendering Name
  ,                                       !- Design Specification Outdoor Air Object Name
  ,                                       !- Standards Template
  ,                                       !- Standards Building Type
  corridor;                               !- Standards Space Type

OS:BuildingUnit,
  {215051b1-b0d1-4a96-8dde-01225cf6e54b}, !- Handle
  unit 1,                                 !- Name
  ,                                       !- Rendering Color
  Residential;                            !- Building Unit Type

OS:AdditionalProperties,
  {ff61e578-fefd-4415-a173-18da8934fb3c}, !- Handle
  {215051b1-b0d1-4a96-8dde-01225cf6e54b}, !- Object Name
  Units Represented,                      !- Feature Name 1
  Integer,                                !- Feature Data Type 1
  1,                                      !- Feature Value 1
  NumberOfBedrooms,                       !- Feature Name 2
  Integer,                                !- Feature Data Type 2
  3,                                      !- Feature Value 2
  NumberOfBathrooms,                      !- Feature Name 3
  Double,                                 !- Feature Data Type 3
  2,                                      !- Feature Value 3
  NumberOfOccupants,                      !- Feature Name 4
  Double,                                 !- Feature Data Type 4
  3.3900000000000001;                     !- Feature Value 4

OS:BuildingUnit,
  {a4643452-2d8b-48ac-a8cd-d817b3b68640}, !- Handle
  unit 2,                                 !- Name
  ,                                       !- Rendering Color
  Residential;                            !- Building Unit Type

OS:AdditionalProperties,
  {0fe31d41-f60f-4c13-b1a8-5d255fd54655}, !- Handle
  {a4643452-2d8b-48ac-a8cd-d817b3b68640}, !- Object Name
  Units Represented,                      !- Feature Name 1
  Integer,                                !- Feature Data Type 1
  1,                                      !- Feature Value 1
  NumberOfBedrooms,                       !- Feature Name 2
  Integer,                                !- Feature Data Type 2
  3,                                      !- Feature Value 2
  NumberOfBathrooms,                      !- Feature Name 3
  Double,                                 !- Feature Data Type 3
  2;                                      !- Feature Value 3

OS:BuildingUnit,
  {8784bbeb-cd73-469c-af7d-13bcc48fc8a5}, !- Handle
  unit 3,                                 !- Name
  ,                                       !- Rendering Color
  Residential;                            !- Building Unit Type

OS:AdditionalProperties,
  {33143e16-4183-40de-9adb-5df27b011f98}, !- Handle
  {8784bbeb-cd73-469c-af7d-13bcc48fc8a5}, !- Object Name
  Units Represented,                      !- Feature Name 1
  Integer,                                !- Feature Data Type 1
  1,                                      !- Feature Value 1
  NumberOfBedrooms,                       !- Feature Name 2
  Integer,                                !- Feature Data Type 2
  3,                                      !- Feature Value 2
  NumberOfBathrooms,                      !- Feature Name 3
  Double,                                 !- Feature Data Type 3
  2;                                      !- Feature Value 3

OS:BuildingUnit,
  {11b9b618-39d8-4324-9c39-d52efd9ac1cf}, !- Handle
  unit 4,                                 !- Name
  ,                                       !- Rendering Color
  Residential;                            !- Building Unit Type

OS:AdditionalProperties,
  {c7cc1057-61eb-435a-8428-363634f45337}, !- Handle
  {11b9b618-39d8-4324-9c39-d52efd9ac1cf}, !- Object Name
  Units Represented,                      !- Feature Name 1
  Integer,                                !- Feature Data Type 1
  1,                                      !- Feature Value 1
  NumberOfBedrooms,                       !- Feature Name 2
  Integer,                                !- Feature Data Type 2
  3,                                      !- Feature Value 2
  NumberOfBathrooms,                      !- Feature Name 3
  Double,                                 !- Feature Data Type 3
  2;                                      !- Feature Value 3

OS:BuildingUnit,
  {44b2f89d-f12d-47a1-81f6-6a29d53a319f}, !- Handle
  unit 5,                                 !- Name
  ,                                       !- Rendering Color
  Residential;                            !- Building Unit Type

OS:AdditionalProperties,
  {9c4c5045-8e25-4c2d-9fa6-7dcf384c796c}, !- Handle
  {44b2f89d-f12d-47a1-81f6-6a29d53a319f}, !- Object Name
  Units Represented,                      !- Feature Name 1
  Integer,                                !- Feature Data Type 1
  1,                                      !- Feature Value 1
  NumberOfBedrooms,                       !- Feature Name 2
  Integer,                                !- Feature Data Type 2
  3,                                      !- Feature Value 2
  NumberOfBathrooms,                      !- Feature Name 3
  Double,                                 !- Feature Data Type 3
  2;                                      !- Feature Value 3

OS:BuildingUnit,
  {f8dcd46c-8da0-4eea-9df5-54fe5429cbfe}, !- Handle
  unit 6,                                 !- Name
  ,                                       !- Rendering Color
  Residential;                            !- Building Unit Type

OS:AdditionalProperties,
  {651659a2-9779-46ea-b077-ceda416c80eb}, !- Handle
  {f8dcd46c-8da0-4eea-9df5-54fe5429cbfe}, !- Object Name
  Units Represented,                      !- Feature Name 1
  Integer,                                !- Feature Data Type 1
  1,                                      !- Feature Value 1
  NumberOfBedrooms,                       !- Feature Name 2
  Integer,                                !- Feature Data Type 2
  3,                                      !- Feature Value 2
  NumberOfBathrooms,                      !- Feature Name 3
  Double,                                 !- Feature Data Type 3
  2;                                      !- Feature Value 3

OS:BuildingUnit,
  {9263e639-bd1e-4577-98d9-e85a71705a24}, !- Handle
  unit 7,                                 !- Name
  ,                                       !- Rendering Color
  Residential;                            !- Building Unit Type

OS:AdditionalProperties,
  {d9287956-09e5-4840-8496-604278de63dc}, !- Handle
  {9263e639-bd1e-4577-98d9-e85a71705a24}, !- Object Name
  Units Represented,                      !- Feature Name 1
  Integer,                                !- Feature Data Type 1
  1,                                      !- Feature Value 1
  NumberOfBedrooms,                       !- Feature Name 2
  Integer,                                !- Feature Data Type 2
  3,                                      !- Feature Value 2
  NumberOfBathrooms,                      !- Feature Name 3
  Double,                                 !- Feature Data Type 3
  2;                                      !- Feature Value 3

OS:BuildingUnit,
  {17a71d1d-d02a-4a11-af59-189dee1576aa}, !- Handle
  unit 8,                                 !- Name
  ,                                       !- Rendering Color
  Residential;                            !- Building Unit Type

OS:AdditionalProperties,
  {906c43ca-bb6d-44dc-b89e-c53daedcd825}, !- Handle
  {17a71d1d-d02a-4a11-af59-189dee1576aa}, !- Object Name
  Units Represented,                      !- Feature Name 1
  Integer,                                !- Feature Data Type 1
  1,                                      !- Feature Value 1
  NumberOfBedrooms,                       !- Feature Name 2
  Integer,                                !- Feature Data Type 2
  3,                                      !- Feature Value 2
  NumberOfBathrooms,                      !- Feature Name 3
  Double,                                 !- Feature Data Type 3
  2;                                      !- Feature Value 3

OS:Surface,
  {1ca3d01f-41a7-4675-96d9-faf3e8e960a6}, !- Handle
  Surface 55,                             !- Name
  Wall,                                   !- Surface Type
  ,                                       !- Construction Name
  {7cf813ad-ccc9-4988-8d86-d23e8ecfc5b4}, !- Space Name
  Adiabatic,                              !- Outside Boundary Condition
  ,                                       !- Outside Boundary Condition Object
  NoSun,                                  !- Sun Exposure
  NoWind,                                 !- Wind Exposure
  ,                                       !- View Factor to Ground
  ,                                       !- Number of Vertices
  19.3973532215094, 3.048, 2.4384,        !- X,Y,Z Vertex 1 {m}
  19.3973532215094, 3.048, 0,             !- X,Y,Z Vertex 2 {m}
  12.9315688143396, 3.048, 0,             !- X,Y,Z Vertex 3 {m}
  12.9315688143396, 3.048, 2.4384;        !- X,Y,Z Vertex 4 {m}

OS:Surface,
  {f87601b3-d048-49e9-b2a2-2d58716cfb2d}, !- Handle
  Surface 56,                             !- Name
  Wall,                                   !- Surface Type
  ,                                       !- Construction Name
  {7cf813ad-ccc9-4988-8d86-d23e8ecfc5b4}, !- Space Name
  Adiabatic,                              !- Outside Boundary Condition
  ,                                       !- Outside Boundary Condition Object
  NoSun,                                  !- Sun Exposure
  NoWind,                                 !- Wind Exposure
  ,                                       !- View Factor to Ground
  ,                                       !- Number of Vertices
  12.9315688143396, 0, 2.4384,            !- X,Y,Z Vertex 1 {m}
  12.9315688143396, 0, 0,                 !- X,Y,Z Vertex 2 {m}
  19.3973532215094, 0, 0,                 !- X,Y,Z Vertex 3 {m}
  19.3973532215094, 0, 2.4384;            !- X,Y,Z Vertex 4 {m}

OS:Surface,
  {e9c99c0b-5b97-43e6-bc2d-9a3d012af481}, !- Handle
  Surface 57,                             !- Name
  Wall,                                   !- Surface Type
  ,                                       !- Construction Name
  {7cf813ad-ccc9-4988-8d86-d23e8ecfc5b4}, !- Space Name
  Adiabatic,                              !- Outside Boundary Condition
  ,                                       !- Outside Boundary Condition Object
  NoSun,                                  !- Sun Exposure
  NoWind,                                 !- Wind Exposure
  ,                                       !- View Factor to Ground
  ,                                       !- Number of Vertices
  25.8631376286792, 3.048, 2.4384,        !- X,Y,Z Vertex 1 {m}
  25.8631376286792, 3.048, 0,             !- X,Y,Z Vertex 2 {m}
  19.3973532215094, 3.048, 0,             !- X,Y,Z Vertex 3 {m}
  19.3973532215094, 3.048, 2.4384;        !- X,Y,Z Vertex 4 {m}

OS:Surface,
  {0a298e29-09c1-41c7-8ef7-48b46731f77a}, !- Handle
  Surface 58,                             !- Name
  Wall,                                   !- Surface Type
  ,                                       !- Construction Name
  {7cf813ad-ccc9-4988-8d86-d23e8ecfc5b4}, !- Space Name
  Adiabatic,                              !- Outside Boundary Condition
  ,                                       !- Outside Boundary Condition Object
  NoSun,                                  !- Sun Exposure
  NoWind,                                 !- Wind Exposure
  ,                                       !- View Factor to Ground
  ,                                       !- Number of Vertices
  12.9315688143396, 3.048, 2.4384,        !- X,Y,Z Vertex 1 {m}
  12.9315688143396, 3.048, 0,             !- X,Y,Z Vertex 2 {m}
  6.46578440716979, 3.048, 0,             !- X,Y,Z Vertex 3 {m}
  6.46578440716979, 3.048, 2.4384;        !- X,Y,Z Vertex 4 {m}

OS:Surface,
  {41231d27-75e8-48b6-91b6-977e0c6e3ed8}, !- Handle
  Surface 59,                             !- Name
  Wall,                                   !- Surface Type
  ,                                       !- Construction Name
  {7cf813ad-ccc9-4988-8d86-d23e8ecfc5b4}, !- Space Name
  Adiabatic,                              !- Outside Boundary Condition
  ,                                       !- Outside Boundary Condition Object
  NoSun,                                  !- Sun Exposure
  NoWind,                                 !- Wind Exposure
  ,                                       !- View Factor to Ground
  ,                                       !- Number of Vertices
  6.46578440716979, 0, 2.4384,            !- X,Y,Z Vertex 1 {m}
  6.46578440716979, 0, 0,                 !- X,Y,Z Vertex 2 {m}
  12.9315688143396, 0, 0,                 !- X,Y,Z Vertex 3 {m}
  12.9315688143396, 0, 2.4384;            !- X,Y,Z Vertex 4 {m}

OS:Surface,
  {48996ccd-3b5d-40a1-9ced-343610e6e01b}, !- Handle
  Surface 60,                             !- Name
  Wall,                                   !- Surface Type
  ,                                       !- Construction Name
  {7cf813ad-ccc9-4988-8d86-d23e8ecfc5b4}, !- Space Name
  Adiabatic,                              !- Outside Boundary Condition
  ,                                       !- Outside Boundary Condition Object
  NoSun,                                  !- Sun Exposure
  NoWind,                                 !- Wind Exposure
  ,                                       !- View Factor to Ground
  ,                                       !- Number of Vertices
  19.3973532215094, 0, 2.4384,            !- X,Y,Z Vertex 1 {m}
  19.3973532215094, 0, 0,                 !- X,Y,Z Vertex 2 {m}
  25.8631376286792, 0, 0,                 !- X,Y,Z Vertex 3 {m}
  25.8631376286792, 0, 2.4384;            !- X,Y,Z Vertex 4 {m}

OS:Schedule:Day,
  {fceb28e7-6760-47ef-9765-7d95ebad0b02}, !- Handle
  Schedule Day 1,                         !- Name
  ,                                       !- Schedule Type Limits Name
  ,                                       !- Interpolate to Timestep
  24,                                     !- Hour 1
  0,                                      !- Minute 1
  0;                                      !- Value Until Time 1

OS:Schedule:Day,
  {34e5d352-ed99-4e60-b363-6cfc8592a7c0}, !- Handle
  Schedule Day 2,                         !- Name
  ,                                       !- Schedule Type Limits Name
  ,                                       !- Interpolate to Timestep
  24,                                     !- Hour 1
  0,                                      !- Minute 1
  1;                                      !- Value Until Time 1
>>>>>>> 30cb9182
<|MERGE_RESOLUTION|>--- conflicted
+++ resolved
@@ -1,54 +1,26 @@
 !- NOTE: Auto-generated from /test/osw_files/MF_8units_1story_SL_Denver.osw
 
 OS:Version,
-<<<<<<< HEAD
-  {fc3b00be-68eb-4a93-bfe4-fb2e037961e4}, !- Handle
-  2.9.0;                                  !- Version Identifier
-
-OS:SimulationControl,
-  {639f6453-a447-4607-9c12-399001a63d14}, !- Handle
-=======
   {b42a8536-cacc-4233-9f99-a97ad539be77}, !- Handle
   2.9.0;                                  !- Version Identifier
 
 OS:SimulationControl,
   {09fee86d-7bfa-46e4-a69b-8dc602f77f12}, !- Handle
->>>>>>> 30cb9182
   ,                                       !- Do Zone Sizing Calculation
   ,                                       !- Do System Sizing Calculation
   ,                                       !- Do Plant Sizing Calculation
   No;                                     !- Run Simulation for Sizing Periods
 
 OS:Timestep,
-<<<<<<< HEAD
-  {09aaca41-3d44-4e41-a817-4964d8494ff9}, !- Handle
-  6;                                      !- Number of Timesteps per Hour
-
-OS:ShadowCalculation,
-  {79614d10-24b4-4063-b642-6f82a4fea7b6}, !- Handle
-=======
   {bdf4f252-7232-43cf-9530-9f59580a1fd5}, !- Handle
   6;                                      !- Number of Timesteps per Hour
 
 OS:ShadowCalculation,
   {b65cd9b3-273b-426a-9e30-8fe8dadbca33}, !- Handle
->>>>>>> 30cb9182
   20,                                     !- Calculation Frequency
   200;                                    !- Maximum Figures in Shadow Overlap Calculations
 
 OS:SurfaceConvectionAlgorithm:Outside,
-<<<<<<< HEAD
-  {2ac48d75-52c4-4c70-94fe-3b92c99de95f}, !- Handle
-  DOE-2;                                  !- Algorithm
-
-OS:SurfaceConvectionAlgorithm:Inside,
-  {cf7f8e5c-3888-42c3-a3e1-70d7363d9410}, !- Handle
-  TARP;                                   !- Algorithm
-
-OS:ZoneCapacitanceMultiplier:ResearchSpecial,
-  {e85896e2-021e-46b1-a7ba-04880f65c1ad}, !- Handle
-  ,                                       !- Temperature Capacity Multiplier
-=======
   {8e0eaffa-f339-41d2-9be8-9b8c794b43d1}, !- Handle
   DOE-2;                                  !- Algorithm
 
@@ -59,16 +31,11 @@
 OS:ZoneCapacitanceMultiplier:ResearchSpecial,
   {07d71076-a38a-4d18-8c1e-5214e69a2a9b}, !- Handle
   3.6,                                    !- Temperature Capacity Multiplier
->>>>>>> 30cb9182
   15,                                     !- Humidity Capacity Multiplier
   ;                                       !- Carbon Dioxide Capacity Multiplier
 
 OS:RunPeriod,
-<<<<<<< HEAD
-  {c6393923-92f2-469b-95ed-e070c4653d42}, !- Handle
-=======
   {bf4b700d-e15d-4414-93d2-2e3401078479}, !- Handle
->>>>>>> 30cb9182
   Run Period 1,                           !- Name
   1,                                      !- Begin Month
   1,                                      !- Begin Day of Month
@@ -82,21 +49,13 @@
   ;                                       !- Number of Times Runperiod to be Repeated
 
 OS:YearDescription,
-<<<<<<< HEAD
-  {8f901596-4fdf-4f97-8a43-88008b892f05}, !- Handle
-=======
   {cb78e4d3-cde1-49f2-9727-4009168d6351}, !- Handle
->>>>>>> 30cb9182
   2007,                                   !- Calendar Year
   ,                                       !- Day of Week for Start Day
   ;                                       !- Is Leap Year
 
 OS:WeatherFile,
-<<<<<<< HEAD
-  {ea03e917-b7d9-4b76-9886-744a87c993bf}, !- Handle
-=======
   {af959089-6be9-484f-8a9e-cb975fba601e}, !- Handle
->>>>>>> 30cb9182
   Denver Intl Ap,                         !- City
   CO,                                     !- State Province Region
   USA,                                    !- Country
@@ -110,13 +69,8 @@
   E23378AA;                               !- Checksum
 
 OS:AdditionalProperties,
-<<<<<<< HEAD
-  {df285fdf-63fd-4b9e-a482-c9fb999e618e}, !- Handle
-  {ea03e917-b7d9-4b76-9886-744a87c993bf}, !- Object Name
-=======
   {6f981f56-752f-4b49-879e-c42e38e73d78}, !- Handle
   {af959089-6be9-484f-8a9e-cb975fba601e}, !- Object Name
->>>>>>> 30cb9182
   EPWHeaderCity,                          !- Feature Name 1
   String,                                 !- Feature Data Type 1
   Denver Intl Ap,                         !- Feature Value 1
@@ -224,11 +178,7 @@
   84;                                     !- Feature Value 35
 
 OS:Site,
-<<<<<<< HEAD
-  {168542bb-be87-46d5-9c61-d4302d3668c7}, !- Handle
-=======
   {981b5b3e-5e5d-4e53-ab71-0d531043f6dd}, !- Handle
->>>>>>> 30cb9182
   Denver Intl Ap_CO_USA,                  !- Name
   39.83,                                  !- Latitude {deg}
   -104.65,                                !- Longitude {deg}
@@ -237,11 +187,7 @@
   ;                                       !- Terrain
 
 OS:ClimateZones,
-<<<<<<< HEAD
-  {4fb35980-41f3-4ecf-9910-4de961bf0871}, !- Handle
-=======
   {7f451a0f-37fb-4874-951c-377f067a7a99}, !- Handle
->>>>>>> 30cb9182
   ,                                       !- Active Institution
   ,                                       !- Active Year
   ,                                       !- Climate Zone Institution Name 1
@@ -254,31 +200,19 @@
   Cold;                                   !- Climate Zone Value 2
 
 OS:Site:WaterMainsTemperature,
-<<<<<<< HEAD
-  {c1d7dd1b-4a9d-45aa-803f-28fcf750d922}, !- Handle
-=======
   {bbf43a92-6f4a-4366-bc41-a52fdafd0148}, !- Handle
->>>>>>> 30cb9182
   Correlation,                            !- Calculation Method
   ,                                       !- Temperature Schedule Name
   10.8753424657535,                       !- Annual Average Outdoor Air Temperature {C}
   23.1524007936508;                       !- Maximum Difference In Monthly Average Outdoor Air Temperatures {deltaC}
 
 OS:RunPeriodControl:DaylightSavingTime,
-<<<<<<< HEAD
-  {aefdb42d-3e78-450f-a205-ca7383da661d}, !- Handle
-=======
   {69fc4eee-a49d-40ef-8466-fd94b3f9d225}, !- Handle
->>>>>>> 30cb9182
   4/7,                                    !- Start Date
   10/26;                                  !- End Date
 
 OS:Site:GroundTemperature:Deep,
-<<<<<<< HEAD
-  {2fae6d77-4f04-480d-9cee-6847c79e001e}, !- Handle
-=======
   {d5d6a8dd-e2de-470f-b0f8-0ff03c477a98}, !- Handle
->>>>>>> 30cb9182
   10.8753424657535,                       !- January Deep Ground Temperature {C}
   10.8753424657535,                       !- February Deep Ground Temperature {C}
   10.8753424657535,                       !- March Deep Ground Temperature {C}
@@ -293,11 +227,7 @@
   10.8753424657535;                       !- December Deep Ground Temperature {C}
 
 OS:Building,
-<<<<<<< HEAD
-  {a9464777-876f-4e85-a7c9-6a581fa11e39}, !- Handle
-=======
   {bd211ae3-f4d8-4fae-ad76-2686c168b29a}, !- Handle
->>>>>>> 30cb9182
   Building 1,                             !- Name
   ,                                       !- Building Sector Type
   ,                                       !- North Axis {deg}
@@ -312,45 +242,23 @@
   8;                                      !- Standards Number of Living Units
 
 OS:AdditionalProperties,
-<<<<<<< HEAD
-  {b0fbfd66-f388-4889-af92-86f52b5a74f5}, !- Handle
-  {a9464777-876f-4e85-a7c9-6a581fa11e39}, !- Object Name
-  num_units,                              !- Feature Name 1
-=======
   {fdb47e7e-17f9-4f78-a473-80530d6d79dd}, !- Handle
   {bd211ae3-f4d8-4fae-ad76-2686c168b29a}, !- Object Name
   Total Units Represented,                !- Feature Name 1
->>>>>>> 30cb9182
   Integer,                                !- Feature Data Type 1
   8,                                      !- Feature Value 1
-  has_rear_units,                         !- Feature Name 2
-  Boolean,                                !- Feature Data Type 2
-  true,                                   !- Feature Value 2
-  num_floors,                             !- Feature Name 3
+  Total Floors Represented,               !- Feature Name 2
+  Integer,                                !- Feature Data Type 2
+  1,                                      !- Feature Value 2
+  Total Units Modeled,                    !- Feature Name 3
   Integer,                                !- Feature Data Type 3
-  1,                                      !- Feature Value 3
-  horz_location,                          !- Feature Name 4
-  String,                                 !- Feature Data Type 4
-  Left,                                   !- Feature Value 4
-  level,                                  !- Feature Name 5
-  String,                                 !- Feature Data Type 5
-  Bottom,                                 !- Feature Value 5
-  found_type,                             !- Feature Name 6
-  String,                                 !- Feature Data Type 6
-  slab,                                   !- Feature Value 6
-  corridor_width,                         !- Feature Name 7
-  Double,                                 !- Feature Data Type 7
-  3.048,                                  !- Feature Value 7
-  corridor_position,                      !- Feature Name 8
-  String,                                 !- Feature Data Type 8
-  Double-Loaded Interior;                 !- Feature Value 8
+  8,                                      !- Feature Value 3
+  Total Floors Modeled,                   !- Feature Name 4
+  Integer,                                !- Feature Data Type 4
+  1;                                      !- Feature Value 4
 
 OS:ThermalZone,
-<<<<<<< HEAD
-  {3b208f29-8d9d-441f-9912-8f8568d43a4e}, !- Handle
-=======
   {36b5f8ba-59ce-4e29-97f1-79c4b7e32d7b}, !- Handle
->>>>>>> 30cb9182
   living zone,                            !- Name
   ,                                       !- Multiplier
   ,                                       !- Ceiling Height {m}
@@ -359,17 +267,10 @@
   ,                                       !- Zone Inside Convection Algorithm
   ,                                       !- Zone Outside Convection Algorithm
   ,                                       !- Zone Conditioning Equipment List Name
-<<<<<<< HEAD
-  {a445337b-e73b-44d9-999f-4244debaf989}, !- Zone Air Inlet Port List
-  {979dc8c8-c1d0-4018-a28a-7db30a1eb3fe}, !- Zone Air Exhaust Port List
-  {3371c1ab-f4de-42fc-9dd4-4f5fecca3243}, !- Zone Air Node Name
-  {3bbe8288-ffbb-4a22-85ff-2991669a0ea2}, !- Zone Return Air Port List
-=======
   {5953439b-faf4-4ee4-91cc-ffb8a1c29ac0}, !- Zone Air Inlet Port List
   {493be103-8d87-40f7-a601-45e559ca836a}, !- Zone Air Exhaust Port List
   {ca6e9107-77fb-4633-b185-13bff9f86074}, !- Zone Air Node Name
   {4af86b2e-cfed-4e74-937e-607a94ab0762}, !- Zone Return Air Port List
->>>>>>> 30cb9182
   ,                                       !- Primary Daylighting Control Name
   ,                                       !- Fraction of Zone Controlled by Primary Daylighting Control
   ,                                       !- Secondary Daylighting Control Name
@@ -380,39 +281,6 @@
   No;                                     !- Use Ideal Air Loads
 
 OS:Node,
-<<<<<<< HEAD
-  {8ac790d3-4576-4c41-8c12-eb534d9ed0f6}, !- Handle
-  Node 1,                                 !- Name
-  {3371c1ab-f4de-42fc-9dd4-4f5fecca3243}, !- Inlet Port
-  ;                                       !- Outlet Port
-
-OS:Connection,
-  {3371c1ab-f4de-42fc-9dd4-4f5fecca3243}, !- Handle
-  {6a2abe2d-9f6c-43c3-8da1-b6b57ced85c6}, !- Name
-  {3b208f29-8d9d-441f-9912-8f8568d43a4e}, !- Source Object
-  11,                                     !- Outlet Port
-  {8ac790d3-4576-4c41-8c12-eb534d9ed0f6}, !- Target Object
-  2;                                      !- Inlet Port
-
-OS:PortList,
-  {a445337b-e73b-44d9-999f-4244debaf989}, !- Handle
-  {ed55f484-b2bc-4518-8622-f4931b199314}, !- Name
-  {3b208f29-8d9d-441f-9912-8f8568d43a4e}; !- HVAC Component
-
-OS:PortList,
-  {979dc8c8-c1d0-4018-a28a-7db30a1eb3fe}, !- Handle
-  {980d96a2-23c3-45fd-8227-402264ad3033}, !- Name
-  {3b208f29-8d9d-441f-9912-8f8568d43a4e}; !- HVAC Component
-
-OS:PortList,
-  {3bbe8288-ffbb-4a22-85ff-2991669a0ea2}, !- Handle
-  {4aeea6e6-f3b1-4934-9265-3c21245c0ed4}, !- Name
-  {3b208f29-8d9d-441f-9912-8f8568d43a4e}; !- HVAC Component
-
-OS:Sizing:Zone,
-  {dbe94409-403c-4fb3-82e0-547ab8bf5d12}, !- Handle
-  {3b208f29-8d9d-441f-9912-8f8568d43a4e}, !- Zone or ZoneList Name
-=======
   {21ff2bfb-93b6-4abc-aeae-4a4946d7515a}, !- Handle
   Node 1,                                 !- Name
   {ca6e9107-77fb-4633-b185-13bff9f86074}, !- Inlet Port
@@ -444,7 +312,6 @@
 OS:Sizing:Zone,
   {594c4293-07fd-4db3-a097-8503fcf67ad1}, !- Handle
   {36b5f8ba-59ce-4e29-97f1-79c4b7e32d7b}, !- Zone or ZoneList Name
->>>>>>> 30cb9182
   SupplyAirTemperature,                   !- Zone Cooling Design Supply Air Temperature Input Method
   14,                                     !- Zone Cooling Design Supply Air Temperature {C}
   11.11,                                  !- Zone Cooling Design Supply Air Temperature Difference {deltaC}
@@ -473,16 +340,6 @@
   autosize;                               !- Dedicated Outdoor Air High Setpoint Temperature for Design {C}
 
 OS:ZoneHVAC:EquipmentList,
-<<<<<<< HEAD
-  {dc4e69ec-5a3f-4bc6-81b6-649de5f5fe04}, !- Handle
-  Zone HVAC Equipment List 1,             !- Name
-  {3b208f29-8d9d-441f-9912-8f8568d43a4e}; !- Thermal Zone
-
-OS:Space,
-  {c50fcade-f6d6-46e4-a98f-5f8ac1365c37}, !- Handle
-  living space,                           !- Name
-  {99ca8dd3-c044-4197-97aa-7aa52a97c36b}, !- Space Type Name
-=======
   {15320bca-1192-40a8-8c04-ac880debc325}, !- Handle
   Zone HVAC Equipment List 1,             !- Name
   {36b5f8ba-59ce-4e29-97f1-79c4b7e32d7b}; !- Thermal Zone
@@ -491,7 +348,6 @@
   {f4aff467-0ff4-4aab-aa5a-6bd70d2ba4af}, !- Handle
   living space,                           !- Name
   {4ec8d511-e27c-44ad-81b1-943e529d3675}, !- Space Type Name
->>>>>>> 30cb9182
   ,                                       !- Default Construction Set Name
   ,                                       !- Default Schedule Set Name
   ,                                       !- Direction of Relative North {deg}
@@ -499,19 +355,6 @@
   ,                                       !- Y Origin {m}
   ,                                       !- Z Origin {m}
   ,                                       !- Building Story Name
-<<<<<<< HEAD
-  {3b208f29-8d9d-441f-9912-8f8568d43a4e}, !- Thermal Zone Name
-  ,                                       !- Part of Total Floor Area
-  ,                                       !- Design Specification Outdoor Air Object Name
-  {6e30c93d-e32d-4a48-b6e4-4142a903f80d}; !- Building Unit Name
-
-OS:Surface,
-  {4b8f8795-af26-4221-b7e4-897fc6d1a056}, !- Handle
-  Surface 1,                              !- Name
-  Floor,                                  !- Surface Type
-  ,                                       !- Construction Name
-  {c50fcade-f6d6-46e4-a98f-5f8ac1365c37}, !- Space Name
-=======
   {36b5f8ba-59ce-4e29-97f1-79c4b7e32d7b}, !- Thermal Zone Name
   ,                                       !- Part of Total Floor Area
   ,                                       !- Design Specification Outdoor Air Object Name
@@ -523,7 +366,6 @@
   Floor,                                  !- Surface Type
   ,                                       !- Construction Name
   {f4aff467-0ff4-4aab-aa5a-6bd70d2ba4af}, !- Space Name
->>>>>>> 30cb9182
   Foundation,                             !- Outside Boundary Condition
   ,                                       !- Outside Boundary Condition Object
   NoSun,                                  !- Sun Exposure
@@ -536,19 +378,11 @@
   6.46578440716979, -12.9315688143396, 0; !- X,Y,Z Vertex 4 {m}
 
 OS:Surface,
-<<<<<<< HEAD
-  {fdf4340b-bb46-43df-9272-6b8f2c07d853}, !- Handle
-  Surface 2,                              !- Name
-  Wall,                                   !- Surface Type
-  ,                                       !- Construction Name
-  {c50fcade-f6d6-46e4-a98f-5f8ac1365c37}, !- Space Name
-=======
   {0049f50d-19cf-4de2-bde9-3e7964c0f343}, !- Handle
   Surface 2,                              !- Name
   Wall,                                   !- Surface Type
   ,                                       !- Construction Name
   {f4aff467-0ff4-4aab-aa5a-6bd70d2ba4af}, !- Space Name
->>>>>>> 30cb9182
   Outdoors,                               !- Outside Boundary Condition
   ,                                       !- Outside Boundary Condition Object
   SunExposed,                             !- Sun Exposure
@@ -561,19 +395,11 @@
   0, -12.9315688143396, 2.4384;           !- X,Y,Z Vertex 4 {m}
 
 OS:Surface,
-<<<<<<< HEAD
-  {8f7a0389-83ea-4607-a508-f65c51a4f419}, !- Handle
-  Surface 3,                              !- Name
-  Wall,                                   !- Surface Type
-  ,                                       !- Construction Name
-  {c50fcade-f6d6-46e4-a98f-5f8ac1365c37}, !- Space Name
-=======
   {3327a4d8-a4e8-4aa5-a5cc-b69eabf436ef}, !- Handle
   Surface 3,                              !- Name
   Wall,                                   !- Surface Type
   ,                                       !- Construction Name
   {f4aff467-0ff4-4aab-aa5a-6bd70d2ba4af}, !- Space Name
->>>>>>> 30cb9182
   Adiabatic,                              !- Outside Boundary Condition
   ,                                       !- Outside Boundary Condition Object
   NoSun,                                  !- Sun Exposure
@@ -586,15 +412,6 @@
   0, 0, 2.4384;                           !- X,Y,Z Vertex 4 {m}
 
 OS:Surface,
-<<<<<<< HEAD
-  {2c432918-23c8-402d-9a67-26861313844d}, !- Handle
-  Surface 4,                              !- Name
-  Wall,                                   !- Surface Type
-  ,                                       !- Construction Name
-  {c50fcade-f6d6-46e4-a98f-5f8ac1365c37}, !- Space Name
-  Adiabatic,                              !- Outside Boundary Condition
-  ,                                       !- Outside Boundary Condition Object
-=======
   {632aaa68-0d78-41af-8b6c-5fa174bdd501}, !- Handle
   Surface 4,                              !- Name
   Wall,                                   !- Surface Type
@@ -602,7 +419,6 @@
   {f4aff467-0ff4-4aab-aa5a-6bd70d2ba4af}, !- Space Name
   Surface,                                !- Outside Boundary Condition
   {bfbf3551-769d-4c69-abd7-e764de5dee20}, !- Outside Boundary Condition Object
->>>>>>> 30cb9182
   NoSun,                                  !- Sun Exposure
   NoWind,                                 !- Wind Exposure
   ,                                       !- View Factor to Ground
@@ -613,19 +429,11 @@
   6.46578440716979, 0, 2.4384;            !- X,Y,Z Vertex 4 {m}
 
 OS:Surface,
-<<<<<<< HEAD
-  {75369372-1275-4fbb-b75d-26a1a9e66b7a}, !- Handle
-  Surface 5,                              !- Name
-  Wall,                                   !- Surface Type
-  ,                                       !- Construction Name
-  {c50fcade-f6d6-46e4-a98f-5f8ac1365c37}, !- Space Name
-=======
   {e776ff4c-4086-421a-9f4b-d671a228c3b8}, !- Handle
   Surface 5,                              !- Name
   Wall,                                   !- Surface Type
   ,                                       !- Construction Name
   {f4aff467-0ff4-4aab-aa5a-6bd70d2ba4af}, !- Space Name
->>>>>>> 30cb9182
   Outdoors,                               !- Outside Boundary Condition
   ,                                       !- Outside Boundary Condition Object
   SunExposed,                             !- Sun Exposure
@@ -638,19 +446,11 @@
   6.46578440716979, -12.9315688143396, 2.4384; !- X,Y,Z Vertex 4 {m}
 
 OS:Surface,
-<<<<<<< HEAD
-  {957e90de-3963-45a8-88d2-3e138db151e1}, !- Handle
-  Surface 6,                              !- Name
-  RoofCeiling,                            !- Surface Type
-  ,                                       !- Construction Name
-  {c50fcade-f6d6-46e4-a98f-5f8ac1365c37}, !- Space Name
-=======
   {4fb318de-b970-416e-984a-7937c51234f8}, !- Handle
   Surface 6,                              !- Name
   RoofCeiling,                            !- Surface Type
   ,                                       !- Construction Name
   {f4aff467-0ff4-4aab-aa5a-6bd70d2ba4af}, !- Space Name
->>>>>>> 30cb9182
   Outdoors,                               !- Outside Boundary Condition
   ,                                       !- Outside Boundary Condition Object
   SunExposed,                             !- Sun Exposure
@@ -663,11 +463,7 @@
   0, -12.9315688143396, 2.4384;           !- X,Y,Z Vertex 4 {m}
 
 OS:SpaceType,
-<<<<<<< HEAD
-  {99ca8dd3-c044-4197-97aa-7aa52a97c36b}, !- Handle
-=======
   {4ec8d511-e27c-44ad-81b1-943e529d3675}, !- Handle
->>>>>>> 30cb9182
   Space Type 1,                           !- Name
   ,                                       !- Default Construction Set Name
   ,                                       !- Default Schedule Set Name
@@ -678,13 +474,8 @@
   living;                                 !- Standards Space Type
 
 OS:ThermalZone,
-<<<<<<< HEAD
-  {82e2a9b1-02f6-41cf-9b21-c3fe446886ca}, !- Handle
-  corridor zone,                          !- Name
-=======
   {fb08cb51-a303-4d62-a0df-ad5844b2cf09}, !- Handle
   living zone|unit 2,                     !- Name
->>>>>>> 30cb9182
   ,                                       !- Multiplier
   ,                                       !- Ceiling Height {m}
   ,                                       !- Volume {m3}
@@ -692,17 +483,10 @@
   ,                                       !- Zone Inside Convection Algorithm
   ,                                       !- Zone Outside Convection Algorithm
   ,                                       !- Zone Conditioning Equipment List Name
-<<<<<<< HEAD
-  {cc20c3d2-1ce0-440b-9602-3af8c9b24fc3}, !- Zone Air Inlet Port List
-  {dfeb66d2-4721-4fcb-ab21-098394cafc21}, !- Zone Air Exhaust Port List
-  {07bcf305-c031-4498-9e7d-77867cde4f75}, !- Zone Air Node Name
-  {4dd846d5-ff74-484e-940e-b3a19589c37a}, !- Zone Return Air Port List
-=======
   {ff075e64-16ee-4f4f-a93d-901d3c699072}, !- Zone Air Inlet Port List
   {f39dbeef-edce-4bd3-97ba-8711c731ca40}, !- Zone Air Exhaust Port List
   {6497b4d7-71bd-4874-9fdc-c4a408ff34dd}, !- Zone Air Node Name
   {aef776b7-039e-4164-a6f0-c74dc5910145}, !- Zone Return Air Port List
->>>>>>> 30cb9182
   ,                                       !- Primary Daylighting Control Name
   ,                                       !- Fraction of Zone Controlled by Primary Daylighting Control
   ,                                       !- Secondary Daylighting Control Name
@@ -713,39 +497,6 @@
   No;                                     !- Use Ideal Air Loads
 
 OS:Node,
-<<<<<<< HEAD
-  {6701eed0-63f0-4d65-acf1-76b21cdc8a9e}, !- Handle
-  Node 2,                                 !- Name
-  {07bcf305-c031-4498-9e7d-77867cde4f75}, !- Inlet Port
-  ;                                       !- Outlet Port
-
-OS:Connection,
-  {07bcf305-c031-4498-9e7d-77867cde4f75}, !- Handle
-  {0149d9b3-d500-4409-8b40-ea2914161601}, !- Name
-  {82e2a9b1-02f6-41cf-9b21-c3fe446886ca}, !- Source Object
-  11,                                     !- Outlet Port
-  {6701eed0-63f0-4d65-acf1-76b21cdc8a9e}, !- Target Object
-  2;                                      !- Inlet Port
-
-OS:PortList,
-  {cc20c3d2-1ce0-440b-9602-3af8c9b24fc3}, !- Handle
-  {d3243d1a-61bc-4113-8e0f-40c62f50a3a5}, !- Name
-  {82e2a9b1-02f6-41cf-9b21-c3fe446886ca}; !- HVAC Component
-
-OS:PortList,
-  {dfeb66d2-4721-4fcb-ab21-098394cafc21}, !- Handle
-  {f1b1755c-0658-426c-a3af-cf5c89a132ac}, !- Name
-  {82e2a9b1-02f6-41cf-9b21-c3fe446886ca}; !- HVAC Component
-
-OS:PortList,
-  {4dd846d5-ff74-484e-940e-b3a19589c37a}, !- Handle
-  {0930f600-5aa3-4578-96ae-89839209b27b}, !- Name
-  {82e2a9b1-02f6-41cf-9b21-c3fe446886ca}; !- HVAC Component
-
-OS:Sizing:Zone,
-  {61f26bc0-2ebd-4efd-877a-84c090ece9c2}, !- Handle
-  {82e2a9b1-02f6-41cf-9b21-c3fe446886ca}, !- Zone or ZoneList Name
-=======
   {45045955-ba8c-4a8e-8dc1-fc0afbe7cb62}, !- Handle
   Node 2,                                 !- Name
   {6497b4d7-71bd-4874-9fdc-c4a408ff34dd}, !- Inlet Port
@@ -777,7 +528,6 @@
 OS:Sizing:Zone,
   {d06c3497-014d-4528-a00f-60850b163e82}, !- Handle
   {fb08cb51-a303-4d62-a0df-ad5844b2cf09}, !- Zone or ZoneList Name
->>>>>>> 30cb9182
   SupplyAirTemperature,                   !- Zone Cooling Design Supply Air Temperature Input Method
   14,                                     !- Zone Cooling Design Supply Air Temperature {C}
   11.11,                                  !- Zone Cooling Design Supply Air Temperature Difference {deltaC}
@@ -806,16 +556,6 @@
   autosize;                               !- Dedicated Outdoor Air High Setpoint Temperature for Design {C}
 
 OS:ZoneHVAC:EquipmentList,
-<<<<<<< HEAD
-  {5775ef4a-5667-4fda-8c8e-868294161646}, !- Handle
-  Zone HVAC Equipment List 2,             !- Name
-  {82e2a9b1-02f6-41cf-9b21-c3fe446886ca}; !- Thermal Zone
-
-OS:Space,
-  {22a5c7f5-db51-45ea-bc32-3d2c963b8049}, !- Handle
-  corridor space,                         !- Name
-  {7aa9598c-c410-4100-89af-4ad9afd572c4}, !- Space Type Name
-=======
   {81d4f600-0933-4e92-813f-eb2491d673c2}, !- Handle
   Zone HVAC Equipment List 2,             !- Name
   {fb08cb51-a303-4d62-a0df-ad5844b2cf09}; !- Thermal Zone
@@ -824,7 +564,6 @@
   {3cdf811e-9a96-40d0-83fd-5145b75e49cb}, !- Handle
   living space|unit 2,                    !- Name
   {4ec8d511-e27c-44ad-81b1-943e529d3675}, !- Space Type Name
->>>>>>> 30cb9182
   ,                                       !- Default Construction Set Name
   ,                                       !- Default Schedule Set Name
   ,                                       !- Direction of Relative North {deg}
@@ -832,17 +571,6 @@
   ,                                       !- Y Origin {m}
   ,                                       !- Z Origin {m}
   ,                                       !- Building Story Name
-<<<<<<< HEAD
-  {82e2a9b1-02f6-41cf-9b21-c3fe446886ca}; !- Thermal Zone Name
-
-OS:Surface,
-  {60d7e195-204c-41c2-b2de-3dfecd14c1d5}, !- Handle
-  Surface 7,                              !- Name
-  Floor,                                  !- Surface Type
-  ,                                       !- Construction Name
-  {22a5c7f5-db51-45ea-bc32-3d2c963b8049}, !- Space Name
-  Adiabatic,                              !- Outside Boundary Condition
-=======
   {fb08cb51-a303-4d62-a0df-ad5844b2cf09}, !- Thermal Zone Name
   ,                                       !- Part of Total Floor Area
   ,                                       !- Design Specification Outdoor Air Object Name
@@ -855,27 +583,17 @@
   ,                                       !- Construction Name
   {3cdf811e-9a96-40d0-83fd-5145b75e49cb}, !- Space Name
   Foundation,                             !- Outside Boundary Condition
->>>>>>> 30cb9182
-  ,                                       !- Outside Boundary Condition Object
-  NoSun,                                  !- Sun Exposure
-  NoWind,                                 !- Wind Exposure
-  ,                                       !- View Factor to Ground
-  ,                                       !- Number of Vertices
-  0, 0, 0,                                !- X,Y,Z Vertex 1 {m}
-  0, 1.524, 0,                            !- X,Y,Z Vertex 2 {m}
-  6.46578440716979, 1.524, 0,             !- X,Y,Z Vertex 3 {m}
-  6.46578440716979, 0, 0;                 !- X,Y,Z Vertex 4 {m}
-
-OS:Surface,
-<<<<<<< HEAD
-  {7244224d-6af7-46b2-b075-528c178fef94}, !- Handle
-  Surface 8,                              !- Name
-  Wall,                                   !- Surface Type
-  ,                                       !- Construction Name
-  {22a5c7f5-db51-45ea-bc32-3d2c963b8049}, !- Space Name
-  Adiabatic,                              !- Outside Boundary Condition
-  ,                                       !- Outside Boundary Condition Object
-=======
+  ,                                       !- Outside Boundary Condition Object
+  NoSun,                                  !- Sun Exposure
+  NoWind,                                 !- Wind Exposure
+  ,                                       !- View Factor to Ground
+  ,                                       !- Number of Vertices
+  0, 3.048, 0,                            !- X,Y,Z Vertex 1 {m}
+  0, 15.9795688143396, 0,                 !- X,Y,Z Vertex 2 {m}
+  6.46578440716979, 15.9795688143396, 0,  !- X,Y,Z Vertex 3 {m}
+  6.46578440716979, 3.048, 0;             !- X,Y,Z Vertex 4 {m}
+
+OS:Surface,
   {1e65cabd-b52e-466f-a392-e29066cec520}, !- Handle
   Surface 8,                              !- Name
   Wall,                                   !- Surface Type
@@ -917,50 +635,27 @@
   {3cdf811e-9a96-40d0-83fd-5145b75e49cb}, !- Space Name
   Surface,                                !- Outside Boundary Condition
   {bbe7f1a7-b02e-4e1c-a5b6-e759306a8c7a}, !- Outside Boundary Condition Object
->>>>>>> 30cb9182
-  NoSun,                                  !- Sun Exposure
-  NoWind,                                 !- Wind Exposure
-  ,                                       !- View Factor to Ground
-  ,                                       !- Number of Vertices
-  0, 1.524, 2.4384,                       !- X,Y,Z Vertex 1 {m}
-  0, 1.524, 0,                            !- X,Y,Z Vertex 2 {m}
-  0, 0, 0,                                !- X,Y,Z Vertex 3 {m}
-  0, 0, 2.4384;                           !- X,Y,Z Vertex 4 {m}
-
-OS:Surface,
-<<<<<<< HEAD
-  {3316c78b-cf38-4434-bee8-814a741fe19c}, !- Handle
-  Surface 9,                              !- Name
-  Wall,                                   !- Surface Type
-  ,                                       !- Construction Name
-  {22a5c7f5-db51-45ea-bc32-3d2c963b8049}, !- Space Name
-=======
+  NoSun,                                  !- Sun Exposure
+  NoWind,                                 !- Wind Exposure
+  ,                                       !- View Factor to Ground
+  ,                                       !- Number of Vertices
+  6.46578440716979, 3.048, 2.4384,        !- X,Y,Z Vertex 1 {m}
+  6.46578440716979, 3.048, 0,             !- X,Y,Z Vertex 2 {m}
+  6.46578440716979, 15.9795688143396, 0,  !- X,Y,Z Vertex 3 {m}
+  6.46578440716979, 15.9795688143396, 2.4384; !- X,Y,Z Vertex 4 {m}
+
+OS:Surface,
   {eda8fe82-eb64-4331-b8d5-c34f932713d0}, !- Handle
   Surface 11,                             !- Name
   Wall,                                   !- Surface Type
   ,                                       !- Construction Name
   {3cdf811e-9a96-40d0-83fd-5145b75e49cb}, !- Space Name
->>>>>>> 30cb9182
   Adiabatic,                              !- Outside Boundary Condition
   ,                                       !- Outside Boundary Condition Object
   NoSun,                                  !- Sun Exposure
   NoWind,                                 !- Wind Exposure
   ,                                       !- View Factor to Ground
   ,                                       !- Number of Vertices
-<<<<<<< HEAD
-  6.46578440716979, 1.524, 2.4384,        !- X,Y,Z Vertex 1 {m}
-  6.46578440716979, 1.524, 0,             !- X,Y,Z Vertex 2 {m}
-  0, 1.524, 0,                            !- X,Y,Z Vertex 3 {m}
-  0, 1.524, 2.4384;                       !- X,Y,Z Vertex 4 {m}
-
-OS:Surface,
-  {2b71afcd-7119-40ef-bd2c-67eb390436f9}, !- Handle
-  Surface 10,                             !- Name
-  Wall,                                   !- Surface Type
-  ,                                       !- Construction Name
-  {22a5c7f5-db51-45ea-bc32-3d2c963b8049}, !- Space Name
-  Adiabatic,                              !- Outside Boundary Condition
-=======
   0, 3.048, 2.4384,                       !- X,Y,Z Vertex 1 {m}
   0, 3.048, 0,                            !- X,Y,Z Vertex 2 {m}
   6.46578440716979, 3.048, 0,             !- X,Y,Z Vertex 3 {m}
@@ -1110,27 +805,17 @@
   ,                                       !- Construction Name
   {d4f60180-fb47-4b81-a323-b81f1255a5df}, !- Space Name
   Foundation,                             !- Outside Boundary Condition
->>>>>>> 30cb9182
-  ,                                       !- Outside Boundary Condition Object
-  NoSun,                                  !- Sun Exposure
-  NoWind,                                 !- Wind Exposure
-  ,                                       !- View Factor to Ground
-  ,                                       !- Number of Vertices
-  6.46578440716979, 0, 2.4384,            !- X,Y,Z Vertex 1 {m}
+  ,                                       !- Outside Boundary Condition Object
+  NoSun,                                  !- Sun Exposure
+  NoWind,                                 !- Wind Exposure
+  ,                                       !- View Factor to Ground
+  ,                                       !- Number of Vertices
+  6.46578440716979, -12.9315688143396, 0, !- X,Y,Z Vertex 1 {m}
   6.46578440716979, 0, 0,                 !- X,Y,Z Vertex 2 {m}
-  6.46578440716979, 1.524, 0,             !- X,Y,Z Vertex 3 {m}
-  6.46578440716979, 1.524, 2.4384;        !- X,Y,Z Vertex 4 {m}
-
-OS:Surface,
-<<<<<<< HEAD
-  {acff3456-3018-4990-9892-735e56aa46b6}, !- Handle
-  Surface 11,                             !- Name
-  Wall,                                   !- Surface Type
-  ,                                       !- Construction Name
-  {22a5c7f5-db51-45ea-bc32-3d2c963b8049}, !- Space Name
-  Adiabatic,                              !- Outside Boundary Condition
-  ,                                       !- Outside Boundary Condition Object
-=======
+  12.9315688143396, 0, 0,                 !- X,Y,Z Vertex 3 {m}
+  12.9315688143396, -12.9315688143396, 0; !- X,Y,Z Vertex 4 {m}
+
+OS:Surface,
   {bfbf3551-769d-4c69-abd7-e764de5dee20}, !- Handle
   Surface 15,                             !- Name
   Wall,                                   !- Surface Type
@@ -1138,40 +823,10 @@
   {d4f60180-fb47-4b81-a323-b81f1255a5df}, !- Space Name
   Surface,                                !- Outside Boundary Condition
   {632aaa68-0d78-41af-8b6c-5fa174bdd501}, !- Outside Boundary Condition Object
->>>>>>> 30cb9182
-  NoSun,                                  !- Sun Exposure
-  NoWind,                                 !- Wind Exposure
-  ,                                       !- View Factor to Ground
-  ,                                       !- Number of Vertices
-<<<<<<< HEAD
-  0, 0, 2.4384,                           !- X,Y,Z Vertex 1 {m}
-  0, 0, 0,                                !- X,Y,Z Vertex 2 {m}
-  6.46578440716979, 0, 0,                 !- X,Y,Z Vertex 3 {m}
-  6.46578440716979, 0, 2.4384;            !- X,Y,Z Vertex 4 {m}
-
-OS:Surface,
-  {298d8f3c-abc6-42fd-8b97-083cb67c8c5d}, !- Handle
-  Surface 12,                             !- Name
-  RoofCeiling,                            !- Surface Type
-  ,                                       !- Construction Name
-  {22a5c7f5-db51-45ea-bc32-3d2c963b8049}, !- Space Name
-  Adiabatic,                              !- Outside Boundary Condition
-  ,                                       !- Outside Boundary Condition Object
-  NoSun,                                  !- Sun Exposure
-  NoWind,                                 !- Wind Exposure
-  ,                                       !- View Factor to Ground
-  ,                                       !- Number of Vertices
-  6.46578440716979, 0, 2.4384,            !- X,Y,Z Vertex 1 {m}
-  6.46578440716979, 1.524, 2.4384,        !- X,Y,Z Vertex 2 {m}
-  0, 1.524, 2.4384,                       !- X,Y,Z Vertex 3 {m}
-  0, 0, 2.4384;                           !- X,Y,Z Vertex 4 {m}
-
-OS:SpaceType,
-  {7aa9598c-c410-4100-89af-4ad9afd572c4}, !- Handle
-  Space Type 2,                           !- Name
-  ,                                       !- Default Construction Set Name
-  ,                                       !- Default Schedule Set Name
-=======
+  NoSun,                                  !- Sun Exposure
+  NoWind,                                 !- Wind Exposure
+  ,                                       !- View Factor to Ground
+  ,                                       !- Number of Vertices
   6.46578440716979, 0, 2.4384,            !- X,Y,Z Vertex 1 {m}
   6.46578440716979, 0, 0,                 !- X,Y,Z Vertex 2 {m}
   6.46578440716979, -12.9315688143396, 0, !- X,Y,Z Vertex 3 {m}
@@ -1247,124 +902,10 @@
   ,                                       !- Secondary Daylighting Control Name
   ,                                       !- Fraction of Zone Controlled by Secondary Daylighting Control
   ,                                       !- Illuminance Map Name
->>>>>>> 30cb9182
   ,                                       !- Group Rendering Name
-  ,                                       !- Design Specification Outdoor Air Object Name
-  ,                                       !- Standards Template
-  ,                                       !- Standards Building Type
-  corridor;                               !- Standards Space Type
-
-<<<<<<< HEAD
-OS:BuildingUnit,
-  {6e30c93d-e32d-4a48-b6e4-4142a903f80d}, !- Handle
-  unit 1,                                 !- Name
-  ,                                       !- Rendering Color
-  Residential;                            !- Building Unit Type
-
-OS:AdditionalProperties,
-  {6932f485-2f05-4bc2-af95-6bbfb3f5b66d}, !- Handle
-  {6e30c93d-e32d-4a48-b6e4-4142a903f80d}, !- Object Name
-  NumberOfBedrooms,                       !- Feature Name 1
-  Integer,                                !- Feature Data Type 1
-  3,                                      !- Feature Value 1
-  NumberOfBathrooms,                      !- Feature Name 2
-  Double,                                 !- Feature Data Type 2
-  2,                                      !- Feature Value 2
-  NumberOfOccupants,                      !- Feature Name 3
-  Double,                                 !- Feature Data Type 3
-  3.3900000000000001;                     !- Feature Value 3
-
-OS:External:File,
-  {3c937510-9514-41f1-9592-9109b631387a}, !- Handle
-  8760.csv,                               !- Name
-  8760.csv;                               !- File Name
-
-OS:Schedule:Day,
-  {752ab4ce-fd55-4d0e-90c4-58e676309806}, !- Handle
-  Schedule Day 1,                         !- Name
-  ,                                       !- Schedule Type Limits Name
-  ,                                       !- Interpolate to Timestep
-  24,                                     !- Hour 1
-  0,                                      !- Minute 1
-  0;                                      !- Value Until Time 1
-
-OS:Schedule:Day,
-  {c2c36830-6bb0-43dc-b8ad-be9a90fe2155}, !- Handle
-  Schedule Day 2,                         !- Name
-  ,                                       !- Schedule Type Limits Name
-  ,                                       !- Interpolate to Timestep
-  24,                                     !- Hour 1
-  0,                                      !- Minute 1
-  1;                                      !- Value Until Time 1
-
-OS:Schedule:File,
-  {76365841-8cd3-493e-9433-86bb089987ba}, !- Handle
-  occupants,                              !- Name
-  {5e9c7fcf-f3ae-4ba3-a076-ccc7215d76b4}, !- Schedule Type Limits Name
-  {3c937510-9514-41f1-9592-9109b631387a}, !- External File Name
-  1,                                      !- Column Number
-  1,                                      !- Rows to Skip at Top
-  8760,                                   !- Number of Hours of Data
-  ,                                       !- Column Separator
-  ,                                       !- Interpolate to Timestep
-  60;                                     !- Minutes per Item
-
-OS:Schedule:Ruleset,
-  {2a207191-581c-4413-8238-5bf3cd11bd91}, !- Handle
-  Schedule Ruleset 1,                     !- Name
-  {62dc8a8b-227c-4dc6-9f1c-836b5bd1d92a}, !- Schedule Type Limits Name
-  {2dfb7c68-d6cc-48d1-b131-bdbfc1b1e4e1}; !- Default Day Schedule Name
-
-OS:Schedule:Day,
-  {2dfb7c68-d6cc-48d1-b131-bdbfc1b1e4e1}, !- Handle
-  Schedule Day 3,                         !- Name
-  {62dc8a8b-227c-4dc6-9f1c-836b5bd1d92a}, !- Schedule Type Limits Name
-  ,                                       !- Interpolate to Timestep
-  24,                                     !- Hour 1
-  0,                                      !- Minute 1
-  112.539290946133;                       !- Value Until Time 1
-
-OS:People:Definition,
-  {88980d71-1017-48bc-88c3-ef9973967880}, !- Handle
-  res occupants|living space,             !- Name
-  People,                                 !- Number of People Calculation Method
-  3.39,                                   !- Number of People {people}
-  ,                                       !- People per Space Floor Area {person/m2}
-  ,                                       !- Space Floor Area per Person {m2/person}
-  0.319734,                               !- Fraction Radiant
-  0.573,                                  !- Sensible Heat Fraction
-  0,                                      !- Carbon Dioxide Generation Rate {m3/s-W}
-  No,                                     !- Enable ASHRAE 55 Comfort Warnings
-  ZoneAveraged;                           !- Mean Radiant Temperature Calculation Type
-
-OS:People,
-  {ac3bc0ed-8cbf-4e26-a3be-f942cec8cddc}, !- Handle
-  res occupants|living space,             !- Name
-  {88980d71-1017-48bc-88c3-ef9973967880}, !- People Definition Name
-  {c50fcade-f6d6-46e4-a98f-5f8ac1365c37}, !- Space or SpaceType Name
-  {76365841-8cd3-493e-9433-86bb089987ba}, !- Number of People Schedule Name
-  {2a207191-581c-4413-8238-5bf3cd11bd91}, !- Activity Level Schedule Name
-  ,                                       !- Surface Name/Angle Factor List Name
-  ,                                       !- Work Efficiency Schedule Name
-  ,                                       !- Clothing Insulation Schedule Name
-  ,                                       !- Air Velocity Schedule Name
-  1;                                      !- Multiplier
-
-OS:ScheduleTypeLimits,
-  {62dc8a8b-227c-4dc6-9f1c-836b5bd1d92a}, !- Handle
-  ActivityLevel,                          !- Name
-  0,                                      !- Lower Limit Value
-  ,                                       !- Upper Limit Value
-  Continuous,                             !- Numeric Type
-  ActivityLevel;                          !- Unit Type
-
-OS:ScheduleTypeLimits,
-  {5e9c7fcf-f3ae-4ba3-a076-ccc7215d76b4}, !- Handle
-  Fractional,                             !- Name
-  0,                                      !- Lower Limit Value
-  1,                                      !- Upper Limit Value
-  Continuous;                             !- Numeric Type
-=======
+  ,                                       !- Thermostat Name
+  No;                                     !- Use Ideal Air Loads
+
 OS:Node,
   {0e942cba-824d-4177-ba23-9e2aa5d0065d}, !- Handle
   Node 4,                                 !- Name
@@ -2854,4 +2395,3 @@
   24,                                     !- Hour 1
   0,                                      !- Minute 1
   1;                                      !- Value Until Time 1
->>>>>>> 30cb9182
