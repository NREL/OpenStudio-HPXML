--- conflicted
+++ resolved
@@ -1,54 +1,26 @@
 !- NOTE: Auto-generated from /test/osw_files/SFA_4units_1story_FB_UA_3Beds_2Baths_Denver.osw
 
 OS:Version,
-<<<<<<< HEAD
-  {7b4c9358-444d-4098-ad57-b8c691792497}, !- Handle
-  2.9.0;                                  !- Version Identifier
-
-OS:SimulationControl,
-  {3599a6d9-1fef-4cda-8a54-aacd235b59c0}, !- Handle
-=======
   {755a9009-a790-42ac-865a-5561f5a048aa}, !- Handle
   2.9.0;                                  !- Version Identifier
 
 OS:SimulationControl,
   {2b4abe8d-d748-4f4d-a5bf-b4f035ccbb37}, !- Handle
->>>>>>> 30cb9182
   ,                                       !- Do Zone Sizing Calculation
   ,                                       !- Do System Sizing Calculation
   ,                                       !- Do Plant Sizing Calculation
   No;                                     !- Run Simulation for Sizing Periods
 
 OS:Timestep,
-<<<<<<< HEAD
-  {333f3a97-285a-4b25-bb75-0384a408b5ea}, !- Handle
-  6;                                      !- Number of Timesteps per Hour
-
-OS:ShadowCalculation,
-  {88334531-da97-49b4-bca5-8f44acfed1e3}, !- Handle
-=======
   {7705a83c-ebfe-45f6-a606-a8b3ec62a40e}, !- Handle
   6;                                      !- Number of Timesteps per Hour
 
 OS:ShadowCalculation,
   {ee4c5cb7-68c1-4f6d-b09a-b32837677d3b}, !- Handle
->>>>>>> 30cb9182
   20,                                     !- Calculation Frequency
   200;                                    !- Maximum Figures in Shadow Overlap Calculations
 
 OS:SurfaceConvectionAlgorithm:Outside,
-<<<<<<< HEAD
-  {ec0b593c-a9bf-43b1-921f-7f8108016191}, !- Handle
-  DOE-2;                                  !- Algorithm
-
-OS:SurfaceConvectionAlgorithm:Inside,
-  {4bce2bbf-cba5-493c-90d4-c337a5958c8e}, !- Handle
-  TARP;                                   !- Algorithm
-
-OS:ZoneCapacitanceMultiplier:ResearchSpecial,
-  {f1b2fac8-4fcc-4348-a5ec-1ec814196580}, !- Handle
-  ,                                       !- Temperature Capacity Multiplier
-=======
   {988a32c2-b797-40c9-bc9c-5068005044ef}, !- Handle
   DOE-2;                                  !- Algorithm
 
@@ -59,16 +31,11 @@
 OS:ZoneCapacitanceMultiplier:ResearchSpecial,
   {d6438a6c-8305-4f92-affc-2594190772b6}, !- Handle
   3.6,                                    !- Temperature Capacity Multiplier
->>>>>>> 30cb9182
   15,                                     !- Humidity Capacity Multiplier
   ;                                       !- Carbon Dioxide Capacity Multiplier
 
 OS:RunPeriod,
-<<<<<<< HEAD
-  {2c1bfe8e-9d20-4b5f-ac3f-7c4410f15923}, !- Handle
-=======
   {fbca8c30-1cb6-43b2-b34b-5967f57ab7fd}, !- Handle
->>>>>>> 30cb9182
   Run Period 1,                           !- Name
   1,                                      !- Begin Month
   1,                                      !- Begin Day of Month
@@ -82,21 +49,13 @@
   ;                                       !- Number of Times Runperiod to be Repeated
 
 OS:YearDescription,
-<<<<<<< HEAD
-  {4095d975-ea44-4021-acd4-6f1c6511e85b}, !- Handle
-=======
   {a4a83d48-2203-4f6a-995f-1bbf32c6cada}, !- Handle
->>>>>>> 30cb9182
   2007,                                   !- Calendar Year
   ,                                       !- Day of Week for Start Day
   ;                                       !- Is Leap Year
 
 OS:WeatherFile,
-<<<<<<< HEAD
-  {a9399029-afa2-431e-8ca2-a0cd79499d4d}, !- Handle
-=======
   {94238a7e-f920-4a38-9c22-632d41221dbb}, !- Handle
->>>>>>> 30cb9182
   Denver Intl Ap,                         !- City
   CO,                                     !- State Province Region
   USA,                                    !- Country
@@ -110,13 +69,8 @@
   E23378AA;                               !- Checksum
 
 OS:AdditionalProperties,
-<<<<<<< HEAD
-  {7a1163d8-22ba-421c-8aad-a852261221d6}, !- Handle
-  {a9399029-afa2-431e-8ca2-a0cd79499d4d}, !- Object Name
-=======
   {b23656d2-c266-4a12-9a1b-f47474b68f73}, !- Handle
   {94238a7e-f920-4a38-9c22-632d41221dbb}, !- Object Name
->>>>>>> 30cb9182
   EPWHeaderCity,                          !- Feature Name 1
   String,                                 !- Feature Data Type 1
   Denver Intl Ap,                         !- Feature Value 1
@@ -224,11 +178,7 @@
   84;                                     !- Feature Value 35
 
 OS:Site,
-<<<<<<< HEAD
-  {c80f6530-42af-4079-9f70-6ac22a9b7841}, !- Handle
-=======
   {9bc7828c-a6d8-4648-aeee-ecdca04408bb}, !- Handle
->>>>>>> 30cb9182
   Denver Intl Ap_CO_USA,                  !- Name
   39.83,                                  !- Latitude {deg}
   -104.65,                                !- Longitude {deg}
@@ -237,11 +187,7 @@
   ;                                       !- Terrain
 
 OS:ClimateZones,
-<<<<<<< HEAD
-  {21b7eea6-3341-4f77-9b3c-1fadbdb704ef}, !- Handle
-=======
   {94f82655-341e-4c69-ae57-4b8519212a50}, !- Handle
->>>>>>> 30cb9182
   ,                                       !- Active Institution
   ,                                       !- Active Year
   ,                                       !- Climate Zone Institution Name 1
@@ -254,31 +200,19 @@
   Cold;                                   !- Climate Zone Value 2
 
 OS:Site:WaterMainsTemperature,
-<<<<<<< HEAD
-  {32ffc74e-2a18-4e2b-84cb-f00cb1939f36}, !- Handle
-=======
   {972d9e2d-5854-4b4d-9d8c-130817d2b824}, !- Handle
->>>>>>> 30cb9182
   Correlation,                            !- Calculation Method
   ,                                       !- Temperature Schedule Name
   10.8753424657535,                       !- Annual Average Outdoor Air Temperature {C}
   23.1524007936508;                       !- Maximum Difference In Monthly Average Outdoor Air Temperatures {deltaC}
 
 OS:RunPeriodControl:DaylightSavingTime,
-<<<<<<< HEAD
-  {8f418b02-bbd1-4af6-aa4d-a6c5fe83535e}, !- Handle
-=======
   {3213bfff-4082-48ba-a645-5f9c468b2008}, !- Handle
->>>>>>> 30cb9182
   4/7,                                    !- Start Date
   10/26;                                  !- End Date
 
 OS:Site:GroundTemperature:Deep,
-<<<<<<< HEAD
-  {5110bdb9-d765-4b8f-b366-97ebc56e5d32}, !- Handle
-=======
   {58be1c34-608f-4648-bb2e-60813449c0cb}, !- Handle
->>>>>>> 30cb9182
   10.8753424657535,                       !- January Deep Ground Temperature {C}
   10.8753424657535,                       !- February Deep Ground Temperature {C}
   10.8753424657535,                       !- March Deep Ground Temperature {C}
@@ -293,11 +227,7 @@
   10.8753424657535;                       !- December Deep Ground Temperature {C}
 
 OS:Building,
-<<<<<<< HEAD
-  {bf876757-968b-4a57-a1d2-b40a811ef18b}, !- Handle
-=======
   {55165ecc-911e-4d97-8c69-289a1490966a}, !- Handle
->>>>>>> 30cb9182
   Building 1,                             !- Name
   ,                                       !- Building Sector Type
   ,                                       !- North Axis {deg}
@@ -312,33 +242,17 @@
   4;                                      !- Standards Number of Living Units
 
 OS:AdditionalProperties,
-<<<<<<< HEAD
-  {1eb79e31-6aba-4036-9b1d-d5f014b11800}, !- Handle
-  {bf876757-968b-4a57-a1d2-b40a811ef18b}, !- Object Name
-  num_units,                              !- Feature Name 1
-=======
   {3f6ab94a-11a9-4ba2-918d-672c6bf1bfda}, !- Handle
   {55165ecc-911e-4d97-8c69-289a1490966a}, !- Object Name
   Total Units Represented,                !- Feature Name 1
->>>>>>> 30cb9182
   Integer,                                !- Feature Data Type 1
   4,                                      !- Feature Value 1
-  has_rear_units,                         !- Feature Name 2
-  Boolean,                                !- Feature Data Type 2
-  false,                                  !- Feature Value 2
-  horz_location,                          !- Feature Name 3
-  String,                                 !- Feature Data Type 3
-  Left,                                   !- Feature Value 3
-  num_floors,                             !- Feature Name 4
-  Integer,                                !- Feature Data Type 4
-  1;                                      !- Feature Value 4
+  Total Units Modeled,                    !- Feature Name 2
+  Integer,                                !- Feature Data Type 2
+  4;                                      !- Feature Value 2
 
 OS:ThermalZone,
-<<<<<<< HEAD
-  {515912fd-2754-41ff-8dc0-155ca5ac4a9d}, !- Handle
-=======
   {cd80c69e-df3e-4aba-845a-0c710ac138f6}, !- Handle
->>>>>>> 30cb9182
   living zone,                            !- Name
   ,                                       !- Multiplier
   ,                                       !- Ceiling Height {m}
@@ -347,17 +261,10 @@
   ,                                       !- Zone Inside Convection Algorithm
   ,                                       !- Zone Outside Convection Algorithm
   ,                                       !- Zone Conditioning Equipment List Name
-<<<<<<< HEAD
-  {f6a8a375-b409-4b35-8303-7be4a928f4e1}, !- Zone Air Inlet Port List
-  {d91d965d-6235-41f8-8ba3-7f4af5d2b5c8}, !- Zone Air Exhaust Port List
-  {6b6511df-a6c8-4642-9df7-d926ae4c970e}, !- Zone Air Node Name
-  {3d169689-22b4-4a0c-9125-6f009b1b4091}, !- Zone Return Air Port List
-=======
   {1d9cab59-7fb9-43a2-827c-036994a2fe94}, !- Zone Air Inlet Port List
   {f78217df-1844-4fcb-b2b5-efa493deb2ea}, !- Zone Air Exhaust Port List
   {1d920518-c589-4951-bdf8-3bb595dfe296}, !- Zone Air Node Name
   {e83c3d95-26b6-4d46-834b-8c0106b09131}, !- Zone Return Air Port List
->>>>>>> 30cb9182
   ,                                       !- Primary Daylighting Control Name
   ,                                       !- Fraction of Zone Controlled by Primary Daylighting Control
   ,                                       !- Secondary Daylighting Control Name
@@ -368,39 +275,6 @@
   No;                                     !- Use Ideal Air Loads
 
 OS:Node,
-<<<<<<< HEAD
-  {d25e2c75-734b-422a-8b1c-ab7d210b9d40}, !- Handle
-  Node 1,                                 !- Name
-  {6b6511df-a6c8-4642-9df7-d926ae4c970e}, !- Inlet Port
-  ;                                       !- Outlet Port
-
-OS:Connection,
-  {6b6511df-a6c8-4642-9df7-d926ae4c970e}, !- Handle
-  {69958923-de87-4d32-8d9c-38b469af8ce1}, !- Name
-  {515912fd-2754-41ff-8dc0-155ca5ac4a9d}, !- Source Object
-  11,                                     !- Outlet Port
-  {d25e2c75-734b-422a-8b1c-ab7d210b9d40}, !- Target Object
-  2;                                      !- Inlet Port
-
-OS:PortList,
-  {f6a8a375-b409-4b35-8303-7be4a928f4e1}, !- Handle
-  {e14e55bb-60da-438d-808a-d7626b566bde}, !- Name
-  {515912fd-2754-41ff-8dc0-155ca5ac4a9d}; !- HVAC Component
-
-OS:PortList,
-  {d91d965d-6235-41f8-8ba3-7f4af5d2b5c8}, !- Handle
-  {396171dd-44e3-41e5-95ac-235a9ad3a941}, !- Name
-  {515912fd-2754-41ff-8dc0-155ca5ac4a9d}; !- HVAC Component
-
-OS:PortList,
-  {3d169689-22b4-4a0c-9125-6f009b1b4091}, !- Handle
-  {6a75bd82-59ed-4b9c-a0be-3e60fd296a0f}, !- Name
-  {515912fd-2754-41ff-8dc0-155ca5ac4a9d}; !- HVAC Component
-
-OS:Sizing:Zone,
-  {440e559b-4aed-4d16-9548-0c95525267ca}, !- Handle
-  {515912fd-2754-41ff-8dc0-155ca5ac4a9d}, !- Zone or ZoneList Name
-=======
   {70a18de7-83b5-4a37-9574-9e4fc448f989}, !- Handle
   Node 1,                                 !- Name
   {1d920518-c589-4951-bdf8-3bb595dfe296}, !- Inlet Port
@@ -432,7 +306,6 @@
 OS:Sizing:Zone,
   {fa2273fe-389e-4d77-8ff0-6ee972c57e34}, !- Handle
   {cd80c69e-df3e-4aba-845a-0c710ac138f6}, !- Zone or ZoneList Name
->>>>>>> 30cb9182
   SupplyAirTemperature,                   !- Zone Cooling Design Supply Air Temperature Input Method
   14,                                     !- Zone Cooling Design Supply Air Temperature {C}
   11.11,                                  !- Zone Cooling Design Supply Air Temperature Difference {deltaC}
@@ -461,16 +334,6 @@
   autosize;                               !- Dedicated Outdoor Air High Setpoint Temperature for Design {C}
 
 OS:ZoneHVAC:EquipmentList,
-<<<<<<< HEAD
-  {8b98493d-9498-49ec-a088-9115a6b4c843}, !- Handle
-  Zone HVAC Equipment List 1,             !- Name
-  {515912fd-2754-41ff-8dc0-155ca5ac4a9d}; !- Thermal Zone
-
-OS:Space,
-  {64cf641d-a3f9-434d-b60a-b39a69e56cef}, !- Handle
-  living space,                           !- Name
-  {0e0d3e2e-c3fd-4664-93ca-e87abd7bb6a3}, !- Space Type Name
-=======
   {cf80e71c-547e-4733-a87f-4a340b46c17a}, !- Handle
   Zone HVAC Equipment List 1,             !- Name
   {cd80c69e-df3e-4aba-845a-0c710ac138f6}; !- Thermal Zone
@@ -479,7 +342,6 @@
   {c884bba4-a692-4b19-949b-8fcbdca9d65c}, !- Handle
   living space,                           !- Name
   {35e9266e-7776-45d2-99eb-c1cd61caa13c}, !- Space Type Name
->>>>>>> 30cb9182
   ,                                       !- Default Construction Set Name
   ,                                       !- Default Schedule Set Name
   ,                                       !- Direction of Relative North {deg}
@@ -487,21 +349,6 @@
   ,                                       !- Y Origin {m}
   ,                                       !- Z Origin {m}
   ,                                       !- Building Story Name
-<<<<<<< HEAD
-  {515912fd-2754-41ff-8dc0-155ca5ac4a9d}, !- Thermal Zone Name
-  ,                                       !- Part of Total Floor Area
-  ,                                       !- Design Specification Outdoor Air Object Name
-  {b2d21084-e2b7-499d-a6b8-098f26826f81}; !- Building Unit Name
-
-OS:Surface,
-  {5bd84ebc-8e5a-4068-b48d-8efb503d6461}, !- Handle
-  Surface 1,                              !- Name
-  Floor,                                  !- Surface Type
-  ,                                       !- Construction Name
-  {64cf641d-a3f9-434d-b60a-b39a69e56cef}, !- Space Name
-  Surface,                                !- Outside Boundary Condition
-  {80eea38c-d125-4b63-abd1-2f649e64fd16}, !- Outside Boundary Condition Object
-=======
   {cd80c69e-df3e-4aba-845a-0c710ac138f6}, !- Thermal Zone Name
   ,                                       !- Part of Total Floor Area
   ,                                       !- Design Specification Outdoor Air Object Name
@@ -515,7 +362,6 @@
   {c884bba4-a692-4b19-949b-8fcbdca9d65c}, !- Space Name
   Surface,                                !- Outside Boundary Condition
   {53918e17-5687-47db-873e-01f297fec3a0}, !- Outside Boundary Condition Object
->>>>>>> 30cb9182
   NoSun,                                  !- Sun Exposure
   NoWind,                                 !- Wind Exposure
   ,                                       !- View Factor to Ground
@@ -526,19 +372,11 @@
   4.572, -9.144, 0;                       !- X,Y,Z Vertex 4 {m}
 
 OS:Surface,
-<<<<<<< HEAD
-  {203e373f-b1ec-4af3-86be-cefd96a1783f}, !- Handle
-  Surface 2,                              !- Name
-  Wall,                                   !- Surface Type
-  ,                                       !- Construction Name
-  {64cf641d-a3f9-434d-b60a-b39a69e56cef}, !- Space Name
-=======
   {2e20c0f6-2d32-4678-bc16-1b12bf80fe47}, !- Handle
   Surface 2,                              !- Name
   Wall,                                   !- Surface Type
   ,                                       !- Construction Name
   {c884bba4-a692-4b19-949b-8fcbdca9d65c}, !- Space Name
->>>>>>> 30cb9182
   Outdoors,                               !- Outside Boundary Condition
   ,                                       !- Outside Boundary Condition Object
   SunExposed,                             !- Sun Exposure
@@ -551,19 +389,11 @@
   0, -9.144, 2.4384;                      !- X,Y,Z Vertex 4 {m}
 
 OS:Surface,
-<<<<<<< HEAD
-  {6e807320-bdb1-4f31-9679-9c63b20e8c08}, !- Handle
-  Surface 3,                              !- Name
-  Wall,                                   !- Surface Type
-  ,                                       !- Construction Name
-  {64cf641d-a3f9-434d-b60a-b39a69e56cef}, !- Space Name
-=======
   {8b843146-e57e-40ee-9610-8e1405669d15}, !- Handle
   Surface 3,                              !- Name
   Wall,                                   !- Surface Type
   ,                                       !- Construction Name
   {c884bba4-a692-4b19-949b-8fcbdca9d65c}, !- Space Name
->>>>>>> 30cb9182
   Outdoors,                               !- Outside Boundary Condition
   ,                                       !- Outside Boundary Condition Object
   SunExposed,                             !- Sun Exposure
@@ -576,15 +406,6 @@
   0, 0, 2.4384;                           !- X,Y,Z Vertex 4 {m}
 
 OS:Surface,
-<<<<<<< HEAD
-  {3172e83a-70a7-42c8-a746-925b5f6c0b74}, !- Handle
-  Surface 4,                              !- Name
-  Wall,                                   !- Surface Type
-  ,                                       !- Construction Name
-  {64cf641d-a3f9-434d-b60a-b39a69e56cef}, !- Space Name
-  Adiabatic,                              !- Outside Boundary Condition
-  ,                                       !- Outside Boundary Condition Object
-=======
   {ccb40969-aafe-4aaf-900c-fc7dc725fe12}, !- Handle
   Surface 4,                              !- Name
   Wall,                                   !- Surface Type
@@ -592,7 +413,6 @@
   {c884bba4-a692-4b19-949b-8fcbdca9d65c}, !- Space Name
   Surface,                                !- Outside Boundary Condition
   {e0451c32-1fd4-4c41-9b6e-bc524c2a6acf}, !- Outside Boundary Condition Object
->>>>>>> 30cb9182
   NoSun,                                  !- Sun Exposure
   NoWind,                                 !- Wind Exposure
   ,                                       !- View Factor to Ground
@@ -603,19 +423,11 @@
   4.572, 0, 2.4384;                       !- X,Y,Z Vertex 4 {m}
 
 OS:Surface,
-<<<<<<< HEAD
-  {7a27de73-3cac-48b7-9ea0-75c6a2219e1a}, !- Handle
-  Surface 5,                              !- Name
-  Wall,                                   !- Surface Type
-  ,                                       !- Construction Name
-  {64cf641d-a3f9-434d-b60a-b39a69e56cef}, !- Space Name
-=======
   {0c9c3fbf-1177-4ee8-b492-534aa81e1228}, !- Handle
   Surface 5,                              !- Name
   Wall,                                   !- Surface Type
   ,                                       !- Construction Name
   {c884bba4-a692-4b19-949b-8fcbdca9d65c}, !- Space Name
->>>>>>> 30cb9182
   Outdoors,                               !- Outside Boundary Condition
   ,                                       !- Outside Boundary Condition Object
   SunExposed,                             !- Sun Exposure
@@ -628,15 +440,6 @@
   4.572, -9.144, 2.4384;                  !- X,Y,Z Vertex 4 {m}
 
 OS:Surface,
-<<<<<<< HEAD
-  {90d270a6-fa0b-442f-a6f8-cb07c8579ce8}, !- Handle
-  Surface 6,                              !- Name
-  RoofCeiling,                            !- Surface Type
-  ,                                       !- Construction Name
-  {64cf641d-a3f9-434d-b60a-b39a69e56cef}, !- Space Name
-  Surface,                                !- Outside Boundary Condition
-  {5fb3636f-2785-4635-bbe7-ebca1127cec7}, !- Outside Boundary Condition Object
-=======
   {f558bc80-4efb-42dc-a7e7-c2df40119ac2}, !- Handle
   Surface 6,                              !- Name
   RoofCeiling,                            !- Surface Type
@@ -644,7 +447,6 @@
   {c884bba4-a692-4b19-949b-8fcbdca9d65c}, !- Space Name
   Surface,                                !- Outside Boundary Condition
   {3cde9434-56fa-4632-a8c5-12a871d3d47c}, !- Outside Boundary Condition Object
->>>>>>> 30cb9182
   NoSun,                                  !- Sun Exposure
   NoWind,                                 !- Wind Exposure
   ,                                       !- View Factor to Ground
@@ -655,11 +457,7 @@
   0, -9.144, 2.4384;                      !- X,Y,Z Vertex 4 {m}
 
 OS:SpaceType,
-<<<<<<< HEAD
-  {0e0d3e2e-c3fd-4664-93ca-e87abd7bb6a3}, !- Handle
-=======
   {35e9266e-7776-45d2-99eb-c1cd61caa13c}, !- Handle
->>>>>>> 30cb9182
   Space Type 1,                           !- Name
   ,                                       !- Default Construction Set Name
   ,                                       !- Default Schedule Set Name
@@ -669,12 +467,6 @@
   ,                                       !- Standards Building Type
   living;                                 !- Standards Space Type
 
-<<<<<<< HEAD
-OS:Space,
-  {a88d2917-94c5-4857-a5bc-cf248a754ade}, !- Handle
-  finished basement space,                !- Name
-  {ed210e61-6067-4e4f-9d7b-ce7c82dbd943}, !- Space Type Name
-=======
 OS:ThermalZone,
   {b1b22c45-3ee3-4f49-9fe8-c63e6ff96e6f}, !- Handle
   living zone|unit 2,                     !- Name
@@ -766,7 +558,6 @@
   {ccf2021f-f0b0-4208-8a46-197a53f8980a}, !- Handle
   living space|unit 2|story 1,            !- Name
   {35e9266e-7776-45d2-99eb-c1cd61caa13c}, !- Space Type Name
->>>>>>> 30cb9182
   ,                                       !- Default Construction Set Name
   ,                                       !- Default Schedule Set Name
   -0,                                     !- Direction of Relative North {deg}
@@ -774,21 +565,6 @@
   0,                                      !- Y Origin {m}
   0,                                      !- Z Origin {m}
   ,                                       !- Building Story Name
-<<<<<<< HEAD
-  {7e632710-1f94-4d63-af83-e90f5f09e6c7}, !- Thermal Zone Name
-  ,                                       !- Part of Total Floor Area
-  ,                                       !- Design Specification Outdoor Air Object Name
-  {b2d21084-e2b7-499d-a6b8-098f26826f81}; !- Building Unit Name
-
-OS:Surface,
-  {7c7cc4fd-26b3-44c3-975f-b2db84e80466}, !- Handle
-  Surface 12,                             !- Name
-  Floor,                                  !- Surface Type
-  ,                                       !- Construction Name
-  {a88d2917-94c5-4857-a5bc-cf248a754ade}, !- Space Name
-  Foundation,                             !- Outside Boundary Condition
-  ,                                       !- Outside Boundary Condition Object
-=======
   {b1b22c45-3ee3-4f49-9fe8-c63e6ff96e6f}, !- Thermal Zone Name
   ,                                       !- Part of Total Floor Area
   ,                                       !- Design Specification Outdoor Air Object Name
@@ -802,26 +578,16 @@
   {ccf2021f-f0b0-4208-8a46-197a53f8980a}, !- Space Name
   Surface,                                !- Outside Boundary Condition
   {30c515a9-dbed-4921-bf81-6ea313325a52}, !- Outside Boundary Condition Object
->>>>>>> 30cb9182
-  NoSun,                                  !- Sun Exposure
-  NoWind,                                 !- Wind Exposure
-  ,                                       !- View Factor to Ground
-  ,                                       !- Number of Vertices
-  0, -9.144, -2.4384,                     !- X,Y,Z Vertex 1 {m}
-  0, 0, -2.4384,                          !- X,Y,Z Vertex 2 {m}
-  4.572, 0, -2.4384,                      !- X,Y,Z Vertex 3 {m}
-  4.572, -9.144, -2.4384;                 !- X,Y,Z Vertex 4 {m}
-
-OS:Surface,
-<<<<<<< HEAD
-  {9db4d7e1-0704-4738-8f09-a2c9a3572899}, !- Handle
-  Surface 13,                             !- Name
-  Wall,                                   !- Surface Type
-  ,                                       !- Construction Name
-  {a88d2917-94c5-4857-a5bc-cf248a754ade}, !- Space Name
-  Foundation,                             !- Outside Boundary Condition
-  ,                                       !- Outside Boundary Condition Object
-=======
+  NoSun,                                  !- Sun Exposure
+  NoWind,                                 !- Wind Exposure
+  ,                                       !- View Factor to Ground
+  ,                                       !- Number of Vertices
+  4.572, -9.144, 0,                       !- X,Y,Z Vertex 1 {m}
+  4.572, 0, 0,                            !- X,Y,Z Vertex 2 {m}
+  9.144, 0, 0,                            !- X,Y,Z Vertex 3 {m}
+  9.144, -9.144, 0;                       !- X,Y,Z Vertex 4 {m}
+
+OS:Surface,
   {c3fa39fb-3dbf-4d36-b59b-142b639b84b7}, !- Handle
   Surface 13,                             !- Name
   Wall,                                   !- Surface Type
@@ -829,37 +595,10 @@
   {ccf2021f-f0b0-4208-8a46-197a53f8980a}, !- Space Name
   Surface,                                !- Outside Boundary Condition
   {6e952a6f-9604-4e66-81a4-718f1ef92bac}, !- Outside Boundary Condition Object
->>>>>>> 30cb9182
-  NoSun,                                  !- Sun Exposure
-  NoWind,                                 !- Wind Exposure
-  ,                                       !- View Factor to Ground
-  ,                                       !- Number of Vertices
-<<<<<<< HEAD
-  0, 0, 0,                                !- X,Y,Z Vertex 1 {m}
-  0, 0, -2.4384,                          !- X,Y,Z Vertex 2 {m}
-  0, -9.144, -2.4384,                     !- X,Y,Z Vertex 3 {m}
-  0, -9.144, 0;                           !- X,Y,Z Vertex 4 {m}
-
-OS:Surface,
-  {794262e5-3873-4319-8048-5a2de8dc80c1}, !- Handle
-  Surface 14,                             !- Name
-  Wall,                                   !- Surface Type
-  ,                                       !- Construction Name
-  {a88d2917-94c5-4857-a5bc-cf248a754ade}, !- Space Name
-  Foundation,                             !- Outside Boundary Condition
-  ,                                       !- Outside Boundary Condition Object
-  NoSun,                                  !- Sun Exposure
-  NoWind,                                 !- Wind Exposure
-  ,                                       !- View Factor to Ground
-  ,                                       !- Number of Vertices
-  4.572, 0, 0,                            !- X,Y,Z Vertex 1 {m}
-  4.572, 0, -2.4384,                      !- X,Y,Z Vertex 2 {m}
-  0, 0, -2.4384,                          !- X,Y,Z Vertex 3 {m}
-  0, 0, 0;                                !- X,Y,Z Vertex 4 {m}
-
-OS:Surface,
-  {4ae0390f-69df-4b34-b493-90321d895be2}, !- Handle
-=======
+  NoSun,                                  !- Sun Exposure
+  NoWind,                                 !- Wind Exposure
+  ,                                       !- View Factor to Ground
+  ,                                       !- Number of Vertices
   9.144, -9.144, 2.4384,                  !- X,Y,Z Vertex 1 {m}
   9.144, -9.144, 0,                       !- X,Y,Z Vertex 2 {m}
   9.144, 0, 0,                            !- X,Y,Z Vertex 3 {m}
@@ -884,38 +623,22 @@
 
 OS:Surface,
   {a4e655f5-fe34-4456-a9bf-9523d2262d91}, !- Handle
->>>>>>> 30cb9182
   Surface 15,                             !- Name
-  Wall,                                   !- Surface Type
-  ,                                       !- Construction Name
-<<<<<<< HEAD
-  {a88d2917-94c5-4857-a5bc-cf248a754ade}, !- Space Name
-  Adiabatic,                              !- Outside Boundary Condition
-  ,                                       !- Outside Boundary Condition Object
-=======
+  RoofCeiling,                            !- Surface Type
+  ,                                       !- Construction Name
   {ccf2021f-f0b0-4208-8a46-197a53f8980a}, !- Space Name
   Surface,                                !- Outside Boundary Condition
   {b58fb185-08dd-497c-a6de-66fcc6a64610}, !- Outside Boundary Condition Object
->>>>>>> 30cb9182
-  NoSun,                                  !- Sun Exposure
-  NoWind,                                 !- Wind Exposure
-  ,                                       !- View Factor to Ground
-  ,                                       !- Number of Vertices
-  4.572, -9.144, 0,                       !- X,Y,Z Vertex 1 {m}
-  4.572, -9.144, -2.4384,                 !- X,Y,Z Vertex 2 {m}
-  4.572, 0, -2.4384,                      !- X,Y,Z Vertex 3 {m}
-  4.572, 0, 0;                            !- X,Y,Z Vertex 4 {m}
-
-OS:Surface,
-<<<<<<< HEAD
-  {b5705e26-b2cd-4315-a86d-d22256b10191}, !- Handle
-  Surface 16,                             !- Name
-  Wall,                                   !- Surface Type
-  ,                                       !- Construction Name
-  {a88d2917-94c5-4857-a5bc-cf248a754ade}, !- Space Name
-  Foundation,                             !- Outside Boundary Condition
-  ,                                       !- Outside Boundary Condition Object
-=======
+  NoSun,                                  !- Sun Exposure
+  NoWind,                                 !- Wind Exposure
+  ,                                       !- View Factor to Ground
+  ,                                       !- Number of Vertices
+  9.144, -9.144, 2.4384,                  !- X,Y,Z Vertex 1 {m}
+  9.144, 0, 2.4384,                       !- X,Y,Z Vertex 2 {m}
+  4.572, 0, 2.4384,                       !- X,Y,Z Vertex 3 {m}
+  4.572, -9.144, 2.4384;                  !- X,Y,Z Vertex 4 {m}
+
+OS:Surface,
   {e0451c32-1fd4-4c41-9b6e-bc524c2a6acf}, !- Handle
   Surface 16,                             !- Name
   Wall,                                   !- Surface Type
@@ -923,20 +646,10 @@
   {ccf2021f-f0b0-4208-8a46-197a53f8980a}, !- Space Name
   Surface,                                !- Outside Boundary Condition
   {ccb40969-aafe-4aaf-900c-fc7dc725fe12}, !- Outside Boundary Condition Object
->>>>>>> 30cb9182
-  NoSun,                                  !- Sun Exposure
-  NoWind,                                 !- Wind Exposure
-  ,                                       !- View Factor to Ground
-  ,                                       !- Number of Vertices
-<<<<<<< HEAD
-  0, -9.144, 0,                           !- X,Y,Z Vertex 1 {m}
-  0, -9.144, -2.4384,                     !- X,Y,Z Vertex 2 {m}
-  4.572, -9.144, -2.4384,                 !- X,Y,Z Vertex 3 {m}
-  4.572, -9.144, 0;                       !- X,Y,Z Vertex 4 {m}
-
-OS:Surface,
-  {80eea38c-d125-4b63-abd1-2f649e64fd16}, !- Handle
-=======
+  NoSun,                                  !- Sun Exposure
+  NoWind,                                 !- Wind Exposure
+  ,                                       !- View Factor to Ground
+  ,                                       !- Number of Vertices
   4.572, 0, 2.4384,                       !- X,Y,Z Vertex 1 {m}
   4.572, 0, 0,                            !- X,Y,Z Vertex 2 {m}
   4.572, -9.144, 0,                       !- X,Y,Z Vertex 3 {m}
@@ -944,27 +657,9 @@
 
 OS:Surface,
   {3156362d-8207-4675-a612-677413b06b90}, !- Handle
->>>>>>> 30cb9182
   Surface 17,                             !- Name
-  RoofCeiling,                            !- Surface Type
-  ,                                       !- Construction Name
-<<<<<<< HEAD
-  {a88d2917-94c5-4857-a5bc-cf248a754ade}, !- Space Name
-  Surface,                                !- Outside Boundary Condition
-  {5bd84ebc-8e5a-4068-b48d-8efb503d6461}, !- Outside Boundary Condition Object
-  NoSun,                                  !- Sun Exposure
-  NoWind,                                 !- Wind Exposure
-  ,                                       !- View Factor to Ground
-  ,                                       !- Number of Vertices
-  4.572, -9.144, 0,                       !- X,Y,Z Vertex 1 {m}
-  4.572, 0, 0,                            !- X,Y,Z Vertex 2 {m}
-  0, 0, 0,                                !- X,Y,Z Vertex 3 {m}
-  0, -9.144, 0;                           !- X,Y,Z Vertex 4 {m}
-
-OS:ThermalZone,
-  {7e632710-1f94-4d63-af83-e90f5f09e6c7}, !- Handle
-  finished basement zone,                 !- Name
-=======
+  Wall,                                   !- Surface Type
+  ,                                       !- Construction Name
   {ccf2021f-f0b0-4208-8a46-197a53f8980a}, !- Space Name
   Outdoors,                               !- Outside Boundary Condition
   ,                                       !- Outside Boundary Condition Object
@@ -980,7 +675,6 @@
 OS:ThermalZone,
   {a3ba5379-4372-4139-b309-a4cc1f904fd7}, !- Handle
   living zone|unit 3,                     !- Name
->>>>>>> 30cb9182
   ,                                       !- Multiplier
   ,                                       !- Ceiling Height {m}
   ,                                       !- Volume {m3}
@@ -988,17 +682,10 @@
   ,                                       !- Zone Inside Convection Algorithm
   ,                                       !- Zone Outside Convection Algorithm
   ,                                       !- Zone Conditioning Equipment List Name
-<<<<<<< HEAD
-  {45c574e3-4df1-44dd-acb6-f6e56a9b3e12}, !- Zone Air Inlet Port List
-  {12ddba42-cf3e-4471-8334-93a92a75079a}, !- Zone Air Exhaust Port List
-  {3dd222b5-fdd4-4cb0-a332-0996b28b4108}, !- Zone Air Node Name
-  {19a7c9a0-12ed-4a1a-8073-62cd2ca7324a}, !- Zone Return Air Port List
-=======
   {475d4809-91e8-47be-9349-b8f35a946536}, !- Zone Air Inlet Port List
   {338a132d-fdb9-4f0a-8a70-79cd6242dc5f}, !- Zone Air Exhaust Port List
   {47e2d785-4f3d-4698-a04e-72adfc196593}, !- Zone Air Node Name
   {600708ff-5554-4294-948f-7e8d5d2986a5}, !- Zone Return Air Port List
->>>>>>> 30cb9182
   ,                                       !- Primary Daylighting Control Name
   ,                                       !- Fraction of Zone Controlled by Primary Daylighting Control
   ,                                       !- Secondary Daylighting Control Name
@@ -1009,39 +696,6 @@
   No;                                     !- Use Ideal Air Loads
 
 OS:Node,
-<<<<<<< HEAD
-  {2106e733-ed8c-4057-b970-1ab32db732c4}, !- Handle
-  Node 2,                                 !- Name
-  {3dd222b5-fdd4-4cb0-a332-0996b28b4108}, !- Inlet Port
-  ;                                       !- Outlet Port
-
-OS:Connection,
-  {3dd222b5-fdd4-4cb0-a332-0996b28b4108}, !- Handle
-  {ec802a3b-fdb6-4628-9e37-8f0f52fa46b9}, !- Name
-  {7e632710-1f94-4d63-af83-e90f5f09e6c7}, !- Source Object
-  11,                                     !- Outlet Port
-  {2106e733-ed8c-4057-b970-1ab32db732c4}, !- Target Object
-  2;                                      !- Inlet Port
-
-OS:PortList,
-  {45c574e3-4df1-44dd-acb6-f6e56a9b3e12}, !- Handle
-  {9727e3a4-233b-45e2-8cc6-456eaaba5bba}, !- Name
-  {7e632710-1f94-4d63-af83-e90f5f09e6c7}; !- HVAC Component
-
-OS:PortList,
-  {12ddba42-cf3e-4471-8334-93a92a75079a}, !- Handle
-  {0e7557e7-d6f3-4dd2-abaf-ac09f91866ab}, !- Name
-  {7e632710-1f94-4d63-af83-e90f5f09e6c7}; !- HVAC Component
-
-OS:PortList,
-  {19a7c9a0-12ed-4a1a-8073-62cd2ca7324a}, !- Handle
-  {da60ce5a-1b29-485f-ab2c-ae9a3cfa1e80}, !- Name
-  {7e632710-1f94-4d63-af83-e90f5f09e6c7}; !- HVAC Component
-
-OS:Sizing:Zone,
-  {0b56bd23-7299-46c1-b65d-c96f5f571e9d}, !- Handle
-  {7e632710-1f94-4d63-af83-e90f5f09e6c7}, !- Zone or ZoneList Name
-=======
   {5b9ec4b0-a1fb-493e-bd07-7e930fec6cdc}, !- Handle
   Node 3,                                 !- Name
   {47e2d785-4f3d-4698-a04e-72adfc196593}, !- Inlet Port
@@ -1073,7 +727,6 @@
 OS:Sizing:Zone,
   {c045eb95-4fe2-423c-a81c-6d197e56c7cd}, !- Handle
   {a3ba5379-4372-4139-b309-a4cc1f904fd7}, !- Zone or ZoneList Name
->>>>>>> 30cb9182
   SupplyAirTemperature,                   !- Zone Cooling Design Supply Air Temperature Input Method
   14,                                     !- Zone Cooling Design Supply Air Temperature {C}
   11.11,                                  !- Zone Cooling Design Supply Air Temperature Difference {deltaC}
@@ -1102,31 +755,6 @@
   autosize;                               !- Dedicated Outdoor Air High Setpoint Temperature for Design {C}
 
 OS:ZoneHVAC:EquipmentList,
-<<<<<<< HEAD
-  {7c3c88c4-a4ab-44e3-b0e1-aaa4ab6fbd7e}, !- Handle
-  Zone HVAC Equipment List 2,             !- Name
-  {7e632710-1f94-4d63-af83-e90f5f09e6c7}; !- Thermal Zone
-
-OS:SpaceType,
-  {ed210e61-6067-4e4f-9d7b-ce7c82dbd943}, !- Handle
-  Space Type 2,                           !- Name
-  ,                                       !- Default Construction Set Name
-  ,                                       !- Default Schedule Set Name
-  ,                                       !- Group Rendering Name
-  ,                                       !- Design Specification Outdoor Air Object Name
-  ,                                       !- Standards Template
-  ,                                       !- Standards Building Type
-  finished basement;                      !- Standards Space Type
-
-OS:Surface,
-  {5fb3636f-2785-4635-bbe7-ebca1127cec7}, !- Handle
-  Surface 7,                              !- Name
-  Floor,                                  !- Surface Type
-  ,                                       !- Construction Name
-  {6dc75260-c9c3-4778-b994-223d527c0337}, !- Space Name
-  Surface,                                !- Outside Boundary Condition
-  {90d270a6-fa0b-442f-a6f8-cb07c8579ce8}, !- Outside Boundary Condition Object
-=======
   {293fc6fa-ba51-4f74-913d-6c5f17844866}, !- Handle
   Zone HVAC Equipment List 3,             !- Name
   {a3ba5379-4372-4139-b309-a4cc1f904fd7}; !- Thermal Zone
@@ -1172,24 +800,10 @@
   {750a0074-9193-4514-971b-998c44c96128}, !- Space Name
   Surface,                                !- Outside Boundary Condition
   {64bc9dcc-a1b1-411d-878e-5389a749e4f1}, !- Outside Boundary Condition Object
->>>>>>> 30cb9182
-  NoSun,                                  !- Sun Exposure
-  NoWind,                                 !- Wind Exposure
-  ,                                       !- View Factor to Ground
-  ,                                       !- Number of Vertices
-<<<<<<< HEAD
-  0, -9.144, 2.4384,                      !- X,Y,Z Vertex 1 {m}
-  0, 0, 2.4384,                           !- X,Y,Z Vertex 2 {m}
-  4.572, 0, 2.4384,                       !- X,Y,Z Vertex 3 {m}
-  4.572, -9.144, 2.4384;                  !- X,Y,Z Vertex 4 {m}
-
-OS:Surface,
-  {0c677206-fda9-43b1-8d44-23e0344cbfdd}, !- Handle
-  Surface 8,                              !- Name
-  RoofCeiling,                            !- Surface Type
-  ,                                       !- Construction Name
-  {6dc75260-c9c3-4778-b994-223d527c0337}, !- Space Name
-=======
+  NoSun,                                  !- Sun Exposure
+  NoWind,                                 !- Wind Exposure
+  ,                                       !- View Factor to Ground
+  ,                                       !- Number of Vertices
   13.716, -9.144, 2.4384,                 !- X,Y,Z Vertex 1 {m}
   13.716, -9.144, 0,                      !- X,Y,Z Vertex 2 {m}
   13.716, 0, 0,                           !- X,Y,Z Vertex 3 {m}
@@ -1201,30 +815,12 @@
   Wall,                                   !- Surface Type
   ,                                       !- Construction Name
   {750a0074-9193-4514-971b-998c44c96128}, !- Space Name
->>>>>>> 30cb9182
   Outdoors,                               !- Outside Boundary Condition
   ,                                       !- Outside Boundary Condition Object
   SunExposed,                             !- Sun Exposure
   WindExposed,                            !- Wind Exposure
   ,                                       !- View Factor to Ground
   ,                                       !- Number of Vertices
-<<<<<<< HEAD
-  0, -4.572, 4.7244,                      !- X,Y,Z Vertex 1 {m}
-  4.572, -4.572, 4.7244,                  !- X,Y,Z Vertex 2 {m}
-  4.572, 0, 2.4384,                       !- X,Y,Z Vertex 3 {m}
-  0, 0, 2.4384;                           !- X,Y,Z Vertex 4 {m}
-
-OS:Surface,
-  {ec6c770f-6632-49b2-a132-da653a0ab47a}, !- Handle
-  Surface 9,                              !- Name
-  RoofCeiling,                            !- Surface Type
-  ,                                       !- Construction Name
-  {6dc75260-c9c3-4778-b994-223d527c0337}, !- Space Name
-  Outdoors,                               !- Outside Boundary Condition
-  ,                                       !- Outside Boundary Condition Object
-  SunExposed,                             !- Sun Exposure
-  WindExposed,                            !- Wind Exposure
-=======
   9.144, -9.144, 2.4384,                  !- X,Y,Z Vertex 1 {m}
   9.144, -9.144, 0,                       !- X,Y,Z Vertex 2 {m}
   13.716, -9.144, 0,                      !- X,Y,Z Vertex 3 {m}
@@ -1240,39 +836,14 @@
   {347bc14e-a77f-4c3b-86f5-278a54d0c4cb}, !- Outside Boundary Condition Object
   NoSun,                                  !- Sun Exposure
   NoWind,                                 !- Wind Exposure
->>>>>>> 30cb9182
-  ,                                       !- View Factor to Ground
-  ,                                       !- Number of Vertices
-  4.572, -4.572, 4.7244,                  !- X,Y,Z Vertex 1 {m}
-  0, -4.572, 4.7244,                      !- X,Y,Z Vertex 2 {m}
-  0, -9.144, 2.4384,                      !- X,Y,Z Vertex 3 {m}
-  4.572, -9.144, 2.4384;                  !- X,Y,Z Vertex 4 {m}
-
-OS:Surface,
-<<<<<<< HEAD
-  {53eecd5f-6347-4f42-86a1-da9209895ad5}, !- Handle
-  Surface 10,                             !- Name
-  Wall,                                   !- Surface Type
-  ,                                       !- Construction Name
-  {6dc75260-c9c3-4778-b994-223d527c0337}, !- Space Name
-  Outdoors,                               !- Outside Boundary Condition
-  ,                                       !- Outside Boundary Condition Object
-  SunExposed,                             !- Sun Exposure
-  WindExposed,                            !- Wind Exposure
-  ,                                       !- View Factor to Ground
-  ,                                       !- Number of Vertices
-  0, -4.572, 4.7244,                      !- X,Y,Z Vertex 1 {m}
-  0, 0, 2.4384,                           !- X,Y,Z Vertex 2 {m}
-  0, -9.144, 2.4384;                      !- X,Y,Z Vertex 3 {m}
-
-OS:Surface,
-  {09763b23-57fc-4463-b2e1-84de124aecc6}, !- Handle
-  Surface 11,                             !- Name
-  Wall,                                   !- Surface Type
-  ,                                       !- Construction Name
-  {6dc75260-c9c3-4778-b994-223d527c0337}, !- Space Name
-  Adiabatic,                              !- Outside Boundary Condition
-=======
+  ,                                       !- View Factor to Ground
+  ,                                       !- Number of Vertices
+  13.716, -9.144, 2.4384,                 !- X,Y,Z Vertex 1 {m}
+  13.716, 0, 2.4384,                      !- X,Y,Z Vertex 2 {m}
+  9.144, 0, 2.4384,                       !- X,Y,Z Vertex 3 {m}
+  9.144, -9.144, 2.4384;                  !- X,Y,Z Vertex 4 {m}
+
+OS:Surface,
   {6e952a6f-9604-4e66-81a4-718f1ef92bac}, !- Handle
   Surface 27,                             !- Name
   Wall,                                   !- Surface Type
@@ -1296,34 +867,11 @@
   ,                                       !- Construction Name
   {750a0074-9193-4514-971b-998c44c96128}, !- Space Name
   Outdoors,                               !- Outside Boundary Condition
->>>>>>> 30cb9182
-  ,                                       !- Outside Boundary Condition Object
-  NoSun,                                  !- Sun Exposure
-  NoWind,                                 !- Wind Exposure
-  ,                                       !- View Factor to Ground
-  ,                                       !- Number of Vertices
-<<<<<<< HEAD
-  4.572, -4.572, 4.7244,                  !- X,Y,Z Vertex 1 {m}
-  4.572, -9.144, 2.4384,                  !- X,Y,Z Vertex 2 {m}
-  4.572, 0, 2.4384;                       !- X,Y,Z Vertex 3 {m}
-
-OS:Space,
-  {6dc75260-c9c3-4778-b994-223d527c0337}, !- Handle
-  unfinished attic space,                 !- Name
-  {3b03e81c-7c9f-4f2d-9ec0-f4a92b920624}, !- Space Type Name
-  ,                                       !- Default Construction Set Name
-  ,                                       !- Default Schedule Set Name
-  ,                                       !- Direction of Relative North {deg}
-  ,                                       !- X Origin {m}
-  ,                                       !- Y Origin {m}
-  ,                                       !- Z Origin {m}
-  ,                                       !- Building Story Name
-  {665a3fb8-ccb1-4da9-a3a1-d52b2cb470c2}; !- Thermal Zone Name
-
-OS:ThermalZone,
-  {665a3fb8-ccb1-4da9-a3a1-d52b2cb470c2}, !- Handle
-  unfinished attic zone,                  !- Name
-=======
+  ,                                       !- Outside Boundary Condition Object
+  SunExposed,                             !- Sun Exposure
+  WindExposed,                            !- Wind Exposure
+  ,                                       !- View Factor to Ground
+  ,                                       !- Number of Vertices
   13.716, 0, 2.4384,                      !- X,Y,Z Vertex 1 {m}
   13.716, 0, 0,                           !- X,Y,Z Vertex 2 {m}
   9.144, 0, 0,                            !- X,Y,Z Vertex 3 {m}
@@ -1332,7 +880,6 @@
 OS:ThermalZone,
   {d29c7ddc-84d8-418f-9a2f-3584ffd181fa}, !- Handle
   living zone|unit 4,                     !- Name
->>>>>>> 30cb9182
   ,                                       !- Multiplier
   ,                                       !- Ceiling Height {m}
   ,                                       !- Volume {m3}
@@ -1340,17 +887,10 @@
   ,                                       !- Zone Inside Convection Algorithm
   ,                                       !- Zone Outside Convection Algorithm
   ,                                       !- Zone Conditioning Equipment List Name
-<<<<<<< HEAD
-  {eb282b3b-1c0a-4d9a-9832-c86c311943ad}, !- Zone Air Inlet Port List
-  {ba9e5e11-17df-4f35-bb06-4e5ca895673d}, !- Zone Air Exhaust Port List
-  {a2a6813e-f967-42ac-bd51-5ee44a7f7e45}, !- Zone Air Node Name
-  {0224a795-f4e3-437a-84f1-5984689a6e98}, !- Zone Return Air Port List
-=======
   {669d5c20-7d34-4eec-ac1e-35307af13a6b}, !- Zone Air Inlet Port List
   {a3a0dc16-7a1b-47b7-923b-808740de918e}, !- Zone Air Exhaust Port List
   {435b1f70-f19c-4770-a021-42839023c2c2}, !- Zone Air Node Name
   {ffc3d48f-4128-4a51-b18e-de73ae62110d}, !- Zone Return Air Port List
->>>>>>> 30cb9182
   ,                                       !- Primary Daylighting Control Name
   ,                                       !- Fraction of Zone Controlled by Primary Daylighting Control
   ,                                       !- Secondary Daylighting Control Name
@@ -1361,39 +901,6 @@
   No;                                     !- Use Ideal Air Loads
 
 OS:Node,
-<<<<<<< HEAD
-  {a58e7ab4-4143-4ca8-9181-af328e4474f1}, !- Handle
-  Node 3,                                 !- Name
-  {a2a6813e-f967-42ac-bd51-5ee44a7f7e45}, !- Inlet Port
-  ;                                       !- Outlet Port
-
-OS:Connection,
-  {a2a6813e-f967-42ac-bd51-5ee44a7f7e45}, !- Handle
-  {ba820dce-0496-4ae4-a6fb-d1a771025205}, !- Name
-  {665a3fb8-ccb1-4da9-a3a1-d52b2cb470c2}, !- Source Object
-  11,                                     !- Outlet Port
-  {a58e7ab4-4143-4ca8-9181-af328e4474f1}, !- Target Object
-  2;                                      !- Inlet Port
-
-OS:PortList,
-  {eb282b3b-1c0a-4d9a-9832-c86c311943ad}, !- Handle
-  {b60c81d2-d188-435a-8bc2-a94a269afff2}, !- Name
-  {665a3fb8-ccb1-4da9-a3a1-d52b2cb470c2}; !- HVAC Component
-
-OS:PortList,
-  {ba9e5e11-17df-4f35-bb06-4e5ca895673d}, !- Handle
-  {9bc0f493-f7c7-4045-874c-dabb7628d29d}, !- Name
-  {665a3fb8-ccb1-4da9-a3a1-d52b2cb470c2}; !- HVAC Component
-
-OS:PortList,
-  {0224a795-f4e3-437a-84f1-5984689a6e98}, !- Handle
-  {6044a72c-b2dc-4f86-8d4a-d35141b87334}, !- Name
-  {665a3fb8-ccb1-4da9-a3a1-d52b2cb470c2}; !- HVAC Component
-
-OS:Sizing:Zone,
-  {fb052faf-4e59-41b6-bbd2-81439c042184}, !- Handle
-  {665a3fb8-ccb1-4da9-a3a1-d52b2cb470c2}, !- Zone or ZoneList Name
-=======
   {f352e32d-29c4-4167-8902-50b002271256}, !- Handle
   Node 4,                                 !- Name
   {435b1f70-f19c-4770-a021-42839023c2c2}, !- Inlet Port
@@ -1425,7 +932,6 @@
 OS:Sizing:Zone,
   {b5ab8681-a594-47d8-b63a-e18cc9931fb0}, !- Handle
   {d29c7ddc-84d8-418f-9a2f-3584ffd181fa}, !- Zone or ZoneList Name
->>>>>>> 30cb9182
   SupplyAirTemperature,                   !- Zone Cooling Design Supply Air Temperature Input Method
   14,                                     !- Zone Cooling Design Supply Air Temperature {C}
   11.11,                                  !- Zone Cooling Design Supply Air Temperature Difference {deltaC}
@@ -1454,49 +960,6 @@
   autosize;                               !- Dedicated Outdoor Air High Setpoint Temperature for Design {C}
 
 OS:ZoneHVAC:EquipmentList,
-<<<<<<< HEAD
-  {62a74175-7100-49b9-bba1-934e4ec7626d}, !- Handle
-  Zone HVAC Equipment List 3,             !- Name
-  {665a3fb8-ccb1-4da9-a3a1-d52b2cb470c2}; !- Thermal Zone
-
-OS:SpaceType,
-  {3b03e81c-7c9f-4f2d-9ec0-f4a92b920624}, !- Handle
-  Space Type 3,                           !- Name
-  ,                                       !- Default Construction Set Name
-  ,                                       !- Default Schedule Set Name
-  ,                                       !- Group Rendering Name
-  ,                                       !- Design Specification Outdoor Air Object Name
-  ,                                       !- Standards Template
-  ,                                       !- Standards Building Type
-  unfinished attic;                       !- Standards Space Type
-
-OS:BuildingUnit,
-  {b2d21084-e2b7-499d-a6b8-098f26826f81}, !- Handle
-  unit 1,                                 !- Name
-  ,                                       !- Rendering Color
-  Residential;                            !- Building Unit Type
-
-OS:AdditionalProperties,
-  {5823aaec-8ada-49fa-943d-462dea96036b}, !- Handle
-  {b2d21084-e2b7-499d-a6b8-098f26826f81}, !- Object Name
-  NumberOfBedrooms,                       !- Feature Name 1
-  Integer,                                !- Feature Data Type 1
-  3,                                      !- Feature Value 1
-  NumberOfBathrooms,                      !- Feature Name 2
-  Double,                                 !- Feature Data Type 2
-  2,                                      !- Feature Value 2
-  NumberOfOccupants,                      !- Feature Name 3
-  Double,                                 !- Feature Data Type 3
-  3.3900000000000001;                     !- Feature Value 3
-
-OS:External:File,
-  {33aa2754-80ed-42bb-8c71-44d80ad263b8}, !- Handle
-  8760.csv,                               !- Name
-  8760.csv;                               !- File Name
-
-OS:Schedule:Day,
-  {48fc84be-1b8d-4fc7-a10c-fcfcee4bffe4}, !- Handle
-=======
   {6389e051-8a4c-4d5b-9960-224397a77da6}, !- Handle
   Zone HVAC Equipment List 4,             !- Name
   {d29c7ddc-84d8-418f-9a2f-3584ffd181fa}; !- Thermal Zone
@@ -2776,7 +2239,6 @@
 
 OS:Schedule:Day,
   {1c74adce-19a6-4cd9-a2e7-3d71a16cedd6}, !- Handle
->>>>>>> 30cb9182
   Schedule Day 1,                         !- Name
   ,                                       !- Schedule Type Limits Name
   ,                                       !- Interpolate to Timestep
@@ -2785,111 +2247,10 @@
   0;                                      !- Value Until Time 1
 
 OS:Schedule:Day,
-<<<<<<< HEAD
-  {7ade2335-7c99-456c-8079-c7ddfaa3ff6e}, !- Handle
-=======
   {d6691962-f388-4286-8c69-e68adcf63238}, !- Handle
->>>>>>> 30cb9182
   Schedule Day 2,                         !- Name
   ,                                       !- Schedule Type Limits Name
   ,                                       !- Interpolate to Timestep
   24,                                     !- Hour 1
   0,                                      !- Minute 1
   1;                                      !- Value Until Time 1
-<<<<<<< HEAD
-
-OS:Schedule:File,
-  {f178d2e9-44a2-49b7-946f-38412da5dc37}, !- Handle
-  occupants,                              !- Name
-  {4f690fa8-c0fa-44e9-9694-78cc7990c384}, !- Schedule Type Limits Name
-  {33aa2754-80ed-42bb-8c71-44d80ad263b8}, !- External File Name
-  1,                                      !- Column Number
-  1,                                      !- Rows to Skip at Top
-  8760,                                   !- Number of Hours of Data
-  ,                                       !- Column Separator
-  ,                                       !- Interpolate to Timestep
-  60;                                     !- Minutes per Item
-
-OS:Schedule:Ruleset,
-  {f1d5250f-2ed4-4bd3-b334-3add92af2567}, !- Handle
-  Schedule Ruleset 1,                     !- Name
-  {cbfd4778-0eba-4605-ae01-29c22ecf1b9e}, !- Schedule Type Limits Name
-  {71afa7b3-e616-428f-8482-84878bfb8739}; !- Default Day Schedule Name
-
-OS:Schedule:Day,
-  {71afa7b3-e616-428f-8482-84878bfb8739}, !- Handle
-  Schedule Day 3,                         !- Name
-  {cbfd4778-0eba-4605-ae01-29c22ecf1b9e}, !- Schedule Type Limits Name
-  ,                                       !- Interpolate to Timestep
-  24,                                     !- Hour 1
-  0,                                      !- Minute 1
-  112.539290946133;                       !- Value Until Time 1
-
-OS:People:Definition,
-  {4471a3b7-84fb-4445-a4ce-38b1a0aefbb5}, !- Handle
-  res occupants|finished basement space,  !- Name
-  People,                                 !- Number of People Calculation Method
-  1.695,                                  !- Number of People {people}
-  ,                                       !- People per Space Floor Area {person/m2}
-  ,                                       !- Space Floor Area per Person {m2/person}
-  0.319734,                               !- Fraction Radiant
-  0.573,                                  !- Sensible Heat Fraction
-  0,                                      !- Carbon Dioxide Generation Rate {m3/s-W}
-  No,                                     !- Enable ASHRAE 55 Comfort Warnings
-  ZoneAveraged;                           !- Mean Radiant Temperature Calculation Type
-
-OS:People,
-  {50768d11-73bc-428c-9bd1-0a9748a0a175}, !- Handle
-  res occupants|finished basement space,  !- Name
-  {4471a3b7-84fb-4445-a4ce-38b1a0aefbb5}, !- People Definition Name
-  {a88d2917-94c5-4857-a5bc-cf248a754ade}, !- Space or SpaceType Name
-  {f178d2e9-44a2-49b7-946f-38412da5dc37}, !- Number of People Schedule Name
-  {f1d5250f-2ed4-4bd3-b334-3add92af2567}, !- Activity Level Schedule Name
-  ,                                       !- Surface Name/Angle Factor List Name
-  ,                                       !- Work Efficiency Schedule Name
-  ,                                       !- Clothing Insulation Schedule Name
-  ,                                       !- Air Velocity Schedule Name
-  1;                                      !- Multiplier
-
-OS:ScheduleTypeLimits,
-  {cbfd4778-0eba-4605-ae01-29c22ecf1b9e}, !- Handle
-  ActivityLevel,                          !- Name
-  0,                                      !- Lower Limit Value
-  ,                                       !- Upper Limit Value
-  Continuous,                             !- Numeric Type
-  ActivityLevel;                          !- Unit Type
-
-OS:ScheduleTypeLimits,
-  {4f690fa8-c0fa-44e9-9694-78cc7990c384}, !- Handle
-  Fractional,                             !- Name
-  0,                                      !- Lower Limit Value
-  1,                                      !- Upper Limit Value
-  Continuous;                             !- Numeric Type
-
-OS:People:Definition,
-  {61d8e6e6-b840-457a-8ed4-79fbfc8353d5}, !- Handle
-  res occupants|living space,             !- Name
-  People,                                 !- Number of People Calculation Method
-  1.695,                                  !- Number of People {people}
-  ,                                       !- People per Space Floor Area {person/m2}
-  ,                                       !- Space Floor Area per Person {m2/person}
-  0.319734,                               !- Fraction Radiant
-  0.573,                                  !- Sensible Heat Fraction
-  0,                                      !- Carbon Dioxide Generation Rate {m3/s-W}
-  No,                                     !- Enable ASHRAE 55 Comfort Warnings
-  ZoneAveraged;                           !- Mean Radiant Temperature Calculation Type
-
-OS:People,
-  {b6b1a80e-b7db-4335-ac03-229030cbd25a}, !- Handle
-  res occupants|living space,             !- Name
-  {61d8e6e6-b840-457a-8ed4-79fbfc8353d5}, !- People Definition Name
-  {64cf641d-a3f9-434d-b60a-b39a69e56cef}, !- Space or SpaceType Name
-  {f178d2e9-44a2-49b7-946f-38412da5dc37}, !- Number of People Schedule Name
-  {f1d5250f-2ed4-4bd3-b334-3add92af2567}, !- Activity Level Schedule Name
-  ,                                       !- Surface Name/Angle Factor List Name
-  ,                                       !- Work Efficiency Schedule Name
-  ,                                       !- Clothing Insulation Schedule Name
-  ,                                       !- Air Velocity Schedule Name
-  1;                                      !- Multiplier
-=======
->>>>>>> 30cb9182
