!- NOTE: Auto-generated from /test/osw_files/SFA_4units_1story_FB_UA_3Beds_2Baths_Denver.osw

OS:Version,
<<<<<<< HEAD
  {5947bfe0-7b26-4e83-aa18-02948ba71d19}, !- Handle
  2.9.0;                                  !- Version Identifier

OS:SimulationControl,
  {e7998990-02c6-4432-8cb4-009b88ee2886}, !- Handle
=======
  {6f3d198f-af84-4708-adf3-931d9cb7da34}, !- Handle
  2.9.0;                                  !- Version Identifier

OS:SimulationControl,
  {d30b74f9-214e-4367-92a1-9153a6f39a4a}, !- Handle
>>>>>>> 039e157a
  ,                                       !- Do Zone Sizing Calculation
  ,                                       !- Do System Sizing Calculation
  ,                                       !- Do Plant Sizing Calculation
  No;                                     !- Run Simulation for Sizing Periods

OS:Timestep,
<<<<<<< HEAD
  {1077594a-1473-4367-8c86-00cd152b3e31}, !- Handle
  6;                                      !- Number of Timesteps per Hour

OS:ShadowCalculation,
  {254bf376-111e-4b08-a8bf-f785cc052120}, !- Handle
=======
  {c4c4b28d-3e31-4336-a582-352945124cbb}, !- Handle
  6;                                      !- Number of Timesteps per Hour

OS:ShadowCalculation,
  {f61349f7-6c2e-4fa4-be4f-019776f3935d}, !- Handle
>>>>>>> 039e157a
  20,                                     !- Calculation Frequency
  200;                                    !- Maximum Figures in Shadow Overlap Calculations

OS:SurfaceConvectionAlgorithm:Outside,
<<<<<<< HEAD
  {8bc56743-dc18-436d-8e3a-a7cece5a4a05}, !- Handle
  DOE-2;                                  !- Algorithm

OS:SurfaceConvectionAlgorithm:Inside,
  {5ffc319b-8203-4d44-9316-b2adfee53b19}, !- Handle
  TARP;                                   !- Algorithm

OS:ZoneCapacitanceMultiplier:ResearchSpecial,
  {9e3a2565-bca9-4a84-bb69-eac254cba3e3}, !- Handle
=======
  {f96b2c14-8001-42ce-9c4e-9a21e970b69c}, !- Handle
  DOE-2;                                  !- Algorithm

OS:SurfaceConvectionAlgorithm:Inside,
  {33f01f86-611e-4dea-a8a8-325f63a688e0}, !- Handle
  TARP;                                   !- Algorithm

OS:ZoneCapacitanceMultiplier:ResearchSpecial,
  {3ad1df3f-67aa-4386-a370-270c23c848cc}, !- Handle
>>>>>>> 039e157a
  ,                                       !- Temperature Capacity Multiplier
  15,                                     !- Humidity Capacity Multiplier
  ;                                       !- Carbon Dioxide Capacity Multiplier

OS:RunPeriod,
<<<<<<< HEAD
  {7cff6d4a-522f-47b0-bfe1-9d266155694b}, !- Handle
=======
  {25234647-3aa7-48d3-adbe-eb3ed03ece25}, !- Handle
>>>>>>> 039e157a
  Run Period 1,                           !- Name
  1,                                      !- Begin Month
  1,                                      !- Begin Day of Month
  12,                                     !- End Month
  31,                                     !- End Day of Month
  ,                                       !- Use Weather File Holidays and Special Days
  ,                                       !- Use Weather File Daylight Saving Period
  ,                                       !- Apply Weekend Holiday Rule
  ,                                       !- Use Weather File Rain Indicators
  ,                                       !- Use Weather File Snow Indicators
  ;                                       !- Number of Times Runperiod to be Repeated

OS:YearDescription,
<<<<<<< HEAD
  {2cb67620-4413-4140-a0a3-a26c99ac411d}, !- Handle
=======
  {35f15c4f-3efd-4863-b197-b7b0962b8174}, !- Handle
>>>>>>> 039e157a
  2007,                                   !- Calendar Year
  ,                                       !- Day of Week for Start Day
  ;                                       !- Is Leap Year

OS:WeatherFile,
<<<<<<< HEAD
  {2a3cff15-af9d-4689-a0b7-bead329c1726}, !- Handle
=======
  {28506162-bc9e-4963-9547-dc4acf17972e}, !- Handle
>>>>>>> 039e157a
  Denver Intl Ap,                         !- City
  CO,                                     !- State Province Region
  USA,                                    !- Country
  TMY3,                                   !- Data Source
  725650,                                 !- WMO Number
  39.83,                                  !- Latitude {deg}
  -104.65,                                !- Longitude {deg}
  -7,                                     !- Time Zone {hr}
  1650,                                   !- Elevation {m}
  file:../weather/USA_CO_Denver.Intl.AP.725650_TMY3.epw, !- Url
  E23378AA;                               !- Checksum

OS:AdditionalProperties,
<<<<<<< HEAD
  {b35907d7-fab2-4594-ba64-1afd5057217f}, !- Handle
  {2a3cff15-af9d-4689-a0b7-bead329c1726}, !- Object Name
=======
  {ac1bdee4-1d0c-4722-906c-6e21158b09d2}, !- Handle
  {28506162-bc9e-4963-9547-dc4acf17972e}, !- Object Name
>>>>>>> 039e157a
  EPWHeaderCity,                          !- Feature Name 1
  String,                                 !- Feature Data Type 1
  Denver Intl Ap,                         !- Feature Value 1
  EPWHeaderState,                         !- Feature Name 2
  String,                                 !- Feature Data Type 2
  CO,                                     !- Feature Value 2
  EPWHeaderCountry,                       !- Feature Name 3
  String,                                 !- Feature Data Type 3
  USA,                                    !- Feature Value 3
  EPWHeaderDataSource,                    !- Feature Name 4
  String,                                 !- Feature Data Type 4
  TMY3,                                   !- Feature Value 4
  EPWHeaderStation,                       !- Feature Name 5
  String,                                 !- Feature Data Type 5
  725650,                                 !- Feature Value 5
  EPWHeaderLatitude,                      !- Feature Name 6
  Double,                                 !- Feature Data Type 6
  39.829999999999998,                     !- Feature Value 6
  EPWHeaderLongitude,                     !- Feature Name 7
  Double,                                 !- Feature Data Type 7
  -104.65000000000001,                    !- Feature Value 7
  EPWHeaderTimezone,                      !- Feature Name 8
  Double,                                 !- Feature Data Type 8
  -7,                                     !- Feature Value 8
  EPWHeaderAltitude,                      !- Feature Name 9
  Double,                                 !- Feature Data Type 9
  5413.3858267716532,                     !- Feature Value 9
  EPWHeaderLocalPressure,                 !- Feature Name 10
  Double,                                 !- Feature Data Type 10
  0.81937567683596546,                    !- Feature Value 10
  EPWHeaderRecordsPerHour,                !- Feature Name 11
  Double,                                 !- Feature Data Type 11
  0,                                      !- Feature Value 11
  EPWDataAnnualAvgDrybulb,                !- Feature Name 12
  Double,                                 !- Feature Data Type 12
  51.575616438356228,                     !- Feature Value 12
  EPWDataAnnualMinDrybulb,                !- Feature Name 13
  Double,                                 !- Feature Data Type 13
  -2.9200000000000017,                    !- Feature Value 13
  EPWDataAnnualMaxDrybulb,                !- Feature Name 14
  Double,                                 !- Feature Data Type 14
  104,                                    !- Feature Value 14
  EPWDataCDD50F,                          !- Feature Name 15
  Double,                                 !- Feature Data Type 15
  3072.2925000000005,                     !- Feature Value 15
  EPWDataCDD65F,                          !- Feature Name 16
  Double,                                 !- Feature Data Type 16
  883.62000000000035,                     !- Feature Value 16
  EPWDataHDD50F,                          !- Feature Name 17
  Double,                                 !- Feature Data Type 17
  2497.1925000000001,                     !- Feature Value 17
  EPWDataHDD65F,                          !- Feature Name 18
  Double,                                 !- Feature Data Type 18
  5783.5200000000013,                     !- Feature Value 18
  EPWDataAnnualAvgWindspeed,              !- Feature Name 19
  Double,                                 !- Feature Data Type 19
  3.9165296803649667,                     !- Feature Value 19
  EPWDataMonthlyAvgDrybulbs,              !- Feature Name 20
  String,                                 !- Feature Data Type 20
  33.4191935483871&#4431.90142857142857&#4443.02620967741937&#4442.48624999999999&#4459.877741935483854&#4473.57574999999997&#4472.07975806451608&#4472.70008064516134&#4466.49200000000006&#4450.079112903225806&#4437.218250000000005&#4434.582177419354835, !- Feature Value 20
  EPWDataGroundMonthlyTemps,              !- Feature Name 21
  String,                                 !- Feature Data Type 21
  44.08306285945173&#4440.89570904991865&#4440.64045432632048&#4442.153016571250646&#4448.225111118704206&#4454.268919273837525&#4459.508577937551024&#4462.82777283423508&#4463.10975667174995&#4460.41014950381947&#4455.304105212311526&#4449.445696474514364, !- Feature Value 21
  EPWDataWSF,                             !- Feature Name 22
  Double,                                 !- Feature Data Type 22
  0.58999999999999997,                    !- Feature Value 22
  EPWDataMonthlyAvgDailyHighDrybulbs,     !- Feature Name 23
  String,                                 !- Feature Data Type 23
  47.41032258064516&#4446.58642857142857&#4455.15032258064517&#4453.708&#4472.80193548387098&#4488.67600000000002&#4486.1858064516129&#4485.87225806451613&#4482.082&#4463.18064516129033&#4448.73400000000001&#4448.87935483870968, !- Feature Value 23
  EPWDataMonthlyAvgDailyLowDrybulbs,      !- Feature Name 24
  String,                                 !- Feature Data Type 24
  19.347741935483874&#4419.856428571428573&#4430.316129032258065&#4431.112&#4447.41612903225806&#4457.901999999999994&#4459.063870967741934&#4460.956774193548384&#4452.352000000000004&#4438.41612903225806&#4427.002000000000002&#4423.02903225806451, !- Feature Value 24
  EPWDesignHeatingDrybulb,                !- Feature Name 25
  Double,                                 !- Feature Data Type 25
  12.02,                                  !- Feature Value 25
  EPWDesignHeatingWindspeed,              !- Feature Name 26
  Double,                                 !- Feature Data Type 26
  2.8062500000000004,                     !- Feature Value 26
  EPWDesignCoolingDrybulb,                !- Feature Name 27
  Double,                                 !- Feature Data Type 27
  91.939999999999998,                     !- Feature Value 27
  EPWDesignCoolingWetbulb,                !- Feature Name 28
  Double,                                 !- Feature Data Type 28
  59.95131430195849,                      !- Feature Value 28
  EPWDesignCoolingHumidityRatio,          !- Feature Name 29
  Double,                                 !- Feature Data Type 29
  0.0059161086834698092,                  !- Feature Value 29
  EPWDesignCoolingWindspeed,              !- Feature Name 30
  Double,                                 !- Feature Data Type 30
  3.7999999999999989,                     !- Feature Value 30
  EPWDesignDailyTemperatureRange,         !- Feature Name 31
  Double,                                 !- Feature Data Type 31
  24.915483870967748,                     !- Feature Value 31
  EPWDesignDehumidDrybulb,                !- Feature Name 32
  Double,                                 !- Feature Data Type 32
  67.996785714285721,                     !- Feature Value 32
  EPWDesignDehumidHumidityRatio,          !- Feature Name 33
  Double,                                 !- Feature Data Type 33
  0.012133744170488724,                   !- Feature Value 33
  EPWDesignCoolingDirectNormal,           !- Feature Name 34
  Double,                                 !- Feature Data Type 34
  985,                                    !- Feature Value 34
  EPWDesignCoolingDiffuseHorizontal,      !- Feature Name 35
  Double,                                 !- Feature Data Type 35
  84;                                     !- Feature Value 35

OS:Site,
<<<<<<< HEAD
  {d30d250e-3ca3-468c-b54a-34ea86ef258c}, !- Handle
=======
  {46d605f3-810f-4a47-a0f7-1e25f6c1adff}, !- Handle
>>>>>>> 039e157a
  Denver Intl Ap_CO_USA,                  !- Name
  39.83,                                  !- Latitude {deg}
  -104.65,                                !- Longitude {deg}
  -7,                                     !- Time Zone {hr}
  1650,                                   !- Elevation {m}
  ;                                       !- Terrain

OS:ClimateZones,
<<<<<<< HEAD
  {56686c47-0caa-4e5a-8d38-17a41d601162}, !- Handle
=======
  {2c456fb6-7441-42b0-8166-35d965cda530}, !- Handle
>>>>>>> 039e157a
  ,                                       !- Active Institution
  ,                                       !- Active Year
  ,                                       !- Climate Zone Institution Name 1
  ,                                       !- Climate Zone Document Name 1
  ,                                       !- Climate Zone Document Year 1
  ,                                       !- Climate Zone Value 1
  Building America,                       !- Climate Zone Institution Name 2
  ,                                       !- Climate Zone Document Name 2
  0,                                      !- Climate Zone Document Year 2
  Cold;                                   !- Climate Zone Value 2

OS:Site:WaterMainsTemperature,
<<<<<<< HEAD
  {19fe7c8d-39e0-4c8a-98e3-16a138e2edb7}, !- Handle
=======
  {523414b3-9da9-49af-869e-0705097ddcc5}, !- Handle
>>>>>>> 039e157a
  Correlation,                            !- Calculation Method
  ,                                       !- Temperature Schedule Name
  10.8753424657535,                       !- Annual Average Outdoor Air Temperature {C}
  23.1524007936508;                       !- Maximum Difference In Monthly Average Outdoor Air Temperatures {deltaC}

OS:RunPeriodControl:DaylightSavingTime,
<<<<<<< HEAD
  {107036aa-5dbd-4449-b297-9eb7cceabb53}, !- Handle
=======
  {a6de2bf4-9977-4d4b-8fc1-567a4d8b890d}, !- Handle
>>>>>>> 039e157a
  4/7,                                    !- Start Date
  10/26;                                  !- End Date

OS:Site:GroundTemperature:Deep,
<<<<<<< HEAD
  {8fc09c72-7d85-4a69-93e3-db72ceecbb15}, !- Handle
=======
  {1b40c849-b1d9-4254-b144-17c0d61561ec}, !- Handle
>>>>>>> 039e157a
  10.8753424657535,                       !- January Deep Ground Temperature {C}
  10.8753424657535,                       !- February Deep Ground Temperature {C}
  10.8753424657535,                       !- March Deep Ground Temperature {C}
  10.8753424657535,                       !- April Deep Ground Temperature {C}
  10.8753424657535,                       !- May Deep Ground Temperature {C}
  10.8753424657535,                       !- June Deep Ground Temperature {C}
  10.8753424657535,                       !- July Deep Ground Temperature {C}
  10.8753424657535,                       !- August Deep Ground Temperature {C}
  10.8753424657535,                       !- September Deep Ground Temperature {C}
  10.8753424657535,                       !- October Deep Ground Temperature {C}
  10.8753424657535,                       !- November Deep Ground Temperature {C}
  10.8753424657535;                       !- December Deep Ground Temperature {C}

OS:Building,
<<<<<<< HEAD
  {85b51858-cb49-4456-8327-bd87a76292dd}, !- Handle
=======
  {2aa6c15b-a6e7-4cbd-bb5e-b4d724d16b9a}, !- Handle
>>>>>>> 039e157a
  Building 1,                             !- Name
  ,                                       !- Building Sector Type
  0,                                      !- North Axis {deg}
  ,                                       !- Nominal Floor to Floor Height {m}
  ,                                       !- Space Type Name
  ,                                       !- Default Construction Set Name
  ,                                       !- Default Schedule Set Name
  2,                                      !- Standards Number of Stories
  1,                                      !- Standards Number of Above Ground Stories
  ,                                       !- Standards Template
  singlefamilyattached,                   !- Standards Building Type
  4;                                      !- Standards Number of Living Units

OS:AdditionalProperties,
<<<<<<< HEAD
  {1b63fd35-1492-48ef-b646-37d5595c7b49}, !- Handle
  {85b51858-cb49-4456-8327-bd87a76292dd}, !- Object Name
  num_units,                              !- Feature Name 1
=======
  {b6717126-7f3b-4579-99fa-24e775e3183b}, !- Handle
  {2aa6c15b-a6e7-4cbd-bb5e-b4d724d16b9a}, !- Object Name
  Total Units Represented,                !- Feature Name 1
>>>>>>> 039e157a
  Integer,                                !- Feature Data Type 1
  4,                                      !- Feature Value 1
  has_rear_units,                         !- Feature Name 2
  Boolean,                                !- Feature Data Type 2
  false,                                  !- Feature Value 2
  horz_location,                          !- Feature Name 3
  String,                                 !- Feature Data Type 3
  Left,                                   !- Feature Value 3
  num_floors,                             !- Feature Name 4
  Integer,                                !- Feature Data Type 4
  1;                                      !- Feature Value 4

OS:ThermalZone,
<<<<<<< HEAD
  {0b832a0d-bd07-4b11-9025-472c2c1a4386}, !- Handle
=======
  {6376b8d1-e874-4b9a-932b-5b3098e04e9a}, !- Handle
>>>>>>> 039e157a
  living zone,                            !- Name
  ,                                       !- Multiplier
  ,                                       !- Ceiling Height {m}
  ,                                       !- Volume {m3}
  ,                                       !- Floor Area {m2}
  ,                                       !- Zone Inside Convection Algorithm
  ,                                       !- Zone Outside Convection Algorithm
  ,                                       !- Zone Conditioning Equipment List Name
<<<<<<< HEAD
  {5f696bce-39a9-4c67-afdf-ec31f9402443}, !- Zone Air Inlet Port List
  {f07be6e4-c41a-4397-ac8f-7b98c768f018}, !- Zone Air Exhaust Port List
  {295c2e64-b76e-4f32-be58-fcc0622b4016}, !- Zone Air Node Name
  {082a250c-5cee-462c-8070-9c8fec6e2d81}, !- Zone Return Air Port List
=======
  {36862314-aaf8-455a-ab20-83ed29434cb0}, !- Zone Air Inlet Port List
  {56210b99-9fb2-460e-a172-c83a30b6d3ac}, !- Zone Air Exhaust Port List
  {ea3b8dde-d046-4c76-8186-0ba81799177d}, !- Zone Air Node Name
  {6f405ed0-9349-4160-86f9-c2cf1fa9347b}, !- Zone Return Air Port List
>>>>>>> 039e157a
  ,                                       !- Primary Daylighting Control Name
  ,                                       !- Fraction of Zone Controlled by Primary Daylighting Control
  ,                                       !- Secondary Daylighting Control Name
  ,                                       !- Fraction of Zone Controlled by Secondary Daylighting Control
  ,                                       !- Illuminance Map Name
  ,                                       !- Group Rendering Name
  ,                                       !- Thermostat Name
  No;                                     !- Use Ideal Air Loads

OS:Node,
<<<<<<< HEAD
  {b730e890-36f0-4243-a442-ee76b3872624}, !- Handle
  Node 1,                                 !- Name
  {295c2e64-b76e-4f32-be58-fcc0622b4016}, !- Inlet Port
  ;                                       !- Outlet Port

OS:Connection,
  {295c2e64-b76e-4f32-be58-fcc0622b4016}, !- Handle
  {57f749fe-5892-41f6-b56b-0b199d7834ce}, !- Name
  {0b832a0d-bd07-4b11-9025-472c2c1a4386}, !- Source Object
  11,                                     !- Outlet Port
  {b730e890-36f0-4243-a442-ee76b3872624}, !- Target Object
  2;                                      !- Inlet Port

OS:PortList,
  {5f696bce-39a9-4c67-afdf-ec31f9402443}, !- Handle
  {40da527a-e738-4b55-bc03-79a322d79748}, !- Name
  {0b832a0d-bd07-4b11-9025-472c2c1a4386}; !- HVAC Component

OS:PortList,
  {f07be6e4-c41a-4397-ac8f-7b98c768f018}, !- Handle
  {9cac40e8-f951-4137-9afb-fdf34a16b01d}, !- Name
  {0b832a0d-bd07-4b11-9025-472c2c1a4386}; !- HVAC Component

OS:PortList,
  {082a250c-5cee-462c-8070-9c8fec6e2d81}, !- Handle
  {b59a428a-24ff-4a3c-be07-da35e0c31e48}, !- Name
  {0b832a0d-bd07-4b11-9025-472c2c1a4386}; !- HVAC Component

OS:Sizing:Zone,
  {a0c9087c-ce3c-496f-845e-d2bab1e6e6c8}, !- Handle
  {0b832a0d-bd07-4b11-9025-472c2c1a4386}, !- Zone or ZoneList Name
=======
  {ccd77a5d-76be-4fb3-bc28-57ddb04b4edf}, !- Handle
  Node 1,                                 !- Name
  {ea3b8dde-d046-4c76-8186-0ba81799177d}, !- Inlet Port
  ;                                       !- Outlet Port

OS:Connection,
  {ea3b8dde-d046-4c76-8186-0ba81799177d}, !- Handle
  {62ced40c-b65a-47a2-8612-26f8c0595f7b}, !- Name
  {6376b8d1-e874-4b9a-932b-5b3098e04e9a}, !- Source Object
  11,                                     !- Outlet Port
  {ccd77a5d-76be-4fb3-bc28-57ddb04b4edf}, !- Target Object
  2;                                      !- Inlet Port

OS:PortList,
  {36862314-aaf8-455a-ab20-83ed29434cb0}, !- Handle
  {e389e283-03f9-432b-aebd-c4fcf09488b5}, !- Name
  {6376b8d1-e874-4b9a-932b-5b3098e04e9a}; !- HVAC Component

OS:PortList,
  {56210b99-9fb2-460e-a172-c83a30b6d3ac}, !- Handle
  {68ce3dde-67b1-4beb-a2b3-14aa41aa78f4}, !- Name
  {6376b8d1-e874-4b9a-932b-5b3098e04e9a}; !- HVAC Component

OS:PortList,
  {6f405ed0-9349-4160-86f9-c2cf1fa9347b}, !- Handle
  {4680f8d2-1b24-4848-9269-35885d174017}, !- Name
  {6376b8d1-e874-4b9a-932b-5b3098e04e9a}; !- HVAC Component

OS:Sizing:Zone,
  {df485f0c-7f51-4746-acb6-1e87bcce259e}, !- Handle
  {6376b8d1-e874-4b9a-932b-5b3098e04e9a}, !- Zone or ZoneList Name
>>>>>>> 039e157a
  SupplyAirTemperature,                   !- Zone Cooling Design Supply Air Temperature Input Method
  14,                                     !- Zone Cooling Design Supply Air Temperature {C}
  11.11,                                  !- Zone Cooling Design Supply Air Temperature Difference {deltaC}
  SupplyAirTemperature,                   !- Zone Heating Design Supply Air Temperature Input Method
  40,                                     !- Zone Heating Design Supply Air Temperature {C}
  11.11,                                  !- Zone Heating Design Supply Air Temperature Difference {deltaC}
  0.0085,                                 !- Zone Cooling Design Supply Air Humidity Ratio {kg-H2O/kg-air}
  0.008,                                  !- Zone Heating Design Supply Air Humidity Ratio {kg-H2O/kg-air}
  ,                                       !- Zone Heating Sizing Factor
  ,                                       !- Zone Cooling Sizing Factor
  DesignDay,                              !- Cooling Design Air Flow Method
  ,                                       !- Cooling Design Air Flow Rate {m3/s}
  ,                                       !- Cooling Minimum Air Flow per Zone Floor Area {m3/s-m2}
  ,                                       !- Cooling Minimum Air Flow {m3/s}
  ,                                       !- Cooling Minimum Air Flow Fraction
  DesignDay,                              !- Heating Design Air Flow Method
  ,                                       !- Heating Design Air Flow Rate {m3/s}
  ,                                       !- Heating Maximum Air Flow per Zone Floor Area {m3/s-m2}
  ,                                       !- Heating Maximum Air Flow {m3/s}
  ,                                       !- Heating Maximum Air Flow Fraction
  ,                                       !- Design Zone Air Distribution Effectiveness in Cooling Mode
  ,                                       !- Design Zone Air Distribution Effectiveness in Heating Mode
  No,                                     !- Account for Dedicated Outdoor Air System
  NeutralSupplyAir,                       !- Dedicated Outdoor Air System Control Strategy
  autosize,                               !- Dedicated Outdoor Air Low Setpoint Temperature for Design {C}
  autosize;                               !- Dedicated Outdoor Air High Setpoint Temperature for Design {C}

OS:ZoneHVAC:EquipmentList,
<<<<<<< HEAD
  {177dfd3c-afa8-4450-96b7-99e6e4c3c7a3}, !- Handle
  Zone HVAC Equipment List 1,             !- Name
  {0b832a0d-bd07-4b11-9025-472c2c1a4386}; !- Thermal Zone

OS:Space,
  {1502d055-c808-46a7-bb66-82c67e2f9f25}, !- Handle
  living space,                           !- Name
  {b9740e3d-679d-4ddf-8c80-dee6fc0a21bd}, !- Space Type Name
=======
  {cf39bc65-dc9d-4c3f-9fcd-aed76963ee7b}, !- Handle
  Zone HVAC Equipment List 1,             !- Name
  {6376b8d1-e874-4b9a-932b-5b3098e04e9a}; !- Thermal Zone

OS:Space,
  {6c6284d1-52a2-4eee-ba5f-533f7bf244e0}, !- Handle
  living space,                           !- Name
  {cba40bdd-fb38-465c-bc79-43aa1c6feaf1}, !- Space Type Name
>>>>>>> 039e157a
  ,                                       !- Default Construction Set Name
  ,                                       !- Default Schedule Set Name
  ,                                       !- Direction of Relative North {deg}
  ,                                       !- X Origin {m}
  ,                                       !- Y Origin {m}
  ,                                       !- Z Origin {m}
  ,                                       !- Building Story Name
<<<<<<< HEAD
  {0b832a0d-bd07-4b11-9025-472c2c1a4386}, !- Thermal Zone Name
  ,                                       !- Part of Total Floor Area
  ,                                       !- Design Specification Outdoor Air Object Name
  {9e94dfbb-fc75-4025-adab-f82d860a4188}; !- Building Unit Name

OS:Surface,
  {7a261963-7faa-4015-9341-5b04fdf7986e}, !- Handle
  Surface 1,                              !- Name
  Floor,                                  !- Surface Type
  ,                                       !- Construction Name
  {1502d055-c808-46a7-bb66-82c67e2f9f25}, !- Space Name
  Surface,                                !- Outside Boundary Condition
  {28d21c83-0448-4109-8c22-4c30ff028ce1}, !- Outside Boundary Condition Object
=======
  {6376b8d1-e874-4b9a-932b-5b3098e04e9a}, !- Thermal Zone Name
  ,                                       !- Part of Total Floor Area
  ,                                       !- Design Specification Outdoor Air Object Name
  {49f0caf6-fbfc-49e2-bf7e-eb5d0ed048fc}; !- Building Unit Name

OS:Surface,
  {38d18d07-a35b-45f5-9966-2607ae24a36b}, !- Handle
  Surface 1,                              !- Name
  Floor,                                  !- Surface Type
  ,                                       !- Construction Name
  {6c6284d1-52a2-4eee-ba5f-533f7bf244e0}, !- Space Name
  Surface,                                !- Outside Boundary Condition
  {a71b042b-7b30-4ee2-a7de-b441c4c1ac46}, !- Outside Boundary Condition Object
>>>>>>> 039e157a
  NoSun,                                  !- Sun Exposure
  NoWind,                                 !- Wind Exposure
  ,                                       !- View Factor to Ground
  ,                                       !- Number of Vertices
  0, -9.144, 0,                           !- X,Y,Z Vertex 1 {m}
  0, 0, 0,                                !- X,Y,Z Vertex 2 {m}
  4.572, 0, 0,                            !- X,Y,Z Vertex 3 {m}
  4.572, -9.144, 0;                       !- X,Y,Z Vertex 4 {m}

OS:Surface,
<<<<<<< HEAD
  {9f87826d-b0f6-46cd-bf75-dde128df1a34}, !- Handle
  Surface 2,                              !- Name
  Wall,                                   !- Surface Type
  ,                                       !- Construction Name
  {1502d055-c808-46a7-bb66-82c67e2f9f25}, !- Space Name
=======
  {503b4281-db0d-47c1-8cf7-9adf430752e9}, !- Handle
  Surface 2,                              !- Name
  Wall,                                   !- Surface Type
  ,                                       !- Construction Name
  {6c6284d1-52a2-4eee-ba5f-533f7bf244e0}, !- Space Name
>>>>>>> 039e157a
  Outdoors,                               !- Outside Boundary Condition
  ,                                       !- Outside Boundary Condition Object
  SunExposed,                             !- Sun Exposure
  WindExposed,                            !- Wind Exposure
  ,                                       !- View Factor to Ground
  ,                                       !- Number of Vertices
  0, 0, 2.4384,                           !- X,Y,Z Vertex 1 {m}
  0, 0, 0,                                !- X,Y,Z Vertex 2 {m}
  0, -9.144, 0,                           !- X,Y,Z Vertex 3 {m}
  0, -9.144, 2.4384;                      !- X,Y,Z Vertex 4 {m}

OS:Surface,
<<<<<<< HEAD
  {ddef257c-4467-4b7f-8fec-52d2610fadf3}, !- Handle
  Surface 3,                              !- Name
  Wall,                                   !- Surface Type
  ,                                       !- Construction Name
  {1502d055-c808-46a7-bb66-82c67e2f9f25}, !- Space Name
=======
  {a0ebc9c2-af42-4005-acfd-2bd496823cbd}, !- Handle
  Surface 3,                              !- Name
  Wall,                                   !- Surface Type
  ,                                       !- Construction Name
  {6c6284d1-52a2-4eee-ba5f-533f7bf244e0}, !- Space Name
>>>>>>> 039e157a
  Outdoors,                               !- Outside Boundary Condition
  ,                                       !- Outside Boundary Condition Object
  SunExposed,                             !- Sun Exposure
  WindExposed,                            !- Wind Exposure
  ,                                       !- View Factor to Ground
  ,                                       !- Number of Vertices
  4.572, 0, 2.4384,                       !- X,Y,Z Vertex 1 {m}
  4.572, 0, 0,                            !- X,Y,Z Vertex 2 {m}
  0, 0, 0,                                !- X,Y,Z Vertex 3 {m}
  0, 0, 2.4384;                           !- X,Y,Z Vertex 4 {m}

OS:Surface,
<<<<<<< HEAD
  {fa8f4be6-7a3e-4ace-9e86-7edab3d211e8}, !- Handle
  Surface 4,                              !- Name
  Wall,                                   !- Surface Type
  ,                                       !- Construction Name
  {1502d055-c808-46a7-bb66-82c67e2f9f25}, !- Space Name
  Adiabatic,                              !- Outside Boundary Condition
  ,                                       !- Outside Boundary Condition Object
=======
  {6bca5da3-c7ff-4d1a-84cb-3d50e45bd687}, !- Handle
  Surface 4,                              !- Name
  Wall,                                   !- Surface Type
  ,                                       !- Construction Name
  {6c6284d1-52a2-4eee-ba5f-533f7bf244e0}, !- Space Name
  Surface,                                !- Outside Boundary Condition
  {c4306230-2a0b-4b61-8516-e0848679ed62}, !- Outside Boundary Condition Object
>>>>>>> 039e157a
  NoSun,                                  !- Sun Exposure
  NoWind,                                 !- Wind Exposure
  ,                                       !- View Factor to Ground
  ,                                       !- Number of Vertices
  4.572, -9.144, 2.4384,                  !- X,Y,Z Vertex 1 {m}
  4.572, -9.144, 0,                       !- X,Y,Z Vertex 2 {m}
  4.572, 0, 0,                            !- X,Y,Z Vertex 3 {m}
  4.572, 0, 2.4384;                       !- X,Y,Z Vertex 4 {m}

OS:Surface,
<<<<<<< HEAD
  {bd0bf71d-a611-4a9c-9c0d-54b93689ef64}, !- Handle
  Surface 5,                              !- Name
  Wall,                                   !- Surface Type
  ,                                       !- Construction Name
  {1502d055-c808-46a7-bb66-82c67e2f9f25}, !- Space Name
=======
  {6a348f2e-194e-42af-a2b8-854349e71e13}, !- Handle
  Surface 5,                              !- Name
  Wall,                                   !- Surface Type
  ,                                       !- Construction Name
  {6c6284d1-52a2-4eee-ba5f-533f7bf244e0}, !- Space Name
>>>>>>> 039e157a
  Outdoors,                               !- Outside Boundary Condition
  ,                                       !- Outside Boundary Condition Object
  SunExposed,                             !- Sun Exposure
  WindExposed,                            !- Wind Exposure
  ,                                       !- View Factor to Ground
  ,                                       !- Number of Vertices
  0, -9.144, 2.4384,                      !- X,Y,Z Vertex 1 {m}
  0, -9.144, 0,                           !- X,Y,Z Vertex 2 {m}
  4.572, -9.144, 0,                       !- X,Y,Z Vertex 3 {m}
  4.572, -9.144, 2.4384;                  !- X,Y,Z Vertex 4 {m}

OS:Surface,
<<<<<<< HEAD
  {8a401ef1-658d-403a-bcab-9d116b560022}, !- Handle
  Surface 6,                              !- Name
  RoofCeiling,                            !- Surface Type
  ,                                       !- Construction Name
  {1502d055-c808-46a7-bb66-82c67e2f9f25}, !- Space Name
  Surface,                                !- Outside Boundary Condition
  {5e0d480d-be43-4fde-8610-51e339f5996e}, !- Outside Boundary Condition Object
=======
  {5266a1bd-6759-404c-87b8-1712cfcf4576}, !- Handle
  Surface 6,                              !- Name
  RoofCeiling,                            !- Surface Type
  ,                                       !- Construction Name
  {6c6284d1-52a2-4eee-ba5f-533f7bf244e0}, !- Space Name
  Surface,                                !- Outside Boundary Condition
  {9a7c47c5-85a4-41e5-99ab-6dfa45b75c5a}, !- Outside Boundary Condition Object
>>>>>>> 039e157a
  NoSun,                                  !- Sun Exposure
  NoWind,                                 !- Wind Exposure
  ,                                       !- View Factor to Ground
  ,                                       !- Number of Vertices
  4.572, -9.144, 2.4384,                  !- X,Y,Z Vertex 1 {m}
  4.572, 0, 2.4384,                       !- X,Y,Z Vertex 2 {m}
  0, 0, 2.4384,                           !- X,Y,Z Vertex 3 {m}
  0, -9.144, 2.4384;                      !- X,Y,Z Vertex 4 {m}

OS:SpaceType,
<<<<<<< HEAD
  {b9740e3d-679d-4ddf-8c80-dee6fc0a21bd}, !- Handle
=======
  {cba40bdd-fb38-465c-bc79-43aa1c6feaf1}, !- Handle
>>>>>>> 039e157a
  Space Type 1,                           !- Name
  ,                                       !- Default Construction Set Name
  ,                                       !- Default Schedule Set Name
  ,                                       !- Group Rendering Name
  ,                                       !- Design Specification Outdoor Air Object Name
  ,                                       !- Standards Template
  ,                                       !- Standards Building Type
  living;                                 !- Standards Space Type

<<<<<<< HEAD
OS:Space,
  {be793c76-3ab4-4a10-8e68-88f152d0962d}, !- Handle
  finished basement space,                !- Name
  {2f03ca0f-49f9-4567-8351-e822e00d3d88}, !- Space Type Name
=======
OS:ThermalZone,
  {dd4839d9-365c-4226-aa92-4a7c58e641cb}, !- Handle
  living zone|unit 2,                     !- Name
  ,                                       !- Multiplier
  ,                                       !- Ceiling Height {m}
  ,                                       !- Volume {m3}
  ,                                       !- Floor Area {m2}
  ,                                       !- Zone Inside Convection Algorithm
  ,                                       !- Zone Outside Convection Algorithm
  ,                                       !- Zone Conditioning Equipment List Name
  {b86971b1-0776-4b6c-8848-f25939651994}, !- Zone Air Inlet Port List
  {3f8a8c7e-6780-42b0-84f6-3da6b4871e32}, !- Zone Air Exhaust Port List
  {9abdaa29-d90f-4e7e-99a6-f7bd14eb7833}, !- Zone Air Node Name
  {067b0726-74bd-4044-9f27-12f38a902114}, !- Zone Return Air Port List
  ,                                       !- Primary Daylighting Control Name
  ,                                       !- Fraction of Zone Controlled by Primary Daylighting Control
  ,                                       !- Secondary Daylighting Control Name
  ,                                       !- Fraction of Zone Controlled by Secondary Daylighting Control
  ,                                       !- Illuminance Map Name
  ,                                       !- Group Rendering Name
  ,                                       !- Thermostat Name
  No;                                     !- Use Ideal Air Loads

OS:Node,
  {9945d28c-cd7d-4ecd-a976-f9e3e6fc847d}, !- Handle
  Node 2,                                 !- Name
  {9abdaa29-d90f-4e7e-99a6-f7bd14eb7833}, !- Inlet Port
  ;                                       !- Outlet Port

OS:Connection,
  {9abdaa29-d90f-4e7e-99a6-f7bd14eb7833}, !- Handle
  {2071bc67-1e3b-4a50-931b-84f13aacdb50}, !- Name
  {dd4839d9-365c-4226-aa92-4a7c58e641cb}, !- Source Object
  11,                                     !- Outlet Port
  {9945d28c-cd7d-4ecd-a976-f9e3e6fc847d}, !- Target Object
  2;                                      !- Inlet Port

OS:PortList,
  {b86971b1-0776-4b6c-8848-f25939651994}, !- Handle
  {0ac82cc1-7b29-4e84-80bf-20d93a2c933c}, !- Name
  {dd4839d9-365c-4226-aa92-4a7c58e641cb}; !- HVAC Component

OS:PortList,
  {3f8a8c7e-6780-42b0-84f6-3da6b4871e32}, !- Handle
  {11d25885-f9af-4bd3-9bad-ed7f9e31c9a7}, !- Name
  {dd4839d9-365c-4226-aa92-4a7c58e641cb}; !- HVAC Component

OS:PortList,
  {067b0726-74bd-4044-9f27-12f38a902114}, !- Handle
  {0732e743-e853-46dd-bfae-6694742c5886}, !- Name
  {dd4839d9-365c-4226-aa92-4a7c58e641cb}; !- HVAC Component

OS:Sizing:Zone,
  {92a78291-5a0b-412c-bb5b-47146e5df4a4}, !- Handle
  {dd4839d9-365c-4226-aa92-4a7c58e641cb}, !- Zone or ZoneList Name
  SupplyAirTemperature,                   !- Zone Cooling Design Supply Air Temperature Input Method
  14,                                     !- Zone Cooling Design Supply Air Temperature {C}
  11.11,                                  !- Zone Cooling Design Supply Air Temperature Difference {deltaC}
  SupplyAirTemperature,                   !- Zone Heating Design Supply Air Temperature Input Method
  40,                                     !- Zone Heating Design Supply Air Temperature {C}
  11.11,                                  !- Zone Heating Design Supply Air Temperature Difference {deltaC}
  0.0085,                                 !- Zone Cooling Design Supply Air Humidity Ratio {kg-H2O/kg-air}
  0.008,                                  !- Zone Heating Design Supply Air Humidity Ratio {kg-H2O/kg-air}
  ,                                       !- Zone Heating Sizing Factor
  ,                                       !- Zone Cooling Sizing Factor
  DesignDay,                              !- Cooling Design Air Flow Method
  ,                                       !- Cooling Design Air Flow Rate {m3/s}
  ,                                       !- Cooling Minimum Air Flow per Zone Floor Area {m3/s-m2}
  ,                                       !- Cooling Minimum Air Flow {m3/s}
  ,                                       !- Cooling Minimum Air Flow Fraction
  DesignDay,                              !- Heating Design Air Flow Method
  ,                                       !- Heating Design Air Flow Rate {m3/s}
  ,                                       !- Heating Maximum Air Flow per Zone Floor Area {m3/s-m2}
  ,                                       !- Heating Maximum Air Flow {m3/s}
  ,                                       !- Heating Maximum Air Flow Fraction
  ,                                       !- Design Zone Air Distribution Effectiveness in Cooling Mode
  ,                                       !- Design Zone Air Distribution Effectiveness in Heating Mode
  No,                                     !- Account for Dedicated Outdoor Air System
  NeutralSupplyAir,                       !- Dedicated Outdoor Air System Control Strategy
  autosize,                               !- Dedicated Outdoor Air Low Setpoint Temperature for Design {C}
  autosize;                               !- Dedicated Outdoor Air High Setpoint Temperature for Design {C}

OS:ZoneHVAC:EquipmentList,
  {99820768-c6f3-4048-aaff-c9778c6bcb50}, !- Handle
  Zone HVAC Equipment List 2,             !- Name
  {dd4839d9-365c-4226-aa92-4a7c58e641cb}; !- Thermal Zone

OS:Space,
  {b88031ab-7c62-40c3-84a7-b0f2e61d97f2}, !- Handle
  living space|unit 2|story 1,            !- Name
  {cba40bdd-fb38-465c-bc79-43aa1c6feaf1}, !- Space Type Name
>>>>>>> 039e157a
  ,                                       !- Default Construction Set Name
  ,                                       !- Default Schedule Set Name
  -0,                                     !- Direction of Relative North {deg}
  0,                                      !- X Origin {m}
  0,                                      !- Y Origin {m}
  0,                                      !- Z Origin {m}
  ,                                       !- Building Story Name
<<<<<<< HEAD
  {65109537-41bc-499e-9283-9dd9a4657985}, !- Thermal Zone Name
  ,                                       !- Part of Total Floor Area
  ,                                       !- Design Specification Outdoor Air Object Name
  {9e94dfbb-fc75-4025-adab-f82d860a4188}; !- Building Unit Name

OS:Surface,
  {c2306539-6cb8-40a6-85aa-6f7b6009fe74}, !- Handle
=======
  {dd4839d9-365c-4226-aa92-4a7c58e641cb}, !- Thermal Zone Name
  ,                                       !- Part of Total Floor Area
  ,                                       !- Design Specification Outdoor Air Object Name
  {dce2cfd5-96d9-4f9f-b259-06442b84097e}; !- Building Unit Name

OS:Surface,
  {fde5bb72-ff93-4dfd-9f83-1fc71a2de888}, !- Handle
>>>>>>> 039e157a
  Surface 12,                             !- Name
  Floor,                                  !- Surface Type
  ,                                       !- Construction Name
<<<<<<< HEAD
  {be793c76-3ab4-4a10-8e68-88f152d0962d}, !- Space Name
  Foundation,                             !- Outside Boundary Condition
  ,                                       !- Outside Boundary Condition Object
  NoSun,                                  !- Sun Exposure
  NoWind,                                 !- Wind Exposure
  ,                                       !- View Factor to Ground
  ,                                       !- Number of Vertices
  0, -9.144, -2.4384,                     !- X,Y,Z Vertex 1 {m}
  0, 0, -2.4384,                          !- X,Y,Z Vertex 2 {m}
  4.572, 0, -2.4384,                      !- X,Y,Z Vertex 3 {m}
  4.572, -9.144, -2.4384;                 !- X,Y,Z Vertex 4 {m}

OS:Surface,
  {c36dd262-bb09-4e90-af85-8a2b95fb3e07}, !- Handle
  Surface 13,                             !- Name
  Wall,                                   !- Surface Type
  ,                                       !- Construction Name
  {be793c76-3ab4-4a10-8e68-88f152d0962d}, !- Space Name
  Foundation,                             !- Outside Boundary Condition
  ,                                       !- Outside Boundary Condition Object
=======
  {b88031ab-7c62-40c3-84a7-b0f2e61d97f2}, !- Space Name
  Surface,                                !- Outside Boundary Condition
  {a822bf98-c544-44e6-a057-ea461b222ea3}, !- Outside Boundary Condition Object
>>>>>>> 039e157a
  NoSun,                                  !- Sun Exposure
  NoWind,                                 !- Wind Exposure
  ,                                       !- View Factor to Ground
  ,                                       !- Number of Vertices
  0, 0, 0,                                !- X,Y,Z Vertex 1 {m}
  0, 0, -2.4384,                          !- X,Y,Z Vertex 2 {m}
  0, -9.144, -2.4384,                     !- X,Y,Z Vertex 3 {m}
  0, -9.144, 0;                           !- X,Y,Z Vertex 4 {m}

OS:Surface,
<<<<<<< HEAD
  {4c018b27-e827-4b80-b58c-15c5c3b1ffc3}, !- Handle
  Surface 14,                             !- Name
  Wall,                                   !- Surface Type
  ,                                       !- Construction Name
  {be793c76-3ab4-4a10-8e68-88f152d0962d}, !- Space Name
  Foundation,                             !- Outside Boundary Condition
  ,                                       !- Outside Boundary Condition Object
  NoSun,                                  !- Sun Exposure
  NoWind,                                 !- Wind Exposure
  ,                                       !- View Factor to Ground
  ,                                       !- Number of Vertices
  4.572, 0, 0,                            !- X,Y,Z Vertex 1 {m}
  4.572, 0, -2.4384,                      !- X,Y,Z Vertex 2 {m}
  0, 0, -2.4384,                          !- X,Y,Z Vertex 3 {m}
  0, 0, 0;                                !- X,Y,Z Vertex 4 {m}

OS:Surface,
  {5d9ad03e-5432-4fe5-bf3b-880b48daedfb}, !- Handle
  Surface 15,                             !- Name
  Wall,                                   !- Surface Type
  ,                                       !- Construction Name
  {be793c76-3ab4-4a10-8e68-88f152d0962d}, !- Space Name
  Adiabatic,                              !- Outside Boundary Condition
  ,                                       !- Outside Boundary Condition Object
=======
  {d2ea00ea-eaff-4e3d-8e16-14367e6a9a28}, !- Handle
  Surface 13,                             !- Name
  RoofCeiling,                            !- Surface Type
  ,                                       !- Construction Name
  {b88031ab-7c62-40c3-84a7-b0f2e61d97f2}, !- Space Name
  Surface,                                !- Outside Boundary Condition
  {c5ad0252-cd73-41a5-a4cd-17e161c358d8}, !- Outside Boundary Condition Object
>>>>>>> 039e157a
  NoSun,                                  !- Sun Exposure
  NoWind,                                 !- Wind Exposure
  ,                                       !- View Factor to Ground
  ,                                       !- Number of Vertices
  4.572, -9.144, 0,                       !- X,Y,Z Vertex 1 {m}
  4.572, -9.144, -2.4384,                 !- X,Y,Z Vertex 2 {m}
  4.572, 0, -2.4384,                      !- X,Y,Z Vertex 3 {m}
  4.572, 0, 0;                            !- X,Y,Z Vertex 4 {m}

OS:Surface,
<<<<<<< HEAD
  {0d314986-d145-4ea4-92d6-d0bd2d64e5d0}, !- Handle
  Surface 16,                             !- Name
  Wall,                                   !- Surface Type
  ,                                       !- Construction Name
  {be793c76-3ab4-4a10-8e68-88f152d0962d}, !- Space Name
  Foundation,                             !- Outside Boundary Condition
  ,                                       !- Outside Boundary Condition Object
=======
  {31c8d41f-0e6a-4acf-951f-c44418dee60f}, !- Handle
  Surface 14,                             !- Name
  Floor,                                  !- Surface Type
  ,                                       !- Construction Name
  {b88031ab-7c62-40c3-84a7-b0f2e61d97f2}, !- Space Name
  Surface,                                !- Outside Boundary Condition
  {832f7c88-471a-4700-aacb-4f5ca73c44fe}, !- Outside Boundary Condition Object
>>>>>>> 039e157a
  NoSun,                                  !- Sun Exposure
  NoWind,                                 !- Wind Exposure
  ,                                       !- View Factor to Ground
  ,                                       !- Number of Vertices
  0, -9.144, 0,                           !- X,Y,Z Vertex 1 {m}
  0, -9.144, -2.4384,                     !- X,Y,Z Vertex 2 {m}
  4.572, -9.144, -2.4384,                 !- X,Y,Z Vertex 3 {m}
  4.572, -9.144, 0;                       !- X,Y,Z Vertex 4 {m}

OS:Surface,
<<<<<<< HEAD
  {28d21c83-0448-4109-8c22-4c30ff028ce1}, !- Handle
  Surface 17,                             !- Name
  RoofCeiling,                            !- Surface Type
  ,                                       !- Construction Name
  {be793c76-3ab4-4a10-8e68-88f152d0962d}, !- Space Name
  Surface,                                !- Outside Boundary Condition
  {7a261963-7faa-4015-9341-5b04fdf7986e}, !- Outside Boundary Condition Object
  NoSun,                                  !- Sun Exposure
  NoWind,                                 !- Wind Exposure
=======
  {c4306230-2a0b-4b61-8516-e0848679ed62}, !- Handle
  Surface 15,                             !- Name
  Wall,                                   !- Surface Type
  ,                                       !- Construction Name
  {b88031ab-7c62-40c3-84a7-b0f2e61d97f2}, !- Space Name
  Surface,                                !- Outside Boundary Condition
  {6bca5da3-c7ff-4d1a-84cb-3d50e45bd687}, !- Outside Boundary Condition Object
  NoSun,                                  !- Sun Exposure
  NoWind,                                 !- Wind Exposure
  ,                                       !- View Factor to Ground
  ,                                       !- Number of Vertices
  4.572, 0, 2.4384,                       !- X,Y,Z Vertex 1 {m}
  4.572, 0, 0,                            !- X,Y,Z Vertex 2 {m}
  4.572, -9.144, 0,                       !- X,Y,Z Vertex 3 {m}
  4.572, -9.144, 2.4384;                  !- X,Y,Z Vertex 4 {m}

OS:Surface,
  {09e9fc0a-2859-4060-814c-5d0c628ada69}, !- Handle
  Surface 16,                             !- Name
  Wall,                                   !- Surface Type
  ,                                       !- Construction Name
  {b88031ab-7c62-40c3-84a7-b0f2e61d97f2}, !- Space Name
  Outdoors,                               !- Outside Boundary Condition
  ,                                       !- Outside Boundary Condition Object
  SunExposed,                             !- Sun Exposure
  WindExposed,                            !- Wind Exposure
>>>>>>> 039e157a
  ,                                       !- View Factor to Ground
  ,                                       !- Number of Vertices
  4.572, -9.144, 0,                       !- X,Y,Z Vertex 1 {m}
  4.572, 0, 0,                            !- X,Y,Z Vertex 2 {m}
  0, 0, 0,                                !- X,Y,Z Vertex 3 {m}
  0, -9.144, 0;                           !- X,Y,Z Vertex 4 {m}

OS:Surface,
  {f016f57d-412d-4847-904f-54d0d6e1190c}, !- Handle
  Surface 17,                             !- Name
  Wall,                                   !- Surface Type
  ,                                       !- Construction Name
  {b88031ab-7c62-40c3-84a7-b0f2e61d97f2}, !- Space Name
  Outdoors,                               !- Outside Boundary Condition
  ,                                       !- Outside Boundary Condition Object
  SunExposed,                             !- Sun Exposure
  WindExposed,                            !- Wind Exposure
  ,                                       !- View Factor to Ground
  ,                                       !- Number of Vertices
  4.572, -9.144, 2.4384,                  !- X,Y,Z Vertex 1 {m}
  4.572, -9.144, 0,                       !- X,Y,Z Vertex 2 {m}
  9.144, -9.144, 0,                       !- X,Y,Z Vertex 3 {m}
  9.144, -9.144, 2.4384;                  !- X,Y,Z Vertex 4 {m}

OS:ThermalZone,
<<<<<<< HEAD
  {65109537-41bc-499e-9283-9dd9a4657985}, !- Handle
  finished basement zone,                 !- Name
=======
  {0558279f-5c41-417b-bf14-faf0cac2f33a}, !- Handle
  living zone|unit 3,                     !- Name
>>>>>>> 039e157a
  ,                                       !- Multiplier
  ,                                       !- Ceiling Height {m}
  ,                                       !- Volume {m3}
  ,                                       !- Floor Area {m2}
  ,                                       !- Zone Inside Convection Algorithm
  ,                                       !- Zone Outside Convection Algorithm
  ,                                       !- Zone Conditioning Equipment List Name
<<<<<<< HEAD
  {b326b081-dc44-4049-bc7a-74514cafc8ea}, !- Zone Air Inlet Port List
  {41c5ff92-05c5-4caf-ab74-a6e4533e3dbf}, !- Zone Air Exhaust Port List
  {a9727608-8ddb-4a78-8779-24b5da3b415b}, !- Zone Air Node Name
  {71512736-0889-43df-a940-3fe41b120b4d}, !- Zone Return Air Port List
=======
  {ab4da65f-637f-44d2-bba9-df225547c66a}, !- Zone Air Inlet Port List
  {4105de7d-88f9-4a23-8b05-3b110a29c431}, !- Zone Air Exhaust Port List
  {8aca6a0e-7177-4924-8417-859fb0516dd7}, !- Zone Air Node Name
  {b4aa9e5b-424c-4cb7-b576-4c9f9373d652}, !- Zone Return Air Port List
>>>>>>> 039e157a
  ,                                       !- Primary Daylighting Control Name
  ,                                       !- Fraction of Zone Controlled by Primary Daylighting Control
  ,                                       !- Secondary Daylighting Control Name
  ,                                       !- Fraction of Zone Controlled by Secondary Daylighting Control
  ,                                       !- Illuminance Map Name
  ,                                       !- Group Rendering Name
  ,                                       !- Thermostat Name
  No;                                     !- Use Ideal Air Loads

OS:Node,
<<<<<<< HEAD
  {877c8dd5-585f-414a-9838-0c53f3ae6f58}, !- Handle
  Node 2,                                 !- Name
  {a9727608-8ddb-4a78-8779-24b5da3b415b}, !- Inlet Port
  ;                                       !- Outlet Port

OS:Connection,
  {a9727608-8ddb-4a78-8779-24b5da3b415b}, !- Handle
  {07f44064-e02f-4eb5-b7ff-a9c44c80f065}, !- Name
  {65109537-41bc-499e-9283-9dd9a4657985}, !- Source Object
  11,                                     !- Outlet Port
  {877c8dd5-585f-414a-9838-0c53f3ae6f58}, !- Target Object
  2;                                      !- Inlet Port

OS:PortList,
  {b326b081-dc44-4049-bc7a-74514cafc8ea}, !- Handle
  {752cd25d-2913-4ed1-98b9-b41b25c03e4f}, !- Name
  {65109537-41bc-499e-9283-9dd9a4657985}; !- HVAC Component

OS:PortList,
  {41c5ff92-05c5-4caf-ab74-a6e4533e3dbf}, !- Handle
  {f3889fe7-be4f-4fa0-846c-2b140f7a444f}, !- Name
  {65109537-41bc-499e-9283-9dd9a4657985}; !- HVAC Component

OS:PortList,
  {71512736-0889-43df-a940-3fe41b120b4d}, !- Handle
  {a2bb290d-2408-45c6-a926-35dccb6fd419}, !- Name
  {65109537-41bc-499e-9283-9dd9a4657985}; !- HVAC Component

OS:Sizing:Zone,
  {4dcb4f89-5535-4426-8524-e3dc72789c22}, !- Handle
  {65109537-41bc-499e-9283-9dd9a4657985}, !- Zone or ZoneList Name
=======
  {35390d46-771d-4693-a80e-b82b55b5d4cc}, !- Handle
  Node 3,                                 !- Name
  {8aca6a0e-7177-4924-8417-859fb0516dd7}, !- Inlet Port
  ;                                       !- Outlet Port

OS:Connection,
  {8aca6a0e-7177-4924-8417-859fb0516dd7}, !- Handle
  {7b6c0a08-2a95-42f6-a165-4de10354f0eb}, !- Name
  {0558279f-5c41-417b-bf14-faf0cac2f33a}, !- Source Object
  11,                                     !- Outlet Port
  {35390d46-771d-4693-a80e-b82b55b5d4cc}, !- Target Object
  2;                                      !- Inlet Port

OS:PortList,
  {ab4da65f-637f-44d2-bba9-df225547c66a}, !- Handle
  {1dcd278e-e617-4968-a141-85a7724b6f29}, !- Name
  {0558279f-5c41-417b-bf14-faf0cac2f33a}; !- HVAC Component

OS:PortList,
  {4105de7d-88f9-4a23-8b05-3b110a29c431}, !- Handle
  {c54d7be6-7f8a-4894-b777-7481374483d0}, !- Name
  {0558279f-5c41-417b-bf14-faf0cac2f33a}; !- HVAC Component

OS:PortList,
  {b4aa9e5b-424c-4cb7-b576-4c9f9373d652}, !- Handle
  {4329a2a5-35b4-472f-9a8d-50bb3963082e}, !- Name
  {0558279f-5c41-417b-bf14-faf0cac2f33a}; !- HVAC Component

OS:Sizing:Zone,
  {35e4072b-4c63-41c0-822f-4bdba563e892}, !- Handle
  {0558279f-5c41-417b-bf14-faf0cac2f33a}, !- Zone or ZoneList Name
>>>>>>> 039e157a
  SupplyAirTemperature,                   !- Zone Cooling Design Supply Air Temperature Input Method
  14,                                     !- Zone Cooling Design Supply Air Temperature {C}
  11.11,                                  !- Zone Cooling Design Supply Air Temperature Difference {deltaC}
  SupplyAirTemperature,                   !- Zone Heating Design Supply Air Temperature Input Method
  40,                                     !- Zone Heating Design Supply Air Temperature {C}
  11.11,                                  !- Zone Heating Design Supply Air Temperature Difference {deltaC}
  0.0085,                                 !- Zone Cooling Design Supply Air Humidity Ratio {kg-H2O/kg-air}
  0.008,                                  !- Zone Heating Design Supply Air Humidity Ratio {kg-H2O/kg-air}
  ,                                       !- Zone Heating Sizing Factor
  ,                                       !- Zone Cooling Sizing Factor
  DesignDay,                              !- Cooling Design Air Flow Method
  ,                                       !- Cooling Design Air Flow Rate {m3/s}
  ,                                       !- Cooling Minimum Air Flow per Zone Floor Area {m3/s-m2}
  ,                                       !- Cooling Minimum Air Flow {m3/s}
  ,                                       !- Cooling Minimum Air Flow Fraction
  DesignDay,                              !- Heating Design Air Flow Method
  ,                                       !- Heating Design Air Flow Rate {m3/s}
  ,                                       !- Heating Maximum Air Flow per Zone Floor Area {m3/s-m2}
  ,                                       !- Heating Maximum Air Flow {m3/s}
  ,                                       !- Heating Maximum Air Flow Fraction
  ,                                       !- Design Zone Air Distribution Effectiveness in Cooling Mode
  ,                                       !- Design Zone Air Distribution Effectiveness in Heating Mode
  No,                                     !- Account for Dedicated Outdoor Air System
  NeutralSupplyAir,                       !- Dedicated Outdoor Air System Control Strategy
  autosize,                               !- Dedicated Outdoor Air Low Setpoint Temperature for Design {C}
  autosize;                               !- Dedicated Outdoor Air High Setpoint Temperature for Design {C}

OS:ZoneHVAC:EquipmentList,
<<<<<<< HEAD
  {9ee257f6-51a8-4d59-83a4-1f7e4e26b985}, !- Handle
  Zone HVAC Equipment List 2,             !- Name
  {65109537-41bc-499e-9283-9dd9a4657985}; !- Thermal Zone

OS:SpaceType,
  {2f03ca0f-49f9-4567-8351-e822e00d3d88}, !- Handle
  Space Type 2,                           !- Name
  ,                                       !- Default Construction Set Name
  ,                                       !- Default Schedule Set Name
  ,                                       !- Group Rendering Name
  ,                                       !- Design Specification Outdoor Air Object Name
  ,                                       !- Standards Template
  ,                                       !- Standards Building Type
  finished basement;                      !- Standards Space Type

OS:Surface,
  {5e0d480d-be43-4fde-8610-51e339f5996e}, !- Handle
  Surface 7,                              !- Name
  Floor,                                  !- Surface Type
  ,                                       !- Construction Name
  {70e35e10-6bb7-4ea6-8358-08c73592b823}, !- Space Name
  Surface,                                !- Outside Boundary Condition
  {8a401ef1-658d-403a-bcab-9d116b560022}, !- Outside Boundary Condition Object
=======
  {3a26db7f-829c-418e-b060-e0f7a7e9abb8}, !- Handle
  Zone HVAC Equipment List 3,             !- Name
  {0558279f-5c41-417b-bf14-faf0cac2f33a}; !- Thermal Zone

OS:Space,
  {b9c97c9f-f152-48e6-908f-543de25f6a49}, !- Handle
  living space|unit 3|story 1,            !- Name
  {cba40bdd-fb38-465c-bc79-43aa1c6feaf1}, !- Space Type Name
  ,                                       !- Default Construction Set Name
  ,                                       !- Default Schedule Set Name
  -0,                                     !- Direction of Relative North {deg}
  0,                                      !- X Origin {m}
  0,                                      !- Y Origin {m}
  0,                                      !- Z Origin {m}
  ,                                       !- Building Story Name
  {0558279f-5c41-417b-bf14-faf0cac2f33a}, !- Thermal Zone Name
  ,                                       !- Part of Total Floor Area
  ,                                       !- Design Specification Outdoor Air Object Name
  {ff468f08-5cb1-44ec-94fb-cfe8aca243d3}; !- Building Unit Name

OS:Surface,
  {471cc433-d2b0-41a6-84e6-d94e70231fb7}, !- Handle
  Surface 23,                             !- Name
  Wall,                                   !- Surface Type
  ,                                       !- Construction Name
  {b9c97c9f-f152-48e6-908f-543de25f6a49}, !- Space Name
  Surface,                                !- Outside Boundary Condition
  {87b769e3-629b-45f2-8464-ac44ba80900f}, !- Outside Boundary Condition Object
>>>>>>> 039e157a
  NoSun,                                  !- Sun Exposure
  NoWind,                                 !- Wind Exposure
  ,                                       !- View Factor to Ground
  ,                                       !- Number of Vertices
  0, -9.144, 2.4384,                      !- X,Y,Z Vertex 1 {m}
  0, 0, 2.4384,                           !- X,Y,Z Vertex 2 {m}
  4.572, 0, 2.4384,                       !- X,Y,Z Vertex 3 {m}
  4.572, -9.144, 2.4384;                  !- X,Y,Z Vertex 4 {m}

OS:Surface,
<<<<<<< HEAD
  {370cf1df-902e-409a-b82c-1d0393848969}, !- Handle
  Surface 8,                              !- Name
  RoofCeiling,                            !- Surface Type
  ,                                       !- Construction Name
  {70e35e10-6bb7-4ea6-8358-08c73592b823}, !- Space Name
  Outdoors,                               !- Outside Boundary Condition
  ,                                       !- Outside Boundary Condition Object
  SunExposed,                             !- Sun Exposure
  WindExposed,                            !- Wind Exposure
  ,                                       !- View Factor to Ground
  ,                                       !- Number of Vertices
  0, -4.572, 4.7244,                      !- X,Y,Z Vertex 1 {m}
  4.572, -4.572, 4.7244,                  !- X,Y,Z Vertex 2 {m}
  4.572, 0, 2.4384,                       !- X,Y,Z Vertex 3 {m}
  0, 0, 2.4384;                           !- X,Y,Z Vertex 4 {m}

OS:Surface,
  {09824282-f3b8-490d-badc-8a12c504e5f7}, !- Handle
  Surface 9,                              !- Name
  RoofCeiling,                            !- Surface Type
  ,                                       !- Construction Name
  {70e35e10-6bb7-4ea6-8358-08c73592b823}, !- Space Name
  Outdoors,                               !- Outside Boundary Condition
  ,                                       !- Outside Boundary Condition Object
  SunExposed,                             !- Sun Exposure
  WindExposed,                            !- Wind Exposure
=======
  {8c63cfb9-1f15-4ae9-bad1-1ff437108e0a}, !- Handle
  Surface 24,                             !- Name
  RoofCeiling,                            !- Surface Type
  ,                                       !- Construction Name
  {b9c97c9f-f152-48e6-908f-543de25f6a49}, !- Space Name
  Surface,                                !- Outside Boundary Condition
  {7d7801cc-f8a9-4777-bc24-0506f627566d}, !- Outside Boundary Condition Object
  NoSun,                                  !- Sun Exposure
  NoWind,                                 !- Wind Exposure
>>>>>>> 039e157a
  ,                                       !- View Factor to Ground
  ,                                       !- Number of Vertices
  4.572, -4.572, 4.7244,                  !- X,Y,Z Vertex 1 {m}
  0, -4.572, 4.7244,                      !- X,Y,Z Vertex 2 {m}
  0, -9.144, 2.4384,                      !- X,Y,Z Vertex 3 {m}
  4.572, -9.144, 2.4384;                  !- X,Y,Z Vertex 4 {m}

OS:Surface,
<<<<<<< HEAD
  {9482aa16-c747-42b1-a972-848a43ebadf4}, !- Handle
  Surface 10,                             !- Name
  Wall,                                   !- Surface Type
  ,                                       !- Construction Name
  {70e35e10-6bb7-4ea6-8358-08c73592b823}, !- Space Name
  Outdoors,                               !- Outside Boundary Condition
  ,                                       !- Outside Boundary Condition Object
  SunExposed,                             !- Sun Exposure
  WindExposed,                            !- Wind Exposure
=======
  {a23055a2-64c3-4dd8-a93e-fd004607d8f9}, !- Handle
  Surface 25,                             !- Name
  Floor,                                  !- Surface Type
  ,                                       !- Construction Name
  {b9c97c9f-f152-48e6-908f-543de25f6a49}, !- Space Name
  Surface,                                !- Outside Boundary Condition
  {0b0f103a-b5b1-42a5-8e65-4cbebabeefd2}, !- Outside Boundary Condition Object
  NoSun,                                  !- Sun Exposure
  NoWind,                                 !- Wind Exposure
>>>>>>> 039e157a
  ,                                       !- View Factor to Ground
  ,                                       !- Number of Vertices
  0, -4.572, 4.7244,                      !- X,Y,Z Vertex 1 {m}
  0, 0, 2.4384,                           !- X,Y,Z Vertex 2 {m}
  0, -9.144, 2.4384;                      !- X,Y,Z Vertex 3 {m}

OS:Surface,
<<<<<<< HEAD
  {5f8e7000-a44f-48df-8c3b-2d0449360169}, !- Handle
  Surface 11,                             !- Name
  Wall,                                   !- Surface Type
  ,                                       !- Construction Name
  {70e35e10-6bb7-4ea6-8358-08c73592b823}, !- Space Name
  Adiabatic,                              !- Outside Boundary Condition
=======
  {a822bf98-c544-44e6-a057-ea461b222ea3}, !- Handle
  Surface 26,                             !- Name
  Wall,                                   !- Surface Type
  ,                                       !- Construction Name
  {b9c97c9f-f152-48e6-908f-543de25f6a49}, !- Space Name
  Surface,                                !- Outside Boundary Condition
  {fde5bb72-ff93-4dfd-9f83-1fc71a2de888}, !- Outside Boundary Condition Object
  NoSun,                                  !- Sun Exposure
  NoWind,                                 !- Wind Exposure
  ,                                       !- View Factor to Ground
  ,                                       !- Number of Vertices
  9.144, 0, 2.4384,                       !- X,Y,Z Vertex 1 {m}
  9.144, 0, 0,                            !- X,Y,Z Vertex 2 {m}
  9.144, -9.144, 0,                       !- X,Y,Z Vertex 3 {m}
  9.144, -9.144, 2.4384;                  !- X,Y,Z Vertex 4 {m}

OS:Surface,
  {6729423a-b422-4276-8f11-374826a793a5}, !- Handle
  Surface 27,                             !- Name
  Wall,                                   !- Surface Type
  ,                                       !- Construction Name
  {b9c97c9f-f152-48e6-908f-543de25f6a49}, !- Space Name
  Outdoors,                               !- Outside Boundary Condition
>>>>>>> 039e157a
  ,                                       !- Outside Boundary Condition Object
  NoSun,                                  !- Sun Exposure
  NoWind,                                 !- Wind Exposure
  ,                                       !- View Factor to Ground
  ,                                       !- Number of Vertices
  4.572, -4.572, 4.7244,                  !- X,Y,Z Vertex 1 {m}
  4.572, -9.144, 2.4384,                  !- X,Y,Z Vertex 2 {m}
  4.572, 0, 2.4384;                       !- X,Y,Z Vertex 3 {m}

OS:Space,
  {70e35e10-6bb7-4ea6-8358-08c73592b823}, !- Handle
  unfinished attic space,                 !- Name
  {c4b9a180-9efc-4242-a2bb-2e3334ab4808}, !- Space Type Name
  ,                                       !- Default Construction Set Name
  ,                                       !- Default Schedule Set Name
  ,                                       !- Direction of Relative North {deg}
  ,                                       !- X Origin {m}
  ,                                       !- Y Origin {m}
  ,                                       !- Z Origin {m}
  ,                                       !- Building Story Name
  {ee3fd6e0-5383-45b6-a003-69eefd39fa94}; !- Thermal Zone Name

OS:Surface,
  {aa8a414e-63ea-45d5-ab26-ba7e13341b35}, !- Handle
  Surface 28,                             !- Name
  Wall,                                   !- Surface Type
  ,                                       !- Construction Name
  {b9c97c9f-f152-48e6-908f-543de25f6a49}, !- Space Name
  Outdoors,                               !- Outside Boundary Condition
  ,                                       !- Outside Boundary Condition Object
  SunExposed,                             !- Sun Exposure
  WindExposed,                            !- Wind Exposure
  ,                                       !- View Factor to Ground
  ,                                       !- Number of Vertices
  9.144, -9.144, 2.4384,                  !- X,Y,Z Vertex 1 {m}
  9.144, -9.144, 0,                       !- X,Y,Z Vertex 2 {m}
  13.716, -9.144, 0,                      !- X,Y,Z Vertex 3 {m}
  13.716, -9.144, 2.4384;                 !- X,Y,Z Vertex 4 {m}

OS:ThermalZone,
<<<<<<< HEAD
  {ee3fd6e0-5383-45b6-a003-69eefd39fa94}, !- Handle
  unfinished attic zone,                  !- Name
=======
  {5fcefb7a-d574-48db-bc13-b2901d006220}, !- Handle
  living zone|unit 4,                     !- Name
>>>>>>> 039e157a
  ,                                       !- Multiplier
  ,                                       !- Ceiling Height {m}
  ,                                       !- Volume {m3}
  ,                                       !- Floor Area {m2}
  ,                                       !- Zone Inside Convection Algorithm
  ,                                       !- Zone Outside Convection Algorithm
  ,                                       !- Zone Conditioning Equipment List Name
<<<<<<< HEAD
  {16660dc6-9487-46aa-b5b4-67f28f510426}, !- Zone Air Inlet Port List
  {21a4dd9f-9608-4a02-abb5-42781f95f3fb}, !- Zone Air Exhaust Port List
  {c1e1ae3a-64fb-4c7c-ba77-a619da246905}, !- Zone Air Node Name
  {3a05370a-41b2-42d1-a1e4-0182b70a8ae1}, !- Zone Return Air Port List
=======
  {ee288d55-8ca7-4b9f-ab5b-940e8b332805}, !- Zone Air Inlet Port List
  {98b08ca5-751f-4f37-8072-061ea04e5066}, !- Zone Air Exhaust Port List
  {605f64fd-e477-4cca-9f55-347122547910}, !- Zone Air Node Name
  {69639859-1d2b-467a-8385-ed069dc7b8b2}, !- Zone Return Air Port List
>>>>>>> 039e157a
  ,                                       !- Primary Daylighting Control Name
  ,                                       !- Fraction of Zone Controlled by Primary Daylighting Control
  ,                                       !- Secondary Daylighting Control Name
  ,                                       !- Fraction of Zone Controlled by Secondary Daylighting Control
  ,                                       !- Illuminance Map Name
  ,                                       !- Group Rendering Name
  ,                                       !- Thermostat Name
  No;                                     !- Use Ideal Air Loads

OS:Node,
<<<<<<< HEAD
  {e038040a-8ac2-492b-878b-99207bd3ca7c}, !- Handle
  Node 3,                                 !- Name
  {c1e1ae3a-64fb-4c7c-ba77-a619da246905}, !- Inlet Port
  ;                                       !- Outlet Port

OS:Connection,
  {c1e1ae3a-64fb-4c7c-ba77-a619da246905}, !- Handle
  {91d4767c-14ab-4406-935b-a523e1998591}, !- Name
  {ee3fd6e0-5383-45b6-a003-69eefd39fa94}, !- Source Object
  11,                                     !- Outlet Port
  {e038040a-8ac2-492b-878b-99207bd3ca7c}, !- Target Object
  2;                                      !- Inlet Port

OS:PortList,
  {16660dc6-9487-46aa-b5b4-67f28f510426}, !- Handle
  {2daa9f3b-87e6-455b-9809-73b6b2970d0c}, !- Name
  {ee3fd6e0-5383-45b6-a003-69eefd39fa94}; !- HVAC Component

OS:PortList,
  {21a4dd9f-9608-4a02-abb5-42781f95f3fb}, !- Handle
  {1163b4ca-a29b-48e0-99ee-9e9e1fb6825b}, !- Name
  {ee3fd6e0-5383-45b6-a003-69eefd39fa94}; !- HVAC Component

OS:PortList,
  {3a05370a-41b2-42d1-a1e4-0182b70a8ae1}, !- Handle
  {7ec35f50-be66-4e89-9446-7ca73bb990c1}, !- Name
  {ee3fd6e0-5383-45b6-a003-69eefd39fa94}; !- HVAC Component

OS:Sizing:Zone,
  {ad798675-2b58-4c2f-ad4e-961d82caf4c4}, !- Handle
  {ee3fd6e0-5383-45b6-a003-69eefd39fa94}, !- Zone or ZoneList Name
=======
  {678e9570-fa55-4375-8686-34618b2ce4af}, !- Handle
  Node 4,                                 !- Name
  {605f64fd-e477-4cca-9f55-347122547910}, !- Inlet Port
  ;                                       !- Outlet Port

OS:Connection,
  {605f64fd-e477-4cca-9f55-347122547910}, !- Handle
  {4e6be9bc-47a1-4dfc-a5cf-5a5eea5f8d0f}, !- Name
  {5fcefb7a-d574-48db-bc13-b2901d006220}, !- Source Object
  11,                                     !- Outlet Port
  {678e9570-fa55-4375-8686-34618b2ce4af}, !- Target Object
  2;                                      !- Inlet Port

OS:PortList,
  {ee288d55-8ca7-4b9f-ab5b-940e8b332805}, !- Handle
  {fb8ae1b0-69ab-416c-b9c6-659f5beb8ab9}, !- Name
  {5fcefb7a-d574-48db-bc13-b2901d006220}; !- HVAC Component

OS:PortList,
  {98b08ca5-751f-4f37-8072-061ea04e5066}, !- Handle
  {3d20d844-310a-48ad-b00a-85e6d306f3e4}, !- Name
  {5fcefb7a-d574-48db-bc13-b2901d006220}; !- HVAC Component

OS:PortList,
  {69639859-1d2b-467a-8385-ed069dc7b8b2}, !- Handle
  {051e8566-12c7-4661-bdc2-053dd8938605}, !- Name
  {5fcefb7a-d574-48db-bc13-b2901d006220}; !- HVAC Component

OS:Sizing:Zone,
  {bd2c02c7-e5a4-4ffe-957e-326a955ec9da}, !- Handle
  {5fcefb7a-d574-48db-bc13-b2901d006220}, !- Zone or ZoneList Name
>>>>>>> 039e157a
  SupplyAirTemperature,                   !- Zone Cooling Design Supply Air Temperature Input Method
  14,                                     !- Zone Cooling Design Supply Air Temperature {C}
  11.11,                                  !- Zone Cooling Design Supply Air Temperature Difference {deltaC}
  SupplyAirTemperature,                   !- Zone Heating Design Supply Air Temperature Input Method
  40,                                     !- Zone Heating Design Supply Air Temperature {C}
  11.11,                                  !- Zone Heating Design Supply Air Temperature Difference {deltaC}
  0.0085,                                 !- Zone Cooling Design Supply Air Humidity Ratio {kg-H2O/kg-air}
  0.008,                                  !- Zone Heating Design Supply Air Humidity Ratio {kg-H2O/kg-air}
  ,                                       !- Zone Heating Sizing Factor
  ,                                       !- Zone Cooling Sizing Factor
  DesignDay,                              !- Cooling Design Air Flow Method
  ,                                       !- Cooling Design Air Flow Rate {m3/s}
  ,                                       !- Cooling Minimum Air Flow per Zone Floor Area {m3/s-m2}
  ,                                       !- Cooling Minimum Air Flow {m3/s}
  ,                                       !- Cooling Minimum Air Flow Fraction
  DesignDay,                              !- Heating Design Air Flow Method
  ,                                       !- Heating Design Air Flow Rate {m3/s}
  ,                                       !- Heating Maximum Air Flow per Zone Floor Area {m3/s-m2}
  ,                                       !- Heating Maximum Air Flow {m3/s}
  ,                                       !- Heating Maximum Air Flow Fraction
  ,                                       !- Design Zone Air Distribution Effectiveness in Cooling Mode
  ,                                       !- Design Zone Air Distribution Effectiveness in Heating Mode
  No,                                     !- Account for Dedicated Outdoor Air System
  NeutralSupplyAir,                       !- Dedicated Outdoor Air System Control Strategy
  autosize,                               !- Dedicated Outdoor Air Low Setpoint Temperature for Design {C}
  autosize;                               !- Dedicated Outdoor Air High Setpoint Temperature for Design {C}

OS:ZoneHVAC:EquipmentList,
<<<<<<< HEAD
  {d3d935d7-301d-436d-b9b5-04d441b00b5a}, !- Handle
  Zone HVAC Equipment List 3,             !- Name
  {ee3fd6e0-5383-45b6-a003-69eefd39fa94}; !- Thermal Zone

OS:SpaceType,
  {c4b9a180-9efc-4242-a2bb-2e3334ab4808}, !- Handle
  Space Type 3,                           !- Name
  ,                                       !- Default Construction Set Name
  ,                                       !- Default Schedule Set Name
  ,                                       !- Group Rendering Name
  ,                                       !- Design Specification Outdoor Air Object Name
  ,                                       !- Standards Template
  ,                                       !- Standards Building Type
  unfinished attic;                       !- Standards Space Type

OS:BuildingUnit,
  {9e94dfbb-fc75-4025-adab-f82d860a4188}, !- Handle
=======
  {f8658713-24a6-4aca-a1f4-cfcda82f4077}, !- Handle
  Zone HVAC Equipment List 4,             !- Name
  {5fcefb7a-d574-48db-bc13-b2901d006220}; !- Thermal Zone

OS:Space,
  {12cce4f8-b01f-41aa-a6ac-ac1f3204a190}, !- Handle
  living space|unit 4|story 1,            !- Name
  {cba40bdd-fb38-465c-bc79-43aa1c6feaf1}, !- Space Type Name
  ,                                       !- Default Construction Set Name
  ,                                       !- Default Schedule Set Name
  -0,                                     !- Direction of Relative North {deg}
  0,                                      !- X Origin {m}
  0,                                      !- Y Origin {m}
  0,                                      !- Z Origin {m}
  ,                                       !- Building Story Name
  {5fcefb7a-d574-48db-bc13-b2901d006220}, !- Thermal Zone Name
  ,                                       !- Part of Total Floor Area
  ,                                       !- Design Specification Outdoor Air Object Name
  {2d5ef6af-56c0-458e-b40c-a868ec878b3c}; !- Building Unit Name

OS:Surface,
  {e7b55553-b363-45a6-a692-e7ffd99c60c8}, !- Handle
  Surface 34,                             !- Name
  Wall,                                   !- Surface Type
  ,                                       !- Construction Name
  {12cce4f8-b01f-41aa-a6ac-ac1f3204a190}, !- Space Name
  Outdoors,                               !- Outside Boundary Condition
  ,                                       !- Outside Boundary Condition Object
  SunExposed,                             !- Sun Exposure
  WindExposed,                            !- Wind Exposure
  ,                                       !- View Factor to Ground
  ,                                       !- Number of Vertices
  18.288, -9.144, 2.4384,                 !- X,Y,Z Vertex 1 {m}
  18.288, -9.144, 0,                      !- X,Y,Z Vertex 2 {m}
  18.288, 0, 0,                           !- X,Y,Z Vertex 3 {m}
  18.288, 0, 2.4384;                      !- X,Y,Z Vertex 4 {m}

OS:Surface,
  {e3abf3c0-c0e8-4ecf-8079-15535bf36184}, !- Handle
  Surface 35,                             !- Name
  RoofCeiling,                            !- Surface Type
  ,                                       !- Construction Name
  {12cce4f8-b01f-41aa-a6ac-ac1f3204a190}, !- Space Name
  Surface,                                !- Outside Boundary Condition
  {e4dde951-7395-4b5b-9d2c-10695cabc18f}, !- Outside Boundary Condition Object
  NoSun,                                  !- Sun Exposure
  NoWind,                                 !- Wind Exposure
  ,                                       !- View Factor to Ground
  ,                                       !- Number of Vertices
  18.288, -9.144, 2.4384,                 !- X,Y,Z Vertex 1 {m}
  18.288, 0, 2.4384,                      !- X,Y,Z Vertex 2 {m}
  13.716, 0, 2.4384,                      !- X,Y,Z Vertex 3 {m}
  13.716, -9.144, 2.4384;                 !- X,Y,Z Vertex 4 {m}

OS:Surface,
  {79e3c46c-bb56-4f58-b430-62a48f42b2c6}, !- Handle
  Surface 36,                             !- Name
  Floor,                                  !- Surface Type
  ,                                       !- Construction Name
  {12cce4f8-b01f-41aa-a6ac-ac1f3204a190}, !- Space Name
  Surface,                                !- Outside Boundary Condition
  {b2052c09-f579-41e1-adcf-5acbf5640b9d}, !- Outside Boundary Condition Object
  NoSun,                                  !- Sun Exposure
  NoWind,                                 !- Wind Exposure
  ,                                       !- View Factor to Ground
  ,                                       !- Number of Vertices
  13.716, -9.144, 0,                      !- X,Y,Z Vertex 1 {m}
  13.716, 0, 0,                           !- X,Y,Z Vertex 2 {m}
  18.288, 0, 0,                           !- X,Y,Z Vertex 3 {m}
  18.288, -9.144, 0;                      !- X,Y,Z Vertex 4 {m}

OS:Surface,
  {87b769e3-629b-45f2-8464-ac44ba80900f}, !- Handle
  Surface 37,                             !- Name
  Wall,                                   !- Surface Type
  ,                                       !- Construction Name
  {12cce4f8-b01f-41aa-a6ac-ac1f3204a190}, !- Space Name
  Surface,                                !- Outside Boundary Condition
  {471cc433-d2b0-41a6-84e6-d94e70231fb7}, !- Outside Boundary Condition Object
  NoSun,                                  !- Sun Exposure
  NoWind,                                 !- Wind Exposure
  ,                                       !- View Factor to Ground
  ,                                       !- Number of Vertices
  13.716, 0, 2.4384,                      !- X,Y,Z Vertex 1 {m}
  13.716, 0, 0,                           !- X,Y,Z Vertex 2 {m}
  13.716, -9.144, 0,                      !- X,Y,Z Vertex 3 {m}
  13.716, -9.144, 2.4384;                 !- X,Y,Z Vertex 4 {m}

OS:Surface,
  {604dc6f6-7155-4e05-8378-7506eaed1dbd}, !- Handle
  Surface 38,                             !- Name
  Wall,                                   !- Surface Type
  ,                                       !- Construction Name
  {12cce4f8-b01f-41aa-a6ac-ac1f3204a190}, !- Space Name
  Outdoors,                               !- Outside Boundary Condition
  ,                                       !- Outside Boundary Condition Object
  SunExposed,                             !- Sun Exposure
  WindExposed,                            !- Wind Exposure
  ,                                       !- View Factor to Ground
  ,                                       !- Number of Vertices
  18.288, 0, 2.4384,                      !- X,Y,Z Vertex 1 {m}
  18.288, 0, 0,                           !- X,Y,Z Vertex 2 {m}
  13.716, 0, 0,                           !- X,Y,Z Vertex 3 {m}
  13.716, 0, 2.4384;                      !- X,Y,Z Vertex 4 {m}

OS:Surface,
  {49c205da-ef28-4523-b9be-7b0c625ad960}, !- Handle
  Surface 39,                             !- Name
  Wall,                                   !- Surface Type
  ,                                       !- Construction Name
  {12cce4f8-b01f-41aa-a6ac-ac1f3204a190}, !- Space Name
  Outdoors,                               !- Outside Boundary Condition
  ,                                       !- Outside Boundary Condition Object
  SunExposed,                             !- Sun Exposure
  WindExposed,                            !- Wind Exposure
  ,                                       !- View Factor to Ground
  ,                                       !- Number of Vertices
  13.716, -9.144, 2.4384,                 !- X,Y,Z Vertex 1 {m}
  13.716, -9.144, 0,                      !- X,Y,Z Vertex 2 {m}
  18.288, -9.144, 0,                      !- X,Y,Z Vertex 3 {m}
  18.288, -9.144, 2.4384;                 !- X,Y,Z Vertex 4 {m}

OS:Space,
  {57eb8b59-092b-4f83-b0e2-1b1d89e052b2}, !- Handle
  finished basement space,                !- Name
  {74e8e87c-1696-4209-ae80-e250ba8b3189}, !- Space Type Name
  ,                                       !- Default Construction Set Name
  ,                                       !- Default Schedule Set Name
  -0,                                     !- Direction of Relative North {deg}
  0,                                      !- X Origin {m}
  0,                                      !- Y Origin {m}
  0,                                      !- Z Origin {m}
  ,                                       !- Building Story Name
  {8a47b179-c028-4318-8a9d-91968a2d2e2e}, !- Thermal Zone Name
  ,                                       !- Part of Total Floor Area
  ,                                       !- Design Specification Outdoor Air Object Name
  {49f0caf6-fbfc-49e2-bf7e-eb5d0ed048fc}; !- Building Unit Name

OS:Surface,
  {084ed86b-d005-4275-96ca-8d2a4ebecd57}, !- Handle
  Surface 45,                             !- Name
  Floor,                                  !- Surface Type
  ,                                       !- Construction Name
  {57eb8b59-092b-4f83-b0e2-1b1d89e052b2}, !- Space Name
  Foundation,                             !- Outside Boundary Condition
  ,                                       !- Outside Boundary Condition Object
  NoSun,                                  !- Sun Exposure
  NoWind,                                 !- Wind Exposure
  ,                                       !- View Factor to Ground
  ,                                       !- Number of Vertices
  0, -9.144, -2.4384,                     !- X,Y,Z Vertex 1 {m}
  0, 0, -2.4384,                          !- X,Y,Z Vertex 2 {m}
  4.572, 0, -2.4384,                      !- X,Y,Z Vertex 3 {m}
  4.572, -9.144, -2.4384;                 !- X,Y,Z Vertex 4 {m}

OS:Surface,
  {d72d04d7-ca87-4d6f-83fe-5b7ca1dd0fd7}, !- Handle
  Surface 46,                             !- Name
  Wall,                                   !- Surface Type
  ,                                       !- Construction Name
  {57eb8b59-092b-4f83-b0e2-1b1d89e052b2}, !- Space Name
  Foundation,                             !- Outside Boundary Condition
  ,                                       !- Outside Boundary Condition Object
  NoSun,                                  !- Sun Exposure
  NoWind,                                 !- Wind Exposure
  ,                                       !- View Factor to Ground
  ,                                       !- Number of Vertices
  0, 0, 0,                                !- X,Y,Z Vertex 1 {m}
  0, 0, -2.4384,                          !- X,Y,Z Vertex 2 {m}
  0, -9.144, -2.4384,                     !- X,Y,Z Vertex 3 {m}
  0, -9.144, 0;                           !- X,Y,Z Vertex 4 {m}

OS:Surface,
  {5b5ae34a-c007-43ea-8850-ad4ac9e1a64d}, !- Handle
  Surface 47,                             !- Name
  Wall,                                   !- Surface Type
  ,                                       !- Construction Name
  {57eb8b59-092b-4f83-b0e2-1b1d89e052b2}, !- Space Name
  Foundation,                             !- Outside Boundary Condition
  ,                                       !- Outside Boundary Condition Object
  NoSun,                                  !- Sun Exposure
  NoWind,                                 !- Wind Exposure
  ,                                       !- View Factor to Ground
  ,                                       !- Number of Vertices
  4.572, 0, 0,                            !- X,Y,Z Vertex 1 {m}
  4.572, 0, -2.4384,                      !- X,Y,Z Vertex 2 {m}
  0, 0, -2.4384,                          !- X,Y,Z Vertex 3 {m}
  0, 0, 0;                                !- X,Y,Z Vertex 4 {m}

OS:Surface,
  {ba02f23d-04d0-4222-b2b3-d4d087b51851}, !- Handle
  Surface 48,                             !- Name
  Wall,                                   !- Surface Type
  ,                                       !- Construction Name
  {57eb8b59-092b-4f83-b0e2-1b1d89e052b2}, !- Space Name
  Surface,                                !- Outside Boundary Condition
  {5db745a6-2f23-4d10-92c7-971368183df8}, !- Outside Boundary Condition Object
  NoSun,                                  !- Sun Exposure
  NoWind,                                 !- Wind Exposure
  ,                                       !- View Factor to Ground
  ,                                       !- Number of Vertices
  4.572, -9.144, 0,                       !- X,Y,Z Vertex 1 {m}
  4.572, -9.144, -2.4384,                 !- X,Y,Z Vertex 2 {m}
  4.572, 0, -2.4384,                      !- X,Y,Z Vertex 3 {m}
  4.572, 0, 0;                            !- X,Y,Z Vertex 4 {m}

OS:Surface,
  {8ac22054-7aba-4004-9a48-f51e4a9ee0ae}, !- Handle
  Surface 49,                             !- Name
  Wall,                                   !- Surface Type
  ,                                       !- Construction Name
  {57eb8b59-092b-4f83-b0e2-1b1d89e052b2}, !- Space Name
  Foundation,                             !- Outside Boundary Condition
  ,                                       !- Outside Boundary Condition Object
  NoSun,                                  !- Sun Exposure
  NoWind,                                 !- Wind Exposure
  ,                                       !- View Factor to Ground
  ,                                       !- Number of Vertices
  0, -9.144, 0,                           !- X,Y,Z Vertex 1 {m}
  0, -9.144, -2.4384,                     !- X,Y,Z Vertex 2 {m}
  4.572, -9.144, -2.4384,                 !- X,Y,Z Vertex 3 {m}
  4.572, -9.144, 0;                       !- X,Y,Z Vertex 4 {m}

OS:Surface,
  {a71b042b-7b30-4ee2-a7de-b441c4c1ac46}, !- Handle
  Surface 50,                             !- Name
  RoofCeiling,                            !- Surface Type
  ,                                       !- Construction Name
  {57eb8b59-092b-4f83-b0e2-1b1d89e052b2}, !- Space Name
  Surface,                                !- Outside Boundary Condition
  {38d18d07-a35b-45f5-9966-2607ae24a36b}, !- Outside Boundary Condition Object
  NoSun,                                  !- Sun Exposure
  NoWind,                                 !- Wind Exposure
  ,                                       !- View Factor to Ground
  ,                                       !- Number of Vertices
  4.572, -9.144, 0,                       !- X,Y,Z Vertex 1 {m}
  4.572, 0, 0,                            !- X,Y,Z Vertex 2 {m}
  0, 0, 0,                                !- X,Y,Z Vertex 3 {m}
  0, -9.144, 0;                           !- X,Y,Z Vertex 4 {m}

OS:ThermalZone,
  {8a47b179-c028-4318-8a9d-91968a2d2e2e}, !- Handle
  finished basement zone,                 !- Name
  ,                                       !- Multiplier
  ,                                       !- Ceiling Height {m}
  ,                                       !- Volume {m3}
  ,                                       !- Floor Area {m2}
  ,                                       !- Zone Inside Convection Algorithm
  ,                                       !- Zone Outside Convection Algorithm
  ,                                       !- Zone Conditioning Equipment List Name
  {b02ecc22-4688-4931-9628-3ad496c83e83}, !- Zone Air Inlet Port List
  {7699ef6d-14f6-4b5e-9528-b143d3f20543}, !- Zone Air Exhaust Port List
  {f7f98677-6290-4c74-8331-de986039a7ae}, !- Zone Air Node Name
  {39df9e38-0979-45e2-9425-995e221fd55f}, !- Zone Return Air Port List
  ,                                       !- Primary Daylighting Control Name
  ,                                       !- Fraction of Zone Controlled by Primary Daylighting Control
  ,                                       !- Secondary Daylighting Control Name
  ,                                       !- Fraction of Zone Controlled by Secondary Daylighting Control
  ,                                       !- Illuminance Map Name
  ,                                       !- Group Rendering Name
  ,                                       !- Thermostat Name
  No;                                     !- Use Ideal Air Loads

OS:Node,
  {dbf4bceb-d682-4522-90e8-4c8dedf0f3b9}, !- Handle
  Node 5,                                 !- Name
  {f7f98677-6290-4c74-8331-de986039a7ae}, !- Inlet Port
  ;                                       !- Outlet Port

OS:Connection,
  {f7f98677-6290-4c74-8331-de986039a7ae}, !- Handle
  {d803d3aa-18de-4468-a17f-d8e1b120d974}, !- Name
  {8a47b179-c028-4318-8a9d-91968a2d2e2e}, !- Source Object
  11,                                     !- Outlet Port
  {dbf4bceb-d682-4522-90e8-4c8dedf0f3b9}, !- Target Object
  2;                                      !- Inlet Port

OS:PortList,
  {b02ecc22-4688-4931-9628-3ad496c83e83}, !- Handle
  {6113d295-4723-4e6d-977a-60ffb3145e07}, !- Name
  {8a47b179-c028-4318-8a9d-91968a2d2e2e}; !- HVAC Component

OS:PortList,
  {7699ef6d-14f6-4b5e-9528-b143d3f20543}, !- Handle
  {a5b940af-d15b-4aba-b95f-97c11f281189}, !- Name
  {8a47b179-c028-4318-8a9d-91968a2d2e2e}; !- HVAC Component

OS:PortList,
  {39df9e38-0979-45e2-9425-995e221fd55f}, !- Handle
  {c31870c7-aa65-4615-9fb4-c795f99d065b}, !- Name
  {8a47b179-c028-4318-8a9d-91968a2d2e2e}; !- HVAC Component

OS:Sizing:Zone,
  {8305d18d-088f-48a5-bec7-81c2e4c86fce}, !- Handle
  {8a47b179-c028-4318-8a9d-91968a2d2e2e}, !- Zone or ZoneList Name
  SupplyAirTemperature,                   !- Zone Cooling Design Supply Air Temperature Input Method
  14,                                     !- Zone Cooling Design Supply Air Temperature {C}
  11.11,                                  !- Zone Cooling Design Supply Air Temperature Difference {deltaC}
  SupplyAirTemperature,                   !- Zone Heating Design Supply Air Temperature Input Method
  40,                                     !- Zone Heating Design Supply Air Temperature {C}
  11.11,                                  !- Zone Heating Design Supply Air Temperature Difference {deltaC}
  0.0085,                                 !- Zone Cooling Design Supply Air Humidity Ratio {kg-H2O/kg-air}
  0.008,                                  !- Zone Heating Design Supply Air Humidity Ratio {kg-H2O/kg-air}
  ,                                       !- Zone Heating Sizing Factor
  ,                                       !- Zone Cooling Sizing Factor
  DesignDay,                              !- Cooling Design Air Flow Method
  ,                                       !- Cooling Design Air Flow Rate {m3/s}
  ,                                       !- Cooling Minimum Air Flow per Zone Floor Area {m3/s-m2}
  ,                                       !- Cooling Minimum Air Flow {m3/s}
  ,                                       !- Cooling Minimum Air Flow Fraction
  DesignDay,                              !- Heating Design Air Flow Method
  ,                                       !- Heating Design Air Flow Rate {m3/s}
  ,                                       !- Heating Maximum Air Flow per Zone Floor Area {m3/s-m2}
  ,                                       !- Heating Maximum Air Flow {m3/s}
  ,                                       !- Heating Maximum Air Flow Fraction
  ,                                       !- Design Zone Air Distribution Effectiveness in Cooling Mode
  ,                                       !- Design Zone Air Distribution Effectiveness in Heating Mode
  No,                                     !- Account for Dedicated Outdoor Air System
  NeutralSupplyAir,                       !- Dedicated Outdoor Air System Control Strategy
  autosize,                               !- Dedicated Outdoor Air Low Setpoint Temperature for Design {C}
  autosize;                               !- Dedicated Outdoor Air High Setpoint Temperature for Design {C}

OS:ZoneHVAC:EquipmentList,
  {68df75dc-ca25-49c8-aa6a-a9398d9390cf}, !- Handle
  Zone HVAC Equipment List 5,             !- Name
  {8a47b179-c028-4318-8a9d-91968a2d2e2e}; !- Thermal Zone

OS:SpaceType,
  {74e8e87c-1696-4209-ae80-e250ba8b3189}, !- Handle
  Space Type 2,                           !- Name
  ,                                       !- Default Construction Set Name
  ,                                       !- Default Schedule Set Name
  ,                                       !- Group Rendering Name
  ,                                       !- Design Specification Outdoor Air Object Name
  ,                                       !- Standards Template
  ,                                       !- Standards Building Type
  finished basement;                      !- Standards Space Type

OS:ThermalZone,
  {5b04a300-cc01-4d32-8289-338687815736}, !- Handle
  finished basement zone|unit 2,          !- Name
  ,                                       !- Multiplier
  ,                                       !- Ceiling Height {m}
  ,                                       !- Volume {m3}
  ,                                       !- Floor Area {m2}
  ,                                       !- Zone Inside Convection Algorithm
  ,                                       !- Zone Outside Convection Algorithm
  ,                                       !- Zone Conditioning Equipment List Name
  {cb83956b-a4df-4a17-8ce1-221841d449de}, !- Zone Air Inlet Port List
  {68739ae3-bc43-4b8b-a9e4-65645ea07224}, !- Zone Air Exhaust Port List
  {943465af-1962-4e5c-934d-06f6abe57829}, !- Zone Air Node Name
  {ab93f005-b90d-4f71-adaf-3aa9302caec0}, !- Zone Return Air Port List
  ,                                       !- Primary Daylighting Control Name
  ,                                       !- Fraction of Zone Controlled by Primary Daylighting Control
  ,                                       !- Secondary Daylighting Control Name
  ,                                       !- Fraction of Zone Controlled by Secondary Daylighting Control
  ,                                       !- Illuminance Map Name
  ,                                       !- Group Rendering Name
  ,                                       !- Thermostat Name
  No;                                     !- Use Ideal Air Loads

OS:Node,
  {afeb6e04-5dde-4303-be57-7a3741d75876}, !- Handle
  Node 6,                                 !- Name
  {943465af-1962-4e5c-934d-06f6abe57829}, !- Inlet Port
  ;                                       !- Outlet Port

OS:Connection,
  {943465af-1962-4e5c-934d-06f6abe57829}, !- Handle
  {762939f8-1ba4-4597-88cf-d97bcc549ab4}, !- Name
  {5b04a300-cc01-4d32-8289-338687815736}, !- Source Object
  11,                                     !- Outlet Port
  {afeb6e04-5dde-4303-be57-7a3741d75876}, !- Target Object
  2;                                      !- Inlet Port

OS:PortList,
  {cb83956b-a4df-4a17-8ce1-221841d449de}, !- Handle
  {45fb751d-9abd-4953-8360-957557d2df15}, !- Name
  {5b04a300-cc01-4d32-8289-338687815736}; !- HVAC Component

OS:PortList,
  {68739ae3-bc43-4b8b-a9e4-65645ea07224}, !- Handle
  {fecacbb6-e78e-4bc1-910a-2ba1b948c9a5}, !- Name
  {5b04a300-cc01-4d32-8289-338687815736}; !- HVAC Component

OS:PortList,
  {ab93f005-b90d-4f71-adaf-3aa9302caec0}, !- Handle
  {5edbfd08-eb9a-43c0-bd3e-4b84aa281000}, !- Name
  {5b04a300-cc01-4d32-8289-338687815736}; !- HVAC Component

OS:Sizing:Zone,
  {24ee6051-24e1-4d6a-bf8d-f63f73616c07}, !- Handle
  {5b04a300-cc01-4d32-8289-338687815736}, !- Zone or ZoneList Name
  SupplyAirTemperature,                   !- Zone Cooling Design Supply Air Temperature Input Method
  14,                                     !- Zone Cooling Design Supply Air Temperature {C}
  11.11,                                  !- Zone Cooling Design Supply Air Temperature Difference {deltaC}
  SupplyAirTemperature,                   !- Zone Heating Design Supply Air Temperature Input Method
  40,                                     !- Zone Heating Design Supply Air Temperature {C}
  11.11,                                  !- Zone Heating Design Supply Air Temperature Difference {deltaC}
  0.0085,                                 !- Zone Cooling Design Supply Air Humidity Ratio {kg-H2O/kg-air}
  0.008,                                  !- Zone Heating Design Supply Air Humidity Ratio {kg-H2O/kg-air}
  ,                                       !- Zone Heating Sizing Factor
  ,                                       !- Zone Cooling Sizing Factor
  DesignDay,                              !- Cooling Design Air Flow Method
  ,                                       !- Cooling Design Air Flow Rate {m3/s}
  ,                                       !- Cooling Minimum Air Flow per Zone Floor Area {m3/s-m2}
  ,                                       !- Cooling Minimum Air Flow {m3/s}
  ,                                       !- Cooling Minimum Air Flow Fraction
  DesignDay,                              !- Heating Design Air Flow Method
  ,                                       !- Heating Design Air Flow Rate {m3/s}
  ,                                       !- Heating Maximum Air Flow per Zone Floor Area {m3/s-m2}
  ,                                       !- Heating Maximum Air Flow {m3/s}
  ,                                       !- Heating Maximum Air Flow Fraction
  ,                                       !- Design Zone Air Distribution Effectiveness in Cooling Mode
  ,                                       !- Design Zone Air Distribution Effectiveness in Heating Mode
  No,                                     !- Account for Dedicated Outdoor Air System
  NeutralSupplyAir,                       !- Dedicated Outdoor Air System Control Strategy
  autosize,                               !- Dedicated Outdoor Air Low Setpoint Temperature for Design {C}
  autosize;                               !- Dedicated Outdoor Air High Setpoint Temperature for Design {C}

OS:ZoneHVAC:EquipmentList,
  {b56a78ec-8396-43aa-af22-621836b2ffe8}, !- Handle
  Zone HVAC Equipment List 6,             !- Name
  {5b04a300-cc01-4d32-8289-338687815736}; !- Thermal Zone

OS:Space,
  {2a532a3a-837e-4031-a432-8a55fbf45f2f}, !- Handle
  finished basement space|unit 2,         !- Name
  {74e8e87c-1696-4209-ae80-e250ba8b3189}, !- Space Type Name
  ,                                       !- Default Construction Set Name
  ,                                       !- Default Schedule Set Name
  -0,                                     !- Direction of Relative North {deg}
  0,                                      !- X Origin {m}
  0,                                      !- Y Origin {m}
  0,                                      !- Z Origin {m}
  ,                                       !- Building Story Name
  {5b04a300-cc01-4d32-8289-338687815736}, !- Thermal Zone Name
  ,                                       !- Part of Total Floor Area
  ,                                       !- Design Specification Outdoor Air Object Name
  {dce2cfd5-96d9-4f9f-b259-06442b84097e}; !- Building Unit Name

OS:Surface,
  {96cbcc6b-b06d-432b-8ebf-f8201a2e09ed}, !- Handle
  Surface 51,                             !- Name
  Wall,                                   !- Surface Type
  ,                                       !- Construction Name
  {2a532a3a-837e-4031-a432-8a55fbf45f2f}, !- Space Name
  Foundation,                             !- Outside Boundary Condition
  ,                                       !- Outside Boundary Condition Object
  NoSun,                                  !- Sun Exposure
  NoWind,                                 !- Wind Exposure
  ,                                       !- View Factor to Ground
  ,                                       !- Number of Vertices
  9.144, 0, 0,                            !- X,Y,Z Vertex 1 {m}
  9.144, 0, -2.4384,                      !- X,Y,Z Vertex 2 {m}
  4.572, 0, -2.4384,                      !- X,Y,Z Vertex 3 {m}
  4.572, 0, 0;                            !- X,Y,Z Vertex 4 {m}

OS:Surface,
  {5db745a6-2f23-4d10-92c7-971368183df8}, !- Handle
  Surface 52,                             !- Name
  Wall,                                   !- Surface Type
  ,                                       !- Construction Name
  {2a532a3a-837e-4031-a432-8a55fbf45f2f}, !- Space Name
  Surface,                                !- Outside Boundary Condition
  {ba02f23d-04d0-4222-b2b3-d4d087b51851}, !- Outside Boundary Condition Object
  NoSun,                                  !- Sun Exposure
  NoWind,                                 !- Wind Exposure
  ,                                       !- View Factor to Ground
  ,                                       !- Number of Vertices
  4.572, 0, 0,                            !- X,Y,Z Vertex 1 {m}
  4.572, 0, -2.4384,                      !- X,Y,Z Vertex 2 {m}
  4.572, -9.144, -2.4384,                 !- X,Y,Z Vertex 3 {m}
  4.572, -9.144, 0;                       !- X,Y,Z Vertex 4 {m}

OS:Surface,
  {fcfcc962-ffd7-4c48-a8df-0aebbe26ad1b}, !- Handle
  Surface 53,                             !- Name
  Wall,                                   !- Surface Type
  ,                                       !- Construction Name
  {2a532a3a-837e-4031-a432-8a55fbf45f2f}, !- Space Name
  Surface,                                !- Outside Boundary Condition
  {e7d34e61-2e1d-42e8-b9cb-82969873ef90}, !- Outside Boundary Condition Object
  NoSun,                                  !- Sun Exposure
  NoWind,                                 !- Wind Exposure
  ,                                       !- View Factor to Ground
  ,                                       !- Number of Vertices
  9.144, -9.144, 0,                       !- X,Y,Z Vertex 1 {m}
  9.144, -9.144, -2.4384,                 !- X,Y,Z Vertex 2 {m}
  9.144, 0, -2.4384,                      !- X,Y,Z Vertex 3 {m}
  9.144, 0, 0;                            !- X,Y,Z Vertex 4 {m}

OS:Surface,
  {c5f97f17-8ada-4fb4-8ecd-c344de6e927b}, !- Handle
  Surface 54,                             !- Name
  Wall,                                   !- Surface Type
  ,                                       !- Construction Name
  {2a532a3a-837e-4031-a432-8a55fbf45f2f}, !- Space Name
  Foundation,                             !- Outside Boundary Condition
  ,                                       !- Outside Boundary Condition Object
  NoSun,                                  !- Sun Exposure
  NoWind,                                 !- Wind Exposure
  ,                                       !- View Factor to Ground
  ,                                       !- Number of Vertices
  4.572, -9.144, 0,                       !- X,Y,Z Vertex 1 {m}
  4.572, -9.144, -2.4384,                 !- X,Y,Z Vertex 2 {m}
  9.144, -9.144, -2.4384,                 !- X,Y,Z Vertex 3 {m}
  9.144, -9.144, 0;                       !- X,Y,Z Vertex 4 {m}

OS:Surface,
  {832f7c88-471a-4700-aacb-4f5ca73c44fe}, !- Handle
  Surface 55,                             !- Name
  RoofCeiling,                            !- Surface Type
  ,                                       !- Construction Name
  {2a532a3a-837e-4031-a432-8a55fbf45f2f}, !- Space Name
  Surface,                                !- Outside Boundary Condition
  {31c8d41f-0e6a-4acf-951f-c44418dee60f}, !- Outside Boundary Condition Object
  NoSun,                                  !- Sun Exposure
  NoWind,                                 !- Wind Exposure
  ,                                       !- View Factor to Ground
  ,                                       !- Number of Vertices
  9.144, -9.144, 0,                       !- X,Y,Z Vertex 1 {m}
  9.144, 0, 0,                            !- X,Y,Z Vertex 2 {m}
  4.572, 0, 0,                            !- X,Y,Z Vertex 3 {m}
  4.572, -9.144, 0;                       !- X,Y,Z Vertex 4 {m}

OS:Surface,
  {0e31f179-f278-404a-8ece-b5d7eeda0288}, !- Handle
  Surface 56,                             !- Name
  Floor,                                  !- Surface Type
  ,                                       !- Construction Name
  {2a532a3a-837e-4031-a432-8a55fbf45f2f}, !- Space Name
  Foundation,                             !- Outside Boundary Condition
  ,                                       !- Outside Boundary Condition Object
  NoSun,                                  !- Sun Exposure
  NoWind,                                 !- Wind Exposure
  ,                                       !- View Factor to Ground
  ,                                       !- Number of Vertices
  4.572, -9.144, -2.4384,                 !- X,Y,Z Vertex 1 {m}
  4.572, 0, -2.4384,                      !- X,Y,Z Vertex 2 {m}
  9.144, 0, -2.4384,                      !- X,Y,Z Vertex 3 {m}
  9.144, -9.144, -2.4384;                 !- X,Y,Z Vertex 4 {m}

OS:ThermalZone,
  {44515fd5-0225-4104-94fb-6d011d53e814}, !- Handle
  finished basement zone|unit 3,          !- Name
  ,                                       !- Multiplier
  ,                                       !- Ceiling Height {m}
  ,                                       !- Volume {m3}
  ,                                       !- Floor Area {m2}
  ,                                       !- Zone Inside Convection Algorithm
  ,                                       !- Zone Outside Convection Algorithm
  ,                                       !- Zone Conditioning Equipment List Name
  {a21b5a9a-4e81-46b4-a3a6-895c3df9f37e}, !- Zone Air Inlet Port List
  {57097a44-5624-40ce-8889-16dafd982ec6}, !- Zone Air Exhaust Port List
  {283681e9-4669-4308-8ba1-8159a5d680ef}, !- Zone Air Node Name
  {5b523f6e-5e26-40e4-9b51-107857647b70}, !- Zone Return Air Port List
  ,                                       !- Primary Daylighting Control Name
  ,                                       !- Fraction of Zone Controlled by Primary Daylighting Control
  ,                                       !- Secondary Daylighting Control Name
  ,                                       !- Fraction of Zone Controlled by Secondary Daylighting Control
  ,                                       !- Illuminance Map Name
  ,                                       !- Group Rendering Name
  ,                                       !- Thermostat Name
  No;                                     !- Use Ideal Air Loads

OS:Node,
  {d57037d4-e881-422b-8d1e-7283e57c274b}, !- Handle
  Node 7,                                 !- Name
  {283681e9-4669-4308-8ba1-8159a5d680ef}, !- Inlet Port
  ;                                       !- Outlet Port

OS:Connection,
  {283681e9-4669-4308-8ba1-8159a5d680ef}, !- Handle
  {10f661f1-f668-4564-82b4-96b3c2954671}, !- Name
  {44515fd5-0225-4104-94fb-6d011d53e814}, !- Source Object
  11,                                     !- Outlet Port
  {d57037d4-e881-422b-8d1e-7283e57c274b}, !- Target Object
  2;                                      !- Inlet Port

OS:PortList,
  {a21b5a9a-4e81-46b4-a3a6-895c3df9f37e}, !- Handle
  {ffaed3c0-f3b9-462e-85c0-1f18402643b1}, !- Name
  {44515fd5-0225-4104-94fb-6d011d53e814}; !- HVAC Component

OS:PortList,
  {57097a44-5624-40ce-8889-16dafd982ec6}, !- Handle
  {fd88d6b7-28c3-4d4e-82a7-2c95af895cb0}, !- Name
  {44515fd5-0225-4104-94fb-6d011d53e814}; !- HVAC Component

OS:PortList,
  {5b523f6e-5e26-40e4-9b51-107857647b70}, !- Handle
  {49ee83d0-9aed-4e0d-9320-09ae997103a4}, !- Name
  {44515fd5-0225-4104-94fb-6d011d53e814}; !- HVAC Component

OS:Sizing:Zone,
  {fa7393a0-c703-45c8-9f90-6d840aab4f3d}, !- Handle
  {44515fd5-0225-4104-94fb-6d011d53e814}, !- Zone or ZoneList Name
  SupplyAirTemperature,                   !- Zone Cooling Design Supply Air Temperature Input Method
  14,                                     !- Zone Cooling Design Supply Air Temperature {C}
  11.11,                                  !- Zone Cooling Design Supply Air Temperature Difference {deltaC}
  SupplyAirTemperature,                   !- Zone Heating Design Supply Air Temperature Input Method
  40,                                     !- Zone Heating Design Supply Air Temperature {C}
  11.11,                                  !- Zone Heating Design Supply Air Temperature Difference {deltaC}
  0.0085,                                 !- Zone Cooling Design Supply Air Humidity Ratio {kg-H2O/kg-air}
  0.008,                                  !- Zone Heating Design Supply Air Humidity Ratio {kg-H2O/kg-air}
  ,                                       !- Zone Heating Sizing Factor
  ,                                       !- Zone Cooling Sizing Factor
  DesignDay,                              !- Cooling Design Air Flow Method
  ,                                       !- Cooling Design Air Flow Rate {m3/s}
  ,                                       !- Cooling Minimum Air Flow per Zone Floor Area {m3/s-m2}
  ,                                       !- Cooling Minimum Air Flow {m3/s}
  ,                                       !- Cooling Minimum Air Flow Fraction
  DesignDay,                              !- Heating Design Air Flow Method
  ,                                       !- Heating Design Air Flow Rate {m3/s}
  ,                                       !- Heating Maximum Air Flow per Zone Floor Area {m3/s-m2}
  ,                                       !- Heating Maximum Air Flow {m3/s}
  ,                                       !- Heating Maximum Air Flow Fraction
  ,                                       !- Design Zone Air Distribution Effectiveness in Cooling Mode
  ,                                       !- Design Zone Air Distribution Effectiveness in Heating Mode
  No,                                     !- Account for Dedicated Outdoor Air System
  NeutralSupplyAir,                       !- Dedicated Outdoor Air System Control Strategy
  autosize,                               !- Dedicated Outdoor Air Low Setpoint Temperature for Design {C}
  autosize;                               !- Dedicated Outdoor Air High Setpoint Temperature for Design {C}

OS:ZoneHVAC:EquipmentList,
  {ae6e12a0-45af-4c24-ae33-176f903a2442}, !- Handle
  Zone HVAC Equipment List 7,             !- Name
  {44515fd5-0225-4104-94fb-6d011d53e814}; !- Thermal Zone

OS:Space,
  {f26fa072-461d-4643-a058-130738932b59}, !- Handle
  finished basement space|unit 3,         !- Name
  {74e8e87c-1696-4209-ae80-e250ba8b3189}, !- Space Type Name
  ,                                       !- Default Construction Set Name
  ,                                       !- Default Schedule Set Name
  -0,                                     !- Direction of Relative North {deg}
  0,                                      !- X Origin {m}
  0,                                      !- Y Origin {m}
  0,                                      !- Z Origin {m}
  ,                                       !- Building Story Name
  {44515fd5-0225-4104-94fb-6d011d53e814}, !- Thermal Zone Name
  ,                                       !- Part of Total Floor Area
  ,                                       !- Design Specification Outdoor Air Object Name
  {ff468f08-5cb1-44ec-94fb-cfe8aca243d3}; !- Building Unit Name

OS:Surface,
  {1e4bc663-ad73-4eb3-91b6-3f30f942e00e}, !- Handle
  Surface 57,                             !- Name
  Wall,                                   !- Surface Type
  ,                                       !- Construction Name
  {f26fa072-461d-4643-a058-130738932b59}, !- Space Name
  Foundation,                             !- Outside Boundary Condition
  ,                                       !- Outside Boundary Condition Object
  NoSun,                                  !- Sun Exposure
  NoWind,                                 !- Wind Exposure
  ,                                       !- View Factor to Ground
  ,                                       !- Number of Vertices
  13.716, 0, 0,                           !- X,Y,Z Vertex 1 {m}
  13.716, 0, -2.4384,                     !- X,Y,Z Vertex 2 {m}
  9.144, 0, -2.4384,                      !- X,Y,Z Vertex 3 {m}
  9.144, 0, 0;                            !- X,Y,Z Vertex 4 {m}

OS:Surface,
  {e7d34e61-2e1d-42e8-b9cb-82969873ef90}, !- Handle
  Surface 58,                             !- Name
  Wall,                                   !- Surface Type
  ,                                       !- Construction Name
  {f26fa072-461d-4643-a058-130738932b59}, !- Space Name
  Surface,                                !- Outside Boundary Condition
  {fcfcc962-ffd7-4c48-a8df-0aebbe26ad1b}, !- Outside Boundary Condition Object
  NoSun,                                  !- Sun Exposure
  NoWind,                                 !- Wind Exposure
  ,                                       !- View Factor to Ground
  ,                                       !- Number of Vertices
  9.144, 0, 0,                            !- X,Y,Z Vertex 1 {m}
  9.144, 0, -2.4384,                      !- X,Y,Z Vertex 2 {m}
  9.144, -9.144, -2.4384,                 !- X,Y,Z Vertex 3 {m}
  9.144, -9.144, 0;                       !- X,Y,Z Vertex 4 {m}

OS:Surface,
  {bb2b2a4c-4219-4b40-be11-2bd3fffd8cb8}, !- Handle
  Surface 59,                             !- Name
  Wall,                                   !- Surface Type
  ,                                       !- Construction Name
  {f26fa072-461d-4643-a058-130738932b59}, !- Space Name
  Surface,                                !- Outside Boundary Condition
  {27d68807-ec53-4fc1-87d7-ab7da23a71db}, !- Outside Boundary Condition Object
  NoSun,                                  !- Sun Exposure
  NoWind,                                 !- Wind Exposure
  ,                                       !- View Factor to Ground
  ,                                       !- Number of Vertices
  13.716, -9.144, 0,                      !- X,Y,Z Vertex 1 {m}
  13.716, -9.144, -2.4384,                !- X,Y,Z Vertex 2 {m}
  13.716, 0, -2.4384,                     !- X,Y,Z Vertex 3 {m}
  13.716, 0, 0;                           !- X,Y,Z Vertex 4 {m}

OS:Surface,
  {269a34e5-33da-4bf1-8946-99c481dd0ff1}, !- Handle
  Surface 60,                             !- Name
  Wall,                                   !- Surface Type
  ,                                       !- Construction Name
  {f26fa072-461d-4643-a058-130738932b59}, !- Space Name
  Foundation,                             !- Outside Boundary Condition
  ,                                       !- Outside Boundary Condition Object
  NoSun,                                  !- Sun Exposure
  NoWind,                                 !- Wind Exposure
  ,                                       !- View Factor to Ground
  ,                                       !- Number of Vertices
  9.144, -9.144, 0,                       !- X,Y,Z Vertex 1 {m}
  9.144, -9.144, -2.4384,                 !- X,Y,Z Vertex 2 {m}
  13.716, -9.144, -2.4384,                !- X,Y,Z Vertex 3 {m}
  13.716, -9.144, 0;                      !- X,Y,Z Vertex 4 {m}

OS:Surface,
  {0b0f103a-b5b1-42a5-8e65-4cbebabeefd2}, !- Handle
  Surface 61,                             !- Name
  RoofCeiling,                            !- Surface Type
  ,                                       !- Construction Name
  {f26fa072-461d-4643-a058-130738932b59}, !- Space Name
  Surface,                                !- Outside Boundary Condition
  {a23055a2-64c3-4dd8-a93e-fd004607d8f9}, !- Outside Boundary Condition Object
  NoSun,                                  !- Sun Exposure
  NoWind,                                 !- Wind Exposure
  ,                                       !- View Factor to Ground
  ,                                       !- Number of Vertices
  13.716, -9.144, 0,                      !- X,Y,Z Vertex 1 {m}
  13.716, 0, 0,                           !- X,Y,Z Vertex 2 {m}
  9.144, 0, 0,                            !- X,Y,Z Vertex 3 {m}
  9.144, -9.144, 0;                       !- X,Y,Z Vertex 4 {m}

OS:Surface,
  {846fcd38-f34e-42a2-92bb-1deaaad07043}, !- Handle
  Surface 62,                             !- Name
  Floor,                                  !- Surface Type
  ,                                       !- Construction Name
  {f26fa072-461d-4643-a058-130738932b59}, !- Space Name
  Foundation,                             !- Outside Boundary Condition
  ,                                       !- Outside Boundary Condition Object
  NoSun,                                  !- Sun Exposure
  NoWind,                                 !- Wind Exposure
  ,                                       !- View Factor to Ground
  ,                                       !- Number of Vertices
  9.144, -9.144, -2.4384,                 !- X,Y,Z Vertex 1 {m}
  9.144, 0, -2.4384,                      !- X,Y,Z Vertex 2 {m}
  13.716, 0, -2.4384,                     !- X,Y,Z Vertex 3 {m}
  13.716, -9.144, -2.4384;                !- X,Y,Z Vertex 4 {m}

OS:ThermalZone,
  {6a0958cb-55b4-4379-93db-880699f4148c}, !- Handle
  finished basement zone|unit 4,          !- Name
  ,                                       !- Multiplier
  ,                                       !- Ceiling Height {m}
  ,                                       !- Volume {m3}
  ,                                       !- Floor Area {m2}
  ,                                       !- Zone Inside Convection Algorithm
  ,                                       !- Zone Outside Convection Algorithm
  ,                                       !- Zone Conditioning Equipment List Name
  {7f9e594c-99ac-4bb7-918d-a7ef3b918e71}, !- Zone Air Inlet Port List
  {abc83c2c-6c9d-4aa7-b350-d8ac1b90ae05}, !- Zone Air Exhaust Port List
  {1507a3a9-edcd-4df8-a735-8c32c305527a}, !- Zone Air Node Name
  {47a7a882-fd1e-4776-865e-721414c5cc7f}, !- Zone Return Air Port List
  ,                                       !- Primary Daylighting Control Name
  ,                                       !- Fraction of Zone Controlled by Primary Daylighting Control
  ,                                       !- Secondary Daylighting Control Name
  ,                                       !- Fraction of Zone Controlled by Secondary Daylighting Control
  ,                                       !- Illuminance Map Name
  ,                                       !- Group Rendering Name
  ,                                       !- Thermostat Name
  No;                                     !- Use Ideal Air Loads

OS:Node,
  {bc5bc28f-b3c1-4886-b80d-89100c3a1f6e}, !- Handle
  Node 8,                                 !- Name
  {1507a3a9-edcd-4df8-a735-8c32c305527a}, !- Inlet Port
  ;                                       !- Outlet Port

OS:Connection,
  {1507a3a9-edcd-4df8-a735-8c32c305527a}, !- Handle
  {65cea11b-88e1-44d8-8bfd-fd132a1eec55}, !- Name
  {6a0958cb-55b4-4379-93db-880699f4148c}, !- Source Object
  11,                                     !- Outlet Port
  {bc5bc28f-b3c1-4886-b80d-89100c3a1f6e}, !- Target Object
  2;                                      !- Inlet Port

OS:PortList,
  {7f9e594c-99ac-4bb7-918d-a7ef3b918e71}, !- Handle
  {9286bba0-964e-4e88-87c2-94dae6d1fef9}, !- Name
  {6a0958cb-55b4-4379-93db-880699f4148c}; !- HVAC Component

OS:PortList,
  {abc83c2c-6c9d-4aa7-b350-d8ac1b90ae05}, !- Handle
  {249b8d09-56b9-4018-a333-e9921a50d3d2}, !- Name
  {6a0958cb-55b4-4379-93db-880699f4148c}; !- HVAC Component

OS:PortList,
  {47a7a882-fd1e-4776-865e-721414c5cc7f}, !- Handle
  {7f52135a-d8f1-475b-9d05-95561f9c0ad5}, !- Name
  {6a0958cb-55b4-4379-93db-880699f4148c}; !- HVAC Component

OS:Sizing:Zone,
  {497c77a9-31c9-4e39-9986-63e94635688c}, !- Handle
  {6a0958cb-55b4-4379-93db-880699f4148c}, !- Zone or ZoneList Name
  SupplyAirTemperature,                   !- Zone Cooling Design Supply Air Temperature Input Method
  14,                                     !- Zone Cooling Design Supply Air Temperature {C}
  11.11,                                  !- Zone Cooling Design Supply Air Temperature Difference {deltaC}
  SupplyAirTemperature,                   !- Zone Heating Design Supply Air Temperature Input Method
  40,                                     !- Zone Heating Design Supply Air Temperature {C}
  11.11,                                  !- Zone Heating Design Supply Air Temperature Difference {deltaC}
  0.0085,                                 !- Zone Cooling Design Supply Air Humidity Ratio {kg-H2O/kg-air}
  0.008,                                  !- Zone Heating Design Supply Air Humidity Ratio {kg-H2O/kg-air}
  ,                                       !- Zone Heating Sizing Factor
  ,                                       !- Zone Cooling Sizing Factor
  DesignDay,                              !- Cooling Design Air Flow Method
  ,                                       !- Cooling Design Air Flow Rate {m3/s}
  ,                                       !- Cooling Minimum Air Flow per Zone Floor Area {m3/s-m2}
  ,                                       !- Cooling Minimum Air Flow {m3/s}
  ,                                       !- Cooling Minimum Air Flow Fraction
  DesignDay,                              !- Heating Design Air Flow Method
  ,                                       !- Heating Design Air Flow Rate {m3/s}
  ,                                       !- Heating Maximum Air Flow per Zone Floor Area {m3/s-m2}
  ,                                       !- Heating Maximum Air Flow {m3/s}
  ,                                       !- Heating Maximum Air Flow Fraction
  ,                                       !- Design Zone Air Distribution Effectiveness in Cooling Mode
  ,                                       !- Design Zone Air Distribution Effectiveness in Heating Mode
  No,                                     !- Account for Dedicated Outdoor Air System
  NeutralSupplyAir,                       !- Dedicated Outdoor Air System Control Strategy
  autosize,                               !- Dedicated Outdoor Air Low Setpoint Temperature for Design {C}
  autosize;                               !- Dedicated Outdoor Air High Setpoint Temperature for Design {C}

OS:ZoneHVAC:EquipmentList,
  {fbf29189-1681-4fca-b96c-34172654008b}, !- Handle
  Zone HVAC Equipment List 8,             !- Name
  {6a0958cb-55b4-4379-93db-880699f4148c}; !- Thermal Zone

OS:Space,
  {f0dccd5f-914e-4050-94ee-d15f6d15d34b}, !- Handle
  finished basement space|unit 4,         !- Name
  {74e8e87c-1696-4209-ae80-e250ba8b3189}, !- Space Type Name
  ,                                       !- Default Construction Set Name
  ,                                       !- Default Schedule Set Name
  -0,                                     !- Direction of Relative North {deg}
  0,                                      !- X Origin {m}
  0,                                      !- Y Origin {m}
  0,                                      !- Z Origin {m}
  ,                                       !- Building Story Name
  {6a0958cb-55b4-4379-93db-880699f4148c}, !- Thermal Zone Name
  ,                                       !- Part of Total Floor Area
  ,                                       !- Design Specification Outdoor Air Object Name
  {2d5ef6af-56c0-458e-b40c-a868ec878b3c}; !- Building Unit Name

OS:Surface,
  {a140ac0a-fffd-4d80-87b3-ce1d6a3f095b}, !- Handle
  Surface 63,                             !- Name
  Wall,                                   !- Surface Type
  ,                                       !- Construction Name
  {f0dccd5f-914e-4050-94ee-d15f6d15d34b}, !- Space Name
  Foundation,                             !- Outside Boundary Condition
  ,                                       !- Outside Boundary Condition Object
  NoSun,                                  !- Sun Exposure
  NoWind,                                 !- Wind Exposure
  ,                                       !- View Factor to Ground
  ,                                       !- Number of Vertices
  18.288, 0, 0,                           !- X,Y,Z Vertex 1 {m}
  18.288, 0, -2.4384,                     !- X,Y,Z Vertex 2 {m}
  13.716, 0, -2.4384,                     !- X,Y,Z Vertex 3 {m}
  13.716, 0, 0;                           !- X,Y,Z Vertex 4 {m}

OS:Surface,
  {27d68807-ec53-4fc1-87d7-ab7da23a71db}, !- Handle
  Surface 64,                             !- Name
  Wall,                                   !- Surface Type
  ,                                       !- Construction Name
  {f0dccd5f-914e-4050-94ee-d15f6d15d34b}, !- Space Name
  Surface,                                !- Outside Boundary Condition
  {bb2b2a4c-4219-4b40-be11-2bd3fffd8cb8}, !- Outside Boundary Condition Object
  NoSun,                                  !- Sun Exposure
  NoWind,                                 !- Wind Exposure
  ,                                       !- View Factor to Ground
  ,                                       !- Number of Vertices
  13.716, 0, 0,                           !- X,Y,Z Vertex 1 {m}
  13.716, 0, -2.4384,                     !- X,Y,Z Vertex 2 {m}
  13.716, -9.144, -2.4384,                !- X,Y,Z Vertex 3 {m}
  13.716, -9.144, 0;                      !- X,Y,Z Vertex 4 {m}

OS:Surface,
  {aaed1a94-c72f-4dc9-9fa7-a694872336b7}, !- Handle
  Surface 65,                             !- Name
  Wall,                                   !- Surface Type
  ,                                       !- Construction Name
  {f0dccd5f-914e-4050-94ee-d15f6d15d34b}, !- Space Name
  Foundation,                             !- Outside Boundary Condition
  ,                                       !- Outside Boundary Condition Object
  NoSun,                                  !- Sun Exposure
  NoWind,                                 !- Wind Exposure
  ,                                       !- View Factor to Ground
  ,                                       !- Number of Vertices
  18.288, -9.144, 0,                      !- X,Y,Z Vertex 1 {m}
  18.288, -9.144, -2.4384,                !- X,Y,Z Vertex 2 {m}
  18.288, 0, -2.4384,                     !- X,Y,Z Vertex 3 {m}
  18.288, 0, 0;                           !- X,Y,Z Vertex 4 {m}

OS:Surface,
  {e589c5fd-9908-4c8f-92f2-7f3d1a3eb4d7}, !- Handle
  Surface 66,                             !- Name
  Wall,                                   !- Surface Type
  ,                                       !- Construction Name
  {f0dccd5f-914e-4050-94ee-d15f6d15d34b}, !- Space Name
  Foundation,                             !- Outside Boundary Condition
  ,                                       !- Outside Boundary Condition Object
  NoSun,                                  !- Sun Exposure
  NoWind,                                 !- Wind Exposure
  ,                                       !- View Factor to Ground
  ,                                       !- Number of Vertices
  13.716, -9.144, 0,                      !- X,Y,Z Vertex 1 {m}
  13.716, -9.144, -2.4384,                !- X,Y,Z Vertex 2 {m}
  18.288, -9.144, -2.4384,                !- X,Y,Z Vertex 3 {m}
  18.288, -9.144, 0;                      !- X,Y,Z Vertex 4 {m}

OS:Surface,
  {b2052c09-f579-41e1-adcf-5acbf5640b9d}, !- Handle
  Surface 67,                             !- Name
  RoofCeiling,                            !- Surface Type
  ,                                       !- Construction Name
  {f0dccd5f-914e-4050-94ee-d15f6d15d34b}, !- Space Name
  Surface,                                !- Outside Boundary Condition
  {79e3c46c-bb56-4f58-b430-62a48f42b2c6}, !- Outside Boundary Condition Object
  NoSun,                                  !- Sun Exposure
  NoWind,                                 !- Wind Exposure
  ,                                       !- View Factor to Ground
  ,                                       !- Number of Vertices
  18.288, -9.144, 0,                      !- X,Y,Z Vertex 1 {m}
  18.288, 0, 0,                           !- X,Y,Z Vertex 2 {m}
  13.716, 0, 0,                           !- X,Y,Z Vertex 3 {m}
  13.716, -9.144, 0;                      !- X,Y,Z Vertex 4 {m}

OS:Surface,
  {04b19304-3b26-4f26-b94a-02cb2bc02014}, !- Handle
  Surface 68,                             !- Name
  Floor,                                  !- Surface Type
  ,                                       !- Construction Name
  {f0dccd5f-914e-4050-94ee-d15f6d15d34b}, !- Space Name
  Foundation,                             !- Outside Boundary Condition
  ,                                       !- Outside Boundary Condition Object
  NoSun,                                  !- Sun Exposure
  NoWind,                                 !- Wind Exposure
  ,                                       !- View Factor to Ground
  ,                                       !- Number of Vertices
  13.716, -9.144, -2.4384,                !- X,Y,Z Vertex 1 {m}
  13.716, 0, -2.4384,                     !- X,Y,Z Vertex 2 {m}
  18.288, 0, -2.4384,                     !- X,Y,Z Vertex 3 {m}
  18.288, -9.144, -2.4384;                !- X,Y,Z Vertex 4 {m}

OS:Surface,
  {7d7801cc-f8a9-4777-bc24-0506f627566d}, !- Handle
  Surface 7,                              !- Name
  Floor,                                  !- Surface Type
  ,                                       !- Construction Name
  {acbcec17-3281-4f2c-a956-80df159805d2}, !- Space Name
  Surface,                                !- Outside Boundary Condition
  {8c63cfb9-1f15-4ae9-bad1-1ff437108e0a}, !- Outside Boundary Condition Object
  NoSun,                                  !- Sun Exposure
  NoWind,                                 !- Wind Exposure
  ,                                       !- View Factor to Ground
  ,                                       !- Number of Vertices
  13.716, 0, 2.4384,                      !- X,Y,Z Vertex 1 {m}
  13.716, -9.144, 2.4384,                 !- X,Y,Z Vertex 2 {m}
  9.144, -9.144, 2.4384,                  !- X,Y,Z Vertex 3 {m}
  9.144, 0, 2.4384;                       !- X,Y,Z Vertex 4 {m}

OS:Surface,
  {21bd5a18-0ea0-47b6-85ae-1aa0a10d776e}, !- Handle
  Surface 8,                              !- Name
  RoofCeiling,                            !- Surface Type
  ,                                       !- Construction Name
  {acbcec17-3281-4f2c-a956-80df159805d2}, !- Space Name
  Outdoors,                               !- Outside Boundary Condition
  ,                                       !- Outside Boundary Condition Object
  SunExposed,                             !- Sun Exposure
  WindExposed,                            !- Wind Exposure
  ,                                       !- View Factor to Ground
  ,                                       !- Number of Vertices
  0, -4.572, 4.7244,                      !- X,Y,Z Vertex 1 {m}
  18.288, -4.572, 4.7244,                 !- X,Y,Z Vertex 2 {m}
  18.288, 0, 2.4384,                      !- X,Y,Z Vertex 3 {m}
  0, 0, 2.4384;                           !- X,Y,Z Vertex 4 {m}

OS:Surface,
  {a5012137-af0d-458c-8dc7-a0c9ac6542f9}, !- Handle
  Surface 9,                              !- Name
  RoofCeiling,                            !- Surface Type
  ,                                       !- Construction Name
  {acbcec17-3281-4f2c-a956-80df159805d2}, !- Space Name
  Outdoors,                               !- Outside Boundary Condition
  ,                                       !- Outside Boundary Condition Object
  SunExposed,                             !- Sun Exposure
  WindExposed,                            !- Wind Exposure
  ,                                       !- View Factor to Ground
  ,                                       !- Number of Vertices
  18.288, -4.572, 4.7244,                 !- X,Y,Z Vertex 1 {m}
  0, -4.572, 4.7244,                      !- X,Y,Z Vertex 2 {m}
  0, -9.144, 2.4384,                      !- X,Y,Z Vertex 3 {m}
  18.288, -9.144, 2.4384;                 !- X,Y,Z Vertex 4 {m}

OS:Surface,
  {70917ca2-6611-4604-bbb5-f06cad1cfdfa}, !- Handle
  Surface 10,                             !- Name
  Wall,                                   !- Surface Type
  ,                                       !- Construction Name
  {acbcec17-3281-4f2c-a956-80df159805d2}, !- Space Name
  Outdoors,                               !- Outside Boundary Condition
  ,                                       !- Outside Boundary Condition Object
  SunExposed,                             !- Sun Exposure
  WindExposed,                            !- Wind Exposure
  ,                                       !- View Factor to Ground
  ,                                       !- Number of Vertices
  0, -4.572, 4.7244,                      !- X,Y,Z Vertex 1 {m}
  0, 0, 2.4384,                           !- X,Y,Z Vertex 2 {m}
  0, -9.144, 2.4384;                      !- X,Y,Z Vertex 3 {m}

OS:Surface,
  {7734556f-76c0-4da6-81f8-b15f617115b4}, !- Handle
  Surface 11,                             !- Name
  Wall,                                   !- Surface Type
  ,                                       !- Construction Name
  {acbcec17-3281-4f2c-a956-80df159805d2}, !- Space Name
  Outdoors,                               !- Outside Boundary Condition
  ,                                       !- Outside Boundary Condition Object
  SunExposed,                             !- Sun Exposure
  WindExposed,                            !- Wind Exposure
  ,                                       !- View Factor to Ground
  ,                                       !- Number of Vertices
  18.288, -4.572, 4.7244,                 !- X,Y,Z Vertex 1 {m}
  18.288, -9.144, 2.4384,                 !- X,Y,Z Vertex 2 {m}
  18.288, 0, 2.4384;                      !- X,Y,Z Vertex 3 {m}

OS:Space,
  {acbcec17-3281-4f2c-a956-80df159805d2}, !- Handle
  unfinished attic space,                 !- Name
  {a6e9d85b-4173-40cd-8f59-10b2690b8c5a}, !- Space Type Name
  ,                                       !- Default Construction Set Name
  ,                                       !- Default Schedule Set Name
  ,                                       !- Direction of Relative North {deg}
  ,                                       !- X Origin {m}
  ,                                       !- Y Origin {m}
  ,                                       !- Z Origin {m}
  ,                                       !- Building Story Name
  {655cfde7-91dd-4898-875d-d1080211fb1c}; !- Thermal Zone Name

OS:ThermalZone,
  {655cfde7-91dd-4898-875d-d1080211fb1c}, !- Handle
  unfinished attic zone,                  !- Name
  ,                                       !- Multiplier
  ,                                       !- Ceiling Height {m}
  ,                                       !- Volume {m3}
  ,                                       !- Floor Area {m2}
  ,                                       !- Zone Inside Convection Algorithm
  ,                                       !- Zone Outside Convection Algorithm
  ,                                       !- Zone Conditioning Equipment List Name
  {4c751c23-35cd-4d7b-b996-cd66c6902e47}, !- Zone Air Inlet Port List
  {a2c11795-100f-4f40-83d3-2f39f3e0b0b1}, !- Zone Air Exhaust Port List
  {1ced70ef-8003-4f9e-8561-fb45124977d2}, !- Zone Air Node Name
  {c4486a2e-620c-4bc0-bf3a-c95b7a3c74fd}, !- Zone Return Air Port List
  ,                                       !- Primary Daylighting Control Name
  ,                                       !- Fraction of Zone Controlled by Primary Daylighting Control
  ,                                       !- Secondary Daylighting Control Name
  ,                                       !- Fraction of Zone Controlled by Secondary Daylighting Control
  ,                                       !- Illuminance Map Name
  ,                                       !- Group Rendering Name
  ,                                       !- Thermostat Name
  No;                                     !- Use Ideal Air Loads

OS:Node,
  {bee562e0-c9af-49c4-b6fe-5389bd032c19}, !- Handle
  Node 9,                                 !- Name
  {1ced70ef-8003-4f9e-8561-fb45124977d2}, !- Inlet Port
  ;                                       !- Outlet Port

OS:Connection,
  {1ced70ef-8003-4f9e-8561-fb45124977d2}, !- Handle
  {b4b94a18-c008-4c4d-a111-576878f5f39d}, !- Name
  {655cfde7-91dd-4898-875d-d1080211fb1c}, !- Source Object
  11,                                     !- Outlet Port
  {bee562e0-c9af-49c4-b6fe-5389bd032c19}, !- Target Object
  2;                                      !- Inlet Port

OS:PortList,
  {4c751c23-35cd-4d7b-b996-cd66c6902e47}, !- Handle
  {5db63ba7-c475-43b0-9ed4-1aab92280e6a}, !- Name
  {655cfde7-91dd-4898-875d-d1080211fb1c}; !- HVAC Component

OS:PortList,
  {a2c11795-100f-4f40-83d3-2f39f3e0b0b1}, !- Handle
  {36593ba0-5eb3-43df-ac58-7b985c49b46d}, !- Name
  {655cfde7-91dd-4898-875d-d1080211fb1c}; !- HVAC Component

OS:PortList,
  {c4486a2e-620c-4bc0-bf3a-c95b7a3c74fd}, !- Handle
  {4f478a10-da0a-4751-a801-f42dbad0b63c}, !- Name
  {655cfde7-91dd-4898-875d-d1080211fb1c}; !- HVAC Component

OS:Sizing:Zone,
  {c74ff9bc-1f8e-4610-9509-cd24263be855}, !- Handle
  {655cfde7-91dd-4898-875d-d1080211fb1c}, !- Zone or ZoneList Name
  SupplyAirTemperature,                   !- Zone Cooling Design Supply Air Temperature Input Method
  14,                                     !- Zone Cooling Design Supply Air Temperature {C}
  11.11,                                  !- Zone Cooling Design Supply Air Temperature Difference {deltaC}
  SupplyAirTemperature,                   !- Zone Heating Design Supply Air Temperature Input Method
  40,                                     !- Zone Heating Design Supply Air Temperature {C}
  11.11,                                  !- Zone Heating Design Supply Air Temperature Difference {deltaC}
  0.0085,                                 !- Zone Cooling Design Supply Air Humidity Ratio {kg-H2O/kg-air}
  0.008,                                  !- Zone Heating Design Supply Air Humidity Ratio {kg-H2O/kg-air}
  ,                                       !- Zone Heating Sizing Factor
  ,                                       !- Zone Cooling Sizing Factor
  DesignDay,                              !- Cooling Design Air Flow Method
  ,                                       !- Cooling Design Air Flow Rate {m3/s}
  ,                                       !- Cooling Minimum Air Flow per Zone Floor Area {m3/s-m2}
  ,                                       !- Cooling Minimum Air Flow {m3/s}
  ,                                       !- Cooling Minimum Air Flow Fraction
  DesignDay,                              !- Heating Design Air Flow Method
  ,                                       !- Heating Design Air Flow Rate {m3/s}
  ,                                       !- Heating Maximum Air Flow per Zone Floor Area {m3/s-m2}
  ,                                       !- Heating Maximum Air Flow {m3/s}
  ,                                       !- Heating Maximum Air Flow Fraction
  ,                                       !- Design Zone Air Distribution Effectiveness in Cooling Mode
  ,                                       !- Design Zone Air Distribution Effectiveness in Heating Mode
  No,                                     !- Account for Dedicated Outdoor Air System
  NeutralSupplyAir,                       !- Dedicated Outdoor Air System Control Strategy
  autosize,                               !- Dedicated Outdoor Air Low Setpoint Temperature for Design {C}
  autosize;                               !- Dedicated Outdoor Air High Setpoint Temperature for Design {C}

OS:ZoneHVAC:EquipmentList,
  {30b89971-8ba9-426f-9c13-2f1e0be98ee0}, !- Handle
  Zone HVAC Equipment List 9,             !- Name
  {655cfde7-91dd-4898-875d-d1080211fb1c}; !- Thermal Zone

OS:SpaceType,
  {a6e9d85b-4173-40cd-8f59-10b2690b8c5a}, !- Handle
  Space Type 3,                           !- Name
  ,                                       !- Default Construction Set Name
  ,                                       !- Default Schedule Set Name
  ,                                       !- Group Rendering Name
  ,                                       !- Design Specification Outdoor Air Object Name
  ,                                       !- Standards Template
  ,                                       !- Standards Building Type
  unfinished attic;                       !- Standards Space Type

OS:BuildingUnit,
  {49f0caf6-fbfc-49e2-bf7e-eb5d0ed048fc}, !- Handle
>>>>>>> 039e157a
  unit 1,                                 !- Name
  ,                                       !- Rendering Color
  Residential;                            !- Building Unit Type

OS:AdditionalProperties,
<<<<<<< HEAD
  {b4830192-b37c-4402-b90e-53236a2d3ae0}, !- Handle
  {9e94dfbb-fc75-4025-adab-f82d860a4188}, !- Object Name
  NumberOfBedrooms,                       !- Feature Name 1
  Integer,                                !- Feature Data Type 1
  3,                                      !- Feature Value 1
  NumberOfBathrooms,                      !- Feature Name 2
  Double,                                 !- Feature Data Type 2
  2,                                      !- Feature Value 2
  NumberOfOccupants,                      !- Feature Name 3
  Double,                                 !- Feature Data Type 3
  3.3900000000000001;                     !- Feature Value 3

OS:External:File,
  {2ce5391f-5a85-40c1-86ac-5b5d3ba38d35}, !- Handle
=======
  {8fc715b3-8494-4dcd-b7c1-659a1f0641dc}, !- Handle
  {49f0caf6-fbfc-49e2-bf7e-eb5d0ed048fc}, !- Object Name
  Units Represented,                      !- Feature Name 1
  Integer,                                !- Feature Data Type 1
  1,                                      !- Feature Value 1
  NumberOfBedrooms,                       !- Feature Name 2
  Integer,                                !- Feature Data Type 2
  3,                                      !- Feature Value 2
  NumberOfBathrooms,                      !- Feature Name 3
  Double,                                 !- Feature Data Type 3
  2,                                      !- Feature Value 3
  NumberOfOccupants,                      !- Feature Name 4
  Double,                                 !- Feature Data Type 4
  3.3900000000000001;                     !- Feature Value 4

OS:BuildingUnit,
  {dce2cfd5-96d9-4f9f-b259-06442b84097e}, !- Handle
  unit 2,                                 !- Name
  ,                                       !- Rendering Color
  Residential;                            !- Building Unit Type

OS:AdditionalProperties,
  {40e6ccc3-5615-4fd0-843d-0284e064546c}, !- Handle
  {dce2cfd5-96d9-4f9f-b259-06442b84097e}, !- Object Name
  Units Represented,                      !- Feature Name 1
  Integer,                                !- Feature Data Type 1
  1,                                      !- Feature Value 1
  NumberOfBedrooms,                       !- Feature Name 2
  Integer,                                !- Feature Data Type 2
  3,                                      !- Feature Value 2
  NumberOfBathrooms,                      !- Feature Name 3
  Double,                                 !- Feature Data Type 3
  2,                                      !- Feature Value 3
  NumberOfOccupants,                      !- Feature Name 4
  Double,                                 !- Feature Data Type 4
  3.3900000000000001;                     !- Feature Value 4

OS:BuildingUnit,
  {ff468f08-5cb1-44ec-94fb-cfe8aca243d3}, !- Handle
  unit 3,                                 !- Name
  ,                                       !- Rendering Color
  Residential;                            !- Building Unit Type

OS:AdditionalProperties,
  {dcebdffc-4922-4031-bfb1-16845206c4b2}, !- Handle
  {ff468f08-5cb1-44ec-94fb-cfe8aca243d3}, !- Object Name
  Units Represented,                      !- Feature Name 1
  Integer,                                !- Feature Data Type 1
  1,                                      !- Feature Value 1
  NumberOfBedrooms,                       !- Feature Name 2
  Integer,                                !- Feature Data Type 2
  3,                                      !- Feature Value 2
  NumberOfBathrooms,                      !- Feature Name 3
  Double,                                 !- Feature Data Type 3
  2,                                      !- Feature Value 3
  NumberOfOccupants,                      !- Feature Name 4
  Double,                                 !- Feature Data Type 4
  3.3900000000000001;                     !- Feature Value 4

OS:BuildingUnit,
  {2d5ef6af-56c0-458e-b40c-a868ec878b3c}, !- Handle
  unit 4,                                 !- Name
  ,                                       !- Rendering Color
  Residential;                            !- Building Unit Type

OS:AdditionalProperties,
  {42a8be33-fe56-4330-baf2-4e5c32c61536}, !- Handle
  {2d5ef6af-56c0-458e-b40c-a868ec878b3c}, !- Object Name
  Units Represented,                      !- Feature Name 1
  Integer,                                !- Feature Data Type 1
  1,                                      !- Feature Value 1
  NumberOfBedrooms,                       !- Feature Name 2
  Integer,                                !- Feature Data Type 2
  3,                                      !- Feature Value 2
  NumberOfBathrooms,                      !- Feature Name 3
  Double,                                 !- Feature Data Type 3
  2,                                      !- Feature Value 3
  NumberOfOccupants,                      !- Feature Name 4
  Double,                                 !- Feature Data Type 4
  3.3900000000000001;                     !- Feature Value 4

OS:Surface,
  {e4dde951-7395-4b5b-9d2c-10695cabc18f}, !- Handle
  Surface 18,                             !- Name
  Floor,                                  !- Surface Type
  ,                                       !- Construction Name
  {acbcec17-3281-4f2c-a956-80df159805d2}, !- Space Name
  Surface,                                !- Outside Boundary Condition
  {e3abf3c0-c0e8-4ecf-8079-15535bf36184}, !- Outside Boundary Condition Object
  NoSun,                                  !- Sun Exposure
  NoWind,                                 !- Wind Exposure
  ,                                       !- View Factor to Ground
  ,                                       !- Number of Vertices
  18.288, 0, 2.4384,                      !- X,Y,Z Vertex 1 {m}
  18.288, -9.144, 2.4384,                 !- X,Y,Z Vertex 2 {m}
  13.716, -9.144, 2.4384,                 !- X,Y,Z Vertex 3 {m}
  13.716, 0, 2.4384;                      !- X,Y,Z Vertex 4 {m}

OS:Surface,
  {c5ad0252-cd73-41a5-a4cd-17e161c358d8}, !- Handle
  Surface 19,                             !- Name
  Floor,                                  !- Surface Type
  ,                                       !- Construction Name
  {acbcec17-3281-4f2c-a956-80df159805d2}, !- Space Name
  Surface,                                !- Outside Boundary Condition
  {d2ea00ea-eaff-4e3d-8e16-14367e6a9a28}, !- Outside Boundary Condition Object
  NoSun,                                  !- Sun Exposure
  NoWind,                                 !- Wind Exposure
  ,                                       !- View Factor to Ground
  ,                                       !- Number of Vertices
  9.144, 0, 2.4384,                       !- X,Y,Z Vertex 1 {m}
  9.144, -9.144, 2.4384,                  !- X,Y,Z Vertex 2 {m}
  4.572, -9.144, 2.4384,                  !- X,Y,Z Vertex 3 {m}
  4.572, 0, 2.4384;                       !- X,Y,Z Vertex 4 {m}

OS:Surface,
  {9a7c47c5-85a4-41e5-99ab-6dfa45b75c5a}, !- Handle
  Surface 20,                             !- Name
  Floor,                                  !- Surface Type
  ,                                       !- Construction Name
  {acbcec17-3281-4f2c-a956-80df159805d2}, !- Space Name
  Surface,                                !- Outside Boundary Condition
  {5266a1bd-6759-404c-87b8-1712cfcf4576}, !- Outside Boundary Condition Object
  NoSun,                                  !- Sun Exposure
  NoWind,                                 !- Wind Exposure
  ,                                       !- View Factor to Ground
  ,                                       !- Number of Vertices
  4.572, 0, 2.4384,                       !- X,Y,Z Vertex 1 {m}
  4.572, -9.144, 2.4384,                  !- X,Y,Z Vertex 2 {m}
  0, -9.144, 2.4384,                      !- X,Y,Z Vertex 3 {m}
  0, 0, 2.4384;                           !- X,Y,Z Vertex 4 {m}

OS:External:File,
  {75599da0-0507-4bb3-8a74-07e56783bf32}, !- Handle
>>>>>>> 039e157a
  8760.csv,                               !- Name
  8760.csv;                               !- File Name

OS:Schedule:Day,
<<<<<<< HEAD
  {3d1b13f3-bd5a-4539-83d2-c328c1cb886a}, !- Handle
=======
  {0460dab1-a202-4470-938f-bfca4c91dc32}, !- Handle
>>>>>>> 039e157a
  Schedule Day 1,                         !- Name
  ,                                       !- Schedule Type Limits Name
  ,                                       !- Interpolate to Timestep
  24,                                     !- Hour 1
  0,                                      !- Minute 1
  0;                                      !- Value Until Time 1

OS:Schedule:Day,
<<<<<<< HEAD
  {d64eb549-a3a9-4d29-b4c8-a9803da62c81}, !- Handle
=======
  {ad031939-19f5-44bf-b63d-3b6e6934ab3b}, !- Handle
>>>>>>> 039e157a
  Schedule Day 2,                         !- Name
  ,                                       !- Schedule Type Limits Name
  ,                                       !- Interpolate to Timestep
  24,                                     !- Hour 1
  0,                                      !- Minute 1
  1;                                      !- Value Until Time 1

OS:Schedule:File,
<<<<<<< HEAD
  {722b2301-208c-42ef-af60-26cc9f6bad65}, !- Handle
  occupants,                              !- Name
  {28d4f241-c9ac-4928-92ea-11ea3c8c309e}, !- Schedule Type Limits Name
  {2ce5391f-5a85-40c1-86ac-5b5d3ba38d35}, !- External File Name
=======
  {70bef03e-c7c1-4d52-9c59-3a4cbe00b082}, !- Handle
  occupants,                              !- Name
  {5d12c8ff-0a95-436f-a802-e052c7bbfdd6}, !- Schedule Type Limits Name
  {75599da0-0507-4bb3-8a74-07e56783bf32}, !- External File Name
>>>>>>> 039e157a
  1,                                      !- Column Number
  1,                                      !- Rows to Skip at Top
  8760,                                   !- Number of Hours of Data
  ,                                       !- Column Separator
  ,                                       !- Interpolate to Timestep
  60;                                     !- Minutes per Item

OS:Schedule:Ruleset,
<<<<<<< HEAD
  {5d9b055a-52d4-4ded-b3ec-2a34cd3c8d17}, !- Handle
  Schedule Ruleset 1,                     !- Name
  {ea0396eb-643f-40d1-a8aa-3c4ebbc8bf3f}, !- Schedule Type Limits Name
  {c3238fbf-6e1f-4b11-a4da-8ba8ceb35144}; !- Default Day Schedule Name

OS:Schedule:Day,
  {c3238fbf-6e1f-4b11-a4da-8ba8ceb35144}, !- Handle
  Schedule Day 3,                         !- Name
  {ea0396eb-643f-40d1-a8aa-3c4ebbc8bf3f}, !- Schedule Type Limits Name
=======
  {74a4f404-5305-4790-8454-62ecedf86336}, !- Handle
  Schedule Ruleset 1,                     !- Name
  {b42a3d15-120f-4f5d-b093-ae8177ca04a3}, !- Schedule Type Limits Name
  {efab2b5f-07fa-495b-a091-5b04ce2d7a88}; !- Default Day Schedule Name

OS:Schedule:Day,
  {efab2b5f-07fa-495b-a091-5b04ce2d7a88}, !- Handle
  Schedule Day 3,                         !- Name
  {b42a3d15-120f-4f5d-b093-ae8177ca04a3}, !- Schedule Type Limits Name
>>>>>>> 039e157a
  ,                                       !- Interpolate to Timestep
  24,                                     !- Hour 1
  0,                                      !- Minute 1
  112.539290946133;                       !- Value Until Time 1

OS:People:Definition,
<<<<<<< HEAD
  {b8dc2536-709b-4f50-b8cd-7e0ef630d632}, !- Handle
=======
  {88441779-879c-46b2-9fbc-55418bdfd456}, !- Handle
>>>>>>> 039e157a
  res occupants|living space,             !- Name
  People,                                 !- Number of People Calculation Method
  1.695,                                  !- Number of People {people}
  ,                                       !- People per Space Floor Area {person/m2}
  ,                                       !- Space Floor Area per Person {m2/person}
  0.319734,                               !- Fraction Radiant
  0.573,                                  !- Sensible Heat Fraction
  0,                                      !- Carbon Dioxide Generation Rate {m3/s-W}
  No,                                     !- Enable ASHRAE 55 Comfort Warnings
  ZoneAveraged;                           !- Mean Radiant Temperature Calculation Type

OS:People,
<<<<<<< HEAD
  {34ccc607-af36-4531-99be-280c6db6b922}, !- Handle
  res occupants|living space,             !- Name
  {b8dc2536-709b-4f50-b8cd-7e0ef630d632}, !- People Definition Name
  {1502d055-c808-46a7-bb66-82c67e2f9f25}, !- Space or SpaceType Name
  {722b2301-208c-42ef-af60-26cc9f6bad65}, !- Number of People Schedule Name
  {5d9b055a-52d4-4ded-b3ec-2a34cd3c8d17}, !- Activity Level Schedule Name
=======
  {bc39078d-4ffa-43d9-a99d-d25ac41ec26a}, !- Handle
  res occupants|living space,             !- Name
  {88441779-879c-46b2-9fbc-55418bdfd456}, !- People Definition Name
  {6c6284d1-52a2-4eee-ba5f-533f7bf244e0}, !- Space or SpaceType Name
  {70bef03e-c7c1-4d52-9c59-3a4cbe00b082}, !- Number of People Schedule Name
  {74a4f404-5305-4790-8454-62ecedf86336}, !- Activity Level Schedule Name
>>>>>>> 039e157a
  ,                                       !- Surface Name/Angle Factor List Name
  ,                                       !- Work Efficiency Schedule Name
  ,                                       !- Clothing Insulation Schedule Name
  ,                                       !- Air Velocity Schedule Name
  1;                                      !- Multiplier

OS:ScheduleTypeLimits,
<<<<<<< HEAD
  {ea0396eb-643f-40d1-a8aa-3c4ebbc8bf3f}, !- Handle
=======
  {b42a3d15-120f-4f5d-b093-ae8177ca04a3}, !- Handle
>>>>>>> 039e157a
  ActivityLevel,                          !- Name
  0,                                      !- Lower Limit Value
  ,                                       !- Upper Limit Value
  Continuous,                             !- Numeric Type
  ActivityLevel;                          !- Unit Type

OS:ScheduleTypeLimits,
<<<<<<< HEAD
  {28d4f241-c9ac-4928-92ea-11ea3c8c309e}, !- Handle
=======
  {5d12c8ff-0a95-436f-a802-e052c7bbfdd6}, !- Handle
>>>>>>> 039e157a
  Fractional,                             !- Name
  0,                                      !- Lower Limit Value
  1,                                      !- Upper Limit Value
  Continuous;                             !- Numeric Type

OS:People:Definition,
<<<<<<< HEAD
  {8137e851-dc6a-483e-b4fa-d19f8182aa76}, !- Handle
  res occupants|finished basement space,  !- Name
=======
  {8f6fee0c-2149-4d9c-820e-6bf0b6374125}, !- Handle
  res occupants|finished basement space,  !- Name
  People,                                 !- Number of People Calculation Method
  1.695,                                  !- Number of People {people}
  ,                                       !- People per Space Floor Area {person/m2}
  ,                                       !- Space Floor Area per Person {m2/person}
  0.319734,                               !- Fraction Radiant
  0.573,                                  !- Sensible Heat Fraction
  0,                                      !- Carbon Dioxide Generation Rate {m3/s-W}
  No,                                     !- Enable ASHRAE 55 Comfort Warnings
  ZoneAveraged;                           !- Mean Radiant Temperature Calculation Type

OS:People,
  {590fabb0-a290-4fa3-ad0c-bcbd3b8d988e}, !- Handle
  res occupants|finished basement space,  !- Name
  {8f6fee0c-2149-4d9c-820e-6bf0b6374125}, !- People Definition Name
  {57eb8b59-092b-4f83-b0e2-1b1d89e052b2}, !- Space or SpaceType Name
  {70bef03e-c7c1-4d52-9c59-3a4cbe00b082}, !- Number of People Schedule Name
  {74a4f404-5305-4790-8454-62ecedf86336}, !- Activity Level Schedule Name
  ,                                       !- Surface Name/Angle Factor List Name
  ,                                       !- Work Efficiency Schedule Name
  ,                                       !- Clothing Insulation Schedule Name
  ,                                       !- Air Velocity Schedule Name
  1;                                      !- Multiplier

OS:Schedule:Day,
  {4b7e661e-d283-4c8d-a7d0-c6e896c45ed7}, !- Handle
  Schedule Day 4,                         !- Name
  ,                                       !- Schedule Type Limits Name
  ,                                       !- Interpolate to Timestep
  24,                                     !- Hour 1
  0,                                      !- Minute 1
  0;                                      !- Value Until Time 1

OS:Schedule:Day,
  {7728c21c-098a-4593-aad3-84cae7a0522a}, !- Handle
  Schedule Day 5,                         !- Name
  ,                                       !- Schedule Type Limits Name
  ,                                       !- Interpolate to Timestep
  24,                                     !- Hour 1
  0,                                      !- Minute 1
  1;                                      !- Value Until Time 1

OS:People:Definition,
  {2f4f42db-a93e-4f64-b486-b6da89b6120c}, !- Handle
  res occupants|unit 2|living space|unit 2|story 1, !- Name
  People,                                 !- Number of People Calculation Method
  1.695,                                  !- Number of People {people}
  ,                                       !- People per Space Floor Area {person/m2}
  ,                                       !- Space Floor Area per Person {m2/person}
  0.319734,                               !- Fraction Radiant
  0.573,                                  !- Sensible Heat Fraction
  0,                                      !- Carbon Dioxide Generation Rate {m3/s-W}
  No,                                     !- Enable ASHRAE 55 Comfort Warnings
  ZoneAveraged;                           !- Mean Radiant Temperature Calculation Type

OS:People,
  {8dd89570-bd48-4bc0-b4f0-37531ad4e2d0}, !- Handle
  res occupants|unit 2|living space|unit 2|story 1, !- Name
  {2f4f42db-a93e-4f64-b486-b6da89b6120c}, !- People Definition Name
  {b88031ab-7c62-40c3-84a7-b0f2e61d97f2}, !- Space or SpaceType Name
  {70bef03e-c7c1-4d52-9c59-3a4cbe00b082}, !- Number of People Schedule Name
  {74a4f404-5305-4790-8454-62ecedf86336}, !- Activity Level Schedule Name
  ,                                       !- Surface Name/Angle Factor List Name
  ,                                       !- Work Efficiency Schedule Name
  ,                                       !- Clothing Insulation Schedule Name
  ,                                       !- Air Velocity Schedule Name
  1;                                      !- Multiplier

OS:People:Definition,
  {0b6ac6be-cc74-4e03-83fa-cd6e47089ece}, !- Handle
  res occupants|unit 2|finished basement space|unit 2, !- Name
  People,                                 !- Number of People Calculation Method
  1.695,                                  !- Number of People {people}
  ,                                       !- People per Space Floor Area {person/m2}
  ,                                       !- Space Floor Area per Person {m2/person}
  0.319734,                               !- Fraction Radiant
  0.573,                                  !- Sensible Heat Fraction
  0,                                      !- Carbon Dioxide Generation Rate {m3/s-W}
  No,                                     !- Enable ASHRAE 55 Comfort Warnings
  ZoneAveraged;                           !- Mean Radiant Temperature Calculation Type

OS:People,
  {4271ef0a-7056-49b4-8765-a20b8953ce78}, !- Handle
  res occupants|unit 2|finished basement space|unit 2, !- Name
  {0b6ac6be-cc74-4e03-83fa-cd6e47089ece}, !- People Definition Name
  {2a532a3a-837e-4031-a432-8a55fbf45f2f}, !- Space or SpaceType Name
  {70bef03e-c7c1-4d52-9c59-3a4cbe00b082}, !- Number of People Schedule Name
  {74a4f404-5305-4790-8454-62ecedf86336}, !- Activity Level Schedule Name
  ,                                       !- Surface Name/Angle Factor List Name
  ,                                       !- Work Efficiency Schedule Name
  ,                                       !- Clothing Insulation Schedule Name
  ,                                       !- Air Velocity Schedule Name
  1;                                      !- Multiplier

OS:Schedule:Day,
  {5f164b30-c431-4711-898d-28d65b2fa371}, !- Handle
  Schedule Day 6,                         !- Name
  ,                                       !- Schedule Type Limits Name
  ,                                       !- Interpolate to Timestep
  24,                                     !- Hour 1
  0,                                      !- Minute 1
  0;                                      !- Value Until Time 1

OS:Schedule:Day,
  {15a183e5-9e67-46d8-827c-2226afc192b0}, !- Handle
  Schedule Day 7,                         !- Name
  ,                                       !- Schedule Type Limits Name
  ,                                       !- Interpolate to Timestep
  24,                                     !- Hour 1
  0,                                      !- Minute 1
  1;                                      !- Value Until Time 1

OS:People:Definition,
  {ca0049bd-ea05-4a86-8032-dc59df5f49b0}, !- Handle
  res occupants|unit 3|finished basement space|unit 3, !- Name
  People,                                 !- Number of People Calculation Method
  1.695,                                  !- Number of People {people}
  ,                                       !- People per Space Floor Area {person/m2}
  ,                                       !- Space Floor Area per Person {m2/person}
  0.319734,                               !- Fraction Radiant
  0.573,                                  !- Sensible Heat Fraction
  0,                                      !- Carbon Dioxide Generation Rate {m3/s-W}
  No,                                     !- Enable ASHRAE 55 Comfort Warnings
  ZoneAveraged;                           !- Mean Radiant Temperature Calculation Type

OS:People,
  {6ed8b5ba-11cc-4b1d-953b-11fda8bd857d}, !- Handle
  res occupants|unit 3|finished basement space|unit 3, !- Name
  {ca0049bd-ea05-4a86-8032-dc59df5f49b0}, !- People Definition Name
  {f26fa072-461d-4643-a058-130738932b59}, !- Space or SpaceType Name
  {70bef03e-c7c1-4d52-9c59-3a4cbe00b082}, !- Number of People Schedule Name
  {74a4f404-5305-4790-8454-62ecedf86336}, !- Activity Level Schedule Name
  ,                                       !- Surface Name/Angle Factor List Name
  ,                                       !- Work Efficiency Schedule Name
  ,                                       !- Clothing Insulation Schedule Name
  ,                                       !- Air Velocity Schedule Name
  1;                                      !- Multiplier

OS:People:Definition,
  {065ced00-7c88-427e-80b2-01687e21a827}, !- Handle
  res occupants|unit 3|living space|unit 3|story 1, !- Name
  People,                                 !- Number of People Calculation Method
  1.695,                                  !- Number of People {people}
  ,                                       !- People per Space Floor Area {person/m2}
  ,                                       !- Space Floor Area per Person {m2/person}
  0.319734,                               !- Fraction Radiant
  0.573,                                  !- Sensible Heat Fraction
  0,                                      !- Carbon Dioxide Generation Rate {m3/s-W}
  No,                                     !- Enable ASHRAE 55 Comfort Warnings
  ZoneAveraged;                           !- Mean Radiant Temperature Calculation Type

OS:People,
  {36d12914-4fcf-4efb-a1ab-02e0358bd2ee}, !- Handle
  res occupants|unit 3|living space|unit 3|story 1, !- Name
  {065ced00-7c88-427e-80b2-01687e21a827}, !- People Definition Name
  {b9c97c9f-f152-48e6-908f-543de25f6a49}, !- Space or SpaceType Name
  {70bef03e-c7c1-4d52-9c59-3a4cbe00b082}, !- Number of People Schedule Name
  {74a4f404-5305-4790-8454-62ecedf86336}, !- Activity Level Schedule Name
  ,                                       !- Surface Name/Angle Factor List Name
  ,                                       !- Work Efficiency Schedule Name
  ,                                       !- Clothing Insulation Schedule Name
  ,                                       !- Air Velocity Schedule Name
  1;                                      !- Multiplier

OS:Schedule:Day,
  {6718e92f-ef39-4a70-bd37-87807815145a}, !- Handle
  Schedule Day 8,                         !- Name
  ,                                       !- Schedule Type Limits Name
  ,                                       !- Interpolate to Timestep
  24,                                     !- Hour 1
  0,                                      !- Minute 1
  0;                                      !- Value Until Time 1

OS:Schedule:Day,
  {035d20e8-1b14-467c-b6c9-d1f4bc5ecaa6}, !- Handle
  Schedule Day 9,                         !- Name
  ,                                       !- Schedule Type Limits Name
  ,                                       !- Interpolate to Timestep
  24,                                     !- Hour 1
  0,                                      !- Minute 1
  1;                                      !- Value Until Time 1

OS:People:Definition,
  {0c274039-1cb4-49b2-ad06-6fccdae6637a}, !- Handle
  res occupants|unit 4|living space|unit 4|story 1, !- Name
  People,                                 !- Number of People Calculation Method
  1.695,                                  !- Number of People {people}
  ,                                       !- People per Space Floor Area {person/m2}
  ,                                       !- Space Floor Area per Person {m2/person}
  0.319734,                               !- Fraction Radiant
  0.573,                                  !- Sensible Heat Fraction
  0,                                      !- Carbon Dioxide Generation Rate {m3/s-W}
  No,                                     !- Enable ASHRAE 55 Comfort Warnings
  ZoneAveraged;                           !- Mean Radiant Temperature Calculation Type

OS:People,
  {5b7fdde0-179a-40dd-82b5-c713415fcad7}, !- Handle
  res occupants|unit 4|living space|unit 4|story 1, !- Name
  {0c274039-1cb4-49b2-ad06-6fccdae6637a}, !- People Definition Name
  {12cce4f8-b01f-41aa-a6ac-ac1f3204a190}, !- Space or SpaceType Name
  {70bef03e-c7c1-4d52-9c59-3a4cbe00b082}, !- Number of People Schedule Name
  {74a4f404-5305-4790-8454-62ecedf86336}, !- Activity Level Schedule Name
  ,                                       !- Surface Name/Angle Factor List Name
  ,                                       !- Work Efficiency Schedule Name
  ,                                       !- Clothing Insulation Schedule Name
  ,                                       !- Air Velocity Schedule Name
  1;                                      !- Multiplier

OS:People:Definition,
  {1fae61cb-4dbe-43c1-9b6f-d901af0e7c8b}, !- Handle
  res occupants|unit 4|finished basement space|unit 4, !- Name
>>>>>>> 039e157a
  People,                                 !- Number of People Calculation Method
  1.695,                                  !- Number of People {people}
  ,                                       !- People per Space Floor Area {person/m2}
  ,                                       !- Space Floor Area per Person {m2/person}
  0.319734,                               !- Fraction Radiant
  0.573,                                  !- Sensible Heat Fraction
  0,                                      !- Carbon Dioxide Generation Rate {m3/s-W}
  No,                                     !- Enable ASHRAE 55 Comfort Warnings
  ZoneAveraged;                           !- Mean Radiant Temperature Calculation Type

OS:People,
<<<<<<< HEAD
  {523be9d8-82b6-4f16-9d8e-06241815997b}, !- Handle
  res occupants|finished basement space,  !- Name
  {8137e851-dc6a-483e-b4fa-d19f8182aa76}, !- People Definition Name
  {be793c76-3ab4-4a10-8e68-88f152d0962d}, !- Space or SpaceType Name
  {722b2301-208c-42ef-af60-26cc9f6bad65}, !- Number of People Schedule Name
  {5d9b055a-52d4-4ded-b3ec-2a34cd3c8d17}, !- Activity Level Schedule Name
=======
  {81c5cc9f-a1ae-4b90-9d49-0f97f68c0006}, !- Handle
  res occupants|unit 4|finished basement space|unit 4, !- Name
  {1fae61cb-4dbe-43c1-9b6f-d901af0e7c8b}, !- People Definition Name
  {f0dccd5f-914e-4050-94ee-d15f6d15d34b}, !- Space or SpaceType Name
  {70bef03e-c7c1-4d52-9c59-3a4cbe00b082}, !- Number of People Schedule Name
  {74a4f404-5305-4790-8454-62ecedf86336}, !- Activity Level Schedule Name
>>>>>>> 039e157a
  ,                                       !- Surface Name/Angle Factor List Name
  ,                                       !- Work Efficiency Schedule Name
  ,                                       !- Clothing Insulation Schedule Name
  ,                                       !- Air Velocity Schedule Name
  1;                                      !- Multiplier
<|MERGE_RESOLUTION|>--- conflicted
+++ resolved
@@ -1,73 +1,41 @@
 !- NOTE: Auto-generated from /test/osw_files/SFA_4units_1story_FB_UA_3Beds_2Baths_Denver.osw
 
 OS:Version,
-<<<<<<< HEAD
-  {5947bfe0-7b26-4e83-aa18-02948ba71d19}, !- Handle
+  {1b13e3ff-bd0c-42aa-85d3-c7d1a13e2832}, !- Handle
   2.9.0;                                  !- Version Identifier
 
 OS:SimulationControl,
-  {e7998990-02c6-4432-8cb4-009b88ee2886}, !- Handle
-=======
-  {6f3d198f-af84-4708-adf3-931d9cb7da34}, !- Handle
-  2.9.0;                                  !- Version Identifier
-
-OS:SimulationControl,
-  {d30b74f9-214e-4367-92a1-9153a6f39a4a}, !- Handle
->>>>>>> 039e157a
+  {995c59bf-1531-4b42-bf44-ba7979ed63d2}, !- Handle
   ,                                       !- Do Zone Sizing Calculation
   ,                                       !- Do System Sizing Calculation
   ,                                       !- Do Plant Sizing Calculation
   No;                                     !- Run Simulation for Sizing Periods
 
 OS:Timestep,
-<<<<<<< HEAD
-  {1077594a-1473-4367-8c86-00cd152b3e31}, !- Handle
+  {e31a379a-8221-4847-8008-84ed7e282a48}, !- Handle
   6;                                      !- Number of Timesteps per Hour
 
 OS:ShadowCalculation,
-  {254bf376-111e-4b08-a8bf-f785cc052120}, !- Handle
-=======
-  {c4c4b28d-3e31-4336-a582-352945124cbb}, !- Handle
-  6;                                      !- Number of Timesteps per Hour
-
-OS:ShadowCalculation,
-  {f61349f7-6c2e-4fa4-be4f-019776f3935d}, !- Handle
->>>>>>> 039e157a
+  {86b52507-a215-4a08-b41d-16ad3f593332}, !- Handle
   20,                                     !- Calculation Frequency
   200;                                    !- Maximum Figures in Shadow Overlap Calculations
 
 OS:SurfaceConvectionAlgorithm:Outside,
-<<<<<<< HEAD
-  {8bc56743-dc18-436d-8e3a-a7cece5a4a05}, !- Handle
+  {e5c76fba-7b73-417a-8c9c-fd4d3897eb2a}, !- Handle
   DOE-2;                                  !- Algorithm
 
 OS:SurfaceConvectionAlgorithm:Inside,
-  {5ffc319b-8203-4d44-9316-b2adfee53b19}, !- Handle
+  {4bcea69a-3830-4e99-8d02-b741b5825d69}, !- Handle
   TARP;                                   !- Algorithm
 
 OS:ZoneCapacitanceMultiplier:ResearchSpecial,
-  {9e3a2565-bca9-4a84-bb69-eac254cba3e3}, !- Handle
-=======
-  {f96b2c14-8001-42ce-9c4e-9a21e970b69c}, !- Handle
-  DOE-2;                                  !- Algorithm
-
-OS:SurfaceConvectionAlgorithm:Inside,
-  {33f01f86-611e-4dea-a8a8-325f63a688e0}, !- Handle
-  TARP;                                   !- Algorithm
-
-OS:ZoneCapacitanceMultiplier:ResearchSpecial,
-  {3ad1df3f-67aa-4386-a370-270c23c848cc}, !- Handle
->>>>>>> 039e157a
+  {d9c71e94-c85f-46c0-891d-92feb8f62ed9}, !- Handle
   ,                                       !- Temperature Capacity Multiplier
   15,                                     !- Humidity Capacity Multiplier
   ;                                       !- Carbon Dioxide Capacity Multiplier
 
 OS:RunPeriod,
-<<<<<<< HEAD
-  {7cff6d4a-522f-47b0-bfe1-9d266155694b}, !- Handle
-=======
-  {25234647-3aa7-48d3-adbe-eb3ed03ece25}, !- Handle
->>>>>>> 039e157a
+  {c13dabf8-278a-432e-bb90-d255f1fb3a41}, !- Handle
   Run Period 1,                           !- Name
   1,                                      !- Begin Month
   1,                                      !- Begin Day of Month
@@ -81,21 +49,13 @@
   ;                                       !- Number of Times Runperiod to be Repeated
 
 OS:YearDescription,
-<<<<<<< HEAD
-  {2cb67620-4413-4140-a0a3-a26c99ac411d}, !- Handle
-=======
-  {35f15c4f-3efd-4863-b197-b7b0962b8174}, !- Handle
->>>>>>> 039e157a
+  {64ed15bf-5a60-4298-9a99-4e73362a35b6}, !- Handle
   2007,                                   !- Calendar Year
   ,                                       !- Day of Week for Start Day
   ;                                       !- Is Leap Year
 
 OS:WeatherFile,
-<<<<<<< HEAD
-  {2a3cff15-af9d-4689-a0b7-bead329c1726}, !- Handle
-=======
-  {28506162-bc9e-4963-9547-dc4acf17972e}, !- Handle
->>>>>>> 039e157a
+  {ee64ff32-ee4c-4896-880d-04fbec49adce}, !- Handle
   Denver Intl Ap,                         !- City
   CO,                                     !- State Province Region
   USA,                                    !- Country
@@ -109,13 +69,8 @@
   E23378AA;                               !- Checksum
 
 OS:AdditionalProperties,
-<<<<<<< HEAD
-  {b35907d7-fab2-4594-ba64-1afd5057217f}, !- Handle
-  {2a3cff15-af9d-4689-a0b7-bead329c1726}, !- Object Name
-=======
-  {ac1bdee4-1d0c-4722-906c-6e21158b09d2}, !- Handle
-  {28506162-bc9e-4963-9547-dc4acf17972e}, !- Object Name
->>>>>>> 039e157a
+  {8d3f56c4-050b-463e-b45f-cf8a641fa138}, !- Handle
+  {ee64ff32-ee4c-4896-880d-04fbec49adce}, !- Object Name
   EPWHeaderCity,                          !- Feature Name 1
   String,                                 !- Feature Data Type 1
   Denver Intl Ap,                         !- Feature Value 1
@@ -223,11 +178,7 @@
   84;                                     !- Feature Value 35
 
 OS:Site,
-<<<<<<< HEAD
-  {d30d250e-3ca3-468c-b54a-34ea86ef258c}, !- Handle
-=======
-  {46d605f3-810f-4a47-a0f7-1e25f6c1adff}, !- Handle
->>>>>>> 039e157a
+  {62efd7a1-1e5b-4b07-aed9-cc250c5812af}, !- Handle
   Denver Intl Ap_CO_USA,                  !- Name
   39.83,                                  !- Latitude {deg}
   -104.65,                                !- Longitude {deg}
@@ -236,11 +187,7 @@
   ;                                       !- Terrain
 
 OS:ClimateZones,
-<<<<<<< HEAD
-  {56686c47-0caa-4e5a-8d38-17a41d601162}, !- Handle
-=======
-  {2c456fb6-7441-42b0-8166-35d965cda530}, !- Handle
->>>>>>> 039e157a
+  {54c20b47-c7cc-40b3-ba65-9ca19e16119d}, !- Handle
   ,                                       !- Active Institution
   ,                                       !- Active Year
   ,                                       !- Climate Zone Institution Name 1
@@ -253,31 +200,19 @@
   Cold;                                   !- Climate Zone Value 2
 
 OS:Site:WaterMainsTemperature,
-<<<<<<< HEAD
-  {19fe7c8d-39e0-4c8a-98e3-16a138e2edb7}, !- Handle
-=======
-  {523414b3-9da9-49af-869e-0705097ddcc5}, !- Handle
->>>>>>> 039e157a
+  {31a1dc25-c0f9-4360-b4d5-bdb6db61efd2}, !- Handle
   Correlation,                            !- Calculation Method
   ,                                       !- Temperature Schedule Name
   10.8753424657535,                       !- Annual Average Outdoor Air Temperature {C}
   23.1524007936508;                       !- Maximum Difference In Monthly Average Outdoor Air Temperatures {deltaC}
 
 OS:RunPeriodControl:DaylightSavingTime,
-<<<<<<< HEAD
-  {107036aa-5dbd-4449-b297-9eb7cceabb53}, !- Handle
-=======
-  {a6de2bf4-9977-4d4b-8fc1-567a4d8b890d}, !- Handle
->>>>>>> 039e157a
+  {7391cfad-76fa-4c1c-8e84-812aec62c75b}, !- Handle
   4/7,                                    !- Start Date
   10/26;                                  !- End Date
 
 OS:Site:GroundTemperature:Deep,
-<<<<<<< HEAD
-  {8fc09c72-7d85-4a69-93e3-db72ceecbb15}, !- Handle
-=======
-  {1b40c849-b1d9-4254-b144-17c0d61561ec}, !- Handle
->>>>>>> 039e157a
+  {9c38c8f9-10b3-4f90-a88e-9fc285819f68}, !- Handle
   10.8753424657535,                       !- January Deep Ground Temperature {C}
   10.8753424657535,                       !- February Deep Ground Temperature {C}
   10.8753424657535,                       !- March Deep Ground Temperature {C}
@@ -292,11 +227,7 @@
   10.8753424657535;                       !- December Deep Ground Temperature {C}
 
 OS:Building,
-<<<<<<< HEAD
-  {85b51858-cb49-4456-8327-bd87a76292dd}, !- Handle
-=======
-  {2aa6c15b-a6e7-4cbd-bb5e-b4d724d16b9a}, !- Handle
->>>>>>> 039e157a
+  {1ec48b62-cdd2-4e72-a301-ae8dd1d43be6}, !- Handle
   Building 1,                             !- Name
   ,                                       !- Building Sector Type
   0,                                      !- North Axis {deg}
@@ -311,15 +242,9 @@
   4;                                      !- Standards Number of Living Units
 
 OS:AdditionalProperties,
-<<<<<<< HEAD
-  {1b63fd35-1492-48ef-b646-37d5595c7b49}, !- Handle
-  {85b51858-cb49-4456-8327-bd87a76292dd}, !- Object Name
+  {26d4f043-187f-4cde-86b8-649d7b1d8550}, !- Handle
+  {1ec48b62-cdd2-4e72-a301-ae8dd1d43be6}, !- Object Name
   num_units,                              !- Feature Name 1
-=======
-  {b6717126-7f3b-4579-99fa-24e775e3183b}, !- Handle
-  {2aa6c15b-a6e7-4cbd-bb5e-b4d724d16b9a}, !- Object Name
-  Total Units Represented,                !- Feature Name 1
->>>>>>> 039e157a
   Integer,                                !- Feature Data Type 1
   4,                                      !- Feature Value 1
   has_rear_units,                         !- Feature Name 2
@@ -333,11 +258,7 @@
   1;                                      !- Feature Value 4
 
 OS:ThermalZone,
-<<<<<<< HEAD
-  {0b832a0d-bd07-4b11-9025-472c2c1a4386}, !- Handle
-=======
-  {6376b8d1-e874-4b9a-932b-5b3098e04e9a}, !- Handle
->>>>>>> 039e157a
+  {4c3329f6-2df4-4532-ac74-d38d316f8b02}, !- Handle
   living zone,                            !- Name
   ,                                       !- Multiplier
   ,                                       !- Ceiling Height {m}
@@ -346,17 +267,10 @@
   ,                                       !- Zone Inside Convection Algorithm
   ,                                       !- Zone Outside Convection Algorithm
   ,                                       !- Zone Conditioning Equipment List Name
-<<<<<<< HEAD
-  {5f696bce-39a9-4c67-afdf-ec31f9402443}, !- Zone Air Inlet Port List
-  {f07be6e4-c41a-4397-ac8f-7b98c768f018}, !- Zone Air Exhaust Port List
-  {295c2e64-b76e-4f32-be58-fcc0622b4016}, !- Zone Air Node Name
-  {082a250c-5cee-462c-8070-9c8fec6e2d81}, !- Zone Return Air Port List
-=======
-  {36862314-aaf8-455a-ab20-83ed29434cb0}, !- Zone Air Inlet Port List
-  {56210b99-9fb2-460e-a172-c83a30b6d3ac}, !- Zone Air Exhaust Port List
-  {ea3b8dde-d046-4c76-8186-0ba81799177d}, !- Zone Air Node Name
-  {6f405ed0-9349-4160-86f9-c2cf1fa9347b}, !- Zone Return Air Port List
->>>>>>> 039e157a
+  {85f05b61-f83b-432f-a28b-1e84a6dd79f6}, !- Zone Air Inlet Port List
+  {4748ce35-dc75-4639-9cea-18461a252bab}, !- Zone Air Exhaust Port List
+  {cd110334-1b82-4617-858d-6576d0838e9a}, !- Zone Air Node Name
+  {c456dcbb-a4dd-4f8d-85b2-b22ac99fbd78}, !- Zone Return Air Port List
   ,                                       !- Primary Daylighting Control Name
   ,                                       !- Fraction of Zone Controlled by Primary Daylighting Control
   ,                                       !- Secondary Daylighting Control Name
@@ -367,71 +281,37 @@
   No;                                     !- Use Ideal Air Loads
 
 OS:Node,
-<<<<<<< HEAD
-  {b730e890-36f0-4243-a442-ee76b3872624}, !- Handle
+  {4256d932-076f-4234-879b-d9b318068439}, !- Handle
   Node 1,                                 !- Name
-  {295c2e64-b76e-4f32-be58-fcc0622b4016}, !- Inlet Port
+  {cd110334-1b82-4617-858d-6576d0838e9a}, !- Inlet Port
   ;                                       !- Outlet Port
 
 OS:Connection,
-  {295c2e64-b76e-4f32-be58-fcc0622b4016}, !- Handle
-  {57f749fe-5892-41f6-b56b-0b199d7834ce}, !- Name
-  {0b832a0d-bd07-4b11-9025-472c2c1a4386}, !- Source Object
+  {cd110334-1b82-4617-858d-6576d0838e9a}, !- Handle
+  {599b5c0e-dce6-4d2d-b537-22c0e6e9b541}, !- Name
+  {4c3329f6-2df4-4532-ac74-d38d316f8b02}, !- Source Object
   11,                                     !- Outlet Port
-  {b730e890-36f0-4243-a442-ee76b3872624}, !- Target Object
+  {4256d932-076f-4234-879b-d9b318068439}, !- Target Object
   2;                                      !- Inlet Port
 
 OS:PortList,
-  {5f696bce-39a9-4c67-afdf-ec31f9402443}, !- Handle
-  {40da527a-e738-4b55-bc03-79a322d79748}, !- Name
-  {0b832a0d-bd07-4b11-9025-472c2c1a4386}; !- HVAC Component
+  {85f05b61-f83b-432f-a28b-1e84a6dd79f6}, !- Handle
+  {8788da08-833c-4d26-8a3e-03b42e6dff84}, !- Name
+  {4c3329f6-2df4-4532-ac74-d38d316f8b02}; !- HVAC Component
 
 OS:PortList,
-  {f07be6e4-c41a-4397-ac8f-7b98c768f018}, !- Handle
-  {9cac40e8-f951-4137-9afb-fdf34a16b01d}, !- Name
-  {0b832a0d-bd07-4b11-9025-472c2c1a4386}; !- HVAC Component
+  {4748ce35-dc75-4639-9cea-18461a252bab}, !- Handle
+  {b473519f-46e5-43ce-b380-9af9c443e4ce}, !- Name
+  {4c3329f6-2df4-4532-ac74-d38d316f8b02}; !- HVAC Component
 
 OS:PortList,
-  {082a250c-5cee-462c-8070-9c8fec6e2d81}, !- Handle
-  {b59a428a-24ff-4a3c-be07-da35e0c31e48}, !- Name
-  {0b832a0d-bd07-4b11-9025-472c2c1a4386}; !- HVAC Component
+  {c456dcbb-a4dd-4f8d-85b2-b22ac99fbd78}, !- Handle
+  {cfdefd06-966b-4849-8021-5f485480bce4}, !- Name
+  {4c3329f6-2df4-4532-ac74-d38d316f8b02}; !- HVAC Component
 
 OS:Sizing:Zone,
-  {a0c9087c-ce3c-496f-845e-d2bab1e6e6c8}, !- Handle
-  {0b832a0d-bd07-4b11-9025-472c2c1a4386}, !- Zone or ZoneList Name
-=======
-  {ccd77a5d-76be-4fb3-bc28-57ddb04b4edf}, !- Handle
-  Node 1,                                 !- Name
-  {ea3b8dde-d046-4c76-8186-0ba81799177d}, !- Inlet Port
-  ;                                       !- Outlet Port
-
-OS:Connection,
-  {ea3b8dde-d046-4c76-8186-0ba81799177d}, !- Handle
-  {62ced40c-b65a-47a2-8612-26f8c0595f7b}, !- Name
-  {6376b8d1-e874-4b9a-932b-5b3098e04e9a}, !- Source Object
-  11,                                     !- Outlet Port
-  {ccd77a5d-76be-4fb3-bc28-57ddb04b4edf}, !- Target Object
-  2;                                      !- Inlet Port
-
-OS:PortList,
-  {36862314-aaf8-455a-ab20-83ed29434cb0}, !- Handle
-  {e389e283-03f9-432b-aebd-c4fcf09488b5}, !- Name
-  {6376b8d1-e874-4b9a-932b-5b3098e04e9a}; !- HVAC Component
-
-OS:PortList,
-  {56210b99-9fb2-460e-a172-c83a30b6d3ac}, !- Handle
-  {68ce3dde-67b1-4beb-a2b3-14aa41aa78f4}, !- Name
-  {6376b8d1-e874-4b9a-932b-5b3098e04e9a}; !- HVAC Component
-
-OS:PortList,
-  {6f405ed0-9349-4160-86f9-c2cf1fa9347b}, !- Handle
-  {4680f8d2-1b24-4848-9269-35885d174017}, !- Name
-  {6376b8d1-e874-4b9a-932b-5b3098e04e9a}; !- HVAC Component
-
-OS:Sizing:Zone,
-  {df485f0c-7f51-4746-acb6-1e87bcce259e}, !- Handle
-  {6376b8d1-e874-4b9a-932b-5b3098e04e9a}, !- Zone or ZoneList Name
->>>>>>> 039e157a
+  {52f90b10-5b80-4265-955e-343ef25558c5}, !- Handle
+  {4c3329f6-2df4-4532-ac74-d38d316f8b02}, !- Zone or ZoneList Name
   SupplyAirTemperature,                   !- Zone Cooling Design Supply Air Temperature Input Method
   14,                                     !- Zone Cooling Design Supply Air Temperature {C}
   11.11,                                  !- Zone Cooling Design Supply Air Temperature Difference {deltaC}
@@ -460,25 +340,14 @@
   autosize;                               !- Dedicated Outdoor Air High Setpoint Temperature for Design {C}
 
 OS:ZoneHVAC:EquipmentList,
-<<<<<<< HEAD
-  {177dfd3c-afa8-4450-96b7-99e6e4c3c7a3}, !- Handle
+  {639dee8d-4b39-4225-9df3-bd8269ff1c61}, !- Handle
   Zone HVAC Equipment List 1,             !- Name
-  {0b832a0d-bd07-4b11-9025-472c2c1a4386}; !- Thermal Zone
+  {4c3329f6-2df4-4532-ac74-d38d316f8b02}; !- Thermal Zone
 
 OS:Space,
-  {1502d055-c808-46a7-bb66-82c67e2f9f25}, !- Handle
+  {275def7d-c8f4-4c72-bbbc-de7a88a10aaa}, !- Handle
   living space,                           !- Name
-  {b9740e3d-679d-4ddf-8c80-dee6fc0a21bd}, !- Space Type Name
-=======
-  {cf39bc65-dc9d-4c3f-9fcd-aed76963ee7b}, !- Handle
-  Zone HVAC Equipment List 1,             !- Name
-  {6376b8d1-e874-4b9a-932b-5b3098e04e9a}; !- Thermal Zone
-
-OS:Space,
-  {6c6284d1-52a2-4eee-ba5f-533f7bf244e0}, !- Handle
-  living space,                           !- Name
-  {cba40bdd-fb38-465c-bc79-43aa1c6feaf1}, !- Space Type Name
->>>>>>> 039e157a
+  {d23a5250-653e-410b-a651-392eba333ba3}, !- Space Type Name
   ,                                       !- Default Construction Set Name
   ,                                       !- Default Schedule Set Name
   ,                                       !- Direction of Relative North {deg}
@@ -486,35 +355,19 @@
   ,                                       !- Y Origin {m}
   ,                                       !- Z Origin {m}
   ,                                       !- Building Story Name
-<<<<<<< HEAD
-  {0b832a0d-bd07-4b11-9025-472c2c1a4386}, !- Thermal Zone Name
+  {4c3329f6-2df4-4532-ac74-d38d316f8b02}, !- Thermal Zone Name
   ,                                       !- Part of Total Floor Area
   ,                                       !- Design Specification Outdoor Air Object Name
-  {9e94dfbb-fc75-4025-adab-f82d860a4188}; !- Building Unit Name
-
-OS:Surface,
-  {7a261963-7faa-4015-9341-5b04fdf7986e}, !- Handle
+  {f2e0a4a5-07f9-41e9-901a-888e7eed1a7d}; !- Building Unit Name
+
+OS:Surface,
+  {5b08dff3-5c75-47d7-bd20-3918cf69c0a1}, !- Handle
   Surface 1,                              !- Name
   Floor,                                  !- Surface Type
   ,                                       !- Construction Name
-  {1502d055-c808-46a7-bb66-82c67e2f9f25}, !- Space Name
+  {275def7d-c8f4-4c72-bbbc-de7a88a10aaa}, !- Space Name
   Surface,                                !- Outside Boundary Condition
-  {28d21c83-0448-4109-8c22-4c30ff028ce1}, !- Outside Boundary Condition Object
-=======
-  {6376b8d1-e874-4b9a-932b-5b3098e04e9a}, !- Thermal Zone Name
-  ,                                       !- Part of Total Floor Area
-  ,                                       !- Design Specification Outdoor Air Object Name
-  {49f0caf6-fbfc-49e2-bf7e-eb5d0ed048fc}; !- Building Unit Name
-
-OS:Surface,
-  {38d18d07-a35b-45f5-9966-2607ae24a36b}, !- Handle
-  Surface 1,                              !- Name
-  Floor,                                  !- Surface Type
-  ,                                       !- Construction Name
-  {6c6284d1-52a2-4eee-ba5f-533f7bf244e0}, !- Space Name
-  Surface,                                !- Outside Boundary Condition
-  {a71b042b-7b30-4ee2-a7de-b441c4c1ac46}, !- Outside Boundary Condition Object
->>>>>>> 039e157a
+  {7ff28d11-d6aa-4dfc-99ab-151a0c5e7e42}, !- Outside Boundary Condition Object
   NoSun,                                  !- Sun Exposure
   NoWind,                                 !- Wind Exposure
   ,                                       !- View Factor to Ground
@@ -525,19 +378,11 @@
   4.572, -9.144, 0;                       !- X,Y,Z Vertex 4 {m}
 
 OS:Surface,
-<<<<<<< HEAD
-  {9f87826d-b0f6-46cd-bf75-dde128df1a34}, !- Handle
+  {45f6a124-10c2-4e80-87a4-e16559f407e7}, !- Handle
   Surface 2,                              !- Name
   Wall,                                   !- Surface Type
   ,                                       !- Construction Name
-  {1502d055-c808-46a7-bb66-82c67e2f9f25}, !- Space Name
-=======
-  {503b4281-db0d-47c1-8cf7-9adf430752e9}, !- Handle
-  Surface 2,                              !- Name
-  Wall,                                   !- Surface Type
-  ,                                       !- Construction Name
-  {6c6284d1-52a2-4eee-ba5f-533f7bf244e0}, !- Space Name
->>>>>>> 039e157a
+  {275def7d-c8f4-4c72-bbbc-de7a88a10aaa}, !- Space Name
   Outdoors,                               !- Outside Boundary Condition
   ,                                       !- Outside Boundary Condition Object
   SunExposed,                             !- Sun Exposure
@@ -550,19 +395,11 @@
   0, -9.144, 2.4384;                      !- X,Y,Z Vertex 4 {m}
 
 OS:Surface,
-<<<<<<< HEAD
-  {ddef257c-4467-4b7f-8fec-52d2610fadf3}, !- Handle
+  {11d47d91-fe06-458b-b14a-e66d33fc3653}, !- Handle
   Surface 3,                              !- Name
   Wall,                                   !- Surface Type
   ,                                       !- Construction Name
-  {1502d055-c808-46a7-bb66-82c67e2f9f25}, !- Space Name
-=======
-  {a0ebc9c2-af42-4005-acfd-2bd496823cbd}, !- Handle
-  Surface 3,                              !- Name
-  Wall,                                   !- Surface Type
-  ,                                       !- Construction Name
-  {6c6284d1-52a2-4eee-ba5f-533f7bf244e0}, !- Space Name
->>>>>>> 039e157a
+  {275def7d-c8f4-4c72-bbbc-de7a88a10aaa}, !- Space Name
   Outdoors,                               !- Outside Boundary Condition
   ,                                       !- Outside Boundary Condition Object
   SunExposed,                             !- Sun Exposure
@@ -575,23 +412,13 @@
   0, 0, 2.4384;                           !- X,Y,Z Vertex 4 {m}
 
 OS:Surface,
-<<<<<<< HEAD
-  {fa8f4be6-7a3e-4ace-9e86-7edab3d211e8}, !- Handle
+  {e0490777-bbe5-4ecb-8ec6-fad067d47a72}, !- Handle
   Surface 4,                              !- Name
   Wall,                                   !- Surface Type
   ,                                       !- Construction Name
-  {1502d055-c808-46a7-bb66-82c67e2f9f25}, !- Space Name
+  {275def7d-c8f4-4c72-bbbc-de7a88a10aaa}, !- Space Name
   Adiabatic,                              !- Outside Boundary Condition
   ,                                       !- Outside Boundary Condition Object
-=======
-  {6bca5da3-c7ff-4d1a-84cb-3d50e45bd687}, !- Handle
-  Surface 4,                              !- Name
-  Wall,                                   !- Surface Type
-  ,                                       !- Construction Name
-  {6c6284d1-52a2-4eee-ba5f-533f7bf244e0}, !- Space Name
-  Surface,                                !- Outside Boundary Condition
-  {c4306230-2a0b-4b61-8516-e0848679ed62}, !- Outside Boundary Condition Object
->>>>>>> 039e157a
   NoSun,                                  !- Sun Exposure
   NoWind,                                 !- Wind Exposure
   ,                                       !- View Factor to Ground
@@ -602,19 +429,11 @@
   4.572, 0, 2.4384;                       !- X,Y,Z Vertex 4 {m}
 
 OS:Surface,
-<<<<<<< HEAD
-  {bd0bf71d-a611-4a9c-9c0d-54b93689ef64}, !- Handle
+  {9e21c33f-1d77-4398-8075-23050ed2cfc3}, !- Handle
   Surface 5,                              !- Name
   Wall,                                   !- Surface Type
   ,                                       !- Construction Name
-  {1502d055-c808-46a7-bb66-82c67e2f9f25}, !- Space Name
-=======
-  {6a348f2e-194e-42af-a2b8-854349e71e13}, !- Handle
-  Surface 5,                              !- Name
-  Wall,                                   !- Surface Type
-  ,                                       !- Construction Name
-  {6c6284d1-52a2-4eee-ba5f-533f7bf244e0}, !- Space Name
->>>>>>> 039e157a
+  {275def7d-c8f4-4c72-bbbc-de7a88a10aaa}, !- Space Name
   Outdoors,                               !- Outside Boundary Condition
   ,                                       !- Outside Boundary Condition Object
   SunExposed,                             !- Sun Exposure
@@ -627,23 +446,13 @@
   4.572, -9.144, 2.4384;                  !- X,Y,Z Vertex 4 {m}
 
 OS:Surface,
-<<<<<<< HEAD
-  {8a401ef1-658d-403a-bcab-9d116b560022}, !- Handle
+  {9ab3fb5d-431f-416c-b04b-b25a24025f1d}, !- Handle
   Surface 6,                              !- Name
   RoofCeiling,                            !- Surface Type
   ,                                       !- Construction Name
-  {1502d055-c808-46a7-bb66-82c67e2f9f25}, !- Space Name
+  {275def7d-c8f4-4c72-bbbc-de7a88a10aaa}, !- Space Name
   Surface,                                !- Outside Boundary Condition
-  {5e0d480d-be43-4fde-8610-51e339f5996e}, !- Outside Boundary Condition Object
-=======
-  {5266a1bd-6759-404c-87b8-1712cfcf4576}, !- Handle
-  Surface 6,                              !- Name
-  RoofCeiling,                            !- Surface Type
-  ,                                       !- Construction Name
-  {6c6284d1-52a2-4eee-ba5f-533f7bf244e0}, !- Space Name
-  Surface,                                !- Outside Boundary Condition
-  {9a7c47c5-85a4-41e5-99ab-6dfa45b75c5a}, !- Outside Boundary Condition Object
->>>>>>> 039e157a
+  {965331d4-9b3a-4c6d-bb51-4455b019a020}, !- Outside Boundary Condition Object
   NoSun,                                  !- Sun Exposure
   NoWind,                                 !- Wind Exposure
   ,                                       !- View Factor to Ground
@@ -654,11 +463,7 @@
   0, -9.144, 2.4384;                      !- X,Y,Z Vertex 4 {m}
 
 OS:SpaceType,
-<<<<<<< HEAD
-  {b9740e3d-679d-4ddf-8c80-dee6fc0a21bd}, !- Handle
-=======
-  {cba40bdd-fb38-465c-bc79-43aa1c6feaf1}, !- Handle
->>>>>>> 039e157a
+  {d23a5250-653e-410b-a651-392eba333ba3}, !- Handle
   Space Type 1,                           !- Name
   ,                                       !- Default Construction Set Name
   ,                                       !- Default Schedule Set Name
@@ -668,15 +473,127 @@
   ,                                       !- Standards Building Type
   living;                                 !- Standards Space Type
 
-<<<<<<< HEAD
 OS:Space,
-  {be793c76-3ab4-4a10-8e68-88f152d0962d}, !- Handle
+  {2c4f6304-b611-4bcc-accd-95433fac7f58}, !- Handle
   finished basement space,                !- Name
-  {2f03ca0f-49f9-4567-8351-e822e00d3d88}, !- Space Type Name
-=======
+  {261c70e0-e2e5-4aef-848c-0d38baa1b38c}, !- Space Type Name
+  ,                                       !- Default Construction Set Name
+  ,                                       !- Default Schedule Set Name
+  -0,                                     !- Direction of Relative North {deg}
+  0,                                      !- X Origin {m}
+  0,                                      !- Y Origin {m}
+  0,                                      !- Z Origin {m}
+  ,                                       !- Building Story Name
+  {bb4b88f0-a7da-4052-a3f0-513a4f072641}, !- Thermal Zone Name
+  ,                                       !- Part of Total Floor Area
+  ,                                       !- Design Specification Outdoor Air Object Name
+  {f2e0a4a5-07f9-41e9-901a-888e7eed1a7d}; !- Building Unit Name
+
+OS:Surface,
+  {17dacf5f-2f13-43db-8434-8812732f26b0}, !- Handle
+  Surface 12,                             !- Name
+  Floor,                                  !- Surface Type
+  ,                                       !- Construction Name
+  {2c4f6304-b611-4bcc-accd-95433fac7f58}, !- Space Name
+  Foundation,                             !- Outside Boundary Condition
+  ,                                       !- Outside Boundary Condition Object
+  NoSun,                                  !- Sun Exposure
+  NoWind,                                 !- Wind Exposure
+  ,                                       !- View Factor to Ground
+  ,                                       !- Number of Vertices
+  0, -9.144, -2.4384,                     !- X,Y,Z Vertex 1 {m}
+  0, 0, -2.4384,                          !- X,Y,Z Vertex 2 {m}
+  4.572, 0, -2.4384,                      !- X,Y,Z Vertex 3 {m}
+  4.572, -9.144, -2.4384;                 !- X,Y,Z Vertex 4 {m}
+
+OS:Surface,
+  {c5e12aaa-4c9f-49bf-8af0-4059c2d6adae}, !- Handle
+  Surface 13,                             !- Name
+  Wall,                                   !- Surface Type
+  ,                                       !- Construction Name
+  {2c4f6304-b611-4bcc-accd-95433fac7f58}, !- Space Name
+  Foundation,                             !- Outside Boundary Condition
+  ,                                       !- Outside Boundary Condition Object
+  NoSun,                                  !- Sun Exposure
+  NoWind,                                 !- Wind Exposure
+  ,                                       !- View Factor to Ground
+  ,                                       !- Number of Vertices
+  0, 0, 0,                                !- X,Y,Z Vertex 1 {m}
+  0, 0, -2.4384,                          !- X,Y,Z Vertex 2 {m}
+  0, -9.144, -2.4384,                     !- X,Y,Z Vertex 3 {m}
+  0, -9.144, 0;                           !- X,Y,Z Vertex 4 {m}
+
+OS:Surface,
+  {a02854fa-0e8b-42c1-a140-bca48afde98c}, !- Handle
+  Surface 14,                             !- Name
+  Wall,                                   !- Surface Type
+  ,                                       !- Construction Name
+  {2c4f6304-b611-4bcc-accd-95433fac7f58}, !- Space Name
+  Foundation,                             !- Outside Boundary Condition
+  ,                                       !- Outside Boundary Condition Object
+  NoSun,                                  !- Sun Exposure
+  NoWind,                                 !- Wind Exposure
+  ,                                       !- View Factor to Ground
+  ,                                       !- Number of Vertices
+  4.572, 0, 0,                            !- X,Y,Z Vertex 1 {m}
+  4.572, 0, -2.4384,                      !- X,Y,Z Vertex 2 {m}
+  0, 0, -2.4384,                          !- X,Y,Z Vertex 3 {m}
+  0, 0, 0;                                !- X,Y,Z Vertex 4 {m}
+
+OS:Surface,
+  {1898e9ab-10c0-4d1d-8f0d-ff988508237a}, !- Handle
+  Surface 15,                             !- Name
+  Wall,                                   !- Surface Type
+  ,                                       !- Construction Name
+  {2c4f6304-b611-4bcc-accd-95433fac7f58}, !- Space Name
+  Adiabatic,                              !- Outside Boundary Condition
+  ,                                       !- Outside Boundary Condition Object
+  NoSun,                                  !- Sun Exposure
+  NoWind,                                 !- Wind Exposure
+  ,                                       !- View Factor to Ground
+  ,                                       !- Number of Vertices
+  4.572, -9.144, 0,                       !- X,Y,Z Vertex 1 {m}
+  4.572, -9.144, -2.4384,                 !- X,Y,Z Vertex 2 {m}
+  4.572, 0, -2.4384,                      !- X,Y,Z Vertex 3 {m}
+  4.572, 0, 0;                            !- X,Y,Z Vertex 4 {m}
+
+OS:Surface,
+  {d6355d62-4b9b-4cc3-9bde-460028ef575a}, !- Handle
+  Surface 16,                             !- Name
+  Wall,                                   !- Surface Type
+  ,                                       !- Construction Name
+  {2c4f6304-b611-4bcc-accd-95433fac7f58}, !- Space Name
+  Foundation,                             !- Outside Boundary Condition
+  ,                                       !- Outside Boundary Condition Object
+  NoSun,                                  !- Sun Exposure
+  NoWind,                                 !- Wind Exposure
+  ,                                       !- View Factor to Ground
+  ,                                       !- Number of Vertices
+  0, -9.144, 0,                           !- X,Y,Z Vertex 1 {m}
+  0, -9.144, -2.4384,                     !- X,Y,Z Vertex 2 {m}
+  4.572, -9.144, -2.4384,                 !- X,Y,Z Vertex 3 {m}
+  4.572, -9.144, 0;                       !- X,Y,Z Vertex 4 {m}
+
+OS:Surface,
+  {7ff28d11-d6aa-4dfc-99ab-151a0c5e7e42}, !- Handle
+  Surface 17,                             !- Name
+  RoofCeiling,                            !- Surface Type
+  ,                                       !- Construction Name
+  {2c4f6304-b611-4bcc-accd-95433fac7f58}, !- Space Name
+  Surface,                                !- Outside Boundary Condition
+  {5b08dff3-5c75-47d7-bd20-3918cf69c0a1}, !- Outside Boundary Condition Object
+  NoSun,                                  !- Sun Exposure
+  NoWind,                                 !- Wind Exposure
+  ,                                       !- View Factor to Ground
+  ,                                       !- Number of Vertices
+  4.572, -9.144, 0,                       !- X,Y,Z Vertex 1 {m}
+  4.572, 0, 0,                            !- X,Y,Z Vertex 2 {m}
+  0, 0, 0,                                !- X,Y,Z Vertex 3 {m}
+  0, -9.144, 0;                           !- X,Y,Z Vertex 4 {m}
+
 OS:ThermalZone,
-  {dd4839d9-365c-4226-aa92-4a7c58e641cb}, !- Handle
-  living zone|unit 2,                     !- Name
+  {bb4b88f0-a7da-4052-a3f0-513a4f072641}, !- Handle
+  finished basement zone,                 !- Name
   ,                                       !- Multiplier
   ,                                       !- Ceiling Height {m}
   ,                                       !- Volume {m3}
@@ -684,10 +601,10 @@
   ,                                       !- Zone Inside Convection Algorithm
   ,                                       !- Zone Outside Convection Algorithm
   ,                                       !- Zone Conditioning Equipment List Name
-  {b86971b1-0776-4b6c-8848-f25939651994}, !- Zone Air Inlet Port List
-  {3f8a8c7e-6780-42b0-84f6-3da6b4871e32}, !- Zone Air Exhaust Port List
-  {9abdaa29-d90f-4e7e-99a6-f7bd14eb7833}, !- Zone Air Node Name
-  {067b0726-74bd-4044-9f27-12f38a902114}, !- Zone Return Air Port List
+  {668dfa88-3211-4f0d-8e74-5ba1a86bd860}, !- Zone Air Inlet Port List
+  {b7e82bed-5f44-434a-a643-84c1014b1fda}, !- Zone Air Exhaust Port List
+  {a6b0e554-196d-45ae-86c0-fe4e90092ad4}, !- Zone Air Node Name
+  {12b15582-126d-4330-a837-77bf4c67768a}, !- Zone Return Air Port List
   ,                                       !- Primary Daylighting Control Name
   ,                                       !- Fraction of Zone Controlled by Primary Daylighting Control
   ,                                       !- Secondary Daylighting Control Name
@@ -698,37 +615,37 @@
   No;                                     !- Use Ideal Air Loads
 
 OS:Node,
-  {9945d28c-cd7d-4ecd-a976-f9e3e6fc847d}, !- Handle
+  {1fb7b878-0738-4e05-9ce0-6693a2ae7dbb}, !- Handle
   Node 2,                                 !- Name
-  {9abdaa29-d90f-4e7e-99a6-f7bd14eb7833}, !- Inlet Port
+  {a6b0e554-196d-45ae-86c0-fe4e90092ad4}, !- Inlet Port
   ;                                       !- Outlet Port
 
 OS:Connection,
-  {9abdaa29-d90f-4e7e-99a6-f7bd14eb7833}, !- Handle
-  {2071bc67-1e3b-4a50-931b-84f13aacdb50}, !- Name
-  {dd4839d9-365c-4226-aa92-4a7c58e641cb}, !- Source Object
+  {a6b0e554-196d-45ae-86c0-fe4e90092ad4}, !- Handle
+  {00d401ff-d184-41fa-bbc6-af2f535cf3e3}, !- Name
+  {bb4b88f0-a7da-4052-a3f0-513a4f072641}, !- Source Object
   11,                                     !- Outlet Port
-  {9945d28c-cd7d-4ecd-a976-f9e3e6fc847d}, !- Target Object
+  {1fb7b878-0738-4e05-9ce0-6693a2ae7dbb}, !- Target Object
   2;                                      !- Inlet Port
 
 OS:PortList,
-  {b86971b1-0776-4b6c-8848-f25939651994}, !- Handle
-  {0ac82cc1-7b29-4e84-80bf-20d93a2c933c}, !- Name
-  {dd4839d9-365c-4226-aa92-4a7c58e641cb}; !- HVAC Component
+  {668dfa88-3211-4f0d-8e74-5ba1a86bd860}, !- Handle
+  {997f249c-8135-4dd6-80b6-e5994bcbdea9}, !- Name
+  {bb4b88f0-a7da-4052-a3f0-513a4f072641}; !- HVAC Component
 
 OS:PortList,
-  {3f8a8c7e-6780-42b0-84f6-3da6b4871e32}, !- Handle
-  {11d25885-f9af-4bd3-9bad-ed7f9e31c9a7}, !- Name
-  {dd4839d9-365c-4226-aa92-4a7c58e641cb}; !- HVAC Component
+  {b7e82bed-5f44-434a-a643-84c1014b1fda}, !- Handle
+  {127e7034-87da-4cfa-a6d8-9914647e6d10}, !- Name
+  {bb4b88f0-a7da-4052-a3f0-513a4f072641}; !- HVAC Component
 
 OS:PortList,
-  {067b0726-74bd-4044-9f27-12f38a902114}, !- Handle
-  {0732e743-e853-46dd-bfae-6694742c5886}, !- Name
-  {dd4839d9-365c-4226-aa92-4a7c58e641cb}; !- HVAC Component
+  {12b15582-126d-4330-a837-77bf4c67768a}, !- Handle
+  {3ceb6251-aca6-4e42-9d0a-2cf386aa6459}, !- Name
+  {bb4b88f0-a7da-4052-a3f0-513a4f072641}; !- HVAC Component
 
 OS:Sizing:Zone,
-  {92a78291-5a0b-412c-bb5b-47146e5df4a4}, !- Handle
-  {dd4839d9-365c-4226-aa92-4a7c58e641cb}, !- Zone or ZoneList Name
+  {676f2370-2805-413c-afc9-b734ed47a18d}, !- Handle
+  {bb4b88f0-a7da-4052-a3f0-513a4f072641}, !- Zone or ZoneList Name
   SupplyAirTemperature,                   !- Zone Cooling Design Supply Air Temperature Input Method
   14,                                     !- Zone Cooling Design Supply Air Temperature {C}
   11.11,                                  !- Zone Cooling Design Supply Air Temperature Difference {deltaC}
@@ -757,219 +674,120 @@
   autosize;                               !- Dedicated Outdoor Air High Setpoint Temperature for Design {C}
 
 OS:ZoneHVAC:EquipmentList,
-  {99820768-c6f3-4048-aaff-c9778c6bcb50}, !- Handle
+  {ec43dc7b-2a82-4d27-9e67-6461baeade4a}, !- Handle
   Zone HVAC Equipment List 2,             !- Name
-  {dd4839d9-365c-4226-aa92-4a7c58e641cb}; !- Thermal Zone
-
-OS:Space,
-  {b88031ab-7c62-40c3-84a7-b0f2e61d97f2}, !- Handle
-  living space|unit 2|story 1,            !- Name
-  {cba40bdd-fb38-465c-bc79-43aa1c6feaf1}, !- Space Type Name
->>>>>>> 039e157a
+  {bb4b88f0-a7da-4052-a3f0-513a4f072641}; !- Thermal Zone
+
+OS:SpaceType,
+  {261c70e0-e2e5-4aef-848c-0d38baa1b38c}, !- Handle
+  Space Type 2,                           !- Name
   ,                                       !- Default Construction Set Name
   ,                                       !- Default Schedule Set Name
-  -0,                                     !- Direction of Relative North {deg}
-  0,                                      !- X Origin {m}
-  0,                                      !- Y Origin {m}
-  0,                                      !- Z Origin {m}
-  ,                                       !- Building Story Name
-<<<<<<< HEAD
-  {65109537-41bc-499e-9283-9dd9a4657985}, !- Thermal Zone Name
-  ,                                       !- Part of Total Floor Area
+  ,                                       !- Group Rendering Name
   ,                                       !- Design Specification Outdoor Air Object Name
-  {9e94dfbb-fc75-4025-adab-f82d860a4188}; !- Building Unit Name
-
-OS:Surface,
-  {c2306539-6cb8-40a6-85aa-6f7b6009fe74}, !- Handle
-=======
-  {dd4839d9-365c-4226-aa92-4a7c58e641cb}, !- Thermal Zone Name
-  ,                                       !- Part of Total Floor Area
-  ,                                       !- Design Specification Outdoor Air Object Name
-  {dce2cfd5-96d9-4f9f-b259-06442b84097e}; !- Building Unit Name
-
-OS:Surface,
-  {fde5bb72-ff93-4dfd-9f83-1fc71a2de888}, !- Handle
->>>>>>> 039e157a
-  Surface 12,                             !- Name
+  ,                                       !- Standards Template
+  ,                                       !- Standards Building Type
+  finished basement;                      !- Standards Space Type
+
+OS:Surface,
+  {965331d4-9b3a-4c6d-bb51-4455b019a020}, !- Handle
+  Surface 7,                              !- Name
   Floor,                                  !- Surface Type
   ,                                       !- Construction Name
-<<<<<<< HEAD
-  {be793c76-3ab4-4a10-8e68-88f152d0962d}, !- Space Name
-  Foundation,                             !- Outside Boundary Condition
-  ,                                       !- Outside Boundary Condition Object
+  {ae743aa5-20ed-4649-9f73-473bc8088712}, !- Space Name
+  Surface,                                !- Outside Boundary Condition
+  {9ab3fb5d-431f-416c-b04b-b25a24025f1d}, !- Outside Boundary Condition Object
   NoSun,                                  !- Sun Exposure
   NoWind,                                 !- Wind Exposure
   ,                                       !- View Factor to Ground
   ,                                       !- Number of Vertices
-  0, -9.144, -2.4384,                     !- X,Y,Z Vertex 1 {m}
-  0, 0, -2.4384,                          !- X,Y,Z Vertex 2 {m}
-  4.572, 0, -2.4384,                      !- X,Y,Z Vertex 3 {m}
-  4.572, -9.144, -2.4384;                 !- X,Y,Z Vertex 4 {m}
-
-OS:Surface,
-  {c36dd262-bb09-4e90-af85-8a2b95fb3e07}, !- Handle
-  Surface 13,                             !- Name
+  0, -9.144, 2.4384,                      !- X,Y,Z Vertex 1 {m}
+  0, 0, 2.4384,                           !- X,Y,Z Vertex 2 {m}
+  4.572, 0, 2.4384,                       !- X,Y,Z Vertex 3 {m}
+  4.572, -9.144, 2.4384;                  !- X,Y,Z Vertex 4 {m}
+
+OS:Surface,
+  {b759ee52-b9ae-468b-9e2f-f2d17d3547ae}, !- Handle
+  Surface 8,                              !- Name
+  RoofCeiling,                            !- Surface Type
+  ,                                       !- Construction Name
+  {ae743aa5-20ed-4649-9f73-473bc8088712}, !- Space Name
+  Outdoors,                               !- Outside Boundary Condition
+  ,                                       !- Outside Boundary Condition Object
+  SunExposed,                             !- Sun Exposure
+  WindExposed,                            !- Wind Exposure
+  ,                                       !- View Factor to Ground
+  ,                                       !- Number of Vertices
+  0, -4.572, 4.7244,                      !- X,Y,Z Vertex 1 {m}
+  4.572, -4.572, 4.7244,                  !- X,Y,Z Vertex 2 {m}
+  4.572, 0, 2.4384,                       !- X,Y,Z Vertex 3 {m}
+  0, 0, 2.4384;                           !- X,Y,Z Vertex 4 {m}
+
+OS:Surface,
+  {5c51088b-afdd-4afd-a199-c1b7ae2b59ab}, !- Handle
+  Surface 9,                              !- Name
+  RoofCeiling,                            !- Surface Type
+  ,                                       !- Construction Name
+  {ae743aa5-20ed-4649-9f73-473bc8088712}, !- Space Name
+  Outdoors,                               !- Outside Boundary Condition
+  ,                                       !- Outside Boundary Condition Object
+  SunExposed,                             !- Sun Exposure
+  WindExposed,                            !- Wind Exposure
+  ,                                       !- View Factor to Ground
+  ,                                       !- Number of Vertices
+  4.572, -4.572, 4.7244,                  !- X,Y,Z Vertex 1 {m}
+  0, -4.572, 4.7244,                      !- X,Y,Z Vertex 2 {m}
+  0, -9.144, 2.4384,                      !- X,Y,Z Vertex 3 {m}
+  4.572, -9.144, 2.4384;                  !- X,Y,Z Vertex 4 {m}
+
+OS:Surface,
+  {0d5b7451-5618-4c02-ba1e-02ed5c5d239b}, !- Handle
+  Surface 10,                             !- Name
   Wall,                                   !- Surface Type
   ,                                       !- Construction Name
-  {be793c76-3ab4-4a10-8e68-88f152d0962d}, !- Space Name
-  Foundation,                             !- Outside Boundary Condition
-  ,                                       !- Outside Boundary Condition Object
-=======
-  {b88031ab-7c62-40c3-84a7-b0f2e61d97f2}, !- Space Name
-  Surface,                                !- Outside Boundary Condition
-  {a822bf98-c544-44e6-a057-ea461b222ea3}, !- Outside Boundary Condition Object
->>>>>>> 039e157a
+  {ae743aa5-20ed-4649-9f73-473bc8088712}, !- Space Name
+  Outdoors,                               !- Outside Boundary Condition
+  ,                                       !- Outside Boundary Condition Object
+  SunExposed,                             !- Sun Exposure
+  WindExposed,                            !- Wind Exposure
+  ,                                       !- View Factor to Ground
+  ,                                       !- Number of Vertices
+  0, -4.572, 4.7244,                      !- X,Y,Z Vertex 1 {m}
+  0, 0, 2.4384,                           !- X,Y,Z Vertex 2 {m}
+  0, -9.144, 2.4384;                      !- X,Y,Z Vertex 3 {m}
+
+OS:Surface,
+  {3cbe8b91-eb35-40c3-a399-3dbb203bebde}, !- Handle
+  Surface 11,                             !- Name
+  Wall,                                   !- Surface Type
+  ,                                       !- Construction Name
+  {ae743aa5-20ed-4649-9f73-473bc8088712}, !- Space Name
+  Adiabatic,                              !- Outside Boundary Condition
+  ,                                       !- Outside Boundary Condition Object
   NoSun,                                  !- Sun Exposure
   NoWind,                                 !- Wind Exposure
   ,                                       !- View Factor to Ground
   ,                                       !- Number of Vertices
-  0, 0, 0,                                !- X,Y,Z Vertex 1 {m}
-  0, 0, -2.4384,                          !- X,Y,Z Vertex 2 {m}
-  0, -9.144, -2.4384,                     !- X,Y,Z Vertex 3 {m}
-  0, -9.144, 0;                           !- X,Y,Z Vertex 4 {m}
-
-OS:Surface,
-<<<<<<< HEAD
-  {4c018b27-e827-4b80-b58c-15c5c3b1ffc3}, !- Handle
-  Surface 14,                             !- Name
-  Wall,                                   !- Surface Type
-  ,                                       !- Construction Name
-  {be793c76-3ab4-4a10-8e68-88f152d0962d}, !- Space Name
-  Foundation,                             !- Outside Boundary Condition
-  ,                                       !- Outside Boundary Condition Object
-  NoSun,                                  !- Sun Exposure
-  NoWind,                                 !- Wind Exposure
-  ,                                       !- View Factor to Ground
-  ,                                       !- Number of Vertices
-  4.572, 0, 0,                            !- X,Y,Z Vertex 1 {m}
-  4.572, 0, -2.4384,                      !- X,Y,Z Vertex 2 {m}
-  0, 0, -2.4384,                          !- X,Y,Z Vertex 3 {m}
-  0, 0, 0;                                !- X,Y,Z Vertex 4 {m}
-
-OS:Surface,
-  {5d9ad03e-5432-4fe5-bf3b-880b48daedfb}, !- Handle
-  Surface 15,                             !- Name
-  Wall,                                   !- Surface Type
-  ,                                       !- Construction Name
-  {be793c76-3ab4-4a10-8e68-88f152d0962d}, !- Space Name
-  Adiabatic,                              !- Outside Boundary Condition
-  ,                                       !- Outside Boundary Condition Object
-=======
-  {d2ea00ea-eaff-4e3d-8e16-14367e6a9a28}, !- Handle
-  Surface 13,                             !- Name
-  RoofCeiling,                            !- Surface Type
-  ,                                       !- Construction Name
-  {b88031ab-7c62-40c3-84a7-b0f2e61d97f2}, !- Space Name
-  Surface,                                !- Outside Boundary Condition
-  {c5ad0252-cd73-41a5-a4cd-17e161c358d8}, !- Outside Boundary Condition Object
->>>>>>> 039e157a
-  NoSun,                                  !- Sun Exposure
-  NoWind,                                 !- Wind Exposure
-  ,                                       !- View Factor to Ground
-  ,                                       !- Number of Vertices
-  4.572, -9.144, 0,                       !- X,Y,Z Vertex 1 {m}
-  4.572, -9.144, -2.4384,                 !- X,Y,Z Vertex 2 {m}
-  4.572, 0, -2.4384,                      !- X,Y,Z Vertex 3 {m}
-  4.572, 0, 0;                            !- X,Y,Z Vertex 4 {m}
-
-OS:Surface,
-<<<<<<< HEAD
-  {0d314986-d145-4ea4-92d6-d0bd2d64e5d0}, !- Handle
-  Surface 16,                             !- Name
-  Wall,                                   !- Surface Type
-  ,                                       !- Construction Name
-  {be793c76-3ab4-4a10-8e68-88f152d0962d}, !- Space Name
-  Foundation,                             !- Outside Boundary Condition
-  ,                                       !- Outside Boundary Condition Object
-=======
-  {31c8d41f-0e6a-4acf-951f-c44418dee60f}, !- Handle
-  Surface 14,                             !- Name
-  Floor,                                  !- Surface Type
-  ,                                       !- Construction Name
-  {b88031ab-7c62-40c3-84a7-b0f2e61d97f2}, !- Space Name
-  Surface,                                !- Outside Boundary Condition
-  {832f7c88-471a-4700-aacb-4f5ca73c44fe}, !- Outside Boundary Condition Object
->>>>>>> 039e157a
-  NoSun,                                  !- Sun Exposure
-  NoWind,                                 !- Wind Exposure
-  ,                                       !- View Factor to Ground
-  ,                                       !- Number of Vertices
-  0, -9.144, 0,                           !- X,Y,Z Vertex 1 {m}
-  0, -9.144, -2.4384,                     !- X,Y,Z Vertex 2 {m}
-  4.572, -9.144, -2.4384,                 !- X,Y,Z Vertex 3 {m}
-  4.572, -9.144, 0;                       !- X,Y,Z Vertex 4 {m}
-
-OS:Surface,
-<<<<<<< HEAD
-  {28d21c83-0448-4109-8c22-4c30ff028ce1}, !- Handle
-  Surface 17,                             !- Name
-  RoofCeiling,                            !- Surface Type
-  ,                                       !- Construction Name
-  {be793c76-3ab4-4a10-8e68-88f152d0962d}, !- Space Name
-  Surface,                                !- Outside Boundary Condition
-  {7a261963-7faa-4015-9341-5b04fdf7986e}, !- Outside Boundary Condition Object
-  NoSun,                                  !- Sun Exposure
-  NoWind,                                 !- Wind Exposure
-=======
-  {c4306230-2a0b-4b61-8516-e0848679ed62}, !- Handle
-  Surface 15,                             !- Name
-  Wall,                                   !- Surface Type
-  ,                                       !- Construction Name
-  {b88031ab-7c62-40c3-84a7-b0f2e61d97f2}, !- Space Name
-  Surface,                                !- Outside Boundary Condition
-  {6bca5da3-c7ff-4d1a-84cb-3d50e45bd687}, !- Outside Boundary Condition Object
-  NoSun,                                  !- Sun Exposure
-  NoWind,                                 !- Wind Exposure
-  ,                                       !- View Factor to Ground
-  ,                                       !- Number of Vertices
-  4.572, 0, 2.4384,                       !- X,Y,Z Vertex 1 {m}
-  4.572, 0, 0,                            !- X,Y,Z Vertex 2 {m}
-  4.572, -9.144, 0,                       !- X,Y,Z Vertex 3 {m}
-  4.572, -9.144, 2.4384;                  !- X,Y,Z Vertex 4 {m}
-
-OS:Surface,
-  {09e9fc0a-2859-4060-814c-5d0c628ada69}, !- Handle
-  Surface 16,                             !- Name
-  Wall,                                   !- Surface Type
-  ,                                       !- Construction Name
-  {b88031ab-7c62-40c3-84a7-b0f2e61d97f2}, !- Space Name
-  Outdoors,                               !- Outside Boundary Condition
-  ,                                       !- Outside Boundary Condition Object
-  SunExposed,                             !- Sun Exposure
-  WindExposed,                            !- Wind Exposure
->>>>>>> 039e157a
-  ,                                       !- View Factor to Ground
-  ,                                       !- Number of Vertices
-  4.572, -9.144, 0,                       !- X,Y,Z Vertex 1 {m}
-  4.572, 0, 0,                            !- X,Y,Z Vertex 2 {m}
-  0, 0, 0,                                !- X,Y,Z Vertex 3 {m}
-  0, -9.144, 0;                           !- X,Y,Z Vertex 4 {m}
-
-OS:Surface,
-  {f016f57d-412d-4847-904f-54d0d6e1190c}, !- Handle
-  Surface 17,                             !- Name
-  Wall,                                   !- Surface Type
-  ,                                       !- Construction Name
-  {b88031ab-7c62-40c3-84a7-b0f2e61d97f2}, !- Space Name
-  Outdoors,                               !- Outside Boundary Condition
-  ,                                       !- Outside Boundary Condition Object
-  SunExposed,                             !- Sun Exposure
-  WindExposed,                            !- Wind Exposure
-  ,                                       !- View Factor to Ground
-  ,                                       !- Number of Vertices
-  4.572, -9.144, 2.4384,                  !- X,Y,Z Vertex 1 {m}
-  4.572, -9.144, 0,                       !- X,Y,Z Vertex 2 {m}
-  9.144, -9.144, 0,                       !- X,Y,Z Vertex 3 {m}
-  9.144, -9.144, 2.4384;                  !- X,Y,Z Vertex 4 {m}
+  4.572, -4.572, 4.7244,                  !- X,Y,Z Vertex 1 {m}
+  4.572, -9.144, 2.4384,                  !- X,Y,Z Vertex 2 {m}
+  4.572, 0, 2.4384;                       !- X,Y,Z Vertex 3 {m}
+
+OS:Space,
+  {ae743aa5-20ed-4649-9f73-473bc8088712}, !- Handle
+  unfinished attic space,                 !- Name
+  {154f70ce-dbf6-44dc-bd3b-b32aef5e514a}, !- Space Type Name
+  ,                                       !- Default Construction Set Name
+  ,                                       !- Default Schedule Set Name
+  ,                                       !- Direction of Relative North {deg}
+  ,                                       !- X Origin {m}
+  ,                                       !- Y Origin {m}
+  ,                                       !- Z Origin {m}
+  ,                                       !- Building Story Name
+  {5653a32b-cac4-4e2d-b3ac-f83c04e5820f}; !- Thermal Zone Name
 
 OS:ThermalZone,
-<<<<<<< HEAD
-  {65109537-41bc-499e-9283-9dd9a4657985}, !- Handle
-  finished basement zone,                 !- Name
-=======
-  {0558279f-5c41-417b-bf14-faf0cac2f33a}, !- Handle
-  living zone|unit 3,                     !- Name
->>>>>>> 039e157a
+  {5653a32b-cac4-4e2d-b3ac-f83c04e5820f}, !- Handle
+  unfinished attic zone,                  !- Name
   ,                                       !- Multiplier
   ,                                       !- Ceiling Height {m}
   ,                                       !- Volume {m3}
@@ -977,17 +795,10 @@
   ,                                       !- Zone Inside Convection Algorithm
   ,                                       !- Zone Outside Convection Algorithm
   ,                                       !- Zone Conditioning Equipment List Name
-<<<<<<< HEAD
-  {b326b081-dc44-4049-bc7a-74514cafc8ea}, !- Zone Air Inlet Port List
-  {41c5ff92-05c5-4caf-ab74-a6e4533e3dbf}, !- Zone Air Exhaust Port List
-  {a9727608-8ddb-4a78-8779-24b5da3b415b}, !- Zone Air Node Name
-  {71512736-0889-43df-a940-3fe41b120b4d}, !- Zone Return Air Port List
-=======
-  {ab4da65f-637f-44d2-bba9-df225547c66a}, !- Zone Air Inlet Port List
-  {4105de7d-88f9-4a23-8b05-3b110a29c431}, !- Zone Air Exhaust Port List
-  {8aca6a0e-7177-4924-8417-859fb0516dd7}, !- Zone Air Node Name
-  {b4aa9e5b-424c-4cb7-b576-4c9f9373d652}, !- Zone Return Air Port List
->>>>>>> 039e157a
+  {2316ee67-7e59-4bc9-8848-6ed8c8b87117}, !- Zone Air Inlet Port List
+  {efd9be11-0e97-4200-b2be-276fdc2645e5}, !- Zone Air Exhaust Port List
+  {50ff569f-2c44-41a0-a4a4-d22db9f4cdea}, !- Zone Air Node Name
+  {27011651-e7bc-4548-967c-ffae9c397abc}, !- Zone Return Air Port List
   ,                                       !- Primary Daylighting Control Name
   ,                                       !- Fraction of Zone Controlled by Primary Daylighting Control
   ,                                       !- Secondary Daylighting Control Name
@@ -998,71 +809,37 @@
   No;                                     !- Use Ideal Air Loads
 
 OS:Node,
-<<<<<<< HEAD
-  {877c8dd5-585f-414a-9838-0c53f3ae6f58}, !- Handle
-  Node 2,                                 !- Name
-  {a9727608-8ddb-4a78-8779-24b5da3b415b}, !- Inlet Port
+  {f3584f43-e431-438f-a9e9-db78112fa312}, !- Handle
+  Node 3,                                 !- Name
+  {50ff569f-2c44-41a0-a4a4-d22db9f4cdea}, !- Inlet Port
   ;                                       !- Outlet Port
 
 OS:Connection,
-  {a9727608-8ddb-4a78-8779-24b5da3b415b}, !- Handle
-  {07f44064-e02f-4eb5-b7ff-a9c44c80f065}, !- Name
-  {65109537-41bc-499e-9283-9dd9a4657985}, !- Source Object
+  {50ff569f-2c44-41a0-a4a4-d22db9f4cdea}, !- Handle
+  {92b0a3e6-0d05-47ea-b569-d7c6846d8790}, !- Name
+  {5653a32b-cac4-4e2d-b3ac-f83c04e5820f}, !- Source Object
   11,                                     !- Outlet Port
-  {877c8dd5-585f-414a-9838-0c53f3ae6f58}, !- Target Object
+  {f3584f43-e431-438f-a9e9-db78112fa312}, !- Target Object
   2;                                      !- Inlet Port
 
 OS:PortList,
-  {b326b081-dc44-4049-bc7a-74514cafc8ea}, !- Handle
-  {752cd25d-2913-4ed1-98b9-b41b25c03e4f}, !- Name
-  {65109537-41bc-499e-9283-9dd9a4657985}; !- HVAC Component
+  {2316ee67-7e59-4bc9-8848-6ed8c8b87117}, !- Handle
+  {ea68760a-7ef4-41c4-9f5e-46491d010869}, !- Name
+  {5653a32b-cac4-4e2d-b3ac-f83c04e5820f}; !- HVAC Component
 
 OS:PortList,
-  {41c5ff92-05c5-4caf-ab74-a6e4533e3dbf}, !- Handle
-  {f3889fe7-be4f-4fa0-846c-2b140f7a444f}, !- Name
-  {65109537-41bc-499e-9283-9dd9a4657985}; !- HVAC Component
+  {efd9be11-0e97-4200-b2be-276fdc2645e5}, !- Handle
+  {86d5f4df-a5ba-424e-85c8-4d95f1dcbad4}, !- Name
+  {5653a32b-cac4-4e2d-b3ac-f83c04e5820f}; !- HVAC Component
 
 OS:PortList,
-  {71512736-0889-43df-a940-3fe41b120b4d}, !- Handle
-  {a2bb290d-2408-45c6-a926-35dccb6fd419}, !- Name
-  {65109537-41bc-499e-9283-9dd9a4657985}; !- HVAC Component
+  {27011651-e7bc-4548-967c-ffae9c397abc}, !- Handle
+  {89d99946-c82d-48ca-8d95-60f49c19ac4c}, !- Name
+  {5653a32b-cac4-4e2d-b3ac-f83c04e5820f}; !- HVAC Component
 
 OS:Sizing:Zone,
-  {4dcb4f89-5535-4426-8524-e3dc72789c22}, !- Handle
-  {65109537-41bc-499e-9283-9dd9a4657985}, !- Zone or ZoneList Name
-=======
-  {35390d46-771d-4693-a80e-b82b55b5d4cc}, !- Handle
-  Node 3,                                 !- Name
-  {8aca6a0e-7177-4924-8417-859fb0516dd7}, !- Inlet Port
-  ;                                       !- Outlet Port
-
-OS:Connection,
-  {8aca6a0e-7177-4924-8417-859fb0516dd7}, !- Handle
-  {7b6c0a08-2a95-42f6-a165-4de10354f0eb}, !- Name
-  {0558279f-5c41-417b-bf14-faf0cac2f33a}, !- Source Object
-  11,                                     !- Outlet Port
-  {35390d46-771d-4693-a80e-b82b55b5d4cc}, !- Target Object
-  2;                                      !- Inlet Port
-
-OS:PortList,
-  {ab4da65f-637f-44d2-bba9-df225547c66a}, !- Handle
-  {1dcd278e-e617-4968-a141-85a7724b6f29}, !- Name
-  {0558279f-5c41-417b-bf14-faf0cac2f33a}; !- HVAC Component
-
-OS:PortList,
-  {4105de7d-88f9-4a23-8b05-3b110a29c431}, !- Handle
-  {c54d7be6-7f8a-4894-b777-7481374483d0}, !- Name
-  {0558279f-5c41-417b-bf14-faf0cac2f33a}; !- HVAC Component
-
-OS:PortList,
-  {b4aa9e5b-424c-4cb7-b576-4c9f9373d652}, !- Handle
-  {4329a2a5-35b4-472f-9a8d-50bb3963082e}, !- Name
-  {0558279f-5c41-417b-bf14-faf0cac2f33a}; !- HVAC Component
-
-OS:Sizing:Zone,
-  {35e4072b-4c63-41c0-822f-4bdba563e892}, !- Handle
-  {0558279f-5c41-417b-bf14-faf0cac2f33a}, !- Zone or ZoneList Name
->>>>>>> 039e157a
+  {b1c1789f-18d3-4194-9f2d-9a2b50761bc2}, !- Handle
+  {5653a32b-cac4-4e2d-b3ac-f83c04e5820f}, !- Zone or ZoneList Name
   SupplyAirTemperature,                   !- Zone Cooling Design Supply Air Temperature Input Method
   14,                                     !- Zone Cooling Design Supply Air Temperature {C}
   11.11,                                  !- Zone Cooling Design Supply Air Temperature Difference {deltaC}
@@ -1091,351 +868,12 @@
   autosize;                               !- Dedicated Outdoor Air High Setpoint Temperature for Design {C}
 
 OS:ZoneHVAC:EquipmentList,
-<<<<<<< HEAD
-  {9ee257f6-51a8-4d59-83a4-1f7e4e26b985}, !- Handle
-  Zone HVAC Equipment List 2,             !- Name
-  {65109537-41bc-499e-9283-9dd9a4657985}; !- Thermal Zone
+  {bd1e83f7-b5df-45fd-b917-d2a9cbf916cd}, !- Handle
+  Zone HVAC Equipment List 3,             !- Name
+  {5653a32b-cac4-4e2d-b3ac-f83c04e5820f}; !- Thermal Zone
 
 OS:SpaceType,
-  {2f03ca0f-49f9-4567-8351-e822e00d3d88}, !- Handle
-  Space Type 2,                           !- Name
-  ,                                       !- Default Construction Set Name
-  ,                                       !- Default Schedule Set Name
-  ,                                       !- Group Rendering Name
-  ,                                       !- Design Specification Outdoor Air Object Name
-  ,                                       !- Standards Template
-  ,                                       !- Standards Building Type
-  finished basement;                      !- Standards Space Type
-
-OS:Surface,
-  {5e0d480d-be43-4fde-8610-51e339f5996e}, !- Handle
-  Surface 7,                              !- Name
-  Floor,                                  !- Surface Type
-  ,                                       !- Construction Name
-  {70e35e10-6bb7-4ea6-8358-08c73592b823}, !- Space Name
-  Surface,                                !- Outside Boundary Condition
-  {8a401ef1-658d-403a-bcab-9d116b560022}, !- Outside Boundary Condition Object
-=======
-  {3a26db7f-829c-418e-b060-e0f7a7e9abb8}, !- Handle
-  Zone HVAC Equipment List 3,             !- Name
-  {0558279f-5c41-417b-bf14-faf0cac2f33a}; !- Thermal Zone
-
-OS:Space,
-  {b9c97c9f-f152-48e6-908f-543de25f6a49}, !- Handle
-  living space|unit 3|story 1,            !- Name
-  {cba40bdd-fb38-465c-bc79-43aa1c6feaf1}, !- Space Type Name
-  ,                                       !- Default Construction Set Name
-  ,                                       !- Default Schedule Set Name
-  -0,                                     !- Direction of Relative North {deg}
-  0,                                      !- X Origin {m}
-  0,                                      !- Y Origin {m}
-  0,                                      !- Z Origin {m}
-  ,                                       !- Building Story Name
-  {0558279f-5c41-417b-bf14-faf0cac2f33a}, !- Thermal Zone Name
-  ,                                       !- Part of Total Floor Area
-  ,                                       !- Design Specification Outdoor Air Object Name
-  {ff468f08-5cb1-44ec-94fb-cfe8aca243d3}; !- Building Unit Name
-
-OS:Surface,
-  {471cc433-d2b0-41a6-84e6-d94e70231fb7}, !- Handle
-  Surface 23,                             !- Name
-  Wall,                                   !- Surface Type
-  ,                                       !- Construction Name
-  {b9c97c9f-f152-48e6-908f-543de25f6a49}, !- Space Name
-  Surface,                                !- Outside Boundary Condition
-  {87b769e3-629b-45f2-8464-ac44ba80900f}, !- Outside Boundary Condition Object
->>>>>>> 039e157a
-  NoSun,                                  !- Sun Exposure
-  NoWind,                                 !- Wind Exposure
-  ,                                       !- View Factor to Ground
-  ,                                       !- Number of Vertices
-  0, -9.144, 2.4384,                      !- X,Y,Z Vertex 1 {m}
-  0, 0, 2.4384,                           !- X,Y,Z Vertex 2 {m}
-  4.572, 0, 2.4384,                       !- X,Y,Z Vertex 3 {m}
-  4.572, -9.144, 2.4384;                  !- X,Y,Z Vertex 4 {m}
-
-OS:Surface,
-<<<<<<< HEAD
-  {370cf1df-902e-409a-b82c-1d0393848969}, !- Handle
-  Surface 8,                              !- Name
-  RoofCeiling,                            !- Surface Type
-  ,                                       !- Construction Name
-  {70e35e10-6bb7-4ea6-8358-08c73592b823}, !- Space Name
-  Outdoors,                               !- Outside Boundary Condition
-  ,                                       !- Outside Boundary Condition Object
-  SunExposed,                             !- Sun Exposure
-  WindExposed,                            !- Wind Exposure
-  ,                                       !- View Factor to Ground
-  ,                                       !- Number of Vertices
-  0, -4.572, 4.7244,                      !- X,Y,Z Vertex 1 {m}
-  4.572, -4.572, 4.7244,                  !- X,Y,Z Vertex 2 {m}
-  4.572, 0, 2.4384,                       !- X,Y,Z Vertex 3 {m}
-  0, 0, 2.4384;                           !- X,Y,Z Vertex 4 {m}
-
-OS:Surface,
-  {09824282-f3b8-490d-badc-8a12c504e5f7}, !- Handle
-  Surface 9,                              !- Name
-  RoofCeiling,                            !- Surface Type
-  ,                                       !- Construction Name
-  {70e35e10-6bb7-4ea6-8358-08c73592b823}, !- Space Name
-  Outdoors,                               !- Outside Boundary Condition
-  ,                                       !- Outside Boundary Condition Object
-  SunExposed,                             !- Sun Exposure
-  WindExposed,                            !- Wind Exposure
-=======
-  {8c63cfb9-1f15-4ae9-bad1-1ff437108e0a}, !- Handle
-  Surface 24,                             !- Name
-  RoofCeiling,                            !- Surface Type
-  ,                                       !- Construction Name
-  {b9c97c9f-f152-48e6-908f-543de25f6a49}, !- Space Name
-  Surface,                                !- Outside Boundary Condition
-  {7d7801cc-f8a9-4777-bc24-0506f627566d}, !- Outside Boundary Condition Object
-  NoSun,                                  !- Sun Exposure
-  NoWind,                                 !- Wind Exposure
->>>>>>> 039e157a
-  ,                                       !- View Factor to Ground
-  ,                                       !- Number of Vertices
-  4.572, -4.572, 4.7244,                  !- X,Y,Z Vertex 1 {m}
-  0, -4.572, 4.7244,                      !- X,Y,Z Vertex 2 {m}
-  0, -9.144, 2.4384,                      !- X,Y,Z Vertex 3 {m}
-  4.572, -9.144, 2.4384;                  !- X,Y,Z Vertex 4 {m}
-
-OS:Surface,
-<<<<<<< HEAD
-  {9482aa16-c747-42b1-a972-848a43ebadf4}, !- Handle
-  Surface 10,                             !- Name
-  Wall,                                   !- Surface Type
-  ,                                       !- Construction Name
-  {70e35e10-6bb7-4ea6-8358-08c73592b823}, !- Space Name
-  Outdoors,                               !- Outside Boundary Condition
-  ,                                       !- Outside Boundary Condition Object
-  SunExposed,                             !- Sun Exposure
-  WindExposed,                            !- Wind Exposure
-=======
-  {a23055a2-64c3-4dd8-a93e-fd004607d8f9}, !- Handle
-  Surface 25,                             !- Name
-  Floor,                                  !- Surface Type
-  ,                                       !- Construction Name
-  {b9c97c9f-f152-48e6-908f-543de25f6a49}, !- Space Name
-  Surface,                                !- Outside Boundary Condition
-  {0b0f103a-b5b1-42a5-8e65-4cbebabeefd2}, !- Outside Boundary Condition Object
-  NoSun,                                  !- Sun Exposure
-  NoWind,                                 !- Wind Exposure
->>>>>>> 039e157a
-  ,                                       !- View Factor to Ground
-  ,                                       !- Number of Vertices
-  0, -4.572, 4.7244,                      !- X,Y,Z Vertex 1 {m}
-  0, 0, 2.4384,                           !- X,Y,Z Vertex 2 {m}
-  0, -9.144, 2.4384;                      !- X,Y,Z Vertex 3 {m}
-
-OS:Surface,
-<<<<<<< HEAD
-  {5f8e7000-a44f-48df-8c3b-2d0449360169}, !- Handle
-  Surface 11,                             !- Name
-  Wall,                                   !- Surface Type
-  ,                                       !- Construction Name
-  {70e35e10-6bb7-4ea6-8358-08c73592b823}, !- Space Name
-  Adiabatic,                              !- Outside Boundary Condition
-=======
-  {a822bf98-c544-44e6-a057-ea461b222ea3}, !- Handle
-  Surface 26,                             !- Name
-  Wall,                                   !- Surface Type
-  ,                                       !- Construction Name
-  {b9c97c9f-f152-48e6-908f-543de25f6a49}, !- Space Name
-  Surface,                                !- Outside Boundary Condition
-  {fde5bb72-ff93-4dfd-9f83-1fc71a2de888}, !- Outside Boundary Condition Object
-  NoSun,                                  !- Sun Exposure
-  NoWind,                                 !- Wind Exposure
-  ,                                       !- View Factor to Ground
-  ,                                       !- Number of Vertices
-  9.144, 0, 2.4384,                       !- X,Y,Z Vertex 1 {m}
-  9.144, 0, 0,                            !- X,Y,Z Vertex 2 {m}
-  9.144, -9.144, 0,                       !- X,Y,Z Vertex 3 {m}
-  9.144, -9.144, 2.4384;                  !- X,Y,Z Vertex 4 {m}
-
-OS:Surface,
-  {6729423a-b422-4276-8f11-374826a793a5}, !- Handle
-  Surface 27,                             !- Name
-  Wall,                                   !- Surface Type
-  ,                                       !- Construction Name
-  {b9c97c9f-f152-48e6-908f-543de25f6a49}, !- Space Name
-  Outdoors,                               !- Outside Boundary Condition
->>>>>>> 039e157a
-  ,                                       !- Outside Boundary Condition Object
-  NoSun,                                  !- Sun Exposure
-  NoWind,                                 !- Wind Exposure
-  ,                                       !- View Factor to Ground
-  ,                                       !- Number of Vertices
-  4.572, -4.572, 4.7244,                  !- X,Y,Z Vertex 1 {m}
-  4.572, -9.144, 2.4384,                  !- X,Y,Z Vertex 2 {m}
-  4.572, 0, 2.4384;                       !- X,Y,Z Vertex 3 {m}
-
-OS:Space,
-  {70e35e10-6bb7-4ea6-8358-08c73592b823}, !- Handle
-  unfinished attic space,                 !- Name
-  {c4b9a180-9efc-4242-a2bb-2e3334ab4808}, !- Space Type Name
-  ,                                       !- Default Construction Set Name
-  ,                                       !- Default Schedule Set Name
-  ,                                       !- Direction of Relative North {deg}
-  ,                                       !- X Origin {m}
-  ,                                       !- Y Origin {m}
-  ,                                       !- Z Origin {m}
-  ,                                       !- Building Story Name
-  {ee3fd6e0-5383-45b6-a003-69eefd39fa94}; !- Thermal Zone Name
-
-OS:Surface,
-  {aa8a414e-63ea-45d5-ab26-ba7e13341b35}, !- Handle
-  Surface 28,                             !- Name
-  Wall,                                   !- Surface Type
-  ,                                       !- Construction Name
-  {b9c97c9f-f152-48e6-908f-543de25f6a49}, !- Space Name
-  Outdoors,                               !- Outside Boundary Condition
-  ,                                       !- Outside Boundary Condition Object
-  SunExposed,                             !- Sun Exposure
-  WindExposed,                            !- Wind Exposure
-  ,                                       !- View Factor to Ground
-  ,                                       !- Number of Vertices
-  9.144, -9.144, 2.4384,                  !- X,Y,Z Vertex 1 {m}
-  9.144, -9.144, 0,                       !- X,Y,Z Vertex 2 {m}
-  13.716, -9.144, 0,                      !- X,Y,Z Vertex 3 {m}
-  13.716, -9.144, 2.4384;                 !- X,Y,Z Vertex 4 {m}
-
-OS:ThermalZone,
-<<<<<<< HEAD
-  {ee3fd6e0-5383-45b6-a003-69eefd39fa94}, !- Handle
-  unfinished attic zone,                  !- Name
-=======
-  {5fcefb7a-d574-48db-bc13-b2901d006220}, !- Handle
-  living zone|unit 4,                     !- Name
->>>>>>> 039e157a
-  ,                                       !- Multiplier
-  ,                                       !- Ceiling Height {m}
-  ,                                       !- Volume {m3}
-  ,                                       !- Floor Area {m2}
-  ,                                       !- Zone Inside Convection Algorithm
-  ,                                       !- Zone Outside Convection Algorithm
-  ,                                       !- Zone Conditioning Equipment List Name
-<<<<<<< HEAD
-  {16660dc6-9487-46aa-b5b4-67f28f510426}, !- Zone Air Inlet Port List
-  {21a4dd9f-9608-4a02-abb5-42781f95f3fb}, !- Zone Air Exhaust Port List
-  {c1e1ae3a-64fb-4c7c-ba77-a619da246905}, !- Zone Air Node Name
-  {3a05370a-41b2-42d1-a1e4-0182b70a8ae1}, !- Zone Return Air Port List
-=======
-  {ee288d55-8ca7-4b9f-ab5b-940e8b332805}, !- Zone Air Inlet Port List
-  {98b08ca5-751f-4f37-8072-061ea04e5066}, !- Zone Air Exhaust Port List
-  {605f64fd-e477-4cca-9f55-347122547910}, !- Zone Air Node Name
-  {69639859-1d2b-467a-8385-ed069dc7b8b2}, !- Zone Return Air Port List
->>>>>>> 039e157a
-  ,                                       !- Primary Daylighting Control Name
-  ,                                       !- Fraction of Zone Controlled by Primary Daylighting Control
-  ,                                       !- Secondary Daylighting Control Name
-  ,                                       !- Fraction of Zone Controlled by Secondary Daylighting Control
-  ,                                       !- Illuminance Map Name
-  ,                                       !- Group Rendering Name
-  ,                                       !- Thermostat Name
-  No;                                     !- Use Ideal Air Loads
-
-OS:Node,
-<<<<<<< HEAD
-  {e038040a-8ac2-492b-878b-99207bd3ca7c}, !- Handle
-  Node 3,                                 !- Name
-  {c1e1ae3a-64fb-4c7c-ba77-a619da246905}, !- Inlet Port
-  ;                                       !- Outlet Port
-
-OS:Connection,
-  {c1e1ae3a-64fb-4c7c-ba77-a619da246905}, !- Handle
-  {91d4767c-14ab-4406-935b-a523e1998591}, !- Name
-  {ee3fd6e0-5383-45b6-a003-69eefd39fa94}, !- Source Object
-  11,                                     !- Outlet Port
-  {e038040a-8ac2-492b-878b-99207bd3ca7c}, !- Target Object
-  2;                                      !- Inlet Port
-
-OS:PortList,
-  {16660dc6-9487-46aa-b5b4-67f28f510426}, !- Handle
-  {2daa9f3b-87e6-455b-9809-73b6b2970d0c}, !- Name
-  {ee3fd6e0-5383-45b6-a003-69eefd39fa94}; !- HVAC Component
-
-OS:PortList,
-  {21a4dd9f-9608-4a02-abb5-42781f95f3fb}, !- Handle
-  {1163b4ca-a29b-48e0-99ee-9e9e1fb6825b}, !- Name
-  {ee3fd6e0-5383-45b6-a003-69eefd39fa94}; !- HVAC Component
-
-OS:PortList,
-  {3a05370a-41b2-42d1-a1e4-0182b70a8ae1}, !- Handle
-  {7ec35f50-be66-4e89-9446-7ca73bb990c1}, !- Name
-  {ee3fd6e0-5383-45b6-a003-69eefd39fa94}; !- HVAC Component
-
-OS:Sizing:Zone,
-  {ad798675-2b58-4c2f-ad4e-961d82caf4c4}, !- Handle
-  {ee3fd6e0-5383-45b6-a003-69eefd39fa94}, !- Zone or ZoneList Name
-=======
-  {678e9570-fa55-4375-8686-34618b2ce4af}, !- Handle
-  Node 4,                                 !- Name
-  {605f64fd-e477-4cca-9f55-347122547910}, !- Inlet Port
-  ;                                       !- Outlet Port
-
-OS:Connection,
-  {605f64fd-e477-4cca-9f55-347122547910}, !- Handle
-  {4e6be9bc-47a1-4dfc-a5cf-5a5eea5f8d0f}, !- Name
-  {5fcefb7a-d574-48db-bc13-b2901d006220}, !- Source Object
-  11,                                     !- Outlet Port
-  {678e9570-fa55-4375-8686-34618b2ce4af}, !- Target Object
-  2;                                      !- Inlet Port
-
-OS:PortList,
-  {ee288d55-8ca7-4b9f-ab5b-940e8b332805}, !- Handle
-  {fb8ae1b0-69ab-416c-b9c6-659f5beb8ab9}, !- Name
-  {5fcefb7a-d574-48db-bc13-b2901d006220}; !- HVAC Component
-
-OS:PortList,
-  {98b08ca5-751f-4f37-8072-061ea04e5066}, !- Handle
-  {3d20d844-310a-48ad-b00a-85e6d306f3e4}, !- Name
-  {5fcefb7a-d574-48db-bc13-b2901d006220}; !- HVAC Component
-
-OS:PortList,
-  {69639859-1d2b-467a-8385-ed069dc7b8b2}, !- Handle
-  {051e8566-12c7-4661-bdc2-053dd8938605}, !- Name
-  {5fcefb7a-d574-48db-bc13-b2901d006220}; !- HVAC Component
-
-OS:Sizing:Zone,
-  {bd2c02c7-e5a4-4ffe-957e-326a955ec9da}, !- Handle
-  {5fcefb7a-d574-48db-bc13-b2901d006220}, !- Zone or ZoneList Name
->>>>>>> 039e157a
-  SupplyAirTemperature,                   !- Zone Cooling Design Supply Air Temperature Input Method
-  14,                                     !- Zone Cooling Design Supply Air Temperature {C}
-  11.11,                                  !- Zone Cooling Design Supply Air Temperature Difference {deltaC}
-  SupplyAirTemperature,                   !- Zone Heating Design Supply Air Temperature Input Method
-  40,                                     !- Zone Heating Design Supply Air Temperature {C}
-  11.11,                                  !- Zone Heating Design Supply Air Temperature Difference {deltaC}
-  0.0085,                                 !- Zone Cooling Design Supply Air Humidity Ratio {kg-H2O/kg-air}
-  0.008,                                  !- Zone Heating Design Supply Air Humidity Ratio {kg-H2O/kg-air}
-  ,                                       !- Zone Heating Sizing Factor
-  ,                                       !- Zone Cooling Sizing Factor
-  DesignDay,                              !- Cooling Design Air Flow Method
-  ,                                       !- Cooling Design Air Flow Rate {m3/s}
-  ,                                       !- Cooling Minimum Air Flow per Zone Floor Area {m3/s-m2}
-  ,                                       !- Cooling Minimum Air Flow {m3/s}
-  ,                                       !- Cooling Minimum Air Flow Fraction
-  DesignDay,                              !- Heating Design Air Flow Method
-  ,                                       !- Heating Design Air Flow Rate {m3/s}
-  ,                                       !- Heating Maximum Air Flow per Zone Floor Area {m3/s-m2}
-  ,                                       !- Heating Maximum Air Flow {m3/s}
-  ,                                       !- Heating Maximum Air Flow Fraction
-  ,                                       !- Design Zone Air Distribution Effectiveness in Cooling Mode
-  ,                                       !- Design Zone Air Distribution Effectiveness in Heating Mode
-  No,                                     !- Account for Dedicated Outdoor Air System
-  NeutralSupplyAir,                       !- Dedicated Outdoor Air System Control Strategy
-  autosize,                               !- Dedicated Outdoor Air Low Setpoint Temperature for Design {C}
-  autosize;                               !- Dedicated Outdoor Air High Setpoint Temperature for Design {C}
-
-OS:ZoneHVAC:EquipmentList,
-<<<<<<< HEAD
-  {d3d935d7-301d-436d-b9b5-04d441b00b5a}, !- Handle
-  Zone HVAC Equipment List 3,             !- Name
-  {ee3fd6e0-5383-45b6-a003-69eefd39fa94}; !- Thermal Zone
-
-OS:SpaceType,
-  {c4b9a180-9efc-4242-a2bb-2e3334ab4808}, !- Handle
+  {154f70ce-dbf6-44dc-bd3b-b32aef5e514a}, !- Handle
   Space Type 3,                           !- Name
   ,                                       !- Default Construction Set Name
   ,                                       !- Default Schedule Set Name
@@ -1446,1166 +884,14 @@
   unfinished attic;                       !- Standards Space Type
 
 OS:BuildingUnit,
-  {9e94dfbb-fc75-4025-adab-f82d860a4188}, !- Handle
-=======
-  {f8658713-24a6-4aca-a1f4-cfcda82f4077}, !- Handle
-  Zone HVAC Equipment List 4,             !- Name
-  {5fcefb7a-d574-48db-bc13-b2901d006220}; !- Thermal Zone
-
-OS:Space,
-  {12cce4f8-b01f-41aa-a6ac-ac1f3204a190}, !- Handle
-  living space|unit 4|story 1,            !- Name
-  {cba40bdd-fb38-465c-bc79-43aa1c6feaf1}, !- Space Type Name
-  ,                                       !- Default Construction Set Name
-  ,                                       !- Default Schedule Set Name
-  -0,                                     !- Direction of Relative North {deg}
-  0,                                      !- X Origin {m}
-  0,                                      !- Y Origin {m}
-  0,                                      !- Z Origin {m}
-  ,                                       !- Building Story Name
-  {5fcefb7a-d574-48db-bc13-b2901d006220}, !- Thermal Zone Name
-  ,                                       !- Part of Total Floor Area
-  ,                                       !- Design Specification Outdoor Air Object Name
-  {2d5ef6af-56c0-458e-b40c-a868ec878b3c}; !- Building Unit Name
-
-OS:Surface,
-  {e7b55553-b363-45a6-a692-e7ffd99c60c8}, !- Handle
-  Surface 34,                             !- Name
-  Wall,                                   !- Surface Type
-  ,                                       !- Construction Name
-  {12cce4f8-b01f-41aa-a6ac-ac1f3204a190}, !- Space Name
-  Outdoors,                               !- Outside Boundary Condition
-  ,                                       !- Outside Boundary Condition Object
-  SunExposed,                             !- Sun Exposure
-  WindExposed,                            !- Wind Exposure
-  ,                                       !- View Factor to Ground
-  ,                                       !- Number of Vertices
-  18.288, -9.144, 2.4384,                 !- X,Y,Z Vertex 1 {m}
-  18.288, -9.144, 0,                      !- X,Y,Z Vertex 2 {m}
-  18.288, 0, 0,                           !- X,Y,Z Vertex 3 {m}
-  18.288, 0, 2.4384;                      !- X,Y,Z Vertex 4 {m}
-
-OS:Surface,
-  {e3abf3c0-c0e8-4ecf-8079-15535bf36184}, !- Handle
-  Surface 35,                             !- Name
-  RoofCeiling,                            !- Surface Type
-  ,                                       !- Construction Name
-  {12cce4f8-b01f-41aa-a6ac-ac1f3204a190}, !- Space Name
-  Surface,                                !- Outside Boundary Condition
-  {e4dde951-7395-4b5b-9d2c-10695cabc18f}, !- Outside Boundary Condition Object
-  NoSun,                                  !- Sun Exposure
-  NoWind,                                 !- Wind Exposure
-  ,                                       !- View Factor to Ground
-  ,                                       !- Number of Vertices
-  18.288, -9.144, 2.4384,                 !- X,Y,Z Vertex 1 {m}
-  18.288, 0, 2.4384,                      !- X,Y,Z Vertex 2 {m}
-  13.716, 0, 2.4384,                      !- X,Y,Z Vertex 3 {m}
-  13.716, -9.144, 2.4384;                 !- X,Y,Z Vertex 4 {m}
-
-OS:Surface,
-  {79e3c46c-bb56-4f58-b430-62a48f42b2c6}, !- Handle
-  Surface 36,                             !- Name
-  Floor,                                  !- Surface Type
-  ,                                       !- Construction Name
-  {12cce4f8-b01f-41aa-a6ac-ac1f3204a190}, !- Space Name
-  Surface,                                !- Outside Boundary Condition
-  {b2052c09-f579-41e1-adcf-5acbf5640b9d}, !- Outside Boundary Condition Object
-  NoSun,                                  !- Sun Exposure
-  NoWind,                                 !- Wind Exposure
-  ,                                       !- View Factor to Ground
-  ,                                       !- Number of Vertices
-  13.716, -9.144, 0,                      !- X,Y,Z Vertex 1 {m}
-  13.716, 0, 0,                           !- X,Y,Z Vertex 2 {m}
-  18.288, 0, 0,                           !- X,Y,Z Vertex 3 {m}
-  18.288, -9.144, 0;                      !- X,Y,Z Vertex 4 {m}
-
-OS:Surface,
-  {87b769e3-629b-45f2-8464-ac44ba80900f}, !- Handle
-  Surface 37,                             !- Name
-  Wall,                                   !- Surface Type
-  ,                                       !- Construction Name
-  {12cce4f8-b01f-41aa-a6ac-ac1f3204a190}, !- Space Name
-  Surface,                                !- Outside Boundary Condition
-  {471cc433-d2b0-41a6-84e6-d94e70231fb7}, !- Outside Boundary Condition Object
-  NoSun,                                  !- Sun Exposure
-  NoWind,                                 !- Wind Exposure
-  ,                                       !- View Factor to Ground
-  ,                                       !- Number of Vertices
-  13.716, 0, 2.4384,                      !- X,Y,Z Vertex 1 {m}
-  13.716, 0, 0,                           !- X,Y,Z Vertex 2 {m}
-  13.716, -9.144, 0,                      !- X,Y,Z Vertex 3 {m}
-  13.716, -9.144, 2.4384;                 !- X,Y,Z Vertex 4 {m}
-
-OS:Surface,
-  {604dc6f6-7155-4e05-8378-7506eaed1dbd}, !- Handle
-  Surface 38,                             !- Name
-  Wall,                                   !- Surface Type
-  ,                                       !- Construction Name
-  {12cce4f8-b01f-41aa-a6ac-ac1f3204a190}, !- Space Name
-  Outdoors,                               !- Outside Boundary Condition
-  ,                                       !- Outside Boundary Condition Object
-  SunExposed,                             !- Sun Exposure
-  WindExposed,                            !- Wind Exposure
-  ,                                       !- View Factor to Ground
-  ,                                       !- Number of Vertices
-  18.288, 0, 2.4384,                      !- X,Y,Z Vertex 1 {m}
-  18.288, 0, 0,                           !- X,Y,Z Vertex 2 {m}
-  13.716, 0, 0,                           !- X,Y,Z Vertex 3 {m}
-  13.716, 0, 2.4384;                      !- X,Y,Z Vertex 4 {m}
-
-OS:Surface,
-  {49c205da-ef28-4523-b9be-7b0c625ad960}, !- Handle
-  Surface 39,                             !- Name
-  Wall,                                   !- Surface Type
-  ,                                       !- Construction Name
-  {12cce4f8-b01f-41aa-a6ac-ac1f3204a190}, !- Space Name
-  Outdoors,                               !- Outside Boundary Condition
-  ,                                       !- Outside Boundary Condition Object
-  SunExposed,                             !- Sun Exposure
-  WindExposed,                            !- Wind Exposure
-  ,                                       !- View Factor to Ground
-  ,                                       !- Number of Vertices
-  13.716, -9.144, 2.4384,                 !- X,Y,Z Vertex 1 {m}
-  13.716, -9.144, 0,                      !- X,Y,Z Vertex 2 {m}
-  18.288, -9.144, 0,                      !- X,Y,Z Vertex 3 {m}
-  18.288, -9.144, 2.4384;                 !- X,Y,Z Vertex 4 {m}
-
-OS:Space,
-  {57eb8b59-092b-4f83-b0e2-1b1d89e052b2}, !- Handle
-  finished basement space,                !- Name
-  {74e8e87c-1696-4209-ae80-e250ba8b3189}, !- Space Type Name
-  ,                                       !- Default Construction Set Name
-  ,                                       !- Default Schedule Set Name
-  -0,                                     !- Direction of Relative North {deg}
-  0,                                      !- X Origin {m}
-  0,                                      !- Y Origin {m}
-  0,                                      !- Z Origin {m}
-  ,                                       !- Building Story Name
-  {8a47b179-c028-4318-8a9d-91968a2d2e2e}, !- Thermal Zone Name
-  ,                                       !- Part of Total Floor Area
-  ,                                       !- Design Specification Outdoor Air Object Name
-  {49f0caf6-fbfc-49e2-bf7e-eb5d0ed048fc}; !- Building Unit Name
-
-OS:Surface,
-  {084ed86b-d005-4275-96ca-8d2a4ebecd57}, !- Handle
-  Surface 45,                             !- Name
-  Floor,                                  !- Surface Type
-  ,                                       !- Construction Name
-  {57eb8b59-092b-4f83-b0e2-1b1d89e052b2}, !- Space Name
-  Foundation,                             !- Outside Boundary Condition
-  ,                                       !- Outside Boundary Condition Object
-  NoSun,                                  !- Sun Exposure
-  NoWind,                                 !- Wind Exposure
-  ,                                       !- View Factor to Ground
-  ,                                       !- Number of Vertices
-  0, -9.144, -2.4384,                     !- X,Y,Z Vertex 1 {m}
-  0, 0, -2.4384,                          !- X,Y,Z Vertex 2 {m}
-  4.572, 0, -2.4384,                      !- X,Y,Z Vertex 3 {m}
-  4.572, -9.144, -2.4384;                 !- X,Y,Z Vertex 4 {m}
-
-OS:Surface,
-  {d72d04d7-ca87-4d6f-83fe-5b7ca1dd0fd7}, !- Handle
-  Surface 46,                             !- Name
-  Wall,                                   !- Surface Type
-  ,                                       !- Construction Name
-  {57eb8b59-092b-4f83-b0e2-1b1d89e052b2}, !- Space Name
-  Foundation,                             !- Outside Boundary Condition
-  ,                                       !- Outside Boundary Condition Object
-  NoSun,                                  !- Sun Exposure
-  NoWind,                                 !- Wind Exposure
-  ,                                       !- View Factor to Ground
-  ,                                       !- Number of Vertices
-  0, 0, 0,                                !- X,Y,Z Vertex 1 {m}
-  0, 0, -2.4384,                          !- X,Y,Z Vertex 2 {m}
-  0, -9.144, -2.4384,                     !- X,Y,Z Vertex 3 {m}
-  0, -9.144, 0;                           !- X,Y,Z Vertex 4 {m}
-
-OS:Surface,
-  {5b5ae34a-c007-43ea-8850-ad4ac9e1a64d}, !- Handle
-  Surface 47,                             !- Name
-  Wall,                                   !- Surface Type
-  ,                                       !- Construction Name
-  {57eb8b59-092b-4f83-b0e2-1b1d89e052b2}, !- Space Name
-  Foundation,                             !- Outside Boundary Condition
-  ,                                       !- Outside Boundary Condition Object
-  NoSun,                                  !- Sun Exposure
-  NoWind,                                 !- Wind Exposure
-  ,                                       !- View Factor to Ground
-  ,                                       !- Number of Vertices
-  4.572, 0, 0,                            !- X,Y,Z Vertex 1 {m}
-  4.572, 0, -2.4384,                      !- X,Y,Z Vertex 2 {m}
-  0, 0, -2.4384,                          !- X,Y,Z Vertex 3 {m}
-  0, 0, 0;                                !- X,Y,Z Vertex 4 {m}
-
-OS:Surface,
-  {ba02f23d-04d0-4222-b2b3-d4d087b51851}, !- Handle
-  Surface 48,                             !- Name
-  Wall,                                   !- Surface Type
-  ,                                       !- Construction Name
-  {57eb8b59-092b-4f83-b0e2-1b1d89e052b2}, !- Space Name
-  Surface,                                !- Outside Boundary Condition
-  {5db745a6-2f23-4d10-92c7-971368183df8}, !- Outside Boundary Condition Object
-  NoSun,                                  !- Sun Exposure
-  NoWind,                                 !- Wind Exposure
-  ,                                       !- View Factor to Ground
-  ,                                       !- Number of Vertices
-  4.572, -9.144, 0,                       !- X,Y,Z Vertex 1 {m}
-  4.572, -9.144, -2.4384,                 !- X,Y,Z Vertex 2 {m}
-  4.572, 0, -2.4384,                      !- X,Y,Z Vertex 3 {m}
-  4.572, 0, 0;                            !- X,Y,Z Vertex 4 {m}
-
-OS:Surface,
-  {8ac22054-7aba-4004-9a48-f51e4a9ee0ae}, !- Handle
-  Surface 49,                             !- Name
-  Wall,                                   !- Surface Type
-  ,                                       !- Construction Name
-  {57eb8b59-092b-4f83-b0e2-1b1d89e052b2}, !- Space Name
-  Foundation,                             !- Outside Boundary Condition
-  ,                                       !- Outside Boundary Condition Object
-  NoSun,                                  !- Sun Exposure
-  NoWind,                                 !- Wind Exposure
-  ,                                       !- View Factor to Ground
-  ,                                       !- Number of Vertices
-  0, -9.144, 0,                           !- X,Y,Z Vertex 1 {m}
-  0, -9.144, -2.4384,                     !- X,Y,Z Vertex 2 {m}
-  4.572, -9.144, -2.4384,                 !- X,Y,Z Vertex 3 {m}
-  4.572, -9.144, 0;                       !- X,Y,Z Vertex 4 {m}
-
-OS:Surface,
-  {a71b042b-7b30-4ee2-a7de-b441c4c1ac46}, !- Handle
-  Surface 50,                             !- Name
-  RoofCeiling,                            !- Surface Type
-  ,                                       !- Construction Name
-  {57eb8b59-092b-4f83-b0e2-1b1d89e052b2}, !- Space Name
-  Surface,                                !- Outside Boundary Condition
-  {38d18d07-a35b-45f5-9966-2607ae24a36b}, !- Outside Boundary Condition Object
-  NoSun,                                  !- Sun Exposure
-  NoWind,                                 !- Wind Exposure
-  ,                                       !- View Factor to Ground
-  ,                                       !- Number of Vertices
-  4.572, -9.144, 0,                       !- X,Y,Z Vertex 1 {m}
-  4.572, 0, 0,                            !- X,Y,Z Vertex 2 {m}
-  0, 0, 0,                                !- X,Y,Z Vertex 3 {m}
-  0, -9.144, 0;                           !- X,Y,Z Vertex 4 {m}
-
-OS:ThermalZone,
-  {8a47b179-c028-4318-8a9d-91968a2d2e2e}, !- Handle
-  finished basement zone,                 !- Name
-  ,                                       !- Multiplier
-  ,                                       !- Ceiling Height {m}
-  ,                                       !- Volume {m3}
-  ,                                       !- Floor Area {m2}
-  ,                                       !- Zone Inside Convection Algorithm
-  ,                                       !- Zone Outside Convection Algorithm
-  ,                                       !- Zone Conditioning Equipment List Name
-  {b02ecc22-4688-4931-9628-3ad496c83e83}, !- Zone Air Inlet Port List
-  {7699ef6d-14f6-4b5e-9528-b143d3f20543}, !- Zone Air Exhaust Port List
-  {f7f98677-6290-4c74-8331-de986039a7ae}, !- Zone Air Node Name
-  {39df9e38-0979-45e2-9425-995e221fd55f}, !- Zone Return Air Port List
-  ,                                       !- Primary Daylighting Control Name
-  ,                                       !- Fraction of Zone Controlled by Primary Daylighting Control
-  ,                                       !- Secondary Daylighting Control Name
-  ,                                       !- Fraction of Zone Controlled by Secondary Daylighting Control
-  ,                                       !- Illuminance Map Name
-  ,                                       !- Group Rendering Name
-  ,                                       !- Thermostat Name
-  No;                                     !- Use Ideal Air Loads
-
-OS:Node,
-  {dbf4bceb-d682-4522-90e8-4c8dedf0f3b9}, !- Handle
-  Node 5,                                 !- Name
-  {f7f98677-6290-4c74-8331-de986039a7ae}, !- Inlet Port
-  ;                                       !- Outlet Port
-
-OS:Connection,
-  {f7f98677-6290-4c74-8331-de986039a7ae}, !- Handle
-  {d803d3aa-18de-4468-a17f-d8e1b120d974}, !- Name
-  {8a47b179-c028-4318-8a9d-91968a2d2e2e}, !- Source Object
-  11,                                     !- Outlet Port
-  {dbf4bceb-d682-4522-90e8-4c8dedf0f3b9}, !- Target Object
-  2;                                      !- Inlet Port
-
-OS:PortList,
-  {b02ecc22-4688-4931-9628-3ad496c83e83}, !- Handle
-  {6113d295-4723-4e6d-977a-60ffb3145e07}, !- Name
-  {8a47b179-c028-4318-8a9d-91968a2d2e2e}; !- HVAC Component
-
-OS:PortList,
-  {7699ef6d-14f6-4b5e-9528-b143d3f20543}, !- Handle
-  {a5b940af-d15b-4aba-b95f-97c11f281189}, !- Name
-  {8a47b179-c028-4318-8a9d-91968a2d2e2e}; !- HVAC Component
-
-OS:PortList,
-  {39df9e38-0979-45e2-9425-995e221fd55f}, !- Handle
-  {c31870c7-aa65-4615-9fb4-c795f99d065b}, !- Name
-  {8a47b179-c028-4318-8a9d-91968a2d2e2e}; !- HVAC Component
-
-OS:Sizing:Zone,
-  {8305d18d-088f-48a5-bec7-81c2e4c86fce}, !- Handle
-  {8a47b179-c028-4318-8a9d-91968a2d2e2e}, !- Zone or ZoneList Name
-  SupplyAirTemperature,                   !- Zone Cooling Design Supply Air Temperature Input Method
-  14,                                     !- Zone Cooling Design Supply Air Temperature {C}
-  11.11,                                  !- Zone Cooling Design Supply Air Temperature Difference {deltaC}
-  SupplyAirTemperature,                   !- Zone Heating Design Supply Air Temperature Input Method
-  40,                                     !- Zone Heating Design Supply Air Temperature {C}
-  11.11,                                  !- Zone Heating Design Supply Air Temperature Difference {deltaC}
-  0.0085,                                 !- Zone Cooling Design Supply Air Humidity Ratio {kg-H2O/kg-air}
-  0.008,                                  !- Zone Heating Design Supply Air Humidity Ratio {kg-H2O/kg-air}
-  ,                                       !- Zone Heating Sizing Factor
-  ,                                       !- Zone Cooling Sizing Factor
-  DesignDay,                              !- Cooling Design Air Flow Method
-  ,                                       !- Cooling Design Air Flow Rate {m3/s}
-  ,                                       !- Cooling Minimum Air Flow per Zone Floor Area {m3/s-m2}
-  ,                                       !- Cooling Minimum Air Flow {m3/s}
-  ,                                       !- Cooling Minimum Air Flow Fraction
-  DesignDay,                              !- Heating Design Air Flow Method
-  ,                                       !- Heating Design Air Flow Rate {m3/s}
-  ,                                       !- Heating Maximum Air Flow per Zone Floor Area {m3/s-m2}
-  ,                                       !- Heating Maximum Air Flow {m3/s}
-  ,                                       !- Heating Maximum Air Flow Fraction
-  ,                                       !- Design Zone Air Distribution Effectiveness in Cooling Mode
-  ,                                       !- Design Zone Air Distribution Effectiveness in Heating Mode
-  No,                                     !- Account for Dedicated Outdoor Air System
-  NeutralSupplyAir,                       !- Dedicated Outdoor Air System Control Strategy
-  autosize,                               !- Dedicated Outdoor Air Low Setpoint Temperature for Design {C}
-  autosize;                               !- Dedicated Outdoor Air High Setpoint Temperature for Design {C}
-
-OS:ZoneHVAC:EquipmentList,
-  {68df75dc-ca25-49c8-aa6a-a9398d9390cf}, !- Handle
-  Zone HVAC Equipment List 5,             !- Name
-  {8a47b179-c028-4318-8a9d-91968a2d2e2e}; !- Thermal Zone
-
-OS:SpaceType,
-  {74e8e87c-1696-4209-ae80-e250ba8b3189}, !- Handle
-  Space Type 2,                           !- Name
-  ,                                       !- Default Construction Set Name
-  ,                                       !- Default Schedule Set Name
-  ,                                       !- Group Rendering Name
-  ,                                       !- Design Specification Outdoor Air Object Name
-  ,                                       !- Standards Template
-  ,                                       !- Standards Building Type
-  finished basement;                      !- Standards Space Type
-
-OS:ThermalZone,
-  {5b04a300-cc01-4d32-8289-338687815736}, !- Handle
-  finished basement zone|unit 2,          !- Name
-  ,                                       !- Multiplier
-  ,                                       !- Ceiling Height {m}
-  ,                                       !- Volume {m3}
-  ,                                       !- Floor Area {m2}
-  ,                                       !- Zone Inside Convection Algorithm
-  ,                                       !- Zone Outside Convection Algorithm
-  ,                                       !- Zone Conditioning Equipment List Name
-  {cb83956b-a4df-4a17-8ce1-221841d449de}, !- Zone Air Inlet Port List
-  {68739ae3-bc43-4b8b-a9e4-65645ea07224}, !- Zone Air Exhaust Port List
-  {943465af-1962-4e5c-934d-06f6abe57829}, !- Zone Air Node Name
-  {ab93f005-b90d-4f71-adaf-3aa9302caec0}, !- Zone Return Air Port List
-  ,                                       !- Primary Daylighting Control Name
-  ,                                       !- Fraction of Zone Controlled by Primary Daylighting Control
-  ,                                       !- Secondary Daylighting Control Name
-  ,                                       !- Fraction of Zone Controlled by Secondary Daylighting Control
-  ,                                       !- Illuminance Map Name
-  ,                                       !- Group Rendering Name
-  ,                                       !- Thermostat Name
-  No;                                     !- Use Ideal Air Loads
-
-OS:Node,
-  {afeb6e04-5dde-4303-be57-7a3741d75876}, !- Handle
-  Node 6,                                 !- Name
-  {943465af-1962-4e5c-934d-06f6abe57829}, !- Inlet Port
-  ;                                       !- Outlet Port
-
-OS:Connection,
-  {943465af-1962-4e5c-934d-06f6abe57829}, !- Handle
-  {762939f8-1ba4-4597-88cf-d97bcc549ab4}, !- Name
-  {5b04a300-cc01-4d32-8289-338687815736}, !- Source Object
-  11,                                     !- Outlet Port
-  {afeb6e04-5dde-4303-be57-7a3741d75876}, !- Target Object
-  2;                                      !- Inlet Port
-
-OS:PortList,
-  {cb83956b-a4df-4a17-8ce1-221841d449de}, !- Handle
-  {45fb751d-9abd-4953-8360-957557d2df15}, !- Name
-  {5b04a300-cc01-4d32-8289-338687815736}; !- HVAC Component
-
-OS:PortList,
-  {68739ae3-bc43-4b8b-a9e4-65645ea07224}, !- Handle
-  {fecacbb6-e78e-4bc1-910a-2ba1b948c9a5}, !- Name
-  {5b04a300-cc01-4d32-8289-338687815736}; !- HVAC Component
-
-OS:PortList,
-  {ab93f005-b90d-4f71-adaf-3aa9302caec0}, !- Handle
-  {5edbfd08-eb9a-43c0-bd3e-4b84aa281000}, !- Name
-  {5b04a300-cc01-4d32-8289-338687815736}; !- HVAC Component
-
-OS:Sizing:Zone,
-  {24ee6051-24e1-4d6a-bf8d-f63f73616c07}, !- Handle
-  {5b04a300-cc01-4d32-8289-338687815736}, !- Zone or ZoneList Name
-  SupplyAirTemperature,                   !- Zone Cooling Design Supply Air Temperature Input Method
-  14,                                     !- Zone Cooling Design Supply Air Temperature {C}
-  11.11,                                  !- Zone Cooling Design Supply Air Temperature Difference {deltaC}
-  SupplyAirTemperature,                   !- Zone Heating Design Supply Air Temperature Input Method
-  40,                                     !- Zone Heating Design Supply Air Temperature {C}
-  11.11,                                  !- Zone Heating Design Supply Air Temperature Difference {deltaC}
-  0.0085,                                 !- Zone Cooling Design Supply Air Humidity Ratio {kg-H2O/kg-air}
-  0.008,                                  !- Zone Heating Design Supply Air Humidity Ratio {kg-H2O/kg-air}
-  ,                                       !- Zone Heating Sizing Factor
-  ,                                       !- Zone Cooling Sizing Factor
-  DesignDay,                              !- Cooling Design Air Flow Method
-  ,                                       !- Cooling Design Air Flow Rate {m3/s}
-  ,                                       !- Cooling Minimum Air Flow per Zone Floor Area {m3/s-m2}
-  ,                                       !- Cooling Minimum Air Flow {m3/s}
-  ,                                       !- Cooling Minimum Air Flow Fraction
-  DesignDay,                              !- Heating Design Air Flow Method
-  ,                                       !- Heating Design Air Flow Rate {m3/s}
-  ,                                       !- Heating Maximum Air Flow per Zone Floor Area {m3/s-m2}
-  ,                                       !- Heating Maximum Air Flow {m3/s}
-  ,                                       !- Heating Maximum Air Flow Fraction
-  ,                                       !- Design Zone Air Distribution Effectiveness in Cooling Mode
-  ,                                       !- Design Zone Air Distribution Effectiveness in Heating Mode
-  No,                                     !- Account for Dedicated Outdoor Air System
-  NeutralSupplyAir,                       !- Dedicated Outdoor Air System Control Strategy
-  autosize,                               !- Dedicated Outdoor Air Low Setpoint Temperature for Design {C}
-  autosize;                               !- Dedicated Outdoor Air High Setpoint Temperature for Design {C}
-
-OS:ZoneHVAC:EquipmentList,
-  {b56a78ec-8396-43aa-af22-621836b2ffe8}, !- Handle
-  Zone HVAC Equipment List 6,             !- Name
-  {5b04a300-cc01-4d32-8289-338687815736}; !- Thermal Zone
-
-OS:Space,
-  {2a532a3a-837e-4031-a432-8a55fbf45f2f}, !- Handle
-  finished basement space|unit 2,         !- Name
-  {74e8e87c-1696-4209-ae80-e250ba8b3189}, !- Space Type Name
-  ,                                       !- Default Construction Set Name
-  ,                                       !- Default Schedule Set Name
-  -0,                                     !- Direction of Relative North {deg}
-  0,                                      !- X Origin {m}
-  0,                                      !- Y Origin {m}
-  0,                                      !- Z Origin {m}
-  ,                                       !- Building Story Name
-  {5b04a300-cc01-4d32-8289-338687815736}, !- Thermal Zone Name
-  ,                                       !- Part of Total Floor Area
-  ,                                       !- Design Specification Outdoor Air Object Name
-  {dce2cfd5-96d9-4f9f-b259-06442b84097e}; !- Building Unit Name
-
-OS:Surface,
-  {96cbcc6b-b06d-432b-8ebf-f8201a2e09ed}, !- Handle
-  Surface 51,                             !- Name
-  Wall,                                   !- Surface Type
-  ,                                       !- Construction Name
-  {2a532a3a-837e-4031-a432-8a55fbf45f2f}, !- Space Name
-  Foundation,                             !- Outside Boundary Condition
-  ,                                       !- Outside Boundary Condition Object
-  NoSun,                                  !- Sun Exposure
-  NoWind,                                 !- Wind Exposure
-  ,                                       !- View Factor to Ground
-  ,                                       !- Number of Vertices
-  9.144, 0, 0,                            !- X,Y,Z Vertex 1 {m}
-  9.144, 0, -2.4384,                      !- X,Y,Z Vertex 2 {m}
-  4.572, 0, -2.4384,                      !- X,Y,Z Vertex 3 {m}
-  4.572, 0, 0;                            !- X,Y,Z Vertex 4 {m}
-
-OS:Surface,
-  {5db745a6-2f23-4d10-92c7-971368183df8}, !- Handle
-  Surface 52,                             !- Name
-  Wall,                                   !- Surface Type
-  ,                                       !- Construction Name
-  {2a532a3a-837e-4031-a432-8a55fbf45f2f}, !- Space Name
-  Surface,                                !- Outside Boundary Condition
-  {ba02f23d-04d0-4222-b2b3-d4d087b51851}, !- Outside Boundary Condition Object
-  NoSun,                                  !- Sun Exposure
-  NoWind,                                 !- Wind Exposure
-  ,                                       !- View Factor to Ground
-  ,                                       !- Number of Vertices
-  4.572, 0, 0,                            !- X,Y,Z Vertex 1 {m}
-  4.572, 0, -2.4384,                      !- X,Y,Z Vertex 2 {m}
-  4.572, -9.144, -2.4384,                 !- X,Y,Z Vertex 3 {m}
-  4.572, -9.144, 0;                       !- X,Y,Z Vertex 4 {m}
-
-OS:Surface,
-  {fcfcc962-ffd7-4c48-a8df-0aebbe26ad1b}, !- Handle
-  Surface 53,                             !- Name
-  Wall,                                   !- Surface Type
-  ,                                       !- Construction Name
-  {2a532a3a-837e-4031-a432-8a55fbf45f2f}, !- Space Name
-  Surface,                                !- Outside Boundary Condition
-  {e7d34e61-2e1d-42e8-b9cb-82969873ef90}, !- Outside Boundary Condition Object
-  NoSun,                                  !- Sun Exposure
-  NoWind,                                 !- Wind Exposure
-  ,                                       !- View Factor to Ground
-  ,                                       !- Number of Vertices
-  9.144, -9.144, 0,                       !- X,Y,Z Vertex 1 {m}
-  9.144, -9.144, -2.4384,                 !- X,Y,Z Vertex 2 {m}
-  9.144, 0, -2.4384,                      !- X,Y,Z Vertex 3 {m}
-  9.144, 0, 0;                            !- X,Y,Z Vertex 4 {m}
-
-OS:Surface,
-  {c5f97f17-8ada-4fb4-8ecd-c344de6e927b}, !- Handle
-  Surface 54,                             !- Name
-  Wall,                                   !- Surface Type
-  ,                                       !- Construction Name
-  {2a532a3a-837e-4031-a432-8a55fbf45f2f}, !- Space Name
-  Foundation,                             !- Outside Boundary Condition
-  ,                                       !- Outside Boundary Condition Object
-  NoSun,                                  !- Sun Exposure
-  NoWind,                                 !- Wind Exposure
-  ,                                       !- View Factor to Ground
-  ,                                       !- Number of Vertices
-  4.572, -9.144, 0,                       !- X,Y,Z Vertex 1 {m}
-  4.572, -9.144, -2.4384,                 !- X,Y,Z Vertex 2 {m}
-  9.144, -9.144, -2.4384,                 !- X,Y,Z Vertex 3 {m}
-  9.144, -9.144, 0;                       !- X,Y,Z Vertex 4 {m}
-
-OS:Surface,
-  {832f7c88-471a-4700-aacb-4f5ca73c44fe}, !- Handle
-  Surface 55,                             !- Name
-  RoofCeiling,                            !- Surface Type
-  ,                                       !- Construction Name
-  {2a532a3a-837e-4031-a432-8a55fbf45f2f}, !- Space Name
-  Surface,                                !- Outside Boundary Condition
-  {31c8d41f-0e6a-4acf-951f-c44418dee60f}, !- Outside Boundary Condition Object
-  NoSun,                                  !- Sun Exposure
-  NoWind,                                 !- Wind Exposure
-  ,                                       !- View Factor to Ground
-  ,                                       !- Number of Vertices
-  9.144, -9.144, 0,                       !- X,Y,Z Vertex 1 {m}
-  9.144, 0, 0,                            !- X,Y,Z Vertex 2 {m}
-  4.572, 0, 0,                            !- X,Y,Z Vertex 3 {m}
-  4.572, -9.144, 0;                       !- X,Y,Z Vertex 4 {m}
-
-OS:Surface,
-  {0e31f179-f278-404a-8ece-b5d7eeda0288}, !- Handle
-  Surface 56,                             !- Name
-  Floor,                                  !- Surface Type
-  ,                                       !- Construction Name
-  {2a532a3a-837e-4031-a432-8a55fbf45f2f}, !- Space Name
-  Foundation,                             !- Outside Boundary Condition
-  ,                                       !- Outside Boundary Condition Object
-  NoSun,                                  !- Sun Exposure
-  NoWind,                                 !- Wind Exposure
-  ,                                       !- View Factor to Ground
-  ,                                       !- Number of Vertices
-  4.572, -9.144, -2.4384,                 !- X,Y,Z Vertex 1 {m}
-  4.572, 0, -2.4384,                      !- X,Y,Z Vertex 2 {m}
-  9.144, 0, -2.4384,                      !- X,Y,Z Vertex 3 {m}
-  9.144, -9.144, -2.4384;                 !- X,Y,Z Vertex 4 {m}
-
-OS:ThermalZone,
-  {44515fd5-0225-4104-94fb-6d011d53e814}, !- Handle
-  finished basement zone|unit 3,          !- Name
-  ,                                       !- Multiplier
-  ,                                       !- Ceiling Height {m}
-  ,                                       !- Volume {m3}
-  ,                                       !- Floor Area {m2}
-  ,                                       !- Zone Inside Convection Algorithm
-  ,                                       !- Zone Outside Convection Algorithm
-  ,                                       !- Zone Conditioning Equipment List Name
-  {a21b5a9a-4e81-46b4-a3a6-895c3df9f37e}, !- Zone Air Inlet Port List
-  {57097a44-5624-40ce-8889-16dafd982ec6}, !- Zone Air Exhaust Port List
-  {283681e9-4669-4308-8ba1-8159a5d680ef}, !- Zone Air Node Name
-  {5b523f6e-5e26-40e4-9b51-107857647b70}, !- Zone Return Air Port List
-  ,                                       !- Primary Daylighting Control Name
-  ,                                       !- Fraction of Zone Controlled by Primary Daylighting Control
-  ,                                       !- Secondary Daylighting Control Name
-  ,                                       !- Fraction of Zone Controlled by Secondary Daylighting Control
-  ,                                       !- Illuminance Map Name
-  ,                                       !- Group Rendering Name
-  ,                                       !- Thermostat Name
-  No;                                     !- Use Ideal Air Loads
-
-OS:Node,
-  {d57037d4-e881-422b-8d1e-7283e57c274b}, !- Handle
-  Node 7,                                 !- Name
-  {283681e9-4669-4308-8ba1-8159a5d680ef}, !- Inlet Port
-  ;                                       !- Outlet Port
-
-OS:Connection,
-  {283681e9-4669-4308-8ba1-8159a5d680ef}, !- Handle
-  {10f661f1-f668-4564-82b4-96b3c2954671}, !- Name
-  {44515fd5-0225-4104-94fb-6d011d53e814}, !- Source Object
-  11,                                     !- Outlet Port
-  {d57037d4-e881-422b-8d1e-7283e57c274b}, !- Target Object
-  2;                                      !- Inlet Port
-
-OS:PortList,
-  {a21b5a9a-4e81-46b4-a3a6-895c3df9f37e}, !- Handle
-  {ffaed3c0-f3b9-462e-85c0-1f18402643b1}, !- Name
-  {44515fd5-0225-4104-94fb-6d011d53e814}; !- HVAC Component
-
-OS:PortList,
-  {57097a44-5624-40ce-8889-16dafd982ec6}, !- Handle
-  {fd88d6b7-28c3-4d4e-82a7-2c95af895cb0}, !- Name
-  {44515fd5-0225-4104-94fb-6d011d53e814}; !- HVAC Component
-
-OS:PortList,
-  {5b523f6e-5e26-40e4-9b51-107857647b70}, !- Handle
-  {49ee83d0-9aed-4e0d-9320-09ae997103a4}, !- Name
-  {44515fd5-0225-4104-94fb-6d011d53e814}; !- HVAC Component
-
-OS:Sizing:Zone,
-  {fa7393a0-c703-45c8-9f90-6d840aab4f3d}, !- Handle
-  {44515fd5-0225-4104-94fb-6d011d53e814}, !- Zone or ZoneList Name
-  SupplyAirTemperature,                   !- Zone Cooling Design Supply Air Temperature Input Method
-  14,                                     !- Zone Cooling Design Supply Air Temperature {C}
-  11.11,                                  !- Zone Cooling Design Supply Air Temperature Difference {deltaC}
-  SupplyAirTemperature,                   !- Zone Heating Design Supply Air Temperature Input Method
-  40,                                     !- Zone Heating Design Supply Air Temperature {C}
-  11.11,                                  !- Zone Heating Design Supply Air Temperature Difference {deltaC}
-  0.0085,                                 !- Zone Cooling Design Supply Air Humidity Ratio {kg-H2O/kg-air}
-  0.008,                                  !- Zone Heating Design Supply Air Humidity Ratio {kg-H2O/kg-air}
-  ,                                       !- Zone Heating Sizing Factor
-  ,                                       !- Zone Cooling Sizing Factor
-  DesignDay,                              !- Cooling Design Air Flow Method
-  ,                                       !- Cooling Design Air Flow Rate {m3/s}
-  ,                                       !- Cooling Minimum Air Flow per Zone Floor Area {m3/s-m2}
-  ,                                       !- Cooling Minimum Air Flow {m3/s}
-  ,                                       !- Cooling Minimum Air Flow Fraction
-  DesignDay,                              !- Heating Design Air Flow Method
-  ,                                       !- Heating Design Air Flow Rate {m3/s}
-  ,                                       !- Heating Maximum Air Flow per Zone Floor Area {m3/s-m2}
-  ,                                       !- Heating Maximum Air Flow {m3/s}
-  ,                                       !- Heating Maximum Air Flow Fraction
-  ,                                       !- Design Zone Air Distribution Effectiveness in Cooling Mode
-  ,                                       !- Design Zone Air Distribution Effectiveness in Heating Mode
-  No,                                     !- Account for Dedicated Outdoor Air System
-  NeutralSupplyAir,                       !- Dedicated Outdoor Air System Control Strategy
-  autosize,                               !- Dedicated Outdoor Air Low Setpoint Temperature for Design {C}
-  autosize;                               !- Dedicated Outdoor Air High Setpoint Temperature for Design {C}
-
-OS:ZoneHVAC:EquipmentList,
-  {ae6e12a0-45af-4c24-ae33-176f903a2442}, !- Handle
-  Zone HVAC Equipment List 7,             !- Name
-  {44515fd5-0225-4104-94fb-6d011d53e814}; !- Thermal Zone
-
-OS:Space,
-  {f26fa072-461d-4643-a058-130738932b59}, !- Handle
-  finished basement space|unit 3,         !- Name
-  {74e8e87c-1696-4209-ae80-e250ba8b3189}, !- Space Type Name
-  ,                                       !- Default Construction Set Name
-  ,                                       !- Default Schedule Set Name
-  -0,                                     !- Direction of Relative North {deg}
-  0,                                      !- X Origin {m}
-  0,                                      !- Y Origin {m}
-  0,                                      !- Z Origin {m}
-  ,                                       !- Building Story Name
-  {44515fd5-0225-4104-94fb-6d011d53e814}, !- Thermal Zone Name
-  ,                                       !- Part of Total Floor Area
-  ,                                       !- Design Specification Outdoor Air Object Name
-  {ff468f08-5cb1-44ec-94fb-cfe8aca243d3}; !- Building Unit Name
-
-OS:Surface,
-  {1e4bc663-ad73-4eb3-91b6-3f30f942e00e}, !- Handle
-  Surface 57,                             !- Name
-  Wall,                                   !- Surface Type
-  ,                                       !- Construction Name
-  {f26fa072-461d-4643-a058-130738932b59}, !- Space Name
-  Foundation,                             !- Outside Boundary Condition
-  ,                                       !- Outside Boundary Condition Object
-  NoSun,                                  !- Sun Exposure
-  NoWind,                                 !- Wind Exposure
-  ,                                       !- View Factor to Ground
-  ,                                       !- Number of Vertices
-  13.716, 0, 0,                           !- X,Y,Z Vertex 1 {m}
-  13.716, 0, -2.4384,                     !- X,Y,Z Vertex 2 {m}
-  9.144, 0, -2.4384,                      !- X,Y,Z Vertex 3 {m}
-  9.144, 0, 0;                            !- X,Y,Z Vertex 4 {m}
-
-OS:Surface,
-  {e7d34e61-2e1d-42e8-b9cb-82969873ef90}, !- Handle
-  Surface 58,                             !- Name
-  Wall,                                   !- Surface Type
-  ,                                       !- Construction Name
-  {f26fa072-461d-4643-a058-130738932b59}, !- Space Name
-  Surface,                                !- Outside Boundary Condition
-  {fcfcc962-ffd7-4c48-a8df-0aebbe26ad1b}, !- Outside Boundary Condition Object
-  NoSun,                                  !- Sun Exposure
-  NoWind,                                 !- Wind Exposure
-  ,                                       !- View Factor to Ground
-  ,                                       !- Number of Vertices
-  9.144, 0, 0,                            !- X,Y,Z Vertex 1 {m}
-  9.144, 0, -2.4384,                      !- X,Y,Z Vertex 2 {m}
-  9.144, -9.144, -2.4384,                 !- X,Y,Z Vertex 3 {m}
-  9.144, -9.144, 0;                       !- X,Y,Z Vertex 4 {m}
-
-OS:Surface,
-  {bb2b2a4c-4219-4b40-be11-2bd3fffd8cb8}, !- Handle
-  Surface 59,                             !- Name
-  Wall,                                   !- Surface Type
-  ,                                       !- Construction Name
-  {f26fa072-461d-4643-a058-130738932b59}, !- Space Name
-  Surface,                                !- Outside Boundary Condition
-  {27d68807-ec53-4fc1-87d7-ab7da23a71db}, !- Outside Boundary Condition Object
-  NoSun,                                  !- Sun Exposure
-  NoWind,                                 !- Wind Exposure
-  ,                                       !- View Factor to Ground
-  ,                                       !- Number of Vertices
-  13.716, -9.144, 0,                      !- X,Y,Z Vertex 1 {m}
-  13.716, -9.144, -2.4384,                !- X,Y,Z Vertex 2 {m}
-  13.716, 0, -2.4384,                     !- X,Y,Z Vertex 3 {m}
-  13.716, 0, 0;                           !- X,Y,Z Vertex 4 {m}
-
-OS:Surface,
-  {269a34e5-33da-4bf1-8946-99c481dd0ff1}, !- Handle
-  Surface 60,                             !- Name
-  Wall,                                   !- Surface Type
-  ,                                       !- Construction Name
-  {f26fa072-461d-4643-a058-130738932b59}, !- Space Name
-  Foundation,                             !- Outside Boundary Condition
-  ,                                       !- Outside Boundary Condition Object
-  NoSun,                                  !- Sun Exposure
-  NoWind,                                 !- Wind Exposure
-  ,                                       !- View Factor to Ground
-  ,                                       !- Number of Vertices
-  9.144, -9.144, 0,                       !- X,Y,Z Vertex 1 {m}
-  9.144, -9.144, -2.4384,                 !- X,Y,Z Vertex 2 {m}
-  13.716, -9.144, -2.4384,                !- X,Y,Z Vertex 3 {m}
-  13.716, -9.144, 0;                      !- X,Y,Z Vertex 4 {m}
-
-OS:Surface,
-  {0b0f103a-b5b1-42a5-8e65-4cbebabeefd2}, !- Handle
-  Surface 61,                             !- Name
-  RoofCeiling,                            !- Surface Type
-  ,                                       !- Construction Name
-  {f26fa072-461d-4643-a058-130738932b59}, !- Space Name
-  Surface,                                !- Outside Boundary Condition
-  {a23055a2-64c3-4dd8-a93e-fd004607d8f9}, !- Outside Boundary Condition Object
-  NoSun,                                  !- Sun Exposure
-  NoWind,                                 !- Wind Exposure
-  ,                                       !- View Factor to Ground
-  ,                                       !- Number of Vertices
-  13.716, -9.144, 0,                      !- X,Y,Z Vertex 1 {m}
-  13.716, 0, 0,                           !- X,Y,Z Vertex 2 {m}
-  9.144, 0, 0,                            !- X,Y,Z Vertex 3 {m}
-  9.144, -9.144, 0;                       !- X,Y,Z Vertex 4 {m}
-
-OS:Surface,
-  {846fcd38-f34e-42a2-92bb-1deaaad07043}, !- Handle
-  Surface 62,                             !- Name
-  Floor,                                  !- Surface Type
-  ,                                       !- Construction Name
-  {f26fa072-461d-4643-a058-130738932b59}, !- Space Name
-  Foundation,                             !- Outside Boundary Condition
-  ,                                       !- Outside Boundary Condition Object
-  NoSun,                                  !- Sun Exposure
-  NoWind,                                 !- Wind Exposure
-  ,                                       !- View Factor to Ground
-  ,                                       !- Number of Vertices
-  9.144, -9.144, -2.4384,                 !- X,Y,Z Vertex 1 {m}
-  9.144, 0, -2.4384,                      !- X,Y,Z Vertex 2 {m}
-  13.716, 0, -2.4384,                     !- X,Y,Z Vertex 3 {m}
-  13.716, -9.144, -2.4384;                !- X,Y,Z Vertex 4 {m}
-
-OS:ThermalZone,
-  {6a0958cb-55b4-4379-93db-880699f4148c}, !- Handle
-  finished basement zone|unit 4,          !- Name
-  ,                                       !- Multiplier
-  ,                                       !- Ceiling Height {m}
-  ,                                       !- Volume {m3}
-  ,                                       !- Floor Area {m2}
-  ,                                       !- Zone Inside Convection Algorithm
-  ,                                       !- Zone Outside Convection Algorithm
-  ,                                       !- Zone Conditioning Equipment List Name
-  {7f9e594c-99ac-4bb7-918d-a7ef3b918e71}, !- Zone Air Inlet Port List
-  {abc83c2c-6c9d-4aa7-b350-d8ac1b90ae05}, !- Zone Air Exhaust Port List
-  {1507a3a9-edcd-4df8-a735-8c32c305527a}, !- Zone Air Node Name
-  {47a7a882-fd1e-4776-865e-721414c5cc7f}, !- Zone Return Air Port List
-  ,                                       !- Primary Daylighting Control Name
-  ,                                       !- Fraction of Zone Controlled by Primary Daylighting Control
-  ,                                       !- Secondary Daylighting Control Name
-  ,                                       !- Fraction of Zone Controlled by Secondary Daylighting Control
-  ,                                       !- Illuminance Map Name
-  ,                                       !- Group Rendering Name
-  ,                                       !- Thermostat Name
-  No;                                     !- Use Ideal Air Loads
-
-OS:Node,
-  {bc5bc28f-b3c1-4886-b80d-89100c3a1f6e}, !- Handle
-  Node 8,                                 !- Name
-  {1507a3a9-edcd-4df8-a735-8c32c305527a}, !- Inlet Port
-  ;                                       !- Outlet Port
-
-OS:Connection,
-  {1507a3a9-edcd-4df8-a735-8c32c305527a}, !- Handle
-  {65cea11b-88e1-44d8-8bfd-fd132a1eec55}, !- Name
-  {6a0958cb-55b4-4379-93db-880699f4148c}, !- Source Object
-  11,                                     !- Outlet Port
-  {bc5bc28f-b3c1-4886-b80d-89100c3a1f6e}, !- Target Object
-  2;                                      !- Inlet Port
-
-OS:PortList,
-  {7f9e594c-99ac-4bb7-918d-a7ef3b918e71}, !- Handle
-  {9286bba0-964e-4e88-87c2-94dae6d1fef9}, !- Name
-  {6a0958cb-55b4-4379-93db-880699f4148c}; !- HVAC Component
-
-OS:PortList,
-  {abc83c2c-6c9d-4aa7-b350-d8ac1b90ae05}, !- Handle
-  {249b8d09-56b9-4018-a333-e9921a50d3d2}, !- Name
-  {6a0958cb-55b4-4379-93db-880699f4148c}; !- HVAC Component
-
-OS:PortList,
-  {47a7a882-fd1e-4776-865e-721414c5cc7f}, !- Handle
-  {7f52135a-d8f1-475b-9d05-95561f9c0ad5}, !- Name
-  {6a0958cb-55b4-4379-93db-880699f4148c}; !- HVAC Component
-
-OS:Sizing:Zone,
-  {497c77a9-31c9-4e39-9986-63e94635688c}, !- Handle
-  {6a0958cb-55b4-4379-93db-880699f4148c}, !- Zone or ZoneList Name
-  SupplyAirTemperature,                   !- Zone Cooling Design Supply Air Temperature Input Method
-  14,                                     !- Zone Cooling Design Supply Air Temperature {C}
-  11.11,                                  !- Zone Cooling Design Supply Air Temperature Difference {deltaC}
-  SupplyAirTemperature,                   !- Zone Heating Design Supply Air Temperature Input Method
-  40,                                     !- Zone Heating Design Supply Air Temperature {C}
-  11.11,                                  !- Zone Heating Design Supply Air Temperature Difference {deltaC}
-  0.0085,                                 !- Zone Cooling Design Supply Air Humidity Ratio {kg-H2O/kg-air}
-  0.008,                                  !- Zone Heating Design Supply Air Humidity Ratio {kg-H2O/kg-air}
-  ,                                       !- Zone Heating Sizing Factor
-  ,                                       !- Zone Cooling Sizing Factor
-  DesignDay,                              !- Cooling Design Air Flow Method
-  ,                                       !- Cooling Design Air Flow Rate {m3/s}
-  ,                                       !- Cooling Minimum Air Flow per Zone Floor Area {m3/s-m2}
-  ,                                       !- Cooling Minimum Air Flow {m3/s}
-  ,                                       !- Cooling Minimum Air Flow Fraction
-  DesignDay,                              !- Heating Design Air Flow Method
-  ,                                       !- Heating Design Air Flow Rate {m3/s}
-  ,                                       !- Heating Maximum Air Flow per Zone Floor Area {m3/s-m2}
-  ,                                       !- Heating Maximum Air Flow {m3/s}
-  ,                                       !- Heating Maximum Air Flow Fraction
-  ,                                       !- Design Zone Air Distribution Effectiveness in Cooling Mode
-  ,                                       !- Design Zone Air Distribution Effectiveness in Heating Mode
-  No,                                     !- Account for Dedicated Outdoor Air System
-  NeutralSupplyAir,                       !- Dedicated Outdoor Air System Control Strategy
-  autosize,                               !- Dedicated Outdoor Air Low Setpoint Temperature for Design {C}
-  autosize;                               !- Dedicated Outdoor Air High Setpoint Temperature for Design {C}
-
-OS:ZoneHVAC:EquipmentList,
-  {fbf29189-1681-4fca-b96c-34172654008b}, !- Handle
-  Zone HVAC Equipment List 8,             !- Name
-  {6a0958cb-55b4-4379-93db-880699f4148c}; !- Thermal Zone
-
-OS:Space,
-  {f0dccd5f-914e-4050-94ee-d15f6d15d34b}, !- Handle
-  finished basement space|unit 4,         !- Name
-  {74e8e87c-1696-4209-ae80-e250ba8b3189}, !- Space Type Name
-  ,                                       !- Default Construction Set Name
-  ,                                       !- Default Schedule Set Name
-  -0,                                     !- Direction of Relative North {deg}
-  0,                                      !- X Origin {m}
-  0,                                      !- Y Origin {m}
-  0,                                      !- Z Origin {m}
-  ,                                       !- Building Story Name
-  {6a0958cb-55b4-4379-93db-880699f4148c}, !- Thermal Zone Name
-  ,                                       !- Part of Total Floor Area
-  ,                                       !- Design Specification Outdoor Air Object Name
-  {2d5ef6af-56c0-458e-b40c-a868ec878b3c}; !- Building Unit Name
-
-OS:Surface,
-  {a140ac0a-fffd-4d80-87b3-ce1d6a3f095b}, !- Handle
-  Surface 63,                             !- Name
-  Wall,                                   !- Surface Type
-  ,                                       !- Construction Name
-  {f0dccd5f-914e-4050-94ee-d15f6d15d34b}, !- Space Name
-  Foundation,                             !- Outside Boundary Condition
-  ,                                       !- Outside Boundary Condition Object
-  NoSun,                                  !- Sun Exposure
-  NoWind,                                 !- Wind Exposure
-  ,                                       !- View Factor to Ground
-  ,                                       !- Number of Vertices
-  18.288, 0, 0,                           !- X,Y,Z Vertex 1 {m}
-  18.288, 0, -2.4384,                     !- X,Y,Z Vertex 2 {m}
-  13.716, 0, -2.4384,                     !- X,Y,Z Vertex 3 {m}
-  13.716, 0, 0;                           !- X,Y,Z Vertex 4 {m}
-
-OS:Surface,
-  {27d68807-ec53-4fc1-87d7-ab7da23a71db}, !- Handle
-  Surface 64,                             !- Name
-  Wall,                                   !- Surface Type
-  ,                                       !- Construction Name
-  {f0dccd5f-914e-4050-94ee-d15f6d15d34b}, !- Space Name
-  Surface,                                !- Outside Boundary Condition
-  {bb2b2a4c-4219-4b40-be11-2bd3fffd8cb8}, !- Outside Boundary Condition Object
-  NoSun,                                  !- Sun Exposure
-  NoWind,                                 !- Wind Exposure
-  ,                                       !- View Factor to Ground
-  ,                                       !- Number of Vertices
-  13.716, 0, 0,                           !- X,Y,Z Vertex 1 {m}
-  13.716, 0, -2.4384,                     !- X,Y,Z Vertex 2 {m}
-  13.716, -9.144, -2.4384,                !- X,Y,Z Vertex 3 {m}
-  13.716, -9.144, 0;                      !- X,Y,Z Vertex 4 {m}
-
-OS:Surface,
-  {aaed1a94-c72f-4dc9-9fa7-a694872336b7}, !- Handle
-  Surface 65,                             !- Name
-  Wall,                                   !- Surface Type
-  ,                                       !- Construction Name
-  {f0dccd5f-914e-4050-94ee-d15f6d15d34b}, !- Space Name
-  Foundation,                             !- Outside Boundary Condition
-  ,                                       !- Outside Boundary Condition Object
-  NoSun,                                  !- Sun Exposure
-  NoWind,                                 !- Wind Exposure
-  ,                                       !- View Factor to Ground
-  ,                                       !- Number of Vertices
-  18.288, -9.144, 0,                      !- X,Y,Z Vertex 1 {m}
-  18.288, -9.144, -2.4384,                !- X,Y,Z Vertex 2 {m}
-  18.288, 0, -2.4384,                     !- X,Y,Z Vertex 3 {m}
-  18.288, 0, 0;                           !- X,Y,Z Vertex 4 {m}
-
-OS:Surface,
-  {e589c5fd-9908-4c8f-92f2-7f3d1a3eb4d7}, !- Handle
-  Surface 66,                             !- Name
-  Wall,                                   !- Surface Type
-  ,                                       !- Construction Name
-  {f0dccd5f-914e-4050-94ee-d15f6d15d34b}, !- Space Name
-  Foundation,                             !- Outside Boundary Condition
-  ,                                       !- Outside Boundary Condition Object
-  NoSun,                                  !- Sun Exposure
-  NoWind,                                 !- Wind Exposure
-  ,                                       !- View Factor to Ground
-  ,                                       !- Number of Vertices
-  13.716, -9.144, 0,                      !- X,Y,Z Vertex 1 {m}
-  13.716, -9.144, -2.4384,                !- X,Y,Z Vertex 2 {m}
-  18.288, -9.144, -2.4384,                !- X,Y,Z Vertex 3 {m}
-  18.288, -9.144, 0;                      !- X,Y,Z Vertex 4 {m}
-
-OS:Surface,
-  {b2052c09-f579-41e1-adcf-5acbf5640b9d}, !- Handle
-  Surface 67,                             !- Name
-  RoofCeiling,                            !- Surface Type
-  ,                                       !- Construction Name
-  {f0dccd5f-914e-4050-94ee-d15f6d15d34b}, !- Space Name
-  Surface,                                !- Outside Boundary Condition
-  {79e3c46c-bb56-4f58-b430-62a48f42b2c6}, !- Outside Boundary Condition Object
-  NoSun,                                  !- Sun Exposure
-  NoWind,                                 !- Wind Exposure
-  ,                                       !- View Factor to Ground
-  ,                                       !- Number of Vertices
-  18.288, -9.144, 0,                      !- X,Y,Z Vertex 1 {m}
-  18.288, 0, 0,                           !- X,Y,Z Vertex 2 {m}
-  13.716, 0, 0,                           !- X,Y,Z Vertex 3 {m}
-  13.716, -9.144, 0;                      !- X,Y,Z Vertex 4 {m}
-
-OS:Surface,
-  {04b19304-3b26-4f26-b94a-02cb2bc02014}, !- Handle
-  Surface 68,                             !- Name
-  Floor,                                  !- Surface Type
-  ,                                       !- Construction Name
-  {f0dccd5f-914e-4050-94ee-d15f6d15d34b}, !- Space Name
-  Foundation,                             !- Outside Boundary Condition
-  ,                                       !- Outside Boundary Condition Object
-  NoSun,                                  !- Sun Exposure
-  NoWind,                                 !- Wind Exposure
-  ,                                       !- View Factor to Ground
-  ,                                       !- Number of Vertices
-  13.716, -9.144, -2.4384,                !- X,Y,Z Vertex 1 {m}
-  13.716, 0, -2.4384,                     !- X,Y,Z Vertex 2 {m}
-  18.288, 0, -2.4384,                     !- X,Y,Z Vertex 3 {m}
-  18.288, -9.144, -2.4384;                !- X,Y,Z Vertex 4 {m}
-
-OS:Surface,
-  {7d7801cc-f8a9-4777-bc24-0506f627566d}, !- Handle
-  Surface 7,                              !- Name
-  Floor,                                  !- Surface Type
-  ,                                       !- Construction Name
-  {acbcec17-3281-4f2c-a956-80df159805d2}, !- Space Name
-  Surface,                                !- Outside Boundary Condition
-  {8c63cfb9-1f15-4ae9-bad1-1ff437108e0a}, !- Outside Boundary Condition Object
-  NoSun,                                  !- Sun Exposure
-  NoWind,                                 !- Wind Exposure
-  ,                                       !- View Factor to Ground
-  ,                                       !- Number of Vertices
-  13.716, 0, 2.4384,                      !- X,Y,Z Vertex 1 {m}
-  13.716, -9.144, 2.4384,                 !- X,Y,Z Vertex 2 {m}
-  9.144, -9.144, 2.4384,                  !- X,Y,Z Vertex 3 {m}
-  9.144, 0, 2.4384;                       !- X,Y,Z Vertex 4 {m}
-
-OS:Surface,
-  {21bd5a18-0ea0-47b6-85ae-1aa0a10d776e}, !- Handle
-  Surface 8,                              !- Name
-  RoofCeiling,                            !- Surface Type
-  ,                                       !- Construction Name
-  {acbcec17-3281-4f2c-a956-80df159805d2}, !- Space Name
-  Outdoors,                               !- Outside Boundary Condition
-  ,                                       !- Outside Boundary Condition Object
-  SunExposed,                             !- Sun Exposure
-  WindExposed,                            !- Wind Exposure
-  ,                                       !- View Factor to Ground
-  ,                                       !- Number of Vertices
-  0, -4.572, 4.7244,                      !- X,Y,Z Vertex 1 {m}
-  18.288, -4.572, 4.7244,                 !- X,Y,Z Vertex 2 {m}
-  18.288, 0, 2.4384,                      !- X,Y,Z Vertex 3 {m}
-  0, 0, 2.4384;                           !- X,Y,Z Vertex 4 {m}
-
-OS:Surface,
-  {a5012137-af0d-458c-8dc7-a0c9ac6542f9}, !- Handle
-  Surface 9,                              !- Name
-  RoofCeiling,                            !- Surface Type
-  ,                                       !- Construction Name
-  {acbcec17-3281-4f2c-a956-80df159805d2}, !- Space Name
-  Outdoors,                               !- Outside Boundary Condition
-  ,                                       !- Outside Boundary Condition Object
-  SunExposed,                             !- Sun Exposure
-  WindExposed,                            !- Wind Exposure
-  ,                                       !- View Factor to Ground
-  ,                                       !- Number of Vertices
-  18.288, -4.572, 4.7244,                 !- X,Y,Z Vertex 1 {m}
-  0, -4.572, 4.7244,                      !- X,Y,Z Vertex 2 {m}
-  0, -9.144, 2.4384,                      !- X,Y,Z Vertex 3 {m}
-  18.288, -9.144, 2.4384;                 !- X,Y,Z Vertex 4 {m}
-
-OS:Surface,
-  {70917ca2-6611-4604-bbb5-f06cad1cfdfa}, !- Handle
-  Surface 10,                             !- Name
-  Wall,                                   !- Surface Type
-  ,                                       !- Construction Name
-  {acbcec17-3281-4f2c-a956-80df159805d2}, !- Space Name
-  Outdoors,                               !- Outside Boundary Condition
-  ,                                       !- Outside Boundary Condition Object
-  SunExposed,                             !- Sun Exposure
-  WindExposed,                            !- Wind Exposure
-  ,                                       !- View Factor to Ground
-  ,                                       !- Number of Vertices
-  0, -4.572, 4.7244,                      !- X,Y,Z Vertex 1 {m}
-  0, 0, 2.4384,                           !- X,Y,Z Vertex 2 {m}
-  0, -9.144, 2.4384;                      !- X,Y,Z Vertex 3 {m}
-
-OS:Surface,
-  {7734556f-76c0-4da6-81f8-b15f617115b4}, !- Handle
-  Surface 11,                             !- Name
-  Wall,                                   !- Surface Type
-  ,                                       !- Construction Name
-  {acbcec17-3281-4f2c-a956-80df159805d2}, !- Space Name
-  Outdoors,                               !- Outside Boundary Condition
-  ,                                       !- Outside Boundary Condition Object
-  SunExposed,                             !- Sun Exposure
-  WindExposed,                            !- Wind Exposure
-  ,                                       !- View Factor to Ground
-  ,                                       !- Number of Vertices
-  18.288, -4.572, 4.7244,                 !- X,Y,Z Vertex 1 {m}
-  18.288, -9.144, 2.4384,                 !- X,Y,Z Vertex 2 {m}
-  18.288, 0, 2.4384;                      !- X,Y,Z Vertex 3 {m}
-
-OS:Space,
-  {acbcec17-3281-4f2c-a956-80df159805d2}, !- Handle
-  unfinished attic space,                 !- Name
-  {a6e9d85b-4173-40cd-8f59-10b2690b8c5a}, !- Space Type Name
-  ,                                       !- Default Construction Set Name
-  ,                                       !- Default Schedule Set Name
-  ,                                       !- Direction of Relative North {deg}
-  ,                                       !- X Origin {m}
-  ,                                       !- Y Origin {m}
-  ,                                       !- Z Origin {m}
-  ,                                       !- Building Story Name
-  {655cfde7-91dd-4898-875d-d1080211fb1c}; !- Thermal Zone Name
-
-OS:ThermalZone,
-  {655cfde7-91dd-4898-875d-d1080211fb1c}, !- Handle
-  unfinished attic zone,                  !- Name
-  ,                                       !- Multiplier
-  ,                                       !- Ceiling Height {m}
-  ,                                       !- Volume {m3}
-  ,                                       !- Floor Area {m2}
-  ,                                       !- Zone Inside Convection Algorithm
-  ,                                       !- Zone Outside Convection Algorithm
-  ,                                       !- Zone Conditioning Equipment List Name
-  {4c751c23-35cd-4d7b-b996-cd66c6902e47}, !- Zone Air Inlet Port List
-  {a2c11795-100f-4f40-83d3-2f39f3e0b0b1}, !- Zone Air Exhaust Port List
-  {1ced70ef-8003-4f9e-8561-fb45124977d2}, !- Zone Air Node Name
-  {c4486a2e-620c-4bc0-bf3a-c95b7a3c74fd}, !- Zone Return Air Port List
-  ,                                       !- Primary Daylighting Control Name
-  ,                                       !- Fraction of Zone Controlled by Primary Daylighting Control
-  ,                                       !- Secondary Daylighting Control Name
-  ,                                       !- Fraction of Zone Controlled by Secondary Daylighting Control
-  ,                                       !- Illuminance Map Name
-  ,                                       !- Group Rendering Name
-  ,                                       !- Thermostat Name
-  No;                                     !- Use Ideal Air Loads
-
-OS:Node,
-  {bee562e0-c9af-49c4-b6fe-5389bd032c19}, !- Handle
-  Node 9,                                 !- Name
-  {1ced70ef-8003-4f9e-8561-fb45124977d2}, !- Inlet Port
-  ;                                       !- Outlet Port
-
-OS:Connection,
-  {1ced70ef-8003-4f9e-8561-fb45124977d2}, !- Handle
-  {b4b94a18-c008-4c4d-a111-576878f5f39d}, !- Name
-  {655cfde7-91dd-4898-875d-d1080211fb1c}, !- Source Object
-  11,                                     !- Outlet Port
-  {bee562e0-c9af-49c4-b6fe-5389bd032c19}, !- Target Object
-  2;                                      !- Inlet Port
-
-OS:PortList,
-  {4c751c23-35cd-4d7b-b996-cd66c6902e47}, !- Handle
-  {5db63ba7-c475-43b0-9ed4-1aab92280e6a}, !- Name
-  {655cfde7-91dd-4898-875d-d1080211fb1c}; !- HVAC Component
-
-OS:PortList,
-  {a2c11795-100f-4f40-83d3-2f39f3e0b0b1}, !- Handle
-  {36593ba0-5eb3-43df-ac58-7b985c49b46d}, !- Name
-  {655cfde7-91dd-4898-875d-d1080211fb1c}; !- HVAC Component
-
-OS:PortList,
-  {c4486a2e-620c-4bc0-bf3a-c95b7a3c74fd}, !- Handle
-  {4f478a10-da0a-4751-a801-f42dbad0b63c}, !- Name
-  {655cfde7-91dd-4898-875d-d1080211fb1c}; !- HVAC Component
-
-OS:Sizing:Zone,
-  {c74ff9bc-1f8e-4610-9509-cd24263be855}, !- Handle
-  {655cfde7-91dd-4898-875d-d1080211fb1c}, !- Zone or ZoneList Name
-  SupplyAirTemperature,                   !- Zone Cooling Design Supply Air Temperature Input Method
-  14,                                     !- Zone Cooling Design Supply Air Temperature {C}
-  11.11,                                  !- Zone Cooling Design Supply Air Temperature Difference {deltaC}
-  SupplyAirTemperature,                   !- Zone Heating Design Supply Air Temperature Input Method
-  40,                                     !- Zone Heating Design Supply Air Temperature {C}
-  11.11,                                  !- Zone Heating Design Supply Air Temperature Difference {deltaC}
-  0.0085,                                 !- Zone Cooling Design Supply Air Humidity Ratio {kg-H2O/kg-air}
-  0.008,                                  !- Zone Heating Design Supply Air Humidity Ratio {kg-H2O/kg-air}
-  ,                                       !- Zone Heating Sizing Factor
-  ,                                       !- Zone Cooling Sizing Factor
-  DesignDay,                              !- Cooling Design Air Flow Method
-  ,                                       !- Cooling Design Air Flow Rate {m3/s}
-  ,                                       !- Cooling Minimum Air Flow per Zone Floor Area {m3/s-m2}
-  ,                                       !- Cooling Minimum Air Flow {m3/s}
-  ,                                       !- Cooling Minimum Air Flow Fraction
-  DesignDay,                              !- Heating Design Air Flow Method
-  ,                                       !- Heating Design Air Flow Rate {m3/s}
-  ,                                       !- Heating Maximum Air Flow per Zone Floor Area {m3/s-m2}
-  ,                                       !- Heating Maximum Air Flow {m3/s}
-  ,                                       !- Heating Maximum Air Flow Fraction
-  ,                                       !- Design Zone Air Distribution Effectiveness in Cooling Mode
-  ,                                       !- Design Zone Air Distribution Effectiveness in Heating Mode
-  No,                                     !- Account for Dedicated Outdoor Air System
-  NeutralSupplyAir,                       !- Dedicated Outdoor Air System Control Strategy
-  autosize,                               !- Dedicated Outdoor Air Low Setpoint Temperature for Design {C}
-  autosize;                               !- Dedicated Outdoor Air High Setpoint Temperature for Design {C}
-
-OS:ZoneHVAC:EquipmentList,
-  {30b89971-8ba9-426f-9c13-2f1e0be98ee0}, !- Handle
-  Zone HVAC Equipment List 9,             !- Name
-  {655cfde7-91dd-4898-875d-d1080211fb1c}; !- Thermal Zone
-
-OS:SpaceType,
-  {a6e9d85b-4173-40cd-8f59-10b2690b8c5a}, !- Handle
-  Space Type 3,                           !- Name
-  ,                                       !- Default Construction Set Name
-  ,                                       !- Default Schedule Set Name
-  ,                                       !- Group Rendering Name
-  ,                                       !- Design Specification Outdoor Air Object Name
-  ,                                       !- Standards Template
-  ,                                       !- Standards Building Type
-  unfinished attic;                       !- Standards Space Type
-
-OS:BuildingUnit,
-  {49f0caf6-fbfc-49e2-bf7e-eb5d0ed048fc}, !- Handle
->>>>>>> 039e157a
+  {f2e0a4a5-07f9-41e9-901a-888e7eed1a7d}, !- Handle
   unit 1,                                 !- Name
   ,                                       !- Rendering Color
   Residential;                            !- Building Unit Type
 
 OS:AdditionalProperties,
-<<<<<<< HEAD
-  {b4830192-b37c-4402-b90e-53236a2d3ae0}, !- Handle
-  {9e94dfbb-fc75-4025-adab-f82d860a4188}, !- Object Name
+  {2e5a1f36-9b0b-4fad-b0d8-72a3e4a7f398}, !- Handle
+  {f2e0a4a5-07f9-41e9-901a-888e7eed1a7d}, !- Object Name
   NumberOfBedrooms,                       !- Feature Name 1
   Integer,                                !- Feature Data Type 1
   3,                                      !- Feature Value 1
@@ -2617,152 +903,12 @@
   3.3900000000000001;                     !- Feature Value 3
 
 OS:External:File,
-  {2ce5391f-5a85-40c1-86ac-5b5d3ba38d35}, !- Handle
-=======
-  {8fc715b3-8494-4dcd-b7c1-659a1f0641dc}, !- Handle
-  {49f0caf6-fbfc-49e2-bf7e-eb5d0ed048fc}, !- Object Name
-  Units Represented,                      !- Feature Name 1
-  Integer,                                !- Feature Data Type 1
-  1,                                      !- Feature Value 1
-  NumberOfBedrooms,                       !- Feature Name 2
-  Integer,                                !- Feature Data Type 2
-  3,                                      !- Feature Value 2
-  NumberOfBathrooms,                      !- Feature Name 3
-  Double,                                 !- Feature Data Type 3
-  2,                                      !- Feature Value 3
-  NumberOfOccupants,                      !- Feature Name 4
-  Double,                                 !- Feature Data Type 4
-  3.3900000000000001;                     !- Feature Value 4
-
-OS:BuildingUnit,
-  {dce2cfd5-96d9-4f9f-b259-06442b84097e}, !- Handle
-  unit 2,                                 !- Name
-  ,                                       !- Rendering Color
-  Residential;                            !- Building Unit Type
-
-OS:AdditionalProperties,
-  {40e6ccc3-5615-4fd0-843d-0284e064546c}, !- Handle
-  {dce2cfd5-96d9-4f9f-b259-06442b84097e}, !- Object Name
-  Units Represented,                      !- Feature Name 1
-  Integer,                                !- Feature Data Type 1
-  1,                                      !- Feature Value 1
-  NumberOfBedrooms,                       !- Feature Name 2
-  Integer,                                !- Feature Data Type 2
-  3,                                      !- Feature Value 2
-  NumberOfBathrooms,                      !- Feature Name 3
-  Double,                                 !- Feature Data Type 3
-  2,                                      !- Feature Value 3
-  NumberOfOccupants,                      !- Feature Name 4
-  Double,                                 !- Feature Data Type 4
-  3.3900000000000001;                     !- Feature Value 4
-
-OS:BuildingUnit,
-  {ff468f08-5cb1-44ec-94fb-cfe8aca243d3}, !- Handle
-  unit 3,                                 !- Name
-  ,                                       !- Rendering Color
-  Residential;                            !- Building Unit Type
-
-OS:AdditionalProperties,
-  {dcebdffc-4922-4031-bfb1-16845206c4b2}, !- Handle
-  {ff468f08-5cb1-44ec-94fb-cfe8aca243d3}, !- Object Name
-  Units Represented,                      !- Feature Name 1
-  Integer,                                !- Feature Data Type 1
-  1,                                      !- Feature Value 1
-  NumberOfBedrooms,                       !- Feature Name 2
-  Integer,                                !- Feature Data Type 2
-  3,                                      !- Feature Value 2
-  NumberOfBathrooms,                      !- Feature Name 3
-  Double,                                 !- Feature Data Type 3
-  2,                                      !- Feature Value 3
-  NumberOfOccupants,                      !- Feature Name 4
-  Double,                                 !- Feature Data Type 4
-  3.3900000000000001;                     !- Feature Value 4
-
-OS:BuildingUnit,
-  {2d5ef6af-56c0-458e-b40c-a868ec878b3c}, !- Handle
-  unit 4,                                 !- Name
-  ,                                       !- Rendering Color
-  Residential;                            !- Building Unit Type
-
-OS:AdditionalProperties,
-  {42a8be33-fe56-4330-baf2-4e5c32c61536}, !- Handle
-  {2d5ef6af-56c0-458e-b40c-a868ec878b3c}, !- Object Name
-  Units Represented,                      !- Feature Name 1
-  Integer,                                !- Feature Data Type 1
-  1,                                      !- Feature Value 1
-  NumberOfBedrooms,                       !- Feature Name 2
-  Integer,                                !- Feature Data Type 2
-  3,                                      !- Feature Value 2
-  NumberOfBathrooms,                      !- Feature Name 3
-  Double,                                 !- Feature Data Type 3
-  2,                                      !- Feature Value 3
-  NumberOfOccupants,                      !- Feature Name 4
-  Double,                                 !- Feature Data Type 4
-  3.3900000000000001;                     !- Feature Value 4
-
-OS:Surface,
-  {e4dde951-7395-4b5b-9d2c-10695cabc18f}, !- Handle
-  Surface 18,                             !- Name
-  Floor,                                  !- Surface Type
-  ,                                       !- Construction Name
-  {acbcec17-3281-4f2c-a956-80df159805d2}, !- Space Name
-  Surface,                                !- Outside Boundary Condition
-  {e3abf3c0-c0e8-4ecf-8079-15535bf36184}, !- Outside Boundary Condition Object
-  NoSun,                                  !- Sun Exposure
-  NoWind,                                 !- Wind Exposure
-  ,                                       !- View Factor to Ground
-  ,                                       !- Number of Vertices
-  18.288, 0, 2.4384,                      !- X,Y,Z Vertex 1 {m}
-  18.288, -9.144, 2.4384,                 !- X,Y,Z Vertex 2 {m}
-  13.716, -9.144, 2.4384,                 !- X,Y,Z Vertex 3 {m}
-  13.716, 0, 2.4384;                      !- X,Y,Z Vertex 4 {m}
-
-OS:Surface,
-  {c5ad0252-cd73-41a5-a4cd-17e161c358d8}, !- Handle
-  Surface 19,                             !- Name
-  Floor,                                  !- Surface Type
-  ,                                       !- Construction Name
-  {acbcec17-3281-4f2c-a956-80df159805d2}, !- Space Name
-  Surface,                                !- Outside Boundary Condition
-  {d2ea00ea-eaff-4e3d-8e16-14367e6a9a28}, !- Outside Boundary Condition Object
-  NoSun,                                  !- Sun Exposure
-  NoWind,                                 !- Wind Exposure
-  ,                                       !- View Factor to Ground
-  ,                                       !- Number of Vertices
-  9.144, 0, 2.4384,                       !- X,Y,Z Vertex 1 {m}
-  9.144, -9.144, 2.4384,                  !- X,Y,Z Vertex 2 {m}
-  4.572, -9.144, 2.4384,                  !- X,Y,Z Vertex 3 {m}
-  4.572, 0, 2.4384;                       !- X,Y,Z Vertex 4 {m}
-
-OS:Surface,
-  {9a7c47c5-85a4-41e5-99ab-6dfa45b75c5a}, !- Handle
-  Surface 20,                             !- Name
-  Floor,                                  !- Surface Type
-  ,                                       !- Construction Name
-  {acbcec17-3281-4f2c-a956-80df159805d2}, !- Space Name
-  Surface,                                !- Outside Boundary Condition
-  {5266a1bd-6759-404c-87b8-1712cfcf4576}, !- Outside Boundary Condition Object
-  NoSun,                                  !- Sun Exposure
-  NoWind,                                 !- Wind Exposure
-  ,                                       !- View Factor to Ground
-  ,                                       !- Number of Vertices
-  4.572, 0, 2.4384,                       !- X,Y,Z Vertex 1 {m}
-  4.572, -9.144, 2.4384,                  !- X,Y,Z Vertex 2 {m}
-  0, -9.144, 2.4384,                      !- X,Y,Z Vertex 3 {m}
-  0, 0, 2.4384;                           !- X,Y,Z Vertex 4 {m}
-
-OS:External:File,
-  {75599da0-0507-4bb3-8a74-07e56783bf32}, !- Handle
->>>>>>> 039e157a
+  {68bcca95-2370-46b6-96cc-1faa51248c4d}, !- Handle
   8760.csv,                               !- Name
   8760.csv;                               !- File Name
 
 OS:Schedule:Day,
-<<<<<<< HEAD
-  {3d1b13f3-bd5a-4539-83d2-c328c1cb886a}, !- Handle
-=======
-  {0460dab1-a202-4470-938f-bfca4c91dc32}, !- Handle
->>>>>>> 039e157a
+  {f7f58db7-ac25-4eee-8031-952948fb2357}, !- Handle
   Schedule Day 1,                         !- Name
   ,                                       !- Schedule Type Limits Name
   ,                                       !- Interpolate to Timestep
@@ -2771,11 +917,7 @@
   0;                                      !- Value Until Time 1
 
 OS:Schedule:Day,
-<<<<<<< HEAD
-  {d64eb549-a3a9-4d29-b4c8-a9803da62c81}, !- Handle
-=======
-  {ad031939-19f5-44bf-b63d-3b6e6934ab3b}, !- Handle
->>>>>>> 039e157a
+  {e52eb8c5-a189-458a-9d15-e31f5dc2bbf2}, !- Handle
   Schedule Day 2,                         !- Name
   ,                                       !- Schedule Type Limits Name
   ,                                       !- Interpolate to Timestep
@@ -2784,17 +926,10 @@
   1;                                      !- Value Until Time 1
 
 OS:Schedule:File,
-<<<<<<< HEAD
-  {722b2301-208c-42ef-af60-26cc9f6bad65}, !- Handle
+  {4b241aba-5535-4daf-bf62-d58829e597da}, !- Handle
   occupants,                              !- Name
-  {28d4f241-c9ac-4928-92ea-11ea3c8c309e}, !- Schedule Type Limits Name
-  {2ce5391f-5a85-40c1-86ac-5b5d3ba38d35}, !- External File Name
-=======
-  {70bef03e-c7c1-4d52-9c59-3a4cbe00b082}, !- Handle
-  occupants,                              !- Name
-  {5d12c8ff-0a95-436f-a802-e052c7bbfdd6}, !- Schedule Type Limits Name
-  {75599da0-0507-4bb3-8a74-07e56783bf32}, !- External File Name
->>>>>>> 039e157a
+  {7ebac85d-a519-4280-99ac-ada6e6fef715}, !- Schedule Type Limits Name
+  {68bcca95-2370-46b6-96cc-1faa51248c4d}, !- External File Name
   1,                                      !- Column Number
   1,                                      !- Rows to Skip at Top
   8760,                                   !- Number of Hours of Data
@@ -2803,38 +938,63 @@
   60;                                     !- Minutes per Item
 
 OS:Schedule:Ruleset,
-<<<<<<< HEAD
-  {5d9b055a-52d4-4ded-b3ec-2a34cd3c8d17}, !- Handle
+  {a3da3fb6-59e5-4a0d-a716-b53ba979aa32}, !- Handle
   Schedule Ruleset 1,                     !- Name
-  {ea0396eb-643f-40d1-a8aa-3c4ebbc8bf3f}, !- Schedule Type Limits Name
-  {c3238fbf-6e1f-4b11-a4da-8ba8ceb35144}; !- Default Day Schedule Name
+  {1842d111-4f1b-4861-bf87-435aa6f69e18}, !- Schedule Type Limits Name
+  {7c9e54f0-a702-4bf3-b3ab-4bce6c8ca375}; !- Default Day Schedule Name
 
 OS:Schedule:Day,
-  {c3238fbf-6e1f-4b11-a4da-8ba8ceb35144}, !- Handle
+  {7c9e54f0-a702-4bf3-b3ab-4bce6c8ca375}, !- Handle
   Schedule Day 3,                         !- Name
-  {ea0396eb-643f-40d1-a8aa-3c4ebbc8bf3f}, !- Schedule Type Limits Name
-=======
-  {74a4f404-5305-4790-8454-62ecedf86336}, !- Handle
-  Schedule Ruleset 1,                     !- Name
-  {b42a3d15-120f-4f5d-b093-ae8177ca04a3}, !- Schedule Type Limits Name
-  {efab2b5f-07fa-495b-a091-5b04ce2d7a88}; !- Default Day Schedule Name
-
-OS:Schedule:Day,
-  {efab2b5f-07fa-495b-a091-5b04ce2d7a88}, !- Handle
-  Schedule Day 3,                         !- Name
-  {b42a3d15-120f-4f5d-b093-ae8177ca04a3}, !- Schedule Type Limits Name
->>>>>>> 039e157a
+  {1842d111-4f1b-4861-bf87-435aa6f69e18}, !- Schedule Type Limits Name
   ,                                       !- Interpolate to Timestep
   24,                                     !- Hour 1
   0,                                      !- Minute 1
   112.539290946133;                       !- Value Until Time 1
 
 OS:People:Definition,
-<<<<<<< HEAD
-  {b8dc2536-709b-4f50-b8cd-7e0ef630d632}, !- Handle
-=======
-  {88441779-879c-46b2-9fbc-55418bdfd456}, !- Handle
->>>>>>> 039e157a
+  {7018610d-3802-4452-a2df-13ba402dc729}, !- Handle
+  res occupants|finished basement space,  !- Name
+  People,                                 !- Number of People Calculation Method
+  1.695,                                  !- Number of People {people}
+  ,                                       !- People per Space Floor Area {person/m2}
+  ,                                       !- Space Floor Area per Person {m2/person}
+  0.319734,                               !- Fraction Radiant
+  0.573,                                  !- Sensible Heat Fraction
+  0,                                      !- Carbon Dioxide Generation Rate {m3/s-W}
+  No,                                     !- Enable ASHRAE 55 Comfort Warnings
+  ZoneAveraged;                           !- Mean Radiant Temperature Calculation Type
+
+OS:People,
+  {617a5b22-bb53-458b-8ae6-8e52efc523a7}, !- Handle
+  res occupants|finished basement space,  !- Name
+  {7018610d-3802-4452-a2df-13ba402dc729}, !- People Definition Name
+  {2c4f6304-b611-4bcc-accd-95433fac7f58}, !- Space or SpaceType Name
+  {4b241aba-5535-4daf-bf62-d58829e597da}, !- Number of People Schedule Name
+  {a3da3fb6-59e5-4a0d-a716-b53ba979aa32}, !- Activity Level Schedule Name
+  ,                                       !- Surface Name/Angle Factor List Name
+  ,                                       !- Work Efficiency Schedule Name
+  ,                                       !- Clothing Insulation Schedule Name
+  ,                                       !- Air Velocity Schedule Name
+  1;                                      !- Multiplier
+
+OS:ScheduleTypeLimits,
+  {1842d111-4f1b-4861-bf87-435aa6f69e18}, !- Handle
+  ActivityLevel,                          !- Name
+  0,                                      !- Lower Limit Value
+  ,                                       !- Upper Limit Value
+  Continuous,                             !- Numeric Type
+  ActivityLevel;                          !- Unit Type
+
+OS:ScheduleTypeLimits,
+  {7ebac85d-a519-4280-99ac-ada6e6fef715}, !- Handle
+  Fractional,                             !- Name
+  0,                                      !- Lower Limit Value
+  1,                                      !- Upper Limit Value
+  Continuous;                             !- Numeric Type
+
+OS:People:Definition,
+  {d8df189b-295e-4daa-8a19-21c26c450abf}, !- Handle
   res occupants|living space,             !- Name
   People,                                 !- Number of People Calculation Method
   1.695,                                  !- Number of People {people}
@@ -2847,296 +1007,14 @@
   ZoneAveraged;                           !- Mean Radiant Temperature Calculation Type
 
 OS:People,
-<<<<<<< HEAD
-  {34ccc607-af36-4531-99be-280c6db6b922}, !- Handle
+  {5b4e8d42-ddb9-42cd-8808-14e73ab3e506}, !- Handle
   res occupants|living space,             !- Name
-  {b8dc2536-709b-4f50-b8cd-7e0ef630d632}, !- People Definition Name
-  {1502d055-c808-46a7-bb66-82c67e2f9f25}, !- Space or SpaceType Name
-  {722b2301-208c-42ef-af60-26cc9f6bad65}, !- Number of People Schedule Name
-  {5d9b055a-52d4-4ded-b3ec-2a34cd3c8d17}, !- Activity Level Schedule Name
-=======
-  {bc39078d-4ffa-43d9-a99d-d25ac41ec26a}, !- Handle
-  res occupants|living space,             !- Name
-  {88441779-879c-46b2-9fbc-55418bdfd456}, !- People Definition Name
-  {6c6284d1-52a2-4eee-ba5f-533f7bf244e0}, !- Space or SpaceType Name
-  {70bef03e-c7c1-4d52-9c59-3a4cbe00b082}, !- Number of People Schedule Name
-  {74a4f404-5305-4790-8454-62ecedf86336}, !- Activity Level Schedule Name
->>>>>>> 039e157a
+  {d8df189b-295e-4daa-8a19-21c26c450abf}, !- People Definition Name
+  {275def7d-c8f4-4c72-bbbc-de7a88a10aaa}, !- Space or SpaceType Name
+  {4b241aba-5535-4daf-bf62-d58829e597da}, !- Number of People Schedule Name
+  {a3da3fb6-59e5-4a0d-a716-b53ba979aa32}, !- Activity Level Schedule Name
   ,                                       !- Surface Name/Angle Factor List Name
   ,                                       !- Work Efficiency Schedule Name
   ,                                       !- Clothing Insulation Schedule Name
   ,                                       !- Air Velocity Schedule Name
   1;                                      !- Multiplier
-
-OS:ScheduleTypeLimits,
-<<<<<<< HEAD
-  {ea0396eb-643f-40d1-a8aa-3c4ebbc8bf3f}, !- Handle
-=======
-  {b42a3d15-120f-4f5d-b093-ae8177ca04a3}, !- Handle
->>>>>>> 039e157a
-  ActivityLevel,                          !- Name
-  0,                                      !- Lower Limit Value
-  ,                                       !- Upper Limit Value
-  Continuous,                             !- Numeric Type
-  ActivityLevel;                          !- Unit Type
-
-OS:ScheduleTypeLimits,
-<<<<<<< HEAD
-  {28d4f241-c9ac-4928-92ea-11ea3c8c309e}, !- Handle
-=======
-  {5d12c8ff-0a95-436f-a802-e052c7bbfdd6}, !- Handle
->>>>>>> 039e157a
-  Fractional,                             !- Name
-  0,                                      !- Lower Limit Value
-  1,                                      !- Upper Limit Value
-  Continuous;                             !- Numeric Type
-
-OS:People:Definition,
-<<<<<<< HEAD
-  {8137e851-dc6a-483e-b4fa-d19f8182aa76}, !- Handle
-  res occupants|finished basement space,  !- Name
-=======
-  {8f6fee0c-2149-4d9c-820e-6bf0b6374125}, !- Handle
-  res occupants|finished basement space,  !- Name
-  People,                                 !- Number of People Calculation Method
-  1.695,                                  !- Number of People {people}
-  ,                                       !- People per Space Floor Area {person/m2}
-  ,                                       !- Space Floor Area per Person {m2/person}
-  0.319734,                               !- Fraction Radiant
-  0.573,                                  !- Sensible Heat Fraction
-  0,                                      !- Carbon Dioxide Generation Rate {m3/s-W}
-  No,                                     !- Enable ASHRAE 55 Comfort Warnings
-  ZoneAveraged;                           !- Mean Radiant Temperature Calculation Type
-
-OS:People,
-  {590fabb0-a290-4fa3-ad0c-bcbd3b8d988e}, !- Handle
-  res occupants|finished basement space,  !- Name
-  {8f6fee0c-2149-4d9c-820e-6bf0b6374125}, !- People Definition Name
-  {57eb8b59-092b-4f83-b0e2-1b1d89e052b2}, !- Space or SpaceType Name
-  {70bef03e-c7c1-4d52-9c59-3a4cbe00b082}, !- Number of People Schedule Name
-  {74a4f404-5305-4790-8454-62ecedf86336}, !- Activity Level Schedule Name
-  ,                                       !- Surface Name/Angle Factor List Name
-  ,                                       !- Work Efficiency Schedule Name
-  ,                                       !- Clothing Insulation Schedule Name
-  ,                                       !- Air Velocity Schedule Name
-  1;                                      !- Multiplier
-
-OS:Schedule:Day,
-  {4b7e661e-d283-4c8d-a7d0-c6e896c45ed7}, !- Handle
-  Schedule Day 4,                         !- Name
-  ,                                       !- Schedule Type Limits Name
-  ,                                       !- Interpolate to Timestep
-  24,                                     !- Hour 1
-  0,                                      !- Minute 1
-  0;                                      !- Value Until Time 1
-
-OS:Schedule:Day,
-  {7728c21c-098a-4593-aad3-84cae7a0522a}, !- Handle
-  Schedule Day 5,                         !- Name
-  ,                                       !- Schedule Type Limits Name
-  ,                                       !- Interpolate to Timestep
-  24,                                     !- Hour 1
-  0,                                      !- Minute 1
-  1;                                      !- Value Until Time 1
-
-OS:People:Definition,
-  {2f4f42db-a93e-4f64-b486-b6da89b6120c}, !- Handle
-  res occupants|unit 2|living space|unit 2|story 1, !- Name
-  People,                                 !- Number of People Calculation Method
-  1.695,                                  !- Number of People {people}
-  ,                                       !- People per Space Floor Area {person/m2}
-  ,                                       !- Space Floor Area per Person {m2/person}
-  0.319734,                               !- Fraction Radiant
-  0.573,                                  !- Sensible Heat Fraction
-  0,                                      !- Carbon Dioxide Generation Rate {m3/s-W}
-  No,                                     !- Enable ASHRAE 55 Comfort Warnings
-  ZoneAveraged;                           !- Mean Radiant Temperature Calculation Type
-
-OS:People,
-  {8dd89570-bd48-4bc0-b4f0-37531ad4e2d0}, !- Handle
-  res occupants|unit 2|living space|unit 2|story 1, !- Name
-  {2f4f42db-a93e-4f64-b486-b6da89b6120c}, !- People Definition Name
-  {b88031ab-7c62-40c3-84a7-b0f2e61d97f2}, !- Space or SpaceType Name
-  {70bef03e-c7c1-4d52-9c59-3a4cbe00b082}, !- Number of People Schedule Name
-  {74a4f404-5305-4790-8454-62ecedf86336}, !- Activity Level Schedule Name
-  ,                                       !- Surface Name/Angle Factor List Name
-  ,                                       !- Work Efficiency Schedule Name
-  ,                                       !- Clothing Insulation Schedule Name
-  ,                                       !- Air Velocity Schedule Name
-  1;                                      !- Multiplier
-
-OS:People:Definition,
-  {0b6ac6be-cc74-4e03-83fa-cd6e47089ece}, !- Handle
-  res occupants|unit 2|finished basement space|unit 2, !- Name
-  People,                                 !- Number of People Calculation Method
-  1.695,                                  !- Number of People {people}
-  ,                                       !- People per Space Floor Area {person/m2}
-  ,                                       !- Space Floor Area per Person {m2/person}
-  0.319734,                               !- Fraction Radiant
-  0.573,                                  !- Sensible Heat Fraction
-  0,                                      !- Carbon Dioxide Generation Rate {m3/s-W}
-  No,                                     !- Enable ASHRAE 55 Comfort Warnings
-  ZoneAveraged;                           !- Mean Radiant Temperature Calculation Type
-
-OS:People,
-  {4271ef0a-7056-49b4-8765-a20b8953ce78}, !- Handle
-  res occupants|unit 2|finished basement space|unit 2, !- Name
-  {0b6ac6be-cc74-4e03-83fa-cd6e47089ece}, !- People Definition Name
-  {2a532a3a-837e-4031-a432-8a55fbf45f2f}, !- Space or SpaceType Name
-  {70bef03e-c7c1-4d52-9c59-3a4cbe00b082}, !- Number of People Schedule Name
-  {74a4f404-5305-4790-8454-62ecedf86336}, !- Activity Level Schedule Name
-  ,                                       !- Surface Name/Angle Factor List Name
-  ,                                       !- Work Efficiency Schedule Name
-  ,                                       !- Clothing Insulation Schedule Name
-  ,                                       !- Air Velocity Schedule Name
-  1;                                      !- Multiplier
-
-OS:Schedule:Day,
-  {5f164b30-c431-4711-898d-28d65b2fa371}, !- Handle
-  Schedule Day 6,                         !- Name
-  ,                                       !- Schedule Type Limits Name
-  ,                                       !- Interpolate to Timestep
-  24,                                     !- Hour 1
-  0,                                      !- Minute 1
-  0;                                      !- Value Until Time 1
-
-OS:Schedule:Day,
-  {15a183e5-9e67-46d8-827c-2226afc192b0}, !- Handle
-  Schedule Day 7,                         !- Name
-  ,                                       !- Schedule Type Limits Name
-  ,                                       !- Interpolate to Timestep
-  24,                                     !- Hour 1
-  0,                                      !- Minute 1
-  1;                                      !- Value Until Time 1
-
-OS:People:Definition,
-  {ca0049bd-ea05-4a86-8032-dc59df5f49b0}, !- Handle
-  res occupants|unit 3|finished basement space|unit 3, !- Name
-  People,                                 !- Number of People Calculation Method
-  1.695,                                  !- Number of People {people}
-  ,                                       !- People per Space Floor Area {person/m2}
-  ,                                       !- Space Floor Area per Person {m2/person}
-  0.319734,                               !- Fraction Radiant
-  0.573,                                  !- Sensible Heat Fraction
-  0,                                      !- Carbon Dioxide Generation Rate {m3/s-W}
-  No,                                     !- Enable ASHRAE 55 Comfort Warnings
-  ZoneAveraged;                           !- Mean Radiant Temperature Calculation Type
-
-OS:People,
-  {6ed8b5ba-11cc-4b1d-953b-11fda8bd857d}, !- Handle
-  res occupants|unit 3|finished basement space|unit 3, !- Name
-  {ca0049bd-ea05-4a86-8032-dc59df5f49b0}, !- People Definition Name
-  {f26fa072-461d-4643-a058-130738932b59}, !- Space or SpaceType Name
-  {70bef03e-c7c1-4d52-9c59-3a4cbe00b082}, !- Number of People Schedule Name
-  {74a4f404-5305-4790-8454-62ecedf86336}, !- Activity Level Schedule Name
-  ,                                       !- Surface Name/Angle Factor List Name
-  ,                                       !- Work Efficiency Schedule Name
-  ,                                       !- Clothing Insulation Schedule Name
-  ,                                       !- Air Velocity Schedule Name
-  1;                                      !- Multiplier
-
-OS:People:Definition,
-  {065ced00-7c88-427e-80b2-01687e21a827}, !- Handle
-  res occupants|unit 3|living space|unit 3|story 1, !- Name
-  People,                                 !- Number of People Calculation Method
-  1.695,                                  !- Number of People {people}
-  ,                                       !- People per Space Floor Area {person/m2}
-  ,                                       !- Space Floor Area per Person {m2/person}
-  0.319734,                               !- Fraction Radiant
-  0.573,                                  !- Sensible Heat Fraction
-  0,                                      !- Carbon Dioxide Generation Rate {m3/s-W}
-  No,                                     !- Enable ASHRAE 55 Comfort Warnings
-  ZoneAveraged;                           !- Mean Radiant Temperature Calculation Type
-
-OS:People,
-  {36d12914-4fcf-4efb-a1ab-02e0358bd2ee}, !- Handle
-  res occupants|unit 3|living space|unit 3|story 1, !- Name
-  {065ced00-7c88-427e-80b2-01687e21a827}, !- People Definition Name
-  {b9c97c9f-f152-48e6-908f-543de25f6a49}, !- Space or SpaceType Name
-  {70bef03e-c7c1-4d52-9c59-3a4cbe00b082}, !- Number of People Schedule Name
-  {74a4f404-5305-4790-8454-62ecedf86336}, !- Activity Level Schedule Name
-  ,                                       !- Surface Name/Angle Factor List Name
-  ,                                       !- Work Efficiency Schedule Name
-  ,                                       !- Clothing Insulation Schedule Name
-  ,                                       !- Air Velocity Schedule Name
-  1;                                      !- Multiplier
-
-OS:Schedule:Day,
-  {6718e92f-ef39-4a70-bd37-87807815145a}, !- Handle
-  Schedule Day 8,                         !- Name
-  ,                                       !- Schedule Type Limits Name
-  ,                                       !- Interpolate to Timestep
-  24,                                     !- Hour 1
-  0,                                      !- Minute 1
-  0;                                      !- Value Until Time 1
-
-OS:Schedule:Day,
-  {035d20e8-1b14-467c-b6c9-d1f4bc5ecaa6}, !- Handle
-  Schedule Day 9,                         !- Name
-  ,                                       !- Schedule Type Limits Name
-  ,                                       !- Interpolate to Timestep
-  24,                                     !- Hour 1
-  0,                                      !- Minute 1
-  1;                                      !- Value Until Time 1
-
-OS:People:Definition,
-  {0c274039-1cb4-49b2-ad06-6fccdae6637a}, !- Handle
-  res occupants|unit 4|living space|unit 4|story 1, !- Name
-  People,                                 !- Number of People Calculation Method
-  1.695,                                  !- Number of People {people}
-  ,                                       !- People per Space Floor Area {person/m2}
-  ,                                       !- Space Floor Area per Person {m2/person}
-  0.319734,                               !- Fraction Radiant
-  0.573,                                  !- Sensible Heat Fraction
-  0,                                      !- Carbon Dioxide Generation Rate {m3/s-W}
-  No,                                     !- Enable ASHRAE 55 Comfort Warnings
-  ZoneAveraged;                           !- Mean Radiant Temperature Calculation Type
-
-OS:People,
-  {5b7fdde0-179a-40dd-82b5-c713415fcad7}, !- Handle
-  res occupants|unit 4|living space|unit 4|story 1, !- Name
-  {0c274039-1cb4-49b2-ad06-6fccdae6637a}, !- People Definition Name
-  {12cce4f8-b01f-41aa-a6ac-ac1f3204a190}, !- Space or SpaceType Name
-  {70bef03e-c7c1-4d52-9c59-3a4cbe00b082}, !- Number of People Schedule Name
-  {74a4f404-5305-4790-8454-62ecedf86336}, !- Activity Level Schedule Name
-  ,                                       !- Surface Name/Angle Factor List Name
-  ,                                       !- Work Efficiency Schedule Name
-  ,                                       !- Clothing Insulation Schedule Name
-  ,                                       !- Air Velocity Schedule Name
-  1;                                      !- Multiplier
-
-OS:People:Definition,
-  {1fae61cb-4dbe-43c1-9b6f-d901af0e7c8b}, !- Handle
-  res occupants|unit 4|finished basement space|unit 4, !- Name
->>>>>>> 039e157a
-  People,                                 !- Number of People Calculation Method
-  1.695,                                  !- Number of People {people}
-  ,                                       !- People per Space Floor Area {person/m2}
-  ,                                       !- Space Floor Area per Person {m2/person}
-  0.319734,                               !- Fraction Radiant
-  0.573,                                  !- Sensible Heat Fraction
-  0,                                      !- Carbon Dioxide Generation Rate {m3/s-W}
-  No,                                     !- Enable ASHRAE 55 Comfort Warnings
-  ZoneAveraged;                           !- Mean Radiant Temperature Calculation Type
-
-OS:People,
-<<<<<<< HEAD
-  {523be9d8-82b6-4f16-9d8e-06241815997b}, !- Handle
-  res occupants|finished basement space,  !- Name
-  {8137e851-dc6a-483e-b4fa-d19f8182aa76}, !- People Definition Name
-  {be793c76-3ab4-4a10-8e68-88f152d0962d}, !- Space or SpaceType Name
-  {722b2301-208c-42ef-af60-26cc9f6bad65}, !- Number of People Schedule Name
-  {5d9b055a-52d4-4ded-b3ec-2a34cd3c8d17}, !- Activity Level Schedule Name
-=======
-  {81c5cc9f-a1ae-4b90-9d49-0f97f68c0006}, !- Handle
-  res occupants|unit 4|finished basement space|unit 4, !- Name
-  {1fae61cb-4dbe-43c1-9b6f-d901af0e7c8b}, !- People Definition Name
-  {f0dccd5f-914e-4050-94ee-d15f6d15d34b}, !- Space or SpaceType Name
-  {70bef03e-c7c1-4d52-9c59-3a4cbe00b082}, !- Number of People Schedule Name
-  {74a4f404-5305-4790-8454-62ecedf86336}, !- Activity Level Schedule Name
->>>>>>> 039e157a
-  ,                                       !- Surface Name/Angle Factor List Name
-  ,                                       !- Work Efficiency Schedule Name
-  ,                                       !- Clothing Insulation Schedule Name
-  ,                                       !- Air Velocity Schedule Name
-  1;                                      !- Multiplier
