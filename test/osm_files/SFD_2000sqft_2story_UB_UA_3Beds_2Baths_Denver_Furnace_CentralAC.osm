!- NOTE: Auto-generated from /test/osw_files/SFD_2000sqft_2story_UB_UA_3Beds_2Baths_Denver_Furnace_CentralAC.osw

OS:Version,
<<<<<<< HEAD
  {4d72167f-6550-4df3-9c38-b006a00632d5}, !- Handle
  3.0.1;                                  !- Version Identifier

OS:SimulationControl,
  {8b38e06b-bca4-4325-98d1-b49e23361731}, !- Handle
=======
  {57f56812-1ad1-4bba-8d1c-899c8345b05a}, !- Handle
  2.9.0;                                  !- Version Identifier

OS:SimulationControl,
  {b5fa9b2f-2666-40b9-b058-f4c95941325e}, !- Handle
>>>>>>> fcfe5a62
  ,                                       !- Do Zone Sizing Calculation
  ,                                       !- Do System Sizing Calculation
  ,                                       !- Do Plant Sizing Calculation
  No;                                     !- Run Simulation for Sizing Periods

OS:Timestep,
<<<<<<< HEAD
  {d9e15c8b-9a4c-4e34-a780-e2a9824692c5}, !- Handle
  6;                                      !- Number of Timesteps per Hour

OS:ShadowCalculation,
  {e9521e01-026e-4298-95f9-490ce7fca4cc}, !- Handle
  PolygonClipping,                        !- Shading Calculation Method
  ,                                       !- Shading Calculation Update Frequency Method
  20,                                     !- Shading Calculation Update Frequency
  15000,                                  !- Maximum Figures in Shadow Overlap Calculations
  ,                                       !- Polygon Clipping Algorithm
  512,                                    !- Pixel Counting Resolution
  ,                                       !- Sky Diffuse Modeling Algorithm
  No,                                     !- Output External Shading Calculation Results
  No,                                     !- Disable Self-Shading Within Shading Zone Groups
  No;                                     !- Disable Self-Shading From Shading Zone Groups to Other Zones

OS:Building,
  {b63ecefe-c48b-4693-8bf8-7085c8bbb740}, !- Handle
=======
  {6b8afa4c-ed58-4086-9236-b1ac7434f19c}, !- Handle
  6;                                      !- Number of Timesteps per Hour

OS:ShadowCalculation,
  {96af50df-8908-446e-8d29-4df6d07bd39e}, !- Handle
  20,                                     !- Calculation Frequency
  200;                                    !- Maximum Figures in Shadow Overlap Calculations

OS:SurfaceConvectionAlgorithm:Outside,
  {33c85885-97e4-4445-aabe-4b984fc70ea1}, !- Handle
  DOE-2;                                  !- Algorithm

OS:SurfaceConvectionAlgorithm:Inside,
  {eed2aed1-d2a3-418f-843d-7b6810d7f9cb}, !- Handle
  TARP;                                   !- Algorithm

OS:ZoneCapacitanceMultiplier:ResearchSpecial,
  {496833ca-24e7-47b6-9d28-54e82db0d608}, !- Handle
  3.6,                                    !- Temperature Capacity Multiplier
  15,                                     !- Humidity Capacity Multiplier
  ;                                       !- Carbon Dioxide Capacity Multiplier

OS:RunPeriod,
  {1b22dc36-b6c9-4d75-ab21-db94f5a8169d}, !- Handle
  Run Period 1,                           !- Name
  1,                                      !- Begin Month
  1,                                      !- Begin Day of Month
  12,                                     !- End Month
  31,                                     !- End Day of Month
  ,                                       !- Use Weather File Holidays and Special Days
  ,                                       !- Use Weather File Daylight Saving Period
  ,                                       !- Apply Weekend Holiday Rule
  ,                                       !- Use Weather File Rain Indicators
  ,                                       !- Use Weather File Snow Indicators
  ;                                       !- Number of Times Runperiod to be Repeated

OS:YearDescription,
  {33aca52c-9cff-4b0a-8f74-3f263b5eceb9}, !- Handle
  2007,                                   !- Calendar Year
  ,                                       !- Day of Week for Start Day
  ;                                       !- Is Leap Year

OS:Building,
  {5aec8e37-af8d-46ee-a2f4-12f05a9992bc}, !- Handle
>>>>>>> fcfe5a62
  Building 1,                             !- Name
  ,                                       !- Building Sector Type
  ,                                       !- North Axis {deg}
  ,                                       !- Nominal Floor to Floor Height {m}
  ,                                       !- Space Type Name
  ,                                       !- Default Construction Set Name
  ,                                       !- Default Schedule Set Name
  2,                                      !- Standards Number of Stories
  2,                                      !- Standards Number of Above Ground Stories
  ,                                       !- Standards Template
  singlefamilydetached,                   !- Standards Building Type
  1;                                      !- Standards Number of Living Units

OS:AdditionalProperties,
<<<<<<< HEAD
  {c81e69d7-d7e7-4827-b4e1-f5ba0e85d1f2}, !- Handle
  {b63ecefe-c48b-4693-8bf8-7085c8bbb740}, !- Object Name
=======
  {3192c8e1-669b-4e36-aec6-b7d5548ca431}, !- Handle
  {5aec8e37-af8d-46ee-a2f4-12f05a9992bc}, !- Object Name
>>>>>>> fcfe5a62
  Total Units Represented,                !- Feature Name 1
  Integer,                                !- Feature Data Type 1
  1,                                      !- Feature Value 1
  Total Units Modeled,                    !- Feature Name 2
  Integer,                                !- Feature Data Type 2
  1;                                      !- Feature Value 2

OS:ThermalZone,
<<<<<<< HEAD
  {0748208c-9fa8-4f57-942b-cad1df37ff1e}, !- Handle
=======
  {2d3acfce-7f1e-4a4f-9a67-5861d0d85405}, !- Handle
>>>>>>> fcfe5a62
  living zone,                            !- Name
  ,                                       !- Multiplier
  ,                                       !- Ceiling Height {m}
  ,                                       !- Volume {m3}
  ,                                       !- Floor Area {m2}
  ,                                       !- Zone Inside Convection Algorithm
  ,                                       !- Zone Outside Convection Algorithm
  ,                                       !- Zone Conditioning Equipment List Name
<<<<<<< HEAD
  {77ccd6e3-cc5d-4e86-bf90-cd88b1b7d759}, !- Zone Air Inlet Port List
  {7db6f51b-db37-4f12-9ff4-38825eead579}, !- Zone Air Exhaust Port List
  {0b004ad9-d36d-4409-b233-23eaa54f5c64}, !- Zone Air Node Name
  {1d9f0a23-9470-4925-90e2-10f2d74e16eb}, !- Zone Return Air Port List
=======
  {751fb4f5-fcd5-4744-a733-4ddb8a363d89}, !- Zone Air Inlet Port List
  {3628fe36-391e-463f-8fe4-01aeca10a76d}, !- Zone Air Exhaust Port List
  {9e432834-c519-48fd-b961-fbd7b13b77eb}, !- Zone Air Node Name
  {25b6dd20-5aad-4bfa-9661-72e02b11ac55}, !- Zone Return Air Port List
>>>>>>> fcfe5a62
  ,                                       !- Primary Daylighting Control Name
  ,                                       !- Fraction of Zone Controlled by Primary Daylighting Control
  ,                                       !- Secondary Daylighting Control Name
  ,                                       !- Fraction of Zone Controlled by Secondary Daylighting Control
  ,                                       !- Illuminance Map Name
  ,                                       !- Group Rendering Name
<<<<<<< HEAD
  {74aab72f-f929-44f1-ad88-2684c6de0f37}, !- Thermostat Name
  No;                                     !- Use Ideal Air Loads

OS:Node,
  {fedfabce-a59c-4796-bfac-a5c30667cdda}, !- Handle
  Node 1,                                 !- Name
  {0b004ad9-d36d-4409-b233-23eaa54f5c64}, !- Inlet Port
  ;                                       !- Outlet Port

OS:Connection,
  {0b004ad9-d36d-4409-b233-23eaa54f5c64}, !- Handle
  {3206d18a-b2fa-4f0e-886f-023cffdf161e}, !- Name
  {0748208c-9fa8-4f57-942b-cad1df37ff1e}, !- Source Object
  11,                                     !- Outlet Port
  {fedfabce-a59c-4796-bfac-a5c30667cdda}, !- Target Object
  2;                                      !- Inlet Port

OS:PortList,
  {77ccd6e3-cc5d-4e86-bf90-cd88b1b7d759}, !- Handle
  {2e43c8dd-1ddc-4630-bc6c-b3717a0c8e53}, !- Name
  {0748208c-9fa8-4f57-942b-cad1df37ff1e}, !- HVAC Component
  {810b0265-9c74-4a7c-b632-3f3b4f73a92e}, !- Port 1
  {6df05656-c02f-47f9-8c1b-b833b2f609c8}; !- Port 2

OS:PortList,
  {7db6f51b-db37-4f12-9ff4-38825eead579}, !- Handle
  {e889c41f-2a75-444f-b887-c837795b4bea}, !- Name
  {0748208c-9fa8-4f57-942b-cad1df37ff1e}; !- HVAC Component

OS:PortList,
  {1d9f0a23-9470-4925-90e2-10f2d74e16eb}, !- Handle
  {fe2cc1e8-c736-4263-9d44-6ebd2c7c5da7}, !- Name
  {0748208c-9fa8-4f57-942b-cad1df37ff1e}, !- HVAC Component
  {61582497-9a12-481d-932c-0a381301174c}, !- Port 1
  {6943a5d0-a694-4454-b254-61e991e67532}; !- Port 2

OS:Sizing:Zone,
  {07b40eb1-c2bd-4084-b4d6-d47c831be923}, !- Handle
  {0748208c-9fa8-4f57-942b-cad1df37ff1e}, !- Zone or ZoneList Name
=======
  ,                                       !- Thermostat Name
  No;                                     !- Use Ideal Air Loads

OS:Node,
  {832cd674-eb11-464a-bc63-e103d529bfe0}, !- Handle
  Node 1,                                 !- Name
  {9e432834-c519-48fd-b961-fbd7b13b77eb}, !- Inlet Port
  ;                                       !- Outlet Port

OS:Connection,
  {9e432834-c519-48fd-b961-fbd7b13b77eb}, !- Handle
  {0d4e025b-52a3-4464-8184-61ace54d5395}, !- Name
  {2d3acfce-7f1e-4a4f-9a67-5861d0d85405}, !- Source Object
  11,                                     !- Outlet Port
  {832cd674-eb11-464a-bc63-e103d529bfe0}, !- Target Object
  2;                                      !- Inlet Port

OS:PortList,
  {751fb4f5-fcd5-4744-a733-4ddb8a363d89}, !- Handle
  {8bf87667-a845-4276-9652-959166396b88}, !- Name
  {2d3acfce-7f1e-4a4f-9a67-5861d0d85405}; !- HVAC Component

OS:PortList,
  {3628fe36-391e-463f-8fe4-01aeca10a76d}, !- Handle
  {dcea476c-133b-4010-b021-4c6d010954ac}, !- Name
  {2d3acfce-7f1e-4a4f-9a67-5861d0d85405}; !- HVAC Component

OS:PortList,
  {25b6dd20-5aad-4bfa-9661-72e02b11ac55}, !- Handle
  {af98f187-472e-4fa3-bfa4-d570ce8de3b4}, !- Name
  {2d3acfce-7f1e-4a4f-9a67-5861d0d85405}; !- HVAC Component

OS:Sizing:Zone,
  {ca865c9d-d2fe-40ed-b9b6-c96b22de86c9}, !- Handle
  {2d3acfce-7f1e-4a4f-9a67-5861d0d85405}, !- Zone or ZoneList Name
>>>>>>> fcfe5a62
  SupplyAirTemperature,                   !- Zone Cooling Design Supply Air Temperature Input Method
  14,                                     !- Zone Cooling Design Supply Air Temperature {C}
  11.11,                                  !- Zone Cooling Design Supply Air Temperature Difference {deltaC}
  SupplyAirTemperature,                   !- Zone Heating Design Supply Air Temperature Input Method
  40,                                     !- Zone Heating Design Supply Air Temperature {C}
  11.11,                                  !- Zone Heating Design Supply Air Temperature Difference {deltaC}
  0.0085,                                 !- Zone Cooling Design Supply Air Humidity Ratio {kg-H2O/kg-air}
  0.008,                                  !- Zone Heating Design Supply Air Humidity Ratio {kg-H2O/kg-air}
  ,                                       !- Zone Heating Sizing Factor
  ,                                       !- Zone Cooling Sizing Factor
  DesignDay,                              !- Cooling Design Air Flow Method
  ,                                       !- Cooling Design Air Flow Rate {m3/s}
  ,                                       !- Cooling Minimum Air Flow per Zone Floor Area {m3/s-m2}
  ,                                       !- Cooling Minimum Air Flow {m3/s}
  ,                                       !- Cooling Minimum Air Flow Fraction
  DesignDay,                              !- Heating Design Air Flow Method
  ,                                       !- Heating Design Air Flow Rate {m3/s}
  ,                                       !- Heating Maximum Air Flow per Zone Floor Area {m3/s-m2}
  ,                                       !- Heating Maximum Air Flow {m3/s}
  ,                                       !- Heating Maximum Air Flow Fraction
  No,                                     !- Account for Dedicated Outdoor Air System
  NeutralSupplyAir,                       !- Dedicated Outdoor Air System Control Strategy
  autosize,                               !- Dedicated Outdoor Air Low Setpoint Temperature for Design {C}
  autosize;                               !- Dedicated Outdoor Air High Setpoint Temperature for Design {C}

OS:ZoneHVAC:EquipmentList,
<<<<<<< HEAD
  {298545c3-859e-45cf-b3bd-61fa22f61ca8}, !- Handle
  Zone HVAC Equipment List 1,             !- Name
  {0748208c-9fa8-4f57-942b-cad1df37ff1e}, !- Thermal Zone
  SequentialLoad,                         !- Load Distribution Scheme
  {323d29fa-bc55-4506-b9a2-b1ab122f73b7}, !- Zone Equipment 1
  1,                                      !- Zone Equipment Cooling Sequence 1
  1,                                      !- Zone Equipment Heating or No-Load Sequence 1
  ,                                       !- Zone Equipment Sequential Cooling Fraction Schedule Name 1
  ,                                       !- Zone Equipment Sequential Heating Fraction Schedule Name 1
  {a4d2e74e-d576-4b09-af5e-d331ae5c3b26}, !- Zone Equipment 2
  2,                                      !- Zone Equipment Cooling Sequence 2
  2,                                      !- Zone Equipment Heating or No-Load Sequence 2
  ,                                       !- Zone Equipment Sequential Cooling Fraction Schedule Name 2
  ;                                       !- Zone Equipment Sequential Heating Fraction Schedule Name 2

OS:Space,
  {ef64a7dd-577d-452a-93e3-02e0ad406b40}, !- Handle
  living space,                           !- Name
  {40b60dc4-f985-493d-a1d4-0a405f5c8b8c}, !- Space Type Name
=======
  {50fcda86-793f-4ec7-b602-a05509863c5a}, !- Handle
  Zone HVAC Equipment List 1,             !- Name
  {2d3acfce-7f1e-4a4f-9a67-5861d0d85405}; !- Thermal Zone

OS:Space,
  {1322b22e-793e-4d5d-af23-5dda198377f9}, !- Handle
  living space,                           !- Name
  {dd0c5312-369b-4d1d-b7d0-6f351870c108}, !- Space Type Name
>>>>>>> fcfe5a62
  ,                                       !- Default Construction Set Name
  ,                                       !- Default Schedule Set Name
  -0,                                     !- Direction of Relative North {deg}
  0,                                      !- X Origin {m}
  0,                                      !- Y Origin {m}
  0,                                      !- Z Origin {m}
  ,                                       !- Building Story Name
<<<<<<< HEAD
  {0748208c-9fa8-4f57-942b-cad1df37ff1e}, !- Thermal Zone Name
  ,                                       !- Part of Total Floor Area
  ,                                       !- Design Specification Outdoor Air Object Name
  {33235817-3e08-47db-a9ec-c7929fe4a8e3}; !- Building Unit Name

OS:Surface,
  {b02b15eb-a26a-46e6-87b7-a35e155a367d}, !- Handle
  Surface 1,                              !- Name
  Floor,                                  !- Surface Type
  ,                                       !- Construction Name
  {ef64a7dd-577d-452a-93e3-02e0ad406b40}, !- Space Name
  Surface,                                !- Outside Boundary Condition
  {381bbae7-8f55-4552-a987-fd50464f0026}, !- Outside Boundary Condition Object
=======
  {2d3acfce-7f1e-4a4f-9a67-5861d0d85405}, !- Thermal Zone Name
  ,                                       !- Part of Total Floor Area
  ,                                       !- Design Specification Outdoor Air Object Name
  {026053de-4d01-4bd6-a350-be81aa2cb966}; !- Building Unit Name

OS:Surface,
  {6c96fa2f-688b-4b71-b650-53d4540f0221}, !- Handle
  Surface 1,                              !- Name
  Floor,                                  !- Surface Type
  ,                                       !- Construction Name
  {1322b22e-793e-4d5d-af23-5dda198377f9}, !- Space Name
  Surface,                                !- Outside Boundary Condition
  {4b86ce7a-efb6-4708-80ad-8999a2bc7e49}, !- Outside Boundary Condition Object
>>>>>>> fcfe5a62
  NoSun,                                  !- Sun Exposure
  NoWind,                                 !- Wind Exposure
  ,                                       !- View Factor to Ground
  ,                                       !- Number of Vertices
  0, 0, 0,                                !- X,Y,Z Vertex 1 {m}
  0, 6.81553519541936, 0,                 !- X,Y,Z Vertex 2 {m}
  13.6310703908387, 6.81553519541936, 0,  !- X,Y,Z Vertex 3 {m}
  13.6310703908387, 0, 0;                 !- X,Y,Z Vertex 4 {m}

OS:Surface,
<<<<<<< HEAD
  {531b5fd0-0612-4579-9f6f-fdab129f6b79}, !- Handle
  Surface 2,                              !- Name
  Wall,                                   !- Surface Type
  ,                                       !- Construction Name
  {ef64a7dd-577d-452a-93e3-02e0ad406b40}, !- Space Name
=======
  {695b5e5d-ad3f-401d-8760-b85a8f7e65c4}, !- Handle
  Surface 2,                              !- Name
  Wall,                                   !- Surface Type
  ,                                       !- Construction Name
  {1322b22e-793e-4d5d-af23-5dda198377f9}, !- Space Name
>>>>>>> fcfe5a62
  Outdoors,                               !- Outside Boundary Condition
  ,                                       !- Outside Boundary Condition Object
  SunExposed,                             !- Sun Exposure
  WindExposed,                            !- Wind Exposure
  ,                                       !- View Factor to Ground
  ,                                       !- Number of Vertices
  0, 6.81553519541936, 2.4384,            !- X,Y,Z Vertex 1 {m}
  0, 6.81553519541936, 0,                 !- X,Y,Z Vertex 2 {m}
  0, 0, 0,                                !- X,Y,Z Vertex 3 {m}
  0, 0, 2.4384;                           !- X,Y,Z Vertex 4 {m}

OS:Surface,
<<<<<<< HEAD
  {f303454e-cfd3-428f-b9f8-d0d98e7efed3}, !- Handle
  Surface 3,                              !- Name
  Wall,                                   !- Surface Type
  ,                                       !- Construction Name
  {ef64a7dd-577d-452a-93e3-02e0ad406b40}, !- Space Name
=======
  {79602d25-79d0-400d-ab5e-4875ee83cd09}, !- Handle
  Surface 3,                              !- Name
  Wall,                                   !- Surface Type
  ,                                       !- Construction Name
  {1322b22e-793e-4d5d-af23-5dda198377f9}, !- Space Name
>>>>>>> fcfe5a62
  Outdoors,                               !- Outside Boundary Condition
  ,                                       !- Outside Boundary Condition Object
  SunExposed,                             !- Sun Exposure
  WindExposed,                            !- Wind Exposure
  ,                                       !- View Factor to Ground
  ,                                       !- Number of Vertices
  13.6310703908387, 6.81553519541936, 2.4384, !- X,Y,Z Vertex 1 {m}
  13.6310703908387, 6.81553519541936, 0,  !- X,Y,Z Vertex 2 {m}
  0, 6.81553519541936, 0,                 !- X,Y,Z Vertex 3 {m}
  0, 6.81553519541936, 2.4384;            !- X,Y,Z Vertex 4 {m}

OS:Surface,
<<<<<<< HEAD
  {ccfac152-4cb8-4e18-86dc-8b8a9d90c9bd}, !- Handle
  Surface 4,                              !- Name
  Wall,                                   !- Surface Type
  ,                                       !- Construction Name
  {ef64a7dd-577d-452a-93e3-02e0ad406b40}, !- Space Name
=======
  {81126b7e-c911-42c9-a493-3dcfbd150b4a}, !- Handle
  Surface 4,                              !- Name
  Wall,                                   !- Surface Type
  ,                                       !- Construction Name
  {1322b22e-793e-4d5d-af23-5dda198377f9}, !- Space Name
>>>>>>> fcfe5a62
  Outdoors,                               !- Outside Boundary Condition
  ,                                       !- Outside Boundary Condition Object
  SunExposed,                             !- Sun Exposure
  WindExposed,                            !- Wind Exposure
  ,                                       !- View Factor to Ground
  ,                                       !- Number of Vertices
  13.6310703908387, 0, 2.4384,            !- X,Y,Z Vertex 1 {m}
  13.6310703908387, 0, 0,                 !- X,Y,Z Vertex 2 {m}
  13.6310703908387, 6.81553519541936, 0,  !- X,Y,Z Vertex 3 {m}
  13.6310703908387, 6.81553519541936, 2.4384; !- X,Y,Z Vertex 4 {m}

OS:Surface,
<<<<<<< HEAD
  {119fd92b-b324-4918-b359-3a711b980f37}, !- Handle
  Surface 5,                              !- Name
  Wall,                                   !- Surface Type
  ,                                       !- Construction Name
  {ef64a7dd-577d-452a-93e3-02e0ad406b40}, !- Space Name
=======
  {3e15bb49-9c38-4371-9e7a-b5c80073d89c}, !- Handle
  Surface 5,                              !- Name
  Wall,                                   !- Surface Type
  ,                                       !- Construction Name
  {1322b22e-793e-4d5d-af23-5dda198377f9}, !- Space Name
>>>>>>> fcfe5a62
  Outdoors,                               !- Outside Boundary Condition
  ,                                       !- Outside Boundary Condition Object
  SunExposed,                             !- Sun Exposure
  WindExposed,                            !- Wind Exposure
  ,                                       !- View Factor to Ground
  ,                                       !- Number of Vertices
  0, 0, 2.4384,                           !- X,Y,Z Vertex 1 {m}
  0, 0, 0,                                !- X,Y,Z Vertex 2 {m}
  13.6310703908387, 0, 0,                 !- X,Y,Z Vertex 3 {m}
  13.6310703908387, 0, 2.4384;            !- X,Y,Z Vertex 4 {m}

OS:Surface,
<<<<<<< HEAD
  {4b1502e1-24da-4658-80c0-c580dba71cfe}, !- Handle
  Surface 6,                              !- Name
  RoofCeiling,                            !- Surface Type
  ,                                       !- Construction Name
  {ef64a7dd-577d-452a-93e3-02e0ad406b40}, !- Space Name
  Surface,                                !- Outside Boundary Condition
  {b31a84fe-a81a-4ab5-bc88-5e977d675bb0}, !- Outside Boundary Condition Object
=======
  {ca4cfe93-2d7c-4bc2-932d-6b8d668194fd}, !- Handle
  Surface 6,                              !- Name
  RoofCeiling,                            !- Surface Type
  ,                                       !- Construction Name
  {1322b22e-793e-4d5d-af23-5dda198377f9}, !- Space Name
  Surface,                                !- Outside Boundary Condition
  {2dd6692f-46bc-42f2-b708-fe1372f99a53}, !- Outside Boundary Condition Object
>>>>>>> fcfe5a62
  NoSun,                                  !- Sun Exposure
  NoWind,                                 !- Wind Exposure
  ,                                       !- View Factor to Ground
  ,                                       !- Number of Vertices
  13.6310703908387, 0, 2.4384,            !- X,Y,Z Vertex 1 {m}
  13.6310703908387, 6.81553519541936, 2.4384, !- X,Y,Z Vertex 2 {m}
  0, 6.81553519541936, 2.4384,            !- X,Y,Z Vertex 3 {m}
  0, 0, 2.4384;                           !- X,Y,Z Vertex 4 {m}

OS:SpaceType,
<<<<<<< HEAD
  {40b60dc4-f985-493d-a1d4-0a405f5c8b8c}, !- Handle
=======
  {dd0c5312-369b-4d1d-b7d0-6f351870c108}, !- Handle
>>>>>>> fcfe5a62
  Space Type 1,                           !- Name
  ,                                       !- Default Construction Set Name
  ,                                       !- Default Schedule Set Name
  ,                                       !- Group Rendering Name
  ,                                       !- Design Specification Outdoor Air Object Name
  ,                                       !- Standards Template
  ,                                       !- Standards Building Type
  living;                                 !- Standards Space Type

OS:Space,
<<<<<<< HEAD
  {fd79e6ce-3825-4f14-a8b2-46ef6b299711}, !- Handle
  living space|story 2,                   !- Name
  {40b60dc4-f985-493d-a1d4-0a405f5c8b8c}, !- Space Type Name
=======
  {773d53b8-4a84-4125-979f-b7176702430f}, !- Handle
  living space|story 2,                   !- Name
  {dd0c5312-369b-4d1d-b7d0-6f351870c108}, !- Space Type Name
>>>>>>> fcfe5a62
  ,                                       !- Default Construction Set Name
  ,                                       !- Default Schedule Set Name
  -0,                                     !- Direction of Relative North {deg}
  0,                                      !- X Origin {m}
  0,                                      !- Y Origin {m}
  2.4384,                                 !- Z Origin {m}
  ,                                       !- Building Story Name
<<<<<<< HEAD
  {0748208c-9fa8-4f57-942b-cad1df37ff1e}, !- Thermal Zone Name
  ,                                       !- Part of Total Floor Area
  ,                                       !- Design Specification Outdoor Air Object Name
  {33235817-3e08-47db-a9ec-c7929fe4a8e3}; !- Building Unit Name

OS:Surface,
  {b31a84fe-a81a-4ab5-bc88-5e977d675bb0}, !- Handle
  Surface 7,                              !- Name
  Floor,                                  !- Surface Type
  ,                                       !- Construction Name
  {fd79e6ce-3825-4f14-a8b2-46ef6b299711}, !- Space Name
  Surface,                                !- Outside Boundary Condition
  {4b1502e1-24da-4658-80c0-c580dba71cfe}, !- Outside Boundary Condition Object
=======
  {2d3acfce-7f1e-4a4f-9a67-5861d0d85405}, !- Thermal Zone Name
  ,                                       !- Part of Total Floor Area
  ,                                       !- Design Specification Outdoor Air Object Name
  {026053de-4d01-4bd6-a350-be81aa2cb966}; !- Building Unit Name

OS:Surface,
  {2dd6692f-46bc-42f2-b708-fe1372f99a53}, !- Handle
  Surface 7,                              !- Name
  Floor,                                  !- Surface Type
  ,                                       !- Construction Name
  {773d53b8-4a84-4125-979f-b7176702430f}, !- Space Name
  Surface,                                !- Outside Boundary Condition
  {ca4cfe93-2d7c-4bc2-932d-6b8d668194fd}, !- Outside Boundary Condition Object
>>>>>>> fcfe5a62
  NoSun,                                  !- Sun Exposure
  NoWind,                                 !- Wind Exposure
  ,                                       !- View Factor to Ground
  ,                                       !- Number of Vertices
  0, 0, 0,                                !- X,Y,Z Vertex 1 {m}
  0, 6.81553519541936, 0,                 !- X,Y,Z Vertex 2 {m}
  13.6310703908387, 6.81553519541936, 0,  !- X,Y,Z Vertex 3 {m}
  13.6310703908387, 0, 0;                 !- X,Y,Z Vertex 4 {m}

OS:Surface,
<<<<<<< HEAD
  {1170f974-c34c-4994-9a8d-a75aba015232}, !- Handle
  Surface 8,                              !- Name
  Wall,                                   !- Surface Type
  ,                                       !- Construction Name
  {fd79e6ce-3825-4f14-a8b2-46ef6b299711}, !- Space Name
=======
  {1a173c69-f41f-4302-953f-f2e12e04ae07}, !- Handle
  Surface 8,                              !- Name
  Wall,                                   !- Surface Type
  ,                                       !- Construction Name
  {773d53b8-4a84-4125-979f-b7176702430f}, !- Space Name
>>>>>>> fcfe5a62
  Outdoors,                               !- Outside Boundary Condition
  ,                                       !- Outside Boundary Condition Object
  SunExposed,                             !- Sun Exposure
  WindExposed,                            !- Wind Exposure
  ,                                       !- View Factor to Ground
  ,                                       !- Number of Vertices
  0, 6.81553519541936, 2.4384,            !- X,Y,Z Vertex 1 {m}
  0, 6.81553519541936, 0,                 !- X,Y,Z Vertex 2 {m}
  0, 0, 0,                                !- X,Y,Z Vertex 3 {m}
  0, 0, 2.4384;                           !- X,Y,Z Vertex 4 {m}

OS:Surface,
<<<<<<< HEAD
  {4d05ab10-deda-48c9-a257-846168077d28}, !- Handle
  Surface 9,                              !- Name
  Wall,                                   !- Surface Type
  ,                                       !- Construction Name
  {fd79e6ce-3825-4f14-a8b2-46ef6b299711}, !- Space Name
=======
  {a836662d-e533-4386-903d-1d34f651d898}, !- Handle
  Surface 9,                              !- Name
  Wall,                                   !- Surface Type
  ,                                       !- Construction Name
  {773d53b8-4a84-4125-979f-b7176702430f}, !- Space Name
>>>>>>> fcfe5a62
  Outdoors,                               !- Outside Boundary Condition
  ,                                       !- Outside Boundary Condition Object
  SunExposed,                             !- Sun Exposure
  WindExposed,                            !- Wind Exposure
  ,                                       !- View Factor to Ground
  ,                                       !- Number of Vertices
  13.6310703908387, 6.81553519541936, 2.4384, !- X,Y,Z Vertex 1 {m}
  13.6310703908387, 6.81553519541936, 0,  !- X,Y,Z Vertex 2 {m}
  0, 6.81553519541936, 0,                 !- X,Y,Z Vertex 3 {m}
  0, 6.81553519541936, 2.4384;            !- X,Y,Z Vertex 4 {m}

OS:Surface,
<<<<<<< HEAD
  {d8b77fe2-ae14-46eb-bc85-43a447a42059}, !- Handle
  Surface 10,                             !- Name
  Wall,                                   !- Surface Type
  ,                                       !- Construction Name
  {fd79e6ce-3825-4f14-a8b2-46ef6b299711}, !- Space Name
=======
  {ade5761c-c187-4d50-897f-ed628c255ef3}, !- Handle
  Surface 10,                             !- Name
  Wall,                                   !- Surface Type
  ,                                       !- Construction Name
  {773d53b8-4a84-4125-979f-b7176702430f}, !- Space Name
>>>>>>> fcfe5a62
  Outdoors,                               !- Outside Boundary Condition
  ,                                       !- Outside Boundary Condition Object
  SunExposed,                             !- Sun Exposure
  WindExposed,                            !- Wind Exposure
  ,                                       !- View Factor to Ground
  ,                                       !- Number of Vertices
  13.6310703908387, 0, 2.4384,            !- X,Y,Z Vertex 1 {m}
  13.6310703908387, 0, 0,                 !- X,Y,Z Vertex 2 {m}
  13.6310703908387, 6.81553519541936, 0,  !- X,Y,Z Vertex 3 {m}
  13.6310703908387, 6.81553519541936, 2.4384; !- X,Y,Z Vertex 4 {m}

OS:Surface,
<<<<<<< HEAD
  {937e6cf6-41da-4f89-a24e-ac8c380c3f8b}, !- Handle
  Surface 11,                             !- Name
  Wall,                                   !- Surface Type
  ,                                       !- Construction Name
  {fd79e6ce-3825-4f14-a8b2-46ef6b299711}, !- Space Name
=======
  {5bd618ba-5344-4dd3-9050-782571bb85db}, !- Handle
  Surface 11,                             !- Name
  Wall,                                   !- Surface Type
  ,                                       !- Construction Name
  {773d53b8-4a84-4125-979f-b7176702430f}, !- Space Name
>>>>>>> fcfe5a62
  Outdoors,                               !- Outside Boundary Condition
  ,                                       !- Outside Boundary Condition Object
  SunExposed,                             !- Sun Exposure
  WindExposed,                            !- Wind Exposure
  ,                                       !- View Factor to Ground
  ,                                       !- Number of Vertices
  0, 0, 2.4384,                           !- X,Y,Z Vertex 1 {m}
  0, 0, 0,                                !- X,Y,Z Vertex 2 {m}
  13.6310703908387, 0, 0,                 !- X,Y,Z Vertex 3 {m}
  13.6310703908387, 0, 2.4384;            !- X,Y,Z Vertex 4 {m}

OS:Surface,
<<<<<<< HEAD
  {42aa278e-7467-4410-8b1a-fd3917b179f4}, !- Handle
  Surface 12,                             !- Name
  RoofCeiling,                            !- Surface Type
  ,                                       !- Construction Name
  {fd79e6ce-3825-4f14-a8b2-46ef6b299711}, !- Space Name
  Surface,                                !- Outside Boundary Condition
  {01789411-d526-4f86-b697-dcfdf382a6ff}, !- Outside Boundary Condition Object
=======
  {bf79449d-ba63-4ef7-8f35-175e275b044a}, !- Handle
  Surface 12,                             !- Name
  RoofCeiling,                            !- Surface Type
  ,                                       !- Construction Name
  {773d53b8-4a84-4125-979f-b7176702430f}, !- Space Name
  Surface,                                !- Outside Boundary Condition
  {aa4f84ed-fc93-4649-8ad5-1fe174f4d48d}, !- Outside Boundary Condition Object
>>>>>>> fcfe5a62
  NoSun,                                  !- Sun Exposure
  NoWind,                                 !- Wind Exposure
  ,                                       !- View Factor to Ground
  ,                                       !- Number of Vertices
  13.6310703908387, 0, 2.4384,            !- X,Y,Z Vertex 1 {m}
  13.6310703908387, 6.81553519541936, 2.4384, !- X,Y,Z Vertex 2 {m}
  0, 6.81553519541936, 2.4384,            !- X,Y,Z Vertex 3 {m}
  0, 0, 2.4384;                           !- X,Y,Z Vertex 4 {m}

OS:Surface,
<<<<<<< HEAD
  {01789411-d526-4f86-b697-dcfdf382a6ff}, !- Handle
  Surface 13,                             !- Name
  Floor,                                  !- Surface Type
  ,                                       !- Construction Name
  {752739c3-d071-4f47-9ce0-961ed46153b5}, !- Space Name
  Surface,                                !- Outside Boundary Condition
  {42aa278e-7467-4410-8b1a-fd3917b179f4}, !- Outside Boundary Condition Object
=======
  {aa4f84ed-fc93-4649-8ad5-1fe174f4d48d}, !- Handle
  Surface 13,                             !- Name
  Floor,                                  !- Surface Type
  ,                                       !- Construction Name
  {e95d4af0-cbb3-4a03-8eda-ac3342f4d2bc}, !- Space Name
  Surface,                                !- Outside Boundary Condition
  {bf79449d-ba63-4ef7-8f35-175e275b044a}, !- Outside Boundary Condition Object
>>>>>>> fcfe5a62
  NoSun,                                  !- Sun Exposure
  NoWind,                                 !- Wind Exposure
  ,                                       !- View Factor to Ground
  ,                                       !- Number of Vertices
  0, 6.81553519541936, 0,                 !- X,Y,Z Vertex 1 {m}
  13.6310703908387, 6.81553519541936, 0,  !- X,Y,Z Vertex 2 {m}
  13.6310703908387, 0, 0,                 !- X,Y,Z Vertex 3 {m}
  0, 0, 0;                                !- X,Y,Z Vertex 4 {m}

OS:Surface,
<<<<<<< HEAD
  {d8faafe1-8079-4b1e-8e8e-1227b5e02c28}, !- Handle
  Surface 14,                             !- Name
  RoofCeiling,                            !- Surface Type
  ,                                       !- Construction Name
  {752739c3-d071-4f47-9ce0-961ed46153b5}, !- Space Name
=======
  {5600c187-b9c6-4b09-994a-10303be61b5f}, !- Handle
  Surface 14,                             !- Name
  RoofCeiling,                            !- Surface Type
  ,                                       !- Construction Name
  {e95d4af0-cbb3-4a03-8eda-ac3342f4d2bc}, !- Space Name
>>>>>>> fcfe5a62
  Outdoors,                               !- Outside Boundary Condition
  ,                                       !- Outside Boundary Condition Object
  SunExposed,                             !- Sun Exposure
  WindExposed,                            !- Wind Exposure
  ,                                       !- View Factor to Ground
  ,                                       !- Number of Vertices
  13.6310703908387, 3.40776759770968, 1.70388379885484, !- X,Y,Z Vertex 1 {m}
  0, 3.40776759770968, 1.70388379885484,  !- X,Y,Z Vertex 2 {m}
  0, 0, 0,                                !- X,Y,Z Vertex 3 {m}
  13.6310703908387, 0, 0;                 !- X,Y,Z Vertex 4 {m}

OS:Surface,
<<<<<<< HEAD
  {dfa4678b-8bb0-4d86-b8a3-e6c56fccea83}, !- Handle
  Surface 15,                             !- Name
  RoofCeiling,                            !- Surface Type
  ,                                       !- Construction Name
  {752739c3-d071-4f47-9ce0-961ed46153b5}, !- Space Name
=======
  {2677de8f-9946-40fe-8f8e-abc381c3aac9}, !- Handle
  Surface 15,                             !- Name
  RoofCeiling,                            !- Surface Type
  ,                                       !- Construction Name
  {e95d4af0-cbb3-4a03-8eda-ac3342f4d2bc}, !- Space Name
>>>>>>> fcfe5a62
  Outdoors,                               !- Outside Boundary Condition
  ,                                       !- Outside Boundary Condition Object
  SunExposed,                             !- Sun Exposure
  WindExposed,                            !- Wind Exposure
  ,                                       !- View Factor to Ground
  ,                                       !- Number of Vertices
  0, 3.40776759770968, 1.70388379885484,  !- X,Y,Z Vertex 1 {m}
  13.6310703908387, 3.40776759770968, 1.70388379885484, !- X,Y,Z Vertex 2 {m}
  13.6310703908387, 6.81553519541936, 0,  !- X,Y,Z Vertex 3 {m}
  0, 6.81553519541936, 0;                 !- X,Y,Z Vertex 4 {m}

OS:Surface,
<<<<<<< HEAD
  {f2b2f7f3-a233-4ec3-a820-954f8dfc475f}, !- Handle
  Surface 16,                             !- Name
  Wall,                                   !- Surface Type
  ,                                       !- Construction Name
  {752739c3-d071-4f47-9ce0-961ed46153b5}, !- Space Name
=======
  {6dbf2092-1cc3-4249-9144-c337f5e73f3b}, !- Handle
  Surface 16,                             !- Name
  Wall,                                   !- Surface Type
  ,                                       !- Construction Name
  {e95d4af0-cbb3-4a03-8eda-ac3342f4d2bc}, !- Space Name
>>>>>>> fcfe5a62
  Outdoors,                               !- Outside Boundary Condition
  ,                                       !- Outside Boundary Condition Object
  SunExposed,                             !- Sun Exposure
  WindExposed,                            !- Wind Exposure
  ,                                       !- View Factor to Ground
  ,                                       !- Number of Vertices
  0, 3.40776759770968, 1.70388379885484,  !- X,Y,Z Vertex 1 {m}
  0, 6.81553519541936, 0,                 !- X,Y,Z Vertex 2 {m}
  0, 0, 0;                                !- X,Y,Z Vertex 3 {m}

OS:Surface,
<<<<<<< HEAD
  {74cb7a15-9889-46af-b3bf-dea50d0d1991}, !- Handle
  Surface 17,                             !- Name
  Wall,                                   !- Surface Type
  ,                                       !- Construction Name
  {752739c3-d071-4f47-9ce0-961ed46153b5}, !- Space Name
=======
  {b004b544-5759-4681-bba9-2d027e4220b2}, !- Handle
  Surface 17,                             !- Name
  Wall,                                   !- Surface Type
  ,                                       !- Construction Name
  {e95d4af0-cbb3-4a03-8eda-ac3342f4d2bc}, !- Space Name
>>>>>>> fcfe5a62
  Outdoors,                               !- Outside Boundary Condition
  ,                                       !- Outside Boundary Condition Object
  SunExposed,                             !- Sun Exposure
  WindExposed,                            !- Wind Exposure
  ,                                       !- View Factor to Ground
  ,                                       !- Number of Vertices
  13.6310703908387, 3.40776759770968, 1.70388379885484, !- X,Y,Z Vertex 1 {m}
  13.6310703908387, 0, 0,                 !- X,Y,Z Vertex 2 {m}
  13.6310703908387, 6.81553519541936, 0;  !- X,Y,Z Vertex 3 {m}

OS:Space,
<<<<<<< HEAD
  {752739c3-d071-4f47-9ce0-961ed46153b5}, !- Handle
  unfinished attic space,                 !- Name
  {099742a5-2b07-4dec-9b09-6a4a18d7504f}, !- Space Type Name
=======
  {e95d4af0-cbb3-4a03-8eda-ac3342f4d2bc}, !- Handle
  unfinished attic space,                 !- Name
  {de50cca3-5a5b-40f8-9eb2-125a9433ff6e}, !- Space Type Name
>>>>>>> fcfe5a62
  ,                                       !- Default Construction Set Name
  ,                                       !- Default Schedule Set Name
  -0,                                     !- Direction of Relative North {deg}
  0,                                      !- X Origin {m}
  0,                                      !- Y Origin {m}
  4.8768,                                 !- Z Origin {m}
  ,                                       !- Building Story Name
<<<<<<< HEAD
  {56fab429-4bfb-463b-b4bb-897f0e1ffcba}; !- Thermal Zone Name

OS:ThermalZone,
  {56fab429-4bfb-463b-b4bb-897f0e1ffcba}, !- Handle
=======
  {c2e937b6-9bed-440b-a238-7ec5432813bb}; !- Thermal Zone Name

OS:ThermalZone,
  {c2e937b6-9bed-440b-a238-7ec5432813bb}, !- Handle
>>>>>>> fcfe5a62
  unfinished attic zone,                  !- Name
  ,                                       !- Multiplier
  ,                                       !- Ceiling Height {m}
  ,                                       !- Volume {m3}
  ,                                       !- Floor Area {m2}
  ,                                       !- Zone Inside Convection Algorithm
  ,                                       !- Zone Outside Convection Algorithm
  ,                                       !- Zone Conditioning Equipment List Name
<<<<<<< HEAD
  {b9be2282-c0c4-41b9-9937-8851fe45db61}, !- Zone Air Inlet Port List
  {1eab4427-e8b2-40f4-9b27-c2f72f3271b2}, !- Zone Air Exhaust Port List
  {3b1d1b13-578d-45c5-8773-ec6fcc395150}, !- Zone Air Node Name
  {1a0207bf-adeb-42d9-b80e-16e4f006188f}, !- Zone Return Air Port List
=======
  {bbc862fb-8544-4220-8c13-26376769e34c}, !- Zone Air Inlet Port List
  {d404c165-6e39-4233-957f-14ba5c33cf67}, !- Zone Air Exhaust Port List
  {8f7ec969-b54f-4f13-bf74-08fb1a6e1f03}, !- Zone Air Node Name
  {a85faec0-d679-4525-9ee2-15a2cc829e15}, !- Zone Return Air Port List
>>>>>>> fcfe5a62
  ,                                       !- Primary Daylighting Control Name
  ,                                       !- Fraction of Zone Controlled by Primary Daylighting Control
  ,                                       !- Secondary Daylighting Control Name
  ,                                       !- Fraction of Zone Controlled by Secondary Daylighting Control
  ,                                       !- Illuminance Map Name
  ,                                       !- Group Rendering Name
  ,                                       !- Thermostat Name
  No;                                     !- Use Ideal Air Loads

OS:Node,
<<<<<<< HEAD
  {56cdabc9-bb8d-4c3f-865b-8e77c75ea343}, !- Handle
  Node 2,                                 !- Name
  {3b1d1b13-578d-45c5-8773-ec6fcc395150}, !- Inlet Port
  ;                                       !- Outlet Port

OS:Connection,
  {3b1d1b13-578d-45c5-8773-ec6fcc395150}, !- Handle
  {34b18f1d-1702-44f6-9d7a-d41c8d1384cd}, !- Name
  {56fab429-4bfb-463b-b4bb-897f0e1ffcba}, !- Source Object
  11,                                     !- Outlet Port
  {56cdabc9-bb8d-4c3f-865b-8e77c75ea343}, !- Target Object
  2;                                      !- Inlet Port

OS:PortList,
  {b9be2282-c0c4-41b9-9937-8851fe45db61}, !- Handle
  {71bb2dde-2117-4a3d-97e1-4b60e31bebe1}, !- Name
  {56fab429-4bfb-463b-b4bb-897f0e1ffcba}; !- HVAC Component

OS:PortList,
  {1eab4427-e8b2-40f4-9b27-c2f72f3271b2}, !- Handle
  {8138c1d2-05ee-47d8-9ac2-0e1839fa6e2c}, !- Name
  {56fab429-4bfb-463b-b4bb-897f0e1ffcba}; !- HVAC Component

OS:PortList,
  {1a0207bf-adeb-42d9-b80e-16e4f006188f}, !- Handle
  {f48620c5-734d-41d5-8b2e-7c047d65d03f}, !- Name
  {56fab429-4bfb-463b-b4bb-897f0e1ffcba}; !- HVAC Component

OS:Sizing:Zone,
  {a0307535-aa9e-4dbf-99f3-6e0ab477869d}, !- Handle
  {56fab429-4bfb-463b-b4bb-897f0e1ffcba}, !- Zone or ZoneList Name
=======
  {51099323-e2f2-471a-8fe5-ac1d309dfbc7}, !- Handle
  Node 2,                                 !- Name
  {8f7ec969-b54f-4f13-bf74-08fb1a6e1f03}, !- Inlet Port
  ;                                       !- Outlet Port

OS:Connection,
  {8f7ec969-b54f-4f13-bf74-08fb1a6e1f03}, !- Handle
  {6282a932-13b6-4262-8a52-76798fab5dcb}, !- Name
  {c2e937b6-9bed-440b-a238-7ec5432813bb}, !- Source Object
  11,                                     !- Outlet Port
  {51099323-e2f2-471a-8fe5-ac1d309dfbc7}, !- Target Object
  2;                                      !- Inlet Port

OS:PortList,
  {bbc862fb-8544-4220-8c13-26376769e34c}, !- Handle
  {8c6150c6-7d9d-4970-8a6c-e1d007b7beba}, !- Name
  {c2e937b6-9bed-440b-a238-7ec5432813bb}; !- HVAC Component

OS:PortList,
  {d404c165-6e39-4233-957f-14ba5c33cf67}, !- Handle
  {4fd1ad93-d39d-4df4-bbef-c0875fdb1c28}, !- Name
  {c2e937b6-9bed-440b-a238-7ec5432813bb}; !- HVAC Component

OS:PortList,
  {a85faec0-d679-4525-9ee2-15a2cc829e15}, !- Handle
  {6bed2484-39c3-4cf1-b0dd-2e79ac51ba7b}, !- Name
  {c2e937b6-9bed-440b-a238-7ec5432813bb}; !- HVAC Component

OS:Sizing:Zone,
  {2af4f8cd-9a07-463d-85f7-824277f7d98e}, !- Handle
  {c2e937b6-9bed-440b-a238-7ec5432813bb}, !- Zone or ZoneList Name
>>>>>>> fcfe5a62
  SupplyAirTemperature,                   !- Zone Cooling Design Supply Air Temperature Input Method
  14,                                     !- Zone Cooling Design Supply Air Temperature {C}
  11.11,                                  !- Zone Cooling Design Supply Air Temperature Difference {deltaC}
  SupplyAirTemperature,                   !- Zone Heating Design Supply Air Temperature Input Method
  40,                                     !- Zone Heating Design Supply Air Temperature {C}
  11.11,                                  !- Zone Heating Design Supply Air Temperature Difference {deltaC}
  0.0085,                                 !- Zone Cooling Design Supply Air Humidity Ratio {kg-H2O/kg-air}
  0.008,                                  !- Zone Heating Design Supply Air Humidity Ratio {kg-H2O/kg-air}
  ,                                       !- Zone Heating Sizing Factor
  ,                                       !- Zone Cooling Sizing Factor
  DesignDay,                              !- Cooling Design Air Flow Method
  ,                                       !- Cooling Design Air Flow Rate {m3/s}
  ,                                       !- Cooling Minimum Air Flow per Zone Floor Area {m3/s-m2}
  ,                                       !- Cooling Minimum Air Flow {m3/s}
  ,                                       !- Cooling Minimum Air Flow Fraction
  DesignDay,                              !- Heating Design Air Flow Method
  ,                                       !- Heating Design Air Flow Rate {m3/s}
  ,                                       !- Heating Maximum Air Flow per Zone Floor Area {m3/s-m2}
  ,                                       !- Heating Maximum Air Flow {m3/s}
  ,                                       !- Heating Maximum Air Flow Fraction
  No,                                     !- Account for Dedicated Outdoor Air System
  NeutralSupplyAir,                       !- Dedicated Outdoor Air System Control Strategy
  autosize,                               !- Dedicated Outdoor Air Low Setpoint Temperature for Design {C}
  autosize;                               !- Dedicated Outdoor Air High Setpoint Temperature for Design {C}

OS:ZoneHVAC:EquipmentList,
<<<<<<< HEAD
  {c7e529e5-3c04-4fad-ac2b-ef1a188e4679}, !- Handle
  Zone HVAC Equipment List 2,             !- Name
  {56fab429-4bfb-463b-b4bb-897f0e1ffcba}; !- Thermal Zone

OS:SpaceType,
  {099742a5-2b07-4dec-9b09-6a4a18d7504f}, !- Handle
=======
  {b8532eac-97e3-4710-abf2-2a09f11e42b9}, !- Handle
  Zone HVAC Equipment List 2,             !- Name
  {c2e937b6-9bed-440b-a238-7ec5432813bb}; !- Thermal Zone

OS:SpaceType,
  {de50cca3-5a5b-40f8-9eb2-125a9433ff6e}, !- Handle
>>>>>>> fcfe5a62
  Space Type 2,                           !- Name
  ,                                       !- Default Construction Set Name
  ,                                       !- Default Schedule Set Name
  ,                                       !- Group Rendering Name
  ,                                       !- Design Specification Outdoor Air Object Name
  ,                                       !- Standards Template
  ,                                       !- Standards Building Type
  unfinished attic;                       !- Standards Space Type

OS:ThermalZone,
<<<<<<< HEAD
  {06363bc6-a9fa-4739-8194-14e13fb3a5ed}, !- Handle
=======
  {f32c231a-6cf9-43cf-9860-6a1d87f53494}, !- Handle
>>>>>>> fcfe5a62
  unfinished basement zone,               !- Name
  ,                                       !- Multiplier
  ,                                       !- Ceiling Height {m}
  ,                                       !- Volume {m3}
  ,                                       !- Floor Area {m2}
  ,                                       !- Zone Inside Convection Algorithm
  ,                                       !- Zone Outside Convection Algorithm
  ,                                       !- Zone Conditioning Equipment List Name
<<<<<<< HEAD
  {8900265b-fbac-4316-92b4-a253cb69c25b}, !- Zone Air Inlet Port List
  {6802509f-d820-42e1-83f4-ed7de0382e8e}, !- Zone Air Exhaust Port List
  {f31adfae-6972-4425-9ade-b70ca2fcf0ec}, !- Zone Air Node Name
  {4cdfc242-58c8-477c-863c-66ad1d169b4c}, !- Zone Return Air Port List
=======
  {c4636682-1d80-4a22-af50-5fe5e72caf9a}, !- Zone Air Inlet Port List
  {a4fd1ae6-63c7-4112-b2be-b3a5269f85c4}, !- Zone Air Exhaust Port List
  {31a340c1-f154-4edc-ad68-b96d9fbb7086}, !- Zone Air Node Name
  {56392ea2-ed60-4024-a887-1f524f2c8ce6}, !- Zone Return Air Port List
>>>>>>> fcfe5a62
  ,                                       !- Primary Daylighting Control Name
  ,                                       !- Fraction of Zone Controlled by Primary Daylighting Control
  ,                                       !- Secondary Daylighting Control Name
  ,                                       !- Fraction of Zone Controlled by Secondary Daylighting Control
  ,                                       !- Illuminance Map Name
  ,                                       !- Group Rendering Name
  ,                                       !- Thermostat Name
  No;                                     !- Use Ideal Air Loads

OS:Node,
<<<<<<< HEAD
  {63130044-18e9-4ddb-ba2f-14ba42604291}, !- Handle
  Node 3,                                 !- Name
  {f31adfae-6972-4425-9ade-b70ca2fcf0ec}, !- Inlet Port
  ;                                       !- Outlet Port

OS:Connection,
  {f31adfae-6972-4425-9ade-b70ca2fcf0ec}, !- Handle
  {8e7d28a2-8398-4c38-ab15-e1899238ad80}, !- Name
  {06363bc6-a9fa-4739-8194-14e13fb3a5ed}, !- Source Object
  11,                                     !- Outlet Port
  {63130044-18e9-4ddb-ba2f-14ba42604291}, !- Target Object
  2;                                      !- Inlet Port

OS:PortList,
  {8900265b-fbac-4316-92b4-a253cb69c25b}, !- Handle
  {4775ad89-4845-4efd-903c-e184263dedcd}, !- Name
  {06363bc6-a9fa-4739-8194-14e13fb3a5ed}; !- HVAC Component

OS:PortList,
  {6802509f-d820-42e1-83f4-ed7de0382e8e}, !- Handle
  {8c3d4fb2-626f-4ff9-8751-816cd7a4427e}, !- Name
  {06363bc6-a9fa-4739-8194-14e13fb3a5ed}; !- HVAC Component

OS:PortList,
  {4cdfc242-58c8-477c-863c-66ad1d169b4c}, !- Handle
  {202af2aa-47a1-49c1-9892-6ac765734110}, !- Name
  {06363bc6-a9fa-4739-8194-14e13fb3a5ed}; !- HVAC Component

OS:Sizing:Zone,
  {275a3e9d-a693-4faa-9490-3960b55fd983}, !- Handle
  {06363bc6-a9fa-4739-8194-14e13fb3a5ed}, !- Zone or ZoneList Name
=======
  {d4aa880e-eebd-4094-bebf-1cc0140877b1}, !- Handle
  Node 3,                                 !- Name
  {31a340c1-f154-4edc-ad68-b96d9fbb7086}, !- Inlet Port
  ;                                       !- Outlet Port

OS:Connection,
  {31a340c1-f154-4edc-ad68-b96d9fbb7086}, !- Handle
  {15ee8065-8dcd-4ac2-b3b7-0f870cd6afd2}, !- Name
  {f32c231a-6cf9-43cf-9860-6a1d87f53494}, !- Source Object
  11,                                     !- Outlet Port
  {d4aa880e-eebd-4094-bebf-1cc0140877b1}, !- Target Object
  2;                                      !- Inlet Port

OS:PortList,
  {c4636682-1d80-4a22-af50-5fe5e72caf9a}, !- Handle
  {85f1b363-db3b-4dc5-addd-f8c7a31d99c6}, !- Name
  {f32c231a-6cf9-43cf-9860-6a1d87f53494}; !- HVAC Component

OS:PortList,
  {a4fd1ae6-63c7-4112-b2be-b3a5269f85c4}, !- Handle
  {bf3a4057-7e0e-4889-b7d0-7f91e56d47ab}, !- Name
  {f32c231a-6cf9-43cf-9860-6a1d87f53494}; !- HVAC Component

OS:PortList,
  {56392ea2-ed60-4024-a887-1f524f2c8ce6}, !- Handle
  {42bb6172-3c3b-4d1c-8533-473988ee695b}, !- Name
  {f32c231a-6cf9-43cf-9860-6a1d87f53494}; !- HVAC Component

OS:Sizing:Zone,
  {e8422cd1-99d3-47d4-a404-01f4ad29c9ee}, !- Handle
  {f32c231a-6cf9-43cf-9860-6a1d87f53494}, !- Zone or ZoneList Name
>>>>>>> fcfe5a62
  SupplyAirTemperature,                   !- Zone Cooling Design Supply Air Temperature Input Method
  14,                                     !- Zone Cooling Design Supply Air Temperature {C}
  11.11,                                  !- Zone Cooling Design Supply Air Temperature Difference {deltaC}
  SupplyAirTemperature,                   !- Zone Heating Design Supply Air Temperature Input Method
  40,                                     !- Zone Heating Design Supply Air Temperature {C}
  11.11,                                  !- Zone Heating Design Supply Air Temperature Difference {deltaC}
  0.0085,                                 !- Zone Cooling Design Supply Air Humidity Ratio {kg-H2O/kg-air}
  0.008,                                  !- Zone Heating Design Supply Air Humidity Ratio {kg-H2O/kg-air}
  ,                                       !- Zone Heating Sizing Factor
  ,                                       !- Zone Cooling Sizing Factor
  DesignDay,                              !- Cooling Design Air Flow Method
  ,                                       !- Cooling Design Air Flow Rate {m3/s}
  ,                                       !- Cooling Minimum Air Flow per Zone Floor Area {m3/s-m2}
  ,                                       !- Cooling Minimum Air Flow {m3/s}
  ,                                       !- Cooling Minimum Air Flow Fraction
  DesignDay,                              !- Heating Design Air Flow Method
  ,                                       !- Heating Design Air Flow Rate {m3/s}
  ,                                       !- Heating Maximum Air Flow per Zone Floor Area {m3/s-m2}
  ,                                       !- Heating Maximum Air Flow {m3/s}
  ,                                       !- Heating Maximum Air Flow Fraction
  No,                                     !- Account for Dedicated Outdoor Air System
  NeutralSupplyAir,                       !- Dedicated Outdoor Air System Control Strategy
  autosize,                               !- Dedicated Outdoor Air Low Setpoint Temperature for Design {C}
  autosize;                               !- Dedicated Outdoor Air High Setpoint Temperature for Design {C}

OS:ZoneHVAC:EquipmentList,
<<<<<<< HEAD
  {3736ce9e-c6fb-43b8-806b-7eaa0d162744}, !- Handle
  Zone HVAC Equipment List 3,             !- Name
  {06363bc6-a9fa-4739-8194-14e13fb3a5ed}; !- Thermal Zone

OS:Space,
  {63ba9592-1fde-4dab-a328-22a9d09611e8}, !- Handle
  unfinished basement space,              !- Name
  {ff27f5fe-92f8-4696-af2e-0352ac32c7e9}, !- Space Type Name
=======
  {a5827ce1-0a8c-480a-9272-d502b71d05f5}, !- Handle
  Zone HVAC Equipment List 3,             !- Name
  {f32c231a-6cf9-43cf-9860-6a1d87f53494}; !- Thermal Zone

OS:Space,
  {e4859fd7-2d66-4e5d-8428-9f7035d381ff}, !- Handle
  unfinished basement space,              !- Name
  {790c0eb1-05e2-486c-9e22-9210a3b7557a}, !- Space Type Name
>>>>>>> fcfe5a62
  ,                                       !- Default Construction Set Name
  ,                                       !- Default Schedule Set Name
  -0,                                     !- Direction of Relative North {deg}
  0,                                      !- X Origin {m}
  0,                                      !- Y Origin {m}
  -2.4384,                                !- Z Origin {m}
  ,                                       !- Building Story Name
<<<<<<< HEAD
  {06363bc6-a9fa-4739-8194-14e13fb3a5ed}; !- Thermal Zone Name

OS:Surface,
  {3449da8e-1d0c-4943-aa5f-1d13f051d99f}, !- Handle
  Surface 18,                             !- Name
  Floor,                                  !- Surface Type
  ,                                       !- Construction Name
  {63ba9592-1fde-4dab-a328-22a9d09611e8}, !- Space Name
=======
  {f32c231a-6cf9-43cf-9860-6a1d87f53494}; !- Thermal Zone Name

OS:Surface,
  {89e3f9a7-5c23-4114-89d7-c1933111eab7}, !- Handle
  Surface 18,                             !- Name
  Floor,                                  !- Surface Type
  ,                                       !- Construction Name
  {e4859fd7-2d66-4e5d-8428-9f7035d381ff}, !- Space Name
>>>>>>> fcfe5a62
  Foundation,                             !- Outside Boundary Condition
  ,                                       !- Outside Boundary Condition Object
  NoSun,                                  !- Sun Exposure
  NoWind,                                 !- Wind Exposure
  ,                                       !- View Factor to Ground
  ,                                       !- Number of Vertices
  0, 0, 0,                                !- X,Y,Z Vertex 1 {m}
  0, 6.81553519541936, 0,                 !- X,Y,Z Vertex 2 {m}
  13.6310703908387, 6.81553519541936, 0,  !- X,Y,Z Vertex 3 {m}
  13.6310703908387, 0, 0;                 !- X,Y,Z Vertex 4 {m}

OS:Surface,
<<<<<<< HEAD
  {d4164303-d3f0-41d3-85e3-3e1be27a5049}, !- Handle
  Surface 19,                             !- Name
  Wall,                                   !- Surface Type
  ,                                       !- Construction Name
  {63ba9592-1fde-4dab-a328-22a9d09611e8}, !- Space Name
=======
  {1bc61181-3716-4dd3-88e7-185f71d70e04}, !- Handle
  Surface 19,                             !- Name
  Wall,                                   !- Surface Type
  ,                                       !- Construction Name
  {e4859fd7-2d66-4e5d-8428-9f7035d381ff}, !- Space Name
>>>>>>> fcfe5a62
  Foundation,                             !- Outside Boundary Condition
  ,                                       !- Outside Boundary Condition Object
  NoSun,                                  !- Sun Exposure
  NoWind,                                 !- Wind Exposure
  ,                                       !- View Factor to Ground
  ,                                       !- Number of Vertices
  0, 6.81553519541936, 2.4384,            !- X,Y,Z Vertex 1 {m}
  0, 6.81553519541936, 0,                 !- X,Y,Z Vertex 2 {m}
  0, 0, 0,                                !- X,Y,Z Vertex 3 {m}
  0, 0, 2.4384;                           !- X,Y,Z Vertex 4 {m}

OS:Surface,
<<<<<<< HEAD
  {707c0435-cc07-4787-b570-2cb68048a458}, !- Handle
  Surface 20,                             !- Name
  Wall,                                   !- Surface Type
  ,                                       !- Construction Name
  {63ba9592-1fde-4dab-a328-22a9d09611e8}, !- Space Name
=======
  {9aef495d-7432-4faa-9f32-a7bad89758d7}, !- Handle
  Surface 20,                             !- Name
  Wall,                                   !- Surface Type
  ,                                       !- Construction Name
  {e4859fd7-2d66-4e5d-8428-9f7035d381ff}, !- Space Name
>>>>>>> fcfe5a62
  Foundation,                             !- Outside Boundary Condition
  ,                                       !- Outside Boundary Condition Object
  NoSun,                                  !- Sun Exposure
  NoWind,                                 !- Wind Exposure
  ,                                       !- View Factor to Ground
  ,                                       !- Number of Vertices
  13.6310703908387, 6.81553519541936, 2.4384, !- X,Y,Z Vertex 1 {m}
  13.6310703908387, 6.81553519541936, 0,  !- X,Y,Z Vertex 2 {m}
  0, 6.81553519541936, 0,                 !- X,Y,Z Vertex 3 {m}
  0, 6.81553519541936, 2.4384;            !- X,Y,Z Vertex 4 {m}

OS:Surface,
<<<<<<< HEAD
  {8a90dc5a-5d0e-43c5-9766-a427af251693}, !- Handle
  Surface 21,                             !- Name
  Wall,                                   !- Surface Type
  ,                                       !- Construction Name
  {63ba9592-1fde-4dab-a328-22a9d09611e8}, !- Space Name
=======
  {0533d7c3-65af-4c84-bfad-ba1373a6d627}, !- Handle
  Surface 21,                             !- Name
  Wall,                                   !- Surface Type
  ,                                       !- Construction Name
  {e4859fd7-2d66-4e5d-8428-9f7035d381ff}, !- Space Name
>>>>>>> fcfe5a62
  Foundation,                             !- Outside Boundary Condition
  ,                                       !- Outside Boundary Condition Object
  NoSun,                                  !- Sun Exposure
  NoWind,                                 !- Wind Exposure
  ,                                       !- View Factor to Ground
  ,                                       !- Number of Vertices
  13.6310703908387, 0, 2.4384,            !- X,Y,Z Vertex 1 {m}
  13.6310703908387, 0, 0,                 !- X,Y,Z Vertex 2 {m}
  13.6310703908387, 6.81553519541936, 0,  !- X,Y,Z Vertex 3 {m}
  13.6310703908387, 6.81553519541936, 2.4384; !- X,Y,Z Vertex 4 {m}

OS:Surface,
<<<<<<< HEAD
  {8f154deb-125b-4ca6-b7af-32e4f71deee9}, !- Handle
  Surface 22,                             !- Name
  Wall,                                   !- Surface Type
  ,                                       !- Construction Name
  {63ba9592-1fde-4dab-a328-22a9d09611e8}, !- Space Name
=======
  {05f5df82-8d1a-4783-b7d0-6b4b5da142c3}, !- Handle
  Surface 22,                             !- Name
  Wall,                                   !- Surface Type
  ,                                       !- Construction Name
  {e4859fd7-2d66-4e5d-8428-9f7035d381ff}, !- Space Name
>>>>>>> fcfe5a62
  Foundation,                             !- Outside Boundary Condition
  ,                                       !- Outside Boundary Condition Object
  NoSun,                                  !- Sun Exposure
  NoWind,                                 !- Wind Exposure
  ,                                       !- View Factor to Ground
  ,                                       !- Number of Vertices
  0, 0, 2.4384,                           !- X,Y,Z Vertex 1 {m}
  0, 0, 0,                                !- X,Y,Z Vertex 2 {m}
  13.6310703908387, 0, 0,                 !- X,Y,Z Vertex 3 {m}
  13.6310703908387, 0, 2.4384;            !- X,Y,Z Vertex 4 {m}

OS:Surface,
<<<<<<< HEAD
  {381bbae7-8f55-4552-a987-fd50464f0026}, !- Handle
  Surface 23,                             !- Name
  RoofCeiling,                            !- Surface Type
  ,                                       !- Construction Name
  {63ba9592-1fde-4dab-a328-22a9d09611e8}, !- Space Name
  Surface,                                !- Outside Boundary Condition
  {b02b15eb-a26a-46e6-87b7-a35e155a367d}, !- Outside Boundary Condition Object
=======
  {4b86ce7a-efb6-4708-80ad-8999a2bc7e49}, !- Handle
  Surface 23,                             !- Name
  RoofCeiling,                            !- Surface Type
  ,                                       !- Construction Name
  {e4859fd7-2d66-4e5d-8428-9f7035d381ff}, !- Space Name
  Surface,                                !- Outside Boundary Condition
  {6c96fa2f-688b-4b71-b650-53d4540f0221}, !- Outside Boundary Condition Object
>>>>>>> fcfe5a62
  NoSun,                                  !- Sun Exposure
  NoWind,                                 !- Wind Exposure
  ,                                       !- View Factor to Ground
  ,                                       !- Number of Vertices
  13.6310703908387, 0, 2.4384,            !- X,Y,Z Vertex 1 {m}
  13.6310703908387, 6.81553519541936, 2.4384, !- X,Y,Z Vertex 2 {m}
  0, 6.81553519541936, 2.4384,            !- X,Y,Z Vertex 3 {m}
  0, 0, 2.4384;                           !- X,Y,Z Vertex 4 {m}

OS:SpaceType,
<<<<<<< HEAD
  {ff27f5fe-92f8-4696-af2e-0352ac32c7e9}, !- Handle
=======
  {790c0eb1-05e2-486c-9e22-9210a3b7557a}, !- Handle
>>>>>>> fcfe5a62
  Space Type 3,                           !- Name
  ,                                       !- Default Construction Set Name
  ,                                       !- Default Schedule Set Name
  ,                                       !- Group Rendering Name
  ,                                       !- Design Specification Outdoor Air Object Name
  ,                                       !- Standards Template
  ,                                       !- Standards Building Type
  unfinished basement;                    !- Standards Space Type

OS:BuildingUnit,
<<<<<<< HEAD
  {33235817-3e08-47db-a9ec-c7929fe4a8e3}, !- Handle
=======
  {026053de-4d01-4bd6-a350-be81aa2cb966}, !- Handle
>>>>>>> fcfe5a62
  unit 1,                                 !- Name
  ,                                       !- Rendering Color
  Residential;                            !- Building Unit Type

OS:AdditionalProperties,
<<<<<<< HEAD
  {b8036d14-daa3-4436-b448-30bc613319af}, !- Handle
  {33235817-3e08-47db-a9ec-c7929fe4a8e3}, !- Object Name
=======
  {7640aa45-f24c-4f75-9c6a-8580050fe891}, !- Handle
  {026053de-4d01-4bd6-a350-be81aa2cb966}, !- Object Name
>>>>>>> fcfe5a62
  NumberOfBedrooms,                       !- Feature Name 1
  Integer,                                !- Feature Data Type 1
  3,                                      !- Feature Value 1
  NumberOfBathrooms,                      !- Feature Name 2
  Double,                                 !- Feature Data Type 2
  2,                                      !- Feature Value 2
  NumberOfOccupants,                      !- Feature Name 3
  Double,                                 !- Feature Data Type 3
  2.6400000000000001;                     !- Feature Value 3

<<<<<<< HEAD
OS:YearDescription,
  {0d40b65c-605a-4b08-95ea-9a0d837eab91}; !- Handle

OS:External:File,
  {080b4798-7a0b-48bc-a12b-d01ef6c143d2}, !- Handle
  8760.csv,                               !- Name
  8760.csv;                               !- File Name

OS:Schedule:File,
  {31250c72-4765-4328-8916-f6d959c551d6}, !- Handle
  occupants,                              !- Name
  {49c3df5d-1dec-44ac-92ad-856a4e31373b}, !- Schedule Type Limits Name
  {080b4798-7a0b-48bc-a12b-d01ef6c143d2}, !- External File Name
  1,                                      !- Column Number
  1,                                      !- Rows to Skip at Top
  8760,                                   !- Number of Hours of Data
  ,                                       !- Column Separator
  ,                                       !- Interpolate to Timestep
  60;                                     !- Minutes per Item

OS:Schedule:Ruleset,
  {8e96f998-3e4e-46f9-943c-9d920945b56b}, !- Handle
  Schedule Ruleset 1,                     !- Name
  {0fed5b01-988b-4c9e-bae5-4b7beeeb30f2}, !- Schedule Type Limits Name
  {668513d8-597c-4f20-8fe7-171a161aacc6}; !- Default Day Schedule Name

OS:Schedule:Day,
  {668513d8-597c-4f20-8fe7-171a161aacc6}, !- Handle
  Schedule Day 3,                         !- Name
  {0fed5b01-988b-4c9e-bae5-4b7beeeb30f2}, !- Schedule Type Limits Name
  ,                                       !- Interpolate to Timestep
  24,                                     !- Hour 1
  0,                                      !- Minute 1
  112.539290946133;                       !- Value Until Time 1

OS:People:Definition,
  {26e86c78-1c06-4b2b-add5-5c935a16b4f9}, !- Handle
  res occupants|living space|story 2,     !- Name
  People,                                 !- Number of People Calculation Method
  1.32,                                   !- Number of People {people}
  ,                                       !- People per Space Floor Area {person/m2}
  ,                                       !- Space Floor Area per Person {m2/person}
  0.319734,                               !- Fraction Radiant
  0.573,                                  !- Sensible Heat Fraction
  0,                                      !- Carbon Dioxide Generation Rate {m3/s-W}
  No,                                     !- Enable ASHRAE 55 Comfort Warnings
  ZoneAveraged;                           !- Mean Radiant Temperature Calculation Type

OS:People,
  {5ec8d04c-7a9f-4f92-b33c-9af57d8b9c3b}, !- Handle
  res occupants|living space|story 2,     !- Name
  {26e86c78-1c06-4b2b-add5-5c935a16b4f9}, !- People Definition Name
  {fd79e6ce-3825-4f14-a8b2-46ef6b299711}, !- Space or SpaceType Name
  {31250c72-4765-4328-8916-f6d959c551d6}, !- Number of People Schedule Name
  {8e96f998-3e4e-46f9-943c-9d920945b56b}, !- Activity Level Schedule Name
  ,                                       !- Surface Name/Angle Factor List Name
  ,                                       !- Work Efficiency Schedule Name
  ,                                       !- Clothing Insulation Schedule Name
  ,                                       !- Air Velocity Schedule Name
  1;                                      !- Multiplier

OS:ScheduleTypeLimits,
  {0fed5b01-988b-4c9e-bae5-4b7beeeb30f2}, !- Handle
  ActivityLevel,                          !- Name
  0,                                      !- Lower Limit Value
  ,                                       !- Upper Limit Value
  Continuous,                             !- Numeric Type
  ActivityLevel;                          !- Unit Type

OS:ScheduleTypeLimits,
  {49c3df5d-1dec-44ac-92ad-856a4e31373b}, !- Handle
  Fractional,                             !- Name
  0,                                      !- Lower Limit Value
  1,                                      !- Upper Limit Value
  Continuous;                             !- Numeric Type

OS:People:Definition,
  {ae18c36f-a2dd-43d5-b1f4-a2f2b0fc4429}, !- Handle
  res occupants|living space,             !- Name
  People,                                 !- Number of People Calculation Method
  1.32,                                   !- Number of People {people}
  ,                                       !- People per Space Floor Area {person/m2}
  ,                                       !- Space Floor Area per Person {m2/person}
  0.319734,                               !- Fraction Radiant
  0.573,                                  !- Sensible Heat Fraction
  0,                                      !- Carbon Dioxide Generation Rate {m3/s-W}
  No,                                     !- Enable ASHRAE 55 Comfort Warnings
  ZoneAveraged;                           !- Mean Radiant Temperature Calculation Type

OS:People,
  {811c0284-16e7-418a-be96-f8608bf32572}, !- Handle
  res occupants|living space,             !- Name
  {ae18c36f-a2dd-43d5-b1f4-a2f2b0fc4429}, !- People Definition Name
  {ef64a7dd-577d-452a-93e3-02e0ad406b40}, !- Space or SpaceType Name
  {31250c72-4765-4328-8916-f6d959c551d6}, !- Number of People Schedule Name
  {8e96f998-3e4e-46f9-943c-9d920945b56b}, !- Activity Level Schedule Name
  ,                                       !- Surface Name/Angle Factor List Name
  ,                                       !- Work Efficiency Schedule Name
  ,                                       !- Clothing Insulation Schedule Name
  ,                                       !- Air Velocity Schedule Name
  1;                                      !- Multiplier

OS:WeatherFile,
  {dbe8c652-9c54-453d-b82a-3289c1d5999d}, !- Handle
  Denver Intl Ap,                         !- City
  CO,                                     !- State Province Region
  USA,                                    !- Country
  TMY3,                                   !- Data Source
  725650,                                 !- WMO Number
  39.83,                                  !- Latitude {deg}
  -104.65,                                !- Longitude {deg}
  -7,                                     !- Time Zone {hr}
  1650,                                   !- Elevation {m}
  C:/OpenStudio/OpenStudio-BuildStock/resources/measures/HPXMLtoOpenStudio/weather/USA_CO_Denver.Intl.AP.725650_TMY3.epw, !- Url
  E23378AA;                               !- Checksum

OS:AdditionalProperties,
  {f032a894-2e2e-4f68-97f6-8282c7c2b9b4}, !- Handle
  {dbe8c652-9c54-453d-b82a-3289c1d5999d}, !- Object Name
  EPWHeaderCity,                          !- Feature Name 1
  String,                                 !- Feature Data Type 1
  Denver Intl Ap,                         !- Feature Value 1
  EPWHeaderState,                         !- Feature Name 2
  String,                                 !- Feature Data Type 2
  CO,                                     !- Feature Value 2
  EPWHeaderCountry,                       !- Feature Name 3
  String,                                 !- Feature Data Type 3
  USA,                                    !- Feature Value 3
  EPWHeaderDataSource,                    !- Feature Name 4
  String,                                 !- Feature Data Type 4
  TMY3,                                   !- Feature Value 4
  EPWHeaderStation,                       !- Feature Name 5
  String,                                 !- Feature Data Type 5
  725650,                                 !- Feature Value 5
  EPWHeaderLatitude,                      !- Feature Name 6
  Double,                                 !- Feature Data Type 6
  39.829999999999998,                     !- Feature Value 6
  EPWHeaderLongitude,                     !- Feature Name 7
  Double,                                 !- Feature Data Type 7
  -104.65000000000001,                    !- Feature Value 7
  EPWHeaderTimezone,                      !- Feature Name 8
  Double,                                 !- Feature Data Type 8
  -7,                                     !- Feature Value 8
  EPWHeaderAltitude,                      !- Feature Name 9
  Double,                                 !- Feature Data Type 9
  5413.3858267716532,                     !- Feature Value 9
  EPWHeaderLocalPressure,                 !- Feature Name 10
  Double,                                 !- Feature Data Type 10
  0.81937567683596546,                    !- Feature Value 10
  EPWHeaderRecordsPerHour,                !- Feature Name 11
  Double,                                 !- Feature Data Type 11
  0,                                      !- Feature Value 11
  EPWDataAnnualAvgDrybulb,                !- Feature Name 12
  Double,                                 !- Feature Data Type 12
  51.575616438356228,                     !- Feature Value 12
  EPWDataAnnualMinDrybulb,                !- Feature Name 13
  Double,                                 !- Feature Data Type 13
  -2.9200000000000017,                    !- Feature Value 13
  EPWDataAnnualMaxDrybulb,                !- Feature Name 14
  Double,                                 !- Feature Data Type 14
  104,                                    !- Feature Value 14
  EPWDataCDD50F,                          !- Feature Name 15
  Double,                                 !- Feature Data Type 15
  3072.2925000000005,                     !- Feature Value 15
  EPWDataCDD65F,                          !- Feature Name 16
  Double,                                 !- Feature Data Type 16
  883.62000000000035,                     !- Feature Value 16
  EPWDataHDD50F,                          !- Feature Name 17
  Double,                                 !- Feature Data Type 17
  2497.1925000000001,                     !- Feature Value 17
  EPWDataHDD65F,                          !- Feature Name 18
  Double,                                 !- Feature Data Type 18
  5783.5200000000013,                     !- Feature Value 18
  EPWDataAnnualAvgWindspeed,              !- Feature Name 19
  Double,                                 !- Feature Data Type 19
  3.9165296803649667,                     !- Feature Value 19
  EPWDataMonthlyAvgDrybulbs,              !- Feature Name 20
  String,                                 !- Feature Data Type 20
  33.4191935483871&#4431.90142857142857&#4443.02620967741937&#4442.48624999999999&#4459.877741935483854&#4473.57574999999997&#4472.07975806451608&#4472.70008064516134&#4466.49200000000006&#4450.079112903225806&#4437.218250000000005&#4434.582177419354835, !- Feature Value 20
  EPWDataGroundMonthlyTemps,              !- Feature Name 21
  String,                                 !- Feature Data Type 21
  44.08306285945173&#4440.89570904991865&#4440.64045432632048&#4442.153016571250646&#4448.225111118704206&#4454.268919273837525&#4459.508577937551024&#4462.82777283423508&#4463.10975667174995&#4460.41014950381947&#4455.304105212311526&#4449.445696474514364, !- Feature Value 21
  EPWDataWSF,                             !- Feature Name 22
  Double,                                 !- Feature Data Type 22
  0.58999999999999997,                    !- Feature Value 22
  EPWDataMonthlyAvgDailyHighDrybulbs,     !- Feature Name 23
  String,                                 !- Feature Data Type 23
  47.41032258064516&#4446.58642857142857&#4455.15032258064517&#4453.708&#4472.80193548387098&#4488.67600000000002&#4486.1858064516129&#4485.87225806451613&#4482.082&#4463.18064516129033&#4448.73400000000001&#4448.87935483870968, !- Feature Value 23
  EPWDataMonthlyAvgDailyLowDrybulbs,      !- Feature Name 24
  String,                                 !- Feature Data Type 24
  19.347741935483874&#4419.856428571428573&#4430.316129032258065&#4431.112&#4447.41612903225806&#4457.901999999999994&#4459.063870967741934&#4460.956774193548384&#4452.352000000000004&#4438.41612903225806&#4427.002000000000002&#4423.02903225806451, !- Feature Value 24
  EPWDesignHeatingDrybulb,                !- Feature Name 25
  Double,                                 !- Feature Data Type 25
  12.02,                                  !- Feature Value 25
  EPWDesignHeatingWindspeed,              !- Feature Name 26
  Double,                                 !- Feature Data Type 26
  2.8062500000000004,                     !- Feature Value 26
  EPWDesignCoolingDrybulb,                !- Feature Name 27
  Double,                                 !- Feature Data Type 27
  91.939999999999998,                     !- Feature Value 27
  EPWDesignCoolingWetbulb,                !- Feature Name 28
  Double,                                 !- Feature Data Type 28
  59.95131430195849,                      !- Feature Value 28
  EPWDesignCoolingHumidityRatio,          !- Feature Name 29
  Double,                                 !- Feature Data Type 29
  0.0059161086834698092,                  !- Feature Value 29
  EPWDesignCoolingWindspeed,              !- Feature Name 30
  Double,                                 !- Feature Data Type 30
  3.7999999999999989,                     !- Feature Value 30
  EPWDesignDailyTemperatureRange,         !- Feature Name 31
  Double,                                 !- Feature Data Type 31
  24.915483870967748,                     !- Feature Value 31
  EPWDesignDehumidDrybulb,                !- Feature Name 32
  Double,                                 !- Feature Data Type 32
  67.996785714285721,                     !- Feature Value 32
  EPWDesignDehumidHumidityRatio,          !- Feature Name 33
  Double,                                 !- Feature Data Type 33
  0.012133744170488724,                   !- Feature Value 33
  EPWDesignCoolingDirectNormal,           !- Feature Name 34
  Double,                                 !- Feature Data Type 34
  985,                                    !- Feature Value 34
  EPWDesignCoolingDiffuseHorizontal,      !- Feature Name 35
  Double,                                 !- Feature Data Type 35
  84;                                     !- Feature Value 35

OS:Site,
  {8da8d1f8-2279-4fd5-9d75-b399cfe49795}, !- Handle
  Denver Intl Ap_CO_USA,                  !- Name
  39.83,                                  !- Latitude {deg}
  -104.65,                                !- Longitude {deg}
  -7,                                     !- Time Zone {hr}
  1650,                                   !- Elevation {m}
  ;                                       !- Terrain

OS:ClimateZones,
  {63e4cfd6-8d1f-45ab-a048-56ad8f2fc02a}, !- Handle
  Building America,                       !- Climate Zone Institution Name 1
  ,                                       !- Climate Zone Document Name 1
  0,                                      !- Climate Zone Document Year 1
  Cold;                                   !- Climate Zone Value 1

OS:Site:WaterMainsTemperature,
  {93e06cd5-88f4-4182-a6c5-4689bee596a2}, !- Handle
  Correlation,                            !- Calculation Method
  ,                                       !- Temperature Schedule Name
  10.8753424657535,                       !- Annual Average Outdoor Air Temperature {C}
  23.1524007936508;                       !- Maximum Difference In Monthly Average Outdoor Air Temperatures {deltaC}

OS:RunPeriodControl:DaylightSavingTime,
  {c6a5a1eb-a4b2-449e-a2db-832575509842}, !- Handle
  4/7,                                    !- Start Date
  10/26;                                  !- End Date

OS:Site:GroundTemperature:Deep,
  {07d492f2-5bf4-45f6-a14a-cc19cc651bec}, !- Handle
  10.8753424657535,                       !- January Deep Ground Temperature {C}
  10.8753424657535,                       !- February Deep Ground Temperature {C}
  10.8753424657535,                       !- March Deep Ground Temperature {C}
  10.8753424657535,                       !- April Deep Ground Temperature {C}
  10.8753424657535,                       !- May Deep Ground Temperature {C}
  10.8753424657535,                       !- June Deep Ground Temperature {C}
  10.8753424657535,                       !- July Deep Ground Temperature {C}
  10.8753424657535,                       !- August Deep Ground Temperature {C}
  10.8753424657535,                       !- September Deep Ground Temperature {C}
  10.8753424657535,                       !- October Deep Ground Temperature {C}
  10.8753424657535,                       !- November Deep Ground Temperature {C}
  10.8753424657535;                       !- December Deep Ground Temperature {C}

OS:Coil:Heating:Gas,
  {ff007f0a-fbca-4ea0-926c-d249f67d430c}, !- Handle
  res fur gas heating coil,               !- Name
  {33c1e0df-52f7-4b01-b868-1b88dbf3091d}, !- Availability Schedule Name
  0.78,                                   !- Gas Burner Efficiency
  AutoSize,                               !- Nominal Capacity {W}
  ,                                       !- Air Inlet Node Name
  ,                                       !- Air Outlet Node Name
  ,                                       !- Temperature Setpoint Node Name
  76,                                     !- Parasitic Electric Load {W}
  ,                                       !- Part Load Fraction Correlation Curve Name
  0,                                      !- Parasitic Gas Load {W}
  NaturalGas;                             !- Fuel Type

OS:Schedule:Constant,
  {33c1e0df-52f7-4b01-b868-1b88dbf3091d}, !- Handle
  Always On Discrete,                     !- Name
  {4ede325a-4e9b-4d60-80ab-d0b4b98873d8}, !- Schedule Type Limits Name
  1;                                      !- Value

OS:ScheduleTypeLimits,
  {4ede325a-4e9b-4d60-80ab-d0b4b98873d8}, !- Handle
  OnOff,                                  !- Name
  0,                                      !- Lower Limit Value
  1,                                      !- Upper Limit Value
  Discrete,                               !- Numeric Type
  Availability;                           !- Unit Type

OS:Fan:OnOff,
  {1d45d62b-24a3-483d-b495-2f3de9052838}, !- Handle
  res fur gas htg supply fan,             !- Name
  {33c1e0df-52f7-4b01-b868-1b88dbf3091d}, !- Availability Schedule Name
  0.75,                                   !- Fan Total Efficiency
  794.580001233493,                       !- Pressure Rise {Pa}
  autosize,                               !- Maximum Flow Rate {m3/s}
  1,                                      !- Motor Efficiency
  1,                                      !- Motor In Airstream Fraction
  ,                                       !- Air Inlet Node Name
  ,                                       !- Air Outlet Node Name
  {d726a242-a894-4883-b3af-760180188a58}, !- Fan Power Ratio Function of Speed Ratio Curve Name
  {083720a4-f84d-4373-b1ff-566d6c10f35f}, !- Fan Efficiency Ratio Function of Speed Ratio Curve Name
  res fur gas htg supply fan;             !- End-Use Subcategory

OS:Curve:Exponent,
  {d726a242-a894-4883-b3af-760180188a58}, !- Handle
  Fan On Off Power Curve,                 !- Name
  1,                                      !- Coefficient1 Constant
  0,                                      !- Coefficient2 Constant
  0,                                      !- Coefficient3 Constant
  0,                                      !- Minimum Value of x
  1,                                      !- Maximum Value of x
  ,                                       !- Minimum Curve Output
  ,                                       !- Maximum Curve Output
  ,                                       !- Input Unit Type for X
  ;                                       !- Output Unit Type

OS:Curve:Cubic,
  {083720a4-f84d-4373-b1ff-566d6c10f35f}, !- Handle
  Fan On Off Efficiency Curve,            !- Name
  1,                                      !- Coefficient1 Constant
  0,                                      !- Coefficient2 x
  0,                                      !- Coefficient3 x**2
  0,                                      !- Coefficient4 x**3
  0,                                      !- Minimum Value of x
  1;                                      !- Maximum Value of x

OS:AirLoopHVAC:UnitarySystem,
  {bb810d7e-45b6-4b83-a905-c6d0eac7ed2f}, !- Handle
  res fur gas unitary system,             !- Name
  Load,                                   !- Control Type
  {0748208c-9fa8-4f57-942b-cad1df37ff1e}, !- Controlling Zone or Thermostat Location
  None,                                   !- Dehumidification Control Type
  {33c1e0df-52f7-4b01-b868-1b88dbf3091d}, !- Availability Schedule Name
  {b99b0dca-f576-44ed-9c9d-c89fd53dddcb}, !- Air Inlet Node Name
  {7e93aad5-ceb1-4004-bcbe-98c30dcd299f}, !- Air Outlet Node Name
  {1d45d62b-24a3-483d-b495-2f3de9052838}, !- Supply Fan Name
  BlowThrough,                            !- Fan Placement
  {416867a2-b0fc-4c35-8ebb-8bba80ae460e}, !- Supply Air Fan Operating Mode Schedule Name
  {ff007f0a-fbca-4ea0-926c-d249f67d430c}, !- Heating Coil Name
  1,                                      !- DX Heating Coil Sizing Ratio
  ,                                       !- Cooling Coil Name
  No,                                     !- Use DOAS DX Cooling Coil
  2,                                      !- DOAS DX Cooling Coil Leaving Minimum Air Temperature {C}
  SensibleOnlyLoadControl,                !- Latent Load Control
  ,                                       !- Supplemental Heating Coil Name
  ,                                       !- Supply Air Flow Rate Method During Cooling Operation
  0,                                      !- Supply Air Flow Rate During Cooling Operation {m3/s}
  ,                                       !- Supply Air Flow Rate Per Floor Area During Cooling Operation {m3/s-m2}
  ,                                       !- Fraction of Autosized Design Cooling Supply Air Flow Rate
  ,                                       !- Design Supply Air Flow Rate Per Unit of Capacity During Cooling Operation {m3/s-W}
  ,                                       !- Supply Air Flow Rate Method During Heating Operation
  Autosize,                               !- Supply Air Flow Rate During Heating Operation {m3/s}
  ,                                       !- Supply Air Flow Rate Per Floor Area during Heating Operation {m3/s-m2}
  ,                                       !- Fraction of Autosized Design Heating Supply Air Flow Rate
  ,                                       !- Design Supply Air Flow Rate Per Unit of Capacity During Heating Operation {m3/s-W}
  ,                                       !- Supply Air Flow Rate Method When No Cooling or Heating is Required
  0,                                      !- Supply Air Flow Rate When No Cooling or Heating is Required {m3/s}
  ,                                       !- Supply Air Flow Rate Per Floor Area When No Cooling or Heating is Required {m3/s-m2}
  ,                                       !- Fraction of Autosized Design Cooling Supply Air Flow Rate When No Cooling or Heating is Required
  ,                                       !- Fraction of Autosized Design Heating Supply Air Flow Rate When No Cooling or Heating is Required
  ,                                       !- Design Supply Air Flow Rate Per Unit of Capacity During Cooling Operation When No Cooling or Heating is Required {m3/s-W}
  ,                                       !- Design Supply Air Flow Rate Per Unit of Capacity During Heating Operation When No Cooling or Heating is Required {m3/s-W}
  48.8888888888889,                       !- Maximum Supply Air Temperature {C}
  21,                                     !- Maximum Outdoor Dry-Bulb Temperature for Supplemental Heater Operation {C}
  ,                                       !- Outdoor Dry-Bulb Temperature Sensor Node Name
  2.5,                                    !- Maximum Cycling Rate {cycles/hr}
  60,                                     !- Heat Pump Time Constant {s}
  0.01,                                   !- Fraction of On-Cycle Power Use
  60,                                     !- Heat Pump Fan Delay Time {s}
  0,                                      !- Ancilliary On-Cycle Electric Power {W}
  0;                                      !- Ancilliary Off-Cycle Electric Power {W}

OS:Schedule:Constant,
  {416867a2-b0fc-4c35-8ebb-8bba80ae460e}, !- Handle
  Always Off Discrete,                    !- Name
  {8df4acbc-ca17-47e9-aa63-5255a34bf2f2}, !- Schedule Type Limits Name
  0;                                      !- Value

OS:ScheduleTypeLimits,
  {8df4acbc-ca17-47e9-aa63-5255a34bf2f2}, !- Handle
  OnOff 1,                                !- Name
  0,                                      !- Lower Limit Value
  1,                                      !- Upper Limit Value
  Discrete,                               !- Numeric Type
  Availability;                           !- Unit Type

OS:AirLoopHVAC,
  {acbb075c-c235-4227-b402-acf72e00b526}, !- Handle
  res fur gas asys,                       !- Name
  ,                                       !- Controller List Name
  {33c1e0df-52f7-4b01-b868-1b88dbf3091d}, !- Availability Schedule
  {9529fb2d-682a-49bd-bb69-ae7b0a8c0ae8}, !- Availability Manager List Name
  AutoSize,                               !- Design Supply Air Flow Rate {m3/s}
  ,                                       !- Branch List Name
  ,                                       !- Connector List Name
  {7a77993b-017f-4409-99be-4c8d2047a64a}, !- Supply Side Inlet Node Name
  {cdc571b2-96e4-45c3-96ad-093bdbb1571c}, !- Demand Side Outlet Node Name
  {d10d8b7f-cbf9-4805-9bc0-5c3bd5b66210}, !- Demand Side Inlet Node A
  {c5f146fc-a2dd-4fbc-a953-b232f5222854}, !- Supply Side Outlet Node A
  ,                                       !- Demand Side Inlet Node B
  ,                                       !- Supply Side Outlet Node B
  ,                                       !- Return Air Bypass Flow Temperature Setpoint Schedule Name
  {2ebd6345-487e-431a-8f46-0f968d31a854}, !- Demand Mixer Name
  {8f2d4995-83f8-4f9f-aaed-2a1e3345ce6c}, !- Demand Splitter A Name
  ,                                       !- Demand Splitter B Name
  ;                                       !- Supply Splitter Name

OS:Node,
  {52cd805b-8b17-4c24-819d-abac8ca6bab9}, !- Handle
  Node 4,                                 !- Name
  {7a77993b-017f-4409-99be-4c8d2047a64a}, !- Inlet Port
  {b99b0dca-f576-44ed-9c9d-c89fd53dddcb}; !- Outlet Port

OS:Node,
  {4c9eb127-ea09-4a8c-8ba4-b932f401d7d7}, !- Handle
  Node 5,                                 !- Name
  {7e93aad5-ceb1-4004-bcbe-98c30dcd299f}, !- Inlet Port
  {c5f146fc-a2dd-4fbc-a953-b232f5222854}; !- Outlet Port

OS:Connection,
  {7a77993b-017f-4409-99be-4c8d2047a64a}, !- Handle
  {4d5b201e-6249-4459-acae-66ec407d8fd2}, !- Name
  {acbb075c-c235-4227-b402-acf72e00b526}, !- Source Object
  8,                                      !- Outlet Port
  {52cd805b-8b17-4c24-819d-abac8ca6bab9}, !- Target Object
  2;                                      !- Inlet Port

OS:Connection,
  {c5f146fc-a2dd-4fbc-a953-b232f5222854}, !- Handle
  {9d78b57d-b8eb-4221-95de-82873e894764}, !- Name
  {4c9eb127-ea09-4a8c-8ba4-b932f401d7d7}, !- Source Object
  3,                                      !- Outlet Port
  {acbb075c-c235-4227-b402-acf72e00b526}, !- Target Object
  11;                                     !- Inlet Port

OS:Node,
  {ec0c0f79-a1f5-4ee7-8a21-1f8e03b85a6b}, !- Handle
  Node 6,                                 !- Name
  {d10d8b7f-cbf9-4805-9bc0-5c3bd5b66210}, !- Inlet Port
  {31fc6adb-93be-4894-8b34-3dd6012b6ca7}; !- Outlet Port

OS:Node,
  {32fa5674-4d1b-4310-90c3-737e6120ee0b}, !- Handle
  Node 7,                                 !- Name
  {7778626e-39e8-4b18-81e4-1fd58427cf01}, !- Inlet Port
  {cdc571b2-96e4-45c3-96ad-093bdbb1571c}; !- Outlet Port

OS:Node,
  {95c64864-1fc9-43bc-96da-7ef5d6a03ca5}, !- Handle
  Node 8,                                 !- Name
  {d35106b8-5609-443b-811f-623dd017ede3}, !- Inlet Port
  {810b0265-9c74-4a7c-b632-3f3b4f73a92e}; !- Outlet Port

OS:Connection,
  {d10d8b7f-cbf9-4805-9bc0-5c3bd5b66210}, !- Handle
  {dc393224-711f-4051-8005-2541fa85d86d}, !- Name
  {acbb075c-c235-4227-b402-acf72e00b526}, !- Source Object
  10,                                     !- Outlet Port
  {ec0c0f79-a1f5-4ee7-8a21-1f8e03b85a6b}, !- Target Object
  2;                                      !- Inlet Port

OS:Connection,
  {cdc571b2-96e4-45c3-96ad-093bdbb1571c}, !- Handle
  {d0ca8f95-0faf-47b3-b675-7c4a2bf00795}, !- Name
  {32fa5674-4d1b-4310-90c3-737e6120ee0b}, !- Source Object
  3,                                      !- Outlet Port
  {acbb075c-c235-4227-b402-acf72e00b526}, !- Target Object
  9;                                      !- Inlet Port

OS:AirLoopHVAC:ZoneSplitter,
  {8f2d4995-83f8-4f9f-aaed-2a1e3345ce6c}, !- Handle
  res fur gas zone splitter,              !- Name
  {31fc6adb-93be-4894-8b34-3dd6012b6ca7}, !- Inlet Node Name
  {afad05a2-c2af-4da4-9459-a03a75b2d7ef}; !- Outlet Node Name 1

OS:AirLoopHVAC:ZoneMixer,
  {2ebd6345-487e-431a-8f46-0f968d31a854}, !- Handle
  res fur gas zone mixer,                 !- Name
  {7778626e-39e8-4b18-81e4-1fd58427cf01}, !- Outlet Node Name
  {aa53869f-6159-492e-bf41-d8eec8d251dc}; !- Inlet Node Name 1

OS:Connection,
  {31fc6adb-93be-4894-8b34-3dd6012b6ca7}, !- Handle
  {c96e5ab3-9580-4531-9b53-cf334171f37e}, !- Name
  {ec0c0f79-a1f5-4ee7-8a21-1f8e03b85a6b}, !- Source Object
  3,                                      !- Outlet Port
  {8f2d4995-83f8-4f9f-aaed-2a1e3345ce6c}, !- Target Object
  2;                                      !- Inlet Port

OS:Connection,
  {7778626e-39e8-4b18-81e4-1fd58427cf01}, !- Handle
  {eae560b6-c2e3-4c66-89b4-50d25c73ab95}, !- Name
  {2ebd6345-487e-431a-8f46-0f968d31a854}, !- Source Object
  2,                                      !- Outlet Port
  {32fa5674-4d1b-4310-90c3-737e6120ee0b}, !- Target Object
  2;                                      !- Inlet Port

OS:Sizing:System,
  {c3c09152-7398-41e8-9ccb-71e6132eaacb}, !- Handle
  {acbb075c-c235-4227-b402-acf72e00b526}, !- AirLoop Name
  Sensible,                               !- Type of Load to Size On
  Autosize,                               !- Design Outdoor Air Flow Rate {m3/s}
  0.3,                                    !- Central Heating Maximum System Air Flow Ratio
  7,                                      !- Preheat Design Temperature {C}
  0.008,                                  !- Preheat Design Humidity Ratio {kg-H2O/kg-Air}
  12.8,                                   !- Precool Design Temperature {C}
  0.008,                                  !- Precool Design Humidity Ratio {kg-H2O/kg-Air}
  12.8,                                   !- Central Cooling Design Supply Air Temperature {C}
  16.7,                                   !- Central Heating Design Supply Air Temperature {C}
  NonCoincident,                          !- Sizing Option
  Yes,                                    !- 100% Outdoor Air in Cooling
  Yes,                                    !- 100% Outdoor Air in Heating
  0.0085,                                 !- Central Cooling Design Supply Air Humidity Ratio {kg-H2O/kg-Air}
  0.008,                                  !- Central Heating Design Supply Air Humidity Ratio {kg-H2O/kg-Air}
  DesignDay,                              !- Cooling Design Air Flow Method
  0,                                      !- Cooling Design Air Flow Rate {m3/s}
  DesignDay,                              !- Heating Design Air Flow Method
  0,                                      !- Heating Design Air Flow Rate {m3/s}
  ZoneSum,                                !- System Outdoor Air Method
  1,                                      !- Zone Maximum Outdoor Air Fraction {dimensionless}
  0.0099676501,                           !- Cooling Supply Air Flow Rate Per Floor Area {m3/s-m2}
  1,                                      !- Cooling Fraction of Autosized Cooling Supply Air Flow Rate
  3.9475456e-05,                          !- Cooling Supply Air Flow Rate Per Unit Cooling Capacity {m3/s-W}
  0.0099676501,                           !- Heating Supply Air Flow Rate Per Floor Area {m3/s-m2}
  1,                                      !- Heating Fraction of Autosized Heating Supply Air Flow Rate
  1,                                      !- Heating Fraction of Autosized Cooling Supply Air Flow Rate
  3.1588213e-05,                          !- Heating Supply Air Flow Rate Per Unit Heating Capacity {m3/s-W}
  CoolingDesignCapacity,                  !- Cooling Design Capacity Method
  autosize,                               !- Cooling Design Capacity {W}
  234.7,                                  !- Cooling Design Capacity Per Floor Area {W/m2}
  1,                                      !- Fraction of Autosized Cooling Design Capacity
  HeatingDesignCapacity,                  !- Heating Design Capacity Method
  autosize,                               !- Heating Design Capacity {W}
  157,                                    !- Heating Design Capacity Per Floor Area {W/m2}
  1,                                      !- Fraction of Autosized Heating Design Capacity
  OnOff;                                  !- Central Cooling Capacity Control Method

OS:AvailabilityManagerAssignmentList,
  {9529fb2d-682a-49bd-bb69-ae7b0a8c0ae8}, !- Handle
  Air Loop HVAC 1 AvailabilityManagerAssignmentList; !- Name

OS:Connection,
  {b99b0dca-f576-44ed-9c9d-c89fd53dddcb}, !- Handle
  {c5a714a3-7486-4b1a-bfd8-b4cffab9dfff}, !- Name
  {52cd805b-8b17-4c24-819d-abac8ca6bab9}, !- Source Object
  3,                                      !- Outlet Port
  {bb810d7e-45b6-4b83-a905-c6d0eac7ed2f}, !- Target Object
  6;                                      !- Inlet Port

OS:Connection,
  {7e93aad5-ceb1-4004-bcbe-98c30dcd299f}, !- Handle
  {fef606f5-1dda-487b-9bcf-c40f830941f3}, !- Name
  {bb810d7e-45b6-4b83-a905-c6d0eac7ed2f}, !- Source Object
  7,                                      !- Outlet Port
  {4c9eb127-ea09-4a8c-8ba4-b932f401d7d7}, !- Target Object
  2;                                      !- Inlet Port

OS:AirTerminal:SingleDuct:ConstantVolume:NoReheat,
  {323d29fa-bc55-4506-b9a2-b1ab122f73b7}, !- Handle
  res fur gas living zone direct air,     !- Name
  {33c1e0df-52f7-4b01-b868-1b88dbf3091d}, !- Availability Schedule Name
  {bb964325-97d9-485c-bf2a-784eb01c368b}, !- Air Inlet Node Name
  {d35106b8-5609-443b-811f-623dd017ede3}, !- Air Outlet Node Name
  AutoSize;                               !- Maximum Air Flow Rate {m3/s}

OS:Node,
  {348f9666-41c9-48b9-8818-72d8613c3c90}, !- Handle
  Node 9,                                 !- Name
  {61582497-9a12-481d-932c-0a381301174c}, !- Inlet Port
  {aa53869f-6159-492e-bf41-d8eec8d251dc}; !- Outlet Port

OS:Connection,
  {810b0265-9c74-4a7c-b632-3f3b4f73a92e}, !- Handle
  {5f28a9dd-d754-4b30-beb3-cfd840f6a4b4}, !- Name
  {95c64864-1fc9-43bc-96da-7ef5d6a03ca5}, !- Source Object
  3,                                      !- Outlet Port
  {77ccd6e3-cc5d-4e86-bf90-cd88b1b7d759}, !- Target Object
  3;                                      !- Inlet Port

OS:Connection,
  {61582497-9a12-481d-932c-0a381301174c}, !- Handle
  {8cc0b959-10c1-4b7b-98eb-c4e24ad6f34d}, !- Name
  {1d9f0a23-9470-4925-90e2-10f2d74e16eb}, !- Source Object
  3,                                      !- Outlet Port
  {348f9666-41c9-48b9-8818-72d8613c3c90}, !- Target Object
  2;                                      !- Inlet Port

OS:Connection,
  {aa53869f-6159-492e-bf41-d8eec8d251dc}, !- Handle
  {47d8e7ab-fd3b-4eec-bf34-3b8432af4cd8}, !- Name
  {348f9666-41c9-48b9-8818-72d8613c3c90}, !- Source Object
  3,                                      !- Outlet Port
  {2ebd6345-487e-431a-8f46-0f968d31a854}, !- Target Object
  3;                                      !- Inlet Port

OS:Node,
  {285f8c2b-f899-454f-87f4-ea675c2e1f06}, !- Handle
  Node 10,                                !- Name
  {afad05a2-c2af-4da4-9459-a03a75b2d7ef}, !- Inlet Port
  {bb964325-97d9-485c-bf2a-784eb01c368b}; !- Outlet Port

OS:Connection,
  {afad05a2-c2af-4da4-9459-a03a75b2d7ef}, !- Handle
  {83b249af-7938-477a-9c93-457d11d2bcad}, !- Name
  {8f2d4995-83f8-4f9f-aaed-2a1e3345ce6c}, !- Source Object
  3,                                      !- Outlet Port
  {285f8c2b-f899-454f-87f4-ea675c2e1f06}, !- Target Object
  2;                                      !- Inlet Port

OS:Connection,
  {bb964325-97d9-485c-bf2a-784eb01c368b}, !- Handle
  {6f7798eb-0dc8-4196-8669-e088f1898c3c}, !- Name
  {285f8c2b-f899-454f-87f4-ea675c2e1f06}, !- Source Object
  3,                                      !- Outlet Port
  {323d29fa-bc55-4506-b9a2-b1ab122f73b7}, !- Target Object
  3;                                      !- Inlet Port

OS:Connection,
  {d35106b8-5609-443b-811f-623dd017ede3}, !- Handle
  {079242de-841b-4713-94c9-f921eb3ebdee}, !- Name
  {323d29fa-bc55-4506-b9a2-b1ab122f73b7}, !- Source Object
  4,                                      !- Outlet Port
  {95c64864-1fc9-43bc-96da-7ef5d6a03ca5}, !- Target Object
  2;                                      !- Inlet Port

OS:AdditionalProperties,
  {584098d4-6273-4626-8131-578aeac24c0d}, !- Handle
  {bb810d7e-45b6-4b83-a905-c6d0eac7ed2f}, !- Object Name
  SizingInfoHVACFracHeatLoadServed,       !- Feature Name 1
  Double,                                 !- Feature Data Type 1
  1;                                      !- Feature Value 1

OS:Curve:Biquadratic,
  {600702c2-3c54-4f0d-8d4f-a0742bcbc5c7}, !- Handle
  Cool-Cap-fT1,                           !- Name
  1.550902001,                            !- Coefficient1 Constant
  -0.0750500892,                          !- Coefficient2 x
  0.00309713544,                          !- Coefficient3 x**2
  0.00240111,                             !- Coefficient4 y
  -5.0544e-05,                            !- Coefficient5 y**2
  -0.00042728148,                         !- Coefficient6 x*y
  13.88,                                  !- Minimum Value of x
  23.88,                                  !- Maximum Value of x
  18.33,                                  !- Minimum Value of y
  51.66;                                  !- Maximum Value of y

OS:Curve:Biquadratic,
  {9ed4e47a-1571-4829-9c75-815fcad9b5ec}, !- Handle
  Cool-EIR-fT1,                           !- Name
  -0.304282997,                           !- Coefficient1 Constant
  0.1180477062,                           !- Coefficient2 x
  -0.00342466704,                         !- Coefficient3 x**2
  -0.0062619138,                          !- Coefficient4 y
  0.00069542712,                          !- Coefficient5 y**2
  -0.00046997496,                         !- Coefficient6 x*y
  13.88,                                  !- Minimum Value of x
  23.88,                                  !- Maximum Value of x
  18.33,                                  !- Minimum Value of y
  51.66;                                  !- Maximum Value of y

OS:Curve:Quadratic,
  {2212414c-14d7-407c-a9bf-5accec196158}, !- Handle
  Cool-PLF-fPLR1,                         !- Name
  0.93,                                   !- Coefficient1 Constant
  0.07,                                   !- Coefficient2 x
  0,                                      !- Coefficient3 x**2
  0,                                      !- Minimum Value of x
  1,                                      !- Maximum Value of x
  0.7,                                    !- Minimum Curve Output
  1;                                      !- Maximum Curve Output

OS:Curve:Quadratic,
  {6021e6e2-055f-49d3-ab80-6bd763425e76}, !- Handle
  Cool-Cap-fFF1,                          !- Name
  0.718605468,                            !- Coefficient1 Constant
  0.410099989,                            !- Coefficient2 x
  -0.128705457,                           !- Coefficient3 x**2
  0,                                      !- Minimum Value of x
  2,                                      !- Maximum Value of x
  0,                                      !- Minimum Curve Output
  2;                                      !- Maximum Curve Output

OS:Curve:Quadratic,
  {77169b8d-ed75-4205-bb89-04d53c848a39}, !- Handle
  Cool-EIR-fFF1,                          !- Name
  1.32299905,                             !- Coefficient1 Constant
  -0.477711207,                           !- Coefficient2 x
  0.154712157,                            !- Coefficient3 x**2
  0,                                      !- Minimum Value of x
  2,                                      !- Maximum Value of x
  0,                                      !- Minimum Curve Output
  2;                                      !- Maximum Curve Output

OS:Coil:Cooling:DX:SingleSpeed,
  {2af64f38-695b-452c-b46e-e9c0d5cf6e1b}, !- Handle
  res ac cooling coil,                    !- Name
  {33c1e0df-52f7-4b01-b868-1b88dbf3091d}, !- Availability Schedule Name
  autosize,                               !- Rated Total Cooling Capacity {W}
  0.740402528813699,                      !- Rated Sensible Heat Ratio
  3.9505446283126,                        !- Rated COP {W/W}
  autosize,                               !- Rated Air Flow Rate {m3/s}
  773.3912012006,                         !- Rated Evaporator Fan Power Per Volume Flow Rate {W/(m3/s)}
  ,                                       !- Air Inlet Node Name
  ,                                       !- Air Outlet Node Name
  {600702c2-3c54-4f0d-8d4f-a0742bcbc5c7}, !- Total Cooling Capacity Function of Temperature Curve Name
  {6021e6e2-055f-49d3-ab80-6bd763425e76}, !- Total Cooling Capacity Function of Flow Fraction Curve Name
  {9ed4e47a-1571-4829-9c75-815fcad9b5ec}, !- Energy Input Ratio Function of Temperature Curve Name
  {77169b8d-ed75-4205-bb89-04d53c848a39}, !- Energy Input Ratio Function of Flow Fraction Curve Name
  {2212414c-14d7-407c-a9bf-5accec196158}, !- Part Load Fraction Correlation Curve Name
  -25,                                    !- Minimum Outdoor Dry-Bulb Temperature for Compressor Operation {C}
  1000,                                   !- Nominal Time for Condensate Removal to Begin {s}
  1.5,                                    !- Ratio of Initial Moisture Evaporation Rate and Steady State Latent Capacity {dimensionless}
  3,                                      !- Maximum Cycling Rate {cycles/hr}
  45,                                     !- Latent Capacity Time Constant {s}
  ,                                       !- Condenser Air Inlet Node Name
  AirCooled,                              !- Condenser Type
  0,                                      !- Evaporative Condenser Effectiveness {dimensionless}
  Autosize,                               !- Evaporative Condenser Air Flow Rate {m3/s}
  Autosize,                               !- Evaporative Condenser Pump Rated Power Consumption {W}
  0,                                      !- Crankcase Heater Capacity {W}
  12.7777777777778,                       !- Maximum Outdoor Dry-Bulb Temperature for Crankcase Heater Operation {C}
  ,                                       !- Supply Water Storage Tank Name
  ,                                       !- Condensate Collection Water Storage Tank Name
  0,                                      !- Basin Heater Capacity {W/K}
  10,                                     !- Basin Heater Setpoint Temperature {C}
  ;                                       !- Basin Heater Operating Schedule Name

OS:Fan:OnOff,
  {c5418f40-973b-4126-a3f7-5c6a33f306ae}, !- Handle
  res ac clg supply fan,                  !- Name
  {33c1e0df-52f7-4b01-b868-1b88dbf3091d}, !- Availability Schedule Name
  0.75,                                   !- Fan Total Efficiency
  794.580001233493,                       !- Pressure Rise {Pa}
  autosize,                               !- Maximum Flow Rate {m3/s}
  1,                                      !- Motor Efficiency
  1,                                      !- Motor In Airstream Fraction
  ,                                       !- Air Inlet Node Name
  ,                                       !- Air Outlet Node Name
  {c1f324cc-d020-4068-983e-179339be8d3f}, !- Fan Power Ratio Function of Speed Ratio Curve Name
  {04209fb5-6b01-4747-9324-1c879aff4685}, !- Fan Efficiency Ratio Function of Speed Ratio Curve Name
  res ac clg supply fan;                  !- End-Use Subcategory

OS:Curve:Exponent,
  {c1f324cc-d020-4068-983e-179339be8d3f}, !- Handle
  Fan On Off Power Curve 1,               !- Name
  1,                                      !- Coefficient1 Constant
  0,                                      !- Coefficient2 Constant
  0,                                      !- Coefficient3 Constant
  0,                                      !- Minimum Value of x
  1,                                      !- Maximum Value of x
  ,                                       !- Minimum Curve Output
  ,                                       !- Maximum Curve Output
  ,                                       !- Input Unit Type for X
  ;                                       !- Output Unit Type

OS:Curve:Cubic,
  {04209fb5-6b01-4747-9324-1c879aff4685}, !- Handle
  Fan On Off Efficiency Curve 1,          !- Name
  1,                                      !- Coefficient1 Constant
  0,                                      !- Coefficient2 x
  0,                                      !- Coefficient3 x**2
  0,                                      !- Coefficient4 x**3
  0,                                      !- Minimum Value of x
  1;                                      !- Maximum Value of x

OS:AirLoopHVAC:UnitarySystem,
  {18e6a88b-45bd-44ed-8c2a-7effa1babb3a}, !- Handle
  res ac unitary system,                  !- Name
  Load,                                   !- Control Type
  {0748208c-9fa8-4f57-942b-cad1df37ff1e}, !- Controlling Zone or Thermostat Location
  None,                                   !- Dehumidification Control Type
  {33c1e0df-52f7-4b01-b868-1b88dbf3091d}, !- Availability Schedule Name
  {8e7397e6-851e-4ac1-9224-66582229d1f5}, !- Air Inlet Node Name
  {84050939-e561-45af-8c23-08ac3f9473b9}, !- Air Outlet Node Name
  {c5418f40-973b-4126-a3f7-5c6a33f306ae}, !- Supply Fan Name
  BlowThrough,                            !- Fan Placement
  {416867a2-b0fc-4c35-8ebb-8bba80ae460e}, !- Supply Air Fan Operating Mode Schedule Name
  ,                                       !- Heating Coil Name
  1,                                      !- DX Heating Coil Sizing Ratio
  {2af64f38-695b-452c-b46e-e9c0d5cf6e1b}, !- Cooling Coil Name
  No,                                     !- Use DOAS DX Cooling Coil
  2,                                      !- DOAS DX Cooling Coil Leaving Minimum Air Temperature {C}
  SensibleOnlyLoadControl,                !- Latent Load Control
  ,                                       !- Supplemental Heating Coil Name
  ,                                       !- Supply Air Flow Rate Method During Cooling Operation
  Autosize,                               !- Supply Air Flow Rate During Cooling Operation {m3/s}
  ,                                       !- Supply Air Flow Rate Per Floor Area During Cooling Operation {m3/s-m2}
  ,                                       !- Fraction of Autosized Design Cooling Supply Air Flow Rate
  ,                                       !- Design Supply Air Flow Rate Per Unit of Capacity During Cooling Operation {m3/s-W}
  ,                                       !- Supply Air Flow Rate Method During Heating Operation
  0,                                      !- Supply Air Flow Rate During Heating Operation {m3/s}
  ,                                       !- Supply Air Flow Rate Per Floor Area during Heating Operation {m3/s-m2}
  ,                                       !- Fraction of Autosized Design Heating Supply Air Flow Rate
  ,                                       !- Design Supply Air Flow Rate Per Unit of Capacity During Heating Operation {m3/s-W}
  ,                                       !- Supply Air Flow Rate Method When No Cooling or Heating is Required
  0,                                      !- Supply Air Flow Rate When No Cooling or Heating is Required {m3/s}
  ,                                       !- Supply Air Flow Rate Per Floor Area When No Cooling or Heating is Required {m3/s-m2}
  ,                                       !- Fraction of Autosized Design Cooling Supply Air Flow Rate When No Cooling or Heating is Required
  ,                                       !- Fraction of Autosized Design Heating Supply Air Flow Rate When No Cooling or Heating is Required
  ,                                       !- Design Supply Air Flow Rate Per Unit of Capacity During Cooling Operation When No Cooling or Heating is Required {m3/s-W}
  ,                                       !- Design Supply Air Flow Rate Per Unit of Capacity During Heating Operation When No Cooling or Heating is Required {m3/s-W}
  48.8888888888889,                       !- Maximum Supply Air Temperature {C}
  21,                                     !- Maximum Outdoor Dry-Bulb Temperature for Supplemental Heater Operation {C}
  ,                                       !- Outdoor Dry-Bulb Temperature Sensor Node Name
  2.5,                                    !- Maximum Cycling Rate {cycles/hr}
  60,                                     !- Heat Pump Time Constant {s}
  0.01,                                   !- Fraction of On-Cycle Power Use
  60,                                     !- Heat Pump Fan Delay Time {s}
  0,                                      !- Ancilliary On-Cycle Electric Power {W}
  0;                                      !- Ancilliary Off-Cycle Electric Power {W}

OS:AirLoopHVAC,
  {45841dbf-ebea-412b-9845-cd1e749e0a9e}, !- Handle
  res ac asys,                            !- Name
  ,                                       !- Controller List Name
  {33c1e0df-52f7-4b01-b868-1b88dbf3091d}, !- Availability Schedule
  {f681bf38-93e2-443c-96ec-9a5a0c5e2104}, !- Availability Manager List Name
  AutoSize,                               !- Design Supply Air Flow Rate {m3/s}
  ,                                       !- Branch List Name
  ,                                       !- Connector List Name
  {489ba712-b3b3-462b-9ab1-c22a5029b9b9}, !- Supply Side Inlet Node Name
  {9009cb00-d90b-482d-a32f-f0980e5228fe}, !- Demand Side Outlet Node Name
  {362e8459-91d3-46da-985d-4cb96ffb1ce4}, !- Demand Side Inlet Node A
  {366cba1c-e1fb-4f2a-a473-eb54073b4eb7}, !- Supply Side Outlet Node A
  ,                                       !- Demand Side Inlet Node B
  ,                                       !- Supply Side Outlet Node B
  ,                                       !- Return Air Bypass Flow Temperature Setpoint Schedule Name
  {6a558d03-155f-45fd-9675-c059cef4ced7}, !- Demand Mixer Name
  {1b4915f9-3023-4cef-a8c8-4911ede8f0b1}, !- Demand Splitter A Name
  ,                                       !- Demand Splitter B Name
  ;                                       !- Supply Splitter Name

OS:Node,
  {98097f27-8390-4653-bdf4-71d176bf58e8}, !- Handle
  Node 11,                                !- Name
  {489ba712-b3b3-462b-9ab1-c22a5029b9b9}, !- Inlet Port
  {8e7397e6-851e-4ac1-9224-66582229d1f5}; !- Outlet Port

OS:Node,
  {d964a43f-f039-4112-a365-f0ff8f290390}, !- Handle
  Node 12,                                !- Name
  {84050939-e561-45af-8c23-08ac3f9473b9}, !- Inlet Port
  {366cba1c-e1fb-4f2a-a473-eb54073b4eb7}; !- Outlet Port

OS:Connection,
  {489ba712-b3b3-462b-9ab1-c22a5029b9b9}, !- Handle
  {deb0dcba-6984-416c-961b-ec9fd452ced0}, !- Name
  {45841dbf-ebea-412b-9845-cd1e749e0a9e}, !- Source Object
  8,                                      !- Outlet Port
  {98097f27-8390-4653-bdf4-71d176bf58e8}, !- Target Object
  2;                                      !- Inlet Port

OS:Connection,
  {366cba1c-e1fb-4f2a-a473-eb54073b4eb7}, !- Handle
  {4f615bf5-e5a1-41ee-97f4-9af9f4b2c9dd}, !- Name
  {d964a43f-f039-4112-a365-f0ff8f290390}, !- Source Object
  3,                                      !- Outlet Port
  {45841dbf-ebea-412b-9845-cd1e749e0a9e}, !- Target Object
  11;                                     !- Inlet Port

OS:Node,
  {8d6ca8e4-5611-45b4-81d9-da70c7c49af4}, !- Handle
  Node 13,                                !- Name
  {362e8459-91d3-46da-985d-4cb96ffb1ce4}, !- Inlet Port
  {72d45aad-9044-4d46-9fad-e5bc5d58036c}; !- Outlet Port

OS:Node,
  {38f4cf0d-bfb4-4077-91ec-bc9b9f5ea282}, !- Handle
  Node 14,                                !- Name
  {808951db-1ce4-4694-99ba-a3a458b818a5}, !- Inlet Port
  {9009cb00-d90b-482d-a32f-f0980e5228fe}; !- Outlet Port

OS:Node,
  {9eb53cb1-25a3-4b93-8123-30e88aa45ace}, !- Handle
  Node 15,                                !- Name
  {ba34ed75-3f34-4ec0-81f5-ceaefa1e7583}, !- Inlet Port
  {6df05656-c02f-47f9-8c1b-b833b2f609c8}; !- Outlet Port

OS:Connection,
  {362e8459-91d3-46da-985d-4cb96ffb1ce4}, !- Handle
  {894845a2-b738-4437-95ba-7f6b3321f8f2}, !- Name
  {45841dbf-ebea-412b-9845-cd1e749e0a9e}, !- Source Object
  10,                                     !- Outlet Port
  {8d6ca8e4-5611-45b4-81d9-da70c7c49af4}, !- Target Object
  2;                                      !- Inlet Port

OS:Connection,
  {9009cb00-d90b-482d-a32f-f0980e5228fe}, !- Handle
  {6ff3ee19-324b-4829-9acb-bc3036ea348e}, !- Name
  {38f4cf0d-bfb4-4077-91ec-bc9b9f5ea282}, !- Source Object
  3,                                      !- Outlet Port
  {45841dbf-ebea-412b-9845-cd1e749e0a9e}, !- Target Object
  9;                                      !- Inlet Port

OS:AirLoopHVAC:ZoneSplitter,
  {1b4915f9-3023-4cef-a8c8-4911ede8f0b1}, !- Handle
  res ac zone splitter,                   !- Name
  {72d45aad-9044-4d46-9fad-e5bc5d58036c}, !- Inlet Node Name
  {8d482c5d-6a5a-414c-afda-7ec8ce7470ae}; !- Outlet Node Name 1

OS:AirLoopHVAC:ZoneMixer,
  {6a558d03-155f-45fd-9675-c059cef4ced7}, !- Handle
  res ac zone mixer,                      !- Name
  {808951db-1ce4-4694-99ba-a3a458b818a5}, !- Outlet Node Name
  {7c57a1ee-24ee-4575-8d8c-d79e9367597a}; !- Inlet Node Name 1

OS:Connection,
  {72d45aad-9044-4d46-9fad-e5bc5d58036c}, !- Handle
  {f1094dac-6f2d-4d76-8c90-cb817005d73d}, !- Name
  {8d6ca8e4-5611-45b4-81d9-da70c7c49af4}, !- Source Object
  3,                                      !- Outlet Port
  {1b4915f9-3023-4cef-a8c8-4911ede8f0b1}, !- Target Object
  2;                                      !- Inlet Port

OS:Connection,
  {808951db-1ce4-4694-99ba-a3a458b818a5}, !- Handle
  {ba683371-554e-4ec9-853f-c8635c59c1a8}, !- Name
  {6a558d03-155f-45fd-9675-c059cef4ced7}, !- Source Object
  2,                                      !- Outlet Port
  {38f4cf0d-bfb4-4077-91ec-bc9b9f5ea282}, !- Target Object
  2;                                      !- Inlet Port

OS:Sizing:System,
  {ba441cba-8f71-4cc6-8271-374e67f04e48}, !- Handle
  {45841dbf-ebea-412b-9845-cd1e749e0a9e}, !- AirLoop Name
  Sensible,                               !- Type of Load to Size On
  Autosize,                               !- Design Outdoor Air Flow Rate {m3/s}
  0.3,                                    !- Central Heating Maximum System Air Flow Ratio
  7,                                      !- Preheat Design Temperature {C}
  0.008,                                  !- Preheat Design Humidity Ratio {kg-H2O/kg-Air}
  12.8,                                   !- Precool Design Temperature {C}
  0.008,                                  !- Precool Design Humidity Ratio {kg-H2O/kg-Air}
  12.8,                                   !- Central Cooling Design Supply Air Temperature {C}
  16.7,                                   !- Central Heating Design Supply Air Temperature {C}
  NonCoincident,                          !- Sizing Option
  Yes,                                    !- 100% Outdoor Air in Cooling
  Yes,                                    !- 100% Outdoor Air in Heating
  0.0085,                                 !- Central Cooling Design Supply Air Humidity Ratio {kg-H2O/kg-Air}
  0.008,                                  !- Central Heating Design Supply Air Humidity Ratio {kg-H2O/kg-Air}
  DesignDay,                              !- Cooling Design Air Flow Method
  0,                                      !- Cooling Design Air Flow Rate {m3/s}
  DesignDay,                              !- Heating Design Air Flow Method
  0,                                      !- Heating Design Air Flow Rate {m3/s}
  ZoneSum,                                !- System Outdoor Air Method
  1,                                      !- Zone Maximum Outdoor Air Fraction {dimensionless}
  0.0099676501,                           !- Cooling Supply Air Flow Rate Per Floor Area {m3/s-m2}
  1,                                      !- Cooling Fraction of Autosized Cooling Supply Air Flow Rate
  3.9475456e-05,                          !- Cooling Supply Air Flow Rate Per Unit Cooling Capacity {m3/s-W}
  0.0099676501,                           !- Heating Supply Air Flow Rate Per Floor Area {m3/s-m2}
  1,                                      !- Heating Fraction of Autosized Heating Supply Air Flow Rate
  1,                                      !- Heating Fraction of Autosized Cooling Supply Air Flow Rate
  3.1588213e-05,                          !- Heating Supply Air Flow Rate Per Unit Heating Capacity {m3/s-W}
  CoolingDesignCapacity,                  !- Cooling Design Capacity Method
  autosize,                               !- Cooling Design Capacity {W}
  234.7,                                  !- Cooling Design Capacity Per Floor Area {W/m2}
  1,                                      !- Fraction of Autosized Cooling Design Capacity
  HeatingDesignCapacity,                  !- Heating Design Capacity Method
  autosize,                               !- Heating Design Capacity {W}
  157,                                    !- Heating Design Capacity Per Floor Area {W/m2}
  1,                                      !- Fraction of Autosized Heating Design Capacity
  OnOff;                                  !- Central Cooling Capacity Control Method

OS:AvailabilityManagerAssignmentList,
  {f681bf38-93e2-443c-96ec-9a5a0c5e2104}, !- Handle
  Air Loop HVAC 1 AvailabilityManagerAssignmentList 1; !- Name

OS:Connection,
  {8e7397e6-851e-4ac1-9224-66582229d1f5}, !- Handle
  {b9758175-3809-418c-9796-fc087a85052c}, !- Name
  {98097f27-8390-4653-bdf4-71d176bf58e8}, !- Source Object
  3,                                      !- Outlet Port
  {18e6a88b-45bd-44ed-8c2a-7effa1babb3a}, !- Target Object
  6;                                      !- Inlet Port

OS:Connection,
  {84050939-e561-45af-8c23-08ac3f9473b9}, !- Handle
  {29b2a1dd-4a51-463a-bd65-c6d835ff54f7}, !- Name
  {18e6a88b-45bd-44ed-8c2a-7effa1babb3a}, !- Source Object
  7,                                      !- Outlet Port
  {d964a43f-f039-4112-a365-f0ff8f290390}, !- Target Object
  2;                                      !- Inlet Port

OS:AirTerminal:SingleDuct:ConstantVolume:NoReheat,
  {a4d2e74e-d576-4b09-af5e-d331ae5c3b26}, !- Handle
  res ac living zone direct air,          !- Name
  {33c1e0df-52f7-4b01-b868-1b88dbf3091d}, !- Availability Schedule Name
  {2d64d450-f865-4fd3-84a3-1fa437dbcd22}, !- Air Inlet Node Name
  {ba34ed75-3f34-4ec0-81f5-ceaefa1e7583}, !- Air Outlet Node Name
  AutoSize;                               !- Maximum Air Flow Rate {m3/s}

OS:Node,
  {1ae64399-ea84-45f6-8b89-2fa554074bd1}, !- Handle
  Node 16,                                !- Name
  {6943a5d0-a694-4454-b254-61e991e67532}, !- Inlet Port
  {7c57a1ee-24ee-4575-8d8c-d79e9367597a}; !- Outlet Port

OS:Connection,
  {6df05656-c02f-47f9-8c1b-b833b2f609c8}, !- Handle
  {86a2b6f2-ab27-4f81-a607-8036e156e6dc}, !- Name
  {9eb53cb1-25a3-4b93-8123-30e88aa45ace}, !- Source Object
  3,                                      !- Outlet Port
  {77ccd6e3-cc5d-4e86-bf90-cd88b1b7d759}, !- Target Object
  4;                                      !- Inlet Port

OS:Connection,
  {6943a5d0-a694-4454-b254-61e991e67532}, !- Handle
  {28b00d36-ce38-4978-8d07-f803d5d079fd}, !- Name
  {1d9f0a23-9470-4925-90e2-10f2d74e16eb}, !- Source Object
  4,                                      !- Outlet Port
  {1ae64399-ea84-45f6-8b89-2fa554074bd1}, !- Target Object
  2;                                      !- Inlet Port

OS:Connection,
  {7c57a1ee-24ee-4575-8d8c-d79e9367597a}, !- Handle
  {c51cdcb0-3236-429a-9f91-11699a24bfeb}, !- Name
  {1ae64399-ea84-45f6-8b89-2fa554074bd1}, !- Source Object
  3,                                      !- Outlet Port
  {6a558d03-155f-45fd-9675-c059cef4ced7}, !- Target Object
  3;                                      !- Inlet Port

OS:Node,
  {651326fa-f833-47f1-88d4-6d6f8890524b}, !- Handle
  Node 17,                                !- Name
  {8d482c5d-6a5a-414c-afda-7ec8ce7470ae}, !- Inlet Port
  {2d64d450-f865-4fd3-84a3-1fa437dbcd22}; !- Outlet Port

OS:Connection,
  {8d482c5d-6a5a-414c-afda-7ec8ce7470ae}, !- Handle
  {a47a55f1-707d-4433-9ad2-e2b03cd76ffc}, !- Name
  {1b4915f9-3023-4cef-a8c8-4911ede8f0b1}, !- Source Object
  3,                                      !- Outlet Port
  {651326fa-f833-47f1-88d4-6d6f8890524b}, !- Target Object
  2;                                      !- Inlet Port

OS:Connection,
  {2d64d450-f865-4fd3-84a3-1fa437dbcd22}, !- Handle
  {bff19dce-1764-4d24-91de-2ea89c7542a4}, !- Name
  {651326fa-f833-47f1-88d4-6d6f8890524b}, !- Source Object
  3,                                      !- Outlet Port
  {a4d2e74e-d576-4b09-af5e-d331ae5c3b26}, !- Target Object
  3;                                      !- Inlet Port

OS:Connection,
  {ba34ed75-3f34-4ec0-81f5-ceaefa1e7583}, !- Handle
  {321e0f56-4b31-4841-b066-56a8983c8b3e}, !- Name
  {a4d2e74e-d576-4b09-af5e-d331ae5c3b26}, !- Source Object
  4,                                      !- Outlet Port
  {9eb53cb1-25a3-4b93-8123-30e88aa45ace}, !- Target Object
  2;                                      !- Inlet Port

OS:AdditionalProperties,
  {41aebfc6-760e-4336-8137-8338695df750}, !- Handle
  {18e6a88b-45bd-44ed-8c2a-7effa1babb3a}, !- Object Name
  SizingInfoHVACCapacityDerateFactorEER,  !- Feature Name 1
  String,                                 !- Feature Data Type 1
  1.0&#441.0&#441.0&#441.0&#441.0,        !- Feature Value 1
  SizingInfoHVACRatedCFMperTonCooling,    !- Feature Name 2
  String,                                 !- Feature Data Type 2
  386.1,                                  !- Feature Value 2
  SizingInfoHVACFracCoolLoadServed,       !- Feature Name 3
  Double,                                 !- Feature Data Type 3
  1;                                      !- Feature Value 3

OS:Schedule:Ruleset,
  {b22cbbb9-0624-437d-ac7d-29bca362ec16}, !- Handle
  res heating season,                     !- Name
  {4ede325a-4e9b-4d60-80ab-d0b4b98873d8}, !- Schedule Type Limits Name
  {879cb0d3-98bb-4ad6-8588-fd0533254642}; !- Default Day Schedule Name

OS:Schedule:Day,
  {879cb0d3-98bb-4ad6-8588-fd0533254642}, !- Handle
  Schedule Day 4,                         !- Name
  {4ede325a-4e9b-4d60-80ab-d0b4b98873d8}, !- Schedule Type Limits Name
  ,                                       !- Interpolate to Timestep
  24,                                     !- Hour 1
  0,                                      !- Minute 1
  0;                                      !- Value Until Time 1

OS:Schedule:Rule,
  {f624a759-b4d7-4253-b066-26b2466871c2}, !- Handle
  res heating season allday rule1,        !- Name
  {b22cbbb9-0624-437d-ac7d-29bca362ec16}, !- Schedule Ruleset Name
  11,                                     !- Rule Order
  {dd995808-1c72-42d7-8b5a-d5ece6981394}, !- Day Schedule Name
  Yes,                                    !- Apply Sunday
  Yes,                                    !- Apply Monday
  Yes,                                    !- Apply Tuesday
  Yes,                                    !- Apply Wednesday
  Yes,                                    !- Apply Thursday
  Yes,                                    !- Apply Friday
  Yes,                                    !- Apply Saturday
  DateRange,                              !- Date Specification Type
  1,                                      !- Start Month
  1,                                      !- Start Day
  1,                                      !- End Month
  31;                                     !- End Day

OS:Schedule:Day,
  {dd995808-1c72-42d7-8b5a-d5ece6981394}, !- Handle
  res heating season allday1,             !- Name
  {4ede325a-4e9b-4d60-80ab-d0b4b98873d8}, !- Schedule Type Limits Name
  ,                                       !- Interpolate to Timestep
  24,                                     !- Hour 1
  0,                                      !- Minute 1
  1;                                      !- Value Until Time 1

OS:Schedule:Rule,
  {8e9e99fe-a339-4d0c-9427-69661ee64e92}, !- Handle
  res heating season allday rule2,        !- Name
  {b22cbbb9-0624-437d-ac7d-29bca362ec16}, !- Schedule Ruleset Name
  10,                                     !- Rule Order
  {1cecea56-eaf1-4175-ae4c-a06e1c2e4398}, !- Day Schedule Name
  Yes,                                    !- Apply Sunday
  Yes,                                    !- Apply Monday
  Yes,                                    !- Apply Tuesday
  Yes,                                    !- Apply Wednesday
  Yes,                                    !- Apply Thursday
  Yes,                                    !- Apply Friday
  Yes,                                    !- Apply Saturday
  DateRange,                              !- Date Specification Type
  2,                                      !- Start Month
  1,                                      !- Start Day
  2,                                      !- End Month
  28;                                     !- End Day

OS:Schedule:Day,
  {1cecea56-eaf1-4175-ae4c-a06e1c2e4398}, !- Handle
  res heating season allday2,             !- Name
  {4ede325a-4e9b-4d60-80ab-d0b4b98873d8}, !- Schedule Type Limits Name
  ,                                       !- Interpolate to Timestep
  24,                                     !- Hour 1
  0,                                      !- Minute 1
  1;                                      !- Value Until Time 1

OS:Schedule:Rule,
  {214eb8b2-c9ed-49a1-b3b1-148aef802f6c}, !- Handle
  res heating season allday rule3,        !- Name
  {b22cbbb9-0624-437d-ac7d-29bca362ec16}, !- Schedule Ruleset Name
  9,                                      !- Rule Order
  {35636cf6-73d2-4729-a05a-85d2f50df246}, !- Day Schedule Name
  Yes,                                    !- Apply Sunday
  Yes,                                    !- Apply Monday
  Yes,                                    !- Apply Tuesday
  Yes,                                    !- Apply Wednesday
  Yes,                                    !- Apply Thursday
  Yes,                                    !- Apply Friday
  Yes,                                    !- Apply Saturday
  DateRange,                              !- Date Specification Type
  3,                                      !- Start Month
  1,                                      !- Start Day
  3,                                      !- End Month
  31;                                     !- End Day

OS:Schedule:Day,
  {35636cf6-73d2-4729-a05a-85d2f50df246}, !- Handle
  res heating season allday3,             !- Name
  {4ede325a-4e9b-4d60-80ab-d0b4b98873d8}, !- Schedule Type Limits Name
  ,                                       !- Interpolate to Timestep
  24,                                     !- Hour 1
  0,                                      !- Minute 1
  1;                                      !- Value Until Time 1

OS:Schedule:Rule,
  {f4facad9-1f61-4967-be58-769daef0a8c4}, !- Handle
  res heating season allday rule4,        !- Name
  {b22cbbb9-0624-437d-ac7d-29bca362ec16}, !- Schedule Ruleset Name
  8,                                      !- Rule Order
  {fb6ce90e-537b-4992-af2a-6efa0f741946}, !- Day Schedule Name
  Yes,                                    !- Apply Sunday
  Yes,                                    !- Apply Monday
  Yes,                                    !- Apply Tuesday
  Yes,                                    !- Apply Wednesday
  Yes,                                    !- Apply Thursday
  Yes,                                    !- Apply Friday
  Yes,                                    !- Apply Saturday
  DateRange,                              !- Date Specification Type
  4,                                      !- Start Month
  1,                                      !- Start Day
  4,                                      !- End Month
  30;                                     !- End Day

OS:Schedule:Day,
  {fb6ce90e-537b-4992-af2a-6efa0f741946}, !- Handle
  res heating season allday4,             !- Name
  {4ede325a-4e9b-4d60-80ab-d0b4b98873d8}, !- Schedule Type Limits Name
  ,                                       !- Interpolate to Timestep
  24,                                     !- Hour 1
  0,                                      !- Minute 1
  1;                                      !- Value Until Time 1

OS:Schedule:Rule,
  {4b6c794a-2e67-4224-a937-f170034f5aa7}, !- Handle
  res heating season allday rule5,        !- Name
  {b22cbbb9-0624-437d-ac7d-29bca362ec16}, !- Schedule Ruleset Name
  7,                                      !- Rule Order
  {74b542ba-ef09-41a5-92d8-6fc0cd77ef55}, !- Day Schedule Name
  Yes,                                    !- Apply Sunday
  Yes,                                    !- Apply Monday
  Yes,                                    !- Apply Tuesday
  Yes,                                    !- Apply Wednesday
  Yes,                                    !- Apply Thursday
  Yes,                                    !- Apply Friday
  Yes,                                    !- Apply Saturday
  DateRange,                              !- Date Specification Type
  5,                                      !- Start Month
  1,                                      !- Start Day
  5,                                      !- End Month
  31;                                     !- End Day

OS:Schedule:Day,
  {74b542ba-ef09-41a5-92d8-6fc0cd77ef55}, !- Handle
  res heating season allday5,             !- Name
  {4ede325a-4e9b-4d60-80ab-d0b4b98873d8}, !- Schedule Type Limits Name
  ,                                       !- Interpolate to Timestep
  24,                                     !- Hour 1
  0,                                      !- Minute 1
  1;                                      !- Value Until Time 1

OS:Schedule:Rule,
  {52d4eb99-ab06-4a79-8abc-c0aedfdf28a6}, !- Handle
  res heating season allday rule6,        !- Name
  {b22cbbb9-0624-437d-ac7d-29bca362ec16}, !- Schedule Ruleset Name
  6,                                      !- Rule Order
  {afa8cecc-4608-47b5-b023-65039afb7caf}, !- Day Schedule Name
  Yes,                                    !- Apply Sunday
  Yes,                                    !- Apply Monday
  Yes,                                    !- Apply Tuesday
  Yes,                                    !- Apply Wednesday
  Yes,                                    !- Apply Thursday
  Yes,                                    !- Apply Friday
  Yes,                                    !- Apply Saturday
  DateRange,                              !- Date Specification Type
  6,                                      !- Start Month
  1,                                      !- Start Day
  6,                                      !- End Month
  30;                                     !- End Day

OS:Schedule:Day,
  {afa8cecc-4608-47b5-b023-65039afb7caf}, !- Handle
  res heating season allday6,             !- Name
  {4ede325a-4e9b-4d60-80ab-d0b4b98873d8}, !- Schedule Type Limits Name
  ,                                       !- Interpolate to Timestep
  24,                                     !- Hour 1
  0,                                      !- Minute 1
  1;                                      !- Value Until Time 1

OS:Schedule:Rule,
  {ff2de7df-570c-4087-8fd2-cf4bcc5041cf}, !- Handle
  res heating season allday rule7,        !- Name
  {b22cbbb9-0624-437d-ac7d-29bca362ec16}, !- Schedule Ruleset Name
  5,                                      !- Rule Order
  {78e70ee7-b1ba-44e9-a746-bec50c67e9bc}, !- Day Schedule Name
  Yes,                                    !- Apply Sunday
  Yes,                                    !- Apply Monday
  Yes,                                    !- Apply Tuesday
  Yes,                                    !- Apply Wednesday
  Yes,                                    !- Apply Thursday
  Yes,                                    !- Apply Friday
  Yes,                                    !- Apply Saturday
  DateRange,                              !- Date Specification Type
  7,                                      !- Start Month
  1,                                      !- Start Day
  7,                                      !- End Month
  31;                                     !- End Day

OS:Schedule:Day,
  {78e70ee7-b1ba-44e9-a746-bec50c67e9bc}, !- Handle
  res heating season allday7,             !- Name
  {4ede325a-4e9b-4d60-80ab-d0b4b98873d8}, !- Schedule Type Limits Name
  ,                                       !- Interpolate to Timestep
  24,                                     !- Hour 1
  0,                                      !- Minute 1
  1;                                      !- Value Until Time 1

OS:Schedule:Rule,
  {813856ab-4f1b-4b81-915e-932f5256485f}, !- Handle
  res heating season allday rule8,        !- Name
  {b22cbbb9-0624-437d-ac7d-29bca362ec16}, !- Schedule Ruleset Name
  4,                                      !- Rule Order
  {bf77665f-c0c9-4b3e-9803-b52e428d65a7}, !- Day Schedule Name
  Yes,                                    !- Apply Sunday
  Yes,                                    !- Apply Monday
  Yes,                                    !- Apply Tuesday
  Yes,                                    !- Apply Wednesday
  Yes,                                    !- Apply Thursday
  Yes,                                    !- Apply Friday
  Yes,                                    !- Apply Saturday
  DateRange,                              !- Date Specification Type
  8,                                      !- Start Month
  1,                                      !- Start Day
  8,                                      !- End Month
  31;                                     !- End Day

OS:Schedule:Day,
  {bf77665f-c0c9-4b3e-9803-b52e428d65a7}, !- Handle
  res heating season allday8,             !- Name
  {4ede325a-4e9b-4d60-80ab-d0b4b98873d8}, !- Schedule Type Limits Name
  ,                                       !- Interpolate to Timestep
  24,                                     !- Hour 1
  0,                                      !- Minute 1
  1;                                      !- Value Until Time 1

OS:Schedule:Rule,
  {5befc43c-f713-41e4-b5d7-748f00bd85cd}, !- Handle
  res heating season allday rule9,        !- Name
  {b22cbbb9-0624-437d-ac7d-29bca362ec16}, !- Schedule Ruleset Name
  3,                                      !- Rule Order
  {870c431b-a52c-4b57-b371-1b2b2be07c5c}, !- Day Schedule Name
  Yes,                                    !- Apply Sunday
  Yes,                                    !- Apply Monday
  Yes,                                    !- Apply Tuesday
  Yes,                                    !- Apply Wednesday
  Yes,                                    !- Apply Thursday
  Yes,                                    !- Apply Friday
  Yes,                                    !- Apply Saturday
  DateRange,                              !- Date Specification Type
  9,                                      !- Start Month
  1,                                      !- Start Day
  9,                                      !- End Month
  30;                                     !- End Day

OS:Schedule:Day,
  {870c431b-a52c-4b57-b371-1b2b2be07c5c}, !- Handle
  res heating season allday9,             !- Name
  {4ede325a-4e9b-4d60-80ab-d0b4b98873d8}, !- Schedule Type Limits Name
  ,                                       !- Interpolate to Timestep
  24,                                     !- Hour 1
  0,                                      !- Minute 1
  1;                                      !- Value Until Time 1

OS:Schedule:Rule,
  {bfa017c3-8a45-4ac1-8873-c4bebc4263ff}, !- Handle
  res heating season allday rule10,       !- Name
  {b22cbbb9-0624-437d-ac7d-29bca362ec16}, !- Schedule Ruleset Name
  2,                                      !- Rule Order
  {e531ed7c-54d8-4633-8afa-a7fbc08a9b34}, !- Day Schedule Name
  Yes,                                    !- Apply Sunday
  Yes,                                    !- Apply Monday
  Yes,                                    !- Apply Tuesday
  Yes,                                    !- Apply Wednesday
  Yes,                                    !- Apply Thursday
  Yes,                                    !- Apply Friday
  Yes,                                    !- Apply Saturday
  DateRange,                              !- Date Specification Type
  10,                                     !- Start Month
  1,                                      !- Start Day
  10,                                     !- End Month
  31;                                     !- End Day

OS:Schedule:Day,
  {e531ed7c-54d8-4633-8afa-a7fbc08a9b34}, !- Handle
  res heating season allday10,            !- Name
  {4ede325a-4e9b-4d60-80ab-d0b4b98873d8}, !- Schedule Type Limits Name
  ,                                       !- Interpolate to Timestep
  24,                                     !- Hour 1
  0,                                      !- Minute 1
  1;                                      !- Value Until Time 1

OS:Schedule:Rule,
  {d456fad2-3007-4487-8e63-0a28f5633340}, !- Handle
  res heating season allday rule11,       !- Name
  {b22cbbb9-0624-437d-ac7d-29bca362ec16}, !- Schedule Ruleset Name
  1,                                      !- Rule Order
  {81fc380e-070a-4969-a099-a66137979518}, !- Day Schedule Name
  Yes,                                    !- Apply Sunday
  Yes,                                    !- Apply Monday
  Yes,                                    !- Apply Tuesday
  Yes,                                    !- Apply Wednesday
  Yes,                                    !- Apply Thursday
  Yes,                                    !- Apply Friday
  Yes,                                    !- Apply Saturday
  DateRange,                              !- Date Specification Type
  11,                                     !- Start Month
  1,                                      !- Start Day
  11,                                     !- End Month
  30;                                     !- End Day

OS:Schedule:Day,
  {81fc380e-070a-4969-a099-a66137979518}, !- Handle
  res heating season allday11,            !- Name
  {4ede325a-4e9b-4d60-80ab-d0b4b98873d8}, !- Schedule Type Limits Name
  ,                                       !- Interpolate to Timestep
  24,                                     !- Hour 1
  0,                                      !- Minute 1
  1;                                      !- Value Until Time 1

OS:Schedule:Rule,
  {e129ba6a-5c23-4efe-a138-b90b1fcd4c39}, !- Handle
  res heating season allday rule12,       !- Name
  {b22cbbb9-0624-437d-ac7d-29bca362ec16}, !- Schedule Ruleset Name
  0,                                      !- Rule Order
  {f1aaac24-4fbe-46d7-bd2e-802905337055}, !- Day Schedule Name
  Yes,                                    !- Apply Sunday
  Yes,                                    !- Apply Monday
  Yes,                                    !- Apply Tuesday
  Yes,                                    !- Apply Wednesday
  Yes,                                    !- Apply Thursday
  Yes,                                    !- Apply Friday
  Yes,                                    !- Apply Saturday
  DateRange,                              !- Date Specification Type
  12,                                     !- Start Month
  1,                                      !- Start Day
  12,                                     !- End Month
  31;                                     !- End Day

OS:Schedule:Day,
  {f1aaac24-4fbe-46d7-bd2e-802905337055}, !- Handle
  res heating season allday12,            !- Name
  {4ede325a-4e9b-4d60-80ab-d0b4b98873d8}, !- Schedule Type Limits Name
  ,                                       !- Interpolate to Timestep
  24,                                     !- Hour 1
  0,                                      !- Minute 1
  1;                                      !- Value Until Time 1

OS:ThermostatSetpoint:DualSetpoint,
  {74aab72f-f929-44f1-ad88-2684c6de0f37}, !- Handle
  living zone temperature setpoint,       !- Name
  {2c919557-8deb-4cdc-a76c-76bbc24ce7ad}, !- Heating Setpoint Temperature Schedule Name
  {0782ba23-f158-46bd-9fb2-078e1d968e9b}; !- Cooling Setpoint Temperature Schedule Name

OS:ScheduleTypeLimits,
  {5d609912-8694-474a-b2a8-4e577cfa3b19}, !- Handle
  Temperature,                            !- Name
  ,                                       !- Lower Limit Value
  ,                                       !- Upper Limit Value
  Continuous,                             !- Numeric Type
  Temperature;                            !- Unit Type

OS:Schedule:Ruleset,
  {22bda322-5bfb-40da-bb63-52c1f47288e6}, !- Handle
  res cooling season,                     !- Name
  {4ede325a-4e9b-4d60-80ab-d0b4b98873d8}, !- Schedule Type Limits Name
  {41066f0e-26a8-4086-bd0f-200a0d1a6a12}; !- Default Day Schedule Name

OS:Schedule:Day,
  {41066f0e-26a8-4086-bd0f-200a0d1a6a12}, !- Handle
  Schedule Day 1,                         !- Name
  {4ede325a-4e9b-4d60-80ab-d0b4b98873d8}, !- Schedule Type Limits Name
=======
OS:Schedule:Day,
  {d66cba77-a125-48fa-8601-20b2e5eb638f}, !- Handle
  Schedule Day 1,                         !- Name
  ,                                       !- Schedule Type Limits Name
>>>>>>> fcfe5a62
  ,                                       !- Interpolate to Timestep
  24,                                     !- Hour 1
  0,                                      !- Minute 1
  0;                                      !- Value Until Time 1

<<<<<<< HEAD
OS:Schedule:Rule,
  {a5b0950f-76d9-4e39-a975-a1f2213ebf38}, !- Handle
  res cooling season allday rule1,        !- Name
  {22bda322-5bfb-40da-bb63-52c1f47288e6}, !- Schedule Ruleset Name
  11,                                     !- Rule Order
  {e9098bb2-4939-49fe-915c-92af1fe5155e}, !- Day Schedule Name
  Yes,                                    !- Apply Sunday
  Yes,                                    !- Apply Monday
  Yes,                                    !- Apply Tuesday
  Yes,                                    !- Apply Wednesday
  Yes,                                    !- Apply Thursday
  Yes,                                    !- Apply Friday
  Yes,                                    !- Apply Saturday
  DateRange,                              !- Date Specification Type
  1,                                      !- Start Month
  1,                                      !- Start Day
  1,                                      !- End Month
  31;                                     !- End Day

OS:Schedule:Day,
  {e9098bb2-4939-49fe-915c-92af1fe5155e}, !- Handle
  res cooling season allday1,             !- Name
  {4ede325a-4e9b-4d60-80ab-d0b4b98873d8}, !- Schedule Type Limits Name
  ,                                       !- Interpolate to Timestep
  24,                                     !- Hour 1
  0,                                      !- Minute 1
  1;                                      !- Value Until Time 1

OS:Schedule:Rule,
  {5b107fa7-b83c-4681-b7cc-9a624e13e4b2}, !- Handle
  res cooling season allday rule2,        !- Name
  {22bda322-5bfb-40da-bb63-52c1f47288e6}, !- Schedule Ruleset Name
  10,                                     !- Rule Order
  {7b4aaa1d-486d-4be5-8925-c6c95afb1052}, !- Day Schedule Name
  Yes,                                    !- Apply Sunday
  Yes,                                    !- Apply Monday
  Yes,                                    !- Apply Tuesday
  Yes,                                    !- Apply Wednesday
  Yes,                                    !- Apply Thursday
  Yes,                                    !- Apply Friday
  Yes,                                    !- Apply Saturday
  DateRange,                              !- Date Specification Type
  2,                                      !- Start Month
  1,                                      !- Start Day
  2,                                      !- End Month
  28;                                     !- End Day

OS:Schedule:Day,
  {7b4aaa1d-486d-4be5-8925-c6c95afb1052}, !- Handle
  res cooling season allday2,             !- Name
  {4ede325a-4e9b-4d60-80ab-d0b4b98873d8}, !- Schedule Type Limits Name
=======
OS:Schedule:Day,
  {03d08940-64b0-4e61-a42f-f7f314c421aa}, !- Handle
  Schedule Day 2,                         !- Name
  ,                                       !- Schedule Type Limits Name
>>>>>>> fcfe5a62
  ,                                       !- Interpolate to Timestep
  24,                                     !- Hour 1
  0,                                      !- Minute 1
  1;                                      !- Value Until Time 1
<<<<<<< HEAD

OS:Schedule:Rule,
  {5221b3c3-b8d0-4636-a14c-f0b0236097f0}, !- Handle
  res cooling season allday rule3,        !- Name
  {22bda322-5bfb-40da-bb63-52c1f47288e6}, !- Schedule Ruleset Name
  9,                                      !- Rule Order
  {dd92aeab-9aa6-4385-a96e-4aabc934e39c}, !- Day Schedule Name
  Yes,                                    !- Apply Sunday
  Yes,                                    !- Apply Monday
  Yes,                                    !- Apply Tuesday
  Yes,                                    !- Apply Wednesday
  Yes,                                    !- Apply Thursday
  Yes,                                    !- Apply Friday
  Yes,                                    !- Apply Saturday
  DateRange,                              !- Date Specification Type
  3,                                      !- Start Month
  1,                                      !- Start Day
  3,                                      !- End Month
  31;                                     !- End Day

OS:Schedule:Day,
  {dd92aeab-9aa6-4385-a96e-4aabc934e39c}, !- Handle
  res cooling season allday3,             !- Name
  {4ede325a-4e9b-4d60-80ab-d0b4b98873d8}, !- Schedule Type Limits Name
  ,                                       !- Interpolate to Timestep
  24,                                     !- Hour 1
  0,                                      !- Minute 1
  1;                                      !- Value Until Time 1

OS:Schedule:Rule,
  {fe47d01c-055f-4737-a33a-3617ecee970b}, !- Handle
  res cooling season allday rule4,        !- Name
  {22bda322-5bfb-40da-bb63-52c1f47288e6}, !- Schedule Ruleset Name
  8,                                      !- Rule Order
  {a8d35de7-830c-4b5e-a665-e3c5090636bd}, !- Day Schedule Name
  Yes,                                    !- Apply Sunday
  Yes,                                    !- Apply Monday
  Yes,                                    !- Apply Tuesday
  Yes,                                    !- Apply Wednesday
  Yes,                                    !- Apply Thursday
  Yes,                                    !- Apply Friday
  Yes,                                    !- Apply Saturday
  DateRange,                              !- Date Specification Type
  4,                                      !- Start Month
  1,                                      !- Start Day
  4,                                      !- End Month
  30;                                     !- End Day

OS:Schedule:Day,
  {a8d35de7-830c-4b5e-a665-e3c5090636bd}, !- Handle
  res cooling season allday4,             !- Name
  {4ede325a-4e9b-4d60-80ab-d0b4b98873d8}, !- Schedule Type Limits Name
  ,                                       !- Interpolate to Timestep
  24,                                     !- Hour 1
  0,                                      !- Minute 1
  1;                                      !- Value Until Time 1

OS:Schedule:Rule,
  {b290fc42-4e1e-4095-99cb-31e4137b5090}, !- Handle
  res cooling season allday rule5,        !- Name
  {22bda322-5bfb-40da-bb63-52c1f47288e6}, !- Schedule Ruleset Name
  7,                                      !- Rule Order
  {240d4dec-312f-4988-874a-e3f807433634}, !- Day Schedule Name
  Yes,                                    !- Apply Sunday
  Yes,                                    !- Apply Monday
  Yes,                                    !- Apply Tuesday
  Yes,                                    !- Apply Wednesday
  Yes,                                    !- Apply Thursday
  Yes,                                    !- Apply Friday
  Yes,                                    !- Apply Saturday
  DateRange,                              !- Date Specification Type
  5,                                      !- Start Month
  1,                                      !- Start Day
  5,                                      !- End Month
  31;                                     !- End Day

OS:Schedule:Day,
  {240d4dec-312f-4988-874a-e3f807433634}, !- Handle
  res cooling season allday5,             !- Name
  {4ede325a-4e9b-4d60-80ab-d0b4b98873d8}, !- Schedule Type Limits Name
  ,                                       !- Interpolate to Timestep
  24,                                     !- Hour 1
  0,                                      !- Minute 1
  1;                                      !- Value Until Time 1

OS:Schedule:Rule,
  {6aa519a4-ee09-4075-9a2f-b7e6a6960a9c}, !- Handle
  res cooling season allday rule6,        !- Name
  {22bda322-5bfb-40da-bb63-52c1f47288e6}, !- Schedule Ruleset Name
  6,                                      !- Rule Order
  {cef246dc-98bc-4931-baa0-d919984eddcb}, !- Day Schedule Name
  Yes,                                    !- Apply Sunday
  Yes,                                    !- Apply Monday
  Yes,                                    !- Apply Tuesday
  Yes,                                    !- Apply Wednesday
  Yes,                                    !- Apply Thursday
  Yes,                                    !- Apply Friday
  Yes,                                    !- Apply Saturday
  DateRange,                              !- Date Specification Type
  6,                                      !- Start Month
  1,                                      !- Start Day
  6,                                      !- End Month
  30;                                     !- End Day

OS:Schedule:Day,
  {cef246dc-98bc-4931-baa0-d919984eddcb}, !- Handle
  res cooling season allday6,             !- Name
  {4ede325a-4e9b-4d60-80ab-d0b4b98873d8}, !- Schedule Type Limits Name
  ,                                       !- Interpolate to Timestep
  24,                                     !- Hour 1
  0,                                      !- Minute 1
  1;                                      !- Value Until Time 1

OS:Schedule:Rule,
  {c5429ba6-937f-4187-af6a-14af283cdf1d}, !- Handle
  res cooling season allday rule7,        !- Name
  {22bda322-5bfb-40da-bb63-52c1f47288e6}, !- Schedule Ruleset Name
  5,                                      !- Rule Order
  {b5e336c5-5571-498d-8585-40379d4e88b8}, !- Day Schedule Name
  Yes,                                    !- Apply Sunday
  Yes,                                    !- Apply Monday
  Yes,                                    !- Apply Tuesday
  Yes,                                    !- Apply Wednesday
  Yes,                                    !- Apply Thursday
  Yes,                                    !- Apply Friday
  Yes,                                    !- Apply Saturday
  DateRange,                              !- Date Specification Type
  7,                                      !- Start Month
  1,                                      !- Start Day
  7,                                      !- End Month
  31;                                     !- End Day

OS:Schedule:Day,
  {b5e336c5-5571-498d-8585-40379d4e88b8}, !- Handle
  res cooling season allday7,             !- Name
  {4ede325a-4e9b-4d60-80ab-d0b4b98873d8}, !- Schedule Type Limits Name
  ,                                       !- Interpolate to Timestep
  24,                                     !- Hour 1
  0,                                      !- Minute 1
  1;                                      !- Value Until Time 1

OS:Schedule:Rule,
  {793399c1-3acd-43be-938d-afc744e7bca0}, !- Handle
  res cooling season allday rule8,        !- Name
  {22bda322-5bfb-40da-bb63-52c1f47288e6}, !- Schedule Ruleset Name
  4,                                      !- Rule Order
  {ca6be35e-e827-4ea0-9746-08dfb0400a0b}, !- Day Schedule Name
  Yes,                                    !- Apply Sunday
  Yes,                                    !- Apply Monday
  Yes,                                    !- Apply Tuesday
  Yes,                                    !- Apply Wednesday
  Yes,                                    !- Apply Thursday
  Yes,                                    !- Apply Friday
  Yes,                                    !- Apply Saturday
  DateRange,                              !- Date Specification Type
  8,                                      !- Start Month
  1,                                      !- Start Day
  8,                                      !- End Month
  31;                                     !- End Day

OS:Schedule:Day,
  {ca6be35e-e827-4ea0-9746-08dfb0400a0b}, !- Handle
  res cooling season allday8,             !- Name
  {4ede325a-4e9b-4d60-80ab-d0b4b98873d8}, !- Schedule Type Limits Name
  ,                                       !- Interpolate to Timestep
  24,                                     !- Hour 1
  0,                                      !- Minute 1
  1;                                      !- Value Until Time 1

OS:Schedule:Rule,
  {a4ae9154-58df-4877-b87f-c82bc5c2ac80}, !- Handle
  res cooling season allday rule9,        !- Name
  {22bda322-5bfb-40da-bb63-52c1f47288e6}, !- Schedule Ruleset Name
  3,                                      !- Rule Order
  {3bd936b0-c48a-4731-b3ca-597cc2627e37}, !- Day Schedule Name
  Yes,                                    !- Apply Sunday
  Yes,                                    !- Apply Monday
  Yes,                                    !- Apply Tuesday
  Yes,                                    !- Apply Wednesday
  Yes,                                    !- Apply Thursday
  Yes,                                    !- Apply Friday
  Yes,                                    !- Apply Saturday
  DateRange,                              !- Date Specification Type
  9,                                      !- Start Month
  1,                                      !- Start Day
  9,                                      !- End Month
  30;                                     !- End Day

OS:Schedule:Day,
  {3bd936b0-c48a-4731-b3ca-597cc2627e37}, !- Handle
  res cooling season allday9,             !- Name
  {4ede325a-4e9b-4d60-80ab-d0b4b98873d8}, !- Schedule Type Limits Name
  ,                                       !- Interpolate to Timestep
  24,                                     !- Hour 1
  0,                                      !- Minute 1
  1;                                      !- Value Until Time 1

OS:Schedule:Rule,
  {835d4093-d37a-4abf-8954-a0fe69d63823}, !- Handle
  res cooling season allday rule10,       !- Name
  {22bda322-5bfb-40da-bb63-52c1f47288e6}, !- Schedule Ruleset Name
  2,                                      !- Rule Order
  {3101058a-8ae7-4bd1-a8b5-95d79c8f1625}, !- Day Schedule Name
  Yes,                                    !- Apply Sunday
  Yes,                                    !- Apply Monday
  Yes,                                    !- Apply Tuesday
  Yes,                                    !- Apply Wednesday
  Yes,                                    !- Apply Thursday
  Yes,                                    !- Apply Friday
  Yes,                                    !- Apply Saturday
  DateRange,                              !- Date Specification Type
  10,                                     !- Start Month
  1,                                      !- Start Day
  10,                                     !- End Month
  31;                                     !- End Day

OS:Schedule:Day,
  {3101058a-8ae7-4bd1-a8b5-95d79c8f1625}, !- Handle
  res cooling season allday10,            !- Name
  {4ede325a-4e9b-4d60-80ab-d0b4b98873d8}, !- Schedule Type Limits Name
  ,                                       !- Interpolate to Timestep
  24,                                     !- Hour 1
  0,                                      !- Minute 1
  1;                                      !- Value Until Time 1

OS:Schedule:Rule,
  {de13f2dd-79d9-46fa-89aa-e074e6fe58fb}, !- Handle
  res cooling season allday rule11,       !- Name
  {22bda322-5bfb-40da-bb63-52c1f47288e6}, !- Schedule Ruleset Name
  1,                                      !- Rule Order
  {750edcdf-4a0e-4e63-bc15-4ce4c159d596}, !- Day Schedule Name
  Yes,                                    !- Apply Sunday
  Yes,                                    !- Apply Monday
  Yes,                                    !- Apply Tuesday
  Yes,                                    !- Apply Wednesday
  Yes,                                    !- Apply Thursday
  Yes,                                    !- Apply Friday
  Yes,                                    !- Apply Saturday
  DateRange,                              !- Date Specification Type
  11,                                     !- Start Month
  1,                                      !- Start Day
  11,                                     !- End Month
  30;                                     !- End Day

OS:Schedule:Day,
  {750edcdf-4a0e-4e63-bc15-4ce4c159d596}, !- Handle
  res cooling season allday11,            !- Name
  {4ede325a-4e9b-4d60-80ab-d0b4b98873d8}, !- Schedule Type Limits Name
  ,                                       !- Interpolate to Timestep
  24,                                     !- Hour 1
  0,                                      !- Minute 1
  1;                                      !- Value Until Time 1

OS:Schedule:Rule,
  {346951a3-5358-4887-93a0-dea893b03922}, !- Handle
  res cooling season allday rule12,       !- Name
  {22bda322-5bfb-40da-bb63-52c1f47288e6}, !- Schedule Ruleset Name
  0,                                      !- Rule Order
  {77211f18-7875-4239-88e8-8f78d96a1bb2}, !- Day Schedule Name
  Yes,                                    !- Apply Sunday
  Yes,                                    !- Apply Monday
  Yes,                                    !- Apply Tuesday
  Yes,                                    !- Apply Wednesday
  Yes,                                    !- Apply Thursday
  Yes,                                    !- Apply Friday
  Yes,                                    !- Apply Saturday
  DateRange,                              !- Date Specification Type
  12,                                     !- Start Month
  1,                                      !- Start Day
  12,                                     !- End Month
  31;                                     !- End Day

OS:Schedule:Day,
  {77211f18-7875-4239-88e8-8f78d96a1bb2}, !- Handle
  res cooling season allday12,            !- Name
  {4ede325a-4e9b-4d60-80ab-d0b4b98873d8}, !- Schedule Type Limits Name
  ,                                       !- Interpolate to Timestep
  24,                                     !- Hour 1
  0,                                      !- Minute 1
  1;                                      !- Value Until Time 1

OS:AdditionalProperties,
  {6ac23448-bec3-489b-81e9-1e2e15b8eb59}, !- Handle
  {74aab72f-f929-44f1-ad88-2684c6de0f37}, !- Object Name
  htg_wkdy,                               !- Feature Name 1
  String,                                 !- Feature Data Type 1
  21.6666666666667&#4421.6666666666667&#4421.6666666666667&#4421.6666666666667&#4421.6666666666667&#4421.6666666666667&#4421.6666666666667&#4421.6666666666667&#4421.6666666666667&#4421.6666666666667&#4421.6666666666667&#4421.6666666666667&#4421.6666666666667&#4421.6666666666667&#4421.6666666666667&#4421.6666666666667&#4421.6666666666667&#4421.6666666666667&#4421.6666666666667&#4421.6666666666667&#4421.6666666666667&#4421.6666666666667&#4421.6666666666667&#4421.6666666666667, !- Feature Value 1
  htg_wked,                               !- Feature Name 2
  String,                                 !- Feature Data Type 2
  21.6666666666667&#4421.6666666666667&#4421.6666666666667&#4421.6666666666667&#4421.6666666666667&#4421.6666666666667&#4421.6666666666667&#4421.6666666666667&#4421.6666666666667&#4421.6666666666667&#4421.6666666666667&#4421.6666666666667&#4421.6666666666667&#4421.6666666666667&#4421.6666666666667&#4421.6666666666667&#4421.6666666666667&#4421.6666666666667&#4421.6666666666667&#4421.6666666666667&#4421.6666666666667&#4421.6666666666667&#4421.6666666666667&#4421.6666666666667, !- Feature Value 2
  clg_wkdy,                               !- Feature Name 3
  String,                                 !- Feature Data Type 3
  24.444444444444443&#4424.444444444444443&#4424.444444444444443&#4424.444444444444443&#4424.444444444444443&#4424.444444444444443&#4424.444444444444443&#4424.444444444444443&#4424.444444444444443&#4424.444444444444443&#4424.444444444444443&#4424.444444444444443&#4424.444444444444443&#4424.444444444444443&#4424.444444444444443&#4424.444444444444443&#4424.444444444444443&#4424.444444444444443&#4424.444444444444443&#4424.444444444444443&#4424.444444444444443&#4424.444444444444443&#4424.444444444444443&#4424.444444444444443, !- Feature Value 3
  clg_wked,                               !- Feature Name 4
  String,                                 !- Feature Data Type 4
  24.444444444444443&#4424.444444444444443&#4424.444444444444443&#4424.444444444444443&#4424.444444444444443&#4424.444444444444443&#4424.444444444444443&#4424.444444444444443&#4424.444444444444443&#4424.444444444444443&#4424.444444444444443&#4424.444444444444443&#4424.444444444444443&#4424.444444444444443&#4424.444444444444443&#4424.444444444444443&#4424.444444444444443&#4424.444444444444443&#4424.444444444444443&#4424.444444444444443&#4424.444444444444443&#4424.444444444444443&#4424.444444444444443&#4424.444444444444443; !- Feature Value 4

OS:Schedule:Ruleset,
  {2c919557-8deb-4cdc-a76c-76bbc24ce7ad}, !- Handle
  res heating setpoint,                   !- Name
  {5d609912-8694-474a-b2a8-4e577cfa3b19}, !- Schedule Type Limits Name
  {b60a1628-a581-4ed3-a3b2-b0da6bd18a77}, !- Default Day Schedule Name
  {51b9c977-9b2c-47df-ab79-b3ebca54455d}, !- Summer Design Day Schedule Name
  {c1f78d99-9034-414d-a5be-b75d2c48e407}; !- Winter Design Day Schedule Name

OS:Schedule:Day,
  {b60a1628-a581-4ed3-a3b2-b0da6bd18a77}, !- Handle
  Schedule Day 6,                         !- Name
  {5d609912-8694-474a-b2a8-4e577cfa3b19}, !- Schedule Type Limits Name
  ,                                       !- Interpolate to Timestep
  24,                                     !- Hour 1
  0,                                      !- Minute 1
  0;                                      !- Value Until Time 1

OS:Schedule:Rule,
  {c2545f5e-fce9-4c03-9d8a-8630785483a1}, !- Handle
  res heating setpoint allday rule1,      !- Name
  {2c919557-8deb-4cdc-a76c-76bbc24ce7ad}, !- Schedule Ruleset Name
  11,                                     !- Rule Order
  {08ca2806-34c1-4080-93b1-edaaa7dd16b1}, !- Day Schedule Name
  Yes,                                    !- Apply Sunday
  Yes,                                    !- Apply Monday
  Yes,                                    !- Apply Tuesday
  Yes,                                    !- Apply Wednesday
  Yes,                                    !- Apply Thursday
  Yes,                                    !- Apply Friday
  Yes,                                    !- Apply Saturday
  DateRange,                              !- Date Specification Type
  1,                                      !- Start Month
  1,                                      !- Start Day
  1,                                      !- End Month
  31;                                     !- End Day

OS:Schedule:Day,
  {08ca2806-34c1-4080-93b1-edaaa7dd16b1}, !- Handle
  res heating setpoint allday1,           !- Name
  {5d609912-8694-474a-b2a8-4e577cfa3b19}, !- Schedule Type Limits Name
  ,                                       !- Interpolate to Timestep
  24,                                     !- Hour 1
  0,                                      !- Minute 1
  21.6666666666667;                       !- Value Until Time 1

OS:Schedule:Rule,
  {10d64133-5997-49e1-8fbe-d14cd301f325}, !- Handle
  res heating setpoint allday rule2,      !- Name
  {2c919557-8deb-4cdc-a76c-76bbc24ce7ad}, !- Schedule Ruleset Name
  10,                                     !- Rule Order
  {9f9ae71a-2058-4a9f-a2d5-cd80745a1f69}, !- Day Schedule Name
  Yes,                                    !- Apply Sunday
  Yes,                                    !- Apply Monday
  Yes,                                    !- Apply Tuesday
  Yes,                                    !- Apply Wednesday
  Yes,                                    !- Apply Thursday
  Yes,                                    !- Apply Friday
  Yes,                                    !- Apply Saturday
  DateRange,                              !- Date Specification Type
  2,                                      !- Start Month
  1,                                      !- Start Day
  2,                                      !- End Month
  28;                                     !- End Day

OS:Schedule:Day,
  {9f9ae71a-2058-4a9f-a2d5-cd80745a1f69}, !- Handle
  res heating setpoint allday2,           !- Name
  {5d609912-8694-474a-b2a8-4e577cfa3b19}, !- Schedule Type Limits Name
  ,                                       !- Interpolate to Timestep
  24,                                     !- Hour 1
  0,                                      !- Minute 1
  21.6666666666667;                       !- Value Until Time 1

OS:Schedule:Rule,
  {b38fb8e3-9a3c-43c5-a409-319b347acd26}, !- Handle
  res heating setpoint allday rule3,      !- Name
  {2c919557-8deb-4cdc-a76c-76bbc24ce7ad}, !- Schedule Ruleset Name
  9,                                      !- Rule Order
  {e1ffad35-6f1a-402b-b673-5e44baa90ca6}, !- Day Schedule Name
  Yes,                                    !- Apply Sunday
  Yes,                                    !- Apply Monday
  Yes,                                    !- Apply Tuesday
  Yes,                                    !- Apply Wednesday
  Yes,                                    !- Apply Thursday
  Yes,                                    !- Apply Friday
  Yes,                                    !- Apply Saturday
  DateRange,                              !- Date Specification Type
  3,                                      !- Start Month
  1,                                      !- Start Day
  3,                                      !- End Month
  31;                                     !- End Day

OS:Schedule:Day,
  {e1ffad35-6f1a-402b-b673-5e44baa90ca6}, !- Handle
  res heating setpoint allday3,           !- Name
  {5d609912-8694-474a-b2a8-4e577cfa3b19}, !- Schedule Type Limits Name
  ,                                       !- Interpolate to Timestep
  24,                                     !- Hour 1
  0,                                      !- Minute 1
  21.6666666666667;                       !- Value Until Time 1

OS:Schedule:Rule,
  {190d1796-c023-4615-b430-92d0df1c9855}, !- Handle
  res heating setpoint allday rule4,      !- Name
  {2c919557-8deb-4cdc-a76c-76bbc24ce7ad}, !- Schedule Ruleset Name
  8,                                      !- Rule Order
  {5e5ff18e-a795-4add-b182-990915c1b146}, !- Day Schedule Name
  Yes,                                    !- Apply Sunday
  Yes,                                    !- Apply Monday
  Yes,                                    !- Apply Tuesday
  Yes,                                    !- Apply Wednesday
  Yes,                                    !- Apply Thursday
  Yes,                                    !- Apply Friday
  Yes,                                    !- Apply Saturday
  DateRange,                              !- Date Specification Type
  4,                                      !- Start Month
  1,                                      !- Start Day
  4,                                      !- End Month
  30;                                     !- End Day

OS:Schedule:Day,
  {5e5ff18e-a795-4add-b182-990915c1b146}, !- Handle
  res heating setpoint allday4,           !- Name
  {5d609912-8694-474a-b2a8-4e577cfa3b19}, !- Schedule Type Limits Name
  ,                                       !- Interpolate to Timestep
  24,                                     !- Hour 1
  0,                                      !- Minute 1
  21.6666666666667;                       !- Value Until Time 1

OS:Schedule:Rule,
  {04548b68-6f00-402e-866c-518905b817b3}, !- Handle
  res heating setpoint allday rule5,      !- Name
  {2c919557-8deb-4cdc-a76c-76bbc24ce7ad}, !- Schedule Ruleset Name
  7,                                      !- Rule Order
  {2fd92107-c12b-4b8e-8f79-3d3769d09e4f}, !- Day Schedule Name
  Yes,                                    !- Apply Sunday
  Yes,                                    !- Apply Monday
  Yes,                                    !- Apply Tuesday
  Yes,                                    !- Apply Wednesday
  Yes,                                    !- Apply Thursday
  Yes,                                    !- Apply Friday
  Yes,                                    !- Apply Saturday
  DateRange,                              !- Date Specification Type
  5,                                      !- Start Month
  1,                                      !- Start Day
  5,                                      !- End Month
  31;                                     !- End Day

OS:Schedule:Day,
  {2fd92107-c12b-4b8e-8f79-3d3769d09e4f}, !- Handle
  res heating setpoint allday5,           !- Name
  {5d609912-8694-474a-b2a8-4e577cfa3b19}, !- Schedule Type Limits Name
  ,                                       !- Interpolate to Timestep
  24,                                     !- Hour 1
  0,                                      !- Minute 1
  21.6666666666667;                       !- Value Until Time 1

OS:Schedule:Rule,
  {4181de97-9698-4611-be9a-844ef8af08e8}, !- Handle
  res heating setpoint allday rule6,      !- Name
  {2c919557-8deb-4cdc-a76c-76bbc24ce7ad}, !- Schedule Ruleset Name
  6,                                      !- Rule Order
  {b6ee194d-66bc-4e39-bb3f-30b81e73bc57}, !- Day Schedule Name
  Yes,                                    !- Apply Sunday
  Yes,                                    !- Apply Monday
  Yes,                                    !- Apply Tuesday
  Yes,                                    !- Apply Wednesday
  Yes,                                    !- Apply Thursday
  Yes,                                    !- Apply Friday
  Yes,                                    !- Apply Saturday
  DateRange,                              !- Date Specification Type
  6,                                      !- Start Month
  1,                                      !- Start Day
  6,                                      !- End Month
  30;                                     !- End Day

OS:Schedule:Day,
  {b6ee194d-66bc-4e39-bb3f-30b81e73bc57}, !- Handle
  res heating setpoint allday6,           !- Name
  {5d609912-8694-474a-b2a8-4e577cfa3b19}, !- Schedule Type Limits Name
  ,                                       !- Interpolate to Timestep
  24,                                     !- Hour 1
  0,                                      !- Minute 1
  21.6666666666667;                       !- Value Until Time 1

OS:Schedule:Rule,
  {b92de4f9-a6fa-4ef7-b6d1-b883c2837d97}, !- Handle
  res heating setpoint allday rule7,      !- Name
  {2c919557-8deb-4cdc-a76c-76bbc24ce7ad}, !- Schedule Ruleset Name
  5,                                      !- Rule Order
  {b498ea74-efeb-45c0-8335-67b6a4acb27d}, !- Day Schedule Name
  Yes,                                    !- Apply Sunday
  Yes,                                    !- Apply Monday
  Yes,                                    !- Apply Tuesday
  Yes,                                    !- Apply Wednesday
  Yes,                                    !- Apply Thursday
  Yes,                                    !- Apply Friday
  Yes,                                    !- Apply Saturday
  DateRange,                              !- Date Specification Type
  7,                                      !- Start Month
  1,                                      !- Start Day
  7,                                      !- End Month
  31;                                     !- End Day

OS:Schedule:Day,
  {b498ea74-efeb-45c0-8335-67b6a4acb27d}, !- Handle
  res heating setpoint allday7,           !- Name
  {5d609912-8694-474a-b2a8-4e577cfa3b19}, !- Schedule Type Limits Name
  ,                                       !- Interpolate to Timestep
  24,                                     !- Hour 1
  0,                                      !- Minute 1
  21.6666666666667;                       !- Value Until Time 1

OS:Schedule:Rule,
  {71a6b00b-a69a-4ef8-ab21-0e512eb5af69}, !- Handle
  res heating setpoint allday rule8,      !- Name
  {2c919557-8deb-4cdc-a76c-76bbc24ce7ad}, !- Schedule Ruleset Name
  4,                                      !- Rule Order
  {af140988-991d-4207-aec2-1e6958e39395}, !- Day Schedule Name
  Yes,                                    !- Apply Sunday
  Yes,                                    !- Apply Monday
  Yes,                                    !- Apply Tuesday
  Yes,                                    !- Apply Wednesday
  Yes,                                    !- Apply Thursday
  Yes,                                    !- Apply Friday
  Yes,                                    !- Apply Saturday
  DateRange,                              !- Date Specification Type
  8,                                      !- Start Month
  1,                                      !- Start Day
  8,                                      !- End Month
  31;                                     !- End Day

OS:Schedule:Day,
  {af140988-991d-4207-aec2-1e6958e39395}, !- Handle
  res heating setpoint allday8,           !- Name
  {5d609912-8694-474a-b2a8-4e577cfa3b19}, !- Schedule Type Limits Name
  ,                                       !- Interpolate to Timestep
  24,                                     !- Hour 1
  0,                                      !- Minute 1
  21.6666666666667;                       !- Value Until Time 1

OS:Schedule:Rule,
  {e3dbd708-a19d-45c7-a7d5-c13975fc6e04}, !- Handle
  res heating setpoint allday rule9,      !- Name
  {2c919557-8deb-4cdc-a76c-76bbc24ce7ad}, !- Schedule Ruleset Name
  3,                                      !- Rule Order
  {f6485678-9acf-46dc-9e4e-e4826fcf829b}, !- Day Schedule Name
  Yes,                                    !- Apply Sunday
  Yes,                                    !- Apply Monday
  Yes,                                    !- Apply Tuesday
  Yes,                                    !- Apply Wednesday
  Yes,                                    !- Apply Thursday
  Yes,                                    !- Apply Friday
  Yes,                                    !- Apply Saturday
  DateRange,                              !- Date Specification Type
  9,                                      !- Start Month
  1,                                      !- Start Day
  9,                                      !- End Month
  30;                                     !- End Day

OS:Schedule:Day,
  {f6485678-9acf-46dc-9e4e-e4826fcf829b}, !- Handle
  res heating setpoint allday9,           !- Name
  {5d609912-8694-474a-b2a8-4e577cfa3b19}, !- Schedule Type Limits Name
  ,                                       !- Interpolate to Timestep
  24,                                     !- Hour 1
  0,                                      !- Minute 1
  21.6666666666667;                       !- Value Until Time 1

OS:Schedule:Rule,
  {7d9ca3e5-8bb0-47f8-88ca-b6dde50c8d2d}, !- Handle
  res heating setpoint allday rule10,     !- Name
  {2c919557-8deb-4cdc-a76c-76bbc24ce7ad}, !- Schedule Ruleset Name
  2,                                      !- Rule Order
  {42a05477-b3a7-4f2d-9720-55347957d80a}, !- Day Schedule Name
  Yes,                                    !- Apply Sunday
  Yes,                                    !- Apply Monday
  Yes,                                    !- Apply Tuesday
  Yes,                                    !- Apply Wednesday
  Yes,                                    !- Apply Thursday
  Yes,                                    !- Apply Friday
  Yes,                                    !- Apply Saturday
  DateRange,                              !- Date Specification Type
  10,                                     !- Start Month
  1,                                      !- Start Day
  10,                                     !- End Month
  31;                                     !- End Day

OS:Schedule:Day,
  {42a05477-b3a7-4f2d-9720-55347957d80a}, !- Handle
  res heating setpoint allday10,          !- Name
  {5d609912-8694-474a-b2a8-4e577cfa3b19}, !- Schedule Type Limits Name
  ,                                       !- Interpolate to Timestep
  24,                                     !- Hour 1
  0,                                      !- Minute 1
  21.6666666666667;                       !- Value Until Time 1

OS:Schedule:Rule,
  {744b1fce-3ce8-4ed6-9bc9-f574bc88d935}, !- Handle
  res heating setpoint allday rule11,     !- Name
  {2c919557-8deb-4cdc-a76c-76bbc24ce7ad}, !- Schedule Ruleset Name
  1,                                      !- Rule Order
  {e7b59e92-274a-4477-abbe-cd056f5d4587}, !- Day Schedule Name
  Yes,                                    !- Apply Sunday
  Yes,                                    !- Apply Monday
  Yes,                                    !- Apply Tuesday
  Yes,                                    !- Apply Wednesday
  Yes,                                    !- Apply Thursday
  Yes,                                    !- Apply Friday
  Yes,                                    !- Apply Saturday
  DateRange,                              !- Date Specification Type
  11,                                     !- Start Month
  1,                                      !- Start Day
  11,                                     !- End Month
  30;                                     !- End Day

OS:Schedule:Day,
  {e7b59e92-274a-4477-abbe-cd056f5d4587}, !- Handle
  res heating setpoint allday11,          !- Name
  {5d609912-8694-474a-b2a8-4e577cfa3b19}, !- Schedule Type Limits Name
  ,                                       !- Interpolate to Timestep
  24,                                     !- Hour 1
  0,                                      !- Minute 1
  21.6666666666667;                       !- Value Until Time 1

OS:Schedule:Rule,
  {d7752a76-4482-4049-ab15-8e1442015658}, !- Handle
  res heating setpoint allday rule12,     !- Name
  {2c919557-8deb-4cdc-a76c-76bbc24ce7ad}, !- Schedule Ruleset Name
  0,                                      !- Rule Order
  {04f0abb4-e850-401d-bfaa-d3c15418491b}, !- Day Schedule Name
  Yes,                                    !- Apply Sunday
  Yes,                                    !- Apply Monday
  Yes,                                    !- Apply Tuesday
  Yes,                                    !- Apply Wednesday
  Yes,                                    !- Apply Thursday
  Yes,                                    !- Apply Friday
  Yes,                                    !- Apply Saturday
  DateRange,                              !- Date Specification Type
  12,                                     !- Start Month
  1,                                      !- Start Day
  12,                                     !- End Month
  31;                                     !- End Day

OS:Schedule:Day,
  {04f0abb4-e850-401d-bfaa-d3c15418491b}, !- Handle
  res heating setpoint allday12,          !- Name
  {5d609912-8694-474a-b2a8-4e577cfa3b19}, !- Schedule Type Limits Name
  ,                                       !- Interpolate to Timestep
  24,                                     !- Hour 1
  0,                                      !- Minute 1
  21.6666666666667;                       !- Value Until Time 1

OS:Schedule:Day,
  {c1f78d99-9034-414d-a5be-b75d2c48e407}, !- Handle
  res heating setpoint winter design,     !- Name
  {5d609912-8694-474a-b2a8-4e577cfa3b19}, !- Schedule Type Limits Name
  ,                                       !- Interpolate to Timestep
  24,                                     !- Hour 1
  0,                                      !- Minute 1
  21.1111111111111;                       !- Value Until Time 1

OS:Schedule:Day,
  {51b9c977-9b2c-47df-ab79-b3ebca54455d}, !- Handle
  res heating setpoint summer design,     !- Name
  {5d609912-8694-474a-b2a8-4e577cfa3b19}, !- Schedule Type Limits Name
  ,                                       !- Interpolate to Timestep
  24,                                     !- Hour 1
  0,                                      !- Minute 1
  23.8888888888889;                       !- Value Until Time 1

OS:Schedule:Ruleset,
  {0782ba23-f158-46bd-9fb2-078e1d968e9b}, !- Handle
  res cooling setpoint,                   !- Name
  {5d609912-8694-474a-b2a8-4e577cfa3b19}, !- Schedule Type Limits Name
  {eec097fc-6625-4928-a17d-724364e46c52}, !- Default Day Schedule Name
  {8ceee9cc-d9c2-48d8-a659-416897b16f58}, !- Summer Design Day Schedule Name
  {11642356-6625-4aef-b8a6-31b7686a0860}; !- Winter Design Day Schedule Name

OS:Schedule:Day,
  {eec097fc-6625-4928-a17d-724364e46c52}, !- Handle
  Schedule Day 7,                         !- Name
  {5d609912-8694-474a-b2a8-4e577cfa3b19}, !- Schedule Type Limits Name
  ,                                       !- Interpolate to Timestep
  24,                                     !- Hour 1
  0,                                      !- Minute 1
  0;                                      !- Value Until Time 1

OS:Schedule:Rule,
  {3188f2ab-31ee-4b00-b986-717450b88666}, !- Handle
  res cooling setpoint allday rule1,      !- Name
  {0782ba23-f158-46bd-9fb2-078e1d968e9b}, !- Schedule Ruleset Name
  11,                                     !- Rule Order
  {c0be71d9-44b1-46cc-9bf0-b9e96190d7fe}, !- Day Schedule Name
  Yes,                                    !- Apply Sunday
  Yes,                                    !- Apply Monday
  Yes,                                    !- Apply Tuesday
  Yes,                                    !- Apply Wednesday
  Yes,                                    !- Apply Thursday
  Yes,                                    !- Apply Friday
  Yes,                                    !- Apply Saturday
  DateRange,                              !- Date Specification Type
  1,                                      !- Start Month
  1,                                      !- Start Day
  1,                                      !- End Month
  31;                                     !- End Day

OS:Schedule:Day,
  {c0be71d9-44b1-46cc-9bf0-b9e96190d7fe}, !- Handle
  res cooling setpoint allday1,           !- Name
  {5d609912-8694-474a-b2a8-4e577cfa3b19}, !- Schedule Type Limits Name
  ,                                       !- Interpolate to Timestep
  24,                                     !- Hour 1
  0,                                      !- Minute 1
  24.4444444444444;                       !- Value Until Time 1

OS:Schedule:Rule,
  {85b65f1a-9326-4cf8-a342-c3aa19e677c4}, !- Handle
  res cooling setpoint allday rule2,      !- Name
  {0782ba23-f158-46bd-9fb2-078e1d968e9b}, !- Schedule Ruleset Name
  10,                                     !- Rule Order
  {62d66f95-d426-46b5-9eb2-c7a3d48ddfa8}, !- Day Schedule Name
  Yes,                                    !- Apply Sunday
  Yes,                                    !- Apply Monday
  Yes,                                    !- Apply Tuesday
  Yes,                                    !- Apply Wednesday
  Yes,                                    !- Apply Thursday
  Yes,                                    !- Apply Friday
  Yes,                                    !- Apply Saturday
  DateRange,                              !- Date Specification Type
  2,                                      !- Start Month
  1,                                      !- Start Day
  2,                                      !- End Month
  28;                                     !- End Day

OS:Schedule:Day,
  {62d66f95-d426-46b5-9eb2-c7a3d48ddfa8}, !- Handle
  res cooling setpoint allday2,           !- Name
  {5d609912-8694-474a-b2a8-4e577cfa3b19}, !- Schedule Type Limits Name
  ,                                       !- Interpolate to Timestep
  24,                                     !- Hour 1
  0,                                      !- Minute 1
  24.4444444444444;                       !- Value Until Time 1

OS:Schedule:Rule,
  {40b21618-0d55-432c-83c6-fc55b761361e}, !- Handle
  res cooling setpoint allday rule3,      !- Name
  {0782ba23-f158-46bd-9fb2-078e1d968e9b}, !- Schedule Ruleset Name
  9,                                      !- Rule Order
  {5980ea13-d20b-447a-83e1-749b8ef1a03f}, !- Day Schedule Name
  Yes,                                    !- Apply Sunday
  Yes,                                    !- Apply Monday
  Yes,                                    !- Apply Tuesday
  Yes,                                    !- Apply Wednesday
  Yes,                                    !- Apply Thursday
  Yes,                                    !- Apply Friday
  Yes,                                    !- Apply Saturday
  DateRange,                              !- Date Specification Type
  3,                                      !- Start Month
  1,                                      !- Start Day
  3,                                      !- End Month
  31;                                     !- End Day

OS:Schedule:Day,
  {5980ea13-d20b-447a-83e1-749b8ef1a03f}, !- Handle
  res cooling setpoint allday3,           !- Name
  {5d609912-8694-474a-b2a8-4e577cfa3b19}, !- Schedule Type Limits Name
  ,                                       !- Interpolate to Timestep
  24,                                     !- Hour 1
  0,                                      !- Minute 1
  24.4444444444444;                       !- Value Until Time 1

OS:Schedule:Rule,
  {763ea32a-49e7-4013-963a-ae8428dfe913}, !- Handle
  res cooling setpoint allday rule4,      !- Name
  {0782ba23-f158-46bd-9fb2-078e1d968e9b}, !- Schedule Ruleset Name
  8,                                      !- Rule Order
  {e88bf73d-5de0-4ed9-ad3d-a6e8d203080c}, !- Day Schedule Name
  Yes,                                    !- Apply Sunday
  Yes,                                    !- Apply Monday
  Yes,                                    !- Apply Tuesday
  Yes,                                    !- Apply Wednesday
  Yes,                                    !- Apply Thursday
  Yes,                                    !- Apply Friday
  Yes,                                    !- Apply Saturday
  DateRange,                              !- Date Specification Type
  4,                                      !- Start Month
  1,                                      !- Start Day
  4,                                      !- End Month
  30;                                     !- End Day

OS:Schedule:Day,
  {e88bf73d-5de0-4ed9-ad3d-a6e8d203080c}, !- Handle
  res cooling setpoint allday4,           !- Name
  {5d609912-8694-474a-b2a8-4e577cfa3b19}, !- Schedule Type Limits Name
  ,                                       !- Interpolate to Timestep
  24,                                     !- Hour 1
  0,                                      !- Minute 1
  24.4444444444444;                       !- Value Until Time 1

OS:Schedule:Rule,
  {0fdfdaf0-5b3b-4310-b0b0-a6f8da4226e3}, !- Handle
  res cooling setpoint allday rule5,      !- Name
  {0782ba23-f158-46bd-9fb2-078e1d968e9b}, !- Schedule Ruleset Name
  7,                                      !- Rule Order
  {3e559a28-fea1-45b2-9cbb-1aa9ca8a6bdf}, !- Day Schedule Name
  Yes,                                    !- Apply Sunday
  Yes,                                    !- Apply Monday
  Yes,                                    !- Apply Tuesday
  Yes,                                    !- Apply Wednesday
  Yes,                                    !- Apply Thursday
  Yes,                                    !- Apply Friday
  Yes,                                    !- Apply Saturday
  DateRange,                              !- Date Specification Type
  5,                                      !- Start Month
  1,                                      !- Start Day
  5,                                      !- End Month
  31;                                     !- End Day

OS:Schedule:Day,
  {3e559a28-fea1-45b2-9cbb-1aa9ca8a6bdf}, !- Handle
  res cooling setpoint allday5,           !- Name
  {5d609912-8694-474a-b2a8-4e577cfa3b19}, !- Schedule Type Limits Name
  ,                                       !- Interpolate to Timestep
  24,                                     !- Hour 1
  0,                                      !- Minute 1
  24.4444444444444;                       !- Value Until Time 1

OS:Schedule:Rule,
  {c8676b17-2d99-4ddc-a7d5-06f574b14dd8}, !- Handle
  res cooling setpoint allday rule6,      !- Name
  {0782ba23-f158-46bd-9fb2-078e1d968e9b}, !- Schedule Ruleset Name
  6,                                      !- Rule Order
  {b2754aa0-1ebc-4fba-98e7-58965a518159}, !- Day Schedule Name
  Yes,                                    !- Apply Sunday
  Yes,                                    !- Apply Monday
  Yes,                                    !- Apply Tuesday
  Yes,                                    !- Apply Wednesday
  Yes,                                    !- Apply Thursday
  Yes,                                    !- Apply Friday
  Yes,                                    !- Apply Saturday
  DateRange,                              !- Date Specification Type
  6,                                      !- Start Month
  1,                                      !- Start Day
  6,                                      !- End Month
  30;                                     !- End Day

OS:Schedule:Day,
  {b2754aa0-1ebc-4fba-98e7-58965a518159}, !- Handle
  res cooling setpoint allday6,           !- Name
  {5d609912-8694-474a-b2a8-4e577cfa3b19}, !- Schedule Type Limits Name
  ,                                       !- Interpolate to Timestep
  24,                                     !- Hour 1
  0,                                      !- Minute 1
  24.4444444444444;                       !- Value Until Time 1

OS:Schedule:Rule,
  {6b234018-b105-4987-8fb7-53a4cf58eecf}, !- Handle
  res cooling setpoint allday rule7,      !- Name
  {0782ba23-f158-46bd-9fb2-078e1d968e9b}, !- Schedule Ruleset Name
  5,                                      !- Rule Order
  {98797d13-c0cf-4ecc-bd7f-9bf32e29ea2d}, !- Day Schedule Name
  Yes,                                    !- Apply Sunday
  Yes,                                    !- Apply Monday
  Yes,                                    !- Apply Tuesday
  Yes,                                    !- Apply Wednesday
  Yes,                                    !- Apply Thursday
  Yes,                                    !- Apply Friday
  Yes,                                    !- Apply Saturday
  DateRange,                              !- Date Specification Type
  7,                                      !- Start Month
  1,                                      !- Start Day
  7,                                      !- End Month
  31;                                     !- End Day

OS:Schedule:Day,
  {98797d13-c0cf-4ecc-bd7f-9bf32e29ea2d}, !- Handle
  res cooling setpoint allday7,           !- Name
  {5d609912-8694-474a-b2a8-4e577cfa3b19}, !- Schedule Type Limits Name
  ,                                       !- Interpolate to Timestep
  24,                                     !- Hour 1
  0,                                      !- Minute 1
  24.4444444444444;                       !- Value Until Time 1

OS:Schedule:Rule,
  {4c6c69e7-b0ee-47d1-a5ef-1a086872a594}, !- Handle
  res cooling setpoint allday rule8,      !- Name
  {0782ba23-f158-46bd-9fb2-078e1d968e9b}, !- Schedule Ruleset Name
  4,                                      !- Rule Order
  {7f25b208-5fc9-47b6-9e76-18b839bf7789}, !- Day Schedule Name
  Yes,                                    !- Apply Sunday
  Yes,                                    !- Apply Monday
  Yes,                                    !- Apply Tuesday
  Yes,                                    !- Apply Wednesday
  Yes,                                    !- Apply Thursday
  Yes,                                    !- Apply Friday
  Yes,                                    !- Apply Saturday
  DateRange,                              !- Date Specification Type
  8,                                      !- Start Month
  1,                                      !- Start Day
  8,                                      !- End Month
  31;                                     !- End Day

OS:Schedule:Day,
  {7f25b208-5fc9-47b6-9e76-18b839bf7789}, !- Handle
  res cooling setpoint allday8,           !- Name
  {5d609912-8694-474a-b2a8-4e577cfa3b19}, !- Schedule Type Limits Name
  ,                                       !- Interpolate to Timestep
  24,                                     !- Hour 1
  0,                                      !- Minute 1
  24.4444444444444;                       !- Value Until Time 1

OS:Schedule:Rule,
  {4dbbc186-0377-4467-8b5a-7c65918f2ae3}, !- Handle
  res cooling setpoint allday rule9,      !- Name
  {0782ba23-f158-46bd-9fb2-078e1d968e9b}, !- Schedule Ruleset Name
  3,                                      !- Rule Order
  {38c60355-8e85-45be-b331-d4baa277d1a8}, !- Day Schedule Name
  Yes,                                    !- Apply Sunday
  Yes,                                    !- Apply Monday
  Yes,                                    !- Apply Tuesday
  Yes,                                    !- Apply Wednesday
  Yes,                                    !- Apply Thursday
  Yes,                                    !- Apply Friday
  Yes,                                    !- Apply Saturday
  DateRange,                              !- Date Specification Type
  9,                                      !- Start Month
  1,                                      !- Start Day
  9,                                      !- End Month
  30;                                     !- End Day

OS:Schedule:Day,
  {38c60355-8e85-45be-b331-d4baa277d1a8}, !- Handle
  res cooling setpoint allday9,           !- Name
  {5d609912-8694-474a-b2a8-4e577cfa3b19}, !- Schedule Type Limits Name
  ,                                       !- Interpolate to Timestep
  24,                                     !- Hour 1
  0,                                      !- Minute 1
  24.4444444444444;                       !- Value Until Time 1

OS:Schedule:Rule,
  {049f2446-7ffb-4663-b32d-dfc296a65b3d}, !- Handle
  res cooling setpoint allday rule10,     !- Name
  {0782ba23-f158-46bd-9fb2-078e1d968e9b}, !- Schedule Ruleset Name
  2,                                      !- Rule Order
  {79a7a7ee-caca-45c2-9568-181351ed49da}, !- Day Schedule Name
  Yes,                                    !- Apply Sunday
  Yes,                                    !- Apply Monday
  Yes,                                    !- Apply Tuesday
  Yes,                                    !- Apply Wednesday
  Yes,                                    !- Apply Thursday
  Yes,                                    !- Apply Friday
  Yes,                                    !- Apply Saturday
  DateRange,                              !- Date Specification Type
  10,                                     !- Start Month
  1,                                      !- Start Day
  10,                                     !- End Month
  31;                                     !- End Day

OS:Schedule:Day,
  {79a7a7ee-caca-45c2-9568-181351ed49da}, !- Handle
  res cooling setpoint allday10,          !- Name
  {5d609912-8694-474a-b2a8-4e577cfa3b19}, !- Schedule Type Limits Name
  ,                                       !- Interpolate to Timestep
  24,                                     !- Hour 1
  0,                                      !- Minute 1
  24.4444444444444;                       !- Value Until Time 1

OS:Schedule:Rule,
  {f53fd82b-fd42-4518-b806-c7bdd0161b1a}, !- Handle
  res cooling setpoint allday rule11,     !- Name
  {0782ba23-f158-46bd-9fb2-078e1d968e9b}, !- Schedule Ruleset Name
  1,                                      !- Rule Order
  {327ea38a-8e2a-4b54-b8e5-576a3a5d5443}, !- Day Schedule Name
  Yes,                                    !- Apply Sunday
  Yes,                                    !- Apply Monday
  Yes,                                    !- Apply Tuesday
  Yes,                                    !- Apply Wednesday
  Yes,                                    !- Apply Thursday
  Yes,                                    !- Apply Friday
  Yes,                                    !- Apply Saturday
  DateRange,                              !- Date Specification Type
  11,                                     !- Start Month
  1,                                      !- Start Day
  11,                                     !- End Month
  30;                                     !- End Day

OS:Schedule:Day,
  {327ea38a-8e2a-4b54-b8e5-576a3a5d5443}, !- Handle
  res cooling setpoint allday11,          !- Name
  {5d609912-8694-474a-b2a8-4e577cfa3b19}, !- Schedule Type Limits Name
  ,                                       !- Interpolate to Timestep
  24,                                     !- Hour 1
  0,                                      !- Minute 1
  24.4444444444444;                       !- Value Until Time 1

OS:Schedule:Rule,
  {bab33d1b-e23c-4d60-95ad-27a12b119c7d}, !- Handle
  res cooling setpoint allday rule12,     !- Name
  {0782ba23-f158-46bd-9fb2-078e1d968e9b}, !- Schedule Ruleset Name
  0,                                      !- Rule Order
  {d397ea75-d397-4466-8a65-35dcb4e0991e}, !- Day Schedule Name
  Yes,                                    !- Apply Sunday
  Yes,                                    !- Apply Monday
  Yes,                                    !- Apply Tuesday
  Yes,                                    !- Apply Wednesday
  Yes,                                    !- Apply Thursday
  Yes,                                    !- Apply Friday
  Yes,                                    !- Apply Saturday
  DateRange,                              !- Date Specification Type
  12,                                     !- Start Month
  1,                                      !- Start Day
  12,                                     !- End Month
  31;                                     !- End Day

OS:Schedule:Day,
  {d397ea75-d397-4466-8a65-35dcb4e0991e}, !- Handle
  res cooling setpoint allday12,          !- Name
  {5d609912-8694-474a-b2a8-4e577cfa3b19}, !- Schedule Type Limits Name
  ,                                       !- Interpolate to Timestep
  24,                                     !- Hour 1
  0,                                      !- Minute 1
  24.4444444444444;                       !- Value Until Time 1

OS:Schedule:Day,
  {11642356-6625-4aef-b8a6-31b7686a0860}, !- Handle
  res cooling setpoint winter design,     !- Name
  {5d609912-8694-474a-b2a8-4e577cfa3b19}, !- Schedule Type Limits Name
  ,                                       !- Interpolate to Timestep
  24,                                     !- Hour 1
  0,                                      !- Minute 1
  21.1111111111111;                       !- Value Until Time 1

OS:Schedule:Day,
  {8ceee9cc-d9c2-48d8-a659-416897b16f58}, !- Handle
  res cooling setpoint summer design,     !- Name
  {5d609912-8694-474a-b2a8-4e577cfa3b19}, !- Schedule Type Limits Name
  ,                                       !- Interpolate to Timestep
  24,                                     !- Hour 1
  0,                                      !- Minute 1
  23.8888888888889;                       !- Value Until Time 1
=======
>>>>>>> fcfe5a62
<|MERGE_RESOLUTION|>--- conflicted
+++ resolved
@@ -1,69 +1,41 @@
 !- NOTE: Auto-generated from /test/osw_files/SFD_2000sqft_2story_UB_UA_3Beds_2Baths_Denver_Furnace_CentralAC.osw
 
 OS:Version,
-<<<<<<< HEAD
-  {4d72167f-6550-4df3-9c38-b006a00632d5}, !- Handle
-  3.0.1;                                  !- Version Identifier
+  {f7deb0ef-6fc4-4266-ab78-75948e51682d}, !- Handle
+  2.9.0;                                  !- Version Identifier
 
 OS:SimulationControl,
-  {8b38e06b-bca4-4325-98d1-b49e23361731}, !- Handle
-=======
-  {57f56812-1ad1-4bba-8d1c-899c8345b05a}, !- Handle
-  2.9.0;                                  !- Version Identifier
-
-OS:SimulationControl,
-  {b5fa9b2f-2666-40b9-b058-f4c95941325e}, !- Handle
->>>>>>> fcfe5a62
+  {82c408be-27da-4965-8ae0-9b05515030b1}, !- Handle
   ,                                       !- Do Zone Sizing Calculation
   ,                                       !- Do System Sizing Calculation
   ,                                       !- Do Plant Sizing Calculation
   No;                                     !- Run Simulation for Sizing Periods
 
 OS:Timestep,
-<<<<<<< HEAD
-  {d9e15c8b-9a4c-4e34-a780-e2a9824692c5}, !- Handle
+  {31a75af2-2f1c-4520-9e4e-23ddaf8e5544}, !- Handle
   6;                                      !- Number of Timesteps per Hour
 
 OS:ShadowCalculation,
-  {e9521e01-026e-4298-95f9-490ce7fca4cc}, !- Handle
-  PolygonClipping,                        !- Shading Calculation Method
-  ,                                       !- Shading Calculation Update Frequency Method
-  20,                                     !- Shading Calculation Update Frequency
-  15000,                                  !- Maximum Figures in Shadow Overlap Calculations
-  ,                                       !- Polygon Clipping Algorithm
-  512,                                    !- Pixel Counting Resolution
-  ,                                       !- Sky Diffuse Modeling Algorithm
-  No,                                     !- Output External Shading Calculation Results
-  No,                                     !- Disable Self-Shading Within Shading Zone Groups
-  No;                                     !- Disable Self-Shading From Shading Zone Groups to Other Zones
-
-OS:Building,
-  {b63ecefe-c48b-4693-8bf8-7085c8bbb740}, !- Handle
-=======
-  {6b8afa4c-ed58-4086-9236-b1ac7434f19c}, !- Handle
-  6;                                      !- Number of Timesteps per Hour
-
-OS:ShadowCalculation,
-  {96af50df-8908-446e-8d29-4df6d07bd39e}, !- Handle
+  {3558643e-dc5f-4af5-a3f1-8aaf1da70b83}, !- Handle
   20,                                     !- Calculation Frequency
   200;                                    !- Maximum Figures in Shadow Overlap Calculations
 
 OS:SurfaceConvectionAlgorithm:Outside,
-  {33c85885-97e4-4445-aabe-4b984fc70ea1}, !- Handle
+  {1790fe30-0f65-4410-ab05-cec5c6acf691}, !- Handle
   DOE-2;                                  !- Algorithm
 
 OS:SurfaceConvectionAlgorithm:Inside,
-  {eed2aed1-d2a3-418f-843d-7b6810d7f9cb}, !- Handle
+  {22acfdec-e307-42dd-b1d8-86c9f7665a52}, !- Handle
   TARP;                                   !- Algorithm
 
 OS:ZoneCapacitanceMultiplier:ResearchSpecial,
-  {496833ca-24e7-47b6-9d28-54e82db0d608}, !- Handle
+  {e073d5b4-10eb-407b-b751-27e8875b097e}, !- Handle
   3.6,                                    !- Temperature Capacity Multiplier
   15,                                     !- Humidity Capacity Multiplier
   ;                                       !- Carbon Dioxide Capacity Multiplier
 
 OS:RunPeriod,
-  {1b22dc36-b6c9-4d75-ab21-db94f5a8169d}, !- Handle
+  {ba0820ec-2b95-4641-8996-9fa809cdb6dc}, !- Handle
   Run Period 1,                           !- Name
   1,                                      !- Begin Month
   1,                                      !- Begin Day of Month
@@ -77,14 +49,13 @@
   ;                                       !- Number of Times Runperiod to be Repeated
 
 OS:YearDescription,
-  {33aca52c-9cff-4b0a-8f74-3f263b5eceb9}, !- Handle
+  {50d98884-0ea3-4d5e-a62a-2c2968638369}, !- Handle
   2007,                                   !- Calendar Year
   ,                                       !- Day of Week for Start Day
   ;                                       !- Is Leap Year
 
 OS:Building,
-  {5aec8e37-af8d-46ee-a2f4-12f05a9992bc}, !- Handle
->>>>>>> fcfe5a62
+  {b965f9ed-56af-4e7d-8309-a03e931c42aa}, !- Handle
   Building 1,                             !- Name
   ,                                       !- Building Sector Type
   ,                                       !- North Axis {deg}
@@ -99,13 +70,8 @@
   1;                                      !- Standards Number of Living Units
 
 OS:AdditionalProperties,
-<<<<<<< HEAD
-  {c81e69d7-d7e7-4827-b4e1-f5ba0e85d1f2}, !- Handle
-  {b63ecefe-c48b-4693-8bf8-7085c8bbb740}, !- Object Name
-=======
-  {3192c8e1-669b-4e36-aec6-b7d5548ca431}, !- Handle
-  {5aec8e37-af8d-46ee-a2f4-12f05a9992bc}, !- Object Name
->>>>>>> fcfe5a62
+  {5549c261-56c9-4e2a-a345-706611b1bb10}, !- Handle
+  {b965f9ed-56af-4e7d-8309-a03e931c42aa}, !- Object Name
   Total Units Represented,                !- Feature Name 1
   Integer,                                !- Feature Data Type 1
   1,                                      !- Feature Value 1
@@ -114,11 +80,7 @@
   1;                                      !- Feature Value 2
 
 OS:ThermalZone,
-<<<<<<< HEAD
-  {0748208c-9fa8-4f57-942b-cad1df37ff1e}, !- Handle
-=======
-  {2d3acfce-7f1e-4a4f-9a67-5861d0d85405}, !- Handle
->>>>>>> fcfe5a62
+  {fc6c9eae-33c2-49ff-87cc-f58953891bf3}, !- Handle
   living zone,                            !- Name
   ,                                       !- Multiplier
   ,                                       !- Ceiling Height {m}
@@ -127,100 +89,51 @@
   ,                                       !- Zone Inside Convection Algorithm
   ,                                       !- Zone Outside Convection Algorithm
   ,                                       !- Zone Conditioning Equipment List Name
-<<<<<<< HEAD
-  {77ccd6e3-cc5d-4e86-bf90-cd88b1b7d759}, !- Zone Air Inlet Port List
-  {7db6f51b-db37-4f12-9ff4-38825eead579}, !- Zone Air Exhaust Port List
-  {0b004ad9-d36d-4409-b233-23eaa54f5c64}, !- Zone Air Node Name
-  {1d9f0a23-9470-4925-90e2-10f2d74e16eb}, !- Zone Return Air Port List
-=======
-  {751fb4f5-fcd5-4744-a733-4ddb8a363d89}, !- Zone Air Inlet Port List
-  {3628fe36-391e-463f-8fe4-01aeca10a76d}, !- Zone Air Exhaust Port List
-  {9e432834-c519-48fd-b961-fbd7b13b77eb}, !- Zone Air Node Name
-  {25b6dd20-5aad-4bfa-9661-72e02b11ac55}, !- Zone Return Air Port List
->>>>>>> fcfe5a62
+  {31291259-2b8b-4a04-962d-c9d71aa868db}, !- Zone Air Inlet Port List
+  {a1a10c97-de2b-4cd4-bb18-d18985f5cf1e}, !- Zone Air Exhaust Port List
+  {e01a1305-9d0f-412d-90b8-7761045c9f5d}, !- Zone Air Node Name
+  {db736961-d53e-4620-a348-e4b159866e9b}, !- Zone Return Air Port List
   ,                                       !- Primary Daylighting Control Name
   ,                                       !- Fraction of Zone Controlled by Primary Daylighting Control
   ,                                       !- Secondary Daylighting Control Name
   ,                                       !- Fraction of Zone Controlled by Secondary Daylighting Control
   ,                                       !- Illuminance Map Name
   ,                                       !- Group Rendering Name
-<<<<<<< HEAD
-  {74aab72f-f929-44f1-ad88-2684c6de0f37}, !- Thermostat Name
-  No;                                     !- Use Ideal Air Loads
-
-OS:Node,
-  {fedfabce-a59c-4796-bfac-a5c30667cdda}, !- Handle
-  Node 1,                                 !- Name
-  {0b004ad9-d36d-4409-b233-23eaa54f5c64}, !- Inlet Port
-  ;                                       !- Outlet Port
-
-OS:Connection,
-  {0b004ad9-d36d-4409-b233-23eaa54f5c64}, !- Handle
-  {3206d18a-b2fa-4f0e-886f-023cffdf161e}, !- Name
-  {0748208c-9fa8-4f57-942b-cad1df37ff1e}, !- Source Object
-  11,                                     !- Outlet Port
-  {fedfabce-a59c-4796-bfac-a5c30667cdda}, !- Target Object
-  2;                                      !- Inlet Port
-
-OS:PortList,
-  {77ccd6e3-cc5d-4e86-bf90-cd88b1b7d759}, !- Handle
-  {2e43c8dd-1ddc-4630-bc6c-b3717a0c8e53}, !- Name
-  {0748208c-9fa8-4f57-942b-cad1df37ff1e}, !- HVAC Component
-  {810b0265-9c74-4a7c-b632-3f3b4f73a92e}, !- Port 1
-  {6df05656-c02f-47f9-8c1b-b833b2f609c8}; !- Port 2
-
-OS:PortList,
-  {7db6f51b-db37-4f12-9ff4-38825eead579}, !- Handle
-  {e889c41f-2a75-444f-b887-c837795b4bea}, !- Name
-  {0748208c-9fa8-4f57-942b-cad1df37ff1e}; !- HVAC Component
-
-OS:PortList,
-  {1d9f0a23-9470-4925-90e2-10f2d74e16eb}, !- Handle
-  {fe2cc1e8-c736-4263-9d44-6ebd2c7c5da7}, !- Name
-  {0748208c-9fa8-4f57-942b-cad1df37ff1e}, !- HVAC Component
-  {61582497-9a12-481d-932c-0a381301174c}, !- Port 1
-  {6943a5d0-a694-4454-b254-61e991e67532}; !- Port 2
-
-OS:Sizing:Zone,
-  {07b40eb1-c2bd-4084-b4d6-d47c831be923}, !- Handle
-  {0748208c-9fa8-4f57-942b-cad1df37ff1e}, !- Zone or ZoneList Name
-=======
   ,                                       !- Thermostat Name
   No;                                     !- Use Ideal Air Loads
 
 OS:Node,
-  {832cd674-eb11-464a-bc63-e103d529bfe0}, !- Handle
+  {78a08fff-c25b-4fa6-9b92-0d9a1601751b}, !- Handle
   Node 1,                                 !- Name
-  {9e432834-c519-48fd-b961-fbd7b13b77eb}, !- Inlet Port
+  {e01a1305-9d0f-412d-90b8-7761045c9f5d}, !- Inlet Port
   ;                                       !- Outlet Port
 
 OS:Connection,
-  {9e432834-c519-48fd-b961-fbd7b13b77eb}, !- Handle
-  {0d4e025b-52a3-4464-8184-61ace54d5395}, !- Name
-  {2d3acfce-7f1e-4a4f-9a67-5861d0d85405}, !- Source Object
+  {e01a1305-9d0f-412d-90b8-7761045c9f5d}, !- Handle
+  {094c425d-93bc-4560-9d7b-f990f28db12a}, !- Name
+  {fc6c9eae-33c2-49ff-87cc-f58953891bf3}, !- Source Object
   11,                                     !- Outlet Port
-  {832cd674-eb11-464a-bc63-e103d529bfe0}, !- Target Object
+  {78a08fff-c25b-4fa6-9b92-0d9a1601751b}, !- Target Object
   2;                                      !- Inlet Port
 
 OS:PortList,
-  {751fb4f5-fcd5-4744-a733-4ddb8a363d89}, !- Handle
-  {8bf87667-a845-4276-9652-959166396b88}, !- Name
-  {2d3acfce-7f1e-4a4f-9a67-5861d0d85405}; !- HVAC Component
+  {31291259-2b8b-4a04-962d-c9d71aa868db}, !- Handle
+  {db612a7f-306d-42b8-a4ac-b73ec55bc47f}, !- Name
+  {fc6c9eae-33c2-49ff-87cc-f58953891bf3}; !- HVAC Component
 
 OS:PortList,
-  {3628fe36-391e-463f-8fe4-01aeca10a76d}, !- Handle
-  {dcea476c-133b-4010-b021-4c6d010954ac}, !- Name
-  {2d3acfce-7f1e-4a4f-9a67-5861d0d85405}; !- HVAC Component
+  {a1a10c97-de2b-4cd4-bb18-d18985f5cf1e}, !- Handle
+  {6a82d848-c434-4991-afe4-0127cace58e4}, !- Name
+  {fc6c9eae-33c2-49ff-87cc-f58953891bf3}; !- HVAC Component
 
 OS:PortList,
-  {25b6dd20-5aad-4bfa-9661-72e02b11ac55}, !- Handle
-  {af98f187-472e-4fa3-bfa4-d570ce8de3b4}, !- Name
-  {2d3acfce-7f1e-4a4f-9a67-5861d0d85405}; !- HVAC Component
+  {db736961-d53e-4620-a348-e4b159866e9b}, !- Handle
+  {a9b59c98-b237-49fb-9b0e-65c46cf7b618}, !- Name
+  {fc6c9eae-33c2-49ff-87cc-f58953891bf3}; !- HVAC Component
 
 OS:Sizing:Zone,
-  {ca865c9d-d2fe-40ed-b9b6-c96b22de86c9}, !- Handle
-  {2d3acfce-7f1e-4a4f-9a67-5861d0d85405}, !- Zone or ZoneList Name
->>>>>>> fcfe5a62
+  {ab94dcd5-32cc-4405-94e6-8051d425a80c}, !- Handle
+  {fc6c9eae-33c2-49ff-87cc-f58953891bf3}, !- Zone or ZoneList Name
   SupplyAirTemperature,                   !- Zone Cooling Design Supply Air Temperature Input Method
   14,                                     !- Zone Cooling Design Supply Air Temperature {C}
   11.11,                                  !- Zone Cooling Design Supply Air Temperature Difference {deltaC}
@@ -241,42 +154,22 @@
   ,                                       !- Heating Maximum Air Flow per Zone Floor Area {m3/s-m2}
   ,                                       !- Heating Maximum Air Flow {m3/s}
   ,                                       !- Heating Maximum Air Flow Fraction
+  ,                                       !- Design Zone Air Distribution Effectiveness in Cooling Mode
+  ,                                       !- Design Zone Air Distribution Effectiveness in Heating Mode
   No,                                     !- Account for Dedicated Outdoor Air System
   NeutralSupplyAir,                       !- Dedicated Outdoor Air System Control Strategy
   autosize,                               !- Dedicated Outdoor Air Low Setpoint Temperature for Design {C}
   autosize;                               !- Dedicated Outdoor Air High Setpoint Temperature for Design {C}
 
 OS:ZoneHVAC:EquipmentList,
-<<<<<<< HEAD
-  {298545c3-859e-45cf-b3bd-61fa22f61ca8}, !- Handle
+  {26a97e8a-e009-4637-8078-962a7d381ea0}, !- Handle
   Zone HVAC Equipment List 1,             !- Name
-  {0748208c-9fa8-4f57-942b-cad1df37ff1e}, !- Thermal Zone
-  SequentialLoad,                         !- Load Distribution Scheme
-  {323d29fa-bc55-4506-b9a2-b1ab122f73b7}, !- Zone Equipment 1
-  1,                                      !- Zone Equipment Cooling Sequence 1
-  1,                                      !- Zone Equipment Heating or No-Load Sequence 1
-  ,                                       !- Zone Equipment Sequential Cooling Fraction Schedule Name 1
-  ,                                       !- Zone Equipment Sequential Heating Fraction Schedule Name 1
-  {a4d2e74e-d576-4b09-af5e-d331ae5c3b26}, !- Zone Equipment 2
-  2,                                      !- Zone Equipment Cooling Sequence 2
-  2,                                      !- Zone Equipment Heating or No-Load Sequence 2
-  ,                                       !- Zone Equipment Sequential Cooling Fraction Schedule Name 2
-  ;                                       !- Zone Equipment Sequential Heating Fraction Schedule Name 2
+  {fc6c9eae-33c2-49ff-87cc-f58953891bf3}; !- Thermal Zone
 
 OS:Space,
-  {ef64a7dd-577d-452a-93e3-02e0ad406b40}, !- Handle
+  {f2c0b06a-efd7-45f7-b6c2-5a6201de7bcd}, !- Handle
   living space,                           !- Name
-  {40b60dc4-f985-493d-a1d4-0a405f5c8b8c}, !- Space Type Name
-=======
-  {50fcda86-793f-4ec7-b602-a05509863c5a}, !- Handle
-  Zone HVAC Equipment List 1,             !- Name
-  {2d3acfce-7f1e-4a4f-9a67-5861d0d85405}; !- Thermal Zone
-
-OS:Space,
-  {1322b22e-793e-4d5d-af23-5dda198377f9}, !- Handle
-  living space,                           !- Name
-  {dd0c5312-369b-4d1d-b7d0-6f351870c108}, !- Space Type Name
->>>>>>> fcfe5a62
+  {a903c95e-5d0e-4d73-8b1a-73232a9dda2f}, !- Space Type Name
   ,                                       !- Default Construction Set Name
   ,                                       !- Default Schedule Set Name
   -0,                                     !- Direction of Relative North {deg}
@@ -284,35 +177,19 @@
   0,                                      !- Y Origin {m}
   0,                                      !- Z Origin {m}
   ,                                       !- Building Story Name
-<<<<<<< HEAD
-  {0748208c-9fa8-4f57-942b-cad1df37ff1e}, !- Thermal Zone Name
+  {fc6c9eae-33c2-49ff-87cc-f58953891bf3}, !- Thermal Zone Name
   ,                                       !- Part of Total Floor Area
   ,                                       !- Design Specification Outdoor Air Object Name
-  {33235817-3e08-47db-a9ec-c7929fe4a8e3}; !- Building Unit Name
-
-OS:Surface,
-  {b02b15eb-a26a-46e6-87b7-a35e155a367d}, !- Handle
+  {0d782db9-7224-49f2-8e80-eae97798c6ac}; !- Building Unit Name
+
+OS:Surface,
+  {dfed0ac2-d55e-40b5-8d84-196f27038bf2}, !- Handle
   Surface 1,                              !- Name
   Floor,                                  !- Surface Type
   ,                                       !- Construction Name
-  {ef64a7dd-577d-452a-93e3-02e0ad406b40}, !- Space Name
+  {f2c0b06a-efd7-45f7-b6c2-5a6201de7bcd}, !- Space Name
   Surface,                                !- Outside Boundary Condition
-  {381bbae7-8f55-4552-a987-fd50464f0026}, !- Outside Boundary Condition Object
-=======
-  {2d3acfce-7f1e-4a4f-9a67-5861d0d85405}, !- Thermal Zone Name
-  ,                                       !- Part of Total Floor Area
-  ,                                       !- Design Specification Outdoor Air Object Name
-  {026053de-4d01-4bd6-a350-be81aa2cb966}; !- Building Unit Name
-
-OS:Surface,
-  {6c96fa2f-688b-4b71-b650-53d4540f0221}, !- Handle
-  Surface 1,                              !- Name
-  Floor,                                  !- Surface Type
-  ,                                       !- Construction Name
-  {1322b22e-793e-4d5d-af23-5dda198377f9}, !- Space Name
-  Surface,                                !- Outside Boundary Condition
-  {4b86ce7a-efb6-4708-80ad-8999a2bc7e49}, !- Outside Boundary Condition Object
->>>>>>> fcfe5a62
+  {8b45202c-24fa-443d-9d7f-5c16c4aac3eb}, !- Outside Boundary Condition Object
   NoSun,                                  !- Sun Exposure
   NoWind,                                 !- Wind Exposure
   ,                                       !- View Factor to Ground
@@ -323,19 +200,11 @@
   13.6310703908387, 0, 0;                 !- X,Y,Z Vertex 4 {m}
 
 OS:Surface,
-<<<<<<< HEAD
-  {531b5fd0-0612-4579-9f6f-fdab129f6b79}, !- Handle
+  {0d9777bf-5bbf-4b0a-9599-58c6ae5ebc20}, !- Handle
   Surface 2,                              !- Name
   Wall,                                   !- Surface Type
   ,                                       !- Construction Name
-  {ef64a7dd-577d-452a-93e3-02e0ad406b40}, !- Space Name
-=======
-  {695b5e5d-ad3f-401d-8760-b85a8f7e65c4}, !- Handle
-  Surface 2,                              !- Name
-  Wall,                                   !- Surface Type
-  ,                                       !- Construction Name
-  {1322b22e-793e-4d5d-af23-5dda198377f9}, !- Space Name
->>>>>>> fcfe5a62
+  {f2c0b06a-efd7-45f7-b6c2-5a6201de7bcd}, !- Space Name
   Outdoors,                               !- Outside Boundary Condition
   ,                                       !- Outside Boundary Condition Object
   SunExposed,                             !- Sun Exposure
@@ -348,19 +217,11 @@
   0, 0, 2.4384;                           !- X,Y,Z Vertex 4 {m}
 
 OS:Surface,
-<<<<<<< HEAD
-  {f303454e-cfd3-428f-b9f8-d0d98e7efed3}, !- Handle
+  {57f4952d-b2c7-4827-b77d-308d39993672}, !- Handle
   Surface 3,                              !- Name
   Wall,                                   !- Surface Type
   ,                                       !- Construction Name
-  {ef64a7dd-577d-452a-93e3-02e0ad406b40}, !- Space Name
-=======
-  {79602d25-79d0-400d-ab5e-4875ee83cd09}, !- Handle
-  Surface 3,                              !- Name
-  Wall,                                   !- Surface Type
-  ,                                       !- Construction Name
-  {1322b22e-793e-4d5d-af23-5dda198377f9}, !- Space Name
->>>>>>> fcfe5a62
+  {f2c0b06a-efd7-45f7-b6c2-5a6201de7bcd}, !- Space Name
   Outdoors,                               !- Outside Boundary Condition
   ,                                       !- Outside Boundary Condition Object
   SunExposed,                             !- Sun Exposure
@@ -373,19 +234,11 @@
   0, 6.81553519541936, 2.4384;            !- X,Y,Z Vertex 4 {m}
 
 OS:Surface,
-<<<<<<< HEAD
-  {ccfac152-4cb8-4e18-86dc-8b8a9d90c9bd}, !- Handle
+  {b8d90222-30bc-47db-bce3-806a48a9d1cc}, !- Handle
   Surface 4,                              !- Name
   Wall,                                   !- Surface Type
   ,                                       !- Construction Name
-  {ef64a7dd-577d-452a-93e3-02e0ad406b40}, !- Space Name
-=======
-  {81126b7e-c911-42c9-a493-3dcfbd150b4a}, !- Handle
-  Surface 4,                              !- Name
-  Wall,                                   !- Surface Type
-  ,                                       !- Construction Name
-  {1322b22e-793e-4d5d-af23-5dda198377f9}, !- Space Name
->>>>>>> fcfe5a62
+  {f2c0b06a-efd7-45f7-b6c2-5a6201de7bcd}, !- Space Name
   Outdoors,                               !- Outside Boundary Condition
   ,                                       !- Outside Boundary Condition Object
   SunExposed,                             !- Sun Exposure
@@ -398,19 +251,11 @@
   13.6310703908387, 6.81553519541936, 2.4384; !- X,Y,Z Vertex 4 {m}
 
 OS:Surface,
-<<<<<<< HEAD
-  {119fd92b-b324-4918-b359-3a711b980f37}, !- Handle
+  {851bb858-c2ac-44d8-bb38-c0a3a4cbec84}, !- Handle
   Surface 5,                              !- Name
   Wall,                                   !- Surface Type
   ,                                       !- Construction Name
-  {ef64a7dd-577d-452a-93e3-02e0ad406b40}, !- Space Name
-=======
-  {3e15bb49-9c38-4371-9e7a-b5c80073d89c}, !- Handle
-  Surface 5,                              !- Name
-  Wall,                                   !- Surface Type
-  ,                                       !- Construction Name
-  {1322b22e-793e-4d5d-af23-5dda198377f9}, !- Space Name
->>>>>>> fcfe5a62
+  {f2c0b06a-efd7-45f7-b6c2-5a6201de7bcd}, !- Space Name
   Outdoors,                               !- Outside Boundary Condition
   ,                                       !- Outside Boundary Condition Object
   SunExposed,                             !- Sun Exposure
@@ -423,23 +268,13 @@
   13.6310703908387, 0, 2.4384;            !- X,Y,Z Vertex 4 {m}
 
 OS:Surface,
-<<<<<<< HEAD
-  {4b1502e1-24da-4658-80c0-c580dba71cfe}, !- Handle
+  {63d4f386-46ee-4197-b470-6c6f26f1d4ed}, !- Handle
   Surface 6,                              !- Name
   RoofCeiling,                            !- Surface Type
   ,                                       !- Construction Name
-  {ef64a7dd-577d-452a-93e3-02e0ad406b40}, !- Space Name
+  {f2c0b06a-efd7-45f7-b6c2-5a6201de7bcd}, !- Space Name
   Surface,                                !- Outside Boundary Condition
-  {b31a84fe-a81a-4ab5-bc88-5e977d675bb0}, !- Outside Boundary Condition Object
-=======
-  {ca4cfe93-2d7c-4bc2-932d-6b8d668194fd}, !- Handle
-  Surface 6,                              !- Name
-  RoofCeiling,                            !- Surface Type
-  ,                                       !- Construction Name
-  {1322b22e-793e-4d5d-af23-5dda198377f9}, !- Space Name
-  Surface,                                !- Outside Boundary Condition
-  {2dd6692f-46bc-42f2-b708-fe1372f99a53}, !- Outside Boundary Condition Object
->>>>>>> fcfe5a62
+  {92486bec-01f9-45c6-a276-ed60be33efe7}, !- Outside Boundary Condition Object
   NoSun,                                  !- Sun Exposure
   NoWind,                                 !- Wind Exposure
   ,                                       !- View Factor to Ground
@@ -450,11 +285,7 @@
   0, 0, 2.4384;                           !- X,Y,Z Vertex 4 {m}
 
 OS:SpaceType,
-<<<<<<< HEAD
-  {40b60dc4-f985-493d-a1d4-0a405f5c8b8c}, !- Handle
-=======
-  {dd0c5312-369b-4d1d-b7d0-6f351870c108}, !- Handle
->>>>>>> fcfe5a62
+  {a903c95e-5d0e-4d73-8b1a-73232a9dda2f}, !- Handle
   Space Type 1,                           !- Name
   ,                                       !- Default Construction Set Name
   ,                                       !- Default Schedule Set Name
@@ -465,15 +296,9 @@
   living;                                 !- Standards Space Type
 
 OS:Space,
-<<<<<<< HEAD
-  {fd79e6ce-3825-4f14-a8b2-46ef6b299711}, !- Handle
+  {7ca5325b-1bec-42c8-af99-0869e40df049}, !- Handle
   living space|story 2,                   !- Name
-  {40b60dc4-f985-493d-a1d4-0a405f5c8b8c}, !- Space Type Name
-=======
-  {773d53b8-4a84-4125-979f-b7176702430f}, !- Handle
-  living space|story 2,                   !- Name
-  {dd0c5312-369b-4d1d-b7d0-6f351870c108}, !- Space Type Name
->>>>>>> fcfe5a62
+  {a903c95e-5d0e-4d73-8b1a-73232a9dda2f}, !- Space Type Name
   ,                                       !- Default Construction Set Name
   ,                                       !- Default Schedule Set Name
   -0,                                     !- Direction of Relative North {deg}
@@ -481,35 +306,19 @@
   0,                                      !- Y Origin {m}
   2.4384,                                 !- Z Origin {m}
   ,                                       !- Building Story Name
-<<<<<<< HEAD
-  {0748208c-9fa8-4f57-942b-cad1df37ff1e}, !- Thermal Zone Name
+  {fc6c9eae-33c2-49ff-87cc-f58953891bf3}, !- Thermal Zone Name
   ,                                       !- Part of Total Floor Area
   ,                                       !- Design Specification Outdoor Air Object Name
-  {33235817-3e08-47db-a9ec-c7929fe4a8e3}; !- Building Unit Name
-
-OS:Surface,
-  {b31a84fe-a81a-4ab5-bc88-5e977d675bb0}, !- Handle
+  {0d782db9-7224-49f2-8e80-eae97798c6ac}; !- Building Unit Name
+
+OS:Surface,
+  {92486bec-01f9-45c6-a276-ed60be33efe7}, !- Handle
   Surface 7,                              !- Name
   Floor,                                  !- Surface Type
   ,                                       !- Construction Name
-  {fd79e6ce-3825-4f14-a8b2-46ef6b299711}, !- Space Name
+  {7ca5325b-1bec-42c8-af99-0869e40df049}, !- Space Name
   Surface,                                !- Outside Boundary Condition
-  {4b1502e1-24da-4658-80c0-c580dba71cfe}, !- Outside Boundary Condition Object
-=======
-  {2d3acfce-7f1e-4a4f-9a67-5861d0d85405}, !- Thermal Zone Name
-  ,                                       !- Part of Total Floor Area
-  ,                                       !- Design Specification Outdoor Air Object Name
-  {026053de-4d01-4bd6-a350-be81aa2cb966}; !- Building Unit Name
-
-OS:Surface,
-  {2dd6692f-46bc-42f2-b708-fe1372f99a53}, !- Handle
-  Surface 7,                              !- Name
-  Floor,                                  !- Surface Type
-  ,                                       !- Construction Name
-  {773d53b8-4a84-4125-979f-b7176702430f}, !- Space Name
-  Surface,                                !- Outside Boundary Condition
-  {ca4cfe93-2d7c-4bc2-932d-6b8d668194fd}, !- Outside Boundary Condition Object
->>>>>>> fcfe5a62
+  {63d4f386-46ee-4197-b470-6c6f26f1d4ed}, !- Outside Boundary Condition Object
   NoSun,                                  !- Sun Exposure
   NoWind,                                 !- Wind Exposure
   ,                                       !- View Factor to Ground
@@ -520,19 +329,11 @@
   13.6310703908387, 0, 0;                 !- X,Y,Z Vertex 4 {m}
 
 OS:Surface,
-<<<<<<< HEAD
-  {1170f974-c34c-4994-9a8d-a75aba015232}, !- Handle
+  {f0bd09b2-b445-4256-960b-d2bb4681b99a}, !- Handle
   Surface 8,                              !- Name
   Wall,                                   !- Surface Type
   ,                                       !- Construction Name
-  {fd79e6ce-3825-4f14-a8b2-46ef6b299711}, !- Space Name
-=======
-  {1a173c69-f41f-4302-953f-f2e12e04ae07}, !- Handle
-  Surface 8,                              !- Name
-  Wall,                                   !- Surface Type
-  ,                                       !- Construction Name
-  {773d53b8-4a84-4125-979f-b7176702430f}, !- Space Name
->>>>>>> fcfe5a62
+  {7ca5325b-1bec-42c8-af99-0869e40df049}, !- Space Name
   Outdoors,                               !- Outside Boundary Condition
   ,                                       !- Outside Boundary Condition Object
   SunExposed,                             !- Sun Exposure
@@ -545,19 +346,11 @@
   0, 0, 2.4384;                           !- X,Y,Z Vertex 4 {m}
 
 OS:Surface,
-<<<<<<< HEAD
-  {4d05ab10-deda-48c9-a257-846168077d28}, !- Handle
+  {617e8f9b-9934-473e-ad22-b8df12eac44c}, !- Handle
   Surface 9,                              !- Name
   Wall,                                   !- Surface Type
   ,                                       !- Construction Name
-  {fd79e6ce-3825-4f14-a8b2-46ef6b299711}, !- Space Name
-=======
-  {a836662d-e533-4386-903d-1d34f651d898}, !- Handle
-  Surface 9,                              !- Name
-  Wall,                                   !- Surface Type
-  ,                                       !- Construction Name
-  {773d53b8-4a84-4125-979f-b7176702430f}, !- Space Name
->>>>>>> fcfe5a62
+  {7ca5325b-1bec-42c8-af99-0869e40df049}, !- Space Name
   Outdoors,                               !- Outside Boundary Condition
   ,                                       !- Outside Boundary Condition Object
   SunExposed,                             !- Sun Exposure
@@ -570,19 +363,11 @@
   0, 6.81553519541936, 2.4384;            !- X,Y,Z Vertex 4 {m}
 
 OS:Surface,
-<<<<<<< HEAD
-  {d8b77fe2-ae14-46eb-bc85-43a447a42059}, !- Handle
+  {45a2b804-1365-4078-9911-0efede19cb79}, !- Handle
   Surface 10,                             !- Name
   Wall,                                   !- Surface Type
   ,                                       !- Construction Name
-  {fd79e6ce-3825-4f14-a8b2-46ef6b299711}, !- Space Name
-=======
-  {ade5761c-c187-4d50-897f-ed628c255ef3}, !- Handle
-  Surface 10,                             !- Name
-  Wall,                                   !- Surface Type
-  ,                                       !- Construction Name
-  {773d53b8-4a84-4125-979f-b7176702430f}, !- Space Name
->>>>>>> fcfe5a62
+  {7ca5325b-1bec-42c8-af99-0869e40df049}, !- Space Name
   Outdoors,                               !- Outside Boundary Condition
   ,                                       !- Outside Boundary Condition Object
   SunExposed,                             !- Sun Exposure
@@ -595,19 +380,11 @@
   13.6310703908387, 6.81553519541936, 2.4384; !- X,Y,Z Vertex 4 {m}
 
 OS:Surface,
-<<<<<<< HEAD
-  {937e6cf6-41da-4f89-a24e-ac8c380c3f8b}, !- Handle
+  {3b1ccce8-f057-4b41-85ab-afd313a465ab}, !- Handle
   Surface 11,                             !- Name
   Wall,                                   !- Surface Type
   ,                                       !- Construction Name
-  {fd79e6ce-3825-4f14-a8b2-46ef6b299711}, !- Space Name
-=======
-  {5bd618ba-5344-4dd3-9050-782571bb85db}, !- Handle
-  Surface 11,                             !- Name
-  Wall,                                   !- Surface Type
-  ,                                       !- Construction Name
-  {773d53b8-4a84-4125-979f-b7176702430f}, !- Space Name
->>>>>>> fcfe5a62
+  {7ca5325b-1bec-42c8-af99-0869e40df049}, !- Space Name
   Outdoors,                               !- Outside Boundary Condition
   ,                                       !- Outside Boundary Condition Object
   SunExposed,                             !- Sun Exposure
@@ -620,23 +397,13 @@
   13.6310703908387, 0, 2.4384;            !- X,Y,Z Vertex 4 {m}
 
 OS:Surface,
-<<<<<<< HEAD
-  {42aa278e-7467-4410-8b1a-fd3917b179f4}, !- Handle
+  {03860371-9fe6-466b-937d-11099ca16bbf}, !- Handle
   Surface 12,                             !- Name
   RoofCeiling,                            !- Surface Type
   ,                                       !- Construction Name
-  {fd79e6ce-3825-4f14-a8b2-46ef6b299711}, !- Space Name
+  {7ca5325b-1bec-42c8-af99-0869e40df049}, !- Space Name
   Surface,                                !- Outside Boundary Condition
-  {01789411-d526-4f86-b697-dcfdf382a6ff}, !- Outside Boundary Condition Object
-=======
-  {bf79449d-ba63-4ef7-8f35-175e275b044a}, !- Handle
-  Surface 12,                             !- Name
-  RoofCeiling,                            !- Surface Type
-  ,                                       !- Construction Name
-  {773d53b8-4a84-4125-979f-b7176702430f}, !- Space Name
-  Surface,                                !- Outside Boundary Condition
-  {aa4f84ed-fc93-4649-8ad5-1fe174f4d48d}, !- Outside Boundary Condition Object
->>>>>>> fcfe5a62
+  {d4d57f61-dcd2-47af-9380-d3bf0b57db0d}, !- Outside Boundary Condition Object
   NoSun,                                  !- Sun Exposure
   NoWind,                                 !- Wind Exposure
   ,                                       !- View Factor to Ground
@@ -647,23 +414,13 @@
   0, 0, 2.4384;                           !- X,Y,Z Vertex 4 {m}
 
 OS:Surface,
-<<<<<<< HEAD
-  {01789411-d526-4f86-b697-dcfdf382a6ff}, !- Handle
+  {d4d57f61-dcd2-47af-9380-d3bf0b57db0d}, !- Handle
   Surface 13,                             !- Name
   Floor,                                  !- Surface Type
   ,                                       !- Construction Name
-  {752739c3-d071-4f47-9ce0-961ed46153b5}, !- Space Name
+  {2f718d4a-28eb-43c8-b2d8-79f1e5697b7d}, !- Space Name
   Surface,                                !- Outside Boundary Condition
-  {42aa278e-7467-4410-8b1a-fd3917b179f4}, !- Outside Boundary Condition Object
-=======
-  {aa4f84ed-fc93-4649-8ad5-1fe174f4d48d}, !- Handle
-  Surface 13,                             !- Name
-  Floor,                                  !- Surface Type
-  ,                                       !- Construction Name
-  {e95d4af0-cbb3-4a03-8eda-ac3342f4d2bc}, !- Space Name
-  Surface,                                !- Outside Boundary Condition
-  {bf79449d-ba63-4ef7-8f35-175e275b044a}, !- Outside Boundary Condition Object
->>>>>>> fcfe5a62
+  {03860371-9fe6-466b-937d-11099ca16bbf}, !- Outside Boundary Condition Object
   NoSun,                                  !- Sun Exposure
   NoWind,                                 !- Wind Exposure
   ,                                       !- View Factor to Ground
@@ -674,19 +431,11 @@
   0, 0, 0;                                !- X,Y,Z Vertex 4 {m}
 
 OS:Surface,
-<<<<<<< HEAD
-  {d8faafe1-8079-4b1e-8e8e-1227b5e02c28}, !- Handle
+  {0ffa6c8b-6527-4791-b2b0-e231a233edf6}, !- Handle
   Surface 14,                             !- Name
   RoofCeiling,                            !- Surface Type
   ,                                       !- Construction Name
-  {752739c3-d071-4f47-9ce0-961ed46153b5}, !- Space Name
-=======
-  {5600c187-b9c6-4b09-994a-10303be61b5f}, !- Handle
-  Surface 14,                             !- Name
-  RoofCeiling,                            !- Surface Type
-  ,                                       !- Construction Name
-  {e95d4af0-cbb3-4a03-8eda-ac3342f4d2bc}, !- Space Name
->>>>>>> fcfe5a62
+  {2f718d4a-28eb-43c8-b2d8-79f1e5697b7d}, !- Space Name
   Outdoors,                               !- Outside Boundary Condition
   ,                                       !- Outside Boundary Condition Object
   SunExposed,                             !- Sun Exposure
@@ -699,19 +448,11 @@
   13.6310703908387, 0, 0;                 !- X,Y,Z Vertex 4 {m}
 
 OS:Surface,
-<<<<<<< HEAD
-  {dfa4678b-8bb0-4d86-b8a3-e6c56fccea83}, !- Handle
+  {0a4e61f1-7217-4f73-a607-df19e30c448e}, !- Handle
   Surface 15,                             !- Name
   RoofCeiling,                            !- Surface Type
   ,                                       !- Construction Name
-  {752739c3-d071-4f47-9ce0-961ed46153b5}, !- Space Name
-=======
-  {2677de8f-9946-40fe-8f8e-abc381c3aac9}, !- Handle
-  Surface 15,                             !- Name
-  RoofCeiling,                            !- Surface Type
-  ,                                       !- Construction Name
-  {e95d4af0-cbb3-4a03-8eda-ac3342f4d2bc}, !- Space Name
->>>>>>> fcfe5a62
+  {2f718d4a-28eb-43c8-b2d8-79f1e5697b7d}, !- Space Name
   Outdoors,                               !- Outside Boundary Condition
   ,                                       !- Outside Boundary Condition Object
   SunExposed,                             !- Sun Exposure
@@ -724,19 +465,11 @@
   0, 6.81553519541936, 0;                 !- X,Y,Z Vertex 4 {m}
 
 OS:Surface,
-<<<<<<< HEAD
-  {f2b2f7f3-a233-4ec3-a820-954f8dfc475f}, !- Handle
+  {e22ed224-7368-4d18-906f-d145056b6ff7}, !- Handle
   Surface 16,                             !- Name
   Wall,                                   !- Surface Type
   ,                                       !- Construction Name
-  {752739c3-d071-4f47-9ce0-961ed46153b5}, !- Space Name
-=======
-  {6dbf2092-1cc3-4249-9144-c337f5e73f3b}, !- Handle
-  Surface 16,                             !- Name
-  Wall,                                   !- Surface Type
-  ,                                       !- Construction Name
-  {e95d4af0-cbb3-4a03-8eda-ac3342f4d2bc}, !- Space Name
->>>>>>> fcfe5a62
+  {2f718d4a-28eb-43c8-b2d8-79f1e5697b7d}, !- Space Name
   Outdoors,                               !- Outside Boundary Condition
   ,                                       !- Outside Boundary Condition Object
   SunExposed,                             !- Sun Exposure
@@ -748,19 +481,11 @@
   0, 0, 0;                                !- X,Y,Z Vertex 3 {m}
 
 OS:Surface,
-<<<<<<< HEAD
-  {74cb7a15-9889-46af-b3bf-dea50d0d1991}, !- Handle
+  {1cc77ae1-845d-4852-98c7-f012390c04ba}, !- Handle
   Surface 17,                             !- Name
   Wall,                                   !- Surface Type
   ,                                       !- Construction Name
-  {752739c3-d071-4f47-9ce0-961ed46153b5}, !- Space Name
-=======
-  {b004b544-5759-4681-bba9-2d027e4220b2}, !- Handle
-  Surface 17,                             !- Name
-  Wall,                                   !- Surface Type
-  ,                                       !- Construction Name
-  {e95d4af0-cbb3-4a03-8eda-ac3342f4d2bc}, !- Space Name
->>>>>>> fcfe5a62
+  {2f718d4a-28eb-43c8-b2d8-79f1e5697b7d}, !- Space Name
   Outdoors,                               !- Outside Boundary Condition
   ,                                       !- Outside Boundary Condition Object
   SunExposed,                             !- Sun Exposure
@@ -772,15 +497,9 @@
   13.6310703908387, 6.81553519541936, 0;  !- X,Y,Z Vertex 3 {m}
 
 OS:Space,
-<<<<<<< HEAD
-  {752739c3-d071-4f47-9ce0-961ed46153b5}, !- Handle
+  {2f718d4a-28eb-43c8-b2d8-79f1e5697b7d}, !- Handle
   unfinished attic space,                 !- Name
-  {099742a5-2b07-4dec-9b09-6a4a18d7504f}, !- Space Type Name
-=======
-  {e95d4af0-cbb3-4a03-8eda-ac3342f4d2bc}, !- Handle
-  unfinished attic space,                 !- Name
-  {de50cca3-5a5b-40f8-9eb2-125a9433ff6e}, !- Space Type Name
->>>>>>> fcfe5a62
+  {b7fb6109-bea1-40fd-9f14-7b350741759b}, !- Space Type Name
   ,                                       !- Default Construction Set Name
   ,                                       !- Default Schedule Set Name
   -0,                                     !- Direction of Relative North {deg}
@@ -788,17 +507,10 @@
   0,                                      !- Y Origin {m}
   4.8768,                                 !- Z Origin {m}
   ,                                       !- Building Story Name
-<<<<<<< HEAD
-  {56fab429-4bfb-463b-b4bb-897f0e1ffcba}; !- Thermal Zone Name
+  {56a67be2-df06-4f36-85c6-e48006b08387}; !- Thermal Zone Name
 
 OS:ThermalZone,
-  {56fab429-4bfb-463b-b4bb-897f0e1ffcba}, !- Handle
-=======
-  {c2e937b6-9bed-440b-a238-7ec5432813bb}; !- Thermal Zone Name
-
-OS:ThermalZone,
-  {c2e937b6-9bed-440b-a238-7ec5432813bb}, !- Handle
->>>>>>> fcfe5a62
+  {56a67be2-df06-4f36-85c6-e48006b08387}, !- Handle
   unfinished attic zone,                  !- Name
   ,                                       !- Multiplier
   ,                                       !- Ceiling Height {m}
@@ -807,17 +519,10 @@
   ,                                       !- Zone Inside Convection Algorithm
   ,                                       !- Zone Outside Convection Algorithm
   ,                                       !- Zone Conditioning Equipment List Name
-<<<<<<< HEAD
-  {b9be2282-c0c4-41b9-9937-8851fe45db61}, !- Zone Air Inlet Port List
-  {1eab4427-e8b2-40f4-9b27-c2f72f3271b2}, !- Zone Air Exhaust Port List
-  {3b1d1b13-578d-45c5-8773-ec6fcc395150}, !- Zone Air Node Name
-  {1a0207bf-adeb-42d9-b80e-16e4f006188f}, !- Zone Return Air Port List
-=======
-  {bbc862fb-8544-4220-8c13-26376769e34c}, !- Zone Air Inlet Port List
-  {d404c165-6e39-4233-957f-14ba5c33cf67}, !- Zone Air Exhaust Port List
-  {8f7ec969-b54f-4f13-bf74-08fb1a6e1f03}, !- Zone Air Node Name
-  {a85faec0-d679-4525-9ee2-15a2cc829e15}, !- Zone Return Air Port List
->>>>>>> fcfe5a62
+  {4dae4ae1-b18c-4fe9-a31e-74100f84b722}, !- Zone Air Inlet Port List
+  {07511977-08e8-4949-a6bf-8079ffefac20}, !- Zone Air Exhaust Port List
+  {ed6a2d4f-d907-4aee-a9d8-78f4e818096f}, !- Zone Air Node Name
+  {c9937781-2fb9-46ec-9a00-66fafada6f7f}, !- Zone Return Air Port List
   ,                                       !- Primary Daylighting Control Name
   ,                                       !- Fraction of Zone Controlled by Primary Daylighting Control
   ,                                       !- Secondary Daylighting Control Name
@@ -828,71 +533,37 @@
   No;                                     !- Use Ideal Air Loads
 
 OS:Node,
-<<<<<<< HEAD
-  {56cdabc9-bb8d-4c3f-865b-8e77c75ea343}, !- Handle
+  {285a5c26-8ebb-4061-aa29-5b2feef28e02}, !- Handle
   Node 2,                                 !- Name
-  {3b1d1b13-578d-45c5-8773-ec6fcc395150}, !- Inlet Port
+  {ed6a2d4f-d907-4aee-a9d8-78f4e818096f}, !- Inlet Port
   ;                                       !- Outlet Port
 
 OS:Connection,
-  {3b1d1b13-578d-45c5-8773-ec6fcc395150}, !- Handle
-  {34b18f1d-1702-44f6-9d7a-d41c8d1384cd}, !- Name
-  {56fab429-4bfb-463b-b4bb-897f0e1ffcba}, !- Source Object
+  {ed6a2d4f-d907-4aee-a9d8-78f4e818096f}, !- Handle
+  {36799266-1a4f-4c15-8a54-fbe51ad26a03}, !- Name
+  {56a67be2-df06-4f36-85c6-e48006b08387}, !- Source Object
   11,                                     !- Outlet Port
-  {56cdabc9-bb8d-4c3f-865b-8e77c75ea343}, !- Target Object
+  {285a5c26-8ebb-4061-aa29-5b2feef28e02}, !- Target Object
   2;                                      !- Inlet Port
 
 OS:PortList,
-  {b9be2282-c0c4-41b9-9937-8851fe45db61}, !- Handle
-  {71bb2dde-2117-4a3d-97e1-4b60e31bebe1}, !- Name
-  {56fab429-4bfb-463b-b4bb-897f0e1ffcba}; !- HVAC Component
+  {4dae4ae1-b18c-4fe9-a31e-74100f84b722}, !- Handle
+  {7cce86b3-84b1-4449-9910-47792ebf3d52}, !- Name
+  {56a67be2-df06-4f36-85c6-e48006b08387}; !- HVAC Component
 
 OS:PortList,
-  {1eab4427-e8b2-40f4-9b27-c2f72f3271b2}, !- Handle
-  {8138c1d2-05ee-47d8-9ac2-0e1839fa6e2c}, !- Name
-  {56fab429-4bfb-463b-b4bb-897f0e1ffcba}; !- HVAC Component
+  {07511977-08e8-4949-a6bf-8079ffefac20}, !- Handle
+  {ea0cc5fd-4bd6-4c02-a089-f04bc9e330f2}, !- Name
+  {56a67be2-df06-4f36-85c6-e48006b08387}; !- HVAC Component
 
 OS:PortList,
-  {1a0207bf-adeb-42d9-b80e-16e4f006188f}, !- Handle
-  {f48620c5-734d-41d5-8b2e-7c047d65d03f}, !- Name
-  {56fab429-4bfb-463b-b4bb-897f0e1ffcba}; !- HVAC Component
+  {c9937781-2fb9-46ec-9a00-66fafada6f7f}, !- Handle
+  {727b17fe-bf6a-4516-af5f-0566984addf6}, !- Name
+  {56a67be2-df06-4f36-85c6-e48006b08387}; !- HVAC Component
 
 OS:Sizing:Zone,
-  {a0307535-aa9e-4dbf-99f3-6e0ab477869d}, !- Handle
-  {56fab429-4bfb-463b-b4bb-897f0e1ffcba}, !- Zone or ZoneList Name
-=======
-  {51099323-e2f2-471a-8fe5-ac1d309dfbc7}, !- Handle
-  Node 2,                                 !- Name
-  {8f7ec969-b54f-4f13-bf74-08fb1a6e1f03}, !- Inlet Port
-  ;                                       !- Outlet Port
-
-OS:Connection,
-  {8f7ec969-b54f-4f13-bf74-08fb1a6e1f03}, !- Handle
-  {6282a932-13b6-4262-8a52-76798fab5dcb}, !- Name
-  {c2e937b6-9bed-440b-a238-7ec5432813bb}, !- Source Object
-  11,                                     !- Outlet Port
-  {51099323-e2f2-471a-8fe5-ac1d309dfbc7}, !- Target Object
-  2;                                      !- Inlet Port
-
-OS:PortList,
-  {bbc862fb-8544-4220-8c13-26376769e34c}, !- Handle
-  {8c6150c6-7d9d-4970-8a6c-e1d007b7beba}, !- Name
-  {c2e937b6-9bed-440b-a238-7ec5432813bb}; !- HVAC Component
-
-OS:PortList,
-  {d404c165-6e39-4233-957f-14ba5c33cf67}, !- Handle
-  {4fd1ad93-d39d-4df4-bbef-c0875fdb1c28}, !- Name
-  {c2e937b6-9bed-440b-a238-7ec5432813bb}; !- HVAC Component
-
-OS:PortList,
-  {a85faec0-d679-4525-9ee2-15a2cc829e15}, !- Handle
-  {6bed2484-39c3-4cf1-b0dd-2e79ac51ba7b}, !- Name
-  {c2e937b6-9bed-440b-a238-7ec5432813bb}; !- HVAC Component
-
-OS:Sizing:Zone,
-  {2af4f8cd-9a07-463d-85f7-824277f7d98e}, !- Handle
-  {c2e937b6-9bed-440b-a238-7ec5432813bb}, !- Zone or ZoneList Name
->>>>>>> fcfe5a62
+  {36696e0a-c740-4d43-bf79-d6e4fe790484}, !- Handle
+  {56a67be2-df06-4f36-85c6-e48006b08387}, !- Zone or ZoneList Name
   SupplyAirTemperature,                   !- Zone Cooling Design Supply Air Temperature Input Method
   14,                                     !- Zone Cooling Design Supply Air Temperature {C}
   11.11,                                  !- Zone Cooling Design Supply Air Temperature Difference {deltaC}
@@ -913,27 +584,20 @@
   ,                                       !- Heating Maximum Air Flow per Zone Floor Area {m3/s-m2}
   ,                                       !- Heating Maximum Air Flow {m3/s}
   ,                                       !- Heating Maximum Air Flow Fraction
+  ,                                       !- Design Zone Air Distribution Effectiveness in Cooling Mode
+  ,                                       !- Design Zone Air Distribution Effectiveness in Heating Mode
   No,                                     !- Account for Dedicated Outdoor Air System
   NeutralSupplyAir,                       !- Dedicated Outdoor Air System Control Strategy
   autosize,                               !- Dedicated Outdoor Air Low Setpoint Temperature for Design {C}
   autosize;                               !- Dedicated Outdoor Air High Setpoint Temperature for Design {C}
 
 OS:ZoneHVAC:EquipmentList,
-<<<<<<< HEAD
-  {c7e529e5-3c04-4fad-ac2b-ef1a188e4679}, !- Handle
+  {5807d0f1-067d-4e80-8a2e-97785f34e199}, !- Handle
   Zone HVAC Equipment List 2,             !- Name
-  {56fab429-4bfb-463b-b4bb-897f0e1ffcba}; !- Thermal Zone
+  {56a67be2-df06-4f36-85c6-e48006b08387}; !- Thermal Zone
 
 OS:SpaceType,
-  {099742a5-2b07-4dec-9b09-6a4a18d7504f}, !- Handle
-=======
-  {b8532eac-97e3-4710-abf2-2a09f11e42b9}, !- Handle
-  Zone HVAC Equipment List 2,             !- Name
-  {c2e937b6-9bed-440b-a238-7ec5432813bb}; !- Thermal Zone
-
-OS:SpaceType,
-  {de50cca3-5a5b-40f8-9eb2-125a9433ff6e}, !- Handle
->>>>>>> fcfe5a62
+  {b7fb6109-bea1-40fd-9f14-7b350741759b}, !- Handle
   Space Type 2,                           !- Name
   ,                                       !- Default Construction Set Name
   ,                                       !- Default Schedule Set Name
@@ -944,11 +608,7 @@
   unfinished attic;                       !- Standards Space Type
 
 OS:ThermalZone,
-<<<<<<< HEAD
-  {06363bc6-a9fa-4739-8194-14e13fb3a5ed}, !- Handle
-=======
-  {f32c231a-6cf9-43cf-9860-6a1d87f53494}, !- Handle
->>>>>>> fcfe5a62
+  {cd1749d0-7066-4421-ad5e-9e1ccecf0462}, !- Handle
   unfinished basement zone,               !- Name
   ,                                       !- Multiplier
   ,                                       !- Ceiling Height {m}
@@ -957,17 +617,10 @@
   ,                                       !- Zone Inside Convection Algorithm
   ,                                       !- Zone Outside Convection Algorithm
   ,                                       !- Zone Conditioning Equipment List Name
-<<<<<<< HEAD
-  {8900265b-fbac-4316-92b4-a253cb69c25b}, !- Zone Air Inlet Port List
-  {6802509f-d820-42e1-83f4-ed7de0382e8e}, !- Zone Air Exhaust Port List
-  {f31adfae-6972-4425-9ade-b70ca2fcf0ec}, !- Zone Air Node Name
-  {4cdfc242-58c8-477c-863c-66ad1d169b4c}, !- Zone Return Air Port List
-=======
-  {c4636682-1d80-4a22-af50-5fe5e72caf9a}, !- Zone Air Inlet Port List
-  {a4fd1ae6-63c7-4112-b2be-b3a5269f85c4}, !- Zone Air Exhaust Port List
-  {31a340c1-f154-4edc-ad68-b96d9fbb7086}, !- Zone Air Node Name
-  {56392ea2-ed60-4024-a887-1f524f2c8ce6}, !- Zone Return Air Port List
->>>>>>> fcfe5a62
+  {12bbcd1f-0d4a-4b4a-bf77-f1bbdf384888}, !- Zone Air Inlet Port List
+  {70d492c1-4eb3-42c2-83c2-0b6827fd1cff}, !- Zone Air Exhaust Port List
+  {28d38a7b-a98c-49c3-8dce-a49669eb7470}, !- Zone Air Node Name
+  {afa241e3-eec4-4aa5-8384-4b175392c1c1}, !- Zone Return Air Port List
   ,                                       !- Primary Daylighting Control Name
   ,                                       !- Fraction of Zone Controlled by Primary Daylighting Control
   ,                                       !- Secondary Daylighting Control Name
@@ -978,71 +631,37 @@
   No;                                     !- Use Ideal Air Loads
 
 OS:Node,
-<<<<<<< HEAD
-  {63130044-18e9-4ddb-ba2f-14ba42604291}, !- Handle
+  {f6c7c6ba-dcc4-43d1-872a-4d0a60aae4c5}, !- Handle
   Node 3,                                 !- Name
-  {f31adfae-6972-4425-9ade-b70ca2fcf0ec}, !- Inlet Port
+  {28d38a7b-a98c-49c3-8dce-a49669eb7470}, !- Inlet Port
   ;                                       !- Outlet Port
 
 OS:Connection,
-  {f31adfae-6972-4425-9ade-b70ca2fcf0ec}, !- Handle
-  {8e7d28a2-8398-4c38-ab15-e1899238ad80}, !- Name
-  {06363bc6-a9fa-4739-8194-14e13fb3a5ed}, !- Source Object
+  {28d38a7b-a98c-49c3-8dce-a49669eb7470}, !- Handle
+  {21534933-00a7-4893-a32f-6c5f93c7d7be}, !- Name
+  {cd1749d0-7066-4421-ad5e-9e1ccecf0462}, !- Source Object
   11,                                     !- Outlet Port
-  {63130044-18e9-4ddb-ba2f-14ba42604291}, !- Target Object
+  {f6c7c6ba-dcc4-43d1-872a-4d0a60aae4c5}, !- Target Object
   2;                                      !- Inlet Port
 
 OS:PortList,
-  {8900265b-fbac-4316-92b4-a253cb69c25b}, !- Handle
-  {4775ad89-4845-4efd-903c-e184263dedcd}, !- Name
-  {06363bc6-a9fa-4739-8194-14e13fb3a5ed}; !- HVAC Component
+  {12bbcd1f-0d4a-4b4a-bf77-f1bbdf384888}, !- Handle
+  {7ed92d2a-62d1-45ae-9037-d278aeb846d6}, !- Name
+  {cd1749d0-7066-4421-ad5e-9e1ccecf0462}; !- HVAC Component
 
 OS:PortList,
-  {6802509f-d820-42e1-83f4-ed7de0382e8e}, !- Handle
-  {8c3d4fb2-626f-4ff9-8751-816cd7a4427e}, !- Name
-  {06363bc6-a9fa-4739-8194-14e13fb3a5ed}; !- HVAC Component
+  {70d492c1-4eb3-42c2-83c2-0b6827fd1cff}, !- Handle
+  {de45d248-83ff-4cbb-bbde-0da99271cd56}, !- Name
+  {cd1749d0-7066-4421-ad5e-9e1ccecf0462}; !- HVAC Component
 
 OS:PortList,
-  {4cdfc242-58c8-477c-863c-66ad1d169b4c}, !- Handle
-  {202af2aa-47a1-49c1-9892-6ac765734110}, !- Name
-  {06363bc6-a9fa-4739-8194-14e13fb3a5ed}; !- HVAC Component
+  {afa241e3-eec4-4aa5-8384-4b175392c1c1}, !- Handle
+  {f597ba35-c514-4b10-9328-fc88c6da746d}, !- Name
+  {cd1749d0-7066-4421-ad5e-9e1ccecf0462}; !- HVAC Component
 
 OS:Sizing:Zone,
-  {275a3e9d-a693-4faa-9490-3960b55fd983}, !- Handle
-  {06363bc6-a9fa-4739-8194-14e13fb3a5ed}, !- Zone or ZoneList Name
-=======
-  {d4aa880e-eebd-4094-bebf-1cc0140877b1}, !- Handle
-  Node 3,                                 !- Name
-  {31a340c1-f154-4edc-ad68-b96d9fbb7086}, !- Inlet Port
-  ;                                       !- Outlet Port
-
-OS:Connection,
-  {31a340c1-f154-4edc-ad68-b96d9fbb7086}, !- Handle
-  {15ee8065-8dcd-4ac2-b3b7-0f870cd6afd2}, !- Name
-  {f32c231a-6cf9-43cf-9860-6a1d87f53494}, !- Source Object
-  11,                                     !- Outlet Port
-  {d4aa880e-eebd-4094-bebf-1cc0140877b1}, !- Target Object
-  2;                                      !- Inlet Port
-
-OS:PortList,
-  {c4636682-1d80-4a22-af50-5fe5e72caf9a}, !- Handle
-  {85f1b363-db3b-4dc5-addd-f8c7a31d99c6}, !- Name
-  {f32c231a-6cf9-43cf-9860-6a1d87f53494}; !- HVAC Component
-
-OS:PortList,
-  {a4fd1ae6-63c7-4112-b2be-b3a5269f85c4}, !- Handle
-  {bf3a4057-7e0e-4889-b7d0-7f91e56d47ab}, !- Name
-  {f32c231a-6cf9-43cf-9860-6a1d87f53494}; !- HVAC Component
-
-OS:PortList,
-  {56392ea2-ed60-4024-a887-1f524f2c8ce6}, !- Handle
-  {42bb6172-3c3b-4d1c-8533-473988ee695b}, !- Name
-  {f32c231a-6cf9-43cf-9860-6a1d87f53494}; !- HVAC Component
-
-OS:Sizing:Zone,
-  {e8422cd1-99d3-47d4-a404-01f4ad29c9ee}, !- Handle
-  {f32c231a-6cf9-43cf-9860-6a1d87f53494}, !- Zone or ZoneList Name
->>>>>>> fcfe5a62
+  {c05e0156-daaa-4331-b55b-f13fbf8ae938}, !- Handle
+  {cd1749d0-7066-4421-ad5e-9e1ccecf0462}, !- Zone or ZoneList Name
   SupplyAirTemperature,                   !- Zone Cooling Design Supply Air Temperature Input Method
   14,                                     !- Zone Cooling Design Supply Air Temperature {C}
   11.11,                                  !- Zone Cooling Design Supply Air Temperature Difference {deltaC}
@@ -1063,31 +682,22 @@
   ,                                       !- Heating Maximum Air Flow per Zone Floor Area {m3/s-m2}
   ,                                       !- Heating Maximum Air Flow {m3/s}
   ,                                       !- Heating Maximum Air Flow Fraction
+  ,                                       !- Design Zone Air Distribution Effectiveness in Cooling Mode
+  ,                                       !- Design Zone Air Distribution Effectiveness in Heating Mode
   No,                                     !- Account for Dedicated Outdoor Air System
   NeutralSupplyAir,                       !- Dedicated Outdoor Air System Control Strategy
   autosize,                               !- Dedicated Outdoor Air Low Setpoint Temperature for Design {C}
   autosize;                               !- Dedicated Outdoor Air High Setpoint Temperature for Design {C}
 
 OS:ZoneHVAC:EquipmentList,
-<<<<<<< HEAD
-  {3736ce9e-c6fb-43b8-806b-7eaa0d162744}, !- Handle
+  {655c1d5b-c5f8-4adc-b3d1-cca985eeb172}, !- Handle
   Zone HVAC Equipment List 3,             !- Name
-  {06363bc6-a9fa-4739-8194-14e13fb3a5ed}; !- Thermal Zone
+  {cd1749d0-7066-4421-ad5e-9e1ccecf0462}; !- Thermal Zone
 
 OS:Space,
-  {63ba9592-1fde-4dab-a328-22a9d09611e8}, !- Handle
+  {f62de3ed-add4-4127-acb7-678385862c5b}, !- Handle
   unfinished basement space,              !- Name
-  {ff27f5fe-92f8-4696-af2e-0352ac32c7e9}, !- Space Type Name
-=======
-  {a5827ce1-0a8c-480a-9272-d502b71d05f5}, !- Handle
-  Zone HVAC Equipment List 3,             !- Name
-  {f32c231a-6cf9-43cf-9860-6a1d87f53494}; !- Thermal Zone
-
-OS:Space,
-  {e4859fd7-2d66-4e5d-8428-9f7035d381ff}, !- Handle
-  unfinished basement space,              !- Name
-  {790c0eb1-05e2-486c-9e22-9210a3b7557a}, !- Space Type Name
->>>>>>> fcfe5a62
+  {0ce3c5e2-c31d-4d27-b4c1-d6ac72b30bca}, !- Space Type Name
   ,                                       !- Default Construction Set Name
   ,                                       !- Default Schedule Set Name
   -0,                                     !- Direction of Relative North {deg}
@@ -1095,25 +705,14 @@
   0,                                      !- Y Origin {m}
   -2.4384,                                !- Z Origin {m}
   ,                                       !- Building Story Name
-<<<<<<< HEAD
-  {06363bc6-a9fa-4739-8194-14e13fb3a5ed}; !- Thermal Zone Name
-
-OS:Surface,
-  {3449da8e-1d0c-4943-aa5f-1d13f051d99f}, !- Handle
+  {cd1749d0-7066-4421-ad5e-9e1ccecf0462}; !- Thermal Zone Name
+
+OS:Surface,
+  {8f35f348-fd25-486e-9cff-23ca43df414e}, !- Handle
   Surface 18,                             !- Name
   Floor,                                  !- Surface Type
   ,                                       !- Construction Name
-  {63ba9592-1fde-4dab-a328-22a9d09611e8}, !- Space Name
-=======
-  {f32c231a-6cf9-43cf-9860-6a1d87f53494}; !- Thermal Zone Name
-
-OS:Surface,
-  {89e3f9a7-5c23-4114-89d7-c1933111eab7}, !- Handle
-  Surface 18,                             !- Name
-  Floor,                                  !- Surface Type
-  ,                                       !- Construction Name
-  {e4859fd7-2d66-4e5d-8428-9f7035d381ff}, !- Space Name
->>>>>>> fcfe5a62
+  {f62de3ed-add4-4127-acb7-678385862c5b}, !- Space Name
   Foundation,                             !- Outside Boundary Condition
   ,                                       !- Outside Boundary Condition Object
   NoSun,                                  !- Sun Exposure
@@ -1126,19 +725,11 @@
   13.6310703908387, 0, 0;                 !- X,Y,Z Vertex 4 {m}
 
 OS:Surface,
-<<<<<<< HEAD
-  {d4164303-d3f0-41d3-85e3-3e1be27a5049}, !- Handle
+  {f449c0ac-10ec-4113-aa29-c108edd6ca7f}, !- Handle
   Surface 19,                             !- Name
   Wall,                                   !- Surface Type
   ,                                       !- Construction Name
-  {63ba9592-1fde-4dab-a328-22a9d09611e8}, !- Space Name
-=======
-  {1bc61181-3716-4dd3-88e7-185f71d70e04}, !- Handle
-  Surface 19,                             !- Name
-  Wall,                                   !- Surface Type
-  ,                                       !- Construction Name
-  {e4859fd7-2d66-4e5d-8428-9f7035d381ff}, !- Space Name
->>>>>>> fcfe5a62
+  {f62de3ed-add4-4127-acb7-678385862c5b}, !- Space Name
   Foundation,                             !- Outside Boundary Condition
   ,                                       !- Outside Boundary Condition Object
   NoSun,                                  !- Sun Exposure
@@ -1151,19 +742,11 @@
   0, 0, 2.4384;                           !- X,Y,Z Vertex 4 {m}
 
 OS:Surface,
-<<<<<<< HEAD
-  {707c0435-cc07-4787-b570-2cb68048a458}, !- Handle
+  {488e5d09-bcb9-4060-836f-e6e791a8f2ba}, !- Handle
   Surface 20,                             !- Name
   Wall,                                   !- Surface Type
   ,                                       !- Construction Name
-  {63ba9592-1fde-4dab-a328-22a9d09611e8}, !- Space Name
-=======
-  {9aef495d-7432-4faa-9f32-a7bad89758d7}, !- Handle
-  Surface 20,                             !- Name
-  Wall,                                   !- Surface Type
-  ,                                       !- Construction Name
-  {e4859fd7-2d66-4e5d-8428-9f7035d381ff}, !- Space Name
->>>>>>> fcfe5a62
+  {f62de3ed-add4-4127-acb7-678385862c5b}, !- Space Name
   Foundation,                             !- Outside Boundary Condition
   ,                                       !- Outside Boundary Condition Object
   NoSun,                                  !- Sun Exposure
@@ -1176,19 +759,11 @@
   0, 6.81553519541936, 2.4384;            !- X,Y,Z Vertex 4 {m}
 
 OS:Surface,
-<<<<<<< HEAD
-  {8a90dc5a-5d0e-43c5-9766-a427af251693}, !- Handle
+  {0e5eaa2d-a5b3-4459-bec4-c1fb5e7a17fe}, !- Handle
   Surface 21,                             !- Name
   Wall,                                   !- Surface Type
   ,                                       !- Construction Name
-  {63ba9592-1fde-4dab-a328-22a9d09611e8}, !- Space Name
-=======
-  {0533d7c3-65af-4c84-bfad-ba1373a6d627}, !- Handle
-  Surface 21,                             !- Name
-  Wall,                                   !- Surface Type
-  ,                                       !- Construction Name
-  {e4859fd7-2d66-4e5d-8428-9f7035d381ff}, !- Space Name
->>>>>>> fcfe5a62
+  {f62de3ed-add4-4127-acb7-678385862c5b}, !- Space Name
   Foundation,                             !- Outside Boundary Condition
   ,                                       !- Outside Boundary Condition Object
   NoSun,                                  !- Sun Exposure
@@ -1201,19 +776,11 @@
   13.6310703908387, 6.81553519541936, 2.4384; !- X,Y,Z Vertex 4 {m}
 
 OS:Surface,
-<<<<<<< HEAD
-  {8f154deb-125b-4ca6-b7af-32e4f71deee9}, !- Handle
+  {e56f60f8-c318-4071-bc52-c99090bc10de}, !- Handle
   Surface 22,                             !- Name
   Wall,                                   !- Surface Type
   ,                                       !- Construction Name
-  {63ba9592-1fde-4dab-a328-22a9d09611e8}, !- Space Name
-=======
-  {05f5df82-8d1a-4783-b7d0-6b4b5da142c3}, !- Handle
-  Surface 22,                             !- Name
-  Wall,                                   !- Surface Type
-  ,                                       !- Construction Name
-  {e4859fd7-2d66-4e5d-8428-9f7035d381ff}, !- Space Name
->>>>>>> fcfe5a62
+  {f62de3ed-add4-4127-acb7-678385862c5b}, !- Space Name
   Foundation,                             !- Outside Boundary Condition
   ,                                       !- Outside Boundary Condition Object
   NoSun,                                  !- Sun Exposure
@@ -1226,23 +793,13 @@
   13.6310703908387, 0, 2.4384;            !- X,Y,Z Vertex 4 {m}
 
 OS:Surface,
-<<<<<<< HEAD
-  {381bbae7-8f55-4552-a987-fd50464f0026}, !- Handle
+  {8b45202c-24fa-443d-9d7f-5c16c4aac3eb}, !- Handle
   Surface 23,                             !- Name
   RoofCeiling,                            !- Surface Type
   ,                                       !- Construction Name
-  {63ba9592-1fde-4dab-a328-22a9d09611e8}, !- Space Name
+  {f62de3ed-add4-4127-acb7-678385862c5b}, !- Space Name
   Surface,                                !- Outside Boundary Condition
-  {b02b15eb-a26a-46e6-87b7-a35e155a367d}, !- Outside Boundary Condition Object
-=======
-  {4b86ce7a-efb6-4708-80ad-8999a2bc7e49}, !- Handle
-  Surface 23,                             !- Name
-  RoofCeiling,                            !- Surface Type
-  ,                                       !- Construction Name
-  {e4859fd7-2d66-4e5d-8428-9f7035d381ff}, !- Space Name
-  Surface,                                !- Outside Boundary Condition
-  {6c96fa2f-688b-4b71-b650-53d4540f0221}, !- Outside Boundary Condition Object
->>>>>>> fcfe5a62
+  {dfed0ac2-d55e-40b5-8d84-196f27038bf2}, !- Outside Boundary Condition Object
   NoSun,                                  !- Sun Exposure
   NoWind,                                 !- Wind Exposure
   ,                                       !- View Factor to Ground
@@ -1253,11 +810,7 @@
   0, 0, 2.4384;                           !- X,Y,Z Vertex 4 {m}
 
 OS:SpaceType,
-<<<<<<< HEAD
-  {ff27f5fe-92f8-4696-af2e-0352ac32c7e9}, !- Handle
-=======
-  {790c0eb1-05e2-486c-9e22-9210a3b7557a}, !- Handle
->>>>>>> fcfe5a62
+  {0ce3c5e2-c31d-4d27-b4c1-d6ac72b30bca}, !- Handle
   Space Type 3,                           !- Name
   ,                                       !- Default Construction Set Name
   ,                                       !- Default Schedule Set Name
@@ -1268,23 +821,14 @@
   unfinished basement;                    !- Standards Space Type
 
 OS:BuildingUnit,
-<<<<<<< HEAD
-  {33235817-3e08-47db-a9ec-c7929fe4a8e3}, !- Handle
-=======
-  {026053de-4d01-4bd6-a350-be81aa2cb966}, !- Handle
->>>>>>> fcfe5a62
+  {0d782db9-7224-49f2-8e80-eae97798c6ac}, !- Handle
   unit 1,                                 !- Name
   ,                                       !- Rendering Color
   Residential;                            !- Building Unit Type
 
 OS:AdditionalProperties,
-<<<<<<< HEAD
-  {b8036d14-daa3-4436-b448-30bc613319af}, !- Handle
-  {33235817-3e08-47db-a9ec-c7929fe4a8e3}, !- Object Name
-=======
-  {7640aa45-f24c-4f75-9c6a-8580050fe891}, !- Handle
-  {026053de-4d01-4bd6-a350-be81aa2cb966}, !- Object Name
->>>>>>> fcfe5a62
+  {f91cab49-684c-4355-9c44-93966d5fbf3b}, !- Handle
+  {0d782db9-7224-49f2-8e80-eae97798c6ac}, !- Object Name
   NumberOfBedrooms,                       !- Feature Name 1
   Integer,                                !- Feature Data Type 1
   3,                                      !- Feature Value 1
@@ -1295,2564 +839,20 @@
   Double,                                 !- Feature Data Type 3
   2.6400000000000001;                     !- Feature Value 3
 
-<<<<<<< HEAD
-OS:YearDescription,
-  {0d40b65c-605a-4b08-95ea-9a0d837eab91}; !- Handle
-
-OS:External:File,
-  {080b4798-7a0b-48bc-a12b-d01ef6c143d2}, !- Handle
-  8760.csv,                               !- Name
-  8760.csv;                               !- File Name
-
-OS:Schedule:File,
-  {31250c72-4765-4328-8916-f6d959c551d6}, !- Handle
-  occupants,                              !- Name
-  {49c3df5d-1dec-44ac-92ad-856a4e31373b}, !- Schedule Type Limits Name
-  {080b4798-7a0b-48bc-a12b-d01ef6c143d2}, !- External File Name
-  1,                                      !- Column Number
-  1,                                      !- Rows to Skip at Top
-  8760,                                   !- Number of Hours of Data
-  ,                                       !- Column Separator
-  ,                                       !- Interpolate to Timestep
-  60;                                     !- Minutes per Item
-
-OS:Schedule:Ruleset,
-  {8e96f998-3e4e-46f9-943c-9d920945b56b}, !- Handle
-  Schedule Ruleset 1,                     !- Name
-  {0fed5b01-988b-4c9e-bae5-4b7beeeb30f2}, !- Schedule Type Limits Name
-  {668513d8-597c-4f20-8fe7-171a161aacc6}; !- Default Day Schedule Name
-
 OS:Schedule:Day,
-  {668513d8-597c-4f20-8fe7-171a161aacc6}, !- Handle
-  Schedule Day 3,                         !- Name
-  {0fed5b01-988b-4c9e-bae5-4b7beeeb30f2}, !- Schedule Type Limits Name
-  ,                                       !- Interpolate to Timestep
-  24,                                     !- Hour 1
-  0,                                      !- Minute 1
-  112.539290946133;                       !- Value Until Time 1
-
-OS:People:Definition,
-  {26e86c78-1c06-4b2b-add5-5c935a16b4f9}, !- Handle
-  res occupants|living space|story 2,     !- Name
-  People,                                 !- Number of People Calculation Method
-  1.32,                                   !- Number of People {people}
-  ,                                       !- People per Space Floor Area {person/m2}
-  ,                                       !- Space Floor Area per Person {m2/person}
-  0.319734,                               !- Fraction Radiant
-  0.573,                                  !- Sensible Heat Fraction
-  0,                                      !- Carbon Dioxide Generation Rate {m3/s-W}
-  No,                                     !- Enable ASHRAE 55 Comfort Warnings
-  ZoneAveraged;                           !- Mean Radiant Temperature Calculation Type
-
-OS:People,
-  {5ec8d04c-7a9f-4f92-b33c-9af57d8b9c3b}, !- Handle
-  res occupants|living space|story 2,     !- Name
-  {26e86c78-1c06-4b2b-add5-5c935a16b4f9}, !- People Definition Name
-  {fd79e6ce-3825-4f14-a8b2-46ef6b299711}, !- Space or SpaceType Name
-  {31250c72-4765-4328-8916-f6d959c551d6}, !- Number of People Schedule Name
-  {8e96f998-3e4e-46f9-943c-9d920945b56b}, !- Activity Level Schedule Name
-  ,                                       !- Surface Name/Angle Factor List Name
-  ,                                       !- Work Efficiency Schedule Name
-  ,                                       !- Clothing Insulation Schedule Name
-  ,                                       !- Air Velocity Schedule Name
-  1;                                      !- Multiplier
-
-OS:ScheduleTypeLimits,
-  {0fed5b01-988b-4c9e-bae5-4b7beeeb30f2}, !- Handle
-  ActivityLevel,                          !- Name
-  0,                                      !- Lower Limit Value
-  ,                                       !- Upper Limit Value
-  Continuous,                             !- Numeric Type
-  ActivityLevel;                          !- Unit Type
-
-OS:ScheduleTypeLimits,
-  {49c3df5d-1dec-44ac-92ad-856a4e31373b}, !- Handle
-  Fractional,                             !- Name
-  0,                                      !- Lower Limit Value
-  1,                                      !- Upper Limit Value
-  Continuous;                             !- Numeric Type
-
-OS:People:Definition,
-  {ae18c36f-a2dd-43d5-b1f4-a2f2b0fc4429}, !- Handle
-  res occupants|living space,             !- Name
-  People,                                 !- Number of People Calculation Method
-  1.32,                                   !- Number of People {people}
-  ,                                       !- People per Space Floor Area {person/m2}
-  ,                                       !- Space Floor Area per Person {m2/person}
-  0.319734,                               !- Fraction Radiant
-  0.573,                                  !- Sensible Heat Fraction
-  0,                                      !- Carbon Dioxide Generation Rate {m3/s-W}
-  No,                                     !- Enable ASHRAE 55 Comfort Warnings
-  ZoneAveraged;                           !- Mean Radiant Temperature Calculation Type
-
-OS:People,
-  {811c0284-16e7-418a-be96-f8608bf32572}, !- Handle
-  res occupants|living space,             !- Name
-  {ae18c36f-a2dd-43d5-b1f4-a2f2b0fc4429}, !- People Definition Name
-  {ef64a7dd-577d-452a-93e3-02e0ad406b40}, !- Space or SpaceType Name
-  {31250c72-4765-4328-8916-f6d959c551d6}, !- Number of People Schedule Name
-  {8e96f998-3e4e-46f9-943c-9d920945b56b}, !- Activity Level Schedule Name
-  ,                                       !- Surface Name/Angle Factor List Name
-  ,                                       !- Work Efficiency Schedule Name
-  ,                                       !- Clothing Insulation Schedule Name
-  ,                                       !- Air Velocity Schedule Name
-  1;                                      !- Multiplier
-
-OS:WeatherFile,
-  {dbe8c652-9c54-453d-b82a-3289c1d5999d}, !- Handle
-  Denver Intl Ap,                         !- City
-  CO,                                     !- State Province Region
-  USA,                                    !- Country
-  TMY3,                                   !- Data Source
-  725650,                                 !- WMO Number
-  39.83,                                  !- Latitude {deg}
-  -104.65,                                !- Longitude {deg}
-  -7,                                     !- Time Zone {hr}
-  1650,                                   !- Elevation {m}
-  C:/OpenStudio/OpenStudio-BuildStock/resources/measures/HPXMLtoOpenStudio/weather/USA_CO_Denver.Intl.AP.725650_TMY3.epw, !- Url
-  E23378AA;                               !- Checksum
-
-OS:AdditionalProperties,
-  {f032a894-2e2e-4f68-97f6-8282c7c2b9b4}, !- Handle
-  {dbe8c652-9c54-453d-b82a-3289c1d5999d}, !- Object Name
-  EPWHeaderCity,                          !- Feature Name 1
-  String,                                 !- Feature Data Type 1
-  Denver Intl Ap,                         !- Feature Value 1
-  EPWHeaderState,                         !- Feature Name 2
-  String,                                 !- Feature Data Type 2
-  CO,                                     !- Feature Value 2
-  EPWHeaderCountry,                       !- Feature Name 3
-  String,                                 !- Feature Data Type 3
-  USA,                                    !- Feature Value 3
-  EPWHeaderDataSource,                    !- Feature Name 4
-  String,                                 !- Feature Data Type 4
-  TMY3,                                   !- Feature Value 4
-  EPWHeaderStation,                       !- Feature Name 5
-  String,                                 !- Feature Data Type 5
-  725650,                                 !- Feature Value 5
-  EPWHeaderLatitude,                      !- Feature Name 6
-  Double,                                 !- Feature Data Type 6
-  39.829999999999998,                     !- Feature Value 6
-  EPWHeaderLongitude,                     !- Feature Name 7
-  Double,                                 !- Feature Data Type 7
-  -104.65000000000001,                    !- Feature Value 7
-  EPWHeaderTimezone,                      !- Feature Name 8
-  Double,                                 !- Feature Data Type 8
-  -7,                                     !- Feature Value 8
-  EPWHeaderAltitude,                      !- Feature Name 9
-  Double,                                 !- Feature Data Type 9
-  5413.3858267716532,                     !- Feature Value 9
-  EPWHeaderLocalPressure,                 !- Feature Name 10
-  Double,                                 !- Feature Data Type 10
-  0.81937567683596546,                    !- Feature Value 10
-  EPWHeaderRecordsPerHour,                !- Feature Name 11
-  Double,                                 !- Feature Data Type 11
-  0,                                      !- Feature Value 11
-  EPWDataAnnualAvgDrybulb,                !- Feature Name 12
-  Double,                                 !- Feature Data Type 12
-  51.575616438356228,                     !- Feature Value 12
-  EPWDataAnnualMinDrybulb,                !- Feature Name 13
-  Double,                                 !- Feature Data Type 13
-  -2.9200000000000017,                    !- Feature Value 13
-  EPWDataAnnualMaxDrybulb,                !- Feature Name 14
-  Double,                                 !- Feature Data Type 14
-  104,                                    !- Feature Value 14
-  EPWDataCDD50F,                          !- Feature Name 15
-  Double,                                 !- Feature Data Type 15
-  3072.2925000000005,                     !- Feature Value 15
-  EPWDataCDD65F,                          !- Feature Name 16
-  Double,                                 !- Feature Data Type 16
-  883.62000000000035,                     !- Feature Value 16
-  EPWDataHDD50F,                          !- Feature Name 17
-  Double,                                 !- Feature Data Type 17
-  2497.1925000000001,                     !- Feature Value 17
-  EPWDataHDD65F,                          !- Feature Name 18
-  Double,                                 !- Feature Data Type 18
-  5783.5200000000013,                     !- Feature Value 18
-  EPWDataAnnualAvgWindspeed,              !- Feature Name 19
-  Double,                                 !- Feature Data Type 19
-  3.9165296803649667,                     !- Feature Value 19
-  EPWDataMonthlyAvgDrybulbs,              !- Feature Name 20
-  String,                                 !- Feature Data Type 20
-  33.4191935483871&#4431.90142857142857&#4443.02620967741937&#4442.48624999999999&#4459.877741935483854&#4473.57574999999997&#4472.07975806451608&#4472.70008064516134&#4466.49200000000006&#4450.079112903225806&#4437.218250000000005&#4434.582177419354835, !- Feature Value 20
-  EPWDataGroundMonthlyTemps,              !- Feature Name 21
-  String,                                 !- Feature Data Type 21
-  44.08306285945173&#4440.89570904991865&#4440.64045432632048&#4442.153016571250646&#4448.225111118704206&#4454.268919273837525&#4459.508577937551024&#4462.82777283423508&#4463.10975667174995&#4460.41014950381947&#4455.304105212311526&#4449.445696474514364, !- Feature Value 21
-  EPWDataWSF,                             !- Feature Name 22
-  Double,                                 !- Feature Data Type 22
-  0.58999999999999997,                    !- Feature Value 22
-  EPWDataMonthlyAvgDailyHighDrybulbs,     !- Feature Name 23
-  String,                                 !- Feature Data Type 23
-  47.41032258064516&#4446.58642857142857&#4455.15032258064517&#4453.708&#4472.80193548387098&#4488.67600000000002&#4486.1858064516129&#4485.87225806451613&#4482.082&#4463.18064516129033&#4448.73400000000001&#4448.87935483870968, !- Feature Value 23
-  EPWDataMonthlyAvgDailyLowDrybulbs,      !- Feature Name 24
-  String,                                 !- Feature Data Type 24
-  19.347741935483874&#4419.856428571428573&#4430.316129032258065&#4431.112&#4447.41612903225806&#4457.901999999999994&#4459.063870967741934&#4460.956774193548384&#4452.352000000000004&#4438.41612903225806&#4427.002000000000002&#4423.02903225806451, !- Feature Value 24
-  EPWDesignHeatingDrybulb,                !- Feature Name 25
-  Double,                                 !- Feature Data Type 25
-  12.02,                                  !- Feature Value 25
-  EPWDesignHeatingWindspeed,              !- Feature Name 26
-  Double,                                 !- Feature Data Type 26
-  2.8062500000000004,                     !- Feature Value 26
-  EPWDesignCoolingDrybulb,                !- Feature Name 27
-  Double,                                 !- Feature Data Type 27
-  91.939999999999998,                     !- Feature Value 27
-  EPWDesignCoolingWetbulb,                !- Feature Name 28
-  Double,                                 !- Feature Data Type 28
-  59.95131430195849,                      !- Feature Value 28
-  EPWDesignCoolingHumidityRatio,          !- Feature Name 29
-  Double,                                 !- Feature Data Type 29
-  0.0059161086834698092,                  !- Feature Value 29
-  EPWDesignCoolingWindspeed,              !- Feature Name 30
-  Double,                                 !- Feature Data Type 30
-  3.7999999999999989,                     !- Feature Value 30
-  EPWDesignDailyTemperatureRange,         !- Feature Name 31
-  Double,                                 !- Feature Data Type 31
-  24.915483870967748,                     !- Feature Value 31
-  EPWDesignDehumidDrybulb,                !- Feature Name 32
-  Double,                                 !- Feature Data Type 32
-  67.996785714285721,                     !- Feature Value 32
-  EPWDesignDehumidHumidityRatio,          !- Feature Name 33
-  Double,                                 !- Feature Data Type 33
-  0.012133744170488724,                   !- Feature Value 33
-  EPWDesignCoolingDirectNormal,           !- Feature Name 34
-  Double,                                 !- Feature Data Type 34
-  985,                                    !- Feature Value 34
-  EPWDesignCoolingDiffuseHorizontal,      !- Feature Name 35
-  Double,                                 !- Feature Data Type 35
-  84;                                     !- Feature Value 35
-
-OS:Site,
-  {8da8d1f8-2279-4fd5-9d75-b399cfe49795}, !- Handle
-  Denver Intl Ap_CO_USA,                  !- Name
-  39.83,                                  !- Latitude {deg}
-  -104.65,                                !- Longitude {deg}
-  -7,                                     !- Time Zone {hr}
-  1650,                                   !- Elevation {m}
-  ;                                       !- Terrain
-
-OS:ClimateZones,
-  {63e4cfd6-8d1f-45ab-a048-56ad8f2fc02a}, !- Handle
-  Building America,                       !- Climate Zone Institution Name 1
-  ,                                       !- Climate Zone Document Name 1
-  0,                                      !- Climate Zone Document Year 1
-  Cold;                                   !- Climate Zone Value 1
-
-OS:Site:WaterMainsTemperature,
-  {93e06cd5-88f4-4182-a6c5-4689bee596a2}, !- Handle
-  Correlation,                            !- Calculation Method
-  ,                                       !- Temperature Schedule Name
-  10.8753424657535,                       !- Annual Average Outdoor Air Temperature {C}
-  23.1524007936508;                       !- Maximum Difference In Monthly Average Outdoor Air Temperatures {deltaC}
-
-OS:RunPeriodControl:DaylightSavingTime,
-  {c6a5a1eb-a4b2-449e-a2db-832575509842}, !- Handle
-  4/7,                                    !- Start Date
-  10/26;                                  !- End Date
-
-OS:Site:GroundTemperature:Deep,
-  {07d492f2-5bf4-45f6-a14a-cc19cc651bec}, !- Handle
-  10.8753424657535,                       !- January Deep Ground Temperature {C}
-  10.8753424657535,                       !- February Deep Ground Temperature {C}
-  10.8753424657535,                       !- March Deep Ground Temperature {C}
-  10.8753424657535,                       !- April Deep Ground Temperature {C}
-  10.8753424657535,                       !- May Deep Ground Temperature {C}
-  10.8753424657535,                       !- June Deep Ground Temperature {C}
-  10.8753424657535,                       !- July Deep Ground Temperature {C}
-  10.8753424657535,                       !- August Deep Ground Temperature {C}
-  10.8753424657535,                       !- September Deep Ground Temperature {C}
-  10.8753424657535,                       !- October Deep Ground Temperature {C}
-  10.8753424657535,                       !- November Deep Ground Temperature {C}
-  10.8753424657535;                       !- December Deep Ground Temperature {C}
-
-OS:Coil:Heating:Gas,
-  {ff007f0a-fbca-4ea0-926c-d249f67d430c}, !- Handle
-  res fur gas heating coil,               !- Name
-  {33c1e0df-52f7-4b01-b868-1b88dbf3091d}, !- Availability Schedule Name
-  0.78,                                   !- Gas Burner Efficiency
-  AutoSize,                               !- Nominal Capacity {W}
-  ,                                       !- Air Inlet Node Name
-  ,                                       !- Air Outlet Node Name
-  ,                                       !- Temperature Setpoint Node Name
-  76,                                     !- Parasitic Electric Load {W}
-  ,                                       !- Part Load Fraction Correlation Curve Name
-  0,                                      !- Parasitic Gas Load {W}
-  NaturalGas;                             !- Fuel Type
-
-OS:Schedule:Constant,
-  {33c1e0df-52f7-4b01-b868-1b88dbf3091d}, !- Handle
-  Always On Discrete,                     !- Name
-  {4ede325a-4e9b-4d60-80ab-d0b4b98873d8}, !- Schedule Type Limits Name
-  1;                                      !- Value
-
-OS:ScheduleTypeLimits,
-  {4ede325a-4e9b-4d60-80ab-d0b4b98873d8}, !- Handle
-  OnOff,                                  !- Name
-  0,                                      !- Lower Limit Value
-  1,                                      !- Upper Limit Value
-  Discrete,                               !- Numeric Type
-  Availability;                           !- Unit Type
-
-OS:Fan:OnOff,
-  {1d45d62b-24a3-483d-b495-2f3de9052838}, !- Handle
-  res fur gas htg supply fan,             !- Name
-  {33c1e0df-52f7-4b01-b868-1b88dbf3091d}, !- Availability Schedule Name
-  0.75,                                   !- Fan Total Efficiency
-  794.580001233493,                       !- Pressure Rise {Pa}
-  autosize,                               !- Maximum Flow Rate {m3/s}
-  1,                                      !- Motor Efficiency
-  1,                                      !- Motor In Airstream Fraction
-  ,                                       !- Air Inlet Node Name
-  ,                                       !- Air Outlet Node Name
-  {d726a242-a894-4883-b3af-760180188a58}, !- Fan Power Ratio Function of Speed Ratio Curve Name
-  {083720a4-f84d-4373-b1ff-566d6c10f35f}, !- Fan Efficiency Ratio Function of Speed Ratio Curve Name
-  res fur gas htg supply fan;             !- End-Use Subcategory
-
-OS:Curve:Exponent,
-  {d726a242-a894-4883-b3af-760180188a58}, !- Handle
-  Fan On Off Power Curve,                 !- Name
-  1,                                      !- Coefficient1 Constant
-  0,                                      !- Coefficient2 Constant
-  0,                                      !- Coefficient3 Constant
-  0,                                      !- Minimum Value of x
-  1,                                      !- Maximum Value of x
-  ,                                       !- Minimum Curve Output
-  ,                                       !- Maximum Curve Output
-  ,                                       !- Input Unit Type for X
-  ;                                       !- Output Unit Type
-
-OS:Curve:Cubic,
-  {083720a4-f84d-4373-b1ff-566d6c10f35f}, !- Handle
-  Fan On Off Efficiency Curve,            !- Name
-  1,                                      !- Coefficient1 Constant
-  0,                                      !- Coefficient2 x
-  0,                                      !- Coefficient3 x**2
-  0,                                      !- Coefficient4 x**3
-  0,                                      !- Minimum Value of x
-  1;                                      !- Maximum Value of x
-
-OS:AirLoopHVAC:UnitarySystem,
-  {bb810d7e-45b6-4b83-a905-c6d0eac7ed2f}, !- Handle
-  res fur gas unitary system,             !- Name
-  Load,                                   !- Control Type
-  {0748208c-9fa8-4f57-942b-cad1df37ff1e}, !- Controlling Zone or Thermostat Location
-  None,                                   !- Dehumidification Control Type
-  {33c1e0df-52f7-4b01-b868-1b88dbf3091d}, !- Availability Schedule Name
-  {b99b0dca-f576-44ed-9c9d-c89fd53dddcb}, !- Air Inlet Node Name
-  {7e93aad5-ceb1-4004-bcbe-98c30dcd299f}, !- Air Outlet Node Name
-  {1d45d62b-24a3-483d-b495-2f3de9052838}, !- Supply Fan Name
-  BlowThrough,                            !- Fan Placement
-  {416867a2-b0fc-4c35-8ebb-8bba80ae460e}, !- Supply Air Fan Operating Mode Schedule Name
-  {ff007f0a-fbca-4ea0-926c-d249f67d430c}, !- Heating Coil Name
-  1,                                      !- DX Heating Coil Sizing Ratio
-  ,                                       !- Cooling Coil Name
-  No,                                     !- Use DOAS DX Cooling Coil
-  2,                                      !- DOAS DX Cooling Coil Leaving Minimum Air Temperature {C}
-  SensibleOnlyLoadControl,                !- Latent Load Control
-  ,                                       !- Supplemental Heating Coil Name
-  ,                                       !- Supply Air Flow Rate Method During Cooling Operation
-  0,                                      !- Supply Air Flow Rate During Cooling Operation {m3/s}
-  ,                                       !- Supply Air Flow Rate Per Floor Area During Cooling Operation {m3/s-m2}
-  ,                                       !- Fraction of Autosized Design Cooling Supply Air Flow Rate
-  ,                                       !- Design Supply Air Flow Rate Per Unit of Capacity During Cooling Operation {m3/s-W}
-  ,                                       !- Supply Air Flow Rate Method During Heating Operation
-  Autosize,                               !- Supply Air Flow Rate During Heating Operation {m3/s}
-  ,                                       !- Supply Air Flow Rate Per Floor Area during Heating Operation {m3/s-m2}
-  ,                                       !- Fraction of Autosized Design Heating Supply Air Flow Rate
-  ,                                       !- Design Supply Air Flow Rate Per Unit of Capacity During Heating Operation {m3/s-W}
-  ,                                       !- Supply Air Flow Rate Method When No Cooling or Heating is Required
-  0,                                      !- Supply Air Flow Rate When No Cooling or Heating is Required {m3/s}
-  ,                                       !- Supply Air Flow Rate Per Floor Area When No Cooling or Heating is Required {m3/s-m2}
-  ,                                       !- Fraction of Autosized Design Cooling Supply Air Flow Rate When No Cooling or Heating is Required
-  ,                                       !- Fraction of Autosized Design Heating Supply Air Flow Rate When No Cooling or Heating is Required
-  ,                                       !- Design Supply Air Flow Rate Per Unit of Capacity During Cooling Operation When No Cooling or Heating is Required {m3/s-W}
-  ,                                       !- Design Supply Air Flow Rate Per Unit of Capacity During Heating Operation When No Cooling or Heating is Required {m3/s-W}
-  48.8888888888889,                       !- Maximum Supply Air Temperature {C}
-  21,                                     !- Maximum Outdoor Dry-Bulb Temperature for Supplemental Heater Operation {C}
-  ,                                       !- Outdoor Dry-Bulb Temperature Sensor Node Name
-  2.5,                                    !- Maximum Cycling Rate {cycles/hr}
-  60,                                     !- Heat Pump Time Constant {s}
-  0.01,                                   !- Fraction of On-Cycle Power Use
-  60,                                     !- Heat Pump Fan Delay Time {s}
-  0,                                      !- Ancilliary On-Cycle Electric Power {W}
-  0;                                      !- Ancilliary Off-Cycle Electric Power {W}
-
-OS:Schedule:Constant,
-  {416867a2-b0fc-4c35-8ebb-8bba80ae460e}, !- Handle
-  Always Off Discrete,                    !- Name
-  {8df4acbc-ca17-47e9-aa63-5255a34bf2f2}, !- Schedule Type Limits Name
-  0;                                      !- Value
-
-OS:ScheduleTypeLimits,
-  {8df4acbc-ca17-47e9-aa63-5255a34bf2f2}, !- Handle
-  OnOff 1,                                !- Name
-  0,                                      !- Lower Limit Value
-  1,                                      !- Upper Limit Value
-  Discrete,                               !- Numeric Type
-  Availability;                           !- Unit Type
-
-OS:AirLoopHVAC,
-  {acbb075c-c235-4227-b402-acf72e00b526}, !- Handle
-  res fur gas asys,                       !- Name
-  ,                                       !- Controller List Name
-  {33c1e0df-52f7-4b01-b868-1b88dbf3091d}, !- Availability Schedule
-  {9529fb2d-682a-49bd-bb69-ae7b0a8c0ae8}, !- Availability Manager List Name
-  AutoSize,                               !- Design Supply Air Flow Rate {m3/s}
-  ,                                       !- Branch List Name
-  ,                                       !- Connector List Name
-  {7a77993b-017f-4409-99be-4c8d2047a64a}, !- Supply Side Inlet Node Name
-  {cdc571b2-96e4-45c3-96ad-093bdbb1571c}, !- Demand Side Outlet Node Name
-  {d10d8b7f-cbf9-4805-9bc0-5c3bd5b66210}, !- Demand Side Inlet Node A
-  {c5f146fc-a2dd-4fbc-a953-b232f5222854}, !- Supply Side Outlet Node A
-  ,                                       !- Demand Side Inlet Node B
-  ,                                       !- Supply Side Outlet Node B
-  ,                                       !- Return Air Bypass Flow Temperature Setpoint Schedule Name
-  {2ebd6345-487e-431a-8f46-0f968d31a854}, !- Demand Mixer Name
-  {8f2d4995-83f8-4f9f-aaed-2a1e3345ce6c}, !- Demand Splitter A Name
-  ,                                       !- Demand Splitter B Name
-  ;                                       !- Supply Splitter Name
-
-OS:Node,
-  {52cd805b-8b17-4c24-819d-abac8ca6bab9}, !- Handle
-  Node 4,                                 !- Name
-  {7a77993b-017f-4409-99be-4c8d2047a64a}, !- Inlet Port
-  {b99b0dca-f576-44ed-9c9d-c89fd53dddcb}; !- Outlet Port
-
-OS:Node,
-  {4c9eb127-ea09-4a8c-8ba4-b932f401d7d7}, !- Handle
-  Node 5,                                 !- Name
-  {7e93aad5-ceb1-4004-bcbe-98c30dcd299f}, !- Inlet Port
-  {c5f146fc-a2dd-4fbc-a953-b232f5222854}; !- Outlet Port
-
-OS:Connection,
-  {7a77993b-017f-4409-99be-4c8d2047a64a}, !- Handle
-  {4d5b201e-6249-4459-acae-66ec407d8fd2}, !- Name
-  {acbb075c-c235-4227-b402-acf72e00b526}, !- Source Object
-  8,                                      !- Outlet Port
-  {52cd805b-8b17-4c24-819d-abac8ca6bab9}, !- Target Object
-  2;                                      !- Inlet Port
-
-OS:Connection,
-  {c5f146fc-a2dd-4fbc-a953-b232f5222854}, !- Handle
-  {9d78b57d-b8eb-4221-95de-82873e894764}, !- Name
-  {4c9eb127-ea09-4a8c-8ba4-b932f401d7d7}, !- Source Object
-  3,                                      !- Outlet Port
-  {acbb075c-c235-4227-b402-acf72e00b526}, !- Target Object
-  11;                                     !- Inlet Port
-
-OS:Node,
-  {ec0c0f79-a1f5-4ee7-8a21-1f8e03b85a6b}, !- Handle
-  Node 6,                                 !- Name
-  {d10d8b7f-cbf9-4805-9bc0-5c3bd5b66210}, !- Inlet Port
-  {31fc6adb-93be-4894-8b34-3dd6012b6ca7}; !- Outlet Port
-
-OS:Node,
-  {32fa5674-4d1b-4310-90c3-737e6120ee0b}, !- Handle
-  Node 7,                                 !- Name
-  {7778626e-39e8-4b18-81e4-1fd58427cf01}, !- Inlet Port
-  {cdc571b2-96e4-45c3-96ad-093bdbb1571c}; !- Outlet Port
-
-OS:Node,
-  {95c64864-1fc9-43bc-96da-7ef5d6a03ca5}, !- Handle
-  Node 8,                                 !- Name
-  {d35106b8-5609-443b-811f-623dd017ede3}, !- Inlet Port
-  {810b0265-9c74-4a7c-b632-3f3b4f73a92e}; !- Outlet Port
-
-OS:Connection,
-  {d10d8b7f-cbf9-4805-9bc0-5c3bd5b66210}, !- Handle
-  {dc393224-711f-4051-8005-2541fa85d86d}, !- Name
-  {acbb075c-c235-4227-b402-acf72e00b526}, !- Source Object
-  10,                                     !- Outlet Port
-  {ec0c0f79-a1f5-4ee7-8a21-1f8e03b85a6b}, !- Target Object
-  2;                                      !- Inlet Port
-
-OS:Connection,
-  {cdc571b2-96e4-45c3-96ad-093bdbb1571c}, !- Handle
-  {d0ca8f95-0faf-47b3-b675-7c4a2bf00795}, !- Name
-  {32fa5674-4d1b-4310-90c3-737e6120ee0b}, !- Source Object
-  3,                                      !- Outlet Port
-  {acbb075c-c235-4227-b402-acf72e00b526}, !- Target Object
-  9;                                      !- Inlet Port
-
-OS:AirLoopHVAC:ZoneSplitter,
-  {8f2d4995-83f8-4f9f-aaed-2a1e3345ce6c}, !- Handle
-  res fur gas zone splitter,              !- Name
-  {31fc6adb-93be-4894-8b34-3dd6012b6ca7}, !- Inlet Node Name
-  {afad05a2-c2af-4da4-9459-a03a75b2d7ef}; !- Outlet Node Name 1
-
-OS:AirLoopHVAC:ZoneMixer,
-  {2ebd6345-487e-431a-8f46-0f968d31a854}, !- Handle
-  res fur gas zone mixer,                 !- Name
-  {7778626e-39e8-4b18-81e4-1fd58427cf01}, !- Outlet Node Name
-  {aa53869f-6159-492e-bf41-d8eec8d251dc}; !- Inlet Node Name 1
-
-OS:Connection,
-  {31fc6adb-93be-4894-8b34-3dd6012b6ca7}, !- Handle
-  {c96e5ab3-9580-4531-9b53-cf334171f37e}, !- Name
-  {ec0c0f79-a1f5-4ee7-8a21-1f8e03b85a6b}, !- Source Object
-  3,                                      !- Outlet Port
-  {8f2d4995-83f8-4f9f-aaed-2a1e3345ce6c}, !- Target Object
-  2;                                      !- Inlet Port
-
-OS:Connection,
-  {7778626e-39e8-4b18-81e4-1fd58427cf01}, !- Handle
-  {eae560b6-c2e3-4c66-89b4-50d25c73ab95}, !- Name
-  {2ebd6345-487e-431a-8f46-0f968d31a854}, !- Source Object
-  2,                                      !- Outlet Port
-  {32fa5674-4d1b-4310-90c3-737e6120ee0b}, !- Target Object
-  2;                                      !- Inlet Port
-
-OS:Sizing:System,
-  {c3c09152-7398-41e8-9ccb-71e6132eaacb}, !- Handle
-  {acbb075c-c235-4227-b402-acf72e00b526}, !- AirLoop Name
-  Sensible,                               !- Type of Load to Size On
-  Autosize,                               !- Design Outdoor Air Flow Rate {m3/s}
-  0.3,                                    !- Central Heating Maximum System Air Flow Ratio
-  7,                                      !- Preheat Design Temperature {C}
-  0.008,                                  !- Preheat Design Humidity Ratio {kg-H2O/kg-Air}
-  12.8,                                   !- Precool Design Temperature {C}
-  0.008,                                  !- Precool Design Humidity Ratio {kg-H2O/kg-Air}
-  12.8,                                   !- Central Cooling Design Supply Air Temperature {C}
-  16.7,                                   !- Central Heating Design Supply Air Temperature {C}
-  NonCoincident,                          !- Sizing Option
-  Yes,                                    !- 100% Outdoor Air in Cooling
-  Yes,                                    !- 100% Outdoor Air in Heating
-  0.0085,                                 !- Central Cooling Design Supply Air Humidity Ratio {kg-H2O/kg-Air}
-  0.008,                                  !- Central Heating Design Supply Air Humidity Ratio {kg-H2O/kg-Air}
-  DesignDay,                              !- Cooling Design Air Flow Method
-  0,                                      !- Cooling Design Air Flow Rate {m3/s}
-  DesignDay,                              !- Heating Design Air Flow Method
-  0,                                      !- Heating Design Air Flow Rate {m3/s}
-  ZoneSum,                                !- System Outdoor Air Method
-  1,                                      !- Zone Maximum Outdoor Air Fraction {dimensionless}
-  0.0099676501,                           !- Cooling Supply Air Flow Rate Per Floor Area {m3/s-m2}
-  1,                                      !- Cooling Fraction of Autosized Cooling Supply Air Flow Rate
-  3.9475456e-05,                          !- Cooling Supply Air Flow Rate Per Unit Cooling Capacity {m3/s-W}
-  0.0099676501,                           !- Heating Supply Air Flow Rate Per Floor Area {m3/s-m2}
-  1,                                      !- Heating Fraction of Autosized Heating Supply Air Flow Rate
-  1,                                      !- Heating Fraction of Autosized Cooling Supply Air Flow Rate
-  3.1588213e-05,                          !- Heating Supply Air Flow Rate Per Unit Heating Capacity {m3/s-W}
-  CoolingDesignCapacity,                  !- Cooling Design Capacity Method
-  autosize,                               !- Cooling Design Capacity {W}
-  234.7,                                  !- Cooling Design Capacity Per Floor Area {W/m2}
-  1,                                      !- Fraction of Autosized Cooling Design Capacity
-  HeatingDesignCapacity,                  !- Heating Design Capacity Method
-  autosize,                               !- Heating Design Capacity {W}
-  157,                                    !- Heating Design Capacity Per Floor Area {W/m2}
-  1,                                      !- Fraction of Autosized Heating Design Capacity
-  OnOff;                                  !- Central Cooling Capacity Control Method
-
-OS:AvailabilityManagerAssignmentList,
-  {9529fb2d-682a-49bd-bb69-ae7b0a8c0ae8}, !- Handle
-  Air Loop HVAC 1 AvailabilityManagerAssignmentList; !- Name
-
-OS:Connection,
-  {b99b0dca-f576-44ed-9c9d-c89fd53dddcb}, !- Handle
-  {c5a714a3-7486-4b1a-bfd8-b4cffab9dfff}, !- Name
-  {52cd805b-8b17-4c24-819d-abac8ca6bab9}, !- Source Object
-  3,                                      !- Outlet Port
-  {bb810d7e-45b6-4b83-a905-c6d0eac7ed2f}, !- Target Object
-  6;                                      !- Inlet Port
-
-OS:Connection,
-  {7e93aad5-ceb1-4004-bcbe-98c30dcd299f}, !- Handle
-  {fef606f5-1dda-487b-9bcf-c40f830941f3}, !- Name
-  {bb810d7e-45b6-4b83-a905-c6d0eac7ed2f}, !- Source Object
-  7,                                      !- Outlet Port
-  {4c9eb127-ea09-4a8c-8ba4-b932f401d7d7}, !- Target Object
-  2;                                      !- Inlet Port
-
-OS:AirTerminal:SingleDuct:ConstantVolume:NoReheat,
-  {323d29fa-bc55-4506-b9a2-b1ab122f73b7}, !- Handle
-  res fur gas living zone direct air,     !- Name
-  {33c1e0df-52f7-4b01-b868-1b88dbf3091d}, !- Availability Schedule Name
-  {bb964325-97d9-485c-bf2a-784eb01c368b}, !- Air Inlet Node Name
-  {d35106b8-5609-443b-811f-623dd017ede3}, !- Air Outlet Node Name
-  AutoSize;                               !- Maximum Air Flow Rate {m3/s}
-
-OS:Node,
-  {348f9666-41c9-48b9-8818-72d8613c3c90}, !- Handle
-  Node 9,                                 !- Name
-  {61582497-9a12-481d-932c-0a381301174c}, !- Inlet Port
-  {aa53869f-6159-492e-bf41-d8eec8d251dc}; !- Outlet Port
-
-OS:Connection,
-  {810b0265-9c74-4a7c-b632-3f3b4f73a92e}, !- Handle
-  {5f28a9dd-d754-4b30-beb3-cfd840f6a4b4}, !- Name
-  {95c64864-1fc9-43bc-96da-7ef5d6a03ca5}, !- Source Object
-  3,                                      !- Outlet Port
-  {77ccd6e3-cc5d-4e86-bf90-cd88b1b7d759}, !- Target Object
-  3;                                      !- Inlet Port
-
-OS:Connection,
-  {61582497-9a12-481d-932c-0a381301174c}, !- Handle
-  {8cc0b959-10c1-4b7b-98eb-c4e24ad6f34d}, !- Name
-  {1d9f0a23-9470-4925-90e2-10f2d74e16eb}, !- Source Object
-  3,                                      !- Outlet Port
-  {348f9666-41c9-48b9-8818-72d8613c3c90}, !- Target Object
-  2;                                      !- Inlet Port
-
-OS:Connection,
-  {aa53869f-6159-492e-bf41-d8eec8d251dc}, !- Handle
-  {47d8e7ab-fd3b-4eec-bf34-3b8432af4cd8}, !- Name
-  {348f9666-41c9-48b9-8818-72d8613c3c90}, !- Source Object
-  3,                                      !- Outlet Port
-  {2ebd6345-487e-431a-8f46-0f968d31a854}, !- Target Object
-  3;                                      !- Inlet Port
-
-OS:Node,
-  {285f8c2b-f899-454f-87f4-ea675c2e1f06}, !- Handle
-  Node 10,                                !- Name
-  {afad05a2-c2af-4da4-9459-a03a75b2d7ef}, !- Inlet Port
-  {bb964325-97d9-485c-bf2a-784eb01c368b}; !- Outlet Port
-
-OS:Connection,
-  {afad05a2-c2af-4da4-9459-a03a75b2d7ef}, !- Handle
-  {83b249af-7938-477a-9c93-457d11d2bcad}, !- Name
-  {8f2d4995-83f8-4f9f-aaed-2a1e3345ce6c}, !- Source Object
-  3,                                      !- Outlet Port
-  {285f8c2b-f899-454f-87f4-ea675c2e1f06}, !- Target Object
-  2;                                      !- Inlet Port
-
-OS:Connection,
-  {bb964325-97d9-485c-bf2a-784eb01c368b}, !- Handle
-  {6f7798eb-0dc8-4196-8669-e088f1898c3c}, !- Name
-  {285f8c2b-f899-454f-87f4-ea675c2e1f06}, !- Source Object
-  3,                                      !- Outlet Port
-  {323d29fa-bc55-4506-b9a2-b1ab122f73b7}, !- Target Object
-  3;                                      !- Inlet Port
-
-OS:Connection,
-  {d35106b8-5609-443b-811f-623dd017ede3}, !- Handle
-  {079242de-841b-4713-94c9-f921eb3ebdee}, !- Name
-  {323d29fa-bc55-4506-b9a2-b1ab122f73b7}, !- Source Object
-  4,                                      !- Outlet Port
-  {95c64864-1fc9-43bc-96da-7ef5d6a03ca5}, !- Target Object
-  2;                                      !- Inlet Port
-
-OS:AdditionalProperties,
-  {584098d4-6273-4626-8131-578aeac24c0d}, !- Handle
-  {bb810d7e-45b6-4b83-a905-c6d0eac7ed2f}, !- Object Name
-  SizingInfoHVACFracHeatLoadServed,       !- Feature Name 1
-  Double,                                 !- Feature Data Type 1
-  1;                                      !- Feature Value 1
-
-OS:Curve:Biquadratic,
-  {600702c2-3c54-4f0d-8d4f-a0742bcbc5c7}, !- Handle
-  Cool-Cap-fT1,                           !- Name
-  1.550902001,                            !- Coefficient1 Constant
-  -0.0750500892,                          !- Coefficient2 x
-  0.00309713544,                          !- Coefficient3 x**2
-  0.00240111,                             !- Coefficient4 y
-  -5.0544e-05,                            !- Coefficient5 y**2
-  -0.00042728148,                         !- Coefficient6 x*y
-  13.88,                                  !- Minimum Value of x
-  23.88,                                  !- Maximum Value of x
-  18.33,                                  !- Minimum Value of y
-  51.66;                                  !- Maximum Value of y
-
-OS:Curve:Biquadratic,
-  {9ed4e47a-1571-4829-9c75-815fcad9b5ec}, !- Handle
-  Cool-EIR-fT1,                           !- Name
-  -0.304282997,                           !- Coefficient1 Constant
-  0.1180477062,                           !- Coefficient2 x
-  -0.00342466704,                         !- Coefficient3 x**2
-  -0.0062619138,                          !- Coefficient4 y
-  0.00069542712,                          !- Coefficient5 y**2
-  -0.00046997496,                         !- Coefficient6 x*y
-  13.88,                                  !- Minimum Value of x
-  23.88,                                  !- Maximum Value of x
-  18.33,                                  !- Minimum Value of y
-  51.66;                                  !- Maximum Value of y
-
-OS:Curve:Quadratic,
-  {2212414c-14d7-407c-a9bf-5accec196158}, !- Handle
-  Cool-PLF-fPLR1,                         !- Name
-  0.93,                                   !- Coefficient1 Constant
-  0.07,                                   !- Coefficient2 x
-  0,                                      !- Coefficient3 x**2
-  0,                                      !- Minimum Value of x
-  1,                                      !- Maximum Value of x
-  0.7,                                    !- Minimum Curve Output
-  1;                                      !- Maximum Curve Output
-
-OS:Curve:Quadratic,
-  {6021e6e2-055f-49d3-ab80-6bd763425e76}, !- Handle
-  Cool-Cap-fFF1,                          !- Name
-  0.718605468,                            !- Coefficient1 Constant
-  0.410099989,                            !- Coefficient2 x
-  -0.128705457,                           !- Coefficient3 x**2
-  0,                                      !- Minimum Value of x
-  2,                                      !- Maximum Value of x
-  0,                                      !- Minimum Curve Output
-  2;                                      !- Maximum Curve Output
-
-OS:Curve:Quadratic,
-  {77169b8d-ed75-4205-bb89-04d53c848a39}, !- Handle
-  Cool-EIR-fFF1,                          !- Name
-  1.32299905,                             !- Coefficient1 Constant
-  -0.477711207,                           !- Coefficient2 x
-  0.154712157,                            !- Coefficient3 x**2
-  0,                                      !- Minimum Value of x
-  2,                                      !- Maximum Value of x
-  0,                                      !- Minimum Curve Output
-  2;                                      !- Maximum Curve Output
-
-OS:Coil:Cooling:DX:SingleSpeed,
-  {2af64f38-695b-452c-b46e-e9c0d5cf6e1b}, !- Handle
-  res ac cooling coil,                    !- Name
-  {33c1e0df-52f7-4b01-b868-1b88dbf3091d}, !- Availability Schedule Name
-  autosize,                               !- Rated Total Cooling Capacity {W}
-  0.740402528813699,                      !- Rated Sensible Heat Ratio
-  3.9505446283126,                        !- Rated COP {W/W}
-  autosize,                               !- Rated Air Flow Rate {m3/s}
-  773.3912012006,                         !- Rated Evaporator Fan Power Per Volume Flow Rate {W/(m3/s)}
-  ,                                       !- Air Inlet Node Name
-  ,                                       !- Air Outlet Node Name
-  {600702c2-3c54-4f0d-8d4f-a0742bcbc5c7}, !- Total Cooling Capacity Function of Temperature Curve Name
-  {6021e6e2-055f-49d3-ab80-6bd763425e76}, !- Total Cooling Capacity Function of Flow Fraction Curve Name
-  {9ed4e47a-1571-4829-9c75-815fcad9b5ec}, !- Energy Input Ratio Function of Temperature Curve Name
-  {77169b8d-ed75-4205-bb89-04d53c848a39}, !- Energy Input Ratio Function of Flow Fraction Curve Name
-  {2212414c-14d7-407c-a9bf-5accec196158}, !- Part Load Fraction Correlation Curve Name
-  -25,                                    !- Minimum Outdoor Dry-Bulb Temperature for Compressor Operation {C}
-  1000,                                   !- Nominal Time for Condensate Removal to Begin {s}
-  1.5,                                    !- Ratio of Initial Moisture Evaporation Rate and Steady State Latent Capacity {dimensionless}
-  3,                                      !- Maximum Cycling Rate {cycles/hr}
-  45,                                     !- Latent Capacity Time Constant {s}
-  ,                                       !- Condenser Air Inlet Node Name
-  AirCooled,                              !- Condenser Type
-  0,                                      !- Evaporative Condenser Effectiveness {dimensionless}
-  Autosize,                               !- Evaporative Condenser Air Flow Rate {m3/s}
-  Autosize,                               !- Evaporative Condenser Pump Rated Power Consumption {W}
-  0,                                      !- Crankcase Heater Capacity {W}
-  12.7777777777778,                       !- Maximum Outdoor Dry-Bulb Temperature for Crankcase Heater Operation {C}
-  ,                                       !- Supply Water Storage Tank Name
-  ,                                       !- Condensate Collection Water Storage Tank Name
-  0,                                      !- Basin Heater Capacity {W/K}
-  10,                                     !- Basin Heater Setpoint Temperature {C}
-  ;                                       !- Basin Heater Operating Schedule Name
-
-OS:Fan:OnOff,
-  {c5418f40-973b-4126-a3f7-5c6a33f306ae}, !- Handle
-  res ac clg supply fan,                  !- Name
-  {33c1e0df-52f7-4b01-b868-1b88dbf3091d}, !- Availability Schedule Name
-  0.75,                                   !- Fan Total Efficiency
-  794.580001233493,                       !- Pressure Rise {Pa}
-  autosize,                               !- Maximum Flow Rate {m3/s}
-  1,                                      !- Motor Efficiency
-  1,                                      !- Motor In Airstream Fraction
-  ,                                       !- Air Inlet Node Name
-  ,                                       !- Air Outlet Node Name
-  {c1f324cc-d020-4068-983e-179339be8d3f}, !- Fan Power Ratio Function of Speed Ratio Curve Name
-  {04209fb5-6b01-4747-9324-1c879aff4685}, !- Fan Efficiency Ratio Function of Speed Ratio Curve Name
-  res ac clg supply fan;                  !- End-Use Subcategory
-
-OS:Curve:Exponent,
-  {c1f324cc-d020-4068-983e-179339be8d3f}, !- Handle
-  Fan On Off Power Curve 1,               !- Name
-  1,                                      !- Coefficient1 Constant
-  0,                                      !- Coefficient2 Constant
-  0,                                      !- Coefficient3 Constant
-  0,                                      !- Minimum Value of x
-  1,                                      !- Maximum Value of x
-  ,                                       !- Minimum Curve Output
-  ,                                       !- Maximum Curve Output
-  ,                                       !- Input Unit Type for X
-  ;                                       !- Output Unit Type
-
-OS:Curve:Cubic,
-  {04209fb5-6b01-4747-9324-1c879aff4685}, !- Handle
-  Fan On Off Efficiency Curve 1,          !- Name
-  1,                                      !- Coefficient1 Constant
-  0,                                      !- Coefficient2 x
-  0,                                      !- Coefficient3 x**2
-  0,                                      !- Coefficient4 x**3
-  0,                                      !- Minimum Value of x
-  1;                                      !- Maximum Value of x
-
-OS:AirLoopHVAC:UnitarySystem,
-  {18e6a88b-45bd-44ed-8c2a-7effa1babb3a}, !- Handle
-  res ac unitary system,                  !- Name
-  Load,                                   !- Control Type
-  {0748208c-9fa8-4f57-942b-cad1df37ff1e}, !- Controlling Zone or Thermostat Location
-  None,                                   !- Dehumidification Control Type
-  {33c1e0df-52f7-4b01-b868-1b88dbf3091d}, !- Availability Schedule Name
-  {8e7397e6-851e-4ac1-9224-66582229d1f5}, !- Air Inlet Node Name
-  {84050939-e561-45af-8c23-08ac3f9473b9}, !- Air Outlet Node Name
-  {c5418f40-973b-4126-a3f7-5c6a33f306ae}, !- Supply Fan Name
-  BlowThrough,                            !- Fan Placement
-  {416867a2-b0fc-4c35-8ebb-8bba80ae460e}, !- Supply Air Fan Operating Mode Schedule Name
-  ,                                       !- Heating Coil Name
-  1,                                      !- DX Heating Coil Sizing Ratio
-  {2af64f38-695b-452c-b46e-e9c0d5cf6e1b}, !- Cooling Coil Name
-  No,                                     !- Use DOAS DX Cooling Coil
-  2,                                      !- DOAS DX Cooling Coil Leaving Minimum Air Temperature {C}
-  SensibleOnlyLoadControl,                !- Latent Load Control
-  ,                                       !- Supplemental Heating Coil Name
-  ,                                       !- Supply Air Flow Rate Method During Cooling Operation
-  Autosize,                               !- Supply Air Flow Rate During Cooling Operation {m3/s}
-  ,                                       !- Supply Air Flow Rate Per Floor Area During Cooling Operation {m3/s-m2}
-  ,                                       !- Fraction of Autosized Design Cooling Supply Air Flow Rate
-  ,                                       !- Design Supply Air Flow Rate Per Unit of Capacity During Cooling Operation {m3/s-W}
-  ,                                       !- Supply Air Flow Rate Method During Heating Operation
-  0,                                      !- Supply Air Flow Rate During Heating Operation {m3/s}
-  ,                                       !- Supply Air Flow Rate Per Floor Area during Heating Operation {m3/s-m2}
-  ,                                       !- Fraction of Autosized Design Heating Supply Air Flow Rate
-  ,                                       !- Design Supply Air Flow Rate Per Unit of Capacity During Heating Operation {m3/s-W}
-  ,                                       !- Supply Air Flow Rate Method When No Cooling or Heating is Required
-  0,                                      !- Supply Air Flow Rate When No Cooling or Heating is Required {m3/s}
-  ,                                       !- Supply Air Flow Rate Per Floor Area When No Cooling or Heating is Required {m3/s-m2}
-  ,                                       !- Fraction of Autosized Design Cooling Supply Air Flow Rate When No Cooling or Heating is Required
-  ,                                       !- Fraction of Autosized Design Heating Supply Air Flow Rate When No Cooling or Heating is Required
-  ,                                       !- Design Supply Air Flow Rate Per Unit of Capacity During Cooling Operation When No Cooling or Heating is Required {m3/s-W}
-  ,                                       !- Design Supply Air Flow Rate Per Unit of Capacity During Heating Operation When No Cooling or Heating is Required {m3/s-W}
-  48.8888888888889,                       !- Maximum Supply Air Temperature {C}
-  21,                                     !- Maximum Outdoor Dry-Bulb Temperature for Supplemental Heater Operation {C}
-  ,                                       !- Outdoor Dry-Bulb Temperature Sensor Node Name
-  2.5,                                    !- Maximum Cycling Rate {cycles/hr}
-  60,                                     !- Heat Pump Time Constant {s}
-  0.01,                                   !- Fraction of On-Cycle Power Use
-  60,                                     !- Heat Pump Fan Delay Time {s}
-  0,                                      !- Ancilliary On-Cycle Electric Power {W}
-  0;                                      !- Ancilliary Off-Cycle Electric Power {W}
-
-OS:AirLoopHVAC,
-  {45841dbf-ebea-412b-9845-cd1e749e0a9e}, !- Handle
-  res ac asys,                            !- Name
-  ,                                       !- Controller List Name
-  {33c1e0df-52f7-4b01-b868-1b88dbf3091d}, !- Availability Schedule
-  {f681bf38-93e2-443c-96ec-9a5a0c5e2104}, !- Availability Manager List Name
-  AutoSize,                               !- Design Supply Air Flow Rate {m3/s}
-  ,                                       !- Branch List Name
-  ,                                       !- Connector List Name
-  {489ba712-b3b3-462b-9ab1-c22a5029b9b9}, !- Supply Side Inlet Node Name
-  {9009cb00-d90b-482d-a32f-f0980e5228fe}, !- Demand Side Outlet Node Name
-  {362e8459-91d3-46da-985d-4cb96ffb1ce4}, !- Demand Side Inlet Node A
-  {366cba1c-e1fb-4f2a-a473-eb54073b4eb7}, !- Supply Side Outlet Node A
-  ,                                       !- Demand Side Inlet Node B
-  ,                                       !- Supply Side Outlet Node B
-  ,                                       !- Return Air Bypass Flow Temperature Setpoint Schedule Name
-  {6a558d03-155f-45fd-9675-c059cef4ced7}, !- Demand Mixer Name
-  {1b4915f9-3023-4cef-a8c8-4911ede8f0b1}, !- Demand Splitter A Name
-  ,                                       !- Demand Splitter B Name
-  ;                                       !- Supply Splitter Name
-
-OS:Node,
-  {98097f27-8390-4653-bdf4-71d176bf58e8}, !- Handle
-  Node 11,                                !- Name
-  {489ba712-b3b3-462b-9ab1-c22a5029b9b9}, !- Inlet Port
-  {8e7397e6-851e-4ac1-9224-66582229d1f5}; !- Outlet Port
-
-OS:Node,
-  {d964a43f-f039-4112-a365-f0ff8f290390}, !- Handle
-  Node 12,                                !- Name
-  {84050939-e561-45af-8c23-08ac3f9473b9}, !- Inlet Port
-  {366cba1c-e1fb-4f2a-a473-eb54073b4eb7}; !- Outlet Port
-
-OS:Connection,
-  {489ba712-b3b3-462b-9ab1-c22a5029b9b9}, !- Handle
-  {deb0dcba-6984-416c-961b-ec9fd452ced0}, !- Name
-  {45841dbf-ebea-412b-9845-cd1e749e0a9e}, !- Source Object
-  8,                                      !- Outlet Port
-  {98097f27-8390-4653-bdf4-71d176bf58e8}, !- Target Object
-  2;                                      !- Inlet Port
-
-OS:Connection,
-  {366cba1c-e1fb-4f2a-a473-eb54073b4eb7}, !- Handle
-  {4f615bf5-e5a1-41ee-97f4-9af9f4b2c9dd}, !- Name
-  {d964a43f-f039-4112-a365-f0ff8f290390}, !- Source Object
-  3,                                      !- Outlet Port
-  {45841dbf-ebea-412b-9845-cd1e749e0a9e}, !- Target Object
-  11;                                     !- Inlet Port
-
-OS:Node,
-  {8d6ca8e4-5611-45b4-81d9-da70c7c49af4}, !- Handle
-  Node 13,                                !- Name
-  {362e8459-91d3-46da-985d-4cb96ffb1ce4}, !- Inlet Port
-  {72d45aad-9044-4d46-9fad-e5bc5d58036c}; !- Outlet Port
-
-OS:Node,
-  {38f4cf0d-bfb4-4077-91ec-bc9b9f5ea282}, !- Handle
-  Node 14,                                !- Name
-  {808951db-1ce4-4694-99ba-a3a458b818a5}, !- Inlet Port
-  {9009cb00-d90b-482d-a32f-f0980e5228fe}; !- Outlet Port
-
-OS:Node,
-  {9eb53cb1-25a3-4b93-8123-30e88aa45ace}, !- Handle
-  Node 15,                                !- Name
-  {ba34ed75-3f34-4ec0-81f5-ceaefa1e7583}, !- Inlet Port
-  {6df05656-c02f-47f9-8c1b-b833b2f609c8}; !- Outlet Port
-
-OS:Connection,
-  {362e8459-91d3-46da-985d-4cb96ffb1ce4}, !- Handle
-  {894845a2-b738-4437-95ba-7f6b3321f8f2}, !- Name
-  {45841dbf-ebea-412b-9845-cd1e749e0a9e}, !- Source Object
-  10,                                     !- Outlet Port
-  {8d6ca8e4-5611-45b4-81d9-da70c7c49af4}, !- Target Object
-  2;                                      !- Inlet Port
-
-OS:Connection,
-  {9009cb00-d90b-482d-a32f-f0980e5228fe}, !- Handle
-  {6ff3ee19-324b-4829-9acb-bc3036ea348e}, !- Name
-  {38f4cf0d-bfb4-4077-91ec-bc9b9f5ea282}, !- Source Object
-  3,                                      !- Outlet Port
-  {45841dbf-ebea-412b-9845-cd1e749e0a9e}, !- Target Object
-  9;                                      !- Inlet Port
-
-OS:AirLoopHVAC:ZoneSplitter,
-  {1b4915f9-3023-4cef-a8c8-4911ede8f0b1}, !- Handle
-  res ac zone splitter,                   !- Name
-  {72d45aad-9044-4d46-9fad-e5bc5d58036c}, !- Inlet Node Name
-  {8d482c5d-6a5a-414c-afda-7ec8ce7470ae}; !- Outlet Node Name 1
-
-OS:AirLoopHVAC:ZoneMixer,
-  {6a558d03-155f-45fd-9675-c059cef4ced7}, !- Handle
-  res ac zone mixer,                      !- Name
-  {808951db-1ce4-4694-99ba-a3a458b818a5}, !- Outlet Node Name
-  {7c57a1ee-24ee-4575-8d8c-d79e9367597a}; !- Inlet Node Name 1
-
-OS:Connection,
-  {72d45aad-9044-4d46-9fad-e5bc5d58036c}, !- Handle
-  {f1094dac-6f2d-4d76-8c90-cb817005d73d}, !- Name
-  {8d6ca8e4-5611-45b4-81d9-da70c7c49af4}, !- Source Object
-  3,                                      !- Outlet Port
-  {1b4915f9-3023-4cef-a8c8-4911ede8f0b1}, !- Target Object
-  2;                                      !- Inlet Port
-
-OS:Connection,
-  {808951db-1ce4-4694-99ba-a3a458b818a5}, !- Handle
-  {ba683371-554e-4ec9-853f-c8635c59c1a8}, !- Name
-  {6a558d03-155f-45fd-9675-c059cef4ced7}, !- Source Object
-  2,                                      !- Outlet Port
-  {38f4cf0d-bfb4-4077-91ec-bc9b9f5ea282}, !- Target Object
-  2;                                      !- Inlet Port
-
-OS:Sizing:System,
-  {ba441cba-8f71-4cc6-8271-374e67f04e48}, !- Handle
-  {45841dbf-ebea-412b-9845-cd1e749e0a9e}, !- AirLoop Name
-  Sensible,                               !- Type of Load to Size On
-  Autosize,                               !- Design Outdoor Air Flow Rate {m3/s}
-  0.3,                                    !- Central Heating Maximum System Air Flow Ratio
-  7,                                      !- Preheat Design Temperature {C}
-  0.008,                                  !- Preheat Design Humidity Ratio {kg-H2O/kg-Air}
-  12.8,                                   !- Precool Design Temperature {C}
-  0.008,                                  !- Precool Design Humidity Ratio {kg-H2O/kg-Air}
-  12.8,                                   !- Central Cooling Design Supply Air Temperature {C}
-  16.7,                                   !- Central Heating Design Supply Air Temperature {C}
-  NonCoincident,                          !- Sizing Option
-  Yes,                                    !- 100% Outdoor Air in Cooling
-  Yes,                                    !- 100% Outdoor Air in Heating
-  0.0085,                                 !- Central Cooling Design Supply Air Humidity Ratio {kg-H2O/kg-Air}
-  0.008,                                  !- Central Heating Design Supply Air Humidity Ratio {kg-H2O/kg-Air}
-  DesignDay,                              !- Cooling Design Air Flow Method
-  0,                                      !- Cooling Design Air Flow Rate {m3/s}
-  DesignDay,                              !- Heating Design Air Flow Method
-  0,                                      !- Heating Design Air Flow Rate {m3/s}
-  ZoneSum,                                !- System Outdoor Air Method
-  1,                                      !- Zone Maximum Outdoor Air Fraction {dimensionless}
-  0.0099676501,                           !- Cooling Supply Air Flow Rate Per Floor Area {m3/s-m2}
-  1,                                      !- Cooling Fraction of Autosized Cooling Supply Air Flow Rate
-  3.9475456e-05,                          !- Cooling Supply Air Flow Rate Per Unit Cooling Capacity {m3/s-W}
-  0.0099676501,                           !- Heating Supply Air Flow Rate Per Floor Area {m3/s-m2}
-  1,                                      !- Heating Fraction of Autosized Heating Supply Air Flow Rate
-  1,                                      !- Heating Fraction of Autosized Cooling Supply Air Flow Rate
-  3.1588213e-05,                          !- Heating Supply Air Flow Rate Per Unit Heating Capacity {m3/s-W}
-  CoolingDesignCapacity,                  !- Cooling Design Capacity Method
-  autosize,                               !- Cooling Design Capacity {W}
-  234.7,                                  !- Cooling Design Capacity Per Floor Area {W/m2}
-  1,                                      !- Fraction of Autosized Cooling Design Capacity
-  HeatingDesignCapacity,                  !- Heating Design Capacity Method
-  autosize,                               !- Heating Design Capacity {W}
-  157,                                    !- Heating Design Capacity Per Floor Area {W/m2}
-  1,                                      !- Fraction of Autosized Heating Design Capacity
-  OnOff;                                  !- Central Cooling Capacity Control Method
-
-OS:AvailabilityManagerAssignmentList,
-  {f681bf38-93e2-443c-96ec-9a5a0c5e2104}, !- Handle
-  Air Loop HVAC 1 AvailabilityManagerAssignmentList 1; !- Name
-
-OS:Connection,
-  {8e7397e6-851e-4ac1-9224-66582229d1f5}, !- Handle
-  {b9758175-3809-418c-9796-fc087a85052c}, !- Name
-  {98097f27-8390-4653-bdf4-71d176bf58e8}, !- Source Object
-  3,                                      !- Outlet Port
-  {18e6a88b-45bd-44ed-8c2a-7effa1babb3a}, !- Target Object
-  6;                                      !- Inlet Port
-
-OS:Connection,
-  {84050939-e561-45af-8c23-08ac3f9473b9}, !- Handle
-  {29b2a1dd-4a51-463a-bd65-c6d835ff54f7}, !- Name
-  {18e6a88b-45bd-44ed-8c2a-7effa1babb3a}, !- Source Object
-  7,                                      !- Outlet Port
-  {d964a43f-f039-4112-a365-f0ff8f290390}, !- Target Object
-  2;                                      !- Inlet Port
-
-OS:AirTerminal:SingleDuct:ConstantVolume:NoReheat,
-  {a4d2e74e-d576-4b09-af5e-d331ae5c3b26}, !- Handle
-  res ac living zone direct air,          !- Name
-  {33c1e0df-52f7-4b01-b868-1b88dbf3091d}, !- Availability Schedule Name
-  {2d64d450-f865-4fd3-84a3-1fa437dbcd22}, !- Air Inlet Node Name
-  {ba34ed75-3f34-4ec0-81f5-ceaefa1e7583}, !- Air Outlet Node Name
-  AutoSize;                               !- Maximum Air Flow Rate {m3/s}
-
-OS:Node,
-  {1ae64399-ea84-45f6-8b89-2fa554074bd1}, !- Handle
-  Node 16,                                !- Name
-  {6943a5d0-a694-4454-b254-61e991e67532}, !- Inlet Port
-  {7c57a1ee-24ee-4575-8d8c-d79e9367597a}; !- Outlet Port
-
-OS:Connection,
-  {6df05656-c02f-47f9-8c1b-b833b2f609c8}, !- Handle
-  {86a2b6f2-ab27-4f81-a607-8036e156e6dc}, !- Name
-  {9eb53cb1-25a3-4b93-8123-30e88aa45ace}, !- Source Object
-  3,                                      !- Outlet Port
-  {77ccd6e3-cc5d-4e86-bf90-cd88b1b7d759}, !- Target Object
-  4;                                      !- Inlet Port
-
-OS:Connection,
-  {6943a5d0-a694-4454-b254-61e991e67532}, !- Handle
-  {28b00d36-ce38-4978-8d07-f803d5d079fd}, !- Name
-  {1d9f0a23-9470-4925-90e2-10f2d74e16eb}, !- Source Object
-  4,                                      !- Outlet Port
-  {1ae64399-ea84-45f6-8b89-2fa554074bd1}, !- Target Object
-  2;                                      !- Inlet Port
-
-OS:Connection,
-  {7c57a1ee-24ee-4575-8d8c-d79e9367597a}, !- Handle
-  {c51cdcb0-3236-429a-9f91-11699a24bfeb}, !- Name
-  {1ae64399-ea84-45f6-8b89-2fa554074bd1}, !- Source Object
-  3,                                      !- Outlet Port
-  {6a558d03-155f-45fd-9675-c059cef4ced7}, !- Target Object
-  3;                                      !- Inlet Port
-
-OS:Node,
-  {651326fa-f833-47f1-88d4-6d6f8890524b}, !- Handle
-  Node 17,                                !- Name
-  {8d482c5d-6a5a-414c-afda-7ec8ce7470ae}, !- Inlet Port
-  {2d64d450-f865-4fd3-84a3-1fa437dbcd22}; !- Outlet Port
-
-OS:Connection,
-  {8d482c5d-6a5a-414c-afda-7ec8ce7470ae}, !- Handle
-  {a47a55f1-707d-4433-9ad2-e2b03cd76ffc}, !- Name
-  {1b4915f9-3023-4cef-a8c8-4911ede8f0b1}, !- Source Object
-  3,                                      !- Outlet Port
-  {651326fa-f833-47f1-88d4-6d6f8890524b}, !- Target Object
-  2;                                      !- Inlet Port
-
-OS:Connection,
-  {2d64d450-f865-4fd3-84a3-1fa437dbcd22}, !- Handle
-  {bff19dce-1764-4d24-91de-2ea89c7542a4}, !- Name
-  {651326fa-f833-47f1-88d4-6d6f8890524b}, !- Source Object
-  3,                                      !- Outlet Port
-  {a4d2e74e-d576-4b09-af5e-d331ae5c3b26}, !- Target Object
-  3;                                      !- Inlet Port
-
-OS:Connection,
-  {ba34ed75-3f34-4ec0-81f5-ceaefa1e7583}, !- Handle
-  {321e0f56-4b31-4841-b066-56a8983c8b3e}, !- Name
-  {a4d2e74e-d576-4b09-af5e-d331ae5c3b26}, !- Source Object
-  4,                                      !- Outlet Port
-  {9eb53cb1-25a3-4b93-8123-30e88aa45ace}, !- Target Object
-  2;                                      !- Inlet Port
-
-OS:AdditionalProperties,
-  {41aebfc6-760e-4336-8137-8338695df750}, !- Handle
-  {18e6a88b-45bd-44ed-8c2a-7effa1babb3a}, !- Object Name
-  SizingInfoHVACCapacityDerateFactorEER,  !- Feature Name 1
-  String,                                 !- Feature Data Type 1
-  1.0&#441.0&#441.0&#441.0&#441.0,        !- Feature Value 1
-  SizingInfoHVACRatedCFMperTonCooling,    !- Feature Name 2
-  String,                                 !- Feature Data Type 2
-  386.1,                                  !- Feature Value 2
-  SizingInfoHVACFracCoolLoadServed,       !- Feature Name 3
-  Double,                                 !- Feature Data Type 3
-  1;                                      !- Feature Value 3
-
-OS:Schedule:Ruleset,
-  {b22cbbb9-0624-437d-ac7d-29bca362ec16}, !- Handle
-  res heating season,                     !- Name
-  {4ede325a-4e9b-4d60-80ab-d0b4b98873d8}, !- Schedule Type Limits Name
-  {879cb0d3-98bb-4ad6-8588-fd0533254642}; !- Default Day Schedule Name
-
-OS:Schedule:Day,
-  {879cb0d3-98bb-4ad6-8588-fd0533254642}, !- Handle
-  Schedule Day 4,                         !- Name
-  {4ede325a-4e9b-4d60-80ab-d0b4b98873d8}, !- Schedule Type Limits Name
+  {0aaac991-566d-4cbf-b079-0f7aad33f611}, !- Handle
+  Schedule Day 1,                         !- Name
+  ,                                       !- Schedule Type Limits Name
   ,                                       !- Interpolate to Timestep
   24,                                     !- Hour 1
   0,                                      !- Minute 1
   0;                                      !- Value Until Time 1
 
-OS:Schedule:Rule,
-  {f624a759-b4d7-4253-b066-26b2466871c2}, !- Handle
-  res heating season allday rule1,        !- Name
-  {b22cbbb9-0624-437d-ac7d-29bca362ec16}, !- Schedule Ruleset Name
-  11,                                     !- Rule Order
-  {dd995808-1c72-42d7-8b5a-d5ece6981394}, !- Day Schedule Name
-  Yes,                                    !- Apply Sunday
-  Yes,                                    !- Apply Monday
-  Yes,                                    !- Apply Tuesday
-  Yes,                                    !- Apply Wednesday
-  Yes,                                    !- Apply Thursday
-  Yes,                                    !- Apply Friday
-  Yes,                                    !- Apply Saturday
-  DateRange,                              !- Date Specification Type
-  1,                                      !- Start Month
-  1,                                      !- Start Day
-  1,                                      !- End Month
-  31;                                     !- End Day
-
 OS:Schedule:Day,
-  {dd995808-1c72-42d7-8b5a-d5ece6981394}, !- Handle
-  res heating season allday1,             !- Name
-  {4ede325a-4e9b-4d60-80ab-d0b4b98873d8}, !- Schedule Type Limits Name
+  {8e7a144e-f530-49f9-b7f9-a172bf66d699}, !- Handle
+  Schedule Day 2,                         !- Name
+  ,                                       !- Schedule Type Limits Name
   ,                                       !- Interpolate to Timestep
   24,                                     !- Hour 1
   0,                                      !- Minute 1
   1;                                      !- Value Until Time 1
-
-OS:Schedule:Rule,
-  {8e9e99fe-a339-4d0c-9427-69661ee64e92}, !- Handle
-  res heating season allday rule2,        !- Name
-  {b22cbbb9-0624-437d-ac7d-29bca362ec16}, !- Schedule Ruleset Name
-  10,                                     !- Rule Order
-  {1cecea56-eaf1-4175-ae4c-a06e1c2e4398}, !- Day Schedule Name
-  Yes,                                    !- Apply Sunday
-  Yes,                                    !- Apply Monday
-  Yes,                                    !- Apply Tuesday
-  Yes,                                    !- Apply Wednesday
-  Yes,                                    !- Apply Thursday
-  Yes,                                    !- Apply Friday
-  Yes,                                    !- Apply Saturday
-  DateRange,                              !- Date Specification Type
-  2,                                      !- Start Month
-  1,                                      !- Start Day
-  2,                                      !- End Month
-  28;                                     !- End Day
-
-OS:Schedule:Day,
-  {1cecea56-eaf1-4175-ae4c-a06e1c2e4398}, !- Handle
-  res heating season allday2,             !- Name
-  {4ede325a-4e9b-4d60-80ab-d0b4b98873d8}, !- Schedule Type Limits Name
-  ,                                       !- Interpolate to Timestep
-  24,                                     !- Hour 1
-  0,                                      !- Minute 1
-  1;                                      !- Value Until Time 1
-
-OS:Schedule:Rule,
-  {214eb8b2-c9ed-49a1-b3b1-148aef802f6c}, !- Handle
-  res heating season allday rule3,        !- Name
-  {b22cbbb9-0624-437d-ac7d-29bca362ec16}, !- Schedule Ruleset Name
-  9,                                      !- Rule Order
-  {35636cf6-73d2-4729-a05a-85d2f50df246}, !- Day Schedule Name
-  Yes,                                    !- Apply Sunday
-  Yes,                                    !- Apply Monday
-  Yes,                                    !- Apply Tuesday
-  Yes,                                    !- Apply Wednesday
-  Yes,                                    !- Apply Thursday
-  Yes,                                    !- Apply Friday
-  Yes,                                    !- Apply Saturday
-  DateRange,                              !- Date Specification Type
-  3,                                      !- Start Month
-  1,                                      !- Start Day
-  3,                                      !- End Month
-  31;                                     !- End Day
-
-OS:Schedule:Day,
-  {35636cf6-73d2-4729-a05a-85d2f50df246}, !- Handle
-  res heating season allday3,             !- Name
-  {4ede325a-4e9b-4d60-80ab-d0b4b98873d8}, !- Schedule Type Limits Name
-  ,                                       !- Interpolate to Timestep
-  24,                                     !- Hour 1
-  0,                                      !- Minute 1
-  1;                                      !- Value Until Time 1
-
-OS:Schedule:Rule,
-  {f4facad9-1f61-4967-be58-769daef0a8c4}, !- Handle
-  res heating season allday rule4,        !- Name
-  {b22cbbb9-0624-437d-ac7d-29bca362ec16}, !- Schedule Ruleset Name
-  8,                                      !- Rule Order
-  {fb6ce90e-537b-4992-af2a-6efa0f741946}, !- Day Schedule Name
-  Yes,                                    !- Apply Sunday
-  Yes,                                    !- Apply Monday
-  Yes,                                    !- Apply Tuesday
-  Yes,                                    !- Apply Wednesday
-  Yes,                                    !- Apply Thursday
-  Yes,                                    !- Apply Friday
-  Yes,                                    !- Apply Saturday
-  DateRange,                              !- Date Specification Type
-  4,                                      !- Start Month
-  1,                                      !- Start Day
-  4,                                      !- End Month
-  30;                                     !- End Day
-
-OS:Schedule:Day,
-  {fb6ce90e-537b-4992-af2a-6efa0f741946}, !- Handle
-  res heating season allday4,             !- Name
-  {4ede325a-4e9b-4d60-80ab-d0b4b98873d8}, !- Schedule Type Limits Name
-  ,                                       !- Interpolate to Timestep
-  24,                                     !- Hour 1
-  0,                                      !- Minute 1
-  1;                                      !- Value Until Time 1
-
-OS:Schedule:Rule,
-  {4b6c794a-2e67-4224-a937-f170034f5aa7}, !- Handle
-  res heating season allday rule5,        !- Name
-  {b22cbbb9-0624-437d-ac7d-29bca362ec16}, !- Schedule Ruleset Name
-  7,                                      !- Rule Order
-  {74b542ba-ef09-41a5-92d8-6fc0cd77ef55}, !- Day Schedule Name
-  Yes,                                    !- Apply Sunday
-  Yes,                                    !- Apply Monday
-  Yes,                                    !- Apply Tuesday
-  Yes,                                    !- Apply Wednesday
-  Yes,                                    !- Apply Thursday
-  Yes,                                    !- Apply Friday
-  Yes,                                    !- Apply Saturday
-  DateRange,                              !- Date Specification Type
-  5,                                      !- Start Month
-  1,                                      !- Start Day
-  5,                                      !- End Month
-  31;                                     !- End Day
-
-OS:Schedule:Day,
-  {74b542ba-ef09-41a5-92d8-6fc0cd77ef55}, !- Handle
-  res heating season allday5,             !- Name
-  {4ede325a-4e9b-4d60-80ab-d0b4b98873d8}, !- Schedule Type Limits Name
-  ,                                       !- Interpolate to Timestep
-  24,                                     !- Hour 1
-  0,                                      !- Minute 1
-  1;                                      !- Value Until Time 1
-
-OS:Schedule:Rule,
-  {52d4eb99-ab06-4a79-8abc-c0aedfdf28a6}, !- Handle
-  res heating season allday rule6,        !- Name
-  {b22cbbb9-0624-437d-ac7d-29bca362ec16}, !- Schedule Ruleset Name
-  6,                                      !- Rule Order
-  {afa8cecc-4608-47b5-b023-65039afb7caf}, !- Day Schedule Name
-  Yes,                                    !- Apply Sunday
-  Yes,                                    !- Apply Monday
-  Yes,                                    !- Apply Tuesday
-  Yes,                                    !- Apply Wednesday
-  Yes,                                    !- Apply Thursday
-  Yes,                                    !- Apply Friday
-  Yes,                                    !- Apply Saturday
-  DateRange,                              !- Date Specification Type
-  6,                                      !- Start Month
-  1,                                      !- Start Day
-  6,                                      !- End Month
-  30;                                     !- End Day
-
-OS:Schedule:Day,
-  {afa8cecc-4608-47b5-b023-65039afb7caf}, !- Handle
-  res heating season allday6,             !- Name
-  {4ede325a-4e9b-4d60-80ab-d0b4b98873d8}, !- Schedule Type Limits Name
-  ,                                       !- Interpolate to Timestep
-  24,                                     !- Hour 1
-  0,                                      !- Minute 1
-  1;                                      !- Value Until Time 1
-
-OS:Schedule:Rule,
-  {ff2de7df-570c-4087-8fd2-cf4bcc5041cf}, !- Handle
-  res heating season allday rule7,        !- Name
-  {b22cbbb9-0624-437d-ac7d-29bca362ec16}, !- Schedule Ruleset Name
-  5,                                      !- Rule Order
-  {78e70ee7-b1ba-44e9-a746-bec50c67e9bc}, !- Day Schedule Name
-  Yes,                                    !- Apply Sunday
-  Yes,                                    !- Apply Monday
-  Yes,                                    !- Apply Tuesday
-  Yes,                                    !- Apply Wednesday
-  Yes,                                    !- Apply Thursday
-  Yes,                                    !- Apply Friday
-  Yes,                                    !- Apply Saturday
-  DateRange,                              !- Date Specification Type
-  7,                                      !- Start Month
-  1,                                      !- Start Day
-  7,                                      !- End Month
-  31;                                     !- End Day
-
-OS:Schedule:Day,
-  {78e70ee7-b1ba-44e9-a746-bec50c67e9bc}, !- Handle
-  res heating season allday7,             !- Name
-  {4ede325a-4e9b-4d60-80ab-d0b4b98873d8}, !- Schedule Type Limits Name
-  ,                                       !- Interpolate to Timestep
-  24,                                     !- Hour 1
-  0,                                      !- Minute 1
-  1;                                      !- Value Until Time 1
-
-OS:Schedule:Rule,
-  {813856ab-4f1b-4b81-915e-932f5256485f}, !- Handle
-  res heating season allday rule8,        !- Name
-  {b22cbbb9-0624-437d-ac7d-29bca362ec16}, !- Schedule Ruleset Name
-  4,                                      !- Rule Order
-  {bf77665f-c0c9-4b3e-9803-b52e428d65a7}, !- Day Schedule Name
-  Yes,                                    !- Apply Sunday
-  Yes,                                    !- Apply Monday
-  Yes,                                    !- Apply Tuesday
-  Yes,                                    !- Apply Wednesday
-  Yes,                                    !- Apply Thursday
-  Yes,                                    !- Apply Friday
-  Yes,                                    !- Apply Saturday
-  DateRange,                              !- Date Specification Type
-  8,                                      !- Start Month
-  1,                                      !- Start Day
-  8,                                      !- End Month
-  31;                                     !- End Day
-
-OS:Schedule:Day,
-  {bf77665f-c0c9-4b3e-9803-b52e428d65a7}, !- Handle
-  res heating season allday8,             !- Name
-  {4ede325a-4e9b-4d60-80ab-d0b4b98873d8}, !- Schedule Type Limits Name
-  ,                                       !- Interpolate to Timestep
-  24,                                     !- Hour 1
-  0,                                      !- Minute 1
-  1;                                      !- Value Until Time 1
-
-OS:Schedule:Rule,
-  {5befc43c-f713-41e4-b5d7-748f00bd85cd}, !- Handle
-  res heating season allday rule9,        !- Name
-  {b22cbbb9-0624-437d-ac7d-29bca362ec16}, !- Schedule Ruleset Name
-  3,                                      !- Rule Order
-  {870c431b-a52c-4b57-b371-1b2b2be07c5c}, !- Day Schedule Name
-  Yes,                                    !- Apply Sunday
-  Yes,                                    !- Apply Monday
-  Yes,                                    !- Apply Tuesday
-  Yes,                                    !- Apply Wednesday
-  Yes,                                    !- Apply Thursday
-  Yes,                                    !- Apply Friday
-  Yes,                                    !- Apply Saturday
-  DateRange,                              !- Date Specification Type
-  9,                                      !- Start Month
-  1,                                      !- Start Day
-  9,                                      !- End Month
-  30;                                     !- End Day
-
-OS:Schedule:Day,
-  {870c431b-a52c-4b57-b371-1b2b2be07c5c}, !- Handle
-  res heating season allday9,             !- Name
-  {4ede325a-4e9b-4d60-80ab-d0b4b98873d8}, !- Schedule Type Limits Name
-  ,                                       !- Interpolate to Timestep
-  24,                                     !- Hour 1
-  0,                                      !- Minute 1
-  1;                                      !- Value Until Time 1
-
-OS:Schedule:Rule,
-  {bfa017c3-8a45-4ac1-8873-c4bebc4263ff}, !- Handle
-  res heating season allday rule10,       !- Name
-  {b22cbbb9-0624-437d-ac7d-29bca362ec16}, !- Schedule Ruleset Name
-  2,                                      !- Rule Order
-  {e531ed7c-54d8-4633-8afa-a7fbc08a9b34}, !- Day Schedule Name
-  Yes,                                    !- Apply Sunday
-  Yes,                                    !- Apply Monday
-  Yes,                                    !- Apply Tuesday
-  Yes,                                    !- Apply Wednesday
-  Yes,                                    !- Apply Thursday
-  Yes,                                    !- Apply Friday
-  Yes,                                    !- Apply Saturday
-  DateRange,                              !- Date Specification Type
-  10,                                     !- Start Month
-  1,                                      !- Start Day
-  10,                                     !- End Month
-  31;                                     !- End Day
-
-OS:Schedule:Day,
-  {e531ed7c-54d8-4633-8afa-a7fbc08a9b34}, !- Handle
-  res heating season allday10,            !- Name
-  {4ede325a-4e9b-4d60-80ab-d0b4b98873d8}, !- Schedule Type Limits Name
-  ,                                       !- Interpolate to Timestep
-  24,                                     !- Hour 1
-  0,                                      !- Minute 1
-  1;                                      !- Value Until Time 1
-
-OS:Schedule:Rule,
-  {d456fad2-3007-4487-8e63-0a28f5633340}, !- Handle
-  res heating season allday rule11,       !- Name
-  {b22cbbb9-0624-437d-ac7d-29bca362ec16}, !- Schedule Ruleset Name
-  1,                                      !- Rule Order
-  {81fc380e-070a-4969-a099-a66137979518}, !- Day Schedule Name
-  Yes,                                    !- Apply Sunday
-  Yes,                                    !- Apply Monday
-  Yes,                                    !- Apply Tuesday
-  Yes,                                    !- Apply Wednesday
-  Yes,                                    !- Apply Thursday
-  Yes,                                    !- Apply Friday
-  Yes,                                    !- Apply Saturday
-  DateRange,                              !- Date Specification Type
-  11,                                     !- Start Month
-  1,                                      !- Start Day
-  11,                                     !- End Month
-  30;                                     !- End Day
-
-OS:Schedule:Day,
-  {81fc380e-070a-4969-a099-a66137979518}, !- Handle
-  res heating season allday11,            !- Name
-  {4ede325a-4e9b-4d60-80ab-d0b4b98873d8}, !- Schedule Type Limits Name
-  ,                                       !- Interpolate to Timestep
-  24,                                     !- Hour 1
-  0,                                      !- Minute 1
-  1;                                      !- Value Until Time 1
-
-OS:Schedule:Rule,
-  {e129ba6a-5c23-4efe-a138-b90b1fcd4c39}, !- Handle
-  res heating season allday rule12,       !- Name
-  {b22cbbb9-0624-437d-ac7d-29bca362ec16}, !- Schedule Ruleset Name
-  0,                                      !- Rule Order
-  {f1aaac24-4fbe-46d7-bd2e-802905337055}, !- Day Schedule Name
-  Yes,                                    !- Apply Sunday
-  Yes,                                    !- Apply Monday
-  Yes,                                    !- Apply Tuesday
-  Yes,                                    !- Apply Wednesday
-  Yes,                                    !- Apply Thursday
-  Yes,                                    !- Apply Friday
-  Yes,                                    !- Apply Saturday
-  DateRange,                              !- Date Specification Type
-  12,                                     !- Start Month
-  1,                                      !- Start Day
-  12,                                     !- End Month
-  31;                                     !- End Day
-
-OS:Schedule:Day,
-  {f1aaac24-4fbe-46d7-bd2e-802905337055}, !- Handle
-  res heating season allday12,            !- Name
-  {4ede325a-4e9b-4d60-80ab-d0b4b98873d8}, !- Schedule Type Limits Name
-  ,                                       !- Interpolate to Timestep
-  24,                                     !- Hour 1
-  0,                                      !- Minute 1
-  1;                                      !- Value Until Time 1
-
-OS:ThermostatSetpoint:DualSetpoint,
-  {74aab72f-f929-44f1-ad88-2684c6de0f37}, !- Handle
-  living zone temperature setpoint,       !- Name
-  {2c919557-8deb-4cdc-a76c-76bbc24ce7ad}, !- Heating Setpoint Temperature Schedule Name
-  {0782ba23-f158-46bd-9fb2-078e1d968e9b}; !- Cooling Setpoint Temperature Schedule Name
-
-OS:ScheduleTypeLimits,
-  {5d609912-8694-474a-b2a8-4e577cfa3b19}, !- Handle
-  Temperature,                            !- Name
-  ,                                       !- Lower Limit Value
-  ,                                       !- Upper Limit Value
-  Continuous,                             !- Numeric Type
-  Temperature;                            !- Unit Type
-
-OS:Schedule:Ruleset,
-  {22bda322-5bfb-40da-bb63-52c1f47288e6}, !- Handle
-  res cooling season,                     !- Name
-  {4ede325a-4e9b-4d60-80ab-d0b4b98873d8}, !- Schedule Type Limits Name
-  {41066f0e-26a8-4086-bd0f-200a0d1a6a12}; !- Default Day Schedule Name
-
-OS:Schedule:Day,
-  {41066f0e-26a8-4086-bd0f-200a0d1a6a12}, !- Handle
-  Schedule Day 1,                         !- Name
-  {4ede325a-4e9b-4d60-80ab-d0b4b98873d8}, !- Schedule Type Limits Name
-=======
-OS:Schedule:Day,
-  {d66cba77-a125-48fa-8601-20b2e5eb638f}, !- Handle
-  Schedule Day 1,                         !- Name
-  ,                                       !- Schedule Type Limits Name
->>>>>>> fcfe5a62
-  ,                                       !- Interpolate to Timestep
-  24,                                     !- Hour 1
-  0,                                      !- Minute 1
-  0;                                      !- Value Until Time 1
-
-<<<<<<< HEAD
-OS:Schedule:Rule,
-  {a5b0950f-76d9-4e39-a975-a1f2213ebf38}, !- Handle
-  res cooling season allday rule1,        !- Name
-  {22bda322-5bfb-40da-bb63-52c1f47288e6}, !- Schedule Ruleset Name
-  11,                                     !- Rule Order
-  {e9098bb2-4939-49fe-915c-92af1fe5155e}, !- Day Schedule Name
-  Yes,                                    !- Apply Sunday
-  Yes,                                    !- Apply Monday
-  Yes,                                    !- Apply Tuesday
-  Yes,                                    !- Apply Wednesday
-  Yes,                                    !- Apply Thursday
-  Yes,                                    !- Apply Friday
-  Yes,                                    !- Apply Saturday
-  DateRange,                              !- Date Specification Type
-  1,                                      !- Start Month
-  1,                                      !- Start Day
-  1,                                      !- End Month
-  31;                                     !- End Day
-
-OS:Schedule:Day,
-  {e9098bb2-4939-49fe-915c-92af1fe5155e}, !- Handle
-  res cooling season allday1,             !- Name
-  {4ede325a-4e9b-4d60-80ab-d0b4b98873d8}, !- Schedule Type Limits Name
-  ,                                       !- Interpolate to Timestep
-  24,                                     !- Hour 1
-  0,                                      !- Minute 1
-  1;                                      !- Value Until Time 1
-
-OS:Schedule:Rule,
-  {5b107fa7-b83c-4681-b7cc-9a624e13e4b2}, !- Handle
-  res cooling season allday rule2,        !- Name
-  {22bda322-5bfb-40da-bb63-52c1f47288e6}, !- Schedule Ruleset Name
-  10,                                     !- Rule Order
-  {7b4aaa1d-486d-4be5-8925-c6c95afb1052}, !- Day Schedule Name
-  Yes,                                    !- Apply Sunday
-  Yes,                                    !- Apply Monday
-  Yes,                                    !- Apply Tuesday
-  Yes,                                    !- Apply Wednesday
-  Yes,                                    !- Apply Thursday
-  Yes,                                    !- Apply Friday
-  Yes,                                    !- Apply Saturday
-  DateRange,                              !- Date Specification Type
-  2,                                      !- Start Month
-  1,                                      !- Start Day
-  2,                                      !- End Month
-  28;                                     !- End Day
-
-OS:Schedule:Day,
-  {7b4aaa1d-486d-4be5-8925-c6c95afb1052}, !- Handle
-  res cooling season allday2,             !- Name
-  {4ede325a-4e9b-4d60-80ab-d0b4b98873d8}, !- Schedule Type Limits Name
-=======
-OS:Schedule:Day,
-  {03d08940-64b0-4e61-a42f-f7f314c421aa}, !- Handle
-  Schedule Day 2,                         !- Name
-  ,                                       !- Schedule Type Limits Name
->>>>>>> fcfe5a62
-  ,                                       !- Interpolate to Timestep
-  24,                                     !- Hour 1
-  0,                                      !- Minute 1
-  1;                                      !- Value Until Time 1
-<<<<<<< HEAD
-
-OS:Schedule:Rule,
-  {5221b3c3-b8d0-4636-a14c-f0b0236097f0}, !- Handle
-  res cooling season allday rule3,        !- Name
-  {22bda322-5bfb-40da-bb63-52c1f47288e6}, !- Schedule Ruleset Name
-  9,                                      !- Rule Order
-  {dd92aeab-9aa6-4385-a96e-4aabc934e39c}, !- Day Schedule Name
-  Yes,                                    !- Apply Sunday
-  Yes,                                    !- Apply Monday
-  Yes,                                    !- Apply Tuesday
-  Yes,                                    !- Apply Wednesday
-  Yes,                                    !- Apply Thursday
-  Yes,                                    !- Apply Friday
-  Yes,                                    !- Apply Saturday
-  DateRange,                              !- Date Specification Type
-  3,                                      !- Start Month
-  1,                                      !- Start Day
-  3,                                      !- End Month
-  31;                                     !- End Day
-
-OS:Schedule:Day,
-  {dd92aeab-9aa6-4385-a96e-4aabc934e39c}, !- Handle
-  res cooling season allday3,             !- Name
-  {4ede325a-4e9b-4d60-80ab-d0b4b98873d8}, !- Schedule Type Limits Name
-  ,                                       !- Interpolate to Timestep
-  24,                                     !- Hour 1
-  0,                                      !- Minute 1
-  1;                                      !- Value Until Time 1
-
-OS:Schedule:Rule,
-  {fe47d01c-055f-4737-a33a-3617ecee970b}, !- Handle
-  res cooling season allday rule4,        !- Name
-  {22bda322-5bfb-40da-bb63-52c1f47288e6}, !- Schedule Ruleset Name
-  8,                                      !- Rule Order
-  {a8d35de7-830c-4b5e-a665-e3c5090636bd}, !- Day Schedule Name
-  Yes,                                    !- Apply Sunday
-  Yes,                                    !- Apply Monday
-  Yes,                                    !- Apply Tuesday
-  Yes,                                    !- Apply Wednesday
-  Yes,                                    !- Apply Thursday
-  Yes,                                    !- Apply Friday
-  Yes,                                    !- Apply Saturday
-  DateRange,                              !- Date Specification Type
-  4,                                      !- Start Month
-  1,                                      !- Start Day
-  4,                                      !- End Month
-  30;                                     !- End Day
-
-OS:Schedule:Day,
-  {a8d35de7-830c-4b5e-a665-e3c5090636bd}, !- Handle
-  res cooling season allday4,             !- Name
-  {4ede325a-4e9b-4d60-80ab-d0b4b98873d8}, !- Schedule Type Limits Name
-  ,                                       !- Interpolate to Timestep
-  24,                                     !- Hour 1
-  0,                                      !- Minute 1
-  1;                                      !- Value Until Time 1
-
-OS:Schedule:Rule,
-  {b290fc42-4e1e-4095-99cb-31e4137b5090}, !- Handle
-  res cooling season allday rule5,        !- Name
-  {22bda322-5bfb-40da-bb63-52c1f47288e6}, !- Schedule Ruleset Name
-  7,                                      !- Rule Order
-  {240d4dec-312f-4988-874a-e3f807433634}, !- Day Schedule Name
-  Yes,                                    !- Apply Sunday
-  Yes,                                    !- Apply Monday
-  Yes,                                    !- Apply Tuesday
-  Yes,                                    !- Apply Wednesday
-  Yes,                                    !- Apply Thursday
-  Yes,                                    !- Apply Friday
-  Yes,                                    !- Apply Saturday
-  DateRange,                              !- Date Specification Type
-  5,                                      !- Start Month
-  1,                                      !- Start Day
-  5,                                      !- End Month
-  31;                                     !- End Day
-
-OS:Schedule:Day,
-  {240d4dec-312f-4988-874a-e3f807433634}, !- Handle
-  res cooling season allday5,             !- Name
-  {4ede325a-4e9b-4d60-80ab-d0b4b98873d8}, !- Schedule Type Limits Name
-  ,                                       !- Interpolate to Timestep
-  24,                                     !- Hour 1
-  0,                                      !- Minute 1
-  1;                                      !- Value Until Time 1
-
-OS:Schedule:Rule,
-  {6aa519a4-ee09-4075-9a2f-b7e6a6960a9c}, !- Handle
-  res cooling season allday rule6,        !- Name
-  {22bda322-5bfb-40da-bb63-52c1f47288e6}, !- Schedule Ruleset Name
-  6,                                      !- Rule Order
-  {cef246dc-98bc-4931-baa0-d919984eddcb}, !- Day Schedule Name
-  Yes,                                    !- Apply Sunday
-  Yes,                                    !- Apply Monday
-  Yes,                                    !- Apply Tuesday
-  Yes,                                    !- Apply Wednesday
-  Yes,                                    !- Apply Thursday
-  Yes,                                    !- Apply Friday
-  Yes,                                    !- Apply Saturday
-  DateRange,                              !- Date Specification Type
-  6,                                      !- Start Month
-  1,                                      !- Start Day
-  6,                                      !- End Month
-  30;                                     !- End Day
-
-OS:Schedule:Day,
-  {cef246dc-98bc-4931-baa0-d919984eddcb}, !- Handle
-  res cooling season allday6,             !- Name
-  {4ede325a-4e9b-4d60-80ab-d0b4b98873d8}, !- Schedule Type Limits Name
-  ,                                       !- Interpolate to Timestep
-  24,                                     !- Hour 1
-  0,                                      !- Minute 1
-  1;                                      !- Value Until Time 1
-
-OS:Schedule:Rule,
-  {c5429ba6-937f-4187-af6a-14af283cdf1d}, !- Handle
-  res cooling season allday rule7,        !- Name
-  {22bda322-5bfb-40da-bb63-52c1f47288e6}, !- Schedule Ruleset Name
-  5,                                      !- Rule Order
-  {b5e336c5-5571-498d-8585-40379d4e88b8}, !- Day Schedule Name
-  Yes,                                    !- Apply Sunday
-  Yes,                                    !- Apply Monday
-  Yes,                                    !- Apply Tuesday
-  Yes,                                    !- Apply Wednesday
-  Yes,                                    !- Apply Thursday
-  Yes,                                    !- Apply Friday
-  Yes,                                    !- Apply Saturday
-  DateRange,                              !- Date Specification Type
-  7,                                      !- Start Month
-  1,                                      !- Start Day
-  7,                                      !- End Month
-  31;                                     !- End Day
-
-OS:Schedule:Day,
-  {b5e336c5-5571-498d-8585-40379d4e88b8}, !- Handle
-  res cooling season allday7,             !- Name
-  {4ede325a-4e9b-4d60-80ab-d0b4b98873d8}, !- Schedule Type Limits Name
-  ,                                       !- Interpolate to Timestep
-  24,                                     !- Hour 1
-  0,                                      !- Minute 1
-  1;                                      !- Value Until Time 1
-
-OS:Schedule:Rule,
-  {793399c1-3acd-43be-938d-afc744e7bca0}, !- Handle
-  res cooling season allday rule8,        !- Name
-  {22bda322-5bfb-40da-bb63-52c1f47288e6}, !- Schedule Ruleset Name
-  4,                                      !- Rule Order
-  {ca6be35e-e827-4ea0-9746-08dfb0400a0b}, !- Day Schedule Name
-  Yes,                                    !- Apply Sunday
-  Yes,                                    !- Apply Monday
-  Yes,                                    !- Apply Tuesday
-  Yes,                                    !- Apply Wednesday
-  Yes,                                    !- Apply Thursday
-  Yes,                                    !- Apply Friday
-  Yes,                                    !- Apply Saturday
-  DateRange,                              !- Date Specification Type
-  8,                                      !- Start Month
-  1,                                      !- Start Day
-  8,                                      !- End Month
-  31;                                     !- End Day
-
-OS:Schedule:Day,
-  {ca6be35e-e827-4ea0-9746-08dfb0400a0b}, !- Handle
-  res cooling season allday8,             !- Name
-  {4ede325a-4e9b-4d60-80ab-d0b4b98873d8}, !- Schedule Type Limits Name
-  ,                                       !- Interpolate to Timestep
-  24,                                     !- Hour 1
-  0,                                      !- Minute 1
-  1;                                      !- Value Until Time 1
-
-OS:Schedule:Rule,
-  {a4ae9154-58df-4877-b87f-c82bc5c2ac80}, !- Handle
-  res cooling season allday rule9,        !- Name
-  {22bda322-5bfb-40da-bb63-52c1f47288e6}, !- Schedule Ruleset Name
-  3,                                      !- Rule Order
-  {3bd936b0-c48a-4731-b3ca-597cc2627e37}, !- Day Schedule Name
-  Yes,                                    !- Apply Sunday
-  Yes,                                    !- Apply Monday
-  Yes,                                    !- Apply Tuesday
-  Yes,                                    !- Apply Wednesday
-  Yes,                                    !- Apply Thursday
-  Yes,                                    !- Apply Friday
-  Yes,                                    !- Apply Saturday
-  DateRange,                              !- Date Specification Type
-  9,                                      !- Start Month
-  1,                                      !- Start Day
-  9,                                      !- End Month
-  30;                                     !- End Day
-
-OS:Schedule:Day,
-  {3bd936b0-c48a-4731-b3ca-597cc2627e37}, !- Handle
-  res cooling season allday9,             !- Name
-  {4ede325a-4e9b-4d60-80ab-d0b4b98873d8}, !- Schedule Type Limits Name
-  ,                                       !- Interpolate to Timestep
-  24,                                     !- Hour 1
-  0,                                      !- Minute 1
-  1;                                      !- Value Until Time 1
-
-OS:Schedule:Rule,
-  {835d4093-d37a-4abf-8954-a0fe69d63823}, !- Handle
-  res cooling season allday rule10,       !- Name
-  {22bda322-5bfb-40da-bb63-52c1f47288e6}, !- Schedule Ruleset Name
-  2,                                      !- Rule Order
-  {3101058a-8ae7-4bd1-a8b5-95d79c8f1625}, !- Day Schedule Name
-  Yes,                                    !- Apply Sunday
-  Yes,                                    !- Apply Monday
-  Yes,                                    !- Apply Tuesday
-  Yes,                                    !- Apply Wednesday
-  Yes,                                    !- Apply Thursday
-  Yes,                                    !- Apply Friday
-  Yes,                                    !- Apply Saturday
-  DateRange,                              !- Date Specification Type
-  10,                                     !- Start Month
-  1,                                      !- Start Day
-  10,                                     !- End Month
-  31;                                     !- End Day
-
-OS:Schedule:Day,
-  {3101058a-8ae7-4bd1-a8b5-95d79c8f1625}, !- Handle
-  res cooling season allday10,            !- Name
-  {4ede325a-4e9b-4d60-80ab-d0b4b98873d8}, !- Schedule Type Limits Name
-  ,                                       !- Interpolate to Timestep
-  24,                                     !- Hour 1
-  0,                                      !- Minute 1
-  1;                                      !- Value Until Time 1
-
-OS:Schedule:Rule,
-  {de13f2dd-79d9-46fa-89aa-e074e6fe58fb}, !- Handle
-  res cooling season allday rule11,       !- Name
-  {22bda322-5bfb-40da-bb63-52c1f47288e6}, !- Schedule Ruleset Name
-  1,                                      !- Rule Order
-  {750edcdf-4a0e-4e63-bc15-4ce4c159d596}, !- Day Schedule Name
-  Yes,                                    !- Apply Sunday
-  Yes,                                    !- Apply Monday
-  Yes,                                    !- Apply Tuesday
-  Yes,                                    !- Apply Wednesday
-  Yes,                                    !- Apply Thursday
-  Yes,                                    !- Apply Friday
-  Yes,                                    !- Apply Saturday
-  DateRange,                              !- Date Specification Type
-  11,                                     !- Start Month
-  1,                                      !- Start Day
-  11,                                     !- End Month
-  30;                                     !- End Day
-
-OS:Schedule:Day,
-  {750edcdf-4a0e-4e63-bc15-4ce4c159d596}, !- Handle
-  res cooling season allday11,            !- Name
-  {4ede325a-4e9b-4d60-80ab-d0b4b98873d8}, !- Schedule Type Limits Name
-  ,                                       !- Interpolate to Timestep
-  24,                                     !- Hour 1
-  0,                                      !- Minute 1
-  1;                                      !- Value Until Time 1
-
-OS:Schedule:Rule,
-  {346951a3-5358-4887-93a0-dea893b03922}, !- Handle
-  res cooling season allday rule12,       !- Name
-  {22bda322-5bfb-40da-bb63-52c1f47288e6}, !- Schedule Ruleset Name
-  0,                                      !- Rule Order
-  {77211f18-7875-4239-88e8-8f78d96a1bb2}, !- Day Schedule Name
-  Yes,                                    !- Apply Sunday
-  Yes,                                    !- Apply Monday
-  Yes,                                    !- Apply Tuesday
-  Yes,                                    !- Apply Wednesday
-  Yes,                                    !- Apply Thursday
-  Yes,                                    !- Apply Friday
-  Yes,                                    !- Apply Saturday
-  DateRange,                              !- Date Specification Type
-  12,                                     !- Start Month
-  1,                                      !- Start Day
-  12,                                     !- End Month
-  31;                                     !- End Day
-
-OS:Schedule:Day,
-  {77211f18-7875-4239-88e8-8f78d96a1bb2}, !- Handle
-  res cooling season allday12,            !- Name
-  {4ede325a-4e9b-4d60-80ab-d0b4b98873d8}, !- Schedule Type Limits Name
-  ,                                       !- Interpolate to Timestep
-  24,                                     !- Hour 1
-  0,                                      !- Minute 1
-  1;                                      !- Value Until Time 1
-
-OS:AdditionalProperties,
-  {6ac23448-bec3-489b-81e9-1e2e15b8eb59}, !- Handle
-  {74aab72f-f929-44f1-ad88-2684c6de0f37}, !- Object Name
-  htg_wkdy,                               !- Feature Name 1
-  String,                                 !- Feature Data Type 1
-  21.6666666666667&#4421.6666666666667&#4421.6666666666667&#4421.6666666666667&#4421.6666666666667&#4421.6666666666667&#4421.6666666666667&#4421.6666666666667&#4421.6666666666667&#4421.6666666666667&#4421.6666666666667&#4421.6666666666667&#4421.6666666666667&#4421.6666666666667&#4421.6666666666667&#4421.6666666666667&#4421.6666666666667&#4421.6666666666667&#4421.6666666666667&#4421.6666666666667&#4421.6666666666667&#4421.6666666666667&#4421.6666666666667&#4421.6666666666667, !- Feature Value 1
-  htg_wked,                               !- Feature Name 2
-  String,                                 !- Feature Data Type 2
-  21.6666666666667&#4421.6666666666667&#4421.6666666666667&#4421.6666666666667&#4421.6666666666667&#4421.6666666666667&#4421.6666666666667&#4421.6666666666667&#4421.6666666666667&#4421.6666666666667&#4421.6666666666667&#4421.6666666666667&#4421.6666666666667&#4421.6666666666667&#4421.6666666666667&#4421.6666666666667&#4421.6666666666667&#4421.6666666666667&#4421.6666666666667&#4421.6666666666667&#4421.6666666666667&#4421.6666666666667&#4421.6666666666667&#4421.6666666666667, !- Feature Value 2
-  clg_wkdy,                               !- Feature Name 3
-  String,                                 !- Feature Data Type 3
-  24.444444444444443&#4424.444444444444443&#4424.444444444444443&#4424.444444444444443&#4424.444444444444443&#4424.444444444444443&#4424.444444444444443&#4424.444444444444443&#4424.444444444444443&#4424.444444444444443&#4424.444444444444443&#4424.444444444444443&#4424.444444444444443&#4424.444444444444443&#4424.444444444444443&#4424.444444444444443&#4424.444444444444443&#4424.444444444444443&#4424.444444444444443&#4424.444444444444443&#4424.444444444444443&#4424.444444444444443&#4424.444444444444443&#4424.444444444444443, !- Feature Value 3
-  clg_wked,                               !- Feature Name 4
-  String,                                 !- Feature Data Type 4
-  24.444444444444443&#4424.444444444444443&#4424.444444444444443&#4424.444444444444443&#4424.444444444444443&#4424.444444444444443&#4424.444444444444443&#4424.444444444444443&#4424.444444444444443&#4424.444444444444443&#4424.444444444444443&#4424.444444444444443&#4424.444444444444443&#4424.444444444444443&#4424.444444444444443&#4424.444444444444443&#4424.444444444444443&#4424.444444444444443&#4424.444444444444443&#4424.444444444444443&#4424.444444444444443&#4424.444444444444443&#4424.444444444444443&#4424.444444444444443; !- Feature Value 4
-
-OS:Schedule:Ruleset,
-  {2c919557-8deb-4cdc-a76c-76bbc24ce7ad}, !- Handle
-  res heating setpoint,                   !- Name
-  {5d609912-8694-474a-b2a8-4e577cfa3b19}, !- Schedule Type Limits Name
-  {b60a1628-a581-4ed3-a3b2-b0da6bd18a77}, !- Default Day Schedule Name
-  {51b9c977-9b2c-47df-ab79-b3ebca54455d}, !- Summer Design Day Schedule Name
-  {c1f78d99-9034-414d-a5be-b75d2c48e407}; !- Winter Design Day Schedule Name
-
-OS:Schedule:Day,
-  {b60a1628-a581-4ed3-a3b2-b0da6bd18a77}, !- Handle
-  Schedule Day 6,                         !- Name
-  {5d609912-8694-474a-b2a8-4e577cfa3b19}, !- Schedule Type Limits Name
-  ,                                       !- Interpolate to Timestep
-  24,                                     !- Hour 1
-  0,                                      !- Minute 1
-  0;                                      !- Value Until Time 1
-
-OS:Schedule:Rule,
-  {c2545f5e-fce9-4c03-9d8a-8630785483a1}, !- Handle
-  res heating setpoint allday rule1,      !- Name
-  {2c919557-8deb-4cdc-a76c-76bbc24ce7ad}, !- Schedule Ruleset Name
-  11,                                     !- Rule Order
-  {08ca2806-34c1-4080-93b1-edaaa7dd16b1}, !- Day Schedule Name
-  Yes,                                    !- Apply Sunday
-  Yes,                                    !- Apply Monday
-  Yes,                                    !- Apply Tuesday
-  Yes,                                    !- Apply Wednesday
-  Yes,                                    !- Apply Thursday
-  Yes,                                    !- Apply Friday
-  Yes,                                    !- Apply Saturday
-  DateRange,                              !- Date Specification Type
-  1,                                      !- Start Month
-  1,                                      !- Start Day
-  1,                                      !- End Month
-  31;                                     !- End Day
-
-OS:Schedule:Day,
-  {08ca2806-34c1-4080-93b1-edaaa7dd16b1}, !- Handle
-  res heating setpoint allday1,           !- Name
-  {5d609912-8694-474a-b2a8-4e577cfa3b19}, !- Schedule Type Limits Name
-  ,                                       !- Interpolate to Timestep
-  24,                                     !- Hour 1
-  0,                                      !- Minute 1
-  21.6666666666667;                       !- Value Until Time 1
-
-OS:Schedule:Rule,
-  {10d64133-5997-49e1-8fbe-d14cd301f325}, !- Handle
-  res heating setpoint allday rule2,      !- Name
-  {2c919557-8deb-4cdc-a76c-76bbc24ce7ad}, !- Schedule Ruleset Name
-  10,                                     !- Rule Order
-  {9f9ae71a-2058-4a9f-a2d5-cd80745a1f69}, !- Day Schedule Name
-  Yes,                                    !- Apply Sunday
-  Yes,                                    !- Apply Monday
-  Yes,                                    !- Apply Tuesday
-  Yes,                                    !- Apply Wednesday
-  Yes,                                    !- Apply Thursday
-  Yes,                                    !- Apply Friday
-  Yes,                                    !- Apply Saturday
-  DateRange,                              !- Date Specification Type
-  2,                                      !- Start Month
-  1,                                      !- Start Day
-  2,                                      !- End Month
-  28;                                     !- End Day
-
-OS:Schedule:Day,
-  {9f9ae71a-2058-4a9f-a2d5-cd80745a1f69}, !- Handle
-  res heating setpoint allday2,           !- Name
-  {5d609912-8694-474a-b2a8-4e577cfa3b19}, !- Schedule Type Limits Name
-  ,                                       !- Interpolate to Timestep
-  24,                                     !- Hour 1
-  0,                                      !- Minute 1
-  21.6666666666667;                       !- Value Until Time 1
-
-OS:Schedule:Rule,
-  {b38fb8e3-9a3c-43c5-a409-319b347acd26}, !- Handle
-  res heating setpoint allday rule3,      !- Name
-  {2c919557-8deb-4cdc-a76c-76bbc24ce7ad}, !- Schedule Ruleset Name
-  9,                                      !- Rule Order
-  {e1ffad35-6f1a-402b-b673-5e44baa90ca6}, !- Day Schedule Name
-  Yes,                                    !- Apply Sunday
-  Yes,                                    !- Apply Monday
-  Yes,                                    !- Apply Tuesday
-  Yes,                                    !- Apply Wednesday
-  Yes,                                    !- Apply Thursday
-  Yes,                                    !- Apply Friday
-  Yes,                                    !- Apply Saturday
-  DateRange,                              !- Date Specification Type
-  3,                                      !- Start Month
-  1,                                      !- Start Day
-  3,                                      !- End Month
-  31;                                     !- End Day
-
-OS:Schedule:Day,
-  {e1ffad35-6f1a-402b-b673-5e44baa90ca6}, !- Handle
-  res heating setpoint allday3,           !- Name
-  {5d609912-8694-474a-b2a8-4e577cfa3b19}, !- Schedule Type Limits Name
-  ,                                       !- Interpolate to Timestep
-  24,                                     !- Hour 1
-  0,                                      !- Minute 1
-  21.6666666666667;                       !- Value Until Time 1
-
-OS:Schedule:Rule,
-  {190d1796-c023-4615-b430-92d0df1c9855}, !- Handle
-  res heating setpoint allday rule4,      !- Name
-  {2c919557-8deb-4cdc-a76c-76bbc24ce7ad}, !- Schedule Ruleset Name
-  8,                                      !- Rule Order
-  {5e5ff18e-a795-4add-b182-990915c1b146}, !- Day Schedule Name
-  Yes,                                    !- Apply Sunday
-  Yes,                                    !- Apply Monday
-  Yes,                                    !- Apply Tuesday
-  Yes,                                    !- Apply Wednesday
-  Yes,                                    !- Apply Thursday
-  Yes,                                    !- Apply Friday
-  Yes,                                    !- Apply Saturday
-  DateRange,                              !- Date Specification Type
-  4,                                      !- Start Month
-  1,                                      !- Start Day
-  4,                                      !- End Month
-  30;                                     !- End Day
-
-OS:Schedule:Day,
-  {5e5ff18e-a795-4add-b182-990915c1b146}, !- Handle
-  res heating setpoint allday4,           !- Name
-  {5d609912-8694-474a-b2a8-4e577cfa3b19}, !- Schedule Type Limits Name
-  ,                                       !- Interpolate to Timestep
-  24,                                     !- Hour 1
-  0,                                      !- Minute 1
-  21.6666666666667;                       !- Value Until Time 1
-
-OS:Schedule:Rule,
-  {04548b68-6f00-402e-866c-518905b817b3}, !- Handle
-  res heating setpoint allday rule5,      !- Name
-  {2c919557-8deb-4cdc-a76c-76bbc24ce7ad}, !- Schedule Ruleset Name
-  7,                                      !- Rule Order
-  {2fd92107-c12b-4b8e-8f79-3d3769d09e4f}, !- Day Schedule Name
-  Yes,                                    !- Apply Sunday
-  Yes,                                    !- Apply Monday
-  Yes,                                    !- Apply Tuesday
-  Yes,                                    !- Apply Wednesday
-  Yes,                                    !- Apply Thursday
-  Yes,                                    !- Apply Friday
-  Yes,                                    !- Apply Saturday
-  DateRange,                              !- Date Specification Type
-  5,                                      !- Start Month
-  1,                                      !- Start Day
-  5,                                      !- End Month
-  31;                                     !- End Day
-
-OS:Schedule:Day,
-  {2fd92107-c12b-4b8e-8f79-3d3769d09e4f}, !- Handle
-  res heating setpoint allday5,           !- Name
-  {5d609912-8694-474a-b2a8-4e577cfa3b19}, !- Schedule Type Limits Name
-  ,                                       !- Interpolate to Timestep
-  24,                                     !- Hour 1
-  0,                                      !- Minute 1
-  21.6666666666667;                       !- Value Until Time 1
-
-OS:Schedule:Rule,
-  {4181de97-9698-4611-be9a-844ef8af08e8}, !- Handle
-  res heating setpoint allday rule6,      !- Name
-  {2c919557-8deb-4cdc-a76c-76bbc24ce7ad}, !- Schedule Ruleset Name
-  6,                                      !- Rule Order
-  {b6ee194d-66bc-4e39-bb3f-30b81e73bc57}, !- Day Schedule Name
-  Yes,                                    !- Apply Sunday
-  Yes,                                    !- Apply Monday
-  Yes,                                    !- Apply Tuesday
-  Yes,                                    !- Apply Wednesday
-  Yes,                                    !- Apply Thursday
-  Yes,                                    !- Apply Friday
-  Yes,                                    !- Apply Saturday
-  DateRange,                              !- Date Specification Type
-  6,                                      !- Start Month
-  1,                                      !- Start Day
-  6,                                      !- End Month
-  30;                                     !- End Day
-
-OS:Schedule:Day,
-  {b6ee194d-66bc-4e39-bb3f-30b81e73bc57}, !- Handle
-  res heating setpoint allday6,           !- Name
-  {5d609912-8694-474a-b2a8-4e577cfa3b19}, !- Schedule Type Limits Name
-  ,                                       !- Interpolate to Timestep
-  24,                                     !- Hour 1
-  0,                                      !- Minute 1
-  21.6666666666667;                       !- Value Until Time 1
-
-OS:Schedule:Rule,
-  {b92de4f9-a6fa-4ef7-b6d1-b883c2837d97}, !- Handle
-  res heating setpoint allday rule7,      !- Name
-  {2c919557-8deb-4cdc-a76c-76bbc24ce7ad}, !- Schedule Ruleset Name
-  5,                                      !- Rule Order
-  {b498ea74-efeb-45c0-8335-67b6a4acb27d}, !- Day Schedule Name
-  Yes,                                    !- Apply Sunday
-  Yes,                                    !- Apply Monday
-  Yes,                                    !- Apply Tuesday
-  Yes,                                    !- Apply Wednesday
-  Yes,                                    !- Apply Thursday
-  Yes,                                    !- Apply Friday
-  Yes,                                    !- Apply Saturday
-  DateRange,                              !- Date Specification Type
-  7,                                      !- Start Month
-  1,                                      !- Start Day
-  7,                                      !- End Month
-  31;                                     !- End Day
-
-OS:Schedule:Day,
-  {b498ea74-efeb-45c0-8335-67b6a4acb27d}, !- Handle
-  res heating setpoint allday7,           !- Name
-  {5d609912-8694-474a-b2a8-4e577cfa3b19}, !- Schedule Type Limits Name
-  ,                                       !- Interpolate to Timestep
-  24,                                     !- Hour 1
-  0,                                      !- Minute 1
-  21.6666666666667;                       !- Value Until Time 1
-
-OS:Schedule:Rule,
-  {71a6b00b-a69a-4ef8-ab21-0e512eb5af69}, !- Handle
-  res heating setpoint allday rule8,      !- Name
-  {2c919557-8deb-4cdc-a76c-76bbc24ce7ad}, !- Schedule Ruleset Name
-  4,                                      !- Rule Order
-  {af140988-991d-4207-aec2-1e6958e39395}, !- Day Schedule Name
-  Yes,                                    !- Apply Sunday
-  Yes,                                    !- Apply Monday
-  Yes,                                    !- Apply Tuesday
-  Yes,                                    !- Apply Wednesday
-  Yes,                                    !- Apply Thursday
-  Yes,                                    !- Apply Friday
-  Yes,                                    !- Apply Saturday
-  DateRange,                              !- Date Specification Type
-  8,                                      !- Start Month
-  1,                                      !- Start Day
-  8,                                      !- End Month
-  31;                                     !- End Day
-
-OS:Schedule:Day,
-  {af140988-991d-4207-aec2-1e6958e39395}, !- Handle
-  res heating setpoint allday8,           !- Name
-  {5d609912-8694-474a-b2a8-4e577cfa3b19}, !- Schedule Type Limits Name
-  ,                                       !- Interpolate to Timestep
-  24,                                     !- Hour 1
-  0,                                      !- Minute 1
-  21.6666666666667;                       !- Value Until Time 1
-
-OS:Schedule:Rule,
-  {e3dbd708-a19d-45c7-a7d5-c13975fc6e04}, !- Handle
-  res heating setpoint allday rule9,      !- Name
-  {2c919557-8deb-4cdc-a76c-76bbc24ce7ad}, !- Schedule Ruleset Name
-  3,                                      !- Rule Order
-  {f6485678-9acf-46dc-9e4e-e4826fcf829b}, !- Day Schedule Name
-  Yes,                                    !- Apply Sunday
-  Yes,                                    !- Apply Monday
-  Yes,                                    !- Apply Tuesday
-  Yes,                                    !- Apply Wednesday
-  Yes,                                    !- Apply Thursday
-  Yes,                                    !- Apply Friday
-  Yes,                                    !- Apply Saturday
-  DateRange,                              !- Date Specification Type
-  9,                                      !- Start Month
-  1,                                      !- Start Day
-  9,                                      !- End Month
-  30;                                     !- End Day
-
-OS:Schedule:Day,
-  {f6485678-9acf-46dc-9e4e-e4826fcf829b}, !- Handle
-  res heating setpoint allday9,           !- Name
-  {5d609912-8694-474a-b2a8-4e577cfa3b19}, !- Schedule Type Limits Name
-  ,                                       !- Interpolate to Timestep
-  24,                                     !- Hour 1
-  0,                                      !- Minute 1
-  21.6666666666667;                       !- Value Until Time 1
-
-OS:Schedule:Rule,
-  {7d9ca3e5-8bb0-47f8-88ca-b6dde50c8d2d}, !- Handle
-  res heating setpoint allday rule10,     !- Name
-  {2c919557-8deb-4cdc-a76c-76bbc24ce7ad}, !- Schedule Ruleset Name
-  2,                                      !- Rule Order
-  {42a05477-b3a7-4f2d-9720-55347957d80a}, !- Day Schedule Name
-  Yes,                                    !- Apply Sunday
-  Yes,                                    !- Apply Monday
-  Yes,                                    !- Apply Tuesday
-  Yes,                                    !- Apply Wednesday
-  Yes,                                    !- Apply Thursday
-  Yes,                                    !- Apply Friday
-  Yes,                                    !- Apply Saturday
-  DateRange,                              !- Date Specification Type
-  10,                                     !- Start Month
-  1,                                      !- Start Day
-  10,                                     !- End Month
-  31;                                     !- End Day
-
-OS:Schedule:Day,
-  {42a05477-b3a7-4f2d-9720-55347957d80a}, !- Handle
-  res heating setpoint allday10,          !- Name
-  {5d609912-8694-474a-b2a8-4e577cfa3b19}, !- Schedule Type Limits Name
-  ,                                       !- Interpolate to Timestep
-  24,                                     !- Hour 1
-  0,                                      !- Minute 1
-  21.6666666666667;                       !- Value Until Time 1
-
-OS:Schedule:Rule,
-  {744b1fce-3ce8-4ed6-9bc9-f574bc88d935}, !- Handle
-  res heating setpoint allday rule11,     !- Name
-  {2c919557-8deb-4cdc-a76c-76bbc24ce7ad}, !- Schedule Ruleset Name
-  1,                                      !- Rule Order
-  {e7b59e92-274a-4477-abbe-cd056f5d4587}, !- Day Schedule Name
-  Yes,                                    !- Apply Sunday
-  Yes,                                    !- Apply Monday
-  Yes,                                    !- Apply Tuesday
-  Yes,                                    !- Apply Wednesday
-  Yes,                                    !- Apply Thursday
-  Yes,                                    !- Apply Friday
-  Yes,                                    !- Apply Saturday
-  DateRange,                              !- Date Specification Type
-  11,                                     !- Start Month
-  1,                                      !- Start Day
-  11,                                     !- End Month
-  30;                                     !- End Day
-
-OS:Schedule:Day,
-  {e7b59e92-274a-4477-abbe-cd056f5d4587}, !- Handle
-  res heating setpoint allday11,          !- Name
-  {5d609912-8694-474a-b2a8-4e577cfa3b19}, !- Schedule Type Limits Name
-  ,                                       !- Interpolate to Timestep
-  24,                                     !- Hour 1
-  0,                                      !- Minute 1
-  21.6666666666667;                       !- Value Until Time 1
-
-OS:Schedule:Rule,
-  {d7752a76-4482-4049-ab15-8e1442015658}, !- Handle
-  res heating setpoint allday rule12,     !- Name
-  {2c919557-8deb-4cdc-a76c-76bbc24ce7ad}, !- Schedule Ruleset Name
-  0,                                      !- Rule Order
-  {04f0abb4-e850-401d-bfaa-d3c15418491b}, !- Day Schedule Name
-  Yes,                                    !- Apply Sunday
-  Yes,                                    !- Apply Monday
-  Yes,                                    !- Apply Tuesday
-  Yes,                                    !- Apply Wednesday
-  Yes,                                    !- Apply Thursday
-  Yes,                                    !- Apply Friday
-  Yes,                                    !- Apply Saturday
-  DateRange,                              !- Date Specification Type
-  12,                                     !- Start Month
-  1,                                      !- Start Day
-  12,                                     !- End Month
-  31;                                     !- End Day
-
-OS:Schedule:Day,
-  {04f0abb4-e850-401d-bfaa-d3c15418491b}, !- Handle
-  res heating setpoint allday12,          !- Name
-  {5d609912-8694-474a-b2a8-4e577cfa3b19}, !- Schedule Type Limits Name
-  ,                                       !- Interpolate to Timestep
-  24,                                     !- Hour 1
-  0,                                      !- Minute 1
-  21.6666666666667;                       !- Value Until Time 1
-
-OS:Schedule:Day,
-  {c1f78d99-9034-414d-a5be-b75d2c48e407}, !- Handle
-  res heating setpoint winter design,     !- Name
-  {5d609912-8694-474a-b2a8-4e577cfa3b19}, !- Schedule Type Limits Name
-  ,                                       !- Interpolate to Timestep
-  24,                                     !- Hour 1
-  0,                                      !- Minute 1
-  21.1111111111111;                       !- Value Until Time 1
-
-OS:Schedule:Day,
-  {51b9c977-9b2c-47df-ab79-b3ebca54455d}, !- Handle
-  res heating setpoint summer design,     !- Name
-  {5d609912-8694-474a-b2a8-4e577cfa3b19}, !- Schedule Type Limits Name
-  ,                                       !- Interpolate to Timestep
-  24,                                     !- Hour 1
-  0,                                      !- Minute 1
-  23.8888888888889;                       !- Value Until Time 1
-
-OS:Schedule:Ruleset,
-  {0782ba23-f158-46bd-9fb2-078e1d968e9b}, !- Handle
-  res cooling setpoint,                   !- Name
-  {5d609912-8694-474a-b2a8-4e577cfa3b19}, !- Schedule Type Limits Name
-  {eec097fc-6625-4928-a17d-724364e46c52}, !- Default Day Schedule Name
-  {8ceee9cc-d9c2-48d8-a659-416897b16f58}, !- Summer Design Day Schedule Name
-  {11642356-6625-4aef-b8a6-31b7686a0860}; !- Winter Design Day Schedule Name
-
-OS:Schedule:Day,
-  {eec097fc-6625-4928-a17d-724364e46c52}, !- Handle
-  Schedule Day 7,                         !- Name
-  {5d609912-8694-474a-b2a8-4e577cfa3b19}, !- Schedule Type Limits Name
-  ,                                       !- Interpolate to Timestep
-  24,                                     !- Hour 1
-  0,                                      !- Minute 1
-  0;                                      !- Value Until Time 1
-
-OS:Schedule:Rule,
-  {3188f2ab-31ee-4b00-b986-717450b88666}, !- Handle
-  res cooling setpoint allday rule1,      !- Name
-  {0782ba23-f158-46bd-9fb2-078e1d968e9b}, !- Schedule Ruleset Name
-  11,                                     !- Rule Order
-  {c0be71d9-44b1-46cc-9bf0-b9e96190d7fe}, !- Day Schedule Name
-  Yes,                                    !- Apply Sunday
-  Yes,                                    !- Apply Monday
-  Yes,                                    !- Apply Tuesday
-  Yes,                                    !- Apply Wednesday
-  Yes,                                    !- Apply Thursday
-  Yes,                                    !- Apply Friday
-  Yes,                                    !- Apply Saturday
-  DateRange,                              !- Date Specification Type
-  1,                                      !- Start Month
-  1,                                      !- Start Day
-  1,                                      !- End Month
-  31;                                     !- End Day
-
-OS:Schedule:Day,
-  {c0be71d9-44b1-46cc-9bf0-b9e96190d7fe}, !- Handle
-  res cooling setpoint allday1,           !- Name
-  {5d609912-8694-474a-b2a8-4e577cfa3b19}, !- Schedule Type Limits Name
-  ,                                       !- Interpolate to Timestep
-  24,                                     !- Hour 1
-  0,                                      !- Minute 1
-  24.4444444444444;                       !- Value Until Time 1
-
-OS:Schedule:Rule,
-  {85b65f1a-9326-4cf8-a342-c3aa19e677c4}, !- Handle
-  res cooling setpoint allday rule2,      !- Name
-  {0782ba23-f158-46bd-9fb2-078e1d968e9b}, !- Schedule Ruleset Name
-  10,                                     !- Rule Order
-  {62d66f95-d426-46b5-9eb2-c7a3d48ddfa8}, !- Day Schedule Name
-  Yes,                                    !- Apply Sunday
-  Yes,                                    !- Apply Monday
-  Yes,                                    !- Apply Tuesday
-  Yes,                                    !- Apply Wednesday
-  Yes,                                    !- Apply Thursday
-  Yes,                                    !- Apply Friday
-  Yes,                                    !- Apply Saturday
-  DateRange,                              !- Date Specification Type
-  2,                                      !- Start Month
-  1,                                      !- Start Day
-  2,                                      !- End Month
-  28;                                     !- End Day
-
-OS:Schedule:Day,
-  {62d66f95-d426-46b5-9eb2-c7a3d48ddfa8}, !- Handle
-  res cooling setpoint allday2,           !- Name
-  {5d609912-8694-474a-b2a8-4e577cfa3b19}, !- Schedule Type Limits Name
-  ,                                       !- Interpolate to Timestep
-  24,                                     !- Hour 1
-  0,                                      !- Minute 1
-  24.4444444444444;                       !- Value Until Time 1
-
-OS:Schedule:Rule,
-  {40b21618-0d55-432c-83c6-fc55b761361e}, !- Handle
-  res cooling setpoint allday rule3,      !- Name
-  {0782ba23-f158-46bd-9fb2-078e1d968e9b}, !- Schedule Ruleset Name
-  9,                                      !- Rule Order
-  {5980ea13-d20b-447a-83e1-749b8ef1a03f}, !- Day Schedule Name
-  Yes,                                    !- Apply Sunday
-  Yes,                                    !- Apply Monday
-  Yes,                                    !- Apply Tuesday
-  Yes,                                    !- Apply Wednesday
-  Yes,                                    !- Apply Thursday
-  Yes,                                    !- Apply Friday
-  Yes,                                    !- Apply Saturday
-  DateRange,                              !- Date Specification Type
-  3,                                      !- Start Month
-  1,                                      !- Start Day
-  3,                                      !- End Month
-  31;                                     !- End Day
-
-OS:Schedule:Day,
-  {5980ea13-d20b-447a-83e1-749b8ef1a03f}, !- Handle
-  res cooling setpoint allday3,           !- Name
-  {5d609912-8694-474a-b2a8-4e577cfa3b19}, !- Schedule Type Limits Name
-  ,                                       !- Interpolate to Timestep
-  24,                                     !- Hour 1
-  0,                                      !- Minute 1
-  24.4444444444444;                       !- Value Until Time 1
-
-OS:Schedule:Rule,
-  {763ea32a-49e7-4013-963a-ae8428dfe913}, !- Handle
-  res cooling setpoint allday rule4,      !- Name
-  {0782ba23-f158-46bd-9fb2-078e1d968e9b}, !- Schedule Ruleset Name
-  8,                                      !- Rule Order
-  {e88bf73d-5de0-4ed9-ad3d-a6e8d203080c}, !- Day Schedule Name
-  Yes,                                    !- Apply Sunday
-  Yes,                                    !- Apply Monday
-  Yes,                                    !- Apply Tuesday
-  Yes,                                    !- Apply Wednesday
-  Yes,                                    !- Apply Thursday
-  Yes,                                    !- Apply Friday
-  Yes,                                    !- Apply Saturday
-  DateRange,                              !- Date Specification Type
-  4,                                      !- Start Month
-  1,                                      !- Start Day
-  4,                                      !- End Month
-  30;                                     !- End Day
-
-OS:Schedule:Day,
-  {e88bf73d-5de0-4ed9-ad3d-a6e8d203080c}, !- Handle
-  res cooling setpoint allday4,           !- Name
-  {5d609912-8694-474a-b2a8-4e577cfa3b19}, !- Schedule Type Limits Name
-  ,                                       !- Interpolate to Timestep
-  24,                                     !- Hour 1
-  0,                                      !- Minute 1
-  24.4444444444444;                       !- Value Until Time 1
-
-OS:Schedule:Rule,
-  {0fdfdaf0-5b3b-4310-b0b0-a6f8da4226e3}, !- Handle
-  res cooling setpoint allday rule5,      !- Name
-  {0782ba23-f158-46bd-9fb2-078e1d968e9b}, !- Schedule Ruleset Name
-  7,                                      !- Rule Order
-  {3e559a28-fea1-45b2-9cbb-1aa9ca8a6bdf}, !- Day Schedule Name
-  Yes,                                    !- Apply Sunday
-  Yes,                                    !- Apply Monday
-  Yes,                                    !- Apply Tuesday
-  Yes,                                    !- Apply Wednesday
-  Yes,                                    !- Apply Thursday
-  Yes,                                    !- Apply Friday
-  Yes,                                    !- Apply Saturday
-  DateRange,                              !- Date Specification Type
-  5,                                      !- Start Month
-  1,                                      !- Start Day
-  5,                                      !- End Month
-  31;                                     !- End Day
-
-OS:Schedule:Day,
-  {3e559a28-fea1-45b2-9cbb-1aa9ca8a6bdf}, !- Handle
-  res cooling setpoint allday5,           !- Name
-  {5d609912-8694-474a-b2a8-4e577cfa3b19}, !- Schedule Type Limits Name
-  ,                                       !- Interpolate to Timestep
-  24,                                     !- Hour 1
-  0,                                      !- Minute 1
-  24.4444444444444;                       !- Value Until Time 1
-
-OS:Schedule:Rule,
-  {c8676b17-2d99-4ddc-a7d5-06f574b14dd8}, !- Handle
-  res cooling setpoint allday rule6,      !- Name
-  {0782ba23-f158-46bd-9fb2-078e1d968e9b}, !- Schedule Ruleset Name
-  6,                                      !- Rule Order
-  {b2754aa0-1ebc-4fba-98e7-58965a518159}, !- Day Schedule Name
-  Yes,                                    !- Apply Sunday
-  Yes,                                    !- Apply Monday
-  Yes,                                    !- Apply Tuesday
-  Yes,                                    !- Apply Wednesday
-  Yes,                                    !- Apply Thursday
-  Yes,                                    !- Apply Friday
-  Yes,                                    !- Apply Saturday
-  DateRange,                              !- Date Specification Type
-  6,                                      !- Start Month
-  1,                                      !- Start Day
-  6,                                      !- End Month
-  30;                                     !- End Day
-
-OS:Schedule:Day,
-  {b2754aa0-1ebc-4fba-98e7-58965a518159}, !- Handle
-  res cooling setpoint allday6,           !- Name
-  {5d609912-8694-474a-b2a8-4e577cfa3b19}, !- Schedule Type Limits Name
-  ,                                       !- Interpolate to Timestep
-  24,                                     !- Hour 1
-  0,                                      !- Minute 1
-  24.4444444444444;                       !- Value Until Time 1
-
-OS:Schedule:Rule,
-  {6b234018-b105-4987-8fb7-53a4cf58eecf}, !- Handle
-  res cooling setpoint allday rule7,      !- Name
-  {0782ba23-f158-46bd-9fb2-078e1d968e9b}, !- Schedule Ruleset Name
-  5,                                      !- Rule Order
-  {98797d13-c0cf-4ecc-bd7f-9bf32e29ea2d}, !- Day Schedule Name
-  Yes,                                    !- Apply Sunday
-  Yes,                                    !- Apply Monday
-  Yes,                                    !- Apply Tuesday
-  Yes,                                    !- Apply Wednesday
-  Yes,                                    !- Apply Thursday
-  Yes,                                    !- Apply Friday
-  Yes,                                    !- Apply Saturday
-  DateRange,                              !- Date Specification Type
-  7,                                      !- Start Month
-  1,                                      !- Start Day
-  7,                                      !- End Month
-  31;                                     !- End Day
-
-OS:Schedule:Day,
-  {98797d13-c0cf-4ecc-bd7f-9bf32e29ea2d}, !- Handle
-  res cooling setpoint allday7,           !- Name
-  {5d609912-8694-474a-b2a8-4e577cfa3b19}, !- Schedule Type Limits Name
-  ,                                       !- Interpolate to Timestep
-  24,                                     !- Hour 1
-  0,                                      !- Minute 1
-  24.4444444444444;                       !- Value Until Time 1
-
-OS:Schedule:Rule,
-  {4c6c69e7-b0ee-47d1-a5ef-1a086872a594}, !- Handle
-  res cooling setpoint allday rule8,      !- Name
-  {0782ba23-f158-46bd-9fb2-078e1d968e9b}, !- Schedule Ruleset Name
-  4,                                      !- Rule Order
-  {7f25b208-5fc9-47b6-9e76-18b839bf7789}, !- Day Schedule Name
-  Yes,                                    !- Apply Sunday
-  Yes,                                    !- Apply Monday
-  Yes,                                    !- Apply Tuesday
-  Yes,                                    !- Apply Wednesday
-  Yes,                                    !- Apply Thursday
-  Yes,                                    !- Apply Friday
-  Yes,                                    !- Apply Saturday
-  DateRange,                              !- Date Specification Type
-  8,                                      !- Start Month
-  1,                                      !- Start Day
-  8,                                      !- End Month
-  31;                                     !- End Day
-
-OS:Schedule:Day,
-  {7f25b208-5fc9-47b6-9e76-18b839bf7789}, !- Handle
-  res cooling setpoint allday8,           !- Name
-  {5d609912-8694-474a-b2a8-4e577cfa3b19}, !- Schedule Type Limits Name
-  ,                                       !- Interpolate to Timestep
-  24,                                     !- Hour 1
-  0,                                      !- Minute 1
-  24.4444444444444;                       !- Value Until Time 1
-
-OS:Schedule:Rule,
-  {4dbbc186-0377-4467-8b5a-7c65918f2ae3}, !- Handle
-  res cooling setpoint allday rule9,      !- Name
-  {0782ba23-f158-46bd-9fb2-078e1d968e9b}, !- Schedule Ruleset Name
-  3,                                      !- Rule Order
-  {38c60355-8e85-45be-b331-d4baa277d1a8}, !- Day Schedule Name
-  Yes,                                    !- Apply Sunday
-  Yes,                                    !- Apply Monday
-  Yes,                                    !- Apply Tuesday
-  Yes,                                    !- Apply Wednesday
-  Yes,                                    !- Apply Thursday
-  Yes,                                    !- Apply Friday
-  Yes,                                    !- Apply Saturday
-  DateRange,                              !- Date Specification Type
-  9,                                      !- Start Month
-  1,                                      !- Start Day
-  9,                                      !- End Month
-  30;                                     !- End Day
-
-OS:Schedule:Day,
-  {38c60355-8e85-45be-b331-d4baa277d1a8}, !- Handle
-  res cooling setpoint allday9,           !- Name
-  {5d609912-8694-474a-b2a8-4e577cfa3b19}, !- Schedule Type Limits Name
-  ,                                       !- Interpolate to Timestep
-  24,                                     !- Hour 1
-  0,                                      !- Minute 1
-  24.4444444444444;                       !- Value Until Time 1
-
-OS:Schedule:Rule,
-  {049f2446-7ffb-4663-b32d-dfc296a65b3d}, !- Handle
-  res cooling setpoint allday rule10,     !- Name
-  {0782ba23-f158-46bd-9fb2-078e1d968e9b}, !- Schedule Ruleset Name
-  2,                                      !- Rule Order
-  {79a7a7ee-caca-45c2-9568-181351ed49da}, !- Day Schedule Name
-  Yes,                                    !- Apply Sunday
-  Yes,                                    !- Apply Monday
-  Yes,                                    !- Apply Tuesday
-  Yes,                                    !- Apply Wednesday
-  Yes,                                    !- Apply Thursday
-  Yes,                                    !- Apply Friday
-  Yes,                                    !- Apply Saturday
-  DateRange,                              !- Date Specification Type
-  10,                                     !- Start Month
-  1,                                      !- Start Day
-  10,                                     !- End Month
-  31;                                     !- End Day
-
-OS:Schedule:Day,
-  {79a7a7ee-caca-45c2-9568-181351ed49da}, !- Handle
-  res cooling setpoint allday10,          !- Name
-  {5d609912-8694-474a-b2a8-4e577cfa3b19}, !- Schedule Type Limits Name
-  ,                                       !- Interpolate to Timestep
-  24,                                     !- Hour 1
-  0,                                      !- Minute 1
-  24.4444444444444;                       !- Value Until Time 1
-
-OS:Schedule:Rule,
-  {f53fd82b-fd42-4518-b806-c7bdd0161b1a}, !- Handle
-  res cooling setpoint allday rule11,     !- Name
-  {0782ba23-f158-46bd-9fb2-078e1d968e9b}, !- Schedule Ruleset Name
-  1,                                      !- Rule Order
-  {327ea38a-8e2a-4b54-b8e5-576a3a5d5443}, !- Day Schedule Name
-  Yes,                                    !- Apply Sunday
-  Yes,                                    !- Apply Monday
-  Yes,                                    !- Apply Tuesday
-  Yes,                                    !- Apply Wednesday
-  Yes,                                    !- Apply Thursday
-  Yes,                                    !- Apply Friday
-  Yes,                                    !- Apply Saturday
-  DateRange,                              !- Date Specification Type
-  11,                                     !- Start Month
-  1,                                      !- Start Day
-  11,                                     !- End Month
-  30;                                     !- End Day
-
-OS:Schedule:Day,
-  {327ea38a-8e2a-4b54-b8e5-576a3a5d5443}, !- Handle
-  res cooling setpoint allday11,          !- Name
-  {5d609912-8694-474a-b2a8-4e577cfa3b19}, !- Schedule Type Limits Name
-  ,                                       !- Interpolate to Timestep
-  24,                                     !- Hour 1
-  0,                                      !- Minute 1
-  24.4444444444444;                       !- Value Until Time 1
-
-OS:Schedule:Rule,
-  {bab33d1b-e23c-4d60-95ad-27a12b119c7d}, !- Handle
-  res cooling setpoint allday rule12,     !- Name
-  {0782ba23-f158-46bd-9fb2-078e1d968e9b}, !- Schedule Ruleset Name
-  0,                                      !- Rule Order
-  {d397ea75-d397-4466-8a65-35dcb4e0991e}, !- Day Schedule Name
-  Yes,                                    !- Apply Sunday
-  Yes,                                    !- Apply Monday
-  Yes,                                    !- Apply Tuesday
-  Yes,                                    !- Apply Wednesday
-  Yes,                                    !- Apply Thursday
-  Yes,                                    !- Apply Friday
-  Yes,                                    !- Apply Saturday
-  DateRange,                              !- Date Specification Type
-  12,                                     !- Start Month
-  1,                                      !- Start Day
-  12,                                     !- End Month
-  31;                                     !- End Day
-
-OS:Schedule:Day,
-  {d397ea75-d397-4466-8a65-35dcb4e0991e}, !- Handle
-  res cooling setpoint allday12,          !- Name
-  {5d609912-8694-474a-b2a8-4e577cfa3b19}, !- Schedule Type Limits Name
-  ,                                       !- Interpolate to Timestep
-  24,                                     !- Hour 1
-  0,                                      !- Minute 1
-  24.4444444444444;                       !- Value Until Time 1
-
-OS:Schedule:Day,
-  {11642356-6625-4aef-b8a6-31b7686a0860}, !- Handle
-  res cooling setpoint winter design,     !- Name
-  {5d609912-8694-474a-b2a8-4e577cfa3b19}, !- Schedule Type Limits Name
-  ,                                       !- Interpolate to Timestep
-  24,                                     !- Hour 1
-  0,                                      !- Minute 1
-  21.1111111111111;                       !- Value Until Time 1
-
-OS:Schedule:Day,
-  {8ceee9cc-d9c2-48d8-a659-416897b16f58}, !- Handle
-  res cooling setpoint summer design,     !- Name
-  {5d609912-8694-474a-b2a8-4e577cfa3b19}, !- Schedule Type Limits Name
-  ,                                       !- Interpolate to Timestep
-  24,                                     !- Hour 1
-  0,                                      !- Minute 1
-  23.8888888888889;                       !- Value Until Time 1
-=======
->>>>>>> fcfe5a62
