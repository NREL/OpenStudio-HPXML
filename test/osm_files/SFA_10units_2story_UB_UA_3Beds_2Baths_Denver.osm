!- NOTE: Auto-generated from /test/osw_files/SFA_10units_2story_UB_UA_3Beds_2Baths_Denver.osw

OS:Version,
<<<<<<< HEAD
  {61b3b85b-4558-4280-9e2c-103d9ae0f0b9}, !- Handle
  2.9.0;                                  !- Version Identifier

OS:SimulationControl,
  {e5bdf51d-2d2a-46e4-8f5a-63b422d3a676}, !- Handle
=======
  {52246680-af06-4902-b821-a12b0aa8a65e}, !- Handle
  2.9.0;                                  !- Version Identifier

OS:SimulationControl,
  {d3166498-495d-493f-91ff-1501ed4d32e9}, !- Handle
>>>>>>> 30cb9182
  ,                                       !- Do Zone Sizing Calculation
  ,                                       !- Do System Sizing Calculation
  ,                                       !- Do Plant Sizing Calculation
  No;                                     !- Run Simulation for Sizing Periods

OS:Timestep,
<<<<<<< HEAD
  {d43c3db8-a5bb-4a77-817b-a34d2a0575b2}, !- Handle
  6;                                      !- Number of Timesteps per Hour

OS:ShadowCalculation,
  {e42c84dc-bb38-4e31-aab3-c0d0e699c726}, !- Handle
=======
  {37597f3f-c2bc-46dd-bf79-c110bc6ea0cd}, !- Handle
  6;                                      !- Number of Timesteps per Hour

OS:ShadowCalculation,
  {c2d44453-699e-4771-b7e1-62d1915c8b6f}, !- Handle
>>>>>>> 30cb9182
  20,                                     !- Calculation Frequency
  200;                                    !- Maximum Figures in Shadow Overlap Calculations

OS:SurfaceConvectionAlgorithm:Outside,
<<<<<<< HEAD
  {27a62d09-5e3a-4b17-8959-a1acd7688604}, !- Handle
  DOE-2;                                  !- Algorithm

OS:SurfaceConvectionAlgorithm:Inside,
  {fe95ffaa-bd48-4f92-9521-f082d7eeb993}, !- Handle
  TARP;                                   !- Algorithm

OS:ZoneCapacitanceMultiplier:ResearchSpecial,
  {fe316b1d-7bfe-477b-b790-1efe3d53e712}, !- Handle
  ,                                       !- Temperature Capacity Multiplier
=======
  {b852f722-3743-46ba-a9f7-3afd7c6b18da}, !- Handle
  DOE-2;                                  !- Algorithm

OS:SurfaceConvectionAlgorithm:Inside,
  {87ce1b21-7dee-4707-b457-514a0590d907}, !- Handle
  TARP;                                   !- Algorithm

OS:ZoneCapacitanceMultiplier:ResearchSpecial,
  {1368330f-eec5-40af-8535-4cc67aa426bb}, !- Handle
  3.6,                                    !- Temperature Capacity Multiplier
>>>>>>> 30cb9182
  15,                                     !- Humidity Capacity Multiplier
  ;                                       !- Carbon Dioxide Capacity Multiplier

OS:RunPeriod,
<<<<<<< HEAD
  {46bd3e2a-2f45-4863-a040-14657428ceeb}, !- Handle
=======
  {eb488d95-c2c5-49cb-a0d9-aba6f75a6df9}, !- Handle
>>>>>>> 30cb9182
  Run Period 1,                           !- Name
  1,                                      !- Begin Month
  1,                                      !- Begin Day of Month
  12,                                     !- End Month
  31,                                     !- End Day of Month
  ,                                       !- Use Weather File Holidays and Special Days
  ,                                       !- Use Weather File Daylight Saving Period
  ,                                       !- Apply Weekend Holiday Rule
  ,                                       !- Use Weather File Rain Indicators
  ,                                       !- Use Weather File Snow Indicators
  ;                                       !- Number of Times Runperiod to be Repeated

OS:YearDescription,
<<<<<<< HEAD
  {0d16240b-8954-4adf-95d1-4bd7be46bc46}, !- Handle
=======
  {802cabce-41e0-4d4a-8d0b-3fb580d7ea9e}, !- Handle
>>>>>>> 30cb9182
  2007,                                   !- Calendar Year
  ,                                       !- Day of Week for Start Day
  ;                                       !- Is Leap Year

OS:WeatherFile,
<<<<<<< HEAD
  {426240a6-2a54-477b-86a0-d980edfdc813}, !- Handle
=======
  {990f124f-20b8-4358-ad2e-653d20663402}, !- Handle
>>>>>>> 30cb9182
  Denver Intl Ap,                         !- City
  CO,                                     !- State Province Region
  USA,                                    !- Country
  TMY3,                                   !- Data Source
  725650,                                 !- WMO Number
  39.83,                                  !- Latitude {deg}
  -104.65,                                !- Longitude {deg}
  -7,                                     !- Time Zone {hr}
  1650,                                   !- Elevation {m}
  file:../weather/USA_CO_Denver.Intl.AP.725650_TMY3.epw, !- Url
  E23378AA;                               !- Checksum

OS:AdditionalProperties,
<<<<<<< HEAD
  {c712e0e3-e6f3-457f-a865-edb9d612b402}, !- Handle
  {426240a6-2a54-477b-86a0-d980edfdc813}, !- Object Name
=======
  {4cf5297e-a459-4d70-ae19-197a3705060e}, !- Handle
  {990f124f-20b8-4358-ad2e-653d20663402}, !- Object Name
>>>>>>> 30cb9182
  EPWHeaderCity,                          !- Feature Name 1
  String,                                 !- Feature Data Type 1
  Denver Intl Ap,                         !- Feature Value 1
  EPWHeaderState,                         !- Feature Name 2
  String,                                 !- Feature Data Type 2
  CO,                                     !- Feature Value 2
  EPWHeaderCountry,                       !- Feature Name 3
  String,                                 !- Feature Data Type 3
  USA,                                    !- Feature Value 3
  EPWHeaderDataSource,                    !- Feature Name 4
  String,                                 !- Feature Data Type 4
  TMY3,                                   !- Feature Value 4
  EPWHeaderStation,                       !- Feature Name 5
  String,                                 !- Feature Data Type 5
  725650,                                 !- Feature Value 5
  EPWHeaderLatitude,                      !- Feature Name 6
  Double,                                 !- Feature Data Type 6
  39.829999999999998,                     !- Feature Value 6
  EPWHeaderLongitude,                     !- Feature Name 7
  Double,                                 !- Feature Data Type 7
  -104.65000000000001,                    !- Feature Value 7
  EPWHeaderTimezone,                      !- Feature Name 8
  Double,                                 !- Feature Data Type 8
  -7,                                     !- Feature Value 8
  EPWHeaderAltitude,                      !- Feature Name 9
  Double,                                 !- Feature Data Type 9
  5413.3858267716532,                     !- Feature Value 9
  EPWHeaderLocalPressure,                 !- Feature Name 10
  Double,                                 !- Feature Data Type 10
  0.81937567683596546,                    !- Feature Value 10
  EPWHeaderRecordsPerHour,                !- Feature Name 11
  Double,                                 !- Feature Data Type 11
  0,                                      !- Feature Value 11
  EPWDataAnnualAvgDrybulb,                !- Feature Name 12
  Double,                                 !- Feature Data Type 12
  51.575616438356228,                     !- Feature Value 12
  EPWDataAnnualMinDrybulb,                !- Feature Name 13
  Double,                                 !- Feature Data Type 13
  -2.9200000000000017,                    !- Feature Value 13
  EPWDataAnnualMaxDrybulb,                !- Feature Name 14
  Double,                                 !- Feature Data Type 14
  104,                                    !- Feature Value 14
  EPWDataCDD50F,                          !- Feature Name 15
  Double,                                 !- Feature Data Type 15
  3072.2925000000005,                     !- Feature Value 15
  EPWDataCDD65F,                          !- Feature Name 16
  Double,                                 !- Feature Data Type 16
  883.62000000000035,                     !- Feature Value 16
  EPWDataHDD50F,                          !- Feature Name 17
  Double,                                 !- Feature Data Type 17
  2497.1925000000001,                     !- Feature Value 17
  EPWDataHDD65F,                          !- Feature Name 18
  Double,                                 !- Feature Data Type 18
  5783.5200000000013,                     !- Feature Value 18
  EPWDataAnnualAvgWindspeed,              !- Feature Name 19
  Double,                                 !- Feature Data Type 19
  3.9165296803649667,                     !- Feature Value 19
  EPWDataMonthlyAvgDrybulbs,              !- Feature Name 20
  String,                                 !- Feature Data Type 20
  33.4191935483871&#4431.90142857142857&#4443.02620967741937&#4442.48624999999999&#4459.877741935483854&#4473.57574999999997&#4472.07975806451608&#4472.70008064516134&#4466.49200000000006&#4450.079112903225806&#4437.218250000000005&#4434.582177419354835, !- Feature Value 20
  EPWDataGroundMonthlyTemps,              !- Feature Name 21
  String,                                 !- Feature Data Type 21
  44.08306285945173&#4440.89570904991865&#4440.64045432632048&#4442.153016571250646&#4448.225111118704206&#4454.268919273837525&#4459.508577937551024&#4462.82777283423508&#4463.10975667174995&#4460.41014950381947&#4455.304105212311526&#4449.445696474514364, !- Feature Value 21
  EPWDataWSF,                             !- Feature Name 22
  Double,                                 !- Feature Data Type 22
  0.58999999999999997,                    !- Feature Value 22
  EPWDataMonthlyAvgDailyHighDrybulbs,     !- Feature Name 23
  String,                                 !- Feature Data Type 23
  47.41032258064516&#4446.58642857142857&#4455.15032258064517&#4453.708&#4472.80193548387098&#4488.67600000000002&#4486.1858064516129&#4485.87225806451613&#4482.082&#4463.18064516129033&#4448.73400000000001&#4448.87935483870968, !- Feature Value 23
  EPWDataMonthlyAvgDailyLowDrybulbs,      !- Feature Name 24
  String,                                 !- Feature Data Type 24
  19.347741935483874&#4419.856428571428573&#4430.316129032258065&#4431.112&#4447.41612903225806&#4457.901999999999994&#4459.063870967741934&#4460.956774193548384&#4452.352000000000004&#4438.41612903225806&#4427.002000000000002&#4423.02903225806451, !- Feature Value 24
  EPWDesignHeatingDrybulb,                !- Feature Name 25
  Double,                                 !- Feature Data Type 25
  12.02,                                  !- Feature Value 25
  EPWDesignHeatingWindspeed,              !- Feature Name 26
  Double,                                 !- Feature Data Type 26
  2.8062500000000004,                     !- Feature Value 26
  EPWDesignCoolingDrybulb,                !- Feature Name 27
  Double,                                 !- Feature Data Type 27
  91.939999999999998,                     !- Feature Value 27
  EPWDesignCoolingWetbulb,                !- Feature Name 28
  Double,                                 !- Feature Data Type 28
  59.95131430195849,                      !- Feature Value 28
  EPWDesignCoolingHumidityRatio,          !- Feature Name 29
  Double,                                 !- Feature Data Type 29
  0.0059161086834698092,                  !- Feature Value 29
  EPWDesignCoolingWindspeed,              !- Feature Name 30
  Double,                                 !- Feature Data Type 30
  3.7999999999999989,                     !- Feature Value 30
  EPWDesignDailyTemperatureRange,         !- Feature Name 31
  Double,                                 !- Feature Data Type 31
  24.915483870967748,                     !- Feature Value 31
  EPWDesignDehumidDrybulb,                !- Feature Name 32
  Double,                                 !- Feature Data Type 32
  67.996785714285721,                     !- Feature Value 32
  EPWDesignDehumidHumidityRatio,          !- Feature Name 33
  Double,                                 !- Feature Data Type 33
  0.012133744170488724,                   !- Feature Value 33
  EPWDesignCoolingDirectNormal,           !- Feature Name 34
  Double,                                 !- Feature Data Type 34
  985,                                    !- Feature Value 34
  EPWDesignCoolingDiffuseHorizontal,      !- Feature Name 35
  Double,                                 !- Feature Data Type 35
  84;                                     !- Feature Value 35

OS:Site,
<<<<<<< HEAD
  {de580a6e-3674-45ca-9802-a5f8b3d60554}, !- Handle
=======
  {0cf85032-a4da-4ff1-a702-d281401d09c5}, !- Handle
>>>>>>> 30cb9182
  Denver Intl Ap_CO_USA,                  !- Name
  39.83,                                  !- Latitude {deg}
  -104.65,                                !- Longitude {deg}
  -7,                                     !- Time Zone {hr}
  1650,                                   !- Elevation {m}
  ;                                       !- Terrain

OS:ClimateZones,
<<<<<<< HEAD
  {7a602ab4-76ce-45b6-a69c-4f350e611f82}, !- Handle
=======
  {01a6dfdc-c6a3-45ed-b451-aa623b512d4c}, !- Handle
>>>>>>> 30cb9182
  ,                                       !- Active Institution
  ,                                       !- Active Year
  ,                                       !- Climate Zone Institution Name 1
  ,                                       !- Climate Zone Document Name 1
  ,                                       !- Climate Zone Document Year 1
  ,                                       !- Climate Zone Value 1
  Building America,                       !- Climate Zone Institution Name 2
  ,                                       !- Climate Zone Document Name 2
  0,                                      !- Climate Zone Document Year 2
  Cold;                                   !- Climate Zone Value 2

OS:Site:WaterMainsTemperature,
<<<<<<< HEAD
  {1cd7af83-5369-4939-a286-af3255b7619a}, !- Handle
=======
  {20084915-17f3-4f29-bd0f-7d65dd728458}, !- Handle
>>>>>>> 30cb9182
  Correlation,                            !- Calculation Method
  ,                                       !- Temperature Schedule Name
  10.8753424657535,                       !- Annual Average Outdoor Air Temperature {C}
  23.1524007936508;                       !- Maximum Difference In Monthly Average Outdoor Air Temperatures {deltaC}

OS:RunPeriodControl:DaylightSavingTime,
<<<<<<< HEAD
  {402b2862-1234-4d43-9923-e03a5cd94dec}, !- Handle
=======
  {7b035874-3e77-410b-aa83-4cee3bf1e673}, !- Handle
>>>>>>> 30cb9182
  4/7,                                    !- Start Date
  10/26;                                  !- End Date

OS:Site:GroundTemperature:Deep,
<<<<<<< HEAD
  {bf0044f9-dd55-414b-8979-f517368a3bfc}, !- Handle
=======
  {7bbc3cee-1d80-4638-b508-9838bac453f5}, !- Handle
>>>>>>> 30cb9182
  10.8753424657535,                       !- January Deep Ground Temperature {C}
  10.8753424657535,                       !- February Deep Ground Temperature {C}
  10.8753424657535,                       !- March Deep Ground Temperature {C}
  10.8753424657535,                       !- April Deep Ground Temperature {C}
  10.8753424657535,                       !- May Deep Ground Temperature {C}
  10.8753424657535,                       !- June Deep Ground Temperature {C}
  10.8753424657535,                       !- July Deep Ground Temperature {C}
  10.8753424657535,                       !- August Deep Ground Temperature {C}
  10.8753424657535,                       !- September Deep Ground Temperature {C}
  10.8753424657535,                       !- October Deep Ground Temperature {C}
  10.8753424657535,                       !- November Deep Ground Temperature {C}
  10.8753424657535;                       !- December Deep Ground Temperature {C}

OS:Building,
<<<<<<< HEAD
  {8a451f3c-4ecf-4745-907b-42d2d474ee5b}, !- Handle
=======
  {9e1ee2ec-c115-41f3-8f26-8c9138785458}, !- Handle
>>>>>>> 30cb9182
  Building 1,                             !- Name
  ,                                       !- Building Sector Type
  ,                                       !- North Axis {deg}
  ,                                       !- Nominal Floor to Floor Height {m}
  ,                                       !- Space Type Name
  ,                                       !- Default Construction Set Name
  ,                                       !- Default Schedule Set Name
  3,                                      !- Standards Number of Stories
  2,                                      !- Standards Number of Above Ground Stories
  ,                                       !- Standards Template
  singlefamilyattached,                   !- Standards Building Type
  10;                                     !- Standards Number of Living Units

OS:AdditionalProperties,
<<<<<<< HEAD
  {e686c21c-4a31-46bb-bf96-87c35be15611}, !- Handle
  {8a451f3c-4ecf-4745-907b-42d2d474ee5b}, !- Object Name
  num_units,                              !- Feature Name 1
=======
  {30048813-0335-4d22-be2a-861af949eb5d}, !- Handle
  {9e1ee2ec-c115-41f3-8f26-8c9138785458}, !- Object Name
  Total Units Represented,                !- Feature Name 1
>>>>>>> 30cb9182
  Integer,                                !- Feature Data Type 1
  10,                                     !- Feature Value 1
  has_rear_units,                         !- Feature Name 2
  Boolean,                                !- Feature Data Type 2
  false,                                  !- Feature Value 2
  horz_location,                          !- Feature Name 3
  String,                                 !- Feature Data Type 3
  Left,                                   !- Feature Value 3
  num_floors,                             !- Feature Name 4
  Integer,                                !- Feature Data Type 4
  2;                                      !- Feature Value 4

OS:ThermalZone,
<<<<<<< HEAD
  {41aaf22d-be93-4e09-8ce1-fe7764788fc3}, !- Handle
=======
  {d653767d-a7e9-474e-8e34-3092858b0e9d}, !- Handle
>>>>>>> 30cb9182
  living zone,                            !- Name
  ,                                       !- Multiplier
  ,                                       !- Ceiling Height {m}
  ,                                       !- Volume {m3}
  ,                                       !- Floor Area {m2}
  ,                                       !- Zone Inside Convection Algorithm
  ,                                       !- Zone Outside Convection Algorithm
  ,                                       !- Zone Conditioning Equipment List Name
<<<<<<< HEAD
  {4173bbe5-335b-4df7-a732-9eeaba15dfa5}, !- Zone Air Inlet Port List
  {f0818127-26e9-40ff-9a90-3c2f328a61d1}, !- Zone Air Exhaust Port List
  {6f9acd6a-b87a-4ef8-90c0-6b9649adaee1}, !- Zone Air Node Name
  {5a2c87e6-48b7-458c-8a50-08f2b20795cf}, !- Zone Return Air Port List
=======
  {89f0828d-bdbb-408e-8af3-83895ce1d4d1}, !- Zone Air Inlet Port List
  {88ed6710-f05a-4317-a2e3-fe150e660262}, !- Zone Air Exhaust Port List
  {874158fd-82c9-4771-b978-d403834b6d4c}, !- Zone Air Node Name
  {7510848d-1c93-49a8-acf9-d86bbd64731e}, !- Zone Return Air Port List
>>>>>>> 30cb9182
  ,                                       !- Primary Daylighting Control Name
  ,                                       !- Fraction of Zone Controlled by Primary Daylighting Control
  ,                                       !- Secondary Daylighting Control Name
  ,                                       !- Fraction of Zone Controlled by Secondary Daylighting Control
  ,                                       !- Illuminance Map Name
  ,                                       !- Group Rendering Name
  ,                                       !- Thermostat Name
  No;                                     !- Use Ideal Air Loads

OS:Node,
<<<<<<< HEAD
  {2b07fb4e-28fc-4567-b80c-0010f92f065c}, !- Handle
  Node 1,                                 !- Name
  {6f9acd6a-b87a-4ef8-90c0-6b9649adaee1}, !- Inlet Port
  ;                                       !- Outlet Port

OS:Connection,
  {6f9acd6a-b87a-4ef8-90c0-6b9649adaee1}, !- Handle
  {7b22656c-f1ce-4733-8c1f-2ee9d0d95119}, !- Name
  {41aaf22d-be93-4e09-8ce1-fe7764788fc3}, !- Source Object
  11,                                     !- Outlet Port
  {2b07fb4e-28fc-4567-b80c-0010f92f065c}, !- Target Object
  2;                                      !- Inlet Port

OS:PortList,
  {4173bbe5-335b-4df7-a732-9eeaba15dfa5}, !- Handle
  {6c271c68-dbd9-4e55-a0b7-dfde4c0fadc4}, !- Name
  {41aaf22d-be93-4e09-8ce1-fe7764788fc3}; !- HVAC Component

OS:PortList,
  {f0818127-26e9-40ff-9a90-3c2f328a61d1}, !- Handle
  {d070bebf-ad34-466f-8c1f-54955f88fd4a}, !- Name
  {41aaf22d-be93-4e09-8ce1-fe7764788fc3}; !- HVAC Component

OS:PortList,
  {5a2c87e6-48b7-458c-8a50-08f2b20795cf}, !- Handle
  {8d80398a-e17b-4242-b308-fa05d4edd095}, !- Name
  {41aaf22d-be93-4e09-8ce1-fe7764788fc3}; !- HVAC Component

OS:Sizing:Zone,
  {5aae9ea2-e541-4741-8bf0-42784645ac2c}, !- Handle
  {41aaf22d-be93-4e09-8ce1-fe7764788fc3}, !- Zone or ZoneList Name
=======
  {612f8a44-5ce6-403f-b763-30d8d4984e1d}, !- Handle
  Node 1,                                 !- Name
  {874158fd-82c9-4771-b978-d403834b6d4c}, !- Inlet Port
  ;                                       !- Outlet Port

OS:Connection,
  {874158fd-82c9-4771-b978-d403834b6d4c}, !- Handle
  {6d61ac71-a5f7-4937-9b7f-55d403c85f56}, !- Name
  {d653767d-a7e9-474e-8e34-3092858b0e9d}, !- Source Object
  11,                                     !- Outlet Port
  {612f8a44-5ce6-403f-b763-30d8d4984e1d}, !- Target Object
  2;                                      !- Inlet Port

OS:PortList,
  {89f0828d-bdbb-408e-8af3-83895ce1d4d1}, !- Handle
  {ab43e30f-e724-4676-8397-03f03abe1aaa}, !- Name
  {d653767d-a7e9-474e-8e34-3092858b0e9d}; !- HVAC Component

OS:PortList,
  {88ed6710-f05a-4317-a2e3-fe150e660262}, !- Handle
  {9e0df3ac-a834-4b81-941f-e9f39f0b31a1}, !- Name
  {d653767d-a7e9-474e-8e34-3092858b0e9d}; !- HVAC Component

OS:PortList,
  {7510848d-1c93-49a8-acf9-d86bbd64731e}, !- Handle
  {890de518-76b4-4c36-9cc6-b76ad1ebf42c}, !- Name
  {d653767d-a7e9-474e-8e34-3092858b0e9d}; !- HVAC Component

OS:Sizing:Zone,
  {17ea0e94-c71f-4290-a306-e921877d3a29}, !- Handle
  {d653767d-a7e9-474e-8e34-3092858b0e9d}, !- Zone or ZoneList Name
>>>>>>> 30cb9182
  SupplyAirTemperature,                   !- Zone Cooling Design Supply Air Temperature Input Method
  14,                                     !- Zone Cooling Design Supply Air Temperature {C}
  11.11,                                  !- Zone Cooling Design Supply Air Temperature Difference {deltaC}
  SupplyAirTemperature,                   !- Zone Heating Design Supply Air Temperature Input Method
  40,                                     !- Zone Heating Design Supply Air Temperature {C}
  11.11,                                  !- Zone Heating Design Supply Air Temperature Difference {deltaC}
  0.0085,                                 !- Zone Cooling Design Supply Air Humidity Ratio {kg-H2O/kg-air}
  0.008,                                  !- Zone Heating Design Supply Air Humidity Ratio {kg-H2O/kg-air}
  ,                                       !- Zone Heating Sizing Factor
  ,                                       !- Zone Cooling Sizing Factor
  DesignDay,                              !- Cooling Design Air Flow Method
  ,                                       !- Cooling Design Air Flow Rate {m3/s}
  ,                                       !- Cooling Minimum Air Flow per Zone Floor Area {m3/s-m2}
  ,                                       !- Cooling Minimum Air Flow {m3/s}
  ,                                       !- Cooling Minimum Air Flow Fraction
  DesignDay,                              !- Heating Design Air Flow Method
  ,                                       !- Heating Design Air Flow Rate {m3/s}
  ,                                       !- Heating Maximum Air Flow per Zone Floor Area {m3/s-m2}
  ,                                       !- Heating Maximum Air Flow {m3/s}
  ,                                       !- Heating Maximum Air Flow Fraction
  ,                                       !- Design Zone Air Distribution Effectiveness in Cooling Mode
  ,                                       !- Design Zone Air Distribution Effectiveness in Heating Mode
  No,                                     !- Account for Dedicated Outdoor Air System
  NeutralSupplyAir,                       !- Dedicated Outdoor Air System Control Strategy
  autosize,                               !- Dedicated Outdoor Air Low Setpoint Temperature for Design {C}
  autosize;                               !- Dedicated Outdoor Air High Setpoint Temperature for Design {C}

OS:ZoneHVAC:EquipmentList,
<<<<<<< HEAD
  {a36c6d73-796f-4ed3-beeb-d3c24c4440d7}, !- Handle
  Zone HVAC Equipment List 1,             !- Name
  {41aaf22d-be93-4e09-8ce1-fe7764788fc3}; !- Thermal Zone

OS:Space,
  {2d06bc30-fb48-4c1e-aaf9-f504cb87d597}, !- Handle
  living space,                           !- Name
  {e50bb7c2-21bb-464a-af95-0870a37f0293}, !- Space Type Name
=======
  {79173d51-4d36-4479-97be-fa07cc677024}, !- Handle
  Zone HVAC Equipment List 1,             !- Name
  {d653767d-a7e9-474e-8e34-3092858b0e9d}; !- Thermal Zone

OS:Space,
  {01179948-9b27-47a0-a51d-5b3b2736a8c9}, !- Handle
  living space,                           !- Name
  {5b5e7b54-f94b-4d4d-b4cc-145b6222fe5a}, !- Space Type Name
>>>>>>> 30cb9182
  ,                                       !- Default Construction Set Name
  ,                                       !- Default Schedule Set Name
  ,                                       !- Direction of Relative North {deg}
  ,                                       !- X Origin {m}
  ,                                       !- Y Origin {m}
  ,                                       !- Z Origin {m}
  ,                                       !- Building Story Name
<<<<<<< HEAD
  {41aaf22d-be93-4e09-8ce1-fe7764788fc3}, !- Thermal Zone Name
  ,                                       !- Part of Total Floor Area
  ,                                       !- Design Specification Outdoor Air Object Name
  {8e776fc4-eeec-4df1-8821-8f998412cf28}; !- Building Unit Name

OS:Surface,
  {aa1d19ac-fae8-49f9-a09d-ceec127f785f}, !- Handle
  Surface 1,                              !- Name
  Floor,                                  !- Surface Type
  ,                                       !- Construction Name
  {2d06bc30-fb48-4c1e-aaf9-f504cb87d597}, !- Space Name
  Surface,                                !- Outside Boundary Condition
  {8c015ec4-0789-4bf1-9549-1965f8219c33}, !- Outside Boundary Condition Object
=======
  {d653767d-a7e9-474e-8e34-3092858b0e9d}, !- Thermal Zone Name
  ,                                       !- Part of Total Floor Area
  ,                                       !- Design Specification Outdoor Air Object Name
  {07ded66b-ac12-4741-91e6-06ffd1014b4b}; !- Building Unit Name

OS:Surface,
  {100e1014-bfd1-4c5c-8185-945a18ca84f1}, !- Handle
  Surface 1,                              !- Name
  Floor,                                  !- Surface Type
  ,                                       !- Construction Name
  {01179948-9b27-47a0-a51d-5b3b2736a8c9}, !- Space Name
  Surface,                                !- Outside Boundary Condition
  {182bdb84-af95-4b54-a1f4-072c0028bd44}, !- Outside Boundary Condition Object
>>>>>>> 30cb9182
  NoSun,                                  !- Sun Exposure
  NoWind,                                 !- Wind Exposure
  ,                                       !- View Factor to Ground
  ,                                       !- Number of Vertices
  0, -9.144, 0,                           !- X,Y,Z Vertex 1 {m}
  0, 0, 0,                                !- X,Y,Z Vertex 2 {m}
  4.572, 0, 0,                            !- X,Y,Z Vertex 3 {m}
  4.572, -9.144, 0;                       !- X,Y,Z Vertex 4 {m}

OS:Surface,
<<<<<<< HEAD
  {51ec4f6b-ee4b-44aa-8f47-9c9694367b4d}, !- Handle
  Surface 2,                              !- Name
  Wall,                                   !- Surface Type
  ,                                       !- Construction Name
  {2d06bc30-fb48-4c1e-aaf9-f504cb87d597}, !- Space Name
=======
  {ba41ad62-fa8d-439f-a8f7-d547c68300bc}, !- Handle
  Surface 2,                              !- Name
  Wall,                                   !- Surface Type
  ,                                       !- Construction Name
  {01179948-9b27-47a0-a51d-5b3b2736a8c9}, !- Space Name
>>>>>>> 30cb9182
  Outdoors,                               !- Outside Boundary Condition
  ,                                       !- Outside Boundary Condition Object
  SunExposed,                             !- Sun Exposure
  WindExposed,                            !- Wind Exposure
  ,                                       !- View Factor to Ground
  ,                                       !- Number of Vertices
  0, 0, 2.4384,                           !- X,Y,Z Vertex 1 {m}
  0, 0, 0,                                !- X,Y,Z Vertex 2 {m}
  0, -9.144, 0,                           !- X,Y,Z Vertex 3 {m}
  0, -9.144, 2.4384;                      !- X,Y,Z Vertex 4 {m}

OS:Surface,
<<<<<<< HEAD
  {56b961de-a195-4dfe-8ea5-84dc7243169c}, !- Handle
  Surface 3,                              !- Name
  Wall,                                   !- Surface Type
  ,                                       !- Construction Name
  {2d06bc30-fb48-4c1e-aaf9-f504cb87d597}, !- Space Name
=======
  {ad853715-0d79-40be-b129-f7939d63d631}, !- Handle
  Surface 3,                              !- Name
  Wall,                                   !- Surface Type
  ,                                       !- Construction Name
  {01179948-9b27-47a0-a51d-5b3b2736a8c9}, !- Space Name
>>>>>>> 30cb9182
  Outdoors,                               !- Outside Boundary Condition
  ,                                       !- Outside Boundary Condition Object
  SunExposed,                             !- Sun Exposure
  WindExposed,                            !- Wind Exposure
  ,                                       !- View Factor to Ground
  ,                                       !- Number of Vertices
  4.572, 0, 2.4384,                       !- X,Y,Z Vertex 1 {m}
  4.572, 0, 0,                            !- X,Y,Z Vertex 2 {m}
  0, 0, 0,                                !- X,Y,Z Vertex 3 {m}
  0, 0, 2.4384;                           !- X,Y,Z Vertex 4 {m}

OS:Surface,
<<<<<<< HEAD
  {d1b52e55-f7d3-4231-be81-735ffe914c74}, !- Handle
  Surface 4,                              !- Name
  Wall,                                   !- Surface Type
  ,                                       !- Construction Name
  {2d06bc30-fb48-4c1e-aaf9-f504cb87d597}, !- Space Name
  Adiabatic,                              !- Outside Boundary Condition
  ,                                       !- Outside Boundary Condition Object
=======
  {a0a36e2f-7985-4178-b82f-b0adfe306fba}, !- Handle
  Surface 4,                              !- Name
  Wall,                                   !- Surface Type
  ,                                       !- Construction Name
  {01179948-9b27-47a0-a51d-5b3b2736a8c9}, !- Space Name
  Surface,                                !- Outside Boundary Condition
  {bc9656da-484d-47c9-906a-73b610c0d8e1}, !- Outside Boundary Condition Object
>>>>>>> 30cb9182
  NoSun,                                  !- Sun Exposure
  NoWind,                                 !- Wind Exposure
  ,                                       !- View Factor to Ground
  ,                                       !- Number of Vertices
  4.572, -9.144, 2.4384,                  !- X,Y,Z Vertex 1 {m}
  4.572, -9.144, 0,                       !- X,Y,Z Vertex 2 {m}
  4.572, 0, 0,                            !- X,Y,Z Vertex 3 {m}
  4.572, 0, 2.4384;                       !- X,Y,Z Vertex 4 {m}

OS:Surface,
<<<<<<< HEAD
  {7d8c391f-73c6-4e52-aa42-e815a66a8937}, !- Handle
  Surface 5,                              !- Name
  Wall,                                   !- Surface Type
  ,                                       !- Construction Name
  {2d06bc30-fb48-4c1e-aaf9-f504cb87d597}, !- Space Name
=======
  {19f5cba0-1d17-4313-90f5-313cbfbf0d63}, !- Handle
  Surface 5,                              !- Name
  Wall,                                   !- Surface Type
  ,                                       !- Construction Name
  {01179948-9b27-47a0-a51d-5b3b2736a8c9}, !- Space Name
>>>>>>> 30cb9182
  Outdoors,                               !- Outside Boundary Condition
  ,                                       !- Outside Boundary Condition Object
  SunExposed,                             !- Sun Exposure
  WindExposed,                            !- Wind Exposure
  ,                                       !- View Factor to Ground
  ,                                       !- Number of Vertices
  0, -9.144, 2.4384,                      !- X,Y,Z Vertex 1 {m}
  0, -9.144, 0,                           !- X,Y,Z Vertex 2 {m}
  4.572, -9.144, 0,                       !- X,Y,Z Vertex 3 {m}
  4.572, -9.144, 2.4384;                  !- X,Y,Z Vertex 4 {m}

OS:Surface,
<<<<<<< HEAD
  {506287c0-f0ac-47ba-8e4c-94b755ef6889}, !- Handle
  Surface 6,                              !- Name
  RoofCeiling,                            !- Surface Type
  ,                                       !- Construction Name
  {2d06bc30-fb48-4c1e-aaf9-f504cb87d597}, !- Space Name
  Surface,                                !- Outside Boundary Condition
  {1cd7cac3-0e27-4875-a1e8-f804446daf3b}, !- Outside Boundary Condition Object
=======
  {ee42bcd1-66e4-4288-bac7-7b378a0becb3}, !- Handle
  Surface 6,                              !- Name
  RoofCeiling,                            !- Surface Type
  ,                                       !- Construction Name
  {01179948-9b27-47a0-a51d-5b3b2736a8c9}, !- Space Name
  Surface,                                !- Outside Boundary Condition
  {0a7f88ac-7eae-4acf-b476-a579a77d5585}, !- Outside Boundary Condition Object
>>>>>>> 30cb9182
  NoSun,                                  !- Sun Exposure
  NoWind,                                 !- Wind Exposure
  ,                                       !- View Factor to Ground
  ,                                       !- Number of Vertices
  4.572, -9.144, 2.4384,                  !- X,Y,Z Vertex 1 {m}
  4.572, 0, 2.4384,                       !- X,Y,Z Vertex 2 {m}
  0, 0, 2.4384,                           !- X,Y,Z Vertex 3 {m}
  0, -9.144, 2.4384;                      !- X,Y,Z Vertex 4 {m}

OS:SpaceType,
<<<<<<< HEAD
  {e50bb7c2-21bb-464a-af95-0870a37f0293}, !- Handle
=======
  {5b5e7b54-f94b-4d4d-b4cc-145b6222fe5a}, !- Handle
>>>>>>> 30cb9182
  Space Type 1,                           !- Name
  ,                                       !- Default Construction Set Name
  ,                                       !- Default Schedule Set Name
  ,                                       !- Group Rendering Name
  ,                                       !- Design Specification Outdoor Air Object Name
  ,                                       !- Standards Template
  ,                                       !- Standards Building Type
  living;                                 !- Standards Space Type

OS:Space,
<<<<<<< HEAD
  {7f97232b-e321-46cf-801a-1328c1330088}, !- Handle
  living space|story 2,                   !- Name
  {e50bb7c2-21bb-464a-af95-0870a37f0293}, !- Space Type Name
=======
  {2f411791-4100-4b6f-8476-e73a4ebc0fb9}, !- Handle
  living space|story 2,                   !- Name
  {5b5e7b54-f94b-4d4d-b4cc-145b6222fe5a}, !- Space Type Name
>>>>>>> 30cb9182
  ,                                       !- Default Construction Set Name
  ,                                       !- Default Schedule Set Name
  -0,                                     !- Direction of Relative North {deg}
  0,                                      !- X Origin {m}
  0,                                      !- Y Origin {m}
  2.4384,                                 !- Z Origin {m}
  ,                                       !- Building Story Name
<<<<<<< HEAD
  {41aaf22d-be93-4e09-8ce1-fe7764788fc3}, !- Thermal Zone Name
  ,                                       !- Part of Total Floor Area
  ,                                       !- Design Specification Outdoor Air Object Name
  {8e776fc4-eeec-4df1-8821-8f998412cf28}; !- Building Unit Name

OS:Surface,
  {86736d5e-8879-4e1d-bfb8-3f416dffbc1b}, !- Handle
=======
  {d653767d-a7e9-474e-8e34-3092858b0e9d}, !- Thermal Zone Name
  ,                                       !- Part of Total Floor Area
  ,                                       !- Design Specification Outdoor Air Object Name
  {07ded66b-ac12-4741-91e6-06ffd1014b4b}; !- Building Unit Name

OS:Surface,
  {bc8abe4d-f178-465d-b5d5-7ffbea7f3130}, !- Handle
>>>>>>> 30cb9182
  Surface 7,                              !- Name
  RoofCeiling,                            !- Surface Type
  ,                                       !- Construction Name
<<<<<<< HEAD
  {7f97232b-e321-46cf-801a-1328c1330088}, !- Space Name
  Outdoors,                               !- Outside Boundary Condition
  ,                                       !- Outside Boundary Condition Object
  SunExposed,                             !- Sun Exposure
  WindExposed,                            !- Wind Exposure
  ,                                       !- View Factor to Ground
  ,                                       !- Number of Vertices
  4.572, 0, 2.4384,                       !- X,Y,Z Vertex 1 {m}
  4.572, 0, 0,                            !- X,Y,Z Vertex 2 {m}
  0, 0, 0,                                !- X,Y,Z Vertex 3 {m}
  0, 0, 2.4384;                           !- X,Y,Z Vertex 4 {m}

OS:Surface,
  {fb9b00e0-286f-44ed-9b5e-075991493006}, !- Handle
  Surface 8,                              !- Name
  RoofCeiling,                            !- Surface Type
  ,                                       !- Construction Name
  {7f97232b-e321-46cf-801a-1328c1330088}, !- Space Name
  Surface,                                !- Outside Boundary Condition
  {b8f19177-a656-446e-853f-e53ef223c519}, !- Outside Boundary Condition Object
  NoSun,                                  !- Sun Exposure
  NoWind,                                 !- Wind Exposure
  ,                                       !- View Factor to Ground
  ,                                       !- Number of Vertices
  4.572, -9.144, 2.4384,                  !- X,Y,Z Vertex 1 {m}
  4.572, 0, 2.4384,                       !- X,Y,Z Vertex 2 {m}
  0, 0, 2.4384,                           !- X,Y,Z Vertex 3 {m}
  0, -9.144, 2.4384;                      !- X,Y,Z Vertex 4 {m}

OS:Surface,
  {11da0b51-fd14-4553-a7f1-891af1d3f1a3}, !- Handle
  Surface 9,                              !- Name
  Wall,                                   !- Surface Type
  ,                                       !- Construction Name
  {7f97232b-e321-46cf-801a-1328c1330088}, !- Space Name
  Adiabatic,                              !- Outside Boundary Condition
  ,                                       !- Outside Boundary Condition Object
=======
  {2f411791-4100-4b6f-8476-e73a4ebc0fb9}, !- Space Name
  Surface,                                !- Outside Boundary Condition
  {e9d9a49b-d03b-4eb8-acd0-90f7fce374f2}, !- Outside Boundary Condition Object
>>>>>>> 30cb9182
  NoSun,                                  !- Sun Exposure
  NoWind,                                 !- Wind Exposure
  ,                                       !- View Factor to Ground
  ,                                       !- Number of Vertices
  4.572, -9.144, 2.4384,                  !- X,Y,Z Vertex 1 {m}
  4.572, 0, 2.4384,                       !- X,Y,Z Vertex 2 {m}
  0, 0, 2.4384,                           !- X,Y,Z Vertex 3 {m}
  0, -9.144, 2.4384;                      !- X,Y,Z Vertex 4 {m}

OS:Surface,
<<<<<<< HEAD
  {1cd7cac3-0e27-4875-a1e8-f804446daf3b}, !- Handle
  Surface 10,                             !- Name
  Floor,                                  !- Surface Type
  ,                                       !- Construction Name
  {7f97232b-e321-46cf-801a-1328c1330088}, !- Space Name
  Surface,                                !- Outside Boundary Condition
  {506287c0-f0ac-47ba-8e4c-94b755ef6889}, !- Outside Boundary Condition Object
=======
  {0a7f88ac-7eae-4acf-b476-a579a77d5585}, !- Handle
  Surface 8,                              !- Name
  Floor,                                  !- Surface Type
  ,                                       !- Construction Name
  {2f411791-4100-4b6f-8476-e73a4ebc0fb9}, !- Space Name
  Surface,                                !- Outside Boundary Condition
  {ee42bcd1-66e4-4288-bac7-7b378a0becb3}, !- Outside Boundary Condition Object
>>>>>>> 30cb9182
  NoSun,                                  !- Sun Exposure
  NoWind,                                 !- Wind Exposure
  ,                                       !- View Factor to Ground
  ,                                       !- Number of Vertices
  0, -9.144, 0,                           !- X,Y,Z Vertex 1 {m}
  0, 0, 0,                                !- X,Y,Z Vertex 2 {m}
  4.572, 0, 0,                            !- X,Y,Z Vertex 3 {m}
  4.572, -9.144, 0;                       !- X,Y,Z Vertex 4 {m}

OS:Surface,
<<<<<<< HEAD
  {324b0d3f-1bb0-40af-8b20-a0735c990516}, !- Handle
  Surface 11,                             !- Name
  Wall,                                   !- Surface Type
  ,                                       !- Construction Name
  {7f97232b-e321-46cf-801a-1328c1330088}, !- Space Name
=======
  {12f09880-2c87-4783-b2f4-477a1e42036a}, !- Handle
  Surface 9,                              !- Name
  Wall,                                   !- Surface Type
  ,                                       !- Construction Name
  {2f411791-4100-4b6f-8476-e73a4ebc0fb9}, !- Space Name
  Outdoors,                               !- Outside Boundary Condition
  ,                                       !- Outside Boundary Condition Object
  SunExposed,                             !- Sun Exposure
  WindExposed,                            !- Wind Exposure
  ,                                       !- View Factor to Ground
  ,                                       !- Number of Vertices
  4.572, 0, 2.4384,                       !- X,Y,Z Vertex 1 {m}
  4.572, 0, 0,                            !- X,Y,Z Vertex 2 {m}
  0, 0, 0,                                !- X,Y,Z Vertex 3 {m}
  0, 0, 2.4384;                           !- X,Y,Z Vertex 4 {m}

OS:Surface,
  {1a305f6c-4961-4e24-9041-a60e94031102}, !- Handle
  Surface 10,                             !- Name
  Wall,                                   !- Surface Type
  ,                                       !- Construction Name
  {2f411791-4100-4b6f-8476-e73a4ebc0fb9}, !- Space Name
>>>>>>> 30cb9182
  Outdoors,                               !- Outside Boundary Condition
  ,                                       !- Outside Boundary Condition Object
  SunExposed,                             !- Sun Exposure
  WindExposed,                            !- Wind Exposure
  ,                                       !- View Factor to Ground
  ,                                       !- Number of Vertices
  0, 0, 2.4384,                           !- X,Y,Z Vertex 1 {m}
  0, 0, 0,                                !- X,Y,Z Vertex 2 {m}
  0, -9.144, 0,                           !- X,Y,Z Vertex 3 {m}
  0, -9.144, 2.4384;                      !- X,Y,Z Vertex 4 {m}

OS:Surface,
<<<<<<< HEAD
  {785b1721-8a9b-456c-a1ee-2d5ff449ba79}, !- Handle
  Surface 12,                             !- Name
  Wall,                                   !- Surface Type
  ,                                       !- Construction Name
  {7f97232b-e321-46cf-801a-1328c1330088}, !- Space Name
=======
  {212cabd2-f1b7-4e76-9b2b-16751b30a2ab}, !- Handle
  Surface 11,                             !- Name
  Wall,                                   !- Surface Type
  ,                                       !- Construction Name
  {2f411791-4100-4b6f-8476-e73a4ebc0fb9}, !- Space Name
>>>>>>> 30cb9182
  Outdoors,                               !- Outside Boundary Condition
  ,                                       !- Outside Boundary Condition Object
  SunExposed,                             !- Sun Exposure
  WindExposed,                            !- Wind Exposure
  ,                                       !- View Factor to Ground
  ,                                       !- Number of Vertices
  0, -9.144, 2.4384,                      !- X,Y,Z Vertex 1 {m}
  0, -9.144, 0,                           !- X,Y,Z Vertex 2 {m}
  4.572, -9.144, 0,                       !- X,Y,Z Vertex 3 {m}
  4.572, -9.144, 2.4384;                  !- X,Y,Z Vertex 4 {m}

OS:Surface,
<<<<<<< HEAD
  {8c801523-2044-44be-9fea-11041f56e1ac}, !- Handle
  Surface 18,                             !- Name
  Floor,                                  !- Surface Type
  ,                                       !- Construction Name
  {54446e15-4d2a-4dea-9da0-5c47f56a0d86}, !- Space Name
  Foundation,                             !- Outside Boundary Condition
  ,                                       !- Outside Boundary Condition Object
  NoSun,                                  !- Sun Exposure
  NoWind,                                 !- Wind Exposure
  ,                                       !- View Factor to Ground
  ,                                       !- Number of Vertices
  0, -9.144, -2.4384,                     !- X,Y,Z Vertex 1 {m}
  0, 0, -2.4384,                          !- X,Y,Z Vertex 2 {m}
  4.572, 0, -2.4384,                      !- X,Y,Z Vertex 3 {m}
  4.572, -9.144, -2.4384;                 !- X,Y,Z Vertex 4 {m}

OS:Surface,
  {d6db9df9-b759-4049-bc24-f71201e1a137}, !- Handle
  Surface 19,                             !- Name
  Wall,                                   !- Surface Type
  ,                                       !- Construction Name
  {54446e15-4d2a-4dea-9da0-5c47f56a0d86}, !- Space Name
  Foundation,                             !- Outside Boundary Condition
  ,                                       !- Outside Boundary Condition Object
=======
  {d0004801-9ce0-4ded-bac0-d0486f4a24e7}, !- Handle
  Surface 12,                             !- Name
  Wall,                                   !- Surface Type
  ,                                       !- Construction Name
  {2f411791-4100-4b6f-8476-e73a4ebc0fb9}, !- Space Name
  Surface,                                !- Outside Boundary Condition
  {273a3640-fee6-418a-8cf6-9b943f128edd}, !- Outside Boundary Condition Object
>>>>>>> 30cb9182
  NoSun,                                  !- Sun Exposure
  NoWind,                                 !- Wind Exposure
  ,                                       !- View Factor to Ground
  ,                                       !- Number of Vertices
<<<<<<< HEAD
  0, 0, 0,                                !- X,Y,Z Vertex 1 {m}
  0, 0, -2.4384,                          !- X,Y,Z Vertex 2 {m}
  0, -9.144, -2.4384,                     !- X,Y,Z Vertex 3 {m}
  0, -9.144, 0;                           !- X,Y,Z Vertex 4 {m}

OS:Surface,
  {0f875e3d-f232-429d-bb54-49aa9d5f292a}, !- Handle
  Surface 20,                             !- Name
  Wall,                                   !- Surface Type
  ,                                       !- Construction Name
  {54446e15-4d2a-4dea-9da0-5c47f56a0d86}, !- Space Name
  Foundation,                             !- Outside Boundary Condition
  ,                                       !- Outside Boundary Condition Object
  NoSun,                                  !- Sun Exposure
  NoWind,                                 !- Wind Exposure
  ,                                       !- View Factor to Ground
  ,                                       !- Number of Vertices
  4.572, 0, 0,                            !- X,Y,Z Vertex 1 {m}
  4.572, 0, -2.4384,                      !- X,Y,Z Vertex 2 {m}
  0, 0, -2.4384,                          !- X,Y,Z Vertex 3 {m}
  0, 0, 0;                                !- X,Y,Z Vertex 4 {m}

OS:Surface,
  {a481ba33-bf5f-42ed-858e-ebdb2dcb8451}, !- Handle
  Surface 21,                             !- Name
  Wall,                                   !- Surface Type
  ,                                       !- Construction Name
  {54446e15-4d2a-4dea-9da0-5c47f56a0d86}, !- Space Name
  Adiabatic,                              !- Outside Boundary Condition
  ,                                       !- Outside Boundary Condition Object
  NoSun,                                  !- Sun Exposure
  NoWind,                                 !- Wind Exposure
  ,                                       !- View Factor to Ground
  ,                                       !- Number of Vertices
  4.572, -9.144, 0,                       !- X,Y,Z Vertex 1 {m}
  4.572, -9.144, -2.4384,                 !- X,Y,Z Vertex 2 {m}
  4.572, 0, -2.4384,                      !- X,Y,Z Vertex 3 {m}
  4.572, 0, 0;                            !- X,Y,Z Vertex 4 {m}

OS:Surface,
  {f12b1922-f139-4340-9166-13104449d79e}, !- Handle
  Surface 22,                             !- Name
  Wall,                                   !- Surface Type
  ,                                       !- Construction Name
  {54446e15-4d2a-4dea-9da0-5c47f56a0d86}, !- Space Name
  Foundation,                             !- Outside Boundary Condition
  ,                                       !- Outside Boundary Condition Object
  NoSun,                                  !- Sun Exposure
  NoWind,                                 !- Wind Exposure
  ,                                       !- View Factor to Ground
  ,                                       !- Number of Vertices
  0, -9.144, 0,                           !- X,Y,Z Vertex 1 {m}
  0, -9.144, -2.4384,                     !- X,Y,Z Vertex 2 {m}
  4.572, -9.144, -2.4384,                 !- X,Y,Z Vertex 3 {m}
  4.572, -9.144, 0;                       !- X,Y,Z Vertex 4 {m}

OS:Surface,
  {8c015ec4-0789-4bf1-9549-1965f8219c33}, !- Handle
  Surface 23,                             !- Name
  RoofCeiling,                            !- Surface Type
  ,                                       !- Construction Name
  {54446e15-4d2a-4dea-9da0-5c47f56a0d86}, !- Space Name
  Surface,                                !- Outside Boundary Condition
  {aa1d19ac-fae8-49f9-a09d-ceec127f785f}, !- Outside Boundary Condition Object
  NoSun,                                  !- Sun Exposure
  NoWind,                                 !- Wind Exposure
  ,                                       !- View Factor to Ground
  ,                                       !- Number of Vertices
  4.572, -9.144, 0,                       !- X,Y,Z Vertex 1 {m}
  4.572, 0, 0,                            !- X,Y,Z Vertex 2 {m}
  0, 0, 0,                                !- X,Y,Z Vertex 3 {m}
  0, -9.144, 0;                           !- X,Y,Z Vertex 4 {m}

OS:Space,
  {54446e15-4d2a-4dea-9da0-5c47f56a0d86}, !- Handle
  unfinished basement space,              !- Name
  {cd530cb4-f2c4-4fd1-9dd4-6f424f7666cd}, !- Space Type Name
  ,                                       !- Default Construction Set Name
  ,                                       !- Default Schedule Set Name
  ,                                       !- Direction of Relative North {deg}
  ,                                       !- X Origin {m}
  ,                                       !- Y Origin {m}
  ,                                       !- Z Origin {m}
  ,                                       !- Building Story Name
  {74ad0aab-e07c-49c5-bfea-32f416189045}; !- Thermal Zone Name

OS:ThermalZone,
  {74ad0aab-e07c-49c5-bfea-32f416189045}, !- Handle
  unfinished basement zone,               !- Name
=======
  4.572, -9.144, 2.4384,                  !- X,Y,Z Vertex 1 {m}
  4.572, -9.144, 0,                       !- X,Y,Z Vertex 2 {m}
  4.572, 0, 0,                            !- X,Y,Z Vertex 3 {m}
  4.572, 0, 2.4384;                       !- X,Y,Z Vertex 4 {m}

OS:ThermalZone,
  {7373627c-c5a9-4815-ac56-5cf934a0b009}, !- Handle
  living zone|unit 2,                     !- Name
>>>>>>> 30cb9182
  ,                                       !- Multiplier
  ,                                       !- Ceiling Height {m}
  ,                                       !- Volume {m3}
  ,                                       !- Floor Area {m2}
  ,                                       !- Zone Inside Convection Algorithm
  ,                                       !- Zone Outside Convection Algorithm
  ,                                       !- Zone Conditioning Equipment List Name
<<<<<<< HEAD
  {5fbdfb82-a299-4d27-adc8-c67cdda48650}, !- Zone Air Inlet Port List
  {5ce622f3-4349-4914-9b41-9aceb03572d7}, !- Zone Air Exhaust Port List
  {4065cb75-2d78-4f47-a3c7-00c39b5b3c26}, !- Zone Air Node Name
  {b6580b14-cdad-43a3-866f-daa624b3f9ea}, !- Zone Return Air Port List
=======
  {1ada7997-b8d5-4bd5-9a24-06dbe2cd23f9}, !- Zone Air Inlet Port List
  {a9a70acd-807a-4032-8c11-86f479f5558d}, !- Zone Air Exhaust Port List
  {762dd357-1d85-47c9-9c2d-e4352f3a7e72}, !- Zone Air Node Name
  {6d2bb2d5-9e76-4b55-8d68-eee0ee581eed}, !- Zone Return Air Port List
>>>>>>> 30cb9182
  ,                                       !- Primary Daylighting Control Name
  ,                                       !- Fraction of Zone Controlled by Primary Daylighting Control
  ,                                       !- Secondary Daylighting Control Name
  ,                                       !- Fraction of Zone Controlled by Secondary Daylighting Control
  ,                                       !- Illuminance Map Name
  ,                                       !- Group Rendering Name
  ,                                       !- Thermostat Name
  No;                                     !- Use Ideal Air Loads

OS:Node,
<<<<<<< HEAD
  {f3ea50a4-9e0d-47af-aa62-14e23623f7a3}, !- Handle
  Node 2,                                 !- Name
  {4065cb75-2d78-4f47-a3c7-00c39b5b3c26}, !- Inlet Port
  ;                                       !- Outlet Port

OS:Connection,
  {4065cb75-2d78-4f47-a3c7-00c39b5b3c26}, !- Handle
  {ac602dc4-6818-4cd4-8340-bfdbd7c423a7}, !- Name
  {74ad0aab-e07c-49c5-bfea-32f416189045}, !- Source Object
  11,                                     !- Outlet Port
  {f3ea50a4-9e0d-47af-aa62-14e23623f7a3}, !- Target Object
  2;                                      !- Inlet Port

OS:PortList,
  {5fbdfb82-a299-4d27-adc8-c67cdda48650}, !- Handle
  {1c0a2876-dc54-4f13-8e4c-553e35265a70}, !- Name
  {74ad0aab-e07c-49c5-bfea-32f416189045}; !- HVAC Component

OS:PortList,
  {5ce622f3-4349-4914-9b41-9aceb03572d7}, !- Handle
  {3ac22d7d-d265-44ba-a5cf-69961abd3123}, !- Name
  {74ad0aab-e07c-49c5-bfea-32f416189045}; !- HVAC Component

OS:PortList,
  {b6580b14-cdad-43a3-866f-daa624b3f9ea}, !- Handle
  {1bfbff3c-d28d-41a1-aa6c-fe4e7093c59b}, !- Name
  {74ad0aab-e07c-49c5-bfea-32f416189045}; !- HVAC Component

OS:Sizing:Zone,
  {4d55a3f1-d186-418b-9594-47bb6092e3cb}, !- Handle
  {74ad0aab-e07c-49c5-bfea-32f416189045}, !- Zone or ZoneList Name
=======
  {c30bd774-43b3-4c9f-a87e-cb3186fd73f9}, !- Handle
  Node 2,                                 !- Name
  {762dd357-1d85-47c9-9c2d-e4352f3a7e72}, !- Inlet Port
  ;                                       !- Outlet Port

OS:Connection,
  {762dd357-1d85-47c9-9c2d-e4352f3a7e72}, !- Handle
  {fee0b929-a2c7-4afe-ba59-25a8ce462541}, !- Name
  {7373627c-c5a9-4815-ac56-5cf934a0b009}, !- Source Object
  11,                                     !- Outlet Port
  {c30bd774-43b3-4c9f-a87e-cb3186fd73f9}, !- Target Object
  2;                                      !- Inlet Port

OS:PortList,
  {1ada7997-b8d5-4bd5-9a24-06dbe2cd23f9}, !- Handle
  {87d6c804-1375-45f3-bfc3-cf318370c29d}, !- Name
  {7373627c-c5a9-4815-ac56-5cf934a0b009}; !- HVAC Component

OS:PortList,
  {a9a70acd-807a-4032-8c11-86f479f5558d}, !- Handle
  {77f9acda-79c6-4f0a-a1ba-10b022ab406c}, !- Name
  {7373627c-c5a9-4815-ac56-5cf934a0b009}; !- HVAC Component

OS:PortList,
  {6d2bb2d5-9e76-4b55-8d68-eee0ee581eed}, !- Handle
  {bd169d47-f3b0-4f3d-8de9-9f530050f79f}, !- Name
  {7373627c-c5a9-4815-ac56-5cf934a0b009}; !- HVAC Component

OS:Sizing:Zone,
  {210b8cfb-e5fd-48cc-b8a9-edcdb22c290a}, !- Handle
  {7373627c-c5a9-4815-ac56-5cf934a0b009}, !- Zone or ZoneList Name
>>>>>>> 30cb9182
  SupplyAirTemperature,                   !- Zone Cooling Design Supply Air Temperature Input Method
  14,                                     !- Zone Cooling Design Supply Air Temperature {C}
  11.11,                                  !- Zone Cooling Design Supply Air Temperature Difference {deltaC}
  SupplyAirTemperature,                   !- Zone Heating Design Supply Air Temperature Input Method
  40,                                     !- Zone Heating Design Supply Air Temperature {C}
  11.11,                                  !- Zone Heating Design Supply Air Temperature Difference {deltaC}
  0.0085,                                 !- Zone Cooling Design Supply Air Humidity Ratio {kg-H2O/kg-air}
  0.008,                                  !- Zone Heating Design Supply Air Humidity Ratio {kg-H2O/kg-air}
  ,                                       !- Zone Heating Sizing Factor
  ,                                       !- Zone Cooling Sizing Factor
  DesignDay,                              !- Cooling Design Air Flow Method
  ,                                       !- Cooling Design Air Flow Rate {m3/s}
  ,                                       !- Cooling Minimum Air Flow per Zone Floor Area {m3/s-m2}
  ,                                       !- Cooling Minimum Air Flow {m3/s}
  ,                                       !- Cooling Minimum Air Flow Fraction
  DesignDay,                              !- Heating Design Air Flow Method
  ,                                       !- Heating Design Air Flow Rate {m3/s}
  ,                                       !- Heating Maximum Air Flow per Zone Floor Area {m3/s-m2}
  ,                                       !- Heating Maximum Air Flow {m3/s}
  ,                                       !- Heating Maximum Air Flow Fraction
  ,                                       !- Design Zone Air Distribution Effectiveness in Cooling Mode
  ,                                       !- Design Zone Air Distribution Effectiveness in Heating Mode
  No,                                     !- Account for Dedicated Outdoor Air System
  NeutralSupplyAir,                       !- Dedicated Outdoor Air System Control Strategy
  autosize,                               !- Dedicated Outdoor Air Low Setpoint Temperature for Design {C}
  autosize;                               !- Dedicated Outdoor Air High Setpoint Temperature for Design {C}

OS:ZoneHVAC:EquipmentList,
<<<<<<< HEAD
  {8457c65a-d7fb-4bc6-9574-60e8f68e0dee}, !- Handle
  Zone HVAC Equipment List 2,             !- Name
  {74ad0aab-e07c-49c5-bfea-32f416189045}; !- Thermal Zone

OS:SpaceType,
  {cd530cb4-f2c4-4fd1-9dd4-6f424f7666cd}, !- Handle
  Space Type 2,                           !- Name
  ,                                       !- Default Construction Set Name
  ,                                       !- Default Schedule Set Name
  ,                                       !- Group Rendering Name
  ,                                       !- Design Specification Outdoor Air Object Name
  ,                                       !- Standards Template
  ,                                       !- Standards Building Type
  unfinished basement;                    !- Standards Space Type

OS:Surface,
  {b8f19177-a656-446e-853f-e53ef223c519}, !- Handle
  Surface 13,                             !- Name
  Floor,                                  !- Surface Type
  ,                                       !- Construction Name
  {0b4944ec-9c16-4bd1-b42d-8de418aee474}, !- Space Name
  Surface,                                !- Outside Boundary Condition
  {fb9b00e0-286f-44ed-9b5e-075991493006}, !- Outside Boundary Condition Object
=======
  {21830e21-1af0-4103-87c4-158619836e9b}, !- Handle
  Zone HVAC Equipment List 2,             !- Name
  {7373627c-c5a9-4815-ac56-5cf934a0b009}; !- Thermal Zone

OS:Space,
  {3a242cdf-0ac9-4db8-bc9d-ef6c2a26c7b1}, !- Handle
  living space|unit 2|story 1,            !- Name
  {5b5e7b54-f94b-4d4d-b4cc-145b6222fe5a}, !- Space Type Name
  ,                                       !- Default Construction Set Name
  ,                                       !- Default Schedule Set Name
  -0,                                     !- Direction of Relative North {deg}
  0,                                      !- X Origin {m}
  0,                                      !- Y Origin {m}
  0,                                      !- Z Origin {m}
  ,                                       !- Building Story Name
  {7373627c-c5a9-4815-ac56-5cf934a0b009}, !- Thermal Zone Name
  ,                                       !- Part of Total Floor Area
  ,                                       !- Design Specification Outdoor Air Object Name
  {5ff02f1c-79ea-4032-a178-83691b41b942}; !- Building Unit Name

OS:Surface,
  {3680941a-61cd-4bc6-8183-e5f50be6a17e}, !- Handle
  Surface 18,                             !- Name
  RoofCeiling,                            !- Surface Type
  ,                                       !- Construction Name
  {3a242cdf-0ac9-4db8-bc9d-ef6c2a26c7b1}, !- Space Name
  Surface,                                !- Outside Boundary Condition
  {4ffb9c4f-a83b-4525-9442-901ed8588a89}, !- Outside Boundary Condition Object
>>>>>>> 30cb9182
  NoSun,                                  !- Sun Exposure
  NoWind,                                 !- Wind Exposure
  ,                                       !- View Factor to Ground
  ,                                       !- Number of Vertices
<<<<<<< HEAD
  0, -9.144, 4.8768,                      !- X,Y,Z Vertex 1 {m}
  0, 0, 4.8768,                           !- X,Y,Z Vertex 2 {m}
  4.572, 0, 4.8768,                       !- X,Y,Z Vertex 3 {m}
  4.572, -9.144, 4.8768;                  !- X,Y,Z Vertex 4 {m}

OS:Surface,
  {69f768af-258f-431d-9ea6-581312ea5960}, !- Handle
  Surface 14,                             !- Name
  RoofCeiling,                            !- Surface Type
  ,                                       !- Construction Name
  {0b4944ec-9c16-4bd1-b42d-8de418aee474}, !- Space Name
=======
  9.144, -9.144, 2.4384,                  !- X,Y,Z Vertex 1 {m}
  9.144, 0, 2.4384,                       !- X,Y,Z Vertex 2 {m}
  4.572, 0, 2.4384,                       !- X,Y,Z Vertex 3 {m}
  4.572, -9.144, 2.4384;                  !- X,Y,Z Vertex 4 {m}

OS:Surface,
  {83688362-981b-4c0e-8bf2-ec3504f435c7}, !- Handle
  Surface 19,                             !- Name
  Floor,                                  !- Surface Type
  ,                                       !- Construction Name
  {3a242cdf-0ac9-4db8-bc9d-ef6c2a26c7b1}, !- Space Name
  Surface,                                !- Outside Boundary Condition
  {9d93bc73-c0be-4c9f-b6cf-3dae2c8c9885}, !- Outside Boundary Condition Object
  NoSun,                                  !- Sun Exposure
  NoWind,                                 !- Wind Exposure
  ,                                       !- View Factor to Ground
  ,                                       !- Number of Vertices
  4.572, -9.144, 0,                       !- X,Y,Z Vertex 1 {m}
  4.572, 0, 0,                            !- X,Y,Z Vertex 2 {m}
  9.144, 0, 0,                            !- X,Y,Z Vertex 3 {m}
  9.144, -9.144, 0;                       !- X,Y,Z Vertex 4 {m}

OS:Surface,
  {f52a2c0a-3631-4232-b659-ca5a71785093}, !- Handle
  Surface 20,                             !- Name
  Wall,                                   !- Surface Type
  ,                                       !- Construction Name
  {3a242cdf-0ac9-4db8-bc9d-ef6c2a26c7b1}, !- Space Name
  Outdoors,                               !- Outside Boundary Condition
  ,                                       !- Outside Boundary Condition Object
  SunExposed,                             !- Sun Exposure
  WindExposed,                            !- Wind Exposure
  ,                                       !- View Factor to Ground
  ,                                       !- Number of Vertices
  9.144, 0, 2.4384,                       !- X,Y,Z Vertex 1 {m}
  9.144, 0, 0,                            !- X,Y,Z Vertex 2 {m}
  4.572, 0, 0,                            !- X,Y,Z Vertex 3 {m}
  4.572, 0, 2.4384;                       !- X,Y,Z Vertex 4 {m}

OS:Surface,
  {334c3d57-fec0-4355-bd7f-f883963e1da3}, !- Handle
  Surface 21,                             !- Name
  Wall,                                   !- Surface Type
  ,                                       !- Construction Name
  {3a242cdf-0ac9-4db8-bc9d-ef6c2a26c7b1}, !- Space Name
>>>>>>> 30cb9182
  Outdoors,                               !- Outside Boundary Condition
  ,                                       !- Outside Boundary Condition Object
  SunExposed,                             !- Sun Exposure
  WindExposed,                            !- Wind Exposure
  ,                                       !- View Factor to Ground
  ,                                       !- Number of Vertices
<<<<<<< HEAD
  0, -4.572, 7.1628,                      !- X,Y,Z Vertex 1 {m}
  4.572, -4.572, 7.1628,                  !- X,Y,Z Vertex 2 {m}
  4.572, 0, 4.8768,                       !- X,Y,Z Vertex 3 {m}
  0, 0, 4.8768;                           !- X,Y,Z Vertex 4 {m}

OS:Surface,
  {a04a3ac3-ee96-46e4-91de-4706b438af66}, !- Handle
  Surface 15,                             !- Name
  RoofCeiling,                            !- Surface Type
  ,                                       !- Construction Name
  {0b4944ec-9c16-4bd1-b42d-8de418aee474}, !- Space Name
  Outdoors,                               !- Outside Boundary Condition
  ,                                       !- Outside Boundary Condition Object
  SunExposed,                             !- Sun Exposure
  WindExposed,                            !- Wind Exposure
  ,                                       !- View Factor to Ground
  ,                                       !- Number of Vertices
  4.572, -4.572, 7.1628,                  !- X,Y,Z Vertex 1 {m}
  0, -4.572, 7.1628,                      !- X,Y,Z Vertex 2 {m}
  0, -9.144, 4.8768,                      !- X,Y,Z Vertex 3 {m}
  4.572, -9.144, 4.8768;                  !- X,Y,Z Vertex 4 {m}

OS:Surface,
  {d7cac6e2-6831-4517-af77-845daf9f95de}, !- Handle
  Surface 16,                             !- Name
  Wall,                                   !- Surface Type
  ,                                       !- Construction Name
  {0b4944ec-9c16-4bd1-b42d-8de418aee474}, !- Space Name
=======
  4.572, -9.144, 2.4384,                  !- X,Y,Z Vertex 1 {m}
  4.572, -9.144, 0,                       !- X,Y,Z Vertex 2 {m}
  9.144, -9.144, 0,                       !- X,Y,Z Vertex 3 {m}
  9.144, -9.144, 2.4384;                  !- X,Y,Z Vertex 4 {m}

OS:Surface,
  {bc9656da-484d-47c9-906a-73b610c0d8e1}, !- Handle
  Surface 22,                             !- Name
  Wall,                                   !- Surface Type
  ,                                       !- Construction Name
  {3a242cdf-0ac9-4db8-bc9d-ef6c2a26c7b1}, !- Space Name
  Surface,                                !- Outside Boundary Condition
  {a0a36e2f-7985-4178-b82f-b0adfe306fba}, !- Outside Boundary Condition Object
  NoSun,                                  !- Sun Exposure
  NoWind,                                 !- Wind Exposure
  ,                                       !- View Factor to Ground
  ,                                       !- Number of Vertices
  4.572, 0, 2.4384,                       !- X,Y,Z Vertex 1 {m}
  4.572, 0, 0,                            !- X,Y,Z Vertex 2 {m}
  4.572, -9.144, 0,                       !- X,Y,Z Vertex 3 {m}
  4.572, -9.144, 2.4384;                  !- X,Y,Z Vertex 4 {m}

OS:Surface,
  {5aca0829-7fd3-4aa6-a1eb-74caf2fb5399}, !- Handle
  Surface 23,                             !- Name
  Wall,                                   !- Surface Type
  ,                                       !- Construction Name
  {3a242cdf-0ac9-4db8-bc9d-ef6c2a26c7b1}, !- Space Name
  Surface,                                !- Outside Boundary Condition
  {34cd7714-1ed0-498b-b90b-d1fdd2c662c4}, !- Outside Boundary Condition Object
  NoSun,                                  !- Sun Exposure
  NoWind,                                 !- Wind Exposure
  ,                                       !- View Factor to Ground
  ,                                       !- Number of Vertices
  9.144, -9.144, 2.4384,                  !- X,Y,Z Vertex 1 {m}
  9.144, -9.144, 0,                       !- X,Y,Z Vertex 2 {m}
  9.144, 0, 0,                            !- X,Y,Z Vertex 3 {m}
  9.144, 0, 2.4384;                       !- X,Y,Z Vertex 4 {m}

OS:Space,
  {1ee468da-38f1-4434-9f3a-43cb21b599f4}, !- Handle
  living space|unit 2|story 2,            !- Name
  {5b5e7b54-f94b-4d4d-b4cc-145b6222fe5a}, !- Space Type Name
  ,                                       !- Default Construction Set Name
  ,                                       !- Default Schedule Set Name
  -0,                                     !- Direction of Relative North {deg}
  0,                                      !- X Origin {m}
  0,                                      !- Y Origin {m}
  0,                                      !- Z Origin {m}
  ,                                       !- Building Story Name
  {7373627c-c5a9-4815-ac56-5cf934a0b009}, !- Thermal Zone Name
  ,                                       !- Part of Total Floor Area
  ,                                       !- Design Specification Outdoor Air Object Name
  {5ff02f1c-79ea-4032-a178-83691b41b942}; !- Building Unit Name

OS:Surface,
  {806d9f99-8055-43c9-bb51-c7363087a118}, !- Handle
  Surface 24,                             !- Name
  Wall,                                   !- Surface Type
  ,                                       !- Construction Name
  {1ee468da-38f1-4434-9f3a-43cb21b599f4}, !- Space Name
>>>>>>> 30cb9182
  Outdoors,                               !- Outside Boundary Condition
  ,                                       !- Outside Boundary Condition Object
  SunExposed,                             !- Sun Exposure
  WindExposed,                            !- Wind Exposure
  ,                                       !- View Factor to Ground
  ,                                       !- Number of Vertices
  0, -4.572, 7.1628,                      !- X,Y,Z Vertex 1 {m}
  0, 0, 4.8768,                           !- X,Y,Z Vertex 2 {m}
  0, -9.144, 4.8768;                      !- X,Y,Z Vertex 3 {m}

OS:Surface,
<<<<<<< HEAD
  {32ea7f96-172b-4370-965d-77e78565d4b9}, !- Handle
  Surface 17,                             !- Name
  Wall,                                   !- Surface Type
  ,                                       !- Construction Name
  {0b4944ec-9c16-4bd1-b42d-8de418aee474}, !- Space Name
  Adiabatic,                              !- Outside Boundary Condition
  ,                                       !- Outside Boundary Condition Object
=======
  {273a3640-fee6-418a-8cf6-9b943f128edd}, !- Handle
  Surface 25,                             !- Name
  Wall,                                   !- Surface Type
  ,                                       !- Construction Name
  {1ee468da-38f1-4434-9f3a-43cb21b599f4}, !- Space Name
  Surface,                                !- Outside Boundary Condition
  {d0004801-9ce0-4ded-bac0-d0486f4a24e7}, !- Outside Boundary Condition Object
  NoSun,                                  !- Sun Exposure
  NoWind,                                 !- Wind Exposure
  ,                                       !- View Factor to Ground
  ,                                       !- Number of Vertices
  4.572, 0, 4.8768,                       !- X,Y,Z Vertex 1 {m}
  4.572, 0, 2.4384,                       !- X,Y,Z Vertex 2 {m}
  4.572, -9.144, 2.4384,                  !- X,Y,Z Vertex 3 {m}
  4.572, -9.144, 4.8768;                  !- X,Y,Z Vertex 4 {m}

OS:Surface,
  {4ffb9c4f-a83b-4525-9442-901ed8588a89}, !- Handle
  Surface 26,                             !- Name
  Floor,                                  !- Surface Type
  ,                                       !- Construction Name
  {1ee468da-38f1-4434-9f3a-43cb21b599f4}, !- Space Name
  Surface,                                !- Outside Boundary Condition
  {3680941a-61cd-4bc6-8183-e5f50be6a17e}, !- Outside Boundary Condition Object
>>>>>>> 30cb9182
  NoSun,                                  !- Sun Exposure
  NoWind,                                 !- Wind Exposure
  ,                                       !- View Factor to Ground
  ,                                       !- Number of Vertices
  4.572, -4.572, 7.1628,                  !- X,Y,Z Vertex 1 {m}
  4.572, -9.144, 4.8768,                  !- X,Y,Z Vertex 2 {m}
  4.572, 0, 4.8768;                       !- X,Y,Z Vertex 3 {m}

<<<<<<< HEAD
OS:Space,
  {0b4944ec-9c16-4bd1-b42d-8de418aee474}, !- Handle
  unfinished attic space,                 !- Name
  {9593b20d-2b62-4429-8e5c-d2918e1028b1}, !- Space Type Name
  ,                                       !- Default Construction Set Name
  ,                                       !- Default Schedule Set Name
  ,                                       !- Direction of Relative North {deg}
  ,                                       !- X Origin {m}
  ,                                       !- Y Origin {m}
  ,                                       !- Z Origin {m}
  ,                                       !- Building Story Name
  {8e680647-8131-4f36-8615-90efcd84dc5f}; !- Thermal Zone Name

OS:ThermalZone,
  {8e680647-8131-4f36-8615-90efcd84dc5f}, !- Handle
  unfinished attic zone,                  !- Name
=======
OS:Surface,
  {19df48ab-556c-458f-aa68-04795abb44be}, !- Handle
  Surface 27,                             !- Name
  RoofCeiling,                            !- Surface Type
  ,                                       !- Construction Name
  {1ee468da-38f1-4434-9f3a-43cb21b599f4}, !- Space Name
  Surface,                                !- Outside Boundary Condition
  {de5f75a0-cbef-4996-89cd-2cda9ff7ecd2}, !- Outside Boundary Condition Object
  NoSun,                                  !- Sun Exposure
  NoWind,                                 !- Wind Exposure
  ,                                       !- View Factor to Ground
  ,                                       !- Number of Vertices
  9.144, -9.144, 4.8768,                  !- X,Y,Z Vertex 1 {m}
  9.144, 0, 4.8768,                       !- X,Y,Z Vertex 2 {m}
  4.572, 0, 4.8768,                       !- X,Y,Z Vertex 3 {m}
  4.572, -9.144, 4.8768;                  !- X,Y,Z Vertex 4 {m}

OS:Surface,
  {b23aca90-11e2-488b-8e78-f117a4a3c0ad}, !- Handle
  Surface 28,                             !- Name
  Wall,                                   !- Surface Type
  ,                                       !- Construction Name
  {1ee468da-38f1-4434-9f3a-43cb21b599f4}, !- Space Name
  Surface,                                !- Outside Boundary Condition
  {d454056d-b759-4278-811d-3ee56efa8fd9}, !- Outside Boundary Condition Object
  NoSun,                                  !- Sun Exposure
  NoWind,                                 !- Wind Exposure
  ,                                       !- View Factor to Ground
  ,                                       !- Number of Vertices
  9.144, -9.144, 4.8768,                  !- X,Y,Z Vertex 1 {m}
  9.144, -9.144, 2.4384,                  !- X,Y,Z Vertex 2 {m}
  9.144, 0, 2.4384,                       !- X,Y,Z Vertex 3 {m}
  9.144, 0, 4.8768;                       !- X,Y,Z Vertex 4 {m}

OS:Surface,
  {5275fcb2-5111-416b-9024-b3856879da17}, !- Handle
  Surface 29,                             !- Name
  Wall,                                   !- Surface Type
  ,                                       !- Construction Name
  {1ee468da-38f1-4434-9f3a-43cb21b599f4}, !- Space Name
  Outdoors,                               !- Outside Boundary Condition
  ,                                       !- Outside Boundary Condition Object
  SunExposed,                             !- Sun Exposure
  WindExposed,                            !- Wind Exposure
  ,                                       !- View Factor to Ground
  ,                                       !- Number of Vertices
  9.144, 0, 4.8768,                       !- X,Y,Z Vertex 1 {m}
  9.144, 0, 2.4384,                       !- X,Y,Z Vertex 2 {m}
  4.572, 0, 2.4384,                       !- X,Y,Z Vertex 3 {m}
  4.572, 0, 4.8768;                       !- X,Y,Z Vertex 4 {m}

OS:ThermalZone,
  {aaf762bb-a465-4ddb-b91a-17a3e7a2f27a}, !- Handle
  living zone|unit 3,                     !- Name
>>>>>>> 30cb9182
  ,                                       !- Multiplier
  ,                                       !- Ceiling Height {m}
  ,                                       !- Volume {m3}
  ,                                       !- Floor Area {m2}
  ,                                       !- Zone Inside Convection Algorithm
  ,                                       !- Zone Outside Convection Algorithm
  ,                                       !- Zone Conditioning Equipment List Name
<<<<<<< HEAD
  {674f60c7-d43c-4d46-b4fe-0bf8371fe0ce}, !- Zone Air Inlet Port List
  {76b8c63d-25b8-49c1-92ad-83f081b3399e}, !- Zone Air Exhaust Port List
  {5ba2ce7e-21ba-4274-b1a4-8c22e66e9943}, !- Zone Air Node Name
  {b6763b66-40dc-4033-b2b5-a9bffe0cc4d5}, !- Zone Return Air Port List
=======
  {d822a07e-98d3-4f7e-8f0d-dff37f5cafba}, !- Zone Air Inlet Port List
  {cc7f7664-56b6-4fbf-86df-f669de9c0f35}, !- Zone Air Exhaust Port List
  {122c5041-1ffd-4cbf-b49c-8b24f30db329}, !- Zone Air Node Name
  {f97a6546-2d53-4675-8412-f3ea7946a5db}, !- Zone Return Air Port List
>>>>>>> 30cb9182
  ,                                       !- Primary Daylighting Control Name
  ,                                       !- Fraction of Zone Controlled by Primary Daylighting Control
  ,                                       !- Secondary Daylighting Control Name
  ,                                       !- Fraction of Zone Controlled by Secondary Daylighting Control
  ,                                       !- Illuminance Map Name
  ,                                       !- Group Rendering Name
  ,                                       !- Thermostat Name
  No;                                     !- Use Ideal Air Loads

OS:Node,
<<<<<<< HEAD
  {bb69285d-90be-41a5-8f73-3aeca491697a}, !- Handle
  Node 3,                                 !- Name
  {5ba2ce7e-21ba-4274-b1a4-8c22e66e9943}, !- Inlet Port
  ;                                       !- Outlet Port

OS:Connection,
  {5ba2ce7e-21ba-4274-b1a4-8c22e66e9943}, !- Handle
  {e4742b8e-2d3a-46ec-b4f6-83b8bf4d797e}, !- Name
  {8e680647-8131-4f36-8615-90efcd84dc5f}, !- Source Object
  11,                                     !- Outlet Port
  {bb69285d-90be-41a5-8f73-3aeca491697a}, !- Target Object
  2;                                      !- Inlet Port

OS:PortList,
  {674f60c7-d43c-4d46-b4fe-0bf8371fe0ce}, !- Handle
  {6c095bca-63d0-4e5c-84b6-b863832b7ff6}, !- Name
  {8e680647-8131-4f36-8615-90efcd84dc5f}; !- HVAC Component

OS:PortList,
  {76b8c63d-25b8-49c1-92ad-83f081b3399e}, !- Handle
  {20ba2f7d-56f8-4961-a688-48f04ed8f6d8}, !- Name
  {8e680647-8131-4f36-8615-90efcd84dc5f}; !- HVAC Component

OS:PortList,
  {b6763b66-40dc-4033-b2b5-a9bffe0cc4d5}, !- Handle
  {ef67ac5a-c893-4a61-9ee1-4e54a4615384}, !- Name
  {8e680647-8131-4f36-8615-90efcd84dc5f}; !- HVAC Component

OS:Sizing:Zone,
  {5cc54352-eb3b-4817-901d-aba8a89d673d}, !- Handle
  {8e680647-8131-4f36-8615-90efcd84dc5f}, !- Zone or ZoneList Name
=======
  {f80339a6-0c17-4234-8a48-ff1ae1484c59}, !- Handle
  Node 3,                                 !- Name
  {122c5041-1ffd-4cbf-b49c-8b24f30db329}, !- Inlet Port
  ;                                       !- Outlet Port

OS:Connection,
  {122c5041-1ffd-4cbf-b49c-8b24f30db329}, !- Handle
  {06b3a12f-226b-42bc-b8d4-5b82fdb7b523}, !- Name
  {aaf762bb-a465-4ddb-b91a-17a3e7a2f27a}, !- Source Object
  11,                                     !- Outlet Port
  {f80339a6-0c17-4234-8a48-ff1ae1484c59}, !- Target Object
  2;                                      !- Inlet Port

OS:PortList,
  {d822a07e-98d3-4f7e-8f0d-dff37f5cafba}, !- Handle
  {fed38f3b-3b54-4e21-814c-95abc234d2f3}, !- Name
  {aaf762bb-a465-4ddb-b91a-17a3e7a2f27a}; !- HVAC Component

OS:PortList,
  {cc7f7664-56b6-4fbf-86df-f669de9c0f35}, !- Handle
  {97d60882-bb08-43b0-a75a-8333c4a20df6}, !- Name
  {aaf762bb-a465-4ddb-b91a-17a3e7a2f27a}; !- HVAC Component

OS:PortList,
  {f97a6546-2d53-4675-8412-f3ea7946a5db}, !- Handle
  {8212f786-bb9b-498e-a8a5-20cce636b614}, !- Name
  {aaf762bb-a465-4ddb-b91a-17a3e7a2f27a}; !- HVAC Component

OS:Sizing:Zone,
  {8d131187-b411-4c25-bc7d-3ca1a9e062c3}, !- Handle
  {aaf762bb-a465-4ddb-b91a-17a3e7a2f27a}, !- Zone or ZoneList Name
>>>>>>> 30cb9182
  SupplyAirTemperature,                   !- Zone Cooling Design Supply Air Temperature Input Method
  14,                                     !- Zone Cooling Design Supply Air Temperature {C}
  11.11,                                  !- Zone Cooling Design Supply Air Temperature Difference {deltaC}
  SupplyAirTemperature,                   !- Zone Heating Design Supply Air Temperature Input Method
  40,                                     !- Zone Heating Design Supply Air Temperature {C}
  11.11,                                  !- Zone Heating Design Supply Air Temperature Difference {deltaC}
  0.0085,                                 !- Zone Cooling Design Supply Air Humidity Ratio {kg-H2O/kg-air}
  0.008,                                  !- Zone Heating Design Supply Air Humidity Ratio {kg-H2O/kg-air}
  ,                                       !- Zone Heating Sizing Factor
  ,                                       !- Zone Cooling Sizing Factor
  DesignDay,                              !- Cooling Design Air Flow Method
  ,                                       !- Cooling Design Air Flow Rate {m3/s}
  ,                                       !- Cooling Minimum Air Flow per Zone Floor Area {m3/s-m2}
  ,                                       !- Cooling Minimum Air Flow {m3/s}
  ,                                       !- Cooling Minimum Air Flow Fraction
  DesignDay,                              !- Heating Design Air Flow Method
  ,                                       !- Heating Design Air Flow Rate {m3/s}
  ,                                       !- Heating Maximum Air Flow per Zone Floor Area {m3/s-m2}
  ,                                       !- Heating Maximum Air Flow {m3/s}
  ,                                       !- Heating Maximum Air Flow Fraction
  ,                                       !- Design Zone Air Distribution Effectiveness in Cooling Mode
  ,                                       !- Design Zone Air Distribution Effectiveness in Heating Mode
  No,                                     !- Account for Dedicated Outdoor Air System
  NeutralSupplyAir,                       !- Dedicated Outdoor Air System Control Strategy
  autosize,                               !- Dedicated Outdoor Air Low Setpoint Temperature for Design {C}
  autosize;                               !- Dedicated Outdoor Air High Setpoint Temperature for Design {C}

OS:ZoneHVAC:EquipmentList,
<<<<<<< HEAD
  {ae318cc8-5e03-4b0f-84e0-e13e5fadfc2a}, !- Handle
  Zone HVAC Equipment List 3,             !- Name
  {8e680647-8131-4f36-8615-90efcd84dc5f}; !- Thermal Zone

OS:SpaceType,
  {9593b20d-2b62-4429-8e5c-d2918e1028b1}, !- Handle
  Space Type 3,                           !- Name
  ,                                       !- Default Construction Set Name
  ,                                       !- Default Schedule Set Name
  ,                                       !- Group Rendering Name
  ,                                       !- Design Specification Outdoor Air Object Name
  ,                                       !- Standards Template
  ,                                       !- Standards Building Type
  unfinished attic;                       !- Standards Space Type

OS:BuildingUnit,
  {8e776fc4-eeec-4df1-8821-8f998412cf28}, !- Handle
  unit 1,                                 !- Name
  ,                                       !- Rendering Color
  Residential;                            !- Building Unit Type

OS:AdditionalProperties,
  {7fb777a7-3797-4a9b-94de-145fc16273f9}, !- Handle
  {8e776fc4-eeec-4df1-8821-8f998412cf28}, !- Object Name
  NumberOfBedrooms,                       !- Feature Name 1
  Integer,                                !- Feature Data Type 1
  3,                                      !- Feature Value 1
  NumberOfBathrooms,                      !- Feature Name 2
  Double,                                 !- Feature Data Type 2
  2,                                      !- Feature Value 2
  NumberOfOccupants,                      !- Feature Name 3
  Double,                                 !- Feature Data Type 3
  3.3900000000000001;                     !- Feature Value 3

OS:External:File,
  {97398349-f3e8-4d01-a1af-91769fe4ffb0}, !- Handle
  8760.csv,                               !- Name
  8760.csv;                               !- File Name

OS:Schedule:Day,
  {ca7ad2c6-2b7b-4d33-8802-2b55fc783bc4}, !- Handle
  Schedule Day 1,                         !- Name
  ,                                       !- Schedule Type Limits Name
  ,                                       !- Interpolate to Timestep
  24,                                     !- Hour 1
  0,                                      !- Minute 1
  0;                                      !- Value Until Time 1

OS:Schedule:Day,
  {18349fb8-bca5-4c94-9525-d30dd8fcd076}, !- Handle
  Schedule Day 2,                         !- Name
  ,                                       !- Schedule Type Limits Name
  ,                                       !- Interpolate to Timestep
  24,                                     !- Hour 1
  0,                                      !- Minute 1
  1;                                      !- Value Until Time 1

OS:Schedule:File,
  {857283d8-8c1b-4d17-bf05-b40ed3c42a7f}, !- Handle
  occupants,                              !- Name
  {9256d368-3ba4-4549-9ace-2ebf25d22a27}, !- Schedule Type Limits Name
  {97398349-f3e8-4d01-a1af-91769fe4ffb0}, !- External File Name
  1,                                      !- Column Number
  1,                                      !- Rows to Skip at Top
  8760,                                   !- Number of Hours of Data
  ,                                       !- Column Separator
  ,                                       !- Interpolate to Timestep
  60;                                     !- Minutes per Item

OS:Schedule:Ruleset,
  {32c78f44-7f9f-44ad-8dc5-bf8d22e33f33}, !- Handle
  Schedule Ruleset 1,                     !- Name
  {97dcc48d-6af4-4217-86df-0fba6f005063}, !- Schedule Type Limits Name
  {434cf1b0-7b37-4fe9-90e5-6e821b0861dc}; !- Default Day Schedule Name

OS:Schedule:Day,
  {434cf1b0-7b37-4fe9-90e5-6e821b0861dc}, !- Handle
  Schedule Day 3,                         !- Name
  {97dcc48d-6af4-4217-86df-0fba6f005063}, !- Schedule Type Limits Name
  ,                                       !- Interpolate to Timestep
  24,                                     !- Hour 1
  0,                                      !- Minute 1
  112.539290946133;                       !- Value Until Time 1

OS:People:Definition,
  {aef05be2-057a-4660-92d6-8676dd77b0b0}, !- Handle
  res occupants|living space,             !- Name
  People,                                 !- Number of People Calculation Method
  1.695,                                  !- Number of People {people}
  ,                                       !- People per Space Floor Area {person/m2}
  ,                                       !- Space Floor Area per Person {m2/person}
  0.319734,                               !- Fraction Radiant
  0.573,                                  !- Sensible Heat Fraction
  0,                                      !- Carbon Dioxide Generation Rate {m3/s-W}
  No,                                     !- Enable ASHRAE 55 Comfort Warnings
  ZoneAveraged;                           !- Mean Radiant Temperature Calculation Type

OS:People,
  {ab905108-adc9-4d25-8a77-4ec0b6bdb527}, !- Handle
  res occupants|living space,             !- Name
  {aef05be2-057a-4660-92d6-8676dd77b0b0}, !- People Definition Name
  {2d06bc30-fb48-4c1e-aaf9-f504cb87d597}, !- Space or SpaceType Name
  {857283d8-8c1b-4d17-bf05-b40ed3c42a7f}, !- Number of People Schedule Name
  {32c78f44-7f9f-44ad-8dc5-bf8d22e33f33}, !- Activity Level Schedule Name
  ,                                       !- Surface Name/Angle Factor List Name
  ,                                       !- Work Efficiency Schedule Name
  ,                                       !- Clothing Insulation Schedule Name
  ,                                       !- Air Velocity Schedule Name
  1;                                      !- Multiplier

OS:ScheduleTypeLimits,
  {97dcc48d-6af4-4217-86df-0fba6f005063}, !- Handle
  ActivityLevel,                          !- Name
  0,                                      !- Lower Limit Value
  ,                                       !- Upper Limit Value
  Continuous,                             !- Numeric Type
  ActivityLevel;                          !- Unit Type

OS:ScheduleTypeLimits,
  {9256d368-3ba4-4549-9ace-2ebf25d22a27}, !- Handle
  Fractional,                             !- Name
  0,                                      !- Lower Limit Value
  1,                                      !- Upper Limit Value
  Continuous;                             !- Numeric Type

OS:People:Definition,
  {9f9caecc-67d4-42e9-90b3-3cdbb4e91981}, !- Handle
  res occupants|living space|story 2,     !- Name
  People,                                 !- Number of People Calculation Method
  1.695,                                  !- Number of People {people}
  ,                                       !- People per Space Floor Area {person/m2}
  ,                                       !- Space Floor Area per Person {m2/person}
  0.319734,                               !- Fraction Radiant
  0.573,                                  !- Sensible Heat Fraction
  0,                                      !- Carbon Dioxide Generation Rate {m3/s-W}
  No,                                     !- Enable ASHRAE 55 Comfort Warnings
  ZoneAveraged;                           !- Mean Radiant Temperature Calculation Type

OS:People,
  {e3e07fdb-a94a-4f8e-8134-773b5472c9b2}, !- Handle
  res occupants|living space|story 2,     !- Name
  {9f9caecc-67d4-42e9-90b3-3cdbb4e91981}, !- People Definition Name
  {7f97232b-e321-46cf-801a-1328c1330088}, !- Space or SpaceType Name
  {857283d8-8c1b-4d17-bf05-b40ed3c42a7f}, !- Number of People Schedule Name
  {32c78f44-7f9f-44ad-8dc5-bf8d22e33f33}, !- Activity Level Schedule Name
  ,                                       !- Surface Name/Angle Factor List Name
  ,                                       !- Work Efficiency Schedule Name
  ,                                       !- Clothing Insulation Schedule Name
  ,                                       !- Air Velocity Schedule Name
  1;                                      !- Multiplier
=======
  {b52fce86-1acc-487b-b7e1-f1371d47ecdd}, !- Handle
  Zone HVAC Equipment List 3,             !- Name
  {aaf762bb-a465-4ddb-b91a-17a3e7a2f27a}; !- Thermal Zone

OS:Space,
  {e744dfec-f2a1-473d-b15e-202783088440}, !- Handle
  living space|unit 3|story 1,            !- Name
  {5b5e7b54-f94b-4d4d-b4cc-145b6222fe5a}, !- Space Type Name
  ,                                       !- Default Construction Set Name
  ,                                       !- Default Schedule Set Name
  -0,                                     !- Direction of Relative North {deg}
  0,                                      !- X Origin {m}
  0,                                      !- Y Origin {m}
  0,                                      !- Z Origin {m}
  ,                                       !- Building Story Name
  {aaf762bb-a465-4ddb-b91a-17a3e7a2f27a}, !- Thermal Zone Name
  ,                                       !- Part of Total Floor Area
  ,                                       !- Design Specification Outdoor Air Object Name
  {6735f9f5-cdb0-474f-a0ce-281c28d46255}; !- Building Unit Name

OS:Surface,
  {f6b0fc0c-7d42-4ecd-9f8c-3fd905b536af}, !- Handle
  Surface 35,                             !- Name
  RoofCeiling,                            !- Surface Type
  ,                                       !- Construction Name
  {e744dfec-f2a1-473d-b15e-202783088440}, !- Space Name
  Surface,                                !- Outside Boundary Condition
  {62637cfb-2974-4d0f-be8c-eafccf12a0b4}, !- Outside Boundary Condition Object
  NoSun,                                  !- Sun Exposure
  NoWind,                                 !- Wind Exposure
  ,                                       !- View Factor to Ground
  ,                                       !- Number of Vertices
  13.716, -9.144, 2.4384,                 !- X,Y,Z Vertex 1 {m}
  13.716, 0, 2.4384,                      !- X,Y,Z Vertex 2 {m}
  9.144, 0, 2.4384,                       !- X,Y,Z Vertex 3 {m}
  9.144, -9.144, 2.4384;                  !- X,Y,Z Vertex 4 {m}

OS:Surface,
  {edcbafb6-eb72-4011-ad3c-d18649f8c74c}, !- Handle
  Surface 36,                             !- Name
  Floor,                                  !- Surface Type
  ,                                       !- Construction Name
  {e744dfec-f2a1-473d-b15e-202783088440}, !- Space Name
  Surface,                                !- Outside Boundary Condition
  {b7f80bd6-5f18-4bce-82e9-c5549776e462}, !- Outside Boundary Condition Object
  NoSun,                                  !- Sun Exposure
  NoWind,                                 !- Wind Exposure
  ,                                       !- View Factor to Ground
  ,                                       !- Number of Vertices
  9.144, -9.144, 0,                       !- X,Y,Z Vertex 1 {m}
  9.144, 0, 0,                            !- X,Y,Z Vertex 2 {m}
  13.716, 0, 0,                           !- X,Y,Z Vertex 3 {m}
  13.716, -9.144, 0;                      !- X,Y,Z Vertex 4 {m}

OS:Surface,
  {9c928319-1801-4b4d-a735-4b9a6fd5f975}, !- Handle
  Surface 37,                             !- Name
  Wall,                                   !- Surface Type
  ,                                       !- Construction Name
  {e744dfec-f2a1-473d-b15e-202783088440}, !- Space Name
  Outdoors,                               !- Outside Boundary Condition
  ,                                       !- Outside Boundary Condition Object
  SunExposed,                             !- Sun Exposure
  WindExposed,                            !- Wind Exposure
  ,                                       !- View Factor to Ground
  ,                                       !- Number of Vertices
  13.716, 0, 2.4384,                      !- X,Y,Z Vertex 1 {m}
  13.716, 0, 0,                           !- X,Y,Z Vertex 2 {m}
  9.144, 0, 0,                            !- X,Y,Z Vertex 3 {m}
  9.144, 0, 2.4384;                       !- X,Y,Z Vertex 4 {m}

OS:Surface,
  {761b5c3c-0585-4681-b209-633e0509af3d}, !- Handle
  Surface 38,                             !- Name
  Wall,                                   !- Surface Type
  ,                                       !- Construction Name
  {e744dfec-f2a1-473d-b15e-202783088440}, !- Space Name
  Outdoors,                               !- Outside Boundary Condition
  ,                                       !- Outside Boundary Condition Object
  SunExposed,                             !- Sun Exposure
  WindExposed,                            !- Wind Exposure
  ,                                       !- View Factor to Ground
  ,                                       !- Number of Vertices
  9.144, -9.144, 2.4384,                  !- X,Y,Z Vertex 1 {m}
  9.144, -9.144, 0,                       !- X,Y,Z Vertex 2 {m}
  13.716, -9.144, 0,                      !- X,Y,Z Vertex 3 {m}
  13.716, -9.144, 2.4384;                 !- X,Y,Z Vertex 4 {m}

OS:Surface,
  {34cd7714-1ed0-498b-b90b-d1fdd2c662c4}, !- Handle
  Surface 39,                             !- Name
  Wall,                                   !- Surface Type
  ,                                       !- Construction Name
  {e744dfec-f2a1-473d-b15e-202783088440}, !- Space Name
  Surface,                                !- Outside Boundary Condition
  {5aca0829-7fd3-4aa6-a1eb-74caf2fb5399}, !- Outside Boundary Condition Object
  NoSun,                                  !- Sun Exposure
  NoWind,                                 !- Wind Exposure
  ,                                       !- View Factor to Ground
  ,                                       !- Number of Vertices
  9.144, 0, 2.4384,                       !- X,Y,Z Vertex 1 {m}
  9.144, 0, 0,                            !- X,Y,Z Vertex 2 {m}
  9.144, -9.144, 0,                       !- X,Y,Z Vertex 3 {m}
  9.144, -9.144, 2.4384;                  !- X,Y,Z Vertex 4 {m}

OS:Surface,
  {419bffa6-a375-41e8-aef1-f1030273ef8a}, !- Handle
  Surface 40,                             !- Name
  Wall,                                   !- Surface Type
  ,                                       !- Construction Name
  {e744dfec-f2a1-473d-b15e-202783088440}, !- Space Name
  Surface,                                !- Outside Boundary Condition
  {9f4b416c-7499-4252-a470-118bc46cf0ae}, !- Outside Boundary Condition Object
  NoSun,                                  !- Sun Exposure
  NoWind,                                 !- Wind Exposure
  ,                                       !- View Factor to Ground
  ,                                       !- Number of Vertices
  13.716, -9.144, 2.4384,                 !- X,Y,Z Vertex 1 {m}
  13.716, -9.144, 0,                      !- X,Y,Z Vertex 2 {m}
  13.716, 0, 0,                           !- X,Y,Z Vertex 3 {m}
  13.716, 0, 2.4384;                      !- X,Y,Z Vertex 4 {m}

OS:Space,
  {24661709-af88-40f5-a769-986ef9b115ad}, !- Handle
  living space|unit 3|story 2,            !- Name
  {5b5e7b54-f94b-4d4d-b4cc-145b6222fe5a}, !- Space Type Name
  ,                                       !- Default Construction Set Name
  ,                                       !- Default Schedule Set Name
  -0,                                     !- Direction of Relative North {deg}
  0,                                      !- X Origin {m}
  0,                                      !- Y Origin {m}
  0,                                      !- Z Origin {m}
  ,                                       !- Building Story Name
  {aaf762bb-a465-4ddb-b91a-17a3e7a2f27a}, !- Thermal Zone Name
  ,                                       !- Part of Total Floor Area
  ,                                       !- Design Specification Outdoor Air Object Name
  {6735f9f5-cdb0-474f-a0ce-281c28d46255}; !- Building Unit Name

OS:Surface,
  {96ad0f75-e121-48f4-ab84-acdc3fdcbe90}, !- Handle
  Surface 41,                             !- Name
  Wall,                                   !- Surface Type
  ,                                       !- Construction Name
  {24661709-af88-40f5-a769-986ef9b115ad}, !- Space Name
  Outdoors,                               !- Outside Boundary Condition
  ,                                       !- Outside Boundary Condition Object
  SunExposed,                             !- Sun Exposure
  WindExposed,                            !- Wind Exposure
  ,                                       !- View Factor to Ground
  ,                                       !- Number of Vertices
  9.144, -9.144, 4.8768,                  !- X,Y,Z Vertex 1 {m}
  9.144, -9.144, 2.4384,                  !- X,Y,Z Vertex 2 {m}
  13.716, -9.144, 2.4384,                 !- X,Y,Z Vertex 3 {m}
  13.716, -9.144, 4.8768;                 !- X,Y,Z Vertex 4 {m}

OS:Surface,
  {d454056d-b759-4278-811d-3ee56efa8fd9}, !- Handle
  Surface 42,                             !- Name
  Wall,                                   !- Surface Type
  ,                                       !- Construction Name
  {24661709-af88-40f5-a769-986ef9b115ad}, !- Space Name
  Surface,                                !- Outside Boundary Condition
  {b23aca90-11e2-488b-8e78-f117a4a3c0ad}, !- Outside Boundary Condition Object
  NoSun,                                  !- Sun Exposure
  NoWind,                                 !- Wind Exposure
  ,                                       !- View Factor to Ground
  ,                                       !- Number of Vertices
  9.144, 0, 4.8768,                       !- X,Y,Z Vertex 1 {m}
  9.144, 0, 2.4384,                       !- X,Y,Z Vertex 2 {m}
  9.144, -9.144, 2.4384,                  !- X,Y,Z Vertex 3 {m}
  9.144, -9.144, 4.8768;                  !- X,Y,Z Vertex 4 {m}

OS:Surface,
  {62637cfb-2974-4d0f-be8c-eafccf12a0b4}, !- Handle
  Surface 43,                             !- Name
  Floor,                                  !- Surface Type
  ,                                       !- Construction Name
  {24661709-af88-40f5-a769-986ef9b115ad}, !- Space Name
  Surface,                                !- Outside Boundary Condition
  {f6b0fc0c-7d42-4ecd-9f8c-3fd905b536af}, !- Outside Boundary Condition Object
  NoSun,                                  !- Sun Exposure
  NoWind,                                 !- Wind Exposure
  ,                                       !- View Factor to Ground
  ,                                       !- Number of Vertices
  9.144, -9.144, 2.4384,                  !- X,Y,Z Vertex 1 {m}
  9.144, 0, 2.4384,                       !- X,Y,Z Vertex 2 {m}
  13.716, 0, 2.4384,                      !- X,Y,Z Vertex 3 {m}
  13.716, -9.144, 2.4384;                 !- X,Y,Z Vertex 4 {m}

OS:Surface,
  {72eba0bd-9c84-4721-b3e4-8ed8ae9f427c}, !- Handle
  Surface 44,                             !- Name
  RoofCeiling,                            !- Surface Type
  ,                                       !- Construction Name
  {24661709-af88-40f5-a769-986ef9b115ad}, !- Space Name
  Surface,                                !- Outside Boundary Condition
  {e90dec14-ebfa-4055-b39c-3260e908d886}, !- Outside Boundary Condition Object
  NoSun,                                  !- Sun Exposure
  NoWind,                                 !- Wind Exposure
  ,                                       !- View Factor to Ground
  ,                                       !- Number of Vertices
  13.716, -9.144, 4.8768,                 !- X,Y,Z Vertex 1 {m}
  13.716, 0, 4.8768,                      !- X,Y,Z Vertex 2 {m}
  9.144, 0, 4.8768,                       !- X,Y,Z Vertex 3 {m}
  9.144, -9.144, 4.8768;                  !- X,Y,Z Vertex 4 {m}

OS:Surface,
  {bc57e459-a0b6-42d6-855a-96accdc8f77e}, !- Handle
  Surface 45,                             !- Name
  Wall,                                   !- Surface Type
  ,                                       !- Construction Name
  {24661709-af88-40f5-a769-986ef9b115ad}, !- Space Name
  Surface,                                !- Outside Boundary Condition
  {9f54698a-57f3-4d44-b4a4-ee5219ba827a}, !- Outside Boundary Condition Object
  NoSun,                                  !- Sun Exposure
  NoWind,                                 !- Wind Exposure
  ,                                       !- View Factor to Ground
  ,                                       !- Number of Vertices
  13.716, -9.144, 4.8768,                 !- X,Y,Z Vertex 1 {m}
  13.716, -9.144, 2.4384,                 !- X,Y,Z Vertex 2 {m}
  13.716, 0, 2.4384,                      !- X,Y,Z Vertex 3 {m}
  13.716, 0, 4.8768;                      !- X,Y,Z Vertex 4 {m}

OS:Surface,
  {a6cce9a1-b1bf-427e-886b-e5133233deaf}, !- Handle
  Surface 46,                             !- Name
  Wall,                                   !- Surface Type
  ,                                       !- Construction Name
  {24661709-af88-40f5-a769-986ef9b115ad}, !- Space Name
  Outdoors,                               !- Outside Boundary Condition
  ,                                       !- Outside Boundary Condition Object
  SunExposed,                             !- Sun Exposure
  WindExposed,                            !- Wind Exposure
  ,                                       !- View Factor to Ground
  ,                                       !- Number of Vertices
  13.716, 0, 4.8768,                      !- X,Y,Z Vertex 1 {m}
  13.716, 0, 2.4384,                      !- X,Y,Z Vertex 2 {m}
  9.144, 0, 2.4384,                       !- X,Y,Z Vertex 3 {m}
  9.144, 0, 4.8768;                       !- X,Y,Z Vertex 4 {m}

OS:ThermalZone,
  {3c4e989a-ab40-4f0a-a8fb-f0840bb93f3c}, !- Handle
  living zone|unit 4,                     !- Name
  ,                                       !- Multiplier
  ,                                       !- Ceiling Height {m}
  ,                                       !- Volume {m3}
  ,                                       !- Floor Area {m2}
  ,                                       !- Zone Inside Convection Algorithm
  ,                                       !- Zone Outside Convection Algorithm
  ,                                       !- Zone Conditioning Equipment List Name
  {3b847c39-46eb-4dbc-9c38-57ed96ef24f7}, !- Zone Air Inlet Port List
  {cb5ee3f2-27f1-4750-86a3-319c384adc8b}, !- Zone Air Exhaust Port List
  {9f30227e-0d5d-4841-8c7e-62728eb7c830}, !- Zone Air Node Name
  {aefdcd8c-68ed-465f-b718-bc2624919ae2}, !- Zone Return Air Port List
  ,                                       !- Primary Daylighting Control Name
  ,                                       !- Fraction of Zone Controlled by Primary Daylighting Control
  ,                                       !- Secondary Daylighting Control Name
  ,                                       !- Fraction of Zone Controlled by Secondary Daylighting Control
  ,                                       !- Illuminance Map Name
  ,                                       !- Group Rendering Name
  ,                                       !- Thermostat Name
  No;                                     !- Use Ideal Air Loads

OS:Node,
  {ac6bd587-5077-4366-b7b6-1f5e0b96e28b}, !- Handle
  Node 4,                                 !- Name
  {9f30227e-0d5d-4841-8c7e-62728eb7c830}, !- Inlet Port
  ;                                       !- Outlet Port

OS:Connection,
  {9f30227e-0d5d-4841-8c7e-62728eb7c830}, !- Handle
  {8fc2ec54-e7cd-42a2-adb9-d12437cedc1d}, !- Name
  {3c4e989a-ab40-4f0a-a8fb-f0840bb93f3c}, !- Source Object
  11,                                     !- Outlet Port
  {ac6bd587-5077-4366-b7b6-1f5e0b96e28b}, !- Target Object
  2;                                      !- Inlet Port

OS:PortList,
  {3b847c39-46eb-4dbc-9c38-57ed96ef24f7}, !- Handle
  {8ad4f11e-a7a1-41ea-855e-91f31460058d}, !- Name
  {3c4e989a-ab40-4f0a-a8fb-f0840bb93f3c}; !- HVAC Component

OS:PortList,
  {cb5ee3f2-27f1-4750-86a3-319c384adc8b}, !- Handle
  {cd7f92df-4fd7-4c7f-9fea-b7cef1800b75}, !- Name
  {3c4e989a-ab40-4f0a-a8fb-f0840bb93f3c}; !- HVAC Component

OS:PortList,
  {aefdcd8c-68ed-465f-b718-bc2624919ae2}, !- Handle
  {57f9da87-9303-42e7-9d87-d6d9039a0937}, !- Name
  {3c4e989a-ab40-4f0a-a8fb-f0840bb93f3c}; !- HVAC Component

OS:Sizing:Zone,
  {4ddd1cf8-dd99-474c-ba34-926ebf4015b9}, !- Handle
  {3c4e989a-ab40-4f0a-a8fb-f0840bb93f3c}, !- Zone or ZoneList Name
  SupplyAirTemperature,                   !- Zone Cooling Design Supply Air Temperature Input Method
  14,                                     !- Zone Cooling Design Supply Air Temperature {C}
  11.11,                                  !- Zone Cooling Design Supply Air Temperature Difference {deltaC}
  SupplyAirTemperature,                   !- Zone Heating Design Supply Air Temperature Input Method
  40,                                     !- Zone Heating Design Supply Air Temperature {C}
  11.11,                                  !- Zone Heating Design Supply Air Temperature Difference {deltaC}
  0.0085,                                 !- Zone Cooling Design Supply Air Humidity Ratio {kg-H2O/kg-air}
  0.008,                                  !- Zone Heating Design Supply Air Humidity Ratio {kg-H2O/kg-air}
  ,                                       !- Zone Heating Sizing Factor
  ,                                       !- Zone Cooling Sizing Factor
  DesignDay,                              !- Cooling Design Air Flow Method
  ,                                       !- Cooling Design Air Flow Rate {m3/s}
  ,                                       !- Cooling Minimum Air Flow per Zone Floor Area {m3/s-m2}
  ,                                       !- Cooling Minimum Air Flow {m3/s}
  ,                                       !- Cooling Minimum Air Flow Fraction
  DesignDay,                              !- Heating Design Air Flow Method
  ,                                       !- Heating Design Air Flow Rate {m3/s}
  ,                                       !- Heating Maximum Air Flow per Zone Floor Area {m3/s-m2}
  ,                                       !- Heating Maximum Air Flow {m3/s}
  ,                                       !- Heating Maximum Air Flow Fraction
  ,                                       !- Design Zone Air Distribution Effectiveness in Cooling Mode
  ,                                       !- Design Zone Air Distribution Effectiveness in Heating Mode
  No,                                     !- Account for Dedicated Outdoor Air System
  NeutralSupplyAir,                       !- Dedicated Outdoor Air System Control Strategy
  autosize,                               !- Dedicated Outdoor Air Low Setpoint Temperature for Design {C}
  autosize;                               !- Dedicated Outdoor Air High Setpoint Temperature for Design {C}

OS:ZoneHVAC:EquipmentList,
  {cab485df-4b5c-4615-a7ab-6da4504c805d}, !- Handle
  Zone HVAC Equipment List 4,             !- Name
  {3c4e989a-ab40-4f0a-a8fb-f0840bb93f3c}; !- Thermal Zone

OS:Space,
  {c5c5eec9-17b1-474f-9f97-d88ac5671ca8}, !- Handle
  living space|unit 4|story 1,            !- Name
  {5b5e7b54-f94b-4d4d-b4cc-145b6222fe5a}, !- Space Type Name
  ,                                       !- Default Construction Set Name
  ,                                       !- Default Schedule Set Name
  -0,                                     !- Direction of Relative North {deg}
  0,                                      !- X Origin {m}
  0,                                      !- Y Origin {m}
  0,                                      !- Z Origin {m}
  ,                                       !- Building Story Name
  {3c4e989a-ab40-4f0a-a8fb-f0840bb93f3c}, !- Thermal Zone Name
  ,                                       !- Part of Total Floor Area
  ,                                       !- Design Specification Outdoor Air Object Name
  {7f348c37-34e3-4cc9-9d0d-c5f85bdd7b7e}; !- Building Unit Name

OS:Surface,
  {fbac716b-db39-4726-b1b4-850f42497213}, !- Handle
  Surface 52,                             !- Name
  RoofCeiling,                            !- Surface Type
  ,                                       !- Construction Name
  {c5c5eec9-17b1-474f-9f97-d88ac5671ca8}, !- Space Name
  Surface,                                !- Outside Boundary Condition
  {2dabae65-a296-4991-aaae-d920df819734}, !- Outside Boundary Condition Object
  NoSun,                                  !- Sun Exposure
  NoWind,                                 !- Wind Exposure
  ,                                       !- View Factor to Ground
  ,                                       !- Number of Vertices
  18.288, -9.144, 2.4384,                 !- X,Y,Z Vertex 1 {m}
  18.288, 0, 2.4384,                      !- X,Y,Z Vertex 2 {m}
  13.716, 0, 2.4384,                      !- X,Y,Z Vertex 3 {m}
  13.716, -9.144, 2.4384;                 !- X,Y,Z Vertex 4 {m}

OS:Surface,
  {edb822f6-fb58-4973-af20-dea22635e81d}, !- Handle
  Surface 53,                             !- Name
  Floor,                                  !- Surface Type
  ,                                       !- Construction Name
  {c5c5eec9-17b1-474f-9f97-d88ac5671ca8}, !- Space Name
  Surface,                                !- Outside Boundary Condition
  {c6ffd62e-d9db-4763-a063-10e02442bd00}, !- Outside Boundary Condition Object
  NoSun,                                  !- Sun Exposure
  NoWind,                                 !- Wind Exposure
  ,                                       !- View Factor to Ground
  ,                                       !- Number of Vertices
  13.716, -9.144, 0,                      !- X,Y,Z Vertex 1 {m}
  13.716, 0, 0,                           !- X,Y,Z Vertex 2 {m}
  18.288, 0, 0,                           !- X,Y,Z Vertex 3 {m}
  18.288, -9.144, 0;                      !- X,Y,Z Vertex 4 {m}

OS:Surface,
  {fd4d84fb-3666-4224-8ec7-44c0ab8d5a9c}, !- Handle
  Surface 54,                             !- Name
  Wall,                                   !- Surface Type
  ,                                       !- Construction Name
  {c5c5eec9-17b1-474f-9f97-d88ac5671ca8}, !- Space Name
  Outdoors,                               !- Outside Boundary Condition
  ,                                       !- Outside Boundary Condition Object
  SunExposed,                             !- Sun Exposure
  WindExposed,                            !- Wind Exposure
  ,                                       !- View Factor to Ground
  ,                                       !- Number of Vertices
  18.288, 0, 2.4384,                      !- X,Y,Z Vertex 1 {m}
  18.288, 0, 0,                           !- X,Y,Z Vertex 2 {m}
  13.716, 0, 0,                           !- X,Y,Z Vertex 3 {m}
  13.716, 0, 2.4384;                      !- X,Y,Z Vertex 4 {m}

OS:Surface,
  {29dcd7f5-8e7a-4351-8732-077435a427fb}, !- Handle
  Surface 55,                             !- Name
  Wall,                                   !- Surface Type
  ,                                       !- Construction Name
  {c5c5eec9-17b1-474f-9f97-d88ac5671ca8}, !- Space Name
  Outdoors,                               !- Outside Boundary Condition
  ,                                       !- Outside Boundary Condition Object
  SunExposed,                             !- Sun Exposure
  WindExposed,                            !- Wind Exposure
  ,                                       !- View Factor to Ground
  ,                                       !- Number of Vertices
  13.716, -9.144, 2.4384,                 !- X,Y,Z Vertex 1 {m}
  13.716, -9.144, 0,                      !- X,Y,Z Vertex 2 {m}
  18.288, -9.144, 0,                      !- X,Y,Z Vertex 3 {m}
  18.288, -9.144, 2.4384;                 !- X,Y,Z Vertex 4 {m}

OS:Surface,
  {9f4b416c-7499-4252-a470-118bc46cf0ae}, !- Handle
  Surface 56,                             !- Name
  Wall,                                   !- Surface Type
  ,                                       !- Construction Name
  {c5c5eec9-17b1-474f-9f97-d88ac5671ca8}, !- Space Name
  Surface,                                !- Outside Boundary Condition
  {419bffa6-a375-41e8-aef1-f1030273ef8a}, !- Outside Boundary Condition Object
  NoSun,                                  !- Sun Exposure
  NoWind,                                 !- Wind Exposure
  ,                                       !- View Factor to Ground
  ,                                       !- Number of Vertices
  13.716, 0, 2.4384,                      !- X,Y,Z Vertex 1 {m}
  13.716, 0, 0,                           !- X,Y,Z Vertex 2 {m}
  13.716, -9.144, 0,                      !- X,Y,Z Vertex 3 {m}
  13.716, -9.144, 2.4384;                 !- X,Y,Z Vertex 4 {m}

OS:Surface,
  {780c7c57-fd83-44ce-ba15-c04c8cfee0f2}, !- Handle
  Surface 57,                             !- Name
  Wall,                                   !- Surface Type
  ,                                       !- Construction Name
  {c5c5eec9-17b1-474f-9f97-d88ac5671ca8}, !- Space Name
  Surface,                                !- Outside Boundary Condition
  {fb60848f-922e-4819-b671-913c4145ef33}, !- Outside Boundary Condition Object
  NoSun,                                  !- Sun Exposure
  NoWind,                                 !- Wind Exposure
  ,                                       !- View Factor to Ground
  ,                                       !- Number of Vertices
  18.288, -9.144, 2.4384,                 !- X,Y,Z Vertex 1 {m}
  18.288, -9.144, 0,                      !- X,Y,Z Vertex 2 {m}
  18.288, 0, 0,                           !- X,Y,Z Vertex 3 {m}
  18.288, 0, 2.4384;                      !- X,Y,Z Vertex 4 {m}

OS:Space,
  {0ea97de4-6238-49f8-bf10-d1f694fee0b5}, !- Handle
  living space|unit 4|story 2,            !- Name
  {5b5e7b54-f94b-4d4d-b4cc-145b6222fe5a}, !- Space Type Name
  ,                                       !- Default Construction Set Name
  ,                                       !- Default Schedule Set Name
  -0,                                     !- Direction of Relative North {deg}
  0,                                      !- X Origin {m}
  0,                                      !- Y Origin {m}
  0,                                      !- Z Origin {m}
  ,                                       !- Building Story Name
  {3c4e989a-ab40-4f0a-a8fb-f0840bb93f3c}, !- Thermal Zone Name
  ,                                       !- Part of Total Floor Area
  ,                                       !- Design Specification Outdoor Air Object Name
  {7f348c37-34e3-4cc9-9d0d-c5f85bdd7b7e}; !- Building Unit Name

OS:Surface,
  {00108463-10f6-4015-b4b5-819a213fa5df}, !- Handle
  Surface 58,                             !- Name
  Wall,                                   !- Surface Type
  ,                                       !- Construction Name
  {0ea97de4-6238-49f8-bf10-d1f694fee0b5}, !- Space Name
  Outdoors,                               !- Outside Boundary Condition
  ,                                       !- Outside Boundary Condition Object
  SunExposed,                             !- Sun Exposure
  WindExposed,                            !- Wind Exposure
  ,                                       !- View Factor to Ground
  ,                                       !- Number of Vertices
  13.716, -9.144, 4.8768,                 !- X,Y,Z Vertex 1 {m}
  13.716, -9.144, 2.4384,                 !- X,Y,Z Vertex 2 {m}
  18.288, -9.144, 2.4384,                 !- X,Y,Z Vertex 3 {m}
  18.288, -9.144, 4.8768;                 !- X,Y,Z Vertex 4 {m}

OS:Surface,
  {9f54698a-57f3-4d44-b4a4-ee5219ba827a}, !- Handle
  Surface 59,                             !- Name
  Wall,                                   !- Surface Type
  ,                                       !- Construction Name
  {0ea97de4-6238-49f8-bf10-d1f694fee0b5}, !- Space Name
  Surface,                                !- Outside Boundary Condition
  {bc57e459-a0b6-42d6-855a-96accdc8f77e}, !- Outside Boundary Condition Object
  NoSun,                                  !- Sun Exposure
  NoWind,                                 !- Wind Exposure
  ,                                       !- View Factor to Ground
  ,                                       !- Number of Vertices
  13.716, 0, 4.8768,                      !- X,Y,Z Vertex 1 {m}
  13.716, 0, 2.4384,                      !- X,Y,Z Vertex 2 {m}
  13.716, -9.144, 2.4384,                 !- X,Y,Z Vertex 3 {m}
  13.716, -9.144, 4.8768;                 !- X,Y,Z Vertex 4 {m}

OS:Surface,
  {2dabae65-a296-4991-aaae-d920df819734}, !- Handle
  Surface 60,                             !- Name
  Floor,                                  !- Surface Type
  ,                                       !- Construction Name
  {0ea97de4-6238-49f8-bf10-d1f694fee0b5}, !- Space Name
  Surface,                                !- Outside Boundary Condition
  {fbac716b-db39-4726-b1b4-850f42497213}, !- Outside Boundary Condition Object
  NoSun,                                  !- Sun Exposure
  NoWind,                                 !- Wind Exposure
  ,                                       !- View Factor to Ground
  ,                                       !- Number of Vertices
  13.716, -9.144, 2.4384,                 !- X,Y,Z Vertex 1 {m}
  13.716, 0, 2.4384,                      !- X,Y,Z Vertex 2 {m}
  18.288, 0, 2.4384,                      !- X,Y,Z Vertex 3 {m}
  18.288, -9.144, 2.4384;                 !- X,Y,Z Vertex 4 {m}

OS:Surface,
  {e891c9aa-dc41-4dfe-96b5-ac3a25fadc4a}, !- Handle
  Surface 61,                             !- Name
  RoofCeiling,                            !- Surface Type
  ,                                       !- Construction Name
  {0ea97de4-6238-49f8-bf10-d1f694fee0b5}, !- Space Name
  Surface,                                !- Outside Boundary Condition
  {d3d3f58e-8936-4629-a174-c33f21e121e7}, !- Outside Boundary Condition Object
  NoSun,                                  !- Sun Exposure
  NoWind,                                 !- Wind Exposure
  ,                                       !- View Factor to Ground
  ,                                       !- Number of Vertices
  18.288, -9.144, 4.8768,                 !- X,Y,Z Vertex 1 {m}
  18.288, 0, 4.8768,                      !- X,Y,Z Vertex 2 {m}
  13.716, 0, 4.8768,                      !- X,Y,Z Vertex 3 {m}
  13.716, -9.144, 4.8768;                 !- X,Y,Z Vertex 4 {m}

OS:Surface,
  {87872a74-10a3-4ba2-aefa-d1d0ea0239a0}, !- Handle
  Surface 62,                             !- Name
  Wall,                                   !- Surface Type
  ,                                       !- Construction Name
  {0ea97de4-6238-49f8-bf10-d1f694fee0b5}, !- Space Name
  Surface,                                !- Outside Boundary Condition
  {1fd019e0-2d0d-4215-a1f8-bbb562d98b21}, !- Outside Boundary Condition Object
  NoSun,                                  !- Sun Exposure
  NoWind,                                 !- Wind Exposure
  ,                                       !- View Factor to Ground
  ,                                       !- Number of Vertices
  18.288, -9.144, 4.8768,                 !- X,Y,Z Vertex 1 {m}
  18.288, -9.144, 2.4384,                 !- X,Y,Z Vertex 2 {m}
  18.288, 0, 2.4384,                      !- X,Y,Z Vertex 3 {m}
  18.288, 0, 4.8768;                      !- X,Y,Z Vertex 4 {m}

OS:Surface,
  {d698090e-5301-4852-ac12-43fae0def3cb}, !- Handle
  Surface 63,                             !- Name
  Wall,                                   !- Surface Type
  ,                                       !- Construction Name
  {0ea97de4-6238-49f8-bf10-d1f694fee0b5}, !- Space Name
  Outdoors,                               !- Outside Boundary Condition
  ,                                       !- Outside Boundary Condition Object
  SunExposed,                             !- Sun Exposure
  WindExposed,                            !- Wind Exposure
  ,                                       !- View Factor to Ground
  ,                                       !- Number of Vertices
  18.288, 0, 4.8768,                      !- X,Y,Z Vertex 1 {m}
  18.288, 0, 2.4384,                      !- X,Y,Z Vertex 2 {m}
  13.716, 0, 2.4384,                      !- X,Y,Z Vertex 3 {m}
  13.716, 0, 4.8768;                      !- X,Y,Z Vertex 4 {m}

OS:ThermalZone,
  {c10a54a0-db8a-49f0-b819-1737b013bac8}, !- Handle
  living zone|unit 5,                     !- Name
  ,                                       !- Multiplier
  ,                                       !- Ceiling Height {m}
  ,                                       !- Volume {m3}
  ,                                       !- Floor Area {m2}
  ,                                       !- Zone Inside Convection Algorithm
  ,                                       !- Zone Outside Convection Algorithm
  ,                                       !- Zone Conditioning Equipment List Name
  {041b4e3f-3693-4fd0-86f4-2fbf6e99bb85}, !- Zone Air Inlet Port List
  {214c2adf-2790-4a29-b567-22a0e2694745}, !- Zone Air Exhaust Port List
  {15a94250-e032-4221-a686-757a0791ac3e}, !- Zone Air Node Name
  {f8b6e905-41f7-42c7-b5d6-6033f50af8fe}, !- Zone Return Air Port List
  ,                                       !- Primary Daylighting Control Name
  ,                                       !- Fraction of Zone Controlled by Primary Daylighting Control
  ,                                       !- Secondary Daylighting Control Name
  ,                                       !- Fraction of Zone Controlled by Secondary Daylighting Control
  ,                                       !- Illuminance Map Name
  ,                                       !- Group Rendering Name
  ,                                       !- Thermostat Name
  No;                                     !- Use Ideal Air Loads

OS:Node,
  {eff3ce02-9fe8-491a-b18f-e201487d3229}, !- Handle
  Node 5,                                 !- Name
  {15a94250-e032-4221-a686-757a0791ac3e}, !- Inlet Port
  ;                                       !- Outlet Port

OS:Connection,
  {15a94250-e032-4221-a686-757a0791ac3e}, !- Handle
  {a80a519e-cb75-4162-b718-0811dc293b65}, !- Name
  {c10a54a0-db8a-49f0-b819-1737b013bac8}, !- Source Object
  11,                                     !- Outlet Port
  {eff3ce02-9fe8-491a-b18f-e201487d3229}, !- Target Object
  2;                                      !- Inlet Port

OS:PortList,
  {041b4e3f-3693-4fd0-86f4-2fbf6e99bb85}, !- Handle
  {8ecb594d-ab67-4595-9682-642e8ad6c7f1}, !- Name
  {c10a54a0-db8a-49f0-b819-1737b013bac8}; !- HVAC Component

OS:PortList,
  {214c2adf-2790-4a29-b567-22a0e2694745}, !- Handle
  {7d04082b-67c1-476f-8ab0-b18c5a12abe3}, !- Name
  {c10a54a0-db8a-49f0-b819-1737b013bac8}; !- HVAC Component

OS:PortList,
  {f8b6e905-41f7-42c7-b5d6-6033f50af8fe}, !- Handle
  {bacf157f-b0c0-4b7c-b0f1-133788e8d7cd}, !- Name
  {c10a54a0-db8a-49f0-b819-1737b013bac8}; !- HVAC Component

OS:Sizing:Zone,
  {cf535893-fa88-47ab-86c6-de777ab45de3}, !- Handle
  {c10a54a0-db8a-49f0-b819-1737b013bac8}, !- Zone or ZoneList Name
  SupplyAirTemperature,                   !- Zone Cooling Design Supply Air Temperature Input Method
  14,                                     !- Zone Cooling Design Supply Air Temperature {C}
  11.11,                                  !- Zone Cooling Design Supply Air Temperature Difference {deltaC}
  SupplyAirTemperature,                   !- Zone Heating Design Supply Air Temperature Input Method
  40,                                     !- Zone Heating Design Supply Air Temperature {C}
  11.11,                                  !- Zone Heating Design Supply Air Temperature Difference {deltaC}
  0.0085,                                 !- Zone Cooling Design Supply Air Humidity Ratio {kg-H2O/kg-air}
  0.008,                                  !- Zone Heating Design Supply Air Humidity Ratio {kg-H2O/kg-air}
  ,                                       !- Zone Heating Sizing Factor
  ,                                       !- Zone Cooling Sizing Factor
  DesignDay,                              !- Cooling Design Air Flow Method
  ,                                       !- Cooling Design Air Flow Rate {m3/s}
  ,                                       !- Cooling Minimum Air Flow per Zone Floor Area {m3/s-m2}
  ,                                       !- Cooling Minimum Air Flow {m3/s}
  ,                                       !- Cooling Minimum Air Flow Fraction
  DesignDay,                              !- Heating Design Air Flow Method
  ,                                       !- Heating Design Air Flow Rate {m3/s}
  ,                                       !- Heating Maximum Air Flow per Zone Floor Area {m3/s-m2}
  ,                                       !- Heating Maximum Air Flow {m3/s}
  ,                                       !- Heating Maximum Air Flow Fraction
  ,                                       !- Design Zone Air Distribution Effectiveness in Cooling Mode
  ,                                       !- Design Zone Air Distribution Effectiveness in Heating Mode
  No,                                     !- Account for Dedicated Outdoor Air System
  NeutralSupplyAir,                       !- Dedicated Outdoor Air System Control Strategy
  autosize,                               !- Dedicated Outdoor Air Low Setpoint Temperature for Design {C}
  autosize;                               !- Dedicated Outdoor Air High Setpoint Temperature for Design {C}

OS:ZoneHVAC:EquipmentList,
  {5be4b1a7-aea3-40a9-b9f8-8131b63f99db}, !- Handle
  Zone HVAC Equipment List 5,             !- Name
  {c10a54a0-db8a-49f0-b819-1737b013bac8}; !- Thermal Zone

OS:Space,
  {4d521d99-8428-4558-9bf2-88296593fe83}, !- Handle
  living space|unit 5|story 1,            !- Name
  {5b5e7b54-f94b-4d4d-b4cc-145b6222fe5a}, !- Space Type Name
  ,                                       !- Default Construction Set Name
  ,                                       !- Default Schedule Set Name
  -0,                                     !- Direction of Relative North {deg}
  0,                                      !- X Origin {m}
  0,                                      !- Y Origin {m}
  0,                                      !- Z Origin {m}
  ,                                       !- Building Story Name
  {c10a54a0-db8a-49f0-b819-1737b013bac8}, !- Thermal Zone Name
  ,                                       !- Part of Total Floor Area
  ,                                       !- Design Specification Outdoor Air Object Name
  {eba4cebc-f3a2-4334-8d5f-f6d27c6d946e}; !- Building Unit Name

OS:Surface,
  {ccb6c4d6-36ed-4eda-8934-df187b20fb03}, !- Handle
  Surface 69,                             !- Name
  RoofCeiling,                            !- Surface Type
  ,                                       !- Construction Name
  {4d521d99-8428-4558-9bf2-88296593fe83}, !- Space Name
  Surface,                                !- Outside Boundary Condition
  {27af9f62-c64c-408b-a0eb-78ea27cdf2a6}, !- Outside Boundary Condition Object
  NoSun,                                  !- Sun Exposure
  NoWind,                                 !- Wind Exposure
  ,                                       !- View Factor to Ground
  ,                                       !- Number of Vertices
  22.86, -9.144, 2.4384,                  !- X,Y,Z Vertex 1 {m}
  22.86, 0, 2.4384,                       !- X,Y,Z Vertex 2 {m}
  18.288, 0, 2.4384,                      !- X,Y,Z Vertex 3 {m}
  18.288, -9.144, 2.4384;                 !- X,Y,Z Vertex 4 {m}

OS:Surface,
  {8e84c538-aa8a-4f09-bf35-9601c5815688}, !- Handle
  Surface 70,                             !- Name
  Floor,                                  !- Surface Type
  ,                                       !- Construction Name
  {4d521d99-8428-4558-9bf2-88296593fe83}, !- Space Name
  Surface,                                !- Outside Boundary Condition
  {cf9d104f-78a3-46c0-b837-262e78283fff}, !- Outside Boundary Condition Object
  NoSun,                                  !- Sun Exposure
  NoWind,                                 !- Wind Exposure
  ,                                       !- View Factor to Ground
  ,                                       !- Number of Vertices
  18.288, -9.144, 0,                      !- X,Y,Z Vertex 1 {m}
  18.288, 0, 0,                           !- X,Y,Z Vertex 2 {m}
  22.86, 0, 0,                            !- X,Y,Z Vertex 3 {m}
  22.86, -9.144, 0;                       !- X,Y,Z Vertex 4 {m}

OS:Surface,
  {c2cf71e6-8b3d-4d23-9c4e-65918da9f38a}, !- Handle
  Surface 71,                             !- Name
  Wall,                                   !- Surface Type
  ,                                       !- Construction Name
  {4d521d99-8428-4558-9bf2-88296593fe83}, !- Space Name
  Outdoors,                               !- Outside Boundary Condition
  ,                                       !- Outside Boundary Condition Object
  SunExposed,                             !- Sun Exposure
  WindExposed,                            !- Wind Exposure
  ,                                       !- View Factor to Ground
  ,                                       !- Number of Vertices
  22.86, 0, 2.4384,                       !- X,Y,Z Vertex 1 {m}
  22.86, 0, 0,                            !- X,Y,Z Vertex 2 {m}
  18.288, 0, 0,                           !- X,Y,Z Vertex 3 {m}
  18.288, 0, 2.4384;                      !- X,Y,Z Vertex 4 {m}

OS:Surface,
  {4114ebc8-8f4f-4d10-b0c8-18c457a20082}, !- Handle
  Surface 72,                             !- Name
  Wall,                                   !- Surface Type
  ,                                       !- Construction Name
  {4d521d99-8428-4558-9bf2-88296593fe83}, !- Space Name
  Outdoors,                               !- Outside Boundary Condition
  ,                                       !- Outside Boundary Condition Object
  SunExposed,                             !- Sun Exposure
  WindExposed,                            !- Wind Exposure
  ,                                       !- View Factor to Ground
  ,                                       !- Number of Vertices
  18.288, -9.144, 2.4384,                 !- X,Y,Z Vertex 1 {m}
  18.288, -9.144, 0,                      !- X,Y,Z Vertex 2 {m}
  22.86, -9.144, 0,                       !- X,Y,Z Vertex 3 {m}
  22.86, -9.144, 2.4384;                  !- X,Y,Z Vertex 4 {m}

OS:Surface,
  {fb60848f-922e-4819-b671-913c4145ef33}, !- Handle
  Surface 73,                             !- Name
  Wall,                                   !- Surface Type
  ,                                       !- Construction Name
  {4d521d99-8428-4558-9bf2-88296593fe83}, !- Space Name
  Surface,                                !- Outside Boundary Condition
  {780c7c57-fd83-44ce-ba15-c04c8cfee0f2}, !- Outside Boundary Condition Object
  NoSun,                                  !- Sun Exposure
  NoWind,                                 !- Wind Exposure
  ,                                       !- View Factor to Ground
  ,                                       !- Number of Vertices
  18.288, 0, 2.4384,                      !- X,Y,Z Vertex 1 {m}
  18.288, 0, 0,                           !- X,Y,Z Vertex 2 {m}
  18.288, -9.144, 0,                      !- X,Y,Z Vertex 3 {m}
  18.288, -9.144, 2.4384;                 !- X,Y,Z Vertex 4 {m}

OS:Surface,
  {b748431c-ae10-4534-bc0e-0d0e593782fa}, !- Handle
  Surface 74,                             !- Name
  Wall,                                   !- Surface Type
  ,                                       !- Construction Name
  {4d521d99-8428-4558-9bf2-88296593fe83}, !- Space Name
  Surface,                                !- Outside Boundary Condition
  {a3340297-4742-4405-860b-72251966db83}, !- Outside Boundary Condition Object
  NoSun,                                  !- Sun Exposure
  NoWind,                                 !- Wind Exposure
  ,                                       !- View Factor to Ground
  ,                                       !- Number of Vertices
  22.86, -9.144, 2.4384,                  !- X,Y,Z Vertex 1 {m}
  22.86, -9.144, 0,                       !- X,Y,Z Vertex 2 {m}
  22.86, 0, 0,                            !- X,Y,Z Vertex 3 {m}
  22.86, 0, 2.4384;                       !- X,Y,Z Vertex 4 {m}

OS:Space,
  {c57ddeb4-2dad-425e-9593-ebd9935ae0f6}, !- Handle
  living space|unit 5|story 2,            !- Name
  {5b5e7b54-f94b-4d4d-b4cc-145b6222fe5a}, !- Space Type Name
  ,                                       !- Default Construction Set Name
  ,                                       !- Default Schedule Set Name
  -0,                                     !- Direction of Relative North {deg}
  0,                                      !- X Origin {m}
  0,                                      !- Y Origin {m}
  0,                                      !- Z Origin {m}
  ,                                       !- Building Story Name
  {c10a54a0-db8a-49f0-b819-1737b013bac8}, !- Thermal Zone Name
  ,                                       !- Part of Total Floor Area
  ,                                       !- Design Specification Outdoor Air Object Name
  {eba4cebc-f3a2-4334-8d5f-f6d27c6d946e}; !- Building Unit Name

OS:Surface,
  {4b3c0064-6740-404b-8597-50f8a934282d}, !- Handle
  Surface 75,                             !- Name
  Wall,                                   !- Surface Type
  ,                                       !- Construction Name
  {c57ddeb4-2dad-425e-9593-ebd9935ae0f6}, !- Space Name
  Outdoors,                               !- Outside Boundary Condition
  ,                                       !- Outside Boundary Condition Object
  SunExposed,                             !- Sun Exposure
  WindExposed,                            !- Wind Exposure
  ,                                       !- View Factor to Ground
  ,                                       !- Number of Vertices
  18.288, -9.144, 4.8768,                 !- X,Y,Z Vertex 1 {m}
  18.288, -9.144, 2.4384,                 !- X,Y,Z Vertex 2 {m}
  22.86, -9.144, 2.4384,                  !- X,Y,Z Vertex 3 {m}
  22.86, -9.144, 4.8768;                  !- X,Y,Z Vertex 4 {m}

OS:Surface,
  {1fd019e0-2d0d-4215-a1f8-bbb562d98b21}, !- Handle
  Surface 76,                             !- Name
  Wall,                                   !- Surface Type
  ,                                       !- Construction Name
  {c57ddeb4-2dad-425e-9593-ebd9935ae0f6}, !- Space Name
  Surface,                                !- Outside Boundary Condition
  {87872a74-10a3-4ba2-aefa-d1d0ea0239a0}, !- Outside Boundary Condition Object
  NoSun,                                  !- Sun Exposure
  NoWind,                                 !- Wind Exposure
  ,                                       !- View Factor to Ground
  ,                                       !- Number of Vertices
  18.288, 0, 4.8768,                      !- X,Y,Z Vertex 1 {m}
  18.288, 0, 2.4384,                      !- X,Y,Z Vertex 2 {m}
  18.288, -9.144, 2.4384,                 !- X,Y,Z Vertex 3 {m}
  18.288, -9.144, 4.8768;                 !- X,Y,Z Vertex 4 {m}

OS:Surface,
  {27af9f62-c64c-408b-a0eb-78ea27cdf2a6}, !- Handle
  Surface 77,                             !- Name
  Floor,                                  !- Surface Type
  ,                                       !- Construction Name
  {c57ddeb4-2dad-425e-9593-ebd9935ae0f6}, !- Space Name
  Surface,                                !- Outside Boundary Condition
  {ccb6c4d6-36ed-4eda-8934-df187b20fb03}, !- Outside Boundary Condition Object
  NoSun,                                  !- Sun Exposure
  NoWind,                                 !- Wind Exposure
  ,                                       !- View Factor to Ground
  ,                                       !- Number of Vertices
  18.288, -9.144, 2.4384,                 !- X,Y,Z Vertex 1 {m}
  18.288, 0, 2.4384,                      !- X,Y,Z Vertex 2 {m}
  22.86, 0, 2.4384,                       !- X,Y,Z Vertex 3 {m}
  22.86, -9.144, 2.4384;                  !- X,Y,Z Vertex 4 {m}

OS:Surface,
  {9dad3b2c-5459-4d60-b9f4-de47ca2906e6}, !- Handle
  Surface 78,                             !- Name
  RoofCeiling,                            !- Surface Type
  ,                                       !- Construction Name
  {c57ddeb4-2dad-425e-9593-ebd9935ae0f6}, !- Space Name
  Surface,                                !- Outside Boundary Condition
  {cfeeecee-898b-4980-8356-a2ce83cc8edc}, !- Outside Boundary Condition Object
  NoSun,                                  !- Sun Exposure
  NoWind,                                 !- Wind Exposure
  ,                                       !- View Factor to Ground
  ,                                       !- Number of Vertices
  22.86, -9.144, 4.8768,                  !- X,Y,Z Vertex 1 {m}
  22.86, 0, 4.8768,                       !- X,Y,Z Vertex 2 {m}
  18.288, 0, 4.8768,                      !- X,Y,Z Vertex 3 {m}
  18.288, -9.144, 4.8768;                 !- X,Y,Z Vertex 4 {m}

OS:Surface,
  {4a47228d-19ee-4959-9532-552315a584f6}, !- Handle
  Surface 79,                             !- Name
  Wall,                                   !- Surface Type
  ,                                       !- Construction Name
  {c57ddeb4-2dad-425e-9593-ebd9935ae0f6}, !- Space Name
  Surface,                                !- Outside Boundary Condition
  {0408caa1-12e6-49eb-a50f-42ca3e0d8c70}, !- Outside Boundary Condition Object
  NoSun,                                  !- Sun Exposure
  NoWind,                                 !- Wind Exposure
  ,                                       !- View Factor to Ground
  ,                                       !- Number of Vertices
  22.86, -9.144, 4.8768,                  !- X,Y,Z Vertex 1 {m}
  22.86, -9.144, 2.4384,                  !- X,Y,Z Vertex 2 {m}
  22.86, 0, 2.4384,                       !- X,Y,Z Vertex 3 {m}
  22.86, 0, 4.8768;                       !- X,Y,Z Vertex 4 {m}

OS:Surface,
  {b2ea90ca-39f8-4be8-ba31-67b413692827}, !- Handle
  Surface 80,                             !- Name
  Wall,                                   !- Surface Type
  ,                                       !- Construction Name
  {c57ddeb4-2dad-425e-9593-ebd9935ae0f6}, !- Space Name
  Outdoors,                               !- Outside Boundary Condition
  ,                                       !- Outside Boundary Condition Object
  SunExposed,                             !- Sun Exposure
  WindExposed,                            !- Wind Exposure
  ,                                       !- View Factor to Ground
  ,                                       !- Number of Vertices
  22.86, 0, 4.8768,                       !- X,Y,Z Vertex 1 {m}
  22.86, 0, 2.4384,                       !- X,Y,Z Vertex 2 {m}
  18.288, 0, 2.4384,                      !- X,Y,Z Vertex 3 {m}
  18.288, 0, 4.8768;                      !- X,Y,Z Vertex 4 {m}

OS:ThermalZone,
  {dc3f5dcc-c328-4378-878f-939a54448d16}, !- Handle
  living zone|unit 6,                     !- Name
  ,                                       !- Multiplier
  ,                                       !- Ceiling Height {m}
  ,                                       !- Volume {m3}
  ,                                       !- Floor Area {m2}
  ,                                       !- Zone Inside Convection Algorithm
  ,                                       !- Zone Outside Convection Algorithm
  ,                                       !- Zone Conditioning Equipment List Name
  {fda0fc2d-38c2-4108-aec7-9df9497d4d7a}, !- Zone Air Inlet Port List
  {ab952535-d36f-48af-bc0e-b519c651e332}, !- Zone Air Exhaust Port List
  {29bbd193-ada7-498a-a407-afbe922108f7}, !- Zone Air Node Name
  {c08ebaa6-d7a7-47ac-b34b-099077e97d26}, !- Zone Return Air Port List
  ,                                       !- Primary Daylighting Control Name
  ,                                       !- Fraction of Zone Controlled by Primary Daylighting Control
  ,                                       !- Secondary Daylighting Control Name
  ,                                       !- Fraction of Zone Controlled by Secondary Daylighting Control
  ,                                       !- Illuminance Map Name
  ,                                       !- Group Rendering Name
  ,                                       !- Thermostat Name
  No;                                     !- Use Ideal Air Loads

OS:Node,
  {291cc6d0-4dd2-4cf9-bc32-df011a077001}, !- Handle
  Node 6,                                 !- Name
  {29bbd193-ada7-498a-a407-afbe922108f7}, !- Inlet Port
  ;                                       !- Outlet Port

OS:Connection,
  {29bbd193-ada7-498a-a407-afbe922108f7}, !- Handle
  {b8562106-a42c-47fe-aeee-3ccde8142e29}, !- Name
  {dc3f5dcc-c328-4378-878f-939a54448d16}, !- Source Object
  11,                                     !- Outlet Port
  {291cc6d0-4dd2-4cf9-bc32-df011a077001}, !- Target Object
  2;                                      !- Inlet Port

OS:PortList,
  {fda0fc2d-38c2-4108-aec7-9df9497d4d7a}, !- Handle
  {e206719b-454b-4d2e-8268-1a1d8ab66c87}, !- Name
  {dc3f5dcc-c328-4378-878f-939a54448d16}; !- HVAC Component

OS:PortList,
  {ab952535-d36f-48af-bc0e-b519c651e332}, !- Handle
  {274b756e-7e3f-483c-8933-78fdea4935ea}, !- Name
  {dc3f5dcc-c328-4378-878f-939a54448d16}; !- HVAC Component

OS:PortList,
  {c08ebaa6-d7a7-47ac-b34b-099077e97d26}, !- Handle
  {24f13838-69ab-4d66-a801-39c62577cd4a}, !- Name
  {dc3f5dcc-c328-4378-878f-939a54448d16}; !- HVAC Component

OS:Sizing:Zone,
  {2addd4a6-f4dd-419b-8b85-ce317db58734}, !- Handle
  {dc3f5dcc-c328-4378-878f-939a54448d16}, !- Zone or ZoneList Name
  SupplyAirTemperature,                   !- Zone Cooling Design Supply Air Temperature Input Method
  14,                                     !- Zone Cooling Design Supply Air Temperature {C}
  11.11,                                  !- Zone Cooling Design Supply Air Temperature Difference {deltaC}
  SupplyAirTemperature,                   !- Zone Heating Design Supply Air Temperature Input Method
  40,                                     !- Zone Heating Design Supply Air Temperature {C}
  11.11,                                  !- Zone Heating Design Supply Air Temperature Difference {deltaC}
  0.0085,                                 !- Zone Cooling Design Supply Air Humidity Ratio {kg-H2O/kg-air}
  0.008,                                  !- Zone Heating Design Supply Air Humidity Ratio {kg-H2O/kg-air}
  ,                                       !- Zone Heating Sizing Factor
  ,                                       !- Zone Cooling Sizing Factor
  DesignDay,                              !- Cooling Design Air Flow Method
  ,                                       !- Cooling Design Air Flow Rate {m3/s}
  ,                                       !- Cooling Minimum Air Flow per Zone Floor Area {m3/s-m2}
  ,                                       !- Cooling Minimum Air Flow {m3/s}
  ,                                       !- Cooling Minimum Air Flow Fraction
  DesignDay,                              !- Heating Design Air Flow Method
  ,                                       !- Heating Design Air Flow Rate {m3/s}
  ,                                       !- Heating Maximum Air Flow per Zone Floor Area {m3/s-m2}
  ,                                       !- Heating Maximum Air Flow {m3/s}
  ,                                       !- Heating Maximum Air Flow Fraction
  ,                                       !- Design Zone Air Distribution Effectiveness in Cooling Mode
  ,                                       !- Design Zone Air Distribution Effectiveness in Heating Mode
  No,                                     !- Account for Dedicated Outdoor Air System
  NeutralSupplyAir,                       !- Dedicated Outdoor Air System Control Strategy
  autosize,                               !- Dedicated Outdoor Air Low Setpoint Temperature for Design {C}
  autosize;                               !- Dedicated Outdoor Air High Setpoint Temperature for Design {C}

OS:ZoneHVAC:EquipmentList,
  {ce2a440f-1c14-4b41-9f26-0f0f0747f652}, !- Handle
  Zone HVAC Equipment List 6,             !- Name
  {dc3f5dcc-c328-4378-878f-939a54448d16}; !- Thermal Zone

OS:Space,
  {9b300196-01e5-4a77-ad0e-86b0b487b67e}, !- Handle
  living space|unit 6|story 1,            !- Name
  {5b5e7b54-f94b-4d4d-b4cc-145b6222fe5a}, !- Space Type Name
  ,                                       !- Default Construction Set Name
  ,                                       !- Default Schedule Set Name
  -0,                                     !- Direction of Relative North {deg}
  0,                                      !- X Origin {m}
  0,                                      !- Y Origin {m}
  0,                                      !- Z Origin {m}
  ,                                       !- Building Story Name
  {dc3f5dcc-c328-4378-878f-939a54448d16}, !- Thermal Zone Name
  ,                                       !- Part of Total Floor Area
  ,                                       !- Design Specification Outdoor Air Object Name
  {209c8a96-8b63-4938-bdc8-65e15443de6a}; !- Building Unit Name

OS:Surface,
  {4d531138-874d-41d3-b316-8260175c1091}, !- Handle
  Surface 86,                             !- Name
  RoofCeiling,                            !- Surface Type
  ,                                       !- Construction Name
  {9b300196-01e5-4a77-ad0e-86b0b487b67e}, !- Space Name
  Surface,                                !- Outside Boundary Condition
  {2400e5df-cfe1-404c-bba4-8b7171ea957c}, !- Outside Boundary Condition Object
  NoSun,                                  !- Sun Exposure
  NoWind,                                 !- Wind Exposure
  ,                                       !- View Factor to Ground
  ,                                       !- Number of Vertices
  27.432, -9.144, 2.4384,                 !- X,Y,Z Vertex 1 {m}
  27.432, 0, 2.4384,                      !- X,Y,Z Vertex 2 {m}
  22.86, 0, 2.4384,                       !- X,Y,Z Vertex 3 {m}
  22.86, -9.144, 2.4384;                  !- X,Y,Z Vertex 4 {m}

OS:Surface,
  {6a0c1e74-6e7b-4a85-9b96-d0df95d1896e}, !- Handle
  Surface 87,                             !- Name
  Floor,                                  !- Surface Type
  ,                                       !- Construction Name
  {9b300196-01e5-4a77-ad0e-86b0b487b67e}, !- Space Name
  Surface,                                !- Outside Boundary Condition
  {772390aa-7d6b-4776-bf90-396b3320ef24}, !- Outside Boundary Condition Object
  NoSun,                                  !- Sun Exposure
  NoWind,                                 !- Wind Exposure
  ,                                       !- View Factor to Ground
  ,                                       !- Number of Vertices
  22.86, -9.144, 0,                       !- X,Y,Z Vertex 1 {m}
  22.86, 0, 0,                            !- X,Y,Z Vertex 2 {m}
  27.432, 0, 0,                           !- X,Y,Z Vertex 3 {m}
  27.432, -9.144, 0;                      !- X,Y,Z Vertex 4 {m}

OS:Surface,
  {5fcdb545-154c-473a-91a6-36c5cca96e3e}, !- Handle
  Surface 88,                             !- Name
  Wall,                                   !- Surface Type
  ,                                       !- Construction Name
  {9b300196-01e5-4a77-ad0e-86b0b487b67e}, !- Space Name
  Outdoors,                               !- Outside Boundary Condition
  ,                                       !- Outside Boundary Condition Object
  SunExposed,                             !- Sun Exposure
  WindExposed,                            !- Wind Exposure
  ,                                       !- View Factor to Ground
  ,                                       !- Number of Vertices
  27.432, 0, 2.4384,                      !- X,Y,Z Vertex 1 {m}
  27.432, 0, 0,                           !- X,Y,Z Vertex 2 {m}
  22.86, 0, 0,                            !- X,Y,Z Vertex 3 {m}
  22.86, 0, 2.4384;                       !- X,Y,Z Vertex 4 {m}

OS:Surface,
  {7aaff63f-ac2a-4e5f-a033-fdf171ae5dce}, !- Handle
  Surface 89,                             !- Name
  Wall,                                   !- Surface Type
  ,                                       !- Construction Name
  {9b300196-01e5-4a77-ad0e-86b0b487b67e}, !- Space Name
  Outdoors,                               !- Outside Boundary Condition
  ,                                       !- Outside Boundary Condition Object
  SunExposed,                             !- Sun Exposure
  WindExposed,                            !- Wind Exposure
  ,                                       !- View Factor to Ground
  ,                                       !- Number of Vertices
  22.86, -9.144, 2.4384,                  !- X,Y,Z Vertex 1 {m}
  22.86, -9.144, 0,                       !- X,Y,Z Vertex 2 {m}
  27.432, -9.144, 0,                      !- X,Y,Z Vertex 3 {m}
  27.432, -9.144, 2.4384;                 !- X,Y,Z Vertex 4 {m}

OS:Surface,
  {a3340297-4742-4405-860b-72251966db83}, !- Handle
  Surface 90,                             !- Name
  Wall,                                   !- Surface Type
  ,                                       !- Construction Name
  {9b300196-01e5-4a77-ad0e-86b0b487b67e}, !- Space Name
  Surface,                                !- Outside Boundary Condition
  {b748431c-ae10-4534-bc0e-0d0e593782fa}, !- Outside Boundary Condition Object
  NoSun,                                  !- Sun Exposure
  NoWind,                                 !- Wind Exposure
  ,                                       !- View Factor to Ground
  ,                                       !- Number of Vertices
  22.86, 0, 2.4384,                       !- X,Y,Z Vertex 1 {m}
  22.86, 0, 0,                            !- X,Y,Z Vertex 2 {m}
  22.86, -9.144, 0,                       !- X,Y,Z Vertex 3 {m}
  22.86, -9.144, 2.4384;                  !- X,Y,Z Vertex 4 {m}

OS:Surface,
  {c5466c53-cdfa-49a5-a3f8-edb8691265ee}, !- Handle
  Surface 91,                             !- Name
  Wall,                                   !- Surface Type
  ,                                       !- Construction Name
  {9b300196-01e5-4a77-ad0e-86b0b487b67e}, !- Space Name
  Surface,                                !- Outside Boundary Condition
  {ffa954dc-8225-4eb3-a815-af4e11455f73}, !- Outside Boundary Condition Object
  NoSun,                                  !- Sun Exposure
  NoWind,                                 !- Wind Exposure
  ,                                       !- View Factor to Ground
  ,                                       !- Number of Vertices
  27.432, -9.144, 2.4384,                 !- X,Y,Z Vertex 1 {m}
  27.432, -9.144, 0,                      !- X,Y,Z Vertex 2 {m}
  27.432, 0, 0,                           !- X,Y,Z Vertex 3 {m}
  27.432, 0, 2.4384;                      !- X,Y,Z Vertex 4 {m}

OS:Space,
  {be648ea8-25d0-4477-8694-938e3c9b74f4}, !- Handle
  living space|unit 6|story 2,            !- Name
  {5b5e7b54-f94b-4d4d-b4cc-145b6222fe5a}, !- Space Type Name
  ,                                       !- Default Construction Set Name
  ,                                       !- Default Schedule Set Name
  -0,                                     !- Direction of Relative North {deg}
  0,                                      !- X Origin {m}
  0,                                      !- Y Origin {m}
  0,                                      !- Z Origin {m}
  ,                                       !- Building Story Name
  {dc3f5dcc-c328-4378-878f-939a54448d16}, !- Thermal Zone Name
  ,                                       !- Part of Total Floor Area
  ,                                       !- Design Specification Outdoor Air Object Name
  {209c8a96-8b63-4938-bdc8-65e15443de6a}; !- Building Unit Name

OS:Surface,
  {680deafd-9803-4756-b7b3-a51bf70609fb}, !- Handle
  Surface 92,                             !- Name
  Wall,                                   !- Surface Type
  ,                                       !- Construction Name
  {be648ea8-25d0-4477-8694-938e3c9b74f4}, !- Space Name
  Outdoors,                               !- Outside Boundary Condition
  ,                                       !- Outside Boundary Condition Object
  SunExposed,                             !- Sun Exposure
  WindExposed,                            !- Wind Exposure
  ,                                       !- View Factor to Ground
  ,                                       !- Number of Vertices
  22.86, -9.144, 4.8768,                  !- X,Y,Z Vertex 1 {m}
  22.86, -9.144, 2.4384,                  !- X,Y,Z Vertex 2 {m}
  27.432, -9.144, 2.4384,                 !- X,Y,Z Vertex 3 {m}
  27.432, -9.144, 4.8768;                 !- X,Y,Z Vertex 4 {m}

OS:Surface,
  {0408caa1-12e6-49eb-a50f-42ca3e0d8c70}, !- Handle
  Surface 93,                             !- Name
  Wall,                                   !- Surface Type
  ,                                       !- Construction Name
  {be648ea8-25d0-4477-8694-938e3c9b74f4}, !- Space Name
  Surface,                                !- Outside Boundary Condition
  {4a47228d-19ee-4959-9532-552315a584f6}, !- Outside Boundary Condition Object
  NoSun,                                  !- Sun Exposure
  NoWind,                                 !- Wind Exposure
  ,                                       !- View Factor to Ground
  ,                                       !- Number of Vertices
  22.86, 0, 4.8768,                       !- X,Y,Z Vertex 1 {m}
  22.86, 0, 2.4384,                       !- X,Y,Z Vertex 2 {m}
  22.86, -9.144, 2.4384,                  !- X,Y,Z Vertex 3 {m}
  22.86, -9.144, 4.8768;                  !- X,Y,Z Vertex 4 {m}

OS:Surface,
  {2400e5df-cfe1-404c-bba4-8b7171ea957c}, !- Handle
  Surface 94,                             !- Name
  Floor,                                  !- Surface Type
  ,                                       !- Construction Name
  {be648ea8-25d0-4477-8694-938e3c9b74f4}, !- Space Name
  Surface,                                !- Outside Boundary Condition
  {4d531138-874d-41d3-b316-8260175c1091}, !- Outside Boundary Condition Object
  NoSun,                                  !- Sun Exposure
  NoWind,                                 !- Wind Exposure
  ,                                       !- View Factor to Ground
  ,                                       !- Number of Vertices
  22.86, -9.144, 2.4384,                  !- X,Y,Z Vertex 1 {m}
  22.86, 0, 2.4384,                       !- X,Y,Z Vertex 2 {m}
  27.432, 0, 2.4384,                      !- X,Y,Z Vertex 3 {m}
  27.432, -9.144, 2.4384;                 !- X,Y,Z Vertex 4 {m}

OS:Surface,
  {86d71f52-be7d-4422-928f-b9eaa211a024}, !- Handle
  Surface 95,                             !- Name
  RoofCeiling,                            !- Surface Type
  ,                                       !- Construction Name
  {be648ea8-25d0-4477-8694-938e3c9b74f4}, !- Space Name
  Surface,                                !- Outside Boundary Condition
  {f72052e3-3612-422d-8949-664ad9c005cd}, !- Outside Boundary Condition Object
  NoSun,                                  !- Sun Exposure
  NoWind,                                 !- Wind Exposure
  ,                                       !- View Factor to Ground
  ,                                       !- Number of Vertices
  27.432, -9.144, 4.8768,                 !- X,Y,Z Vertex 1 {m}
  27.432, 0, 4.8768,                      !- X,Y,Z Vertex 2 {m}
  22.86, 0, 4.8768,                       !- X,Y,Z Vertex 3 {m}
  22.86, -9.144, 4.8768;                  !- X,Y,Z Vertex 4 {m}

OS:Surface,
  {e37c76f9-f0f3-48f7-a25c-7091b774cd01}, !- Handle
  Surface 96,                             !- Name
  Wall,                                   !- Surface Type
  ,                                       !- Construction Name
  {be648ea8-25d0-4477-8694-938e3c9b74f4}, !- Space Name
  Surface,                                !- Outside Boundary Condition
  {c098b330-f761-4139-82e8-5602897f8b9e}, !- Outside Boundary Condition Object
  NoSun,                                  !- Sun Exposure
  NoWind,                                 !- Wind Exposure
  ,                                       !- View Factor to Ground
  ,                                       !- Number of Vertices
  27.432, -9.144, 4.8768,                 !- X,Y,Z Vertex 1 {m}
  27.432, -9.144, 2.4384,                 !- X,Y,Z Vertex 2 {m}
  27.432, 0, 2.4384,                      !- X,Y,Z Vertex 3 {m}
  27.432, 0, 4.8768;                      !- X,Y,Z Vertex 4 {m}

OS:Surface,
  {af64e9f0-fad4-442c-86ee-9a123b105c7b}, !- Handle
  Surface 97,                             !- Name
  Wall,                                   !- Surface Type
  ,                                       !- Construction Name
  {be648ea8-25d0-4477-8694-938e3c9b74f4}, !- Space Name
  Outdoors,                               !- Outside Boundary Condition
  ,                                       !- Outside Boundary Condition Object
  SunExposed,                             !- Sun Exposure
  WindExposed,                            !- Wind Exposure
  ,                                       !- View Factor to Ground
  ,                                       !- Number of Vertices
  27.432, 0, 4.8768,                      !- X,Y,Z Vertex 1 {m}
  27.432, 0, 2.4384,                      !- X,Y,Z Vertex 2 {m}
  22.86, 0, 2.4384,                       !- X,Y,Z Vertex 3 {m}
  22.86, 0, 4.8768;                       !- X,Y,Z Vertex 4 {m}

OS:ThermalZone,
  {30f2cec2-387d-4168-a658-f0a4e8c49110}, !- Handle
  living zone|unit 7,                     !- Name
  ,                                       !- Multiplier
  ,                                       !- Ceiling Height {m}
  ,                                       !- Volume {m3}
  ,                                       !- Floor Area {m2}
  ,                                       !- Zone Inside Convection Algorithm
  ,                                       !- Zone Outside Convection Algorithm
  ,                                       !- Zone Conditioning Equipment List Name
  {0374452f-40b9-4b6a-a5bc-45bddde1032d}, !- Zone Air Inlet Port List
  {459ebddf-ccc7-435a-82a0-1707eaf1e0da}, !- Zone Air Exhaust Port List
  {f714054e-fff9-45e9-ad8d-bab1b74d11ab}, !- Zone Air Node Name
  {624971ab-b629-49ba-be84-d26f0121fd42}, !- Zone Return Air Port List
  ,                                       !- Primary Daylighting Control Name
  ,                                       !- Fraction of Zone Controlled by Primary Daylighting Control
  ,                                       !- Secondary Daylighting Control Name
  ,                                       !- Fraction of Zone Controlled by Secondary Daylighting Control
  ,                                       !- Illuminance Map Name
  ,                                       !- Group Rendering Name
  ,                                       !- Thermostat Name
  No;                                     !- Use Ideal Air Loads

OS:Node,
  {5c60ac6b-84c0-4292-af5c-a279ea90eec7}, !- Handle
  Node 7,                                 !- Name
  {f714054e-fff9-45e9-ad8d-bab1b74d11ab}, !- Inlet Port
  ;                                       !- Outlet Port

OS:Connection,
  {f714054e-fff9-45e9-ad8d-bab1b74d11ab}, !- Handle
  {e5206dea-df82-4ffd-92e5-910ee3ed2521}, !- Name
  {30f2cec2-387d-4168-a658-f0a4e8c49110}, !- Source Object
  11,                                     !- Outlet Port
  {5c60ac6b-84c0-4292-af5c-a279ea90eec7}, !- Target Object
  2;                                      !- Inlet Port

OS:PortList,
  {0374452f-40b9-4b6a-a5bc-45bddde1032d}, !- Handle
  {80f6081e-2be3-4115-ba7c-b6b90e77b910}, !- Name
  {30f2cec2-387d-4168-a658-f0a4e8c49110}; !- HVAC Component

OS:PortList,
  {459ebddf-ccc7-435a-82a0-1707eaf1e0da}, !- Handle
  {a093bd83-ba1d-4fbd-9d5e-f5065bc7f9a6}, !- Name
  {30f2cec2-387d-4168-a658-f0a4e8c49110}; !- HVAC Component

OS:PortList,
  {624971ab-b629-49ba-be84-d26f0121fd42}, !- Handle
  {e6a99769-b8d1-48e0-bfba-553caab98578}, !- Name
  {30f2cec2-387d-4168-a658-f0a4e8c49110}; !- HVAC Component

OS:Sizing:Zone,
  {93dfe97b-6ca1-4ce9-ab95-2935fd4b933d}, !- Handle
  {30f2cec2-387d-4168-a658-f0a4e8c49110}, !- Zone or ZoneList Name
  SupplyAirTemperature,                   !- Zone Cooling Design Supply Air Temperature Input Method
  14,                                     !- Zone Cooling Design Supply Air Temperature {C}
  11.11,                                  !- Zone Cooling Design Supply Air Temperature Difference {deltaC}
  SupplyAirTemperature,                   !- Zone Heating Design Supply Air Temperature Input Method
  40,                                     !- Zone Heating Design Supply Air Temperature {C}
  11.11,                                  !- Zone Heating Design Supply Air Temperature Difference {deltaC}
  0.0085,                                 !- Zone Cooling Design Supply Air Humidity Ratio {kg-H2O/kg-air}
  0.008,                                  !- Zone Heating Design Supply Air Humidity Ratio {kg-H2O/kg-air}
  ,                                       !- Zone Heating Sizing Factor
  ,                                       !- Zone Cooling Sizing Factor
  DesignDay,                              !- Cooling Design Air Flow Method
  ,                                       !- Cooling Design Air Flow Rate {m3/s}
  ,                                       !- Cooling Minimum Air Flow per Zone Floor Area {m3/s-m2}
  ,                                       !- Cooling Minimum Air Flow {m3/s}
  ,                                       !- Cooling Minimum Air Flow Fraction
  DesignDay,                              !- Heating Design Air Flow Method
  ,                                       !- Heating Design Air Flow Rate {m3/s}
  ,                                       !- Heating Maximum Air Flow per Zone Floor Area {m3/s-m2}
  ,                                       !- Heating Maximum Air Flow {m3/s}
  ,                                       !- Heating Maximum Air Flow Fraction
  ,                                       !- Design Zone Air Distribution Effectiveness in Cooling Mode
  ,                                       !- Design Zone Air Distribution Effectiveness in Heating Mode
  No,                                     !- Account for Dedicated Outdoor Air System
  NeutralSupplyAir,                       !- Dedicated Outdoor Air System Control Strategy
  autosize,                               !- Dedicated Outdoor Air Low Setpoint Temperature for Design {C}
  autosize;                               !- Dedicated Outdoor Air High Setpoint Temperature for Design {C}

OS:ZoneHVAC:EquipmentList,
  {e1195fa9-a647-4282-bcb5-ceabb0db431f}, !- Handle
  Zone HVAC Equipment List 7,             !- Name
  {30f2cec2-387d-4168-a658-f0a4e8c49110}; !- Thermal Zone

OS:Space,
  {59f7f0ef-e7bd-490e-b756-f26cd68c3c13}, !- Handle
  living space|unit 7|story 1,            !- Name
  {5b5e7b54-f94b-4d4d-b4cc-145b6222fe5a}, !- Space Type Name
  ,                                       !- Default Construction Set Name
  ,                                       !- Default Schedule Set Name
  -0,                                     !- Direction of Relative North {deg}
  0,                                      !- X Origin {m}
  0,                                      !- Y Origin {m}
  0,                                      !- Z Origin {m}
  ,                                       !- Building Story Name
  {30f2cec2-387d-4168-a658-f0a4e8c49110}, !- Thermal Zone Name
  ,                                       !- Part of Total Floor Area
  ,                                       !- Design Specification Outdoor Air Object Name
  {ebcaa09b-6367-48aa-8c1e-2fe349db68e3}; !- Building Unit Name

OS:Surface,
  {8e484757-c390-492c-81a0-99d4c493cda8}, !- Handle
  Surface 103,                            !- Name
  RoofCeiling,                            !- Surface Type
  ,                                       !- Construction Name
  {59f7f0ef-e7bd-490e-b756-f26cd68c3c13}, !- Space Name
  Surface,                                !- Outside Boundary Condition
  {05b44cf4-2dd6-4146-a84e-74ec375cf0b1}, !- Outside Boundary Condition Object
  NoSun,                                  !- Sun Exposure
  NoWind,                                 !- Wind Exposure
  ,                                       !- View Factor to Ground
  ,                                       !- Number of Vertices
  32.004, -9.144, 2.4384,                 !- X,Y,Z Vertex 1 {m}
  32.004, 0, 2.4384,                      !- X,Y,Z Vertex 2 {m}
  27.432, 0, 2.4384,                      !- X,Y,Z Vertex 3 {m}
  27.432, -9.144, 2.4384;                 !- X,Y,Z Vertex 4 {m}

OS:Surface,
  {0bcba31d-b4f5-4859-8dd6-71785e1b55c5}, !- Handle
  Surface 104,                            !- Name
  Floor,                                  !- Surface Type
  ,                                       !- Construction Name
  {59f7f0ef-e7bd-490e-b756-f26cd68c3c13}, !- Space Name
  Surface,                                !- Outside Boundary Condition
  {1230355c-13a4-492e-8a6f-9ddc8f6ddaec}, !- Outside Boundary Condition Object
  NoSun,                                  !- Sun Exposure
  NoWind,                                 !- Wind Exposure
  ,                                       !- View Factor to Ground
  ,                                       !- Number of Vertices
  27.432, -9.144, 0,                      !- X,Y,Z Vertex 1 {m}
  27.432, 0, 0,                           !- X,Y,Z Vertex 2 {m}
  32.004, 0, 0,                           !- X,Y,Z Vertex 3 {m}
  32.004, -9.144, 0;                      !- X,Y,Z Vertex 4 {m}

OS:Surface,
  {80f932ed-7507-4fae-a727-33092a29e522}, !- Handle
  Surface 105,                            !- Name
  Wall,                                   !- Surface Type
  ,                                       !- Construction Name
  {59f7f0ef-e7bd-490e-b756-f26cd68c3c13}, !- Space Name
  Outdoors,                               !- Outside Boundary Condition
  ,                                       !- Outside Boundary Condition Object
  SunExposed,                             !- Sun Exposure
  WindExposed,                            !- Wind Exposure
  ,                                       !- View Factor to Ground
  ,                                       !- Number of Vertices
  32.004, 0, 2.4384,                      !- X,Y,Z Vertex 1 {m}
  32.004, 0, 0,                           !- X,Y,Z Vertex 2 {m}
  27.432, 0, 0,                           !- X,Y,Z Vertex 3 {m}
  27.432, 0, 2.4384;                      !- X,Y,Z Vertex 4 {m}

OS:Surface,
  {22868ea4-64fa-4069-b632-2cebdba11bc7}, !- Handle
  Surface 106,                            !- Name
  Wall,                                   !- Surface Type
  ,                                       !- Construction Name
  {59f7f0ef-e7bd-490e-b756-f26cd68c3c13}, !- Space Name
  Outdoors,                               !- Outside Boundary Condition
  ,                                       !- Outside Boundary Condition Object
  SunExposed,                             !- Sun Exposure
  WindExposed,                            !- Wind Exposure
  ,                                       !- View Factor to Ground
  ,                                       !- Number of Vertices
  27.432, -9.144, 2.4384,                 !- X,Y,Z Vertex 1 {m}
  27.432, -9.144, 0,                      !- X,Y,Z Vertex 2 {m}
  32.004, -9.144, 0,                      !- X,Y,Z Vertex 3 {m}
  32.004, -9.144, 2.4384;                 !- X,Y,Z Vertex 4 {m}

OS:Surface,
  {ffa954dc-8225-4eb3-a815-af4e11455f73}, !- Handle
  Surface 107,                            !- Name
  Wall,                                   !- Surface Type
  ,                                       !- Construction Name
  {59f7f0ef-e7bd-490e-b756-f26cd68c3c13}, !- Space Name
  Surface,                                !- Outside Boundary Condition
  {c5466c53-cdfa-49a5-a3f8-edb8691265ee}, !- Outside Boundary Condition Object
  NoSun,                                  !- Sun Exposure
  NoWind,                                 !- Wind Exposure
  ,                                       !- View Factor to Ground
  ,                                       !- Number of Vertices
  27.432, 0, 2.4384,                      !- X,Y,Z Vertex 1 {m}
  27.432, 0, 0,                           !- X,Y,Z Vertex 2 {m}
  27.432, -9.144, 0,                      !- X,Y,Z Vertex 3 {m}
  27.432, -9.144, 2.4384;                 !- X,Y,Z Vertex 4 {m}

OS:Surface,
  {2015f66a-c63d-4cf4-adf4-b2c910d96447}, !- Handle
  Surface 108,                            !- Name
  Wall,                                   !- Surface Type
  ,                                       !- Construction Name
  {59f7f0ef-e7bd-490e-b756-f26cd68c3c13}, !- Space Name
  Surface,                                !- Outside Boundary Condition
  {12dc8837-d247-4b57-ac68-cbed68835763}, !- Outside Boundary Condition Object
  NoSun,                                  !- Sun Exposure
  NoWind,                                 !- Wind Exposure
  ,                                       !- View Factor to Ground
  ,                                       !- Number of Vertices
  32.004, -9.144, 2.4384,                 !- X,Y,Z Vertex 1 {m}
  32.004, -9.144, 0,                      !- X,Y,Z Vertex 2 {m}
  32.004, 0, 0,                           !- X,Y,Z Vertex 3 {m}
  32.004, 0, 2.4384;                      !- X,Y,Z Vertex 4 {m}

OS:Space,
  {cd350e7f-3c3f-4936-aa97-fad43db8c8c0}, !- Handle
  living space|unit 7|story 2,            !- Name
  {5b5e7b54-f94b-4d4d-b4cc-145b6222fe5a}, !- Space Type Name
  ,                                       !- Default Construction Set Name
  ,                                       !- Default Schedule Set Name
  -0,                                     !- Direction of Relative North {deg}
  0,                                      !- X Origin {m}
  0,                                      !- Y Origin {m}
  0,                                      !- Z Origin {m}
  ,                                       !- Building Story Name
  {30f2cec2-387d-4168-a658-f0a4e8c49110}, !- Thermal Zone Name
  ,                                       !- Part of Total Floor Area
  ,                                       !- Design Specification Outdoor Air Object Name
  {ebcaa09b-6367-48aa-8c1e-2fe349db68e3}; !- Building Unit Name

OS:Surface,
  {e5a32d5f-c01f-4e66-85ad-bed312d35d2f}, !- Handle
  Surface 109,                            !- Name
  Wall,                                   !- Surface Type
  ,                                       !- Construction Name
  {cd350e7f-3c3f-4936-aa97-fad43db8c8c0}, !- Space Name
  Outdoors,                               !- Outside Boundary Condition
  ,                                       !- Outside Boundary Condition Object
  SunExposed,                             !- Sun Exposure
  WindExposed,                            !- Wind Exposure
  ,                                       !- View Factor to Ground
  ,                                       !- Number of Vertices
  27.432, -9.144, 4.8768,                 !- X,Y,Z Vertex 1 {m}
  27.432, -9.144, 2.4384,                 !- X,Y,Z Vertex 2 {m}
  32.004, -9.144, 2.4384,                 !- X,Y,Z Vertex 3 {m}
  32.004, -9.144, 4.8768;                 !- X,Y,Z Vertex 4 {m}

OS:Surface,
  {c098b330-f761-4139-82e8-5602897f8b9e}, !- Handle
  Surface 110,                            !- Name
  Wall,                                   !- Surface Type
  ,                                       !- Construction Name
  {cd350e7f-3c3f-4936-aa97-fad43db8c8c0}, !- Space Name
  Surface,                                !- Outside Boundary Condition
  {e37c76f9-f0f3-48f7-a25c-7091b774cd01}, !- Outside Boundary Condition Object
  NoSun,                                  !- Sun Exposure
  NoWind,                                 !- Wind Exposure
  ,                                       !- View Factor to Ground
  ,                                       !- Number of Vertices
  27.432, 0, 4.8768,                      !- X,Y,Z Vertex 1 {m}
  27.432, 0, 2.4384,                      !- X,Y,Z Vertex 2 {m}
  27.432, -9.144, 2.4384,                 !- X,Y,Z Vertex 3 {m}
  27.432, -9.144, 4.8768;                 !- X,Y,Z Vertex 4 {m}

OS:Surface,
  {05b44cf4-2dd6-4146-a84e-74ec375cf0b1}, !- Handle
  Surface 111,                            !- Name
  Floor,                                  !- Surface Type
  ,                                       !- Construction Name
  {cd350e7f-3c3f-4936-aa97-fad43db8c8c0}, !- Space Name
  Surface,                                !- Outside Boundary Condition
  {8e484757-c390-492c-81a0-99d4c493cda8}, !- Outside Boundary Condition Object
  NoSun,                                  !- Sun Exposure
  NoWind,                                 !- Wind Exposure
  ,                                       !- View Factor to Ground
  ,                                       !- Number of Vertices
  27.432, -9.144, 2.4384,                 !- X,Y,Z Vertex 1 {m}
  27.432, 0, 2.4384,                      !- X,Y,Z Vertex 2 {m}
  32.004, 0, 2.4384,                      !- X,Y,Z Vertex 3 {m}
  32.004, -9.144, 2.4384;                 !- X,Y,Z Vertex 4 {m}

OS:Surface,
  {9dd29194-2509-443b-b65e-58f823bda129}, !- Handle
  Surface 112,                            !- Name
  RoofCeiling,                            !- Surface Type
  ,                                       !- Construction Name
  {cd350e7f-3c3f-4936-aa97-fad43db8c8c0}, !- Space Name
  Surface,                                !- Outside Boundary Condition
  {e82c91c7-fa37-4335-b869-c2a1ac46ae98}, !- Outside Boundary Condition Object
  NoSun,                                  !- Sun Exposure
  NoWind,                                 !- Wind Exposure
  ,                                       !- View Factor to Ground
  ,                                       !- Number of Vertices
  32.004, -9.144, 4.8768,                 !- X,Y,Z Vertex 1 {m}
  32.004, 0, 4.8768,                      !- X,Y,Z Vertex 2 {m}
  27.432, 0, 4.8768,                      !- X,Y,Z Vertex 3 {m}
  27.432, -9.144, 4.8768;                 !- X,Y,Z Vertex 4 {m}

OS:Surface,
  {ef349eef-94fa-4a6b-9247-dc6633556656}, !- Handle
  Surface 113,                            !- Name
  Wall,                                   !- Surface Type
  ,                                       !- Construction Name
  {cd350e7f-3c3f-4936-aa97-fad43db8c8c0}, !- Space Name
  Surface,                                !- Outside Boundary Condition
  {1955ec38-7a69-4024-84ba-6b01f186a470}, !- Outside Boundary Condition Object
  NoSun,                                  !- Sun Exposure
  NoWind,                                 !- Wind Exposure
  ,                                       !- View Factor to Ground
  ,                                       !- Number of Vertices
  32.004, -9.144, 4.8768,                 !- X,Y,Z Vertex 1 {m}
  32.004, -9.144, 2.4384,                 !- X,Y,Z Vertex 2 {m}
  32.004, 0, 2.4384,                      !- X,Y,Z Vertex 3 {m}
  32.004, 0, 4.8768;                      !- X,Y,Z Vertex 4 {m}

OS:Surface,
  {61e92d53-9a32-44ff-a76b-3c74ae4da02d}, !- Handle
  Surface 114,                            !- Name
  Wall,                                   !- Surface Type
  ,                                       !- Construction Name
  {cd350e7f-3c3f-4936-aa97-fad43db8c8c0}, !- Space Name
  Outdoors,                               !- Outside Boundary Condition
  ,                                       !- Outside Boundary Condition Object
  SunExposed,                             !- Sun Exposure
  WindExposed,                            !- Wind Exposure
  ,                                       !- View Factor to Ground
  ,                                       !- Number of Vertices
  32.004, 0, 4.8768,                      !- X,Y,Z Vertex 1 {m}
  32.004, 0, 2.4384,                      !- X,Y,Z Vertex 2 {m}
  27.432, 0, 2.4384,                      !- X,Y,Z Vertex 3 {m}
  27.432, 0, 4.8768;                      !- X,Y,Z Vertex 4 {m}

OS:ThermalZone,
  {7faaa717-fe2c-4595-b974-8f21f1b83a2d}, !- Handle
  living zone|unit 8,                     !- Name
  ,                                       !- Multiplier
  ,                                       !- Ceiling Height {m}
  ,                                       !- Volume {m3}
  ,                                       !- Floor Area {m2}
  ,                                       !- Zone Inside Convection Algorithm
  ,                                       !- Zone Outside Convection Algorithm
  ,                                       !- Zone Conditioning Equipment List Name
  {e5dc594c-ba4d-4e98-886a-5943ff277c9b}, !- Zone Air Inlet Port List
  {65bf3d1a-a384-4e5a-8f53-3b96a3e365d6}, !- Zone Air Exhaust Port List
  {4ef1631f-1caf-42af-b72a-400b1afe86db}, !- Zone Air Node Name
  {23c4b553-d652-46b9-8718-f37eee438607}, !- Zone Return Air Port List
  ,                                       !- Primary Daylighting Control Name
  ,                                       !- Fraction of Zone Controlled by Primary Daylighting Control
  ,                                       !- Secondary Daylighting Control Name
  ,                                       !- Fraction of Zone Controlled by Secondary Daylighting Control
  ,                                       !- Illuminance Map Name
  ,                                       !- Group Rendering Name
  ,                                       !- Thermostat Name
  No;                                     !- Use Ideal Air Loads

OS:Node,
  {252a3283-6221-402c-b0ce-eb624a2e635b}, !- Handle
  Node 8,                                 !- Name
  {4ef1631f-1caf-42af-b72a-400b1afe86db}, !- Inlet Port
  ;                                       !- Outlet Port

OS:Connection,
  {4ef1631f-1caf-42af-b72a-400b1afe86db}, !- Handle
  {efeefa3d-39ea-4386-a223-c5ee59628ca3}, !- Name
  {7faaa717-fe2c-4595-b974-8f21f1b83a2d}, !- Source Object
  11,                                     !- Outlet Port
  {252a3283-6221-402c-b0ce-eb624a2e635b}, !- Target Object
  2;                                      !- Inlet Port

OS:PortList,
  {e5dc594c-ba4d-4e98-886a-5943ff277c9b}, !- Handle
  {2cfb273c-9898-4657-a7ad-289ea3df8a05}, !- Name
  {7faaa717-fe2c-4595-b974-8f21f1b83a2d}; !- HVAC Component

OS:PortList,
  {65bf3d1a-a384-4e5a-8f53-3b96a3e365d6}, !- Handle
  {79b73f90-3c90-4010-8da0-f2d60f892885}, !- Name
  {7faaa717-fe2c-4595-b974-8f21f1b83a2d}; !- HVAC Component

OS:PortList,
  {23c4b553-d652-46b9-8718-f37eee438607}, !- Handle
  {0db94ff8-a89c-4369-ab15-0275d3bf0380}, !- Name
  {7faaa717-fe2c-4595-b974-8f21f1b83a2d}; !- HVAC Component

OS:Sizing:Zone,
  {5451e1d3-f14d-4bcb-97f7-acb292d7f121}, !- Handle
  {7faaa717-fe2c-4595-b974-8f21f1b83a2d}, !- Zone or ZoneList Name
  SupplyAirTemperature,                   !- Zone Cooling Design Supply Air Temperature Input Method
  14,                                     !- Zone Cooling Design Supply Air Temperature {C}
  11.11,                                  !- Zone Cooling Design Supply Air Temperature Difference {deltaC}
  SupplyAirTemperature,                   !- Zone Heating Design Supply Air Temperature Input Method
  40,                                     !- Zone Heating Design Supply Air Temperature {C}
  11.11,                                  !- Zone Heating Design Supply Air Temperature Difference {deltaC}
  0.0085,                                 !- Zone Cooling Design Supply Air Humidity Ratio {kg-H2O/kg-air}
  0.008,                                  !- Zone Heating Design Supply Air Humidity Ratio {kg-H2O/kg-air}
  ,                                       !- Zone Heating Sizing Factor
  ,                                       !- Zone Cooling Sizing Factor
  DesignDay,                              !- Cooling Design Air Flow Method
  ,                                       !- Cooling Design Air Flow Rate {m3/s}
  ,                                       !- Cooling Minimum Air Flow per Zone Floor Area {m3/s-m2}
  ,                                       !- Cooling Minimum Air Flow {m3/s}
  ,                                       !- Cooling Minimum Air Flow Fraction
  DesignDay,                              !- Heating Design Air Flow Method
  ,                                       !- Heating Design Air Flow Rate {m3/s}
  ,                                       !- Heating Maximum Air Flow per Zone Floor Area {m3/s-m2}
  ,                                       !- Heating Maximum Air Flow {m3/s}
  ,                                       !- Heating Maximum Air Flow Fraction
  ,                                       !- Design Zone Air Distribution Effectiveness in Cooling Mode
  ,                                       !- Design Zone Air Distribution Effectiveness in Heating Mode
  No,                                     !- Account for Dedicated Outdoor Air System
  NeutralSupplyAir,                       !- Dedicated Outdoor Air System Control Strategy
  autosize,                               !- Dedicated Outdoor Air Low Setpoint Temperature for Design {C}
  autosize;                               !- Dedicated Outdoor Air High Setpoint Temperature for Design {C}

OS:ZoneHVAC:EquipmentList,
  {ac043da5-2769-4f43-a88b-38cf7aab58bb}, !- Handle
  Zone HVAC Equipment List 8,             !- Name
  {7faaa717-fe2c-4595-b974-8f21f1b83a2d}; !- Thermal Zone

OS:Space,
  {324e538a-bf56-4ad5-b3b7-a32996eead5f}, !- Handle
  living space|unit 8|story 1,            !- Name
  {5b5e7b54-f94b-4d4d-b4cc-145b6222fe5a}, !- Space Type Name
  ,                                       !- Default Construction Set Name
  ,                                       !- Default Schedule Set Name
  -0,                                     !- Direction of Relative North {deg}
  0,                                      !- X Origin {m}
  0,                                      !- Y Origin {m}
  0,                                      !- Z Origin {m}
  ,                                       !- Building Story Name
  {7faaa717-fe2c-4595-b974-8f21f1b83a2d}, !- Thermal Zone Name
  ,                                       !- Part of Total Floor Area
  ,                                       !- Design Specification Outdoor Air Object Name
  {5ff6d9fe-f94a-4021-a208-8bb50d41a316}; !- Building Unit Name

OS:Surface,
  {84c92f42-c02e-4805-b278-2119cb10bc05}, !- Handle
  Surface 120,                            !- Name
  RoofCeiling,                            !- Surface Type
  ,                                       !- Construction Name
  {324e538a-bf56-4ad5-b3b7-a32996eead5f}, !- Space Name
  Surface,                                !- Outside Boundary Condition
  {01cc6dee-d5a0-401b-b2e5-f9c0368562d0}, !- Outside Boundary Condition Object
  NoSun,                                  !- Sun Exposure
  NoWind,                                 !- Wind Exposure
  ,                                       !- View Factor to Ground
  ,                                       !- Number of Vertices
  36.576, -9.144, 2.4384,                 !- X,Y,Z Vertex 1 {m}
  36.576, 0, 2.4384,                      !- X,Y,Z Vertex 2 {m}
  32.004, 0, 2.4384,                      !- X,Y,Z Vertex 3 {m}
  32.004, -9.144, 2.4384;                 !- X,Y,Z Vertex 4 {m}

OS:Surface,
  {b01c1af1-c972-49e2-8b35-5c194f6e5a87}, !- Handle
  Surface 121,                            !- Name
  Floor,                                  !- Surface Type
  ,                                       !- Construction Name
  {324e538a-bf56-4ad5-b3b7-a32996eead5f}, !- Space Name
  Surface,                                !- Outside Boundary Condition
  {d2ace8d8-2bbf-4af3-9cf1-b061515b4751}, !- Outside Boundary Condition Object
  NoSun,                                  !- Sun Exposure
  NoWind,                                 !- Wind Exposure
  ,                                       !- View Factor to Ground
  ,                                       !- Number of Vertices
  32.004, -9.144, 0,                      !- X,Y,Z Vertex 1 {m}
  32.004, 0, 0,                           !- X,Y,Z Vertex 2 {m}
  36.576, 0, 0,                           !- X,Y,Z Vertex 3 {m}
  36.576, -9.144, 0;                      !- X,Y,Z Vertex 4 {m}

OS:Surface,
  {6c258a98-1120-4687-81a5-035d6f0e63e0}, !- Handle
  Surface 122,                            !- Name
  Wall,                                   !- Surface Type
  ,                                       !- Construction Name
  {324e538a-bf56-4ad5-b3b7-a32996eead5f}, !- Space Name
  Outdoors,                               !- Outside Boundary Condition
  ,                                       !- Outside Boundary Condition Object
  SunExposed,                             !- Sun Exposure
  WindExposed,                            !- Wind Exposure
  ,                                       !- View Factor to Ground
  ,                                       !- Number of Vertices
  36.576, 0, 2.4384,                      !- X,Y,Z Vertex 1 {m}
  36.576, 0, 0,                           !- X,Y,Z Vertex 2 {m}
  32.004, 0, 0,                           !- X,Y,Z Vertex 3 {m}
  32.004, 0, 2.4384;                      !- X,Y,Z Vertex 4 {m}

OS:Surface,
  {3b976d88-3b3f-43d0-a058-1c88db35e541}, !- Handle
  Surface 123,                            !- Name
  Wall,                                   !- Surface Type
  ,                                       !- Construction Name
  {324e538a-bf56-4ad5-b3b7-a32996eead5f}, !- Space Name
  Outdoors,                               !- Outside Boundary Condition
  ,                                       !- Outside Boundary Condition Object
  SunExposed,                             !- Sun Exposure
  WindExposed,                            !- Wind Exposure
  ,                                       !- View Factor to Ground
  ,                                       !- Number of Vertices
  32.004, -9.144, 2.4384,                 !- X,Y,Z Vertex 1 {m}
  32.004, -9.144, 0,                      !- X,Y,Z Vertex 2 {m}
  36.576, -9.144, 0,                      !- X,Y,Z Vertex 3 {m}
  36.576, -9.144, 2.4384;                 !- X,Y,Z Vertex 4 {m}

OS:Surface,
  {12dc8837-d247-4b57-ac68-cbed68835763}, !- Handle
  Surface 124,                            !- Name
  Wall,                                   !- Surface Type
  ,                                       !- Construction Name
  {324e538a-bf56-4ad5-b3b7-a32996eead5f}, !- Space Name
  Surface,                                !- Outside Boundary Condition
  {2015f66a-c63d-4cf4-adf4-b2c910d96447}, !- Outside Boundary Condition Object
  NoSun,                                  !- Sun Exposure
  NoWind,                                 !- Wind Exposure
  ,                                       !- View Factor to Ground
  ,                                       !- Number of Vertices
  32.004, 0, 2.4384,                      !- X,Y,Z Vertex 1 {m}
  32.004, 0, 0,                           !- X,Y,Z Vertex 2 {m}
  32.004, -9.144, 0,                      !- X,Y,Z Vertex 3 {m}
  32.004, -9.144, 2.4384;                 !- X,Y,Z Vertex 4 {m}

OS:Surface,
  {58270c66-e19c-4707-b1c0-085af8ba0583}, !- Handle
  Surface 125,                            !- Name
  Wall,                                   !- Surface Type
  ,                                       !- Construction Name
  {324e538a-bf56-4ad5-b3b7-a32996eead5f}, !- Space Name
  Surface,                                !- Outside Boundary Condition
  {15984121-f406-41ee-ad07-14c354e86ff6}, !- Outside Boundary Condition Object
  NoSun,                                  !- Sun Exposure
  NoWind,                                 !- Wind Exposure
  ,                                       !- View Factor to Ground
  ,                                       !- Number of Vertices
  36.576, -9.144, 2.4384,                 !- X,Y,Z Vertex 1 {m}
  36.576, -9.144, 0,                      !- X,Y,Z Vertex 2 {m}
  36.576, 0, 0,                           !- X,Y,Z Vertex 3 {m}
  36.576, 0, 2.4384;                      !- X,Y,Z Vertex 4 {m}

OS:Space,
  {2a00f8e7-2a54-4b71-b130-c1da0bf1df9e}, !- Handle
  living space|unit 8|story 2,            !- Name
  {5b5e7b54-f94b-4d4d-b4cc-145b6222fe5a}, !- Space Type Name
  ,                                       !- Default Construction Set Name
  ,                                       !- Default Schedule Set Name
  -0,                                     !- Direction of Relative North {deg}
  0,                                      !- X Origin {m}
  0,                                      !- Y Origin {m}
  0,                                      !- Z Origin {m}
  ,                                       !- Building Story Name
  {7faaa717-fe2c-4595-b974-8f21f1b83a2d}, !- Thermal Zone Name
  ,                                       !- Part of Total Floor Area
  ,                                       !- Design Specification Outdoor Air Object Name
  {5ff6d9fe-f94a-4021-a208-8bb50d41a316}; !- Building Unit Name

OS:Surface,
  {74473f5b-4a90-4a40-8570-fd50b2671174}, !- Handle
  Surface 126,                            !- Name
  Wall,                                   !- Surface Type
  ,                                       !- Construction Name
  {2a00f8e7-2a54-4b71-b130-c1da0bf1df9e}, !- Space Name
  Outdoors,                               !- Outside Boundary Condition
  ,                                       !- Outside Boundary Condition Object
  SunExposed,                             !- Sun Exposure
  WindExposed,                            !- Wind Exposure
  ,                                       !- View Factor to Ground
  ,                                       !- Number of Vertices
  32.004, -9.144, 4.8768,                 !- X,Y,Z Vertex 1 {m}
  32.004, -9.144, 2.4384,                 !- X,Y,Z Vertex 2 {m}
  36.576, -9.144, 2.4384,                 !- X,Y,Z Vertex 3 {m}
  36.576, -9.144, 4.8768;                 !- X,Y,Z Vertex 4 {m}

OS:Surface,
  {1955ec38-7a69-4024-84ba-6b01f186a470}, !- Handle
  Surface 127,                            !- Name
  Wall,                                   !- Surface Type
  ,                                       !- Construction Name
  {2a00f8e7-2a54-4b71-b130-c1da0bf1df9e}, !- Space Name
  Surface,                                !- Outside Boundary Condition
  {ef349eef-94fa-4a6b-9247-dc6633556656}, !- Outside Boundary Condition Object
  NoSun,                                  !- Sun Exposure
  NoWind,                                 !- Wind Exposure
  ,                                       !- View Factor to Ground
  ,                                       !- Number of Vertices
  32.004, 0, 4.8768,                      !- X,Y,Z Vertex 1 {m}
  32.004, 0, 2.4384,                      !- X,Y,Z Vertex 2 {m}
  32.004, -9.144, 2.4384,                 !- X,Y,Z Vertex 3 {m}
  32.004, -9.144, 4.8768;                 !- X,Y,Z Vertex 4 {m}

OS:Surface,
  {01cc6dee-d5a0-401b-b2e5-f9c0368562d0}, !- Handle
  Surface 128,                            !- Name
  Floor,                                  !- Surface Type
  ,                                       !- Construction Name
  {2a00f8e7-2a54-4b71-b130-c1da0bf1df9e}, !- Space Name
  Surface,                                !- Outside Boundary Condition
  {84c92f42-c02e-4805-b278-2119cb10bc05}, !- Outside Boundary Condition Object
  NoSun,                                  !- Sun Exposure
  NoWind,                                 !- Wind Exposure
  ,                                       !- View Factor to Ground
  ,                                       !- Number of Vertices
  32.004, -9.144, 2.4384,                 !- X,Y,Z Vertex 1 {m}
  32.004, 0, 2.4384,                      !- X,Y,Z Vertex 2 {m}
  36.576, 0, 2.4384,                      !- X,Y,Z Vertex 3 {m}
  36.576, -9.144, 2.4384;                 !- X,Y,Z Vertex 4 {m}

OS:Surface,
  {043c8ee1-2084-467a-bb12-6d0b062e8d3c}, !- Handle
  Surface 129,                            !- Name
  RoofCeiling,                            !- Surface Type
  ,                                       !- Construction Name
  {2a00f8e7-2a54-4b71-b130-c1da0bf1df9e}, !- Space Name
  Surface,                                !- Outside Boundary Condition
  {55d05629-f4b6-4498-8953-94bda56a36f8}, !- Outside Boundary Condition Object
  NoSun,                                  !- Sun Exposure
  NoWind,                                 !- Wind Exposure
  ,                                       !- View Factor to Ground
  ,                                       !- Number of Vertices
  36.576, -9.144, 4.8768,                 !- X,Y,Z Vertex 1 {m}
  36.576, 0, 4.8768,                      !- X,Y,Z Vertex 2 {m}
  32.004, 0, 4.8768,                      !- X,Y,Z Vertex 3 {m}
  32.004, -9.144, 4.8768;                 !- X,Y,Z Vertex 4 {m}

OS:Surface,
  {a202429d-afa7-402b-9484-2439263ff0f6}, !- Handle
  Surface 130,                            !- Name
  Wall,                                   !- Surface Type
  ,                                       !- Construction Name
  {2a00f8e7-2a54-4b71-b130-c1da0bf1df9e}, !- Space Name
  Surface,                                !- Outside Boundary Condition
  {5c365720-e6bd-4866-86eb-3878be2ddfb1}, !- Outside Boundary Condition Object
  NoSun,                                  !- Sun Exposure
  NoWind,                                 !- Wind Exposure
  ,                                       !- View Factor to Ground
  ,                                       !- Number of Vertices
  36.576, -9.144, 4.8768,                 !- X,Y,Z Vertex 1 {m}
  36.576, -9.144, 2.4384,                 !- X,Y,Z Vertex 2 {m}
  36.576, 0, 2.4384,                      !- X,Y,Z Vertex 3 {m}
  36.576, 0, 4.8768;                      !- X,Y,Z Vertex 4 {m}

OS:Surface,
  {2876d580-6f9a-4537-a896-e6780780ac78}, !- Handle
  Surface 131,                            !- Name
  Wall,                                   !- Surface Type
  ,                                       !- Construction Name
  {2a00f8e7-2a54-4b71-b130-c1da0bf1df9e}, !- Space Name
  Outdoors,                               !- Outside Boundary Condition
  ,                                       !- Outside Boundary Condition Object
  SunExposed,                             !- Sun Exposure
  WindExposed,                            !- Wind Exposure
  ,                                       !- View Factor to Ground
  ,                                       !- Number of Vertices
  36.576, 0, 4.8768,                      !- X,Y,Z Vertex 1 {m}
  36.576, 0, 2.4384,                      !- X,Y,Z Vertex 2 {m}
  32.004, 0, 2.4384,                      !- X,Y,Z Vertex 3 {m}
  32.004, 0, 4.8768;                      !- X,Y,Z Vertex 4 {m}

OS:ThermalZone,
  {7a6db2fb-e53c-414e-ae0d-35e7fca3e797}, !- Handle
  living zone|unit 9,                     !- Name
  ,                                       !- Multiplier
  ,                                       !- Ceiling Height {m}
  ,                                       !- Volume {m3}
  ,                                       !- Floor Area {m2}
  ,                                       !- Zone Inside Convection Algorithm
  ,                                       !- Zone Outside Convection Algorithm
  ,                                       !- Zone Conditioning Equipment List Name
  {cc0c8eab-1763-4640-a86e-595d192b7fa3}, !- Zone Air Inlet Port List
  {b9eba159-a707-485e-b1c0-772620b54206}, !- Zone Air Exhaust Port List
  {6f51e4c8-86a4-432b-a686-75b404e257f4}, !- Zone Air Node Name
  {168a3b1d-1ec5-4b10-a920-e9f891a76754}, !- Zone Return Air Port List
  ,                                       !- Primary Daylighting Control Name
  ,                                       !- Fraction of Zone Controlled by Primary Daylighting Control
  ,                                       !- Secondary Daylighting Control Name
  ,                                       !- Fraction of Zone Controlled by Secondary Daylighting Control
  ,                                       !- Illuminance Map Name
  ,                                       !- Group Rendering Name
  ,                                       !- Thermostat Name
  No;                                     !- Use Ideal Air Loads

OS:Node,
  {6683b805-a5be-4912-b59c-c88446959627}, !- Handle
  Node 9,                                 !- Name
  {6f51e4c8-86a4-432b-a686-75b404e257f4}, !- Inlet Port
  ;                                       !- Outlet Port

OS:Connection,
  {6f51e4c8-86a4-432b-a686-75b404e257f4}, !- Handle
  {5aedc05b-e4d7-40ca-9f73-7a4e677e6885}, !- Name
  {7a6db2fb-e53c-414e-ae0d-35e7fca3e797}, !- Source Object
  11,                                     !- Outlet Port
  {6683b805-a5be-4912-b59c-c88446959627}, !- Target Object
  2;                                      !- Inlet Port

OS:PortList,
  {cc0c8eab-1763-4640-a86e-595d192b7fa3}, !- Handle
  {6f64bcfa-f173-4080-8872-d64c80e7c8c1}, !- Name
  {7a6db2fb-e53c-414e-ae0d-35e7fca3e797}; !- HVAC Component

OS:PortList,
  {b9eba159-a707-485e-b1c0-772620b54206}, !- Handle
  {f7464faa-a507-45e4-a7a3-bacb7879036e}, !- Name
  {7a6db2fb-e53c-414e-ae0d-35e7fca3e797}; !- HVAC Component

OS:PortList,
  {168a3b1d-1ec5-4b10-a920-e9f891a76754}, !- Handle
  {77e1df0d-dce9-40e5-b880-36e00c139049}, !- Name
  {7a6db2fb-e53c-414e-ae0d-35e7fca3e797}; !- HVAC Component

OS:Sizing:Zone,
  {0f4ca766-cfaf-447c-9f19-1754849315f6}, !- Handle
  {7a6db2fb-e53c-414e-ae0d-35e7fca3e797}, !- Zone or ZoneList Name
  SupplyAirTemperature,                   !- Zone Cooling Design Supply Air Temperature Input Method
  14,                                     !- Zone Cooling Design Supply Air Temperature {C}
  11.11,                                  !- Zone Cooling Design Supply Air Temperature Difference {deltaC}
  SupplyAirTemperature,                   !- Zone Heating Design Supply Air Temperature Input Method
  40,                                     !- Zone Heating Design Supply Air Temperature {C}
  11.11,                                  !- Zone Heating Design Supply Air Temperature Difference {deltaC}
  0.0085,                                 !- Zone Cooling Design Supply Air Humidity Ratio {kg-H2O/kg-air}
  0.008,                                  !- Zone Heating Design Supply Air Humidity Ratio {kg-H2O/kg-air}
  ,                                       !- Zone Heating Sizing Factor
  ,                                       !- Zone Cooling Sizing Factor
  DesignDay,                              !- Cooling Design Air Flow Method
  ,                                       !- Cooling Design Air Flow Rate {m3/s}
  ,                                       !- Cooling Minimum Air Flow per Zone Floor Area {m3/s-m2}
  ,                                       !- Cooling Minimum Air Flow {m3/s}
  ,                                       !- Cooling Minimum Air Flow Fraction
  DesignDay,                              !- Heating Design Air Flow Method
  ,                                       !- Heating Design Air Flow Rate {m3/s}
  ,                                       !- Heating Maximum Air Flow per Zone Floor Area {m3/s-m2}
  ,                                       !- Heating Maximum Air Flow {m3/s}
  ,                                       !- Heating Maximum Air Flow Fraction
  ,                                       !- Design Zone Air Distribution Effectiveness in Cooling Mode
  ,                                       !- Design Zone Air Distribution Effectiveness in Heating Mode
  No,                                     !- Account for Dedicated Outdoor Air System
  NeutralSupplyAir,                       !- Dedicated Outdoor Air System Control Strategy
  autosize,                               !- Dedicated Outdoor Air Low Setpoint Temperature for Design {C}
  autosize;                               !- Dedicated Outdoor Air High Setpoint Temperature for Design {C}

OS:ZoneHVAC:EquipmentList,
  {7bbbc0cc-1928-4aa4-a0dc-0bdd6091111b}, !- Handle
  Zone HVAC Equipment List 9,             !- Name
  {7a6db2fb-e53c-414e-ae0d-35e7fca3e797}; !- Thermal Zone

OS:Space,
  {16d1c4e7-243c-44d7-a005-a4b3734740ba}, !- Handle
  living space|unit 9|story 1,            !- Name
  {5b5e7b54-f94b-4d4d-b4cc-145b6222fe5a}, !- Space Type Name
  ,                                       !- Default Construction Set Name
  ,                                       !- Default Schedule Set Name
  -0,                                     !- Direction of Relative North {deg}
  0,                                      !- X Origin {m}
  0,                                      !- Y Origin {m}
  0,                                      !- Z Origin {m}
  ,                                       !- Building Story Name
  {7a6db2fb-e53c-414e-ae0d-35e7fca3e797}, !- Thermal Zone Name
  ,                                       !- Part of Total Floor Area
  ,                                       !- Design Specification Outdoor Air Object Name
  {416f9c41-65e8-4557-807a-a1ddb9ef20ef}; !- Building Unit Name

OS:Surface,
  {3d5648ad-3285-47de-a559-a224b1b88cf1}, !- Handle
  Surface 137,                            !- Name
  RoofCeiling,                            !- Surface Type
  ,                                       !- Construction Name
  {16d1c4e7-243c-44d7-a005-a4b3734740ba}, !- Space Name
  Surface,                                !- Outside Boundary Condition
  {a99726ef-7ccf-4ecd-ac1b-395bf279f510}, !- Outside Boundary Condition Object
  NoSun,                                  !- Sun Exposure
  NoWind,                                 !- Wind Exposure
  ,                                       !- View Factor to Ground
  ,                                       !- Number of Vertices
  41.148, -9.144, 2.4384,                 !- X,Y,Z Vertex 1 {m}
  41.148, 0, 2.4384,                      !- X,Y,Z Vertex 2 {m}
  36.576, 0, 2.4384,                      !- X,Y,Z Vertex 3 {m}
  36.576, -9.144, 2.4384;                 !- X,Y,Z Vertex 4 {m}

OS:Surface,
  {f50943fd-2328-489b-bbc3-aace5058e505}, !- Handle
  Surface 138,                            !- Name
  Floor,                                  !- Surface Type
  ,                                       !- Construction Name
  {16d1c4e7-243c-44d7-a005-a4b3734740ba}, !- Space Name
  Surface,                                !- Outside Boundary Condition
  {bb375aa3-8ce3-4f80-abf7-5fb3b394555b}, !- Outside Boundary Condition Object
  NoSun,                                  !- Sun Exposure
  NoWind,                                 !- Wind Exposure
  ,                                       !- View Factor to Ground
  ,                                       !- Number of Vertices
  36.576, -9.144, 0,                      !- X,Y,Z Vertex 1 {m}
  36.576, 0, 0,                           !- X,Y,Z Vertex 2 {m}
  41.148, 0, 0,                           !- X,Y,Z Vertex 3 {m}
  41.148, -9.144, 0;                      !- X,Y,Z Vertex 4 {m}

OS:Surface,
  {49c8b48d-7d92-4fbd-8e9c-e648fa6871c5}, !- Handle
  Surface 139,                            !- Name
  Wall,                                   !- Surface Type
  ,                                       !- Construction Name
  {16d1c4e7-243c-44d7-a005-a4b3734740ba}, !- Space Name
  Outdoors,                               !- Outside Boundary Condition
  ,                                       !- Outside Boundary Condition Object
  SunExposed,                             !- Sun Exposure
  WindExposed,                            !- Wind Exposure
  ,                                       !- View Factor to Ground
  ,                                       !- Number of Vertices
  41.148, 0, 2.4384,                      !- X,Y,Z Vertex 1 {m}
  41.148, 0, 0,                           !- X,Y,Z Vertex 2 {m}
  36.576, 0, 0,                           !- X,Y,Z Vertex 3 {m}
  36.576, 0, 2.4384;                      !- X,Y,Z Vertex 4 {m}

OS:Surface,
  {dfee1a31-ee26-44fd-8dc7-98e1867b6dc8}, !- Handle
  Surface 140,                            !- Name
  Wall,                                   !- Surface Type
  ,                                       !- Construction Name
  {16d1c4e7-243c-44d7-a005-a4b3734740ba}, !- Space Name
  Outdoors,                               !- Outside Boundary Condition
  ,                                       !- Outside Boundary Condition Object
  SunExposed,                             !- Sun Exposure
  WindExposed,                            !- Wind Exposure
  ,                                       !- View Factor to Ground
  ,                                       !- Number of Vertices
  36.576, -9.144, 2.4384,                 !- X,Y,Z Vertex 1 {m}
  36.576, -9.144, 0,                      !- X,Y,Z Vertex 2 {m}
  41.148, -9.144, 0,                      !- X,Y,Z Vertex 3 {m}
  41.148, -9.144, 2.4384;                 !- X,Y,Z Vertex 4 {m}

OS:Surface,
  {15984121-f406-41ee-ad07-14c354e86ff6}, !- Handle
  Surface 141,                            !- Name
  Wall,                                   !- Surface Type
  ,                                       !- Construction Name
  {16d1c4e7-243c-44d7-a005-a4b3734740ba}, !- Space Name
  Surface,                                !- Outside Boundary Condition
  {58270c66-e19c-4707-b1c0-085af8ba0583}, !- Outside Boundary Condition Object
  NoSun,                                  !- Sun Exposure
  NoWind,                                 !- Wind Exposure
  ,                                       !- View Factor to Ground
  ,                                       !- Number of Vertices
  36.576, 0, 2.4384,                      !- X,Y,Z Vertex 1 {m}
  36.576, 0, 0,                           !- X,Y,Z Vertex 2 {m}
  36.576, -9.144, 0,                      !- X,Y,Z Vertex 3 {m}
  36.576, -9.144, 2.4384;                 !- X,Y,Z Vertex 4 {m}

OS:Surface,
  {d5e884fe-ecfc-4edd-9adf-e09676a38de0}, !- Handle
  Surface 142,                            !- Name
  Wall,                                   !- Surface Type
  ,                                       !- Construction Name
  {16d1c4e7-243c-44d7-a005-a4b3734740ba}, !- Space Name
  Surface,                                !- Outside Boundary Condition
  {e055f74d-a48d-45e2-a878-e9e48e8f3acc}, !- Outside Boundary Condition Object
  NoSun,                                  !- Sun Exposure
  NoWind,                                 !- Wind Exposure
  ,                                       !- View Factor to Ground
  ,                                       !- Number of Vertices
  41.148, -9.144, 2.4384,                 !- X,Y,Z Vertex 1 {m}
  41.148, -9.144, 0,                      !- X,Y,Z Vertex 2 {m}
  41.148, 0, 0,                           !- X,Y,Z Vertex 3 {m}
  41.148, 0, 2.4384;                      !- X,Y,Z Vertex 4 {m}

OS:Space,
  {c6b645a6-1d50-4910-b52d-90246a646b70}, !- Handle
  living space|unit 9|story 2,            !- Name
  {5b5e7b54-f94b-4d4d-b4cc-145b6222fe5a}, !- Space Type Name
  ,                                       !- Default Construction Set Name
  ,                                       !- Default Schedule Set Name
  -0,                                     !- Direction of Relative North {deg}
  0,                                      !- X Origin {m}
  0,                                      !- Y Origin {m}
  0,                                      !- Z Origin {m}
  ,                                       !- Building Story Name
  {7a6db2fb-e53c-414e-ae0d-35e7fca3e797}, !- Thermal Zone Name
  ,                                       !- Part of Total Floor Area
  ,                                       !- Design Specification Outdoor Air Object Name
  {416f9c41-65e8-4557-807a-a1ddb9ef20ef}; !- Building Unit Name

OS:Surface,
  {e14fac71-ac3d-4ffe-8ac1-525c0e582117}, !- Handle
  Surface 143,                            !- Name
  Wall,                                   !- Surface Type
  ,                                       !- Construction Name
  {c6b645a6-1d50-4910-b52d-90246a646b70}, !- Space Name
  Outdoors,                               !- Outside Boundary Condition
  ,                                       !- Outside Boundary Condition Object
  SunExposed,                             !- Sun Exposure
  WindExposed,                            !- Wind Exposure
  ,                                       !- View Factor to Ground
  ,                                       !- Number of Vertices
  36.576, -9.144, 4.8768,                 !- X,Y,Z Vertex 1 {m}
  36.576, -9.144, 2.4384,                 !- X,Y,Z Vertex 2 {m}
  41.148, -9.144, 2.4384,                 !- X,Y,Z Vertex 3 {m}
  41.148, -9.144, 4.8768;                 !- X,Y,Z Vertex 4 {m}

OS:Surface,
  {5c365720-e6bd-4866-86eb-3878be2ddfb1}, !- Handle
  Surface 144,                            !- Name
  Wall,                                   !- Surface Type
  ,                                       !- Construction Name
  {c6b645a6-1d50-4910-b52d-90246a646b70}, !- Space Name
  Surface,                                !- Outside Boundary Condition
  {a202429d-afa7-402b-9484-2439263ff0f6}, !- Outside Boundary Condition Object
  NoSun,                                  !- Sun Exposure
  NoWind,                                 !- Wind Exposure
  ,                                       !- View Factor to Ground
  ,                                       !- Number of Vertices
  36.576, 0, 4.8768,                      !- X,Y,Z Vertex 1 {m}
  36.576, 0, 2.4384,                      !- X,Y,Z Vertex 2 {m}
  36.576, -9.144, 2.4384,                 !- X,Y,Z Vertex 3 {m}
  36.576, -9.144, 4.8768;                 !- X,Y,Z Vertex 4 {m}

OS:Surface,
  {a99726ef-7ccf-4ecd-ac1b-395bf279f510}, !- Handle
  Surface 145,                            !- Name
  Floor,                                  !- Surface Type
  ,                                       !- Construction Name
  {c6b645a6-1d50-4910-b52d-90246a646b70}, !- Space Name
  Surface,                                !- Outside Boundary Condition
  {3d5648ad-3285-47de-a559-a224b1b88cf1}, !- Outside Boundary Condition Object
  NoSun,                                  !- Sun Exposure
  NoWind,                                 !- Wind Exposure
  ,                                       !- View Factor to Ground
  ,                                       !- Number of Vertices
  36.576, -9.144, 2.4384,                 !- X,Y,Z Vertex 1 {m}
  36.576, 0, 2.4384,                      !- X,Y,Z Vertex 2 {m}
  41.148, 0, 2.4384,                      !- X,Y,Z Vertex 3 {m}
  41.148, -9.144, 2.4384;                 !- X,Y,Z Vertex 4 {m}

OS:Surface,
  {bc3098dd-c8d0-4e77-b007-e4c5b38ae1ce}, !- Handle
  Surface 146,                            !- Name
  RoofCeiling,                            !- Surface Type
  ,                                       !- Construction Name
  {c6b645a6-1d50-4910-b52d-90246a646b70}, !- Space Name
  Surface,                                !- Outside Boundary Condition
  {863263a5-0669-4027-8b60-e4ebbc686a71}, !- Outside Boundary Condition Object
  NoSun,                                  !- Sun Exposure
  NoWind,                                 !- Wind Exposure
  ,                                       !- View Factor to Ground
  ,                                       !- Number of Vertices
  41.148, -9.144, 4.8768,                 !- X,Y,Z Vertex 1 {m}
  41.148, 0, 4.8768,                      !- X,Y,Z Vertex 2 {m}
  36.576, 0, 4.8768,                      !- X,Y,Z Vertex 3 {m}
  36.576, -9.144, 4.8768;                 !- X,Y,Z Vertex 4 {m}

OS:Surface,
  {e03b4a53-c5bd-467a-970f-60035668d7ba}, !- Handle
  Surface 147,                            !- Name
  Wall,                                   !- Surface Type
  ,                                       !- Construction Name
  {c6b645a6-1d50-4910-b52d-90246a646b70}, !- Space Name
  Surface,                                !- Outside Boundary Condition
  {11ecdcab-e2e3-4699-ae11-bad667690e56}, !- Outside Boundary Condition Object
  NoSun,                                  !- Sun Exposure
  NoWind,                                 !- Wind Exposure
  ,                                       !- View Factor to Ground
  ,                                       !- Number of Vertices
  41.148, -9.144, 4.8768,                 !- X,Y,Z Vertex 1 {m}
  41.148, -9.144, 2.4384,                 !- X,Y,Z Vertex 2 {m}
  41.148, 0, 2.4384,                      !- X,Y,Z Vertex 3 {m}
  41.148, 0, 4.8768;                      !- X,Y,Z Vertex 4 {m}

OS:Surface,
  {45a7e3aa-bb6c-4003-831a-90be6e0a656e}, !- Handle
  Surface 148,                            !- Name
  Wall,                                   !- Surface Type
  ,                                       !- Construction Name
  {c6b645a6-1d50-4910-b52d-90246a646b70}, !- Space Name
  Outdoors,                               !- Outside Boundary Condition
  ,                                       !- Outside Boundary Condition Object
  SunExposed,                             !- Sun Exposure
  WindExposed,                            !- Wind Exposure
  ,                                       !- View Factor to Ground
  ,                                       !- Number of Vertices
  41.148, 0, 4.8768,                      !- X,Y,Z Vertex 1 {m}
  41.148, 0, 2.4384,                      !- X,Y,Z Vertex 2 {m}
  36.576, 0, 2.4384,                      !- X,Y,Z Vertex 3 {m}
  36.576, 0, 4.8768;                      !- X,Y,Z Vertex 4 {m}

OS:ThermalZone,
  {81f563ee-b6e9-4147-a234-a5b7ef97ac99}, !- Handle
  living zone|unit 10,                    !- Name
  ,                                       !- Multiplier
  ,                                       !- Ceiling Height {m}
  ,                                       !- Volume {m3}
  ,                                       !- Floor Area {m2}
  ,                                       !- Zone Inside Convection Algorithm
  ,                                       !- Zone Outside Convection Algorithm
  ,                                       !- Zone Conditioning Equipment List Name
  {9d3e0adf-a38a-4c72-b24a-c8e5b3737261}, !- Zone Air Inlet Port List
  {3364be56-ac9c-4d41-a792-946ed6bc6dfb}, !- Zone Air Exhaust Port List
  {5ea75ef8-ab06-4f77-befd-6c94a6e2b014}, !- Zone Air Node Name
  {a6096288-d535-49fa-bfda-f6b6f4ce5695}, !- Zone Return Air Port List
  ,                                       !- Primary Daylighting Control Name
  ,                                       !- Fraction of Zone Controlled by Primary Daylighting Control
  ,                                       !- Secondary Daylighting Control Name
  ,                                       !- Fraction of Zone Controlled by Secondary Daylighting Control
  ,                                       !- Illuminance Map Name
  ,                                       !- Group Rendering Name
  ,                                       !- Thermostat Name
  No;                                     !- Use Ideal Air Loads

OS:Node,
  {8d5ce02c-e4c9-4680-a63d-098211830747}, !- Handle
  Node 10,                                !- Name
  {5ea75ef8-ab06-4f77-befd-6c94a6e2b014}, !- Inlet Port
  ;                                       !- Outlet Port

OS:Connection,
  {5ea75ef8-ab06-4f77-befd-6c94a6e2b014}, !- Handle
  {cdc5ff79-dec0-48eb-8866-00513f5a5989}, !- Name
  {81f563ee-b6e9-4147-a234-a5b7ef97ac99}, !- Source Object
  11,                                     !- Outlet Port
  {8d5ce02c-e4c9-4680-a63d-098211830747}, !- Target Object
  2;                                      !- Inlet Port

OS:PortList,
  {9d3e0adf-a38a-4c72-b24a-c8e5b3737261}, !- Handle
  {503432ac-6714-48f3-a3ad-4ae120785278}, !- Name
  {81f563ee-b6e9-4147-a234-a5b7ef97ac99}; !- HVAC Component

OS:PortList,
  {3364be56-ac9c-4d41-a792-946ed6bc6dfb}, !- Handle
  {42ae8c87-e4a9-4f74-ba87-dfd86b955931}, !- Name
  {81f563ee-b6e9-4147-a234-a5b7ef97ac99}; !- HVAC Component

OS:PortList,
  {a6096288-d535-49fa-bfda-f6b6f4ce5695}, !- Handle
  {1b7a74dc-dc63-42ef-88ed-0ee383251d44}, !- Name
  {81f563ee-b6e9-4147-a234-a5b7ef97ac99}; !- HVAC Component

OS:Sizing:Zone,
  {38ec616f-8de3-4e9b-bcb3-4920c5f493e4}, !- Handle
  {81f563ee-b6e9-4147-a234-a5b7ef97ac99}, !- Zone or ZoneList Name
  SupplyAirTemperature,                   !- Zone Cooling Design Supply Air Temperature Input Method
  14,                                     !- Zone Cooling Design Supply Air Temperature {C}
  11.11,                                  !- Zone Cooling Design Supply Air Temperature Difference {deltaC}
  SupplyAirTemperature,                   !- Zone Heating Design Supply Air Temperature Input Method
  40,                                     !- Zone Heating Design Supply Air Temperature {C}
  11.11,                                  !- Zone Heating Design Supply Air Temperature Difference {deltaC}
  0.0085,                                 !- Zone Cooling Design Supply Air Humidity Ratio {kg-H2O/kg-air}
  0.008,                                  !- Zone Heating Design Supply Air Humidity Ratio {kg-H2O/kg-air}
  ,                                       !- Zone Heating Sizing Factor
  ,                                       !- Zone Cooling Sizing Factor
  DesignDay,                              !- Cooling Design Air Flow Method
  ,                                       !- Cooling Design Air Flow Rate {m3/s}
  ,                                       !- Cooling Minimum Air Flow per Zone Floor Area {m3/s-m2}
  ,                                       !- Cooling Minimum Air Flow {m3/s}
  ,                                       !- Cooling Minimum Air Flow Fraction
  DesignDay,                              !- Heating Design Air Flow Method
  ,                                       !- Heating Design Air Flow Rate {m3/s}
  ,                                       !- Heating Maximum Air Flow per Zone Floor Area {m3/s-m2}
  ,                                       !- Heating Maximum Air Flow {m3/s}
  ,                                       !- Heating Maximum Air Flow Fraction
  ,                                       !- Design Zone Air Distribution Effectiveness in Cooling Mode
  ,                                       !- Design Zone Air Distribution Effectiveness in Heating Mode
  No,                                     !- Account for Dedicated Outdoor Air System
  NeutralSupplyAir,                       !- Dedicated Outdoor Air System Control Strategy
  autosize,                               !- Dedicated Outdoor Air Low Setpoint Temperature for Design {C}
  autosize;                               !- Dedicated Outdoor Air High Setpoint Temperature for Design {C}

OS:ZoneHVAC:EquipmentList,
  {4acf383f-19dd-43b1-9a34-3a2ecabb2a83}, !- Handle
  Zone HVAC Equipment List 10,            !- Name
  {81f563ee-b6e9-4147-a234-a5b7ef97ac99}; !- Thermal Zone

OS:Space,
  {6c6001f8-3d0e-4ce5-8e17-7ab8eb0ee6f4}, !- Handle
  living space|unit 10|story 1,           !- Name
  {5b5e7b54-f94b-4d4d-b4cc-145b6222fe5a}, !- Space Type Name
  ,                                       !- Default Construction Set Name
  ,                                       !- Default Schedule Set Name
  -0,                                     !- Direction of Relative North {deg}
  0,                                      !- X Origin {m}
  0,                                      !- Y Origin {m}
  0,                                      !- Z Origin {m}
  ,                                       !- Building Story Name
  {81f563ee-b6e9-4147-a234-a5b7ef97ac99}, !- Thermal Zone Name
  ,                                       !- Part of Total Floor Area
  ,                                       !- Design Specification Outdoor Air Object Name
  {acd57608-4239-452d-bcaa-d413607f7870}; !- Building Unit Name

OS:Surface,
  {c88b29ad-e258-4685-b106-8713d5d11589}, !- Handle
  Surface 154,                            !- Name
  RoofCeiling,                            !- Surface Type
  ,                                       !- Construction Name
  {6c6001f8-3d0e-4ce5-8e17-7ab8eb0ee6f4}, !- Space Name
  Surface,                                !- Outside Boundary Condition
  {168f314b-e86a-4f15-b92d-48cc59ce83ca}, !- Outside Boundary Condition Object
  NoSun,                                  !- Sun Exposure
  NoWind,                                 !- Wind Exposure
  ,                                       !- View Factor to Ground
  ,                                       !- Number of Vertices
  45.72, -9.144, 2.4384,                  !- X,Y,Z Vertex 1 {m}
  45.72, 0, 2.4384,                       !- X,Y,Z Vertex 2 {m}
  41.148, 0, 2.4384,                      !- X,Y,Z Vertex 3 {m}
  41.148, -9.144, 2.4384;                 !- X,Y,Z Vertex 4 {m}

OS:Surface,
  {13f79f59-1908-4419-ae5f-851424e187be}, !- Handle
  Surface 155,                            !- Name
  Floor,                                  !- Surface Type
  ,                                       !- Construction Name
  {6c6001f8-3d0e-4ce5-8e17-7ab8eb0ee6f4}, !- Space Name
  Surface,                                !- Outside Boundary Condition
  {257921d6-bc7d-4444-bf82-6cf8018407be}, !- Outside Boundary Condition Object
  NoSun,                                  !- Sun Exposure
  NoWind,                                 !- Wind Exposure
  ,                                       !- View Factor to Ground
  ,                                       !- Number of Vertices
  41.148, -9.144, 0,                      !- X,Y,Z Vertex 1 {m}
  41.148, 0, 0,                           !- X,Y,Z Vertex 2 {m}
  45.72, 0, 0,                            !- X,Y,Z Vertex 3 {m}
  45.72, -9.144, 0;                       !- X,Y,Z Vertex 4 {m}

OS:Surface,
  {677ae878-3442-4924-abec-1928d15e9428}, !- Handle
  Surface 156,                            !- Name
  Wall,                                   !- Surface Type
  ,                                       !- Construction Name
  {6c6001f8-3d0e-4ce5-8e17-7ab8eb0ee6f4}, !- Space Name
  Outdoors,                               !- Outside Boundary Condition
  ,                                       !- Outside Boundary Condition Object
  SunExposed,                             !- Sun Exposure
  WindExposed,                            !- Wind Exposure
  ,                                       !- View Factor to Ground
  ,                                       !- Number of Vertices
  45.72, 0, 2.4384,                       !- X,Y,Z Vertex 1 {m}
  45.72, 0, 0,                            !- X,Y,Z Vertex 2 {m}
  41.148, 0, 0,                           !- X,Y,Z Vertex 3 {m}
  41.148, 0, 2.4384;                      !- X,Y,Z Vertex 4 {m}

OS:Surface,
  {3e2bf439-cdef-47bb-a5d1-5d86f358b63f}, !- Handle
  Surface 157,                            !- Name
  Wall,                                   !- Surface Type
  ,                                       !- Construction Name
  {6c6001f8-3d0e-4ce5-8e17-7ab8eb0ee6f4}, !- Space Name
  Outdoors,                               !- Outside Boundary Condition
  ,                                       !- Outside Boundary Condition Object
  SunExposed,                             !- Sun Exposure
  WindExposed,                            !- Wind Exposure
  ,                                       !- View Factor to Ground
  ,                                       !- Number of Vertices
  41.148, -9.144, 2.4384,                 !- X,Y,Z Vertex 1 {m}
  41.148, -9.144, 0,                      !- X,Y,Z Vertex 2 {m}
  45.72, -9.144, 0,                       !- X,Y,Z Vertex 3 {m}
  45.72, -9.144, 2.4384;                  !- X,Y,Z Vertex 4 {m}

OS:Surface,
  {e055f74d-a48d-45e2-a878-e9e48e8f3acc}, !- Handle
  Surface 158,                            !- Name
  Wall,                                   !- Surface Type
  ,                                       !- Construction Name
  {6c6001f8-3d0e-4ce5-8e17-7ab8eb0ee6f4}, !- Space Name
  Surface,                                !- Outside Boundary Condition
  {d5e884fe-ecfc-4edd-9adf-e09676a38de0}, !- Outside Boundary Condition Object
  NoSun,                                  !- Sun Exposure
  NoWind,                                 !- Wind Exposure
  ,                                       !- View Factor to Ground
  ,                                       !- Number of Vertices
  41.148, 0, 2.4384,                      !- X,Y,Z Vertex 1 {m}
  41.148, 0, 0,                           !- X,Y,Z Vertex 2 {m}
  41.148, -9.144, 0,                      !- X,Y,Z Vertex 3 {m}
  41.148, -9.144, 2.4384;                 !- X,Y,Z Vertex 4 {m}

OS:Surface,
  {b9915427-bafb-4ea8-a20c-31d3f1355b92}, !- Handle
  Surface 159,                            !- Name
  Wall,                                   !- Surface Type
  ,                                       !- Construction Name
  {6c6001f8-3d0e-4ce5-8e17-7ab8eb0ee6f4}, !- Space Name
  Outdoors,                               !- Outside Boundary Condition
  ,                                       !- Outside Boundary Condition Object
  SunExposed,                             !- Sun Exposure
  WindExposed,                            !- Wind Exposure
  ,                                       !- View Factor to Ground
  ,                                       !- Number of Vertices
  45.72, -9.144, 2.4384,                  !- X,Y,Z Vertex 1 {m}
  45.72, -9.144, 0,                       !- X,Y,Z Vertex 2 {m}
  45.72, 0, 0,                            !- X,Y,Z Vertex 3 {m}
  45.72, 0, 2.4384;                       !- X,Y,Z Vertex 4 {m}

OS:Space,
  {994b98df-1666-472d-8263-f99c241de71a}, !- Handle
  living space|unit 10|story 2,           !- Name
  {5b5e7b54-f94b-4d4d-b4cc-145b6222fe5a}, !- Space Type Name
  ,                                       !- Default Construction Set Name
  ,                                       !- Default Schedule Set Name
  -0,                                     !- Direction of Relative North {deg}
  0,                                      !- X Origin {m}
  0,                                      !- Y Origin {m}
  0,                                      !- Z Origin {m}
  ,                                       !- Building Story Name
  {81f563ee-b6e9-4147-a234-a5b7ef97ac99}, !- Thermal Zone Name
  ,                                       !- Part of Total Floor Area
  ,                                       !- Design Specification Outdoor Air Object Name
  {acd57608-4239-452d-bcaa-d413607f7870}; !- Building Unit Name

OS:Surface,
  {4ee54dd1-4adf-41dc-b1b0-2df363ade748}, !- Handle
  Surface 160,                            !- Name
  Wall,                                   !- Surface Type
  ,                                       !- Construction Name
  {994b98df-1666-472d-8263-f99c241de71a}, !- Space Name
  Outdoors,                               !- Outside Boundary Condition
  ,                                       !- Outside Boundary Condition Object
  SunExposed,                             !- Sun Exposure
  WindExposed,                            !- Wind Exposure
  ,                                       !- View Factor to Ground
  ,                                       !- Number of Vertices
  41.148, -9.144, 4.8768,                 !- X,Y,Z Vertex 1 {m}
  41.148, -9.144, 2.4384,                 !- X,Y,Z Vertex 2 {m}
  45.72, -9.144, 2.4384,                  !- X,Y,Z Vertex 3 {m}
  45.72, -9.144, 4.8768;                  !- X,Y,Z Vertex 4 {m}

OS:Surface,
  {11ecdcab-e2e3-4699-ae11-bad667690e56}, !- Handle
  Surface 161,                            !- Name
  Wall,                                   !- Surface Type
  ,                                       !- Construction Name
  {994b98df-1666-472d-8263-f99c241de71a}, !- Space Name
  Surface,                                !- Outside Boundary Condition
  {e03b4a53-c5bd-467a-970f-60035668d7ba}, !- Outside Boundary Condition Object
  NoSun,                                  !- Sun Exposure
  NoWind,                                 !- Wind Exposure
  ,                                       !- View Factor to Ground
  ,                                       !- Number of Vertices
  41.148, 0, 4.8768,                      !- X,Y,Z Vertex 1 {m}
  41.148, 0, 2.4384,                      !- X,Y,Z Vertex 2 {m}
  41.148, -9.144, 2.4384,                 !- X,Y,Z Vertex 3 {m}
  41.148, -9.144, 4.8768;                 !- X,Y,Z Vertex 4 {m}

OS:Surface,
  {168f314b-e86a-4f15-b92d-48cc59ce83ca}, !- Handle
  Surface 162,                            !- Name
  Floor,                                  !- Surface Type
  ,                                       !- Construction Name
  {994b98df-1666-472d-8263-f99c241de71a}, !- Space Name
  Surface,                                !- Outside Boundary Condition
  {c88b29ad-e258-4685-b106-8713d5d11589}, !- Outside Boundary Condition Object
  NoSun,                                  !- Sun Exposure
  NoWind,                                 !- Wind Exposure
  ,                                       !- View Factor to Ground
  ,                                       !- Number of Vertices
  41.148, -9.144, 2.4384,                 !- X,Y,Z Vertex 1 {m}
  41.148, 0, 2.4384,                      !- X,Y,Z Vertex 2 {m}
  45.72, 0, 2.4384,                       !- X,Y,Z Vertex 3 {m}
  45.72, -9.144, 2.4384;                  !- X,Y,Z Vertex 4 {m}

OS:Surface,
  {aab33f87-8e02-41ee-bdb7-b31e5f0a787d}, !- Handle
  Surface 163,                            !- Name
  RoofCeiling,                            !- Surface Type
  ,                                       !- Construction Name
  {994b98df-1666-472d-8263-f99c241de71a}, !- Space Name
  Surface,                                !- Outside Boundary Condition
  {6530a9fd-a049-4f01-a081-ae5e6f9e57e5}, !- Outside Boundary Condition Object
  NoSun,                                  !- Sun Exposure
  NoWind,                                 !- Wind Exposure
  ,                                       !- View Factor to Ground
  ,                                       !- Number of Vertices
  45.72, -9.144, 4.8768,                  !- X,Y,Z Vertex 1 {m}
  45.72, 0, 4.8768,                       !- X,Y,Z Vertex 2 {m}
  41.148, 0, 4.8768,                      !- X,Y,Z Vertex 3 {m}
  41.148, -9.144, 4.8768;                 !- X,Y,Z Vertex 4 {m}

OS:Surface,
  {c458d3dd-d013-46fd-b978-4a3caafd3e90}, !- Handle
  Surface 164,                            !- Name
  Wall,                                   !- Surface Type
  ,                                       !- Construction Name
  {994b98df-1666-472d-8263-f99c241de71a}, !- Space Name
  Outdoors,                               !- Outside Boundary Condition
  ,                                       !- Outside Boundary Condition Object
  SunExposed,                             !- Sun Exposure
  WindExposed,                            !- Wind Exposure
  ,                                       !- View Factor to Ground
  ,                                       !- Number of Vertices
  45.72, -9.144, 4.8768,                  !- X,Y,Z Vertex 1 {m}
  45.72, -9.144, 2.4384,                  !- X,Y,Z Vertex 2 {m}
  45.72, 0, 2.4384,                       !- X,Y,Z Vertex 3 {m}
  45.72, 0, 4.8768;                       !- X,Y,Z Vertex 4 {m}

OS:Surface,
  {1f5365c3-11de-40d5-9af1-f2a183b1129d}, !- Handle
  Surface 165,                            !- Name
  Wall,                                   !- Surface Type
  ,                                       !- Construction Name
  {994b98df-1666-472d-8263-f99c241de71a}, !- Space Name
  Outdoors,                               !- Outside Boundary Condition
  ,                                       !- Outside Boundary Condition Object
  SunExposed,                             !- Sun Exposure
  WindExposed,                            !- Wind Exposure
  ,                                       !- View Factor to Ground
  ,                                       !- Number of Vertices
  45.72, 0, 4.8768,                       !- X,Y,Z Vertex 1 {m}
  45.72, 0, 2.4384,                       !- X,Y,Z Vertex 2 {m}
  41.148, 0, 2.4384,                      !- X,Y,Z Vertex 3 {m}
  41.148, 0, 4.8768;                      !- X,Y,Z Vertex 4 {m}

OS:Surface,
  {548ee7de-c94c-4050-85ab-77502695ce2e}, !- Handle
  Surface 171,                            !- Name
  Floor,                                  !- Surface Type
  ,                                       !- Construction Name
  {4d77e700-899b-4f2e-8df0-1e538105d4ba}, !- Space Name
  Foundation,                             !- Outside Boundary Condition
  ,                                       !- Outside Boundary Condition Object
  NoSun,                                  !- Sun Exposure
  NoWind,                                 !- Wind Exposure
  ,                                       !- View Factor to Ground
  ,                                       !- Number of Vertices
  0, -9.144, -2.4384,                     !- X,Y,Z Vertex 1 {m}
  0, 0, -2.4384,                          !- X,Y,Z Vertex 2 {m}
  4.572, 0, -2.4384,                      !- X,Y,Z Vertex 3 {m}
  4.572, -9.144, -2.4384;                 !- X,Y,Z Vertex 4 {m}

OS:Surface,
  {7fb6d098-04b9-4777-8344-d4cb7f30134c}, !- Handle
  Surface 172,                            !- Name
  Wall,                                   !- Surface Type
  ,                                       !- Construction Name
  {4d77e700-899b-4f2e-8df0-1e538105d4ba}, !- Space Name
  Foundation,                             !- Outside Boundary Condition
  ,                                       !- Outside Boundary Condition Object
  NoSun,                                  !- Sun Exposure
  NoWind,                                 !- Wind Exposure
  ,                                       !- View Factor to Ground
  ,                                       !- Number of Vertices
  0, 0, 0,                                !- X,Y,Z Vertex 1 {m}
  0, 0, -2.4384,                          !- X,Y,Z Vertex 2 {m}
  0, -9.144, -2.4384,                     !- X,Y,Z Vertex 3 {m}
  0, -9.144, 0;                           !- X,Y,Z Vertex 4 {m}

OS:Surface,
  {b923db75-4497-443d-bf8f-3f88ff5465d5}, !- Handle
  Surface 173,                            !- Name
  Wall,                                   !- Surface Type
  ,                                       !- Construction Name
  {4d77e700-899b-4f2e-8df0-1e538105d4ba}, !- Space Name
  Foundation,                             !- Outside Boundary Condition
  ,                                       !- Outside Boundary Condition Object
  NoSun,                                  !- Sun Exposure
  NoWind,                                 !- Wind Exposure
  ,                                       !- View Factor to Ground
  ,                                       !- Number of Vertices
  4.572, 0, 0,                            !- X,Y,Z Vertex 1 {m}
  4.572, 0, -2.4384,                      !- X,Y,Z Vertex 2 {m}
  0, 0, -2.4384,                          !- X,Y,Z Vertex 3 {m}
  0, 0, 0;                                !- X,Y,Z Vertex 4 {m}

OS:Surface,
  {d0a99c6d-3e67-466d-aa29-c810abf1fbe3}, !- Handle
  Surface 175,                            !- Name
  Wall,                                   !- Surface Type
  ,                                       !- Construction Name
  {4d77e700-899b-4f2e-8df0-1e538105d4ba}, !- Space Name
  Foundation,                             !- Outside Boundary Condition
  ,                                       !- Outside Boundary Condition Object
  NoSun,                                  !- Sun Exposure
  NoWind,                                 !- Wind Exposure
  ,                                       !- View Factor to Ground
  ,                                       !- Number of Vertices
  0, -9.144, 0,                           !- X,Y,Z Vertex 1 {m}
  0, -9.144, -2.4384,                     !- X,Y,Z Vertex 2 {m}
  4.572, -9.144, -2.4384,                 !- X,Y,Z Vertex 3 {m}
  4.572, -9.144, 0;                       !- X,Y,Z Vertex 4 {m}

OS:Surface,
  {182bdb84-af95-4b54-a1f4-072c0028bd44}, !- Handle
  Surface 176,                            !- Name
  RoofCeiling,                            !- Surface Type
  ,                                       !- Construction Name
  {4d77e700-899b-4f2e-8df0-1e538105d4ba}, !- Space Name
  Surface,                                !- Outside Boundary Condition
  {100e1014-bfd1-4c5c-8185-945a18ca84f1}, !- Outside Boundary Condition Object
  NoSun,                                  !- Sun Exposure
  NoWind,                                 !- Wind Exposure
  ,                                       !- View Factor to Ground
  ,                                       !- Number of Vertices
  4.572, -9.144, 0,                       !- X,Y,Z Vertex 1 {m}
  4.572, 0, 0,                            !- X,Y,Z Vertex 2 {m}
  0, 0, 0,                                !- X,Y,Z Vertex 3 {m}
  0, -9.144, 0;                           !- X,Y,Z Vertex 4 {m}

OS:Surface,
  {ade510d5-1bca-4d7c-ae47-af8d515c4c59}, !- Handle
  Surface 177,                            !- Name
  Wall,                                   !- Surface Type
  ,                                       !- Construction Name
  {4d77e700-899b-4f2e-8df0-1e538105d4ba}, !- Space Name
  Foundation,                             !- Outside Boundary Condition
  ,                                       !- Outside Boundary Condition Object
  NoSun,                                  !- Sun Exposure
  NoWind,                                 !- Wind Exposure
  ,                                       !- View Factor to Ground
  ,                                       !- Number of Vertices
  4.572, -9.144, 0,                       !- X,Y,Z Vertex 1 {m}
  4.572, -9.144, -2.4384,                 !- X,Y,Z Vertex 2 {m}
  9.144, -9.144, -2.4384,                 !- X,Y,Z Vertex 3 {m}
  9.144, -9.144, 0;                       !- X,Y,Z Vertex 4 {m}

OS:Surface,
  {9d93bc73-c0be-4c9f-b6cf-3dae2c8c9885}, !- Handle
  Surface 178,                            !- Name
  RoofCeiling,                            !- Surface Type
  ,                                       !- Construction Name
  {4d77e700-899b-4f2e-8df0-1e538105d4ba}, !- Space Name
  Surface,                                !- Outside Boundary Condition
  {83688362-981b-4c0e-8bf2-ec3504f435c7}, !- Outside Boundary Condition Object
  NoSun,                                  !- Sun Exposure
  NoWind,                                 !- Wind Exposure
  ,                                       !- View Factor to Ground
  ,                                       !- Number of Vertices
  9.144, -9.144, 0,                       !- X,Y,Z Vertex 1 {m}
  9.144, 0, 0,                            !- X,Y,Z Vertex 2 {m}
  4.572, 0, 0,                            !- X,Y,Z Vertex 3 {m}
  4.572, -9.144, 0;                       !- X,Y,Z Vertex 4 {m}

OS:Surface,
  {36477a22-9358-4615-9b28-ab71bb9744fd}, !- Handle
  Surface 181,                            !- Name
  Floor,                                  !- Surface Type
  ,                                       !- Construction Name
  {4d77e700-899b-4f2e-8df0-1e538105d4ba}, !- Space Name
  Foundation,                             !- Outside Boundary Condition
  ,                                       !- Outside Boundary Condition Object
  NoSun,                                  !- Sun Exposure
  NoWind,                                 !- Wind Exposure
  ,                                       !- View Factor to Ground
  ,                                       !- Number of Vertices
  4.572, -9.144, -2.4384,                 !- X,Y,Z Vertex 1 {m}
  4.572, 0, -2.4384,                      !- X,Y,Z Vertex 2 {m}
  9.144, 0, -2.4384,                      !- X,Y,Z Vertex 3 {m}
  9.144, -9.144, -2.4384;                 !- X,Y,Z Vertex 4 {m}

OS:Surface,
  {18afa81b-06ca-4876-8cfb-9a4b63da01f0}, !- Handle
  Surface 182,                            !- Name
  Wall,                                   !- Surface Type
  ,                                       !- Construction Name
  {4d77e700-899b-4f2e-8df0-1e538105d4ba}, !- Space Name
  Foundation,                             !- Outside Boundary Condition
  ,                                       !- Outside Boundary Condition Object
  NoSun,                                  !- Sun Exposure
  NoWind,                                 !- Wind Exposure
  ,                                       !- View Factor to Ground
  ,                                       !- Number of Vertices
  9.144, 0, 0,                            !- X,Y,Z Vertex 1 {m}
  9.144, 0, -2.4384,                      !- X,Y,Z Vertex 2 {m}
  4.572, 0, -2.4384,                      !- X,Y,Z Vertex 3 {m}
  4.572, 0, 0;                            !- X,Y,Z Vertex 4 {m}

OS:Surface,
  {0bf6e616-05c6-41bc-bd17-b1819613661d}, !- Handle
  Surface 183,                            !- Name
  Wall,                                   !- Surface Type
  ,                                       !- Construction Name
  {4d77e700-899b-4f2e-8df0-1e538105d4ba}, !- Space Name
  Foundation,                             !- Outside Boundary Condition
  ,                                       !- Outside Boundary Condition Object
  NoSun,                                  !- Sun Exposure
  NoWind,                                 !- Wind Exposure
  ,                                       !- View Factor to Ground
  ,                                       !- Number of Vertices
  9.144, -9.144, 0,                       !- X,Y,Z Vertex 1 {m}
  9.144, -9.144, -2.4384,                 !- X,Y,Z Vertex 2 {m}
  13.716, -9.144, -2.4384,                !- X,Y,Z Vertex 3 {m}
  13.716, -9.144, 0;                      !- X,Y,Z Vertex 4 {m}

OS:Surface,
  {b7f80bd6-5f18-4bce-82e9-c5549776e462}, !- Handle
  Surface 184,                            !- Name
  RoofCeiling,                            !- Surface Type
  ,                                       !- Construction Name
  {4d77e700-899b-4f2e-8df0-1e538105d4ba}, !- Space Name
  Surface,                                !- Outside Boundary Condition
  {edcbafb6-eb72-4011-ad3c-d18649f8c74c}, !- Outside Boundary Condition Object
  NoSun,                                  !- Sun Exposure
  NoWind,                                 !- Wind Exposure
  ,                                       !- View Factor to Ground
  ,                                       !- Number of Vertices
  13.716, -9.144, 0,                      !- X,Y,Z Vertex 1 {m}
  13.716, 0, 0,                           !- X,Y,Z Vertex 2 {m}
  9.144, 0, 0,                            !- X,Y,Z Vertex 3 {m}
  9.144, -9.144, 0;                       !- X,Y,Z Vertex 4 {m}

OS:Surface,
  {8a820407-7326-4f5b-8458-3ed6ad591b6b}, !- Handle
  Surface 187,                            !- Name
  Floor,                                  !- Surface Type
  ,                                       !- Construction Name
  {4d77e700-899b-4f2e-8df0-1e538105d4ba}, !- Space Name
  Foundation,                             !- Outside Boundary Condition
  ,                                       !- Outside Boundary Condition Object
  NoSun,                                  !- Sun Exposure
  NoWind,                                 !- Wind Exposure
  ,                                       !- View Factor to Ground
  ,                                       !- Number of Vertices
  9.144, -9.144, -2.4384,                 !- X,Y,Z Vertex 1 {m}
  9.144, 0, -2.4384,                      !- X,Y,Z Vertex 2 {m}
  13.716, 0, -2.4384,                     !- X,Y,Z Vertex 3 {m}
  13.716, -9.144, -2.4384;                !- X,Y,Z Vertex 4 {m}

OS:Surface,
  {ad4e2af1-b513-45b7-8cec-64fbddc6ee27}, !- Handle
  Surface 188,                            !- Name
  Wall,                                   !- Surface Type
  ,                                       !- Construction Name
  {4d77e700-899b-4f2e-8df0-1e538105d4ba}, !- Space Name
  Foundation,                             !- Outside Boundary Condition
  ,                                       !- Outside Boundary Condition Object
  NoSun,                                  !- Sun Exposure
  NoWind,                                 !- Wind Exposure
  ,                                       !- View Factor to Ground
  ,                                       !- Number of Vertices
  13.716, 0, 0,                           !- X,Y,Z Vertex 1 {m}
  13.716, 0, -2.4384,                     !- X,Y,Z Vertex 2 {m}
  9.144, 0, -2.4384,                      !- X,Y,Z Vertex 3 {m}
  9.144, 0, 0;                            !- X,Y,Z Vertex 4 {m}

OS:Surface,
  {3c8eecd1-3781-4cf3-92ea-36f481b47ffa}, !- Handle
  Surface 189,                            !- Name
  Wall,                                   !- Surface Type
  ,                                       !- Construction Name
  {4d77e700-899b-4f2e-8df0-1e538105d4ba}, !- Space Name
  Foundation,                             !- Outside Boundary Condition
  ,                                       !- Outside Boundary Condition Object
  NoSun,                                  !- Sun Exposure
  NoWind,                                 !- Wind Exposure
  ,                                       !- View Factor to Ground
  ,                                       !- Number of Vertices
  13.716, -9.144, 0,                      !- X,Y,Z Vertex 1 {m}
  13.716, -9.144, -2.4384,                !- X,Y,Z Vertex 2 {m}
  18.288, -9.144, -2.4384,                !- X,Y,Z Vertex 3 {m}
  18.288, -9.144, 0;                      !- X,Y,Z Vertex 4 {m}

OS:Surface,
  {c6ffd62e-d9db-4763-a063-10e02442bd00}, !- Handle
  Surface 190,                            !- Name
  RoofCeiling,                            !- Surface Type
  ,                                       !- Construction Name
  {4d77e700-899b-4f2e-8df0-1e538105d4ba}, !- Space Name
  Surface,                                !- Outside Boundary Condition
  {edb822f6-fb58-4973-af20-dea22635e81d}, !- Outside Boundary Condition Object
  NoSun,                                  !- Sun Exposure
  NoWind,                                 !- Wind Exposure
  ,                                       !- View Factor to Ground
  ,                                       !- Number of Vertices
  18.288, -9.144, 0,                      !- X,Y,Z Vertex 1 {m}
  18.288, 0, 0,                           !- X,Y,Z Vertex 2 {m}
  13.716, 0, 0,                           !- X,Y,Z Vertex 3 {m}
  13.716, -9.144, 0;                      !- X,Y,Z Vertex 4 {m}

OS:Surface,
  {e33152cc-d005-4a31-8589-990651f11dfe}, !- Handle
  Surface 193,                            !- Name
  Floor,                                  !- Surface Type
  ,                                       !- Construction Name
  {4d77e700-899b-4f2e-8df0-1e538105d4ba}, !- Space Name
  Foundation,                             !- Outside Boundary Condition
  ,                                       !- Outside Boundary Condition Object
  NoSun,                                  !- Sun Exposure
  NoWind,                                 !- Wind Exposure
  ,                                       !- View Factor to Ground
  ,                                       !- Number of Vertices
  13.716, -9.144, -2.4384,                !- X,Y,Z Vertex 1 {m}
  13.716, 0, -2.4384,                     !- X,Y,Z Vertex 2 {m}
  18.288, 0, -2.4384,                     !- X,Y,Z Vertex 3 {m}
  18.288, -9.144, -2.4384;                !- X,Y,Z Vertex 4 {m}

OS:Surface,
  {723e943b-90a9-432d-8724-95f859d1d05e}, !- Handle
  Surface 194,                            !- Name
  Wall,                                   !- Surface Type
  ,                                       !- Construction Name
  {4d77e700-899b-4f2e-8df0-1e538105d4ba}, !- Space Name
  Foundation,                             !- Outside Boundary Condition
  ,                                       !- Outside Boundary Condition Object
  NoSun,                                  !- Sun Exposure
  NoWind,                                 !- Wind Exposure
  ,                                       !- View Factor to Ground
  ,                                       !- Number of Vertices
  18.288, 0, 0,                           !- X,Y,Z Vertex 1 {m}
  18.288, 0, -2.4384,                     !- X,Y,Z Vertex 2 {m}
  13.716, 0, -2.4384,                     !- X,Y,Z Vertex 3 {m}
  13.716, 0, 0;                           !- X,Y,Z Vertex 4 {m}

OS:Surface,
  {d44ff81b-7273-4a4e-9d82-6425cf6edade}, !- Handle
  Surface 195,                            !- Name
  Wall,                                   !- Surface Type
  ,                                       !- Construction Name
  {4d77e700-899b-4f2e-8df0-1e538105d4ba}, !- Space Name
  Foundation,                             !- Outside Boundary Condition
  ,                                       !- Outside Boundary Condition Object
  NoSun,                                  !- Sun Exposure
  NoWind,                                 !- Wind Exposure
  ,                                       !- View Factor to Ground
  ,                                       !- Number of Vertices
  18.288, -9.144, 0,                      !- X,Y,Z Vertex 1 {m}
  18.288, -9.144, -2.4384,                !- X,Y,Z Vertex 2 {m}
  22.86, -9.144, -2.4384,                 !- X,Y,Z Vertex 3 {m}
  22.86, -9.144, 0;                       !- X,Y,Z Vertex 4 {m}

OS:Surface,
  {cf9d104f-78a3-46c0-b837-262e78283fff}, !- Handle
  Surface 196,                            !- Name
  RoofCeiling,                            !- Surface Type
  ,                                       !- Construction Name
  {4d77e700-899b-4f2e-8df0-1e538105d4ba}, !- Space Name
  Surface,                                !- Outside Boundary Condition
  {8e84c538-aa8a-4f09-bf35-9601c5815688}, !- Outside Boundary Condition Object
  NoSun,                                  !- Sun Exposure
  NoWind,                                 !- Wind Exposure
  ,                                       !- View Factor to Ground
  ,                                       !- Number of Vertices
  22.86, -9.144, 0,                       !- X,Y,Z Vertex 1 {m}
  22.86, 0, 0,                            !- X,Y,Z Vertex 2 {m}
  18.288, 0, 0,                           !- X,Y,Z Vertex 3 {m}
  18.288, -9.144, 0;                      !- X,Y,Z Vertex 4 {m}

OS:Surface,
  {d5e6b0be-b3ff-4cff-8544-4f8b45145fe7}, !- Handle
  Surface 199,                            !- Name
  Floor,                                  !- Surface Type
  ,                                       !- Construction Name
  {4d77e700-899b-4f2e-8df0-1e538105d4ba}, !- Space Name
  Foundation,                             !- Outside Boundary Condition
  ,                                       !- Outside Boundary Condition Object
  NoSun,                                  !- Sun Exposure
  NoWind,                                 !- Wind Exposure
  ,                                       !- View Factor to Ground
  ,                                       !- Number of Vertices
  18.288, -9.144, -2.4384,                !- X,Y,Z Vertex 1 {m}
  18.288, 0, -2.4384,                     !- X,Y,Z Vertex 2 {m}
  22.86, 0, -2.4384,                      !- X,Y,Z Vertex 3 {m}
  22.86, -9.144, -2.4384;                 !- X,Y,Z Vertex 4 {m}

OS:Surface,
  {2566b941-b974-422e-9e59-e182d7c15f5f}, !- Handle
  Surface 200,                            !- Name
  Wall,                                   !- Surface Type
  ,                                       !- Construction Name
  {4d77e700-899b-4f2e-8df0-1e538105d4ba}, !- Space Name
  Foundation,                             !- Outside Boundary Condition
  ,                                       !- Outside Boundary Condition Object
  NoSun,                                  !- Sun Exposure
  NoWind,                                 !- Wind Exposure
  ,                                       !- View Factor to Ground
  ,                                       !- Number of Vertices
  22.86, 0, 0,                            !- X,Y,Z Vertex 1 {m}
  22.86, 0, -2.4384,                      !- X,Y,Z Vertex 2 {m}
  18.288, 0, -2.4384,                     !- X,Y,Z Vertex 3 {m}
  18.288, 0, 0;                           !- X,Y,Z Vertex 4 {m}

OS:Surface,
  {644ca257-dd2f-4f4f-8085-9bc18d0b33ca}, !- Handle
  Surface 201,                            !- Name
  Wall,                                   !- Surface Type
  ,                                       !- Construction Name
  {4d77e700-899b-4f2e-8df0-1e538105d4ba}, !- Space Name
  Foundation,                             !- Outside Boundary Condition
  ,                                       !- Outside Boundary Condition Object
  NoSun,                                  !- Sun Exposure
  NoWind,                                 !- Wind Exposure
  ,                                       !- View Factor to Ground
  ,                                       !- Number of Vertices
  22.86, -9.144, 0,                       !- X,Y,Z Vertex 1 {m}
  22.86, -9.144, -2.4384,                 !- X,Y,Z Vertex 2 {m}
  27.432, -9.144, -2.4384,                !- X,Y,Z Vertex 3 {m}
  27.432, -9.144, 0;                      !- X,Y,Z Vertex 4 {m}

OS:Surface,
  {772390aa-7d6b-4776-bf90-396b3320ef24}, !- Handle
  Surface 202,                            !- Name
  RoofCeiling,                            !- Surface Type
  ,                                       !- Construction Name
  {4d77e700-899b-4f2e-8df0-1e538105d4ba}, !- Space Name
  Surface,                                !- Outside Boundary Condition
  {6a0c1e74-6e7b-4a85-9b96-d0df95d1896e}, !- Outside Boundary Condition Object
  NoSun,                                  !- Sun Exposure
  NoWind,                                 !- Wind Exposure
  ,                                       !- View Factor to Ground
  ,                                       !- Number of Vertices
  27.432, -9.144, 0,                      !- X,Y,Z Vertex 1 {m}
  27.432, 0, 0,                           !- X,Y,Z Vertex 2 {m}
  22.86, 0, 0,                            !- X,Y,Z Vertex 3 {m}
  22.86, -9.144, 0;                       !- X,Y,Z Vertex 4 {m}

OS:Surface,
  {3040866b-407b-49b2-b786-f781e5488111}, !- Handle
  Surface 205,                            !- Name
  Floor,                                  !- Surface Type
  ,                                       !- Construction Name
  {4d77e700-899b-4f2e-8df0-1e538105d4ba}, !- Space Name
  Foundation,                             !- Outside Boundary Condition
  ,                                       !- Outside Boundary Condition Object
  NoSun,                                  !- Sun Exposure
  NoWind,                                 !- Wind Exposure
  ,                                       !- View Factor to Ground
  ,                                       !- Number of Vertices
  22.86, -9.144, -2.4384,                 !- X,Y,Z Vertex 1 {m}
  22.86, 0, -2.4384,                      !- X,Y,Z Vertex 2 {m}
  27.432, 0, -2.4384,                     !- X,Y,Z Vertex 3 {m}
  27.432, -9.144, -2.4384;                !- X,Y,Z Vertex 4 {m}

OS:Surface,
  {d7402da6-7dfd-47ab-b362-5a76553f4b8b}, !- Handle
  Surface 206,                            !- Name
  Wall,                                   !- Surface Type
  ,                                       !- Construction Name
  {4d77e700-899b-4f2e-8df0-1e538105d4ba}, !- Space Name
  Foundation,                             !- Outside Boundary Condition
  ,                                       !- Outside Boundary Condition Object
  NoSun,                                  !- Sun Exposure
  NoWind,                                 !- Wind Exposure
  ,                                       !- View Factor to Ground
  ,                                       !- Number of Vertices
  27.432, 0, 0,                           !- X,Y,Z Vertex 1 {m}
  27.432, 0, -2.4384,                     !- X,Y,Z Vertex 2 {m}
  22.86, 0, -2.4384,                      !- X,Y,Z Vertex 3 {m}
  22.86, 0, 0;                            !- X,Y,Z Vertex 4 {m}

OS:Surface,
  {cd627062-c8bd-425a-b0cf-d855dd5df0c9}, !- Handle
  Surface 207,                            !- Name
  Wall,                                   !- Surface Type
  ,                                       !- Construction Name
  {4d77e700-899b-4f2e-8df0-1e538105d4ba}, !- Space Name
  Foundation,                             !- Outside Boundary Condition
  ,                                       !- Outside Boundary Condition Object
  NoSun,                                  !- Sun Exposure
  NoWind,                                 !- Wind Exposure
  ,                                       !- View Factor to Ground
  ,                                       !- Number of Vertices
  27.432, -9.144, 0,                      !- X,Y,Z Vertex 1 {m}
  27.432, -9.144, -2.4384,                !- X,Y,Z Vertex 2 {m}
  32.004, -9.144, -2.4384,                !- X,Y,Z Vertex 3 {m}
  32.004, -9.144, 0;                      !- X,Y,Z Vertex 4 {m}

OS:Surface,
  {1230355c-13a4-492e-8a6f-9ddc8f6ddaec}, !- Handle
  Surface 208,                            !- Name
  RoofCeiling,                            !- Surface Type
  ,                                       !- Construction Name
  {4d77e700-899b-4f2e-8df0-1e538105d4ba}, !- Space Name
  Surface,                                !- Outside Boundary Condition
  {0bcba31d-b4f5-4859-8dd6-71785e1b55c5}, !- Outside Boundary Condition Object
  NoSun,                                  !- Sun Exposure
  NoWind,                                 !- Wind Exposure
  ,                                       !- View Factor to Ground
  ,                                       !- Number of Vertices
  32.004, -9.144, 0,                      !- X,Y,Z Vertex 1 {m}
  32.004, 0, 0,                           !- X,Y,Z Vertex 2 {m}
  27.432, 0, 0,                           !- X,Y,Z Vertex 3 {m}
  27.432, -9.144, 0;                      !- X,Y,Z Vertex 4 {m}

OS:Surface,
  {172999f9-c84c-4cbf-b85d-12e97a8a1029}, !- Handle
  Surface 211,                            !- Name
  Floor,                                  !- Surface Type
  ,                                       !- Construction Name
  {4d77e700-899b-4f2e-8df0-1e538105d4ba}, !- Space Name
  Foundation,                             !- Outside Boundary Condition
  ,                                       !- Outside Boundary Condition Object
  NoSun,                                  !- Sun Exposure
  NoWind,                                 !- Wind Exposure
  ,                                       !- View Factor to Ground
  ,                                       !- Number of Vertices
  27.432, -9.144, -2.4384,                !- X,Y,Z Vertex 1 {m}
  27.432, 0, -2.4384,                     !- X,Y,Z Vertex 2 {m}
  32.004, 0, -2.4384,                     !- X,Y,Z Vertex 3 {m}
  32.004, -9.144, -2.4384;                !- X,Y,Z Vertex 4 {m}

OS:Surface,
  {a6bc8818-c442-4bb3-83fc-2ae1d87cd0e5}, !- Handle
  Surface 212,                            !- Name
  Wall,                                   !- Surface Type
  ,                                       !- Construction Name
  {4d77e700-899b-4f2e-8df0-1e538105d4ba}, !- Space Name
  Foundation,                             !- Outside Boundary Condition
  ,                                       !- Outside Boundary Condition Object
  NoSun,                                  !- Sun Exposure
  NoWind,                                 !- Wind Exposure
  ,                                       !- View Factor to Ground
  ,                                       !- Number of Vertices
  32.004, 0, 0,                           !- X,Y,Z Vertex 1 {m}
  32.004, 0, -2.4384,                     !- X,Y,Z Vertex 2 {m}
  27.432, 0, -2.4384,                     !- X,Y,Z Vertex 3 {m}
  27.432, 0, 0;                           !- X,Y,Z Vertex 4 {m}

OS:Surface,
  {b7ca6d69-65e9-45ed-af31-9b28578aed77}, !- Handle
  Surface 213,                            !- Name
  Wall,                                   !- Surface Type
  ,                                       !- Construction Name
  {4d77e700-899b-4f2e-8df0-1e538105d4ba}, !- Space Name
  Foundation,                             !- Outside Boundary Condition
  ,                                       !- Outside Boundary Condition Object
  NoSun,                                  !- Sun Exposure
  NoWind,                                 !- Wind Exposure
  ,                                       !- View Factor to Ground
  ,                                       !- Number of Vertices
  32.004, -9.144, 0,                      !- X,Y,Z Vertex 1 {m}
  32.004, -9.144, -2.4384,                !- X,Y,Z Vertex 2 {m}
  36.576, -9.144, -2.4384,                !- X,Y,Z Vertex 3 {m}
  36.576, -9.144, 0;                      !- X,Y,Z Vertex 4 {m}

OS:Surface,
  {d2ace8d8-2bbf-4af3-9cf1-b061515b4751}, !- Handle
  Surface 214,                            !- Name
  RoofCeiling,                            !- Surface Type
  ,                                       !- Construction Name
  {4d77e700-899b-4f2e-8df0-1e538105d4ba}, !- Space Name
  Surface,                                !- Outside Boundary Condition
  {b01c1af1-c972-49e2-8b35-5c194f6e5a87}, !- Outside Boundary Condition Object
  NoSun,                                  !- Sun Exposure
  NoWind,                                 !- Wind Exposure
  ,                                       !- View Factor to Ground
  ,                                       !- Number of Vertices
  36.576, -9.144, 0,                      !- X,Y,Z Vertex 1 {m}
  36.576, 0, 0,                           !- X,Y,Z Vertex 2 {m}
  32.004, 0, 0,                           !- X,Y,Z Vertex 3 {m}
  32.004, -9.144, 0;                      !- X,Y,Z Vertex 4 {m}

OS:Surface,
  {fe1d3dcf-d621-473c-9e27-c1d2635edde3}, !- Handle
  Surface 217,                            !- Name
  Floor,                                  !- Surface Type
  ,                                       !- Construction Name
  {4d77e700-899b-4f2e-8df0-1e538105d4ba}, !- Space Name
  Foundation,                             !- Outside Boundary Condition
  ,                                       !- Outside Boundary Condition Object
  NoSun,                                  !- Sun Exposure
  NoWind,                                 !- Wind Exposure
  ,                                       !- View Factor to Ground
  ,                                       !- Number of Vertices
  32.004, -9.144, -2.4384,                !- X,Y,Z Vertex 1 {m}
  32.004, 0, -2.4384,                     !- X,Y,Z Vertex 2 {m}
  36.576, 0, -2.4384,                     !- X,Y,Z Vertex 3 {m}
  36.576, -9.144, -2.4384;                !- X,Y,Z Vertex 4 {m}

OS:Surface,
  {47622213-861c-4ed4-9057-932e3a6f5221}, !- Handle
  Surface 218,                            !- Name
  Wall,                                   !- Surface Type
  ,                                       !- Construction Name
  {4d77e700-899b-4f2e-8df0-1e538105d4ba}, !- Space Name
  Foundation,                             !- Outside Boundary Condition
  ,                                       !- Outside Boundary Condition Object
  NoSun,                                  !- Sun Exposure
  NoWind,                                 !- Wind Exposure
  ,                                       !- View Factor to Ground
  ,                                       !- Number of Vertices
  36.576, 0, 0,                           !- X,Y,Z Vertex 1 {m}
  36.576, 0, -2.4384,                     !- X,Y,Z Vertex 2 {m}
  32.004, 0, -2.4384,                     !- X,Y,Z Vertex 3 {m}
  32.004, 0, 0;                           !- X,Y,Z Vertex 4 {m}

OS:Surface,
  {cc333034-24eb-4e68-af58-c53b85929c03}, !- Handle
  Surface 219,                            !- Name
  Wall,                                   !- Surface Type
  ,                                       !- Construction Name
  {4d77e700-899b-4f2e-8df0-1e538105d4ba}, !- Space Name
  Foundation,                             !- Outside Boundary Condition
  ,                                       !- Outside Boundary Condition Object
  NoSun,                                  !- Sun Exposure
  NoWind,                                 !- Wind Exposure
  ,                                       !- View Factor to Ground
  ,                                       !- Number of Vertices
  36.576, -9.144, 0,                      !- X,Y,Z Vertex 1 {m}
  36.576, -9.144, -2.4384,                !- X,Y,Z Vertex 2 {m}
  41.148, -9.144, -2.4384,                !- X,Y,Z Vertex 3 {m}
  41.148, -9.144, 0;                      !- X,Y,Z Vertex 4 {m}

OS:Surface,
  {bb375aa3-8ce3-4f80-abf7-5fb3b394555b}, !- Handle
  Surface 220,                            !- Name
  RoofCeiling,                            !- Surface Type
  ,                                       !- Construction Name
  {4d77e700-899b-4f2e-8df0-1e538105d4ba}, !- Space Name
  Surface,                                !- Outside Boundary Condition
  {f50943fd-2328-489b-bbc3-aace5058e505}, !- Outside Boundary Condition Object
  NoSun,                                  !- Sun Exposure
  NoWind,                                 !- Wind Exposure
  ,                                       !- View Factor to Ground
  ,                                       !- Number of Vertices
  41.148, -9.144, 0,                      !- X,Y,Z Vertex 1 {m}
  41.148, 0, 0,                           !- X,Y,Z Vertex 2 {m}
  36.576, 0, 0,                           !- X,Y,Z Vertex 3 {m}
  36.576, -9.144, 0;                      !- X,Y,Z Vertex 4 {m}

OS:Surface,
  {b74cb339-0541-483f-8828-be91d133c9c1}, !- Handle
  Surface 223,                            !- Name
  Floor,                                  !- Surface Type
  ,                                       !- Construction Name
  {4d77e700-899b-4f2e-8df0-1e538105d4ba}, !- Space Name
  Foundation,                             !- Outside Boundary Condition
  ,                                       !- Outside Boundary Condition Object
  NoSun,                                  !- Sun Exposure
  NoWind,                                 !- Wind Exposure
  ,                                       !- View Factor to Ground
  ,                                       !- Number of Vertices
  36.576, -9.144, -2.4384,                !- X,Y,Z Vertex 1 {m}
  36.576, 0, -2.4384,                     !- X,Y,Z Vertex 2 {m}
  41.148, 0, -2.4384,                     !- X,Y,Z Vertex 3 {m}
  41.148, -9.144, -2.4384;                !- X,Y,Z Vertex 4 {m}

OS:Surface,
  {a43a1282-9241-41e2-af20-31bd25979375}, !- Handle
  Surface 224,                            !- Name
  Wall,                                   !- Surface Type
  ,                                       !- Construction Name
  {4d77e700-899b-4f2e-8df0-1e538105d4ba}, !- Space Name
  Foundation,                             !- Outside Boundary Condition
  ,                                       !- Outside Boundary Condition Object
  NoSun,                                  !- Sun Exposure
  NoWind,                                 !- Wind Exposure
  ,                                       !- View Factor to Ground
  ,                                       !- Number of Vertices
  41.148, 0, 0,                           !- X,Y,Z Vertex 1 {m}
  41.148, 0, -2.4384,                     !- X,Y,Z Vertex 2 {m}
  36.576, 0, -2.4384,                     !- X,Y,Z Vertex 3 {m}
  36.576, 0, 0;                           !- X,Y,Z Vertex 4 {m}

OS:Surface,
  {4f6b8e18-bf9b-4f41-8c91-00218049818d}, !- Handle
  Surface 225,                            !- Name
  Wall,                                   !- Surface Type
  ,                                       !- Construction Name
  {4d77e700-899b-4f2e-8df0-1e538105d4ba}, !- Space Name
  Foundation,                             !- Outside Boundary Condition
  ,                                       !- Outside Boundary Condition Object
  NoSun,                                  !- Sun Exposure
  NoWind,                                 !- Wind Exposure
  ,                                       !- View Factor to Ground
  ,                                       !- Number of Vertices
  41.148, -9.144, 0,                      !- X,Y,Z Vertex 1 {m}
  41.148, -9.144, -2.4384,                !- X,Y,Z Vertex 2 {m}
  45.72, -9.144, -2.4384,                 !- X,Y,Z Vertex 3 {m}
  45.72, -9.144, 0;                       !- X,Y,Z Vertex 4 {m}

OS:Surface,
  {257921d6-bc7d-4444-bf82-6cf8018407be}, !- Handle
  Surface 226,                            !- Name
  RoofCeiling,                            !- Surface Type
  ,                                       !- Construction Name
  {4d77e700-899b-4f2e-8df0-1e538105d4ba}, !- Space Name
  Surface,                                !- Outside Boundary Condition
  {13f79f59-1908-4419-ae5f-851424e187be}, !- Outside Boundary Condition Object
  NoSun,                                  !- Sun Exposure
  NoWind,                                 !- Wind Exposure
  ,                                       !- View Factor to Ground
  ,                                       !- Number of Vertices
  45.72, -9.144, 0,                       !- X,Y,Z Vertex 1 {m}
  45.72, 0, 0,                            !- X,Y,Z Vertex 2 {m}
  41.148, 0, 0,                           !- X,Y,Z Vertex 3 {m}
  41.148, -9.144, 0;                      !- X,Y,Z Vertex 4 {m}

OS:Surface,
  {2d646826-33d4-416c-94f7-f62f8a76dfd7}, !- Handle
  Surface 227,                            !- Name
  Wall,                                   !- Surface Type
  ,                                       !- Construction Name
  {4d77e700-899b-4f2e-8df0-1e538105d4ba}, !- Space Name
  Foundation,                             !- Outside Boundary Condition
  ,                                       !- Outside Boundary Condition Object
  NoSun,                                  !- Sun Exposure
  NoWind,                                 !- Wind Exposure
  ,                                       !- View Factor to Ground
  ,                                       !- Number of Vertices
  45.72, -9.144, 0,                       !- X,Y,Z Vertex 1 {m}
  45.72, -9.144, -2.4384,                 !- X,Y,Z Vertex 2 {m}
  45.72, 0, -2.4384,                      !- X,Y,Z Vertex 3 {m}
  45.72, 0, 0;                            !- X,Y,Z Vertex 4 {m}

OS:Surface,
  {c33483d2-f392-4d2e-8307-4cb1bf116e0f}, !- Handle
  Surface 229,                            !- Name
  Floor,                                  !- Surface Type
  ,                                       !- Construction Name
  {4d77e700-899b-4f2e-8df0-1e538105d4ba}, !- Space Name
  Foundation,                             !- Outside Boundary Condition
  ,                                       !- Outside Boundary Condition Object
  NoSun,                                  !- Sun Exposure
  NoWind,                                 !- Wind Exposure
  ,                                       !- View Factor to Ground
  ,                                       !- Number of Vertices
  41.148, -9.144, -2.4384,                !- X,Y,Z Vertex 1 {m}
  41.148, 0, -2.4384,                     !- X,Y,Z Vertex 2 {m}
  45.72, 0, -2.4384,                      !- X,Y,Z Vertex 3 {m}
  45.72, -9.144, -2.4384;                 !- X,Y,Z Vertex 4 {m}

OS:Surface,
  {7963a6ce-2718-45a4-b62f-159d739cec0c}, !- Handle
  Surface 230,                            !- Name
  Wall,                                   !- Surface Type
  ,                                       !- Construction Name
  {4d77e700-899b-4f2e-8df0-1e538105d4ba}, !- Space Name
  Foundation,                             !- Outside Boundary Condition
  ,                                       !- Outside Boundary Condition Object
  NoSun,                                  !- Sun Exposure
  NoWind,                                 !- Wind Exposure
  ,                                       !- View Factor to Ground
  ,                                       !- Number of Vertices
  45.72, 0, 0,                            !- X,Y,Z Vertex 1 {m}
  45.72, 0, -2.4384,                      !- X,Y,Z Vertex 2 {m}
  41.148, 0, -2.4384,                     !- X,Y,Z Vertex 3 {m}
  41.148, 0, 0;                           !- X,Y,Z Vertex 4 {m}

OS:Space,
  {4d77e700-899b-4f2e-8df0-1e538105d4ba}, !- Handle
  unfinished basement space,              !- Name
  {e44f06d4-cc9c-4b9a-ae96-e2f935583519}, !- Space Type Name
  ,                                       !- Default Construction Set Name
  ,                                       !- Default Schedule Set Name
  ,                                       !- Direction of Relative North {deg}
  ,                                       !- X Origin {m}
  ,                                       !- Y Origin {m}
  ,                                       !- Z Origin {m}
  ,                                       !- Building Story Name
  {be962da3-d756-4587-8958-5d22c3fd6127}; !- Thermal Zone Name

OS:ThermalZone,
  {be962da3-d756-4587-8958-5d22c3fd6127}, !- Handle
  unfinished basement zone,               !- Name
  ,                                       !- Multiplier
  ,                                       !- Ceiling Height {m}
  ,                                       !- Volume {m3}
  ,                                       !- Floor Area {m2}
  ,                                       !- Zone Inside Convection Algorithm
  ,                                       !- Zone Outside Convection Algorithm
  ,                                       !- Zone Conditioning Equipment List Name
  {b11880d6-4150-455d-b350-cb93a9a8459e}, !- Zone Air Inlet Port List
  {d814df5a-0e5c-45f8-8195-82c94fcb83dc}, !- Zone Air Exhaust Port List
  {cc57aad9-4915-442a-8a92-1be4800b1388}, !- Zone Air Node Name
  {6b7b2cff-8ebd-4f24-b948-9837f4668a1d}, !- Zone Return Air Port List
  ,                                       !- Primary Daylighting Control Name
  ,                                       !- Fraction of Zone Controlled by Primary Daylighting Control
  ,                                       !- Secondary Daylighting Control Name
  ,                                       !- Fraction of Zone Controlled by Secondary Daylighting Control
  ,                                       !- Illuminance Map Name
  ,                                       !- Group Rendering Name
  ,                                       !- Thermostat Name
  No;                                     !- Use Ideal Air Loads

OS:Node,
  {08b8034c-7221-431e-a58f-af75005f7073}, !- Handle
  Node 11,                                !- Name
  {cc57aad9-4915-442a-8a92-1be4800b1388}, !- Inlet Port
  ;                                       !- Outlet Port

OS:Connection,
  {cc57aad9-4915-442a-8a92-1be4800b1388}, !- Handle
  {a2ac055f-7b00-44ea-9ca2-068456f0cf6f}, !- Name
  {be962da3-d756-4587-8958-5d22c3fd6127}, !- Source Object
  11,                                     !- Outlet Port
  {08b8034c-7221-431e-a58f-af75005f7073}, !- Target Object
  2;                                      !- Inlet Port

OS:PortList,
  {b11880d6-4150-455d-b350-cb93a9a8459e}, !- Handle
  {b6d19c50-9920-41df-b1c2-96091ef3974c}, !- Name
  {be962da3-d756-4587-8958-5d22c3fd6127}; !- HVAC Component

OS:PortList,
  {d814df5a-0e5c-45f8-8195-82c94fcb83dc}, !- Handle
  {f419a2b2-77de-427e-b21a-0bf469db3011}, !- Name
  {be962da3-d756-4587-8958-5d22c3fd6127}; !- HVAC Component

OS:PortList,
  {6b7b2cff-8ebd-4f24-b948-9837f4668a1d}, !- Handle
  {35b57c06-9fd5-49a3-a1c4-e3450b5a213d}, !- Name
  {be962da3-d756-4587-8958-5d22c3fd6127}; !- HVAC Component

OS:Sizing:Zone,
  {96cb0d2f-1816-4117-8e00-cfdd2ea18199}, !- Handle
  {be962da3-d756-4587-8958-5d22c3fd6127}, !- Zone or ZoneList Name
  SupplyAirTemperature,                   !- Zone Cooling Design Supply Air Temperature Input Method
  14,                                     !- Zone Cooling Design Supply Air Temperature {C}
  11.11,                                  !- Zone Cooling Design Supply Air Temperature Difference {deltaC}
  SupplyAirTemperature,                   !- Zone Heating Design Supply Air Temperature Input Method
  40,                                     !- Zone Heating Design Supply Air Temperature {C}
  11.11,                                  !- Zone Heating Design Supply Air Temperature Difference {deltaC}
  0.0085,                                 !- Zone Cooling Design Supply Air Humidity Ratio {kg-H2O/kg-air}
  0.008,                                  !- Zone Heating Design Supply Air Humidity Ratio {kg-H2O/kg-air}
  ,                                       !- Zone Heating Sizing Factor
  ,                                       !- Zone Cooling Sizing Factor
  DesignDay,                              !- Cooling Design Air Flow Method
  ,                                       !- Cooling Design Air Flow Rate {m3/s}
  ,                                       !- Cooling Minimum Air Flow per Zone Floor Area {m3/s-m2}
  ,                                       !- Cooling Minimum Air Flow {m3/s}
  ,                                       !- Cooling Minimum Air Flow Fraction
  DesignDay,                              !- Heating Design Air Flow Method
  ,                                       !- Heating Design Air Flow Rate {m3/s}
  ,                                       !- Heating Maximum Air Flow per Zone Floor Area {m3/s-m2}
  ,                                       !- Heating Maximum Air Flow {m3/s}
  ,                                       !- Heating Maximum Air Flow Fraction
  ,                                       !- Design Zone Air Distribution Effectiveness in Cooling Mode
  ,                                       !- Design Zone Air Distribution Effectiveness in Heating Mode
  No,                                     !- Account for Dedicated Outdoor Air System
  NeutralSupplyAir,                       !- Dedicated Outdoor Air System Control Strategy
  autosize,                               !- Dedicated Outdoor Air Low Setpoint Temperature for Design {C}
  autosize;                               !- Dedicated Outdoor Air High Setpoint Temperature for Design {C}

OS:ZoneHVAC:EquipmentList,
  {c1b01d3e-8609-48e3-b29a-bc8eb0f189b4}, !- Handle
  Zone HVAC Equipment List 11,            !- Name
  {be962da3-d756-4587-8958-5d22c3fd6127}; !- Thermal Zone

OS:SpaceType,
  {e44f06d4-cc9c-4b9a-ae96-e2f935583519}, !- Handle
  Space Type 2,                           !- Name
  ,                                       !- Default Construction Set Name
  ,                                       !- Default Schedule Set Name
  ,                                       !- Group Rendering Name
  ,                                       !- Design Specification Outdoor Air Object Name
  ,                                       !- Standards Template
  ,                                       !- Standards Building Type
  unfinished basement;                    !- Standards Space Type

OS:Surface,
  {6530a9fd-a049-4f01-a081-ae5e6f9e57e5}, !- Handle
  Surface 13,                             !- Name
  Floor,                                  !- Surface Type
  ,                                       !- Construction Name
  {acb67f7a-89c0-47b9-8d3c-e7ccbb300e92}, !- Space Name
  Surface,                                !- Outside Boundary Condition
  {aab33f87-8e02-41ee-bdb7-b31e5f0a787d}, !- Outside Boundary Condition Object
  NoSun,                                  !- Sun Exposure
  NoWind,                                 !- Wind Exposure
  ,                                       !- View Factor to Ground
  ,                                       !- Number of Vertices
  45.72, 0, 4.8768,                       !- X,Y,Z Vertex 1 {m}
  45.72, -9.144, 4.8768,                  !- X,Y,Z Vertex 2 {m}
  41.148, -9.144, 4.8768,                 !- X,Y,Z Vertex 3 {m}
  41.148, 0, 4.8768;                      !- X,Y,Z Vertex 4 {m}

OS:Surface,
  {4693eb9b-fd73-475f-b409-8390f57b1dae}, !- Handle
  Surface 14,                             !- Name
  RoofCeiling,                            !- Surface Type
  ,                                       !- Construction Name
  {acb67f7a-89c0-47b9-8d3c-e7ccbb300e92}, !- Space Name
  Outdoors,                               !- Outside Boundary Condition
  ,                                       !- Outside Boundary Condition Object
  SunExposed,                             !- Sun Exposure
  WindExposed,                            !- Wind Exposure
  ,                                       !- View Factor to Ground
  ,                                       !- Number of Vertices
  0, -4.572, 7.1628,                      !- X,Y,Z Vertex 1 {m}
  45.72, -4.572, 7.1628,                  !- X,Y,Z Vertex 2 {m}
  45.72, 0, 4.8768,                       !- X,Y,Z Vertex 3 {m}
  0, 0, 4.8768;                           !- X,Y,Z Vertex 4 {m}

OS:Surface,
  {0bf7ef4a-b4af-4fc9-af23-6a8f6a6ef15d}, !- Handle
  Surface 15,                             !- Name
  RoofCeiling,                            !- Surface Type
  ,                                       !- Construction Name
  {acb67f7a-89c0-47b9-8d3c-e7ccbb300e92}, !- Space Name
  Outdoors,                               !- Outside Boundary Condition
  ,                                       !- Outside Boundary Condition Object
  SunExposed,                             !- Sun Exposure
  WindExposed,                            !- Wind Exposure
  ,                                       !- View Factor to Ground
  ,                                       !- Number of Vertices
  45.72, -4.572, 7.1628,                  !- X,Y,Z Vertex 1 {m}
  0, -4.572, 7.1628,                      !- X,Y,Z Vertex 2 {m}
  0, -9.144, 4.8768,                      !- X,Y,Z Vertex 3 {m}
  45.72, -9.144, 4.8768;                  !- X,Y,Z Vertex 4 {m}

OS:Surface,
  {b3879b71-363a-427c-84c8-b8c272e68c88}, !- Handle
  Surface 16,                             !- Name
  Wall,                                   !- Surface Type
  ,                                       !- Construction Name
  {acb67f7a-89c0-47b9-8d3c-e7ccbb300e92}, !- Space Name
  Outdoors,                               !- Outside Boundary Condition
  ,                                       !- Outside Boundary Condition Object
  SunExposed,                             !- Sun Exposure
  WindExposed,                            !- Wind Exposure
  ,                                       !- View Factor to Ground
  ,                                       !- Number of Vertices
  0, -4.572, 7.1628,                      !- X,Y,Z Vertex 1 {m}
  0, 0, 4.8768,                           !- X,Y,Z Vertex 2 {m}
  0, -9.144, 4.8768;                      !- X,Y,Z Vertex 3 {m}

OS:Surface,
  {dcc28bcf-7d1e-43e7-9725-39d6f0ba3d3f}, !- Handle
  Surface 17,                             !- Name
  Wall,                                   !- Surface Type
  ,                                       !- Construction Name
  {acb67f7a-89c0-47b9-8d3c-e7ccbb300e92}, !- Space Name
  Outdoors,                               !- Outside Boundary Condition
  ,                                       !- Outside Boundary Condition Object
  SunExposed,                             !- Sun Exposure
  WindExposed,                            !- Wind Exposure
  ,                                       !- View Factor to Ground
  ,                                       !- Number of Vertices
  45.72, -4.572, 7.1628,                  !- X,Y,Z Vertex 1 {m}
  45.72, -9.144, 4.8768,                  !- X,Y,Z Vertex 2 {m}
  45.72, 0, 4.8768;                       !- X,Y,Z Vertex 3 {m}

OS:Space,
  {acb67f7a-89c0-47b9-8d3c-e7ccbb300e92}, !- Handle
  unfinished attic space,                 !- Name
  {beb5fdf3-18cd-4298-a30b-a152d84a2e66}, !- Space Type Name
  ,                                       !- Default Construction Set Name
  ,                                       !- Default Schedule Set Name
  ,                                       !- Direction of Relative North {deg}
  ,                                       !- X Origin {m}
  ,                                       !- Y Origin {m}
  ,                                       !- Z Origin {m}
  ,                                       !- Building Story Name
  {ffbf6ec2-771f-430e-b3ff-0284b91f7c13}; !- Thermal Zone Name

OS:ThermalZone,
  {ffbf6ec2-771f-430e-b3ff-0284b91f7c13}, !- Handle
  unfinished attic zone,                  !- Name
  ,                                       !- Multiplier
  ,                                       !- Ceiling Height {m}
  ,                                       !- Volume {m3}
  ,                                       !- Floor Area {m2}
  ,                                       !- Zone Inside Convection Algorithm
  ,                                       !- Zone Outside Convection Algorithm
  ,                                       !- Zone Conditioning Equipment List Name
  {93a6b83f-5a01-4575-9b77-db1846d09c2a}, !- Zone Air Inlet Port List
  {82c65400-c18f-45a7-a8b1-4466d5ad1e89}, !- Zone Air Exhaust Port List
  {42778809-6cc3-4fdc-85a8-2187f8d6ab95}, !- Zone Air Node Name
  {1268f36e-4b96-4615-9622-2f66e920be12}, !- Zone Return Air Port List
  ,                                       !- Primary Daylighting Control Name
  ,                                       !- Fraction of Zone Controlled by Primary Daylighting Control
  ,                                       !- Secondary Daylighting Control Name
  ,                                       !- Fraction of Zone Controlled by Secondary Daylighting Control
  ,                                       !- Illuminance Map Name
  ,                                       !- Group Rendering Name
  ,                                       !- Thermostat Name
  No;                                     !- Use Ideal Air Loads

OS:Node,
  {16000218-b5cb-43e2-a653-a1e1411a2790}, !- Handle
  Node 12,                                !- Name
  {42778809-6cc3-4fdc-85a8-2187f8d6ab95}, !- Inlet Port
  ;                                       !- Outlet Port

OS:Connection,
  {42778809-6cc3-4fdc-85a8-2187f8d6ab95}, !- Handle
  {1957f9af-c930-411c-a6b8-cfb3a098a07f}, !- Name
  {ffbf6ec2-771f-430e-b3ff-0284b91f7c13}, !- Source Object
  11,                                     !- Outlet Port
  {16000218-b5cb-43e2-a653-a1e1411a2790}, !- Target Object
  2;                                      !- Inlet Port

OS:PortList,
  {93a6b83f-5a01-4575-9b77-db1846d09c2a}, !- Handle
  {9303e2d8-20c1-432a-bb66-5d6f47b7adb1}, !- Name
  {ffbf6ec2-771f-430e-b3ff-0284b91f7c13}; !- HVAC Component

OS:PortList,
  {82c65400-c18f-45a7-a8b1-4466d5ad1e89}, !- Handle
  {4a5b09e0-cfbb-43d1-bb58-19f24a3e588e}, !- Name
  {ffbf6ec2-771f-430e-b3ff-0284b91f7c13}; !- HVAC Component

OS:PortList,
  {1268f36e-4b96-4615-9622-2f66e920be12}, !- Handle
  {8b7559f4-3e8c-491d-9321-652deec1df9f}, !- Name
  {ffbf6ec2-771f-430e-b3ff-0284b91f7c13}; !- HVAC Component

OS:Sizing:Zone,
  {1b51a9ca-1e6b-403d-81b3-1533af54e8ea}, !- Handle
  {ffbf6ec2-771f-430e-b3ff-0284b91f7c13}, !- Zone or ZoneList Name
  SupplyAirTemperature,                   !- Zone Cooling Design Supply Air Temperature Input Method
  14,                                     !- Zone Cooling Design Supply Air Temperature {C}
  11.11,                                  !- Zone Cooling Design Supply Air Temperature Difference {deltaC}
  SupplyAirTemperature,                   !- Zone Heating Design Supply Air Temperature Input Method
  40,                                     !- Zone Heating Design Supply Air Temperature {C}
  11.11,                                  !- Zone Heating Design Supply Air Temperature Difference {deltaC}
  0.0085,                                 !- Zone Cooling Design Supply Air Humidity Ratio {kg-H2O/kg-air}
  0.008,                                  !- Zone Heating Design Supply Air Humidity Ratio {kg-H2O/kg-air}
  ,                                       !- Zone Heating Sizing Factor
  ,                                       !- Zone Cooling Sizing Factor
  DesignDay,                              !- Cooling Design Air Flow Method
  ,                                       !- Cooling Design Air Flow Rate {m3/s}
  ,                                       !- Cooling Minimum Air Flow per Zone Floor Area {m3/s-m2}
  ,                                       !- Cooling Minimum Air Flow {m3/s}
  ,                                       !- Cooling Minimum Air Flow Fraction
  DesignDay,                              !- Heating Design Air Flow Method
  ,                                       !- Heating Design Air Flow Rate {m3/s}
  ,                                       !- Heating Maximum Air Flow per Zone Floor Area {m3/s-m2}
  ,                                       !- Heating Maximum Air Flow {m3/s}
  ,                                       !- Heating Maximum Air Flow Fraction
  ,                                       !- Design Zone Air Distribution Effectiveness in Cooling Mode
  ,                                       !- Design Zone Air Distribution Effectiveness in Heating Mode
  No,                                     !- Account for Dedicated Outdoor Air System
  NeutralSupplyAir,                       !- Dedicated Outdoor Air System Control Strategy
  autosize,                               !- Dedicated Outdoor Air Low Setpoint Temperature for Design {C}
  autosize;                               !- Dedicated Outdoor Air High Setpoint Temperature for Design {C}

OS:ZoneHVAC:EquipmentList,
  {4bf4d85b-785f-40d2-9f3a-9d16e31cd407}, !- Handle
  Zone HVAC Equipment List 12,            !- Name
  {ffbf6ec2-771f-430e-b3ff-0284b91f7c13}; !- Thermal Zone

OS:SpaceType,
  {beb5fdf3-18cd-4298-a30b-a152d84a2e66}, !- Handle
  Space Type 3,                           !- Name
  ,                                       !- Default Construction Set Name
  ,                                       !- Default Schedule Set Name
  ,                                       !- Group Rendering Name
  ,                                       !- Design Specification Outdoor Air Object Name
  ,                                       !- Standards Template
  ,                                       !- Standards Building Type
  unfinished attic;                       !- Standards Space Type

OS:BuildingUnit,
  {07ded66b-ac12-4741-91e6-06ffd1014b4b}, !- Handle
  unit 1,                                 !- Name
  ,                                       !- Rendering Color
  Residential;                            !- Building Unit Type

OS:AdditionalProperties,
  {646ef309-ec23-4e3b-9829-c5b0bddfdee6}, !- Handle
  {07ded66b-ac12-4741-91e6-06ffd1014b4b}, !- Object Name
  Units Represented,                      !- Feature Name 1
  Integer,                                !- Feature Data Type 1
  1,                                      !- Feature Value 1
  NumberOfBedrooms,                       !- Feature Name 2
  Integer,                                !- Feature Data Type 2
  3,                                      !- Feature Value 2
  NumberOfBathrooms,                      !- Feature Name 3
  Double,                                 !- Feature Data Type 3
  2,                                      !- Feature Value 3
  NumberOfOccupants,                      !- Feature Name 4
  Double,                                 !- Feature Data Type 4
  3.3900000000000001;                     !- Feature Value 4

OS:BuildingUnit,
  {5ff02f1c-79ea-4032-a178-83691b41b942}, !- Handle
  unit 2,                                 !- Name
  ,                                       !- Rendering Color
  Residential;                            !- Building Unit Type

OS:AdditionalProperties,
  {97ebc0bc-02c7-41e0-a530-d01beebd3cff}, !- Handle
  {5ff02f1c-79ea-4032-a178-83691b41b942}, !- Object Name
  Units Represented,                      !- Feature Name 1
  Integer,                                !- Feature Data Type 1
  1,                                      !- Feature Value 1
  NumberOfBedrooms,                       !- Feature Name 2
  Integer,                                !- Feature Data Type 2
  3,                                      !- Feature Value 2
  NumberOfBathrooms,                      !- Feature Name 3
  Double,                                 !- Feature Data Type 3
  2;                                      !- Feature Value 3

OS:BuildingUnit,
  {6735f9f5-cdb0-474f-a0ce-281c28d46255}, !- Handle
  unit 3,                                 !- Name
  ,                                       !- Rendering Color
  Residential;                            !- Building Unit Type

OS:AdditionalProperties,
  {94b36e6f-5370-43bb-9b77-84fe3fce331f}, !- Handle
  {6735f9f5-cdb0-474f-a0ce-281c28d46255}, !- Object Name
  Units Represented,                      !- Feature Name 1
  Integer,                                !- Feature Data Type 1
  1,                                      !- Feature Value 1
  NumberOfBedrooms,                       !- Feature Name 2
  Integer,                                !- Feature Data Type 2
  3,                                      !- Feature Value 2
  NumberOfBathrooms,                      !- Feature Name 3
  Double,                                 !- Feature Data Type 3
  2;                                      !- Feature Value 3

OS:BuildingUnit,
  {7f348c37-34e3-4cc9-9d0d-c5f85bdd7b7e}, !- Handle
  unit 4,                                 !- Name
  ,                                       !- Rendering Color
  Residential;                            !- Building Unit Type

OS:AdditionalProperties,
  {11024ca9-725f-47c2-be64-01286486d544}, !- Handle
  {7f348c37-34e3-4cc9-9d0d-c5f85bdd7b7e}, !- Object Name
  Units Represented,                      !- Feature Name 1
  Integer,                                !- Feature Data Type 1
  1,                                      !- Feature Value 1
  NumberOfBedrooms,                       !- Feature Name 2
  Integer,                                !- Feature Data Type 2
  3,                                      !- Feature Value 2
  NumberOfBathrooms,                      !- Feature Name 3
  Double,                                 !- Feature Data Type 3
  2;                                      !- Feature Value 3

OS:BuildingUnit,
  {eba4cebc-f3a2-4334-8d5f-f6d27c6d946e}, !- Handle
  unit 5,                                 !- Name
  ,                                       !- Rendering Color
  Residential;                            !- Building Unit Type

OS:AdditionalProperties,
  {1c55fa6a-572d-44fc-84a5-80ca81dc3d44}, !- Handle
  {eba4cebc-f3a2-4334-8d5f-f6d27c6d946e}, !- Object Name
  Units Represented,                      !- Feature Name 1
  Integer,                                !- Feature Data Type 1
  1,                                      !- Feature Value 1
  NumberOfBedrooms,                       !- Feature Name 2
  Integer,                                !- Feature Data Type 2
  3,                                      !- Feature Value 2
  NumberOfBathrooms,                      !- Feature Name 3
  Double,                                 !- Feature Data Type 3
  2;                                      !- Feature Value 3

OS:BuildingUnit,
  {209c8a96-8b63-4938-bdc8-65e15443de6a}, !- Handle
  unit 6,                                 !- Name
  ,                                       !- Rendering Color
  Residential;                            !- Building Unit Type

OS:AdditionalProperties,
  {bce22d36-bdc8-4f0c-b423-ec2839e290a7}, !- Handle
  {209c8a96-8b63-4938-bdc8-65e15443de6a}, !- Object Name
  Units Represented,                      !- Feature Name 1
  Integer,                                !- Feature Data Type 1
  1,                                      !- Feature Value 1
  NumberOfBedrooms,                       !- Feature Name 2
  Integer,                                !- Feature Data Type 2
  3,                                      !- Feature Value 2
  NumberOfBathrooms,                      !- Feature Name 3
  Double,                                 !- Feature Data Type 3
  2;                                      !- Feature Value 3

OS:BuildingUnit,
  {ebcaa09b-6367-48aa-8c1e-2fe349db68e3}, !- Handle
  unit 7,                                 !- Name
  ,                                       !- Rendering Color
  Residential;                            !- Building Unit Type

OS:AdditionalProperties,
  {90e56354-09ac-4345-9e06-cfa41af91587}, !- Handle
  {ebcaa09b-6367-48aa-8c1e-2fe349db68e3}, !- Object Name
  Units Represented,                      !- Feature Name 1
  Integer,                                !- Feature Data Type 1
  1,                                      !- Feature Value 1
  NumberOfBedrooms,                       !- Feature Name 2
  Integer,                                !- Feature Data Type 2
  3,                                      !- Feature Value 2
  NumberOfBathrooms,                      !- Feature Name 3
  Double,                                 !- Feature Data Type 3
  2;                                      !- Feature Value 3

OS:BuildingUnit,
  {5ff6d9fe-f94a-4021-a208-8bb50d41a316}, !- Handle
  unit 8,                                 !- Name
  ,                                       !- Rendering Color
  Residential;                            !- Building Unit Type

OS:AdditionalProperties,
  {ab88ab69-a5f4-4b33-96d2-48632434eaa3}, !- Handle
  {5ff6d9fe-f94a-4021-a208-8bb50d41a316}, !- Object Name
  Units Represented,                      !- Feature Name 1
  Integer,                                !- Feature Data Type 1
  1,                                      !- Feature Value 1
  NumberOfBedrooms,                       !- Feature Name 2
  Integer,                                !- Feature Data Type 2
  3,                                      !- Feature Value 2
  NumberOfBathrooms,                      !- Feature Name 3
  Double,                                 !- Feature Data Type 3
  2;                                      !- Feature Value 3

OS:BuildingUnit,
  {416f9c41-65e8-4557-807a-a1ddb9ef20ef}, !- Handle
  unit 9,                                 !- Name
  ,                                       !- Rendering Color
  Residential;                            !- Building Unit Type

OS:AdditionalProperties,
  {112a9349-a2a7-4a50-9728-0c8d8a183b10}, !- Handle
  {416f9c41-65e8-4557-807a-a1ddb9ef20ef}, !- Object Name
  Units Represented,                      !- Feature Name 1
  Integer,                                !- Feature Data Type 1
  1,                                      !- Feature Value 1
  NumberOfBedrooms,                       !- Feature Name 2
  Integer,                                !- Feature Data Type 2
  3,                                      !- Feature Value 2
  NumberOfBathrooms,                      !- Feature Name 3
  Double,                                 !- Feature Data Type 3
  2;                                      !- Feature Value 3

OS:BuildingUnit,
  {acd57608-4239-452d-bcaa-d413607f7870}, !- Handle
  unit 10,                                !- Name
  ,                                       !- Rendering Color
  Residential;                            !- Building Unit Type

OS:AdditionalProperties,
  {a0b9afa0-7508-4f14-8fd4-f877c2ac4e05}, !- Handle
  {acd57608-4239-452d-bcaa-d413607f7870}, !- Object Name
  Units Represented,                      !- Feature Name 1
  Integer,                                !- Feature Data Type 1
  1,                                      !- Feature Value 1
  NumberOfBedrooms,                       !- Feature Name 2
  Integer,                                !- Feature Data Type 2
  3,                                      !- Feature Value 2
  NumberOfBathrooms,                      !- Feature Name 3
  Double,                                 !- Feature Data Type 3
  2;                                      !- Feature Value 3

OS:Surface,
  {e82c91c7-fa37-4335-b869-c2a1ac46ae98}, !- Handle
  Surface 30,                             !- Name
  Floor,                                  !- Surface Type
  ,                                       !- Construction Name
  {acb67f7a-89c0-47b9-8d3c-e7ccbb300e92}, !- Space Name
  Surface,                                !- Outside Boundary Condition
  {9dd29194-2509-443b-b65e-58f823bda129}, !- Outside Boundary Condition Object
  NoSun,                                  !- Sun Exposure
  NoWind,                                 !- Wind Exposure
  ,                                       !- View Factor to Ground
  ,                                       !- Number of Vertices
  32.004, 0, 4.8768,                      !- X,Y,Z Vertex 1 {m}
  32.004, -9.144, 4.8768,                 !- X,Y,Z Vertex 2 {m}
  27.432, -9.144, 4.8768,                 !- X,Y,Z Vertex 3 {m}
  27.432, 0, 4.8768;                      !- X,Y,Z Vertex 4 {m}

OS:Surface,
  {55d05629-f4b6-4498-8953-94bda56a36f8}, !- Handle
  Surface 31,                             !- Name
  Floor,                                  !- Surface Type
  ,                                       !- Construction Name
  {acb67f7a-89c0-47b9-8d3c-e7ccbb300e92}, !- Space Name
  Surface,                                !- Outside Boundary Condition
  {043c8ee1-2084-467a-bb12-6d0b062e8d3c}, !- Outside Boundary Condition Object
  NoSun,                                  !- Sun Exposure
  NoWind,                                 !- Wind Exposure
  ,                                       !- View Factor to Ground
  ,                                       !- Number of Vertices
  36.576, 0, 4.8768,                      !- X,Y,Z Vertex 1 {m}
  36.576, -9.144, 4.8768,                 !- X,Y,Z Vertex 2 {m}
  32.004, -9.144, 4.8768,                 !- X,Y,Z Vertex 3 {m}
  32.004, 0, 4.8768;                      !- X,Y,Z Vertex 4 {m}

OS:Surface,
  {cfeeecee-898b-4980-8356-a2ce83cc8edc}, !- Handle
  Surface 32,                             !- Name
  Floor,                                  !- Surface Type
  ,                                       !- Construction Name
  {acb67f7a-89c0-47b9-8d3c-e7ccbb300e92}, !- Space Name
  Surface,                                !- Outside Boundary Condition
  {9dad3b2c-5459-4d60-b9f4-de47ca2906e6}, !- Outside Boundary Condition Object
  NoSun,                                  !- Sun Exposure
  NoWind,                                 !- Wind Exposure
  ,                                       !- View Factor to Ground
  ,                                       !- Number of Vertices
  22.86, 0, 4.8768,                       !- X,Y,Z Vertex 1 {m}
  22.86, -9.144, 4.8768,                  !- X,Y,Z Vertex 2 {m}
  18.288, -9.144, 4.8768,                 !- X,Y,Z Vertex 3 {m}
  18.288, 0, 4.8768;                      !- X,Y,Z Vertex 4 {m}

OS:Surface,
  {f72052e3-3612-422d-8949-664ad9c005cd}, !- Handle
  Surface 33,                             !- Name
  Floor,                                  !- Surface Type
  ,                                       !- Construction Name
  {acb67f7a-89c0-47b9-8d3c-e7ccbb300e92}, !- Space Name
  Surface,                                !- Outside Boundary Condition
  {86d71f52-be7d-4422-928f-b9eaa211a024}, !- Outside Boundary Condition Object
  NoSun,                                  !- Sun Exposure
  NoWind,                                 !- Wind Exposure
  ,                                       !- View Factor to Ground
  ,                                       !- Number of Vertices
  27.432, 0, 4.8768,                      !- X,Y,Z Vertex 1 {m}
  27.432, -9.144, 4.8768,                 !- X,Y,Z Vertex 2 {m}
  22.86, -9.144, 4.8768,                  !- X,Y,Z Vertex 3 {m}
  22.86, 0, 4.8768;                       !- X,Y,Z Vertex 4 {m}

OS:Surface,
  {e90dec14-ebfa-4055-b39c-3260e908d886}, !- Handle
  Surface 34,                             !- Name
  Floor,                                  !- Surface Type
  ,                                       !- Construction Name
  {acb67f7a-89c0-47b9-8d3c-e7ccbb300e92}, !- Space Name
  Surface,                                !- Outside Boundary Condition
  {72eba0bd-9c84-4721-b3e4-8ed8ae9f427c}, !- Outside Boundary Condition Object
  NoSun,                                  !- Sun Exposure
  NoWind,                                 !- Wind Exposure
  ,                                       !- View Factor to Ground
  ,                                       !- Number of Vertices
  13.716, 0, 4.8768,                      !- X,Y,Z Vertex 1 {m}
  13.716, -9.144, 4.8768,                 !- X,Y,Z Vertex 2 {m}
  9.144, -9.144, 4.8768,                  !- X,Y,Z Vertex 3 {m}
  9.144, 0, 4.8768;                       !- X,Y,Z Vertex 4 {m}

OS:Surface,
  {d3d3f58e-8936-4629-a174-c33f21e121e7}, !- Handle
  Surface 47,                             !- Name
  Floor,                                  !- Surface Type
  ,                                       !- Construction Name
  {acb67f7a-89c0-47b9-8d3c-e7ccbb300e92}, !- Space Name
  Surface,                                !- Outside Boundary Condition
  {e891c9aa-dc41-4dfe-96b5-ac3a25fadc4a}, !- Outside Boundary Condition Object
  NoSun,                                  !- Sun Exposure
  NoWind,                                 !- Wind Exposure
  ,                                       !- View Factor to Ground
  ,                                       !- Number of Vertices
  18.288, 0, 4.8768,                      !- X,Y,Z Vertex 1 {m}
  18.288, -9.144, 4.8768,                 !- X,Y,Z Vertex 2 {m}
  13.716, -9.144, 4.8768,                 !- X,Y,Z Vertex 3 {m}
  13.716, 0, 4.8768;                      !- X,Y,Z Vertex 4 {m}

OS:Surface,
  {de5f75a0-cbef-4996-89cd-2cda9ff7ecd2}, !- Handle
  Surface 48,                             !- Name
  Floor,                                  !- Surface Type
  ,                                       !- Construction Name
  {acb67f7a-89c0-47b9-8d3c-e7ccbb300e92}, !- Space Name
  Surface,                                !- Outside Boundary Condition
  {19df48ab-556c-458f-aa68-04795abb44be}, !- Outside Boundary Condition Object
  NoSun,                                  !- Sun Exposure
  NoWind,                                 !- Wind Exposure
  ,                                       !- View Factor to Ground
  ,                                       !- Number of Vertices
  9.144, 0, 4.8768,                       !- X,Y,Z Vertex 1 {m}
  9.144, -9.144, 4.8768,                  !- X,Y,Z Vertex 2 {m}
  4.572, -9.144, 4.8768,                  !- X,Y,Z Vertex 3 {m}
  4.572, 0, 4.8768;                       !- X,Y,Z Vertex 4 {m}

OS:Surface,
  {e9d9a49b-d03b-4eb8-acd0-90f7fce374f2}, !- Handle
  Surface 49,                             !- Name
  Floor,                                  !- Surface Type
  ,                                       !- Construction Name
  {acb67f7a-89c0-47b9-8d3c-e7ccbb300e92}, !- Space Name
  Surface,                                !- Outside Boundary Condition
  {bc8abe4d-f178-465d-b5d5-7ffbea7f3130}, !- Outside Boundary Condition Object
  NoSun,                                  !- Sun Exposure
  NoWind,                                 !- Wind Exposure
  ,                                       !- View Factor to Ground
  ,                                       !- Number of Vertices
  4.572, 0, 4.8768,                       !- X,Y,Z Vertex 1 {m}
  4.572, -9.144, 4.8768,                  !- X,Y,Z Vertex 2 {m}
  0, -9.144, 4.8768,                      !- X,Y,Z Vertex 3 {m}
  0, 0, 4.8768;                           !- X,Y,Z Vertex 4 {m}

OS:Surface,
  {863263a5-0669-4027-8b60-e4ebbc686a71}, !- Handle
  Surface 50,                             !- Name
  Floor,                                  !- Surface Type
  ,                                       !- Construction Name
  {acb67f7a-89c0-47b9-8d3c-e7ccbb300e92}, !- Space Name
  Surface,                                !- Outside Boundary Condition
  {bc3098dd-c8d0-4e77-b007-e4c5b38ae1ce}, !- Outside Boundary Condition Object
  NoSun,                                  !- Sun Exposure
  NoWind,                                 !- Wind Exposure
  ,                                       !- View Factor to Ground
  ,                                       !- Number of Vertices
  41.148, 0, 4.8768,                      !- X,Y,Z Vertex 1 {m}
  41.148, -9.144, 4.8768,                 !- X,Y,Z Vertex 2 {m}
  36.576, -9.144, 4.8768,                 !- X,Y,Z Vertex 3 {m}
  36.576, 0, 4.8768;                      !- X,Y,Z Vertex 4 {m}

OS:Schedule:Day,
  {3bddac2c-f1bf-446f-b0f0-72d5487555f2}, !- Handle
  Schedule Day 1,                         !- Name
  ,                                       !- Schedule Type Limits Name
  ,                                       !- Interpolate to Timestep
  24,                                     !- Hour 1
  0,                                      !- Minute 1
  0;                                      !- Value Until Time 1

OS:Schedule:Day,
  {7f7a09fc-5042-4dad-9a30-bca3ad196add}, !- Handle
  Schedule Day 2,                         !- Name
  ,                                       !- Schedule Type Limits Name
  ,                                       !- Interpolate to Timestep
  24,                                     !- Hour 1
  0,                                      !- Minute 1
  1;                                      !- Value Until Time 1
>>>>>>> 30cb9182
<|MERGE_RESOLUTION|>--- conflicted
+++ resolved
@@ -1,54 +1,26 @@
 !- NOTE: Auto-generated from /test/osw_files/SFA_10units_2story_UB_UA_3Beds_2Baths_Denver.osw
 
 OS:Version,
-<<<<<<< HEAD
-  {61b3b85b-4558-4280-9e2c-103d9ae0f0b9}, !- Handle
-  2.9.0;                                  !- Version Identifier
-
-OS:SimulationControl,
-  {e5bdf51d-2d2a-46e4-8f5a-63b422d3a676}, !- Handle
-=======
   {52246680-af06-4902-b821-a12b0aa8a65e}, !- Handle
   2.9.0;                                  !- Version Identifier
 
 OS:SimulationControl,
   {d3166498-495d-493f-91ff-1501ed4d32e9}, !- Handle
->>>>>>> 30cb9182
   ,                                       !- Do Zone Sizing Calculation
   ,                                       !- Do System Sizing Calculation
   ,                                       !- Do Plant Sizing Calculation
   No;                                     !- Run Simulation for Sizing Periods
 
 OS:Timestep,
-<<<<<<< HEAD
-  {d43c3db8-a5bb-4a77-817b-a34d2a0575b2}, !- Handle
-  6;                                      !- Number of Timesteps per Hour
-
-OS:ShadowCalculation,
-  {e42c84dc-bb38-4e31-aab3-c0d0e699c726}, !- Handle
-=======
   {37597f3f-c2bc-46dd-bf79-c110bc6ea0cd}, !- Handle
   6;                                      !- Number of Timesteps per Hour
 
 OS:ShadowCalculation,
   {c2d44453-699e-4771-b7e1-62d1915c8b6f}, !- Handle
->>>>>>> 30cb9182
   20,                                     !- Calculation Frequency
   200;                                    !- Maximum Figures in Shadow Overlap Calculations
 
 OS:SurfaceConvectionAlgorithm:Outside,
-<<<<<<< HEAD
-  {27a62d09-5e3a-4b17-8959-a1acd7688604}, !- Handle
-  DOE-2;                                  !- Algorithm
-
-OS:SurfaceConvectionAlgorithm:Inside,
-  {fe95ffaa-bd48-4f92-9521-f082d7eeb993}, !- Handle
-  TARP;                                   !- Algorithm
-
-OS:ZoneCapacitanceMultiplier:ResearchSpecial,
-  {fe316b1d-7bfe-477b-b790-1efe3d53e712}, !- Handle
-  ,                                       !- Temperature Capacity Multiplier
-=======
   {b852f722-3743-46ba-a9f7-3afd7c6b18da}, !- Handle
   DOE-2;                                  !- Algorithm
 
@@ -59,16 +31,11 @@
 OS:ZoneCapacitanceMultiplier:ResearchSpecial,
   {1368330f-eec5-40af-8535-4cc67aa426bb}, !- Handle
   3.6,                                    !- Temperature Capacity Multiplier
->>>>>>> 30cb9182
   15,                                     !- Humidity Capacity Multiplier
   ;                                       !- Carbon Dioxide Capacity Multiplier
 
 OS:RunPeriod,
-<<<<<<< HEAD
-  {46bd3e2a-2f45-4863-a040-14657428ceeb}, !- Handle
-=======
   {eb488d95-c2c5-49cb-a0d9-aba6f75a6df9}, !- Handle
->>>>>>> 30cb9182
   Run Period 1,                           !- Name
   1,                                      !- Begin Month
   1,                                      !- Begin Day of Month
@@ -82,21 +49,13 @@
   ;                                       !- Number of Times Runperiod to be Repeated
 
 OS:YearDescription,
-<<<<<<< HEAD
-  {0d16240b-8954-4adf-95d1-4bd7be46bc46}, !- Handle
-=======
   {802cabce-41e0-4d4a-8d0b-3fb580d7ea9e}, !- Handle
->>>>>>> 30cb9182
   2007,                                   !- Calendar Year
   ,                                       !- Day of Week for Start Day
   ;                                       !- Is Leap Year
 
 OS:WeatherFile,
-<<<<<<< HEAD
-  {426240a6-2a54-477b-86a0-d980edfdc813}, !- Handle
-=======
   {990f124f-20b8-4358-ad2e-653d20663402}, !- Handle
->>>>>>> 30cb9182
   Denver Intl Ap,                         !- City
   CO,                                     !- State Province Region
   USA,                                    !- Country
@@ -110,13 +69,8 @@
   E23378AA;                               !- Checksum
 
 OS:AdditionalProperties,
-<<<<<<< HEAD
-  {c712e0e3-e6f3-457f-a865-edb9d612b402}, !- Handle
-  {426240a6-2a54-477b-86a0-d980edfdc813}, !- Object Name
-=======
   {4cf5297e-a459-4d70-ae19-197a3705060e}, !- Handle
   {990f124f-20b8-4358-ad2e-653d20663402}, !- Object Name
->>>>>>> 30cb9182
   EPWHeaderCity,                          !- Feature Name 1
   String,                                 !- Feature Data Type 1
   Denver Intl Ap,                         !- Feature Value 1
@@ -224,11 +178,7 @@
   84;                                     !- Feature Value 35
 
 OS:Site,
-<<<<<<< HEAD
-  {de580a6e-3674-45ca-9802-a5f8b3d60554}, !- Handle
-=======
   {0cf85032-a4da-4ff1-a702-d281401d09c5}, !- Handle
->>>>>>> 30cb9182
   Denver Intl Ap_CO_USA,                  !- Name
   39.83,                                  !- Latitude {deg}
   -104.65,                                !- Longitude {deg}
@@ -237,11 +187,7 @@
   ;                                       !- Terrain
 
 OS:ClimateZones,
-<<<<<<< HEAD
-  {7a602ab4-76ce-45b6-a69c-4f350e611f82}, !- Handle
-=======
   {01a6dfdc-c6a3-45ed-b451-aa623b512d4c}, !- Handle
->>>>>>> 30cb9182
   ,                                       !- Active Institution
   ,                                       !- Active Year
   ,                                       !- Climate Zone Institution Name 1
@@ -254,31 +200,19 @@
   Cold;                                   !- Climate Zone Value 2
 
 OS:Site:WaterMainsTemperature,
-<<<<<<< HEAD
-  {1cd7af83-5369-4939-a286-af3255b7619a}, !- Handle
-=======
   {20084915-17f3-4f29-bd0f-7d65dd728458}, !- Handle
->>>>>>> 30cb9182
   Correlation,                            !- Calculation Method
   ,                                       !- Temperature Schedule Name
   10.8753424657535,                       !- Annual Average Outdoor Air Temperature {C}
   23.1524007936508;                       !- Maximum Difference In Monthly Average Outdoor Air Temperatures {deltaC}
 
 OS:RunPeriodControl:DaylightSavingTime,
-<<<<<<< HEAD
-  {402b2862-1234-4d43-9923-e03a5cd94dec}, !- Handle
-=======
   {7b035874-3e77-410b-aa83-4cee3bf1e673}, !- Handle
->>>>>>> 30cb9182
   4/7,                                    !- Start Date
   10/26;                                  !- End Date
 
 OS:Site:GroundTemperature:Deep,
-<<<<<<< HEAD
-  {bf0044f9-dd55-414b-8979-f517368a3bfc}, !- Handle
-=======
   {7bbc3cee-1d80-4638-b508-9838bac453f5}, !- Handle
->>>>>>> 30cb9182
   10.8753424657535,                       !- January Deep Ground Temperature {C}
   10.8753424657535,                       !- February Deep Ground Temperature {C}
   10.8753424657535,                       !- March Deep Ground Temperature {C}
@@ -293,11 +227,7 @@
   10.8753424657535;                       !- December Deep Ground Temperature {C}
 
 OS:Building,
-<<<<<<< HEAD
-  {8a451f3c-4ecf-4745-907b-42d2d474ee5b}, !- Handle
-=======
   {9e1ee2ec-c115-41f3-8f26-8c9138785458}, !- Handle
->>>>>>> 30cb9182
   Building 1,                             !- Name
   ,                                       !- Building Sector Type
   ,                                       !- North Axis {deg}
@@ -312,33 +242,17 @@
   10;                                     !- Standards Number of Living Units
 
 OS:AdditionalProperties,
-<<<<<<< HEAD
-  {e686c21c-4a31-46bb-bf96-87c35be15611}, !- Handle
-  {8a451f3c-4ecf-4745-907b-42d2d474ee5b}, !- Object Name
-  num_units,                              !- Feature Name 1
-=======
   {30048813-0335-4d22-be2a-861af949eb5d}, !- Handle
   {9e1ee2ec-c115-41f3-8f26-8c9138785458}, !- Object Name
   Total Units Represented,                !- Feature Name 1
->>>>>>> 30cb9182
   Integer,                                !- Feature Data Type 1
   10,                                     !- Feature Value 1
-  has_rear_units,                         !- Feature Name 2
-  Boolean,                                !- Feature Data Type 2
-  false,                                  !- Feature Value 2
-  horz_location,                          !- Feature Name 3
-  String,                                 !- Feature Data Type 3
-  Left,                                   !- Feature Value 3
-  num_floors,                             !- Feature Name 4
-  Integer,                                !- Feature Data Type 4
-  2;                                      !- Feature Value 4
+  Total Units Modeled,                    !- Feature Name 2
+  Integer,                                !- Feature Data Type 2
+  10;                                     !- Feature Value 2
 
 OS:ThermalZone,
-<<<<<<< HEAD
-  {41aaf22d-be93-4e09-8ce1-fe7764788fc3}, !- Handle
-=======
   {d653767d-a7e9-474e-8e34-3092858b0e9d}, !- Handle
->>>>>>> 30cb9182
   living zone,                            !- Name
   ,                                       !- Multiplier
   ,                                       !- Ceiling Height {m}
@@ -347,17 +261,10 @@
   ,                                       !- Zone Inside Convection Algorithm
   ,                                       !- Zone Outside Convection Algorithm
   ,                                       !- Zone Conditioning Equipment List Name
-<<<<<<< HEAD
-  {4173bbe5-335b-4df7-a732-9eeaba15dfa5}, !- Zone Air Inlet Port List
-  {f0818127-26e9-40ff-9a90-3c2f328a61d1}, !- Zone Air Exhaust Port List
-  {6f9acd6a-b87a-4ef8-90c0-6b9649adaee1}, !- Zone Air Node Name
-  {5a2c87e6-48b7-458c-8a50-08f2b20795cf}, !- Zone Return Air Port List
-=======
   {89f0828d-bdbb-408e-8af3-83895ce1d4d1}, !- Zone Air Inlet Port List
   {88ed6710-f05a-4317-a2e3-fe150e660262}, !- Zone Air Exhaust Port List
   {874158fd-82c9-4771-b978-d403834b6d4c}, !- Zone Air Node Name
   {7510848d-1c93-49a8-acf9-d86bbd64731e}, !- Zone Return Air Port List
->>>>>>> 30cb9182
   ,                                       !- Primary Daylighting Control Name
   ,                                       !- Fraction of Zone Controlled by Primary Daylighting Control
   ,                                       !- Secondary Daylighting Control Name
@@ -368,39 +275,6 @@
   No;                                     !- Use Ideal Air Loads
 
 OS:Node,
-<<<<<<< HEAD
-  {2b07fb4e-28fc-4567-b80c-0010f92f065c}, !- Handle
-  Node 1,                                 !- Name
-  {6f9acd6a-b87a-4ef8-90c0-6b9649adaee1}, !- Inlet Port
-  ;                                       !- Outlet Port
-
-OS:Connection,
-  {6f9acd6a-b87a-4ef8-90c0-6b9649adaee1}, !- Handle
-  {7b22656c-f1ce-4733-8c1f-2ee9d0d95119}, !- Name
-  {41aaf22d-be93-4e09-8ce1-fe7764788fc3}, !- Source Object
-  11,                                     !- Outlet Port
-  {2b07fb4e-28fc-4567-b80c-0010f92f065c}, !- Target Object
-  2;                                      !- Inlet Port
-
-OS:PortList,
-  {4173bbe5-335b-4df7-a732-9eeaba15dfa5}, !- Handle
-  {6c271c68-dbd9-4e55-a0b7-dfde4c0fadc4}, !- Name
-  {41aaf22d-be93-4e09-8ce1-fe7764788fc3}; !- HVAC Component
-
-OS:PortList,
-  {f0818127-26e9-40ff-9a90-3c2f328a61d1}, !- Handle
-  {d070bebf-ad34-466f-8c1f-54955f88fd4a}, !- Name
-  {41aaf22d-be93-4e09-8ce1-fe7764788fc3}; !- HVAC Component
-
-OS:PortList,
-  {5a2c87e6-48b7-458c-8a50-08f2b20795cf}, !- Handle
-  {8d80398a-e17b-4242-b308-fa05d4edd095}, !- Name
-  {41aaf22d-be93-4e09-8ce1-fe7764788fc3}; !- HVAC Component
-
-OS:Sizing:Zone,
-  {5aae9ea2-e541-4741-8bf0-42784645ac2c}, !- Handle
-  {41aaf22d-be93-4e09-8ce1-fe7764788fc3}, !- Zone or ZoneList Name
-=======
   {612f8a44-5ce6-403f-b763-30d8d4984e1d}, !- Handle
   Node 1,                                 !- Name
   {874158fd-82c9-4771-b978-d403834b6d4c}, !- Inlet Port
@@ -432,7 +306,6 @@
 OS:Sizing:Zone,
   {17ea0e94-c71f-4290-a306-e921877d3a29}, !- Handle
   {d653767d-a7e9-474e-8e34-3092858b0e9d}, !- Zone or ZoneList Name
->>>>>>> 30cb9182
   SupplyAirTemperature,                   !- Zone Cooling Design Supply Air Temperature Input Method
   14,                                     !- Zone Cooling Design Supply Air Temperature {C}
   11.11,                                  !- Zone Cooling Design Supply Air Temperature Difference {deltaC}
@@ -461,16 +334,6 @@
   autosize;                               !- Dedicated Outdoor Air High Setpoint Temperature for Design {C}
 
 OS:ZoneHVAC:EquipmentList,
-<<<<<<< HEAD
-  {a36c6d73-796f-4ed3-beeb-d3c24c4440d7}, !- Handle
-  Zone HVAC Equipment List 1,             !- Name
-  {41aaf22d-be93-4e09-8ce1-fe7764788fc3}; !- Thermal Zone
-
-OS:Space,
-  {2d06bc30-fb48-4c1e-aaf9-f504cb87d597}, !- Handle
-  living space,                           !- Name
-  {e50bb7c2-21bb-464a-af95-0870a37f0293}, !- Space Type Name
-=======
   {79173d51-4d36-4479-97be-fa07cc677024}, !- Handle
   Zone HVAC Equipment List 1,             !- Name
   {d653767d-a7e9-474e-8e34-3092858b0e9d}; !- Thermal Zone
@@ -479,7 +342,6 @@
   {01179948-9b27-47a0-a51d-5b3b2736a8c9}, !- Handle
   living space,                           !- Name
   {5b5e7b54-f94b-4d4d-b4cc-145b6222fe5a}, !- Space Type Name
->>>>>>> 30cb9182
   ,                                       !- Default Construction Set Name
   ,                                       !- Default Schedule Set Name
   ,                                       !- Direction of Relative North {deg}
@@ -487,21 +349,6 @@
   ,                                       !- Y Origin {m}
   ,                                       !- Z Origin {m}
   ,                                       !- Building Story Name
-<<<<<<< HEAD
-  {41aaf22d-be93-4e09-8ce1-fe7764788fc3}, !- Thermal Zone Name
-  ,                                       !- Part of Total Floor Area
-  ,                                       !- Design Specification Outdoor Air Object Name
-  {8e776fc4-eeec-4df1-8821-8f998412cf28}; !- Building Unit Name
-
-OS:Surface,
-  {aa1d19ac-fae8-49f9-a09d-ceec127f785f}, !- Handle
-  Surface 1,                              !- Name
-  Floor,                                  !- Surface Type
-  ,                                       !- Construction Name
-  {2d06bc30-fb48-4c1e-aaf9-f504cb87d597}, !- Space Name
-  Surface,                                !- Outside Boundary Condition
-  {8c015ec4-0789-4bf1-9549-1965f8219c33}, !- Outside Boundary Condition Object
-=======
   {d653767d-a7e9-474e-8e34-3092858b0e9d}, !- Thermal Zone Name
   ,                                       !- Part of Total Floor Area
   ,                                       !- Design Specification Outdoor Air Object Name
@@ -515,7 +362,6 @@
   {01179948-9b27-47a0-a51d-5b3b2736a8c9}, !- Space Name
   Surface,                                !- Outside Boundary Condition
   {182bdb84-af95-4b54-a1f4-072c0028bd44}, !- Outside Boundary Condition Object
->>>>>>> 30cb9182
   NoSun,                                  !- Sun Exposure
   NoWind,                                 !- Wind Exposure
   ,                                       !- View Factor to Ground
@@ -526,19 +372,11 @@
   4.572, -9.144, 0;                       !- X,Y,Z Vertex 4 {m}
 
 OS:Surface,
-<<<<<<< HEAD
-  {51ec4f6b-ee4b-44aa-8f47-9c9694367b4d}, !- Handle
-  Surface 2,                              !- Name
-  Wall,                                   !- Surface Type
-  ,                                       !- Construction Name
-  {2d06bc30-fb48-4c1e-aaf9-f504cb87d597}, !- Space Name
-=======
   {ba41ad62-fa8d-439f-a8f7-d547c68300bc}, !- Handle
   Surface 2,                              !- Name
   Wall,                                   !- Surface Type
   ,                                       !- Construction Name
   {01179948-9b27-47a0-a51d-5b3b2736a8c9}, !- Space Name
->>>>>>> 30cb9182
   Outdoors,                               !- Outside Boundary Condition
   ,                                       !- Outside Boundary Condition Object
   SunExposed,                             !- Sun Exposure
@@ -551,19 +389,11 @@
   0, -9.144, 2.4384;                      !- X,Y,Z Vertex 4 {m}
 
 OS:Surface,
-<<<<<<< HEAD
-  {56b961de-a195-4dfe-8ea5-84dc7243169c}, !- Handle
-  Surface 3,                              !- Name
-  Wall,                                   !- Surface Type
-  ,                                       !- Construction Name
-  {2d06bc30-fb48-4c1e-aaf9-f504cb87d597}, !- Space Name
-=======
   {ad853715-0d79-40be-b129-f7939d63d631}, !- Handle
   Surface 3,                              !- Name
   Wall,                                   !- Surface Type
   ,                                       !- Construction Name
   {01179948-9b27-47a0-a51d-5b3b2736a8c9}, !- Space Name
->>>>>>> 30cb9182
   Outdoors,                               !- Outside Boundary Condition
   ,                                       !- Outside Boundary Condition Object
   SunExposed,                             !- Sun Exposure
@@ -576,15 +406,6 @@
   0, 0, 2.4384;                           !- X,Y,Z Vertex 4 {m}
 
 OS:Surface,
-<<<<<<< HEAD
-  {d1b52e55-f7d3-4231-be81-735ffe914c74}, !- Handle
-  Surface 4,                              !- Name
-  Wall,                                   !- Surface Type
-  ,                                       !- Construction Name
-  {2d06bc30-fb48-4c1e-aaf9-f504cb87d597}, !- Space Name
-  Adiabatic,                              !- Outside Boundary Condition
-  ,                                       !- Outside Boundary Condition Object
-=======
   {a0a36e2f-7985-4178-b82f-b0adfe306fba}, !- Handle
   Surface 4,                              !- Name
   Wall,                                   !- Surface Type
@@ -592,7 +413,6 @@
   {01179948-9b27-47a0-a51d-5b3b2736a8c9}, !- Space Name
   Surface,                                !- Outside Boundary Condition
   {bc9656da-484d-47c9-906a-73b610c0d8e1}, !- Outside Boundary Condition Object
->>>>>>> 30cb9182
   NoSun,                                  !- Sun Exposure
   NoWind,                                 !- Wind Exposure
   ,                                       !- View Factor to Ground
@@ -603,19 +423,11 @@
   4.572, 0, 2.4384;                       !- X,Y,Z Vertex 4 {m}
 
 OS:Surface,
-<<<<<<< HEAD
-  {7d8c391f-73c6-4e52-aa42-e815a66a8937}, !- Handle
-  Surface 5,                              !- Name
-  Wall,                                   !- Surface Type
-  ,                                       !- Construction Name
-  {2d06bc30-fb48-4c1e-aaf9-f504cb87d597}, !- Space Name
-=======
   {19f5cba0-1d17-4313-90f5-313cbfbf0d63}, !- Handle
   Surface 5,                              !- Name
   Wall,                                   !- Surface Type
   ,                                       !- Construction Name
   {01179948-9b27-47a0-a51d-5b3b2736a8c9}, !- Space Name
->>>>>>> 30cb9182
   Outdoors,                               !- Outside Boundary Condition
   ,                                       !- Outside Boundary Condition Object
   SunExposed,                             !- Sun Exposure
@@ -628,15 +440,6 @@
   4.572, -9.144, 2.4384;                  !- X,Y,Z Vertex 4 {m}
 
 OS:Surface,
-<<<<<<< HEAD
-  {506287c0-f0ac-47ba-8e4c-94b755ef6889}, !- Handle
-  Surface 6,                              !- Name
-  RoofCeiling,                            !- Surface Type
-  ,                                       !- Construction Name
-  {2d06bc30-fb48-4c1e-aaf9-f504cb87d597}, !- Space Name
-  Surface,                                !- Outside Boundary Condition
-  {1cd7cac3-0e27-4875-a1e8-f804446daf3b}, !- Outside Boundary Condition Object
-=======
   {ee42bcd1-66e4-4288-bac7-7b378a0becb3}, !- Handle
   Surface 6,                              !- Name
   RoofCeiling,                            !- Surface Type
@@ -644,7 +447,6 @@
   {01179948-9b27-47a0-a51d-5b3b2736a8c9}, !- Space Name
   Surface,                                !- Outside Boundary Condition
   {0a7f88ac-7eae-4acf-b476-a579a77d5585}, !- Outside Boundary Condition Object
->>>>>>> 30cb9182
   NoSun,                                  !- Sun Exposure
   NoWind,                                 !- Wind Exposure
   ,                                       !- View Factor to Ground
@@ -655,11 +457,7 @@
   0, -9.144, 2.4384;                      !- X,Y,Z Vertex 4 {m}
 
 OS:SpaceType,
-<<<<<<< HEAD
-  {e50bb7c2-21bb-464a-af95-0870a37f0293}, !- Handle
-=======
   {5b5e7b54-f94b-4d4d-b4cc-145b6222fe5a}, !- Handle
->>>>>>> 30cb9182
   Space Type 1,                           !- Name
   ,                                       !- Default Construction Set Name
   ,                                       !- Default Schedule Set Name
@@ -670,15 +468,9 @@
   living;                                 !- Standards Space Type
 
 OS:Space,
-<<<<<<< HEAD
-  {7f97232b-e321-46cf-801a-1328c1330088}, !- Handle
-  living space|story 2,                   !- Name
-  {e50bb7c2-21bb-464a-af95-0870a37f0293}, !- Space Type Name
-=======
   {2f411791-4100-4b6f-8476-e73a4ebc0fb9}, !- Handle
   living space|story 2,                   !- Name
   {5b5e7b54-f94b-4d4d-b4cc-145b6222fe5a}, !- Space Type Name
->>>>>>> 30cb9182
   ,                                       !- Default Construction Set Name
   ,                                       !- Default Schedule Set Name
   -0,                                     !- Direction of Relative North {deg}
@@ -686,15 +478,6 @@
   0,                                      !- Y Origin {m}
   2.4384,                                 !- Z Origin {m}
   ,                                       !- Building Story Name
-<<<<<<< HEAD
-  {41aaf22d-be93-4e09-8ce1-fe7764788fc3}, !- Thermal Zone Name
-  ,                                       !- Part of Total Floor Area
-  ,                                       !- Design Specification Outdoor Air Object Name
-  {8e776fc4-eeec-4df1-8821-8f998412cf28}; !- Building Unit Name
-
-OS:Surface,
-  {86736d5e-8879-4e1d-bfb8-3f416dffbc1b}, !- Handle
-=======
   {d653767d-a7e9-474e-8e34-3092858b0e9d}, !- Thermal Zone Name
   ,                                       !- Part of Total Floor Area
   ,                                       !- Design Specification Outdoor Air Object Name
@@ -702,12 +485,44 @@
 
 OS:Surface,
   {bc8abe4d-f178-465d-b5d5-7ffbea7f3130}, !- Handle
->>>>>>> 30cb9182
   Surface 7,                              !- Name
   RoofCeiling,                            !- Surface Type
   ,                                       !- Construction Name
-<<<<<<< HEAD
-  {7f97232b-e321-46cf-801a-1328c1330088}, !- Space Name
+  {2f411791-4100-4b6f-8476-e73a4ebc0fb9}, !- Space Name
+  Surface,                                !- Outside Boundary Condition
+  {e9d9a49b-d03b-4eb8-acd0-90f7fce374f2}, !- Outside Boundary Condition Object
+  NoSun,                                  !- Sun Exposure
+  NoWind,                                 !- Wind Exposure
+  ,                                       !- View Factor to Ground
+  ,                                       !- Number of Vertices
+  4.572, -9.144, 2.4384,                  !- X,Y,Z Vertex 1 {m}
+  4.572, 0, 2.4384,                       !- X,Y,Z Vertex 2 {m}
+  0, 0, 2.4384,                           !- X,Y,Z Vertex 3 {m}
+  0, -9.144, 2.4384;                      !- X,Y,Z Vertex 4 {m}
+
+OS:Surface,
+  {0a7f88ac-7eae-4acf-b476-a579a77d5585}, !- Handle
+  Surface 8,                              !- Name
+  Floor,                                  !- Surface Type
+  ,                                       !- Construction Name
+  {2f411791-4100-4b6f-8476-e73a4ebc0fb9}, !- Space Name
+  Surface,                                !- Outside Boundary Condition
+  {ee42bcd1-66e4-4288-bac7-7b378a0becb3}, !- Outside Boundary Condition Object
+  NoSun,                                  !- Sun Exposure
+  NoWind,                                 !- Wind Exposure
+  ,                                       !- View Factor to Ground
+  ,                                       !- Number of Vertices
+  0, -9.144, 0,                           !- X,Y,Z Vertex 1 {m}
+  0, 0, 0,                                !- X,Y,Z Vertex 2 {m}
+  4.572, 0, 0,                            !- X,Y,Z Vertex 3 {m}
+  4.572, -9.144, 0;                       !- X,Y,Z Vertex 4 {m}
+
+OS:Surface,
+  {12f09880-2c87-4783-b2f4-477a1e42036a}, !- Handle
+  Surface 9,                              !- Name
+  Wall,                                   !- Surface Type
+  ,                                       !- Construction Name
+  {2f411791-4100-4b6f-8476-e73a4ebc0fb9}, !- Space Name
   Outdoors,                               !- Outside Boundary Condition
   ,                                       !- Outside Boundary Condition Object
   SunExposed,                             !- Sun Exposure
@@ -720,81 +535,8 @@
   0, 0, 2.4384;                           !- X,Y,Z Vertex 4 {m}
 
 OS:Surface,
-  {fb9b00e0-286f-44ed-9b5e-075991493006}, !- Handle
-  Surface 8,                              !- Name
-  RoofCeiling,                            !- Surface Type
-  ,                                       !- Construction Name
-  {7f97232b-e321-46cf-801a-1328c1330088}, !- Space Name
-  Surface,                                !- Outside Boundary Condition
-  {b8f19177-a656-446e-853f-e53ef223c519}, !- Outside Boundary Condition Object
-  NoSun,                                  !- Sun Exposure
-  NoWind,                                 !- Wind Exposure
-  ,                                       !- View Factor to Ground
-  ,                                       !- Number of Vertices
-  4.572, -9.144, 2.4384,                  !- X,Y,Z Vertex 1 {m}
-  4.572, 0, 2.4384,                       !- X,Y,Z Vertex 2 {m}
-  0, 0, 2.4384,                           !- X,Y,Z Vertex 3 {m}
-  0, -9.144, 2.4384;                      !- X,Y,Z Vertex 4 {m}
-
-OS:Surface,
-  {11da0b51-fd14-4553-a7f1-891af1d3f1a3}, !- Handle
-  Surface 9,                              !- Name
-  Wall,                                   !- Surface Type
-  ,                                       !- Construction Name
-  {7f97232b-e321-46cf-801a-1328c1330088}, !- Space Name
-  Adiabatic,                              !- Outside Boundary Condition
-  ,                                       !- Outside Boundary Condition Object
-=======
-  {2f411791-4100-4b6f-8476-e73a4ebc0fb9}, !- Space Name
-  Surface,                                !- Outside Boundary Condition
-  {e9d9a49b-d03b-4eb8-acd0-90f7fce374f2}, !- Outside Boundary Condition Object
->>>>>>> 30cb9182
-  NoSun,                                  !- Sun Exposure
-  NoWind,                                 !- Wind Exposure
-  ,                                       !- View Factor to Ground
-  ,                                       !- Number of Vertices
-  4.572, -9.144, 2.4384,                  !- X,Y,Z Vertex 1 {m}
-  4.572, 0, 2.4384,                       !- X,Y,Z Vertex 2 {m}
-  0, 0, 2.4384,                           !- X,Y,Z Vertex 3 {m}
-  0, -9.144, 2.4384;                      !- X,Y,Z Vertex 4 {m}
-
-OS:Surface,
-<<<<<<< HEAD
-  {1cd7cac3-0e27-4875-a1e8-f804446daf3b}, !- Handle
+  {1a305f6c-4961-4e24-9041-a60e94031102}, !- Handle
   Surface 10,                             !- Name
-  Floor,                                  !- Surface Type
-  ,                                       !- Construction Name
-  {7f97232b-e321-46cf-801a-1328c1330088}, !- Space Name
-  Surface,                                !- Outside Boundary Condition
-  {506287c0-f0ac-47ba-8e4c-94b755ef6889}, !- Outside Boundary Condition Object
-=======
-  {0a7f88ac-7eae-4acf-b476-a579a77d5585}, !- Handle
-  Surface 8,                              !- Name
-  Floor,                                  !- Surface Type
-  ,                                       !- Construction Name
-  {2f411791-4100-4b6f-8476-e73a4ebc0fb9}, !- Space Name
-  Surface,                                !- Outside Boundary Condition
-  {ee42bcd1-66e4-4288-bac7-7b378a0becb3}, !- Outside Boundary Condition Object
->>>>>>> 30cb9182
-  NoSun,                                  !- Sun Exposure
-  NoWind,                                 !- Wind Exposure
-  ,                                       !- View Factor to Ground
-  ,                                       !- Number of Vertices
-  0, -9.144, 0,                           !- X,Y,Z Vertex 1 {m}
-  0, 0, 0,                                !- X,Y,Z Vertex 2 {m}
-  4.572, 0, 0,                            !- X,Y,Z Vertex 3 {m}
-  4.572, -9.144, 0;                       !- X,Y,Z Vertex 4 {m}
-
-OS:Surface,
-<<<<<<< HEAD
-  {324b0d3f-1bb0-40af-8b20-a0735c990516}, !- Handle
-  Surface 11,                             !- Name
-  Wall,                                   !- Surface Type
-  ,                                       !- Construction Name
-  {7f97232b-e321-46cf-801a-1328c1330088}, !- Space Name
-=======
-  {12f09880-2c87-4783-b2f4-477a1e42036a}, !- Handle
-  Surface 9,                              !- Name
   Wall,                                   !- Surface Type
   ,                                       !- Construction Name
   {2f411791-4100-4b6f-8476-e73a4ebc0fb9}, !- Space Name
@@ -804,18 +546,17 @@
   WindExposed,                            !- Wind Exposure
   ,                                       !- View Factor to Ground
   ,                                       !- Number of Vertices
-  4.572, 0, 2.4384,                       !- X,Y,Z Vertex 1 {m}
-  4.572, 0, 0,                            !- X,Y,Z Vertex 2 {m}
-  0, 0, 0,                                !- X,Y,Z Vertex 3 {m}
-  0, 0, 2.4384;                           !- X,Y,Z Vertex 4 {m}
-
-OS:Surface,
-  {1a305f6c-4961-4e24-9041-a60e94031102}, !- Handle
-  Surface 10,                             !- Name
+  0, -9.144, 2.4384,                      !- X,Y,Z Vertex 1 {m}
+  0, -9.144, 0,                           !- X,Y,Z Vertex 2 {m}
+  4.572, -9.144, 0,                       !- X,Y,Z Vertex 3 {m}
+  4.572, -9.144, 2.4384;                  !- X,Y,Z Vertex 4 {m}
+
+OS:Surface,
+  {212cabd2-f1b7-4e76-9b2b-16751b30a2ab}, !- Handle
+  Surface 11,                             !- Name
   Wall,                                   !- Surface Type
   ,                                       !- Construction Name
   {2f411791-4100-4b6f-8476-e73a4ebc0fb9}, !- Space Name
->>>>>>> 30cb9182
   Outdoors,                               !- Outside Boundary Condition
   ,                                       !- Outside Boundary Condition Object
   SunExposed,                             !- Sun Exposure
@@ -828,57 +569,6 @@
   0, -9.144, 2.4384;                      !- X,Y,Z Vertex 4 {m}
 
 OS:Surface,
-<<<<<<< HEAD
-  {785b1721-8a9b-456c-a1ee-2d5ff449ba79}, !- Handle
-  Surface 12,                             !- Name
-  Wall,                                   !- Surface Type
-  ,                                       !- Construction Name
-  {7f97232b-e321-46cf-801a-1328c1330088}, !- Space Name
-=======
-  {212cabd2-f1b7-4e76-9b2b-16751b30a2ab}, !- Handle
-  Surface 11,                             !- Name
-  Wall,                                   !- Surface Type
-  ,                                       !- Construction Name
-  {2f411791-4100-4b6f-8476-e73a4ebc0fb9}, !- Space Name
->>>>>>> 30cb9182
-  Outdoors,                               !- Outside Boundary Condition
-  ,                                       !- Outside Boundary Condition Object
-  SunExposed,                             !- Sun Exposure
-  WindExposed,                            !- Wind Exposure
-  ,                                       !- View Factor to Ground
-  ,                                       !- Number of Vertices
-  0, -9.144, 2.4384,                      !- X,Y,Z Vertex 1 {m}
-  0, -9.144, 0,                           !- X,Y,Z Vertex 2 {m}
-  4.572, -9.144, 0,                       !- X,Y,Z Vertex 3 {m}
-  4.572, -9.144, 2.4384;                  !- X,Y,Z Vertex 4 {m}
-
-OS:Surface,
-<<<<<<< HEAD
-  {8c801523-2044-44be-9fea-11041f56e1ac}, !- Handle
-  Surface 18,                             !- Name
-  Floor,                                  !- Surface Type
-  ,                                       !- Construction Name
-  {54446e15-4d2a-4dea-9da0-5c47f56a0d86}, !- Space Name
-  Foundation,                             !- Outside Boundary Condition
-  ,                                       !- Outside Boundary Condition Object
-  NoSun,                                  !- Sun Exposure
-  NoWind,                                 !- Wind Exposure
-  ,                                       !- View Factor to Ground
-  ,                                       !- Number of Vertices
-  0, -9.144, -2.4384,                     !- X,Y,Z Vertex 1 {m}
-  0, 0, -2.4384,                          !- X,Y,Z Vertex 2 {m}
-  4.572, 0, -2.4384,                      !- X,Y,Z Vertex 3 {m}
-  4.572, -9.144, -2.4384;                 !- X,Y,Z Vertex 4 {m}
-
-OS:Surface,
-  {d6db9df9-b759-4049-bc24-f71201e1a137}, !- Handle
-  Surface 19,                             !- Name
-  Wall,                                   !- Surface Type
-  ,                                       !- Construction Name
-  {54446e15-4d2a-4dea-9da0-5c47f56a0d86}, !- Space Name
-  Foundation,                             !- Outside Boundary Condition
-  ,                                       !- Outside Boundary Condition Object
-=======
   {d0004801-9ce0-4ded-bac0-d0486f4a24e7}, !- Handle
   Surface 12,                             !- Name
   Wall,                                   !- Surface Type
@@ -886,102 +576,10 @@
   {2f411791-4100-4b6f-8476-e73a4ebc0fb9}, !- Space Name
   Surface,                                !- Outside Boundary Condition
   {273a3640-fee6-418a-8cf6-9b943f128edd}, !- Outside Boundary Condition Object
->>>>>>> 30cb9182
-  NoSun,                                  !- Sun Exposure
-  NoWind,                                 !- Wind Exposure
-  ,                                       !- View Factor to Ground
-  ,                                       !- Number of Vertices
-<<<<<<< HEAD
-  0, 0, 0,                                !- X,Y,Z Vertex 1 {m}
-  0, 0, -2.4384,                          !- X,Y,Z Vertex 2 {m}
-  0, -9.144, -2.4384,                     !- X,Y,Z Vertex 3 {m}
-  0, -9.144, 0;                           !- X,Y,Z Vertex 4 {m}
-
-OS:Surface,
-  {0f875e3d-f232-429d-bb54-49aa9d5f292a}, !- Handle
-  Surface 20,                             !- Name
-  Wall,                                   !- Surface Type
-  ,                                       !- Construction Name
-  {54446e15-4d2a-4dea-9da0-5c47f56a0d86}, !- Space Name
-  Foundation,                             !- Outside Boundary Condition
-  ,                                       !- Outside Boundary Condition Object
-  NoSun,                                  !- Sun Exposure
-  NoWind,                                 !- Wind Exposure
-  ,                                       !- View Factor to Ground
-  ,                                       !- Number of Vertices
-  4.572, 0, 0,                            !- X,Y,Z Vertex 1 {m}
-  4.572, 0, -2.4384,                      !- X,Y,Z Vertex 2 {m}
-  0, 0, -2.4384,                          !- X,Y,Z Vertex 3 {m}
-  0, 0, 0;                                !- X,Y,Z Vertex 4 {m}
-
-OS:Surface,
-  {a481ba33-bf5f-42ed-858e-ebdb2dcb8451}, !- Handle
-  Surface 21,                             !- Name
-  Wall,                                   !- Surface Type
-  ,                                       !- Construction Name
-  {54446e15-4d2a-4dea-9da0-5c47f56a0d86}, !- Space Name
-  Adiabatic,                              !- Outside Boundary Condition
-  ,                                       !- Outside Boundary Condition Object
-  NoSun,                                  !- Sun Exposure
-  NoWind,                                 !- Wind Exposure
-  ,                                       !- View Factor to Ground
-  ,                                       !- Number of Vertices
-  4.572, -9.144, 0,                       !- X,Y,Z Vertex 1 {m}
-  4.572, -9.144, -2.4384,                 !- X,Y,Z Vertex 2 {m}
-  4.572, 0, -2.4384,                      !- X,Y,Z Vertex 3 {m}
-  4.572, 0, 0;                            !- X,Y,Z Vertex 4 {m}
-
-OS:Surface,
-  {f12b1922-f139-4340-9166-13104449d79e}, !- Handle
-  Surface 22,                             !- Name
-  Wall,                                   !- Surface Type
-  ,                                       !- Construction Name
-  {54446e15-4d2a-4dea-9da0-5c47f56a0d86}, !- Space Name
-  Foundation,                             !- Outside Boundary Condition
-  ,                                       !- Outside Boundary Condition Object
-  NoSun,                                  !- Sun Exposure
-  NoWind,                                 !- Wind Exposure
-  ,                                       !- View Factor to Ground
-  ,                                       !- Number of Vertices
-  0, -9.144, 0,                           !- X,Y,Z Vertex 1 {m}
-  0, -9.144, -2.4384,                     !- X,Y,Z Vertex 2 {m}
-  4.572, -9.144, -2.4384,                 !- X,Y,Z Vertex 3 {m}
-  4.572, -9.144, 0;                       !- X,Y,Z Vertex 4 {m}
-
-OS:Surface,
-  {8c015ec4-0789-4bf1-9549-1965f8219c33}, !- Handle
-  Surface 23,                             !- Name
-  RoofCeiling,                            !- Surface Type
-  ,                                       !- Construction Name
-  {54446e15-4d2a-4dea-9da0-5c47f56a0d86}, !- Space Name
-  Surface,                                !- Outside Boundary Condition
-  {aa1d19ac-fae8-49f9-a09d-ceec127f785f}, !- Outside Boundary Condition Object
-  NoSun,                                  !- Sun Exposure
-  NoWind,                                 !- Wind Exposure
-  ,                                       !- View Factor to Ground
-  ,                                       !- Number of Vertices
-  4.572, -9.144, 0,                       !- X,Y,Z Vertex 1 {m}
-  4.572, 0, 0,                            !- X,Y,Z Vertex 2 {m}
-  0, 0, 0,                                !- X,Y,Z Vertex 3 {m}
-  0, -9.144, 0;                           !- X,Y,Z Vertex 4 {m}
-
-OS:Space,
-  {54446e15-4d2a-4dea-9da0-5c47f56a0d86}, !- Handle
-  unfinished basement space,              !- Name
-  {cd530cb4-f2c4-4fd1-9dd4-6f424f7666cd}, !- Space Type Name
-  ,                                       !- Default Construction Set Name
-  ,                                       !- Default Schedule Set Name
-  ,                                       !- Direction of Relative North {deg}
-  ,                                       !- X Origin {m}
-  ,                                       !- Y Origin {m}
-  ,                                       !- Z Origin {m}
-  ,                                       !- Building Story Name
-  {74ad0aab-e07c-49c5-bfea-32f416189045}; !- Thermal Zone Name
-
-OS:ThermalZone,
-  {74ad0aab-e07c-49c5-bfea-32f416189045}, !- Handle
-  unfinished basement zone,               !- Name
-=======
+  NoSun,                                  !- Sun Exposure
+  NoWind,                                 !- Wind Exposure
+  ,                                       !- View Factor to Ground
+  ,                                       !- Number of Vertices
   4.572, -9.144, 2.4384,                  !- X,Y,Z Vertex 1 {m}
   4.572, -9.144, 0,                       !- X,Y,Z Vertex 2 {m}
   4.572, 0, 0,                            !- X,Y,Z Vertex 3 {m}
@@ -990,7 +588,6 @@
 OS:ThermalZone,
   {7373627c-c5a9-4815-ac56-5cf934a0b009}, !- Handle
   living zone|unit 2,                     !- Name
->>>>>>> 30cb9182
   ,                                       !- Multiplier
   ,                                       !- Ceiling Height {m}
   ,                                       !- Volume {m3}
@@ -998,17 +595,10 @@
   ,                                       !- Zone Inside Convection Algorithm
   ,                                       !- Zone Outside Convection Algorithm
   ,                                       !- Zone Conditioning Equipment List Name
-<<<<<<< HEAD
-  {5fbdfb82-a299-4d27-adc8-c67cdda48650}, !- Zone Air Inlet Port List
-  {5ce622f3-4349-4914-9b41-9aceb03572d7}, !- Zone Air Exhaust Port List
-  {4065cb75-2d78-4f47-a3c7-00c39b5b3c26}, !- Zone Air Node Name
-  {b6580b14-cdad-43a3-866f-daa624b3f9ea}, !- Zone Return Air Port List
-=======
   {1ada7997-b8d5-4bd5-9a24-06dbe2cd23f9}, !- Zone Air Inlet Port List
   {a9a70acd-807a-4032-8c11-86f479f5558d}, !- Zone Air Exhaust Port List
   {762dd357-1d85-47c9-9c2d-e4352f3a7e72}, !- Zone Air Node Name
   {6d2bb2d5-9e76-4b55-8d68-eee0ee581eed}, !- Zone Return Air Port List
->>>>>>> 30cb9182
   ,                                       !- Primary Daylighting Control Name
   ,                                       !- Fraction of Zone Controlled by Primary Daylighting Control
   ,                                       !- Secondary Daylighting Control Name
@@ -1019,39 +609,6 @@
   No;                                     !- Use Ideal Air Loads
 
 OS:Node,
-<<<<<<< HEAD
-  {f3ea50a4-9e0d-47af-aa62-14e23623f7a3}, !- Handle
-  Node 2,                                 !- Name
-  {4065cb75-2d78-4f47-a3c7-00c39b5b3c26}, !- Inlet Port
-  ;                                       !- Outlet Port
-
-OS:Connection,
-  {4065cb75-2d78-4f47-a3c7-00c39b5b3c26}, !- Handle
-  {ac602dc4-6818-4cd4-8340-bfdbd7c423a7}, !- Name
-  {74ad0aab-e07c-49c5-bfea-32f416189045}, !- Source Object
-  11,                                     !- Outlet Port
-  {f3ea50a4-9e0d-47af-aa62-14e23623f7a3}, !- Target Object
-  2;                                      !- Inlet Port
-
-OS:PortList,
-  {5fbdfb82-a299-4d27-adc8-c67cdda48650}, !- Handle
-  {1c0a2876-dc54-4f13-8e4c-553e35265a70}, !- Name
-  {74ad0aab-e07c-49c5-bfea-32f416189045}; !- HVAC Component
-
-OS:PortList,
-  {5ce622f3-4349-4914-9b41-9aceb03572d7}, !- Handle
-  {3ac22d7d-d265-44ba-a5cf-69961abd3123}, !- Name
-  {74ad0aab-e07c-49c5-bfea-32f416189045}; !- HVAC Component
-
-OS:PortList,
-  {b6580b14-cdad-43a3-866f-daa624b3f9ea}, !- Handle
-  {1bfbff3c-d28d-41a1-aa6c-fe4e7093c59b}, !- Name
-  {74ad0aab-e07c-49c5-bfea-32f416189045}; !- HVAC Component
-
-OS:Sizing:Zone,
-  {4d55a3f1-d186-418b-9594-47bb6092e3cb}, !- Handle
-  {74ad0aab-e07c-49c5-bfea-32f416189045}, !- Zone or ZoneList Name
-=======
   {c30bd774-43b3-4c9f-a87e-cb3186fd73f9}, !- Handle
   Node 2,                                 !- Name
   {762dd357-1d85-47c9-9c2d-e4352f3a7e72}, !- Inlet Port
@@ -1083,7 +640,6 @@
 OS:Sizing:Zone,
   {210b8cfb-e5fd-48cc-b8a9-edcdb22c290a}, !- Handle
   {7373627c-c5a9-4815-ac56-5cf934a0b009}, !- Zone or ZoneList Name
->>>>>>> 30cb9182
   SupplyAirTemperature,                   !- Zone Cooling Design Supply Air Temperature Input Method
   14,                                     !- Zone Cooling Design Supply Air Temperature {C}
   11.11,                                  !- Zone Cooling Design Supply Air Temperature Difference {deltaC}
@@ -1112,31 +668,6 @@
   autosize;                               !- Dedicated Outdoor Air High Setpoint Temperature for Design {C}
 
 OS:ZoneHVAC:EquipmentList,
-<<<<<<< HEAD
-  {8457c65a-d7fb-4bc6-9574-60e8f68e0dee}, !- Handle
-  Zone HVAC Equipment List 2,             !- Name
-  {74ad0aab-e07c-49c5-bfea-32f416189045}; !- Thermal Zone
-
-OS:SpaceType,
-  {cd530cb4-f2c4-4fd1-9dd4-6f424f7666cd}, !- Handle
-  Space Type 2,                           !- Name
-  ,                                       !- Default Construction Set Name
-  ,                                       !- Default Schedule Set Name
-  ,                                       !- Group Rendering Name
-  ,                                       !- Design Specification Outdoor Air Object Name
-  ,                                       !- Standards Template
-  ,                                       !- Standards Building Type
-  unfinished basement;                    !- Standards Space Type
-
-OS:Surface,
-  {b8f19177-a656-446e-853f-e53ef223c519}, !- Handle
-  Surface 13,                             !- Name
-  Floor,                                  !- Surface Type
-  ,                                       !- Construction Name
-  {0b4944ec-9c16-4bd1-b42d-8de418aee474}, !- Space Name
-  Surface,                                !- Outside Boundary Condition
-  {fb9b00e0-286f-44ed-9b5e-075991493006}, !- Outside Boundary Condition Object
-=======
   {21830e21-1af0-4103-87c4-158619836e9b}, !- Handle
   Zone HVAC Equipment List 2,             !- Name
   {7373627c-c5a9-4815-ac56-5cf934a0b009}; !- Thermal Zone
@@ -1165,24 +696,10 @@
   {3a242cdf-0ac9-4db8-bc9d-ef6c2a26c7b1}, !- Space Name
   Surface,                                !- Outside Boundary Condition
   {4ffb9c4f-a83b-4525-9442-901ed8588a89}, !- Outside Boundary Condition Object
->>>>>>> 30cb9182
-  NoSun,                                  !- Sun Exposure
-  NoWind,                                 !- Wind Exposure
-  ,                                       !- View Factor to Ground
-  ,                                       !- Number of Vertices
-<<<<<<< HEAD
-  0, -9.144, 4.8768,                      !- X,Y,Z Vertex 1 {m}
-  0, 0, 4.8768,                           !- X,Y,Z Vertex 2 {m}
-  4.572, 0, 4.8768,                       !- X,Y,Z Vertex 3 {m}
-  4.572, -9.144, 4.8768;                  !- X,Y,Z Vertex 4 {m}
-
-OS:Surface,
-  {69f768af-258f-431d-9ea6-581312ea5960}, !- Handle
-  Surface 14,                             !- Name
-  RoofCeiling,                            !- Surface Type
-  ,                                       !- Construction Name
-  {0b4944ec-9c16-4bd1-b42d-8de418aee474}, !- Space Name
-=======
+  NoSun,                                  !- Sun Exposure
+  NoWind,                                 !- Wind Exposure
+  ,                                       !- View Factor to Ground
+  ,                                       !- Number of Vertices
   9.144, -9.144, 2.4384,                  !- X,Y,Z Vertex 1 {m}
   9.144, 0, 2.4384,                       !- X,Y,Z Vertex 2 {m}
   4.572, 0, 2.4384,                       !- X,Y,Z Vertex 3 {m}
@@ -1228,43 +745,12 @@
   Wall,                                   !- Surface Type
   ,                                       !- Construction Name
   {3a242cdf-0ac9-4db8-bc9d-ef6c2a26c7b1}, !- Space Name
->>>>>>> 30cb9182
   Outdoors,                               !- Outside Boundary Condition
   ,                                       !- Outside Boundary Condition Object
   SunExposed,                             !- Sun Exposure
   WindExposed,                            !- Wind Exposure
   ,                                       !- View Factor to Ground
   ,                                       !- Number of Vertices
-<<<<<<< HEAD
-  0, -4.572, 7.1628,                      !- X,Y,Z Vertex 1 {m}
-  4.572, -4.572, 7.1628,                  !- X,Y,Z Vertex 2 {m}
-  4.572, 0, 4.8768,                       !- X,Y,Z Vertex 3 {m}
-  0, 0, 4.8768;                           !- X,Y,Z Vertex 4 {m}
-
-OS:Surface,
-  {a04a3ac3-ee96-46e4-91de-4706b438af66}, !- Handle
-  Surface 15,                             !- Name
-  RoofCeiling,                            !- Surface Type
-  ,                                       !- Construction Name
-  {0b4944ec-9c16-4bd1-b42d-8de418aee474}, !- Space Name
-  Outdoors,                               !- Outside Boundary Condition
-  ,                                       !- Outside Boundary Condition Object
-  SunExposed,                             !- Sun Exposure
-  WindExposed,                            !- Wind Exposure
-  ,                                       !- View Factor to Ground
-  ,                                       !- Number of Vertices
-  4.572, -4.572, 7.1628,                  !- X,Y,Z Vertex 1 {m}
-  0, -4.572, 7.1628,                      !- X,Y,Z Vertex 2 {m}
-  0, -9.144, 4.8768,                      !- X,Y,Z Vertex 3 {m}
-  4.572, -9.144, 4.8768;                  !- X,Y,Z Vertex 4 {m}
-
-OS:Surface,
-  {d7cac6e2-6831-4517-af77-845daf9f95de}, !- Handle
-  Surface 16,                             !- Name
-  Wall,                                   !- Surface Type
-  ,                                       !- Construction Name
-  {0b4944ec-9c16-4bd1-b42d-8de418aee474}, !- Space Name
-=======
   4.572, -9.144, 2.4384,                  !- X,Y,Z Vertex 1 {m}
   4.572, -9.144, 0,                       !- X,Y,Z Vertex 2 {m}
   9.144, -9.144, 0,                       !- X,Y,Z Vertex 3 {m}
@@ -1326,27 +812,18 @@
   Wall,                                   !- Surface Type
   ,                                       !- Construction Name
   {1ee468da-38f1-4434-9f3a-43cb21b599f4}, !- Space Name
->>>>>>> 30cb9182
   Outdoors,                               !- Outside Boundary Condition
   ,                                       !- Outside Boundary Condition Object
   SunExposed,                             !- Sun Exposure
   WindExposed,                            !- Wind Exposure
   ,                                       !- View Factor to Ground
   ,                                       !- Number of Vertices
-  0, -4.572, 7.1628,                      !- X,Y,Z Vertex 1 {m}
-  0, 0, 4.8768,                           !- X,Y,Z Vertex 2 {m}
-  0, -9.144, 4.8768;                      !- X,Y,Z Vertex 3 {m}
-
-OS:Surface,
-<<<<<<< HEAD
-  {32ea7f96-172b-4370-965d-77e78565d4b9}, !- Handle
-  Surface 17,                             !- Name
-  Wall,                                   !- Surface Type
-  ,                                       !- Construction Name
-  {0b4944ec-9c16-4bd1-b42d-8de418aee474}, !- Space Name
-  Adiabatic,                              !- Outside Boundary Condition
-  ,                                       !- Outside Boundary Condition Object
-=======
+  4.572, -9.144, 4.8768,                  !- X,Y,Z Vertex 1 {m}
+  4.572, -9.144, 2.4384,                  !- X,Y,Z Vertex 2 {m}
+  9.144, -9.144, 2.4384,                  !- X,Y,Z Vertex 3 {m}
+  9.144, -9.144, 4.8768;                  !- X,Y,Z Vertex 4 {m}
+
+OS:Surface,
   {273a3640-fee6-418a-8cf6-9b943f128edd}, !- Handle
   Surface 25,                             !- Name
   Wall,                                   !- Surface Type
@@ -1371,33 +848,15 @@
   {1ee468da-38f1-4434-9f3a-43cb21b599f4}, !- Space Name
   Surface,                                !- Outside Boundary Condition
   {3680941a-61cd-4bc6-8183-e5f50be6a17e}, !- Outside Boundary Condition Object
->>>>>>> 30cb9182
-  NoSun,                                  !- Sun Exposure
-  NoWind,                                 !- Wind Exposure
-  ,                                       !- View Factor to Ground
-  ,                                       !- Number of Vertices
-  4.572, -4.572, 7.1628,                  !- X,Y,Z Vertex 1 {m}
-  4.572, -9.144, 4.8768,                  !- X,Y,Z Vertex 2 {m}
-  4.572, 0, 4.8768;                       !- X,Y,Z Vertex 3 {m}
-
-<<<<<<< HEAD
-OS:Space,
-  {0b4944ec-9c16-4bd1-b42d-8de418aee474}, !- Handle
-  unfinished attic space,                 !- Name
-  {9593b20d-2b62-4429-8e5c-d2918e1028b1}, !- Space Type Name
-  ,                                       !- Default Construction Set Name
-  ,                                       !- Default Schedule Set Name
-  ,                                       !- Direction of Relative North {deg}
-  ,                                       !- X Origin {m}
-  ,                                       !- Y Origin {m}
-  ,                                       !- Z Origin {m}
-  ,                                       !- Building Story Name
-  {8e680647-8131-4f36-8615-90efcd84dc5f}; !- Thermal Zone Name
-
-OS:ThermalZone,
-  {8e680647-8131-4f36-8615-90efcd84dc5f}, !- Handle
-  unfinished attic zone,                  !- Name
-=======
+  NoSun,                                  !- Sun Exposure
+  NoWind,                                 !- Wind Exposure
+  ,                                       !- View Factor to Ground
+  ,                                       !- Number of Vertices
+  4.572, -9.144, 2.4384,                  !- X,Y,Z Vertex 1 {m}
+  4.572, 0, 2.4384,                       !- X,Y,Z Vertex 2 {m}
+  9.144, 0, 2.4384,                       !- X,Y,Z Vertex 3 {m}
+  9.144, -9.144, 2.4384;                  !- X,Y,Z Vertex 4 {m}
+
 OS:Surface,
   {19df48ab-556c-458f-aa68-04795abb44be}, !- Handle
   Surface 27,                             !- Name
@@ -1452,7 +911,6 @@
 OS:ThermalZone,
   {aaf762bb-a465-4ddb-b91a-17a3e7a2f27a}, !- Handle
   living zone|unit 3,                     !- Name
->>>>>>> 30cb9182
   ,                                       !- Multiplier
   ,                                       !- Ceiling Height {m}
   ,                                       !- Volume {m3}
@@ -1460,17 +918,10 @@
   ,                                       !- Zone Inside Convection Algorithm
   ,                                       !- Zone Outside Convection Algorithm
   ,                                       !- Zone Conditioning Equipment List Name
-<<<<<<< HEAD
-  {674f60c7-d43c-4d46-b4fe-0bf8371fe0ce}, !- Zone Air Inlet Port List
-  {76b8c63d-25b8-49c1-92ad-83f081b3399e}, !- Zone Air Exhaust Port List
-  {5ba2ce7e-21ba-4274-b1a4-8c22e66e9943}, !- Zone Air Node Name
-  {b6763b66-40dc-4033-b2b5-a9bffe0cc4d5}, !- Zone Return Air Port List
-=======
   {d822a07e-98d3-4f7e-8f0d-dff37f5cafba}, !- Zone Air Inlet Port List
   {cc7f7664-56b6-4fbf-86df-f669de9c0f35}, !- Zone Air Exhaust Port List
   {122c5041-1ffd-4cbf-b49c-8b24f30db329}, !- Zone Air Node Name
   {f97a6546-2d53-4675-8412-f3ea7946a5db}, !- Zone Return Air Port List
->>>>>>> 30cb9182
   ,                                       !- Primary Daylighting Control Name
   ,                                       !- Fraction of Zone Controlled by Primary Daylighting Control
   ,                                       !- Secondary Daylighting Control Name
@@ -1481,39 +932,6 @@
   No;                                     !- Use Ideal Air Loads
 
 OS:Node,
-<<<<<<< HEAD
-  {bb69285d-90be-41a5-8f73-3aeca491697a}, !- Handle
-  Node 3,                                 !- Name
-  {5ba2ce7e-21ba-4274-b1a4-8c22e66e9943}, !- Inlet Port
-  ;                                       !- Outlet Port
-
-OS:Connection,
-  {5ba2ce7e-21ba-4274-b1a4-8c22e66e9943}, !- Handle
-  {e4742b8e-2d3a-46ec-b4f6-83b8bf4d797e}, !- Name
-  {8e680647-8131-4f36-8615-90efcd84dc5f}, !- Source Object
-  11,                                     !- Outlet Port
-  {bb69285d-90be-41a5-8f73-3aeca491697a}, !- Target Object
-  2;                                      !- Inlet Port
-
-OS:PortList,
-  {674f60c7-d43c-4d46-b4fe-0bf8371fe0ce}, !- Handle
-  {6c095bca-63d0-4e5c-84b6-b863832b7ff6}, !- Name
-  {8e680647-8131-4f36-8615-90efcd84dc5f}; !- HVAC Component
-
-OS:PortList,
-  {76b8c63d-25b8-49c1-92ad-83f081b3399e}, !- Handle
-  {20ba2f7d-56f8-4961-a688-48f04ed8f6d8}, !- Name
-  {8e680647-8131-4f36-8615-90efcd84dc5f}; !- HVAC Component
-
-OS:PortList,
-  {b6763b66-40dc-4033-b2b5-a9bffe0cc4d5}, !- Handle
-  {ef67ac5a-c893-4a61-9ee1-4e54a4615384}, !- Name
-  {8e680647-8131-4f36-8615-90efcd84dc5f}; !- HVAC Component
-
-OS:Sizing:Zone,
-  {5cc54352-eb3b-4817-901d-aba8a89d673d}, !- Handle
-  {8e680647-8131-4f36-8615-90efcd84dc5f}, !- Zone or ZoneList Name
-=======
   {f80339a6-0c17-4234-8a48-ff1ae1484c59}, !- Handle
   Node 3,                                 !- Name
   {122c5041-1ffd-4cbf-b49c-8b24f30db329}, !- Inlet Port
@@ -1545,7 +963,6 @@
 OS:Sizing:Zone,
   {8d131187-b411-4c25-bc7d-3ca1a9e062c3}, !- Handle
   {aaf762bb-a465-4ddb-b91a-17a3e7a2f27a}, !- Zone or ZoneList Name
->>>>>>> 30cb9182
   SupplyAirTemperature,                   !- Zone Cooling Design Supply Air Temperature Input Method
   14,                                     !- Zone Cooling Design Supply Air Temperature {C}
   11.11,                                  !- Zone Cooling Design Supply Air Temperature Difference {deltaC}
@@ -1574,158 +991,6 @@
   autosize;                               !- Dedicated Outdoor Air High Setpoint Temperature for Design {C}
 
 OS:ZoneHVAC:EquipmentList,
-<<<<<<< HEAD
-  {ae318cc8-5e03-4b0f-84e0-e13e5fadfc2a}, !- Handle
-  Zone HVAC Equipment List 3,             !- Name
-  {8e680647-8131-4f36-8615-90efcd84dc5f}; !- Thermal Zone
-
-OS:SpaceType,
-  {9593b20d-2b62-4429-8e5c-d2918e1028b1}, !- Handle
-  Space Type 3,                           !- Name
-  ,                                       !- Default Construction Set Name
-  ,                                       !- Default Schedule Set Name
-  ,                                       !- Group Rendering Name
-  ,                                       !- Design Specification Outdoor Air Object Name
-  ,                                       !- Standards Template
-  ,                                       !- Standards Building Type
-  unfinished attic;                       !- Standards Space Type
-
-OS:BuildingUnit,
-  {8e776fc4-eeec-4df1-8821-8f998412cf28}, !- Handle
-  unit 1,                                 !- Name
-  ,                                       !- Rendering Color
-  Residential;                            !- Building Unit Type
-
-OS:AdditionalProperties,
-  {7fb777a7-3797-4a9b-94de-145fc16273f9}, !- Handle
-  {8e776fc4-eeec-4df1-8821-8f998412cf28}, !- Object Name
-  NumberOfBedrooms,                       !- Feature Name 1
-  Integer,                                !- Feature Data Type 1
-  3,                                      !- Feature Value 1
-  NumberOfBathrooms,                      !- Feature Name 2
-  Double,                                 !- Feature Data Type 2
-  2,                                      !- Feature Value 2
-  NumberOfOccupants,                      !- Feature Name 3
-  Double,                                 !- Feature Data Type 3
-  3.3900000000000001;                     !- Feature Value 3
-
-OS:External:File,
-  {97398349-f3e8-4d01-a1af-91769fe4ffb0}, !- Handle
-  8760.csv,                               !- Name
-  8760.csv;                               !- File Name
-
-OS:Schedule:Day,
-  {ca7ad2c6-2b7b-4d33-8802-2b55fc783bc4}, !- Handle
-  Schedule Day 1,                         !- Name
-  ,                                       !- Schedule Type Limits Name
-  ,                                       !- Interpolate to Timestep
-  24,                                     !- Hour 1
-  0,                                      !- Minute 1
-  0;                                      !- Value Until Time 1
-
-OS:Schedule:Day,
-  {18349fb8-bca5-4c94-9525-d30dd8fcd076}, !- Handle
-  Schedule Day 2,                         !- Name
-  ,                                       !- Schedule Type Limits Name
-  ,                                       !- Interpolate to Timestep
-  24,                                     !- Hour 1
-  0,                                      !- Minute 1
-  1;                                      !- Value Until Time 1
-
-OS:Schedule:File,
-  {857283d8-8c1b-4d17-bf05-b40ed3c42a7f}, !- Handle
-  occupants,                              !- Name
-  {9256d368-3ba4-4549-9ace-2ebf25d22a27}, !- Schedule Type Limits Name
-  {97398349-f3e8-4d01-a1af-91769fe4ffb0}, !- External File Name
-  1,                                      !- Column Number
-  1,                                      !- Rows to Skip at Top
-  8760,                                   !- Number of Hours of Data
-  ,                                       !- Column Separator
-  ,                                       !- Interpolate to Timestep
-  60;                                     !- Minutes per Item
-
-OS:Schedule:Ruleset,
-  {32c78f44-7f9f-44ad-8dc5-bf8d22e33f33}, !- Handle
-  Schedule Ruleset 1,                     !- Name
-  {97dcc48d-6af4-4217-86df-0fba6f005063}, !- Schedule Type Limits Name
-  {434cf1b0-7b37-4fe9-90e5-6e821b0861dc}; !- Default Day Schedule Name
-
-OS:Schedule:Day,
-  {434cf1b0-7b37-4fe9-90e5-6e821b0861dc}, !- Handle
-  Schedule Day 3,                         !- Name
-  {97dcc48d-6af4-4217-86df-0fba6f005063}, !- Schedule Type Limits Name
-  ,                                       !- Interpolate to Timestep
-  24,                                     !- Hour 1
-  0,                                      !- Minute 1
-  112.539290946133;                       !- Value Until Time 1
-
-OS:People:Definition,
-  {aef05be2-057a-4660-92d6-8676dd77b0b0}, !- Handle
-  res occupants|living space,             !- Name
-  People,                                 !- Number of People Calculation Method
-  1.695,                                  !- Number of People {people}
-  ,                                       !- People per Space Floor Area {person/m2}
-  ,                                       !- Space Floor Area per Person {m2/person}
-  0.319734,                               !- Fraction Radiant
-  0.573,                                  !- Sensible Heat Fraction
-  0,                                      !- Carbon Dioxide Generation Rate {m3/s-W}
-  No,                                     !- Enable ASHRAE 55 Comfort Warnings
-  ZoneAveraged;                           !- Mean Radiant Temperature Calculation Type
-
-OS:People,
-  {ab905108-adc9-4d25-8a77-4ec0b6bdb527}, !- Handle
-  res occupants|living space,             !- Name
-  {aef05be2-057a-4660-92d6-8676dd77b0b0}, !- People Definition Name
-  {2d06bc30-fb48-4c1e-aaf9-f504cb87d597}, !- Space or SpaceType Name
-  {857283d8-8c1b-4d17-bf05-b40ed3c42a7f}, !- Number of People Schedule Name
-  {32c78f44-7f9f-44ad-8dc5-bf8d22e33f33}, !- Activity Level Schedule Name
-  ,                                       !- Surface Name/Angle Factor List Name
-  ,                                       !- Work Efficiency Schedule Name
-  ,                                       !- Clothing Insulation Schedule Name
-  ,                                       !- Air Velocity Schedule Name
-  1;                                      !- Multiplier
-
-OS:ScheduleTypeLimits,
-  {97dcc48d-6af4-4217-86df-0fba6f005063}, !- Handle
-  ActivityLevel,                          !- Name
-  0,                                      !- Lower Limit Value
-  ,                                       !- Upper Limit Value
-  Continuous,                             !- Numeric Type
-  ActivityLevel;                          !- Unit Type
-
-OS:ScheduleTypeLimits,
-  {9256d368-3ba4-4549-9ace-2ebf25d22a27}, !- Handle
-  Fractional,                             !- Name
-  0,                                      !- Lower Limit Value
-  1,                                      !- Upper Limit Value
-  Continuous;                             !- Numeric Type
-
-OS:People:Definition,
-  {9f9caecc-67d4-42e9-90b3-3cdbb4e91981}, !- Handle
-  res occupants|living space|story 2,     !- Name
-  People,                                 !- Number of People Calculation Method
-  1.695,                                  !- Number of People {people}
-  ,                                       !- People per Space Floor Area {person/m2}
-  ,                                       !- Space Floor Area per Person {m2/person}
-  0.319734,                               !- Fraction Radiant
-  0.573,                                  !- Sensible Heat Fraction
-  0,                                      !- Carbon Dioxide Generation Rate {m3/s-W}
-  No,                                     !- Enable ASHRAE 55 Comfort Warnings
-  ZoneAveraged;                           !- Mean Radiant Temperature Calculation Type
-
-OS:People,
-  {e3e07fdb-a94a-4f8e-8134-773b5472c9b2}, !- Handle
-  res occupants|living space|story 2,     !- Name
-  {9f9caecc-67d4-42e9-90b3-3cdbb4e91981}, !- People Definition Name
-  {7f97232b-e321-46cf-801a-1328c1330088}, !- Space or SpaceType Name
-  {857283d8-8c1b-4d17-bf05-b40ed3c42a7f}, !- Number of People Schedule Name
-  {32c78f44-7f9f-44ad-8dc5-bf8d22e33f33}, !- Activity Level Schedule Name
-  ,                                       !- Surface Name/Angle Factor List Name
-  ,                                       !- Work Efficiency Schedule Name
-  ,                                       !- Clothing Insulation Schedule Name
-  ,                                       !- Air Velocity Schedule Name
-  1;                                      !- Multiplier
-=======
   {b52fce86-1acc-487b-b7e1-f1371d47ecdd}, !- Handle
   Zone HVAC Equipment List 3,             !- Name
   {aaf762bb-a465-4ddb-b91a-17a3e7a2f27a}; !- Thermal Zone
@@ -5609,4 +4874,3 @@
   24,                                     !- Hour 1
   0,                                      !- Minute 1
   1;                                      !- Value Until Time 1
->>>>>>> 30cb9182
