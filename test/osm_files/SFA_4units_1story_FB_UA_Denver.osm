--- conflicted
+++ resolved
@@ -1,54 +1,26 @@
 !- NOTE: Auto-generated from /test/osw_files/SFA_4units_1story_FB_UA_Denver.osw
 
 OS:Version,
-<<<<<<< HEAD
-  {fbce3dd7-b1bb-46ad-bd5f-67ce44285500}, !- Handle
-  2.9.0;                                  !- Version Identifier
-
-OS:SimulationControl,
-  {eabcec1d-db64-443c-a895-e828604d3954}, !- Handle
-=======
   {4304a4de-d579-4187-a5aa-f9e09299c86c}, !- Handle
   2.9.0;                                  !- Version Identifier
 
 OS:SimulationControl,
   {5eef6b6b-f0f3-462c-a80a-7990ab8ffd81}, !- Handle
->>>>>>> 30cb9182
   ,                                       !- Do Zone Sizing Calculation
   ,                                       !- Do System Sizing Calculation
   ,                                       !- Do Plant Sizing Calculation
   No;                                     !- Run Simulation for Sizing Periods
 
 OS:Timestep,
-<<<<<<< HEAD
-  {d166f437-a657-4d62-b9a6-61b1f4e27895}, !- Handle
-  6;                                      !- Number of Timesteps per Hour
-
-OS:ShadowCalculation,
-  {d7965fff-50f1-4dc8-98ad-e42e15455a79}, !- Handle
-=======
   {de430148-11c1-4a06-bf8c-edc1da77afea}, !- Handle
   6;                                      !- Number of Timesteps per Hour
 
 OS:ShadowCalculation,
   {4a6ca27e-47e1-458c-95e7-a96efd7d5c2c}, !- Handle
->>>>>>> 30cb9182
   20,                                     !- Calculation Frequency
   200;                                    !- Maximum Figures in Shadow Overlap Calculations
 
 OS:SurfaceConvectionAlgorithm:Outside,
-<<<<<<< HEAD
-  {603cceff-8cb1-4d1e-9433-be8edb513ce2}, !- Handle
-  DOE-2;                                  !- Algorithm
-
-OS:SurfaceConvectionAlgorithm:Inside,
-  {fbbe8ab2-e31b-416c-b481-d55aedd846ba}, !- Handle
-  TARP;                                   !- Algorithm
-
-OS:ZoneCapacitanceMultiplier:ResearchSpecial,
-  {b1512d38-322b-4b46-9f3d-036832289351}, !- Handle
-  ,                                       !- Temperature Capacity Multiplier
-=======
   {6faa02cb-99a3-42db-8ce9-674bd6cce97e}, !- Handle
   DOE-2;                                  !- Algorithm
 
@@ -59,16 +31,11 @@
 OS:ZoneCapacitanceMultiplier:ResearchSpecial,
   {fa7473b0-3899-430f-9313-51c56385e0e1}, !- Handle
   3.6,                                    !- Temperature Capacity Multiplier
->>>>>>> 30cb9182
   15,                                     !- Humidity Capacity Multiplier
   ;                                       !- Carbon Dioxide Capacity Multiplier
 
 OS:RunPeriod,
-<<<<<<< HEAD
-  {4010b9e0-3139-4e07-9b04-c51d2d04e043}, !- Handle
-=======
   {ecb0484f-78a6-4a15-a817-f79fdbb07a6e}, !- Handle
->>>>>>> 30cb9182
   Run Period 1,                           !- Name
   1,                                      !- Begin Month
   1,                                      !- Begin Day of Month
@@ -82,21 +49,13 @@
   ;                                       !- Number of Times Runperiod to be Repeated
 
 OS:YearDescription,
-<<<<<<< HEAD
-  {2d8861ea-dfd5-4d61-9cd5-243b618010b6}, !- Handle
-=======
   {f768fe59-3578-485e-b39f-e0cd251c9d3b}, !- Handle
->>>>>>> 30cb9182
   2007,                                   !- Calendar Year
   ,                                       !- Day of Week for Start Day
   ;                                       !- Is Leap Year
 
 OS:WeatherFile,
-<<<<<<< HEAD
-  {7f72d548-45c3-49c0-8154-8e30c1c788e1}, !- Handle
-=======
   {9e2099e8-f34a-4d7c-9676-aa97cd81d554}, !- Handle
->>>>>>> 30cb9182
   Denver Intl Ap,                         !- City
   CO,                                     !- State Province Region
   USA,                                    !- Country
@@ -110,13 +69,8 @@
   E23378AA;                               !- Checksum
 
 OS:AdditionalProperties,
-<<<<<<< HEAD
-  {c0c4d38d-d6ff-4b1d-843d-884317e25d77}, !- Handle
-  {7f72d548-45c3-49c0-8154-8e30c1c788e1}, !- Object Name
-=======
   {28185452-1a3d-4926-ba5c-036d2a54d702}, !- Handle
   {9e2099e8-f34a-4d7c-9676-aa97cd81d554}, !- Object Name
->>>>>>> 30cb9182
   EPWHeaderCity,                          !- Feature Name 1
   String,                                 !- Feature Data Type 1
   Denver Intl Ap,                         !- Feature Value 1
@@ -224,11 +178,7 @@
   84;                                     !- Feature Value 35
 
 OS:Site,
-<<<<<<< HEAD
-  {40c5eaba-237d-4ce0-be12-756326982720}, !- Handle
-=======
   {83a51b00-ac60-4de6-b49f-9fa72437f330}, !- Handle
->>>>>>> 30cb9182
   Denver Intl Ap_CO_USA,                  !- Name
   39.83,                                  !- Latitude {deg}
   -104.65,                                !- Longitude {deg}
@@ -237,11 +187,7 @@
   ;                                       !- Terrain
 
 OS:ClimateZones,
-<<<<<<< HEAD
-  {41167bcf-f18b-45dd-bcbf-5c0dbbfd75a8}, !- Handle
-=======
   {3c7b8fae-8b3f-41b8-87f4-9d62a64910e9}, !- Handle
->>>>>>> 30cb9182
   ,                                       !- Active Institution
   ,                                       !- Active Year
   ,                                       !- Climate Zone Institution Name 1
@@ -254,31 +200,19 @@
   Cold;                                   !- Climate Zone Value 2
 
 OS:Site:WaterMainsTemperature,
-<<<<<<< HEAD
-  {a204eadf-5411-4db3-b75a-de19c2ef6233}, !- Handle
-=======
   {94f0c6c5-b903-4d34-a873-fa131628b8a3}, !- Handle
->>>>>>> 30cb9182
   Correlation,                            !- Calculation Method
   ,                                       !- Temperature Schedule Name
   10.8753424657535,                       !- Annual Average Outdoor Air Temperature {C}
   23.1524007936508;                       !- Maximum Difference In Monthly Average Outdoor Air Temperatures {deltaC}
 
 OS:RunPeriodControl:DaylightSavingTime,
-<<<<<<< HEAD
-  {09df25c3-a499-49ff-944e-973a9bc0d29b}, !- Handle
-=======
   {f726387c-119b-43e3-b1ad-6df1469fea51}, !- Handle
->>>>>>> 30cb9182
   4/7,                                    !- Start Date
   10/26;                                  !- End Date
 
 OS:Site:GroundTemperature:Deep,
-<<<<<<< HEAD
-  {0be1d6c6-a905-4f90-ae18-1de4d5c42cd8}, !- Handle
-=======
   {90bba4d8-479b-41c7-803f-6c3848ca9ea3}, !- Handle
->>>>>>> 30cb9182
   10.8753424657535,                       !- January Deep Ground Temperature {C}
   10.8753424657535,                       !- February Deep Ground Temperature {C}
   10.8753424657535,                       !- March Deep Ground Temperature {C}
@@ -293,11 +227,7 @@
   10.8753424657535;                       !- December Deep Ground Temperature {C}
 
 OS:Building,
-<<<<<<< HEAD
-  {c492964d-e170-4bfc-82e6-3b7a7a208cae}, !- Handle
-=======
   {4bf7d678-e65b-4fd4-983c-b0be120f90a9}, !- Handle
->>>>>>> 30cb9182
   Building 1,                             !- Name
   ,                                       !- Building Sector Type
   ,                                       !- North Axis {deg}
@@ -312,33 +242,17 @@
   4;                                      !- Standards Number of Living Units
 
 OS:AdditionalProperties,
-<<<<<<< HEAD
-  {046a4867-ce0b-409f-929a-3b311fdd77db}, !- Handle
-  {c492964d-e170-4bfc-82e6-3b7a7a208cae}, !- Object Name
-  num_units,                              !- Feature Name 1
-=======
   {368c1f8f-fe5e-4a05-93b9-48e9a51aa5a4}, !- Handle
   {4bf7d678-e65b-4fd4-983c-b0be120f90a9}, !- Object Name
   Total Units Represented,                !- Feature Name 1
->>>>>>> 30cb9182
   Integer,                                !- Feature Data Type 1
   4,                                      !- Feature Value 1
-  has_rear_units,                         !- Feature Name 2
-  Boolean,                                !- Feature Data Type 2
-  false,                                  !- Feature Value 2
-  horz_location,                          !- Feature Name 3
-  String,                                 !- Feature Data Type 3
-  Left,                                   !- Feature Value 3
-  num_floors,                             !- Feature Name 4
-  Integer,                                !- Feature Data Type 4
-  1;                                      !- Feature Value 4
+  Total Units Modeled,                    !- Feature Name 2
+  Integer,                                !- Feature Data Type 2
+  4;                                      !- Feature Value 2
 
 OS:ThermalZone,
-<<<<<<< HEAD
-  {20f7556e-f238-4ba1-a35d-49451da2ee0a}, !- Handle
-=======
   {60ce0747-52a1-4115-ac33-28da6ecc22fa}, !- Handle
->>>>>>> 30cb9182
   living zone,                            !- Name
   ,                                       !- Multiplier
   ,                                       !- Ceiling Height {m}
@@ -347,17 +261,10 @@
   ,                                       !- Zone Inside Convection Algorithm
   ,                                       !- Zone Outside Convection Algorithm
   ,                                       !- Zone Conditioning Equipment List Name
-<<<<<<< HEAD
-  {001945a3-64e8-4eb6-8d63-4fc8dea06287}, !- Zone Air Inlet Port List
-  {6eb99064-a6b5-4b33-b05a-08bbae69b846}, !- Zone Air Exhaust Port List
-  {281bfb19-1f9e-48a3-bc36-31699ef242f4}, !- Zone Air Node Name
-  {5a3334e3-59ea-4847-8baf-ef4eeb18ac79}, !- Zone Return Air Port List
-=======
   {16b27e3e-ae59-4466-bb73-78b94aab36df}, !- Zone Air Inlet Port List
   {956f0daf-9454-421a-8611-258631157d91}, !- Zone Air Exhaust Port List
   {1845cd23-cf45-4442-a311-b7da884fbedd}, !- Zone Air Node Name
   {f24eadba-76c2-4220-b8f9-a67aaab67b95}, !- Zone Return Air Port List
->>>>>>> 30cb9182
   ,                                       !- Primary Daylighting Control Name
   ,                                       !- Fraction of Zone Controlled by Primary Daylighting Control
   ,                                       !- Secondary Daylighting Control Name
@@ -368,39 +275,6 @@
   No;                                     !- Use Ideal Air Loads
 
 OS:Node,
-<<<<<<< HEAD
-  {beafde3b-7aa2-4adf-9358-6191aa860c9b}, !- Handle
-  Node 1,                                 !- Name
-  {281bfb19-1f9e-48a3-bc36-31699ef242f4}, !- Inlet Port
-  ;                                       !- Outlet Port
-
-OS:Connection,
-  {281bfb19-1f9e-48a3-bc36-31699ef242f4}, !- Handle
-  {4a972dca-87b0-44bd-8212-0485543be48d}, !- Name
-  {20f7556e-f238-4ba1-a35d-49451da2ee0a}, !- Source Object
-  11,                                     !- Outlet Port
-  {beafde3b-7aa2-4adf-9358-6191aa860c9b}, !- Target Object
-  2;                                      !- Inlet Port
-
-OS:PortList,
-  {001945a3-64e8-4eb6-8d63-4fc8dea06287}, !- Handle
-  {ea477656-0edd-44e4-9911-d4e277e4c488}, !- Name
-  {20f7556e-f238-4ba1-a35d-49451da2ee0a}; !- HVAC Component
-
-OS:PortList,
-  {6eb99064-a6b5-4b33-b05a-08bbae69b846}, !- Handle
-  {fef9ccac-31b6-4964-a1ae-d8f9b05305d7}, !- Name
-  {20f7556e-f238-4ba1-a35d-49451da2ee0a}; !- HVAC Component
-
-OS:PortList,
-  {5a3334e3-59ea-4847-8baf-ef4eeb18ac79}, !- Handle
-  {5cc87647-59e6-4a06-9be5-419fd5bd2f14}, !- Name
-  {20f7556e-f238-4ba1-a35d-49451da2ee0a}; !- HVAC Component
-
-OS:Sizing:Zone,
-  {5dec55cc-a7ad-4455-ac3f-c2e130f50926}, !- Handle
-  {20f7556e-f238-4ba1-a35d-49451da2ee0a}, !- Zone or ZoneList Name
-=======
   {dbf712ef-d254-45b9-9151-b1de8cf307f4}, !- Handle
   Node 1,                                 !- Name
   {1845cd23-cf45-4442-a311-b7da884fbedd}, !- Inlet Port
@@ -432,7 +306,6 @@
 OS:Sizing:Zone,
   {ecf01ee7-762e-431e-9fb4-a41f286d24bb}, !- Handle
   {60ce0747-52a1-4115-ac33-28da6ecc22fa}, !- Zone or ZoneList Name
->>>>>>> 30cb9182
   SupplyAirTemperature,                   !- Zone Cooling Design Supply Air Temperature Input Method
   14,                                     !- Zone Cooling Design Supply Air Temperature {C}
   11.11,                                  !- Zone Cooling Design Supply Air Temperature Difference {deltaC}
@@ -461,16 +334,6 @@
   autosize;                               !- Dedicated Outdoor Air High Setpoint Temperature for Design {C}
 
 OS:ZoneHVAC:EquipmentList,
-<<<<<<< HEAD
-  {2f458930-3f12-43c1-9281-9dcdd4fb30ca}, !- Handle
-  Zone HVAC Equipment List 1,             !- Name
-  {20f7556e-f238-4ba1-a35d-49451da2ee0a}; !- Thermal Zone
-
-OS:Space,
-  {5c95ed63-2fc6-431f-be3f-0aa69578a7fb}, !- Handle
-  living space,                           !- Name
-  {eb1eb5ec-9a87-4a05-8f38-d6db962c9878}, !- Space Type Name
-=======
   {368fdf9c-5985-48a7-92ce-6dca8ebe8e5c}, !- Handle
   Zone HVAC Equipment List 1,             !- Name
   {60ce0747-52a1-4115-ac33-28da6ecc22fa}; !- Thermal Zone
@@ -479,7 +342,6 @@
   {c1a351c4-699e-41b1-9562-75335404ae70}, !- Handle
   living space,                           !- Name
   {99fa4b55-fa8b-4c95-bef0-efd6318d86dd}, !- Space Type Name
->>>>>>> 30cb9182
   ,                                       !- Default Construction Set Name
   ,                                       !- Default Schedule Set Name
   ,                                       !- Direction of Relative North {deg}
@@ -487,21 +349,6 @@
   ,                                       !- Y Origin {m}
   ,                                       !- Z Origin {m}
   ,                                       !- Building Story Name
-<<<<<<< HEAD
-  {20f7556e-f238-4ba1-a35d-49451da2ee0a}, !- Thermal Zone Name
-  ,                                       !- Part of Total Floor Area
-  ,                                       !- Design Specification Outdoor Air Object Name
-  {8306ad26-d2a3-4260-8d4b-aec21d2f9e22}; !- Building Unit Name
-
-OS:Surface,
-  {66fc367a-614c-4372-a207-9963604fe595}, !- Handle
-  Surface 1,                              !- Name
-  Floor,                                  !- Surface Type
-  ,                                       !- Construction Name
-  {5c95ed63-2fc6-431f-be3f-0aa69578a7fb}, !- Space Name
-  Surface,                                !- Outside Boundary Condition
-  {829cb5c4-4f01-4a7f-a75e-696a10a1c0e1}, !- Outside Boundary Condition Object
-=======
   {60ce0747-52a1-4115-ac33-28da6ecc22fa}, !- Thermal Zone Name
   ,                                       !- Part of Total Floor Area
   ,                                       !- Design Specification Outdoor Air Object Name
@@ -515,7 +362,6 @@
   {c1a351c4-699e-41b1-9562-75335404ae70}, !- Space Name
   Surface,                                !- Outside Boundary Condition
   {7518442a-1f5a-4193-8c03-fe9f4be3296b}, !- Outside Boundary Condition Object
->>>>>>> 30cb9182
   NoSun,                                  !- Sun Exposure
   NoWind,                                 !- Wind Exposure
   ,                                       !- View Factor to Ground
@@ -526,19 +372,11 @@
   4.572, -9.144, 0;                       !- X,Y,Z Vertex 4 {m}
 
 OS:Surface,
-<<<<<<< HEAD
-  {8c705fea-631f-4854-bbe3-3d4a60a699f5}, !- Handle
-  Surface 2,                              !- Name
-  Wall,                                   !- Surface Type
-  ,                                       !- Construction Name
-  {5c95ed63-2fc6-431f-be3f-0aa69578a7fb}, !- Space Name
-=======
   {ddcbf266-436b-48a2-9448-dd1741bf716c}, !- Handle
   Surface 2,                              !- Name
   Wall,                                   !- Surface Type
   ,                                       !- Construction Name
   {c1a351c4-699e-41b1-9562-75335404ae70}, !- Space Name
->>>>>>> 30cb9182
   Outdoors,                               !- Outside Boundary Condition
   ,                                       !- Outside Boundary Condition Object
   SunExposed,                             !- Sun Exposure
@@ -551,19 +389,11 @@
   0, -9.144, 2.4384;                      !- X,Y,Z Vertex 4 {m}
 
 OS:Surface,
-<<<<<<< HEAD
-  {55418079-24d1-4412-8487-abcd884c69c3}, !- Handle
-  Surface 3,                              !- Name
-  Wall,                                   !- Surface Type
-  ,                                       !- Construction Name
-  {5c95ed63-2fc6-431f-be3f-0aa69578a7fb}, !- Space Name
-=======
   {f17fcc33-ab67-46f4-8728-0bbef4eb209e}, !- Handle
   Surface 3,                              !- Name
   Wall,                                   !- Surface Type
   ,                                       !- Construction Name
   {c1a351c4-699e-41b1-9562-75335404ae70}, !- Space Name
->>>>>>> 30cb9182
   Outdoors,                               !- Outside Boundary Condition
   ,                                       !- Outside Boundary Condition Object
   SunExposed,                             !- Sun Exposure
@@ -576,15 +406,6 @@
   0, 0, 2.4384;                           !- X,Y,Z Vertex 4 {m}
 
 OS:Surface,
-<<<<<<< HEAD
-  {8e3d97c8-2c44-49a6-98de-1e728caa360e}, !- Handle
-  Surface 4,                              !- Name
-  Wall,                                   !- Surface Type
-  ,                                       !- Construction Name
-  {5c95ed63-2fc6-431f-be3f-0aa69578a7fb}, !- Space Name
-  Adiabatic,                              !- Outside Boundary Condition
-  ,                                       !- Outside Boundary Condition Object
-=======
   {0c7cd8d2-c40d-4be1-b1d9-a18bb5cbf3d8}, !- Handle
   Surface 4,                              !- Name
   Wall,                                   !- Surface Type
@@ -592,7 +413,6 @@
   {c1a351c4-699e-41b1-9562-75335404ae70}, !- Space Name
   Surface,                                !- Outside Boundary Condition
   {0a8cb412-2678-4a95-a3cd-12e4ac047862}, !- Outside Boundary Condition Object
->>>>>>> 30cb9182
   NoSun,                                  !- Sun Exposure
   NoWind,                                 !- Wind Exposure
   ,                                       !- View Factor to Ground
@@ -603,19 +423,11 @@
   4.572, 0, 2.4384;                       !- X,Y,Z Vertex 4 {m}
 
 OS:Surface,
-<<<<<<< HEAD
-  {22a231cb-fef4-4ef2-8a7e-a855a16cd2d5}, !- Handle
-  Surface 5,                              !- Name
-  Wall,                                   !- Surface Type
-  ,                                       !- Construction Name
-  {5c95ed63-2fc6-431f-be3f-0aa69578a7fb}, !- Space Name
-=======
   {82e19763-4631-431b-940e-a08c54078ef5}, !- Handle
   Surface 5,                              !- Name
   Wall,                                   !- Surface Type
   ,                                       !- Construction Name
   {c1a351c4-699e-41b1-9562-75335404ae70}, !- Space Name
->>>>>>> 30cb9182
   Outdoors,                               !- Outside Boundary Condition
   ,                                       !- Outside Boundary Condition Object
   SunExposed,                             !- Sun Exposure
@@ -628,15 +440,6 @@
   4.572, -9.144, 2.4384;                  !- X,Y,Z Vertex 4 {m}
 
 OS:Surface,
-<<<<<<< HEAD
-  {7815fdf9-a51d-47fe-873d-d9d5769a9aff}, !- Handle
-  Surface 6,                              !- Name
-  RoofCeiling,                            !- Surface Type
-  ,                                       !- Construction Name
-  {5c95ed63-2fc6-431f-be3f-0aa69578a7fb}, !- Space Name
-  Surface,                                !- Outside Boundary Condition
-  {699e1743-e93f-45b0-a52d-f6aca11ba2b4}, !- Outside Boundary Condition Object
-=======
   {22597ad5-4dd6-40a4-93fe-a6823286485f}, !- Handle
   Surface 6,                              !- Name
   RoofCeiling,                            !- Surface Type
@@ -644,7 +447,6 @@
   {c1a351c4-699e-41b1-9562-75335404ae70}, !- Space Name
   Surface,                                !- Outside Boundary Condition
   {7853b943-a0c2-406f-ac7f-e1d91305bebc}, !- Outside Boundary Condition Object
->>>>>>> 30cb9182
   NoSun,                                  !- Sun Exposure
   NoWind,                                 !- Wind Exposure
   ,                                       !- View Factor to Ground
@@ -655,11 +457,7 @@
   0, -9.144, 2.4384;                      !- X,Y,Z Vertex 4 {m}
 
 OS:SpaceType,
-<<<<<<< HEAD
-  {eb1eb5ec-9a87-4a05-8f38-d6db962c9878}, !- Handle
-=======
   {99fa4b55-fa8b-4c95-bef0-efd6318d86dd}, !- Handle
->>>>>>> 30cb9182
   Space Type 1,                           !- Name
   ,                                       !- Default Construction Set Name
   ,                                       !- Default Schedule Set Name
@@ -669,12 +467,6 @@
   ,                                       !- Standards Building Type
   living;                                 !- Standards Space Type
 
-<<<<<<< HEAD
-OS:Space,
-  {3296fec2-36aa-4125-ab01-748e0f010ebc}, !- Handle
-  finished basement space,                !- Name
-  {5537edfa-b3b3-4819-ab45-45a9c39f2fc1}, !- Space Type Name
-=======
 OS:ThermalZone,
   {424fa2c3-6f69-4d12-9228-b502e8aaad0e}, !- Handle
   living zone|unit 2,                     !- Name
@@ -766,7 +558,6 @@
   {c707aa29-3526-4169-8d36-9f1d8c77a9a0}, !- Handle
   living space|unit 2|story 1,            !- Name
   {99fa4b55-fa8b-4c95-bef0-efd6318d86dd}, !- Space Type Name
->>>>>>> 30cb9182
   ,                                       !- Default Construction Set Name
   ,                                       !- Default Schedule Set Name
   -0,                                     !- Direction of Relative North {deg}
@@ -774,15 +565,6 @@
   0,                                      !- Y Origin {m}
   0,                                      !- Z Origin {m}
   ,                                       !- Building Story Name
-<<<<<<< HEAD
-  {839a1a6e-0c29-4003-bc47-181319f16dfe}, !- Thermal Zone Name
-  ,                                       !- Part of Total Floor Area
-  ,                                       !- Design Specification Outdoor Air Object Name
-  {8306ad26-d2a3-4260-8d4b-aec21d2f9e22}; !- Building Unit Name
-
-OS:Surface,
-  {8744a718-1a99-4900-b96b-e403ad6b6d91}, !- Handle
-=======
   {424fa2c3-6f69-4d12-9228-b502e8aaad0e}, !- Thermal Zone Name
   ,                                       !- Part of Total Floor Area
   ,                                       !- Design Specification Outdoor Air Object Name
@@ -790,54 +572,16 @@
 
 OS:Surface,
   {b54198c2-bdbf-4e60-9525-a04ea661c9e4}, !- Handle
->>>>>>> 30cb9182
   Surface 12,                             !- Name
-  Floor,                                  !- Surface Type
-  ,                                       !- Construction Name
-<<<<<<< HEAD
-  {3296fec2-36aa-4125-ab01-748e0f010ebc}, !- Space Name
-  Foundation,                             !- Outside Boundary Condition
-=======
+  Wall,                                   !- Surface Type
+  ,                                       !- Construction Name
   {c707aa29-3526-4169-8d36-9f1d8c77a9a0}, !- Space Name
   Outdoors,                               !- Outside Boundary Condition
->>>>>>> 30cb9182
-  ,                                       !- Outside Boundary Condition Object
-  NoSun,                                  !- Sun Exposure
-  NoWind,                                 !- Wind Exposure
-  ,                                       !- View Factor to Ground
-  ,                                       !- Number of Vertices
-<<<<<<< HEAD
-  0, -9.144, -2.4384,                     !- X,Y,Z Vertex 1 {m}
-  0, 0, -2.4384,                          !- X,Y,Z Vertex 2 {m}
-  4.572, 0, -2.4384,                      !- X,Y,Z Vertex 3 {m}
-  4.572, -9.144, -2.4384;                 !- X,Y,Z Vertex 4 {m}
-
-OS:Surface,
-  {c1f10642-56a3-4b3d-afb9-220474967978}, !- Handle
-  Surface 13,                             !- Name
-  Wall,                                   !- Surface Type
-  ,                                       !- Construction Name
-  {3296fec2-36aa-4125-ab01-748e0f010ebc}, !- Space Name
-  Foundation,                             !- Outside Boundary Condition
-  ,                                       !- Outside Boundary Condition Object
-  NoSun,                                  !- Sun Exposure
-  NoWind,                                 !- Wind Exposure
-  ,                                       !- View Factor to Ground
-  ,                                       !- Number of Vertices
-  0, 0, 0,                                !- X,Y,Z Vertex 1 {m}
-  0, 0, -2.4384,                          !- X,Y,Z Vertex 2 {m}
-  0, -9.144, -2.4384,                     !- X,Y,Z Vertex 3 {m}
-  0, -9.144, 0;                           !- X,Y,Z Vertex 4 {m}
-
-OS:Surface,
-  {7e400269-fda6-41fc-b29c-93935d3324f4}, !- Handle
-  Surface 14,                             !- Name
-  Wall,                                   !- Surface Type
-  ,                                       !- Construction Name
-  {3296fec2-36aa-4125-ab01-748e0f010ebc}, !- Space Name
-  Foundation,                             !- Outside Boundary Condition
-  ,                                       !- Outside Boundary Condition Object
-=======
+  ,                                       !- Outside Boundary Condition Object
+  SunExposed,                             !- Sun Exposure
+  WindExposed,                            !- Wind Exposure
+  ,                                       !- View Factor to Ground
+  ,                                       !- Number of Vertices
   9.144, 0, 2.4384,                       !- X,Y,Z Vertex 1 {m}
   9.144, 0, 0,                            !- X,Y,Z Vertex 2 {m}
   4.572, 0, 0,                            !- X,Y,Z Vertex 3 {m}
@@ -868,53 +612,33 @@
   {c707aa29-3526-4169-8d36-9f1d8c77a9a0}, !- Space Name
   Surface,                                !- Outside Boundary Condition
   {defc8fef-0b21-4603-8a43-1f9faf3141fb}, !- Outside Boundary Condition Object
->>>>>>> 30cb9182
-  NoSun,                                  !- Sun Exposure
-  NoWind,                                 !- Wind Exposure
-  ,                                       !- View Factor to Ground
-  ,                                       !- Number of Vertices
-  4.572, 0, 0,                            !- X,Y,Z Vertex 1 {m}
-  4.572, 0, -2.4384,                      !- X,Y,Z Vertex 2 {m}
-  0, 0, -2.4384,                          !- X,Y,Z Vertex 3 {m}
-  0, 0, 0;                                !- X,Y,Z Vertex 4 {m}
-
-OS:Surface,
-<<<<<<< HEAD
-  {ef77fb5a-f81f-4276-a956-cf388a973066}, !- Handle
-=======
+  NoSun,                                  !- Sun Exposure
+  NoWind,                                 !- Wind Exposure
+  ,                                       !- View Factor to Ground
+  ,                                       !- Number of Vertices
+  9.144, -9.144, 2.4384,                  !- X,Y,Z Vertex 1 {m}
+  9.144, -9.144, 0,                       !- X,Y,Z Vertex 2 {m}
+  9.144, 0, 0,                            !- X,Y,Z Vertex 3 {m}
+  9.144, 0, 2.4384;                       !- X,Y,Z Vertex 4 {m}
+
+OS:Surface,
   {0c663c80-e1ec-48b5-92d9-dfdec5464876}, !- Handle
->>>>>>> 30cb9182
   Surface 15,                             !- Name
-  Wall,                                   !- Surface Type
-  ,                                       !- Construction Name
-<<<<<<< HEAD
-  {3296fec2-36aa-4125-ab01-748e0f010ebc}, !- Space Name
-  Adiabatic,                              !- Outside Boundary Condition
-  ,                                       !- Outside Boundary Condition Object
-=======
+  Floor,                                  !- Surface Type
+  ,                                       !- Construction Name
   {c707aa29-3526-4169-8d36-9f1d8c77a9a0}, !- Space Name
   Surface,                                !- Outside Boundary Condition
   {52cbea27-efb4-4b26-83ab-d7b1e980c0c6}, !- Outside Boundary Condition Object
->>>>>>> 30cb9182
   NoSun,                                  !- Sun Exposure
   NoWind,                                 !- Wind Exposure
   ,                                       !- View Factor to Ground
   ,                                       !- Number of Vertices
   4.572, -9.144, 0,                       !- X,Y,Z Vertex 1 {m}
-  4.572, -9.144, -2.4384,                 !- X,Y,Z Vertex 2 {m}
-  4.572, 0, -2.4384,                      !- X,Y,Z Vertex 3 {m}
-  4.572, 0, 0;                            !- X,Y,Z Vertex 4 {m}
-
-OS:Surface,
-<<<<<<< HEAD
-  {a7059658-b16b-407d-b0cb-09972df360cd}, !- Handle
-  Surface 16,                             !- Name
-  Wall,                                   !- Surface Type
-  ,                                       !- Construction Name
-  {3296fec2-36aa-4125-ab01-748e0f010ebc}, !- Space Name
-  Foundation,                             !- Outside Boundary Condition
-  ,                                       !- Outside Boundary Condition Object
-=======
+  4.572, 0, 0,                            !- X,Y,Z Vertex 2 {m}
+  9.144, 0, 0,                            !- X,Y,Z Vertex 3 {m}
+  9.144, -9.144, 0;                       !- X,Y,Z Vertex 4 {m}
+
+OS:Surface,
   {0a8cb412-2678-4a95-a3cd-12e4ac047862}, !- Handle
   Surface 16,                             !- Name
   Wall,                                   !- Surface Type
@@ -922,26 +646,16 @@
   {c707aa29-3526-4169-8d36-9f1d8c77a9a0}, !- Space Name
   Surface,                                !- Outside Boundary Condition
   {0c7cd8d2-c40d-4be1-b1d9-a18bb5cbf3d8}, !- Outside Boundary Condition Object
->>>>>>> 30cb9182
-  NoSun,                                  !- Sun Exposure
-  NoWind,                                 !- Wind Exposure
-  ,                                       !- View Factor to Ground
-  ,                                       !- Number of Vertices
-  0, -9.144, 0,                           !- X,Y,Z Vertex 1 {m}
-  0, -9.144, -2.4384,                     !- X,Y,Z Vertex 2 {m}
-  4.572, -9.144, -2.4384,                 !- X,Y,Z Vertex 3 {m}
-  4.572, -9.144, 0;                       !- X,Y,Z Vertex 4 {m}
-
-OS:Surface,
-<<<<<<< HEAD
-  {829cb5c4-4f01-4a7f-a75e-696a10a1c0e1}, !- Handle
-  Surface 17,                             !- Name
-  RoofCeiling,                            !- Surface Type
-  ,                                       !- Construction Name
-  {3296fec2-36aa-4125-ab01-748e0f010ebc}, !- Space Name
-  Surface,                                !- Outside Boundary Condition
-  {66fc367a-614c-4372-a207-9963604fe595}, !- Outside Boundary Condition Object
-=======
+  NoSun,                                  !- Sun Exposure
+  NoWind,                                 !- Wind Exposure
+  ,                                       !- View Factor to Ground
+  ,                                       !- Number of Vertices
+  4.572, 0, 2.4384,                       !- X,Y,Z Vertex 1 {m}
+  4.572, 0, 0,                            !- X,Y,Z Vertex 2 {m}
+  4.572, -9.144, 0,                       !- X,Y,Z Vertex 3 {m}
+  4.572, -9.144, 2.4384;                  !- X,Y,Z Vertex 4 {m}
+
+OS:Surface,
   {1b34f8bb-fc10-4dfb-95f6-157148187a8d}, !- Handle
   Surface 17,                             !- Name
   RoofCeiling,                            !- Surface Type
@@ -949,21 +663,10 @@
   {c707aa29-3526-4169-8d36-9f1d8c77a9a0}, !- Space Name
   Surface,                                !- Outside Boundary Condition
   {cfcc126b-9622-433f-aaf2-b31e45ba96f9}, !- Outside Boundary Condition Object
->>>>>>> 30cb9182
-  NoSun,                                  !- Sun Exposure
-  NoWind,                                 !- Wind Exposure
-  ,                                       !- View Factor to Ground
-  ,                                       !- Number of Vertices
-<<<<<<< HEAD
-  4.572, -9.144, 0,                       !- X,Y,Z Vertex 1 {m}
-  4.572, 0, 0,                            !- X,Y,Z Vertex 2 {m}
-  0, 0, 0,                                !- X,Y,Z Vertex 3 {m}
-  0, -9.144, 0;                           !- X,Y,Z Vertex 4 {m}
-
-OS:ThermalZone,
-  {839a1a6e-0c29-4003-bc47-181319f16dfe}, !- Handle
-  finished basement zone,                 !- Name
-=======
+  NoSun,                                  !- Sun Exposure
+  NoWind,                                 !- Wind Exposure
+  ,                                       !- View Factor to Ground
+  ,                                       !- Number of Vertices
   9.144, -9.144, 2.4384,                  !- X,Y,Z Vertex 1 {m}
   9.144, 0, 2.4384,                       !- X,Y,Z Vertex 2 {m}
   4.572, 0, 2.4384,                       !- X,Y,Z Vertex 3 {m}
@@ -972,7 +675,6 @@
 OS:ThermalZone,
   {89eb9d05-2103-4e3f-981b-d524fb6e7ff4}, !- Handle
   living zone|unit 3,                     !- Name
->>>>>>> 30cb9182
   ,                                       !- Multiplier
   ,                                       !- Ceiling Height {m}
   ,                                       !- Volume {m3}
@@ -980,17 +682,10 @@
   ,                                       !- Zone Inside Convection Algorithm
   ,                                       !- Zone Outside Convection Algorithm
   ,                                       !- Zone Conditioning Equipment List Name
-<<<<<<< HEAD
-  {de9651d5-b5d7-45a0-aa28-1c04a058f73f}, !- Zone Air Inlet Port List
-  {4a0efd02-9006-4c7c-8230-5870ff81ecd1}, !- Zone Air Exhaust Port List
-  {dd069de1-2300-4cda-9458-9900e1a311e6}, !- Zone Air Node Name
-  {fe4b327a-22d4-4e08-91a2-b675cd017e65}, !- Zone Return Air Port List
-=======
   {5da2b9f9-8fbb-4768-b09e-c3a1e4ec1f48}, !- Zone Air Inlet Port List
   {9f7f890d-2369-4c42-b979-87e8db91dbf7}, !- Zone Air Exhaust Port List
   {1bcd9c55-1f49-4613-957b-8ea825ab13e0}, !- Zone Air Node Name
   {bf680c56-8fe5-4dec-baa9-b458cf3de5f9}, !- Zone Return Air Port List
->>>>>>> 30cb9182
   ,                                       !- Primary Daylighting Control Name
   ,                                       !- Fraction of Zone Controlled by Primary Daylighting Control
   ,                                       !- Secondary Daylighting Control Name
@@ -1001,39 +696,6 @@
   No;                                     !- Use Ideal Air Loads
 
 OS:Node,
-<<<<<<< HEAD
-  {5e543019-67e0-4ebd-952f-d15717ea719f}, !- Handle
-  Node 2,                                 !- Name
-  {dd069de1-2300-4cda-9458-9900e1a311e6}, !- Inlet Port
-  ;                                       !- Outlet Port
-
-OS:Connection,
-  {dd069de1-2300-4cda-9458-9900e1a311e6}, !- Handle
-  {24cc77f0-fa9a-46fc-bf68-715b79b9c25c}, !- Name
-  {839a1a6e-0c29-4003-bc47-181319f16dfe}, !- Source Object
-  11,                                     !- Outlet Port
-  {5e543019-67e0-4ebd-952f-d15717ea719f}, !- Target Object
-  2;                                      !- Inlet Port
-
-OS:PortList,
-  {de9651d5-b5d7-45a0-aa28-1c04a058f73f}, !- Handle
-  {edfd6849-24a4-4e2a-ab18-f5a670fdb179}, !- Name
-  {839a1a6e-0c29-4003-bc47-181319f16dfe}; !- HVAC Component
-
-OS:PortList,
-  {4a0efd02-9006-4c7c-8230-5870ff81ecd1}, !- Handle
-  {1395e3de-75a1-4ce5-9b3f-4f442af32bb5}, !- Name
-  {839a1a6e-0c29-4003-bc47-181319f16dfe}; !- HVAC Component
-
-OS:PortList,
-  {fe4b327a-22d4-4e08-91a2-b675cd017e65}, !- Handle
-  {c7890291-ed6a-4f73-99b5-8e19a5b4241f}, !- Name
-  {839a1a6e-0c29-4003-bc47-181319f16dfe}; !- HVAC Component
-
-OS:Sizing:Zone,
-  {63a0f400-b3a6-4ca7-8d1f-5eeb322b0150}, !- Handle
-  {839a1a6e-0c29-4003-bc47-181319f16dfe}, !- Zone or ZoneList Name
-=======
   {cefd0ee6-1408-45da-b84c-60ff1991d0b7}, !- Handle
   Node 3,                                 !- Name
   {1bcd9c55-1f49-4613-957b-8ea825ab13e0}, !- Inlet Port
@@ -1065,7 +727,6 @@
 OS:Sizing:Zone,
   {cfd83b7d-a9d7-4b42-b18e-8943d3da089b}, !- Handle
   {89eb9d05-2103-4e3f-981b-d524fb6e7ff4}, !- Zone or ZoneList Name
->>>>>>> 30cb9182
   SupplyAirTemperature,                   !- Zone Cooling Design Supply Air Temperature Input Method
   14,                                     !- Zone Cooling Design Supply Air Temperature {C}
   11.11,                                  !- Zone Cooling Design Supply Air Temperature Difference {deltaC}
@@ -1094,50 +755,6 @@
   autosize;                               !- Dedicated Outdoor Air High Setpoint Temperature for Design {C}
 
 OS:ZoneHVAC:EquipmentList,
-<<<<<<< HEAD
-  {3ddb32e7-d24e-4a9d-8d93-ee58310f1cb3}, !- Handle
-  Zone HVAC Equipment List 2,             !- Name
-  {839a1a6e-0c29-4003-bc47-181319f16dfe}; !- Thermal Zone
-
-OS:SpaceType,
-  {5537edfa-b3b3-4819-ab45-45a9c39f2fc1}, !- Handle
-  Space Type 2,                           !- Name
-  ,                                       !- Default Construction Set Name
-  ,                                       !- Default Schedule Set Name
-  ,                                       !- Group Rendering Name
-  ,                                       !- Design Specification Outdoor Air Object Name
-  ,                                       !- Standards Template
-  ,                                       !- Standards Building Type
-  finished basement;                      !- Standards Space Type
-
-OS:Surface,
-  {699e1743-e93f-45b0-a52d-f6aca11ba2b4}, !- Handle
-  Surface 7,                              !- Name
-  Floor,                                  !- Surface Type
-  ,                                       !- Construction Name
-  {7d0a91d1-6c36-4e10-9fd0-d8f8c79831ba}, !- Space Name
-  Surface,                                !- Outside Boundary Condition
-  {7815fdf9-a51d-47fe-873d-d9d5769a9aff}, !- Outside Boundary Condition Object
-  NoSun,                                  !- Sun Exposure
-  NoWind,                                 !- Wind Exposure
-  ,                                       !- View Factor to Ground
-  ,                                       !- Number of Vertices
-  0, -9.144, 2.4384,                      !- X,Y,Z Vertex 1 {m}
-  0, 0, 2.4384,                           !- X,Y,Z Vertex 2 {m}
-  4.572, 0, 2.4384,                       !- X,Y,Z Vertex 3 {m}
-  4.572, -9.144, 2.4384;                  !- X,Y,Z Vertex 4 {m}
-
-OS:Surface,
-  {ceb35907-062d-44a3-b4e4-80d6164dd2f8}, !- Handle
-  Surface 8,                              !- Name
-  RoofCeiling,                            !- Surface Type
-  ,                                       !- Construction Name
-  {7d0a91d1-6c36-4e10-9fd0-d8f8c79831ba}, !- Space Name
-  Outdoors,                               !- Outside Boundary Condition
-  ,                                       !- Outside Boundary Condition Object
-  SunExposed,                             !- Sun Exposure
-  WindExposed,                            !- Wind Exposure
-=======
   {c64b8167-4a9b-4cc6-8253-209a6138facf}, !- Handle
   Zone HVAC Equipment List 3,             !- Name
   {89eb9d05-2103-4e3f-981b-d524fb6e7ff4}; !- Thermal Zone
@@ -1202,26 +819,14 @@
   {94730f0c-6bed-413e-ab07-453a0b0593c9}, !- Outside Boundary Condition Object
   NoSun,                                  !- Sun Exposure
   NoWind,                                 !- Wind Exposure
->>>>>>> 30cb9182
-  ,                                       !- View Factor to Ground
-  ,                                       !- Number of Vertices
-  0, -4.572, 5.0292,                      !- X,Y,Z Vertex 1 {m}
-  4.572, -4.572, 5.0292,                  !- X,Y,Z Vertex 2 {m}
-  4.572, 0, 2.7432,                       !- X,Y,Z Vertex 3 {m}
-  0, 0, 2.7432;                           !- X,Y,Z Vertex 4 {m}
-
-OS:Surface,
-<<<<<<< HEAD
-  {4e8a736f-5840-4212-bc30-79b72859f7a8}, !- Handle
-  Surface 9,                              !- Name
-  RoofCeiling,                            !- Surface Type
-  ,                                       !- Construction Name
-  {7d0a91d1-6c36-4e10-9fd0-d8f8c79831ba}, !- Space Name
-  Outdoors,                               !- Outside Boundary Condition
-  ,                                       !- Outside Boundary Condition Object
-  SunExposed,                             !- Sun Exposure
-  WindExposed,                            !- Wind Exposure
-=======
+  ,                                       !- View Factor to Ground
+  ,                                       !- Number of Vertices
+  13.716, -9.144, 2.4384,                 !- X,Y,Z Vertex 1 {m}
+  13.716, -9.144, 0,                      !- X,Y,Z Vertex 2 {m}
+  13.716, 0, 0,                           !- X,Y,Z Vertex 3 {m}
+  13.716, 0, 2.4384;                      !- X,Y,Z Vertex 4 {m}
+
+OS:Surface,
   {31ec14ae-271a-4665-8a9c-08c8925afc5c}, !- Handle
   Surface 26,                             !- Name
   Floor,                                  !- Surface Type
@@ -1231,26 +836,14 @@
   {c6dbf9cf-0923-41fc-b832-69cafac92ce7}, !- Outside Boundary Condition Object
   NoSun,                                  !- Sun Exposure
   NoWind,                                 !- Wind Exposure
->>>>>>> 30cb9182
-  ,                                       !- View Factor to Ground
-  ,                                       !- Number of Vertices
-  4.572, -4.572, 5.0292,                  !- X,Y,Z Vertex 1 {m}
-  0, -4.572, 5.0292,                      !- X,Y,Z Vertex 2 {m}
-  0, -9.144, 2.7432,                      !- X,Y,Z Vertex 3 {m}
-  4.572, -9.144, 2.7432;                  !- X,Y,Z Vertex 4 {m}
-
-OS:Surface,
-<<<<<<< HEAD
-  {61d8c3fe-6ea9-49fe-a125-848a0b95e98f}, !- Handle
-  Surface 10,                             !- Name
-  Wall,                                   !- Surface Type
-  ,                                       !- Construction Name
-  {7d0a91d1-6c36-4e10-9fd0-d8f8c79831ba}, !- Space Name
-  Outdoors,                               !- Outside Boundary Condition
-  ,                                       !- Outside Boundary Condition Object
-  SunExposed,                             !- Sun Exposure
-  WindExposed,                            !- Wind Exposure
-=======
+  ,                                       !- View Factor to Ground
+  ,                                       !- Number of Vertices
+  9.144, -9.144, 0,                       !- X,Y,Z Vertex 1 {m}
+  9.144, 0, 0,                            !- X,Y,Z Vertex 2 {m}
+  13.716, 0, 0,                           !- X,Y,Z Vertex 3 {m}
+  13.716, -9.144, 0;                      !- X,Y,Z Vertex 4 {m}
+
+OS:Surface,
   {defc8fef-0b21-4603-8a43-1f9faf3141fb}, !- Handle
   Surface 27,                             !- Name
   Wall,                                   !- Surface Type
@@ -1260,23 +853,14 @@
   {3d53837f-ecc7-4f0d-9c6b-1dbf61e31c14}, !- Outside Boundary Condition Object
   NoSun,                                  !- Sun Exposure
   NoWind,                                 !- Wind Exposure
->>>>>>> 30cb9182
-  ,                                       !- View Factor to Ground
-  ,                                       !- Number of Vertices
-  0, -4.572, 4.7244,                      !- X,Y,Z Vertex 1 {m}
-  0, 0, 2.4384,                           !- X,Y,Z Vertex 2 {m}
-  0, -9.144, 2.4384;                      !- X,Y,Z Vertex 3 {m}
-
-OS:Surface,
-<<<<<<< HEAD
-  {7345c5ca-0fe5-4038-8b30-944d31050301}, !- Handle
-  Surface 11,                             !- Name
-  Wall,                                   !- Surface Type
-  ,                                       !- Construction Name
-  {7d0a91d1-6c36-4e10-9fd0-d8f8c79831ba}, !- Space Name
-  Adiabatic,                              !- Outside Boundary Condition
-  ,                                       !- Outside Boundary Condition Object
-=======
+  ,                                       !- View Factor to Ground
+  ,                                       !- Number of Vertices
+  9.144, 0, 2.4384,                       !- X,Y,Z Vertex 1 {m}
+  9.144, 0, 0,                            !- X,Y,Z Vertex 2 {m}
+  9.144, -9.144, 0,                       !- X,Y,Z Vertex 3 {m}
+  9.144, -9.144, 2.4384;                  !- X,Y,Z Vertex 4 {m}
+
+OS:Surface,
   {e623620c-16a7-44ed-a02a-f76811c65b25}, !- Handle
   Surface 28,                             !- Name
   RoofCeiling,                            !- Surface Type
@@ -1284,33 +868,10 @@
   {1e851aff-8759-465f-86fc-eff9ca828c86}, !- Space Name
   Surface,                                !- Outside Boundary Condition
   {657badc9-41e5-4e8f-b449-02bafec983f6}, !- Outside Boundary Condition Object
->>>>>>> 30cb9182
-  NoSun,                                  !- Sun Exposure
-  NoWind,                                 !- Wind Exposure
-  ,                                       !- View Factor to Ground
-  ,                                       !- Number of Vertices
-<<<<<<< HEAD
-  4.572, -4.572, 4.7244,                  !- X,Y,Z Vertex 1 {m}
-  4.572, -9.144, 2.4384,                  !- X,Y,Z Vertex 2 {m}
-  4.572, 0, 2.4384;                       !- X,Y,Z Vertex 3 {m}
-
-OS:Space,
-  {7d0a91d1-6c36-4e10-9fd0-d8f8c79831ba}, !- Handle
-  unfinished attic space,                 !- Name
-  {d8a1a14b-2419-48dc-bc75-c76cae1903cc}, !- Space Type Name
-  ,                                       !- Default Construction Set Name
-  ,                                       !- Default Schedule Set Name
-  ,                                       !- Direction of Relative North {deg}
-  ,                                       !- X Origin {m}
-  ,                                       !- Y Origin {m}
-  ,                                       !- Z Origin {m}
-  ,                                       !- Building Story Name
-  {bdb222dd-ee2b-463d-8881-af08c6753861}; !- Thermal Zone Name
-
-OS:ThermalZone,
-  {bdb222dd-ee2b-463d-8881-af08c6753861}, !- Handle
-  unfinished attic zone,                  !- Name
-=======
+  NoSun,                                  !- Sun Exposure
+  NoWind,                                 !- Wind Exposure
+  ,                                       !- View Factor to Ground
+  ,                                       !- Number of Vertices
   13.716, -9.144, 2.4384,                 !- X,Y,Z Vertex 1 {m}
   13.716, 0, 2.4384,                      !- X,Y,Z Vertex 2 {m}
   9.144, 0, 2.4384,                       !- X,Y,Z Vertex 3 {m}
@@ -1319,7 +880,6 @@
 OS:ThermalZone,
   {179b5c66-12a5-436a-85e5-e5e1e36f7ceb}, !- Handle
   living zone|unit 4,                     !- Name
->>>>>>> 30cb9182
   ,                                       !- Multiplier
   ,                                       !- Ceiling Height {m}
   ,                                       !- Volume {m3}
@@ -1327,17 +887,10 @@
   ,                                       !- Zone Inside Convection Algorithm
   ,                                       !- Zone Outside Convection Algorithm
   ,                                       !- Zone Conditioning Equipment List Name
-<<<<<<< HEAD
-  {e79e433c-2742-4129-936c-733a5b9ac441}, !- Zone Air Inlet Port List
-  {f17edb8a-0363-45ff-9add-17fbfab6e86e}, !- Zone Air Exhaust Port List
-  {90a0592a-9d7c-44e0-b470-0b68b9839494}, !- Zone Air Node Name
-  {97b7bb0b-cbf9-41fa-8094-efbcb34d3eb2}, !- Zone Return Air Port List
-=======
   {774ed26b-5516-401e-86bc-538632ec87ab}, !- Zone Air Inlet Port List
   {f9eb5d3c-2e51-481e-9bca-05adb81fd290}, !- Zone Air Exhaust Port List
   {1cec032f-35da-415e-8794-5af060229f48}, !- Zone Air Node Name
   {60b6dfef-b898-43b1-b404-6f3e0168db78}, !- Zone Return Air Port List
->>>>>>> 30cb9182
   ,                                       !- Primary Daylighting Control Name
   ,                                       !- Fraction of Zone Controlled by Primary Daylighting Control
   ,                                       !- Secondary Daylighting Control Name
@@ -1348,39 +901,6 @@
   No;                                     !- Use Ideal Air Loads
 
 OS:Node,
-<<<<<<< HEAD
-  {d0c4b498-f1d4-4700-9af5-f916111fa05b}, !- Handle
-  Node 3,                                 !- Name
-  {90a0592a-9d7c-44e0-b470-0b68b9839494}, !- Inlet Port
-  ;                                       !- Outlet Port
-
-OS:Connection,
-  {90a0592a-9d7c-44e0-b470-0b68b9839494}, !- Handle
-  {172111c6-672a-417b-a7f0-d2b182831834}, !- Name
-  {bdb222dd-ee2b-463d-8881-af08c6753861}, !- Source Object
-  11,                                     !- Outlet Port
-  {d0c4b498-f1d4-4700-9af5-f916111fa05b}, !- Target Object
-  2;                                      !- Inlet Port
-
-OS:PortList,
-  {e79e433c-2742-4129-936c-733a5b9ac441}, !- Handle
-  {1156740c-058d-47f2-9746-d9e229927e5f}, !- Name
-  {bdb222dd-ee2b-463d-8881-af08c6753861}; !- HVAC Component
-
-OS:PortList,
-  {f17edb8a-0363-45ff-9add-17fbfab6e86e}, !- Handle
-  {2da9d9ad-0076-4abe-b90d-d85bc6f3e2f2}, !- Name
-  {bdb222dd-ee2b-463d-8881-af08c6753861}; !- HVAC Component
-
-OS:PortList,
-  {97b7bb0b-cbf9-41fa-8094-efbcb34d3eb2}, !- Handle
-  {cb7adfbb-009c-4b99-a8fe-799d3f7387a3}, !- Name
-  {bdb222dd-ee2b-463d-8881-af08c6753861}; !- HVAC Component
-
-OS:Sizing:Zone,
-  {ea5bac1b-be1d-4ae2-8260-65792e52b821}, !- Handle
-  {bdb222dd-ee2b-463d-8881-af08c6753861}, !- Zone or ZoneList Name
-=======
   {d81aed8a-ee69-413e-9506-3b86ea04bebe}, !- Handle
   Node 4,                                 !- Name
   {1cec032f-35da-415e-8794-5af060229f48}, !- Inlet Port
@@ -1412,7 +932,6 @@
 OS:Sizing:Zone,
   {f253a7ca-40c0-4c0a-99ed-74830938f016}, !- Handle
   {179b5c66-12a5-436a-85e5-e5e1e36f7ceb}, !- Zone or ZoneList Name
->>>>>>> 30cb9182
   SupplyAirTemperature,                   !- Zone Cooling Design Supply Air Temperature Input Method
   14,                                     !- Zone Cooling Design Supply Air Temperature {C}
   11.11,                                  !- Zone Cooling Design Supply Air Temperature Difference {deltaC}
@@ -1441,33 +960,6 @@
   autosize;                               !- Dedicated Outdoor Air High Setpoint Temperature for Design {C}
 
 OS:ZoneHVAC:EquipmentList,
-<<<<<<< HEAD
-  {8ab25a43-3beb-4834-bc95-1f0613ab8f10}, !- Handle
-  Zone HVAC Equipment List 3,             !- Name
-  {bdb222dd-ee2b-463d-8881-af08c6753861}; !- Thermal Zone
-
-OS:SpaceType,
-  {d8a1a14b-2419-48dc-bc75-c76cae1903cc}, !- Handle
-  Space Type 3,                           !- Name
-  ,                                       !- Default Construction Set Name
-  ,                                       !- Default Schedule Set Name
-  ,                                       !- Group Rendering Name
-  ,                                       !- Design Specification Outdoor Air Object Name
-  ,                                       !- Standards Template
-  ,                                       !- Standards Building Type
-  unfinished attic;                       !- Standards Space Type
-
-OS:BuildingUnit,
-  {8306ad26-d2a3-4260-8d4b-aec21d2f9e22}, !- Handle
-  unit 1,                                 !- Name
-  ,                                       !- Rendering Color
-  Residential;                            !- Building Unit Type
-
-OS:AdditionalProperties,
-  {939e92e3-4580-472d-bf03-756ed95511cf}, !- Handle
-  {8306ad26-d2a3-4260-8d4b-aec21d2f9e22}, !- Object Name
-  NumberOfBedrooms,                       !- Feature Name 1
-=======
   {b7b6c59f-3ceb-409c-b6b3-943b13c76a1a}, !- Handle
   Zone HVAC Equipment List 4,             !- Name
   {179b5c66-12a5-436a-85e5-e5e1e36f7ceb}; !- Thermal Zone
@@ -2685,25 +2177,13 @@
   {e3d585bd-1689-4b49-925c-cf572f10c69f}, !- Handle
   {033f5ba0-a8ee-4b56-8d53-25361ef98c38}, !- Object Name
   Units Represented,                      !- Feature Name 1
->>>>>>> 30cb9182
   Integer,                                !- Feature Data Type 1
-  3,                                      !- Feature Value 1
-  NumberOfBathrooms,                      !- Feature Name 2
-  Double,                                 !- Feature Data Type 2
-  2,                                      !- Feature Value 2
-  NumberOfOccupants,                      !- Feature Name 3
+  1,                                      !- Feature Value 1
+  NumberOfBedrooms,                       !- Feature Name 2
+  Integer,                                !- Feature Data Type 2
+  3,                                      !- Feature Value 2
+  NumberOfBathrooms,                      !- Feature Name 3
   Double,                                 !- Feature Data Type 3
-<<<<<<< HEAD
-  3.3900000000000001;                     !- Feature Value 3
-
-OS:External:File,
-  {929b64d5-394f-4222-b5d9-191bf2710e2c}, !- Handle
-  8760.csv,                               !- Name
-  8760.csv;                               !- File Name
-
-OS:Schedule:Day,
-  {051ed98e-ecaa-4aec-b08a-c35107a6523c}, !- Handle
-=======
   2;                                      !- Feature Value 3
 
 OS:Surface,
@@ -2759,7 +2239,6 @@
 
 OS:Schedule:Day,
   {a52b5bae-e610-4a7e-8cd1-9efedf043926}, !- Handle
->>>>>>> 30cb9182
   Schedule Day 1,                         !- Name
   ,                                       !- Schedule Type Limits Name
   ,                                       !- Interpolate to Timestep
@@ -2768,188 +2247,10 @@
   0;                                      !- Value Until Time 1
 
 OS:Schedule:Day,
-<<<<<<< HEAD
-  {b3fff52d-4614-49c5-b6e7-80a73dd7d8ba}, !- Handle
-=======
   {95a52aa1-20df-4c4b-aff2-10717c5bd828}, !- Handle
->>>>>>> 30cb9182
   Schedule Day 2,                         !- Name
   ,                                       !- Schedule Type Limits Name
   ,                                       !- Interpolate to Timestep
   24,                                     !- Hour 1
   0,                                      !- Minute 1
   1;                                      !- Value Until Time 1
-<<<<<<< HEAD
-
-OS:Schedule:File,
-  {ec6faa51-5469-4102-9d3a-aa3760a549c8}, !- Handle
-  occupants,                              !- Name
-  {64f02ced-2f2b-47ea-abc1-5bc9442903d9}, !- Schedule Type Limits Name
-  {929b64d5-394f-4222-b5d9-191bf2710e2c}, !- External File Name
-  1,                                      !- Column Number
-  1,                                      !- Rows to Skip at Top
-  8760,                                   !- Number of Hours of Data
-  ,                                       !- Column Separator
-  ,                                       !- Interpolate to Timestep
-  60;                                     !- Minutes per Item
-
-OS:Schedule:Ruleset,
-  {10ed4d7c-3142-4c35-a4c7-42c319e2cd30}, !- Handle
-  Schedule Ruleset 1,                     !- Name
-  {97d367d6-0013-4de9-b7f9-a4b78652c9ab}, !- Schedule Type Limits Name
-  {ada6363a-a3a7-46be-997d-4055d3661e49}; !- Default Day Schedule Name
-
-OS:Schedule:Day,
-  {ada6363a-a3a7-46be-997d-4055d3661e49}, !- Handle
-  Schedule Day 3,                         !- Name
-  {97d367d6-0013-4de9-b7f9-a4b78652c9ab}, !- Schedule Type Limits Name
-  ,                                       !- Interpolate to Timestep
-  24,                                     !- Hour 1
-  0,                                      !- Minute 1
-  112.539290946133;                       !- Value Until Time 1
-
-OS:People:Definition,
-  {6f219270-8c64-44bc-950e-2e475de2f1ff}, !- Handle
-  res occupants|finished basement space,  !- Name
-  People,                                 !- Number of People Calculation Method
-  1.695,                                  !- Number of People {people}
-  ,                                       !- People per Space Floor Area {person/m2}
-  ,                                       !- Space Floor Area per Person {m2/person}
-  0.319734,                               !- Fraction Radiant
-  0.573,                                  !- Sensible Heat Fraction
-  0,                                      !- Carbon Dioxide Generation Rate {m3/s-W}
-  No,                                     !- Enable ASHRAE 55 Comfort Warnings
-  ZoneAveraged;                           !- Mean Radiant Temperature Calculation Type
-
-OS:People,
-  {3ce1503f-be4c-4ef6-89e2-9d0c7fb685e5}, !- Handle
-  res occupants|finished basement space,  !- Name
-  {6f219270-8c64-44bc-950e-2e475de2f1ff}, !- People Definition Name
-  {3296fec2-36aa-4125-ab01-748e0f010ebc}, !- Space or SpaceType Name
-  {ec6faa51-5469-4102-9d3a-aa3760a549c8}, !- Number of People Schedule Name
-  {10ed4d7c-3142-4c35-a4c7-42c319e2cd30}, !- Activity Level Schedule Name
-  ,                                       !- Surface Name/Angle Factor List Name
-  ,                                       !- Work Efficiency Schedule Name
-  ,                                       !- Clothing Insulation Schedule Name
-  ,                                       !- Air Velocity Schedule Name
-  1;                                      !- Multiplier
-
-OS:ScheduleTypeLimits,
-  {97d367d6-0013-4de9-b7f9-a4b78652c9ab}, !- Handle
-  ActivityLevel,                          !- Name
-  0,                                      !- Lower Limit Value
-  ,                                       !- Upper Limit Value
-  Continuous,                             !- Numeric Type
-  ActivityLevel;                          !- Unit Type
-
-OS:ScheduleTypeLimits,
-  {64f02ced-2f2b-47ea-abc1-5bc9442903d9}, !- Handle
-  Fractional,                             !- Name
-  0,                                      !- Lower Limit Value
-  1,                                      !- Upper Limit Value
-  Continuous;                             !- Numeric Type
-
-OS:People:Definition,
-  {1fc7e4d1-d3f9-4790-8424-e6be31e3f357}, !- Handle
-  res occupants|living space,             !- Name
-  People,                                 !- Number of People Calculation Method
-  1.695,                                  !- Number of People {people}
-  ,                                       !- People per Space Floor Area {person/m2}
-  ,                                       !- Space Floor Area per Person {m2/person}
-  0.319734,                               !- Fraction Radiant
-  0.573,                                  !- Sensible Heat Fraction
-  0,                                      !- Carbon Dioxide Generation Rate {m3/s-W}
-  No,                                     !- Enable ASHRAE 55 Comfort Warnings
-  ZoneAveraged;                           !- Mean Radiant Temperature Calculation Type
-
-OS:People,
-  {a14ec902-e27d-4320-9966-bb3e3b475db8}, !- Handle
-  res occupants|living space,             !- Name
-  {1fc7e4d1-d3f9-4790-8424-e6be31e3f357}, !- People Definition Name
-  {5c95ed63-2fc6-431f-be3f-0aa69578a7fb}, !- Space or SpaceType Name
-  {ec6faa51-5469-4102-9d3a-aa3760a549c8}, !- Number of People Schedule Name
-  {10ed4d7c-3142-4c35-a4c7-42c319e2cd30}, !- Activity Level Schedule Name
-  ,                                       !- Surface Name/Angle Factor List Name
-  ,                                       !- Work Efficiency Schedule Name
-  ,                                       !- Clothing Insulation Schedule Name
-  ,                                       !- Air Velocity Schedule Name
-  1;                                      !- Multiplier
-
-OS:ShadingSurfaceGroup,
-  {58b295e5-287c-4d1a-9df4-e1ad3c8db87d}, !- Handle
-  res eaves,                              !- Name
-  Building;                               !- Shading Surface Type
-
-OS:ShadingSurface,
-  {e3abfcca-96c2-4ec7-9c79-037ed3b4c4fe}, !- Handle
-  Surface 9 - res eaves,                  !- Name
-  ,                                       !- Construction Name
-  {58b295e5-287c-4d1a-9df4-e1ad3c8db87d}, !- Shading Surface Group Name
-  ,                                       !- Transmittance Schedule Name
-  ,                                       !- Number of Vertices
-  5.1816, -9.144, 2.7432,                 !- X,Y,Z Vertex 1 {m}
-  5.1816, -4.572, 5.0292,                 !- X,Y,Z Vertex 2 {m}
-  4.572, -4.572, 5.0292,                  !- X,Y,Z Vertex 3 {m}
-  4.572, -9.144, 2.7432;                  !- X,Y,Z Vertex 4 {m}
-
-OS:ShadingSurface,
-  {3dad678f-77ae-4d2a-b3ff-9da0099bdc1e}, !- Handle
-  Surface 9 - res eaves 1,                !- Name
-  ,                                       !- Construction Name
-  {58b295e5-287c-4d1a-9df4-e1ad3c8db87d}, !- Shading Surface Group Name
-  ,                                       !- Transmittance Schedule Name
-  ,                                       !- Number of Vertices
-  -0.6096, -4.572, 5.0292,                !- X,Y,Z Vertex 1 {m}
-  -0.6096, -9.144, 2.7432,                !- X,Y,Z Vertex 2 {m}
-  0, -9.144, 2.7432,                      !- X,Y,Z Vertex 3 {m}
-  0, -4.572, 5.0292;                      !- X,Y,Z Vertex 4 {m}
-
-OS:ShadingSurface,
-  {442ff611-8fd4-4fd6-8789-83a09c346d9d}, !- Handle
-  Surface 9 - res eaves 2,                !- Name
-  ,                                       !- Construction Name
-  {58b295e5-287c-4d1a-9df4-e1ad3c8db87d}, !- Shading Surface Group Name
-  ,                                       !- Transmittance Schedule Name
-  ,                                       !- Number of Vertices
-  0, -9.7536, 2.4384,                     !- X,Y,Z Vertex 1 {m}
-  4.572, -9.7536, 2.4384,                 !- X,Y,Z Vertex 2 {m}
-  4.572, -9.144, 2.7432,                  !- X,Y,Z Vertex 3 {m}
-  0, -9.144, 2.7432;                      !- X,Y,Z Vertex 4 {m}
-
-OS:ShadingSurface,
-  {e667b613-4bbf-4450-8f1c-4e40b5c8dbdb}, !- Handle
-  Surface 8 - res eaves,                  !- Name
-  ,                                       !- Construction Name
-  {58b295e5-287c-4d1a-9df4-e1ad3c8db87d}, !- Shading Surface Group Name
-  ,                                       !- Transmittance Schedule Name
-  ,                                       !- Number of Vertices
-  -0.6096, 0, 2.7432,                     !- X,Y,Z Vertex 1 {m}
-  -0.6096, -4.572, 5.0292,                !- X,Y,Z Vertex 2 {m}
-  0, -4.572, 5.0292,                      !- X,Y,Z Vertex 3 {m}
-  0, 0, 2.7432;                           !- X,Y,Z Vertex 4 {m}
-
-OS:ShadingSurface,
-  {e873434f-7863-466f-a570-55db666c5c61}, !- Handle
-  Surface 8 - res eaves 1,                !- Name
-  ,                                       !- Construction Name
-  {58b295e5-287c-4d1a-9df4-e1ad3c8db87d}, !- Shading Surface Group Name
-  ,                                       !- Transmittance Schedule Name
-  ,                                       !- Number of Vertices
-  5.1816, -4.572, 5.0292,                 !- X,Y,Z Vertex 1 {m}
-  5.1816, 0, 2.7432,                      !- X,Y,Z Vertex 2 {m}
-  4.572, 0, 2.7432,                       !- X,Y,Z Vertex 3 {m}
-  4.572, -4.572, 5.0292;                  !- X,Y,Z Vertex 4 {m}
-
-OS:ShadingSurface,
-  {045dd8e9-6135-4e50-8c32-b5a789f29185}, !- Handle
-  Surface 8 - res eaves 2,                !- Name
-  ,                                       !- Construction Name
-  {58b295e5-287c-4d1a-9df4-e1ad3c8db87d}, !- Shading Surface Group Name
-  ,                                       !- Transmittance Schedule Name
-  ,                                       !- Number of Vertices
-  4.572, 0.6096, 2.4384,                  !- X,Y,Z Vertex 1 {m}
-  0, 0.6096, 2.4384,                      !- X,Y,Z Vertex 2 {m}
-  0, 0, 2.7432,                           !- X,Y,Z Vertex 3 {m}
-  4.572, 0, 2.7432;                       !- X,Y,Z Vertex 4 {m}
-=======
->>>>>>> 30cb9182
