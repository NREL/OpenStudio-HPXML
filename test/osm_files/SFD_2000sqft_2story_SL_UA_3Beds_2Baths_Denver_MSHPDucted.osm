--- conflicted
+++ resolved
@@ -1,54 +1,26 @@
 !- NOTE: Auto-generated from /test/osw_files/SFD_2000sqft_2story_SL_UA_3Beds_2Baths_Denver_MSHPDucted.osw
 
 OS:Version,
-<<<<<<< HEAD
-  {5b9b3691-733c-41f1-86e9-26d5ba744d1b}, !- Handle
-  2.9.0;                                  !- Version Identifier
-
-OS:SimulationControl,
-  {d61b63cc-e6d5-4a9e-a604-58819ff50fa2}, !- Handle
-=======
   {10a25e29-9aca-4f9e-b0d0-be65600a2498}, !- Handle
   2.9.0;                                  !- Version Identifier
 
 OS:SimulationControl,
   {ab17b8e7-ee5f-4477-b65d-03f241d0dffb}, !- Handle
->>>>>>> 30cb9182
   ,                                       !- Do Zone Sizing Calculation
   ,                                       !- Do System Sizing Calculation
   ,                                       !- Do Plant Sizing Calculation
   No;                                     !- Run Simulation for Sizing Periods
 
 OS:Timestep,
-<<<<<<< HEAD
-  {348f268c-a794-40ba-bcd4-9713f1cbe61c}, !- Handle
-  6;                                      !- Number of Timesteps per Hour
-
-OS:ShadowCalculation,
-  {ef7852bb-ff67-47ab-8f0a-38a02e7c97a8}, !- Handle
-=======
   {04e8cf6b-ee81-4f59-82cd-cfa908368100}, !- Handle
   6;                                      !- Number of Timesteps per Hour
 
 OS:ShadowCalculation,
   {27099d42-bf0c-459a-bb6a-1b91f83bb323}, !- Handle
->>>>>>> 30cb9182
   20,                                     !- Calculation Frequency
   200;                                    !- Maximum Figures in Shadow Overlap Calculations
 
 OS:SurfaceConvectionAlgorithm:Outside,
-<<<<<<< HEAD
-  {19aa2e9c-7376-4c5c-b966-f1ae7f1e9207}, !- Handle
-  DOE-2;                                  !- Algorithm
-
-OS:SurfaceConvectionAlgorithm:Inside,
-  {44c7d175-d2bb-49e3-a606-4dcef34547dc}, !- Handle
-  TARP;                                   !- Algorithm
-
-OS:ZoneCapacitanceMultiplier:ResearchSpecial,
-  {ed87df40-b89c-410e-be5d-2d3fc344910a}, !- Handle
-  ,                                       !- Temperature Capacity Multiplier
-=======
   {152f62fc-ff13-42ca-a7c8-00f500002dde}, !- Handle
   DOE-2;                                  !- Algorithm
 
@@ -59,16 +31,11 @@
 OS:ZoneCapacitanceMultiplier:ResearchSpecial,
   {3be2a1d6-ce00-4255-978b-44e809b58f43}, !- Handle
   3.6,                                    !- Temperature Capacity Multiplier
->>>>>>> 30cb9182
   15,                                     !- Humidity Capacity Multiplier
   ;                                       !- Carbon Dioxide Capacity Multiplier
 
 OS:RunPeriod,
-<<<<<<< HEAD
-  {66381346-2741-4720-9e2c-832f866f6777}, !- Handle
-=======
   {1e195ad0-2f7e-49a5-9bfc-93a9c7c4c976}, !- Handle
->>>>>>> 30cb9182
   Run Period 1,                           !- Name
   1,                                      !- Begin Month
   1,                                      !- Begin Day of Month
@@ -82,21 +49,13 @@
   ;                                       !- Number of Times Runperiod to be Repeated
 
 OS:YearDescription,
-<<<<<<< HEAD
-  {653371e1-2c66-4a62-8785-6128f4d54750}, !- Handle
-=======
   {4b6bb361-15d6-4ab2-8b3b-c7ac325a485a}, !- Handle
->>>>>>> 30cb9182
   2007,                                   !- Calendar Year
   ,                                       !- Day of Week for Start Day
   ;                                       !- Is Leap Year
 
 OS:WeatherFile,
-<<<<<<< HEAD
-  {675fcb76-3b92-40de-bc17-539362896434}, !- Handle
-=======
   {4c557798-2dcd-4167-b3c7-f9c7825698c6}, !- Handle
->>>>>>> 30cb9182
   Denver Intl Ap,                         !- City
   CO,                                     !- State Province Region
   USA,                                    !- Country
@@ -110,13 +69,8 @@
   E23378AA;                               !- Checksum
 
 OS:AdditionalProperties,
-<<<<<<< HEAD
-  {30cb9acf-7ba9-4292-a51a-c0501db6f71d}, !- Handle
-  {675fcb76-3b92-40de-bc17-539362896434}, !- Object Name
-=======
   {d559947c-e269-458e-9577-e0c028032c96}, !- Handle
   {4c557798-2dcd-4167-b3c7-f9c7825698c6}, !- Object Name
->>>>>>> 30cb9182
   EPWHeaderCity,                          !- Feature Name 1
   String,                                 !- Feature Data Type 1
   Denver Intl Ap,                         !- Feature Value 1
@@ -224,11 +178,7 @@
   84;                                     !- Feature Value 35
 
 OS:Site,
-<<<<<<< HEAD
-  {af0c41f9-44a2-40ae-a274-978a086eac53}, !- Handle
-=======
   {331586d1-727a-4c97-af84-0cd8a387b47b}, !- Handle
->>>>>>> 30cb9182
   Denver Intl Ap_CO_USA,                  !- Name
   39.83,                                  !- Latitude {deg}
   -104.65,                                !- Longitude {deg}
@@ -237,11 +187,7 @@
   ;                                       !- Terrain
 
 OS:ClimateZones,
-<<<<<<< HEAD
-  {2291ddf8-2bb7-4c53-8f75-f7a8ece514cc}, !- Handle
-=======
   {bdb73ee6-fa82-4a9a-8043-72fbcee6826a}, !- Handle
->>>>>>> 30cb9182
   ,                                       !- Active Institution
   ,                                       !- Active Year
   ,                                       !- Climate Zone Institution Name 1
@@ -254,31 +200,19 @@
   Cold;                                   !- Climate Zone Value 2
 
 OS:Site:WaterMainsTemperature,
-<<<<<<< HEAD
-  {53749b22-9bbb-4f60-9f13-d8875600f1df}, !- Handle
-=======
   {e3e1bfa2-90cc-432c-95b3-6e56da8615d0}, !- Handle
->>>>>>> 30cb9182
   Correlation,                            !- Calculation Method
   ,                                       !- Temperature Schedule Name
   10.8753424657535,                       !- Annual Average Outdoor Air Temperature {C}
   23.1524007936508;                       !- Maximum Difference In Monthly Average Outdoor Air Temperatures {deltaC}
 
 OS:RunPeriodControl:DaylightSavingTime,
-<<<<<<< HEAD
-  {ad797f79-321b-49b3-a397-574dccd07021}, !- Handle
-=======
   {0c509dd8-3414-4868-872b-0d7ea6c8a738}, !- Handle
->>>>>>> 30cb9182
   4/7,                                    !- Start Date
   10/26;                                  !- End Date
 
 OS:Site:GroundTemperature:Deep,
-<<<<<<< HEAD
-  {e08df146-db8c-4045-928b-b99f9ce39bff}, !- Handle
-=======
   {4932df93-d604-4a99-99f6-c2e588d42b97}, !- Handle
->>>>>>> 30cb9182
   10.8753424657535,                       !- January Deep Ground Temperature {C}
   10.8753424657535,                       !- February Deep Ground Temperature {C}
   10.8753424657535,                       !- March Deep Ground Temperature {C}
@@ -293,11 +227,7 @@
   10.8753424657535;                       !- December Deep Ground Temperature {C}
 
 OS:Building,
-<<<<<<< HEAD
-  {d571f8e9-98c9-4549-97d2-915bdcfbdaf4}, !- Handle
-=======
   {beca5dc6-f07c-4e06-ba65-27082d4fa81f}, !- Handle
->>>>>>> 30cb9182
   Building 1,                             !- Name
   ,                                       !- Building Sector Type
   ,                                       !- North Axis {deg}
@@ -312,13 +242,8 @@
   1;                                      !- Standards Number of Living Units
 
 OS:AdditionalProperties,
-<<<<<<< HEAD
-  {ca419e15-3cc6-487b-b45e-043408edbbc5}, !- Handle
-  {d571f8e9-98c9-4549-97d2-915bdcfbdaf4}, !- Object Name
-=======
   {d1b0fb2b-5f66-477f-9523-d0df9697b280}, !- Handle
   {beca5dc6-f07c-4e06-ba65-27082d4fa81f}, !- Object Name
->>>>>>> 30cb9182
   Total Units Represented,                !- Feature Name 1
   Integer,                                !- Feature Data Type 1
   1,                                      !- Feature Value 1
@@ -327,11 +252,7 @@
   1;                                      !- Feature Value 2
 
 OS:ThermalZone,
-<<<<<<< HEAD
-  {3b12348e-f079-4535-8eaa-0d2f8475616a}, !- Handle
-=======
   {20402be0-3aa7-4e02-93af-654ee7459496}, !- Handle
->>>>>>> 30cb9182
   living zone,                            !- Name
   ,                                       !- Multiplier
   ,                                       !- Ceiling Height {m}
@@ -340,64 +261,16 @@
   ,                                       !- Zone Inside Convection Algorithm
   ,                                       !- Zone Outside Convection Algorithm
   ,                                       !- Zone Conditioning Equipment List Name
-<<<<<<< HEAD
-  {b54d0283-ebf5-4711-be97-3271a531e7bb}, !- Zone Air Inlet Port List
-  {2516b7d2-d018-4afb-9198-a8852bb0ddab}, !- Zone Air Exhaust Port List
-  {ab4c6b0d-9d2c-4eb6-96b9-d41d2db4f2cc}, !- Zone Air Node Name
-  {8538e17d-9f72-4054-b553-2ef7250c6596}, !- Zone Return Air Port List
-=======
   {6d3e32ee-af29-4910-b26b-6d0a96df708b}, !- Zone Air Inlet Port List
   {0328a65c-944c-4cd2-83ba-a61a75080fa3}, !- Zone Air Exhaust Port List
   {ad4f9673-ca32-4e4e-9d2a-40561a168725}, !- Zone Air Node Name
   {95f2c022-ca7e-4c41-b1d5-72cdd5ffe9b7}, !- Zone Return Air Port List
->>>>>>> 30cb9182
   ,                                       !- Primary Daylighting Control Name
   ,                                       !- Fraction of Zone Controlled by Primary Daylighting Control
   ,                                       !- Secondary Daylighting Control Name
   ,                                       !- Fraction of Zone Controlled by Secondary Daylighting Control
   ,                                       !- Illuminance Map Name
   ,                                       !- Group Rendering Name
-<<<<<<< HEAD
-  {f7e89d34-7e99-48c0-bc29-c24873e9736c}, !- Thermostat Name
-  No;                                     !- Use Ideal Air Loads
-
-OS:Node,
-  {d0ac6421-de71-4e7e-bed4-340dd8a937aa}, !- Handle
-  Node 1,                                 !- Name
-  {ab4c6b0d-9d2c-4eb6-96b9-d41d2db4f2cc}, !- Inlet Port
-  ;                                       !- Outlet Port
-
-OS:Connection,
-  {ab4c6b0d-9d2c-4eb6-96b9-d41d2db4f2cc}, !- Handle
-  {b9ada6e0-4b2c-4ff1-b64e-6e2075641f5d}, !- Name
-  {3b12348e-f079-4535-8eaa-0d2f8475616a}, !- Source Object
-  11,                                     !- Outlet Port
-  {d0ac6421-de71-4e7e-bed4-340dd8a937aa}, !- Target Object
-  2;                                      !- Inlet Port
-
-OS:PortList,
-  {b54d0283-ebf5-4711-be97-3271a531e7bb}, !- Handle
-  {480fd4c8-3c5e-4da8-8914-472a0d6c4eaa}, !- Name
-  {3b12348e-f079-4535-8eaa-0d2f8475616a}, !- HVAC Component
-  {2094653e-1362-4f6c-83ad-e3081dd70f7d}, !- Port 1
-  {e1eb810f-0db7-47bc-bd59-d8140d9c4766}; !- Port 2
-
-OS:PortList,
-  {2516b7d2-d018-4afb-9198-a8852bb0ddab}, !- Handle
-  {2aa7563e-eaa0-49e1-a029-491aead586c6}, !- Name
-  {3b12348e-f079-4535-8eaa-0d2f8475616a}; !- HVAC Component
-
-OS:PortList,
-  {8538e17d-9f72-4054-b553-2ef7250c6596}, !- Handle
-  {1e8b047d-be32-4bac-ab90-942d61a46153}, !- Name
-  {3b12348e-f079-4535-8eaa-0d2f8475616a}, !- HVAC Component
-  {d2deb628-c72e-4371-9692-88f3c7abeee7}, !- Port 1
-  {b3bfe649-1cf1-486a-9169-77c672b7d504}; !- Port 2
-
-OS:Sizing:Zone,
-  {eb57992f-ec23-4d2a-a495-5aed98515af6}, !- Handle
-  {3b12348e-f079-4535-8eaa-0d2f8475616a}, !- Zone or ZoneList Name
-=======
   ,                                       !- Thermostat Name
   No;                                     !- Use Ideal Air Loads
 
@@ -433,7 +306,6 @@
 OS:Sizing:Zone,
   {98180b53-a6ea-43e3-9be1-103a563d5c1f}, !- Handle
   {20402be0-3aa7-4e02-93af-654ee7459496}, !- Zone or ZoneList Name
->>>>>>> 30cb9182
   SupplyAirTemperature,                   !- Zone Cooling Design Supply Air Temperature Input Method
   14,                                     !- Zone Cooling Design Supply Air Temperature {C}
   11.11,                                  !- Zone Cooling Design Supply Air Temperature Difference {deltaC}
@@ -462,27 +334,6 @@
   autosize;                               !- Dedicated Outdoor Air High Setpoint Temperature for Design {C}
 
 OS:ZoneHVAC:EquipmentList,
-<<<<<<< HEAD
-  {4ce9bb47-180f-489d-8078-c34542c764f1}, !- Handle
-  Zone HVAC Equipment List 1,             !- Name
-  {3b12348e-f079-4535-8eaa-0d2f8475616a}, !- Thermal Zone
-  SequentialLoad,                         !- Load Distribution Scheme
-  {d2e02fb3-2bbf-4008-92fc-e638b980a054}, !- Zone Equipment 1
-  1,                                      !- Zone Equipment Cooling Sequence 1
-  1,                                      !- Zone Equipment Heating or No-Load Sequence 1
-  ,                                       !- Zone Equipment Sequential Cooling Fraction Schedule Name 1
-  ,                                       !- Zone Equipment Sequential Heating Fraction Schedule Name 1
-  {22d45669-f07b-4d20-91ef-634df6c1690b}, !- Zone Equipment 2
-  2,                                      !- Zone Equipment Cooling Sequence 2
-  2,                                      !- Zone Equipment Heating or No-Load Sequence 2
-  ,                                       !- Zone Equipment Sequential Cooling Fraction Schedule Name 2
-  ;                                       !- Zone Equipment Sequential Heating Fraction Schedule Name 2
-
-OS:Space,
-  {2fb81d4a-cc58-435f-971d-66ec13bd6f10}, !- Handle
-  living space,                           !- Name
-  {0c8eead4-1ed1-43c1-a9fd-294557f95669}, !- Space Type Name
-=======
   {0b1d8892-22fb-4ff3-ad5d-27b956d8b1ca}, !- Handle
   Zone HVAC Equipment List 1,             !- Name
   {20402be0-3aa7-4e02-93af-654ee7459496}; !- Thermal Zone
@@ -491,7 +342,6 @@
   {9b020a88-4bdb-4912-84c2-df419861c07c}, !- Handle
   living space,                           !- Name
   {60d2f68a-febb-44da-aefd-7fe00335d9d9}, !- Space Type Name
->>>>>>> 30cb9182
   ,                                       !- Default Construction Set Name
   ,                                       !- Default Schedule Set Name
   -0,                                     !- Direction of Relative North {deg}
@@ -499,19 +349,6 @@
   0,                                      !- Y Origin {m}
   0,                                      !- Z Origin {m}
   ,                                       !- Building Story Name
-<<<<<<< HEAD
-  {3b12348e-f079-4535-8eaa-0d2f8475616a}, !- Thermal Zone Name
-  ,                                       !- Part of Total Floor Area
-  ,                                       !- Design Specification Outdoor Air Object Name
-  {51b0c4bf-2930-4b2f-a916-877ba87a5910}; !- Building Unit Name
-
-OS:Surface,
-  {c10383f6-1247-4320-9352-91ef33eb5e87}, !- Handle
-  Surface 1,                              !- Name
-  Floor,                                  !- Surface Type
-  ,                                       !- Construction Name
-  {2fb81d4a-cc58-435f-971d-66ec13bd6f10}, !- Space Name
-=======
   {20402be0-3aa7-4e02-93af-654ee7459496}, !- Thermal Zone Name
   ,                                       !- Part of Total Floor Area
   ,                                       !- Design Specification Outdoor Air Object Name
@@ -523,7 +360,6 @@
   Floor,                                  !- Surface Type
   ,                                       !- Construction Name
   {9b020a88-4bdb-4912-84c2-df419861c07c}, !- Space Name
->>>>>>> 30cb9182
   Foundation,                             !- Outside Boundary Condition
   ,                                       !- Outside Boundary Condition Object
   NoSun,                                  !- Sun Exposure
@@ -536,19 +372,11 @@
   13.6310703908387, 0, 0;                 !- X,Y,Z Vertex 4 {m}
 
 OS:Surface,
-<<<<<<< HEAD
-  {8949bdcc-093d-4521-babd-579f0b4b67c9}, !- Handle
-  Surface 2,                              !- Name
-  Wall,                                   !- Surface Type
-  ,                                       !- Construction Name
-  {2fb81d4a-cc58-435f-971d-66ec13bd6f10}, !- Space Name
-=======
   {f969c313-fc3a-4733-a687-caf54bfee55e}, !- Handle
   Surface 2,                              !- Name
   Wall,                                   !- Surface Type
   ,                                       !- Construction Name
   {9b020a88-4bdb-4912-84c2-df419861c07c}, !- Space Name
->>>>>>> 30cb9182
   Outdoors,                               !- Outside Boundary Condition
   ,                                       !- Outside Boundary Condition Object
   SunExposed,                             !- Sun Exposure
@@ -561,19 +389,11 @@
   0, 0, 2.4384;                           !- X,Y,Z Vertex 4 {m}
 
 OS:Surface,
-<<<<<<< HEAD
-  {64be3086-762e-41bd-828f-945937a686b4}, !- Handle
-  Surface 3,                              !- Name
-  Wall,                                   !- Surface Type
-  ,                                       !- Construction Name
-  {2fb81d4a-cc58-435f-971d-66ec13bd6f10}, !- Space Name
-=======
   {824d0822-ddf0-4a14-9d99-8de44726b1fd}, !- Handle
   Surface 3,                              !- Name
   Wall,                                   !- Surface Type
   ,                                       !- Construction Name
   {9b020a88-4bdb-4912-84c2-df419861c07c}, !- Space Name
->>>>>>> 30cb9182
   Outdoors,                               !- Outside Boundary Condition
   ,                                       !- Outside Boundary Condition Object
   SunExposed,                             !- Sun Exposure
@@ -586,19 +406,11 @@
   0, 6.81553519541936, 2.4384;            !- X,Y,Z Vertex 4 {m}
 
 OS:Surface,
-<<<<<<< HEAD
-  {521d47bf-030f-4b81-be24-cc90f67592bc}, !- Handle
-  Surface 4,                              !- Name
-  Wall,                                   !- Surface Type
-  ,                                       !- Construction Name
-  {2fb81d4a-cc58-435f-971d-66ec13bd6f10}, !- Space Name
-=======
   {ba22f566-9814-4c4e-bb77-8ac7adf9a891}, !- Handle
   Surface 4,                              !- Name
   Wall,                                   !- Surface Type
   ,                                       !- Construction Name
   {9b020a88-4bdb-4912-84c2-df419861c07c}, !- Space Name
->>>>>>> 30cb9182
   Outdoors,                               !- Outside Boundary Condition
   ,                                       !- Outside Boundary Condition Object
   SunExposed,                             !- Sun Exposure
@@ -611,19 +423,11 @@
   13.6310703908387, 6.81553519541936, 2.4384; !- X,Y,Z Vertex 4 {m}
 
 OS:Surface,
-<<<<<<< HEAD
-  {921d9e20-2d4b-4a4e-9d07-c5edf36abae7}, !- Handle
-  Surface 5,                              !- Name
-  Wall,                                   !- Surface Type
-  ,                                       !- Construction Name
-  {2fb81d4a-cc58-435f-971d-66ec13bd6f10}, !- Space Name
-=======
   {3e95aa6e-e6d3-4651-8454-6e10bbb9fe4d}, !- Handle
   Surface 5,                              !- Name
   Wall,                                   !- Surface Type
   ,                                       !- Construction Name
   {9b020a88-4bdb-4912-84c2-df419861c07c}, !- Space Name
->>>>>>> 30cb9182
   Outdoors,                               !- Outside Boundary Condition
   ,                                       !- Outside Boundary Condition Object
   SunExposed,                             !- Sun Exposure
@@ -636,15 +440,6 @@
   13.6310703908387, 0, 2.4384;            !- X,Y,Z Vertex 4 {m}
 
 OS:Surface,
-<<<<<<< HEAD
-  {ee3e37ce-e829-467d-a2b6-4a2d34905479}, !- Handle
-  Surface 6,                              !- Name
-  RoofCeiling,                            !- Surface Type
-  ,                                       !- Construction Name
-  {2fb81d4a-cc58-435f-971d-66ec13bd6f10}, !- Space Name
-  Surface,                                !- Outside Boundary Condition
-  {bb4ee708-6ba6-4ab6-b484-201020a18569}, !- Outside Boundary Condition Object
-=======
   {c14fcdff-1899-4e8d-869c-2d72caf159bb}, !- Handle
   Surface 6,                              !- Name
   RoofCeiling,                            !- Surface Type
@@ -652,7 +447,6 @@
   {9b020a88-4bdb-4912-84c2-df419861c07c}, !- Space Name
   Surface,                                !- Outside Boundary Condition
   {3b86b21d-fdd5-4e55-94d6-d983e9f5f1be}, !- Outside Boundary Condition Object
->>>>>>> 30cb9182
   NoSun,                                  !- Sun Exposure
   NoWind,                                 !- Wind Exposure
   ,                                       !- View Factor to Ground
@@ -663,11 +457,7 @@
   0, 0, 2.4384;                           !- X,Y,Z Vertex 4 {m}
 
 OS:SpaceType,
-<<<<<<< HEAD
-  {0c8eead4-1ed1-43c1-a9fd-294557f95669}, !- Handle
-=======
   {60d2f68a-febb-44da-aefd-7fe00335d9d9}, !- Handle
->>>>>>> 30cb9182
   Space Type 1,                           !- Name
   ,                                       !- Default Construction Set Name
   ,                                       !- Default Schedule Set Name
@@ -678,15 +468,9 @@
   living;                                 !- Standards Space Type
 
 OS:Space,
-<<<<<<< HEAD
-  {a6a11e15-ecc1-4c19-b0d6-c596b515b97e}, !- Handle
-  living space|story 2,                   !- Name
-  {0c8eead4-1ed1-43c1-a9fd-294557f95669}, !- Space Type Name
-=======
   {06f489c3-4e46-4c10-8f1f-0b58597c45ff}, !- Handle
   living space|story 2,                   !- Name
   {60d2f68a-febb-44da-aefd-7fe00335d9d9}, !- Space Type Name
->>>>>>> 30cb9182
   ,                                       !- Default Construction Set Name
   ,                                       !- Default Schedule Set Name
   -0,                                     !- Direction of Relative North {deg}
@@ -694,21 +478,6 @@
   0,                                      !- Y Origin {m}
   2.4384,                                 !- Z Origin {m}
   ,                                       !- Building Story Name
-<<<<<<< HEAD
-  {3b12348e-f079-4535-8eaa-0d2f8475616a}, !- Thermal Zone Name
-  ,                                       !- Part of Total Floor Area
-  ,                                       !- Design Specification Outdoor Air Object Name
-  {51b0c4bf-2930-4b2f-a916-877ba87a5910}; !- Building Unit Name
-
-OS:Surface,
-  {bb4ee708-6ba6-4ab6-b484-201020a18569}, !- Handle
-  Surface 7,                              !- Name
-  Floor,                                  !- Surface Type
-  ,                                       !- Construction Name
-  {a6a11e15-ecc1-4c19-b0d6-c596b515b97e}, !- Space Name
-  Surface,                                !- Outside Boundary Condition
-  {ee3e37ce-e829-467d-a2b6-4a2d34905479}, !- Outside Boundary Condition Object
-=======
   {20402be0-3aa7-4e02-93af-654ee7459496}, !- Thermal Zone Name
   ,                                       !- Part of Total Floor Area
   ,                                       !- Design Specification Outdoor Air Object Name
@@ -722,7 +491,6 @@
   {06f489c3-4e46-4c10-8f1f-0b58597c45ff}, !- Space Name
   Surface,                                !- Outside Boundary Condition
   {c14fcdff-1899-4e8d-869c-2d72caf159bb}, !- Outside Boundary Condition Object
->>>>>>> 30cb9182
   NoSun,                                  !- Sun Exposure
   NoWind,                                 !- Wind Exposure
   ,                                       !- View Factor to Ground
@@ -733,19 +501,11 @@
   13.6310703908387, 0, 0;                 !- X,Y,Z Vertex 4 {m}
 
 OS:Surface,
-<<<<<<< HEAD
-  {381c0f77-2156-4c7b-b06a-7ad8d21ec2aa}, !- Handle
-  Surface 8,                              !- Name
-  Wall,                                   !- Surface Type
-  ,                                       !- Construction Name
-  {a6a11e15-ecc1-4c19-b0d6-c596b515b97e}, !- Space Name
-=======
   {9a4fef7a-fbc9-4cad-b31f-95a37371d223}, !- Handle
   Surface 8,                              !- Name
   Wall,                                   !- Surface Type
   ,                                       !- Construction Name
   {06f489c3-4e46-4c10-8f1f-0b58597c45ff}, !- Space Name
->>>>>>> 30cb9182
   Outdoors,                               !- Outside Boundary Condition
   ,                                       !- Outside Boundary Condition Object
   SunExposed,                             !- Sun Exposure
@@ -758,19 +518,11 @@
   0, 0, 2.4384;                           !- X,Y,Z Vertex 4 {m}
 
 OS:Surface,
-<<<<<<< HEAD
-  {0942564d-1c95-41a1-be95-60a781ac175b}, !- Handle
-  Surface 9,                              !- Name
-  Wall,                                   !- Surface Type
-  ,                                       !- Construction Name
-  {a6a11e15-ecc1-4c19-b0d6-c596b515b97e}, !- Space Name
-=======
   {09086b62-888b-4ba5-ba10-107d547e825d}, !- Handle
   Surface 9,                              !- Name
   Wall,                                   !- Surface Type
   ,                                       !- Construction Name
   {06f489c3-4e46-4c10-8f1f-0b58597c45ff}, !- Space Name
->>>>>>> 30cb9182
   Outdoors,                               !- Outside Boundary Condition
   ,                                       !- Outside Boundary Condition Object
   SunExposed,                             !- Sun Exposure
@@ -783,19 +535,11 @@
   0, 6.81553519541936, 2.4384;            !- X,Y,Z Vertex 4 {m}
 
 OS:Surface,
-<<<<<<< HEAD
-  {ab47be2e-8d9c-459f-a137-379450e53279}, !- Handle
-  Surface 10,                             !- Name
-  Wall,                                   !- Surface Type
-  ,                                       !- Construction Name
-  {a6a11e15-ecc1-4c19-b0d6-c596b515b97e}, !- Space Name
-=======
   {ff430121-cb17-432d-a59d-c8405e63117f}, !- Handle
   Surface 10,                             !- Name
   Wall,                                   !- Surface Type
   ,                                       !- Construction Name
   {06f489c3-4e46-4c10-8f1f-0b58597c45ff}, !- Space Name
->>>>>>> 30cb9182
   Outdoors,                               !- Outside Boundary Condition
   ,                                       !- Outside Boundary Condition Object
   SunExposed,                             !- Sun Exposure
@@ -808,19 +552,11 @@
   13.6310703908387, 6.81553519541936, 2.4384; !- X,Y,Z Vertex 4 {m}
 
 OS:Surface,
-<<<<<<< HEAD
-  {e72dae46-45cf-4c2c-9e3a-5e3b9c8a56f7}, !- Handle
-  Surface 11,                             !- Name
-  Wall,                                   !- Surface Type
-  ,                                       !- Construction Name
-  {a6a11e15-ecc1-4c19-b0d6-c596b515b97e}, !- Space Name
-=======
   {1e8ca74e-ff59-44d0-ac5e-ee2c18570fea}, !- Handle
   Surface 11,                             !- Name
   Wall,                                   !- Surface Type
   ,                                       !- Construction Name
   {06f489c3-4e46-4c10-8f1f-0b58597c45ff}, !- Space Name
->>>>>>> 30cb9182
   Outdoors,                               !- Outside Boundary Condition
   ,                                       !- Outside Boundary Condition Object
   SunExposed,                             !- Sun Exposure
@@ -833,15 +569,6 @@
   13.6310703908387, 0, 2.4384;            !- X,Y,Z Vertex 4 {m}
 
 OS:Surface,
-<<<<<<< HEAD
-  {a99734b7-d349-47e0-b977-6bb8f9658092}, !- Handle
-  Surface 12,                             !- Name
-  RoofCeiling,                            !- Surface Type
-  ,                                       !- Construction Name
-  {a6a11e15-ecc1-4c19-b0d6-c596b515b97e}, !- Space Name
-  Surface,                                !- Outside Boundary Condition
-  {dc10c118-774c-40ae-a1bd-e47d7e21079d}, !- Outside Boundary Condition Object
-=======
   {4bd5b48b-b471-49c6-a9d8-ed6ad280dcfd}, !- Handle
   Surface 12,                             !- Name
   RoofCeiling,                            !- Surface Type
@@ -849,7 +576,6 @@
   {06f489c3-4e46-4c10-8f1f-0b58597c45ff}, !- Space Name
   Surface,                                !- Outside Boundary Condition
   {e2148852-55b1-48d9-82e8-1cd079eed0ba}, !- Outside Boundary Condition Object
->>>>>>> 30cb9182
   NoSun,                                  !- Sun Exposure
   NoWind,                                 !- Wind Exposure
   ,                                       !- View Factor to Ground
@@ -860,15 +586,6 @@
   0, 0, 2.4384;                           !- X,Y,Z Vertex 4 {m}
 
 OS:Surface,
-<<<<<<< HEAD
-  {dc10c118-774c-40ae-a1bd-e47d7e21079d}, !- Handle
-  Surface 13,                             !- Name
-  Floor,                                  !- Surface Type
-  ,                                       !- Construction Name
-  {5066051b-2e83-4736-b25d-db0698755cec}, !- Space Name
-  Surface,                                !- Outside Boundary Condition
-  {a99734b7-d349-47e0-b977-6bb8f9658092}, !- Outside Boundary Condition Object
-=======
   {e2148852-55b1-48d9-82e8-1cd079eed0ba}, !- Handle
   Surface 13,                             !- Name
   Floor,                                  !- Surface Type
@@ -876,7 +593,6 @@
   {28b426d4-4ff1-4aad-aa8b-686b3e1ac0c6}, !- Space Name
   Surface,                                !- Outside Boundary Condition
   {4bd5b48b-b471-49c6-a9d8-ed6ad280dcfd}, !- Outside Boundary Condition Object
->>>>>>> 30cb9182
   NoSun,                                  !- Sun Exposure
   NoWind,                                 !- Wind Exposure
   ,                                       !- View Factor to Ground
@@ -887,19 +603,11 @@
   0, 0, 0;                                !- X,Y,Z Vertex 4 {m}
 
 OS:Surface,
-<<<<<<< HEAD
-  {20fc8f3a-f707-4569-8866-23cccd547122}, !- Handle
-  Surface 14,                             !- Name
-  RoofCeiling,                            !- Surface Type
-  ,                                       !- Construction Name
-  {5066051b-2e83-4736-b25d-db0698755cec}, !- Space Name
-=======
   {083a9952-43e1-4338-93c3-5991f7639664}, !- Handle
   Surface 14,                             !- Name
   RoofCeiling,                            !- Surface Type
   ,                                       !- Construction Name
   {28b426d4-4ff1-4aad-aa8b-686b3e1ac0c6}, !- Space Name
->>>>>>> 30cb9182
   Outdoors,                               !- Outside Boundary Condition
   ,                                       !- Outside Boundary Condition Object
   SunExposed,                             !- Sun Exposure
@@ -912,19 +620,11 @@
   13.6310703908387, 0, 0;                 !- X,Y,Z Vertex 4 {m}
 
 OS:Surface,
-<<<<<<< HEAD
-  {abbef88b-29d6-4907-a05a-4bf7552399d5}, !- Handle
-  Surface 15,                             !- Name
-  RoofCeiling,                            !- Surface Type
-  ,                                       !- Construction Name
-  {5066051b-2e83-4736-b25d-db0698755cec}, !- Space Name
-=======
   {36b4422f-baa5-4f66-bde0-d6dc18b9e285}, !- Handle
   Surface 15,                             !- Name
   RoofCeiling,                            !- Surface Type
   ,                                       !- Construction Name
   {28b426d4-4ff1-4aad-aa8b-686b3e1ac0c6}, !- Space Name
->>>>>>> 30cb9182
   Outdoors,                               !- Outside Boundary Condition
   ,                                       !- Outside Boundary Condition Object
   SunExposed,                             !- Sun Exposure
@@ -937,19 +637,11 @@
   0, 6.81553519541936, 0;                 !- X,Y,Z Vertex 4 {m}
 
 OS:Surface,
-<<<<<<< HEAD
-  {e9910ee5-e79b-41bb-a07e-5113cf7e9a02}, !- Handle
-  Surface 16,                             !- Name
-  Wall,                                   !- Surface Type
-  ,                                       !- Construction Name
-  {5066051b-2e83-4736-b25d-db0698755cec}, !- Space Name
-=======
   {f5a32557-fc36-4056-9a37-043833911ea7}, !- Handle
   Surface 16,                             !- Name
   Wall,                                   !- Surface Type
   ,                                       !- Construction Name
   {28b426d4-4ff1-4aad-aa8b-686b3e1ac0c6}, !- Space Name
->>>>>>> 30cb9182
   Outdoors,                               !- Outside Boundary Condition
   ,                                       !- Outside Boundary Condition Object
   SunExposed,                             !- Sun Exposure
@@ -961,19 +653,11 @@
   0, 0, 0;                                !- X,Y,Z Vertex 3 {m}
 
 OS:Surface,
-<<<<<<< HEAD
-  {206ecc62-26a1-43f4-a2f0-e25b82d580dc}, !- Handle
-  Surface 17,                             !- Name
-  Wall,                                   !- Surface Type
-  ,                                       !- Construction Name
-  {5066051b-2e83-4736-b25d-db0698755cec}, !- Space Name
-=======
   {47f2a455-3da5-45bd-9fa1-1655412664ad}, !- Handle
   Surface 17,                             !- Name
   Wall,                                   !- Surface Type
   ,                                       !- Construction Name
   {28b426d4-4ff1-4aad-aa8b-686b3e1ac0c6}, !- Space Name
->>>>>>> 30cb9182
   Outdoors,                               !- Outside Boundary Condition
   ,                                       !- Outside Boundary Condition Object
   SunExposed,                             !- Sun Exposure
@@ -985,15 +669,9 @@
   13.6310703908387, 6.81553519541936, 0;  !- X,Y,Z Vertex 3 {m}
 
 OS:Space,
-<<<<<<< HEAD
-  {5066051b-2e83-4736-b25d-db0698755cec}, !- Handle
-  unfinished attic space,                 !- Name
-  {97bccd6e-f90e-4b61-983e-c0fd5835e4b7}, !- Space Type Name
-=======
   {28b426d4-4ff1-4aad-aa8b-686b3e1ac0c6}, !- Handle
   unfinished attic space,                 !- Name
   {29472245-1d9d-4886-94d9-01cb06a6b681}, !- Space Type Name
->>>>>>> 30cb9182
   ,                                       !- Default Construction Set Name
   ,                                       !- Default Schedule Set Name
   -0,                                     !- Direction of Relative North {deg}
@@ -1001,17 +679,10 @@
   0,                                      !- Y Origin {m}
   4.8768,                                 !- Z Origin {m}
   ,                                       !- Building Story Name
-<<<<<<< HEAD
-  {ff766a01-08e5-42ce-b9eb-dc72eed458bc}; !- Thermal Zone Name
-
-OS:ThermalZone,
-  {ff766a01-08e5-42ce-b9eb-dc72eed458bc}, !- Handle
-=======
   {941a2642-1579-4aaf-ae01-595a406aa39a}; !- Thermal Zone Name
 
 OS:ThermalZone,
   {941a2642-1579-4aaf-ae01-595a406aa39a}, !- Handle
->>>>>>> 30cb9182
   unfinished attic zone,                  !- Name
   ,                                       !- Multiplier
   ,                                       !- Ceiling Height {m}
@@ -1020,17 +691,10 @@
   ,                                       !- Zone Inside Convection Algorithm
   ,                                       !- Zone Outside Convection Algorithm
   ,                                       !- Zone Conditioning Equipment List Name
-<<<<<<< HEAD
-  {078bdc5f-45c4-40ef-ab1e-73dfca303fed}, !- Zone Air Inlet Port List
-  {420ffb46-2fcb-4931-a1e9-de2e04155e76}, !- Zone Air Exhaust Port List
-  {3c8b0586-cf50-442f-bb59-b7a053f08560}, !- Zone Air Node Name
-  {dc61aa0b-cd1e-422f-9561-471c7ad71d55}, !- Zone Return Air Port List
-=======
   {f430cc12-9729-4c46-9f8a-e718ac89e258}, !- Zone Air Inlet Port List
   {d18bad22-b0ca-4f62-bdee-4623159536cf}, !- Zone Air Exhaust Port List
   {c59e0709-0cc7-41d9-a812-2be228760406}, !- Zone Air Node Name
   {f505934b-edc1-43c4-b650-8756363d38e9}, !- Zone Return Air Port List
->>>>>>> 30cb9182
   ,                                       !- Primary Daylighting Control Name
   ,                                       !- Fraction of Zone Controlled by Primary Daylighting Control
   ,                                       !- Secondary Daylighting Control Name
@@ -1041,39 +705,6 @@
   No;                                     !- Use Ideal Air Loads
 
 OS:Node,
-<<<<<<< HEAD
-  {feb1c530-6e69-4f73-aa97-2eab701a62b1}, !- Handle
-  Node 2,                                 !- Name
-  {3c8b0586-cf50-442f-bb59-b7a053f08560}, !- Inlet Port
-  ;                                       !- Outlet Port
-
-OS:Connection,
-  {3c8b0586-cf50-442f-bb59-b7a053f08560}, !- Handle
-  {7741aa39-63c4-401b-af3d-cf2bd41ccc3c}, !- Name
-  {ff766a01-08e5-42ce-b9eb-dc72eed458bc}, !- Source Object
-  11,                                     !- Outlet Port
-  {feb1c530-6e69-4f73-aa97-2eab701a62b1}, !- Target Object
-  2;                                      !- Inlet Port
-
-OS:PortList,
-  {078bdc5f-45c4-40ef-ab1e-73dfca303fed}, !- Handle
-  {4ad13a73-4487-46da-91fc-8bb6da3da5e4}, !- Name
-  {ff766a01-08e5-42ce-b9eb-dc72eed458bc}; !- HVAC Component
-
-OS:PortList,
-  {420ffb46-2fcb-4931-a1e9-de2e04155e76}, !- Handle
-  {b8208e3c-873d-4263-944f-a2f872e68060}, !- Name
-  {ff766a01-08e5-42ce-b9eb-dc72eed458bc}; !- HVAC Component
-
-OS:PortList,
-  {dc61aa0b-cd1e-422f-9561-471c7ad71d55}, !- Handle
-  {c6a796f0-3265-40f7-a1b6-673440016104}, !- Name
-  {ff766a01-08e5-42ce-b9eb-dc72eed458bc}; !- HVAC Component
-
-OS:Sizing:Zone,
-  {bf1a6943-b1c1-4b77-8c48-0cf557ee6cd3}, !- Handle
-  {ff766a01-08e5-42ce-b9eb-dc72eed458bc}, !- Zone or ZoneList Name
-=======
   {1a232479-a554-48e6-84a9-a084d44d7457}, !- Handle
   Node 2,                                 !- Name
   {c59e0709-0cc7-41d9-a812-2be228760406}, !- Inlet Port
@@ -1105,7 +736,6 @@
 OS:Sizing:Zone,
   {286857bb-33f4-4047-b08a-334a29474a3a}, !- Handle
   {941a2642-1579-4aaf-ae01-595a406aa39a}, !- Zone or ZoneList Name
->>>>>>> 30cb9182
   SupplyAirTemperature,                   !- Zone Cooling Design Supply Air Temperature Input Method
   14,                                     !- Zone Cooling Design Supply Air Temperature {C}
   11.11,                                  !- Zone Cooling Design Supply Air Temperature Difference {deltaC}
@@ -1134,21 +764,12 @@
   autosize;                               !- Dedicated Outdoor Air High Setpoint Temperature for Design {C}
 
 OS:ZoneHVAC:EquipmentList,
-<<<<<<< HEAD
-  {e72fb96d-7472-4ad1-ae12-7a6b499111cc}, !- Handle
-  Zone HVAC Equipment List 2,             !- Name
-  {ff766a01-08e5-42ce-b9eb-dc72eed458bc}; !- Thermal Zone
-
-OS:SpaceType,
-  {97bccd6e-f90e-4b61-983e-c0fd5835e4b7}, !- Handle
-=======
   {c6e231a2-a47b-4e4f-a0d6-3738f9750451}, !- Handle
   Zone HVAC Equipment List 2,             !- Name
   {941a2642-1579-4aaf-ae01-595a406aa39a}; !- Thermal Zone
 
 OS:SpaceType,
   {29472245-1d9d-4886-94d9-01cb06a6b681}, !- Handle
->>>>>>> 30cb9182
   Space Type 2,                           !- Name
   ,                                       !- Default Construction Set Name
   ,                                       !- Default Schedule Set Name
@@ -1159,23 +780,14 @@
   unfinished attic;                       !- Standards Space Type
 
 OS:BuildingUnit,
-<<<<<<< HEAD
-  {51b0c4bf-2930-4b2f-a916-877ba87a5910}, !- Handle
-=======
   {b7ac60ac-3c6c-44fe-afec-4a83892fe7d2}, !- Handle
->>>>>>> 30cb9182
   unit 1,                                 !- Name
   ,                                       !- Rendering Color
   Residential;                            !- Building Unit Type
 
 OS:AdditionalProperties,
-<<<<<<< HEAD
-  {a0ab5c08-e302-4656-b585-c9e75df38043}, !- Handle
-  {51b0c4bf-2930-4b2f-a916-877ba87a5910}, !- Object Name
-=======
   {a57af71a-0dde-4861-915f-90d3a1ca0ab5}, !- Handle
   {b7ac60ac-3c6c-44fe-afec-4a83892fe7d2}, !- Object Name
->>>>>>> 30cb9182
   NumberOfBedrooms,                       !- Feature Name 1
   Integer,                                !- Feature Data Type 1
   3,                                      !- Feature Value 1
@@ -1186,3134 +798,20 @@
   Double,                                 !- Feature Data Type 3
   2.6400000000000001;                     !- Feature Value 3
 
-<<<<<<< HEAD
-OS:External:File,
-  {23c4cdd8-ee12-4325-9623-6c8d75d40fe3}, !- Handle
-  8760.csv,                               !- Name
-  8760.csv;                               !- File Name
-
-OS:Schedule:File,
-  {bdb2a477-977b-49b0-a130-2aeadac42cc7}, !- Handle
-  occupants,                              !- Name
-  {fe7237c2-c0a9-4cac-ad48-2e9bd9c884fb}, !- Schedule Type Limits Name
-  {23c4cdd8-ee12-4325-9623-6c8d75d40fe3}, !- External File Name
-  1,                                      !- Column Number
-  1,                                      !- Rows to Skip at Top
-  8760,                                   !- Number of Hours of Data
-  ,                                       !- Column Separator
-  ,                                       !- Interpolate to Timestep
-  60;                                     !- Minutes per Item
-
-OS:Schedule:Ruleset,
-  {a378d722-8741-4c40-b624-3b6e63b847d2}, !- Handle
-  Schedule Ruleset 1,                     !- Name
-  {864bac32-03b2-4063-a4b4-b2d68f8f4e01}, !- Schedule Type Limits Name
-  {519ebd28-a15d-42f1-bf50-6ee157f9920c}; !- Default Day Schedule Name
-
-OS:Schedule:Day,
-  {519ebd28-a15d-42f1-bf50-6ee157f9920c}, !- Handle
-  Schedule Day 3,                         !- Name
-  {864bac32-03b2-4063-a4b4-b2d68f8f4e01}, !- Schedule Type Limits Name
-  ,                                       !- Interpolate to Timestep
-  24,                                     !- Hour 1
-  0,                                      !- Minute 1
-  112.539290946133;                       !- Value Until Time 1
-
-OS:People:Definition,
-  {8d745b8d-0a38-469b-8266-1ad5b86c1ed7}, !- Handle
-  res occupants|living space,             !- Name
-  People,                                 !- Number of People Calculation Method
-  1.32,                                   !- Number of People {people}
-  ,                                       !- People per Space Floor Area {person/m2}
-  ,                                       !- Space Floor Area per Person {m2/person}
-  0.319734,                               !- Fraction Radiant
-  0.573,                                  !- Sensible Heat Fraction
-  0,                                      !- Carbon Dioxide Generation Rate {m3/s-W}
-  No,                                     !- Enable ASHRAE 55 Comfort Warnings
-  ZoneAveraged;                           !- Mean Radiant Temperature Calculation Type
-
-OS:People,
-  {31d54ff0-b8c2-4ac7-b841-6e524f6aa6dd}, !- Handle
-  res occupants|living space,             !- Name
-  {8d745b8d-0a38-469b-8266-1ad5b86c1ed7}, !- People Definition Name
-  {2fb81d4a-cc58-435f-971d-66ec13bd6f10}, !- Space or SpaceType Name
-  {bdb2a477-977b-49b0-a130-2aeadac42cc7}, !- Number of People Schedule Name
-  {a378d722-8741-4c40-b624-3b6e63b847d2}, !- Activity Level Schedule Name
-  ,                                       !- Surface Name/Angle Factor List Name
-  ,                                       !- Work Efficiency Schedule Name
-  ,                                       !- Clothing Insulation Schedule Name
-  ,                                       !- Air Velocity Schedule Name
-  1;                                      !- Multiplier
-
-OS:ScheduleTypeLimits,
-  {864bac32-03b2-4063-a4b4-b2d68f8f4e01}, !- Handle
-  ActivityLevel,                          !- Name
-  0,                                      !- Lower Limit Value
-  ,                                       !- Upper Limit Value
-  Continuous,                             !- Numeric Type
-  ActivityLevel;                          !- Unit Type
-
-OS:ScheduleTypeLimits,
-  {fe7237c2-c0a9-4cac-ad48-2e9bd9c884fb}, !- Handle
-  Fractional,                             !- Name
-  0,                                      !- Lower Limit Value
-  1,                                      !- Upper Limit Value
-  Continuous;                             !- Numeric Type
-
-OS:People:Definition,
-  {4a70cbfa-eb16-4782-bc2a-28db0c64bdbb}, !- Handle
-  res occupants|living space|story 2,     !- Name
-  People,                                 !- Number of People Calculation Method
-  1.32,                                   !- Number of People {people}
-  ,                                       !- People per Space Floor Area {person/m2}
-  ,                                       !- Space Floor Area per Person {m2/person}
-  0.319734,                               !- Fraction Radiant
-  0.573,                                  !- Sensible Heat Fraction
-  0,                                      !- Carbon Dioxide Generation Rate {m3/s-W}
-  No,                                     !- Enable ASHRAE 55 Comfort Warnings
-  ZoneAveraged;                           !- Mean Radiant Temperature Calculation Type
-
-OS:People,
-  {4c4d649c-3d68-46b2-abc1-e9a1b72ac7d4}, !- Handle
-  res occupants|living space|story 2,     !- Name
-  {4a70cbfa-eb16-4782-bc2a-28db0c64bdbb}, !- People Definition Name
-  {a6a11e15-ecc1-4c19-b0d6-c596b515b97e}, !- Space or SpaceType Name
-  {bdb2a477-977b-49b0-a130-2aeadac42cc7}, !- Number of People Schedule Name
-  {a378d722-8741-4c40-b624-3b6e63b847d2}, !- Activity Level Schedule Name
-  ,                                       !- Surface Name/Angle Factor List Name
-  ,                                       !- Work Efficiency Schedule Name
-  ,                                       !- Clothing Insulation Schedule Name
-  ,                                       !- Air Velocity Schedule Name
-  1;                                      !- Multiplier
-
-OS:Curve:Biquadratic,
-  {45cb1008-2017-40d4-9bf2-b01c7b08f675}, !- Handle
-  DefrostEIR,                             !- Name
-  0.1528,                                 !- Coefficient1 Constant
-  0,                                      !- Coefficient2 x
-  0,                                      !- Coefficient3 x**2
-  0,                                      !- Coefficient4 y
-  0,                                      !- Coefficient5 y**2
-  0,                                      !- Coefficient6 x*y
-  -100,                                   !- Minimum Value of x
-  100,                                    !- Maximum Value of x
-  -100,                                   !- Minimum Value of y
-  100;                                    !- Maximum Value of y
-
-OS:Curve:Biquadratic,
-  {324c915e-890f-4dde-b3d2-12c8f7f76017}, !- Handle
-  ConstantBiquadratic,                    !- Name
-  1,                                      !- Coefficient1 Constant
-  0,                                      !- Coefficient2 x
-  0,                                      !- Coefficient3 x**2
-  0,                                      !- Coefficient4 y
-  0,                                      !- Coefficient5 y**2
-  0,                                      !- Coefficient6 x*y
-  -100,                                   !- Minimum Value of x
-  100,                                    !- Maximum Value of x
-  -100,                                   !- Minimum Value of y
-  100;                                    !- Maximum Value of y
-
-OS:Curve:Biquadratic,
-  {4a233de1-adf9-4d3d-9d38-151597283f8e}, !- Handle
-  HP_Heat-Cap-fT2,                        !- Name
-  1.00292812115385,                       !- Coefficient1 Constant
-  -0.010386676170938,                     !- Coefficient2 x
-  0,                                      !- Coefficient3 x**2
-  0.0259615384615385,                     !- Coefficient4 y
-  0,                                      !- Coefficient5 y**2
-  0,                                      !- Coefficient6 x*y
-  -100,                                   !- Minimum Value of x
-  100,                                    !- Maximum Value of x
-  -100,                                   !- Minimum Value of y
-  100;                                    !- Maximum Value of y
-
-OS:Curve:Biquadratic,
-  {44a5f866-d357-4ac9-afee-06e64c2ccad9}, !- Handle
-  HP_Heat-EIR-fT2,                        !- Name
-  0.966475472847719,                      !- Coefficient1 Constant
-  0.005914950101249,                      !- Coefficient2 x
-  0.000191201688297,                      !- Coefficient3 x**2
-  -0.012965668198361,                     !- Coefficient4 y
-  4.2253229429e-005,                      !- Coefficient5 y**2
-  -0.000524002558712,                     !- Coefficient6 x*y
-  -100,                                   !- Minimum Value of x
-  100,                                    !- Maximum Value of x
-  -100,                                   !- Minimum Value of y
-  100;                                    !- Maximum Value of y
-
-OS:Curve:Quadratic,
-  {3ce841ff-a7c5-478b-895b-f6932eb4887e}, !- Handle
-  HP_Heat-PLF-fPLR2,                      !- Name
-  0.6,                                    !- Coefficient1 Constant
-  0.4,                                    !- Coefficient2 x
-  0,                                      !- Coefficient3 x**2
-  0,                                      !- Minimum Value of x
-  1,                                      !- Maximum Value of x
-  0.7,                                    !- Minimum Curve Output
-  1;                                      !- Maximum Curve Output
-
-OS:Curve:Quadratic,
-  {987a5d68-dbd1-48a2-8f58-db8397fec484}, !- Handle
-  HP_Heat-CAP-fFF2,                       !- Name
-  1,                                      !- Coefficient1 Constant
-  0,                                      !- Coefficient2 x
-  0,                                      !- Coefficient3 x**2
-  0,                                      !- Minimum Value of x
-  2,                                      !- Maximum Value of x
-  0,                                      !- Minimum Curve Output
-  2;                                      !- Maximum Curve Output
-
-OS:Curve:Quadratic,
-  {c762bb26-264f-45a3-b1c2-dc541db53d23}, !- Handle
-  HP_Heat-EIR-fFF2,                       !- Name
-  1,                                      !- Coefficient1 Constant
-  0,                                      !- Coefficient2 x
-  0,                                      !- Coefficient3 x**2
-  0,                                      !- Minimum Value of x
-  2,                                      !- Maximum Value of x
-  0,                                      !- Minimum Curve Output
-  2;                                      !- Maximum Curve Output
-
-OS:Coil:Heating:DX:MultiSpeed:StageData,
-  {7437591e-fa51-426f-b843-2f603490b04e}, !- Handle
-  autosize,                               !- Gross Rated Heating Capacity {W}
-  4.20141252373372,                       !- Gross Rated Heating COP {W/W}
-  autosize,                               !- Rated Air Flow Rate {m3/s}
-  773.3,                                  !- Rated Supply Air Fan Power Per Volume Flow Rate {W/(m3/s)}
-  {4a233de1-adf9-4d3d-9d38-151597283f8e}, !- Heating Capacity Function of Temperature Curve Name
-  {987a5d68-dbd1-48a2-8f58-db8397fec484}, !- Heating Capacity Function of Flow Fraction Curve Name
-  {44a5f866-d357-4ac9-afee-06e64c2ccad9}, !- Energy Input Ratio Function of Temperature Curve Name
-  {c762bb26-264f-45a3-b1c2-dc541db53d23}, !- Energy Input Ratio Function of Flow Fraction Curve Name
-  {3ce841ff-a7c5-478b-895b-f6932eb4887e}, !- Part Load Fraction Correlation Curve Name
-  0.2,                                    !- Rated Waste Heat Fraction of Power Input {dimensionless}
-  {324c915e-890f-4dde-b3d2-12c8f7f76017}; !- Waste Heat Function of Temperature Curve Name
-
-OS:Curve:Biquadratic,
-  {e41317eb-e16a-46b4-a50e-7a69c0adb489}, !- Handle
-  HP_Heat-Cap-fT4,                        !- Name
-  1.00292812115385,                       !- Coefficient1 Constant
-  -0.010386676170938,                     !- Coefficient2 x
-  0,                                      !- Coefficient3 x**2
-  0.0259615384615385,                     !- Coefficient4 y
-  0,                                      !- Coefficient5 y**2
-  0,                                      !- Coefficient6 x*y
-  -100,                                   !- Minimum Value of x
-  100,                                    !- Maximum Value of x
-  -100,                                   !- Minimum Value of y
-  100;                                    !- Maximum Value of y
-
-OS:Curve:Biquadratic,
-  {8493c1ee-8d93-4863-a96a-79076895a53e}, !- Handle
-  HP_Heat-EIR-fT4,                        !- Name
-  0.966475472847719,                      !- Coefficient1 Constant
-  0.005914950101249,                      !- Coefficient2 x
-  0.000191201688297,                      !- Coefficient3 x**2
-  -0.012965668198361,                     !- Coefficient4 y
-  4.2253229429e-005,                      !- Coefficient5 y**2
-  -0.000524002558712,                     !- Coefficient6 x*y
-  -100,                                   !- Minimum Value of x
-  100,                                    !- Maximum Value of x
-  -100,                                   !- Minimum Value of y
-  100;                                    !- Maximum Value of y
-
-OS:Curve:Quadratic,
-  {e7093601-325f-46a1-b0d0-21ddfe469c09}, !- Handle
-  HP_Heat-PLF-fPLR4,                      !- Name
-  0.6,                                    !- Coefficient1 Constant
-  0.4,                                    !- Coefficient2 x
-  0,                                      !- Coefficient3 x**2
-  0,                                      !- Minimum Value of x
-  1,                                      !- Maximum Value of x
-  0.7,                                    !- Minimum Curve Output
-  1;                                      !- Maximum Curve Output
-
-OS:Curve:Quadratic,
-  {d6168502-c4c4-4f2a-8524-dd5c5357d0f3}, !- Handle
-  HP_Heat-CAP-fFF4,                       !- Name
-  1,                                      !- Coefficient1 Constant
-  0,                                      !- Coefficient2 x
-  0,                                      !- Coefficient3 x**2
-  0,                                      !- Minimum Value of x
-  2,                                      !- Maximum Value of x
-  0,                                      !- Minimum Curve Output
-  2;                                      !- Maximum Curve Output
-
-OS:Curve:Quadratic,
-  {7b3a8284-ad57-4fb6-8af4-ab2d082e8ed2}, !- Handle
-  HP_Heat-EIR-fFF4,                       !- Name
-  1,                                      !- Coefficient1 Constant
-  0,                                      !- Coefficient2 x
-  0,                                      !- Coefficient3 x**2
-  0,                                      !- Minimum Value of x
-  2,                                      !- Maximum Value of x
-  0,                                      !- Minimum Curve Output
-  2;                                      !- Maximum Curve Output
-
-OS:Coil:Heating:DX:MultiSpeed:StageData,
-  {95c3179d-a609-4e92-93e6-758b1fd33529}, !- Handle
-  autosize,                               !- Gross Rated Heating Capacity {W}
-  3.36841825285788,                       !- Gross Rated Heating COP {W/W}
-  autosize,                               !- Rated Air Flow Rate {m3/s}
-  773.3,                                  !- Rated Supply Air Fan Power Per Volume Flow Rate {W/(m3/s)}
-  {e41317eb-e16a-46b4-a50e-7a69c0adb489}, !- Heating Capacity Function of Temperature Curve Name
-  {d6168502-c4c4-4f2a-8524-dd5c5357d0f3}, !- Heating Capacity Function of Flow Fraction Curve Name
-  {8493c1ee-8d93-4863-a96a-79076895a53e}, !- Energy Input Ratio Function of Temperature Curve Name
-  {7b3a8284-ad57-4fb6-8af4-ab2d082e8ed2}, !- Energy Input Ratio Function of Flow Fraction Curve Name
-  {e7093601-325f-46a1-b0d0-21ddfe469c09}, !- Part Load Fraction Correlation Curve Name
-  0.2,                                    !- Rated Waste Heat Fraction of Power Input {dimensionless}
-  {324c915e-890f-4dde-b3d2-12c8f7f76017}; !- Waste Heat Function of Temperature Curve Name
-
-OS:Curve:Biquadratic,
-  {6c9bbdf2-7ca2-46ac-b3f2-b1f0721bda33}, !- Handle
-  HP_Heat-Cap-fT6,                        !- Name
-  1.00292812115385,                       !- Coefficient1 Constant
-  -0.010386676170938,                     !- Coefficient2 x
-  0,                                      !- Coefficient3 x**2
-  0.0259615384615385,                     !- Coefficient4 y
-  0,                                      !- Coefficient5 y**2
-  0,                                      !- Coefficient6 x*y
-  -100,                                   !- Minimum Value of x
-  100,                                    !- Maximum Value of x
-  -100,                                   !- Minimum Value of y
-  100;                                    !- Maximum Value of y
-
-OS:Curve:Biquadratic,
-  {a3131cb1-0f23-4383-9886-8a1a6924f1f1}, !- Handle
-  HP_Heat-EIR-fT6,                        !- Name
-  0.966475472847719,                      !- Coefficient1 Constant
-  0.005914950101249,                      !- Coefficient2 x
-  0.000191201688297,                      !- Coefficient3 x**2
-  -0.012965668198361,                     !- Coefficient4 y
-  4.2253229429e-005,                      !- Coefficient5 y**2
-  -0.000524002558712,                     !- Coefficient6 x*y
-  -100,                                   !- Minimum Value of x
-  100,                                    !- Maximum Value of x
-  -100,                                   !- Minimum Value of y
-  100;                                    !- Maximum Value of y
-
-OS:Curve:Quadratic,
-  {91eb4743-f657-42e9-af80-a878975de785}, !- Handle
-  HP_Heat-PLF-fPLR6,                      !- Name
-  0.6,                                    !- Coefficient1 Constant
-  0.4,                                    !- Coefficient2 x
-  0,                                      !- Coefficient3 x**2
-  0,                                      !- Minimum Value of x
-  1,                                      !- Maximum Value of x
-  0.7,                                    !- Minimum Curve Output
-  1;                                      !- Maximum Curve Output
-
-OS:Curve:Quadratic,
-  {929e8afb-ad5e-4ed4-b018-5827e653dd8c}, !- Handle
-  HP_Heat-CAP-fFF6,                       !- Name
-  1,                                      !- Coefficient1 Constant
-  0,                                      !- Coefficient2 x
-  0,                                      !- Coefficient3 x**2
-  0,                                      !- Minimum Value of x
-  2,                                      !- Maximum Value of x
-  0,                                      !- Minimum Curve Output
-  2;                                      !- Maximum Curve Output
-
-OS:Curve:Quadratic,
-  {63a7e09c-a15c-4a47-9019-5b10a44a030e}, !- Handle
-  HP_Heat-EIR-fFF6,                       !- Name
-  1,                                      !- Coefficient1 Constant
-  0,                                      !- Coefficient2 x
-  0,                                      !- Coefficient3 x**2
-  0,                                      !- Minimum Value of x
-  2,                                      !- Maximum Value of x
-  0,                                      !- Minimum Curve Output
-  2;                                      !- Maximum Curve Output
-
-OS:Coil:Heating:DX:MultiSpeed:StageData,
-  {0c745959-e229-444d-9532-112879c8d3c2}, !- Handle
-  autosize,                               !- Gross Rated Heating Capacity {W}
-  3.08350920414339,                       !- Gross Rated Heating COP {W/W}
-  autosize,                               !- Rated Air Flow Rate {m3/s}
-  773.3,                                  !- Rated Supply Air Fan Power Per Volume Flow Rate {W/(m3/s)}
-  {6c9bbdf2-7ca2-46ac-b3f2-b1f0721bda33}, !- Heating Capacity Function of Temperature Curve Name
-  {929e8afb-ad5e-4ed4-b018-5827e653dd8c}, !- Heating Capacity Function of Flow Fraction Curve Name
-  {a3131cb1-0f23-4383-9886-8a1a6924f1f1}, !- Energy Input Ratio Function of Temperature Curve Name
-  {63a7e09c-a15c-4a47-9019-5b10a44a030e}, !- Energy Input Ratio Function of Flow Fraction Curve Name
-  {91eb4743-f657-42e9-af80-a878975de785}, !- Part Load Fraction Correlation Curve Name
-  0.2,                                    !- Rated Waste Heat Fraction of Power Input {dimensionless}
-  {324c915e-890f-4dde-b3d2-12c8f7f76017}; !- Waste Heat Function of Temperature Curve Name
-
-OS:Curve:Biquadratic,
-  {e2880a41-1d2f-41f7-9dac-be9c86725558}, !- Handle
-  HP_Heat-Cap-fT10,                       !- Name
-  1.00292812115385,                       !- Coefficient1 Constant
-  -0.010386676170938,                     !- Coefficient2 x
-  0,                                      !- Coefficient3 x**2
-  0.0259615384615385,                     !- Coefficient4 y
-  0,                                      !- Coefficient5 y**2
-  0,                                      !- Coefficient6 x*y
-  -100,                                   !- Minimum Value of x
-  100,                                    !- Maximum Value of x
-  -100,                                   !- Minimum Value of y
-  100;                                    !- Maximum Value of y
-
-OS:Curve:Biquadratic,
-  {7ac37e43-5e55-4ed1-a29f-75bc85d51426}, !- Handle
-  HP_Heat-EIR-fT10,                       !- Name
-  0.966475472847719,                      !- Coefficient1 Constant
-  0.005914950101249,                      !- Coefficient2 x
-  0.000191201688297,                      !- Coefficient3 x**2
-  -0.012965668198361,                     !- Coefficient4 y
-  4.2253229429e-005,                      !- Coefficient5 y**2
-  -0.000524002558712,                     !- Coefficient6 x*y
-  -100,                                   !- Minimum Value of x
-  100,                                    !- Maximum Value of x
-  -100,                                   !- Minimum Value of y
-  100;                                    !- Maximum Value of y
-
-OS:Curve:Quadratic,
-  {180b514b-a1df-40f7-89c7-f267b6f9812f}, !- Handle
-  HP_Heat-PLF-fPLR10,                     !- Name
-  0.6,                                    !- Coefficient1 Constant
-  0.4,                                    !- Coefficient2 x
-  0,                                      !- Coefficient3 x**2
-  0,                                      !- Minimum Value of x
-  1,                                      !- Maximum Value of x
-  0.7,                                    !- Minimum Curve Output
-  1;                                      !- Maximum Curve Output
-
-OS:Curve:Quadratic,
-  {d5388994-be7b-4974-84a1-9ac0ec427e0f}, !- Handle
-  HP_Heat-CAP-fFF10,                      !- Name
-  1,                                      !- Coefficient1 Constant
-  0,                                      !- Coefficient2 x
-  0,                                      !- Coefficient3 x**2
-  0,                                      !- Minimum Value of x
-  2,                                      !- Maximum Value of x
-  0,                                      !- Minimum Curve Output
-  2;                                      !- Maximum Curve Output
-
-OS:Curve:Quadratic,
-  {150350ac-7c0d-449c-b391-acb56d0dea6e}, !- Handle
-  HP_Heat-EIR-fFF10,                      !- Name
-  1,                                      !- Coefficient1 Constant
-  0,                                      !- Coefficient2 x
-  0,                                      !- Coefficient3 x**2
-  0,                                      !- Minimum Value of x
-  2,                                      !- Maximum Value of x
-  0,                                      !- Minimum Curve Output
-  2;                                      !- Maximum Curve Output
-
-OS:Coil:Heating:DX:MultiSpeed:StageData,
-  {303c5936-6be1-493f-acfd-ae5acd78199f}, !- Handle
-  autosize,                               !- Gross Rated Heating Capacity {W}
-  2.79255209817716,                       !- Gross Rated Heating COP {W/W}
-  autosize,                               !- Rated Air Flow Rate {m3/s}
-  773.3,                                  !- Rated Supply Air Fan Power Per Volume Flow Rate {W/(m3/s)}
-  {e2880a41-1d2f-41f7-9dac-be9c86725558}, !- Heating Capacity Function of Temperature Curve Name
-  {d5388994-be7b-4974-84a1-9ac0ec427e0f}, !- Heating Capacity Function of Flow Fraction Curve Name
-  {7ac37e43-5e55-4ed1-a29f-75bc85d51426}, !- Energy Input Ratio Function of Temperature Curve Name
-  {150350ac-7c0d-449c-b391-acb56d0dea6e}, !- Energy Input Ratio Function of Flow Fraction Curve Name
-  {180b514b-a1df-40f7-89c7-f267b6f9812f}, !- Part Load Fraction Correlation Curve Name
-  0.2,                                    !- Rated Waste Heat Fraction of Power Input {dimensionless}
-  {324c915e-890f-4dde-b3d2-12c8f7f76017}; !- Waste Heat Function of Temperature Curve Name
-
-OS:Coil:Heating:DX:MultiSpeed,
-  {b73847df-ecf2-4db5-a153-1822b51b0cac}, !- Handle
-  res ms htg coil,                        !- Name
-  {e8cb7f25-f0cd-43ff-9a5f-fe241912269f}, !- Availability Schedule Name
-  ,                                       !- Air Inlet Node Name
-  ,                                       !- Air Outlet Node Name
-  -34.4444444444444,                      !- Minimum Outdoor Dry-Bulb Temperature for Compressor Operation {C}
-  ,                                       !- Outdoor Dry-Bulb Temperature to Turn On Compressor {C}
-  0,                                      !- Crankcase Heater Capacity {W}
-  10,                                     !- Maximum Outdoor Dry-Bulb Temperature for Crankcase Heater Operation {C}
-  {45cb1008-2017-40d4-9bf2-b01c7b08f675}, !- Defrost Energy Input Ratio Function of Temperature Curve Name
-  4.44444444444444,                       !- Maximum Outdoor Dry-Bulb Temperature for Defrost Operation {C}
-  ReverseCycle,                           !- Defrost Strategy
-  OnDemand,                               !- Defrost Control
-  0.058333,                               !- Defrost Time Period Fraction
-  autosize,                               !- Resistive Defrost Heater Capacity {W}
-  No,                                     !- Apply Part Load Fraction to Speeds Greater than 1
-  Electricity,                            !- Fuel Type
-  4,                                      !- Region number for Calculating HSPF
-  {62bc80dd-a340-4040-a0de-b41d4699c116}; !- Stage Data List
-
-OS:Schedule:Constant,
-  {e8cb7f25-f0cd-43ff-9a5f-fe241912269f}, !- Handle
-  Always On Discrete,                     !- Name
-  {62194c71-dc22-4fe6-a6b5-55d6b4aa20a2}, !- Schedule Type Limits Name
-  1;                                      !- Value
-
-OS:ScheduleTypeLimits,
-  {62194c71-dc22-4fe6-a6b5-55d6b4aa20a2}, !- Handle
-  OnOff,                                  !- Name
-  0,                                      !- Lower Limit Value
-  1,                                      !- Upper Limit Value
-  Discrete,                               !- Numeric Type
-  Availability;                           !- Unit Type
-
-OS:ModelObjectList,
-  {62bc80dd-a340-4040-a0de-b41d4699c116}, !- Handle
-  Coil Heating DX Multi Speed 1 Stage Data List, !- Name
-  {7437591e-fa51-426f-b843-2f603490b04e}, !- Model Object 1
-  {95c3179d-a609-4e92-93e6-758b1fd33529}, !- Model Object 2
-  {0c745959-e229-444d-9532-112879c8d3c2}, !- Model Object 3
-  {303c5936-6be1-493f-acfd-ae5acd78199f}; !- Model Object 4
-
-OS:Coil:Heating:Electric,
-  {79d2db6b-14c5-40a6-bc9c-ac3dc293745f}, !- Handle
-  res ms supp heater,                     !- Name
-  {e8cb7f25-f0cd-43ff-9a5f-fe241912269f}, !- Availability Schedule Name
-  1,                                      !- Efficiency
-  ,                                       !- Nominal Capacity {W}
-  ,                                       !- Air Inlet Node Name
-  ;                                       !- Air Outlet Node Name
-
-OS:Curve:Exponent,
-  {26cd3454-654d-44fa-9f61-39cdfcffded5}, !- Handle
-  res ms fan power curve,                 !- Name
-  0,                                      !- Coefficient1 Constant
-  1,                                      !- Coefficient2 Constant
-  3,                                      !- Coefficient3 Constant
-  -100,                                   !- Minimum Value of x
-  100,                                    !- Maximum Value of x
-  ,                                       !- Minimum Curve Output
-  ,                                       !- Maximum Curve Output
-  ,                                       !- Input Unit Type for X
-  ;                                       !- Output Unit Type
-
-OS:Curve:Cubic,
-  {00cceee0-5ff4-4bc5-b429-abb3f0d9536d}, !- Handle
-  res ms fan eff curve,                   !- Name
-  0,                                      !- Coefficient1 Constant
-  1,                                      !- Coefficient2 x
-  0,                                      !- Coefficient3 x**2
-  0,                                      !- Coefficient4 x**3
-  0,                                      !- Minimum Value of x
-  1,                                      !- Maximum Value of x
-  0.01,                                   !- Minimum Curve Output
-  1;                                      !- Maximum Curve Output
-
-OS:Fan:OnOff,
-  {1a53ed1f-02fe-4961-a8ea-03e4eb9dc936}, !- Handle
-  res ms htg supply fan,                  !- Name
-  {e8cb7f25-f0cd-43ff-9a5f-fe241912269f}, !- Availability Schedule Name
-  0.167945868715886,                      !- Fan Total Efficiency
-  24.91,                                  !- Pressure Rise {Pa}
-  autosize,                               !- Maximum Flow Rate {m3/s}
-  1,                                      !- Motor Efficiency
-  1,                                      !- Motor In Airstream Fraction
-  ,                                       !- Air Inlet Node Name
-  ,                                       !- Air Outlet Node Name
-  {26cd3454-654d-44fa-9f61-39cdfcffded5}, !- Fan Power Ratio Function of Speed Ratio Curve Name
-  {00cceee0-5ff4-4bc5-b429-abb3f0d9536d}, !- Fan Efficiency Ratio Function of Speed Ratio Curve Name
-  res ms htg supply fan;                  !- End-Use Subcategory
-
-OS:UnitarySystemPerformance:Multispeed,
-  {77b5cf7c-d22b-45d6-ba9d-02401d1b7799}, !- Handle
-  Unitary System Performance Multispeed 1, !- Name
-  No,                                     !- Single Mode Operation
-  0.555555555555556,                      !- Heating Speed Supply Air Flow Ratio 1
-  1e-009,                                 !- Cooling Speed Supply Air Flow Ratio 1
-  0.666666666666667,                      !- Heating Speed Supply Air Flow Ratio 2
-  1e-009,                                 !- Cooling Speed Supply Air Flow Ratio 2
-  0.777777777777778,                      !- Heating Speed Supply Air Flow Ratio 3
-  1e-009,                                 !- Cooling Speed Supply Air Flow Ratio 3
-  1,                                      !- Heating Speed Supply Air Flow Ratio 4
-  1e-009;                                 !- Cooling Speed Supply Air Flow Ratio 4
-
-OS:AirLoopHVAC:UnitarySystem,
-  {5df5d21f-477d-47d8-818d-b3eb3932af86}, !- Handle
-  res ms htg unitary system,              !- Name
-  Load,                                   !- Control Type
-  {3b12348e-f079-4535-8eaa-0d2f8475616a}, !- Controlling Zone or Thermostat Location
-  None,                                   !- Dehumidification Control Type
-  {e8cb7f25-f0cd-43ff-9a5f-fe241912269f}, !- Availability Schedule Name
-  {4045c2af-c4f1-4499-93c3-4cbf378287fe}, !- Air Inlet Node Name
-  {edb83deb-88c9-4d8c-a239-120c4cc327c2}, !- Air Outlet Node Name
-  {1a53ed1f-02fe-4961-a8ea-03e4eb9dc936}, !- Supply Fan Name
-  BlowThrough,                            !- Fan Placement
-  {6c7a4bed-f6bd-48d5-964e-ecf3c7f80108}, !- Supply Air Fan Operating Mode Schedule Name
-  {b73847df-ecf2-4db5-a153-1822b51b0cac}, !- Heating Coil Name
-  1,                                      !- DX Heating Coil Sizing Ratio
-  ,                                       !- Cooling Coil Name
-  No,                                     !- Use DOAS DX Cooling Coil
-  2,                                      !- DOAS DX Cooling Coil Leaving Minimum Air Temperature {C}
-  SensibleOnlyLoadControl,                !- Latent Load Control
-  {79d2db6b-14c5-40a6-bc9c-ac3dc293745f}, !- Supplemental Heating Coil Name
-  ,                                       !- Supply Air Flow Rate Method During Cooling Operation
-  autosize,                               !- Supply Air Flow Rate During Cooling Operation {m3/s}
-  ,                                       !- Supply Air Flow Rate Per Floor Area During Cooling Operation {m3/s-m2}
-  ,                                       !- Fraction of Autosized Design Cooling Supply Air Flow Rate
-  ,                                       !- Design Supply Air Flow Rate Per Unit of Capacity During Cooling Operation {m3/s-W}
-  ,                                       !- Supply Air Flow Rate Method During Heating Operation
-  autosize,                               !- Supply Air Flow Rate During Heating Operation {m3/s}
-  ,                                       !- Supply Air Flow Rate Per Floor Area during Heating Operation {m3/s-m2}
-  ,                                       !- Fraction of Autosized Design Heating Supply Air Flow Rate
-  ,                                       !- Design Supply Air Flow Rate Per Unit of Capacity During Heating Operation {m3/s-W}
-  ,                                       !- Supply Air Flow Rate Method When No Cooling or Heating is Required
-  0,                                      !- Supply Air Flow Rate When No Cooling or Heating is Required {m3/s}
-  ,                                       !- Supply Air Flow Rate Per Floor Area When No Cooling or Heating is Required {m3/s-m2}
-  ,                                       !- Fraction of Autosized Design Cooling Supply Air Flow Rate When No Cooling or Heating is Required
-  ,                                       !- Fraction of Autosized Design Heating Supply Air Flow Rate When No Cooling or Heating is Required
-  ,                                       !- Design Supply Air Flow Rate Per Unit of Capacity During Cooling Operation When No Cooling or Heating is Required {m3/s-W}
-  ,                                       !- Design Supply Air Flow Rate Per Unit of Capacity During Heating Operation When No Cooling or Heating is Required {m3/s-W}
-  93.3333333333333,                       !- Maximum Supply Air Temperature {C}
-  4.44444444444444,                       !- Maximum Outdoor Dry-Bulb Temperature for Supplemental Heater Operation {C}
-  ,                                       !- Outdoor Dry-Bulb Temperature Sensor Node Name
-  2.5,                                    !- Maximum Cycling Rate {cycles/hr}
-  60,                                     !- Heat Pump Time Constant {s}
-  0.01,                                   !- Fraction of On-Cycle Power Use
-  60,                                     !- Heat Pump Fan Delay Time {s}
-  0,                                      !- Ancilliary On-Cycle Electric Power {W}
-  0,                                      !- Ancilliary Off-Cycle Electric Power {W}
-  ,                                       !- Design Heat Recovery Water Flow Rate {m3/s}
-  ,                                       !- Maximum Temperature for Heat Recovery {C}
-  ,                                       !- Heat Recovery Water Inlet Node Name
-  ,                                       !- Heat Recovery Water Outlet Node Name
-  {77b5cf7c-d22b-45d6-ba9d-02401d1b7799}; !- Design Specification Multispeed Object Name
-
-OS:Schedule:Constant,
-  {6c7a4bed-f6bd-48d5-964e-ecf3c7f80108}, !- Handle
-  Always Off Discrete,                    !- Name
-  {13dde06c-5671-4858-9be3-6c2f06a5bd63}, !- Schedule Type Limits Name
-  0;                                      !- Value
-
-OS:ScheduleTypeLimits,
-  {13dde06c-5671-4858-9be3-6c2f06a5bd63}, !- Handle
-  OnOff 1,                                !- Name
-  0,                                      !- Lower Limit Value
-  1,                                      !- Upper Limit Value
-  Discrete,                               !- Numeric Type
-  Availability;                           !- Unit Type
-
-OS:AirLoopHVAC,
-  {dc5f0527-2244-4d62-b486-ed78bef31058}, !- Handle
-  res ms htg asys,                        !- Name
-  ,                                       !- Controller List Name
-  {e8cb7f25-f0cd-43ff-9a5f-fe241912269f}, !- Availability Schedule
-  {716403f9-7a33-48cc-ac26-6b042a6fdef6}, !- Availability Manager List Name
-  AutoSize,                               !- Design Supply Air Flow Rate {m3/s}
-  ,                                       !- Branch List Name
-  ,                                       !- Connector List Name
-  {5e41570b-7c1a-4a2a-b078-1465de191ed6}, !- Supply Side Inlet Node Name
-  {494e468e-691f-45c7-88b7-57e258c3e0bf}, !- Demand Side Outlet Node Name
-  {344ddfd7-c625-49a8-a617-74155ba5ef2d}, !- Demand Side Inlet Node A
-  {c7023ed9-5d96-4736-9f8e-014d558a090d}, !- Supply Side Outlet Node A
-  ,                                       !- Demand Side Inlet Node B
-  ,                                       !- Supply Side Outlet Node B
-  ,                                       !- Return Air Bypass Flow Temperature Setpoint Schedule Name
-  {5a29a0cc-9b68-4d67-a9ae-c7314d75ade5}, !- Demand Mixer Name
-  {35fb6690-d70d-42cc-a423-7b7e69f39cdb}, !- Demand Splitter A Name
-  ,                                       !- Demand Splitter B Name
-  ;                                       !- Supply Splitter Name
-
-OS:Node,
-  {b22e9671-0d3a-409d-b88c-f7a54a2285b6}, !- Handle
-  Node 3,                                 !- Name
-  {5e41570b-7c1a-4a2a-b078-1465de191ed6}, !- Inlet Port
-  {4045c2af-c4f1-4499-93c3-4cbf378287fe}; !- Outlet Port
-
-OS:Node,
-  {3274b217-31d2-458e-bf03-5c2c06a9579e}, !- Handle
-  Node 4,                                 !- Name
-  {edb83deb-88c9-4d8c-a239-120c4cc327c2}, !- Inlet Port
-  {c7023ed9-5d96-4736-9f8e-014d558a090d}; !- Outlet Port
-
-OS:Connection,
-  {5e41570b-7c1a-4a2a-b078-1465de191ed6}, !- Handle
-  {26e34f76-8f4e-471f-a4bc-7a118159f31c}, !- Name
-  {dc5f0527-2244-4d62-b486-ed78bef31058}, !- Source Object
-  8,                                      !- Outlet Port
-  {b22e9671-0d3a-409d-b88c-f7a54a2285b6}, !- Target Object
-  2;                                      !- Inlet Port
-
-OS:Connection,
-  {c7023ed9-5d96-4736-9f8e-014d558a090d}, !- Handle
-  {714f7934-281d-4cd2-bc91-805b995130d9}, !- Name
-  {3274b217-31d2-458e-bf03-5c2c06a9579e}, !- Source Object
-  3,                                      !- Outlet Port
-  {dc5f0527-2244-4d62-b486-ed78bef31058}, !- Target Object
-  11;                                     !- Inlet Port
-
-OS:Node,
-  {47c11747-7cda-437b-a523-2ca5dab6a00c}, !- Handle
-  Node 5,                                 !- Name
-  {344ddfd7-c625-49a8-a617-74155ba5ef2d}, !- Inlet Port
-  {c1572e87-fb46-476a-8a27-09ae0d88f5a9}; !- Outlet Port
-
-OS:Node,
-  {01d7ed1f-1cc8-466c-a994-4969a4beffe4}, !- Handle
-  Node 6,                                 !- Name
-  {af1d8314-9c9d-438c-9cd6-ebeea798e29c}, !- Inlet Port
-  {494e468e-691f-45c7-88b7-57e258c3e0bf}; !- Outlet Port
-
-OS:Node,
-  {f19ca72b-045a-446e-8d19-72f336c64be5}, !- Handle
-  Node 7,                                 !- Name
-  {c96c1852-e4e2-408e-8a50-e3c72b9cc57f}, !- Inlet Port
-  {2094653e-1362-4f6c-83ad-e3081dd70f7d}; !- Outlet Port
-
-OS:Connection,
-  {344ddfd7-c625-49a8-a617-74155ba5ef2d}, !- Handle
-  {1c84781d-85e4-41bb-be64-4a79f20a1778}, !- Name
-  {dc5f0527-2244-4d62-b486-ed78bef31058}, !- Source Object
-  10,                                     !- Outlet Port
-  {47c11747-7cda-437b-a523-2ca5dab6a00c}, !- Target Object
-  2;                                      !- Inlet Port
-
-OS:Connection,
-  {494e468e-691f-45c7-88b7-57e258c3e0bf}, !- Handle
-  {3a934b28-3e5a-4fed-8dc5-1e3e467535e0}, !- Name
-  {01d7ed1f-1cc8-466c-a994-4969a4beffe4}, !- Source Object
-  3,                                      !- Outlet Port
-  {dc5f0527-2244-4d62-b486-ed78bef31058}, !- Target Object
-  9;                                      !- Inlet Port
-
-OS:AirLoopHVAC:ZoneSplitter,
-  {35fb6690-d70d-42cc-a423-7b7e69f39cdb}, !- Handle
-  res ms htg zone splitter,               !- Name
-  {c1572e87-fb46-476a-8a27-09ae0d88f5a9}, !- Inlet Node Name
-  {d8433b95-02b7-4b10-ab03-307ef23fa8a5}; !- Outlet Node Name 1
-
-OS:AirLoopHVAC:ZoneMixer,
-  {5a29a0cc-9b68-4d67-a9ae-c7314d75ade5}, !- Handle
-  res ms htg zone mixer,                  !- Name
-  {af1d8314-9c9d-438c-9cd6-ebeea798e29c}, !- Outlet Node Name
-  {04735033-18dd-4964-8d45-29caf07b7db8}; !- Inlet Node Name 1
-
-OS:Connection,
-  {c1572e87-fb46-476a-8a27-09ae0d88f5a9}, !- Handle
-  {7056e7a9-9d82-40b1-a6bd-ec09437c5f2f}, !- Name
-  {47c11747-7cda-437b-a523-2ca5dab6a00c}, !- Source Object
-  3,                                      !- Outlet Port
-  {35fb6690-d70d-42cc-a423-7b7e69f39cdb}, !- Target Object
-  2;                                      !- Inlet Port
-
-OS:Connection,
-  {af1d8314-9c9d-438c-9cd6-ebeea798e29c}, !- Handle
-  {b6e92d41-ffef-4015-8a9f-9d00de1ef326}, !- Name
-  {5a29a0cc-9b68-4d67-a9ae-c7314d75ade5}, !- Source Object
-  2,                                      !- Outlet Port
-  {01d7ed1f-1cc8-466c-a994-4969a4beffe4}, !- Target Object
-  2;                                      !- Inlet Port
-
-OS:Sizing:System,
-  {cffb206e-626f-4ad4-a389-e560aeb2fab5}, !- Handle
-  {dc5f0527-2244-4d62-b486-ed78bef31058}, !- AirLoop Name
-  Sensible,                               !- Type of Load to Size On
-  Autosize,                               !- Design Outdoor Air Flow Rate {m3/s}
-  0.3,                                    !- Central Heating Maximum System Air Flow Ratio
-  7,                                      !- Preheat Design Temperature {C}
-  0.008,                                  !- Preheat Design Humidity Ratio {kg-H2O/kg-Air}
-  12.8,                                   !- Precool Design Temperature {C}
-  0.008,                                  !- Precool Design Humidity Ratio {kg-H2O/kg-Air}
-  12.8,                                   !- Central Cooling Design Supply Air Temperature {C}
-  16.7,                                   !- Central Heating Design Supply Air Temperature {C}
-  NonCoincident,                          !- Sizing Option
-  Yes,                                    !- 100% Outdoor Air in Cooling
-  Yes,                                    !- 100% Outdoor Air in Heating
-  0.0085,                                 !- Central Cooling Design Supply Air Humidity Ratio {kg-H2O/kg-Air}
-  0.008,                                  !- Central Heating Design Supply Air Humidity Ratio {kg-H2O/kg-Air}
-  DesignDay,                              !- Cooling Design Air Flow Method
-  0,                                      !- Cooling Design Air Flow Rate {m3/s}
-  DesignDay,                              !- Heating Design Air Flow Method
-  0,                                      !- Heating Design Air Flow Rate {m3/s}
-  ZoneSum,                                !- System Outdoor Air Method
-  1,                                      !- Zone Maximum Outdoor Air Fraction {dimensionless}
-  0.0099676501,                           !- Cooling Supply Air Flow Rate Per Floor Area {m3/s-m2}
-  1,                                      !- Cooling Fraction of Autosized Cooling Supply Air Flow Rate
-  3.9475456e-005,                         !- Cooling Supply Air Flow Rate Per Unit Cooling Capacity {m3/s-W}
-  0.0099676501,                           !- Heating Supply Air Flow Rate Per Floor Area {m3/s-m2}
-  1,                                      !- Heating Fraction of Autosized Heating Supply Air Flow Rate
-  1,                                      !- Heating Fraction of Autosized Cooling Supply Air Flow Rate
-  3.1588213e-005,                         !- Heating Supply Air Flow Rate Per Unit Heating Capacity {m3/s-W}
-  CoolingDesignCapacity,                  !- Cooling Design Capacity Method
-  autosize,                               !- Cooling Design Capacity {W}
-  234.7,                                  !- Cooling Design Capacity Per Floor Area {W/m2}
-  1,                                      !- Fraction of Autosized Cooling Design Capacity
-  HeatingDesignCapacity,                  !- Heating Design Capacity Method
-  autosize,                               !- Heating Design Capacity {W}
-  157,                                    !- Heating Design Capacity Per Floor Area {W/m2}
-  1,                                      !- Fraction of Autosized Heating Design Capacity
-  OnOff;                                  !- Central Cooling Capacity Control Method
-
-OS:AvailabilityManagerAssignmentList,
-  {716403f9-7a33-48cc-ac26-6b042a6fdef6}, !- Handle
-  Air Loop HVAC 1 AvailabilityManagerAssignmentList; !- Name
-
-OS:Connection,
-  {4045c2af-c4f1-4499-93c3-4cbf378287fe}, !- Handle
-  {d972d6a6-7048-4ad8-bc84-e7a3997ba9a2}, !- Name
-  {b22e9671-0d3a-409d-b88c-f7a54a2285b6}, !- Source Object
-  3,                                      !- Outlet Port
-  {5df5d21f-477d-47d8-818d-b3eb3932af86}, !- Target Object
-  6;                                      !- Inlet Port
-
-OS:Connection,
-  {edb83deb-88c9-4d8c-a239-120c4cc327c2}, !- Handle
-  {b372871f-c912-429e-ba4b-28feb4815166}, !- Name
-  {5df5d21f-477d-47d8-818d-b3eb3932af86}, !- Source Object
-  7,                                      !- Outlet Port
-  {3274b217-31d2-458e-bf03-5c2c06a9579e}, !- Target Object
-  2;                                      !- Inlet Port
-
-OS:AirTerminal:SingleDuct:ConstantVolume:NoReheat,
-  {d2e02fb3-2bbf-4008-92fc-e638b980a054}, !- Handle
-  res ms living zone htg direct air,      !- Name
-  {e8cb7f25-f0cd-43ff-9a5f-fe241912269f}, !- Availability Schedule Name
-  {dc5a3c1f-6715-47a2-bd16-e5fa16d66799}, !- Air Inlet Node Name
-  {c96c1852-e4e2-408e-8a50-e3c72b9cc57f}, !- Air Outlet Node Name
-  AutoSize;                               !- Maximum Air Flow Rate {m3/s}
-
-OS:Node,
-  {fadb011c-f780-4b0f-a494-d7cfe2b7461b}, !- Handle
-  Node 8,                                 !- Name
-  {d2deb628-c72e-4371-9692-88f3c7abeee7}, !- Inlet Port
-  {04735033-18dd-4964-8d45-29caf07b7db8}; !- Outlet Port
-
-OS:Connection,
-  {2094653e-1362-4f6c-83ad-e3081dd70f7d}, !- Handle
-  {6d3f9da9-d79b-48ab-b241-67696cd56a77}, !- Name
-  {f19ca72b-045a-446e-8d19-72f336c64be5}, !- Source Object
-  3,                                      !- Outlet Port
-  {b54d0283-ebf5-4711-be97-3271a531e7bb}, !- Target Object
-  3;                                      !- Inlet Port
-
-OS:Connection,
-  {d2deb628-c72e-4371-9692-88f3c7abeee7}, !- Handle
-  {e4bc97cc-a5ae-44f9-83bd-7a532e65cb97}, !- Name
-  {8538e17d-9f72-4054-b553-2ef7250c6596}, !- Source Object
-  3,                                      !- Outlet Port
-  {fadb011c-f780-4b0f-a494-d7cfe2b7461b}, !- Target Object
-  2;                                      !- Inlet Port
-
-OS:Connection,
-  {04735033-18dd-4964-8d45-29caf07b7db8}, !- Handle
-  {1075380c-2ba2-452f-88ef-7e4ea4933768}, !- Name
-  {fadb011c-f780-4b0f-a494-d7cfe2b7461b}, !- Source Object
-  3,                                      !- Outlet Port
-  {5a29a0cc-9b68-4d67-a9ae-c7314d75ade5}, !- Target Object
-  3;                                      !- Inlet Port
-
-OS:Node,
-  {5e6bb4d4-e873-4223-b3e9-3885d524655b}, !- Handle
-  Node 9,                                 !- Name
-  {d8433b95-02b7-4b10-ab03-307ef23fa8a5}, !- Inlet Port
-  {dc5a3c1f-6715-47a2-bd16-e5fa16d66799}; !- Outlet Port
-
-OS:Connection,
-  {d8433b95-02b7-4b10-ab03-307ef23fa8a5}, !- Handle
-  {657dfc39-ffb8-4a87-ba6e-8155c402e6e8}, !- Name
-  {35fb6690-d70d-42cc-a423-7b7e69f39cdb}, !- Source Object
-  3,                                      !- Outlet Port
-  {5e6bb4d4-e873-4223-b3e9-3885d524655b}, !- Target Object
-  2;                                      !- Inlet Port
-
-OS:Connection,
-  {dc5a3c1f-6715-47a2-bd16-e5fa16d66799}, !- Handle
-  {056b42cf-ed7e-4b64-afd7-9267801a66ba}, !- Name
-  {5e6bb4d4-e873-4223-b3e9-3885d524655b}, !- Source Object
-  3,                                      !- Outlet Port
-  {d2e02fb3-2bbf-4008-92fc-e638b980a054}, !- Target Object
-  3;                                      !- Inlet Port
-
-OS:Connection,
-  {c96c1852-e4e2-408e-8a50-e3c72b9cc57f}, !- Handle
-  {6c915452-3aa7-4348-86c6-0ab77903ab01}, !- Name
-  {d2e02fb3-2bbf-4008-92fc-e638b980a054}, !- Source Object
-  4,                                      !- Outlet Port
-  {f19ca72b-045a-446e-8d19-72f336c64be5}, !- Target Object
-  2;                                      !- Inlet Port
-
-OS:Curve:Biquadratic,
-  {e4d17b2c-3eb3-4273-8e91-72faf023cfb6}, !- Handle
-  ConstantBiquadratic 1,                  !- Name
-  1,                                      !- Coefficient1 Constant
-  0,                                      !- Coefficient2 x
-  0,                                      !- Coefficient3 x**2
-  0,                                      !- Coefficient4 y
-  0,                                      !- Coefficient5 y**2
-  0,                                      !- Coefficient6 x*y
-  -100,                                   !- Minimum Value of x
-  100,                                    !- Maximum Value of x
-  -100,                                   !- Minimum Value of y
-  100;                                    !- Maximum Value of y
-
-OS:Curve:Biquadratic,
-  {fbff73e5-dcf6-469b-ba36-421a509c5af7}, !- Handle
-  Cool-Cap-fT2,                           !- Name
-  1.00899352190587,                       !- Coefficient1 Constant
-  0.006512749025457,                      !- Coefficient2 x
-  0,                                      !- Coefficient3 x**2
-  0.003917565735935,                      !- Coefficient4 y
-  -0.000222646705889,                     !- Coefficient5 y**2
-  0,                                      !- Coefficient6 x*y
-  13.88,                                  !- Minimum Value of x
-  23.88,                                  !- Maximum Value of x
-  18.33,                                  !- Minimum Value of y
-  51.66;                                  !- Maximum Value of y
-
-OS:Curve:Biquadratic,
-  {86048cb0-216f-45f4-a734-eca69b998dad}, !- Handle
-  Cool-EIR-fT2,                           !- Name
-  0.429214441601141,                      !- Coefficient1 Constant
-  -0.003604841598515,                     !- Coefficient2 x
-  4.5783162727e-005,                      !- Coefficient3 x**2
-  0.026490875804937,                      !- Coefficient4 y
-  -0.000159212286878,                     !- Coefficient5 y**2
-  -0.000159062656483,                     !- Coefficient6 x*y
-  13.88,                                  !- Minimum Value of x
-  23.88,                                  !- Maximum Value of x
-  18.33,                                  !- Minimum Value of y
-  51.66;                                  !- Maximum Value of y
-
-OS:Curve:Quadratic,
-  {10d0843f-ad61-4ce5-a708-cc7a818a01bd}, !- Handle
-  Cool-PLF-fPLR2,                         !- Name
-  0.75,                                   !- Coefficient1 Constant
-  0.25,                                   !- Coefficient2 x
-  0,                                      !- Coefficient3 x**2
-  0,                                      !- Minimum Value of x
-  1,                                      !- Maximum Value of x
-  0.7,                                    !- Minimum Curve Output
-  1;                                      !- Maximum Curve Output
-
-OS:Curve:Quadratic,
-  {e5db2af9-65c8-42c0-934f-3941d6661188}, !- Handle
-  Cool-Cap-fFF2,                          !- Name
-  1,                                      !- Coefficient1 Constant
-  0,                                      !- Coefficient2 x
-  0,                                      !- Coefficient3 x**2
-  0,                                      !- Minimum Value of x
-  2,                                      !- Maximum Value of x
-  0,                                      !- Minimum Curve Output
-  2;                                      !- Maximum Curve Output
-
-OS:Curve:Quadratic,
-  {8cf80333-6e9f-47aa-bab5-cbe943684c9e}, !- Handle
-  Cool-EIR-fFF2,                          !- Name
-  1,                                      !- Coefficient1 Constant
-  0,                                      !- Coefficient2 x
-  0,                                      !- Coefficient3 x**2
-  0,                                      !- Minimum Value of x
-  2,                                      !- Maximum Value of x
-  0,                                      !- Minimum Curve Output
-  2;                                      !- Maximum Curve Output
-
-OS:Coil:Cooling:DX:MultiSpeed:StageData,
-  {b0ad37a5-e24e-4d1d-b868-4b65056c7c42}, !- Handle
-  Coil Cooling DX Multi Speed Stage Data 1, !- Name
-  autosize,                               !- Gross Rated Total Cooling Capacity {W}
-  0.862559284540077,                      !- Gross Rated Sensible Heat Ratio
-  4.3617516587197,                        !- Gross Rated Cooling COP {W/W}
-  autosize,                               !- Rated Air Flow Rate {m3/s}
-  773.3,                                  !- Rated Evaporator Fan Power Per Volume Flow Rate {W/(m3/s)}
-  {fbff73e5-dcf6-469b-ba36-421a509c5af7}, !- Total Cooling Capacity Function of Temperature Curve
-  {e5db2af9-65c8-42c0-934f-3941d6661188}, !- Total Cooling Capacity Function of Flow Fraction Curve
-  {86048cb0-216f-45f4-a734-eca69b998dad}, !- Energy Input Ratio Function of Temperature Curve
-  {8cf80333-6e9f-47aa-bab5-cbe943684c9e}, !- Energy Input Ratio Function of Flow Fraction Curve
-  {10d0843f-ad61-4ce5-a708-cc7a818a01bd}, !- Part Load Fraction Correlation Curve
-  1000,                                   !- Nominal Time for Condensate Removal to Begin {s}
-  1.5,                                    !- Ratio of Initial Moisture Evaporation Rate and Steady State Latent Capacity {dimensionless}
-  3,                                      !- Maximum Cycling Rate {cycles/hr}
-  45,                                     !- Latent Capacity Time Constant {s}
-  0.2,                                    !- Rated Waste Heat Fraction of Power Input {dimensionless}
-  {e4d17b2c-3eb3-4273-8e91-72faf023cfb6}, !- Waste Heat Function of Temperature Curve
-  0.9,                                    !- Evaporative Condenser Effectiveness {dimensionless}
-  autosize,                               !- Evaporative Condenser Air Flow Rate {m3/s}
-  autosize;                               !- Rated Evaporative Condenser Pump Power Consumption {W}
-
-OS:Curve:Biquadratic,
-  {ff73faf1-8a68-4b22-b721-222bc0563202}, !- Handle
-  Cool-Cap-fT4,                           !- Name
-  1.00899352190587,                       !- Coefficient1 Constant
-  0.006512749025457,                      !- Coefficient2 x
-  0,                                      !- Coefficient3 x**2
-  0.003917565735935,                      !- Coefficient4 y
-  -0.000222646705889,                     !- Coefficient5 y**2
-  0,                                      !- Coefficient6 x*y
-  13.88,                                  !- Minimum Value of x
-  23.88,                                  !- Maximum Value of x
-  18.33,                                  !- Minimum Value of y
-  51.66;                                  !- Maximum Value of y
-
-OS:Curve:Biquadratic,
-  {a2fbd6b3-acee-4e66-bdbd-689d67339f95}, !- Handle
-  Cool-EIR-fT4,                           !- Name
-  0.429214441601141,                      !- Coefficient1 Constant
-  -0.003604841598515,                     !- Coefficient2 x
-  4.5783162727e-005,                      !- Coefficient3 x**2
-  0.026490875804937,                      !- Coefficient4 y
-  -0.000159212286878,                     !- Coefficient5 y**2
-  -0.000159062656483,                     !- Coefficient6 x*y
-  13.88,                                  !- Minimum Value of x
-  23.88,                                  !- Maximum Value of x
-  18.33,                                  !- Minimum Value of y
-  51.66;                                  !- Maximum Value of y
-
-OS:Curve:Quadratic,
-  {fc8a3c7b-c564-4ed8-be25-c4f9e3560924}, !- Handle
-  Cool-PLF-fPLR4,                         !- Name
-  0.75,                                   !- Coefficient1 Constant
-  0.25,                                   !- Coefficient2 x
-  0,                                      !- Coefficient3 x**2
-  0,                                      !- Minimum Value of x
-  1,                                      !- Maximum Value of x
-  0.7,                                    !- Minimum Curve Output
-  1;                                      !- Maximum Curve Output
-
-OS:Curve:Quadratic,
-  {e7e466cc-6178-4e7c-8618-341da0d5ad7a}, !- Handle
-  Cool-Cap-fFF4,                          !- Name
-  1,                                      !- Coefficient1 Constant
-  0,                                      !- Coefficient2 x
-  0,                                      !- Coefficient3 x**2
-  0,                                      !- Minimum Value of x
-  2,                                      !- Maximum Value of x
-  0,                                      !- Minimum Curve Output
-  2;                                      !- Maximum Curve Output
-
-OS:Curve:Quadratic,
-  {eb633c10-1c2a-4f30-bb70-d576160b2aff}, !- Handle
-  Cool-EIR-fFF4,                          !- Name
-  1,                                      !- Coefficient1 Constant
-  0,                                      !- Coefficient2 x
-  0,                                      !- Coefficient3 x**2
-  0,                                      !- Minimum Value of x
-  2,                                      !- Maximum Value of x
-  0,                                      !- Minimum Curve Output
-  2;                                      !- Maximum Curve Output
-
-OS:Coil:Cooling:DX:MultiSpeed:StageData,
-  {3adb7ab3-bc14-4295-84d3-b00c89316cea}, !- Handle
-  Coil Cooling DX Multi Speed Stage Data 2, !- Name
-  autosize,                               !- Gross Rated Total Cooling Capacity {W}
-  0.798701661239655,                      !- Gross Rated Sensible Heat Ratio
-  3.77511613086751,                       !- Gross Rated Cooling COP {W/W}
-  autosize,                               !- Rated Air Flow Rate {m3/s}
-  773.3,                                  !- Rated Evaporator Fan Power Per Volume Flow Rate {W/(m3/s)}
-  {ff73faf1-8a68-4b22-b721-222bc0563202}, !- Total Cooling Capacity Function of Temperature Curve
-  {e7e466cc-6178-4e7c-8618-341da0d5ad7a}, !- Total Cooling Capacity Function of Flow Fraction Curve
-  {a2fbd6b3-acee-4e66-bdbd-689d67339f95}, !- Energy Input Ratio Function of Temperature Curve
-  {eb633c10-1c2a-4f30-bb70-d576160b2aff}, !- Energy Input Ratio Function of Flow Fraction Curve
-  {fc8a3c7b-c564-4ed8-be25-c4f9e3560924}, !- Part Load Fraction Correlation Curve
-  1000,                                   !- Nominal Time for Condensate Removal to Begin {s}
-  1.5,                                    !- Ratio of Initial Moisture Evaporation Rate and Steady State Latent Capacity {dimensionless}
-  3,                                      !- Maximum Cycling Rate {cycles/hr}
-  45,                                     !- Latent Capacity Time Constant {s}
-  0.2,                                    !- Rated Waste Heat Fraction of Power Input {dimensionless}
-  {e4d17b2c-3eb3-4273-8e91-72faf023cfb6}, !- Waste Heat Function of Temperature Curve
-  0.9,                                    !- Evaporative Condenser Effectiveness {dimensionless}
-  autosize,                               !- Evaporative Condenser Air Flow Rate {m3/s}
-  autosize;                               !- Rated Evaporative Condenser Pump Power Consumption {W}
-
-OS:Curve:Biquadratic,
-  {0f8c575f-ed30-48e6-9350-2aa9477abbca}, !- Handle
-  Cool-Cap-fT6,                           !- Name
-  1.00899352190587,                       !- Coefficient1 Constant
-  0.006512749025457,                      !- Coefficient2 x
-  0,                                      !- Coefficient3 x**2
-  0.003917565735935,                      !- Coefficient4 y
-  -0.000222646705889,                     !- Coefficient5 y**2
-  0,                                      !- Coefficient6 x*y
-  13.88,                                  !- Minimum Value of x
-  23.88,                                  !- Maximum Value of x
-  18.33,                                  !- Minimum Value of y
-  51.66;                                  !- Maximum Value of y
-
-OS:Curve:Biquadratic,
-  {9c45a2d6-0afb-4084-89cb-fc6c60f5b815}, !- Handle
-  Cool-EIR-fT6,                           !- Name
-  0.429214441601141,                      !- Coefficient1 Constant
-  -0.003604841598515,                     !- Coefficient2 x
-  4.5783162727e-005,                      !- Coefficient3 x**2
-  0.026490875804937,                      !- Coefficient4 y
-  -0.000159212286878,                     !- Coefficient5 y**2
-  -0.000159062656483,                     !- Coefficient6 x*y
-  13.88,                                  !- Minimum Value of x
-  23.88,                                  !- Maximum Value of x
-  18.33,                                  !- Minimum Value of y
-  51.66;                                  !- Maximum Value of y
-
-OS:Curve:Quadratic,
-  {d815c761-7a93-4794-a1e5-0d5f7b7ae7a7}, !- Handle
-  Cool-PLF-fPLR6,                         !- Name
-  0.75,                                   !- Coefficient1 Constant
-  0.25,                                   !- Coefficient2 x
-  0,                                      !- Coefficient3 x**2
-  0,                                      !- Minimum Value of x
-  1,                                      !- Maximum Value of x
-  0.7,                                    !- Minimum Curve Output
-  1;                                      !- Maximum Curve Output
-
-OS:Curve:Quadratic,
-  {a51ed3aa-feb2-40d1-baa0-a4e106982d14}, !- Handle
-  Cool-Cap-fFF6,                          !- Name
-  1,                                      !- Coefficient1 Constant
-  0,                                      !- Coefficient2 x
-  0,                                      !- Coefficient3 x**2
-  0,                                      !- Minimum Value of x
-  2,                                      !- Maximum Value of x
-  0,                                      !- Minimum Curve Output
-  2;                                      !- Maximum Curve Output
-
-OS:Curve:Quadratic,
-  {09fff7a6-9d8d-4af2-8b9e-793cc119321d}, !- Handle
-  Cool-EIR-fFF6,                          !- Name
-  1,                                      !- Coefficient1 Constant
-  0,                                      !- Coefficient2 x
-  0,                                      !- Coefficient3 x**2
-  0,                                      !- Minimum Value of x
-  2,                                      !- Maximum Value of x
-  0,                                      !- Minimum Curve Output
-  2;                                      !- Maximum Curve Output
-
-OS:Coil:Cooling:DX:MultiSpeed:StageData,
-  {1cd47b2b-59b1-4c85-8b46-25d8146ba638}, !- Handle
-  Coil Cooling DX Multi Speed Stage Data 3, !- Name
-  autosize,                               !- Gross Rated Total Cooling Capacity {W}
-  0.757094338262211,                      !- Gross Rated Sensible Heat Ratio
-  3.17313460723919,                       !- Gross Rated Cooling COP {W/W}
-  autosize,                               !- Rated Air Flow Rate {m3/s}
-  773.3,                                  !- Rated Evaporator Fan Power Per Volume Flow Rate {W/(m3/s)}
-  {0f8c575f-ed30-48e6-9350-2aa9477abbca}, !- Total Cooling Capacity Function of Temperature Curve
-  {a51ed3aa-feb2-40d1-baa0-a4e106982d14}, !- Total Cooling Capacity Function of Flow Fraction Curve
-  {9c45a2d6-0afb-4084-89cb-fc6c60f5b815}, !- Energy Input Ratio Function of Temperature Curve
-  {09fff7a6-9d8d-4af2-8b9e-793cc119321d}, !- Energy Input Ratio Function of Flow Fraction Curve
-  {d815c761-7a93-4794-a1e5-0d5f7b7ae7a7}, !- Part Load Fraction Correlation Curve
-  1000,                                   !- Nominal Time for Condensate Removal to Begin {s}
-  1.5,                                    !- Ratio of Initial Moisture Evaporation Rate and Steady State Latent Capacity {dimensionless}
-  3,                                      !- Maximum Cycling Rate {cycles/hr}
-  45,                                     !- Latent Capacity Time Constant {s}
-  0.2,                                    !- Rated Waste Heat Fraction of Power Input {dimensionless}
-  {e4d17b2c-3eb3-4273-8e91-72faf023cfb6}, !- Waste Heat Function of Temperature Curve
-  0.9,                                    !- Evaporative Condenser Effectiveness {dimensionless}
-  autosize,                               !- Evaporative Condenser Air Flow Rate {m3/s}
-  autosize;                               !- Rated Evaporative Condenser Pump Power Consumption {W}
-
-OS:Curve:Biquadratic,
-  {5ec982d9-5b82-4a5f-87fc-0a3317197de5}, !- Handle
-  Cool-Cap-fT10,                          !- Name
-  1.00899352190587,                       !- Coefficient1 Constant
-  0.006512749025457,                      !- Coefficient2 x
-  0,                                      !- Coefficient3 x**2
-  0.003917565735935,                      !- Coefficient4 y
-  -0.000222646705889,                     !- Coefficient5 y**2
-  0,                                      !- Coefficient6 x*y
-  13.88,                                  !- Minimum Value of x
-  23.88,                                  !- Maximum Value of x
-  18.33,                                  !- Minimum Value of y
-  51.66;                                  !- Maximum Value of y
-
-OS:Curve:Biquadratic,
-  {226e32fc-aecc-4ba0-b6a5-31209b474b5c}, !- Handle
-  Cool-EIR-fT10,                          !- Name
-  0.429214441601141,                      !- Coefficient1 Constant
-  -0.003604841598515,                     !- Coefficient2 x
-  4.5783162727e-005,                      !- Coefficient3 x**2
-  0.026490875804937,                      !- Coefficient4 y
-  -0.000159212286878,                     !- Coefficient5 y**2
-  -0.000159062656483,                     !- Coefficient6 x*y
-  13.88,                                  !- Minimum Value of x
-  23.88,                                  !- Maximum Value of x
-  18.33,                                  !- Minimum Value of y
-  51.66;                                  !- Maximum Value of y
-
-OS:Curve:Quadratic,
-  {57c5a153-0efc-4b09-9b05-898c71c9a996}, !- Handle
-  Cool-PLF-fPLR10,                        !- Name
-  0.75,                                   !- Coefficient1 Constant
-  0.25,                                   !- Coefficient2 x
-  0,                                      !- Coefficient3 x**2
-  0,                                      !- Minimum Value of x
-  1,                                      !- Maximum Value of x
-  0.7,                                    !- Minimum Curve Output
-  1;                                      !- Maximum Curve Output
-
-OS:Curve:Quadratic,
-  {95856761-c181-460e-90ee-da0340507602}, !- Handle
-  Cool-Cap-fFF10,                         !- Name
-  1,                                      !- Coefficient1 Constant
-  0,                                      !- Coefficient2 x
-  0,                                      !- Coefficient3 x**2
-  0,                                      !- Minimum Value of x
-  2,                                      !- Maximum Value of x
-  0,                                      !- Minimum Curve Output
-  2;                                      !- Maximum Curve Output
-
-OS:Curve:Quadratic,
-  {1eebed30-304f-4903-91d9-d81c8742e63d}, !- Handle
-  Cool-EIR-fFF10,                         !- Name
-  1,                                      !- Coefficient1 Constant
-  0,                                      !- Coefficient2 x
-  0,                                      !- Coefficient3 x**2
-  0,                                      !- Minimum Value of x
-  2,                                      !- Maximum Value of x
-  0,                                      !- Minimum Curve Output
-  2;                                      !- Maximum Curve Output
-
-OS:Coil:Cooling:DX:MultiSpeed:StageData,
-  {6a2bc7a0-2290-4379-8346-9dc825203d17}, !- Handle
-  Coil Cooling DX Multi Speed Stage Data 4, !- Name
-  autosize,                               !- Gross Rated Total Cooling Capacity {W}
-  0.702551992573952,                      !- Gross Rated Sensible Heat Ratio
-  2.34548433129289,                       !- Gross Rated Cooling COP {W/W}
-  autosize,                               !- Rated Air Flow Rate {m3/s}
-  773.3,                                  !- Rated Evaporator Fan Power Per Volume Flow Rate {W/(m3/s)}
-  {5ec982d9-5b82-4a5f-87fc-0a3317197de5}, !- Total Cooling Capacity Function of Temperature Curve
-  {95856761-c181-460e-90ee-da0340507602}, !- Total Cooling Capacity Function of Flow Fraction Curve
-  {226e32fc-aecc-4ba0-b6a5-31209b474b5c}, !- Energy Input Ratio Function of Temperature Curve
-  {1eebed30-304f-4903-91d9-d81c8742e63d}, !- Energy Input Ratio Function of Flow Fraction Curve
-  {57c5a153-0efc-4b09-9b05-898c71c9a996}, !- Part Load Fraction Correlation Curve
-  1000,                                   !- Nominal Time for Condensate Removal to Begin {s}
-  1.5,                                    !- Ratio of Initial Moisture Evaporation Rate and Steady State Latent Capacity {dimensionless}
-  3,                                      !- Maximum Cycling Rate {cycles/hr}
-  45,                                     !- Latent Capacity Time Constant {s}
-  0.2,                                    !- Rated Waste Heat Fraction of Power Input {dimensionless}
-  {e4d17b2c-3eb3-4273-8e91-72faf023cfb6}, !- Waste Heat Function of Temperature Curve
-  0.9,                                    !- Evaporative Condenser Effectiveness {dimensionless}
-  autosize,                               !- Evaporative Condenser Air Flow Rate {m3/s}
-  autosize;                               !- Rated Evaporative Condenser Pump Power Consumption {W}
-
-OS:Coil:Cooling:DX:MultiSpeed,
-  {3ce61d8e-0ae0-48d3-a3c8-4f858c4c56b6}, !- Handle
-  res ms clg coil,                        !- Name
-  ,                                       !- Availability Schedule
-  ,                                       !- Air Inlet Node
-  ,                                       !- Air Outlet Node
-  ,                                       !- Condenser Air Inlet Node
-  AirCooled,                              !- Condenser Type
-  ,                                       !- Supply Water Storage Tank
-  ,                                       !- Condensate Collection Water Storage Tank
-  No,                                     !- Apply Part Load Fraction to Speeds Greater than 1
-  No,                                     !- Apply Latent Degradation to Speeds Greater than 1
-  0,                                      !- Crankcase Heater Capacity {W}
-  10,                                     !- Maximum Outdoor Dry-Bulb Temperature for Crankcase Heater Operation {C}
-  0,                                      !- Basin Heater Capacity {W/K}
-  2,                                      !- Basin Heater Setpoint Temperature {C}
-  ,                                       !- Basin Heater Operating Schedule
-  Electricity,                            !- Fuel Type
-  {b0ad37a5-e24e-4d1d-b868-4b65056c7c42}, !- Stage 1
-  {3adb7ab3-bc14-4295-84d3-b00c89316cea}, !- Stage 2
-  {1cd47b2b-59b1-4c85-8b46-25d8146ba638}, !- Stage 3
-  {6a2bc7a0-2290-4379-8346-9dc825203d17}; !- Stage 4
-
-OS:Curve:Exponent,
-  {7835c78f-9326-4169-a217-a1a20e47861c}, !- Handle
-  res ms fan power curve 1,               !- Name
-  0,                                      !- Coefficient1 Constant
-  1,                                      !- Coefficient2 Constant
-  3,                                      !- Coefficient3 Constant
-  -100,                                   !- Minimum Value of x
-  100,                                    !- Maximum Value of x
-  ,                                       !- Minimum Curve Output
-  ,                                       !- Maximum Curve Output
-  ,                                       !- Input Unit Type for X
-  ;                                       !- Output Unit Type
-
-OS:Curve:Cubic,
-  {1b162a24-449a-4dd5-90fe-477488099244}, !- Handle
-  res ms fan eff curve 1,                 !- Name
-  0,                                      !- Coefficient1 Constant
-  1,                                      !- Coefficient2 x
-  0,                                      !- Coefficient3 x**2
-  0,                                      !- Coefficient4 x**3
-  0,                                      !- Minimum Value of x
-  1,                                      !- Maximum Value of x
-  0.01,                                   !- Minimum Curve Output
-  1;                                      !- Maximum Curve Output
-
-OS:Fan:OnOff,
-  {6dc7329c-934c-43de-9845-a6891eca96cb}, !- Handle
-  res ms clg supply fan,                  !- Name
-  {e8cb7f25-f0cd-43ff-9a5f-fe241912269f}, !- Availability Schedule Name
-  0.167945868715886,                      !- Fan Total Efficiency
-  24.91,                                  !- Pressure Rise {Pa}
-  autosize,                               !- Maximum Flow Rate {m3/s}
-  1,                                      !- Motor Efficiency
-  1,                                      !- Motor In Airstream Fraction
-  ,                                       !- Air Inlet Node Name
-  ,                                       !- Air Outlet Node Name
-  {7835c78f-9326-4169-a217-a1a20e47861c}, !- Fan Power Ratio Function of Speed Ratio Curve Name
-  {1b162a24-449a-4dd5-90fe-477488099244}, !- Fan Efficiency Ratio Function of Speed Ratio Curve Name
-  res ms clg supply fan;                  !- End-Use Subcategory
-
-OS:UnitarySystemPerformance:Multispeed,
-  {bbc59b9c-2510-474a-8f1e-c8fa0cabf7bf}, !- Handle
-  Unitary System Performance Multispeed 2, !- Name
-  No,                                     !- Single Mode Operation
-  1e-009,                                 !- Heating Speed Supply Air Flow Ratio 1
-  0.529411764705882,                      !- Cooling Speed Supply Air Flow Ratio 1
-  1e-009,                                 !- Heating Speed Supply Air Flow Ratio 2
-  0.647058823529412,                      !- Cooling Speed Supply Air Flow Ratio 2
-  1e-009,                                 !- Heating Speed Supply Air Flow Ratio 3
-  0.764705882352941,                      !- Cooling Speed Supply Air Flow Ratio 3
-  1e-009,                                 !- Heating Speed Supply Air Flow Ratio 4
-  1;                                      !- Cooling Speed Supply Air Flow Ratio 4
-
-OS:AirLoopHVAC:UnitarySystem,
-  {942ef4c1-4efd-4f44-a27f-0ddf83f8b901}, !- Handle
-  res ms clg unitary system,              !- Name
-  Load,                                   !- Control Type
-  {3b12348e-f079-4535-8eaa-0d2f8475616a}, !- Controlling Zone or Thermostat Location
-  None,                                   !- Dehumidification Control Type
-  {e8cb7f25-f0cd-43ff-9a5f-fe241912269f}, !- Availability Schedule Name
-  {26cc0bdf-38e8-4dc7-8f9f-3e6b4f1a6dfb}, !- Air Inlet Node Name
-  {e35ec60d-a790-4089-be23-9d6f79d9124c}, !- Air Outlet Node Name
-  {6dc7329c-934c-43de-9845-a6891eca96cb}, !- Supply Fan Name
-  BlowThrough,                            !- Fan Placement
-  {6c7a4bed-f6bd-48d5-964e-ecf3c7f80108}, !- Supply Air Fan Operating Mode Schedule Name
-  ,                                       !- Heating Coil Name
-  1,                                      !- DX Heating Coil Sizing Ratio
-  {3ce61d8e-0ae0-48d3-a3c8-4f858c4c56b6}, !- Cooling Coil Name
-  No,                                     !- Use DOAS DX Cooling Coil
-  2,                                      !- DOAS DX Cooling Coil Leaving Minimum Air Temperature {C}
-  SensibleOnlyLoadControl,                !- Latent Load Control
-  ,                                       !- Supplemental Heating Coil Name
-  ,                                       !- Supply Air Flow Rate Method During Cooling Operation
-  autosize,                               !- Supply Air Flow Rate During Cooling Operation {m3/s}
-  ,                                       !- Supply Air Flow Rate Per Floor Area During Cooling Operation {m3/s-m2}
-  ,                                       !- Fraction of Autosized Design Cooling Supply Air Flow Rate
-  ,                                       !- Design Supply Air Flow Rate Per Unit of Capacity During Cooling Operation {m3/s-W}
-  ,                                       !- Supply Air Flow Rate Method During Heating Operation
-  autosize,                               !- Supply Air Flow Rate During Heating Operation {m3/s}
-  ,                                       !- Supply Air Flow Rate Per Floor Area during Heating Operation {m3/s-m2}
-  ,                                       !- Fraction of Autosized Design Heating Supply Air Flow Rate
-  ,                                       !- Design Supply Air Flow Rate Per Unit of Capacity During Heating Operation {m3/s-W}
-  ,                                       !- Supply Air Flow Rate Method When No Cooling or Heating is Required
-  0,                                      !- Supply Air Flow Rate When No Cooling or Heating is Required {m3/s}
-  ,                                       !- Supply Air Flow Rate Per Floor Area When No Cooling or Heating is Required {m3/s-m2}
-  ,                                       !- Fraction of Autosized Design Cooling Supply Air Flow Rate When No Cooling or Heating is Required
-  ,                                       !- Fraction of Autosized Design Heating Supply Air Flow Rate When No Cooling or Heating is Required
-  ,                                       !- Design Supply Air Flow Rate Per Unit of Capacity During Cooling Operation When No Cooling or Heating is Required {m3/s-W}
-  ,                                       !- Design Supply Air Flow Rate Per Unit of Capacity During Heating Operation When No Cooling or Heating is Required {m3/s-W}
-  93.3333333333333,                       !- Maximum Supply Air Temperature {C}
-  4.44444444444444,                       !- Maximum Outdoor Dry-Bulb Temperature for Supplemental Heater Operation {C}
-  ,                                       !- Outdoor Dry-Bulb Temperature Sensor Node Name
-  2.5,                                    !- Maximum Cycling Rate {cycles/hr}
-  60,                                     !- Heat Pump Time Constant {s}
-  0.01,                                   !- Fraction of On-Cycle Power Use
-  60,                                     !- Heat Pump Fan Delay Time {s}
-  0,                                      !- Ancilliary On-Cycle Electric Power {W}
-  0,                                      !- Ancilliary Off-Cycle Electric Power {W}
-  ,                                       !- Design Heat Recovery Water Flow Rate {m3/s}
-  ,                                       !- Maximum Temperature for Heat Recovery {C}
-  ,                                       !- Heat Recovery Water Inlet Node Name
-  ,                                       !- Heat Recovery Water Outlet Node Name
-  {bbc59b9c-2510-474a-8f1e-c8fa0cabf7bf}; !- Design Specification Multispeed Object Name
-
-OS:AirLoopHVAC,
-  {a1dfce95-c12e-48ab-9fd0-a13f5a1db29c}, !- Handle
-  res ms clg asys,                        !- Name
-  ,                                       !- Controller List Name
-  {e8cb7f25-f0cd-43ff-9a5f-fe241912269f}, !- Availability Schedule
-  {2b99c5e3-8333-4ad7-9794-3deb971da311}, !- Availability Manager List Name
-  AutoSize,                               !- Design Supply Air Flow Rate {m3/s}
-  ,                                       !- Branch List Name
-  ,                                       !- Connector List Name
-  {2db4587e-60ea-4aaa-bfa1-24869a3291fb}, !- Supply Side Inlet Node Name
-  {1ba9027d-a36e-4bdc-a0a4-776cad3ca9fe}, !- Demand Side Outlet Node Name
-  {9638218c-08f3-4eac-81f8-093e68ae1ab1}, !- Demand Side Inlet Node A
-  {14f10f4b-f7f6-4c20-b860-cd196123b26a}, !- Supply Side Outlet Node A
-  ,                                       !- Demand Side Inlet Node B
-  ,                                       !- Supply Side Outlet Node B
-  ,                                       !- Return Air Bypass Flow Temperature Setpoint Schedule Name
-  {90cdf3b6-7e66-4350-806d-9f57362a05a2}, !- Demand Mixer Name
-  {037ae2d4-210c-462b-a112-95cabea1b60e}, !- Demand Splitter A Name
-  ,                                       !- Demand Splitter B Name
-  ;                                       !- Supply Splitter Name
-
-OS:Node,
-  {f7875842-2b5d-4ce7-8d72-60f1ee9052c6}, !- Handle
-  Node 10,                                !- Name
-  {2db4587e-60ea-4aaa-bfa1-24869a3291fb}, !- Inlet Port
-  {26cc0bdf-38e8-4dc7-8f9f-3e6b4f1a6dfb}; !- Outlet Port
-
-OS:Node,
-  {eb81ce06-6858-4c74-88b8-81c177a1980f}, !- Handle
-  Node 11,                                !- Name
-  {e35ec60d-a790-4089-be23-9d6f79d9124c}, !- Inlet Port
-  {14f10f4b-f7f6-4c20-b860-cd196123b26a}; !- Outlet Port
-
-OS:Connection,
-  {2db4587e-60ea-4aaa-bfa1-24869a3291fb}, !- Handle
-  {be3c73de-67bc-484a-bd10-e9305ff06e4f}, !- Name
-  {a1dfce95-c12e-48ab-9fd0-a13f5a1db29c}, !- Source Object
-  8,                                      !- Outlet Port
-  {f7875842-2b5d-4ce7-8d72-60f1ee9052c6}, !- Target Object
-  2;                                      !- Inlet Port
-
-OS:Connection,
-  {14f10f4b-f7f6-4c20-b860-cd196123b26a}, !- Handle
-  {20ebebd7-e82b-4733-9d5b-4a195198d3d0}, !- Name
-  {eb81ce06-6858-4c74-88b8-81c177a1980f}, !- Source Object
-  3,                                      !- Outlet Port
-  {a1dfce95-c12e-48ab-9fd0-a13f5a1db29c}, !- Target Object
-  11;                                     !- Inlet Port
-
-OS:Node,
-  {60cbad4b-0549-48c8-8fb9-e68632d6b0c5}, !- Handle
-  Node 12,                                !- Name
-  {9638218c-08f3-4eac-81f8-093e68ae1ab1}, !- Inlet Port
-  {0185cfb3-db93-4f2c-9804-f2612fab0564}; !- Outlet Port
-
-OS:Node,
-  {c0b976d3-5190-4083-b6df-f980f6f046ff}, !- Handle
-  Node 13,                                !- Name
-  {4f93df55-658a-4d44-b4a6-bef4d029ce2f}, !- Inlet Port
-  {1ba9027d-a36e-4bdc-a0a4-776cad3ca9fe}; !- Outlet Port
-
-OS:Node,
-  {3c6309b4-b684-4549-980d-db30a57009bc}, !- Handle
-  Node 14,                                !- Name
-  {caeea7f7-f347-42ef-87df-bb03d63f2f9e}, !- Inlet Port
-  {e1eb810f-0db7-47bc-bd59-d8140d9c4766}; !- Outlet Port
-
-OS:Connection,
-  {9638218c-08f3-4eac-81f8-093e68ae1ab1}, !- Handle
-  {d86599b4-2c92-4144-b58a-5607c9b2cad5}, !- Name
-  {a1dfce95-c12e-48ab-9fd0-a13f5a1db29c}, !- Source Object
-  10,                                     !- Outlet Port
-  {60cbad4b-0549-48c8-8fb9-e68632d6b0c5}, !- Target Object
-  2;                                      !- Inlet Port
-
-OS:Connection,
-  {1ba9027d-a36e-4bdc-a0a4-776cad3ca9fe}, !- Handle
-  {94e82648-2d8c-45d7-9ffb-00bf27e6bd32}, !- Name
-  {c0b976d3-5190-4083-b6df-f980f6f046ff}, !- Source Object
-  3,                                      !- Outlet Port
-  {a1dfce95-c12e-48ab-9fd0-a13f5a1db29c}, !- Target Object
-  9;                                      !- Inlet Port
-
-OS:AirLoopHVAC:ZoneSplitter,
-  {037ae2d4-210c-462b-a112-95cabea1b60e}, !- Handle
-  res ms clg zone splitter,               !- Name
-  {0185cfb3-db93-4f2c-9804-f2612fab0564}, !- Inlet Node Name
-  {8b01a364-d939-46d8-a201-1a38561036c7}; !- Outlet Node Name 1
-
-OS:AirLoopHVAC:ZoneMixer,
-  {90cdf3b6-7e66-4350-806d-9f57362a05a2}, !- Handle
-  res ms clg zone mixer,                  !- Name
-  {4f93df55-658a-4d44-b4a6-bef4d029ce2f}, !- Outlet Node Name
-  {eeef5c06-0173-44d3-ab34-16a031ed8259}; !- Inlet Node Name 1
-
-OS:Connection,
-  {0185cfb3-db93-4f2c-9804-f2612fab0564}, !- Handle
-  {3489e80a-1b72-4026-a4f4-c94b4fdc272c}, !- Name
-  {60cbad4b-0549-48c8-8fb9-e68632d6b0c5}, !- Source Object
-  3,                                      !- Outlet Port
-  {037ae2d4-210c-462b-a112-95cabea1b60e}, !- Target Object
-  2;                                      !- Inlet Port
-
-OS:Connection,
-  {4f93df55-658a-4d44-b4a6-bef4d029ce2f}, !- Handle
-  {7952dfc9-747a-42f8-ac38-eeee2b576ad2}, !- Name
-  {90cdf3b6-7e66-4350-806d-9f57362a05a2}, !- Source Object
-  2,                                      !- Outlet Port
-  {c0b976d3-5190-4083-b6df-f980f6f046ff}, !- Target Object
-  2;                                      !- Inlet Port
-
-OS:Sizing:System,
-  {499a1c60-e59f-42b0-b2c2-67dea3c485d5}, !- Handle
-  {a1dfce95-c12e-48ab-9fd0-a13f5a1db29c}, !- AirLoop Name
-  Sensible,                               !- Type of Load to Size On
-  Autosize,                               !- Design Outdoor Air Flow Rate {m3/s}
-  0.3,                                    !- Central Heating Maximum System Air Flow Ratio
-  7,                                      !- Preheat Design Temperature {C}
-  0.008,                                  !- Preheat Design Humidity Ratio {kg-H2O/kg-Air}
-  12.8,                                   !- Precool Design Temperature {C}
-  0.008,                                  !- Precool Design Humidity Ratio {kg-H2O/kg-Air}
-  12.8,                                   !- Central Cooling Design Supply Air Temperature {C}
-  16.7,                                   !- Central Heating Design Supply Air Temperature {C}
-  NonCoincident,                          !- Sizing Option
-  Yes,                                    !- 100% Outdoor Air in Cooling
-  Yes,                                    !- 100% Outdoor Air in Heating
-  0.0085,                                 !- Central Cooling Design Supply Air Humidity Ratio {kg-H2O/kg-Air}
-  0.008,                                  !- Central Heating Design Supply Air Humidity Ratio {kg-H2O/kg-Air}
-  DesignDay,                              !- Cooling Design Air Flow Method
-  0,                                      !- Cooling Design Air Flow Rate {m3/s}
-  DesignDay,                              !- Heating Design Air Flow Method
-  0,                                      !- Heating Design Air Flow Rate {m3/s}
-  ZoneSum,                                !- System Outdoor Air Method
-  1,                                      !- Zone Maximum Outdoor Air Fraction {dimensionless}
-  0.0099676501,                           !- Cooling Supply Air Flow Rate Per Floor Area {m3/s-m2}
-  1,                                      !- Cooling Fraction of Autosized Cooling Supply Air Flow Rate
-  3.9475456e-005,                         !- Cooling Supply Air Flow Rate Per Unit Cooling Capacity {m3/s-W}
-  0.0099676501,                           !- Heating Supply Air Flow Rate Per Floor Area {m3/s-m2}
-  1,                                      !- Heating Fraction of Autosized Heating Supply Air Flow Rate
-  1,                                      !- Heating Fraction of Autosized Cooling Supply Air Flow Rate
-  3.1588213e-005,                         !- Heating Supply Air Flow Rate Per Unit Heating Capacity {m3/s-W}
-  CoolingDesignCapacity,                  !- Cooling Design Capacity Method
-  autosize,                               !- Cooling Design Capacity {W}
-  234.7,                                  !- Cooling Design Capacity Per Floor Area {W/m2}
-  1,                                      !- Fraction of Autosized Cooling Design Capacity
-  HeatingDesignCapacity,                  !- Heating Design Capacity Method
-  autosize,                               !- Heating Design Capacity {W}
-  157,                                    !- Heating Design Capacity Per Floor Area {W/m2}
-  1,                                      !- Fraction of Autosized Heating Design Capacity
-  OnOff;                                  !- Central Cooling Capacity Control Method
-
-OS:AvailabilityManagerAssignmentList,
-  {2b99c5e3-8333-4ad7-9794-3deb971da311}, !- Handle
-  Air Loop HVAC 1 AvailabilityManagerAssignmentList 1; !- Name
-
-OS:Connection,
-  {26cc0bdf-38e8-4dc7-8f9f-3e6b4f1a6dfb}, !- Handle
-  {bf4d39db-3370-4326-ac52-93f9c262a889}, !- Name
-  {f7875842-2b5d-4ce7-8d72-60f1ee9052c6}, !- Source Object
-  3,                                      !- Outlet Port
-  {942ef4c1-4efd-4f44-a27f-0ddf83f8b901}, !- Target Object
-  6;                                      !- Inlet Port
-
-OS:Connection,
-  {e35ec60d-a790-4089-be23-9d6f79d9124c}, !- Handle
-  {b7e92e53-dab9-436a-9370-ddeda3974b17}, !- Name
-  {942ef4c1-4efd-4f44-a27f-0ddf83f8b901}, !- Source Object
-  7,                                      !- Outlet Port
-  {eb81ce06-6858-4c74-88b8-81c177a1980f}, !- Target Object
-  2;                                      !- Inlet Port
-
-OS:AirTerminal:SingleDuct:ConstantVolume:NoReheat,
-  {22d45669-f07b-4d20-91ef-634df6c1690b}, !- Handle
-  res ms living zone clg direct air,      !- Name
-  {e8cb7f25-f0cd-43ff-9a5f-fe241912269f}, !- Availability Schedule Name
-  {3d070e12-30f6-4eb0-beff-e7b37d205bf2}, !- Air Inlet Node Name
-  {caeea7f7-f347-42ef-87df-bb03d63f2f9e}, !- Air Outlet Node Name
-  AutoSize;                               !- Maximum Air Flow Rate {m3/s}
-
-OS:Node,
-  {041b456a-4954-4571-97bc-48c3b7a1f339}, !- Handle
-  Node 15,                                !- Name
-  {b3bfe649-1cf1-486a-9169-77c672b7d504}, !- Inlet Port
-  {eeef5c06-0173-44d3-ab34-16a031ed8259}; !- Outlet Port
-
-OS:Connection,
-  {e1eb810f-0db7-47bc-bd59-d8140d9c4766}, !- Handle
-  {ea4e02fd-b47c-4454-a90f-9ccd88bfd4f2}, !- Name
-  {3c6309b4-b684-4549-980d-db30a57009bc}, !- Source Object
-  3,                                      !- Outlet Port
-  {b54d0283-ebf5-4711-be97-3271a531e7bb}, !- Target Object
-  4;                                      !- Inlet Port
-
-OS:Connection,
-  {b3bfe649-1cf1-486a-9169-77c672b7d504}, !- Handle
-  {eacf7e82-f84b-4dcf-8d61-e1ca5a4757c8}, !- Name
-  {8538e17d-9f72-4054-b553-2ef7250c6596}, !- Source Object
-  4,                                      !- Outlet Port
-  {041b456a-4954-4571-97bc-48c3b7a1f339}, !- Target Object
-  2;                                      !- Inlet Port
-
-OS:Connection,
-  {eeef5c06-0173-44d3-ab34-16a031ed8259}, !- Handle
-  {355d6358-6c8a-456f-b167-7a5627fea884}, !- Name
-  {041b456a-4954-4571-97bc-48c3b7a1f339}, !- Source Object
-  3,                                      !- Outlet Port
-  {90cdf3b6-7e66-4350-806d-9f57362a05a2}, !- Target Object
-  3;                                      !- Inlet Port
-
-OS:Node,
-  {849e4ebd-9335-4c75-b066-6501646e28c1}, !- Handle
-  Node 16,                                !- Name
-  {8b01a364-d939-46d8-a201-1a38561036c7}, !- Inlet Port
-  {3d070e12-30f6-4eb0-beff-e7b37d205bf2}; !- Outlet Port
-
-OS:Connection,
-  {8b01a364-d939-46d8-a201-1a38561036c7}, !- Handle
-  {0cd950c3-e518-4948-b2ad-e362428a3c3e}, !- Name
-  {037ae2d4-210c-462b-a112-95cabea1b60e}, !- Source Object
-  3,                                      !- Outlet Port
-  {849e4ebd-9335-4c75-b066-6501646e28c1}, !- Target Object
-  2;                                      !- Inlet Port
-
-OS:Connection,
-  {3d070e12-30f6-4eb0-beff-e7b37d205bf2}, !- Handle
-  {d4c25e05-f736-49d2-84b3-69d98c39ebcb}, !- Name
-  {849e4ebd-9335-4c75-b066-6501646e28c1}, !- Source Object
-  3,                                      !- Outlet Port
-  {22d45669-f07b-4d20-91ef-634df6c1690b}, !- Target Object
-  3;                                      !- Inlet Port
-
-OS:Connection,
-  {caeea7f7-f347-42ef-87df-bb03d63f2f9e}, !- Handle
-  {9958ce02-31c7-47e3-9f79-aba97e9824a6}, !- Name
-  {22d45669-f07b-4d20-91ef-634df6c1690b}, !- Source Object
-  4,                                      !- Outlet Port
-  {3c6309b4-b684-4549-980d-db30a57009bc}, !- Target Object
-  2;                                      !- Inlet Port
-
-OS:AdditionalProperties,
-  {2a620d0f-434d-4f6c-bdb1-bc9dc6251f6a}, !- Handle
-  {5df5d21f-477d-47d8-818d-b3eb3932af86}, !- Object Name
-  DuctedInfoMiniSplitHeatPump,            !- Feature Name 1
-  Boolean,                                !- Feature Data Type 1
-  true,                                   !- Feature Value 1
-  SizingInfoHVACCapacityRatioHeating,     !- Feature Name 2
-  String,                                 !- Feature Data Type 2
-  0.39999999999999997&#440.6&#440.8&#441.2, !- Feature Value 2
-  SizingInfoHVACHeatingCFMs,              !- Feature Name 3
-  String,                                 !- Feature Data Type 3
-  222.22222222222223&#44266.6666666666667&#44311.1111111111111&#44400.0, !- Feature Value 3
-  SizingInfoHVACHeatingCapacityOffset,    !- Feature Name 4
-  Double,                                 !- Feature Data Type 4
-  2300,                                   !- Feature Value 4
-  SizingInfoHPSizedForMaxLoad,            !- Feature Name 5
-  Boolean,                                !- Feature Data Type 5
-  false,                                  !- Feature Value 5
-  SizingInfoHVACFracHeatLoadServed,       !- Feature Name 6
-  Double,                                 !- Feature Data Type 6
-  1;                                      !- Feature Value 6
-
-OS:AdditionalProperties,
-  {c04569a8-2e27-4a0f-be1e-159e4ae9c696}, !- Handle
-  {942ef4c1-4efd-4f44-a27f-0ddf83f8b901}, !- Object Name
-  DuctedInfoMiniSplitHeatPump,            !- Feature Name 1
-  Boolean,                                !- Feature Data Type 1
-  true,                                   !- Feature Value 1
-  SizingInfoHVACCapacityRatioCooling,     !- Feature Name 2
-  String,                                 !- Feature Data Type 2
-  0.48888888888888893&#440.6666666666666667&#440.8444444444444444&#441.2, !- Feature Value 2
-  SizingInfoHVACCoolingCFMs,              !- Feature Name 3
-  String,                                 !- Feature Data Type 3
-  225.0&#44275.0&#44325.0&#44425.0,       !- Feature Value 3
-  SizingInfoHVACSHR,                      !- Feature Name 4
-  String,                                 !- Feature Data Type 4
-  0.8625592845400774&#440.7987016612396552&#440.757094338262211&#440.7025519925739516, !- Feature Value 4
-  SizingInfoHVACFracCoolLoadServed,       !- Feature Name 5
-  Double,                                 !- Feature Data Type 5
-  1;                                      !- Feature Value 5
-
-OS:Schedule:Ruleset,
-  {ad53c4ee-ce3a-4568-868f-1900e51f4417}, !- Handle
-  res heating season,                     !- Name
-  {62194c71-dc22-4fe6-a6b5-55d6b4aa20a2}, !- Schedule Type Limits Name
-  {b7d3eba1-d6fe-4d50-904d-2ff0e5661239}; !- Default Day Schedule Name
-
-OS:Schedule:Day,
-  {b7d3eba1-d6fe-4d50-904d-2ff0e5661239}, !- Handle
-  Schedule Day 4,                         !- Name
-  {62194c71-dc22-4fe6-a6b5-55d6b4aa20a2}, !- Schedule Type Limits Name
-=======
 OS:Schedule:Day,
   {42e25c7c-f6fb-4ad0-a805-20f0fcdc24af}, !- Handle
   Schedule Day 1,                         !- Name
   ,                                       !- Schedule Type Limits Name
->>>>>>> 30cb9182
   ,                                       !- Interpolate to Timestep
   24,                                     !- Hour 1
   0,                                      !- Minute 1
   0;                                      !- Value Until Time 1
 
-<<<<<<< HEAD
-OS:Schedule:Rule,
-  {f6b509e9-ec75-40b6-9bac-b79b2e46f2c0}, !- Handle
-  res heating season allday rule1,        !- Name
-  {ad53c4ee-ce3a-4568-868f-1900e51f4417}, !- Schedule Ruleset Name
-  11,                                     !- Rule Order
-  {85d1f3fa-6369-4975-8674-2dccfc7636f9}, !- Day Schedule Name
-  Yes,                                    !- Apply Sunday
-  Yes,                                    !- Apply Monday
-  Yes,                                    !- Apply Tuesday
-  Yes,                                    !- Apply Wednesday
-  Yes,                                    !- Apply Thursday
-  Yes,                                    !- Apply Friday
-  Yes,                                    !- Apply Saturday
-  ,                                       !- Apply Holiday
-  DateRange,                              !- Date Specification Type
-  1,                                      !- Start Month
-  1,                                      !- Start Day
-  1,                                      !- End Month
-  31;                                     !- End Day
-
 OS:Schedule:Day,
-  {85d1f3fa-6369-4975-8674-2dccfc7636f9}, !- Handle
-  res heating season allday1,             !- Name
-  {62194c71-dc22-4fe6-a6b5-55d6b4aa20a2}, !- Schedule Type Limits Name
+  {225ddac7-0830-40e0-99f9-32f7946af3b9}, !- Handle
+  Schedule Day 2,                         !- Name
+  ,                                       !- Schedule Type Limits Name
   ,                                       !- Interpolate to Timestep
   24,                                     !- Hour 1
   0,                                      !- Minute 1
   1;                                      !- Value Until Time 1
-
-OS:Schedule:Rule,
-  {1a334906-6fce-4863-8861-1d435ce999d2}, !- Handle
-  res heating season allday rule2,        !- Name
-  {ad53c4ee-ce3a-4568-868f-1900e51f4417}, !- Schedule Ruleset Name
-  10,                                     !- Rule Order
-  {a441ebbc-5fc3-46c4-ad3b-562527b14a39}, !- Day Schedule Name
-  Yes,                                    !- Apply Sunday
-  Yes,                                    !- Apply Monday
-  Yes,                                    !- Apply Tuesday
-  Yes,                                    !- Apply Wednesday
-  Yes,                                    !- Apply Thursday
-  Yes,                                    !- Apply Friday
-  Yes,                                    !- Apply Saturday
-  ,                                       !- Apply Holiday
-  DateRange,                              !- Date Specification Type
-  2,                                      !- Start Month
-  1,                                      !- Start Day
-  2,                                      !- End Month
-  28;                                     !- End Day
-
-OS:Schedule:Day,
-  {a441ebbc-5fc3-46c4-ad3b-562527b14a39}, !- Handle
-  res heating season allday2,             !- Name
-  {62194c71-dc22-4fe6-a6b5-55d6b4aa20a2}, !- Schedule Type Limits Name
-  ,                                       !- Interpolate to Timestep
-  24,                                     !- Hour 1
-  0,                                      !- Minute 1
-  1;                                      !- Value Until Time 1
-
-OS:Schedule:Rule,
-  {ab5a3815-e175-46af-8b5a-3146243e8ae6}, !- Handle
-  res heating season allday rule3,        !- Name
-  {ad53c4ee-ce3a-4568-868f-1900e51f4417}, !- Schedule Ruleset Name
-  9,                                      !- Rule Order
-  {79bf9804-e59d-4a8c-a15a-50d804e3be41}, !- Day Schedule Name
-  Yes,                                    !- Apply Sunday
-  Yes,                                    !- Apply Monday
-  Yes,                                    !- Apply Tuesday
-  Yes,                                    !- Apply Wednesday
-  Yes,                                    !- Apply Thursday
-  Yes,                                    !- Apply Friday
-  Yes,                                    !- Apply Saturday
-  ,                                       !- Apply Holiday
-  DateRange,                              !- Date Specification Type
-  3,                                      !- Start Month
-  1,                                      !- Start Day
-  3,                                      !- End Month
-  31;                                     !- End Day
-
-OS:Schedule:Day,
-  {79bf9804-e59d-4a8c-a15a-50d804e3be41}, !- Handle
-  res heating season allday3,             !- Name
-  {62194c71-dc22-4fe6-a6b5-55d6b4aa20a2}, !- Schedule Type Limits Name
-  ,                                       !- Interpolate to Timestep
-  24,                                     !- Hour 1
-  0,                                      !- Minute 1
-  1;                                      !- Value Until Time 1
-
-OS:Schedule:Rule,
-  {bcea0f4a-dc0f-4b17-a5b8-c53d3ab95081}, !- Handle
-  res heating season allday rule4,        !- Name
-  {ad53c4ee-ce3a-4568-868f-1900e51f4417}, !- Schedule Ruleset Name
-  8,                                      !- Rule Order
-  {3e6420fc-4061-4864-afd9-3ae3196090aa}, !- Day Schedule Name
-  Yes,                                    !- Apply Sunday
-  Yes,                                    !- Apply Monday
-  Yes,                                    !- Apply Tuesday
-  Yes,                                    !- Apply Wednesday
-  Yes,                                    !- Apply Thursday
-  Yes,                                    !- Apply Friday
-  Yes,                                    !- Apply Saturday
-  ,                                       !- Apply Holiday
-  DateRange,                              !- Date Specification Type
-  4,                                      !- Start Month
-  1,                                      !- Start Day
-  4,                                      !- End Month
-  30;                                     !- End Day
-
-OS:Schedule:Day,
-  {3e6420fc-4061-4864-afd9-3ae3196090aa}, !- Handle
-  res heating season allday4,             !- Name
-  {62194c71-dc22-4fe6-a6b5-55d6b4aa20a2}, !- Schedule Type Limits Name
-  ,                                       !- Interpolate to Timestep
-  24,                                     !- Hour 1
-  0,                                      !- Minute 1
-  1;                                      !- Value Until Time 1
-
-OS:Schedule:Rule,
-  {0030d7b3-9cdc-4d5f-8702-d501478ff95e}, !- Handle
-  res heating season allday rule5,        !- Name
-  {ad53c4ee-ce3a-4568-868f-1900e51f4417}, !- Schedule Ruleset Name
-  7,                                      !- Rule Order
-  {3343e681-d7a0-487c-8da5-724312cf9c9e}, !- Day Schedule Name
-  Yes,                                    !- Apply Sunday
-  Yes,                                    !- Apply Monday
-  Yes,                                    !- Apply Tuesday
-  Yes,                                    !- Apply Wednesday
-  Yes,                                    !- Apply Thursday
-  Yes,                                    !- Apply Friday
-  Yes,                                    !- Apply Saturday
-  ,                                       !- Apply Holiday
-  DateRange,                              !- Date Specification Type
-  5,                                      !- Start Month
-  1,                                      !- Start Day
-  5,                                      !- End Month
-  31;                                     !- End Day
-
-OS:Schedule:Day,
-  {3343e681-d7a0-487c-8da5-724312cf9c9e}, !- Handle
-  res heating season allday5,             !- Name
-  {62194c71-dc22-4fe6-a6b5-55d6b4aa20a2}, !- Schedule Type Limits Name
-  ,                                       !- Interpolate to Timestep
-  24,                                     !- Hour 1
-  0,                                      !- Minute 1
-  1;                                      !- Value Until Time 1
-
-OS:Schedule:Rule,
-  {d8d49972-f555-4df3-9d60-d37d20c914bf}, !- Handle
-  res heating season allday rule6,        !- Name
-  {ad53c4ee-ce3a-4568-868f-1900e51f4417}, !- Schedule Ruleset Name
-  6,                                      !- Rule Order
-  {1ba87bd2-c015-47e3-98d2-d66002f0319c}, !- Day Schedule Name
-  Yes,                                    !- Apply Sunday
-  Yes,                                    !- Apply Monday
-  Yes,                                    !- Apply Tuesday
-  Yes,                                    !- Apply Wednesday
-  Yes,                                    !- Apply Thursday
-  Yes,                                    !- Apply Friday
-  Yes,                                    !- Apply Saturday
-  ,                                       !- Apply Holiday
-  DateRange,                              !- Date Specification Type
-  6,                                      !- Start Month
-  1,                                      !- Start Day
-  6,                                      !- End Month
-  30;                                     !- End Day
-
-OS:Schedule:Day,
-  {1ba87bd2-c015-47e3-98d2-d66002f0319c}, !- Handle
-  res heating season allday6,             !- Name
-  {62194c71-dc22-4fe6-a6b5-55d6b4aa20a2}, !- Schedule Type Limits Name
-  ,                                       !- Interpolate to Timestep
-  24,                                     !- Hour 1
-  0,                                      !- Minute 1
-  1;                                      !- Value Until Time 1
-
-OS:Schedule:Rule,
-  {ca008c01-b95e-4e28-9a7c-0f44b32de1fb}, !- Handle
-  res heating season allday rule7,        !- Name
-  {ad53c4ee-ce3a-4568-868f-1900e51f4417}, !- Schedule Ruleset Name
-  5,                                      !- Rule Order
-  {d3de690b-a35c-4f88-819a-1d5eb26feac5}, !- Day Schedule Name
-  Yes,                                    !- Apply Sunday
-  Yes,                                    !- Apply Monday
-  Yes,                                    !- Apply Tuesday
-  Yes,                                    !- Apply Wednesday
-  Yes,                                    !- Apply Thursday
-  Yes,                                    !- Apply Friday
-  Yes,                                    !- Apply Saturday
-  ,                                       !- Apply Holiday
-  DateRange,                              !- Date Specification Type
-  7,                                      !- Start Month
-  1,                                      !- Start Day
-  7,                                      !- End Month
-  31;                                     !- End Day
-
-OS:Schedule:Day,
-  {d3de690b-a35c-4f88-819a-1d5eb26feac5}, !- Handle
-  res heating season allday7,             !- Name
-  {62194c71-dc22-4fe6-a6b5-55d6b4aa20a2}, !- Schedule Type Limits Name
-=======
-OS:Schedule:Day,
-  {225ddac7-0830-40e0-99f9-32f7946af3b9}, !- Handle
-  Schedule Day 2,                         !- Name
-  ,                                       !- Schedule Type Limits Name
->>>>>>> 30cb9182
-  ,                                       !- Interpolate to Timestep
-  24,                                     !- Hour 1
-  0,                                      !- Minute 1
-  1;                                      !- Value Until Time 1
-<<<<<<< HEAD
-
-OS:Schedule:Rule,
-  {d402092d-7b68-4892-863c-53f6356e4e25}, !- Handle
-  res heating season allday rule8,        !- Name
-  {ad53c4ee-ce3a-4568-868f-1900e51f4417}, !- Schedule Ruleset Name
-  4,                                      !- Rule Order
-  {a3c29781-1ebe-4de2-aef5-4dd65d43103d}, !- Day Schedule Name
-  Yes,                                    !- Apply Sunday
-  Yes,                                    !- Apply Monday
-  Yes,                                    !- Apply Tuesday
-  Yes,                                    !- Apply Wednesday
-  Yes,                                    !- Apply Thursday
-  Yes,                                    !- Apply Friday
-  Yes,                                    !- Apply Saturday
-  ,                                       !- Apply Holiday
-  DateRange,                              !- Date Specification Type
-  8,                                      !- Start Month
-  1,                                      !- Start Day
-  8,                                      !- End Month
-  31;                                     !- End Day
-
-OS:Schedule:Day,
-  {a3c29781-1ebe-4de2-aef5-4dd65d43103d}, !- Handle
-  res heating season allday8,             !- Name
-  {62194c71-dc22-4fe6-a6b5-55d6b4aa20a2}, !- Schedule Type Limits Name
-  ,                                       !- Interpolate to Timestep
-  24,                                     !- Hour 1
-  0,                                      !- Minute 1
-  1;                                      !- Value Until Time 1
-
-OS:Schedule:Rule,
-  {28f8471e-90ac-4dfa-90b1-ce32c22526de}, !- Handle
-  res heating season allday rule9,        !- Name
-  {ad53c4ee-ce3a-4568-868f-1900e51f4417}, !- Schedule Ruleset Name
-  3,                                      !- Rule Order
-  {34314b3c-66bd-4db2-ba04-3edb1cdda292}, !- Day Schedule Name
-  Yes,                                    !- Apply Sunday
-  Yes,                                    !- Apply Monday
-  Yes,                                    !- Apply Tuesday
-  Yes,                                    !- Apply Wednesday
-  Yes,                                    !- Apply Thursday
-  Yes,                                    !- Apply Friday
-  Yes,                                    !- Apply Saturday
-  ,                                       !- Apply Holiday
-  DateRange,                              !- Date Specification Type
-  9,                                      !- Start Month
-  1,                                      !- Start Day
-  9,                                      !- End Month
-  30;                                     !- End Day
-
-OS:Schedule:Day,
-  {34314b3c-66bd-4db2-ba04-3edb1cdda292}, !- Handle
-  res heating season allday9,             !- Name
-  {62194c71-dc22-4fe6-a6b5-55d6b4aa20a2}, !- Schedule Type Limits Name
-  ,                                       !- Interpolate to Timestep
-  24,                                     !- Hour 1
-  0,                                      !- Minute 1
-  1;                                      !- Value Until Time 1
-
-OS:Schedule:Rule,
-  {3127d910-5d2a-4241-94f5-418e2673b307}, !- Handle
-  res heating season allday rule10,       !- Name
-  {ad53c4ee-ce3a-4568-868f-1900e51f4417}, !- Schedule Ruleset Name
-  2,                                      !- Rule Order
-  {3f3f2eff-93d0-4836-a96c-1b445d148502}, !- Day Schedule Name
-  Yes,                                    !- Apply Sunday
-  Yes,                                    !- Apply Monday
-  Yes,                                    !- Apply Tuesday
-  Yes,                                    !- Apply Wednesday
-  Yes,                                    !- Apply Thursday
-  Yes,                                    !- Apply Friday
-  Yes,                                    !- Apply Saturday
-  ,                                       !- Apply Holiday
-  DateRange,                              !- Date Specification Type
-  10,                                     !- Start Month
-  1,                                      !- Start Day
-  10,                                     !- End Month
-  31;                                     !- End Day
-
-OS:Schedule:Day,
-  {3f3f2eff-93d0-4836-a96c-1b445d148502}, !- Handle
-  res heating season allday10,            !- Name
-  {62194c71-dc22-4fe6-a6b5-55d6b4aa20a2}, !- Schedule Type Limits Name
-  ,                                       !- Interpolate to Timestep
-  24,                                     !- Hour 1
-  0,                                      !- Minute 1
-  1;                                      !- Value Until Time 1
-
-OS:Schedule:Rule,
-  {06c88caa-e847-4c9b-a928-bbd93704f983}, !- Handle
-  res heating season allday rule11,       !- Name
-  {ad53c4ee-ce3a-4568-868f-1900e51f4417}, !- Schedule Ruleset Name
-  1,                                      !- Rule Order
-  {3f10e197-95fd-440e-97f6-ea33ce1ec35a}, !- Day Schedule Name
-  Yes,                                    !- Apply Sunday
-  Yes,                                    !- Apply Monday
-  Yes,                                    !- Apply Tuesday
-  Yes,                                    !- Apply Wednesday
-  Yes,                                    !- Apply Thursday
-  Yes,                                    !- Apply Friday
-  Yes,                                    !- Apply Saturday
-  ,                                       !- Apply Holiday
-  DateRange,                              !- Date Specification Type
-  11,                                     !- Start Month
-  1,                                      !- Start Day
-  11,                                     !- End Month
-  30;                                     !- End Day
-
-OS:Schedule:Day,
-  {3f10e197-95fd-440e-97f6-ea33ce1ec35a}, !- Handle
-  res heating season allday11,            !- Name
-  {62194c71-dc22-4fe6-a6b5-55d6b4aa20a2}, !- Schedule Type Limits Name
-  ,                                       !- Interpolate to Timestep
-  24,                                     !- Hour 1
-  0,                                      !- Minute 1
-  1;                                      !- Value Until Time 1
-
-OS:Schedule:Rule,
-  {3811723d-8b6f-4235-b091-3a3036768d6e}, !- Handle
-  res heating season allday rule12,       !- Name
-  {ad53c4ee-ce3a-4568-868f-1900e51f4417}, !- Schedule Ruleset Name
-  0,                                      !- Rule Order
-  {6bed739f-cf94-485b-bacf-0c5b711a1f83}, !- Day Schedule Name
-  Yes,                                    !- Apply Sunday
-  Yes,                                    !- Apply Monday
-  Yes,                                    !- Apply Tuesday
-  Yes,                                    !- Apply Wednesday
-  Yes,                                    !- Apply Thursday
-  Yes,                                    !- Apply Friday
-  Yes,                                    !- Apply Saturday
-  ,                                       !- Apply Holiday
-  DateRange,                              !- Date Specification Type
-  12,                                     !- Start Month
-  1,                                      !- Start Day
-  12,                                     !- End Month
-  31;                                     !- End Day
-
-OS:Schedule:Day,
-  {6bed739f-cf94-485b-bacf-0c5b711a1f83}, !- Handle
-  res heating season allday12,            !- Name
-  {62194c71-dc22-4fe6-a6b5-55d6b4aa20a2}, !- Schedule Type Limits Name
-  ,                                       !- Interpolate to Timestep
-  24,                                     !- Hour 1
-  0,                                      !- Minute 1
-  1;                                      !- Value Until Time 1
-
-OS:ThermostatSetpoint:DualSetpoint,
-  {f7e89d34-7e99-48c0-bc29-c24873e9736c}, !- Handle
-  living zone temperature setpoint,       !- Name
-  {8581aab0-6b21-4cf1-a9bb-adad3d9ca06d}, !- Heating Setpoint Temperature Schedule Name
-  {be30ff48-8be2-4306-a856-985efa1914b5}; !- Cooling Setpoint Temperature Schedule Name
-
-OS:ScheduleTypeLimits,
-  {f1c9c089-7807-4808-b09e-03c46f3bc8f3}, !- Handle
-  Temperature,                            !- Name
-  ,                                       !- Lower Limit Value
-  ,                                       !- Upper Limit Value
-  Continuous,                             !- Numeric Type
-  Temperature;                            !- Unit Type
-
-OS:Schedule:Ruleset,
-  {f8f23cd6-b1e7-4b0c-9106-7f445c3f3bc3}, !- Handle
-  res cooling season,                     !- Name
-  {62194c71-dc22-4fe6-a6b5-55d6b4aa20a2}, !- Schedule Type Limits Name
-  {60c6fd83-a66d-4d50-af26-e23cc6ff32d0}; !- Default Day Schedule Name
-
-OS:Schedule:Day,
-  {60c6fd83-a66d-4d50-af26-e23cc6ff32d0}, !- Handle
-  Schedule Day 1,                         !- Name
-  {62194c71-dc22-4fe6-a6b5-55d6b4aa20a2}, !- Schedule Type Limits Name
-  ,                                       !- Interpolate to Timestep
-  24,                                     !- Hour 1
-  0,                                      !- Minute 1
-  0;                                      !- Value Until Time 1
-
-OS:Schedule:Rule,
-  {b78f3e91-b85e-46d0-a89a-7f5b11d0d07b}, !- Handle
-  res cooling season allday rule1,        !- Name
-  {f8f23cd6-b1e7-4b0c-9106-7f445c3f3bc3}, !- Schedule Ruleset Name
-  11,                                     !- Rule Order
-  {03cdf4bb-3fd1-4ed1-ac53-106456de126e}, !- Day Schedule Name
-  Yes,                                    !- Apply Sunday
-  Yes,                                    !- Apply Monday
-  Yes,                                    !- Apply Tuesday
-  Yes,                                    !- Apply Wednesday
-  Yes,                                    !- Apply Thursday
-  Yes,                                    !- Apply Friday
-  Yes,                                    !- Apply Saturday
-  ,                                       !- Apply Holiday
-  DateRange,                              !- Date Specification Type
-  1,                                      !- Start Month
-  1,                                      !- Start Day
-  1,                                      !- End Month
-  31;                                     !- End Day
-
-OS:Schedule:Day,
-  {03cdf4bb-3fd1-4ed1-ac53-106456de126e}, !- Handle
-  res cooling season allday1,             !- Name
-  {62194c71-dc22-4fe6-a6b5-55d6b4aa20a2}, !- Schedule Type Limits Name
-  ,                                       !- Interpolate to Timestep
-  24,                                     !- Hour 1
-  0,                                      !- Minute 1
-  1;                                      !- Value Until Time 1
-
-OS:Schedule:Rule,
-  {07579d8b-1216-4d32-bcff-55ec48fa4af4}, !- Handle
-  res cooling season allday rule2,        !- Name
-  {f8f23cd6-b1e7-4b0c-9106-7f445c3f3bc3}, !- Schedule Ruleset Name
-  10,                                     !- Rule Order
-  {fd273fdd-0b86-41b2-af84-90afdacdd8e7}, !- Day Schedule Name
-  Yes,                                    !- Apply Sunday
-  Yes,                                    !- Apply Monday
-  Yes,                                    !- Apply Tuesday
-  Yes,                                    !- Apply Wednesday
-  Yes,                                    !- Apply Thursday
-  Yes,                                    !- Apply Friday
-  Yes,                                    !- Apply Saturday
-  ,                                       !- Apply Holiday
-  DateRange,                              !- Date Specification Type
-  2,                                      !- Start Month
-  1,                                      !- Start Day
-  2,                                      !- End Month
-  28;                                     !- End Day
-
-OS:Schedule:Day,
-  {fd273fdd-0b86-41b2-af84-90afdacdd8e7}, !- Handle
-  res cooling season allday2,             !- Name
-  {62194c71-dc22-4fe6-a6b5-55d6b4aa20a2}, !- Schedule Type Limits Name
-  ,                                       !- Interpolate to Timestep
-  24,                                     !- Hour 1
-  0,                                      !- Minute 1
-  1;                                      !- Value Until Time 1
-
-OS:Schedule:Rule,
-  {c7ca705c-3834-4524-b415-04cd846b7056}, !- Handle
-  res cooling season allday rule3,        !- Name
-  {f8f23cd6-b1e7-4b0c-9106-7f445c3f3bc3}, !- Schedule Ruleset Name
-  9,                                      !- Rule Order
-  {bd94d2ac-939a-42e5-a071-67a5a7a8d880}, !- Day Schedule Name
-  Yes,                                    !- Apply Sunday
-  Yes,                                    !- Apply Monday
-  Yes,                                    !- Apply Tuesday
-  Yes,                                    !- Apply Wednesday
-  Yes,                                    !- Apply Thursday
-  Yes,                                    !- Apply Friday
-  Yes,                                    !- Apply Saturday
-  ,                                       !- Apply Holiday
-  DateRange,                              !- Date Specification Type
-  3,                                      !- Start Month
-  1,                                      !- Start Day
-  3,                                      !- End Month
-  31;                                     !- End Day
-
-OS:Schedule:Day,
-  {bd94d2ac-939a-42e5-a071-67a5a7a8d880}, !- Handle
-  res cooling season allday3,             !- Name
-  {62194c71-dc22-4fe6-a6b5-55d6b4aa20a2}, !- Schedule Type Limits Name
-  ,                                       !- Interpolate to Timestep
-  24,                                     !- Hour 1
-  0,                                      !- Minute 1
-  1;                                      !- Value Until Time 1
-
-OS:Schedule:Rule,
-  {e989a1a0-0078-4ca0-86fa-bfced174a6ba}, !- Handle
-  res cooling season allday rule4,        !- Name
-  {f8f23cd6-b1e7-4b0c-9106-7f445c3f3bc3}, !- Schedule Ruleset Name
-  8,                                      !- Rule Order
-  {c1d5d96d-0386-413b-8d9d-0cad10ef61b2}, !- Day Schedule Name
-  Yes,                                    !- Apply Sunday
-  Yes,                                    !- Apply Monday
-  Yes,                                    !- Apply Tuesday
-  Yes,                                    !- Apply Wednesday
-  Yes,                                    !- Apply Thursday
-  Yes,                                    !- Apply Friday
-  Yes,                                    !- Apply Saturday
-  ,                                       !- Apply Holiday
-  DateRange,                              !- Date Specification Type
-  4,                                      !- Start Month
-  1,                                      !- Start Day
-  4,                                      !- End Month
-  30;                                     !- End Day
-
-OS:Schedule:Day,
-  {c1d5d96d-0386-413b-8d9d-0cad10ef61b2}, !- Handle
-  res cooling season allday4,             !- Name
-  {62194c71-dc22-4fe6-a6b5-55d6b4aa20a2}, !- Schedule Type Limits Name
-  ,                                       !- Interpolate to Timestep
-  24,                                     !- Hour 1
-  0,                                      !- Minute 1
-  1;                                      !- Value Until Time 1
-
-OS:Schedule:Rule,
-  {a7e9e885-92b2-48db-8dba-c6bb47615899}, !- Handle
-  res cooling season allday rule5,        !- Name
-  {f8f23cd6-b1e7-4b0c-9106-7f445c3f3bc3}, !- Schedule Ruleset Name
-  7,                                      !- Rule Order
-  {e0920c81-05cb-4226-a272-61de50a99fb8}, !- Day Schedule Name
-  Yes,                                    !- Apply Sunday
-  Yes,                                    !- Apply Monday
-  Yes,                                    !- Apply Tuesday
-  Yes,                                    !- Apply Wednesday
-  Yes,                                    !- Apply Thursday
-  Yes,                                    !- Apply Friday
-  Yes,                                    !- Apply Saturday
-  ,                                       !- Apply Holiday
-  DateRange,                              !- Date Specification Type
-  5,                                      !- Start Month
-  1,                                      !- Start Day
-  5,                                      !- End Month
-  31;                                     !- End Day
-
-OS:Schedule:Day,
-  {e0920c81-05cb-4226-a272-61de50a99fb8}, !- Handle
-  res cooling season allday5,             !- Name
-  {62194c71-dc22-4fe6-a6b5-55d6b4aa20a2}, !- Schedule Type Limits Name
-  ,                                       !- Interpolate to Timestep
-  24,                                     !- Hour 1
-  0,                                      !- Minute 1
-  1;                                      !- Value Until Time 1
-
-OS:Schedule:Rule,
-  {aa16dbca-d4d6-4286-be59-b9e0eb86272b}, !- Handle
-  res cooling season allday rule6,        !- Name
-  {f8f23cd6-b1e7-4b0c-9106-7f445c3f3bc3}, !- Schedule Ruleset Name
-  6,                                      !- Rule Order
-  {dfc4a0cf-1c2e-4fc3-a54b-6472aa74ef5e}, !- Day Schedule Name
-  Yes,                                    !- Apply Sunday
-  Yes,                                    !- Apply Monday
-  Yes,                                    !- Apply Tuesday
-  Yes,                                    !- Apply Wednesday
-  Yes,                                    !- Apply Thursday
-  Yes,                                    !- Apply Friday
-  Yes,                                    !- Apply Saturday
-  ,                                       !- Apply Holiday
-  DateRange,                              !- Date Specification Type
-  6,                                      !- Start Month
-  1,                                      !- Start Day
-  6,                                      !- End Month
-  30;                                     !- End Day
-
-OS:Schedule:Day,
-  {dfc4a0cf-1c2e-4fc3-a54b-6472aa74ef5e}, !- Handle
-  res cooling season allday6,             !- Name
-  {62194c71-dc22-4fe6-a6b5-55d6b4aa20a2}, !- Schedule Type Limits Name
-  ,                                       !- Interpolate to Timestep
-  24,                                     !- Hour 1
-  0,                                      !- Minute 1
-  1;                                      !- Value Until Time 1
-
-OS:Schedule:Rule,
-  {d008f834-5731-4032-b924-a1321400ffb2}, !- Handle
-  res cooling season allday rule7,        !- Name
-  {f8f23cd6-b1e7-4b0c-9106-7f445c3f3bc3}, !- Schedule Ruleset Name
-  5,                                      !- Rule Order
-  {a964c483-61f7-4826-8a6f-add029019396}, !- Day Schedule Name
-  Yes,                                    !- Apply Sunday
-  Yes,                                    !- Apply Monday
-  Yes,                                    !- Apply Tuesday
-  Yes,                                    !- Apply Wednesday
-  Yes,                                    !- Apply Thursday
-  Yes,                                    !- Apply Friday
-  Yes,                                    !- Apply Saturday
-  ,                                       !- Apply Holiday
-  DateRange,                              !- Date Specification Type
-  7,                                      !- Start Month
-  1,                                      !- Start Day
-  7,                                      !- End Month
-  31;                                     !- End Day
-
-OS:Schedule:Day,
-  {a964c483-61f7-4826-8a6f-add029019396}, !- Handle
-  res cooling season allday7,             !- Name
-  {62194c71-dc22-4fe6-a6b5-55d6b4aa20a2}, !- Schedule Type Limits Name
-  ,                                       !- Interpolate to Timestep
-  24,                                     !- Hour 1
-  0,                                      !- Minute 1
-  1;                                      !- Value Until Time 1
-
-OS:Schedule:Rule,
-  {0fd1052f-0a7f-44b5-8b5f-42ef8cea6a12}, !- Handle
-  res cooling season allday rule8,        !- Name
-  {f8f23cd6-b1e7-4b0c-9106-7f445c3f3bc3}, !- Schedule Ruleset Name
-  4,                                      !- Rule Order
-  {8c77976c-efe8-4697-b854-18a341cc7ad4}, !- Day Schedule Name
-  Yes,                                    !- Apply Sunday
-  Yes,                                    !- Apply Monday
-  Yes,                                    !- Apply Tuesday
-  Yes,                                    !- Apply Wednesday
-  Yes,                                    !- Apply Thursday
-  Yes,                                    !- Apply Friday
-  Yes,                                    !- Apply Saturday
-  ,                                       !- Apply Holiday
-  DateRange,                              !- Date Specification Type
-  8,                                      !- Start Month
-  1,                                      !- Start Day
-  8,                                      !- End Month
-  31;                                     !- End Day
-
-OS:Schedule:Day,
-  {8c77976c-efe8-4697-b854-18a341cc7ad4}, !- Handle
-  res cooling season allday8,             !- Name
-  {62194c71-dc22-4fe6-a6b5-55d6b4aa20a2}, !- Schedule Type Limits Name
-  ,                                       !- Interpolate to Timestep
-  24,                                     !- Hour 1
-  0,                                      !- Minute 1
-  1;                                      !- Value Until Time 1
-
-OS:Schedule:Rule,
-  {e3afd881-b83b-4182-ab17-790062367de8}, !- Handle
-  res cooling season allday rule9,        !- Name
-  {f8f23cd6-b1e7-4b0c-9106-7f445c3f3bc3}, !- Schedule Ruleset Name
-  3,                                      !- Rule Order
-  {03c51bdd-0f08-4109-8a12-14cf48089e30}, !- Day Schedule Name
-  Yes,                                    !- Apply Sunday
-  Yes,                                    !- Apply Monday
-  Yes,                                    !- Apply Tuesday
-  Yes,                                    !- Apply Wednesday
-  Yes,                                    !- Apply Thursday
-  Yes,                                    !- Apply Friday
-  Yes,                                    !- Apply Saturday
-  ,                                       !- Apply Holiday
-  DateRange,                              !- Date Specification Type
-  9,                                      !- Start Month
-  1,                                      !- Start Day
-  9,                                      !- End Month
-  30;                                     !- End Day
-
-OS:Schedule:Day,
-  {03c51bdd-0f08-4109-8a12-14cf48089e30}, !- Handle
-  res cooling season allday9,             !- Name
-  {62194c71-dc22-4fe6-a6b5-55d6b4aa20a2}, !- Schedule Type Limits Name
-  ,                                       !- Interpolate to Timestep
-  24,                                     !- Hour 1
-  0,                                      !- Minute 1
-  1;                                      !- Value Until Time 1
-
-OS:Schedule:Rule,
-  {ba0678e3-3422-4208-8085-a925265bfd48}, !- Handle
-  res cooling season allday rule10,       !- Name
-  {f8f23cd6-b1e7-4b0c-9106-7f445c3f3bc3}, !- Schedule Ruleset Name
-  2,                                      !- Rule Order
-  {b5601feb-8a43-482f-af88-883ab07d3834}, !- Day Schedule Name
-  Yes,                                    !- Apply Sunday
-  Yes,                                    !- Apply Monday
-  Yes,                                    !- Apply Tuesday
-  Yes,                                    !- Apply Wednesday
-  Yes,                                    !- Apply Thursday
-  Yes,                                    !- Apply Friday
-  Yes,                                    !- Apply Saturday
-  ,                                       !- Apply Holiday
-  DateRange,                              !- Date Specification Type
-  10,                                     !- Start Month
-  1,                                      !- Start Day
-  10,                                     !- End Month
-  31;                                     !- End Day
-
-OS:Schedule:Day,
-  {b5601feb-8a43-482f-af88-883ab07d3834}, !- Handle
-  res cooling season allday10,            !- Name
-  {62194c71-dc22-4fe6-a6b5-55d6b4aa20a2}, !- Schedule Type Limits Name
-  ,                                       !- Interpolate to Timestep
-  24,                                     !- Hour 1
-  0,                                      !- Minute 1
-  1;                                      !- Value Until Time 1
-
-OS:Schedule:Rule,
-  {1cfe9e09-3de5-44e3-aec6-ec35641547f4}, !- Handle
-  res cooling season allday rule11,       !- Name
-  {f8f23cd6-b1e7-4b0c-9106-7f445c3f3bc3}, !- Schedule Ruleset Name
-  1,                                      !- Rule Order
-  {b3a7b4fe-1940-4724-a3fd-9ec8491b1273}, !- Day Schedule Name
-  Yes,                                    !- Apply Sunday
-  Yes,                                    !- Apply Monday
-  Yes,                                    !- Apply Tuesday
-  Yes,                                    !- Apply Wednesday
-  Yes,                                    !- Apply Thursday
-  Yes,                                    !- Apply Friday
-  Yes,                                    !- Apply Saturday
-  ,                                       !- Apply Holiday
-  DateRange,                              !- Date Specification Type
-  11,                                     !- Start Month
-  1,                                      !- Start Day
-  11,                                     !- End Month
-  30;                                     !- End Day
-
-OS:Schedule:Day,
-  {b3a7b4fe-1940-4724-a3fd-9ec8491b1273}, !- Handle
-  res cooling season allday11,            !- Name
-  {62194c71-dc22-4fe6-a6b5-55d6b4aa20a2}, !- Schedule Type Limits Name
-  ,                                       !- Interpolate to Timestep
-  24,                                     !- Hour 1
-  0,                                      !- Minute 1
-  1;                                      !- Value Until Time 1
-
-OS:Schedule:Rule,
-  {8a861cc5-a58e-41fa-b504-9416eec327d8}, !- Handle
-  res cooling season allday rule12,       !- Name
-  {f8f23cd6-b1e7-4b0c-9106-7f445c3f3bc3}, !- Schedule Ruleset Name
-  0,                                      !- Rule Order
-  {3993e778-947c-4da4-9d22-7cf283042a7e}, !- Day Schedule Name
-  Yes,                                    !- Apply Sunday
-  Yes,                                    !- Apply Monday
-  Yes,                                    !- Apply Tuesday
-  Yes,                                    !- Apply Wednesday
-  Yes,                                    !- Apply Thursday
-  Yes,                                    !- Apply Friday
-  Yes,                                    !- Apply Saturday
-  ,                                       !- Apply Holiday
-  DateRange,                              !- Date Specification Type
-  12,                                     !- Start Month
-  1,                                      !- Start Day
-  12,                                     !- End Month
-  31;                                     !- End Day
-
-OS:Schedule:Day,
-  {3993e778-947c-4da4-9d22-7cf283042a7e}, !- Handle
-  res cooling season allday12,            !- Name
-  {62194c71-dc22-4fe6-a6b5-55d6b4aa20a2}, !- Schedule Type Limits Name
-  ,                                       !- Interpolate to Timestep
-  24,                                     !- Hour 1
-  0,                                      !- Minute 1
-  1;                                      !- Value Until Time 1
-
-OS:AdditionalProperties,
-  {edf21e0e-f463-4c86-adab-0cbb0bfe0d2b}, !- Handle
-  {f7e89d34-7e99-48c0-bc29-c24873e9736c}, !- Object Name
-  htg_wkdy,                               !- Feature Name 1
-  String,                                 !- Feature Data Type 1
-  21.6666666666667&#4421.6666666666667&#4421.6666666666667&#4421.6666666666667&#4421.6666666666667&#4421.6666666666667&#4421.6666666666667&#4421.6666666666667&#4421.6666666666667&#4421.6666666666667&#4421.6666666666667&#4421.6666666666667&#4421.6666666666667&#4421.6666666666667&#4421.6666666666667&#4421.6666666666667&#4421.6666666666667&#4421.6666666666667&#4421.6666666666667&#4421.6666666666667&#4421.6666666666667&#4421.6666666666667&#4421.6666666666667&#4421.6666666666667, !- Feature Value 1
-  htg_wked,                               !- Feature Name 2
-  String,                                 !- Feature Data Type 2
-  21.6666666666667&#4421.6666666666667&#4421.6666666666667&#4421.6666666666667&#4421.6666666666667&#4421.6666666666667&#4421.6666666666667&#4421.6666666666667&#4421.6666666666667&#4421.6666666666667&#4421.6666666666667&#4421.6666666666667&#4421.6666666666667&#4421.6666666666667&#4421.6666666666667&#4421.6666666666667&#4421.6666666666667&#4421.6666666666667&#4421.6666666666667&#4421.6666666666667&#4421.6666666666667&#4421.6666666666667&#4421.6666666666667&#4421.6666666666667, !- Feature Value 2
-  clg_wkdy,                               !- Feature Name 3
-  String,                                 !- Feature Data Type 3
-  24.444444444444443&#4424.444444444444443&#4424.444444444444443&#4424.444444444444443&#4424.444444444444443&#4424.444444444444443&#4424.444444444444443&#4424.444444444444443&#4424.444444444444443&#4424.444444444444443&#4424.444444444444443&#4424.444444444444443&#4424.444444444444443&#4424.444444444444443&#4424.444444444444443&#4424.444444444444443&#4424.444444444444443&#4424.444444444444443&#4424.444444444444443&#4424.444444444444443&#4424.444444444444443&#4424.444444444444443&#4424.444444444444443&#4424.444444444444443, !- Feature Value 3
-  clg_wked,                               !- Feature Name 4
-  String,                                 !- Feature Data Type 4
-  24.444444444444443&#4424.444444444444443&#4424.444444444444443&#4424.444444444444443&#4424.444444444444443&#4424.444444444444443&#4424.444444444444443&#4424.444444444444443&#4424.444444444444443&#4424.444444444444443&#4424.444444444444443&#4424.444444444444443&#4424.444444444444443&#4424.444444444444443&#4424.444444444444443&#4424.444444444444443&#4424.444444444444443&#4424.444444444444443&#4424.444444444444443&#4424.444444444444443&#4424.444444444444443&#4424.444444444444443&#4424.444444444444443&#4424.444444444444443; !- Feature Value 4
-
-OS:Schedule:Ruleset,
-  {8581aab0-6b21-4cf1-a9bb-adad3d9ca06d}, !- Handle
-  res heating setpoint,                   !- Name
-  {f1c9c089-7807-4808-b09e-03c46f3bc8f3}, !- Schedule Type Limits Name
-  {26048c32-7d4b-420d-9165-40ae0ee3dc88}, !- Default Day Schedule Name
-  {d6a62a82-bd39-417a-9349-f8c03c73af22}, !- Summer Design Day Schedule Name
-  {c94d003a-dcc9-446a-ac6a-32ba7fc126b1}; !- Winter Design Day Schedule Name
-
-OS:Schedule:Day,
-  {26048c32-7d4b-420d-9165-40ae0ee3dc88}, !- Handle
-  Schedule Day 6,                         !- Name
-  {f1c9c089-7807-4808-b09e-03c46f3bc8f3}, !- Schedule Type Limits Name
-  ,                                       !- Interpolate to Timestep
-  24,                                     !- Hour 1
-  0,                                      !- Minute 1
-  0;                                      !- Value Until Time 1
-
-OS:Schedule:Rule,
-  {f0c472e0-26c6-4a25-a3ff-05fe9c167afe}, !- Handle
-  res heating setpoint allday rule1,      !- Name
-  {8581aab0-6b21-4cf1-a9bb-adad3d9ca06d}, !- Schedule Ruleset Name
-  11,                                     !- Rule Order
-  {22d93660-923d-489d-b8e8-31f6b1bde959}, !- Day Schedule Name
-  Yes,                                    !- Apply Sunday
-  Yes,                                    !- Apply Monday
-  Yes,                                    !- Apply Tuesday
-  Yes,                                    !- Apply Wednesday
-  Yes,                                    !- Apply Thursday
-  Yes,                                    !- Apply Friday
-  Yes,                                    !- Apply Saturday
-  ,                                       !- Apply Holiday
-  DateRange,                              !- Date Specification Type
-  1,                                      !- Start Month
-  1,                                      !- Start Day
-  1,                                      !- End Month
-  31;                                     !- End Day
-
-OS:Schedule:Day,
-  {22d93660-923d-489d-b8e8-31f6b1bde959}, !- Handle
-  res heating setpoint allday1,           !- Name
-  {f1c9c089-7807-4808-b09e-03c46f3bc8f3}, !- Schedule Type Limits Name
-  ,                                       !- Interpolate to Timestep
-  24,                                     !- Hour 1
-  0,                                      !- Minute 1
-  21.6666666666667;                       !- Value Until Time 1
-
-OS:Schedule:Rule,
-  {87d3bf1a-5602-4a4a-882b-a542d821c161}, !- Handle
-  res heating setpoint allday rule2,      !- Name
-  {8581aab0-6b21-4cf1-a9bb-adad3d9ca06d}, !- Schedule Ruleset Name
-  10,                                     !- Rule Order
-  {a7e93963-8adf-4455-8327-9e76b8394590}, !- Day Schedule Name
-  Yes,                                    !- Apply Sunday
-  Yes,                                    !- Apply Monday
-  Yes,                                    !- Apply Tuesday
-  Yes,                                    !- Apply Wednesday
-  Yes,                                    !- Apply Thursday
-  Yes,                                    !- Apply Friday
-  Yes,                                    !- Apply Saturday
-  ,                                       !- Apply Holiday
-  DateRange,                              !- Date Specification Type
-  2,                                      !- Start Month
-  1,                                      !- Start Day
-  2,                                      !- End Month
-  28;                                     !- End Day
-
-OS:Schedule:Day,
-  {a7e93963-8adf-4455-8327-9e76b8394590}, !- Handle
-  res heating setpoint allday2,           !- Name
-  {f1c9c089-7807-4808-b09e-03c46f3bc8f3}, !- Schedule Type Limits Name
-  ,                                       !- Interpolate to Timestep
-  24,                                     !- Hour 1
-  0,                                      !- Minute 1
-  21.6666666666667;                       !- Value Until Time 1
-
-OS:Schedule:Rule,
-  {244f53ed-49a9-4c28-88d7-77fb32efa18a}, !- Handle
-  res heating setpoint allday rule3,      !- Name
-  {8581aab0-6b21-4cf1-a9bb-adad3d9ca06d}, !- Schedule Ruleset Name
-  9,                                      !- Rule Order
-  {b64e1887-d3f8-4d1d-a533-baf5417b8212}, !- Day Schedule Name
-  Yes,                                    !- Apply Sunday
-  Yes,                                    !- Apply Monday
-  Yes,                                    !- Apply Tuesday
-  Yes,                                    !- Apply Wednesday
-  Yes,                                    !- Apply Thursday
-  Yes,                                    !- Apply Friday
-  Yes,                                    !- Apply Saturday
-  ,                                       !- Apply Holiday
-  DateRange,                              !- Date Specification Type
-  3,                                      !- Start Month
-  1,                                      !- Start Day
-  3,                                      !- End Month
-  31;                                     !- End Day
-
-OS:Schedule:Day,
-  {b64e1887-d3f8-4d1d-a533-baf5417b8212}, !- Handle
-  res heating setpoint allday3,           !- Name
-  {f1c9c089-7807-4808-b09e-03c46f3bc8f3}, !- Schedule Type Limits Name
-  ,                                       !- Interpolate to Timestep
-  24,                                     !- Hour 1
-  0,                                      !- Minute 1
-  21.6666666666667;                       !- Value Until Time 1
-
-OS:Schedule:Rule,
-  {f222a0f5-0623-438a-8a5b-7005b5b15c3d}, !- Handle
-  res heating setpoint allday rule4,      !- Name
-  {8581aab0-6b21-4cf1-a9bb-adad3d9ca06d}, !- Schedule Ruleset Name
-  8,                                      !- Rule Order
-  {c4ae26d7-1151-4784-9678-a525897e4c74}, !- Day Schedule Name
-  Yes,                                    !- Apply Sunday
-  Yes,                                    !- Apply Monday
-  Yes,                                    !- Apply Tuesday
-  Yes,                                    !- Apply Wednesday
-  Yes,                                    !- Apply Thursday
-  Yes,                                    !- Apply Friday
-  Yes,                                    !- Apply Saturday
-  ,                                       !- Apply Holiday
-  DateRange,                              !- Date Specification Type
-  4,                                      !- Start Month
-  1,                                      !- Start Day
-  4,                                      !- End Month
-  30;                                     !- End Day
-
-OS:Schedule:Day,
-  {c4ae26d7-1151-4784-9678-a525897e4c74}, !- Handle
-  res heating setpoint allday4,           !- Name
-  {f1c9c089-7807-4808-b09e-03c46f3bc8f3}, !- Schedule Type Limits Name
-  ,                                       !- Interpolate to Timestep
-  24,                                     !- Hour 1
-  0,                                      !- Minute 1
-  21.6666666666667;                       !- Value Until Time 1
-
-OS:Schedule:Rule,
-  {649bb516-d78a-49e9-820c-99902c5643b5}, !- Handle
-  res heating setpoint allday rule5,      !- Name
-  {8581aab0-6b21-4cf1-a9bb-adad3d9ca06d}, !- Schedule Ruleset Name
-  7,                                      !- Rule Order
-  {92d3fbca-c675-4569-b530-d999c732ba6b}, !- Day Schedule Name
-  Yes,                                    !- Apply Sunday
-  Yes,                                    !- Apply Monday
-  Yes,                                    !- Apply Tuesday
-  Yes,                                    !- Apply Wednesday
-  Yes,                                    !- Apply Thursday
-  Yes,                                    !- Apply Friday
-  Yes,                                    !- Apply Saturday
-  ,                                       !- Apply Holiday
-  DateRange,                              !- Date Specification Type
-  5,                                      !- Start Month
-  1,                                      !- Start Day
-  5,                                      !- End Month
-  31;                                     !- End Day
-
-OS:Schedule:Day,
-  {92d3fbca-c675-4569-b530-d999c732ba6b}, !- Handle
-  res heating setpoint allday5,           !- Name
-  {f1c9c089-7807-4808-b09e-03c46f3bc8f3}, !- Schedule Type Limits Name
-  ,                                       !- Interpolate to Timestep
-  24,                                     !- Hour 1
-  0,                                      !- Minute 1
-  21.6666666666667;                       !- Value Until Time 1
-
-OS:Schedule:Rule,
-  {5005f6ed-5220-41a5-ab63-7d530427aaef}, !- Handle
-  res heating setpoint allday rule6,      !- Name
-  {8581aab0-6b21-4cf1-a9bb-adad3d9ca06d}, !- Schedule Ruleset Name
-  6,                                      !- Rule Order
-  {6fce8ed3-2f90-4034-bbc7-946edc647c14}, !- Day Schedule Name
-  Yes,                                    !- Apply Sunday
-  Yes,                                    !- Apply Monday
-  Yes,                                    !- Apply Tuesday
-  Yes,                                    !- Apply Wednesday
-  Yes,                                    !- Apply Thursday
-  Yes,                                    !- Apply Friday
-  Yes,                                    !- Apply Saturday
-  ,                                       !- Apply Holiday
-  DateRange,                              !- Date Specification Type
-  6,                                      !- Start Month
-  1,                                      !- Start Day
-  6,                                      !- End Month
-  30;                                     !- End Day
-
-OS:Schedule:Day,
-  {6fce8ed3-2f90-4034-bbc7-946edc647c14}, !- Handle
-  res heating setpoint allday6,           !- Name
-  {f1c9c089-7807-4808-b09e-03c46f3bc8f3}, !- Schedule Type Limits Name
-  ,                                       !- Interpolate to Timestep
-  24,                                     !- Hour 1
-  0,                                      !- Minute 1
-  21.6666666666667;                       !- Value Until Time 1
-
-OS:Schedule:Rule,
-  {2ccbe64d-2252-4d45-81ac-f739f4d1b21d}, !- Handle
-  res heating setpoint allday rule7,      !- Name
-  {8581aab0-6b21-4cf1-a9bb-adad3d9ca06d}, !- Schedule Ruleset Name
-  5,                                      !- Rule Order
-  {0e8493d7-72bd-4ff6-927e-12622e1f2e44}, !- Day Schedule Name
-  Yes,                                    !- Apply Sunday
-  Yes,                                    !- Apply Monday
-  Yes,                                    !- Apply Tuesday
-  Yes,                                    !- Apply Wednesday
-  Yes,                                    !- Apply Thursday
-  Yes,                                    !- Apply Friday
-  Yes,                                    !- Apply Saturday
-  ,                                       !- Apply Holiday
-  DateRange,                              !- Date Specification Type
-  7,                                      !- Start Month
-  1,                                      !- Start Day
-  7,                                      !- End Month
-  31;                                     !- End Day
-
-OS:Schedule:Day,
-  {0e8493d7-72bd-4ff6-927e-12622e1f2e44}, !- Handle
-  res heating setpoint allday7,           !- Name
-  {f1c9c089-7807-4808-b09e-03c46f3bc8f3}, !- Schedule Type Limits Name
-  ,                                       !- Interpolate to Timestep
-  24,                                     !- Hour 1
-  0,                                      !- Minute 1
-  21.6666666666667;                       !- Value Until Time 1
-
-OS:Schedule:Rule,
-  {b6c830e6-fb60-4f84-995b-36c25c2d4c44}, !- Handle
-  res heating setpoint allday rule8,      !- Name
-  {8581aab0-6b21-4cf1-a9bb-adad3d9ca06d}, !- Schedule Ruleset Name
-  4,                                      !- Rule Order
-  {5f35c9ab-083e-43e4-af5a-c1cfbc3282e1}, !- Day Schedule Name
-  Yes,                                    !- Apply Sunday
-  Yes,                                    !- Apply Monday
-  Yes,                                    !- Apply Tuesday
-  Yes,                                    !- Apply Wednesday
-  Yes,                                    !- Apply Thursday
-  Yes,                                    !- Apply Friday
-  Yes,                                    !- Apply Saturday
-  ,                                       !- Apply Holiday
-  DateRange,                              !- Date Specification Type
-  8,                                      !- Start Month
-  1,                                      !- Start Day
-  8,                                      !- End Month
-  31;                                     !- End Day
-
-OS:Schedule:Day,
-  {5f35c9ab-083e-43e4-af5a-c1cfbc3282e1}, !- Handle
-  res heating setpoint allday8,           !- Name
-  {f1c9c089-7807-4808-b09e-03c46f3bc8f3}, !- Schedule Type Limits Name
-  ,                                       !- Interpolate to Timestep
-  24,                                     !- Hour 1
-  0,                                      !- Minute 1
-  21.6666666666667;                       !- Value Until Time 1
-
-OS:Schedule:Rule,
-  {e6f794f5-9bf0-4ef5-9ccc-5d5f45de9cf8}, !- Handle
-  res heating setpoint allday rule9,      !- Name
-  {8581aab0-6b21-4cf1-a9bb-adad3d9ca06d}, !- Schedule Ruleset Name
-  3,                                      !- Rule Order
-  {e0e77c78-12d7-47d9-a9c6-317a01c9a854}, !- Day Schedule Name
-  Yes,                                    !- Apply Sunday
-  Yes,                                    !- Apply Monday
-  Yes,                                    !- Apply Tuesday
-  Yes,                                    !- Apply Wednesday
-  Yes,                                    !- Apply Thursday
-  Yes,                                    !- Apply Friday
-  Yes,                                    !- Apply Saturday
-  ,                                       !- Apply Holiday
-  DateRange,                              !- Date Specification Type
-  9,                                      !- Start Month
-  1,                                      !- Start Day
-  9,                                      !- End Month
-  30;                                     !- End Day
-
-OS:Schedule:Day,
-  {e0e77c78-12d7-47d9-a9c6-317a01c9a854}, !- Handle
-  res heating setpoint allday9,           !- Name
-  {f1c9c089-7807-4808-b09e-03c46f3bc8f3}, !- Schedule Type Limits Name
-  ,                                       !- Interpolate to Timestep
-  24,                                     !- Hour 1
-  0,                                      !- Minute 1
-  21.6666666666667;                       !- Value Until Time 1
-
-OS:Schedule:Rule,
-  {1bee1660-8f57-466f-93b6-12a54c322965}, !- Handle
-  res heating setpoint allday rule10,     !- Name
-  {8581aab0-6b21-4cf1-a9bb-adad3d9ca06d}, !- Schedule Ruleset Name
-  2,                                      !- Rule Order
-  {17c9c55c-b393-436a-b940-56f09e70b731}, !- Day Schedule Name
-  Yes,                                    !- Apply Sunday
-  Yes,                                    !- Apply Monday
-  Yes,                                    !- Apply Tuesday
-  Yes,                                    !- Apply Wednesday
-  Yes,                                    !- Apply Thursday
-  Yes,                                    !- Apply Friday
-  Yes,                                    !- Apply Saturday
-  ,                                       !- Apply Holiday
-  DateRange,                              !- Date Specification Type
-  10,                                     !- Start Month
-  1,                                      !- Start Day
-  10,                                     !- End Month
-  31;                                     !- End Day
-
-OS:Schedule:Day,
-  {17c9c55c-b393-436a-b940-56f09e70b731}, !- Handle
-  res heating setpoint allday10,          !- Name
-  {f1c9c089-7807-4808-b09e-03c46f3bc8f3}, !- Schedule Type Limits Name
-  ,                                       !- Interpolate to Timestep
-  24,                                     !- Hour 1
-  0,                                      !- Minute 1
-  21.6666666666667;                       !- Value Until Time 1
-
-OS:Schedule:Rule,
-  {b91356f0-9de1-414c-b938-2408210289d3}, !- Handle
-  res heating setpoint allday rule11,     !- Name
-  {8581aab0-6b21-4cf1-a9bb-adad3d9ca06d}, !- Schedule Ruleset Name
-  1,                                      !- Rule Order
-  {679824bd-f3d6-4437-b3e9-8df433359046}, !- Day Schedule Name
-  Yes,                                    !- Apply Sunday
-  Yes,                                    !- Apply Monday
-  Yes,                                    !- Apply Tuesday
-  Yes,                                    !- Apply Wednesday
-  Yes,                                    !- Apply Thursday
-  Yes,                                    !- Apply Friday
-  Yes,                                    !- Apply Saturday
-  ,                                       !- Apply Holiday
-  DateRange,                              !- Date Specification Type
-  11,                                     !- Start Month
-  1,                                      !- Start Day
-  11,                                     !- End Month
-  30;                                     !- End Day
-
-OS:Schedule:Day,
-  {679824bd-f3d6-4437-b3e9-8df433359046}, !- Handle
-  res heating setpoint allday11,          !- Name
-  {f1c9c089-7807-4808-b09e-03c46f3bc8f3}, !- Schedule Type Limits Name
-  ,                                       !- Interpolate to Timestep
-  24,                                     !- Hour 1
-  0,                                      !- Minute 1
-  21.6666666666667;                       !- Value Until Time 1
-
-OS:Schedule:Rule,
-  {2bda9a5f-6297-4ea8-8a2f-0eb18117f2aa}, !- Handle
-  res heating setpoint allday rule12,     !- Name
-  {8581aab0-6b21-4cf1-a9bb-adad3d9ca06d}, !- Schedule Ruleset Name
-  0,                                      !- Rule Order
-  {af2a283a-3c4c-4972-b217-af3f5aca082b}, !- Day Schedule Name
-  Yes,                                    !- Apply Sunday
-  Yes,                                    !- Apply Monday
-  Yes,                                    !- Apply Tuesday
-  Yes,                                    !- Apply Wednesday
-  Yes,                                    !- Apply Thursday
-  Yes,                                    !- Apply Friday
-  Yes,                                    !- Apply Saturday
-  ,                                       !- Apply Holiday
-  DateRange,                              !- Date Specification Type
-  12,                                     !- Start Month
-  1,                                      !- Start Day
-  12,                                     !- End Month
-  31;                                     !- End Day
-
-OS:Schedule:Day,
-  {af2a283a-3c4c-4972-b217-af3f5aca082b}, !- Handle
-  res heating setpoint allday12,          !- Name
-  {f1c9c089-7807-4808-b09e-03c46f3bc8f3}, !- Schedule Type Limits Name
-  ,                                       !- Interpolate to Timestep
-  24,                                     !- Hour 1
-  0,                                      !- Minute 1
-  21.6666666666667;                       !- Value Until Time 1
-
-OS:Schedule:Day,
-  {c94d003a-dcc9-446a-ac6a-32ba7fc126b1}, !- Handle
-  res heating setpoint winter design,     !- Name
-  {f1c9c089-7807-4808-b09e-03c46f3bc8f3}, !- Schedule Type Limits Name
-  ,                                       !- Interpolate to Timestep
-  24,                                     !- Hour 1
-  0,                                      !- Minute 1
-  21.1111111111111;                       !- Value Until Time 1
-
-OS:Schedule:Day,
-  {d6a62a82-bd39-417a-9349-f8c03c73af22}, !- Handle
-  res heating setpoint summer design,     !- Name
-  {f1c9c089-7807-4808-b09e-03c46f3bc8f3}, !- Schedule Type Limits Name
-  ,                                       !- Interpolate to Timestep
-  24,                                     !- Hour 1
-  0,                                      !- Minute 1
-  23.8888888888889;                       !- Value Until Time 1
-
-OS:Schedule:Ruleset,
-  {be30ff48-8be2-4306-a856-985efa1914b5}, !- Handle
-  res cooling setpoint,                   !- Name
-  {f1c9c089-7807-4808-b09e-03c46f3bc8f3}, !- Schedule Type Limits Name
-  {5bcc5b8d-0066-4abf-8e62-092694c153b3}, !- Default Day Schedule Name
-  {7e601042-f1f9-4be2-b69a-e83b3070eea8}, !- Summer Design Day Schedule Name
-  {320ffeb4-a05c-4faf-825a-51f30e499f5a}; !- Winter Design Day Schedule Name
-
-OS:Schedule:Day,
-  {5bcc5b8d-0066-4abf-8e62-092694c153b3}, !- Handle
-  Schedule Day 7,                         !- Name
-  {f1c9c089-7807-4808-b09e-03c46f3bc8f3}, !- Schedule Type Limits Name
-  ,                                       !- Interpolate to Timestep
-  24,                                     !- Hour 1
-  0,                                      !- Minute 1
-  0;                                      !- Value Until Time 1
-
-OS:Schedule:Rule,
-  {a7fdb740-6c5e-4d26-9fec-308133f26a1e}, !- Handle
-  res cooling setpoint allday rule1,      !- Name
-  {be30ff48-8be2-4306-a856-985efa1914b5}, !- Schedule Ruleset Name
-  11,                                     !- Rule Order
-  {1de59595-bba5-4864-83aa-1e780f32d84f}, !- Day Schedule Name
-  Yes,                                    !- Apply Sunday
-  Yes,                                    !- Apply Monday
-  Yes,                                    !- Apply Tuesday
-  Yes,                                    !- Apply Wednesday
-  Yes,                                    !- Apply Thursday
-  Yes,                                    !- Apply Friday
-  Yes,                                    !- Apply Saturday
-  ,                                       !- Apply Holiday
-  DateRange,                              !- Date Specification Type
-  1,                                      !- Start Month
-  1,                                      !- Start Day
-  1,                                      !- End Month
-  31;                                     !- End Day
-
-OS:Schedule:Day,
-  {1de59595-bba5-4864-83aa-1e780f32d84f}, !- Handle
-  res cooling setpoint allday1,           !- Name
-  {f1c9c089-7807-4808-b09e-03c46f3bc8f3}, !- Schedule Type Limits Name
-  ,                                       !- Interpolate to Timestep
-  24,                                     !- Hour 1
-  0,                                      !- Minute 1
-  24.4444444444444;                       !- Value Until Time 1
-
-OS:Schedule:Rule,
-  {5c5dc42b-3801-4c8c-b77a-4bdcddbc042a}, !- Handle
-  res cooling setpoint allday rule2,      !- Name
-  {be30ff48-8be2-4306-a856-985efa1914b5}, !- Schedule Ruleset Name
-  10,                                     !- Rule Order
-  {7b0f3de2-4f16-4059-8108-1085e03b1553}, !- Day Schedule Name
-  Yes,                                    !- Apply Sunday
-  Yes,                                    !- Apply Monday
-  Yes,                                    !- Apply Tuesday
-  Yes,                                    !- Apply Wednesday
-  Yes,                                    !- Apply Thursday
-  Yes,                                    !- Apply Friday
-  Yes,                                    !- Apply Saturday
-  ,                                       !- Apply Holiday
-  DateRange,                              !- Date Specification Type
-  2,                                      !- Start Month
-  1,                                      !- Start Day
-  2,                                      !- End Month
-  28;                                     !- End Day
-
-OS:Schedule:Day,
-  {7b0f3de2-4f16-4059-8108-1085e03b1553}, !- Handle
-  res cooling setpoint allday2,           !- Name
-  {f1c9c089-7807-4808-b09e-03c46f3bc8f3}, !- Schedule Type Limits Name
-  ,                                       !- Interpolate to Timestep
-  24,                                     !- Hour 1
-  0,                                      !- Minute 1
-  24.4444444444444;                       !- Value Until Time 1
-
-OS:Schedule:Rule,
-  {37665e01-84df-4c5e-9252-e182b7f44d3f}, !- Handle
-  res cooling setpoint allday rule3,      !- Name
-  {be30ff48-8be2-4306-a856-985efa1914b5}, !- Schedule Ruleset Name
-  9,                                      !- Rule Order
-  {c237b883-95ed-4a5c-b0e7-dc8aa8b0a397}, !- Day Schedule Name
-  Yes,                                    !- Apply Sunday
-  Yes,                                    !- Apply Monday
-  Yes,                                    !- Apply Tuesday
-  Yes,                                    !- Apply Wednesday
-  Yes,                                    !- Apply Thursday
-  Yes,                                    !- Apply Friday
-  Yes,                                    !- Apply Saturday
-  ,                                       !- Apply Holiday
-  DateRange,                              !- Date Specification Type
-  3,                                      !- Start Month
-  1,                                      !- Start Day
-  3,                                      !- End Month
-  31;                                     !- End Day
-
-OS:Schedule:Day,
-  {c237b883-95ed-4a5c-b0e7-dc8aa8b0a397}, !- Handle
-  res cooling setpoint allday3,           !- Name
-  {f1c9c089-7807-4808-b09e-03c46f3bc8f3}, !- Schedule Type Limits Name
-  ,                                       !- Interpolate to Timestep
-  24,                                     !- Hour 1
-  0,                                      !- Minute 1
-  24.4444444444444;                       !- Value Until Time 1
-
-OS:Schedule:Rule,
-  {6d379148-2295-40c5-b8a9-afba390a673b}, !- Handle
-  res cooling setpoint allday rule4,      !- Name
-  {be30ff48-8be2-4306-a856-985efa1914b5}, !- Schedule Ruleset Name
-  8,                                      !- Rule Order
-  {89c3d7f4-b268-4bf3-a0ee-a4c6fdf2a4a7}, !- Day Schedule Name
-  Yes,                                    !- Apply Sunday
-  Yes,                                    !- Apply Monday
-  Yes,                                    !- Apply Tuesday
-  Yes,                                    !- Apply Wednesday
-  Yes,                                    !- Apply Thursday
-  Yes,                                    !- Apply Friday
-  Yes,                                    !- Apply Saturday
-  ,                                       !- Apply Holiday
-  DateRange,                              !- Date Specification Type
-  4,                                      !- Start Month
-  1,                                      !- Start Day
-  4,                                      !- End Month
-  30;                                     !- End Day
-
-OS:Schedule:Day,
-  {89c3d7f4-b268-4bf3-a0ee-a4c6fdf2a4a7}, !- Handle
-  res cooling setpoint allday4,           !- Name
-  {f1c9c089-7807-4808-b09e-03c46f3bc8f3}, !- Schedule Type Limits Name
-  ,                                       !- Interpolate to Timestep
-  24,                                     !- Hour 1
-  0,                                      !- Minute 1
-  24.4444444444444;                       !- Value Until Time 1
-
-OS:Schedule:Rule,
-  {ec857a78-104e-4378-95bf-dafff8be288e}, !- Handle
-  res cooling setpoint allday rule5,      !- Name
-  {be30ff48-8be2-4306-a856-985efa1914b5}, !- Schedule Ruleset Name
-  7,                                      !- Rule Order
-  {6e04374e-8855-44a2-80ec-154652870b4a}, !- Day Schedule Name
-  Yes,                                    !- Apply Sunday
-  Yes,                                    !- Apply Monday
-  Yes,                                    !- Apply Tuesday
-  Yes,                                    !- Apply Wednesday
-  Yes,                                    !- Apply Thursday
-  Yes,                                    !- Apply Friday
-  Yes,                                    !- Apply Saturday
-  ,                                       !- Apply Holiday
-  DateRange,                              !- Date Specification Type
-  5,                                      !- Start Month
-  1,                                      !- Start Day
-  5,                                      !- End Month
-  31;                                     !- End Day
-
-OS:Schedule:Day,
-  {6e04374e-8855-44a2-80ec-154652870b4a}, !- Handle
-  res cooling setpoint allday5,           !- Name
-  {f1c9c089-7807-4808-b09e-03c46f3bc8f3}, !- Schedule Type Limits Name
-  ,                                       !- Interpolate to Timestep
-  24,                                     !- Hour 1
-  0,                                      !- Minute 1
-  24.4444444444444;                       !- Value Until Time 1
-
-OS:Schedule:Rule,
-  {b0799f1e-da51-4af2-8ef7-7fe50668023a}, !- Handle
-  res cooling setpoint allday rule6,      !- Name
-  {be30ff48-8be2-4306-a856-985efa1914b5}, !- Schedule Ruleset Name
-  6,                                      !- Rule Order
-  {36ff762a-121c-4ebf-a082-00f33295800a}, !- Day Schedule Name
-  Yes,                                    !- Apply Sunday
-  Yes,                                    !- Apply Monday
-  Yes,                                    !- Apply Tuesday
-  Yes,                                    !- Apply Wednesday
-  Yes,                                    !- Apply Thursday
-  Yes,                                    !- Apply Friday
-  Yes,                                    !- Apply Saturday
-  ,                                       !- Apply Holiday
-  DateRange,                              !- Date Specification Type
-  6,                                      !- Start Month
-  1,                                      !- Start Day
-  6,                                      !- End Month
-  30;                                     !- End Day
-
-OS:Schedule:Day,
-  {36ff762a-121c-4ebf-a082-00f33295800a}, !- Handle
-  res cooling setpoint allday6,           !- Name
-  {f1c9c089-7807-4808-b09e-03c46f3bc8f3}, !- Schedule Type Limits Name
-  ,                                       !- Interpolate to Timestep
-  24,                                     !- Hour 1
-  0,                                      !- Minute 1
-  24.4444444444444;                       !- Value Until Time 1
-
-OS:Schedule:Rule,
-  {2be6ff35-9253-45c8-a6c8-fa2fa3571f1e}, !- Handle
-  res cooling setpoint allday rule7,      !- Name
-  {be30ff48-8be2-4306-a856-985efa1914b5}, !- Schedule Ruleset Name
-  5,                                      !- Rule Order
-  {4e9fc37a-08ea-44f1-82b3-f9eea31c07d2}, !- Day Schedule Name
-  Yes,                                    !- Apply Sunday
-  Yes,                                    !- Apply Monday
-  Yes,                                    !- Apply Tuesday
-  Yes,                                    !- Apply Wednesday
-  Yes,                                    !- Apply Thursday
-  Yes,                                    !- Apply Friday
-  Yes,                                    !- Apply Saturday
-  ,                                       !- Apply Holiday
-  DateRange,                              !- Date Specification Type
-  7,                                      !- Start Month
-  1,                                      !- Start Day
-  7,                                      !- End Month
-  31;                                     !- End Day
-
-OS:Schedule:Day,
-  {4e9fc37a-08ea-44f1-82b3-f9eea31c07d2}, !- Handle
-  res cooling setpoint allday7,           !- Name
-  {f1c9c089-7807-4808-b09e-03c46f3bc8f3}, !- Schedule Type Limits Name
-  ,                                       !- Interpolate to Timestep
-  24,                                     !- Hour 1
-  0,                                      !- Minute 1
-  24.4444444444444;                       !- Value Until Time 1
-
-OS:Schedule:Rule,
-  {4d4236a7-677f-4f21-b09d-6f39f7c4e91d}, !- Handle
-  res cooling setpoint allday rule8,      !- Name
-  {be30ff48-8be2-4306-a856-985efa1914b5}, !- Schedule Ruleset Name
-  4,                                      !- Rule Order
-  {ef3dbfdf-74c3-45a6-8858-faeb09bd225d}, !- Day Schedule Name
-  Yes,                                    !- Apply Sunday
-  Yes,                                    !- Apply Monday
-  Yes,                                    !- Apply Tuesday
-  Yes,                                    !- Apply Wednesday
-  Yes,                                    !- Apply Thursday
-  Yes,                                    !- Apply Friday
-  Yes,                                    !- Apply Saturday
-  ,                                       !- Apply Holiday
-  DateRange,                              !- Date Specification Type
-  8,                                      !- Start Month
-  1,                                      !- Start Day
-  8,                                      !- End Month
-  31;                                     !- End Day
-
-OS:Schedule:Day,
-  {ef3dbfdf-74c3-45a6-8858-faeb09bd225d}, !- Handle
-  res cooling setpoint allday8,           !- Name
-  {f1c9c089-7807-4808-b09e-03c46f3bc8f3}, !- Schedule Type Limits Name
-  ,                                       !- Interpolate to Timestep
-  24,                                     !- Hour 1
-  0,                                      !- Minute 1
-  24.4444444444444;                       !- Value Until Time 1
-
-OS:Schedule:Rule,
-  {3c025369-0b41-4fb4-8279-afe98f5e23cd}, !- Handle
-  res cooling setpoint allday rule9,      !- Name
-  {be30ff48-8be2-4306-a856-985efa1914b5}, !- Schedule Ruleset Name
-  3,                                      !- Rule Order
-  {8f316398-9de3-4e7c-b0ff-06d2842c3531}, !- Day Schedule Name
-  Yes,                                    !- Apply Sunday
-  Yes,                                    !- Apply Monday
-  Yes,                                    !- Apply Tuesday
-  Yes,                                    !- Apply Wednesday
-  Yes,                                    !- Apply Thursday
-  Yes,                                    !- Apply Friday
-  Yes,                                    !- Apply Saturday
-  ,                                       !- Apply Holiday
-  DateRange,                              !- Date Specification Type
-  9,                                      !- Start Month
-  1,                                      !- Start Day
-  9,                                      !- End Month
-  30;                                     !- End Day
-
-OS:Schedule:Day,
-  {8f316398-9de3-4e7c-b0ff-06d2842c3531}, !- Handle
-  res cooling setpoint allday9,           !- Name
-  {f1c9c089-7807-4808-b09e-03c46f3bc8f3}, !- Schedule Type Limits Name
-  ,                                       !- Interpolate to Timestep
-  24,                                     !- Hour 1
-  0,                                      !- Minute 1
-  24.4444444444444;                       !- Value Until Time 1
-
-OS:Schedule:Rule,
-  {225d041b-b3b6-4e39-a38a-d14ef0c65793}, !- Handle
-  res cooling setpoint allday rule10,     !- Name
-  {be30ff48-8be2-4306-a856-985efa1914b5}, !- Schedule Ruleset Name
-  2,                                      !- Rule Order
-  {0da749dc-2da5-47f2-b69b-0ebae2d28ae3}, !- Day Schedule Name
-  Yes,                                    !- Apply Sunday
-  Yes,                                    !- Apply Monday
-  Yes,                                    !- Apply Tuesday
-  Yes,                                    !- Apply Wednesday
-  Yes,                                    !- Apply Thursday
-  Yes,                                    !- Apply Friday
-  Yes,                                    !- Apply Saturday
-  ,                                       !- Apply Holiday
-  DateRange,                              !- Date Specification Type
-  10,                                     !- Start Month
-  1,                                      !- Start Day
-  10,                                     !- End Month
-  31;                                     !- End Day
-
-OS:Schedule:Day,
-  {0da749dc-2da5-47f2-b69b-0ebae2d28ae3}, !- Handle
-  res cooling setpoint allday10,          !- Name
-  {f1c9c089-7807-4808-b09e-03c46f3bc8f3}, !- Schedule Type Limits Name
-  ,                                       !- Interpolate to Timestep
-  24,                                     !- Hour 1
-  0,                                      !- Minute 1
-  24.4444444444444;                       !- Value Until Time 1
-
-OS:Schedule:Rule,
-  {c44c117a-c794-4e1b-aba5-4f629891ca4e}, !- Handle
-  res cooling setpoint allday rule11,     !- Name
-  {be30ff48-8be2-4306-a856-985efa1914b5}, !- Schedule Ruleset Name
-  1,                                      !- Rule Order
-  {a97e5cc8-fb57-4169-9e9f-c897dcadfca2}, !- Day Schedule Name
-  Yes,                                    !- Apply Sunday
-  Yes,                                    !- Apply Monday
-  Yes,                                    !- Apply Tuesday
-  Yes,                                    !- Apply Wednesday
-  Yes,                                    !- Apply Thursday
-  Yes,                                    !- Apply Friday
-  Yes,                                    !- Apply Saturday
-  ,                                       !- Apply Holiday
-  DateRange,                              !- Date Specification Type
-  11,                                     !- Start Month
-  1,                                      !- Start Day
-  11,                                     !- End Month
-  30;                                     !- End Day
-
-OS:Schedule:Day,
-  {a97e5cc8-fb57-4169-9e9f-c897dcadfca2}, !- Handle
-  res cooling setpoint allday11,          !- Name
-  {f1c9c089-7807-4808-b09e-03c46f3bc8f3}, !- Schedule Type Limits Name
-  ,                                       !- Interpolate to Timestep
-  24,                                     !- Hour 1
-  0,                                      !- Minute 1
-  24.4444444444444;                       !- Value Until Time 1
-
-OS:Schedule:Rule,
-  {30a950a6-0dc8-4d1b-97aa-b06c7234dbce}, !- Handle
-  res cooling setpoint allday rule12,     !- Name
-  {be30ff48-8be2-4306-a856-985efa1914b5}, !- Schedule Ruleset Name
-  0,                                      !- Rule Order
-  {5a5ca725-654d-41cf-8522-404e9351fef8}, !- Day Schedule Name
-  Yes,                                    !- Apply Sunday
-  Yes,                                    !- Apply Monday
-  Yes,                                    !- Apply Tuesday
-  Yes,                                    !- Apply Wednesday
-  Yes,                                    !- Apply Thursday
-  Yes,                                    !- Apply Friday
-  Yes,                                    !- Apply Saturday
-  ,                                       !- Apply Holiday
-  DateRange,                              !- Date Specification Type
-  12,                                     !- Start Month
-  1,                                      !- Start Day
-  12,                                     !- End Month
-  31;                                     !- End Day
-
-OS:Schedule:Day,
-  {5a5ca725-654d-41cf-8522-404e9351fef8}, !- Handle
-  res cooling setpoint allday12,          !- Name
-  {f1c9c089-7807-4808-b09e-03c46f3bc8f3}, !- Schedule Type Limits Name
-  ,                                       !- Interpolate to Timestep
-  24,                                     !- Hour 1
-  0,                                      !- Minute 1
-  24.4444444444444;                       !- Value Until Time 1
-
-OS:Schedule:Day,
-  {320ffeb4-a05c-4faf-825a-51f30e499f5a}, !- Handle
-  res cooling setpoint winter design,     !- Name
-  {f1c9c089-7807-4808-b09e-03c46f3bc8f3}, !- Schedule Type Limits Name
-  ,                                       !- Interpolate to Timestep
-  24,                                     !- Hour 1
-  0,                                      !- Minute 1
-  21.1111111111111;                       !- Value Until Time 1
-
-OS:Schedule:Day,
-  {7e601042-f1f9-4be2-b69a-e83b3070eea8}, !- Handle
-  res cooling setpoint summer design,     !- Name
-  {f1c9c089-7807-4808-b09e-03c46f3bc8f3}, !- Schedule Type Limits Name
-  ,                                       !- Interpolate to Timestep
-  24,                                     !- Hour 1
-  0,                                      !- Minute 1
-  23.8888888888889;                       !- Value Until Time 1
-=======
->>>>>>> 30cb9182
