--- conflicted
+++ resolved
@@ -1,73 +1,41 @@
 !- NOTE: Auto-generated from /test/osw_files/SFA_4units_1story_SL_UA_3Beds_2Baths_Denver_CentralAC_NoSetpoints.osw
 
 OS:Version,
-<<<<<<< HEAD
-  {7c09d446-9b37-441d-8676-450225e6fe4a}, !- Handle
+  {667b6221-5cc4-4efb-ab20-282097152569}, !- Handle
   2.9.0;                                  !- Version Identifier
 
 OS:SimulationControl,
-  {5cd1e62b-8f5d-46d7-bdc1-e1e1f4aa347e}, !- Handle
-=======
-  {fcfe2400-9d0c-45f0-87b1-60dcd8e1ed2d}, !- Handle
-  2.9.0;                                  !- Version Identifier
-
-OS:SimulationControl,
-  {391cff3e-b7a6-40bc-a58f-101c7608765f}, !- Handle
->>>>>>> 039e157a
+  {bdc72462-af14-43a3-aafb-2f953e5130ce}, !- Handle
   ,                                       !- Do Zone Sizing Calculation
   ,                                       !- Do System Sizing Calculation
   ,                                       !- Do Plant Sizing Calculation
   No;                                     !- Run Simulation for Sizing Periods
 
 OS:Timestep,
-<<<<<<< HEAD
-  {8821c6c3-286c-443d-bb7f-b39934c78308}, !- Handle
+  {e99f2a2d-985b-415e-9420-6a426451ebbd}, !- Handle
   6;                                      !- Number of Timesteps per Hour
 
 OS:ShadowCalculation,
-  {8fa582eb-ac94-423c-b572-fb31b3423c64}, !- Handle
-=======
-  {b7c527ce-f942-4957-ade0-43053b5804df}, !- Handle
-  6;                                      !- Number of Timesteps per Hour
-
-OS:ShadowCalculation,
-  {9147936a-c7fa-4a39-bc20-26bd726ec6dc}, !- Handle
->>>>>>> 039e157a
+  {7fbe7251-554d-48de-8026-062c26d9a4a9}, !- Handle
   20,                                     !- Calculation Frequency
   200;                                    !- Maximum Figures in Shadow Overlap Calculations
 
 OS:SurfaceConvectionAlgorithm:Outside,
-<<<<<<< HEAD
-  {0847165d-7aa1-488d-a423-ecd574d5a5b4}, !- Handle
+  {84d832c8-60ce-4b21-9dc8-363dcf4de635}, !- Handle
   DOE-2;                                  !- Algorithm
 
 OS:SurfaceConvectionAlgorithm:Inside,
-  {287c339d-8fba-4a45-acc3-033093c8cede}, !- Handle
+  {a690c044-0f9e-4f76-b786-a70d90cb1e0b}, !- Handle
   TARP;                                   !- Algorithm
 
 OS:ZoneCapacitanceMultiplier:ResearchSpecial,
-  {2970053b-40a5-4ec2-accb-f6b0df665fc1}, !- Handle
-=======
-  {48e2c9a9-029f-491e-873e-e7b34b80ac58}, !- Handle
-  DOE-2;                                  !- Algorithm
-
-OS:SurfaceConvectionAlgorithm:Inside,
-  {9777588b-68fe-4315-a452-d3c61a8f4863}, !- Handle
-  TARP;                                   !- Algorithm
-
-OS:ZoneCapacitanceMultiplier:ResearchSpecial,
-  {b65edda3-8f70-4137-b8e3-b4114af648a9}, !- Handle
->>>>>>> 039e157a
+  {bec4135f-06fe-4f60-b399-70bbb6c43cc7}, !- Handle
   ,                                       !- Temperature Capacity Multiplier
   15,                                     !- Humidity Capacity Multiplier
   ;                                       !- Carbon Dioxide Capacity Multiplier
 
 OS:RunPeriod,
-<<<<<<< HEAD
-  {1af4153e-3476-49d7-836a-c7810b9cb806}, !- Handle
-=======
-  {c7868e56-c6ee-45d1-a678-bae135d9f133}, !- Handle
->>>>>>> 039e157a
+  {1de2dcbf-bee0-44dc-a9c1-01bd8c55253c}, !- Handle
   Run Period 1,                           !- Name
   1,                                      !- Begin Month
   1,                                      !- Begin Day of Month
@@ -81,21 +49,13 @@
   ;                                       !- Number of Times Runperiod to be Repeated
 
 OS:YearDescription,
-<<<<<<< HEAD
-  {5c4df38f-89c0-4d0c-80ea-66884bdb71d3}, !- Handle
-=======
-  {6329dc71-c9c5-4bb8-bf71-e8eb261044fd}, !- Handle
->>>>>>> 039e157a
+  {422a5083-0f83-4b5d-86f7-1819a698555b}, !- Handle
   2007,                                   !- Calendar Year
   ,                                       !- Day of Week for Start Day
   ;                                       !- Is Leap Year
 
 OS:WeatherFile,
-<<<<<<< HEAD
-  {9a44c1db-44f1-4c13-abf5-960d2b02b180}, !- Handle
-=======
-  {420218f6-dcf0-4687-899b-a99c1ed1031c}, !- Handle
->>>>>>> 039e157a
+  {0c21264a-e0c6-4d31-895d-0ade53184eff}, !- Handle
   Denver Intl Ap,                         !- City
   CO,                                     !- State Province Region
   USA,                                    !- Country
@@ -109,13 +69,8 @@
   E23378AA;                               !- Checksum
 
 OS:AdditionalProperties,
-<<<<<<< HEAD
-  {690ed604-c033-4b2a-89aa-1a7d4aa38511}, !- Handle
-  {9a44c1db-44f1-4c13-abf5-960d2b02b180}, !- Object Name
-=======
-  {84a73fb5-cceb-4a10-a5fc-1d8eee0b1484}, !- Handle
-  {420218f6-dcf0-4687-899b-a99c1ed1031c}, !- Object Name
->>>>>>> 039e157a
+  {09491569-5b72-4c4e-a498-a1614bac7d3f}, !- Handle
+  {0c21264a-e0c6-4d31-895d-0ade53184eff}, !- Object Name
   EPWHeaderCity,                          !- Feature Name 1
   String,                                 !- Feature Data Type 1
   Denver Intl Ap,                         !- Feature Value 1
@@ -223,11 +178,7 @@
   84;                                     !- Feature Value 35
 
 OS:Site,
-<<<<<<< HEAD
-  {a0698ba6-9708-4bae-aa34-108e3ec79ec0}, !- Handle
-=======
-  {314d8031-4e53-434e-8a8f-21b100f7da5b}, !- Handle
->>>>>>> 039e157a
+  {98f14260-f9b5-45c1-a8cf-017c4d65fba8}, !- Handle
   Denver Intl Ap_CO_USA,                  !- Name
   39.83,                                  !- Latitude {deg}
   -104.65,                                !- Longitude {deg}
@@ -236,11 +187,7 @@
   ;                                       !- Terrain
 
 OS:ClimateZones,
-<<<<<<< HEAD
-  {ad924360-d70a-4a11-b47e-ac39ef758446}, !- Handle
-=======
-  {4c8b9286-efc2-4b0a-9813-ba00d6f64e07}, !- Handle
->>>>>>> 039e157a
+  {6860253d-9b08-4d64-8664-78b765a2251b}, !- Handle
   ,                                       !- Active Institution
   ,                                       !- Active Year
   ,                                       !- Climate Zone Institution Name 1
@@ -253,31 +200,19 @@
   Cold;                                   !- Climate Zone Value 2
 
 OS:Site:WaterMainsTemperature,
-<<<<<<< HEAD
-  {17764946-0f63-446b-b799-fb899dece85f}, !- Handle
-=======
-  {7b2d1d8b-421f-4552-8cd2-f5589dccbfb4}, !- Handle
->>>>>>> 039e157a
+  {bcb88b73-3c72-434b-8200-2e2a4ff584ae}, !- Handle
   Correlation,                            !- Calculation Method
   ,                                       !- Temperature Schedule Name
   10.8753424657535,                       !- Annual Average Outdoor Air Temperature {C}
   23.1524007936508;                       !- Maximum Difference In Monthly Average Outdoor Air Temperatures {deltaC}
 
 OS:RunPeriodControl:DaylightSavingTime,
-<<<<<<< HEAD
-  {084430ed-14c8-4df7-9189-ed27420058ac}, !- Handle
-=======
-  {e020c9e9-86b4-4d80-8933-9d6821cb4f80}, !- Handle
->>>>>>> 039e157a
+  {9ad89d7a-e07d-44ba-a49e-e443691eeb93}, !- Handle
   4/7,                                    !- Start Date
   10/26;                                  !- End Date
 
 OS:Site:GroundTemperature:Deep,
-<<<<<<< HEAD
-  {1febef81-a029-4aef-b2fb-ff5276cf23d2}, !- Handle
-=======
-  {aafc6281-a002-444e-bea4-e00d5a1ed8df}, !- Handle
->>>>>>> 039e157a
+  {31bea278-50c5-4269-8ac1-4a32f3756fc0}, !- Handle
   10.8753424657535,                       !- January Deep Ground Temperature {C}
   10.8753424657535,                       !- February Deep Ground Temperature {C}
   10.8753424657535,                       !- March Deep Ground Temperature {C}
@@ -292,11 +227,7 @@
   10.8753424657535;                       !- December Deep Ground Temperature {C}
 
 OS:Building,
-<<<<<<< HEAD
-  {3e60e54e-dccc-46b2-9869-33ff387e437b}, !- Handle
-=======
-  {76744cf6-b371-4676-a0e7-bdd660c28ba3}, !- Handle
->>>>>>> 039e157a
+  {80565289-12a4-44f4-8e7e-aa7bcfe36df4}, !- Handle
   Building 1,                             !- Name
   ,                                       !- Building Sector Type
   0,                                      !- North Axis {deg}
@@ -311,15 +242,9 @@
   4;                                      !- Standards Number of Living Units
 
 OS:AdditionalProperties,
-<<<<<<< HEAD
-  {a0368eb3-6ea9-4570-828b-aefccd671ceb}, !- Handle
-  {3e60e54e-dccc-46b2-9869-33ff387e437b}, !- Object Name
+  {adf776ab-ed98-40b3-a3a8-1f02a61c05cd}, !- Handle
+  {80565289-12a4-44f4-8e7e-aa7bcfe36df4}, !- Object Name
   num_units,                              !- Feature Name 1
-=======
-  {6c515589-0cd9-4bce-8eb8-9a7d05f8478a}, !- Handle
-  {76744cf6-b371-4676-a0e7-bdd660c28ba3}, !- Object Name
-  Total Units Represented,                !- Feature Name 1
->>>>>>> 039e157a
   Integer,                                !- Feature Data Type 1
   4,                                      !- Feature Value 1
   has_rear_units,                         !- Feature Name 2
@@ -333,11 +258,7 @@
   1;                                      !- Feature Value 4
 
 OS:ThermalZone,
-<<<<<<< HEAD
-  {c96a051d-ef1d-4875-9771-b44b0666cd99}, !- Handle
-=======
-  {341ce72e-c9c6-4837-abe0-6e5b9d2a8c92}, !- Handle
->>>>>>> 039e157a
+  {c13715dd-5368-4703-906a-ea1b07a02cac}, !- Handle
   living zone,                            !- Name
   ,                                       !- Multiplier
   ,                                       !- Ceiling Height {m}
@@ -346,17 +267,10 @@
   ,                                       !- Zone Inside Convection Algorithm
   ,                                       !- Zone Outside Convection Algorithm
   ,                                       !- Zone Conditioning Equipment List Name
-<<<<<<< HEAD
-  {469e4a9c-6f1b-42fc-b3b7-61d02b80238f}, !- Zone Air Inlet Port List
-  {55bb772a-c0e6-4563-bef6-71e6cafec27f}, !- Zone Air Exhaust Port List
-  {8c898ea5-0347-4451-b258-0aac7ac65024}, !- Zone Air Node Name
-  {f7e61a85-c94f-464e-a554-2dc32a616af5}, !- Zone Return Air Port List
-=======
-  {59fe54ea-bc70-4ba0-ac54-84e36ac06946}, !- Zone Air Inlet Port List
-  {32577a7e-2ce7-4c72-97ce-640b36e1c34f}, !- Zone Air Exhaust Port List
-  {080f0b26-a8ba-405a-a9b3-d691de39a2ec}, !- Zone Air Node Name
-  {c8befec2-5453-419a-8d11-1fb293fe2ec8}, !- Zone Return Air Port List
->>>>>>> 039e157a
+  {8adfaf79-59f2-4e60-ae64-a8888daf332a}, !- Zone Air Inlet Port List
+  {d4d40b85-51f2-4415-b2d6-37a1628b2ab0}, !- Zone Air Exhaust Port List
+  {c6030d59-0456-45a5-9bea-32d8ab17f71d}, !- Zone Air Node Name
+  {dec2a64b-7895-4522-b686-8d20ed0b5dd3}, !- Zone Return Air Port List
   ,                                       !- Primary Daylighting Control Name
   ,                                       !- Fraction of Zone Controlled by Primary Daylighting Control
   ,                                       !- Secondary Daylighting Control Name
@@ -367,75 +281,39 @@
   No;                                     !- Use Ideal Air Loads
 
 OS:Node,
-<<<<<<< HEAD
-  {b7ae5c45-3d58-4b89-85f4-fe6f6cbcd85f}, !- Handle
+  {720dd4a0-c5e1-43b3-be36-cdede878e1f1}, !- Handle
   Node 1,                                 !- Name
-  {8c898ea5-0347-4451-b258-0aac7ac65024}, !- Inlet Port
+  {c6030d59-0456-45a5-9bea-32d8ab17f71d}, !- Inlet Port
   ;                                       !- Outlet Port
 
 OS:Connection,
-  {8c898ea5-0347-4451-b258-0aac7ac65024}, !- Handle
-  {95049708-9753-43fd-aaad-bc54f84caa38}, !- Name
-  {c96a051d-ef1d-4875-9771-b44b0666cd99}, !- Source Object
+  {c6030d59-0456-45a5-9bea-32d8ab17f71d}, !- Handle
+  {bcb1a56d-b78d-457a-857e-78c88a1d3c50}, !- Name
+  {c13715dd-5368-4703-906a-ea1b07a02cac}, !- Source Object
   11,                                     !- Outlet Port
-  {b7ae5c45-3d58-4b89-85f4-fe6f6cbcd85f}, !- Target Object
+  {720dd4a0-c5e1-43b3-be36-cdede878e1f1}, !- Target Object
   2;                                      !- Inlet Port
 
 OS:PortList,
-  {469e4a9c-6f1b-42fc-b3b7-61d02b80238f}, !- Handle
-  {120916dc-0937-4b69-85ef-f684fe36f214}, !- Name
-  {c96a051d-ef1d-4875-9771-b44b0666cd99}, !- HVAC Component
-  {d46802c9-9e5a-4c6a-9a19-6389d900f001}; !- Port 1
+  {8adfaf79-59f2-4e60-ae64-a8888daf332a}, !- Handle
+  {2fc2ad41-38fc-41dc-a542-2119d842ee3b}, !- Name
+  {c13715dd-5368-4703-906a-ea1b07a02cac}, !- HVAC Component
+  {72a34a09-92f8-4335-8b67-56deac98aba9}; !- Port 1
 
 OS:PortList,
-  {55bb772a-c0e6-4563-bef6-71e6cafec27f}, !- Handle
-  {3cc8350d-ce36-4fed-9bef-a8ebe3b94284}, !- Name
-  {c96a051d-ef1d-4875-9771-b44b0666cd99}; !- HVAC Component
+  {d4d40b85-51f2-4415-b2d6-37a1628b2ab0}, !- Handle
+  {7f9130ac-86b3-49a2-8ecb-2df78523e393}, !- Name
+  {c13715dd-5368-4703-906a-ea1b07a02cac}; !- HVAC Component
 
 OS:PortList,
-  {f7e61a85-c94f-464e-a554-2dc32a616af5}, !- Handle
-  {5d7a9a71-2c38-491f-994f-6a0bfad70232}, !- Name
-  {c96a051d-ef1d-4875-9771-b44b0666cd99}, !- HVAC Component
-  {9e1a5a1d-b84d-4600-a576-9e325b36c520}; !- Port 1
+  {dec2a64b-7895-4522-b686-8d20ed0b5dd3}, !- Handle
+  {bdce38dc-b918-45a7-b6ff-4938946fc513}, !- Name
+  {c13715dd-5368-4703-906a-ea1b07a02cac}, !- HVAC Component
+  {029d114b-85bb-44d8-b93f-1caa237b577a}; !- Port 1
 
 OS:Sizing:Zone,
-  {5840c65f-8a41-4407-bb16-12105a0f0598}, !- Handle
-  {c96a051d-ef1d-4875-9771-b44b0666cd99}, !- Zone or ZoneList Name
-=======
-  {61d5feef-224e-4d2a-b109-3af31a9465dc}, !- Handle
-  Node 1,                                 !- Name
-  {080f0b26-a8ba-405a-a9b3-d691de39a2ec}, !- Inlet Port
-  ;                                       !- Outlet Port
-
-OS:Connection,
-  {080f0b26-a8ba-405a-a9b3-d691de39a2ec}, !- Handle
-  {e26252d4-302d-490c-916a-50c94accbc76}, !- Name
-  {341ce72e-c9c6-4837-abe0-6e5b9d2a8c92}, !- Source Object
-  11,                                     !- Outlet Port
-  {61d5feef-224e-4d2a-b109-3af31a9465dc}, !- Target Object
-  2;                                      !- Inlet Port
-
-OS:PortList,
-  {59fe54ea-bc70-4ba0-ac54-84e36ac06946}, !- Handle
-  {71ba2aab-ba32-43c4-8913-218d258028b9}, !- Name
-  {341ce72e-c9c6-4837-abe0-6e5b9d2a8c92}, !- HVAC Component
-  {d7b59249-fc7b-4a1c-8e57-43d6799ea170}; !- Port 1
-
-OS:PortList,
-  {32577a7e-2ce7-4c72-97ce-640b36e1c34f}, !- Handle
-  {16b47d1a-a74b-4362-b29e-039e93f80b1a}, !- Name
-  {341ce72e-c9c6-4837-abe0-6e5b9d2a8c92}; !- HVAC Component
-
-OS:PortList,
-  {c8befec2-5453-419a-8d11-1fb293fe2ec8}, !- Handle
-  {58132eb1-1401-495d-81bf-598d381e4c78}, !- Name
-  {341ce72e-c9c6-4837-abe0-6e5b9d2a8c92}, !- HVAC Component
-  {4aa91d7c-0fce-4261-82d0-b4f766b586eb}; !- Port 1
-
-OS:Sizing:Zone,
-  {042d2127-b643-4269-9105-baa6ea0636d2}, !- Handle
-  {341ce72e-c9c6-4837-abe0-6e5b9d2a8c92}, !- Zone or ZoneList Name
->>>>>>> 039e157a
+  {064b64a8-57d8-4ce1-b12c-fd14702dec65}, !- Handle
+  {c13715dd-5368-4703-906a-ea1b07a02cac}, !- Zone or ZoneList Name
   SupplyAirTemperature,                   !- Zone Cooling Design Supply Air Temperature Input Method
   14,                                     !- Zone Cooling Design Supply Air Temperature {C}
   11.11,                                  !- Zone Cooling Design Supply Air Temperature Difference {deltaC}
@@ -464,34 +342,20 @@
   autosize;                               !- Dedicated Outdoor Air High Setpoint Temperature for Design {C}
 
 OS:ZoneHVAC:EquipmentList,
-<<<<<<< HEAD
-  {b2aaf389-499e-4735-8f10-e4716ecb8a55}, !- Handle
+  {2fa8a164-7cbb-4539-826e-df8224c53e0b}, !- Handle
   Zone HVAC Equipment List 1,             !- Name
-  {c96a051d-ef1d-4875-9771-b44b0666cd99}, !- Thermal Zone
+  {c13715dd-5368-4703-906a-ea1b07a02cac}, !- Thermal Zone
   SequentialLoad,                         !- Load Distribution Scheme
-  {420c36ce-8e9c-4b3c-a059-7a91a398f8e8}, !- Zone Equipment 1
-=======
-  {36e42a63-e6d1-403b-895b-df2e0915450f}, !- Handle
-  Zone HVAC Equipment List 1,             !- Name
-  {341ce72e-c9c6-4837-abe0-6e5b9d2a8c92}, !- Thermal Zone
-  SequentialLoad,                         !- Load Distribution Scheme
-  {4d5bfe5e-b4d0-4f4f-a50b-071a652e722b}, !- Zone Equipment 1
->>>>>>> 039e157a
+  {21775fc5-2448-4daf-b574-0b744ad6246e}, !- Zone Equipment 1
   1,                                      !- Zone Equipment Cooling Sequence 1
   1,                                      !- Zone Equipment Heating or No-Load Sequence 1
   ,                                       !- Zone Equipment Sequential Cooling Fraction Schedule Name 1
   ;                                       !- Zone Equipment Sequential Heating Fraction Schedule Name 1
 
 OS:Space,
-<<<<<<< HEAD
-  {2b4356a1-ef30-4f29-9e82-43572a0d938e}, !- Handle
+  {b67f45a7-bbae-4f8d-aec9-2639af2c7fe6}, !- Handle
   living space,                           !- Name
-  {040799f8-4921-40b1-8e10-bc70a9946c6c}, !- Space Type Name
-=======
-  {af4adc73-564f-443f-a9e8-375585b822e6}, !- Handle
-  living space,                           !- Name
-  {a1ab5adb-8643-4296-8732-a4b6225fc839}, !- Space Type Name
->>>>>>> 039e157a
+  {db1c8d93-ca33-4d01-838a-a0cabaee990f}, !- Space Type Name
   ,                                       !- Default Construction Set Name
   ,                                       !- Default Schedule Set Name
   ,                                       !- Direction of Relative North {deg}
@@ -499,31 +363,17 @@
   ,                                       !- Y Origin {m}
   ,                                       !- Z Origin {m}
   ,                                       !- Building Story Name
-<<<<<<< HEAD
-  {c96a051d-ef1d-4875-9771-b44b0666cd99}, !- Thermal Zone Name
+  {c13715dd-5368-4703-906a-ea1b07a02cac}, !- Thermal Zone Name
   ,                                       !- Part of Total Floor Area
   ,                                       !- Design Specification Outdoor Air Object Name
-  {0f5c9634-9019-4fdd-a33a-718ce0996005}; !- Building Unit Name
+  {4f1cc7d2-2961-443d-bb04-3d0e399772e3}; !- Building Unit Name
 
 OS:Surface,
-  {d173673d-688b-4482-a2a9-76ca183b7e16}, !- Handle
+  {36402398-afa4-4db0-a984-671d208c88b3}, !- Handle
   Surface 1,                              !- Name
   Floor,                                  !- Surface Type
   ,                                       !- Construction Name
-  {2b4356a1-ef30-4f29-9e82-43572a0d938e}, !- Space Name
-=======
-  {341ce72e-c9c6-4837-abe0-6e5b9d2a8c92}, !- Thermal Zone Name
-  ,                                       !- Part of Total Floor Area
-  ,                                       !- Design Specification Outdoor Air Object Name
-  {258f0a74-2284-41fa-b59b-ceea0feb0a27}; !- Building Unit Name
-
-OS:Surface,
-  {f18c0926-606f-48e6-bcbc-a22e5283b249}, !- Handle
-  Surface 1,                              !- Name
-  Floor,                                  !- Surface Type
-  ,                                       !- Construction Name
-  {af4adc73-564f-443f-a9e8-375585b822e6}, !- Space Name
->>>>>>> 039e157a
+  {b67f45a7-bbae-4f8d-aec9-2639af2c7fe6}, !- Space Name
   Foundation,                             !- Outside Boundary Condition
   ,                                       !- Outside Boundary Condition Object
   NoSun,                                  !- Sun Exposure
@@ -536,19 +386,11 @@
   6.46578440716979, -12.9315688143396, 0; !- X,Y,Z Vertex 4 {m}
 
 OS:Surface,
-<<<<<<< HEAD
-  {5c59217a-4659-4be0-8765-cf8c3f5f1b91}, !- Handle
+  {98ddefc8-757c-4f56-9f5d-ac7bdc3b0c9d}, !- Handle
   Surface 2,                              !- Name
   Wall,                                   !- Surface Type
   ,                                       !- Construction Name
-  {2b4356a1-ef30-4f29-9e82-43572a0d938e}, !- Space Name
-=======
-  {450369f9-8e73-4c1b-845f-583593fdb65d}, !- Handle
-  Surface 2,                              !- Name
-  Wall,                                   !- Surface Type
-  ,                                       !- Construction Name
-  {af4adc73-564f-443f-a9e8-375585b822e6}, !- Space Name
->>>>>>> 039e157a
+  {b67f45a7-bbae-4f8d-aec9-2639af2c7fe6}, !- Space Name
   Outdoors,                               !- Outside Boundary Condition
   ,                                       !- Outside Boundary Condition Object
   SunExposed,                             !- Sun Exposure
@@ -561,19 +403,11 @@
   0, -12.9315688143396, 2.4384;           !- X,Y,Z Vertex 4 {m}
 
 OS:Surface,
-<<<<<<< HEAD
-  {05820513-bed6-4bd8-bf9b-e3def74e6826}, !- Handle
+  {dd0ea02e-c3c4-4999-8348-85f66aa68f4d}, !- Handle
   Surface 3,                              !- Name
   Wall,                                   !- Surface Type
   ,                                       !- Construction Name
-  {2b4356a1-ef30-4f29-9e82-43572a0d938e}, !- Space Name
-=======
-  {9cfd928e-ed3c-48d3-a7aa-12b8f6c1336e}, !- Handle
-  Surface 3,                              !- Name
-  Wall,                                   !- Surface Type
-  ,                                       !- Construction Name
-  {af4adc73-564f-443f-a9e8-375585b822e6}, !- Space Name
->>>>>>> 039e157a
+  {b67f45a7-bbae-4f8d-aec9-2639af2c7fe6}, !- Space Name
   Outdoors,                               !- Outside Boundary Condition
   ,                                       !- Outside Boundary Condition Object
   SunExposed,                             !- Sun Exposure
@@ -586,23 +420,13 @@
   0, 0, 2.4384;                           !- X,Y,Z Vertex 4 {m}
 
 OS:Surface,
-<<<<<<< HEAD
-  {c3a099f5-65b8-4878-8e72-1df1d7e33b9c}, !- Handle
+  {d5c8fb04-8967-4d04-91c3-a269a4e7c023}, !- Handle
   Surface 4,                              !- Name
   Wall,                                   !- Surface Type
   ,                                       !- Construction Name
-  {2b4356a1-ef30-4f29-9e82-43572a0d938e}, !- Space Name
+  {b67f45a7-bbae-4f8d-aec9-2639af2c7fe6}, !- Space Name
   Adiabatic,                              !- Outside Boundary Condition
   ,                                       !- Outside Boundary Condition Object
-=======
-  {bf0c697c-f350-4e1b-a8f7-537c3d3a5335}, !- Handle
-  Surface 4,                              !- Name
-  Wall,                                   !- Surface Type
-  ,                                       !- Construction Name
-  {af4adc73-564f-443f-a9e8-375585b822e6}, !- Space Name
-  Surface,                                !- Outside Boundary Condition
-  {a7d6737e-f152-434f-820f-373547d3ecc8}, !- Outside Boundary Condition Object
->>>>>>> 039e157a
   NoSun,                                  !- Sun Exposure
   NoWind,                                 !- Wind Exposure
   ,                                       !- View Factor to Ground
@@ -613,19 +437,11 @@
   6.46578440716979, 0, 2.4384;            !- X,Y,Z Vertex 4 {m}
 
 OS:Surface,
-<<<<<<< HEAD
-  {a87f9610-943e-4197-87ce-a8905f85ddaa}, !- Handle
+  {5c0a7e5a-1b1e-4ea1-840b-37718e8b6d6b}, !- Handle
   Surface 5,                              !- Name
   Wall,                                   !- Surface Type
   ,                                       !- Construction Name
-  {2b4356a1-ef30-4f29-9e82-43572a0d938e}, !- Space Name
-=======
-  {2ea6b78a-170e-48ef-9254-be84ed3a6e20}, !- Handle
-  Surface 5,                              !- Name
-  Wall,                                   !- Surface Type
-  ,                                       !- Construction Name
-  {af4adc73-564f-443f-a9e8-375585b822e6}, !- Space Name
->>>>>>> 039e157a
+  {b67f45a7-bbae-4f8d-aec9-2639af2c7fe6}, !- Space Name
   Outdoors,                               !- Outside Boundary Condition
   ,                                       !- Outside Boundary Condition Object
   SunExposed,                             !- Sun Exposure
@@ -638,23 +454,13 @@
   6.46578440716979, -12.9315688143396, 2.4384; !- X,Y,Z Vertex 4 {m}
 
 OS:Surface,
-<<<<<<< HEAD
-  {a11278f2-ff74-47ac-a7e1-d587d96a1f5e}, !- Handle
+  {641991fc-4e8a-4c31-9a08-9939101caae4}, !- Handle
   Surface 6,                              !- Name
   RoofCeiling,                            !- Surface Type
   ,                                       !- Construction Name
-  {2b4356a1-ef30-4f29-9e82-43572a0d938e}, !- Space Name
+  {b67f45a7-bbae-4f8d-aec9-2639af2c7fe6}, !- Space Name
   Surface,                                !- Outside Boundary Condition
-  {e9237f83-950f-49e1-a23a-5d25db07c588}, !- Outside Boundary Condition Object
-=======
-  {98bd2bdd-0215-4f84-87e4-bee9762c0bdd}, !- Handle
-  Surface 6,                              !- Name
-  RoofCeiling,                            !- Surface Type
-  ,                                       !- Construction Name
-  {af4adc73-564f-443f-a9e8-375585b822e6}, !- Space Name
-  Surface,                                !- Outside Boundary Condition
-  {5fc5e8b2-f4dd-49c9-b53a-c1503dd99825}, !- Outside Boundary Condition Object
->>>>>>> 039e157a
+  {372adc3b-36d6-4f20-b450-e610f5d9b71f}, !- Outside Boundary Condition Object
   NoSun,                                  !- Sun Exposure
   NoWind,                                 !- Wind Exposure
   ,                                       !- View Factor to Ground
@@ -665,11 +471,7 @@
   0, -12.9315688143396, 2.4384;           !- X,Y,Z Vertex 4 {m}
 
 OS:SpaceType,
-<<<<<<< HEAD
-  {040799f8-4921-40b1-8e10-bc70a9946c6c}, !- Handle
-=======
-  {a1ab5adb-8643-4296-8732-a4b6225fc839}, !- Handle
->>>>>>> 039e157a
+  {db1c8d93-ca33-4d01-838a-a0cabaee990f}, !- Handle
   Space Type 1,                           !- Name
   ,                                       !- Default Construction Set Name
   ,                                       !- Default Schedule Set Name
@@ -679,19 +481,105 @@
   ,                                       !- Standards Building Type
   living;                                 !- Standards Space Type
 
-<<<<<<< HEAD
 OS:Surface,
-  {e9237f83-950f-49e1-a23a-5d25db07c588}, !- Handle
+  {372adc3b-36d6-4f20-b450-e610f5d9b71f}, !- Handle
   Surface 7,                              !- Name
   Floor,                                  !- Surface Type
   ,                                       !- Construction Name
-  {2cbc6a42-ed79-49ff-be8c-a2a97942f67f}, !- Space Name
+  {a8036caa-61ed-4db1-8572-6c9639a65163}, !- Space Name
   Surface,                                !- Outside Boundary Condition
-  {a11278f2-ff74-47ac-a7e1-d587d96a1f5e}, !- Outside Boundary Condition Object
-=======
+  {641991fc-4e8a-4c31-9a08-9939101caae4}, !- Outside Boundary Condition Object
+  NoSun,                                  !- Sun Exposure
+  NoWind,                                 !- Wind Exposure
+  ,                                       !- View Factor to Ground
+  ,                                       !- Number of Vertices
+  0, -12.9315688143396, 2.4384,           !- X,Y,Z Vertex 1 {m}
+  0, 0, 2.4384,                           !- X,Y,Z Vertex 2 {m}
+  6.46578440716979, 0, 2.4384,            !- X,Y,Z Vertex 3 {m}
+  6.46578440716979, -12.9315688143396, 2.4384; !- X,Y,Z Vertex 4 {m}
+
+OS:Surface,
+  {e17b4af8-47f4-4e7f-bd70-e1976dde0b82}, !- Handle
+  Surface 8,                              !- Name
+  RoofCeiling,                            !- Surface Type
+  ,                                       !- Construction Name
+  {a8036caa-61ed-4db1-8572-6c9639a65163}, !- Space Name
+  Outdoors,                               !- Outside Boundary Condition
+  ,                                       !- Outside Boundary Condition Object
+  SunExposed,                             !- Sun Exposure
+  WindExposed,                            !- Wind Exposure
+  ,                                       !- View Factor to Ground
+  ,                                       !- Number of Vertices
+  0, -6.46578440716979, 5.6712922035849,  !- X,Y,Z Vertex 1 {m}
+  6.46578440716979, -6.46578440716979, 5.6712922035849, !- X,Y,Z Vertex 2 {m}
+  6.46578440716979, 0, 2.4384,            !- X,Y,Z Vertex 3 {m}
+  0, 0, 2.4384;                           !- X,Y,Z Vertex 4 {m}
+
+OS:Surface,
+  {fae04179-0d07-4c2b-9521-68ccb7f4fc38}, !- Handle
+  Surface 9,                              !- Name
+  RoofCeiling,                            !- Surface Type
+  ,                                       !- Construction Name
+  {a8036caa-61ed-4db1-8572-6c9639a65163}, !- Space Name
+  Outdoors,                               !- Outside Boundary Condition
+  ,                                       !- Outside Boundary Condition Object
+  SunExposed,                             !- Sun Exposure
+  WindExposed,                            !- Wind Exposure
+  ,                                       !- View Factor to Ground
+  ,                                       !- Number of Vertices
+  6.46578440716979, -6.46578440716979, 5.6712922035849, !- X,Y,Z Vertex 1 {m}
+  0, -6.46578440716979, 5.6712922035849,  !- X,Y,Z Vertex 2 {m}
+  0, -12.9315688143396, 2.4384,           !- X,Y,Z Vertex 3 {m}
+  6.46578440716979, -12.9315688143396, 2.4384; !- X,Y,Z Vertex 4 {m}
+
+OS:Surface,
+  {c98eb6a9-39e4-44a5-8f96-d02e07813f79}, !- Handle
+  Surface 10,                             !- Name
+  Wall,                                   !- Surface Type
+  ,                                       !- Construction Name
+  {a8036caa-61ed-4db1-8572-6c9639a65163}, !- Space Name
+  Outdoors,                               !- Outside Boundary Condition
+  ,                                       !- Outside Boundary Condition Object
+  SunExposed,                             !- Sun Exposure
+  WindExposed,                            !- Wind Exposure
+  ,                                       !- View Factor to Ground
+  ,                                       !- Number of Vertices
+  0, -6.46578440716979, 5.6712922035849,  !- X,Y,Z Vertex 1 {m}
+  0, 0, 2.4384,                           !- X,Y,Z Vertex 2 {m}
+  0, -12.9315688143396, 2.4384;           !- X,Y,Z Vertex 3 {m}
+
+OS:Surface,
+  {a094caa3-d27e-41f8-8f58-9da34ba04488}, !- Handle
+  Surface 11,                             !- Name
+  Wall,                                   !- Surface Type
+  ,                                       !- Construction Name
+  {a8036caa-61ed-4db1-8572-6c9639a65163}, !- Space Name
+  Adiabatic,                              !- Outside Boundary Condition
+  ,                                       !- Outside Boundary Condition Object
+  NoSun,                                  !- Sun Exposure
+  NoWind,                                 !- Wind Exposure
+  ,                                       !- View Factor to Ground
+  ,                                       !- Number of Vertices
+  6.46578440716979, -6.46578440716979, 5.6712922035849, !- X,Y,Z Vertex 1 {m}
+  6.46578440716979, -12.9315688143396, 2.4384, !- X,Y,Z Vertex 2 {m}
+  6.46578440716979, 0, 2.4384;            !- X,Y,Z Vertex 3 {m}
+
+OS:Space,
+  {a8036caa-61ed-4db1-8572-6c9639a65163}, !- Handle
+  unfinished attic space,                 !- Name
+  {91947ba0-dd20-4552-adb5-4d843d2ac2a2}, !- Space Type Name
+  ,                                       !- Default Construction Set Name
+  ,                                       !- Default Schedule Set Name
+  ,                                       !- Direction of Relative North {deg}
+  ,                                       !- X Origin {m}
+  ,                                       !- Y Origin {m}
+  ,                                       !- Z Origin {m}
+  ,                                       !- Building Story Name
+  {15f42dc6-2555-4e97-9e3d-40eb6cf1b91d}; !- Thermal Zone Name
+
 OS:ThermalZone,
-  {4d5a7210-e5da-4dd0-86c8-e69632bc6dba}, !- Handle
-  living zone|unit 2,                     !- Name
+  {15f42dc6-2555-4e97-9e3d-40eb6cf1b91d}, !- Handle
+  unfinished attic zone,                  !- Name
   ,                                       !- Multiplier
   ,                                       !- Ceiling Height {m}
   ,                                       !- Volume {m3}
@@ -699,10 +587,10 @@
   ,                                       !- Zone Inside Convection Algorithm
   ,                                       !- Zone Outside Convection Algorithm
   ,                                       !- Zone Conditioning Equipment List Name
-  {ff382104-3b60-4d35-8a0a-bf7978eea4ea}, !- Zone Air Inlet Port List
-  {232dfbed-bcce-4b84-91ad-a65f945ab04f}, !- Zone Air Exhaust Port List
-  {a81adedf-d08d-4b55-b14e-6a6f92d4c229}, !- Zone Air Node Name
-  {e155f671-39cc-4bea-8931-203425244ab4}, !- Zone Return Air Port List
+  {ffd7839d-613e-4aec-9021-e2dfb5b9d652}, !- Zone Air Inlet Port List
+  {ddf3b6cc-5dd9-454e-a1e8-46cbf2edb03d}, !- Zone Air Exhaust Port List
+  {819d14f7-4a8f-46b4-ab1e-f087e1c5153c}, !- Zone Air Node Name
+  {6295380c-5468-401b-9e07-06e74b3346ef}, !- Zone Return Air Port List
   ,                                       !- Primary Daylighting Control Name
   ,                                       !- Fraction of Zone Controlled by Primary Daylighting Control
   ,                                       !- Secondary Daylighting Control Name
@@ -713,39 +601,37 @@
   No;                                     !- Use Ideal Air Loads
 
 OS:Node,
-  {99e3af55-eb20-459c-ba70-9008cc039147}, !- Handle
+  {2fb1a70a-4ae1-4f83-8b09-08f18ea961cc}, !- Handle
   Node 2,                                 !- Name
-  {a81adedf-d08d-4b55-b14e-6a6f92d4c229}, !- Inlet Port
+  {819d14f7-4a8f-46b4-ab1e-f087e1c5153c}, !- Inlet Port
   ;                                       !- Outlet Port
 
 OS:Connection,
-  {a81adedf-d08d-4b55-b14e-6a6f92d4c229}, !- Handle
-  {cf7481fe-019f-494b-9737-0b0b12460f9a}, !- Name
-  {4d5a7210-e5da-4dd0-86c8-e69632bc6dba}, !- Source Object
+  {819d14f7-4a8f-46b4-ab1e-f087e1c5153c}, !- Handle
+  {9db3deb4-292e-4b46-b142-60d6b9360d7c}, !- Name
+  {15f42dc6-2555-4e97-9e3d-40eb6cf1b91d}, !- Source Object
   11,                                     !- Outlet Port
-  {99e3af55-eb20-459c-ba70-9008cc039147}, !- Target Object
+  {2fb1a70a-4ae1-4f83-8b09-08f18ea961cc}, !- Target Object
   2;                                      !- Inlet Port
 
 OS:PortList,
-  {ff382104-3b60-4d35-8a0a-bf7978eea4ea}, !- Handle
-  {e3227bc6-f74e-49fe-a6b4-007fca3da1e0}, !- Name
-  {4d5a7210-e5da-4dd0-86c8-e69632bc6dba}, !- HVAC Component
-  {cdb017de-c684-46cb-90fe-c689569a66d1}; !- Port 1
+  {ffd7839d-613e-4aec-9021-e2dfb5b9d652}, !- Handle
+  {8d4da3aa-37dc-4854-997b-b79395cf170a}, !- Name
+  {15f42dc6-2555-4e97-9e3d-40eb6cf1b91d}; !- HVAC Component
 
 OS:PortList,
-  {232dfbed-bcce-4b84-91ad-a65f945ab04f}, !- Handle
-  {6ac0fe79-65e3-442a-b186-87593b443567}, !- Name
-  {4d5a7210-e5da-4dd0-86c8-e69632bc6dba}; !- HVAC Component
+  {ddf3b6cc-5dd9-454e-a1e8-46cbf2edb03d}, !- Handle
+  {eed44225-22e5-431a-9144-99016e453a09}, !- Name
+  {15f42dc6-2555-4e97-9e3d-40eb6cf1b91d}; !- HVAC Component
 
 OS:PortList,
-  {e155f671-39cc-4bea-8931-203425244ab4}, !- Handle
-  {bb22a29a-3645-4971-941f-a9f80f556caa}, !- Name
-  {4d5a7210-e5da-4dd0-86c8-e69632bc6dba}, !- HVAC Component
-  {4f726e4c-4045-4da5-95af-ebb5f8a593b7}; !- Port 1
+  {6295380c-5468-401b-9e07-06e74b3346ef}, !- Handle
+  {3292e540-95be-4867-b4ab-3d8c9a09968e}, !- Name
+  {15f42dc6-2555-4e97-9e3d-40eb6cf1b91d}; !- HVAC Component
 
 OS:Sizing:Zone,
-  {35a073e7-7f6b-43ea-b55e-955371964279}, !- Handle
-  {4d5a7210-e5da-4dd0-86c8-e69632bc6dba}, !- Zone or ZoneList Name
+  {cdc6ba31-9022-430f-8d5b-da384a2b68d4}, !- Handle
+  {15f42dc6-2555-4e97-9e3d-40eb6cf1b91d}, !- Zone or ZoneList Name
   SupplyAirTemperature,                   !- Zone Cooling Design Supply Air Temperature Input Method
   14,                                     !- Zone Cooling Design Supply Air Temperature {C}
   11.11,                                  !- Zone Cooling Design Supply Air Temperature Difference {deltaC}
@@ -774,867 +660,12 @@
   autosize;                               !- Dedicated Outdoor Air High Setpoint Temperature for Design {C}
 
 OS:ZoneHVAC:EquipmentList,
-  {840ac64c-e486-46ba-a09f-12a127dcb51a}, !- Handle
+  {2e539674-75b3-481b-987e-230e843712a8}, !- Handle
   Zone HVAC Equipment List 2,             !- Name
-  {4d5a7210-e5da-4dd0-86c8-e69632bc6dba}, !- Thermal Zone
-  SequentialLoad,                         !- Load Distribution Scheme
-  {1d03d150-645f-42c4-8a78-7567f6a58cf2}, !- Zone Equipment 1
-  1,                                      !- Zone Equipment Cooling Sequence 1
-  1,                                      !- Zone Equipment Heating or No-Load Sequence 1
-  ,                                       !- Zone Equipment Sequential Cooling Fraction Schedule Name 1
-  ;                                       !- Zone Equipment Sequential Heating Fraction Schedule Name 1
-
-OS:Space,
-  {26da1f26-081b-4aa2-98ab-a66dcac113b7}, !- Handle
-  living space|unit 2|story 1,            !- Name
-  {a1ab5adb-8643-4296-8732-a4b6225fc839}, !- Space Type Name
-  ,                                       !- Default Construction Set Name
-  ,                                       !- Default Schedule Set Name
-  -0,                                     !- Direction of Relative North {deg}
-  0,                                      !- X Origin {m}
-  0,                                      !- Y Origin {m}
-  0,                                      !- Z Origin {m}
-  ,                                       !- Building Story Name
-  {4d5a7210-e5da-4dd0-86c8-e69632bc6dba}, !- Thermal Zone Name
-  ,                                       !- Part of Total Floor Area
-  ,                                       !- Design Specification Outdoor Air Object Name
-  {52e499e6-1ea5-4a93-8a69-95c0b0188b22}; !- Building Unit Name
-
-OS:Surface,
-  {66f5072c-ec20-4d36-ad00-7af23a4f02aa}, !- Handle
-  Surface 12,                             !- Name
-  RoofCeiling,                            !- Surface Type
-  ,                                       !- Construction Name
-  {26da1f26-081b-4aa2-98ab-a66dcac113b7}, !- Space Name
-  Surface,                                !- Outside Boundary Condition
-  {40ca95d8-f121-40b9-a5bf-3bacb10f45ea}, !- Outside Boundary Condition Object
->>>>>>> 039e157a
-  NoSun,                                  !- Sun Exposure
-  NoWind,                                 !- Wind Exposure
-  ,                                       !- View Factor to Ground
-  ,                                       !- Number of Vertices
-<<<<<<< HEAD
-  0, -12.9315688143396, 2.4384,           !- X,Y,Z Vertex 1 {m}
-  0, 0, 2.4384,                           !- X,Y,Z Vertex 2 {m}
-=======
-  12.9315688143396, -12.9315688143396, 2.4384, !- X,Y,Z Vertex 1 {m}
-  12.9315688143396, 0, 2.4384,            !- X,Y,Z Vertex 2 {m}
->>>>>>> 039e157a
-  6.46578440716979, 0, 2.4384,            !- X,Y,Z Vertex 3 {m}
-  6.46578440716979, -12.9315688143396, 2.4384; !- X,Y,Z Vertex 4 {m}
-
-OS:Surface,
-<<<<<<< HEAD
-  {711c561b-d2e8-4ff1-86d9-04bfe4d9d7f5}, !- Handle
-  Surface 8,                              !- Name
-  RoofCeiling,                            !- Surface Type
-  ,                                       !- Construction Name
-  {2cbc6a42-ed79-49ff-be8c-a2a97942f67f}, !- Space Name
-=======
-  {4df56efb-5c86-4701-9804-f32f58328674}, !- Handle
-  Surface 13,                             !- Name
-  Wall,                                   !- Surface Type
-  ,                                       !- Construction Name
-  {26da1f26-081b-4aa2-98ab-a66dcac113b7}, !- Space Name
->>>>>>> 039e157a
-  Outdoors,                               !- Outside Boundary Condition
-  ,                                       !- Outside Boundary Condition Object
-  SunExposed,                             !- Sun Exposure
-  WindExposed,                            !- Wind Exposure
-  ,                                       !- View Factor to Ground
-  ,                                       !- Number of Vertices
-<<<<<<< HEAD
-  0, -6.46578440716979, 5.6712922035849,  !- X,Y,Z Vertex 1 {m}
-  6.46578440716979, -6.46578440716979, 5.6712922035849, !- X,Y,Z Vertex 2 {m}
-  6.46578440716979, 0, 2.4384,            !- X,Y,Z Vertex 3 {m}
-  0, 0, 2.4384;                           !- X,Y,Z Vertex 4 {m}
-
-OS:Surface,
-  {e9e65255-45b4-41d1-94d6-fe3a57ff6cee}, !- Handle
-  Surface 9,                              !- Name
-  RoofCeiling,                            !- Surface Type
-  ,                                       !- Construction Name
-  {2cbc6a42-ed79-49ff-be8c-a2a97942f67f}, !- Space Name
-=======
-  6.46578440716979, -12.9315688143396, 2.4384, !- X,Y,Z Vertex 1 {m}
-  6.46578440716979, -12.9315688143396, 0, !- X,Y,Z Vertex 2 {m}
-  12.9315688143396, -12.9315688143396, 0, !- X,Y,Z Vertex 3 {m}
-  12.9315688143396, -12.9315688143396, 2.4384; !- X,Y,Z Vertex 4 {m}
-
-OS:Surface,
-  {b84f48c9-aaa3-485a-9e35-bc6f5baa9e29}, !- Handle
-  Surface 14,                             !- Name
-  Floor,                                  !- Surface Type
-  ,                                       !- Construction Name
-  {26da1f26-081b-4aa2-98ab-a66dcac113b7}, !- Space Name
-  Foundation,                             !- Outside Boundary Condition
-  ,                                       !- Outside Boundary Condition Object
-  NoSun,                                  !- Sun Exposure
-  NoWind,                                 !- Wind Exposure
-  ,                                       !- View Factor to Ground
-  ,                                       !- Number of Vertices
-  6.46578440716979, -12.9315688143396, 0, !- X,Y,Z Vertex 1 {m}
-  6.46578440716979, 0, 0,                 !- X,Y,Z Vertex 2 {m}
-  12.9315688143396, 0, 0,                 !- X,Y,Z Vertex 3 {m}
-  12.9315688143396, -12.9315688143396, 0; !- X,Y,Z Vertex 4 {m}
-
-OS:Surface,
-  {a6b10424-df82-47c2-bf4d-b028ab9542a0}, !- Handle
-  Surface 15,                             !- Name
-  Wall,                                   !- Surface Type
-  ,                                       !- Construction Name
-  {26da1f26-081b-4aa2-98ab-a66dcac113b7}, !- Space Name
-  Surface,                                !- Outside Boundary Condition
-  {a7c67dc6-5754-4e68-a43d-2a2d62bd1adb}, !- Outside Boundary Condition Object
-  NoSun,                                  !- Sun Exposure
-  NoWind,                                 !- Wind Exposure
-  ,                                       !- View Factor to Ground
-  ,                                       !- Number of Vertices
-  12.9315688143396, -12.9315688143396, 2.4384, !- X,Y,Z Vertex 1 {m}
-  12.9315688143396, -12.9315688143396, 0, !- X,Y,Z Vertex 2 {m}
-  12.9315688143396, 0, 0,                 !- X,Y,Z Vertex 3 {m}
-  12.9315688143396, 0, 2.4384;            !- X,Y,Z Vertex 4 {m}
-
-OS:Surface,
-  {df92a705-0265-402e-a437-4acb8f92e948}, !- Handle
-  Surface 16,                             !- Name
-  Wall,                                   !- Surface Type
-  ,                                       !- Construction Name
-  {26da1f26-081b-4aa2-98ab-a66dcac113b7}, !- Space Name
->>>>>>> 039e157a
-  Outdoors,                               !- Outside Boundary Condition
-  ,                                       !- Outside Boundary Condition Object
-  SunExposed,                             !- Sun Exposure
-  WindExposed,                            !- Wind Exposure
-  ,                                       !- View Factor to Ground
-  ,                                       !- Number of Vertices
-<<<<<<< HEAD
-  6.46578440716979, -6.46578440716979, 5.6712922035849, !- X,Y,Z Vertex 1 {m}
-  0, -6.46578440716979, 5.6712922035849,  !- X,Y,Z Vertex 2 {m}
-  0, -12.9315688143396, 2.4384,           !- X,Y,Z Vertex 3 {m}
-  6.46578440716979, -12.9315688143396, 2.4384; !- X,Y,Z Vertex 4 {m}
-
-OS:Surface,
-  {eab98180-c275-49d4-beaa-35af390f0fe6}, !- Handle
-  Surface 10,                             !- Name
-  Wall,                                   !- Surface Type
-  ,                                       !- Construction Name
-  {2cbc6a42-ed79-49ff-be8c-a2a97942f67f}, !- Space Name
-=======
-  12.9315688143396, 0, 2.4384,            !- X,Y,Z Vertex 1 {m}
-  12.9315688143396, 0, 0,                 !- X,Y,Z Vertex 2 {m}
-  6.46578440716979, 0, 0,                 !- X,Y,Z Vertex 3 {m}
-  6.46578440716979, 0, 2.4384;            !- X,Y,Z Vertex 4 {m}
-
-OS:Surface,
-  {a7d6737e-f152-434f-820f-373547d3ecc8}, !- Handle
-  Surface 17,                             !- Name
-  Wall,                                   !- Surface Type
-  ,                                       !- Construction Name
-  {26da1f26-081b-4aa2-98ab-a66dcac113b7}, !- Space Name
-  Surface,                                !- Outside Boundary Condition
-  {bf0c697c-f350-4e1b-a8f7-537c3d3a5335}, !- Outside Boundary Condition Object
-  NoSun,                                  !- Sun Exposure
-  NoWind,                                 !- Wind Exposure
-  ,                                       !- View Factor to Ground
-  ,                                       !- Number of Vertices
-  6.46578440716979, 0, 2.4384,            !- X,Y,Z Vertex 1 {m}
-  6.46578440716979, 0, 0,                 !- X,Y,Z Vertex 2 {m}
-  6.46578440716979, -12.9315688143396, 0, !- X,Y,Z Vertex 3 {m}
-  6.46578440716979, -12.9315688143396, 2.4384; !- X,Y,Z Vertex 4 {m}
-
-OS:ThermalZone,
-  {5b2ff1ac-1b5a-4593-935e-2f94ff2cf4f9}, !- Handle
-  living zone|unit 3,                     !- Name
-  ,                                       !- Multiplier
-  ,                                       !- Ceiling Height {m}
-  ,                                       !- Volume {m3}
-  ,                                       !- Floor Area {m2}
-  ,                                       !- Zone Inside Convection Algorithm
-  ,                                       !- Zone Outside Convection Algorithm
-  ,                                       !- Zone Conditioning Equipment List Name
-  {8b54081b-cf63-43db-898c-507caee95f25}, !- Zone Air Inlet Port List
-  {6b6a0cac-e1fa-48c9-84af-605e30bcf62c}, !- Zone Air Exhaust Port List
-  {0d543655-4466-4eea-89d6-cbe1ede02c43}, !- Zone Air Node Name
-  {fbad5d31-6ff5-45a3-b4e2-340fa38facc7}, !- Zone Return Air Port List
-  ,                                       !- Primary Daylighting Control Name
-  ,                                       !- Fraction of Zone Controlled by Primary Daylighting Control
-  ,                                       !- Secondary Daylighting Control Name
-  ,                                       !- Fraction of Zone Controlled by Secondary Daylighting Control
-  ,                                       !- Illuminance Map Name
-  ,                                       !- Group Rendering Name
-  ,                                       !- Thermostat Name
-  No;                                     !- Use Ideal Air Loads
-
-OS:Node,
-  {72385163-296b-4faf-868d-4d3c7e0f7159}, !- Handle
-  Node 3,                                 !- Name
-  {0d543655-4466-4eea-89d6-cbe1ede02c43}, !- Inlet Port
-  ;                                       !- Outlet Port
-
-OS:Connection,
-  {0d543655-4466-4eea-89d6-cbe1ede02c43}, !- Handle
-  {46e9cb49-fa99-4144-a6c4-bcb309c56cee}, !- Name
-  {5b2ff1ac-1b5a-4593-935e-2f94ff2cf4f9}, !- Source Object
-  11,                                     !- Outlet Port
-  {72385163-296b-4faf-868d-4d3c7e0f7159}, !- Target Object
-  2;                                      !- Inlet Port
-
-OS:PortList,
-  {8b54081b-cf63-43db-898c-507caee95f25}, !- Handle
-  {d19dc711-1441-473f-a1df-d9c3219faaa3}, !- Name
-  {5b2ff1ac-1b5a-4593-935e-2f94ff2cf4f9}, !- HVAC Component
-  {ef5daa69-91ea-4bce-b4cb-16324ecfe4ed}; !- Port 1
-
-OS:PortList,
-  {6b6a0cac-e1fa-48c9-84af-605e30bcf62c}, !- Handle
-  {b268d791-4a66-4827-b31b-80793647ca5d}, !- Name
-  {5b2ff1ac-1b5a-4593-935e-2f94ff2cf4f9}; !- HVAC Component
-
-OS:PortList,
-  {fbad5d31-6ff5-45a3-b4e2-340fa38facc7}, !- Handle
-  {77c2ebc7-0e07-4954-b05c-3d5c39faf651}, !- Name
-  {5b2ff1ac-1b5a-4593-935e-2f94ff2cf4f9}, !- HVAC Component
-  {3ddc3754-549f-4829-84f3-df0b23ad5ccf}; !- Port 1
-
-OS:Sizing:Zone,
-  {a46b9b09-0c61-4129-aec6-33fed599b692}, !- Handle
-  {5b2ff1ac-1b5a-4593-935e-2f94ff2cf4f9}, !- Zone or ZoneList Name
-  SupplyAirTemperature,                   !- Zone Cooling Design Supply Air Temperature Input Method
-  14,                                     !- Zone Cooling Design Supply Air Temperature {C}
-  11.11,                                  !- Zone Cooling Design Supply Air Temperature Difference {deltaC}
-  SupplyAirTemperature,                   !- Zone Heating Design Supply Air Temperature Input Method
-  40,                                     !- Zone Heating Design Supply Air Temperature {C}
-  11.11,                                  !- Zone Heating Design Supply Air Temperature Difference {deltaC}
-  0.0085,                                 !- Zone Cooling Design Supply Air Humidity Ratio {kg-H2O/kg-air}
-  0.008,                                  !- Zone Heating Design Supply Air Humidity Ratio {kg-H2O/kg-air}
-  ,                                       !- Zone Heating Sizing Factor
-  ,                                       !- Zone Cooling Sizing Factor
-  DesignDay,                              !- Cooling Design Air Flow Method
-  ,                                       !- Cooling Design Air Flow Rate {m3/s}
-  ,                                       !- Cooling Minimum Air Flow per Zone Floor Area {m3/s-m2}
-  ,                                       !- Cooling Minimum Air Flow {m3/s}
-  ,                                       !- Cooling Minimum Air Flow Fraction
-  DesignDay,                              !- Heating Design Air Flow Method
-  ,                                       !- Heating Design Air Flow Rate {m3/s}
-  ,                                       !- Heating Maximum Air Flow per Zone Floor Area {m3/s-m2}
-  ,                                       !- Heating Maximum Air Flow {m3/s}
-  ,                                       !- Heating Maximum Air Flow Fraction
-  ,                                       !- Design Zone Air Distribution Effectiveness in Cooling Mode
-  ,                                       !- Design Zone Air Distribution Effectiveness in Heating Mode
-  No,                                     !- Account for Dedicated Outdoor Air System
-  NeutralSupplyAir,                       !- Dedicated Outdoor Air System Control Strategy
-  autosize,                               !- Dedicated Outdoor Air Low Setpoint Temperature for Design {C}
-  autosize;                               !- Dedicated Outdoor Air High Setpoint Temperature for Design {C}
-
-OS:ZoneHVAC:EquipmentList,
-  {706fa104-7005-43bd-a695-b71484682d7c}, !- Handle
-  Zone HVAC Equipment List 3,             !- Name
-  {5b2ff1ac-1b5a-4593-935e-2f94ff2cf4f9}, !- Thermal Zone
-  SequentialLoad,                         !- Load Distribution Scheme
-  {a121e906-9fdf-4a21-9781-ae7967fd0e4f}, !- Zone Equipment 1
-  1,                                      !- Zone Equipment Cooling Sequence 1
-  1,                                      !- Zone Equipment Heating or No-Load Sequence 1
-  ,                                       !- Zone Equipment Sequential Cooling Fraction Schedule Name 1
-  ;                                       !- Zone Equipment Sequential Heating Fraction Schedule Name 1
-
-OS:Space,
-  {19cb3fde-2d4f-480e-972f-2bed7e0bce91}, !- Handle
-  living space|unit 3|story 1,            !- Name
-  {a1ab5adb-8643-4296-8732-a4b6225fc839}, !- Space Type Name
-  ,                                       !- Default Construction Set Name
-  ,                                       !- Default Schedule Set Name
-  -0,                                     !- Direction of Relative North {deg}
-  0,                                      !- X Origin {m}
-  0,                                      !- Y Origin {m}
-  0,                                      !- Z Origin {m}
-  ,                                       !- Building Story Name
-  {5b2ff1ac-1b5a-4593-935e-2f94ff2cf4f9}, !- Thermal Zone Name
-  ,                                       !- Part of Total Floor Area
-  ,                                       !- Design Specification Outdoor Air Object Name
-  {87131e4a-677f-45ec-bd4b-a15d736e8794}; !- Building Unit Name
-
-OS:Surface,
-  {49c64ffb-55fe-4de7-9879-1407c249be10}, !- Handle
-  Surface 23,                             !- Name
-  RoofCeiling,                            !- Surface Type
-  ,                                       !- Construction Name
-  {19cb3fde-2d4f-480e-972f-2bed7e0bce91}, !- Space Name
-  Surface,                                !- Outside Boundary Condition
-  {d8852724-6b32-4bdf-a5ad-b4971be2f6fb}, !- Outside Boundary Condition Object
-  NoSun,                                  !- Sun Exposure
-  NoWind,                                 !- Wind Exposure
-  ,                                       !- View Factor to Ground
-  ,                                       !- Number of Vertices
-  19.3973532215094, -12.9315688143396, 2.4384, !- X,Y,Z Vertex 1 {m}
-  19.3973532215094, 0, 2.4384,            !- X,Y,Z Vertex 2 {m}
-  12.9315688143396, 0, 2.4384,            !- X,Y,Z Vertex 3 {m}
-  12.9315688143396, -12.9315688143396, 2.4384; !- X,Y,Z Vertex 4 {m}
-
-OS:Surface,
-  {dcb13a6f-ce35-4720-984a-8fb3c9e12751}, !- Handle
-  Surface 24,                             !- Name
-  Wall,                                   !- Surface Type
-  ,                                       !- Construction Name
-  {19cb3fde-2d4f-480e-972f-2bed7e0bce91}, !- Space Name
->>>>>>> 039e157a
-  Outdoors,                               !- Outside Boundary Condition
-  ,                                       !- Outside Boundary Condition Object
-  SunExposed,                             !- Sun Exposure
-  WindExposed,                            !- Wind Exposure
-  ,                                       !- View Factor to Ground
-  ,                                       !- Number of Vertices
-<<<<<<< HEAD
-  0, -6.46578440716979, 5.6712922035849,  !- X,Y,Z Vertex 1 {m}
-  0, 0, 2.4384,                           !- X,Y,Z Vertex 2 {m}
-  0, -12.9315688143396, 2.4384;           !- X,Y,Z Vertex 3 {m}
-
-OS:Surface,
-  {2066e9e2-454e-48f9-9e39-8d2ac2370b65}, !- Handle
-  Surface 11,                             !- Name
-  Wall,                                   !- Surface Type
-  ,                                       !- Construction Name
-  {2cbc6a42-ed79-49ff-be8c-a2a97942f67f}, !- Space Name
-  Adiabatic,                              !- Outside Boundary Condition
-  ,                                       !- Outside Boundary Condition Object
-=======
-  12.9315688143396, -12.9315688143396, 2.4384, !- X,Y,Z Vertex 1 {m}
-  12.9315688143396, -12.9315688143396, 0, !- X,Y,Z Vertex 2 {m}
-  19.3973532215094, -12.9315688143396, 0, !- X,Y,Z Vertex 3 {m}
-  19.3973532215094, -12.9315688143396, 2.4384; !- X,Y,Z Vertex 4 {m}
-
-OS:Surface,
-  {adc60066-c95e-42c3-a844-b26b56742e2e}, !- Handle
-  Surface 25,                             !- Name
-  Floor,                                  !- Surface Type
-  ,                                       !- Construction Name
-  {19cb3fde-2d4f-480e-972f-2bed7e0bce91}, !- Space Name
-  Foundation,                             !- Outside Boundary Condition
-  ,                                       !- Outside Boundary Condition Object
-  NoSun,                                  !- Sun Exposure
-  NoWind,                                 !- Wind Exposure
-  ,                                       !- View Factor to Ground
-  ,                                       !- Number of Vertices
-  12.9315688143396, -12.9315688143396, 0, !- X,Y,Z Vertex 1 {m}
-  12.9315688143396, 0, 0,                 !- X,Y,Z Vertex 2 {m}
-  19.3973532215094, 0, 0,                 !- X,Y,Z Vertex 3 {m}
-  19.3973532215094, -12.9315688143396, 0; !- X,Y,Z Vertex 4 {m}
-
-OS:Surface,
-  {2d846c27-f6e1-4f8f-a248-d359013f9cbf}, !- Handle
-  Surface 26,                             !- Name
-  Wall,                                   !- Surface Type
-  ,                                       !- Construction Name
-  {19cb3fde-2d4f-480e-972f-2bed7e0bce91}, !- Space Name
-  Surface,                                !- Outside Boundary Condition
-  {093d81e8-e971-48b4-8264-ba824dfc8134}, !- Outside Boundary Condition Object
->>>>>>> 039e157a
-  NoSun,                                  !- Sun Exposure
-  NoWind,                                 !- Wind Exposure
-  ,                                       !- View Factor to Ground
-  ,                                       !- Number of Vertices
-  6.46578440716979, -6.46578440716979, 5.6712922035849, !- X,Y,Z Vertex 1 {m}
-  6.46578440716979, -12.9315688143396, 2.4384, !- X,Y,Z Vertex 2 {m}
-  6.46578440716979, 0, 2.4384;            !- X,Y,Z Vertex 3 {m}
-
-<<<<<<< HEAD
-OS:Space,
-  {2cbc6a42-ed79-49ff-be8c-a2a97942f67f}, !- Handle
-  unfinished attic space,                 !- Name
-  {78071163-27b9-4a55-aaf2-abb0d9be5bb3}, !- Space Type Name
-=======
-OS:Surface,
-  {bdd45c55-0bcb-4d0f-a4ae-605a68bac5a8}, !- Handle
-  Surface 27,                             !- Name
-  Wall,                                   !- Surface Type
-  ,                                       !- Construction Name
-  {19cb3fde-2d4f-480e-972f-2bed7e0bce91}, !- Space Name
-  Outdoors,                               !- Outside Boundary Condition
-  ,                                       !- Outside Boundary Condition Object
-  SunExposed,                             !- Sun Exposure
-  WindExposed,                            !- Wind Exposure
-  ,                                       !- View Factor to Ground
-  ,                                       !- Number of Vertices
-  19.3973532215094, 0, 2.4384,            !- X,Y,Z Vertex 1 {m}
-  19.3973532215094, 0, 0,                 !- X,Y,Z Vertex 2 {m}
-  12.9315688143396, 0, 0,                 !- X,Y,Z Vertex 3 {m}
-  12.9315688143396, 0, 2.4384;            !- X,Y,Z Vertex 4 {m}
-
-OS:Surface,
-  {a7c67dc6-5754-4e68-a43d-2a2d62bd1adb}, !- Handle
-  Surface 28,                             !- Name
-  Wall,                                   !- Surface Type
-  ,                                       !- Construction Name
-  {19cb3fde-2d4f-480e-972f-2bed7e0bce91}, !- Space Name
-  Surface,                                !- Outside Boundary Condition
-  {a6b10424-df82-47c2-bf4d-b028ab9542a0}, !- Outside Boundary Condition Object
-  NoSun,                                  !- Sun Exposure
-  NoWind,                                 !- Wind Exposure
-  ,                                       !- View Factor to Ground
-  ,                                       !- Number of Vertices
-  12.9315688143396, 0, 2.4384,            !- X,Y,Z Vertex 1 {m}
-  12.9315688143396, 0, 0,                 !- X,Y,Z Vertex 2 {m}
-  12.9315688143396, -12.9315688143396, 0, !- X,Y,Z Vertex 3 {m}
-  12.9315688143396, -12.9315688143396, 2.4384; !- X,Y,Z Vertex 4 {m}
-
-OS:ThermalZone,
-  {fab25df3-a22c-4c24-ae71-8c879d9e827b}, !- Handle
-  living zone|unit 4,                     !- Name
-  ,                                       !- Multiplier
-  ,                                       !- Ceiling Height {m}
-  ,                                       !- Volume {m3}
-  ,                                       !- Floor Area {m2}
-  ,                                       !- Zone Inside Convection Algorithm
-  ,                                       !- Zone Outside Convection Algorithm
-  ,                                       !- Zone Conditioning Equipment List Name
-  {95f1be56-1018-48dc-b052-c944ac4f37e9}, !- Zone Air Inlet Port List
-  {8e5b3e35-e91d-488f-9bc4-ea60d89de9f0}, !- Zone Air Exhaust Port List
-  {f8726304-9a6c-4533-aa33-8bff577341ac}, !- Zone Air Node Name
-  {e509f185-c998-4f03-bb31-14856d341a49}, !- Zone Return Air Port List
-  ,                                       !- Primary Daylighting Control Name
-  ,                                       !- Fraction of Zone Controlled by Primary Daylighting Control
-  ,                                       !- Secondary Daylighting Control Name
-  ,                                       !- Fraction of Zone Controlled by Secondary Daylighting Control
-  ,                                       !- Illuminance Map Name
-  ,                                       !- Group Rendering Name
-  ,                                       !- Thermostat Name
-  No;                                     !- Use Ideal Air Loads
-
-OS:Node,
-  {8950dd7f-7311-4605-87ba-b52230b1085d}, !- Handle
-  Node 4,                                 !- Name
-  {f8726304-9a6c-4533-aa33-8bff577341ac}, !- Inlet Port
-  ;                                       !- Outlet Port
-
-OS:Connection,
-  {f8726304-9a6c-4533-aa33-8bff577341ac}, !- Handle
-  {742f70e7-fc2c-4434-8c6f-f7b5c0951b58}, !- Name
-  {fab25df3-a22c-4c24-ae71-8c879d9e827b}, !- Source Object
-  11,                                     !- Outlet Port
-  {8950dd7f-7311-4605-87ba-b52230b1085d}, !- Target Object
-  2;                                      !- Inlet Port
-
-OS:PortList,
-  {95f1be56-1018-48dc-b052-c944ac4f37e9}, !- Handle
-  {6d6ce266-f5d7-434a-85b9-4e0957a26925}, !- Name
-  {fab25df3-a22c-4c24-ae71-8c879d9e827b}, !- HVAC Component
-  {8c55318c-9f00-47fe-9c57-679810812fe0}; !- Port 1
-
-OS:PortList,
-  {8e5b3e35-e91d-488f-9bc4-ea60d89de9f0}, !- Handle
-  {88e912d4-074c-4967-a9ef-ca12eb3b192f}, !- Name
-  {fab25df3-a22c-4c24-ae71-8c879d9e827b}; !- HVAC Component
-
-OS:PortList,
-  {e509f185-c998-4f03-bb31-14856d341a49}, !- Handle
-  {06f5f17c-45b0-4098-a706-4acba3a7797b}, !- Name
-  {fab25df3-a22c-4c24-ae71-8c879d9e827b}, !- HVAC Component
-  {7a7e378e-81c3-4ef8-8b07-8270b122e51f}; !- Port 1
-
-OS:Sizing:Zone,
-  {b4fa0300-97ae-4550-bdeb-f8ef8ba5e6e3}, !- Handle
-  {fab25df3-a22c-4c24-ae71-8c879d9e827b}, !- Zone or ZoneList Name
-  SupplyAirTemperature,                   !- Zone Cooling Design Supply Air Temperature Input Method
-  14,                                     !- Zone Cooling Design Supply Air Temperature {C}
-  11.11,                                  !- Zone Cooling Design Supply Air Temperature Difference {deltaC}
-  SupplyAirTemperature,                   !- Zone Heating Design Supply Air Temperature Input Method
-  40,                                     !- Zone Heating Design Supply Air Temperature {C}
-  11.11,                                  !- Zone Heating Design Supply Air Temperature Difference {deltaC}
-  0.0085,                                 !- Zone Cooling Design Supply Air Humidity Ratio {kg-H2O/kg-air}
-  0.008,                                  !- Zone Heating Design Supply Air Humidity Ratio {kg-H2O/kg-air}
-  ,                                       !- Zone Heating Sizing Factor
-  ,                                       !- Zone Cooling Sizing Factor
-  DesignDay,                              !- Cooling Design Air Flow Method
-  ,                                       !- Cooling Design Air Flow Rate {m3/s}
-  ,                                       !- Cooling Minimum Air Flow per Zone Floor Area {m3/s-m2}
-  ,                                       !- Cooling Minimum Air Flow {m3/s}
-  ,                                       !- Cooling Minimum Air Flow Fraction
-  DesignDay,                              !- Heating Design Air Flow Method
-  ,                                       !- Heating Design Air Flow Rate {m3/s}
-  ,                                       !- Heating Maximum Air Flow per Zone Floor Area {m3/s-m2}
-  ,                                       !- Heating Maximum Air Flow {m3/s}
-  ,                                       !- Heating Maximum Air Flow Fraction
-  ,                                       !- Design Zone Air Distribution Effectiveness in Cooling Mode
-  ,                                       !- Design Zone Air Distribution Effectiveness in Heating Mode
-  No,                                     !- Account for Dedicated Outdoor Air System
-  NeutralSupplyAir,                       !- Dedicated Outdoor Air System Control Strategy
-  autosize,                               !- Dedicated Outdoor Air Low Setpoint Temperature for Design {C}
-  autosize;                               !- Dedicated Outdoor Air High Setpoint Temperature for Design {C}
-
-OS:ZoneHVAC:EquipmentList,
-  {2bad4c41-4ae9-4298-b725-a6f429569ed4}, !- Handle
-  Zone HVAC Equipment List 4,             !- Name
-  {fab25df3-a22c-4c24-ae71-8c879d9e827b}, !- Thermal Zone
-  SequentialLoad,                         !- Load Distribution Scheme
-  {2b7f307b-cbfd-47d8-884c-f54247233f22}, !- Zone Equipment 1
-  1,                                      !- Zone Equipment Cooling Sequence 1
-  1,                                      !- Zone Equipment Heating or No-Load Sequence 1
-  ,                                       !- Zone Equipment Sequential Cooling Fraction Schedule Name 1
-  ;                                       !- Zone Equipment Sequential Heating Fraction Schedule Name 1
-
-OS:Space,
-  {8d2b161f-85e9-4a4b-bac2-d998a5317127}, !- Handle
-  living space|unit 4|story 1,            !- Name
-  {a1ab5adb-8643-4296-8732-a4b6225fc839}, !- Space Type Name
-  ,                                       !- Default Construction Set Name
-  ,                                       !- Default Schedule Set Name
-  -0,                                     !- Direction of Relative North {deg}
-  0,                                      !- X Origin {m}
-  0,                                      !- Y Origin {m}
-  0,                                      !- Z Origin {m}
-  ,                                       !- Building Story Name
-  {fab25df3-a22c-4c24-ae71-8c879d9e827b}, !- Thermal Zone Name
-  ,                                       !- Part of Total Floor Area
-  ,                                       !- Design Specification Outdoor Air Object Name
-  {b0f9ddb8-da85-456a-a234-b7aeaa83c151}; !- Building Unit Name
-
-OS:Surface,
-  {3700da74-44bc-4f8b-9de2-2b27fd4d1e79}, !- Handle
-  Surface 34,                             !- Name
-  RoofCeiling,                            !- Surface Type
-  ,                                       !- Construction Name
-  {8d2b161f-85e9-4a4b-bac2-d998a5317127}, !- Space Name
-  Surface,                                !- Outside Boundary Condition
-  {88d93b3d-f06c-4c59-9e24-0cb2ef8cce03}, !- Outside Boundary Condition Object
-  NoSun,                                  !- Sun Exposure
-  NoWind,                                 !- Wind Exposure
-  ,                                       !- View Factor to Ground
-  ,                                       !- Number of Vertices
-  25.8631376286792, -12.9315688143396, 2.4384, !- X,Y,Z Vertex 1 {m}
-  25.8631376286792, 0, 2.4384,            !- X,Y,Z Vertex 2 {m}
-  19.3973532215094, 0, 2.4384,            !- X,Y,Z Vertex 3 {m}
-  19.3973532215094, -12.9315688143396, 2.4384; !- X,Y,Z Vertex 4 {m}
-
-OS:Surface,
-  {2e47cc0c-3345-4f4e-b8a3-8ef6945dac40}, !- Handle
-  Surface 35,                             !- Name
-  Wall,                                   !- Surface Type
-  ,                                       !- Construction Name
-  {8d2b161f-85e9-4a4b-bac2-d998a5317127}, !- Space Name
-  Outdoors,                               !- Outside Boundary Condition
-  ,                                       !- Outside Boundary Condition Object
-  SunExposed,                             !- Sun Exposure
-  WindExposed,                            !- Wind Exposure
-  ,                                       !- View Factor to Ground
-  ,                                       !- Number of Vertices
-  19.3973532215094, -12.9315688143396, 2.4384, !- X,Y,Z Vertex 1 {m}
-  19.3973532215094, -12.9315688143396, 0, !- X,Y,Z Vertex 2 {m}
-  25.8631376286792, -12.9315688143396, 0, !- X,Y,Z Vertex 3 {m}
-  25.8631376286792, -12.9315688143396, 2.4384; !- X,Y,Z Vertex 4 {m}
-
-OS:Surface,
-  {f07c6f48-9c60-4bbe-aa66-daab3b1907a4}, !- Handle
-  Surface 36,                             !- Name
-  Floor,                                  !- Surface Type
-  ,                                       !- Construction Name
-  {8d2b161f-85e9-4a4b-bac2-d998a5317127}, !- Space Name
-  Foundation,                             !- Outside Boundary Condition
-  ,                                       !- Outside Boundary Condition Object
-  NoSun,                                  !- Sun Exposure
-  NoWind,                                 !- Wind Exposure
-  ,                                       !- View Factor to Ground
-  ,                                       !- Number of Vertices
-  19.3973532215094, -12.9315688143396, 0, !- X,Y,Z Vertex 1 {m}
-  19.3973532215094, 0, 0,                 !- X,Y,Z Vertex 2 {m}
-  25.8631376286792, 0, 0,                 !- X,Y,Z Vertex 3 {m}
-  25.8631376286792, -12.9315688143396, 0; !- X,Y,Z Vertex 4 {m}
-
-OS:Surface,
-  {cacd63d5-96ac-44d1-857d-49518a43bf88}, !- Handle
-  Surface 37,                             !- Name
-  Wall,                                   !- Surface Type
-  ,                                       !- Construction Name
-  {8d2b161f-85e9-4a4b-bac2-d998a5317127}, !- Space Name
-  Outdoors,                               !- Outside Boundary Condition
-  ,                                       !- Outside Boundary Condition Object
-  SunExposed,                             !- Sun Exposure
-  WindExposed,                            !- Wind Exposure
-  ,                                       !- View Factor to Ground
-  ,                                       !- Number of Vertices
-  25.8631376286792, -12.9315688143396, 2.4384, !- X,Y,Z Vertex 1 {m}
-  25.8631376286792, -12.9315688143396, 0, !- X,Y,Z Vertex 2 {m}
-  25.8631376286792, 0, 0,                 !- X,Y,Z Vertex 3 {m}
-  25.8631376286792, 0, 2.4384;            !- X,Y,Z Vertex 4 {m}
-
-OS:Surface,
-  {57e42a78-9bf4-475b-90f7-e9e575d51dab}, !- Handle
-  Surface 38,                             !- Name
-  Wall,                                   !- Surface Type
-  ,                                       !- Construction Name
-  {8d2b161f-85e9-4a4b-bac2-d998a5317127}, !- Space Name
-  Outdoors,                               !- Outside Boundary Condition
-  ,                                       !- Outside Boundary Condition Object
-  SunExposed,                             !- Sun Exposure
-  WindExposed,                            !- Wind Exposure
-  ,                                       !- View Factor to Ground
-  ,                                       !- Number of Vertices
-  25.8631376286792, 0, 2.4384,            !- X,Y,Z Vertex 1 {m}
-  25.8631376286792, 0, 0,                 !- X,Y,Z Vertex 2 {m}
-  19.3973532215094, 0, 0,                 !- X,Y,Z Vertex 3 {m}
-  19.3973532215094, 0, 2.4384;            !- X,Y,Z Vertex 4 {m}
-
-OS:Surface,
-  {093d81e8-e971-48b4-8264-ba824dfc8134}, !- Handle
-  Surface 39,                             !- Name
-  Wall,                                   !- Surface Type
-  ,                                       !- Construction Name
-  {8d2b161f-85e9-4a4b-bac2-d998a5317127}, !- Space Name
-  Surface,                                !- Outside Boundary Condition
-  {2d846c27-f6e1-4f8f-a248-d359013f9cbf}, !- Outside Boundary Condition Object
-  NoSun,                                  !- Sun Exposure
-  NoWind,                                 !- Wind Exposure
-  ,                                       !- View Factor to Ground
-  ,                                       !- Number of Vertices
-  19.3973532215094, 0, 2.4384,            !- X,Y,Z Vertex 1 {m}
-  19.3973532215094, 0, 0,                 !- X,Y,Z Vertex 2 {m}
-  19.3973532215094, -12.9315688143396, 0, !- X,Y,Z Vertex 3 {m}
-  19.3973532215094, -12.9315688143396, 2.4384; !- X,Y,Z Vertex 4 {m}
-
-OS:Surface,
-  {5fc5e8b2-f4dd-49c9-b53a-c1503dd99825}, !- Handle
-  Surface 7,                              !- Name
-  Floor,                                  !- Surface Type
-  ,                                       !- Construction Name
-  {7e970c57-8783-4997-87ab-9e013afd4ec3}, !- Space Name
-  Surface,                                !- Outside Boundary Condition
-  {98bd2bdd-0215-4f84-87e4-bee9762c0bdd}, !- Outside Boundary Condition Object
-  NoSun,                                  !- Sun Exposure
-  NoWind,                                 !- Wind Exposure
-  ,                                       !- View Factor to Ground
-  ,                                       !- Number of Vertices
-  6.46578440716979, 0, 2.4384,            !- X,Y,Z Vertex 1 {m}
-  6.46578440716979, -12.9315688143396, 2.4384, !- X,Y,Z Vertex 2 {m}
-  0, -12.9315688143396, 2.4384,           !- X,Y,Z Vertex 3 {m}
-  0, 0, 2.4384;                           !- X,Y,Z Vertex 4 {m}
-
-OS:Surface,
-  {7fc2feba-cf5f-4d9b-a087-1e6a8cce7fb3}, !- Handle
-  Surface 8,                              !- Name
-  RoofCeiling,                            !- Surface Type
-  ,                                       !- Construction Name
-  {7e970c57-8783-4997-87ab-9e013afd4ec3}, !- Space Name
-  Outdoors,                               !- Outside Boundary Condition
-  ,                                       !- Outside Boundary Condition Object
-  SunExposed,                             !- Sun Exposure
-  WindExposed,                            !- Wind Exposure
-  ,                                       !- View Factor to Ground
-  ,                                       !- Number of Vertices
-  0, -6.46578440716979, 5.6712922035849,  !- X,Y,Z Vertex 1 {m}
-  25.8631376286792, -6.46578440716979, 5.6712922035849, !- X,Y,Z Vertex 2 {m}
-  25.8631376286792, 0, 2.4384,            !- X,Y,Z Vertex 3 {m}
-  0, 0, 2.4384;                           !- X,Y,Z Vertex 4 {m}
-
-OS:Surface,
-  {b711a1da-49a3-43cf-9edf-bc7e9d1405a2}, !- Handle
-  Surface 9,                              !- Name
-  RoofCeiling,                            !- Surface Type
-  ,                                       !- Construction Name
-  {7e970c57-8783-4997-87ab-9e013afd4ec3}, !- Space Name
-  Outdoors,                               !- Outside Boundary Condition
-  ,                                       !- Outside Boundary Condition Object
-  SunExposed,                             !- Sun Exposure
-  WindExposed,                            !- Wind Exposure
-  ,                                       !- View Factor to Ground
-  ,                                       !- Number of Vertices
-  25.8631376286792, -6.46578440716979, 5.6712922035849, !- X,Y,Z Vertex 1 {m}
-  0, -6.46578440716979, 5.6712922035849,  !- X,Y,Z Vertex 2 {m}
-  0, -12.9315688143396, 2.4384,           !- X,Y,Z Vertex 3 {m}
-  25.8631376286792, -12.9315688143396, 2.4384; !- X,Y,Z Vertex 4 {m}
-
-OS:Surface,
-  {e3c86b1f-eccf-48c2-9841-1da5a2614bb8}, !- Handle
-  Surface 10,                             !- Name
-  Wall,                                   !- Surface Type
-  ,                                       !- Construction Name
-  {7e970c57-8783-4997-87ab-9e013afd4ec3}, !- Space Name
-  Outdoors,                               !- Outside Boundary Condition
-  ,                                       !- Outside Boundary Condition Object
-  SunExposed,                             !- Sun Exposure
-  WindExposed,                            !- Wind Exposure
-  ,                                       !- View Factor to Ground
-  ,                                       !- Number of Vertices
-  0, -6.46578440716979, 5.6712922035849,  !- X,Y,Z Vertex 1 {m}
-  0, 0, 2.4384,                           !- X,Y,Z Vertex 2 {m}
-  0, -12.9315688143396, 2.4384;           !- X,Y,Z Vertex 3 {m}
-
-OS:Surface,
-  {c1fedfa1-d444-4c43-bc08-839a7adf16de}, !- Handle
-  Surface 11,                             !- Name
-  Wall,                                   !- Surface Type
-  ,                                       !- Construction Name
-  {7e970c57-8783-4997-87ab-9e013afd4ec3}, !- Space Name
-  Outdoors,                               !- Outside Boundary Condition
-  ,                                       !- Outside Boundary Condition Object
-  SunExposed,                             !- Sun Exposure
-  WindExposed,                            !- Wind Exposure
-  ,                                       !- View Factor to Ground
-  ,                                       !- Number of Vertices
-  25.8631376286792, -6.46578440716979, 5.6712922035849, !- X,Y,Z Vertex 1 {m}
-  25.8631376286792, -12.9315688143396, 2.4384, !- X,Y,Z Vertex 2 {m}
-  25.8631376286792, 0, 2.4384;            !- X,Y,Z Vertex 3 {m}
-
-OS:Space,
-  {7e970c57-8783-4997-87ab-9e013afd4ec3}, !- Handle
-  unfinished attic space,                 !- Name
-  {c53dcc20-42a5-4e3d-a97c-bb3d958ab528}, !- Space Type Name
->>>>>>> 039e157a
-  ,                                       !- Default Construction Set Name
-  ,                                       !- Default Schedule Set Name
-  ,                                       !- Direction of Relative North {deg}
-  ,                                       !- X Origin {m}
-  ,                                       !- Y Origin {m}
-  ,                                       !- Z Origin {m}
-  ,                                       !- Building Story Name
-<<<<<<< HEAD
-  {f4cb3b8e-accd-47dd-af60-e0e47e46a54a}; !- Thermal Zone Name
-
-OS:ThermalZone,
-  {f4cb3b8e-accd-47dd-af60-e0e47e46a54a}, !- Handle
-=======
-  {b5f207a6-efa2-4c12-bfa4-ca1f42b992cb}; !- Thermal Zone Name
-
-OS:ThermalZone,
-  {b5f207a6-efa2-4c12-bfa4-ca1f42b992cb}, !- Handle
->>>>>>> 039e157a
-  unfinished attic zone,                  !- Name
-  ,                                       !- Multiplier
-  ,                                       !- Ceiling Height {m}
-  ,                                       !- Volume {m3}
-  ,                                       !- Floor Area {m2}
-  ,                                       !- Zone Inside Convection Algorithm
-  ,                                       !- Zone Outside Convection Algorithm
-  ,                                       !- Zone Conditioning Equipment List Name
-<<<<<<< HEAD
-  {f4227781-266a-4792-a63a-aea7f502dd57}, !- Zone Air Inlet Port List
-  {6206db0f-07ae-4284-8633-3b52cece01a9}, !- Zone Air Exhaust Port List
-  {3716526a-d1f3-460a-91f7-20d66228515f}, !- Zone Air Node Name
-  {36670470-f230-4e8e-9d0d-89cd038ed677}, !- Zone Return Air Port List
-=======
-  {8bcd1cf0-8229-4c9d-bbff-0c23d223ddab}, !- Zone Air Inlet Port List
-  {a0f97cc3-7b9f-445d-8a77-03802f0b8d7d}, !- Zone Air Exhaust Port List
-  {fd801c3d-fd87-4976-bf68-274e4f89d4b6}, !- Zone Air Node Name
-  {791dc5ca-b485-453c-96af-feb216e2d923}, !- Zone Return Air Port List
->>>>>>> 039e157a
-  ,                                       !- Primary Daylighting Control Name
-  ,                                       !- Fraction of Zone Controlled by Primary Daylighting Control
-  ,                                       !- Secondary Daylighting Control Name
-  ,                                       !- Fraction of Zone Controlled by Secondary Daylighting Control
-  ,                                       !- Illuminance Map Name
-  ,                                       !- Group Rendering Name
-  ,                                       !- Thermostat Name
-  No;                                     !- Use Ideal Air Loads
-<<<<<<< HEAD
-
-OS:Node,
-  {f97de088-7367-4992-b4c0-f57a8b0eb42a}, !- Handle
-  Node 2,                                 !- Name
-  {3716526a-d1f3-460a-91f7-20d66228515f}, !- Inlet Port
-  ;                                       !- Outlet Port
-
-OS:Connection,
-  {3716526a-d1f3-460a-91f7-20d66228515f}, !- Handle
-  {6ffc89aa-4b7e-4e0b-9d8d-a756511db243}, !- Name
-  {f4cb3b8e-accd-47dd-af60-e0e47e46a54a}, !- Source Object
-  11,                                     !- Outlet Port
-  {f97de088-7367-4992-b4c0-f57a8b0eb42a}, !- Target Object
-  2;                                      !- Inlet Port
-
-OS:PortList,
-  {f4227781-266a-4792-a63a-aea7f502dd57}, !- Handle
-  {05cc18b3-477f-4e5b-b0f2-d9edef8c4f31}, !- Name
-  {f4cb3b8e-accd-47dd-af60-e0e47e46a54a}; !- HVAC Component
-
-OS:PortList,
-  {6206db0f-07ae-4284-8633-3b52cece01a9}, !- Handle
-  {6f920c9e-7fbb-40b9-be4f-5e352e755499}, !- Name
-  {f4cb3b8e-accd-47dd-af60-e0e47e46a54a}; !- HVAC Component
-
-OS:PortList,
-  {36670470-f230-4e8e-9d0d-89cd038ed677}, !- Handle
-  {20a84bc8-6ec3-40a8-89c8-70cf6fed8545}, !- Name
-  {f4cb3b8e-accd-47dd-af60-e0e47e46a54a}; !- HVAC Component
-
-OS:Sizing:Zone,
-  {528bb4c4-726c-4ab1-95dd-64b612725a46}, !- Handle
-  {f4cb3b8e-accd-47dd-af60-e0e47e46a54a}, !- Zone or ZoneList Name
-  SupplyAirTemperature,                   !- Zone Cooling Design Supply Air Temperature Input Method
-  14,                                     !- Zone Cooling Design Supply Air Temperature {C}
-  11.11,                                  !- Zone Cooling Design Supply Air Temperature Difference {deltaC}
-  SupplyAirTemperature,                   !- Zone Heating Design Supply Air Temperature Input Method
-  40,                                     !- Zone Heating Design Supply Air Temperature {C}
-  11.11,                                  !- Zone Heating Design Supply Air Temperature Difference {deltaC}
-  0.0085,                                 !- Zone Cooling Design Supply Air Humidity Ratio {kg-H2O/kg-air}
-  0.008,                                  !- Zone Heating Design Supply Air Humidity Ratio {kg-H2O/kg-air}
-  ,                                       !- Zone Heating Sizing Factor
-  ,                                       !- Zone Cooling Sizing Factor
-=======
-
-OS:Node,
-  {7dadd6df-4b88-4e7e-9c7d-82708e17b771}, !- Handle
-  Node 5,                                 !- Name
-  {fd801c3d-fd87-4976-bf68-274e4f89d4b6}, !- Inlet Port
-  ;                                       !- Outlet Port
-
-OS:Connection,
-  {fd801c3d-fd87-4976-bf68-274e4f89d4b6}, !- Handle
-  {2e7f72ec-ea81-427f-a712-859db42e3c8e}, !- Name
-  {b5f207a6-efa2-4c12-bfa4-ca1f42b992cb}, !- Source Object
-  11,                                     !- Outlet Port
-  {7dadd6df-4b88-4e7e-9c7d-82708e17b771}, !- Target Object
-  2;                                      !- Inlet Port
-
-OS:PortList,
-  {8bcd1cf0-8229-4c9d-bbff-0c23d223ddab}, !- Handle
-  {9a02d24a-60d4-498a-8c0d-c742892b4665}, !- Name
-  {b5f207a6-efa2-4c12-bfa4-ca1f42b992cb}; !- HVAC Component
-
-OS:PortList,
-  {a0f97cc3-7b9f-445d-8a77-03802f0b8d7d}, !- Handle
-  {c0b78e19-a600-4cac-80b3-10cf6bb3fa1e}, !- Name
-  {b5f207a6-efa2-4c12-bfa4-ca1f42b992cb}; !- HVAC Component
-
-OS:PortList,
-  {791dc5ca-b485-453c-96af-feb216e2d923}, !- Handle
-  {9d55376b-cb20-4d7e-b04b-46c58dd9f58d}, !- Name
-  {b5f207a6-efa2-4c12-bfa4-ca1f42b992cb}; !- HVAC Component
-
-OS:Sizing:Zone,
-  {14c65614-7374-4721-a4a1-9c7a11ddf5b0}, !- Handle
-  {b5f207a6-efa2-4c12-bfa4-ca1f42b992cb}, !- Zone or ZoneList Name
-  SupplyAirTemperature,                   !- Zone Cooling Design Supply Air Temperature Input Method
-  14,                                     !- Zone Cooling Design Supply Air Temperature {C}
-  11.11,                                  !- Zone Cooling Design Supply Air Temperature Difference {deltaC}
-  SupplyAirTemperature,                   !- Zone Heating Design Supply Air Temperature Input Method
-  40,                                     !- Zone Heating Design Supply Air Temperature {C}
-  11.11,                                  !- Zone Heating Design Supply Air Temperature Difference {deltaC}
-  0.0085,                                 !- Zone Cooling Design Supply Air Humidity Ratio {kg-H2O/kg-air}
-  0.008,                                  !- Zone Heating Design Supply Air Humidity Ratio {kg-H2O/kg-air}
-  ,                                       !- Zone Heating Sizing Factor
-  ,                                       !- Zone Cooling Sizing Factor
-  DesignDay,                              !- Cooling Design Air Flow Method
-  ,                                       !- Cooling Design Air Flow Rate {m3/s}
-  ,                                       !- Cooling Minimum Air Flow per Zone Floor Area {m3/s-m2}
-  ,                                       !- Cooling Minimum Air Flow {m3/s}
-  ,                                       !- Cooling Minimum Air Flow Fraction
-  DesignDay,                              !- Heating Design Air Flow Method
-  ,                                       !- Heating Design Air Flow Rate {m3/s}
-  ,                                       !- Heating Maximum Air Flow per Zone Floor Area {m3/s-m2}
-  ,                                       !- Heating Maximum Air Flow {m3/s}
-  ,                                       !- Heating Maximum Air Flow Fraction
-  ,                                       !- Design Zone Air Distribution Effectiveness in Cooling Mode
-  ,                                       !- Design Zone Air Distribution Effectiveness in Heating Mode
-  No,                                     !- Account for Dedicated Outdoor Air System
-  NeutralSupplyAir,                       !- Dedicated Outdoor Air System Control Strategy
-  autosize,                               !- Dedicated Outdoor Air Low Setpoint Temperature for Design {C}
-  autosize;                               !- Dedicated Outdoor Air High Setpoint Temperature for Design {C}
-
-OS:ZoneHVAC:EquipmentList,
-  {3fc7e3f2-2b90-4728-babd-399b9393bd93}, !- Handle
-  Zone HVAC Equipment List 5,             !- Name
-  {b5f207a6-efa2-4c12-bfa4-ca1f42b992cb}; !- Thermal Zone
+  {15f42dc6-2555-4e97-9e3d-40eb6cf1b91d}; !- Thermal Zone
 
 OS:SpaceType,
-  {c53dcc20-42a5-4e3d-a97c-bb3d958ab528}, !- Handle
+  {91947ba0-dd20-4552-adb5-4d843d2ac2a2}, !- Handle
   Space Type 2,                           !- Name
   ,                                       !- Default Construction Set Name
   ,                                       !- Default Schedule Set Name
@@ -1645,151 +676,31 @@
   unfinished attic;                       !- Standards Space Type
 
 OS:BuildingUnit,
-  {258f0a74-2284-41fa-b59b-ceea0feb0a27}, !- Handle
+  {4f1cc7d2-2961-443d-bb04-3d0e399772e3}, !- Handle
   unit 1,                                 !- Name
   ,                                       !- Rendering Color
   Residential;                            !- Building Unit Type
 
 OS:AdditionalProperties,
-  {54ce2198-f1b9-40bb-b727-813b2fd3f7c3}, !- Handle
-  {258f0a74-2284-41fa-b59b-ceea0feb0a27}, !- Object Name
-  Units Represented,                      !- Feature Name 1
+  {b1c93a78-d1b1-418a-869f-d7999e97770d}, !- Handle
+  {4f1cc7d2-2961-443d-bb04-3d0e399772e3}, !- Object Name
+  NumberOfBedrooms,                       !- Feature Name 1
   Integer,                                !- Feature Data Type 1
-  1,                                      !- Feature Value 1
-  NumberOfBedrooms,                       !- Feature Name 2
-  Integer,                                !- Feature Data Type 2
-  3,                                      !- Feature Value 2
-  NumberOfBathrooms,                      !- Feature Name 3
+  3,                                      !- Feature Value 1
+  NumberOfBathrooms,                      !- Feature Name 2
+  Double,                                 !- Feature Data Type 2
+  2,                                      !- Feature Value 2
+  NumberOfOccupants,                      !- Feature Name 3
   Double,                                 !- Feature Data Type 3
-  2,                                      !- Feature Value 3
-  NumberOfOccupants,                      !- Feature Name 4
-  Double,                                 !- Feature Data Type 4
-  3.3900000000000001;                     !- Feature Value 4
-
-OS:BuildingUnit,
-  {52e499e6-1ea5-4a93-8a69-95c0b0188b22}, !- Handle
-  unit 2,                                 !- Name
-  ,                                       !- Rendering Color
-  Residential;                            !- Building Unit Type
-
-OS:AdditionalProperties,
-  {e05bf2e4-95ed-4fad-8516-43496d8312e3}, !- Handle
-  {52e499e6-1ea5-4a93-8a69-95c0b0188b22}, !- Object Name
-  Units Represented,                      !- Feature Name 1
-  Integer,                                !- Feature Data Type 1
-  1,                                      !- Feature Value 1
-  NumberOfBedrooms,                       !- Feature Name 2
-  Integer,                                !- Feature Data Type 2
-  3,                                      !- Feature Value 2
-  NumberOfBathrooms,                      !- Feature Name 3
-  Double,                                 !- Feature Data Type 3
-  2,                                      !- Feature Value 3
-  NumberOfOccupants,                      !- Feature Name 4
-  Double,                                 !- Feature Data Type 4
-  3.3900000000000001;                     !- Feature Value 4
-
-OS:BuildingUnit,
-  {87131e4a-677f-45ec-bd4b-a15d736e8794}, !- Handle
-  unit 3,                                 !- Name
-  ,                                       !- Rendering Color
-  Residential;                            !- Building Unit Type
-
-OS:AdditionalProperties,
-  {1bdd32c8-e8b5-428a-8933-022a821530e3}, !- Handle
-  {87131e4a-677f-45ec-bd4b-a15d736e8794}, !- Object Name
-  Units Represented,                      !- Feature Name 1
-  Integer,                                !- Feature Data Type 1
-  1,                                      !- Feature Value 1
-  NumberOfBedrooms,                       !- Feature Name 2
-  Integer,                                !- Feature Data Type 2
-  3,                                      !- Feature Value 2
-  NumberOfBathrooms,                      !- Feature Name 3
-  Double,                                 !- Feature Data Type 3
-  2,                                      !- Feature Value 3
-  NumberOfOccupants,                      !- Feature Name 4
-  Double,                                 !- Feature Data Type 4
-  3.3900000000000001;                     !- Feature Value 4
-
-OS:BuildingUnit,
-  {b0f9ddb8-da85-456a-a234-b7aeaa83c151}, !- Handle
-  unit 4,                                 !- Name
-  ,                                       !- Rendering Color
-  Residential;                            !- Building Unit Type
-
-OS:AdditionalProperties,
-  {ded8a3b3-474a-407f-9533-3f1fd5640923}, !- Handle
-  {b0f9ddb8-da85-456a-a234-b7aeaa83c151}, !- Object Name
-  Units Represented,                      !- Feature Name 1
-  Integer,                                !- Feature Data Type 1
-  1,                                      !- Feature Value 1
-  NumberOfBedrooms,                       !- Feature Name 2
-  Integer,                                !- Feature Data Type 2
-  3,                                      !- Feature Value 2
-  NumberOfBathrooms,                      !- Feature Name 3
-  Double,                                 !- Feature Data Type 3
-  2,                                      !- Feature Value 3
-  NumberOfOccupants,                      !- Feature Name 4
-  Double,                                 !- Feature Data Type 4
-  3.3900000000000001;                     !- Feature Value 4
-
-OS:Surface,
-  {d8852724-6b32-4bdf-a5ad-b4971be2f6fb}, !- Handle
-  Surface 18,                             !- Name
-  Floor,                                  !- Surface Type
-  ,                                       !- Construction Name
-  {7e970c57-8783-4997-87ab-9e013afd4ec3}, !- Space Name
-  Surface,                                !- Outside Boundary Condition
-  {49c64ffb-55fe-4de7-9879-1407c249be10}, !- Outside Boundary Condition Object
-  NoSun,                                  !- Sun Exposure
-  NoWind,                                 !- Wind Exposure
-  ,                                       !- View Factor to Ground
-  ,                                       !- Number of Vertices
-  19.3973532215094, 0, 2.4384,            !- X,Y,Z Vertex 1 {m}
-  19.3973532215094, -12.9315688143396, 2.4384, !- X,Y,Z Vertex 2 {m}
-  12.9315688143396, -12.9315688143396, 2.4384, !- X,Y,Z Vertex 3 {m}
-  12.9315688143396, 0, 2.4384;            !- X,Y,Z Vertex 4 {m}
-
-OS:Surface,
-  {88d93b3d-f06c-4c59-9e24-0cb2ef8cce03}, !- Handle
-  Surface 19,                             !- Name
-  Floor,                                  !- Surface Type
-  ,                                       !- Construction Name
-  {7e970c57-8783-4997-87ab-9e013afd4ec3}, !- Space Name
-  Surface,                                !- Outside Boundary Condition
-  {3700da74-44bc-4f8b-9de2-2b27fd4d1e79}, !- Outside Boundary Condition Object
-  NoSun,                                  !- Sun Exposure
-  NoWind,                                 !- Wind Exposure
-  ,                                       !- View Factor to Ground
-  ,                                       !- Number of Vertices
-  25.8631376286792, 0, 2.4384,            !- X,Y,Z Vertex 1 {m}
-  25.8631376286792, -12.9315688143396, 2.4384, !- X,Y,Z Vertex 2 {m}
-  19.3973532215094, -12.9315688143396, 2.4384, !- X,Y,Z Vertex 3 {m}
-  19.3973532215094, 0, 2.4384;            !- X,Y,Z Vertex 4 {m}
-
-OS:Surface,
-  {40ca95d8-f121-40b9-a5bf-3bacb10f45ea}, !- Handle
-  Surface 20,                             !- Name
-  Floor,                                  !- Surface Type
-  ,                                       !- Construction Name
-  {7e970c57-8783-4997-87ab-9e013afd4ec3}, !- Space Name
-  Surface,                                !- Outside Boundary Condition
-  {66f5072c-ec20-4d36-ad00-7af23a4f02aa}, !- Outside Boundary Condition Object
-  NoSun,                                  !- Sun Exposure
-  NoWind,                                 !- Wind Exposure
-  ,                                       !- View Factor to Ground
-  ,                                       !- Number of Vertices
-  12.9315688143396, 0, 2.4384,            !- X,Y,Z Vertex 1 {m}
-  12.9315688143396, -12.9315688143396, 2.4384, !- X,Y,Z Vertex 2 {m}
-  6.46578440716979, -12.9315688143396, 2.4384, !- X,Y,Z Vertex 3 {m}
-  6.46578440716979, 0, 2.4384;            !- X,Y,Z Vertex 4 {m}
+  3.3900000000000001;                     !- Feature Value 3
 
 OS:External:File,
-  {fe9103ba-9da3-46ad-ac45-8ba4a3f530fd}, !- Handle
+  {27240e91-6d21-4d59-ac64-9dd444ec7a86}, !- Handle
   8760.csv,                               !- Name
   8760.csv;                               !- File Name
 
 OS:Schedule:Day,
-  {4a6c7e18-aa76-4e11-a49d-1d95ff0aeaa5}, !- Handle
+  {65a66bc4-a699-406c-9880-699f17b5fd91}, !- Handle
   Schedule Day 1,                         !- Name
   ,                                       !- Schedule Type Limits Name
   ,                                       !- Interpolate to Timestep
@@ -1798,7 +709,7 @@
   0;                                      !- Value Until Time 1
 
 OS:Schedule:Day,
-  {76e2cfaa-1a9f-4468-8d22-f7e50c3a5f42}, !- Handle
+  {85bbb9d6-2c29-405e-abbd-56dbc8008858}, !- Handle
   Schedule Day 2,                         !- Name
   ,                                       !- Schedule Type Limits Name
   ,                                       !- Interpolate to Timestep
@@ -1807,10 +718,10 @@
   1;                                      !- Value Until Time 1
 
 OS:Schedule:File,
-  {3e0d0fc6-0799-48fb-a40a-9e0a646125f5}, !- Handle
+  {e9c907f6-2f24-4c63-9919-248620058279}, !- Handle
   occupants,                              !- Name
-  {9b6088de-18e7-4fee-bb06-2c8b77ac838a}, !- Schedule Type Limits Name
-  {fe9103ba-9da3-46ad-ac45-8ba4a3f530fd}, !- External File Name
+  {a19ceef3-b24c-4fd9-9c94-05dd1d694847}, !- Schedule Type Limits Name
+  {27240e91-6d21-4d59-ac64-9dd444ec7a86}, !- External File Name
   1,                                      !- Column Number
   1,                                      !- Rows to Skip at Top
   8760,                                   !- Number of Hours of Data
@@ -1819,22 +730,22 @@
   60;                                     !- Minutes per Item
 
 OS:Schedule:Ruleset,
-  {d2019ada-bc27-4f40-8d75-949a3e0f6cb1}, !- Handle
+  {0cfe058c-f6c4-4522-806c-cbeec9dcfced}, !- Handle
   Schedule Ruleset 1,                     !- Name
-  {2dde0243-cec7-438c-b38d-bd17e0729cba}, !- Schedule Type Limits Name
-  {4d108948-caf6-44c1-a1e1-04b062a12794}; !- Default Day Schedule Name
+  {129bb724-1853-4613-850c-348fc58e1e5a}, !- Schedule Type Limits Name
+  {2364bb71-7eeb-475e-b7eb-a483a2bd74be}; !- Default Day Schedule Name
 
 OS:Schedule:Day,
-  {4d108948-caf6-44c1-a1e1-04b062a12794}, !- Handle
+  {2364bb71-7eeb-475e-b7eb-a483a2bd74be}, !- Handle
   Schedule Day 3,                         !- Name
-  {2dde0243-cec7-438c-b38d-bd17e0729cba}, !- Schedule Type Limits Name
+  {129bb724-1853-4613-850c-348fc58e1e5a}, !- Schedule Type Limits Name
   ,                                       !- Interpolate to Timestep
   24,                                     !- Hour 1
   0,                                      !- Minute 1
   112.539290946133;                       !- Value Until Time 1
 
 OS:People:Definition,
-  {e40ead41-554f-4654-9c76-6730c3107d9b}, !- Handle
+  {7faa5719-d980-4908-8e1f-4a69418ab97c}, !- Handle
   res occupants|living space,             !- Name
   People,                                 !- Number of People Calculation Method
   3.39,                                   !- Number of People {people}
@@ -1847,12 +758,12 @@
   ZoneAveraged;                           !- Mean Radiant Temperature Calculation Type
 
 OS:People,
-  {2e49a269-0738-461e-83a1-392c861c00d0}, !- Handle
+  {1336282d-3f6c-4a8d-9cb5-93276002ee41}, !- Handle
   res occupants|living space,             !- Name
-  {e40ead41-554f-4654-9c76-6730c3107d9b}, !- People Definition Name
-  {af4adc73-564f-443f-a9e8-375585b822e6}, !- Space or SpaceType Name
-  {3e0d0fc6-0799-48fb-a40a-9e0a646125f5}, !- Number of People Schedule Name
-  {d2019ada-bc27-4f40-8d75-949a3e0f6cb1}, !- Activity Level Schedule Name
+  {7faa5719-d980-4908-8e1f-4a69418ab97c}, !- People Definition Name
+  {b67f45a7-bbae-4f8d-aec9-2639af2c7fe6}, !- Space or SpaceType Name
+  {e9c907f6-2f24-4c63-9919-248620058279}, !- Number of People Schedule Name
+  {0cfe058c-f6c4-4522-806c-cbeec9dcfced}, !- Activity Level Schedule Name
   ,                                       !- Surface Name/Angle Factor List Name
   ,                                       !- Work Efficiency Schedule Name
   ,                                       !- Clothing Insulation Schedule Name
@@ -1860,7 +771,7 @@
   1;                                      !- Multiplier
 
 OS:ScheduleTypeLimits,
-  {2dde0243-cec7-438c-b38d-bd17e0729cba}, !- Handle
+  {129bb724-1853-4613-850c-348fc58e1e5a}, !- Handle
   ActivityLevel,                          !- Name
   0,                                      !- Lower Limit Value
   ,                                       !- Upper Limit Value
@@ -1868,146 +779,14 @@
   ActivityLevel;                          !- Unit Type
 
 OS:ScheduleTypeLimits,
-  {9b6088de-18e7-4fee-bb06-2c8b77ac838a}, !- Handle
+  {a19ceef3-b24c-4fd9-9c94-05dd1d694847}, !- Handle
   Fractional,                             !- Name
   0,                                      !- Lower Limit Value
   1,                                      !- Upper Limit Value
   Continuous;                             !- Numeric Type
 
-OS:Schedule:Day,
-  {c0177f1d-0ce5-4c3d-9e20-50f96b90bd0a}, !- Handle
-  Schedule Day 4,                         !- Name
-  ,                                       !- Schedule Type Limits Name
-  ,                                       !- Interpolate to Timestep
-  24,                                     !- Hour 1
-  0,                                      !- Minute 1
-  0;                                      !- Value Until Time 1
-
-OS:Schedule:Day,
-  {e4135135-7cef-45e4-880d-0ecb78108b0a}, !- Handle
-  Schedule Day 5,                         !- Name
-  ,                                       !- Schedule Type Limits Name
-  ,                                       !- Interpolate to Timestep
-  24,                                     !- Hour 1
-  0,                                      !- Minute 1
-  1;                                      !- Value Until Time 1
-
-OS:People:Definition,
-  {b1541dda-94ed-4c80-ae49-d8fe78b9c15b}, !- Handle
-  res occupants|unit 2|living space|unit 2|story 1, !- Name
-  People,                                 !- Number of People Calculation Method
-  3.39,                                   !- Number of People {people}
-  ,                                       !- People per Space Floor Area {person/m2}
-  ,                                       !- Space Floor Area per Person {m2/person}
-  0.319734,                               !- Fraction Radiant
-  0.573,                                  !- Sensible Heat Fraction
-  0,                                      !- Carbon Dioxide Generation Rate {m3/s-W}
-  No,                                     !- Enable ASHRAE 55 Comfort Warnings
-  ZoneAveraged;                           !- Mean Radiant Temperature Calculation Type
-
-OS:People,
-  {fbf1f876-4796-47d6-a5ee-319af05b2c8a}, !- Handle
-  res occupants|unit 2|living space|unit 2|story 1, !- Name
-  {b1541dda-94ed-4c80-ae49-d8fe78b9c15b}, !- People Definition Name
-  {26da1f26-081b-4aa2-98ab-a66dcac113b7}, !- Space or SpaceType Name
-  {3e0d0fc6-0799-48fb-a40a-9e0a646125f5}, !- Number of People Schedule Name
-  {d2019ada-bc27-4f40-8d75-949a3e0f6cb1}, !- Activity Level Schedule Name
-  ,                                       !- Surface Name/Angle Factor List Name
-  ,                                       !- Work Efficiency Schedule Name
-  ,                                       !- Clothing Insulation Schedule Name
-  ,                                       !- Air Velocity Schedule Name
-  1;                                      !- Multiplier
-
-OS:Schedule:Day,
-  {3220e82e-65b7-4c40-b191-664eca889e96}, !- Handle
-  Schedule Day 6,                         !- Name
-  ,                                       !- Schedule Type Limits Name
-  ,                                       !- Interpolate to Timestep
-  24,                                     !- Hour 1
-  0,                                      !- Minute 1
-  0;                                      !- Value Until Time 1
-
-OS:Schedule:Day,
-  {4f69f2f7-4383-47d5-a23e-1ddf9d06e170}, !- Handle
-  Schedule Day 7,                         !- Name
-  ,                                       !- Schedule Type Limits Name
-  ,                                       !- Interpolate to Timestep
-  24,                                     !- Hour 1
-  0,                                      !- Minute 1
-  1;                                      !- Value Until Time 1
-
-OS:People:Definition,
-  {fd37bd48-2797-4c0b-bba4-a5455b20542e}, !- Handle
-  res occupants|unit 3|living space|unit 3|story 1, !- Name
-  People,                                 !- Number of People Calculation Method
-  3.39,                                   !- Number of People {people}
-  ,                                       !- People per Space Floor Area {person/m2}
-  ,                                       !- Space Floor Area per Person {m2/person}
-  0.319734,                               !- Fraction Radiant
-  0.573,                                  !- Sensible Heat Fraction
-  0,                                      !- Carbon Dioxide Generation Rate {m3/s-W}
-  No,                                     !- Enable ASHRAE 55 Comfort Warnings
-  ZoneAveraged;                           !- Mean Radiant Temperature Calculation Type
-
-OS:People,
-  {b5a652f3-f373-457e-b0a4-a8b14c3f5510}, !- Handle
-  res occupants|unit 3|living space|unit 3|story 1, !- Name
-  {fd37bd48-2797-4c0b-bba4-a5455b20542e}, !- People Definition Name
-  {19cb3fde-2d4f-480e-972f-2bed7e0bce91}, !- Space or SpaceType Name
-  {3e0d0fc6-0799-48fb-a40a-9e0a646125f5}, !- Number of People Schedule Name
-  {d2019ada-bc27-4f40-8d75-949a3e0f6cb1}, !- Activity Level Schedule Name
-  ,                                       !- Surface Name/Angle Factor List Name
-  ,                                       !- Work Efficiency Schedule Name
-  ,                                       !- Clothing Insulation Schedule Name
-  ,                                       !- Air Velocity Schedule Name
-  1;                                      !- Multiplier
-
-OS:Schedule:Day,
-  {b9f41adc-253b-4566-a936-512cd6c7f2ba}, !- Handle
-  Schedule Day 8,                         !- Name
-  ,                                       !- Schedule Type Limits Name
-  ,                                       !- Interpolate to Timestep
-  24,                                     !- Hour 1
-  0,                                      !- Minute 1
-  0;                                      !- Value Until Time 1
-
-OS:Schedule:Day,
-  {c9a3652c-fcb7-41b9-8e06-e4691985ebd1}, !- Handle
-  Schedule Day 9,                         !- Name
-  ,                                       !- Schedule Type Limits Name
-  ,                                       !- Interpolate to Timestep
-  24,                                     !- Hour 1
-  0,                                      !- Minute 1
-  1;                                      !- Value Until Time 1
-
-OS:People:Definition,
-  {cea2d41f-b32a-4450-ae51-67160bf124e5}, !- Handle
-  res occupants|unit 4|living space|unit 4|story 1, !- Name
-  People,                                 !- Number of People Calculation Method
-  3.39,                                   !- Number of People {people}
-  ,                                       !- People per Space Floor Area {person/m2}
-  ,                                       !- Space Floor Area per Person {m2/person}
-  0.319734,                               !- Fraction Radiant
-  0.573,                                  !- Sensible Heat Fraction
-  0,                                      !- Carbon Dioxide Generation Rate {m3/s-W}
-  No,                                     !- Enable ASHRAE 55 Comfort Warnings
-  ZoneAveraged;                           !- Mean Radiant Temperature Calculation Type
-
-OS:People,
-  {5d7a4958-69e4-4a74-bbbc-8de2bf5c9fda}, !- Handle
-  res occupants|unit 4|living space|unit 4|story 1, !- Name
-  {cea2d41f-b32a-4450-ae51-67160bf124e5}, !- People Definition Name
-  {8d2b161f-85e9-4a4b-bac2-d998a5317127}, !- Space or SpaceType Name
-  {3e0d0fc6-0799-48fb-a40a-9e0a646125f5}, !- Number of People Schedule Name
-  {d2019ada-bc27-4f40-8d75-949a3e0f6cb1}, !- Activity Level Schedule Name
-  ,                                       !- Surface Name/Angle Factor List Name
-  ,                                       !- Work Efficiency Schedule Name
-  ,                                       !- Clothing Insulation Schedule Name
-  ,                                       !- Air Velocity Schedule Name
-  1;                                      !- Multiplier
-
 OS:Curve:Biquadratic,
-  {3bd8c999-0693-4a14-9dc4-eda1579e4586}, !- Handle
+  {a3ab0e77-c191-497c-a9b5-854daefcda31}, !- Handle
   ConstantBiquadratic,                    !- Name
   1,                                      !- Coefficient1 Constant
   0,                                      !- Coefficient2 x
@@ -2021,7 +800,7 @@
   100;                                    !- Maximum Value of y
 
 OS:Curve:Biquadratic,
-  {86527aca-752d-493b-b714-3c19a6e956db}, !- Handle
+  {e926543c-7e37-45cb-abf1-c6e1d5184de0}, !- Handle
   Cool-Cap-fT1,                           !- Name
   1.550902001,                            !- Coefficient1 Constant
   -0.0750500892,                          !- Coefficient2 x
@@ -2035,7 +814,7 @@
   51.66;                                  !- Maximum Value of y
 
 OS:Curve:Biquadratic,
-  {93b2c373-0970-4f56-a5fb-f316f31ff0ec}, !- Handle
+  {44a6fa93-1305-4d0e-bfe7-983257df2ed1}, !- Handle
   Cool-EIR-fT1,                           !- Name
   -0.304282997000001,                     !- Coefficient1 Constant
   0.1180477062,                           !- Coefficient2 x
@@ -2049,7 +828,7 @@
   51.66;                                  !- Maximum Value of y
 
 OS:Curve:Quadratic,
-  {b4826c7a-b9ed-49c3-a0b1-39a31e813479}, !- Handle
+  {6e91c21a-9954-4336-930e-b348d39db597}, !- Handle
   Cool-PLF-fPLR1,                         !- Name
   0.93,                                   !- Coefficient1 Constant
   0.07,                                   !- Coefficient2 x
@@ -2060,7 +839,7 @@
   1;                                      !- Maximum Curve Output
 
 OS:Curve:Quadratic,
-  {5801c04c-8f42-4257-829d-da176eb4ca5b}, !- Handle
+  {27c4ecac-e584-4205-a09c-0d48f67c4185}, !- Handle
   Cool-Cap-fFF1,                          !- Name
   0.718605468,                            !- Coefficient1 Constant
   0.410099989,                            !- Coefficient2 x
@@ -2071,7 +850,7 @@
   2;                                      !- Maximum Curve Output
 
 OS:Curve:Quadratic,
-  {ffde5bba-8397-40d9-b25b-117f7181b48a}, !- Handle
+  {9cb8062f-4a92-4e6a-b6eb-05c82ca62692}, !- Handle
   Cool-EIR-fFF1,                          !- Name
   1.32299905,                             !- Coefficient1 Constant
   -0.477711207,                           !- Coefficient2 x
@@ -2082,13 +861,13 @@
   2;                                      !- Maximum Curve Output
 
 OS:Schedule:Constant,
-  {f0bdd972-82db-46e9-bc6c-9b563bd16bea}, !- Handle
+  {9e6eb204-ac48-4a2d-86fb-a786d1d059a4}, !- Handle
   Always On Discrete,                     !- Name
-  {afe2ec82-27eb-4e9d-8275-61192dbe57fc}, !- Schedule Type Limits Name
+  {f9faec05-c106-4e22-8f94-5e0def4f474e}, !- Schedule Type Limits Name
   1;                                      !- Value
 
 OS:ScheduleTypeLimits,
-  {afe2ec82-27eb-4e9d-8275-61192dbe57fc}, !- Handle
+  {f9faec05-c106-4e22-8f94-5e0def4f474e}, !- Handle
   OnOff,                                  !- Name
   0,                                      !- Lower Limit Value
   1,                                      !- Upper Limit Value
@@ -2096,9 +875,9 @@
   Availability;                           !- Unit Type
 
 OS:Coil:Cooling:DX:SingleSpeed,
-  {de70684d-e123-4aaf-915a-d29a95bb2131}, !- Handle
+  {37ba3625-0f46-4a5a-a42e-dcb2998eaa7c}, !- Handle
   res ac cooling coil,                    !- Name
-  {f0bdd972-82db-46e9-bc6c-9b563bd16bea}, !- Availability Schedule Name
+  {9e6eb204-ac48-4a2d-86fb-a786d1d059a4}, !- Availability Schedule Name
   autosize,                               !- Rated Total Cooling Capacity {W}
   0.740402528813699,                      !- Rated Sensible Heat Ratio
   3.9505446283126,                        !- Rated COP {W/W}
@@ -2106,11 +885,11 @@
   773.3912012006,                         !- Rated Evaporator Fan Power Per Volume Flow Rate {W/(m3/s)}
   ,                                       !- Air Inlet Node Name
   ,                                       !- Air Outlet Node Name
-  {86527aca-752d-493b-b714-3c19a6e956db}, !- Total Cooling Capacity Function of Temperature Curve Name
-  {5801c04c-8f42-4257-829d-da176eb4ca5b}, !- Total Cooling Capacity Function of Flow Fraction Curve Name
-  {93b2c373-0970-4f56-a5fb-f316f31ff0ec}, !- Energy Input Ratio Function of Temperature Curve Name
-  {ffde5bba-8397-40d9-b25b-117f7181b48a}, !- Energy Input Ratio Function of Flow Fraction Curve Name
-  {b4826c7a-b9ed-49c3-a0b1-39a31e813479}, !- Part Load Fraction Correlation Curve Name
+  {e926543c-7e37-45cb-abf1-c6e1d5184de0}, !- Total Cooling Capacity Function of Temperature Curve Name
+  {27c4ecac-e584-4205-a09c-0d48f67c4185}, !- Total Cooling Capacity Function of Flow Fraction Curve Name
+  {44a6fa93-1305-4d0e-bfe7-983257df2ed1}, !- Energy Input Ratio Function of Temperature Curve Name
+  {9cb8062f-4a92-4e6a-b6eb-05c82ca62692}, !- Energy Input Ratio Function of Flow Fraction Curve Name
+  {6e91c21a-9954-4336-930e-b348d39db597}, !- Part Load Fraction Correlation Curve Name
   1000,                                   !- Nominal Time for Condensate Removal to Begin {s}
   1.5,                                    !- Ratio of Initial Moisture Evaporation Rate and Steady State Latent Capacity {dimensionless}
   3,                                      !- Maximum Cycling Rate {cycles/hr}
@@ -2129,9 +908,9 @@
   ;                                       !- Basin Heater Operating Schedule Name
 
 OS:Fan:OnOff,
-  {4b126c6b-e4e4-484b-9139-7296fa4a33e7}, !- Handle
+  {f1373d29-dddc-4f2e-b47e-d7819d39c758}, !- Handle
   res ac clg supply fan,                  !- Name
-  {f0bdd972-82db-46e9-bc6c-9b563bd16bea}, !- Availability Schedule Name
+  {9e6eb204-ac48-4a2d-86fb-a786d1d059a4}, !- Availability Schedule Name
   0.75,                                   !- Fan Total Efficiency
   794.580001233493,                       !- Pressure Rise {Pa}
   autosize,                               !- Maximum Flow Rate {m3/s}
@@ -2139,12 +918,12 @@
   1,                                      !- Motor In Airstream Fraction
   ,                                       !- Air Inlet Node Name
   ,                                       !- Air Outlet Node Name
-  {74449ed7-304e-4bd8-a0ac-f20293b985e5}, !- Fan Power Ratio Function of Speed Ratio Curve Name
-  {3e314ab4-c704-422d-bbde-154784288114}, !- Fan Efficiency Ratio Function of Speed Ratio Curve Name
+  {4833fda6-9940-4095-bf5b-72cbadc2f486}, !- Fan Power Ratio Function of Speed Ratio Curve Name
+  {b9a92fea-7c73-4b86-b0f5-0b32bcd3f89b}, !- Fan Efficiency Ratio Function of Speed Ratio Curve Name
   res ac clg supply fan;                  !- End-Use Subcategory
 
 OS:Curve:Exponent,
-  {74449ed7-304e-4bd8-a0ac-f20293b985e5}, !- Handle
+  {4833fda6-9940-4095-bf5b-72cbadc2f486}, !- Handle
   Fan On Off Power Curve,                 !- Name
   1,                                      !- Coefficient1 Constant
   0,                                      !- Coefficient2 Constant
@@ -2157,7 +936,7 @@
   ;                                       !- Output Unit Type
 
 OS:Curve:Cubic,
-  {3e314ab4-c704-422d-bbde-154784288114}, !- Handle
+  {b9a92fea-7c73-4b86-b0f5-0b32bcd3f89b}, !- Handle
   Fan On Off Efficiency Curve,            !- Name
   1,                                      !- Coefficient1 Constant
   0,                                      !- Coefficient2 x
@@ -2167,20 +946,20 @@
   1;                                      !- Maximum Value of x
 
 OS:AirLoopHVAC:UnitarySystem,
-  {9eb46452-5511-4881-86ac-0c1f437ea6fb}, !- Handle
+  {cd77a222-c6da-46a5-8a08-5828f520ee1b}, !- Handle
   res ac unitary system,                  !- Name
   Load,                                   !- Control Type
-  {341ce72e-c9c6-4837-abe0-6e5b9d2a8c92}, !- Controlling Zone or Thermostat Location
+  {c13715dd-5368-4703-906a-ea1b07a02cac}, !- Controlling Zone or Thermostat Location
   None,                                   !- Dehumidification Control Type
-  {f0bdd972-82db-46e9-bc6c-9b563bd16bea}, !- Availability Schedule Name
-  {317ab4c1-d56d-4b2c-96e7-74905206760e}, !- Air Inlet Node Name
-  {25197969-b449-4c5a-8f27-6c817bf6db7b}, !- Air Outlet Node Name
-  {4b126c6b-e4e4-484b-9139-7296fa4a33e7}, !- Supply Fan Name
+  {9e6eb204-ac48-4a2d-86fb-a786d1d059a4}, !- Availability Schedule Name
+  {de9c9d7f-822f-4e0c-9c4f-ac2889bbcdc8}, !- Air Inlet Node Name
+  {8d667495-ba56-4268-984a-aff5ee28d3ff}, !- Air Outlet Node Name
+  {f1373d29-dddc-4f2e-b47e-d7819d39c758}, !- Supply Fan Name
   BlowThrough,                            !- Fan Placement
-  {80a22169-b18e-4366-8415-f305d2915b09}, !- Supply Air Fan Operating Mode Schedule Name
+  {98ef82ad-e02c-450f-9e10-c8c27c76a736}, !- Supply Air Fan Operating Mode Schedule Name
   ,                                       !- Heating Coil Name
   1,                                      !- DX Heating Coil Sizing Ratio
-  {de70684d-e123-4aaf-915a-d29a95bb2131}, !- Cooling Coil Name
+  {37ba3625-0f46-4a5a-a42e-dcb2998eaa7c}, !- Cooling Coil Name
   No,                                     !- Use DOAS DX Cooling Coil
   2,                                      !- DOAS DX Cooling Coil Leaving Minimum Air Temperature {C}
   SensibleOnlyLoadControl,                !- Latent Load Control
@@ -2213,13 +992,13 @@
   0;                                      !- Ancilliary Off-Cycle Electric Power {W}
 
 OS:Schedule:Constant,
-  {80a22169-b18e-4366-8415-f305d2915b09}, !- Handle
+  {98ef82ad-e02c-450f-9e10-c8c27c76a736}, !- Handle
   Always Off Discrete,                    !- Name
-  {23ed5987-e045-427e-a17f-b4d1e6d59a4e}, !- Schedule Type Limits Name
+  {f9ef44bd-071e-4590-b022-69c2214324fd}, !- Schedule Type Limits Name
   0;                                      !- Value
 
 OS:ScheduleTypeLimits,
-  {23ed5987-e045-427e-a17f-b4d1e6d59a4e}, !- Handle
+  {f9ef44bd-071e-4590-b022-69c2214324fd}, !- Handle
   OnOff 1,                                !- Name
   0,                                      !- Lower Limit Value
   1,                                      !- Upper Limit Value
@@ -2227,119 +1006,119 @@
   Availability;                           !- Unit Type
 
 OS:AirLoopHVAC,
-  {95adf4d7-aa05-4faa-972c-5bbedfa4eee6}, !- Handle
+  {fee516c5-8b7b-4333-89d0-4b194299bbe4}, !- Handle
   res ac asys,                            !- Name
   ,                                       !- Controller List Name
-  {f0bdd972-82db-46e9-bc6c-9b563bd16bea}, !- Availability Schedule
-  {d26aae48-fc5c-4883-8bf3-c443a531fab6}, !- Availability Manager List Name
+  {9e6eb204-ac48-4a2d-86fb-a786d1d059a4}, !- Availability Schedule
+  {9de692b6-af47-4614-b830-8ace1998d402}, !- Availability Manager List Name
   AutoSize,                               !- Design Supply Air Flow Rate {m3/s}
   ,                                       !- Branch List Name
   ,                                       !- Connector List Name
-  {770c62a2-facb-46c9-8d52-120685355710}, !- Supply Side Inlet Node Name
-  {dcd1d83d-3852-478f-915c-83ee058b055c}, !- Demand Side Outlet Node Name
-  {15780114-5cf4-4285-a821-6a64effd6b19}, !- Demand Side Inlet Node A
-  {9ddb4a3c-fb01-445f-9987-375929738782}, !- Supply Side Outlet Node A
+  {883bdcdb-a978-45f7-87ad-49a195bb5f8c}, !- Supply Side Inlet Node Name
+  {b6c3f774-a15b-4241-9373-b38a3cded14d}, !- Demand Side Outlet Node Name
+  {13c89b0c-d009-43cb-b17d-4bca8c146046}, !- Demand Side Inlet Node A
+  {e4b2be2d-d044-4ff4-ba97-a1dcd3530827}, !- Supply Side Outlet Node A
   ,                                       !- Demand Side Inlet Node B
   ,                                       !- Supply Side Outlet Node B
   ,                                       !- Return Air Bypass Flow Temperature Setpoint Schedule Name
-  {badf24b1-e401-4933-b3bd-9bca7a28a8ec}, !- Demand Mixer Name
-  {38e0cf93-6368-42b9-85c9-e457373051cc}, !- Demand Splitter A Name
+  {fc29a5db-6fdc-467c-900c-1e04a7997849}, !- Demand Mixer Name
+  {9b314bdd-f1a5-40b0-ac99-bc6bb64bbebc}, !- Demand Splitter A Name
   ,                                       !- Demand Splitter B Name
   ;                                       !- Supply Splitter Name
 
 OS:Node,
-  {d23876cd-da4c-4383-9798-411fca38ab31}, !- Handle
+  {95515a95-f5ca-4eb8-ba2e-0d24a0173168}, !- Handle
+  Node 3,                                 !- Name
+  {883bdcdb-a978-45f7-87ad-49a195bb5f8c}, !- Inlet Port
+  {de9c9d7f-822f-4e0c-9c4f-ac2889bbcdc8}; !- Outlet Port
+
+OS:Node,
+  {798adfc6-70dc-4794-8373-a44ef58e23bd}, !- Handle
+  Node 4,                                 !- Name
+  {8d667495-ba56-4268-984a-aff5ee28d3ff}, !- Inlet Port
+  {e4b2be2d-d044-4ff4-ba97-a1dcd3530827}; !- Outlet Port
+
+OS:Connection,
+  {883bdcdb-a978-45f7-87ad-49a195bb5f8c}, !- Handle
+  {2f7aa560-d8ce-496e-b781-04a0defa7a60}, !- Name
+  {fee516c5-8b7b-4333-89d0-4b194299bbe4}, !- Source Object
+  8,                                      !- Outlet Port
+  {95515a95-f5ca-4eb8-ba2e-0d24a0173168}, !- Target Object
+  2;                                      !- Inlet Port
+
+OS:Connection,
+  {e4b2be2d-d044-4ff4-ba97-a1dcd3530827}, !- Handle
+  {e098bae4-211f-4ef6-9e21-4cef69c9406b}, !- Name
+  {798adfc6-70dc-4794-8373-a44ef58e23bd}, !- Source Object
+  3,                                      !- Outlet Port
+  {fee516c5-8b7b-4333-89d0-4b194299bbe4}, !- Target Object
+  11;                                     !- Inlet Port
+
+OS:Node,
+  {1f007026-3960-4513-be7d-b0469ad2c23a}, !- Handle
+  Node 5,                                 !- Name
+  {13c89b0c-d009-43cb-b17d-4bca8c146046}, !- Inlet Port
+  {4a3f5576-4b22-4580-b8da-6b837b19ff72}; !- Outlet Port
+
+OS:Node,
+  {7da320f6-3a26-410d-9e61-03565bb6661a}, !- Handle
   Node 6,                                 !- Name
-  {770c62a2-facb-46c9-8d52-120685355710}, !- Inlet Port
-  {317ab4c1-d56d-4b2c-96e7-74905206760e}; !- Outlet Port
+  {4b7e2665-d1af-4274-9635-9b3167ebd275}, !- Inlet Port
+  {b6c3f774-a15b-4241-9373-b38a3cded14d}; !- Outlet Port
 
 OS:Node,
-  {7b67c88b-b955-4351-9f4b-f55ec966a62c}, !- Handle
+  {cf70ce04-7203-4e27-9c0d-37984575a4d8}, !- Handle
   Node 7,                                 !- Name
-  {25197969-b449-4c5a-8f27-6c817bf6db7b}, !- Inlet Port
-  {9ddb4a3c-fb01-445f-9987-375929738782}; !- Outlet Port
-
-OS:Connection,
-  {770c62a2-facb-46c9-8d52-120685355710}, !- Handle
-  {8e18d921-2075-46af-8d46-52e4d8d9acc0}, !- Name
-  {95adf4d7-aa05-4faa-972c-5bbedfa4eee6}, !- Source Object
-  8,                                      !- Outlet Port
-  {d23876cd-da4c-4383-9798-411fca38ab31}, !- Target Object
+  {ccbe4525-2968-4416-9729-52f03dddd70d}, !- Inlet Port
+  {72a34a09-92f8-4335-8b67-56deac98aba9}; !- Outlet Port
+
+OS:Connection,
+  {13c89b0c-d009-43cb-b17d-4bca8c146046}, !- Handle
+  {2e2a8112-f447-4888-a656-88185969858b}, !- Name
+  {fee516c5-8b7b-4333-89d0-4b194299bbe4}, !- Source Object
+  10,                                     !- Outlet Port
+  {1f007026-3960-4513-be7d-b0469ad2c23a}, !- Target Object
   2;                                      !- Inlet Port
 
 OS:Connection,
-  {9ddb4a3c-fb01-445f-9987-375929738782}, !- Handle
-  {048fc0a6-4fd3-4be5-a38f-5dc7867df836}, !- Name
-  {7b67c88b-b955-4351-9f4b-f55ec966a62c}, !- Source Object
+  {b6c3f774-a15b-4241-9373-b38a3cded14d}, !- Handle
+  {c45437f0-2565-4b58-b3f1-ffd2b7ce5216}, !- Name
+  {7da320f6-3a26-410d-9e61-03565bb6661a}, !- Source Object
   3,                                      !- Outlet Port
-  {95adf4d7-aa05-4faa-972c-5bbedfa4eee6}, !- Target Object
-  11;                                     !- Inlet Port
-
-OS:Node,
-  {23c9a676-ec6a-4c52-8c15-156a853b8c79}, !- Handle
-  Node 8,                                 !- Name
-  {15780114-5cf4-4285-a821-6a64effd6b19}, !- Inlet Port
-  {e6ce3133-ef6d-4332-b91e-6513079906c7}; !- Outlet Port
-
-OS:Node,
-  {1b33d19e-a272-4659-91bb-04c7d4c8e770}, !- Handle
-  Node 9,                                 !- Name
-  {a169d65c-3d45-4692-960e-3e5d65628b9e}, !- Inlet Port
-  {dcd1d83d-3852-478f-915c-83ee058b055c}; !- Outlet Port
-
-OS:Node,
-  {090011fe-33af-46a1-9386-009645274f13}, !- Handle
-  Node 10,                                !- Name
-  {86332d2b-684c-4b3b-a929-5b11ebbcc1cb}, !- Inlet Port
-  {d7b59249-fc7b-4a1c-8e57-43d6799ea170}; !- Outlet Port
-
-OS:Connection,
-  {15780114-5cf4-4285-a821-6a64effd6b19}, !- Handle
-  {b2a1328c-03ff-4ee8-8760-c6c0ed16eb9e}, !- Name
-  {95adf4d7-aa05-4faa-972c-5bbedfa4eee6}, !- Source Object
-  10,                                     !- Outlet Port
-  {23c9a676-ec6a-4c52-8c15-156a853b8c79}, !- Target Object
+  {fee516c5-8b7b-4333-89d0-4b194299bbe4}, !- Target Object
+  9;                                      !- Inlet Port
+
+OS:AirLoopHVAC:ZoneSplitter,
+  {9b314bdd-f1a5-40b0-ac99-bc6bb64bbebc}, !- Handle
+  res ac zone splitter,                   !- Name
+  {4a3f5576-4b22-4580-b8da-6b837b19ff72}, !- Inlet Node Name
+  {8901e19f-18e1-49ee-ab95-5db15209636a}; !- Outlet Node Name 1
+
+OS:AirLoopHVAC:ZoneMixer,
+  {fc29a5db-6fdc-467c-900c-1e04a7997849}, !- Handle
+  res ac zone mixer,                      !- Name
+  {4b7e2665-d1af-4274-9635-9b3167ebd275}, !- Outlet Node Name
+  {03e567d1-375c-434d-8f0e-afbb3fdaee57}; !- Inlet Node Name 1
+
+OS:Connection,
+  {4a3f5576-4b22-4580-b8da-6b837b19ff72}, !- Handle
+  {cf166496-7e49-4f01-8c2f-fb3444765169}, !- Name
+  {1f007026-3960-4513-be7d-b0469ad2c23a}, !- Source Object
+  3,                                      !- Outlet Port
+  {9b314bdd-f1a5-40b0-ac99-bc6bb64bbebc}, !- Target Object
   2;                                      !- Inlet Port
 
 OS:Connection,
-  {dcd1d83d-3852-478f-915c-83ee058b055c}, !- Handle
-  {0ec923b4-4df1-43df-b426-1f2d5c68b351}, !- Name
-  {1b33d19e-a272-4659-91bb-04c7d4c8e770}, !- Source Object
-  3,                                      !- Outlet Port
-  {95adf4d7-aa05-4faa-972c-5bbedfa4eee6}, !- Target Object
-  9;                                      !- Inlet Port
-
-OS:AirLoopHVAC:ZoneSplitter,
-  {38e0cf93-6368-42b9-85c9-e457373051cc}, !- Handle
-  res ac zone splitter,                   !- Name
-  {e6ce3133-ef6d-4332-b91e-6513079906c7}, !- Inlet Node Name
-  {8071d6e0-3d68-4627-9e8c-f107a942ebc3}; !- Outlet Node Name 1
-
-OS:AirLoopHVAC:ZoneMixer,
-  {badf24b1-e401-4933-b3bd-9bca7a28a8ec}, !- Handle
-  res ac zone mixer,                      !- Name
-  {a169d65c-3d45-4692-960e-3e5d65628b9e}, !- Outlet Node Name
-  {f80186af-104f-42c7-95db-29c4c099dfe6}; !- Inlet Node Name 1
-
-OS:Connection,
-  {e6ce3133-ef6d-4332-b91e-6513079906c7}, !- Handle
-  {4bd50278-840f-4716-ac59-f1c98f4f6ed1}, !- Name
-  {23c9a676-ec6a-4c52-8c15-156a853b8c79}, !- Source Object
-  3,                                      !- Outlet Port
-  {38e0cf93-6368-42b9-85c9-e457373051cc}, !- Target Object
+  {4b7e2665-d1af-4274-9635-9b3167ebd275}, !- Handle
+  {d6d8f877-4a92-41c4-b601-eda9dd134c83}, !- Name
+  {fc29a5db-6fdc-467c-900c-1e04a7997849}, !- Source Object
+  2,                                      !- Outlet Port
+  {7da320f6-3a26-410d-9e61-03565bb6661a}, !- Target Object
   2;                                      !- Inlet Port
 
-OS:Connection,
-  {a169d65c-3d45-4692-960e-3e5d65628b9e}, !- Handle
-  {919421ba-5ee3-4670-b5fe-802faba5d565}, !- Name
-  {badf24b1-e401-4933-b3bd-9bca7a28a8ec}, !- Source Object
-  2,                                      !- Outlet Port
-  {1b33d19e-a272-4659-91bb-04c7d4c8e770}, !- Target Object
-  2;                                      !- Inlet Port
-
 OS:Sizing:System,
-  {6f7caf3e-9bb2-4f90-bfd6-a356dc1d2c51}, !- Handle
-  {95adf4d7-aa05-4faa-972c-5bbedfa4eee6}, !- AirLoop Name
+  {096b3a34-01d7-4759-b4f3-0f928b691361}, !- Handle
+  {fee516c5-8b7b-4333-89d0-4b194299bbe4}, !- AirLoop Name
   Sensible,                               !- Type of Load to Size On
   Autosize,                               !- Design Outdoor Air Flow Rate {m3/s}
   0.3,                                    !- Central Heating Maximum System Air Flow Ratio
@@ -2378,96 +1157,96 @@
   OnOff;                                  !- Central Cooling Capacity Control Method
 
 OS:AvailabilityManagerAssignmentList,
-  {d26aae48-fc5c-4883-8bf3-c443a531fab6}, !- Handle
+  {9de692b6-af47-4614-b830-8ace1998d402}, !- Handle
   Air Loop HVAC 1 AvailabilityManagerAssignmentList; !- Name
 
 OS:Connection,
-  {317ab4c1-d56d-4b2c-96e7-74905206760e}, !- Handle
-  {3eedd6fb-1af9-4966-b40d-1e2d42d62c48}, !- Name
-  {d23876cd-da4c-4383-9798-411fca38ab31}, !- Source Object
+  {de9c9d7f-822f-4e0c-9c4f-ac2889bbcdc8}, !- Handle
+  {12f30e36-e5a6-433d-9b33-bf691284acde}, !- Name
+  {95515a95-f5ca-4eb8-ba2e-0d24a0173168}, !- Source Object
   3,                                      !- Outlet Port
-  {9eb46452-5511-4881-86ac-0c1f437ea6fb}, !- Target Object
+  {cd77a222-c6da-46a5-8a08-5828f520ee1b}, !- Target Object
   6;                                      !- Inlet Port
 
 OS:Connection,
-  {25197969-b449-4c5a-8f27-6c817bf6db7b}, !- Handle
-  {6eab62ba-6a72-4c78-b2d9-0613f367d087}, !- Name
-  {9eb46452-5511-4881-86ac-0c1f437ea6fb}, !- Source Object
+  {8d667495-ba56-4268-984a-aff5ee28d3ff}, !- Handle
+  {fb2522f8-c2e7-4be1-beca-79a067414ed0}, !- Name
+  {cd77a222-c6da-46a5-8a08-5828f520ee1b}, !- Source Object
   7,                                      !- Outlet Port
-  {7b67c88b-b955-4351-9f4b-f55ec966a62c}, !- Target Object
+  {798adfc6-70dc-4794-8373-a44ef58e23bd}, !- Target Object
   2;                                      !- Inlet Port
 
 OS:AirTerminal:SingleDuct:ConstantVolume:NoReheat,
-  {4d5bfe5e-b4d0-4f4f-a50b-071a652e722b}, !- Handle
+  {21775fc5-2448-4daf-b574-0b744ad6246e}, !- Handle
   res ac living zone direct air,          !- Name
-  {f0bdd972-82db-46e9-bc6c-9b563bd16bea}, !- Availability Schedule Name
-  {9643292d-1b16-483b-b955-34cc139b0948}, !- Air Inlet Node Name
-  {86332d2b-684c-4b3b-a929-5b11ebbcc1cb}, !- Air Outlet Node Name
+  {9e6eb204-ac48-4a2d-86fb-a786d1d059a4}, !- Availability Schedule Name
+  {23366e07-32a7-479e-a103-0d6f030bc1b9}, !- Air Inlet Node Name
+  {ccbe4525-2968-4416-9729-52f03dddd70d}, !- Air Outlet Node Name
   AutoSize;                               !- Maximum Air Flow Rate {m3/s}
 
 OS:Node,
-  {a91cfd67-04bd-472f-9f90-3cf46824a3a2}, !- Handle
-  Node 11,                                !- Name
-  {4aa91d7c-0fce-4261-82d0-b4f766b586eb}, !- Inlet Port
-  {f80186af-104f-42c7-95db-29c4c099dfe6}; !- Outlet Port
-
-OS:Connection,
-  {d7b59249-fc7b-4a1c-8e57-43d6799ea170}, !- Handle
-  {b07650fd-3087-4843-a59b-d8591a7dd53a}, !- Name
-  {090011fe-33af-46a1-9386-009645274f13}, !- Source Object
+  {62aa2ef1-c18e-47a5-994d-cc9752a87b11}, !- Handle
+  Node 8,                                 !- Name
+  {029d114b-85bb-44d8-b93f-1caa237b577a}, !- Inlet Port
+  {03e567d1-375c-434d-8f0e-afbb3fdaee57}; !- Outlet Port
+
+OS:Connection,
+  {72a34a09-92f8-4335-8b67-56deac98aba9}, !- Handle
+  {1249c5e9-8b59-475d-98ab-bdef631ff549}, !- Name
+  {cf70ce04-7203-4e27-9c0d-37984575a4d8}, !- Source Object
   3,                                      !- Outlet Port
-  {59fe54ea-bc70-4ba0-ac54-84e36ac06946}, !- Target Object
+  {8adfaf79-59f2-4e60-ae64-a8888daf332a}, !- Target Object
   3;                                      !- Inlet Port
 
 OS:Connection,
-  {4aa91d7c-0fce-4261-82d0-b4f766b586eb}, !- Handle
-  {2f58ce94-d023-4473-bb20-76e887e7c02a}, !- Name
-  {c8befec2-5453-419a-8d11-1fb293fe2ec8}, !- Source Object
+  {029d114b-85bb-44d8-b93f-1caa237b577a}, !- Handle
+  {ad9adee5-96bf-45ab-bae8-a446c5a77355}, !- Name
+  {dec2a64b-7895-4522-b686-8d20ed0b5dd3}, !- Source Object
   3,                                      !- Outlet Port
-  {a91cfd67-04bd-472f-9f90-3cf46824a3a2}, !- Target Object
+  {62aa2ef1-c18e-47a5-994d-cc9752a87b11}, !- Target Object
   2;                                      !- Inlet Port
 
 OS:Connection,
-  {f80186af-104f-42c7-95db-29c4c099dfe6}, !- Handle
-  {8b6e1934-383b-42ac-9d50-cd6d4497eed1}, !- Name
-  {a91cfd67-04bd-472f-9f90-3cf46824a3a2}, !- Source Object
+  {03e567d1-375c-434d-8f0e-afbb3fdaee57}, !- Handle
+  {f952ce9f-7ecd-4336-87e9-fa4dc853488c}, !- Name
+  {62aa2ef1-c18e-47a5-994d-cc9752a87b11}, !- Source Object
   3,                                      !- Outlet Port
-  {badf24b1-e401-4933-b3bd-9bca7a28a8ec}, !- Target Object
+  {fc29a5db-6fdc-467c-900c-1e04a7997849}, !- Target Object
   3;                                      !- Inlet Port
 
 OS:Node,
-  {2aab8c7a-de3e-4247-9d10-093b64b91823}, !- Handle
-  Node 12,                                !- Name
-  {8071d6e0-3d68-4627-9e8c-f107a942ebc3}, !- Inlet Port
-  {9643292d-1b16-483b-b955-34cc139b0948}; !- Outlet Port
-
-OS:Connection,
-  {8071d6e0-3d68-4627-9e8c-f107a942ebc3}, !- Handle
-  {f40223f2-30db-4e3b-9d8c-8bb80cdaf85a}, !- Name
-  {38e0cf93-6368-42b9-85c9-e457373051cc}, !- Source Object
+  {5708edc6-007c-48e4-8553-d64cf8d84e42}, !- Handle
+  Node 9,                                 !- Name
+  {8901e19f-18e1-49ee-ab95-5db15209636a}, !- Inlet Port
+  {23366e07-32a7-479e-a103-0d6f030bc1b9}; !- Outlet Port
+
+OS:Connection,
+  {8901e19f-18e1-49ee-ab95-5db15209636a}, !- Handle
+  {c8630e2f-6bdd-45ad-a74a-375e1c4f7988}, !- Name
+  {9b314bdd-f1a5-40b0-ac99-bc6bb64bbebc}, !- Source Object
   3,                                      !- Outlet Port
-  {2aab8c7a-de3e-4247-9d10-093b64b91823}, !- Target Object
+  {5708edc6-007c-48e4-8553-d64cf8d84e42}, !- Target Object
   2;                                      !- Inlet Port
 
 OS:Connection,
-  {9643292d-1b16-483b-b955-34cc139b0948}, !- Handle
-  {45d72319-1068-4507-908a-4ccb4594b4c2}, !- Name
-  {2aab8c7a-de3e-4247-9d10-093b64b91823}, !- Source Object
+  {23366e07-32a7-479e-a103-0d6f030bc1b9}, !- Handle
+  {9b7c65ce-8d08-4fca-8e2b-90df93add7d6}, !- Name
+  {5708edc6-007c-48e4-8553-d64cf8d84e42}, !- Source Object
   3,                                      !- Outlet Port
-  {4d5bfe5e-b4d0-4f4f-a50b-071a652e722b}, !- Target Object
+  {21775fc5-2448-4daf-b574-0b744ad6246e}, !- Target Object
   3;                                      !- Inlet Port
 
 OS:Connection,
-  {86332d2b-684c-4b3b-a929-5b11ebbcc1cb}, !- Handle
-  {fadb5ba6-765f-4220-9b88-bac26db35cb7}, !- Name
-  {4d5bfe5e-b4d0-4f4f-a50b-071a652e722b}, !- Source Object
+  {ccbe4525-2968-4416-9729-52f03dddd70d}, !- Handle
+  {776bf15b-cd53-456c-823d-98dd2a6ea658}, !- Name
+  {21775fc5-2448-4daf-b574-0b744ad6246e}, !- Source Object
   4,                                      !- Outlet Port
-  {090011fe-33af-46a1-9386-009645274f13}, !- Target Object
+  {cf70ce04-7203-4e27-9c0d-37984575a4d8}, !- Target Object
   2;                                      !- Inlet Port
 
 OS:AdditionalProperties,
-  {18f3527d-9a9f-4b63-b469-b426a9161bf8}, !- Handle
-  {9eb46452-5511-4881-86ac-0c1f437ea6fb}, !- Object Name
+  {f169a9c4-d4f6-47fc-9bf4-fa1986440d61}, !- Handle
+  {cd77a222-c6da-46a5-8a08-5828f520ee1b}, !- Object Name
   SizingInfoHVACCapacityDerateFactorEER,  !- Feature Name 1
   String,                                 !- Feature Data Type 1
   1.0&#441.0&#441.0&#441.0&#441.0,        !- Feature Value 1
@@ -2477,1775 +1256,3 @@
   SizingInfoHVACFracCoolLoadServed,       !- Feature Name 3
   Double,                                 !- Feature Data Type 3
   1;                                      !- Feature Value 3
-
-OS:Curve:Biquadratic,
-  {4dcc9a8f-479d-4b10-8802-bc150ad0f486}, !- Handle
-  ConstantBiquadratic 1,                  !- Name
-  1,                                      !- Coefficient1 Constant
-  0,                                      !- Coefficient2 x
-  0,                                      !- Coefficient3 x**2
-  0,                                      !- Coefficient4 y
-  0,                                      !- Coefficient5 y**2
-  0,                                      !- Coefficient6 x*y
-  -100,                                   !- Minimum Value of x
-  100,                                    !- Maximum Value of x
-  -100,                                   !- Minimum Value of y
-  100;                                    !- Maximum Value of y
-
-OS:Curve:Biquadratic,
-  {185b0b39-4932-412a-8f13-3cd698da51bf}, !- Handle
-  Cool-Cap-fT1 1,                         !- Name
-  1.550902001,                            !- Coefficient1 Constant
-  -0.0750500892,                          !- Coefficient2 x
-  0.00309713544,                          !- Coefficient3 x**2
-  0.00240111,                             !- Coefficient4 y
-  -5.0544e-005,                           !- Coefficient5 y**2
-  -0.00042728148,                         !- Coefficient6 x*y
-  13.88,                                  !- Minimum Value of x
-  23.88,                                  !- Maximum Value of x
-  18.33,                                  !- Minimum Value of y
-  51.66;                                  !- Maximum Value of y
-
-OS:Curve:Biquadratic,
-  {c41fb8ff-4b49-49b6-9f16-926b2219646b}, !- Handle
-  Cool-EIR-fT1 1,                         !- Name
-  -0.304282997000001,                     !- Coefficient1 Constant
-  0.1180477062,                           !- Coefficient2 x
-  -0.00342466704,                         !- Coefficient3 x**2
-  -0.0062619138,                          !- Coefficient4 y
-  0.00069542712,                          !- Coefficient5 y**2
-  -0.00046997496,                         !- Coefficient6 x*y
-  13.88,                                  !- Minimum Value of x
-  23.88,                                  !- Maximum Value of x
-  18.33,                                  !- Minimum Value of y
-  51.66;                                  !- Maximum Value of y
-
-OS:Curve:Quadratic,
-  {30737b98-4232-4439-95f7-e0bc419d34bf}, !- Handle
-  Cool-PLF-fPLR1 1,                       !- Name
-  0.93,                                   !- Coefficient1 Constant
-  0.07,                                   !- Coefficient2 x
-  0,                                      !- Coefficient3 x**2
-  0,                                      !- Minimum Value of x
-  1,                                      !- Maximum Value of x
-  0.7,                                    !- Minimum Curve Output
-  1;                                      !- Maximum Curve Output
-
-OS:Curve:Quadratic,
-  {1597a71f-de13-4dbc-9b22-76e3b540b009}, !- Handle
-  Cool-Cap-fFF1 1,                        !- Name
-  0.718605468,                            !- Coefficient1 Constant
-  0.410099989,                            !- Coefficient2 x
-  -0.128705457,                           !- Coefficient3 x**2
-  0,                                      !- Minimum Value of x
-  2,                                      !- Maximum Value of x
-  0,                                      !- Minimum Curve Output
-  2;                                      !- Maximum Curve Output
-
-OS:Curve:Quadratic,
-  {6051da99-d5db-4f2e-b01c-52aef1250838}, !- Handle
-  Cool-EIR-fFF1 1,                        !- Name
-  1.32299905,                             !- Coefficient1 Constant
-  -0.477711207,                           !- Coefficient2 x
-  0.154712157,                            !- Coefficient3 x**2
-  0,                                      !- Minimum Value of x
-  2,                                      !- Maximum Value of x
-  0,                                      !- Minimum Curve Output
-  2;                                      !- Maximum Curve Output
-
-OS:Coil:Cooling:DX:SingleSpeed,
-  {b9052b72-51ab-4191-8b7b-0813cb3d33bb}, !- Handle
-  res ac|unit 2 cooling coil,             !- Name
-  {f0bdd972-82db-46e9-bc6c-9b563bd16bea}, !- Availability Schedule Name
-  autosize,                               !- Rated Total Cooling Capacity {W}
-  0.740402528813699,                      !- Rated Sensible Heat Ratio
-  3.9505446283126,                        !- Rated COP {W/W}
-  autosize,                               !- Rated Air Flow Rate {m3/s}
-  773.3912012006,                         !- Rated Evaporator Fan Power Per Volume Flow Rate {W/(m3/s)}
-  ,                                       !- Air Inlet Node Name
-  ,                                       !- Air Outlet Node Name
-  {185b0b39-4932-412a-8f13-3cd698da51bf}, !- Total Cooling Capacity Function of Temperature Curve Name
-  {1597a71f-de13-4dbc-9b22-76e3b540b009}, !- Total Cooling Capacity Function of Flow Fraction Curve Name
-  {c41fb8ff-4b49-49b6-9f16-926b2219646b}, !- Energy Input Ratio Function of Temperature Curve Name
-  {6051da99-d5db-4f2e-b01c-52aef1250838}, !- Energy Input Ratio Function of Flow Fraction Curve Name
-  {30737b98-4232-4439-95f7-e0bc419d34bf}, !- Part Load Fraction Correlation Curve Name
-  1000,                                   !- Nominal Time for Condensate Removal to Begin {s}
-  1.5,                                    !- Ratio of Initial Moisture Evaporation Rate and Steady State Latent Capacity {dimensionless}
-  3,                                      !- Maximum Cycling Rate {cycles/hr}
-  45,                                     !- Latent Capacity Time Constant {s}
-  ,                                       !- Condenser Air Inlet Node Name
-  AirCooled,                              !- Condenser Type
-  0,                                      !- Evaporative Condenser Effectiveness {dimensionless}
-  Autosize,                               !- Evaporative Condenser Air Flow Rate {m3/s}
-  Autosize,                               !- Evaporative Condenser Pump Rated Power Consumption {W}
-  0,                                      !- Crankcase Heater Capacity {W}
-  12.7777777777778,                       !- Maximum Outdoor Dry-Bulb Temperature for Crankcase Heater Operation {C}
-  ,                                       !- Supply Water Storage Tank Name
-  ,                                       !- Condensate Collection Water Storage Tank Name
-  0,                                      !- Basin Heater Capacity {W/K}
-  10,                                     !- Basin Heater Setpoint Temperature {C}
-  ;                                       !- Basin Heater Operating Schedule Name
-
-OS:Fan:OnOff,
-  {ff00c6b9-85fd-49c8-bcf9-38a029e36332}, !- Handle
-  res ac|unit 2 clg supply fan,           !- Name
-  {f0bdd972-82db-46e9-bc6c-9b563bd16bea}, !- Availability Schedule Name
-  0.75,                                   !- Fan Total Efficiency
-  794.580001233493,                       !- Pressure Rise {Pa}
-  autosize,                               !- Maximum Flow Rate {m3/s}
-  1,                                      !- Motor Efficiency
-  1,                                      !- Motor In Airstream Fraction
-  ,                                       !- Air Inlet Node Name
-  ,                                       !- Air Outlet Node Name
-  {53e34c52-e084-4371-a2ea-3037693cc7e9}, !- Fan Power Ratio Function of Speed Ratio Curve Name
-  {325d07cc-4101-4ec7-89b4-87ed0f6da96e}, !- Fan Efficiency Ratio Function of Speed Ratio Curve Name
-  res ac|unit 2 clg supply fan;           !- End-Use Subcategory
-
-OS:Curve:Exponent,
-  {53e34c52-e084-4371-a2ea-3037693cc7e9}, !- Handle
-  Fan On Off Power Curve 1,               !- Name
-  1,                                      !- Coefficient1 Constant
-  0,                                      !- Coefficient2 Constant
-  0,                                      !- Coefficient3 Constant
-  0,                                      !- Minimum Value of x
-  1,                                      !- Maximum Value of x
-  ,                                       !- Minimum Curve Output
-  ,                                       !- Maximum Curve Output
-  ,                                       !- Input Unit Type for X
-  ;                                       !- Output Unit Type
-
-OS:Curve:Cubic,
-  {325d07cc-4101-4ec7-89b4-87ed0f6da96e}, !- Handle
-  Fan On Off Efficiency Curve 1,          !- Name
-  1,                                      !- Coefficient1 Constant
-  0,                                      !- Coefficient2 x
-  0,                                      !- Coefficient3 x**2
-  0,                                      !- Coefficient4 x**3
-  0,                                      !- Minimum Value of x
-  1;                                      !- Maximum Value of x
-
-OS:AirLoopHVAC:UnitarySystem,
-  {88ca8ebf-6cf0-4c1a-bab3-d98de7ccafe0}, !- Handle
-  res ac|unit 2 unitary system,           !- Name
-  Load,                                   !- Control Type
-  {4d5a7210-e5da-4dd0-86c8-e69632bc6dba}, !- Controlling Zone or Thermostat Location
-  None,                                   !- Dehumidification Control Type
-  {f0bdd972-82db-46e9-bc6c-9b563bd16bea}, !- Availability Schedule Name
-  {5309fc70-745d-4beb-931f-3c4539f54cdf}, !- Air Inlet Node Name
-  {5a7a562e-f88f-41f2-b660-3a5475e74dbb}, !- Air Outlet Node Name
-  {ff00c6b9-85fd-49c8-bcf9-38a029e36332}, !- Supply Fan Name
-  BlowThrough,                            !- Fan Placement
-  {80a22169-b18e-4366-8415-f305d2915b09}, !- Supply Air Fan Operating Mode Schedule Name
-  ,                                       !- Heating Coil Name
-  1,                                      !- DX Heating Coil Sizing Ratio
-  {b9052b72-51ab-4191-8b7b-0813cb3d33bb}, !- Cooling Coil Name
-  No,                                     !- Use DOAS DX Cooling Coil
-  2,                                      !- DOAS DX Cooling Coil Leaving Minimum Air Temperature {C}
-  SensibleOnlyLoadControl,                !- Latent Load Control
-  ,                                       !- Supplemental Heating Coil Name
-  ,                                       !- Supply Air Flow Rate Method During Cooling Operation
-  autosize,                               !- Supply Air Flow Rate During Cooling Operation {m3/s}
-  ,                                       !- Supply Air Flow Rate Per Floor Area During Cooling Operation {m3/s-m2}
-  ,                                       !- Fraction of Autosized Design Cooling Supply Air Flow Rate
-  ,                                       !- Design Supply Air Flow Rate Per Unit of Capacity During Cooling Operation {m3/s-W}
-  ,                                       !- Supply Air Flow Rate Method During Heating Operation
-  0,                                      !- Supply Air Flow Rate During Heating Operation {m3/s}
-  ,                                       !- Supply Air Flow Rate Per Floor Area during Heating Operation {m3/s-m2}
-  ,                                       !- Fraction of Autosized Design Heating Supply Air Flow Rate
-  ,                                       !- Design Supply Air Flow Rate Per Unit of Capacity During Heating Operation {m3/s-W}
-  ,                                       !- Supply Air Flow Rate Method When No Cooling or Heating is Required
-  0,                                      !- Supply Air Flow Rate When No Cooling or Heating is Required {m3/s}
-  ,                                       !- Supply Air Flow Rate Per Floor Area When No Cooling or Heating is Required {m3/s-m2}
-  ,                                       !- Fraction of Autosized Design Cooling Supply Air Flow Rate When No Cooling or Heating is Required
-  ,                                       !- Fraction of Autosized Design Heating Supply Air Flow Rate When No Cooling or Heating is Required
-  ,                                       !- Design Supply Air Flow Rate Per Unit of Capacity During Cooling Operation When No Cooling or Heating is Required {m3/s-W}
-  ,                                       !- Design Supply Air Flow Rate Per Unit of Capacity During Heating Operation When No Cooling or Heating is Required {m3/s-W}
-  48.8888888888889,                       !- Maximum Supply Air Temperature {C}
-  21,                                     !- Maximum Outdoor Dry-Bulb Temperature for Supplemental Heater Operation {C}
-  ,                                       !- Outdoor Dry-Bulb Temperature Sensor Node Name
-  2.5,                                    !- Maximum Cycling Rate {cycles/hr}
-  60,                                     !- Heat Pump Time Constant {s}
-  0.01,                                   !- Fraction of On-Cycle Power Use
-  60,                                     !- Heat Pump Fan Delay Time {s}
-  0,                                      !- Ancilliary On-Cycle Electric Power {W}
-  0;                                      !- Ancilliary Off-Cycle Electric Power {W}
-
-OS:AirLoopHVAC,
-  {4b9178cd-dce9-4bfd-82c9-ff240adc196a}, !- Handle
-  res ac|unit 2 asys,                     !- Name
-  ,                                       !- Controller List Name
-  {f0bdd972-82db-46e9-bc6c-9b563bd16bea}, !- Availability Schedule
-  {f8189c33-0ac2-4092-979a-bdd279cb8ba5}, !- Availability Manager List Name
-  AutoSize,                               !- Design Supply Air Flow Rate {m3/s}
-  ,                                       !- Branch List Name
-  ,                                       !- Connector List Name
-  {8e873110-4a39-46fe-8258-3977159bb0bd}, !- Supply Side Inlet Node Name
-  {2da34f56-0547-4b50-8861-3a4ffe697882}, !- Demand Side Outlet Node Name
-  {dfe80b46-a3f3-4f25-9c91-461648a4e032}, !- Demand Side Inlet Node A
-  {5a7f0c89-b75e-4871-942a-8e447c2169f1}, !- Supply Side Outlet Node A
-  ,                                       !- Demand Side Inlet Node B
-  ,                                       !- Supply Side Outlet Node B
-  ,                                       !- Return Air Bypass Flow Temperature Setpoint Schedule Name
-  {73c0f513-e15f-41cf-b9f0-b12b595b4c55}, !- Demand Mixer Name
-  {1d0e9e46-47eb-4686-9e27-bdbcefc81491}, !- Demand Splitter A Name
-  ,                                       !- Demand Splitter B Name
-  ;                                       !- Supply Splitter Name
-
-OS:Node,
-  {5c39be8c-1ae8-4fa5-891d-2fd33b5c3765}, !- Handle
-  Node 13,                                !- Name
-  {8e873110-4a39-46fe-8258-3977159bb0bd}, !- Inlet Port
-  {5309fc70-745d-4beb-931f-3c4539f54cdf}; !- Outlet Port
-
-OS:Node,
-  {7729c7c0-9a1c-4855-bc3b-87353d468372}, !- Handle
-  Node 14,                                !- Name
-  {5a7a562e-f88f-41f2-b660-3a5475e74dbb}, !- Inlet Port
-  {5a7f0c89-b75e-4871-942a-8e447c2169f1}; !- Outlet Port
-
-OS:Connection,
-  {8e873110-4a39-46fe-8258-3977159bb0bd}, !- Handle
-  {34ca99bb-fa8b-402d-a2f9-5fa860d0db1b}, !- Name
-  {4b9178cd-dce9-4bfd-82c9-ff240adc196a}, !- Source Object
-  8,                                      !- Outlet Port
-  {5c39be8c-1ae8-4fa5-891d-2fd33b5c3765}, !- Target Object
-  2;                                      !- Inlet Port
-
-OS:Connection,
-  {5a7f0c89-b75e-4871-942a-8e447c2169f1}, !- Handle
-  {fe013751-3f5f-4937-94b3-36e1d2d30866}, !- Name
-  {7729c7c0-9a1c-4855-bc3b-87353d468372}, !- Source Object
-  3,                                      !- Outlet Port
-  {4b9178cd-dce9-4bfd-82c9-ff240adc196a}, !- Target Object
-  11;                                     !- Inlet Port
-
-OS:Node,
-  {f073ce36-9d89-4109-b06a-affc03f096bc}, !- Handle
-  Node 15,                                !- Name
-  {dfe80b46-a3f3-4f25-9c91-461648a4e032}, !- Inlet Port
-  {ed570da0-9ba6-4b09-aa79-9b748824817a}; !- Outlet Port
-
-OS:Node,
-  {d83cab72-a9e7-490b-9c2a-506259f2e40e}, !- Handle
-  Node 16,                                !- Name
-  {1d9c2228-59e0-4300-bd96-fc80ad578eaf}, !- Inlet Port
-  {2da34f56-0547-4b50-8861-3a4ffe697882}; !- Outlet Port
-
-OS:Node,
-  {a65e2600-ae51-4a26-b003-7a473488de0a}, !- Handle
-  Node 17,                                !- Name
-  {21d2f72b-a414-4c88-b0ac-7a92a3c2289d}, !- Inlet Port
-  {cdb017de-c684-46cb-90fe-c689569a66d1}; !- Outlet Port
-
-OS:Connection,
-  {dfe80b46-a3f3-4f25-9c91-461648a4e032}, !- Handle
-  {c38d58de-d4b6-4b5d-a2dd-da571a702cff}, !- Name
-  {4b9178cd-dce9-4bfd-82c9-ff240adc196a}, !- Source Object
-  10,                                     !- Outlet Port
-  {f073ce36-9d89-4109-b06a-affc03f096bc}, !- Target Object
-  2;                                      !- Inlet Port
-
-OS:Connection,
-  {2da34f56-0547-4b50-8861-3a4ffe697882}, !- Handle
-  {c3af83a6-2eeb-492a-bbb9-3359dcf8a74d}, !- Name
-  {d83cab72-a9e7-490b-9c2a-506259f2e40e}, !- Source Object
-  3,                                      !- Outlet Port
-  {4b9178cd-dce9-4bfd-82c9-ff240adc196a}, !- Target Object
-  9;                                      !- Inlet Port
-
-OS:AirLoopHVAC:ZoneSplitter,
-  {1d0e9e46-47eb-4686-9e27-bdbcefc81491}, !- Handle
-  res ac|unit 2 zone splitter,            !- Name
-  {ed570da0-9ba6-4b09-aa79-9b748824817a}, !- Inlet Node Name
-  {d6a267b2-e5c5-455c-ae6f-4f7ea33492fd}; !- Outlet Node Name 1
-
-OS:AirLoopHVAC:ZoneMixer,
-  {73c0f513-e15f-41cf-b9f0-b12b595b4c55}, !- Handle
-  res ac|unit 2 zone mixer,               !- Name
-  {1d9c2228-59e0-4300-bd96-fc80ad578eaf}, !- Outlet Node Name
-  {f8c1f79c-0cda-41fe-882d-ce0167120df2}; !- Inlet Node Name 1
-
-OS:Connection,
-  {ed570da0-9ba6-4b09-aa79-9b748824817a}, !- Handle
-  {0b808b3d-ba33-4627-bac5-cb71b329f1ca}, !- Name
-  {f073ce36-9d89-4109-b06a-affc03f096bc}, !- Source Object
-  3,                                      !- Outlet Port
-  {1d0e9e46-47eb-4686-9e27-bdbcefc81491}, !- Target Object
-  2;                                      !- Inlet Port
-
-OS:Connection,
-  {1d9c2228-59e0-4300-bd96-fc80ad578eaf}, !- Handle
-  {509d0aa1-8b6a-4502-84bc-aad0d160b014}, !- Name
-  {73c0f513-e15f-41cf-b9f0-b12b595b4c55}, !- Source Object
-  2,                                      !- Outlet Port
-  {d83cab72-a9e7-490b-9c2a-506259f2e40e}, !- Target Object
-  2;                                      !- Inlet Port
-
-OS:Sizing:System,
-  {fb47908c-8958-4cf1-8329-01ad2acf6455}, !- Handle
-  {4b9178cd-dce9-4bfd-82c9-ff240adc196a}, !- AirLoop Name
-  Sensible,                               !- Type of Load to Size On
-  Autosize,                               !- Design Outdoor Air Flow Rate {m3/s}
-  0.3,                                    !- Central Heating Maximum System Air Flow Ratio
-  7,                                      !- Preheat Design Temperature {C}
-  0.008,                                  !- Preheat Design Humidity Ratio {kg-H2O/kg-Air}
-  12.8,                                   !- Precool Design Temperature {C}
-  0.008,                                  !- Precool Design Humidity Ratio {kg-H2O/kg-Air}
-  12.8,                                   !- Central Cooling Design Supply Air Temperature {C}
-  16.7,                                   !- Central Heating Design Supply Air Temperature {C}
-  NonCoincident,                          !- Sizing Option
-  Yes,                                    !- 100% Outdoor Air in Cooling
-  Yes,                                    !- 100% Outdoor Air in Heating
-  0.0085,                                 !- Central Cooling Design Supply Air Humidity Ratio {kg-H2O/kg-Air}
-  0.008,                                  !- Central Heating Design Supply Air Humidity Ratio {kg-H2O/kg-Air}
-  DesignDay,                              !- Cooling Design Air Flow Method
-  0,                                      !- Cooling Design Air Flow Rate {m3/s}
-  DesignDay,                              !- Heating Design Air Flow Method
-  0,                                      !- Heating Design Air Flow Rate {m3/s}
-  ZoneSum,                                !- System Outdoor Air Method
-  1,                                      !- Zone Maximum Outdoor Air Fraction {dimensionless}
-  0.0099676501,                           !- Cooling Supply Air Flow Rate Per Floor Area {m3/s-m2}
-  1,                                      !- Cooling Fraction of Autosized Cooling Supply Air Flow Rate
-  3.9475456e-005,                         !- Cooling Supply Air Flow Rate Per Unit Cooling Capacity {m3/s-W}
-  0.0099676501,                           !- Heating Supply Air Flow Rate Per Floor Area {m3/s-m2}
-  1,                                      !- Heating Fraction of Autosized Heating Supply Air Flow Rate
-  1,                                      !- Heating Fraction of Autosized Cooling Supply Air Flow Rate
-  3.1588213e-005,                         !- Heating Supply Air Flow Rate Per Unit Heating Capacity {m3/s-W}
-  CoolingDesignCapacity,                  !- Cooling Design Capacity Method
-  autosize,                               !- Cooling Design Capacity {W}
-  234.7,                                  !- Cooling Design Capacity Per Floor Area {W/m2}
-  1,                                      !- Fraction of Autosized Cooling Design Capacity
-  HeatingDesignCapacity,                  !- Heating Design Capacity Method
-  autosize,                               !- Heating Design Capacity {W}
-  157,                                    !- Heating Design Capacity Per Floor Area {W/m2}
-  1,                                      !- Fraction of Autosized Heating Design Capacity
-  OnOff;                                  !- Central Cooling Capacity Control Method
-
-OS:AvailabilityManagerAssignmentList,
-  {f8189c33-0ac2-4092-979a-bdd279cb8ba5}, !- Handle
-  Air Loop HVAC 1 AvailabilityManagerAssignmentList 1; !- Name
-
-OS:Connection,
-  {5309fc70-745d-4beb-931f-3c4539f54cdf}, !- Handle
-  {00066f84-668a-4290-bec1-973e60c0067a}, !- Name
-  {5c39be8c-1ae8-4fa5-891d-2fd33b5c3765}, !- Source Object
-  3,                                      !- Outlet Port
-  {88ca8ebf-6cf0-4c1a-bab3-d98de7ccafe0}, !- Target Object
-  6;                                      !- Inlet Port
-
-OS:Connection,
-  {5a7a562e-f88f-41f2-b660-3a5475e74dbb}, !- Handle
-  {e57e546e-cbde-4598-9147-eac7453effca}, !- Name
-  {88ca8ebf-6cf0-4c1a-bab3-d98de7ccafe0}, !- Source Object
-  7,                                      !- Outlet Port
-  {7729c7c0-9a1c-4855-bc3b-87353d468372}, !- Target Object
-  2;                                      !- Inlet Port
-
-OS:AirTerminal:SingleDuct:ConstantVolume:NoReheat,
-  {1d03d150-645f-42c4-8a78-7567f6a58cf2}, !- Handle
-  res ac|unit 2 living zone|unit 2 direct air, !- Name
-  {f0bdd972-82db-46e9-bc6c-9b563bd16bea}, !- Availability Schedule Name
-  {3fb007b7-a842-4b09-9c3d-c45810ab9da0}, !- Air Inlet Node Name
-  {21d2f72b-a414-4c88-b0ac-7a92a3c2289d}, !- Air Outlet Node Name
-  AutoSize;                               !- Maximum Air Flow Rate {m3/s}
-
-OS:Node,
-  {f7459e12-e3d9-45cb-8284-5d5caae080cc}, !- Handle
-  Node 18,                                !- Name
-  {4f726e4c-4045-4da5-95af-ebb5f8a593b7}, !- Inlet Port
-  {f8c1f79c-0cda-41fe-882d-ce0167120df2}; !- Outlet Port
-
-OS:Connection,
-  {cdb017de-c684-46cb-90fe-c689569a66d1}, !- Handle
-  {6d0567b9-bb66-4f43-848e-e01a4ecc5578}, !- Name
-  {a65e2600-ae51-4a26-b003-7a473488de0a}, !- Source Object
-  3,                                      !- Outlet Port
-  {ff382104-3b60-4d35-8a0a-bf7978eea4ea}, !- Target Object
-  3;                                      !- Inlet Port
-
-OS:Connection,
-  {4f726e4c-4045-4da5-95af-ebb5f8a593b7}, !- Handle
-  {270acafb-faec-4c32-9b8f-1cc5463dd376}, !- Name
-  {e155f671-39cc-4bea-8931-203425244ab4}, !- Source Object
-  3,                                      !- Outlet Port
-  {f7459e12-e3d9-45cb-8284-5d5caae080cc}, !- Target Object
-  2;                                      !- Inlet Port
-
-OS:Connection,
-  {f8c1f79c-0cda-41fe-882d-ce0167120df2}, !- Handle
-  {4eb9ab29-eaee-4662-ae51-deb4c03b86cb}, !- Name
-  {f7459e12-e3d9-45cb-8284-5d5caae080cc}, !- Source Object
-  3,                                      !- Outlet Port
-  {73c0f513-e15f-41cf-b9f0-b12b595b4c55}, !- Target Object
-  3;                                      !- Inlet Port
-
-OS:Node,
-  {ebfd1191-6808-4483-abf1-dc254a5df16f}, !- Handle
-  Node 19,                                !- Name
-  {d6a267b2-e5c5-455c-ae6f-4f7ea33492fd}, !- Inlet Port
-  {3fb007b7-a842-4b09-9c3d-c45810ab9da0}; !- Outlet Port
-
-OS:Connection,
-  {d6a267b2-e5c5-455c-ae6f-4f7ea33492fd}, !- Handle
-  {153e0d8b-ec6b-4091-b5c8-c4d708319443}, !- Name
-  {1d0e9e46-47eb-4686-9e27-bdbcefc81491}, !- Source Object
-  3,                                      !- Outlet Port
-  {ebfd1191-6808-4483-abf1-dc254a5df16f}, !- Target Object
-  2;                                      !- Inlet Port
-
-OS:Connection,
-  {3fb007b7-a842-4b09-9c3d-c45810ab9da0}, !- Handle
-  {b104dfcf-2f68-494c-bb97-41a3d2767a0d}, !- Name
-  {ebfd1191-6808-4483-abf1-dc254a5df16f}, !- Source Object
-  3,                                      !- Outlet Port
-  {1d03d150-645f-42c4-8a78-7567f6a58cf2}, !- Target Object
-  3;                                      !- Inlet Port
-
-OS:Connection,
-  {21d2f72b-a414-4c88-b0ac-7a92a3c2289d}, !- Handle
-  {6927bde7-0431-4e59-9a31-44b745adf6b9}, !- Name
-  {1d03d150-645f-42c4-8a78-7567f6a58cf2}, !- Source Object
-  4,                                      !- Outlet Port
-  {a65e2600-ae51-4a26-b003-7a473488de0a}, !- Target Object
-  2;                                      !- Inlet Port
-
-OS:AdditionalProperties,
-  {ff688aed-47e7-4bb6-987b-850ed31369ec}, !- Handle
-  {88ca8ebf-6cf0-4c1a-bab3-d98de7ccafe0}, !- Object Name
-  SizingInfoHVACCapacityDerateFactorEER,  !- Feature Name 1
-  String,                                 !- Feature Data Type 1
-  1.0&#441.0&#441.0&#441.0&#441.0,        !- Feature Value 1
-  SizingInfoHVACRatedCFMperTonCooling,    !- Feature Name 2
-  String,                                 !- Feature Data Type 2
-  386.1,                                  !- Feature Value 2
-  SizingInfoHVACFracCoolLoadServed,       !- Feature Name 3
-  Double,                                 !- Feature Data Type 3
-  1;                                      !- Feature Value 3
-
-OS:Curve:Biquadratic,
-  {4bec8fe6-6b81-41c5-98e5-48ab377b74c1}, !- Handle
-  ConstantBiquadratic 2,                  !- Name
-  1,                                      !- Coefficient1 Constant
-  0,                                      !- Coefficient2 x
-  0,                                      !- Coefficient3 x**2
-  0,                                      !- Coefficient4 y
-  0,                                      !- Coefficient5 y**2
-  0,                                      !- Coefficient6 x*y
-  -100,                                   !- Minimum Value of x
-  100,                                    !- Maximum Value of x
-  -100,                                   !- Minimum Value of y
-  100;                                    !- Maximum Value of y
-
-OS:Curve:Biquadratic,
-  {59eb8eb6-576d-44ac-ace4-7b7ae588896d}, !- Handle
-  Cool-Cap-fT1 2,                         !- Name
-  1.550902001,                            !- Coefficient1 Constant
-  -0.0750500892,                          !- Coefficient2 x
-  0.00309713544,                          !- Coefficient3 x**2
-  0.00240111,                             !- Coefficient4 y
-  -5.0544e-005,                           !- Coefficient5 y**2
-  -0.00042728148,                         !- Coefficient6 x*y
-  13.88,                                  !- Minimum Value of x
-  23.88,                                  !- Maximum Value of x
-  18.33,                                  !- Minimum Value of y
-  51.66;                                  !- Maximum Value of y
-
-OS:Curve:Biquadratic,
-  {d4217d56-1984-416c-8eab-6baf403a7dc2}, !- Handle
-  Cool-EIR-fT1 2,                         !- Name
-  -0.304282997000001,                     !- Coefficient1 Constant
-  0.1180477062,                           !- Coefficient2 x
-  -0.00342466704,                         !- Coefficient3 x**2
-  -0.0062619138,                          !- Coefficient4 y
-  0.00069542712,                          !- Coefficient5 y**2
-  -0.00046997496,                         !- Coefficient6 x*y
-  13.88,                                  !- Minimum Value of x
-  23.88,                                  !- Maximum Value of x
-  18.33,                                  !- Minimum Value of y
-  51.66;                                  !- Maximum Value of y
-
-OS:Curve:Quadratic,
-  {6fa1b7a3-8d25-4342-b18e-8a5988c1fe2f}, !- Handle
-  Cool-PLF-fPLR1 2,                       !- Name
-  0.93,                                   !- Coefficient1 Constant
-  0.07,                                   !- Coefficient2 x
-  0,                                      !- Coefficient3 x**2
-  0,                                      !- Minimum Value of x
-  1,                                      !- Maximum Value of x
-  0.7,                                    !- Minimum Curve Output
-  1;                                      !- Maximum Curve Output
-
-OS:Curve:Quadratic,
-  {239a1694-3f69-46ea-a3f4-7118ac0129ba}, !- Handle
-  Cool-Cap-fFF1 2,                        !- Name
-  0.718605468,                            !- Coefficient1 Constant
-  0.410099989,                            !- Coefficient2 x
-  -0.128705457,                           !- Coefficient3 x**2
-  0,                                      !- Minimum Value of x
-  2,                                      !- Maximum Value of x
-  0,                                      !- Minimum Curve Output
-  2;                                      !- Maximum Curve Output
-
-OS:Curve:Quadratic,
-  {eead305f-ca3c-4a53-8742-1168802e9bd0}, !- Handle
-  Cool-EIR-fFF1 2,                        !- Name
-  1.32299905,                             !- Coefficient1 Constant
-  -0.477711207,                           !- Coefficient2 x
-  0.154712157,                            !- Coefficient3 x**2
-  0,                                      !- Minimum Value of x
-  2,                                      !- Maximum Value of x
-  0,                                      !- Minimum Curve Output
-  2;                                      !- Maximum Curve Output
-
-OS:Coil:Cooling:DX:SingleSpeed,
-  {0f386c8d-fdd0-4ccc-9e9d-46c8e0c7627c}, !- Handle
-  res ac|unit 3 cooling coil,             !- Name
-  {f0bdd972-82db-46e9-bc6c-9b563bd16bea}, !- Availability Schedule Name
-  autosize,                               !- Rated Total Cooling Capacity {W}
-  0.740402528813699,                      !- Rated Sensible Heat Ratio
-  3.9505446283126,                        !- Rated COP {W/W}
-  autosize,                               !- Rated Air Flow Rate {m3/s}
-  773.3912012006,                         !- Rated Evaporator Fan Power Per Volume Flow Rate {W/(m3/s)}
-  ,                                       !- Air Inlet Node Name
-  ,                                       !- Air Outlet Node Name
-  {59eb8eb6-576d-44ac-ace4-7b7ae588896d}, !- Total Cooling Capacity Function of Temperature Curve Name
-  {239a1694-3f69-46ea-a3f4-7118ac0129ba}, !- Total Cooling Capacity Function of Flow Fraction Curve Name
-  {d4217d56-1984-416c-8eab-6baf403a7dc2}, !- Energy Input Ratio Function of Temperature Curve Name
-  {eead305f-ca3c-4a53-8742-1168802e9bd0}, !- Energy Input Ratio Function of Flow Fraction Curve Name
-  {6fa1b7a3-8d25-4342-b18e-8a5988c1fe2f}, !- Part Load Fraction Correlation Curve Name
-  1000,                                   !- Nominal Time for Condensate Removal to Begin {s}
-  1.5,                                    !- Ratio of Initial Moisture Evaporation Rate and Steady State Latent Capacity {dimensionless}
-  3,                                      !- Maximum Cycling Rate {cycles/hr}
-  45,                                     !- Latent Capacity Time Constant {s}
-  ,                                       !- Condenser Air Inlet Node Name
-  AirCooled,                              !- Condenser Type
-  0,                                      !- Evaporative Condenser Effectiveness {dimensionless}
-  Autosize,                               !- Evaporative Condenser Air Flow Rate {m3/s}
-  Autosize,                               !- Evaporative Condenser Pump Rated Power Consumption {W}
-  0,                                      !- Crankcase Heater Capacity {W}
-  12.7777777777778,                       !- Maximum Outdoor Dry-Bulb Temperature for Crankcase Heater Operation {C}
-  ,                                       !- Supply Water Storage Tank Name
-  ,                                       !- Condensate Collection Water Storage Tank Name
-  0,                                      !- Basin Heater Capacity {W/K}
-  10,                                     !- Basin Heater Setpoint Temperature {C}
-  ;                                       !- Basin Heater Operating Schedule Name
-
-OS:Fan:OnOff,
-  {7646f3cb-e7cd-4a04-9c05-7f035ac57041}, !- Handle
-  res ac|unit 3 clg supply fan,           !- Name
-  {f0bdd972-82db-46e9-bc6c-9b563bd16bea}, !- Availability Schedule Name
-  0.75,                                   !- Fan Total Efficiency
-  794.580001233493,                       !- Pressure Rise {Pa}
-  autosize,                               !- Maximum Flow Rate {m3/s}
-  1,                                      !- Motor Efficiency
-  1,                                      !- Motor In Airstream Fraction
-  ,                                       !- Air Inlet Node Name
-  ,                                       !- Air Outlet Node Name
-  {ba8f7355-cca8-4800-a29c-1711b57f5473}, !- Fan Power Ratio Function of Speed Ratio Curve Name
-  {c5fa45df-bfd0-4de9-b5da-6f97fe843431}, !- Fan Efficiency Ratio Function of Speed Ratio Curve Name
-  res ac|unit 3 clg supply fan;           !- End-Use Subcategory
-
-OS:Curve:Exponent,
-  {ba8f7355-cca8-4800-a29c-1711b57f5473}, !- Handle
-  Fan On Off Power Curve 2,               !- Name
-  1,                                      !- Coefficient1 Constant
-  0,                                      !- Coefficient2 Constant
-  0,                                      !- Coefficient3 Constant
-  0,                                      !- Minimum Value of x
-  1,                                      !- Maximum Value of x
-  ,                                       !- Minimum Curve Output
-  ,                                       !- Maximum Curve Output
-  ,                                       !- Input Unit Type for X
-  ;                                       !- Output Unit Type
-
-OS:Curve:Cubic,
-  {c5fa45df-bfd0-4de9-b5da-6f97fe843431}, !- Handle
-  Fan On Off Efficiency Curve 2,          !- Name
-  1,                                      !- Coefficient1 Constant
-  0,                                      !- Coefficient2 x
-  0,                                      !- Coefficient3 x**2
-  0,                                      !- Coefficient4 x**3
-  0,                                      !- Minimum Value of x
-  1;                                      !- Maximum Value of x
-
-OS:AirLoopHVAC:UnitarySystem,
-  {ef8f4782-5991-4852-a37f-a35654e049cc}, !- Handle
-  res ac|unit 3 unitary system,           !- Name
-  Load,                                   !- Control Type
-  {5b2ff1ac-1b5a-4593-935e-2f94ff2cf4f9}, !- Controlling Zone or Thermostat Location
-  None,                                   !- Dehumidification Control Type
-  {f0bdd972-82db-46e9-bc6c-9b563bd16bea}, !- Availability Schedule Name
-  {f24b5938-6599-4519-bc02-70441ed236f5}, !- Air Inlet Node Name
-  {013a9da0-b99b-457c-8862-1d7d69dff5ef}, !- Air Outlet Node Name
-  {7646f3cb-e7cd-4a04-9c05-7f035ac57041}, !- Supply Fan Name
-  BlowThrough,                            !- Fan Placement
-  {80a22169-b18e-4366-8415-f305d2915b09}, !- Supply Air Fan Operating Mode Schedule Name
-  ,                                       !- Heating Coil Name
-  1,                                      !- DX Heating Coil Sizing Ratio
-  {0f386c8d-fdd0-4ccc-9e9d-46c8e0c7627c}, !- Cooling Coil Name
-  No,                                     !- Use DOAS DX Cooling Coil
-  2,                                      !- DOAS DX Cooling Coil Leaving Minimum Air Temperature {C}
-  SensibleOnlyLoadControl,                !- Latent Load Control
-  ,                                       !- Supplemental Heating Coil Name
-  ,                                       !- Supply Air Flow Rate Method During Cooling Operation
-  autosize,                               !- Supply Air Flow Rate During Cooling Operation {m3/s}
-  ,                                       !- Supply Air Flow Rate Per Floor Area During Cooling Operation {m3/s-m2}
-  ,                                       !- Fraction of Autosized Design Cooling Supply Air Flow Rate
-  ,                                       !- Design Supply Air Flow Rate Per Unit of Capacity During Cooling Operation {m3/s-W}
-  ,                                       !- Supply Air Flow Rate Method During Heating Operation
-  0,                                      !- Supply Air Flow Rate During Heating Operation {m3/s}
-  ,                                       !- Supply Air Flow Rate Per Floor Area during Heating Operation {m3/s-m2}
-  ,                                       !- Fraction of Autosized Design Heating Supply Air Flow Rate
-  ,                                       !- Design Supply Air Flow Rate Per Unit of Capacity During Heating Operation {m3/s-W}
-  ,                                       !- Supply Air Flow Rate Method When No Cooling or Heating is Required
-  0,                                      !- Supply Air Flow Rate When No Cooling or Heating is Required {m3/s}
-  ,                                       !- Supply Air Flow Rate Per Floor Area When No Cooling or Heating is Required {m3/s-m2}
-  ,                                       !- Fraction of Autosized Design Cooling Supply Air Flow Rate When No Cooling or Heating is Required
-  ,                                       !- Fraction of Autosized Design Heating Supply Air Flow Rate When No Cooling or Heating is Required
-  ,                                       !- Design Supply Air Flow Rate Per Unit of Capacity During Cooling Operation When No Cooling or Heating is Required {m3/s-W}
-  ,                                       !- Design Supply Air Flow Rate Per Unit of Capacity During Heating Operation When No Cooling or Heating is Required {m3/s-W}
-  48.8888888888889,                       !- Maximum Supply Air Temperature {C}
-  21,                                     !- Maximum Outdoor Dry-Bulb Temperature for Supplemental Heater Operation {C}
-  ,                                       !- Outdoor Dry-Bulb Temperature Sensor Node Name
-  2.5,                                    !- Maximum Cycling Rate {cycles/hr}
-  60,                                     !- Heat Pump Time Constant {s}
-  0.01,                                   !- Fraction of On-Cycle Power Use
-  60,                                     !- Heat Pump Fan Delay Time {s}
-  0,                                      !- Ancilliary On-Cycle Electric Power {W}
-  0;                                      !- Ancilliary Off-Cycle Electric Power {W}
-
-OS:AirLoopHVAC,
-  {acbb299e-9022-4bbd-835b-c1c585e88fcb}, !- Handle
-  res ac|unit 3 asys,                     !- Name
-  ,                                       !- Controller List Name
-  {f0bdd972-82db-46e9-bc6c-9b563bd16bea}, !- Availability Schedule
-  {e0cac793-7a3b-4c62-aff3-f0cec9b75097}, !- Availability Manager List Name
-  AutoSize,                               !- Design Supply Air Flow Rate {m3/s}
-  ,                                       !- Branch List Name
-  ,                                       !- Connector List Name
-  {479d2d64-ab58-47ee-89b7-082d4791b1d4}, !- Supply Side Inlet Node Name
-  {20e61043-54bb-44ab-9662-7b849f36bc53}, !- Demand Side Outlet Node Name
-  {04a1e5af-0e26-4442-8c90-a646d2956bc6}, !- Demand Side Inlet Node A
-  {d2bd96a9-3699-4ae0-be80-40a87e2d9fa3}, !- Supply Side Outlet Node A
-  ,                                       !- Demand Side Inlet Node B
-  ,                                       !- Supply Side Outlet Node B
-  ,                                       !- Return Air Bypass Flow Temperature Setpoint Schedule Name
-  {69b0c2ec-8c25-420b-9f03-901b3fab6b21}, !- Demand Mixer Name
-  {c1753ff7-f0ca-433f-98c0-8945885b78c5}, !- Demand Splitter A Name
-  ,                                       !- Demand Splitter B Name
-  ;                                       !- Supply Splitter Name
-
-OS:Node,
-  {29f5fb4a-b9a0-439c-acbb-4275009ac7c3}, !- Handle
-  Node 20,                                !- Name
-  {479d2d64-ab58-47ee-89b7-082d4791b1d4}, !- Inlet Port
-  {f24b5938-6599-4519-bc02-70441ed236f5}; !- Outlet Port
-
-OS:Node,
-  {81fde0cd-8dd9-4346-9797-0a0c33657a5a}, !- Handle
-  Node 21,                                !- Name
-  {013a9da0-b99b-457c-8862-1d7d69dff5ef}, !- Inlet Port
-  {d2bd96a9-3699-4ae0-be80-40a87e2d9fa3}; !- Outlet Port
-
-OS:Connection,
-  {479d2d64-ab58-47ee-89b7-082d4791b1d4}, !- Handle
-  {e547482c-c6af-4565-b19f-a2d56184cd6f}, !- Name
-  {acbb299e-9022-4bbd-835b-c1c585e88fcb}, !- Source Object
-  8,                                      !- Outlet Port
-  {29f5fb4a-b9a0-439c-acbb-4275009ac7c3}, !- Target Object
-  2;                                      !- Inlet Port
-
-OS:Connection,
-  {d2bd96a9-3699-4ae0-be80-40a87e2d9fa3}, !- Handle
-  {48a22dfc-8901-4650-a663-e5882e0c4e1f}, !- Name
-  {81fde0cd-8dd9-4346-9797-0a0c33657a5a}, !- Source Object
-  3,                                      !- Outlet Port
-  {acbb299e-9022-4bbd-835b-c1c585e88fcb}, !- Target Object
-  11;                                     !- Inlet Port
-
-OS:Node,
-  {08dc4dad-61bb-435b-b8c6-a424ca93e24e}, !- Handle
-  Node 22,                                !- Name
-  {04a1e5af-0e26-4442-8c90-a646d2956bc6}, !- Inlet Port
-  {fefb3212-a791-466d-a90d-36597bd81b54}; !- Outlet Port
-
-OS:Node,
-  {659cde9b-46ca-4598-801c-f905cfb7f619}, !- Handle
-  Node 23,                                !- Name
-  {b7e02413-60b2-43cb-bb49-229930ac2461}, !- Inlet Port
-  {20e61043-54bb-44ab-9662-7b849f36bc53}; !- Outlet Port
-
-OS:Node,
-  {6e01dab2-b68b-4f7f-b407-200b7b95f5d4}, !- Handle
-  Node 24,                                !- Name
-  {24dee47c-7c1c-4d8d-bd39-a763c0ff4842}, !- Inlet Port
-  {ef5daa69-91ea-4bce-b4cb-16324ecfe4ed}; !- Outlet Port
-
-OS:Connection,
-  {04a1e5af-0e26-4442-8c90-a646d2956bc6}, !- Handle
-  {b10584d1-7a60-440f-9e4e-2086d788be15}, !- Name
-  {acbb299e-9022-4bbd-835b-c1c585e88fcb}, !- Source Object
-  10,                                     !- Outlet Port
-  {08dc4dad-61bb-435b-b8c6-a424ca93e24e}, !- Target Object
-  2;                                      !- Inlet Port
-
-OS:Connection,
-  {20e61043-54bb-44ab-9662-7b849f36bc53}, !- Handle
-  {77339e5c-5c95-49a9-88e4-03c174e452fb}, !- Name
-  {659cde9b-46ca-4598-801c-f905cfb7f619}, !- Source Object
-  3,                                      !- Outlet Port
-  {acbb299e-9022-4bbd-835b-c1c585e88fcb}, !- Target Object
-  9;                                      !- Inlet Port
-
-OS:AirLoopHVAC:ZoneSplitter,
-  {c1753ff7-f0ca-433f-98c0-8945885b78c5}, !- Handle
-  res ac|unit 3 zone splitter,            !- Name
-  {fefb3212-a791-466d-a90d-36597bd81b54}, !- Inlet Node Name
-  {2b07556c-a376-4fa3-96ce-b3648f3f0792}; !- Outlet Node Name 1
-
-OS:AirLoopHVAC:ZoneMixer,
-  {69b0c2ec-8c25-420b-9f03-901b3fab6b21}, !- Handle
-  res ac|unit 3 zone mixer,               !- Name
-  {b7e02413-60b2-43cb-bb49-229930ac2461}, !- Outlet Node Name
-  {5915d82f-ef4a-41a0-9ee5-aa3698fc553d}; !- Inlet Node Name 1
-
-OS:Connection,
-  {fefb3212-a791-466d-a90d-36597bd81b54}, !- Handle
-  {6a6a64a6-9d60-432e-bd6d-6fee86b51667}, !- Name
-  {08dc4dad-61bb-435b-b8c6-a424ca93e24e}, !- Source Object
-  3,                                      !- Outlet Port
-  {c1753ff7-f0ca-433f-98c0-8945885b78c5}, !- Target Object
-  2;                                      !- Inlet Port
-
-OS:Connection,
-  {b7e02413-60b2-43cb-bb49-229930ac2461}, !- Handle
-  {b7717952-46ca-4a48-9f03-f0cc0740478c}, !- Name
-  {69b0c2ec-8c25-420b-9f03-901b3fab6b21}, !- Source Object
-  2,                                      !- Outlet Port
-  {659cde9b-46ca-4598-801c-f905cfb7f619}, !- Target Object
-  2;                                      !- Inlet Port
-
-OS:Sizing:System,
-  {ad85bd3d-42ce-40f3-bd13-44d110c6d3bd}, !- Handle
-  {acbb299e-9022-4bbd-835b-c1c585e88fcb}, !- AirLoop Name
-  Sensible,                               !- Type of Load to Size On
-  Autosize,                               !- Design Outdoor Air Flow Rate {m3/s}
-  0.3,                                    !- Central Heating Maximum System Air Flow Ratio
-  7,                                      !- Preheat Design Temperature {C}
-  0.008,                                  !- Preheat Design Humidity Ratio {kg-H2O/kg-Air}
-  12.8,                                   !- Precool Design Temperature {C}
-  0.008,                                  !- Precool Design Humidity Ratio {kg-H2O/kg-Air}
-  12.8,                                   !- Central Cooling Design Supply Air Temperature {C}
-  16.7,                                   !- Central Heating Design Supply Air Temperature {C}
-  NonCoincident,                          !- Sizing Option
-  Yes,                                    !- 100% Outdoor Air in Cooling
-  Yes,                                    !- 100% Outdoor Air in Heating
-  0.0085,                                 !- Central Cooling Design Supply Air Humidity Ratio {kg-H2O/kg-Air}
-  0.008,                                  !- Central Heating Design Supply Air Humidity Ratio {kg-H2O/kg-Air}
->>>>>>> 039e157a
-  DesignDay,                              !- Cooling Design Air Flow Method
-  ,                                       !- Cooling Design Air Flow Rate {m3/s}
-  ,                                       !- Cooling Minimum Air Flow per Zone Floor Area {m3/s-m2}
-  ,                                       !- Cooling Minimum Air Flow {m3/s}
-  ,                                       !- Cooling Minimum Air Flow Fraction
-  DesignDay,                              !- Heating Design Air Flow Method
-  ,                                       !- Heating Design Air Flow Rate {m3/s}
-  ,                                       !- Heating Maximum Air Flow per Zone Floor Area {m3/s-m2}
-  ,                                       !- Heating Maximum Air Flow {m3/s}
-  ,                                       !- Heating Maximum Air Flow Fraction
-  ,                                       !- Design Zone Air Distribution Effectiveness in Cooling Mode
-  ,                                       !- Design Zone Air Distribution Effectiveness in Heating Mode
-  No,                                     !- Account for Dedicated Outdoor Air System
-  NeutralSupplyAir,                       !- Dedicated Outdoor Air System Control Strategy
-  autosize,                               !- Dedicated Outdoor Air Low Setpoint Temperature for Design {C}
-  autosize;                               !- Dedicated Outdoor Air High Setpoint Temperature for Design {C}
-
-<<<<<<< HEAD
-OS:ZoneHVAC:EquipmentList,
-  {5e1e195b-7e07-4f8d-9a1c-3c9a30f052ea}, !- Handle
-  Zone HVAC Equipment List 2,             !- Name
-  {f4cb3b8e-accd-47dd-af60-e0e47e46a54a}; !- Thermal Zone
-
-OS:SpaceType,
-  {78071163-27b9-4a55-aaf2-abb0d9be5bb3}, !- Handle
-  Space Type 2,                           !- Name
-  ,                                       !- Default Construction Set Name
-  ,                                       !- Default Schedule Set Name
-  ,                                       !- Group Rendering Name
-  ,                                       !- Design Specification Outdoor Air Object Name
-  ,                                       !- Standards Template
-  ,                                       !- Standards Building Type
-  unfinished attic;                       !- Standards Space Type
-
-OS:BuildingUnit,
-  {0f5c9634-9019-4fdd-a33a-718ce0996005}, !- Handle
-  unit 1,                                 !- Name
-  ,                                       !- Rendering Color
-  Residential;                            !- Building Unit Type
-
-OS:AdditionalProperties,
-  {8fe7db92-098e-4e55-ad92-e8285c4323a8}, !- Handle
-  {0f5c9634-9019-4fdd-a33a-718ce0996005}, !- Object Name
-  NumberOfBedrooms,                       !- Feature Name 1
-  Integer,                                !- Feature Data Type 1
-  3,                                      !- Feature Value 1
-  NumberOfBathrooms,                      !- Feature Name 2
-  Double,                                 !- Feature Data Type 2
-  2,                                      !- Feature Value 2
-  NumberOfOccupants,                      !- Feature Name 3
-  Double,                                 !- Feature Data Type 3
-  3.3900000000000001;                     !- Feature Value 3
-
-OS:External:File,
-  {78b25bb1-f92d-4e90-881a-1687b1ae6f63}, !- Handle
-  8760.csv,                               !- Name
-  8760.csv;                               !- File Name
-
-OS:Schedule:Day,
-  {5acb3364-0644-451d-9d9d-0bcd6efe6f25}, !- Handle
-  Schedule Day 1,                         !- Name
-  ,                                       !- Schedule Type Limits Name
-  ,                                       !- Interpolate to Timestep
-  24,                                     !- Hour 1
-  0,                                      !- Minute 1
-  0;                                      !- Value Until Time 1
-
-OS:Schedule:Day,
-  {76eeb3c3-c618-436b-8ead-f3d9250c271d}, !- Handle
-  Schedule Day 2,                         !- Name
-  ,                                       !- Schedule Type Limits Name
-  ,                                       !- Interpolate to Timestep
-  24,                                     !- Hour 1
-  0,                                      !- Minute 1
-  1;                                      !- Value Until Time 1
-
-OS:Schedule:File,
-  {eef13923-f6e9-48bd-bd83-43cc5b346423}, !- Handle
-  occupants,                              !- Name
-  {75849811-d1f4-48ee-861b-55ed4fccab47}, !- Schedule Type Limits Name
-  {78b25bb1-f92d-4e90-881a-1687b1ae6f63}, !- External File Name
-  1,                                      !- Column Number
-  1,                                      !- Rows to Skip at Top
-  8760,                                   !- Number of Hours of Data
-  ,                                       !- Column Separator
-  ,                                       !- Interpolate to Timestep
-  60;                                     !- Minutes per Item
-
-OS:Schedule:Ruleset,
-  {d9eb36e1-9ef0-4964-b268-19e458d382e9}, !- Handle
-  Schedule Ruleset 1,                     !- Name
-  {a2cb3610-df24-4eb4-8659-db6f97e78fd6}, !- Schedule Type Limits Name
-  {a34fbc97-e04d-46b4-8f26-19870a5e57c5}; !- Default Day Schedule Name
-
-OS:Schedule:Day,
-  {a34fbc97-e04d-46b4-8f26-19870a5e57c5}, !- Handle
-  Schedule Day 3,                         !- Name
-  {a2cb3610-df24-4eb4-8659-db6f97e78fd6}, !- Schedule Type Limits Name
-  ,                                       !- Interpolate to Timestep
-  24,                                     !- Hour 1
-  0,                                      !- Minute 1
-  112.539290946133;                       !- Value Until Time 1
-
-OS:People:Definition,
-  {0ec86297-7ae2-4ebb-a469-60c5de3b360e}, !- Handle
-  res occupants|living space,             !- Name
-  People,                                 !- Number of People Calculation Method
-  3.39,                                   !- Number of People {people}
-  ,                                       !- People per Space Floor Area {person/m2}
-  ,                                       !- Space Floor Area per Person {m2/person}
-  0.319734,                               !- Fraction Radiant
-  0.573,                                  !- Sensible Heat Fraction
-  0,                                      !- Carbon Dioxide Generation Rate {m3/s-W}
-  No,                                     !- Enable ASHRAE 55 Comfort Warnings
-  ZoneAveraged;                           !- Mean Radiant Temperature Calculation Type
-
-OS:People,
-  {684f06e0-d8cc-4d7e-a5ab-b522bd20760b}, !- Handle
-  res occupants|living space,             !- Name
-  {0ec86297-7ae2-4ebb-a469-60c5de3b360e}, !- People Definition Name
-  {2b4356a1-ef30-4f29-9e82-43572a0d938e}, !- Space or SpaceType Name
-  {eef13923-f6e9-48bd-bd83-43cc5b346423}, !- Number of People Schedule Name
-  {d9eb36e1-9ef0-4964-b268-19e458d382e9}, !- Activity Level Schedule Name
-  ,                                       !- Surface Name/Angle Factor List Name
-  ,                                       !- Work Efficiency Schedule Name
-  ,                                       !- Clothing Insulation Schedule Name
-  ,                                       !- Air Velocity Schedule Name
-  1;                                      !- Multiplier
-
-OS:ScheduleTypeLimits,
-  {a2cb3610-df24-4eb4-8659-db6f97e78fd6}, !- Handle
-  ActivityLevel,                          !- Name
-  0,                                      !- Lower Limit Value
-  ,                                       !- Upper Limit Value
-  Continuous,                             !- Numeric Type
-  ActivityLevel;                          !- Unit Type
-
-OS:ScheduleTypeLimits,
-  {75849811-d1f4-48ee-861b-55ed4fccab47}, !- Handle
-  Fractional,                             !- Name
-  0,                                      !- Lower Limit Value
-  1,                                      !- Upper Limit Value
-  Continuous;                             !- Numeric Type
-
-OS:Curve:Biquadratic,
-  {120ce5ed-771e-49c5-9795-5929b6f6ccd6}, !- Handle
-  ConstantBiquadratic,                    !- Name
-=======
-OS:AvailabilityManagerAssignmentList,
-  {e0cac793-7a3b-4c62-aff3-f0cec9b75097}, !- Handle
-  Air Loop HVAC 1 AvailabilityManagerAssignmentList 2; !- Name
-
-OS:Connection,
-  {f24b5938-6599-4519-bc02-70441ed236f5}, !- Handle
-  {e91f2f61-5150-40c2-99a3-92a4753de950}, !- Name
-  {29f5fb4a-b9a0-439c-acbb-4275009ac7c3}, !- Source Object
-  3,                                      !- Outlet Port
-  {ef8f4782-5991-4852-a37f-a35654e049cc}, !- Target Object
-  6;                                      !- Inlet Port
-
-OS:Connection,
-  {013a9da0-b99b-457c-8862-1d7d69dff5ef}, !- Handle
-  {163faf72-3205-4327-ad81-e777e855cb40}, !- Name
-  {ef8f4782-5991-4852-a37f-a35654e049cc}, !- Source Object
-  7,                                      !- Outlet Port
-  {81fde0cd-8dd9-4346-9797-0a0c33657a5a}, !- Target Object
-  2;                                      !- Inlet Port
-
-OS:AirTerminal:SingleDuct:ConstantVolume:NoReheat,
-  {a121e906-9fdf-4a21-9781-ae7967fd0e4f}, !- Handle
-  res ac|unit 3 living zone|unit 3 direct air, !- Name
-  {f0bdd972-82db-46e9-bc6c-9b563bd16bea}, !- Availability Schedule Name
-  {3e6d5be7-7e02-4722-a0d7-4f4934ec79b3}, !- Air Inlet Node Name
-  {24dee47c-7c1c-4d8d-bd39-a763c0ff4842}, !- Air Outlet Node Name
-  AutoSize;                               !- Maximum Air Flow Rate {m3/s}
-
-OS:Node,
-  {93c4a403-b943-49e3-bc2c-07034e9cd64f}, !- Handle
-  Node 25,                                !- Name
-  {3ddc3754-549f-4829-84f3-df0b23ad5ccf}, !- Inlet Port
-  {5915d82f-ef4a-41a0-9ee5-aa3698fc553d}; !- Outlet Port
-
-OS:Connection,
-  {ef5daa69-91ea-4bce-b4cb-16324ecfe4ed}, !- Handle
-  {107e5028-5428-40e5-9885-e688706f368c}, !- Name
-  {6e01dab2-b68b-4f7f-b407-200b7b95f5d4}, !- Source Object
-  3,                                      !- Outlet Port
-  {8b54081b-cf63-43db-898c-507caee95f25}, !- Target Object
-  3;                                      !- Inlet Port
-
-OS:Connection,
-  {3ddc3754-549f-4829-84f3-df0b23ad5ccf}, !- Handle
-  {4755bb2d-2f8c-40e8-be6c-4e9528d0396c}, !- Name
-  {fbad5d31-6ff5-45a3-b4e2-340fa38facc7}, !- Source Object
-  3,                                      !- Outlet Port
-  {93c4a403-b943-49e3-bc2c-07034e9cd64f}, !- Target Object
-  2;                                      !- Inlet Port
-
-OS:Connection,
-  {5915d82f-ef4a-41a0-9ee5-aa3698fc553d}, !- Handle
-  {6309d2c0-9f26-43c1-a1be-c37636b181b9}, !- Name
-  {93c4a403-b943-49e3-bc2c-07034e9cd64f}, !- Source Object
-  3,                                      !- Outlet Port
-  {69b0c2ec-8c25-420b-9f03-901b3fab6b21}, !- Target Object
-  3;                                      !- Inlet Port
-
-OS:Node,
-  {c63b4a7b-5159-46c6-9092-aa7817520306}, !- Handle
-  Node 26,                                !- Name
-  {2b07556c-a376-4fa3-96ce-b3648f3f0792}, !- Inlet Port
-  {3e6d5be7-7e02-4722-a0d7-4f4934ec79b3}; !- Outlet Port
-
-OS:Connection,
-  {2b07556c-a376-4fa3-96ce-b3648f3f0792}, !- Handle
-  {3ed75053-e4ca-41d7-8437-0020ffc797cd}, !- Name
-  {c1753ff7-f0ca-433f-98c0-8945885b78c5}, !- Source Object
-  3,                                      !- Outlet Port
-  {c63b4a7b-5159-46c6-9092-aa7817520306}, !- Target Object
-  2;                                      !- Inlet Port
-
-OS:Connection,
-  {3e6d5be7-7e02-4722-a0d7-4f4934ec79b3}, !- Handle
-  {5be42583-4c2f-4fdd-ab99-079b0b213a96}, !- Name
-  {c63b4a7b-5159-46c6-9092-aa7817520306}, !- Source Object
-  3,                                      !- Outlet Port
-  {a121e906-9fdf-4a21-9781-ae7967fd0e4f}, !- Target Object
-  3;                                      !- Inlet Port
-
-OS:Connection,
-  {24dee47c-7c1c-4d8d-bd39-a763c0ff4842}, !- Handle
-  {587b3199-de56-4bab-a33b-c1b088b6e2f2}, !- Name
-  {a121e906-9fdf-4a21-9781-ae7967fd0e4f}, !- Source Object
-  4,                                      !- Outlet Port
-  {6e01dab2-b68b-4f7f-b407-200b7b95f5d4}, !- Target Object
-  2;                                      !- Inlet Port
-
-OS:AdditionalProperties,
-  {5dfdacc5-e14b-4e5b-82a3-7e3c92fb76f2}, !- Handle
-  {ef8f4782-5991-4852-a37f-a35654e049cc}, !- Object Name
-  SizingInfoHVACCapacityDerateFactorEER,  !- Feature Name 1
-  String,                                 !- Feature Data Type 1
-  1.0&#441.0&#441.0&#441.0&#441.0,        !- Feature Value 1
-  SizingInfoHVACRatedCFMperTonCooling,    !- Feature Name 2
-  String,                                 !- Feature Data Type 2
-  386.1,                                  !- Feature Value 2
-  SizingInfoHVACFracCoolLoadServed,       !- Feature Name 3
-  Double,                                 !- Feature Data Type 3
-  1;                                      !- Feature Value 3
-
-OS:Curve:Biquadratic,
-  {868fb2fc-aee0-474c-b7d7-df95597c596b}, !- Handle
-  ConstantBiquadratic 3,                  !- Name
->>>>>>> 039e157a
-  1,                                      !- Coefficient1 Constant
-  0,                                      !- Coefficient2 x
-  0,                                      !- Coefficient3 x**2
-  0,                                      !- Coefficient4 y
-  0,                                      !- Coefficient5 y**2
-  0,                                      !- Coefficient6 x*y
-  -100,                                   !- Minimum Value of x
-  100,                                    !- Maximum Value of x
-  -100,                                   !- Minimum Value of y
-  100;                                    !- Maximum Value of y
-
-OS:Curve:Biquadratic,
-<<<<<<< HEAD
-  {b78caac0-3345-40d1-8cd4-a2a70aa928bb}, !- Handle
-  Cool-Cap-fT1,                           !- Name
-=======
-  {aae457c3-7580-4cec-98f8-81418b12a39e}, !- Handle
-  Cool-Cap-fT1 3,                         !- Name
->>>>>>> 039e157a
-  1.550902001,                            !- Coefficient1 Constant
-  -0.0750500892,                          !- Coefficient2 x
-  0.00309713544,                          !- Coefficient3 x**2
-  0.00240111,                             !- Coefficient4 y
-  -5.0544e-005,                           !- Coefficient5 y**2
-  -0.00042728148,                         !- Coefficient6 x*y
-  13.88,                                  !- Minimum Value of x
-  23.88,                                  !- Maximum Value of x
-  18.33,                                  !- Minimum Value of y
-  51.66;                                  !- Maximum Value of y
-
-OS:Curve:Biquadratic,
-<<<<<<< HEAD
-  {f8891007-7d9d-4432-8771-521c34ca0d9e}, !- Handle
-  Cool-EIR-fT1,                           !- Name
-=======
-  {abc0893f-05d1-4f2e-a1c4-84b2aac740c1}, !- Handle
-  Cool-EIR-fT1 3,                         !- Name
->>>>>>> 039e157a
-  -0.304282997000001,                     !- Coefficient1 Constant
-  0.1180477062,                           !- Coefficient2 x
-  -0.00342466704,                         !- Coefficient3 x**2
-  -0.0062619138,                          !- Coefficient4 y
-  0.00069542712,                          !- Coefficient5 y**2
-  -0.00046997496,                         !- Coefficient6 x*y
-  13.88,                                  !- Minimum Value of x
-  23.88,                                  !- Maximum Value of x
-  18.33,                                  !- Minimum Value of y
-  51.66;                                  !- Maximum Value of y
-
-OS:Curve:Quadratic,
-<<<<<<< HEAD
-  {8590b25c-6f2c-486e-8b23-5c1a852b2a23}, !- Handle
-  Cool-PLF-fPLR1,                         !- Name
-=======
-  {fd9b1984-ecb5-4589-b57f-a2350e29fa3a}, !- Handle
-  Cool-PLF-fPLR1 3,                       !- Name
->>>>>>> 039e157a
-  0.93,                                   !- Coefficient1 Constant
-  0.07,                                   !- Coefficient2 x
-  0,                                      !- Coefficient3 x**2
-  0,                                      !- Minimum Value of x
-  1,                                      !- Maximum Value of x
-  0.7,                                    !- Minimum Curve Output
-  1;                                      !- Maximum Curve Output
-
-OS:Curve:Quadratic,
-<<<<<<< HEAD
-  {f5209603-6311-47c5-8ab6-8e9a8d7cc7b3}, !- Handle
-  Cool-Cap-fFF1,                          !- Name
-=======
-  {7ddbea99-c7cd-4c36-8e5a-9beeb87eed34}, !- Handle
-  Cool-Cap-fFF1 3,                        !- Name
->>>>>>> 039e157a
-  0.718605468,                            !- Coefficient1 Constant
-  0.410099989,                            !- Coefficient2 x
-  -0.128705457,                           !- Coefficient3 x**2
-  0,                                      !- Minimum Value of x
-  2,                                      !- Maximum Value of x
-  0,                                      !- Minimum Curve Output
-  2;                                      !- Maximum Curve Output
-
-OS:Curve:Quadratic,
-<<<<<<< HEAD
-  {1e2c3b6a-7938-4c41-a29d-9813f630d4d4}, !- Handle
-  Cool-EIR-fFF1,                          !- Name
-=======
-  {c2c6a5f4-f0a0-4419-aeff-9d0a0d28faf1}, !- Handle
-  Cool-EIR-fFF1 3,                        !- Name
->>>>>>> 039e157a
-  1.32299905,                             !- Coefficient1 Constant
-  -0.477711207,                           !- Coefficient2 x
-  0.154712157,                            !- Coefficient3 x**2
-  0,                                      !- Minimum Value of x
-  2,                                      !- Maximum Value of x
-  0,                                      !- Minimum Curve Output
-  2;                                      !- Maximum Curve Output
-
-OS:Schedule:Constant,
-  {7fca70fc-297e-4888-88ba-3ac1af3bc989}, !- Handle
-  Always On Discrete,                     !- Name
-  {e7b136da-3148-43ee-a5f5-ecb9a02c7480}, !- Schedule Type Limits Name
-  1;                                      !- Value
-
-OS:ScheduleTypeLimits,
-  {e7b136da-3148-43ee-a5f5-ecb9a02c7480}, !- Handle
-  OnOff,                                  !- Name
-  0,                                      !- Lower Limit Value
-  1,                                      !- Upper Limit Value
-  Discrete,                               !- Numeric Type
-  Availability;                           !- Unit Type
-
-OS:Coil:Cooling:DX:SingleSpeed,
-<<<<<<< HEAD
-  {7af50fc0-ea50-477d-b196-0209a40d592f}, !- Handle
-  res ac cooling coil,                    !- Name
-  {7fca70fc-297e-4888-88ba-3ac1af3bc989}, !- Availability Schedule Name
-=======
-  {0cd7d67c-27c7-46d1-b07e-c9165e66d574}, !- Handle
-  res ac|unit 4 cooling coil,             !- Name
-  {f0bdd972-82db-46e9-bc6c-9b563bd16bea}, !- Availability Schedule Name
->>>>>>> 039e157a
-  autosize,                               !- Rated Total Cooling Capacity {W}
-  0.740402528813699,                      !- Rated Sensible Heat Ratio
-  3.9505446283126,                        !- Rated COP {W/W}
-  autosize,                               !- Rated Air Flow Rate {m3/s}
-  773.3912012006,                         !- Rated Evaporator Fan Power Per Volume Flow Rate {W/(m3/s)}
-  ,                                       !- Air Inlet Node Name
-  ,                                       !- Air Outlet Node Name
-<<<<<<< HEAD
-  {b78caac0-3345-40d1-8cd4-a2a70aa928bb}, !- Total Cooling Capacity Function of Temperature Curve Name
-  {f5209603-6311-47c5-8ab6-8e9a8d7cc7b3}, !- Total Cooling Capacity Function of Flow Fraction Curve Name
-  {f8891007-7d9d-4432-8771-521c34ca0d9e}, !- Energy Input Ratio Function of Temperature Curve Name
-  {1e2c3b6a-7938-4c41-a29d-9813f630d4d4}, !- Energy Input Ratio Function of Flow Fraction Curve Name
-  {8590b25c-6f2c-486e-8b23-5c1a852b2a23}, !- Part Load Fraction Correlation Curve Name
-=======
-  {aae457c3-7580-4cec-98f8-81418b12a39e}, !- Total Cooling Capacity Function of Temperature Curve Name
-  {7ddbea99-c7cd-4c36-8e5a-9beeb87eed34}, !- Total Cooling Capacity Function of Flow Fraction Curve Name
-  {abc0893f-05d1-4f2e-a1c4-84b2aac740c1}, !- Energy Input Ratio Function of Temperature Curve Name
-  {c2c6a5f4-f0a0-4419-aeff-9d0a0d28faf1}, !- Energy Input Ratio Function of Flow Fraction Curve Name
-  {fd9b1984-ecb5-4589-b57f-a2350e29fa3a}, !- Part Load Fraction Correlation Curve Name
->>>>>>> 039e157a
-  1000,                                   !- Nominal Time for Condensate Removal to Begin {s}
-  1.5,                                    !- Ratio of Initial Moisture Evaporation Rate and Steady State Latent Capacity {dimensionless}
-  3,                                      !- Maximum Cycling Rate {cycles/hr}
-  45,                                     !- Latent Capacity Time Constant {s}
-  ,                                       !- Condenser Air Inlet Node Name
-  AirCooled,                              !- Condenser Type
-  0,                                      !- Evaporative Condenser Effectiveness {dimensionless}
-  Autosize,                               !- Evaporative Condenser Air Flow Rate {m3/s}
-  Autosize,                               !- Evaporative Condenser Pump Rated Power Consumption {W}
-  0,                                      !- Crankcase Heater Capacity {W}
-  12.7777777777778,                       !- Maximum Outdoor Dry-Bulb Temperature for Crankcase Heater Operation {C}
-  ,                                       !- Supply Water Storage Tank Name
-  ,                                       !- Condensate Collection Water Storage Tank Name
-  0,                                      !- Basin Heater Capacity {W/K}
-  10,                                     !- Basin Heater Setpoint Temperature {C}
-  ;                                       !- Basin Heater Operating Schedule Name
-
-OS:Fan:OnOff,
-<<<<<<< HEAD
-  {5aed4635-dd9e-44a5-8d44-ea61aa1da3e0}, !- Handle
-  res ac clg supply fan,                  !- Name
-  {7fca70fc-297e-4888-88ba-3ac1af3bc989}, !- Availability Schedule Name
-=======
-  {7af3f0fe-2aaa-4936-8f21-24d9d506eee6}, !- Handle
-  res ac|unit 4 clg supply fan,           !- Name
-  {f0bdd972-82db-46e9-bc6c-9b563bd16bea}, !- Availability Schedule Name
->>>>>>> 039e157a
-  0.75,                                   !- Fan Total Efficiency
-  794.580001233493,                       !- Pressure Rise {Pa}
-  autosize,                               !- Maximum Flow Rate {m3/s}
-  1,                                      !- Motor Efficiency
-  1,                                      !- Motor In Airstream Fraction
-  ,                                       !- Air Inlet Node Name
-  ,                                       !- Air Outlet Node Name
-<<<<<<< HEAD
-  {f8f9bb5d-f7d8-4025-b884-f754bc6365e2}, !- Fan Power Ratio Function of Speed Ratio Curve Name
-  {fa728bd4-eb24-4141-b24f-ab2c3933f2b0}, !- Fan Efficiency Ratio Function of Speed Ratio Curve Name
-  res ac clg supply fan;                  !- End-Use Subcategory
-
-OS:Curve:Exponent,
-  {f8f9bb5d-f7d8-4025-b884-f754bc6365e2}, !- Handle
-  Fan On Off Power Curve,                 !- Name
-=======
-  {3d5db234-3a21-4ce5-8cf5-843172032876}, !- Fan Power Ratio Function of Speed Ratio Curve Name
-  {371214ca-5eac-4adb-9784-760d5a6c5647}, !- Fan Efficiency Ratio Function of Speed Ratio Curve Name
-  res ac|unit 4 clg supply fan;           !- End-Use Subcategory
-
-OS:Curve:Exponent,
-  {3d5db234-3a21-4ce5-8cf5-843172032876}, !- Handle
-  Fan On Off Power Curve 3,               !- Name
->>>>>>> 039e157a
-  1,                                      !- Coefficient1 Constant
-  0,                                      !- Coefficient2 Constant
-  0,                                      !- Coefficient3 Constant
-  0,                                      !- Minimum Value of x
-  1,                                      !- Maximum Value of x
-  ,                                       !- Minimum Curve Output
-  ,                                       !- Maximum Curve Output
-  ,                                       !- Input Unit Type for X
-  ;                                       !- Output Unit Type
-
-OS:Curve:Cubic,
-<<<<<<< HEAD
-  {fa728bd4-eb24-4141-b24f-ab2c3933f2b0}, !- Handle
-  Fan On Off Efficiency Curve,            !- Name
-=======
-  {371214ca-5eac-4adb-9784-760d5a6c5647}, !- Handle
-  Fan On Off Efficiency Curve 3,          !- Name
->>>>>>> 039e157a
-  1,                                      !- Coefficient1 Constant
-  0,                                      !- Coefficient2 x
-  0,                                      !- Coefficient3 x**2
-  0,                                      !- Coefficient4 x**3
-  0,                                      !- Minimum Value of x
-  1;                                      !- Maximum Value of x
-
-OS:AirLoopHVAC:UnitarySystem,
-<<<<<<< HEAD
-  {3503695e-65e6-42fa-83c0-4f1fc8856e72}, !- Handle
-  res ac unitary system,                  !- Name
-  Load,                                   !- Control Type
-  {c96a051d-ef1d-4875-9771-b44b0666cd99}, !- Controlling Zone or Thermostat Location
-  None,                                   !- Dehumidification Control Type
-  {7fca70fc-297e-4888-88ba-3ac1af3bc989}, !- Availability Schedule Name
-  {2ca35c45-c704-4fa1-a8f3-4ec3678612bc}, !- Air Inlet Node Name
-  {bd2d0c18-6b67-4bcf-a8ea-31cb7a23af55}, !- Air Outlet Node Name
-  {5aed4635-dd9e-44a5-8d44-ea61aa1da3e0}, !- Supply Fan Name
-  BlowThrough,                            !- Fan Placement
-  {5904669d-7c58-46f4-80cc-55ef271fbd4b}, !- Supply Air Fan Operating Mode Schedule Name
-  ,                                       !- Heating Coil Name
-  1,                                      !- DX Heating Coil Sizing Ratio
-  {7af50fc0-ea50-477d-b196-0209a40d592f}, !- Cooling Coil Name
-=======
-  {aabfd741-5231-4e1e-8ffb-7e771820a733}, !- Handle
-  res ac|unit 4 unitary system,           !- Name
-  Load,                                   !- Control Type
-  {fab25df3-a22c-4c24-ae71-8c879d9e827b}, !- Controlling Zone or Thermostat Location
-  None,                                   !- Dehumidification Control Type
-  {f0bdd972-82db-46e9-bc6c-9b563bd16bea}, !- Availability Schedule Name
-  {2856d548-5859-4a52-b434-b7d297726d77}, !- Air Inlet Node Name
-  {052224b1-6d7d-4746-aa73-e20261c14a53}, !- Air Outlet Node Name
-  {7af3f0fe-2aaa-4936-8f21-24d9d506eee6}, !- Supply Fan Name
-  BlowThrough,                            !- Fan Placement
-  {80a22169-b18e-4366-8415-f305d2915b09}, !- Supply Air Fan Operating Mode Schedule Name
-  ,                                       !- Heating Coil Name
-  1,                                      !- DX Heating Coil Sizing Ratio
-  {0cd7d67c-27c7-46d1-b07e-c9165e66d574}, !- Cooling Coil Name
->>>>>>> 039e157a
-  No,                                     !- Use DOAS DX Cooling Coil
-  2,                                      !- DOAS DX Cooling Coil Leaving Minimum Air Temperature {C}
-  SensibleOnlyLoadControl,                !- Latent Load Control
-  ,                                       !- Supplemental Heating Coil Name
-  ,                                       !- Supply Air Flow Rate Method During Cooling Operation
-  autosize,                               !- Supply Air Flow Rate During Cooling Operation {m3/s}
-  ,                                       !- Supply Air Flow Rate Per Floor Area During Cooling Operation {m3/s-m2}
-  ,                                       !- Fraction of Autosized Design Cooling Supply Air Flow Rate
-  ,                                       !- Design Supply Air Flow Rate Per Unit of Capacity During Cooling Operation {m3/s-W}
-  ,                                       !- Supply Air Flow Rate Method During Heating Operation
-  0,                                      !- Supply Air Flow Rate During Heating Operation {m3/s}
-  ,                                       !- Supply Air Flow Rate Per Floor Area during Heating Operation {m3/s-m2}
-  ,                                       !- Fraction of Autosized Design Heating Supply Air Flow Rate
-  ,                                       !- Design Supply Air Flow Rate Per Unit of Capacity During Heating Operation {m3/s-W}
-  ,                                       !- Supply Air Flow Rate Method When No Cooling or Heating is Required
-  0,                                      !- Supply Air Flow Rate When No Cooling or Heating is Required {m3/s}
-  ,                                       !- Supply Air Flow Rate Per Floor Area When No Cooling or Heating is Required {m3/s-m2}
-  ,                                       !- Fraction of Autosized Design Cooling Supply Air Flow Rate When No Cooling or Heating is Required
-  ,                                       !- Fraction of Autosized Design Heating Supply Air Flow Rate When No Cooling or Heating is Required
-  ,                                       !- Design Supply Air Flow Rate Per Unit of Capacity During Cooling Operation When No Cooling or Heating is Required {m3/s-W}
-  ,                                       !- Design Supply Air Flow Rate Per Unit of Capacity During Heating Operation When No Cooling or Heating is Required {m3/s-W}
-  48.8888888888889,                       !- Maximum Supply Air Temperature {C}
-  21,                                     !- Maximum Outdoor Dry-Bulb Temperature for Supplemental Heater Operation {C}
-  ,                                       !- Outdoor Dry-Bulb Temperature Sensor Node Name
-  2.5,                                    !- Maximum Cycling Rate {cycles/hr}
-  60,                                     !- Heat Pump Time Constant {s}
-  0.01,                                   !- Fraction of On-Cycle Power Use
-  60,                                     !- Heat Pump Fan Delay Time {s}
-  0,                                      !- Ancilliary On-Cycle Electric Power {W}
-  0;                                      !- Ancilliary Off-Cycle Electric Power {W}
-
-OS:Schedule:Constant,
-  {5904669d-7c58-46f4-80cc-55ef271fbd4b}, !- Handle
-  Always Off Discrete,                    !- Name
-  {5edc7d37-abad-4d07-91fc-c13c6486644d}, !- Schedule Type Limits Name
-  0;                                      !- Value
-
-OS:ScheduleTypeLimits,
-  {5edc7d37-abad-4d07-91fc-c13c6486644d}, !- Handle
-  OnOff 1,                                !- Name
-  0,                                      !- Lower Limit Value
-  1,                                      !- Upper Limit Value
-  Discrete,                               !- Numeric Type
-  Availability;                           !- Unit Type
-
-OS:AirLoopHVAC,
-<<<<<<< HEAD
-  {af306c86-684b-4e45-9ea8-38d7fb768a8d}, !- Handle
-  res ac asys,                            !- Name
-  ,                                       !- Controller List Name
-  {7fca70fc-297e-4888-88ba-3ac1af3bc989}, !- Availability Schedule
-  {63356a66-00c1-47cf-9a9d-7dbfa2827964}, !- Availability Manager List Name
-  AutoSize,                               !- Design Supply Air Flow Rate {m3/s}
-  ,                                       !- Branch List Name
-  ,                                       !- Connector List Name
-  {2b8f8394-3f76-4e7a-8236-f3784a154033}, !- Supply Side Inlet Node Name
-  {d93ec737-859d-4eed-894c-b7c7fb95b999}, !- Demand Side Outlet Node Name
-  {eb1418de-4d0b-4f6b-a9e5-2b363d338959}, !- Demand Side Inlet Node A
-  {65b66303-9ec7-4745-899b-d1e27286aa83}, !- Supply Side Outlet Node A
-  ,                                       !- Demand Side Inlet Node B
-  ,                                       !- Supply Side Outlet Node B
-  ,                                       !- Return Air Bypass Flow Temperature Setpoint Schedule Name
-  {5a1999ef-a8dd-43ec-add4-d251106b969c}, !- Demand Mixer Name
-  {0368c1e9-6b1b-4863-b51e-c3087772024c}, !- Demand Splitter A Name
-=======
-  {499b9185-1522-47f3-954e-54c554a4627e}, !- Handle
-  res ac|unit 4 asys,                     !- Name
-  ,                                       !- Controller List Name
-  {f0bdd972-82db-46e9-bc6c-9b563bd16bea}, !- Availability Schedule
-  {6f5fa909-e699-4317-a1b9-973b86c9a60a}, !- Availability Manager List Name
-  AutoSize,                               !- Design Supply Air Flow Rate {m3/s}
-  ,                                       !- Branch List Name
-  ,                                       !- Connector List Name
-  {0a86f3ba-bccc-4928-9b2c-487f003dfaed}, !- Supply Side Inlet Node Name
-  {2bd0eb2f-abf1-494e-9e30-be796c11fae1}, !- Demand Side Outlet Node Name
-  {0979704b-0286-4601-86bc-3bc416057169}, !- Demand Side Inlet Node A
-  {9a5917f2-597b-4ed5-a7d1-e02e717ace4c}, !- Supply Side Outlet Node A
-  ,                                       !- Demand Side Inlet Node B
-  ,                                       !- Supply Side Outlet Node B
-  ,                                       !- Return Air Bypass Flow Temperature Setpoint Schedule Name
-  {b92df3d8-2f00-4958-8f91-a00dcd116c6a}, !- Demand Mixer Name
-  {9114dff1-754a-4b60-8498-446d73f5fe4c}, !- Demand Splitter A Name
->>>>>>> 039e157a
-  ,                                       !- Demand Splitter B Name
-  ;                                       !- Supply Splitter Name
-
-OS:Node,
-<<<<<<< HEAD
-  {6a18e975-a181-4f0f-b1cf-b584bb02e692}, !- Handle
-  Node 3,                                 !- Name
-  {2b8f8394-3f76-4e7a-8236-f3784a154033}, !- Inlet Port
-  {2ca35c45-c704-4fa1-a8f3-4ec3678612bc}; !- Outlet Port
-
-OS:Node,
-  {136f10bb-cca8-4f6a-9e1e-feaf5051a169}, !- Handle
-  Node 4,                                 !- Name
-  {bd2d0c18-6b67-4bcf-a8ea-31cb7a23af55}, !- Inlet Port
-  {65b66303-9ec7-4745-899b-d1e27286aa83}; !- Outlet Port
-
-OS:Connection,
-  {2b8f8394-3f76-4e7a-8236-f3784a154033}, !- Handle
-  {0068e617-8ed5-45cf-b4bc-eb5a0970f046}, !- Name
-  {af306c86-684b-4e45-9ea8-38d7fb768a8d}, !- Source Object
-  8,                                      !- Outlet Port
-  {6a18e975-a181-4f0f-b1cf-b584bb02e692}, !- Target Object
-  2;                                      !- Inlet Port
-
-OS:Connection,
-  {65b66303-9ec7-4745-899b-d1e27286aa83}, !- Handle
-  {eba9383b-8332-4702-beb1-47cd9aa53730}, !- Name
-  {136f10bb-cca8-4f6a-9e1e-feaf5051a169}, !- Source Object
-  3,                                      !- Outlet Port
-  {af306c86-684b-4e45-9ea8-38d7fb768a8d}, !- Target Object
-  11;                                     !- Inlet Port
-
-OS:Node,
-  {8a233df7-1a56-4e8b-afe1-ddf50a518f57}, !- Handle
-  Node 5,                                 !- Name
-  {eb1418de-4d0b-4f6b-a9e5-2b363d338959}, !- Inlet Port
-  {99ddc6d4-ad73-4a97-a763-c5bb364dce01}; !- Outlet Port
-
-OS:Node,
-  {625ec555-ee67-4870-88f7-511ec0e74736}, !- Handle
-  Node 6,                                 !- Name
-  {b4169b20-3234-40ba-8005-187afea5804c}, !- Inlet Port
-  {d93ec737-859d-4eed-894c-b7c7fb95b999}; !- Outlet Port
-
-OS:Node,
-  {0df5c3c8-b2f4-4c3a-9476-bb3be9fe05fc}, !- Handle
-  Node 7,                                 !- Name
-  {bef6e9fb-76eb-4665-8ea2-30f021c9717f}, !- Inlet Port
-  {d46802c9-9e5a-4c6a-9a19-6389d900f001}; !- Outlet Port
-
-OS:Connection,
-  {eb1418de-4d0b-4f6b-a9e5-2b363d338959}, !- Handle
-  {0ffb00a0-fa27-44f1-ac52-55c2a91983d4}, !- Name
-  {af306c86-684b-4e45-9ea8-38d7fb768a8d}, !- Source Object
-  10,                                     !- Outlet Port
-  {8a233df7-1a56-4e8b-afe1-ddf50a518f57}, !- Target Object
-  2;                                      !- Inlet Port
-
-OS:Connection,
-  {d93ec737-859d-4eed-894c-b7c7fb95b999}, !- Handle
-  {5b04411a-381a-46ca-adee-4d1311185ba6}, !- Name
-  {625ec555-ee67-4870-88f7-511ec0e74736}, !- Source Object
-  3,                                      !- Outlet Port
-  {af306c86-684b-4e45-9ea8-38d7fb768a8d}, !- Target Object
-  9;                                      !- Inlet Port
-
-OS:AirLoopHVAC:ZoneSplitter,
-  {0368c1e9-6b1b-4863-b51e-c3087772024c}, !- Handle
-  res ac zone splitter,                   !- Name
-  {99ddc6d4-ad73-4a97-a763-c5bb364dce01}, !- Inlet Node Name
-  {a2c73d27-1c7a-4c3b-9d43-0e2bc3388441}; !- Outlet Node Name 1
-
-OS:AirLoopHVAC:ZoneMixer,
-  {5a1999ef-a8dd-43ec-add4-d251106b969c}, !- Handle
-  res ac zone mixer,                      !- Name
-  {b4169b20-3234-40ba-8005-187afea5804c}, !- Outlet Node Name
-  {93584ab9-9b23-4d7f-a79b-33561d615ee0}; !- Inlet Node Name 1
-
-OS:Connection,
-  {99ddc6d4-ad73-4a97-a763-c5bb364dce01}, !- Handle
-  {31c85f24-d324-46f1-a1ca-0cb4eeecf6d3}, !- Name
-  {8a233df7-1a56-4e8b-afe1-ddf50a518f57}, !- Source Object
-  3,                                      !- Outlet Port
-  {0368c1e9-6b1b-4863-b51e-c3087772024c}, !- Target Object
-  2;                                      !- Inlet Port
-
-OS:Connection,
-  {b4169b20-3234-40ba-8005-187afea5804c}, !- Handle
-  {3827d988-bc41-478b-9829-187c4b9df907}, !- Name
-  {5a1999ef-a8dd-43ec-add4-d251106b969c}, !- Source Object
-  2,                                      !- Outlet Port
-  {625ec555-ee67-4870-88f7-511ec0e74736}, !- Target Object
-  2;                                      !- Inlet Port
-
-OS:Sizing:System,
-  {22f33750-749b-4381-9091-bc6b8e5cda42}, !- Handle
-  {af306c86-684b-4e45-9ea8-38d7fb768a8d}, !- AirLoop Name
-=======
-  {fdb974ed-e811-493c-9eac-1daa1dcda21e}, !- Handle
-  Node 27,                                !- Name
-  {0a86f3ba-bccc-4928-9b2c-487f003dfaed}, !- Inlet Port
-  {2856d548-5859-4a52-b434-b7d297726d77}; !- Outlet Port
-
-OS:Node,
-  {a914bbae-9b15-4cae-81bd-92909f5246d0}, !- Handle
-  Node 28,                                !- Name
-  {052224b1-6d7d-4746-aa73-e20261c14a53}, !- Inlet Port
-  {9a5917f2-597b-4ed5-a7d1-e02e717ace4c}; !- Outlet Port
-
-OS:Connection,
-  {0a86f3ba-bccc-4928-9b2c-487f003dfaed}, !- Handle
-  {e0af389d-743a-4667-a7aa-72e236f0dd22}, !- Name
-  {499b9185-1522-47f3-954e-54c554a4627e}, !- Source Object
-  8,                                      !- Outlet Port
-  {fdb974ed-e811-493c-9eac-1daa1dcda21e}, !- Target Object
-  2;                                      !- Inlet Port
-
-OS:Connection,
-  {9a5917f2-597b-4ed5-a7d1-e02e717ace4c}, !- Handle
-  {ba66257a-0d2e-441f-9001-31bd309965da}, !- Name
-  {a914bbae-9b15-4cae-81bd-92909f5246d0}, !- Source Object
-  3,                                      !- Outlet Port
-  {499b9185-1522-47f3-954e-54c554a4627e}, !- Target Object
-  11;                                     !- Inlet Port
-
-OS:Node,
-  {3012d691-2ded-486d-a6ad-c4dc2c484402}, !- Handle
-  Node 29,                                !- Name
-  {0979704b-0286-4601-86bc-3bc416057169}, !- Inlet Port
-  {c554ed54-6e13-4f35-8422-7070ba2bd4c7}; !- Outlet Port
-
-OS:Node,
-  {283f9f7d-648d-4cef-a487-b8b44e9929f0}, !- Handle
-  Node 30,                                !- Name
-  {96403dea-ad2a-45e1-885c-9fde9a776bf8}, !- Inlet Port
-  {2bd0eb2f-abf1-494e-9e30-be796c11fae1}; !- Outlet Port
-
-OS:Node,
-  {f29d8934-5837-4334-aac3-668c03ef78cb}, !- Handle
-  Node 31,                                !- Name
-  {bafa1c4f-d243-4b14-be04-b0c2b8df05e4}, !- Inlet Port
-  {8c55318c-9f00-47fe-9c57-679810812fe0}; !- Outlet Port
-
-OS:Connection,
-  {0979704b-0286-4601-86bc-3bc416057169}, !- Handle
-  {9b21d151-5bdd-46d1-a089-fca6546d0477}, !- Name
-  {499b9185-1522-47f3-954e-54c554a4627e}, !- Source Object
-  10,                                     !- Outlet Port
-  {3012d691-2ded-486d-a6ad-c4dc2c484402}, !- Target Object
-  2;                                      !- Inlet Port
-
-OS:Connection,
-  {2bd0eb2f-abf1-494e-9e30-be796c11fae1}, !- Handle
-  {49ef6b4d-a509-4509-828c-94a9c6e4ceb1}, !- Name
-  {283f9f7d-648d-4cef-a487-b8b44e9929f0}, !- Source Object
-  3,                                      !- Outlet Port
-  {499b9185-1522-47f3-954e-54c554a4627e}, !- Target Object
-  9;                                      !- Inlet Port
-
-OS:AirLoopHVAC:ZoneSplitter,
-  {9114dff1-754a-4b60-8498-446d73f5fe4c}, !- Handle
-  res ac|unit 4 zone splitter,            !- Name
-  {c554ed54-6e13-4f35-8422-7070ba2bd4c7}, !- Inlet Node Name
-  {19253c99-ea82-4254-985b-dbfd73cbb10b}; !- Outlet Node Name 1
-
-OS:AirLoopHVAC:ZoneMixer,
-  {b92df3d8-2f00-4958-8f91-a00dcd116c6a}, !- Handle
-  res ac|unit 4 zone mixer,               !- Name
-  {96403dea-ad2a-45e1-885c-9fde9a776bf8}, !- Outlet Node Name
-  {6f69a132-8e5c-4d2c-bad8-2e76edece40d}; !- Inlet Node Name 1
-
-OS:Connection,
-  {c554ed54-6e13-4f35-8422-7070ba2bd4c7}, !- Handle
-  {72847afa-ab82-4aea-b253-fb701eaab440}, !- Name
-  {3012d691-2ded-486d-a6ad-c4dc2c484402}, !- Source Object
-  3,                                      !- Outlet Port
-  {9114dff1-754a-4b60-8498-446d73f5fe4c}, !- Target Object
-  2;                                      !- Inlet Port
-
-OS:Connection,
-  {96403dea-ad2a-45e1-885c-9fde9a776bf8}, !- Handle
-  {ed975f4d-2044-4bdb-910b-0d47b9a808d9}, !- Name
-  {b92df3d8-2f00-4958-8f91-a00dcd116c6a}, !- Source Object
-  2,                                      !- Outlet Port
-  {283f9f7d-648d-4cef-a487-b8b44e9929f0}, !- Target Object
-  2;                                      !- Inlet Port
-
-OS:Sizing:System,
-  {314751e6-73d8-458f-b2bb-d2ab53fc9270}, !- Handle
-  {499b9185-1522-47f3-954e-54c554a4627e}, !- AirLoop Name
->>>>>>> 039e157a
-  Sensible,                               !- Type of Load to Size On
-  Autosize,                               !- Design Outdoor Air Flow Rate {m3/s}
-  0.3,                                    !- Central Heating Maximum System Air Flow Ratio
-  7,                                      !- Preheat Design Temperature {C}
-  0.008,                                  !- Preheat Design Humidity Ratio {kg-H2O/kg-Air}
-  12.8,                                   !- Precool Design Temperature {C}
-  0.008,                                  !- Precool Design Humidity Ratio {kg-H2O/kg-Air}
-  12.8,                                   !- Central Cooling Design Supply Air Temperature {C}
-  16.7,                                   !- Central Heating Design Supply Air Temperature {C}
-  NonCoincident,                          !- Sizing Option
-  Yes,                                    !- 100% Outdoor Air in Cooling
-  Yes,                                    !- 100% Outdoor Air in Heating
-  0.0085,                                 !- Central Cooling Design Supply Air Humidity Ratio {kg-H2O/kg-Air}
-  0.008,                                  !- Central Heating Design Supply Air Humidity Ratio {kg-H2O/kg-Air}
-  DesignDay,                              !- Cooling Design Air Flow Method
-  0,                                      !- Cooling Design Air Flow Rate {m3/s}
-  DesignDay,                              !- Heating Design Air Flow Method
-  0,                                      !- Heating Design Air Flow Rate {m3/s}
-  ZoneSum,                                !- System Outdoor Air Method
-  1,                                      !- Zone Maximum Outdoor Air Fraction {dimensionless}
-  0.0099676501,                           !- Cooling Supply Air Flow Rate Per Floor Area {m3/s-m2}
-  1,                                      !- Cooling Fraction of Autosized Cooling Supply Air Flow Rate
-  3.9475456e-005,                         !- Cooling Supply Air Flow Rate Per Unit Cooling Capacity {m3/s-W}
-  0.0099676501,                           !- Heating Supply Air Flow Rate Per Floor Area {m3/s-m2}
-  1,                                      !- Heating Fraction of Autosized Heating Supply Air Flow Rate
-  1,                                      !- Heating Fraction of Autosized Cooling Supply Air Flow Rate
-  3.1588213e-005,                         !- Heating Supply Air Flow Rate Per Unit Heating Capacity {m3/s-W}
-  CoolingDesignCapacity,                  !- Cooling Design Capacity Method
-  autosize,                               !- Cooling Design Capacity {W}
-  234.7,                                  !- Cooling Design Capacity Per Floor Area {W/m2}
-  1,                                      !- Fraction of Autosized Cooling Design Capacity
-  HeatingDesignCapacity,                  !- Heating Design Capacity Method
-  autosize,                               !- Heating Design Capacity {W}
-  157,                                    !- Heating Design Capacity Per Floor Area {W/m2}
-  1,                                      !- Fraction of Autosized Heating Design Capacity
-  OnOff;                                  !- Central Cooling Capacity Control Method
-
-OS:AvailabilityManagerAssignmentList,
-<<<<<<< HEAD
-  {63356a66-00c1-47cf-9a9d-7dbfa2827964}, !- Handle
-  Air Loop HVAC 1 AvailabilityManagerAssignmentList; !- Name
-
-OS:Connection,
-  {2ca35c45-c704-4fa1-a8f3-4ec3678612bc}, !- Handle
-  {4c95e63d-c258-4611-b1af-25f18f707d33}, !- Name
-  {6a18e975-a181-4f0f-b1cf-b584bb02e692}, !- Source Object
-  3,                                      !- Outlet Port
-  {3503695e-65e6-42fa-83c0-4f1fc8856e72}, !- Target Object
-  6;                                      !- Inlet Port
-
-OS:Connection,
-  {bd2d0c18-6b67-4bcf-a8ea-31cb7a23af55}, !- Handle
-  {511571e1-caaf-4793-a1cb-815c0440c065}, !- Name
-  {3503695e-65e6-42fa-83c0-4f1fc8856e72}, !- Source Object
-  7,                                      !- Outlet Port
-  {136f10bb-cca8-4f6a-9e1e-feaf5051a169}, !- Target Object
-  2;                                      !- Inlet Port
-
-OS:AirTerminal:SingleDuct:ConstantVolume:NoReheat,
-  {420c36ce-8e9c-4b3c-a059-7a91a398f8e8}, !- Handle
-  res ac living zone direct air,          !- Name
-  {7fca70fc-297e-4888-88ba-3ac1af3bc989}, !- Availability Schedule Name
-  {e34e1cb0-07e8-4426-b2cc-71a2c54f923c}, !- Air Inlet Node Name
-  {bef6e9fb-76eb-4665-8ea2-30f021c9717f}, !- Air Outlet Node Name
-  AutoSize;                               !- Maximum Air Flow Rate {m3/s}
-
-OS:Node,
-  {e80bedf9-cf82-46c0-ab53-f08aa3cd08e4}, !- Handle
-  Node 8,                                 !- Name
-  {9e1a5a1d-b84d-4600-a576-9e325b36c520}, !- Inlet Port
-  {93584ab9-9b23-4d7f-a79b-33561d615ee0}; !- Outlet Port
-
-OS:Connection,
-  {d46802c9-9e5a-4c6a-9a19-6389d900f001}, !- Handle
-  {e7312ff7-5d09-41f7-8300-d4082a0a5c96}, !- Name
-  {0df5c3c8-b2f4-4c3a-9476-bb3be9fe05fc}, !- Source Object
-  3,                                      !- Outlet Port
-  {469e4a9c-6f1b-42fc-b3b7-61d02b80238f}, !- Target Object
-  3;                                      !- Inlet Port
-
-OS:Connection,
-  {9e1a5a1d-b84d-4600-a576-9e325b36c520}, !- Handle
-  {2c6740c5-795c-4875-9d9c-61da968fc956}, !- Name
-  {f7e61a85-c94f-464e-a554-2dc32a616af5}, !- Source Object
-  3,                                      !- Outlet Port
-  {e80bedf9-cf82-46c0-ab53-f08aa3cd08e4}, !- Target Object
-  2;                                      !- Inlet Port
-
-OS:Connection,
-  {93584ab9-9b23-4d7f-a79b-33561d615ee0}, !- Handle
-  {1acd4e73-3e2f-4db4-af73-b2df263f816f}, !- Name
-  {e80bedf9-cf82-46c0-ab53-f08aa3cd08e4}, !- Source Object
-  3,                                      !- Outlet Port
-  {5a1999ef-a8dd-43ec-add4-d251106b969c}, !- Target Object
-  3;                                      !- Inlet Port
-
-OS:Node,
-  {1e24f2b9-f77c-441f-b17d-c8aee045b3cc}, !- Handle
-  Node 9,                                 !- Name
-  {a2c73d27-1c7a-4c3b-9d43-0e2bc3388441}, !- Inlet Port
-  {e34e1cb0-07e8-4426-b2cc-71a2c54f923c}; !- Outlet Port
-
-OS:Connection,
-  {a2c73d27-1c7a-4c3b-9d43-0e2bc3388441}, !- Handle
-  {61e08a76-63a7-4056-9b90-6af110d9fdcd}, !- Name
-  {0368c1e9-6b1b-4863-b51e-c3087772024c}, !- Source Object
-  3,                                      !- Outlet Port
-  {1e24f2b9-f77c-441f-b17d-c8aee045b3cc}, !- Target Object
-  2;                                      !- Inlet Port
-
-OS:Connection,
-  {e34e1cb0-07e8-4426-b2cc-71a2c54f923c}, !- Handle
-  {ee7de028-5a15-4173-872c-640124264d6b}, !- Name
-  {1e24f2b9-f77c-441f-b17d-c8aee045b3cc}, !- Source Object
-  3,                                      !- Outlet Port
-  {420c36ce-8e9c-4b3c-a059-7a91a398f8e8}, !- Target Object
-  3;                                      !- Inlet Port
-
-OS:Connection,
-  {bef6e9fb-76eb-4665-8ea2-30f021c9717f}, !- Handle
-  {45d5de14-af4b-4eb5-8033-d03715b89a34}, !- Name
-  {420c36ce-8e9c-4b3c-a059-7a91a398f8e8}, !- Source Object
-  4,                                      !- Outlet Port
-  {0df5c3c8-b2f4-4c3a-9476-bb3be9fe05fc}, !- Target Object
-  2;                                      !- Inlet Port
-
-OS:AdditionalProperties,
-  {ce1db903-815d-4deb-a4e0-e12d6745b2be}, !- Handle
-  {3503695e-65e6-42fa-83c0-4f1fc8856e72}, !- Object Name
-=======
-  {6f5fa909-e699-4317-a1b9-973b86c9a60a}, !- Handle
-  Air Loop HVAC 1 AvailabilityManagerAssignmentList 3; !- Name
-
-OS:Connection,
-  {2856d548-5859-4a52-b434-b7d297726d77}, !- Handle
-  {17969902-3f45-4ef8-aec2-f01421ced650}, !- Name
-  {fdb974ed-e811-493c-9eac-1daa1dcda21e}, !- Source Object
-  3,                                      !- Outlet Port
-  {aabfd741-5231-4e1e-8ffb-7e771820a733}, !- Target Object
-  6;                                      !- Inlet Port
-
-OS:Connection,
-  {052224b1-6d7d-4746-aa73-e20261c14a53}, !- Handle
-  {1fab10fa-33e1-49f5-954b-3d9431da7e00}, !- Name
-  {aabfd741-5231-4e1e-8ffb-7e771820a733}, !- Source Object
-  7,                                      !- Outlet Port
-  {a914bbae-9b15-4cae-81bd-92909f5246d0}, !- Target Object
-  2;                                      !- Inlet Port
-
-OS:AirTerminal:SingleDuct:ConstantVolume:NoReheat,
-  {2b7f307b-cbfd-47d8-884c-f54247233f22}, !- Handle
-  res ac|unit 4 living zone|unit 4 direct air, !- Name
-  {f0bdd972-82db-46e9-bc6c-9b563bd16bea}, !- Availability Schedule Name
-  {b5c54c63-1fdb-4938-a55c-c80378d5d6d6}, !- Air Inlet Node Name
-  {bafa1c4f-d243-4b14-be04-b0c2b8df05e4}, !- Air Outlet Node Name
-  AutoSize;                               !- Maximum Air Flow Rate {m3/s}
-
-OS:Node,
-  {424a7889-7e66-452e-b9f1-c252380ae607}, !- Handle
-  Node 32,                                !- Name
-  {7a7e378e-81c3-4ef8-8b07-8270b122e51f}, !- Inlet Port
-  {6f69a132-8e5c-4d2c-bad8-2e76edece40d}; !- Outlet Port
-
-OS:Connection,
-  {8c55318c-9f00-47fe-9c57-679810812fe0}, !- Handle
-  {7bc26547-fde9-4bf3-8d1b-7916735f682b}, !- Name
-  {f29d8934-5837-4334-aac3-668c03ef78cb}, !- Source Object
-  3,                                      !- Outlet Port
-  {95f1be56-1018-48dc-b052-c944ac4f37e9}, !- Target Object
-  3;                                      !- Inlet Port
-
-OS:Connection,
-  {7a7e378e-81c3-4ef8-8b07-8270b122e51f}, !- Handle
-  {e9a2c3c7-2455-4010-9df6-b3fb44918053}, !- Name
-  {e509f185-c998-4f03-bb31-14856d341a49}, !- Source Object
-  3,                                      !- Outlet Port
-  {424a7889-7e66-452e-b9f1-c252380ae607}, !- Target Object
-  2;                                      !- Inlet Port
-
-OS:Connection,
-  {6f69a132-8e5c-4d2c-bad8-2e76edece40d}, !- Handle
-  {267f1feb-c725-45a9-b444-e24acf0ca1b6}, !- Name
-  {424a7889-7e66-452e-b9f1-c252380ae607}, !- Source Object
-  3,                                      !- Outlet Port
-  {b92df3d8-2f00-4958-8f91-a00dcd116c6a}, !- Target Object
-  3;                                      !- Inlet Port
-
-OS:Node,
-  {cc90de83-d4a4-4002-9b13-112190f67946}, !- Handle
-  Node 33,                                !- Name
-  {19253c99-ea82-4254-985b-dbfd73cbb10b}, !- Inlet Port
-  {b5c54c63-1fdb-4938-a55c-c80378d5d6d6}; !- Outlet Port
-
-OS:Connection,
-  {19253c99-ea82-4254-985b-dbfd73cbb10b}, !- Handle
-  {d03c7ea3-1e48-434f-849b-29951ea6d6e5}, !- Name
-  {9114dff1-754a-4b60-8498-446d73f5fe4c}, !- Source Object
-  3,                                      !- Outlet Port
-  {cc90de83-d4a4-4002-9b13-112190f67946}, !- Target Object
-  2;                                      !- Inlet Port
-
-OS:Connection,
-  {b5c54c63-1fdb-4938-a55c-c80378d5d6d6}, !- Handle
-  {af9e269b-f157-4ddc-9f79-acd546a59a92}, !- Name
-  {cc90de83-d4a4-4002-9b13-112190f67946}, !- Source Object
-  3,                                      !- Outlet Port
-  {2b7f307b-cbfd-47d8-884c-f54247233f22}, !- Target Object
-  3;                                      !- Inlet Port
-
-OS:Connection,
-  {bafa1c4f-d243-4b14-be04-b0c2b8df05e4}, !- Handle
-  {44f363c7-f0ef-475c-82ad-688990c90fd6}, !- Name
-  {2b7f307b-cbfd-47d8-884c-f54247233f22}, !- Source Object
-  4,                                      !- Outlet Port
-  {f29d8934-5837-4334-aac3-668c03ef78cb}, !- Target Object
-  2;                                      !- Inlet Port
-
-OS:AdditionalProperties,
-  {ee73f426-b78a-499d-9926-e3ea67a1cf0e}, !- Handle
-  {aabfd741-5231-4e1e-8ffb-7e771820a733}, !- Object Name
->>>>>>> 039e157a
-  SizingInfoHVACCapacityDerateFactorEER,  !- Feature Name 1
-  String,                                 !- Feature Data Type 1
-  1.0&#441.0&#441.0&#441.0&#441.0,        !- Feature Value 1
-  SizingInfoHVACRatedCFMperTonCooling,    !- Feature Name 2
-  String,                                 !- Feature Data Type 2
-  386.1,                                  !- Feature Value 2
-  SizingInfoHVACFracCoolLoadServed,       !- Feature Name 3
-  Double,                                 !- Feature Data Type 3
-  1;                                      !- Feature Value 3
