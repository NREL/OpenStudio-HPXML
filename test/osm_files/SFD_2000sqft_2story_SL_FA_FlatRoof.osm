!- NOTE: Auto-generated from /test/osw_files/SFD_2000sqft_2story_SL_FA_FlatRoof.osw

OS:Version,
<<<<<<< HEAD
  {fa9d5211-9035-43f7-a608-7badd65154d6}, !- Handle
  2.9.1;                                  !- Version Identifier

OS:SimulationControl,
  {e20f8a32-d561-45c9-b512-23b50f15cce8}, !- Handle
=======
  {1ca5f163-db3a-4557-a4df-714d269554db}, !- Handle
  2.9.1;                                  !- Version Identifier

OS:SimulationControl,
  {ff3526f5-14d7-4ca3-8bdb-a7d0a1a50a74}, !- Handle
>>>>>>> 6edefdcf
  ,                                       !- Do Zone Sizing Calculation
  ,                                       !- Do System Sizing Calculation
  ,                                       !- Do Plant Sizing Calculation
  No;                                     !- Run Simulation for Sizing Periods

OS:Timestep,
<<<<<<< HEAD
  {2e38dd61-24c1-4162-be22-c1f5a629f592}, !- Handle
  6;                                      !- Number of Timesteps per Hour

OS:ShadowCalculation,
  {819f7a1d-192c-406e-896b-2ce269f36511}, !- Handle
=======
  {bcf01e3c-fa2f-49c0-b2fc-5089f38a057d}, !- Handle
  6;                                      !- Number of Timesteps per Hour

OS:ShadowCalculation,
  {eff0a9a8-f404-480e-89b5-a9a61114a1dd}, !- Handle
>>>>>>> 6edefdcf
  20,                                     !- Calculation Frequency
  200;                                    !- Maximum Figures in Shadow Overlap Calculations

OS:SurfaceConvectionAlgorithm:Outside,
<<<<<<< HEAD
  {58728fab-4fbc-4761-9f44-794e78f4a57f}, !- Handle
  DOE-2;                                  !- Algorithm

OS:SurfaceConvectionAlgorithm:Inside,
  {3acce96e-101f-4a48-b618-69f7aee1ed3f}, !- Handle
  TARP;                                   !- Algorithm

OS:ZoneCapacitanceMultiplier:ResearchSpecial,
  {32d3d9af-795e-4ffc-bb04-f50c97b900e2}, !- Handle
=======
  {0ff48f6f-f668-47bd-9b08-b9165865bf75}, !- Handle
  DOE-2;                                  !- Algorithm

OS:SurfaceConvectionAlgorithm:Inside,
  {c54d7be3-8009-4727-b03a-b1a86bd0c181}, !- Handle
  TARP;                                   !- Algorithm

OS:ZoneCapacitanceMultiplier:ResearchSpecial,
  {3c1eefa3-7485-45ec-b979-93186e241d92}, !- Handle
>>>>>>> 6edefdcf
  ,                                       !- Temperature Capacity Multiplier
  15,                                     !- Humidity Capacity Multiplier
  ;                                       !- Carbon Dioxide Capacity Multiplier

OS:RunPeriod,
<<<<<<< HEAD
  {39111f1e-3726-4f26-8f6f-6233c0a1348e}, !- Handle
=======
  {8559bead-da08-470a-b9ee-8b38c9fa7728}, !- Handle
>>>>>>> 6edefdcf
  Run Period 1,                           !- Name
  1,                                      !- Begin Month
  1,                                      !- Begin Day of Month
  12,                                     !- End Month
  31,                                     !- End Day of Month
  ,                                       !- Use Weather File Holidays and Special Days
  ,                                       !- Use Weather File Daylight Saving Period
  ,                                       !- Apply Weekend Holiday Rule
  ,                                       !- Use Weather File Rain Indicators
  ,                                       !- Use Weather File Snow Indicators
  ;                                       !- Number of Times Runperiod to be Repeated

OS:YearDescription,
<<<<<<< HEAD
  {222f59e4-a808-4294-acd8-8c10736a176f}, !- Handle
=======
  {66074a5c-20eb-4a15-bedb-1ad7714df344}, !- Handle
>>>>>>> 6edefdcf
  2007,                                   !- Calendar Year
  ,                                       !- Day of Week for Start Day
  ;                                       !- Is Leap Year

OS:WeatherFile,
  {e75beebc-fa9d-4a9e-a560-60f2143864a1}, !- Handle
  Denver Intl Ap,                         !- City
  CO,                                     !- State Province Region
  USA,                                    !- Country
  TMY3,                                   !- Data Source
  725650,                                 !- WMO Number
  39.83,                                  !- Latitude {deg}
  -104.65,                                !- Longitude {deg}
  -7,                                     !- Time Zone {hr}
  1650,                                   !- Elevation {m}
  file:../weather/USA_CO_Denver.Intl.AP.725650_TMY3.epw, !- Url
  E23378AA;                               !- Checksum

OS:AdditionalProperties,
  {948809e6-fc4a-4697-9c19-846a797e4c06}, !- Handle
  {e75beebc-fa9d-4a9e-a560-60f2143864a1}, !- Object Name
  EPWHeaderCity,                          !- Feature Name 1
  String,                                 !- Feature Data Type 1
  Denver Intl Ap,                         !- Feature Value 1
  EPWHeaderState,                         !- Feature Name 2
  String,                                 !- Feature Data Type 2
  CO,                                     !- Feature Value 2
  EPWHeaderCountry,                       !- Feature Name 3
  String,                                 !- Feature Data Type 3
  USA,                                    !- Feature Value 3
  EPWHeaderDataSource,                    !- Feature Name 4
  String,                                 !- Feature Data Type 4
  TMY3,                                   !- Feature Value 4
  EPWHeaderStation,                       !- Feature Name 5
  String,                                 !- Feature Data Type 5
  725650,                                 !- Feature Value 5
  EPWHeaderLatitude,                      !- Feature Name 6
  Double,                                 !- Feature Data Type 6
  39.829999999999998,                     !- Feature Value 6
  EPWHeaderLongitude,                     !- Feature Name 7
  Double,                                 !- Feature Data Type 7
  -104.65000000000001,                    !- Feature Value 7
  EPWHeaderTimezone,                      !- Feature Name 8
  Double,                                 !- Feature Data Type 8
  -7,                                     !- Feature Value 8
  EPWHeaderAltitude,                      !- Feature Name 9
  Double,                                 !- Feature Data Type 9
  5413.3858267716532,                     !- Feature Value 9
  EPWHeaderLocalPressure,                 !- Feature Name 10
  Double,                                 !- Feature Data Type 10
  0.81937567683596546,                    !- Feature Value 10
  EPWHeaderRecordsPerHour,                !- Feature Name 11
  Double,                                 !- Feature Data Type 11
  0,                                      !- Feature Value 11
  EPWDataAnnualAvgDrybulb,                !- Feature Name 12
  Double,                                 !- Feature Data Type 12
  51.575616438356228,                     !- Feature Value 12
  EPWDataAnnualMinDrybulb,                !- Feature Name 13
  Double,                                 !- Feature Data Type 13
  -2.9200000000000017,                    !- Feature Value 13
  EPWDataAnnualMaxDrybulb,                !- Feature Name 14
  Double,                                 !- Feature Data Type 14
  104,                                    !- Feature Value 14
  EPWDataCDD50F,                          !- Feature Name 15
  Double,                                 !- Feature Data Type 15
  3072.2925000000005,                     !- Feature Value 15
  EPWDataCDD65F,                          !- Feature Name 16
  Double,                                 !- Feature Data Type 16
  883.62000000000035,                     !- Feature Value 16
  EPWDataHDD50F,                          !- Feature Name 17
  Double,                                 !- Feature Data Type 17
  2497.1925000000001,                     !- Feature Value 17
  EPWDataHDD65F,                          !- Feature Name 18
  Double,                                 !- Feature Data Type 18
  5783.5200000000013,                     !- Feature Value 18
  EPWDataAnnualAvgWindspeed,              !- Feature Name 19
  Double,                                 !- Feature Data Type 19
  3.9165296803649667,                     !- Feature Value 19
  EPWDataMonthlyAvgDrybulbs,              !- Feature Name 20
  String,                                 !- Feature Data Type 20
  33.4191935483871&#4431.90142857142857&#4443.02620967741937&#4442.48624999999999&#4459.877741935483854&#4473.57574999999997&#4472.07975806451608&#4472.70008064516134&#4466.49200000000006&#4450.079112903225806&#4437.218250000000005&#4434.582177419354835, !- Feature Value 20
  EPWDataGroundMonthlyTemps,              !- Feature Name 21
  String,                                 !- Feature Data Type 21
  44.08306285945173&#4440.89570904991865&#4440.64045432632048&#4442.153016571250646&#4448.225111118704206&#4454.268919273837525&#4459.508577937551024&#4462.82777283423508&#4463.10975667174995&#4460.41014950381947&#4455.304105212311526&#4449.445696474514364, !- Feature Value 21
  EPWDataWSF,                             !- Feature Name 22
  Double,                                 !- Feature Data Type 22
  0.58999999999999997,                    !- Feature Value 22
  EPWDataMonthlyAvgDailyHighDrybulbs,     !- Feature Name 23
  String,                                 !- Feature Data Type 23
  47.41032258064516&#4446.58642857142857&#4455.15032258064517&#4453.708&#4472.80193548387098&#4488.67600000000002&#4486.1858064516129&#4485.87225806451613&#4482.082&#4463.18064516129033&#4448.73400000000001&#4448.87935483870968, !- Feature Value 23
  EPWDataMonthlyAvgDailyLowDrybulbs,      !- Feature Name 24
  String,                                 !- Feature Data Type 24
  19.347741935483874&#4419.856428571428573&#4430.316129032258065&#4431.112&#4447.41612903225806&#4457.901999999999994&#4459.063870967741934&#4460.956774193548384&#4452.352000000000004&#4438.41612903225806&#4427.002000000000002&#4423.02903225806451, !- Feature Value 24
  EPWDesignHeatingDrybulb,                !- Feature Name 25
  Double,                                 !- Feature Data Type 25
  12.02,                                  !- Feature Value 25
  EPWDesignHeatingWindspeed,              !- Feature Name 26
  Double,                                 !- Feature Data Type 26
  2.8062500000000004,                     !- Feature Value 26
  EPWDesignCoolingDrybulb,                !- Feature Name 27
  Double,                                 !- Feature Data Type 27
  91.939999999999998,                     !- Feature Value 27
  EPWDesignCoolingWetbulb,                !- Feature Name 28
  Double,                                 !- Feature Data Type 28
  59.95131430195849,                      !- Feature Value 28
  EPWDesignCoolingHumidityRatio,          !- Feature Name 29
  Double,                                 !- Feature Data Type 29
  0.0059161086834698092,                  !- Feature Value 29
  EPWDesignCoolingWindspeed,              !- Feature Name 30
  Double,                                 !- Feature Data Type 30
  3.7999999999999989,                     !- Feature Value 30
  EPWDesignDailyTemperatureRange,         !- Feature Name 31
  Double,                                 !- Feature Data Type 31
  24.915483870967748,                     !- Feature Value 31
  EPWDesignDehumidDrybulb,                !- Feature Name 32
  Double,                                 !- Feature Data Type 32
  67.996785714285721,                     !- Feature Value 32
  EPWDesignDehumidHumidityRatio,          !- Feature Name 33
  Double,                                 !- Feature Data Type 33
  0.012133744170488724,                   !- Feature Value 33
  EPWDesignCoolingDirectNormal,           !- Feature Name 34
  Double,                                 !- Feature Data Type 34
  985,                                    !- Feature Value 34
  EPWDesignCoolingDiffuseHorizontal,      !- Feature Name 35
  Double,                                 !- Feature Data Type 35
  84;                                     !- Feature Value 35

OS:Site,
  {245a2286-c69c-4b00-b808-29781302c380}, !- Handle
  Denver Intl Ap_CO_USA,                  !- Name
  39.83,                                  !- Latitude {deg}
  -104.65,                                !- Longitude {deg}
  -7,                                     !- Time Zone {hr}
  1650,                                   !- Elevation {m}
  ;                                       !- Terrain

OS:ClimateZones,
  {1fd24974-d380-44da-b36b-b2dc3bb1a805}, !- Handle
  ,                                       !- Active Institution
  ,                                       !- Active Year
  ,                                       !- Climate Zone Institution Name 1
  ,                                       !- Climate Zone Document Name 1
  ,                                       !- Climate Zone Document Year 1
  ,                                       !- Climate Zone Value 1
  Building America,                       !- Climate Zone Institution Name 2
  ,                                       !- Climate Zone Document Name 2
  0,                                      !- Climate Zone Document Year 2
  Cold;                                   !- Climate Zone Value 2

OS:Site:WaterMainsTemperature,
  {34b0381e-e6c9-4487-b400-79af2236761c}, !- Handle
  Correlation,                            !- Calculation Method
  ,                                       !- Temperature Schedule Name
  10.8753424657535,                       !- Annual Average Outdoor Air Temperature {C}
  23.1524007936508;                       !- Maximum Difference In Monthly Average Outdoor Air Temperatures {deltaC}

OS:RunPeriodControl:DaylightSavingTime,
  {09011e31-5716-4c1e-afe7-4b5a8b8df101}, !- Handle
  4/7,                                    !- Start Date
  10/26;                                  !- End Date

OS:Site:GroundTemperature:Deep,
  {e319392d-962a-475f-a134-b284201c947a}, !- Handle
  10.8753424657535,                       !- January Deep Ground Temperature {C}
  10.8753424657535,                       !- February Deep Ground Temperature {C}
  10.8753424657535,                       !- March Deep Ground Temperature {C}
  10.8753424657535,                       !- April Deep Ground Temperature {C}
  10.8753424657535,                       !- May Deep Ground Temperature {C}
  10.8753424657535,                       !- June Deep Ground Temperature {C}
  10.8753424657535,                       !- July Deep Ground Temperature {C}
  10.8753424657535,                       !- August Deep Ground Temperature {C}
  10.8753424657535,                       !- September Deep Ground Temperature {C}
  10.8753424657535,                       !- October Deep Ground Temperature {C}
  10.8753424657535,                       !- November Deep Ground Temperature {C}
  10.8753424657535;                       !- December Deep Ground Temperature {C}

OS:ThermalZone,
<<<<<<< HEAD
  {6df1a3c0-fdb4-4e24-8be0-a7422d17e1f2}, !- Handle
=======
  {81cbf527-14cf-480c-8d9c-72f8e60571b4}, !- Handle
>>>>>>> 6edefdcf
  living zone,                            !- Name
  ,                                       !- Multiplier
  ,                                       !- Ceiling Height {m}
  ,                                       !- Volume {m3}
  ,                                       !- Floor Area {m2}
  ,                                       !- Zone Inside Convection Algorithm
  ,                                       !- Zone Outside Convection Algorithm
  ,                                       !- Zone Conditioning Equipment List Name
<<<<<<< HEAD
  {40b4b656-a51e-44e9-912a-a54b24a525cb}, !- Zone Air Inlet Port List
  {868573a7-c829-46a7-9a4a-455214a689e9}, !- Zone Air Exhaust Port List
  {c2fa5d4f-8c43-4ca5-980e-109466abf1bd}, !- Zone Air Node Name
  {3770abfc-b253-4514-9775-b9915bd818f7}, !- Zone Return Air Port List
=======
  {4c88653c-8c9a-47ed-abdd-637fe62a4fe7}, !- Zone Air Inlet Port List
  {526f7b33-66f3-467a-a0cf-31f3a40953fd}, !- Zone Air Exhaust Port List
  {34946271-904a-40fc-9627-5fa04f083aa9}, !- Zone Air Node Name
  {04c7cf7b-cf3b-4e8d-90dd-25b8944587cd}, !- Zone Return Air Port List
>>>>>>> 6edefdcf
  ,                                       !- Primary Daylighting Control Name
  ,                                       !- Fraction of Zone Controlled by Primary Daylighting Control
  ,                                       !- Secondary Daylighting Control Name
  ,                                       !- Fraction of Zone Controlled by Secondary Daylighting Control
  ,                                       !- Illuminance Map Name
  ,                                       !- Group Rendering Name
  ,                                       !- Thermostat Name
  No;                                     !- Use Ideal Air Loads

OS:Node,
<<<<<<< HEAD
  {afb635f5-18e4-427a-88a0-470c44001a2b}, !- Handle
  Node 1,                                 !- Name
  {c2fa5d4f-8c43-4ca5-980e-109466abf1bd}, !- Inlet Port
  ;                                       !- Outlet Port

OS:Connection,
  {c2fa5d4f-8c43-4ca5-980e-109466abf1bd}, !- Handle
  {fc5f1b2d-7956-46e6-83e6-45e9200e7a14}, !- Name
  {6df1a3c0-fdb4-4e24-8be0-a7422d17e1f2}, !- Source Object
  11,                                     !- Outlet Port
  {afb635f5-18e4-427a-88a0-470c44001a2b}, !- Target Object
  2;                                      !- Inlet Port

OS:PortList,
  {40b4b656-a51e-44e9-912a-a54b24a525cb}, !- Handle
  {c87bb1be-ec90-48e6-9c5b-6f030a8910d4}, !- Name
  {6df1a3c0-fdb4-4e24-8be0-a7422d17e1f2}; !- HVAC Component

OS:PortList,
  {868573a7-c829-46a7-9a4a-455214a689e9}, !- Handle
  {39b31bf0-57d4-4098-941e-ec761cf3b943}, !- Name
  {6df1a3c0-fdb4-4e24-8be0-a7422d17e1f2}; !- HVAC Component

OS:PortList,
  {3770abfc-b253-4514-9775-b9915bd818f7}, !- Handle
  {937e21f3-145c-4980-a983-75102648b663}, !- Name
  {6df1a3c0-fdb4-4e24-8be0-a7422d17e1f2}; !- HVAC Component

OS:Sizing:Zone,
  {f3bada46-1437-4c4b-b497-68f3317ab2a6}, !- Handle
  {6df1a3c0-fdb4-4e24-8be0-a7422d17e1f2}, !- Zone or ZoneList Name
=======
  {a7b50b04-77ef-4c2d-9553-688a195ed750}, !- Handle
  Node 1,                                 !- Name
  {34946271-904a-40fc-9627-5fa04f083aa9}, !- Inlet Port
  ;                                       !- Outlet Port

OS:Connection,
  {34946271-904a-40fc-9627-5fa04f083aa9}, !- Handle
  {952a20d4-e508-45d8-9d1e-e67b2de8f1d7}, !- Name
  {81cbf527-14cf-480c-8d9c-72f8e60571b4}, !- Source Object
  11,                                     !- Outlet Port
  {a7b50b04-77ef-4c2d-9553-688a195ed750}, !- Target Object
  2;                                      !- Inlet Port

OS:PortList,
  {4c88653c-8c9a-47ed-abdd-637fe62a4fe7}, !- Handle
  {29d2cbf9-7e6e-4bd4-824f-46baede7c2ac}, !- Name
  {81cbf527-14cf-480c-8d9c-72f8e60571b4}; !- HVAC Component

OS:PortList,
  {526f7b33-66f3-467a-a0cf-31f3a40953fd}, !- Handle
  {07ebacf7-c3b7-424c-95b6-a2691012eaab}, !- Name
  {81cbf527-14cf-480c-8d9c-72f8e60571b4}; !- HVAC Component

OS:PortList,
  {04c7cf7b-cf3b-4e8d-90dd-25b8944587cd}, !- Handle
  {d2d230f6-3dc5-4d6e-970f-82c84d07a777}, !- Name
  {81cbf527-14cf-480c-8d9c-72f8e60571b4}; !- HVAC Component

OS:Sizing:Zone,
  {cd6233b4-36f8-491a-b503-1aff19e34067}, !- Handle
  {81cbf527-14cf-480c-8d9c-72f8e60571b4}, !- Zone or ZoneList Name
>>>>>>> 6edefdcf
  SupplyAirTemperature,                   !- Zone Cooling Design Supply Air Temperature Input Method
  14,                                     !- Zone Cooling Design Supply Air Temperature {C}
  11.11,                                  !- Zone Cooling Design Supply Air Temperature Difference {deltaC}
  SupplyAirTemperature,                   !- Zone Heating Design Supply Air Temperature Input Method
  40,                                     !- Zone Heating Design Supply Air Temperature {C}
  11.11,                                  !- Zone Heating Design Supply Air Temperature Difference {deltaC}
  0.0085,                                 !- Zone Cooling Design Supply Air Humidity Ratio {kg-H2O/kg-air}
  0.008,                                  !- Zone Heating Design Supply Air Humidity Ratio {kg-H2O/kg-air}
  ,                                       !- Zone Heating Sizing Factor
  ,                                       !- Zone Cooling Sizing Factor
  DesignDay,                              !- Cooling Design Air Flow Method
  ,                                       !- Cooling Design Air Flow Rate {m3/s}
  ,                                       !- Cooling Minimum Air Flow per Zone Floor Area {m3/s-m2}
  ,                                       !- Cooling Minimum Air Flow {m3/s}
  ,                                       !- Cooling Minimum Air Flow Fraction
  DesignDay,                              !- Heating Design Air Flow Method
  ,                                       !- Heating Design Air Flow Rate {m3/s}
  ,                                       !- Heating Maximum Air Flow per Zone Floor Area {m3/s-m2}
  ,                                       !- Heating Maximum Air Flow {m3/s}
  ,                                       !- Heating Maximum Air Flow Fraction
  ,                                       !- Design Zone Air Distribution Effectiveness in Cooling Mode
  ,                                       !- Design Zone Air Distribution Effectiveness in Heating Mode
  No,                                     !- Account for Dedicated Outdoor Air System
  NeutralSupplyAir,                       !- Dedicated Outdoor Air System Control Strategy
  autosize,                               !- Dedicated Outdoor Air Low Setpoint Temperature for Design {C}
  autosize;                               !- Dedicated Outdoor Air High Setpoint Temperature for Design {C}

OS:ZoneHVAC:EquipmentList,
<<<<<<< HEAD
  {5321bece-0cd7-441d-8cdf-f8e3c562513c}, !- Handle
  Zone HVAC Equipment List 1,             !- Name
  {6df1a3c0-fdb4-4e24-8be0-a7422d17e1f2}; !- Thermal Zone

OS:Space,
  {f998b923-907d-4d03-915c-2d3f642b5e68}, !- Handle
  living space,                           !- Name
  {8e0d1536-4d17-4e3d-9bd9-45ba612b8d59}, !- Space Type Name
=======
  {67e70dee-7c9a-4145-901e-d0d095c7ed82}, !- Handle
  Zone HVAC Equipment List 1,             !- Name
  {81cbf527-14cf-480c-8d9c-72f8e60571b4}; !- Thermal Zone

OS:Space,
  {002ee509-af40-4c04-ba2c-594631202222}, !- Handle
  living space,                           !- Name
  {482fa0c6-944e-4eeb-8676-e5882049286c}, !- Space Type Name
>>>>>>> 6edefdcf
  ,                                       !- Default Construction Set Name
  ,                                       !- Default Schedule Set Name
  -0,                                     !- Direction of Relative North {deg}
  0,                                      !- X Origin {m}
  0,                                      !- Y Origin {m}
  0,                                      !- Z Origin {m}
  ,                                       !- Building Story Name
<<<<<<< HEAD
  {6df1a3c0-fdb4-4e24-8be0-a7422d17e1f2}, !- Thermal Zone Name
  ,                                       !- Part of Total Floor Area
  ,                                       !- Design Specification Outdoor Air Object Name
  {a98ff447-109a-43f0-bf90-819ee3143eda}; !- Building Unit Name

OS:Surface,
  {07021ebd-c127-4a07-ab1d-f61f02db159e}, !- Handle
  Surface 1,                              !- Name
  Floor,                                  !- Surface Type
  ,                                       !- Construction Name
  {f998b923-907d-4d03-915c-2d3f642b5e68}, !- Space Name
=======
  {81cbf527-14cf-480c-8d9c-72f8e60571b4}, !- Thermal Zone Name
  ,                                       !- Part of Total Floor Area
  ,                                       !- Design Specification Outdoor Air Object Name
  {a8cb035d-8545-4fae-a233-3a4595284bb1}; !- Building Unit Name

OS:Surface,
  {afcbec4a-7b42-4ada-85c1-986ae5e405b7}, !- Handle
  Surface 1,                              !- Name
  Floor,                                  !- Surface Type
  ,                                       !- Construction Name
  {002ee509-af40-4c04-ba2c-594631202222}, !- Space Name
>>>>>>> 6edefdcf
  Foundation,                             !- Outside Boundary Condition
  ,                                       !- Outside Boundary Condition Object
  NoSun,                                  !- Sun Exposure
  NoWind,                                 !- Wind Exposure
  ,                                       !- View Factor to Ground
  ,                                       !- Number of Vertices
  0, 0, 0,                                !- X,Y,Z Vertex 1 {m}
  0, 5.56486118425249, 0,                 !- X,Y,Z Vertex 2 {m}
  11.129722368505, 5.56486118425249, 0,   !- X,Y,Z Vertex 3 {m}
  11.129722368505, 0, 0;                  !- X,Y,Z Vertex 4 {m}

OS:Surface,
<<<<<<< HEAD
  {1aea4014-a8fa-4efd-9a1e-e42152683173}, !- Handle
  Surface 2,                              !- Name
  Wall,                                   !- Surface Type
  ,                                       !- Construction Name
  {f998b923-907d-4d03-915c-2d3f642b5e68}, !- Space Name
=======
  {25f6bb3f-f52b-4cba-b974-0fd258dfe86b}, !- Handle
  Surface 2,                              !- Name
  Wall,                                   !- Surface Type
  ,                                       !- Construction Name
  {002ee509-af40-4c04-ba2c-594631202222}, !- Space Name
>>>>>>> 6edefdcf
  Outdoors,                               !- Outside Boundary Condition
  ,                                       !- Outside Boundary Condition Object
  SunExposed,                             !- Sun Exposure
  WindExposed,                            !- Wind Exposure
  ,                                       !- View Factor to Ground
  ,                                       !- Number of Vertices
  0, 5.56486118425249, 2.4384,            !- X,Y,Z Vertex 1 {m}
  0, 5.56486118425249, 0,                 !- X,Y,Z Vertex 2 {m}
  0, 0, 0,                                !- X,Y,Z Vertex 3 {m}
  0, 0, 2.4384;                           !- X,Y,Z Vertex 4 {m}

OS:Surface,
<<<<<<< HEAD
  {7e4d6228-de71-4081-bf6c-33d6b4d484e4}, !- Handle
  Surface 3,                              !- Name
  Wall,                                   !- Surface Type
  ,                                       !- Construction Name
  {f998b923-907d-4d03-915c-2d3f642b5e68}, !- Space Name
=======
  {b0ae68d6-f6fa-4441-abd4-2d6448234d57}, !- Handle
  Surface 3,                              !- Name
  Wall,                                   !- Surface Type
  ,                                       !- Construction Name
  {002ee509-af40-4c04-ba2c-594631202222}, !- Space Name
>>>>>>> 6edefdcf
  Outdoors,                               !- Outside Boundary Condition
  ,                                       !- Outside Boundary Condition Object
  SunExposed,                             !- Sun Exposure
  WindExposed,                            !- Wind Exposure
  ,                                       !- View Factor to Ground
  ,                                       !- Number of Vertices
  11.129722368505, 5.56486118425249, 2.4384, !- X,Y,Z Vertex 1 {m}
  11.129722368505, 5.56486118425249, 0,   !- X,Y,Z Vertex 2 {m}
  0, 5.56486118425249, 0,                 !- X,Y,Z Vertex 3 {m}
  0, 5.56486118425249, 2.4384;            !- X,Y,Z Vertex 4 {m}

OS:Surface,
<<<<<<< HEAD
  {8cee543d-35b9-4f1d-9c7a-0441a16e98d6}, !- Handle
  Surface 4,                              !- Name
  Wall,                                   !- Surface Type
  ,                                       !- Construction Name
  {f998b923-907d-4d03-915c-2d3f642b5e68}, !- Space Name
=======
  {5819a6f8-a6d1-4e3d-90e4-539284c11349}, !- Handle
  Surface 4,                              !- Name
  Wall,                                   !- Surface Type
  ,                                       !- Construction Name
  {002ee509-af40-4c04-ba2c-594631202222}, !- Space Name
>>>>>>> 6edefdcf
  Outdoors,                               !- Outside Boundary Condition
  ,                                       !- Outside Boundary Condition Object
  SunExposed,                             !- Sun Exposure
  WindExposed,                            !- Wind Exposure
  ,                                       !- View Factor to Ground
  ,                                       !- Number of Vertices
  11.129722368505, 0, 2.4384,             !- X,Y,Z Vertex 1 {m}
  11.129722368505, 0, 0,                  !- X,Y,Z Vertex 2 {m}
  11.129722368505, 5.56486118425249, 0,   !- X,Y,Z Vertex 3 {m}
  11.129722368505, 5.56486118425249, 2.4384; !- X,Y,Z Vertex 4 {m}

OS:Surface,
<<<<<<< HEAD
  {587abb76-c04f-40f2-9f4d-934af7f34b4f}, !- Handle
  Surface 5,                              !- Name
  Wall,                                   !- Surface Type
  ,                                       !- Construction Name
  {f998b923-907d-4d03-915c-2d3f642b5e68}, !- Space Name
=======
  {54cfbdff-411e-4ec6-84f2-e0fcc8b10bf2}, !- Handle
  Surface 5,                              !- Name
  Wall,                                   !- Surface Type
  ,                                       !- Construction Name
  {002ee509-af40-4c04-ba2c-594631202222}, !- Space Name
>>>>>>> 6edefdcf
  Outdoors,                               !- Outside Boundary Condition
  ,                                       !- Outside Boundary Condition Object
  SunExposed,                             !- Sun Exposure
  WindExposed,                            !- Wind Exposure
  ,                                       !- View Factor to Ground
  ,                                       !- Number of Vertices
  0, 0, 2.4384,                           !- X,Y,Z Vertex 1 {m}
  0, 0, 0,                                !- X,Y,Z Vertex 2 {m}
  11.129722368505, 0, 0,                  !- X,Y,Z Vertex 3 {m}
  11.129722368505, 0, 2.4384;             !- X,Y,Z Vertex 4 {m}

OS:Surface,
<<<<<<< HEAD
  {7fbd4831-4d95-4b0a-8d3c-cb8996ca6d39}, !- Handle
  Surface 6,                              !- Name
  RoofCeiling,                            !- Surface Type
  ,                                       !- Construction Name
  {f998b923-907d-4d03-915c-2d3f642b5e68}, !- Space Name
  Surface,                                !- Outside Boundary Condition
  {75400a1e-50b9-4b2f-a263-ef6ee335ce6c}, !- Outside Boundary Condition Object
=======
  {54886d43-ec3f-45dc-acb1-22baa517b2ef}, !- Handle
  Surface 6,                              !- Name
  RoofCeiling,                            !- Surface Type
  ,                                       !- Construction Name
  {002ee509-af40-4c04-ba2c-594631202222}, !- Space Name
  Surface,                                !- Outside Boundary Condition
  {610af03a-6955-409b-a393-ac340d75b5b9}, !- Outside Boundary Condition Object
>>>>>>> 6edefdcf
  NoSun,                                  !- Sun Exposure
  NoWind,                                 !- Wind Exposure
  ,                                       !- View Factor to Ground
  ,                                       !- Number of Vertices
  11.129722368505, 0, 2.4384,             !- X,Y,Z Vertex 1 {m}
  11.129722368505, 5.56486118425249, 2.4384, !- X,Y,Z Vertex 2 {m}
  0, 5.56486118425249, 2.4384,            !- X,Y,Z Vertex 3 {m}
  0, 0, 2.4384;                           !- X,Y,Z Vertex 4 {m}

OS:SpaceType,
<<<<<<< HEAD
  {8e0d1536-4d17-4e3d-9bd9-45ba612b8d59}, !- Handle
=======
  {482fa0c6-944e-4eeb-8676-e5882049286c}, !- Handle
>>>>>>> 6edefdcf
  Space Type 1,                           !- Name
  ,                                       !- Default Construction Set Name
  ,                                       !- Default Schedule Set Name
  ,                                       !- Group Rendering Name
  ,                                       !- Design Specification Outdoor Air Object Name
  ,                                       !- Standards Template
  ,                                       !- Standards Building Type
  living;                                 !- Standards Space Type

OS:Space,
<<<<<<< HEAD
  {f37ed1a0-6edf-4c37-8e5a-dcaea8708ed0}, !- Handle
  living space|story 2,                   !- Name
  {8e0d1536-4d17-4e3d-9bd9-45ba612b8d59}, !- Space Type Name
=======
  {81b816d1-4a41-4690-bedb-49d9a4e25f40}, !- Handle
  living space|story 2,                   !- Name
  {482fa0c6-944e-4eeb-8676-e5882049286c}, !- Space Type Name
>>>>>>> 6edefdcf
  ,                                       !- Default Construction Set Name
  ,                                       !- Default Schedule Set Name
  -0,                                     !- Direction of Relative North {deg}
  0,                                      !- X Origin {m}
  0,                                      !- Y Origin {m}
  2.4384,                                 !- Z Origin {m}
  ,                                       !- Building Story Name
<<<<<<< HEAD
  {6df1a3c0-fdb4-4e24-8be0-a7422d17e1f2}, !- Thermal Zone Name
  ,                                       !- Part of Total Floor Area
  ,                                       !- Design Specification Outdoor Air Object Name
  {a98ff447-109a-43f0-bf90-819ee3143eda}; !- Building Unit Name

OS:Surface,
  {75400a1e-50b9-4b2f-a263-ef6ee335ce6c}, !- Handle
  Surface 7,                              !- Name
  Floor,                                  !- Surface Type
  ,                                       !- Construction Name
  {f37ed1a0-6edf-4c37-8e5a-dcaea8708ed0}, !- Space Name
  Surface,                                !- Outside Boundary Condition
  {7fbd4831-4d95-4b0a-8d3c-cb8996ca6d39}, !- Outside Boundary Condition Object
=======
  {81cbf527-14cf-480c-8d9c-72f8e60571b4}, !- Thermal Zone Name
  ,                                       !- Part of Total Floor Area
  ,                                       !- Design Specification Outdoor Air Object Name
  {a8cb035d-8545-4fae-a233-3a4595284bb1}; !- Building Unit Name

OS:Surface,
  {610af03a-6955-409b-a393-ac340d75b5b9}, !- Handle
  Surface 7,                              !- Name
  Floor,                                  !- Surface Type
  ,                                       !- Construction Name
  {81b816d1-4a41-4690-bedb-49d9a4e25f40}, !- Space Name
  Surface,                                !- Outside Boundary Condition
  {54886d43-ec3f-45dc-acb1-22baa517b2ef}, !- Outside Boundary Condition Object
>>>>>>> 6edefdcf
  NoSun,                                  !- Sun Exposure
  NoWind,                                 !- Wind Exposure
  ,                                       !- View Factor to Ground
  ,                                       !- Number of Vertices
  0, 0, 0,                                !- X,Y,Z Vertex 1 {m}
  0, 5.56486118425249, 0,                 !- X,Y,Z Vertex 2 {m}
  11.129722368505, 5.56486118425249, 0,   !- X,Y,Z Vertex 3 {m}
  11.129722368505, 0, 0;                  !- X,Y,Z Vertex 4 {m}

OS:Surface,
<<<<<<< HEAD
  {3c3eab67-22f4-403b-b1c6-210ce2ef3829}, !- Handle
  Surface 8,                              !- Name
  Wall,                                   !- Surface Type
  ,                                       !- Construction Name
  {f37ed1a0-6edf-4c37-8e5a-dcaea8708ed0}, !- Space Name
=======
  {c88c39b1-033f-4d3e-b56e-22cfc0514d65}, !- Handle
  Surface 8,                              !- Name
  Wall,                                   !- Surface Type
  ,                                       !- Construction Name
  {81b816d1-4a41-4690-bedb-49d9a4e25f40}, !- Space Name
>>>>>>> 6edefdcf
  Outdoors,                               !- Outside Boundary Condition
  ,                                       !- Outside Boundary Condition Object
  SunExposed,                             !- Sun Exposure
  WindExposed,                            !- Wind Exposure
  ,                                       !- View Factor to Ground
  ,                                       !- Number of Vertices
  0, 5.56486118425249, 2.4384,            !- X,Y,Z Vertex 1 {m}
  0, 5.56486118425249, 0,                 !- X,Y,Z Vertex 2 {m}
  0, 0, 0,                                !- X,Y,Z Vertex 3 {m}
  0, 0, 2.4384;                           !- X,Y,Z Vertex 4 {m}

OS:Surface,
<<<<<<< HEAD
  {95a77670-50f9-4e22-9fe0-ecd65898c584}, !- Handle
  Surface 9,                              !- Name
  Wall,                                   !- Surface Type
  ,                                       !- Construction Name
  {f37ed1a0-6edf-4c37-8e5a-dcaea8708ed0}, !- Space Name
=======
  {53306559-5015-46b0-9e11-12877a877554}, !- Handle
  Surface 9,                              !- Name
  Wall,                                   !- Surface Type
  ,                                       !- Construction Name
  {81b816d1-4a41-4690-bedb-49d9a4e25f40}, !- Space Name
>>>>>>> 6edefdcf
  Outdoors,                               !- Outside Boundary Condition
  ,                                       !- Outside Boundary Condition Object
  SunExposed,                             !- Sun Exposure
  WindExposed,                            !- Wind Exposure
  ,                                       !- View Factor to Ground
  ,                                       !- Number of Vertices
  11.129722368505, 5.56486118425249, 2.4384, !- X,Y,Z Vertex 1 {m}
  11.129722368505, 5.56486118425249, 0,   !- X,Y,Z Vertex 2 {m}
  0, 5.56486118425249, 0,                 !- X,Y,Z Vertex 3 {m}
  0, 5.56486118425249, 2.4384;            !- X,Y,Z Vertex 4 {m}

OS:Surface,
<<<<<<< HEAD
  {e9d4dd76-1f2c-4ef2-a328-2f94854d758c}, !- Handle
  Surface 10,                             !- Name
  Wall,                                   !- Surface Type
  ,                                       !- Construction Name
  {f37ed1a0-6edf-4c37-8e5a-dcaea8708ed0}, !- Space Name
=======
  {52a8f723-bb4d-4aef-8dbb-41ebd914e893}, !- Handle
  Surface 10,                             !- Name
  Wall,                                   !- Surface Type
  ,                                       !- Construction Name
  {81b816d1-4a41-4690-bedb-49d9a4e25f40}, !- Space Name
>>>>>>> 6edefdcf
  Outdoors,                               !- Outside Boundary Condition
  ,                                       !- Outside Boundary Condition Object
  SunExposed,                             !- Sun Exposure
  WindExposed,                            !- Wind Exposure
  ,                                       !- View Factor to Ground
  ,                                       !- Number of Vertices
  11.129722368505, 0, 2.4384,             !- X,Y,Z Vertex 1 {m}
  11.129722368505, 0, 0,                  !- X,Y,Z Vertex 2 {m}
  11.129722368505, 5.56486118425249, 0,   !- X,Y,Z Vertex 3 {m}
  11.129722368505, 5.56486118425249, 2.4384; !- X,Y,Z Vertex 4 {m}

OS:Surface,
<<<<<<< HEAD
  {97033f19-e446-49b5-a55c-613d30049832}, !- Handle
  Surface 11,                             !- Name
  Wall,                                   !- Surface Type
  ,                                       !- Construction Name
  {f37ed1a0-6edf-4c37-8e5a-dcaea8708ed0}, !- Space Name
=======
  {a792e6af-008c-4392-add4-2a11628c6b9b}, !- Handle
  Surface 11,                             !- Name
  Wall,                                   !- Surface Type
  ,                                       !- Construction Name
  {81b816d1-4a41-4690-bedb-49d9a4e25f40}, !- Space Name
>>>>>>> 6edefdcf
  Outdoors,                               !- Outside Boundary Condition
  ,                                       !- Outside Boundary Condition Object
  SunExposed,                             !- Sun Exposure
  WindExposed,                            !- Wind Exposure
  ,                                       !- View Factor to Ground
  ,                                       !- Number of Vertices
  0, 0, 2.4384,                           !- X,Y,Z Vertex 1 {m}
  0, 0, 0,                                !- X,Y,Z Vertex 2 {m}
  11.129722368505, 0, 0,                  !- X,Y,Z Vertex 3 {m}
  11.129722368505, 0, 2.4384;             !- X,Y,Z Vertex 4 {m}

OS:Surface,
<<<<<<< HEAD
  {6f3deb48-ecf4-4e23-ab0d-48c93ff39beb}, !- Handle
  Surface 12,                             !- Name
  RoofCeiling,                            !- Surface Type
  ,                                       !- Construction Name
  {f37ed1a0-6edf-4c37-8e5a-dcaea8708ed0}, !- Space Name
=======
  {f89d7d83-fcd4-4446-be7a-e81ae549540c}, !- Handle
  Surface 12,                             !- Name
  RoofCeiling,                            !- Surface Type
  ,                                       !- Construction Name
  {81b816d1-4a41-4690-bedb-49d9a4e25f40}, !- Space Name
>>>>>>> 6edefdcf
  Outdoors,                               !- Outside Boundary Condition
  ,                                       !- Outside Boundary Condition Object
  SunExposed,                             !- Sun Exposure
  WindExposed,                            !- Wind Exposure
  ,                                       !- View Factor to Ground
  ,                                       !- Number of Vertices
  11.129722368505, 0, 2.4384,             !- X,Y,Z Vertex 1 {m}
  11.129722368505, 5.56486118425249, 2.4384, !- X,Y,Z Vertex 2 {m}
  0, 5.56486118425249, 2.4384,            !- X,Y,Z Vertex 3 {m}
  0, 0, 2.4384;                           !- X,Y,Z Vertex 4 {m}

OS:BuildingUnit,
<<<<<<< HEAD
  {a98ff447-109a-43f0-bf90-819ee3143eda}, !- Handle
=======
  {a8cb035d-8545-4fae-a233-3a4595284bb1}, !- Handle
>>>>>>> 6edefdcf
  unit 1,                                 !- Name
  ,                                       !- Rendering Color
  Residential;                            !- Building Unit Type

OS:Building,
<<<<<<< HEAD
  {9af0d52a-ab4c-4fb9-accd-f1751a9ec575}, !- Handle
=======
  {22f066ca-4436-47ba-ba3e-e8cddf238506}, !- Handle
>>>>>>> 6edefdcf
  Building 1,                             !- Name
  ,                                       !- Building Sector Type
  0,                                      !- North Axis {deg}
  ,                                       !- Nominal Floor to Floor Height {m}
  ,                                       !- Space Type Name
  ,                                       !- Default Construction Set Name
  ,                                       !- Default Schedule Set Name
  3,                                      !- Standards Number of Stories
  3,                                      !- Standards Number of Above Ground Stories
  ,                                       !- Standards Template
  singlefamilydetached,                   !- Standards Building Type
  1;                                      !- Standards Number of Living Units

OS:AdditionalProperties,
<<<<<<< HEAD
  {9b7df702-ca8b-4e02-9127-097183c97ba5}, !- Handle
  {9af0d52a-ab4c-4fb9-accd-f1751a9ec575}, !- Object Name
=======
  {6a5920fe-8540-4d86-adf3-822c1fcc35f6}, !- Handle
  {22f066ca-4436-47ba-ba3e-e8cddf238506}, !- Object Name
>>>>>>> 6edefdcf
  Total Units Represented,                !- Feature Name 1
  Integer,                                !- Feature Data Type 1
  1,                                      !- Feature Value 1
  Total Units Modeled,                    !- Feature Name 2
  Integer,                                !- Feature Data Type 2
  1;                                      !- Feature Value 2

OS:AdditionalProperties,
<<<<<<< HEAD
  {a3f01685-bc10-41cb-b0cc-a000549d3699}, !- Handle
  {a98ff447-109a-43f0-bf90-819ee3143eda}, !- Object Name
=======
  {1578b8e0-e58e-441b-92ad-7370bf883a43}, !- Handle
  {a8cb035d-8545-4fae-a233-3a4595284bb1}, !- Object Name
>>>>>>> 6edefdcf
  NumberOfBedrooms,                       !- Feature Name 1
  Integer,                                !- Feature Data Type 1
  3,                                      !- Feature Value 1
  NumberOfBathrooms,                      !- Feature Name 2
  Double,                                 !- Feature Data Type 2
  2;                                      !- Feature Value 2

OS:External:File,
  {1b1d3738-9602-4093-b234-2fad3ce8b0cb}, !- Handle
  TMY_10-60min.csv,                       !- Name
  TMY_10-60min.csv;                       !- File Name

OS:Schedule:Day,
<<<<<<< HEAD
  {66494de9-f036-44b2-b039-42f12d1aa2dd}, !- Handle
=======
  {a7ddac42-8fea-4bfd-8649-a530a3ac5465}, !- Handle
>>>>>>> 6edefdcf
  Schedule Day 1,                         !- Name
  ,                                       !- Schedule Type Limits Name
  ,                                       !- Interpolate to Timestep
  24,                                     !- Hour 1
  0,                                      !- Minute 1
  0;                                      !- Value Until Time 1

OS:Schedule:Day,
<<<<<<< HEAD
  {b91bb08c-47f5-406e-a720-e2d239caa952}, !- Handle
=======
  {bc45c223-0aa4-4837-926e-14cbcc123005}, !- Handle
>>>>>>> 6edefdcf
  Schedule Day 2,                         !- Name
  ,                                       !- Schedule Type Limits Name
  ,                                       !- Interpolate to Timestep
  24,                                     !- Hour 1
  0,                                      !- Minute 1
  1;                                      !- Value Until Time 1

OS:Schedule:File,
  {21e5eda2-dd2d-40f7-8428-ccbbba0b0eef}, !- Handle
  res occupants schedule,                 !- Name
  {bc207d88-9082-4927-8c63-392256b24356}, !- Schedule Type Limits Name
  {1b1d3738-9602-4093-b234-2fad3ce8b0cb}, !- External File Name
  1,                                      !- Column Number
  1,                                      !- Rows to Skip at Top
  8760,                                   !- Number of Hours of Data
  ,                                       !- Column Separator
  ,                                       !- Interpolate to Timestep
  60;                                     !- Minutes per Item

OS:Schedule:Ruleset,
  {fb803ade-f115-4419-92ea-5adf3ca1aeee}, !- Handle
  Schedule Ruleset 1,                     !- Name
  {ce36439f-6980-4be1-b145-a271d5b77f8a}, !- Schedule Type Limits Name
  {e13f6b4c-6ecb-4e85-9af1-6212d1596f1a}; !- Default Day Schedule Name

OS:Schedule:Day,
  {e13f6b4c-6ecb-4e85-9af1-6212d1596f1a}, !- Handle
  Schedule Day 3,                         !- Name
  {ce36439f-6980-4be1-b145-a271d5b77f8a}, !- Schedule Type Limits Name
  ,                                       !- Interpolate to Timestep
  24,                                     !- Hour 1
  0,                                      !- Minute 1
  112.539290946133;                       !- Value Until Time 1

OS:People:Definition,
  {c5953fd2-fe7f-46e8-8a7d-d736759af3d2}, !- Handle
  res occupants|living space|story 2,     !- Name
  People,                                 !- Number of People Calculation Method
  1.32,                                   !- Number of People {people}
  ,                                       !- People per Space Floor Area {person/m2}
  ,                                       !- Space Floor Area per Person {m2/person}
  0.319734,                               !- Fraction Radiant
  0.573,                                  !- Sensible Heat Fraction
  0,                                      !- Carbon Dioxide Generation Rate {m3/s-W}
  No,                                     !- Enable ASHRAE 55 Comfort Warnings
  ZoneAveraged;                           !- Mean Radiant Temperature Calculation Type

OS:People,
  {a5f0970e-d751-4c31-b9f4-9478c3ad7ce8}, !- Handle
  res occupants|living space|story 2,     !- Name
  {c5953fd2-fe7f-46e8-8a7d-d736759af3d2}, !- People Definition Name
  {f37ed1a0-6edf-4c37-8e5a-dcaea8708ed0}, !- Space or SpaceType Name
  {21e5eda2-dd2d-40f7-8428-ccbbba0b0eef}, !- Number of People Schedule Name
  {fb803ade-f115-4419-92ea-5adf3ca1aeee}, !- Activity Level Schedule Name
  ,                                       !- Surface Name/Angle Factor List Name
  ,                                       !- Work Efficiency Schedule Name
  ,                                       !- Clothing Insulation Schedule Name
  ,                                       !- Air Velocity Schedule Name
  1;                                      !- Multiplier

OS:ScheduleTypeLimits,
  {ce36439f-6980-4be1-b145-a271d5b77f8a}, !- Handle
  ActivityLevel,                          !- Name
  0,                                      !- Lower Limit Value
  ,                                       !- Upper Limit Value
  Continuous,                             !- Numeric Type
  ActivityLevel;                          !- Unit Type

OS:ScheduleTypeLimits,
  {bc207d88-9082-4927-8c63-392256b24356}, !- Handle
  Fractional,                             !- Name
  0,                                      !- Lower Limit Value
  1,                                      !- Upper Limit Value
  Continuous;                             !- Numeric Type

OS:People:Definition,
  {3ce9623a-524c-4865-941e-13f160f9c5e6}, !- Handle
  res occupants|living space,             !- Name
  People,                                 !- Number of People Calculation Method
  1.32,                                   !- Number of People {people}
  ,                                       !- People per Space Floor Area {person/m2}
  ,                                       !- Space Floor Area per Person {m2/person}
  0.319734,                               !- Fraction Radiant
  0.573,                                  !- Sensible Heat Fraction
  0,                                      !- Carbon Dioxide Generation Rate {m3/s-W}
  No,                                     !- Enable ASHRAE 55 Comfort Warnings
  ZoneAveraged;                           !- Mean Radiant Temperature Calculation Type

OS:People,
  {68be7e02-d2ec-410d-9dc0-7a9bec9ad1c2}, !- Handle
  res occupants|living space,             !- Name
  {3ce9623a-524c-4865-941e-13f160f9c5e6}, !- People Definition Name
  {f998b923-907d-4d03-915c-2d3f642b5e68}, !- Space or SpaceType Name
  {21e5eda2-dd2d-40f7-8428-ccbbba0b0eef}, !- Number of People Schedule Name
  {fb803ade-f115-4419-92ea-5adf3ca1aeee}, !- Activity Level Schedule Name
  ,                                       !- Surface Name/Angle Factor List Name
  ,                                       !- Work Efficiency Schedule Name
  ,                                       !- Clothing Insulation Schedule Name
  ,                                       !- Air Velocity Schedule Name
  1;                                      !- Multiplier

OS:ShadingSurfaceGroup,
<<<<<<< HEAD
  {c0f17069-7c74-4995-a8da-77e965e94e78}, !- Handle
=======
  {9e929c38-d751-46f7-bcab-143d9fb731c4}, !- Handle
>>>>>>> 6edefdcf
  res eaves,                              !- Name
  Building;                               !- Shading Surface Type

OS:ShadingSurface,
<<<<<<< HEAD
  {fcd80ee3-af69-443e-9bb8-40ad5c084347}, !- Handle
  Surface 12 - res eaves,                 !- Name
  ,                                       !- Construction Name
  {c0f17069-7c74-4995-a8da-77e965e94e78}, !- Shading Surface Group Name
=======
  {06d120b3-f930-4ee6-9486-f942253a91cd}, !- Handle
  Surface 12 - res eaves,                 !- Name
  ,                                       !- Construction Name
  {9e929c38-d751-46f7-bcab-143d9fb731c4}, !- Shading Surface Group Name
>>>>>>> 6edefdcf
  ,                                       !- Transmittance Schedule Name
  ,                                       !- Number of Vertices
  0, -0.6096, 4.8768,                     !- X,Y,Z Vertex 1 {m}
  11.129722368505, -0.6096, 4.8768,       !- X,Y,Z Vertex 2 {m}
  11.129722368505, 0, 4.8768,             !- X,Y,Z Vertex 3 {m}
  0, 0, 4.8768;                           !- X,Y,Z Vertex 4 {m}

OS:ShadingSurface,
<<<<<<< HEAD
  {d5046fb8-f1d9-4cfb-8f05-ac945f8e2c73}, !- Handle
  Surface 12 - res eaves 1,               !- Name
  ,                                       !- Construction Name
  {c0f17069-7c74-4995-a8da-77e965e94e78}, !- Shading Surface Group Name
=======
  {52c6fee3-1591-4337-8941-adc302079602}, !- Handle
  Surface 12 - res eaves 1,               !- Name
  ,                                       !- Construction Name
  {9e929c38-d751-46f7-bcab-143d9fb731c4}, !- Shading Surface Group Name
>>>>>>> 6edefdcf
  ,                                       !- Transmittance Schedule Name
  ,                                       !- Number of Vertices
  11.739322368505, 0, 4.8768,             !- X,Y,Z Vertex 1 {m}
  11.739322368505, 5.56486118425249, 4.8768, !- X,Y,Z Vertex 2 {m}
  11.129722368505, 5.56486118425249, 4.8768, !- X,Y,Z Vertex 3 {m}
  11.129722368505, 0, 4.8768;             !- X,Y,Z Vertex 4 {m}

OS:ShadingSurface,
<<<<<<< HEAD
  {61843db7-c50b-4f49-b3d8-251612f75998}, !- Handle
  Surface 12 - res eaves 2,               !- Name
  ,                                       !- Construction Name
  {c0f17069-7c74-4995-a8da-77e965e94e78}, !- Shading Surface Group Name
=======
  {4bb90495-db80-416b-baef-cbf34dbf47fa}, !- Handle
  Surface 12 - res eaves 2,               !- Name
  ,                                       !- Construction Name
  {9e929c38-d751-46f7-bcab-143d9fb731c4}, !- Shading Surface Group Name
>>>>>>> 6edefdcf
  ,                                       !- Transmittance Schedule Name
  ,                                       !- Number of Vertices
  11.129722368505, 6.17446118425249, 4.8768, !- X,Y,Z Vertex 1 {m}
  0, 6.17446118425249, 4.8768,            !- X,Y,Z Vertex 2 {m}
  0, 5.56486118425249, 4.8768,            !- X,Y,Z Vertex 3 {m}
  11.129722368505, 5.56486118425249, 4.8768; !- X,Y,Z Vertex 4 {m}

OS:ShadingSurface,
<<<<<<< HEAD
  {2cdc2519-f09b-490a-81fb-ee9dd59c4bf4}, !- Handle
  Surface 12 - res eaves 3,               !- Name
  ,                                       !- Construction Name
  {c0f17069-7c74-4995-a8da-77e965e94e78}, !- Shading Surface Group Name
=======
  {565f97b2-6ead-4aae-99ee-990e13e3ae22}, !- Handle
  Surface 12 - res eaves 3,               !- Name
  ,                                       !- Construction Name
  {9e929c38-d751-46f7-bcab-143d9fb731c4}, !- Shading Surface Group Name
>>>>>>> 6edefdcf
  ,                                       !- Transmittance Schedule Name
  ,                                       !- Number of Vertices
  -0.6096, 5.56486118425249, 4.8768,      !- X,Y,Z Vertex 1 {m}
  -0.6096, 0, 4.8768,                     !- X,Y,Z Vertex 2 {m}
  0, 0, 4.8768,                           !- X,Y,Z Vertex 3 {m}
  0, 5.56486118425249, 4.8768;            !- X,Y,Z Vertex 4 {m}
<|MERGE_RESOLUTION|>--- conflicted
+++ resolved
@@ -1,73 +1,41 @@
 !- NOTE: Auto-generated from /test/osw_files/SFD_2000sqft_2story_SL_FA_FlatRoof.osw
 
 OS:Version,
-<<<<<<< HEAD
-  {fa9d5211-9035-43f7-a608-7badd65154d6}, !- Handle
+  {62f8c312-1bcc-4876-a9e9-10e5af74dbee}, !- Handle
   2.9.1;                                  !- Version Identifier
 
 OS:SimulationControl,
-  {e20f8a32-d561-45c9-b512-23b50f15cce8}, !- Handle
-=======
-  {1ca5f163-db3a-4557-a4df-714d269554db}, !- Handle
-  2.9.1;                                  !- Version Identifier
-
-OS:SimulationControl,
-  {ff3526f5-14d7-4ca3-8bdb-a7d0a1a50a74}, !- Handle
->>>>>>> 6edefdcf
+  {cdd0da44-114a-4bff-9913-02f89c8bacbd}, !- Handle
   ,                                       !- Do Zone Sizing Calculation
   ,                                       !- Do System Sizing Calculation
   ,                                       !- Do Plant Sizing Calculation
   No;                                     !- Run Simulation for Sizing Periods
 
 OS:Timestep,
-<<<<<<< HEAD
-  {2e38dd61-24c1-4162-be22-c1f5a629f592}, !- Handle
+  {1e29424b-2d38-4edb-9606-2cc78b5128b5}, !- Handle
   6;                                      !- Number of Timesteps per Hour
 
 OS:ShadowCalculation,
-  {819f7a1d-192c-406e-896b-2ce269f36511}, !- Handle
-=======
-  {bcf01e3c-fa2f-49c0-b2fc-5089f38a057d}, !- Handle
-  6;                                      !- Number of Timesteps per Hour
-
-OS:ShadowCalculation,
-  {eff0a9a8-f404-480e-89b5-a9a61114a1dd}, !- Handle
->>>>>>> 6edefdcf
+  {b5ba1b92-4d99-4fb3-a758-96732ee1c858}, !- Handle
   20,                                     !- Calculation Frequency
   200;                                    !- Maximum Figures in Shadow Overlap Calculations
 
 OS:SurfaceConvectionAlgorithm:Outside,
-<<<<<<< HEAD
-  {58728fab-4fbc-4761-9f44-794e78f4a57f}, !- Handle
+  {cd5b4e52-b995-4dee-baaf-4d7c41d36363}, !- Handle
   DOE-2;                                  !- Algorithm
 
 OS:SurfaceConvectionAlgorithm:Inside,
-  {3acce96e-101f-4a48-b618-69f7aee1ed3f}, !- Handle
+  {b68d0ccd-d200-48da-8816-855d3224fc91}, !- Handle
   TARP;                                   !- Algorithm
 
 OS:ZoneCapacitanceMultiplier:ResearchSpecial,
-  {32d3d9af-795e-4ffc-bb04-f50c97b900e2}, !- Handle
-=======
-  {0ff48f6f-f668-47bd-9b08-b9165865bf75}, !- Handle
-  DOE-2;                                  !- Algorithm
-
-OS:SurfaceConvectionAlgorithm:Inside,
-  {c54d7be3-8009-4727-b03a-b1a86bd0c181}, !- Handle
-  TARP;                                   !- Algorithm
-
-OS:ZoneCapacitanceMultiplier:ResearchSpecial,
-  {3c1eefa3-7485-45ec-b979-93186e241d92}, !- Handle
->>>>>>> 6edefdcf
+  {3d51cc60-2981-40d7-9891-372e43480171}, !- Handle
   ,                                       !- Temperature Capacity Multiplier
   15,                                     !- Humidity Capacity Multiplier
   ;                                       !- Carbon Dioxide Capacity Multiplier
 
 OS:RunPeriod,
-<<<<<<< HEAD
-  {39111f1e-3726-4f26-8f6f-6233c0a1348e}, !- Handle
-=======
-  {8559bead-da08-470a-b9ee-8b38c9fa7728}, !- Handle
->>>>>>> 6edefdcf
+  {3973ad16-f6ec-4c16-a421-7e05da545d50}, !- Handle
   Run Period 1,                           !- Name
   1,                                      !- Begin Month
   1,                                      !- Begin Day of Month
@@ -81,17 +49,13 @@
   ;                                       !- Number of Times Runperiod to be Repeated
 
 OS:YearDescription,
-<<<<<<< HEAD
-  {222f59e4-a808-4294-acd8-8c10736a176f}, !- Handle
-=======
-  {66074a5c-20eb-4a15-bedb-1ad7714df344}, !- Handle
->>>>>>> 6edefdcf
+  {ddd19352-701b-4a72-bb6f-a91cce905135}, !- Handle
   2007,                                   !- Calendar Year
   ,                                       !- Day of Week for Start Day
   ;                                       !- Is Leap Year
 
 OS:WeatherFile,
-  {e75beebc-fa9d-4a9e-a560-60f2143864a1}, !- Handle
+  {08fbe221-4726-4cff-8c9d-837070200e9a}, !- Handle
   Denver Intl Ap,                         !- City
   CO,                                     !- State Province Region
   USA,                                    !- Country
@@ -105,8 +69,8 @@
   E23378AA;                               !- Checksum
 
 OS:AdditionalProperties,
-  {948809e6-fc4a-4697-9c19-846a797e4c06}, !- Handle
-  {e75beebc-fa9d-4a9e-a560-60f2143864a1}, !- Object Name
+  {f36ff0f2-b619-4227-adce-2c621b098f09}, !- Handle
+  {08fbe221-4726-4cff-8c9d-837070200e9a}, !- Object Name
   EPWHeaderCity,                          !- Feature Name 1
   String,                                 !- Feature Data Type 1
   Denver Intl Ap,                         !- Feature Value 1
@@ -214,7 +178,7 @@
   84;                                     !- Feature Value 35
 
 OS:Site,
-  {245a2286-c69c-4b00-b808-29781302c380}, !- Handle
+  {2a724e72-2737-45a5-a612-deab85582d30}, !- Handle
   Denver Intl Ap_CO_USA,                  !- Name
   39.83,                                  !- Latitude {deg}
   -104.65,                                !- Longitude {deg}
@@ -223,7 +187,7 @@
   ;                                       !- Terrain
 
 OS:ClimateZones,
-  {1fd24974-d380-44da-b36b-b2dc3bb1a805}, !- Handle
+  {3e9fd438-ec5c-41ab-b83f-3a311e1dbd93}, !- Handle
   ,                                       !- Active Institution
   ,                                       !- Active Year
   ,                                       !- Climate Zone Institution Name 1
@@ -236,19 +200,19 @@
   Cold;                                   !- Climate Zone Value 2
 
 OS:Site:WaterMainsTemperature,
-  {34b0381e-e6c9-4487-b400-79af2236761c}, !- Handle
+  {cbcb6d48-f54b-433d-8e60-2cb5f66aeec1}, !- Handle
   Correlation,                            !- Calculation Method
   ,                                       !- Temperature Schedule Name
   10.8753424657535,                       !- Annual Average Outdoor Air Temperature {C}
   23.1524007936508;                       !- Maximum Difference In Monthly Average Outdoor Air Temperatures {deltaC}
 
 OS:RunPeriodControl:DaylightSavingTime,
-  {09011e31-5716-4c1e-afe7-4b5a8b8df101}, !- Handle
+  {c2a4d79d-2a1f-4b2b-9b9c-783e50328abc}, !- Handle
   4/7,                                    !- Start Date
   10/26;                                  !- End Date
 
 OS:Site:GroundTemperature:Deep,
-  {e319392d-962a-475f-a134-b284201c947a}, !- Handle
+  {50e99dc1-c484-4080-b6bc-6933d96ec451}, !- Handle
   10.8753424657535,                       !- January Deep Ground Temperature {C}
   10.8753424657535,                       !- February Deep Ground Temperature {C}
   10.8753424657535,                       !- March Deep Ground Temperature {C}
@@ -263,11 +227,7 @@
   10.8753424657535;                       !- December Deep Ground Temperature {C}
 
 OS:ThermalZone,
-<<<<<<< HEAD
-  {6df1a3c0-fdb4-4e24-8be0-a7422d17e1f2}, !- Handle
-=======
-  {81cbf527-14cf-480c-8d9c-72f8e60571b4}, !- Handle
->>>>>>> 6edefdcf
+  {4623640f-826f-4561-822b-177209af2a97}, !- Handle
   living zone,                            !- Name
   ,                                       !- Multiplier
   ,                                       !- Ceiling Height {m}
@@ -276,17 +236,10 @@
   ,                                       !- Zone Inside Convection Algorithm
   ,                                       !- Zone Outside Convection Algorithm
   ,                                       !- Zone Conditioning Equipment List Name
-<<<<<<< HEAD
-  {40b4b656-a51e-44e9-912a-a54b24a525cb}, !- Zone Air Inlet Port List
-  {868573a7-c829-46a7-9a4a-455214a689e9}, !- Zone Air Exhaust Port List
-  {c2fa5d4f-8c43-4ca5-980e-109466abf1bd}, !- Zone Air Node Name
-  {3770abfc-b253-4514-9775-b9915bd818f7}, !- Zone Return Air Port List
-=======
-  {4c88653c-8c9a-47ed-abdd-637fe62a4fe7}, !- Zone Air Inlet Port List
-  {526f7b33-66f3-467a-a0cf-31f3a40953fd}, !- Zone Air Exhaust Port List
-  {34946271-904a-40fc-9627-5fa04f083aa9}, !- Zone Air Node Name
-  {04c7cf7b-cf3b-4e8d-90dd-25b8944587cd}, !- Zone Return Air Port List
->>>>>>> 6edefdcf
+  {b38ca8bb-9697-42e3-bed7-ec9c051c3122}, !- Zone Air Inlet Port List
+  {860921a6-5785-43cd-a36d-8bcde6862b54}, !- Zone Air Exhaust Port List
+  {eb6adfe1-3927-4c0c-8725-fb797dcc5460}, !- Zone Air Node Name
+  {299a7a2d-a4fd-4502-9de4-d4762b4f9f5e}, !- Zone Return Air Port List
   ,                                       !- Primary Daylighting Control Name
   ,                                       !- Fraction of Zone Controlled by Primary Daylighting Control
   ,                                       !- Secondary Daylighting Control Name
@@ -297,71 +250,37 @@
   No;                                     !- Use Ideal Air Loads
 
 OS:Node,
-<<<<<<< HEAD
-  {afb635f5-18e4-427a-88a0-470c44001a2b}, !- Handle
+  {1d4a3f38-8958-4944-a356-f5e483544811}, !- Handle
   Node 1,                                 !- Name
-  {c2fa5d4f-8c43-4ca5-980e-109466abf1bd}, !- Inlet Port
+  {eb6adfe1-3927-4c0c-8725-fb797dcc5460}, !- Inlet Port
   ;                                       !- Outlet Port
 
 OS:Connection,
-  {c2fa5d4f-8c43-4ca5-980e-109466abf1bd}, !- Handle
-  {fc5f1b2d-7956-46e6-83e6-45e9200e7a14}, !- Name
-  {6df1a3c0-fdb4-4e24-8be0-a7422d17e1f2}, !- Source Object
+  {eb6adfe1-3927-4c0c-8725-fb797dcc5460}, !- Handle
+  {28f2baad-2ab5-47f3-89a2-4189efd5dff5}, !- Name
+  {4623640f-826f-4561-822b-177209af2a97}, !- Source Object
   11,                                     !- Outlet Port
-  {afb635f5-18e4-427a-88a0-470c44001a2b}, !- Target Object
+  {1d4a3f38-8958-4944-a356-f5e483544811}, !- Target Object
   2;                                      !- Inlet Port
 
 OS:PortList,
-  {40b4b656-a51e-44e9-912a-a54b24a525cb}, !- Handle
-  {c87bb1be-ec90-48e6-9c5b-6f030a8910d4}, !- Name
-  {6df1a3c0-fdb4-4e24-8be0-a7422d17e1f2}; !- HVAC Component
+  {b38ca8bb-9697-42e3-bed7-ec9c051c3122}, !- Handle
+  {fd5a9305-03a1-4a35-908c-d80dd44b09b4}, !- Name
+  {4623640f-826f-4561-822b-177209af2a97}; !- HVAC Component
 
 OS:PortList,
-  {868573a7-c829-46a7-9a4a-455214a689e9}, !- Handle
-  {39b31bf0-57d4-4098-941e-ec761cf3b943}, !- Name
-  {6df1a3c0-fdb4-4e24-8be0-a7422d17e1f2}; !- HVAC Component
+  {860921a6-5785-43cd-a36d-8bcde6862b54}, !- Handle
+  {cf4998c2-e6de-454d-9eaa-f0dd66b95871}, !- Name
+  {4623640f-826f-4561-822b-177209af2a97}; !- HVAC Component
 
 OS:PortList,
-  {3770abfc-b253-4514-9775-b9915bd818f7}, !- Handle
-  {937e21f3-145c-4980-a983-75102648b663}, !- Name
-  {6df1a3c0-fdb4-4e24-8be0-a7422d17e1f2}; !- HVAC Component
+  {299a7a2d-a4fd-4502-9de4-d4762b4f9f5e}, !- Handle
+  {a7b90f67-6348-4403-8018-2fe30f9d37fd}, !- Name
+  {4623640f-826f-4561-822b-177209af2a97}; !- HVAC Component
 
 OS:Sizing:Zone,
-  {f3bada46-1437-4c4b-b497-68f3317ab2a6}, !- Handle
-  {6df1a3c0-fdb4-4e24-8be0-a7422d17e1f2}, !- Zone or ZoneList Name
-=======
-  {a7b50b04-77ef-4c2d-9553-688a195ed750}, !- Handle
-  Node 1,                                 !- Name
-  {34946271-904a-40fc-9627-5fa04f083aa9}, !- Inlet Port
-  ;                                       !- Outlet Port
-
-OS:Connection,
-  {34946271-904a-40fc-9627-5fa04f083aa9}, !- Handle
-  {952a20d4-e508-45d8-9d1e-e67b2de8f1d7}, !- Name
-  {81cbf527-14cf-480c-8d9c-72f8e60571b4}, !- Source Object
-  11,                                     !- Outlet Port
-  {a7b50b04-77ef-4c2d-9553-688a195ed750}, !- Target Object
-  2;                                      !- Inlet Port
-
-OS:PortList,
-  {4c88653c-8c9a-47ed-abdd-637fe62a4fe7}, !- Handle
-  {29d2cbf9-7e6e-4bd4-824f-46baede7c2ac}, !- Name
-  {81cbf527-14cf-480c-8d9c-72f8e60571b4}; !- HVAC Component
-
-OS:PortList,
-  {526f7b33-66f3-467a-a0cf-31f3a40953fd}, !- Handle
-  {07ebacf7-c3b7-424c-95b6-a2691012eaab}, !- Name
-  {81cbf527-14cf-480c-8d9c-72f8e60571b4}; !- HVAC Component
-
-OS:PortList,
-  {04c7cf7b-cf3b-4e8d-90dd-25b8944587cd}, !- Handle
-  {d2d230f6-3dc5-4d6e-970f-82c84d07a777}, !- Name
-  {81cbf527-14cf-480c-8d9c-72f8e60571b4}; !- HVAC Component
-
-OS:Sizing:Zone,
-  {cd6233b4-36f8-491a-b503-1aff19e34067}, !- Handle
-  {81cbf527-14cf-480c-8d9c-72f8e60571b4}, !- Zone or ZoneList Name
->>>>>>> 6edefdcf
+  {7d046bbd-78b2-4443-bc7a-868461a89e09}, !- Handle
+  {4623640f-826f-4561-822b-177209af2a97}, !- Zone or ZoneList Name
   SupplyAirTemperature,                   !- Zone Cooling Design Supply Air Temperature Input Method
   14,                                     !- Zone Cooling Design Supply Air Temperature {C}
   11.11,                                  !- Zone Cooling Design Supply Air Temperature Difference {deltaC}
@@ -390,25 +309,14 @@
   autosize;                               !- Dedicated Outdoor Air High Setpoint Temperature for Design {C}
 
 OS:ZoneHVAC:EquipmentList,
-<<<<<<< HEAD
-  {5321bece-0cd7-441d-8cdf-f8e3c562513c}, !- Handle
+  {f98d2f1c-a2dc-4f3b-9a0f-f67b0ec44360}, !- Handle
   Zone HVAC Equipment List 1,             !- Name
-  {6df1a3c0-fdb4-4e24-8be0-a7422d17e1f2}; !- Thermal Zone
+  {4623640f-826f-4561-822b-177209af2a97}; !- Thermal Zone
 
 OS:Space,
-  {f998b923-907d-4d03-915c-2d3f642b5e68}, !- Handle
+  {f89f6cf2-3567-4569-946b-78b1da07504b}, !- Handle
   living space,                           !- Name
-  {8e0d1536-4d17-4e3d-9bd9-45ba612b8d59}, !- Space Type Name
-=======
-  {67e70dee-7c9a-4145-901e-d0d095c7ed82}, !- Handle
-  Zone HVAC Equipment List 1,             !- Name
-  {81cbf527-14cf-480c-8d9c-72f8e60571b4}; !- Thermal Zone
-
-OS:Space,
-  {002ee509-af40-4c04-ba2c-594631202222}, !- Handle
-  living space,                           !- Name
-  {482fa0c6-944e-4eeb-8676-e5882049286c}, !- Space Type Name
->>>>>>> 6edefdcf
+  {96b3e574-0d96-423a-a17a-5100bc2f9dc8}, !- Space Type Name
   ,                                       !- Default Construction Set Name
   ,                                       !- Default Schedule Set Name
   -0,                                     !- Direction of Relative North {deg}
@@ -416,31 +324,17 @@
   0,                                      !- Y Origin {m}
   0,                                      !- Z Origin {m}
   ,                                       !- Building Story Name
-<<<<<<< HEAD
-  {6df1a3c0-fdb4-4e24-8be0-a7422d17e1f2}, !- Thermal Zone Name
+  {4623640f-826f-4561-822b-177209af2a97}, !- Thermal Zone Name
   ,                                       !- Part of Total Floor Area
   ,                                       !- Design Specification Outdoor Air Object Name
-  {a98ff447-109a-43f0-bf90-819ee3143eda}; !- Building Unit Name
-
-OS:Surface,
-  {07021ebd-c127-4a07-ab1d-f61f02db159e}, !- Handle
+  {49003b9e-8264-441d-a53e-7b277f374c30}; !- Building Unit Name
+
+OS:Surface,
+  {00e339ad-ac83-45a7-9896-95df46534762}, !- Handle
   Surface 1,                              !- Name
   Floor,                                  !- Surface Type
   ,                                       !- Construction Name
-  {f998b923-907d-4d03-915c-2d3f642b5e68}, !- Space Name
-=======
-  {81cbf527-14cf-480c-8d9c-72f8e60571b4}, !- Thermal Zone Name
-  ,                                       !- Part of Total Floor Area
-  ,                                       !- Design Specification Outdoor Air Object Name
-  {a8cb035d-8545-4fae-a233-3a4595284bb1}; !- Building Unit Name
-
-OS:Surface,
-  {afcbec4a-7b42-4ada-85c1-986ae5e405b7}, !- Handle
-  Surface 1,                              !- Name
-  Floor,                                  !- Surface Type
-  ,                                       !- Construction Name
-  {002ee509-af40-4c04-ba2c-594631202222}, !- Space Name
->>>>>>> 6edefdcf
+  {f89f6cf2-3567-4569-946b-78b1da07504b}, !- Space Name
   Foundation,                             !- Outside Boundary Condition
   ,                                       !- Outside Boundary Condition Object
   NoSun,                                  !- Sun Exposure
@@ -453,19 +347,11 @@
   11.129722368505, 0, 0;                  !- X,Y,Z Vertex 4 {m}
 
 OS:Surface,
-<<<<<<< HEAD
-  {1aea4014-a8fa-4efd-9a1e-e42152683173}, !- Handle
+  {912f7cab-78f0-4f3a-9868-c3c956a741e5}, !- Handle
   Surface 2,                              !- Name
   Wall,                                   !- Surface Type
   ,                                       !- Construction Name
-  {f998b923-907d-4d03-915c-2d3f642b5e68}, !- Space Name
-=======
-  {25f6bb3f-f52b-4cba-b974-0fd258dfe86b}, !- Handle
-  Surface 2,                              !- Name
-  Wall,                                   !- Surface Type
-  ,                                       !- Construction Name
-  {002ee509-af40-4c04-ba2c-594631202222}, !- Space Name
->>>>>>> 6edefdcf
+  {f89f6cf2-3567-4569-946b-78b1da07504b}, !- Space Name
   Outdoors,                               !- Outside Boundary Condition
   ,                                       !- Outside Boundary Condition Object
   SunExposed,                             !- Sun Exposure
@@ -478,19 +364,11 @@
   0, 0, 2.4384;                           !- X,Y,Z Vertex 4 {m}
 
 OS:Surface,
-<<<<<<< HEAD
-  {7e4d6228-de71-4081-bf6c-33d6b4d484e4}, !- Handle
+  {ed2b33c6-a73c-4e60-9c33-2b866f289c40}, !- Handle
   Surface 3,                              !- Name
   Wall,                                   !- Surface Type
   ,                                       !- Construction Name
-  {f998b923-907d-4d03-915c-2d3f642b5e68}, !- Space Name
-=======
-  {b0ae68d6-f6fa-4441-abd4-2d6448234d57}, !- Handle
-  Surface 3,                              !- Name
-  Wall,                                   !- Surface Type
-  ,                                       !- Construction Name
-  {002ee509-af40-4c04-ba2c-594631202222}, !- Space Name
->>>>>>> 6edefdcf
+  {f89f6cf2-3567-4569-946b-78b1da07504b}, !- Space Name
   Outdoors,                               !- Outside Boundary Condition
   ,                                       !- Outside Boundary Condition Object
   SunExposed,                             !- Sun Exposure
@@ -503,19 +381,11 @@
   0, 5.56486118425249, 2.4384;            !- X,Y,Z Vertex 4 {m}
 
 OS:Surface,
-<<<<<<< HEAD
-  {8cee543d-35b9-4f1d-9c7a-0441a16e98d6}, !- Handle
+  {ee69fa26-f1aa-4a4f-8401-5fd7df59edbd}, !- Handle
   Surface 4,                              !- Name
   Wall,                                   !- Surface Type
   ,                                       !- Construction Name
-  {f998b923-907d-4d03-915c-2d3f642b5e68}, !- Space Name
-=======
-  {5819a6f8-a6d1-4e3d-90e4-539284c11349}, !- Handle
-  Surface 4,                              !- Name
-  Wall,                                   !- Surface Type
-  ,                                       !- Construction Name
-  {002ee509-af40-4c04-ba2c-594631202222}, !- Space Name
->>>>>>> 6edefdcf
+  {f89f6cf2-3567-4569-946b-78b1da07504b}, !- Space Name
   Outdoors,                               !- Outside Boundary Condition
   ,                                       !- Outside Boundary Condition Object
   SunExposed,                             !- Sun Exposure
@@ -528,19 +398,11 @@
   11.129722368505, 5.56486118425249, 2.4384; !- X,Y,Z Vertex 4 {m}
 
 OS:Surface,
-<<<<<<< HEAD
-  {587abb76-c04f-40f2-9f4d-934af7f34b4f}, !- Handle
+  {fad2f722-26b1-40fd-b05f-cd4d047527b8}, !- Handle
   Surface 5,                              !- Name
   Wall,                                   !- Surface Type
   ,                                       !- Construction Name
-  {f998b923-907d-4d03-915c-2d3f642b5e68}, !- Space Name
-=======
-  {54cfbdff-411e-4ec6-84f2-e0fcc8b10bf2}, !- Handle
-  Surface 5,                              !- Name
-  Wall,                                   !- Surface Type
-  ,                                       !- Construction Name
-  {002ee509-af40-4c04-ba2c-594631202222}, !- Space Name
->>>>>>> 6edefdcf
+  {f89f6cf2-3567-4569-946b-78b1da07504b}, !- Space Name
   Outdoors,                               !- Outside Boundary Condition
   ,                                       !- Outside Boundary Condition Object
   SunExposed,                             !- Sun Exposure
@@ -553,23 +415,13 @@
   11.129722368505, 0, 2.4384;             !- X,Y,Z Vertex 4 {m}
 
 OS:Surface,
-<<<<<<< HEAD
-  {7fbd4831-4d95-4b0a-8d3c-cb8996ca6d39}, !- Handle
+  {3ba7e051-b77c-4456-8c1d-6bcbcf4643e7}, !- Handle
   Surface 6,                              !- Name
   RoofCeiling,                            !- Surface Type
   ,                                       !- Construction Name
-  {f998b923-907d-4d03-915c-2d3f642b5e68}, !- Space Name
+  {f89f6cf2-3567-4569-946b-78b1da07504b}, !- Space Name
   Surface,                                !- Outside Boundary Condition
-  {75400a1e-50b9-4b2f-a263-ef6ee335ce6c}, !- Outside Boundary Condition Object
-=======
-  {54886d43-ec3f-45dc-acb1-22baa517b2ef}, !- Handle
-  Surface 6,                              !- Name
-  RoofCeiling,                            !- Surface Type
-  ,                                       !- Construction Name
-  {002ee509-af40-4c04-ba2c-594631202222}, !- Space Name
-  Surface,                                !- Outside Boundary Condition
-  {610af03a-6955-409b-a393-ac340d75b5b9}, !- Outside Boundary Condition Object
->>>>>>> 6edefdcf
+  {45cc5cac-aa3e-4043-ae5c-8429f8248ef2}, !- Outside Boundary Condition Object
   NoSun,                                  !- Sun Exposure
   NoWind,                                 !- Wind Exposure
   ,                                       !- View Factor to Ground
@@ -580,11 +432,7 @@
   0, 0, 2.4384;                           !- X,Y,Z Vertex 4 {m}
 
 OS:SpaceType,
-<<<<<<< HEAD
-  {8e0d1536-4d17-4e3d-9bd9-45ba612b8d59}, !- Handle
-=======
-  {482fa0c6-944e-4eeb-8676-e5882049286c}, !- Handle
->>>>>>> 6edefdcf
+  {96b3e574-0d96-423a-a17a-5100bc2f9dc8}, !- Handle
   Space Type 1,                           !- Name
   ,                                       !- Default Construction Set Name
   ,                                       !- Default Schedule Set Name
@@ -595,15 +443,9 @@
   living;                                 !- Standards Space Type
 
 OS:Space,
-<<<<<<< HEAD
-  {f37ed1a0-6edf-4c37-8e5a-dcaea8708ed0}, !- Handle
+  {0f1146ed-9412-4833-aab4-f9875ef4a21e}, !- Handle
   living space|story 2,                   !- Name
-  {8e0d1536-4d17-4e3d-9bd9-45ba612b8d59}, !- Space Type Name
-=======
-  {81b816d1-4a41-4690-bedb-49d9a4e25f40}, !- Handle
-  living space|story 2,                   !- Name
-  {482fa0c6-944e-4eeb-8676-e5882049286c}, !- Space Type Name
->>>>>>> 6edefdcf
+  {96b3e574-0d96-423a-a17a-5100bc2f9dc8}, !- Space Type Name
   ,                                       !- Default Construction Set Name
   ,                                       !- Default Schedule Set Name
   -0,                                     !- Direction of Relative North {deg}
@@ -611,35 +453,19 @@
   0,                                      !- Y Origin {m}
   2.4384,                                 !- Z Origin {m}
   ,                                       !- Building Story Name
-<<<<<<< HEAD
-  {6df1a3c0-fdb4-4e24-8be0-a7422d17e1f2}, !- Thermal Zone Name
+  {4623640f-826f-4561-822b-177209af2a97}, !- Thermal Zone Name
   ,                                       !- Part of Total Floor Area
   ,                                       !- Design Specification Outdoor Air Object Name
-  {a98ff447-109a-43f0-bf90-819ee3143eda}; !- Building Unit Name
-
-OS:Surface,
-  {75400a1e-50b9-4b2f-a263-ef6ee335ce6c}, !- Handle
+  {49003b9e-8264-441d-a53e-7b277f374c30}; !- Building Unit Name
+
+OS:Surface,
+  {45cc5cac-aa3e-4043-ae5c-8429f8248ef2}, !- Handle
   Surface 7,                              !- Name
   Floor,                                  !- Surface Type
   ,                                       !- Construction Name
-  {f37ed1a0-6edf-4c37-8e5a-dcaea8708ed0}, !- Space Name
+  {0f1146ed-9412-4833-aab4-f9875ef4a21e}, !- Space Name
   Surface,                                !- Outside Boundary Condition
-  {7fbd4831-4d95-4b0a-8d3c-cb8996ca6d39}, !- Outside Boundary Condition Object
-=======
-  {81cbf527-14cf-480c-8d9c-72f8e60571b4}, !- Thermal Zone Name
-  ,                                       !- Part of Total Floor Area
-  ,                                       !- Design Specification Outdoor Air Object Name
-  {a8cb035d-8545-4fae-a233-3a4595284bb1}; !- Building Unit Name
-
-OS:Surface,
-  {610af03a-6955-409b-a393-ac340d75b5b9}, !- Handle
-  Surface 7,                              !- Name
-  Floor,                                  !- Surface Type
-  ,                                       !- Construction Name
-  {81b816d1-4a41-4690-bedb-49d9a4e25f40}, !- Space Name
-  Surface,                                !- Outside Boundary Condition
-  {54886d43-ec3f-45dc-acb1-22baa517b2ef}, !- Outside Boundary Condition Object
->>>>>>> 6edefdcf
+  {3ba7e051-b77c-4456-8c1d-6bcbcf4643e7}, !- Outside Boundary Condition Object
   NoSun,                                  !- Sun Exposure
   NoWind,                                 !- Wind Exposure
   ,                                       !- View Factor to Ground
@@ -650,19 +476,11 @@
   11.129722368505, 0, 0;                  !- X,Y,Z Vertex 4 {m}
 
 OS:Surface,
-<<<<<<< HEAD
-  {3c3eab67-22f4-403b-b1c6-210ce2ef3829}, !- Handle
+  {4dd53ba4-b36e-4530-884f-4992b3790f58}, !- Handle
   Surface 8,                              !- Name
   Wall,                                   !- Surface Type
   ,                                       !- Construction Name
-  {f37ed1a0-6edf-4c37-8e5a-dcaea8708ed0}, !- Space Name
-=======
-  {c88c39b1-033f-4d3e-b56e-22cfc0514d65}, !- Handle
-  Surface 8,                              !- Name
-  Wall,                                   !- Surface Type
-  ,                                       !- Construction Name
-  {81b816d1-4a41-4690-bedb-49d9a4e25f40}, !- Space Name
->>>>>>> 6edefdcf
+  {0f1146ed-9412-4833-aab4-f9875ef4a21e}, !- Space Name
   Outdoors,                               !- Outside Boundary Condition
   ,                                       !- Outside Boundary Condition Object
   SunExposed,                             !- Sun Exposure
@@ -675,19 +493,11 @@
   0, 0, 2.4384;                           !- X,Y,Z Vertex 4 {m}
 
 OS:Surface,
-<<<<<<< HEAD
-  {95a77670-50f9-4e22-9fe0-ecd65898c584}, !- Handle
+  {396a2e47-bbf4-4d99-9b4c-a1abae418e64}, !- Handle
   Surface 9,                              !- Name
   Wall,                                   !- Surface Type
   ,                                       !- Construction Name
-  {f37ed1a0-6edf-4c37-8e5a-dcaea8708ed0}, !- Space Name
-=======
-  {53306559-5015-46b0-9e11-12877a877554}, !- Handle
-  Surface 9,                              !- Name
-  Wall,                                   !- Surface Type
-  ,                                       !- Construction Name
-  {81b816d1-4a41-4690-bedb-49d9a4e25f40}, !- Space Name
->>>>>>> 6edefdcf
+  {0f1146ed-9412-4833-aab4-f9875ef4a21e}, !- Space Name
   Outdoors,                               !- Outside Boundary Condition
   ,                                       !- Outside Boundary Condition Object
   SunExposed,                             !- Sun Exposure
@@ -700,19 +510,11 @@
   0, 5.56486118425249, 2.4384;            !- X,Y,Z Vertex 4 {m}
 
 OS:Surface,
-<<<<<<< HEAD
-  {e9d4dd76-1f2c-4ef2-a328-2f94854d758c}, !- Handle
+  {72a7e484-c580-4b87-b758-df59d859be26}, !- Handle
   Surface 10,                             !- Name
   Wall,                                   !- Surface Type
   ,                                       !- Construction Name
-  {f37ed1a0-6edf-4c37-8e5a-dcaea8708ed0}, !- Space Name
-=======
-  {52a8f723-bb4d-4aef-8dbb-41ebd914e893}, !- Handle
-  Surface 10,                             !- Name
-  Wall,                                   !- Surface Type
-  ,                                       !- Construction Name
-  {81b816d1-4a41-4690-bedb-49d9a4e25f40}, !- Space Name
->>>>>>> 6edefdcf
+  {0f1146ed-9412-4833-aab4-f9875ef4a21e}, !- Space Name
   Outdoors,                               !- Outside Boundary Condition
   ,                                       !- Outside Boundary Condition Object
   SunExposed,                             !- Sun Exposure
@@ -725,19 +527,11 @@
   11.129722368505, 5.56486118425249, 2.4384; !- X,Y,Z Vertex 4 {m}
 
 OS:Surface,
-<<<<<<< HEAD
-  {97033f19-e446-49b5-a55c-613d30049832}, !- Handle
+  {6483e9a3-7c54-4c84-96d6-f94b335461ba}, !- Handle
   Surface 11,                             !- Name
   Wall,                                   !- Surface Type
   ,                                       !- Construction Name
-  {f37ed1a0-6edf-4c37-8e5a-dcaea8708ed0}, !- Space Name
-=======
-  {a792e6af-008c-4392-add4-2a11628c6b9b}, !- Handle
-  Surface 11,                             !- Name
-  Wall,                                   !- Surface Type
-  ,                                       !- Construction Name
-  {81b816d1-4a41-4690-bedb-49d9a4e25f40}, !- Space Name
->>>>>>> 6edefdcf
+  {0f1146ed-9412-4833-aab4-f9875ef4a21e}, !- Space Name
   Outdoors,                               !- Outside Boundary Condition
   ,                                       !- Outside Boundary Condition Object
   SunExposed,                             !- Sun Exposure
@@ -750,19 +544,11 @@
   11.129722368505, 0, 2.4384;             !- X,Y,Z Vertex 4 {m}
 
 OS:Surface,
-<<<<<<< HEAD
-  {6f3deb48-ecf4-4e23-ab0d-48c93ff39beb}, !- Handle
+  {2d3c916d-b5a1-4f79-9642-c6fcdadacbd8}, !- Handle
   Surface 12,                             !- Name
   RoofCeiling,                            !- Surface Type
   ,                                       !- Construction Name
-  {f37ed1a0-6edf-4c37-8e5a-dcaea8708ed0}, !- Space Name
-=======
-  {f89d7d83-fcd4-4446-be7a-e81ae549540c}, !- Handle
-  Surface 12,                             !- Name
-  RoofCeiling,                            !- Surface Type
-  ,                                       !- Construction Name
-  {81b816d1-4a41-4690-bedb-49d9a4e25f40}, !- Space Name
->>>>>>> 6edefdcf
+  {0f1146ed-9412-4833-aab4-f9875ef4a21e}, !- Space Name
   Outdoors,                               !- Outside Boundary Condition
   ,                                       !- Outside Boundary Condition Object
   SunExposed,                             !- Sun Exposure
@@ -775,21 +561,13 @@
   0, 0, 2.4384;                           !- X,Y,Z Vertex 4 {m}
 
 OS:BuildingUnit,
-<<<<<<< HEAD
-  {a98ff447-109a-43f0-bf90-819ee3143eda}, !- Handle
-=======
-  {a8cb035d-8545-4fae-a233-3a4595284bb1}, !- Handle
->>>>>>> 6edefdcf
+  {49003b9e-8264-441d-a53e-7b277f374c30}, !- Handle
   unit 1,                                 !- Name
   ,                                       !- Rendering Color
   Residential;                            !- Building Unit Type
 
 OS:Building,
-<<<<<<< HEAD
-  {9af0d52a-ab4c-4fb9-accd-f1751a9ec575}, !- Handle
-=======
-  {22f066ca-4436-47ba-ba3e-e8cddf238506}, !- Handle
->>>>>>> 6edefdcf
+  {9fcee3f1-c289-4bea-851a-e24ccd6c0a18}, !- Handle
   Building 1,                             !- Name
   ,                                       !- Building Sector Type
   0,                                      !- North Axis {deg}
@@ -804,13 +582,8 @@
   1;                                      !- Standards Number of Living Units
 
 OS:AdditionalProperties,
-<<<<<<< HEAD
-  {9b7df702-ca8b-4e02-9127-097183c97ba5}, !- Handle
-  {9af0d52a-ab4c-4fb9-accd-f1751a9ec575}, !- Object Name
-=======
-  {6a5920fe-8540-4d86-adf3-822c1fcc35f6}, !- Handle
-  {22f066ca-4436-47ba-ba3e-e8cddf238506}, !- Object Name
->>>>>>> 6edefdcf
+  {966ffdd2-4cb3-4d2e-8607-72f8a6c6c706}, !- Handle
+  {9fcee3f1-c289-4bea-851a-e24ccd6c0a18}, !- Object Name
   Total Units Represented,                !- Feature Name 1
   Integer,                                !- Feature Data Type 1
   1,                                      !- Feature Value 1
@@ -819,13 +592,8 @@
   1;                                      !- Feature Value 2
 
 OS:AdditionalProperties,
-<<<<<<< HEAD
-  {a3f01685-bc10-41cb-b0cc-a000549d3699}, !- Handle
-  {a98ff447-109a-43f0-bf90-819ee3143eda}, !- Object Name
-=======
-  {1578b8e0-e58e-441b-92ad-7370bf883a43}, !- Handle
-  {a8cb035d-8545-4fae-a233-3a4595284bb1}, !- Object Name
->>>>>>> 6edefdcf
+  {8b8ef699-ebfe-4134-81fd-592af284f550}, !- Handle
+  {49003b9e-8264-441d-a53e-7b277f374c30}, !- Object Name
   NumberOfBedrooms,                       !- Feature Name 1
   Integer,                                !- Feature Data Type 1
   3,                                      !- Feature Value 1
@@ -834,16 +602,12 @@
   2;                                      !- Feature Value 2
 
 OS:External:File,
-  {1b1d3738-9602-4093-b234-2fad3ce8b0cb}, !- Handle
+  {8363c88e-c6cb-4bcd-894a-14d4d0d3821b}, !- Handle
   TMY_10-60min.csv,                       !- Name
   TMY_10-60min.csv;                       !- File Name
 
 OS:Schedule:Day,
-<<<<<<< HEAD
-  {66494de9-f036-44b2-b039-42f12d1aa2dd}, !- Handle
-=======
-  {a7ddac42-8fea-4bfd-8649-a530a3ac5465}, !- Handle
->>>>>>> 6edefdcf
+  {47d34cef-75cd-45ff-a414-95f3ad319ab4}, !- Handle
   Schedule Day 1,                         !- Name
   ,                                       !- Schedule Type Limits Name
   ,                                       !- Interpolate to Timestep
@@ -852,11 +616,7 @@
   0;                                      !- Value Until Time 1
 
 OS:Schedule:Day,
-<<<<<<< HEAD
-  {b91bb08c-47f5-406e-a720-e2d239caa952}, !- Handle
-=======
-  {bc45c223-0aa4-4837-926e-14cbcc123005}, !- Handle
->>>>>>> 6edefdcf
+  {3f9de365-bfb0-428b-8a0b-8835c3e6d2c3}, !- Handle
   Schedule Day 2,                         !- Name
   ,                                       !- Schedule Type Limits Name
   ,                                       !- Interpolate to Timestep
@@ -865,10 +625,10 @@
   1;                                      !- Value Until Time 1
 
 OS:Schedule:File,
-  {21e5eda2-dd2d-40f7-8428-ccbbba0b0eef}, !- Handle
+  {b5ca9eed-775e-4986-9e81-46f78446890d}, !- Handle
   res occupants schedule,                 !- Name
-  {bc207d88-9082-4927-8c63-392256b24356}, !- Schedule Type Limits Name
-  {1b1d3738-9602-4093-b234-2fad3ce8b0cb}, !- External File Name
+  {5063b0f2-b8d9-42ce-9fdb-42bce1cd15c8}, !- Schedule Type Limits Name
+  {8363c88e-c6cb-4bcd-894a-14d4d0d3821b}, !- External File Name
   1,                                      !- Column Number
   1,                                      !- Rows to Skip at Top
   8760,                                   !- Number of Hours of Data
@@ -877,22 +637,63 @@
   60;                                     !- Minutes per Item
 
 OS:Schedule:Ruleset,
-  {fb803ade-f115-4419-92ea-5adf3ca1aeee}, !- Handle
+  {d9d15f85-16fa-48cf-bb98-e0f87a6f85a9}, !- Handle
   Schedule Ruleset 1,                     !- Name
-  {ce36439f-6980-4be1-b145-a271d5b77f8a}, !- Schedule Type Limits Name
-  {e13f6b4c-6ecb-4e85-9af1-6212d1596f1a}; !- Default Day Schedule Name
+  {b00ccf31-537f-4c14-aa69-9624e77906b8}, !- Schedule Type Limits Name
+  {fdbbfd8a-5963-4096-b52c-874a7aed8834}; !- Default Day Schedule Name
 
 OS:Schedule:Day,
-  {e13f6b4c-6ecb-4e85-9af1-6212d1596f1a}, !- Handle
+  {fdbbfd8a-5963-4096-b52c-874a7aed8834}, !- Handle
   Schedule Day 3,                         !- Name
-  {ce36439f-6980-4be1-b145-a271d5b77f8a}, !- Schedule Type Limits Name
+  {b00ccf31-537f-4c14-aa69-9624e77906b8}, !- Schedule Type Limits Name
   ,                                       !- Interpolate to Timestep
   24,                                     !- Hour 1
   0,                                      !- Minute 1
   112.539290946133;                       !- Value Until Time 1
 
 OS:People:Definition,
-  {c5953fd2-fe7f-46e8-8a7d-d736759af3d2}, !- Handle
+  {c0b2e3bc-fb0c-44cb-bca3-0770fe1d2543}, !- Handle
+  res occupants|living space,             !- Name
+  People,                                 !- Number of People Calculation Method
+  1.32,                                   !- Number of People {people}
+  ,                                       !- People per Space Floor Area {person/m2}
+  ,                                       !- Space Floor Area per Person {m2/person}
+  0.319734,                               !- Fraction Radiant
+  0.573,                                  !- Sensible Heat Fraction
+  0,                                      !- Carbon Dioxide Generation Rate {m3/s-W}
+  No,                                     !- Enable ASHRAE 55 Comfort Warnings
+  ZoneAveraged;                           !- Mean Radiant Temperature Calculation Type
+
+OS:People,
+  {21a27896-112e-42b7-96ed-835b019db836}, !- Handle
+  res occupants|living space,             !- Name
+  {c0b2e3bc-fb0c-44cb-bca3-0770fe1d2543}, !- People Definition Name
+  {f89f6cf2-3567-4569-946b-78b1da07504b}, !- Space or SpaceType Name
+  {b5ca9eed-775e-4986-9e81-46f78446890d}, !- Number of People Schedule Name
+  {d9d15f85-16fa-48cf-bb98-e0f87a6f85a9}, !- Activity Level Schedule Name
+  ,                                       !- Surface Name/Angle Factor List Name
+  ,                                       !- Work Efficiency Schedule Name
+  ,                                       !- Clothing Insulation Schedule Name
+  ,                                       !- Air Velocity Schedule Name
+  1;                                      !- Multiplier
+
+OS:ScheduleTypeLimits,
+  {b00ccf31-537f-4c14-aa69-9624e77906b8}, !- Handle
+  ActivityLevel,                          !- Name
+  0,                                      !- Lower Limit Value
+  ,                                       !- Upper Limit Value
+  Continuous,                             !- Numeric Type
+  ActivityLevel;                          !- Unit Type
+
+OS:ScheduleTypeLimits,
+  {5063b0f2-b8d9-42ce-9fdb-42bce1cd15c8}, !- Handle
+  Fractional,                             !- Name
+  0,                                      !- Lower Limit Value
+  1,                                      !- Upper Limit Value
+  Continuous;                             !- Numeric Type
+
+OS:People:Definition,
+  {21680145-cc0f-49ff-b518-be7973921aa5}, !- Handle
   res occupants|living space|story 2,     !- Name
   People,                                 !- Number of People Calculation Method
   1.32,                                   !- Number of People {people}
@@ -905,80 +706,28 @@
   ZoneAveraged;                           !- Mean Radiant Temperature Calculation Type
 
 OS:People,
-  {a5f0970e-d751-4c31-b9f4-9478c3ad7ce8}, !- Handle
+  {872d03b1-bb1a-4a77-8b3c-e4032538f74a}, !- Handle
   res occupants|living space|story 2,     !- Name
-  {c5953fd2-fe7f-46e8-8a7d-d736759af3d2}, !- People Definition Name
-  {f37ed1a0-6edf-4c37-8e5a-dcaea8708ed0}, !- Space or SpaceType Name
-  {21e5eda2-dd2d-40f7-8428-ccbbba0b0eef}, !- Number of People Schedule Name
-  {fb803ade-f115-4419-92ea-5adf3ca1aeee}, !- Activity Level Schedule Name
+  {21680145-cc0f-49ff-b518-be7973921aa5}, !- People Definition Name
+  {0f1146ed-9412-4833-aab4-f9875ef4a21e}, !- Space or SpaceType Name
+  {b5ca9eed-775e-4986-9e81-46f78446890d}, !- Number of People Schedule Name
+  {d9d15f85-16fa-48cf-bb98-e0f87a6f85a9}, !- Activity Level Schedule Name
   ,                                       !- Surface Name/Angle Factor List Name
   ,                                       !- Work Efficiency Schedule Name
   ,                                       !- Clothing Insulation Schedule Name
   ,                                       !- Air Velocity Schedule Name
   1;                                      !- Multiplier
 
-OS:ScheduleTypeLimits,
-  {ce36439f-6980-4be1-b145-a271d5b77f8a}, !- Handle
-  ActivityLevel,                          !- Name
-  0,                                      !- Lower Limit Value
-  ,                                       !- Upper Limit Value
-  Continuous,                             !- Numeric Type
-  ActivityLevel;                          !- Unit Type
-
-OS:ScheduleTypeLimits,
-  {bc207d88-9082-4927-8c63-392256b24356}, !- Handle
-  Fractional,                             !- Name
-  0,                                      !- Lower Limit Value
-  1,                                      !- Upper Limit Value
-  Continuous;                             !- Numeric Type
-
-OS:People:Definition,
-  {3ce9623a-524c-4865-941e-13f160f9c5e6}, !- Handle
-  res occupants|living space,             !- Name
-  People,                                 !- Number of People Calculation Method
-  1.32,                                   !- Number of People {people}
-  ,                                       !- People per Space Floor Area {person/m2}
-  ,                                       !- Space Floor Area per Person {m2/person}
-  0.319734,                               !- Fraction Radiant
-  0.573,                                  !- Sensible Heat Fraction
-  0,                                      !- Carbon Dioxide Generation Rate {m3/s-W}
-  No,                                     !- Enable ASHRAE 55 Comfort Warnings
-  ZoneAveraged;                           !- Mean Radiant Temperature Calculation Type
-
-OS:People,
-  {68be7e02-d2ec-410d-9dc0-7a9bec9ad1c2}, !- Handle
-  res occupants|living space,             !- Name
-  {3ce9623a-524c-4865-941e-13f160f9c5e6}, !- People Definition Name
-  {f998b923-907d-4d03-915c-2d3f642b5e68}, !- Space or SpaceType Name
-  {21e5eda2-dd2d-40f7-8428-ccbbba0b0eef}, !- Number of People Schedule Name
-  {fb803ade-f115-4419-92ea-5adf3ca1aeee}, !- Activity Level Schedule Name
-  ,                                       !- Surface Name/Angle Factor List Name
-  ,                                       !- Work Efficiency Schedule Name
-  ,                                       !- Clothing Insulation Schedule Name
-  ,                                       !- Air Velocity Schedule Name
-  1;                                      !- Multiplier
-
 OS:ShadingSurfaceGroup,
-<<<<<<< HEAD
-  {c0f17069-7c74-4995-a8da-77e965e94e78}, !- Handle
-=======
-  {9e929c38-d751-46f7-bcab-143d9fb731c4}, !- Handle
->>>>>>> 6edefdcf
+  {adc2df87-76de-428e-80a3-fbb7f13b70b1}, !- Handle
   res eaves,                              !- Name
   Building;                               !- Shading Surface Type
 
 OS:ShadingSurface,
-<<<<<<< HEAD
-  {fcd80ee3-af69-443e-9bb8-40ad5c084347}, !- Handle
+  {cb4edc7f-2d31-4caa-80a0-ed12caf9cb92}, !- Handle
   Surface 12 - res eaves,                 !- Name
   ,                                       !- Construction Name
-  {c0f17069-7c74-4995-a8da-77e965e94e78}, !- Shading Surface Group Name
-=======
-  {06d120b3-f930-4ee6-9486-f942253a91cd}, !- Handle
-  Surface 12 - res eaves,                 !- Name
-  ,                                       !- Construction Name
-  {9e929c38-d751-46f7-bcab-143d9fb731c4}, !- Shading Surface Group Name
->>>>>>> 6edefdcf
+  {adc2df87-76de-428e-80a3-fbb7f13b70b1}, !- Shading Surface Group Name
   ,                                       !- Transmittance Schedule Name
   ,                                       !- Number of Vertices
   0, -0.6096, 4.8768,                     !- X,Y,Z Vertex 1 {m}
@@ -987,17 +736,10 @@
   0, 0, 4.8768;                           !- X,Y,Z Vertex 4 {m}
 
 OS:ShadingSurface,
-<<<<<<< HEAD
-  {d5046fb8-f1d9-4cfb-8f05-ac945f8e2c73}, !- Handle
+  {b0388983-9b43-4732-a95c-e9a12002df15}, !- Handle
   Surface 12 - res eaves 1,               !- Name
   ,                                       !- Construction Name
-  {c0f17069-7c74-4995-a8da-77e965e94e78}, !- Shading Surface Group Name
-=======
-  {52c6fee3-1591-4337-8941-adc302079602}, !- Handle
-  Surface 12 - res eaves 1,               !- Name
-  ,                                       !- Construction Name
-  {9e929c38-d751-46f7-bcab-143d9fb731c4}, !- Shading Surface Group Name
->>>>>>> 6edefdcf
+  {adc2df87-76de-428e-80a3-fbb7f13b70b1}, !- Shading Surface Group Name
   ,                                       !- Transmittance Schedule Name
   ,                                       !- Number of Vertices
   11.739322368505, 0, 4.8768,             !- X,Y,Z Vertex 1 {m}
@@ -1006,17 +748,10 @@
   11.129722368505, 0, 4.8768;             !- X,Y,Z Vertex 4 {m}
 
 OS:ShadingSurface,
-<<<<<<< HEAD
-  {61843db7-c50b-4f49-b3d8-251612f75998}, !- Handle
+  {5e6c64be-6fbd-4595-ba01-2564acba46db}, !- Handle
   Surface 12 - res eaves 2,               !- Name
   ,                                       !- Construction Name
-  {c0f17069-7c74-4995-a8da-77e965e94e78}, !- Shading Surface Group Name
-=======
-  {4bb90495-db80-416b-baef-cbf34dbf47fa}, !- Handle
-  Surface 12 - res eaves 2,               !- Name
-  ,                                       !- Construction Name
-  {9e929c38-d751-46f7-bcab-143d9fb731c4}, !- Shading Surface Group Name
->>>>>>> 6edefdcf
+  {adc2df87-76de-428e-80a3-fbb7f13b70b1}, !- Shading Surface Group Name
   ,                                       !- Transmittance Schedule Name
   ,                                       !- Number of Vertices
   11.129722368505, 6.17446118425249, 4.8768, !- X,Y,Z Vertex 1 {m}
@@ -1025,17 +760,10 @@
   11.129722368505, 5.56486118425249, 4.8768; !- X,Y,Z Vertex 4 {m}
 
 OS:ShadingSurface,
-<<<<<<< HEAD
-  {2cdc2519-f09b-490a-81fb-ee9dd59c4bf4}, !- Handle
+  {4e8d726b-bcc6-4a32-820d-b35d02461759}, !- Handle
   Surface 12 - res eaves 3,               !- Name
   ,                                       !- Construction Name
-  {c0f17069-7c74-4995-a8da-77e965e94e78}, !- Shading Surface Group Name
-=======
-  {565f97b2-6ead-4aae-99ee-990e13e3ae22}, !- Handle
-  Surface 12 - res eaves 3,               !- Name
-  ,                                       !- Construction Name
-  {9e929c38-d751-46f7-bcab-143d9fb731c4}, !- Shading Surface Group Name
->>>>>>> 6edefdcf
+  {adc2df87-76de-428e-80a3-fbb7f13b70b1}, !- Shading Surface Group Name
   ,                                       !- Transmittance Schedule Name
   ,                                       !- Number of Vertices
   -0.6096, 5.56486118425249, 4.8768,      !- X,Y,Z Vertex 1 {m}
