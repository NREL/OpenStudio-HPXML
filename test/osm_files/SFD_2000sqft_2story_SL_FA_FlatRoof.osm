!- NOTE: Auto-generated from /test/osw_files/SFD_2000sqft_2story_SL_FA_FlatRoof.osw

OS:Version,
<<<<<<< HEAD
  {e79f90c8-3ad8-4763-b25b-8ffebffdbb67}, !- Handle
  2.8.0;                                  !- Version Identifier

OS:Building,
  {ef0c1c5b-acbc-4584-a5c1-9943dfb10a06}, !- Handle
  Building 1,                             !- Name
  ,                                       !- Building Sector Type
  0,                                      !- North Axis {deg}
  ,                                       !- Nominal Floor to Floor Height {m}
  ,                                       !- Space Type Name
  ,                                       !- Default Construction Set Name
  ,                                       !- Default Schedule Set Name
  3,                                      !- Standards Number of Stories
  3,                                      !- Standards Number of Above Ground Stories
  ,                                       !- Standards Template
  singlefamilydetached,                   !- Standards Building Type
  1;                                      !- Standards Number of Living Units

OS:Facility,
  {69e1a8a1-7720-40e6-b4b5-492c76041fe7}; !- Handle

OS:Site,
  {800125ce-989c-409f-9c8f-1f58a51c262c}, !- Handle
  Site 1,                                 !- Name
  ,                                       !- Latitude {deg}
  ,                                       !- Longitude {deg}
  ,                                       !- Time Zone {hr}
  ,                                       !- Elevation {m}
  ;                                       !- Terrain

OS:SimulationControl,
  {3ee27ed3-18d3-4315-a5e1-965ebd2b4c1c}, !- Handle
=======
  {9bb5614d-2029-4f26-acf3-cb5e57a679ef}, !- Handle
  2.8.0;                                  !- Version Identifier

OS:SimulationControl,
  {712e9fb7-0970-4b8e-a609-69531f833cd4}, !- Handle
>>>>>>> 7ef40693
  ,                                       !- Do Zone Sizing Calculation
  ,                                       !- Do System Sizing Calculation
  ,                                       !- Do Plant Sizing Calculation
  No;                                     !- Run Simulation for Sizing Periods

<<<<<<< HEAD
OS:Sizing:Parameters,
  {2c918fba-703e-4523-8941-76752049ef58}, !- Handle
  1.25,                                   !- Heating Sizing Factor
  1.15;                                   !- Cooling Sizing Factor

OS:Timestep,
  {5b842d51-70d9-4196-8253-4c551a8fa533}, !- Handle
  6;                                      !- Number of Timesteps per Hour

OS:ShadowCalculation,
  {4ba1f06a-0c07-48da-b945-c86b293c95dc}, !- Handle
  20,                                     !- Calculation Frequency
  200;                                    !- Maximum Figures in Shadow Overlap Calculations

OS:HeatBalanceAlgorithm,
  {1a04bfcf-4d9a-4e26-9801-fb4709728175}, !- Handle
  ConductionTransferFunction,             !- Algorithm
  200;                                    !- Surface Temperature Upper Limit {C}

OS:RunPeriod,
  {e9972d40-7f93-4e89-b439-e1dba5ffde12}, !- Handle
=======
OS:Timestep,
  {7a68ac5e-ebd4-4500-ba85-f07144cdb760}, !- Handle
  6;                                      !- Number of Timesteps per Hour

OS:ShadowCalculation,
  {3bf6fe57-596b-44df-9449-4d33842fc661}, !- Handle
  20,                                     !- Calculation Frequency
  200;                                    !- Maximum Figures in Shadow Overlap Calculations

OS:SurfaceConvectionAlgorithm:Outside,
  {f475582c-03f4-4db5-a6a7-2b9038f2bb1f}, !- Handle
  DOE-2;                                  !- Algorithm

OS:SurfaceConvectionAlgorithm:Inside,
  {535d5d5b-b8c3-48c9-a956-1c1f58e60a1e}, !- Handle
  TARP;                                   !- Algorithm

OS:ZoneCapacitanceMultiplier:ResearchSpecial,
  {b443fd97-458c-42bc-8fb1-58b9d69f3eb0}, !- Handle
  ,                                       !- Temperature Capacity Multiplier
  15,                                     !- Humidity Capacity Multiplier
  ;                                       !- Carbon Dioxide Capacity Multiplier

OS:RunPeriod,
  {597adf12-347c-42c6-a652-9a2dcf9c7958}, !- Handle
>>>>>>> 7ef40693
  Run Period 1,                           !- Name
  1,                                      !- Begin Month
  1,                                      !- Begin Day of Month
  12,                                     !- End Month
  31,                                     !- End Day of Month
  ,                                       !- Use Weather File Holidays and Special Days
  ,                                       !- Use Weather File Daylight Saving Period
  ,                                       !- Apply Weekend Holiday Rule
  ,                                       !- Use Weather File Rain Indicators
  ,                                       !- Use Weather File Snow Indicators
  ;                                       !- Number of Times Runperiod to be Repeated

<<<<<<< HEAD
OS:LifeCycleCost:Parameters,
  {3accb8b9-eda3-45ce-820b-763e07c7be0f}, !- Handle
  ,                                       !- Analysis Type
  ,                                       !- Discounting Convention
  ,                                       !- Inflation Approach
  ,                                       !- Real Discount Rate
  ,                                       !- Nominal Discount Rate
  ,                                       !- Inflation
  ,                                       !- Base Date Month
  ,                                       !- Base Date Year
  ,                                       !- Service Date Month
  ,                                       !- Service Date Year
  ;                                       !- Length of Study Period in Years

OS:SurfaceConvectionAlgorithm:Outside,
  {5b5a3464-045d-4244-8fa2-1e5e7c2599e1}, !- Handle
  DOE-2;                                  !- Algorithm

OS:SurfaceConvectionAlgorithm:Inside,
  {f16f70fc-4b59-4716-a0e9-6097766d4f2a}, !- Handle
  TARP;                                   !- Algorithm

OS:ZoneCapacitanceMultiplier:ResearchSpecial,
  {b05b227f-22f9-40f7-9291-27404e607067}, !- Handle
  ,                                       !- Temperature Capacity Multiplier
  15,                                     !- Humidity Capacity Multiplier
  ;                                       !- Carbon Dioxide Capacity Multiplier

OS:ThermalZone,
  {f0dcb32a-191a-46d7-9b5d-a7fc4fa1940a}, !- Handle
=======
OS:ThermalZone,
  {20b58ccc-d1b5-432c-b82a-470dc70714b3}, !- Handle
>>>>>>> 7ef40693
  living zone,                            !- Name
  ,                                       !- Multiplier
  ,                                       !- Ceiling Height {m}
  ,                                       !- Volume {m3}
  ,                                       !- Floor Area {m2}
  ,                                       !- Zone Inside Convection Algorithm
  ,                                       !- Zone Outside Convection Algorithm
  ,                                       !- Zone Conditioning Equipment List Name
<<<<<<< HEAD
  {15ab4354-ca60-45cd-b1b3-15733f2239bf}, !- Zone Air Inlet Port List
  {cf56bc99-70b0-4abd-ad75-fdd98ae5b496}, !- Zone Air Exhaust Port List
  {092d2e3b-1866-444d-9489-aed94b0e3673}, !- Zone Air Node Name
  {8d827d6e-e944-4ab3-8519-32cb72217013}, !- Zone Return Air Port List
=======
  {c7b27d4f-912d-4ba9-8d28-e87ffa943c49}, !- Zone Air Inlet Port List
  {dce7f9f9-0f9f-423c-a5b5-31d7a387f404}, !- Zone Air Exhaust Port List
  {0a89f856-e526-4b12-a767-8ef0cad31b85}, !- Zone Air Node Name
  {6f6b745c-d6df-4187-a8e4-8b185358917f}, !- Zone Return Air Port List
>>>>>>> 7ef40693
  ,                                       !- Primary Daylighting Control Name
  ,                                       !- Fraction of Zone Controlled by Primary Daylighting Control
  ,                                       !- Secondary Daylighting Control Name
  ,                                       !- Fraction of Zone Controlled by Secondary Daylighting Control
  ,                                       !- Illuminance Map Name
  ,                                       !- Group Rendering Name
  ,                                       !- Thermostat Name
  No;                                     !- Use Ideal Air Loads

OS:Node,
<<<<<<< HEAD
  {29c9f7fd-de16-4a8e-9052-a46c79234d6f}, !- Handle
  Node 1,                                 !- Name
  {092d2e3b-1866-444d-9489-aed94b0e3673}, !- Inlet Port
  ;                                       !- Outlet Port

OS:Connection,
  {092d2e3b-1866-444d-9489-aed94b0e3673}, !- Handle
  {64164b0d-fd5e-4ca9-8b65-9986464af73c}, !- Name
  {f0dcb32a-191a-46d7-9b5d-a7fc4fa1940a}, !- Source Object
  11,                                     !- Outlet Port
  {29c9f7fd-de16-4a8e-9052-a46c79234d6f}, !- Target Object
  2;                                      !- Inlet Port

OS:PortList,
  {15ab4354-ca60-45cd-b1b3-15733f2239bf}, !- Handle
  {def07474-d4af-4ed7-9450-beaea8bc656d}, !- Name
  {f0dcb32a-191a-46d7-9b5d-a7fc4fa1940a}; !- HVAC Component

OS:PortList,
  {cf56bc99-70b0-4abd-ad75-fdd98ae5b496}, !- Handle
  {39fecb2c-ba01-4508-a00d-277b134c27a7}, !- Name
  {f0dcb32a-191a-46d7-9b5d-a7fc4fa1940a}; !- HVAC Component

OS:PortList,
  {8d827d6e-e944-4ab3-8519-32cb72217013}, !- Handle
  {67be3c7f-f506-41c2-9976-6f0424499f5d}, !- Name
  {f0dcb32a-191a-46d7-9b5d-a7fc4fa1940a}; !- HVAC Component

OS:Sizing:Zone,
  {4c00e6b7-af62-4dcf-89db-a83aa505bce2}, !- Handle
  {f0dcb32a-191a-46d7-9b5d-a7fc4fa1940a}, !- Zone or ZoneList Name
=======
  {2b31c825-2d87-4a1c-8cb7-4c112bb49d07}, !- Handle
  Node 1,                                 !- Name
  {0a89f856-e526-4b12-a767-8ef0cad31b85}, !- Inlet Port
  ;                                       !- Outlet Port

OS:Connection,
  {0a89f856-e526-4b12-a767-8ef0cad31b85}, !- Handle
  {1c1cb63c-a507-4241-a412-00a90fd90aee}, !- Name
  {20b58ccc-d1b5-432c-b82a-470dc70714b3}, !- Source Object
  11,                                     !- Outlet Port
  {2b31c825-2d87-4a1c-8cb7-4c112bb49d07}, !- Target Object
  2;                                      !- Inlet Port

OS:PortList,
  {c7b27d4f-912d-4ba9-8d28-e87ffa943c49}, !- Handle
  {7248e624-c18a-48c0-be69-b0caf1a13d1d}, !- Name
  {20b58ccc-d1b5-432c-b82a-470dc70714b3}; !- HVAC Component

OS:PortList,
  {dce7f9f9-0f9f-423c-a5b5-31d7a387f404}, !- Handle
  {f18389c9-49ff-4c90-8b58-89a336702cb6}, !- Name
  {20b58ccc-d1b5-432c-b82a-470dc70714b3}; !- HVAC Component

OS:PortList,
  {6f6b745c-d6df-4187-a8e4-8b185358917f}, !- Handle
  {f8f3d89b-684e-428b-8a57-fb2c8ae3408b}, !- Name
  {20b58ccc-d1b5-432c-b82a-470dc70714b3}; !- HVAC Component

OS:Sizing:Zone,
  {b0d8d237-feb6-4e34-9065-7b29227c40ca}, !- Handle
  {20b58ccc-d1b5-432c-b82a-470dc70714b3}, !- Zone or ZoneList Name
>>>>>>> 7ef40693
  SupplyAirTemperature,                   !- Zone Cooling Design Supply Air Temperature Input Method
  14,                                     !- Zone Cooling Design Supply Air Temperature {C}
  11.11,                                  !- Zone Cooling Design Supply Air Temperature Difference {deltaC}
  SupplyAirTemperature,                   !- Zone Heating Design Supply Air Temperature Input Method
  40,                                     !- Zone Heating Design Supply Air Temperature {C}
  11.11,                                  !- Zone Heating Design Supply Air Temperature Difference {deltaC}
  0.0085,                                 !- Zone Cooling Design Supply Air Humidity Ratio {kg-H2O/kg-air}
  0.008,                                  !- Zone Heating Design Supply Air Humidity Ratio {kg-H2O/kg-air}
  ,                                       !- Zone Heating Sizing Factor
  ,                                       !- Zone Cooling Sizing Factor
  DesignDay,                              !- Cooling Design Air Flow Method
  ,                                       !- Cooling Design Air Flow Rate {m3/s}
  ,                                       !- Cooling Minimum Air Flow per Zone Floor Area {m3/s-m2}
  ,                                       !- Cooling Minimum Air Flow {m3/s}
  ,                                       !- Cooling Minimum Air Flow Fraction
  DesignDay,                              !- Heating Design Air Flow Method
  ,                                       !- Heating Design Air Flow Rate {m3/s}
  ,                                       !- Heating Maximum Air Flow per Zone Floor Area {m3/s-m2}
  ,                                       !- Heating Maximum Air Flow {m3/s}
  ,                                       !- Heating Maximum Air Flow Fraction
  ,                                       !- Design Zone Air Distribution Effectiveness in Cooling Mode
  ,                                       !- Design Zone Air Distribution Effectiveness in Heating Mode
  No,                                     !- Account for Dedicated Outdoor Air System
  NeutralSupplyAir,                       !- Dedicated Outdoor Air System Control Strategy
  autosize,                               !- Dedicated Outdoor Air Low Setpoint Temperature for Design {C}
  autosize;                               !- Dedicated Outdoor Air High Setpoint Temperature for Design {C}

OS:ZoneHVAC:EquipmentList,
<<<<<<< HEAD
  {fc6e6ef6-a26d-4f7d-ac4c-12c3a304df54}, !- Handle
  Zone HVAC Equipment List 1,             !- Name
  {f0dcb32a-191a-46d7-9b5d-a7fc4fa1940a}; !- Thermal Zone

OS:Space,
  {0a8dc849-7f8c-4fbd-b1af-6d3470272559}, !- Handle
  living space,                           !- Name
  {8cd8fb60-f399-4836-8084-13cfcfa77d8d}, !- Space Type Name
=======
  {c729884a-db0a-4150-9010-cda1955b0e8d}, !- Handle
  Zone HVAC Equipment List 1,             !- Name
  {20b58ccc-d1b5-432c-b82a-470dc70714b3}; !- Thermal Zone

OS:Space,
  {7036a0bb-325a-473b-9b08-6fda29ba1126}, !- Handle
  living space,                           !- Name
  {c4656b48-362b-4715-99ee-661cc3ac6441}, !- Space Type Name
>>>>>>> 7ef40693
  ,                                       !- Default Construction Set Name
  ,                                       !- Default Schedule Set Name
  -0,                                     !- Direction of Relative North {deg}
  0,                                      !- X Origin {m}
  0,                                      !- Y Origin {m}
  0,                                      !- Z Origin {m}
  ,                                       !- Building Story Name
<<<<<<< HEAD
  {f0dcb32a-191a-46d7-9b5d-a7fc4fa1940a}, !- Thermal Zone Name
  ,                                       !- Part of Total Floor Area
  ,                                       !- Design Specification Outdoor Air Object Name
  {5fe6429e-eb88-409c-bdb5-3ea4b53627d3}; !- Building Unit Name

OS:Surface,
  {c9c69732-0d1a-456b-8551-5b19113037d8}, !- Handle
  Surface 1,                              !- Name
  Floor,                                  !- Surface Type
  ,                                       !- Construction Name
  {0a8dc849-7f8c-4fbd-b1af-6d3470272559}, !- Space Name
=======
  {20b58ccc-d1b5-432c-b82a-470dc70714b3}, !- Thermal Zone Name
  ,                                       !- Part of Total Floor Area
  ,                                       !- Design Specification Outdoor Air Object Name
  {9bd8f490-a54a-4e59-8b99-9a328b41abac}; !- Building Unit Name

OS:Surface,
  {dcabbe46-4c17-4687-b2d0-a840d791ab14}, !- Handle
  Surface 1,                              !- Name
  Floor,                                  !- Surface Type
  ,                                       !- Construction Name
  {7036a0bb-325a-473b-9b08-6fda29ba1126}, !- Space Name
>>>>>>> 7ef40693
  Foundation,                             !- Outside Boundary Condition
  ,                                       !- Outside Boundary Condition Object
  NoSun,                                  !- Sun Exposure
  NoWind,                                 !- Wind Exposure
  ,                                       !- View Factor to Ground
  ,                                       !- Number of Vertices
  0, 0, 0,                                !- X,Y,Z Vertex 1 {m}
  0, 5.56486118425249, 0,                 !- X,Y,Z Vertex 2 {m}
  11.129722368505, 5.56486118425249, 0,   !- X,Y,Z Vertex 3 {m}
  11.129722368505, 0, 0;                  !- X,Y,Z Vertex 4 {m}

OS:Surface,
<<<<<<< HEAD
  {db097678-271c-468c-9b0f-09dc1e8dd461}, !- Handle
  Surface 2,                              !- Name
  Wall,                                   !- Surface Type
  ,                                       !- Construction Name
  {0a8dc849-7f8c-4fbd-b1af-6d3470272559}, !- Space Name
=======
  {c864d664-b89c-40a5-9497-9f4ea4103dff}, !- Handle
  Surface 2,                              !- Name
  Wall,                                   !- Surface Type
  ,                                       !- Construction Name
  {7036a0bb-325a-473b-9b08-6fda29ba1126}, !- Space Name
>>>>>>> 7ef40693
  Outdoors,                               !- Outside Boundary Condition
  ,                                       !- Outside Boundary Condition Object
  SunExposed,                             !- Sun Exposure
  WindExposed,                            !- Wind Exposure
  ,                                       !- View Factor to Ground
  ,                                       !- Number of Vertices
  0, 5.56486118425249, 2.4384,            !- X,Y,Z Vertex 1 {m}
  0, 5.56486118425249, 0,                 !- X,Y,Z Vertex 2 {m}
  0, 0, 0,                                !- X,Y,Z Vertex 3 {m}
  0, 0, 2.4384;                           !- X,Y,Z Vertex 4 {m}

OS:Surface,
<<<<<<< HEAD
  {bd879084-36b0-4634-aec7-afc3f292adc3}, !- Handle
  Surface 3,                              !- Name
  Wall,                                   !- Surface Type
  ,                                       !- Construction Name
  {0a8dc849-7f8c-4fbd-b1af-6d3470272559}, !- Space Name
=======
  {028e43bc-4e50-4284-95da-1a3a8dffeece}, !- Handle
  Surface 3,                              !- Name
  Wall,                                   !- Surface Type
  ,                                       !- Construction Name
  {7036a0bb-325a-473b-9b08-6fda29ba1126}, !- Space Name
>>>>>>> 7ef40693
  Outdoors,                               !- Outside Boundary Condition
  ,                                       !- Outside Boundary Condition Object
  SunExposed,                             !- Sun Exposure
  WindExposed,                            !- Wind Exposure
  ,                                       !- View Factor to Ground
  ,                                       !- Number of Vertices
  11.129722368505, 5.56486118425249, 2.4384, !- X,Y,Z Vertex 1 {m}
  11.129722368505, 5.56486118425249, 0,   !- X,Y,Z Vertex 2 {m}
  0, 5.56486118425249, 0,                 !- X,Y,Z Vertex 3 {m}
  0, 5.56486118425249, 2.4384;            !- X,Y,Z Vertex 4 {m}

OS:Surface,
<<<<<<< HEAD
  {7a887317-ad34-48c5-bb2c-89f73916493a}, !- Handle
  Surface 4,                              !- Name
  Wall,                                   !- Surface Type
  ,                                       !- Construction Name
  {0a8dc849-7f8c-4fbd-b1af-6d3470272559}, !- Space Name
=======
  {4e58361e-0475-4c12-8bf6-5508f87c0c91}, !- Handle
  Surface 4,                              !- Name
  Wall,                                   !- Surface Type
  ,                                       !- Construction Name
  {7036a0bb-325a-473b-9b08-6fda29ba1126}, !- Space Name
>>>>>>> 7ef40693
  Outdoors,                               !- Outside Boundary Condition
  ,                                       !- Outside Boundary Condition Object
  SunExposed,                             !- Sun Exposure
  WindExposed,                            !- Wind Exposure
  ,                                       !- View Factor to Ground
  ,                                       !- Number of Vertices
  11.129722368505, 0, 2.4384,             !- X,Y,Z Vertex 1 {m}
  11.129722368505, 0, 0,                  !- X,Y,Z Vertex 2 {m}
  11.129722368505, 5.56486118425249, 0,   !- X,Y,Z Vertex 3 {m}
  11.129722368505, 5.56486118425249, 2.4384; !- X,Y,Z Vertex 4 {m}

OS:Surface,
<<<<<<< HEAD
  {3f9d5d8d-ccb0-4151-8cfe-3e61cd8a540f}, !- Handle
  Surface 5,                              !- Name
  Wall,                                   !- Surface Type
  ,                                       !- Construction Name
  {0a8dc849-7f8c-4fbd-b1af-6d3470272559}, !- Space Name
=======
  {9e538c14-b102-482a-afc7-d404bc6b5ea0}, !- Handle
  Surface 5,                              !- Name
  Wall,                                   !- Surface Type
  ,                                       !- Construction Name
  {7036a0bb-325a-473b-9b08-6fda29ba1126}, !- Space Name
>>>>>>> 7ef40693
  Outdoors,                               !- Outside Boundary Condition
  ,                                       !- Outside Boundary Condition Object
  SunExposed,                             !- Sun Exposure
  WindExposed,                            !- Wind Exposure
  ,                                       !- View Factor to Ground
  ,                                       !- Number of Vertices
  0, 0, 2.4384,                           !- X,Y,Z Vertex 1 {m}
  0, 0, 0,                                !- X,Y,Z Vertex 2 {m}
  11.129722368505, 0, 0,                  !- X,Y,Z Vertex 3 {m}
  11.129722368505, 0, 2.4384;             !- X,Y,Z Vertex 4 {m}

OS:Surface,
<<<<<<< HEAD
  {c1347288-d975-4a46-8e8b-213ac70bcc67}, !- Handle
  Surface 6,                              !- Name
  RoofCeiling,                            !- Surface Type
  ,                                       !- Construction Name
  {0a8dc849-7f8c-4fbd-b1af-6d3470272559}, !- Space Name
  Surface,                                !- Outside Boundary Condition
  {7fa1861f-68e0-4803-8e2c-68d2b96a8e84}, !- Outside Boundary Condition Object
=======
  {65c3cbec-9ada-4c0f-8fd1-88f6269dd99e}, !- Handle
  Surface 6,                              !- Name
  RoofCeiling,                            !- Surface Type
  ,                                       !- Construction Name
  {7036a0bb-325a-473b-9b08-6fda29ba1126}, !- Space Name
  Surface,                                !- Outside Boundary Condition
  {231613b1-db67-48d8-9e17-67326b84cd42}, !- Outside Boundary Condition Object
>>>>>>> 7ef40693
  NoSun,                                  !- Sun Exposure
  NoWind,                                 !- Wind Exposure
  ,                                       !- View Factor to Ground
  ,                                       !- Number of Vertices
  11.129722368505, 0, 2.4384,             !- X,Y,Z Vertex 1 {m}
  11.129722368505, 5.56486118425249, 2.4384, !- X,Y,Z Vertex 2 {m}
  0, 5.56486118425249, 2.4384,            !- X,Y,Z Vertex 3 {m}
  0, 0, 2.4384;                           !- X,Y,Z Vertex 4 {m}

OS:SpaceType,
<<<<<<< HEAD
  {8cd8fb60-f399-4836-8084-13cfcfa77d8d}, !- Handle
=======
  {c4656b48-362b-4715-99ee-661cc3ac6441}, !- Handle
>>>>>>> 7ef40693
  Space Type 1,                           !- Name
  ,                                       !- Default Construction Set Name
  ,                                       !- Default Schedule Set Name
  ,                                       !- Group Rendering Name
  ,                                       !- Design Specification Outdoor Air Object Name
  ,                                       !- Standards Template
  ,                                       !- Standards Building Type
  living;                                 !- Standards Space Type

OS:Space,
<<<<<<< HEAD
  {df5de6f7-e214-48aa-b492-c3988f1ac86d}, !- Handle
  living space|story 2,                   !- Name
  {8cd8fb60-f399-4836-8084-13cfcfa77d8d}, !- Space Type Name
=======
  {cdd108ab-9162-4627-bd6a-20ebc4041b09}, !- Handle
  living space|story 2,                   !- Name
  {c4656b48-362b-4715-99ee-661cc3ac6441}, !- Space Type Name
>>>>>>> 7ef40693
  ,                                       !- Default Construction Set Name
  ,                                       !- Default Schedule Set Name
  -0,                                     !- Direction of Relative North {deg}
  0,                                      !- X Origin {m}
  0,                                      !- Y Origin {m}
  2.4384,                                 !- Z Origin {m}
  ,                                       !- Building Story Name
<<<<<<< HEAD
  {f0dcb32a-191a-46d7-9b5d-a7fc4fa1940a}, !- Thermal Zone Name
  ,                                       !- Part of Total Floor Area
  ,                                       !- Design Specification Outdoor Air Object Name
  {5fe6429e-eb88-409c-bdb5-3ea4b53627d3}; !- Building Unit Name

OS:Surface,
  {7fa1861f-68e0-4803-8e2c-68d2b96a8e84}, !- Handle
  Surface 7,                              !- Name
  Floor,                                  !- Surface Type
  ,                                       !- Construction Name
  {df5de6f7-e214-48aa-b492-c3988f1ac86d}, !- Space Name
  Surface,                                !- Outside Boundary Condition
  {c1347288-d975-4a46-8e8b-213ac70bcc67}, !- Outside Boundary Condition Object
=======
  {20b58ccc-d1b5-432c-b82a-470dc70714b3}, !- Thermal Zone Name
  ,                                       !- Part of Total Floor Area
  ,                                       !- Design Specification Outdoor Air Object Name
  {9bd8f490-a54a-4e59-8b99-9a328b41abac}; !- Building Unit Name

OS:Surface,
  {231613b1-db67-48d8-9e17-67326b84cd42}, !- Handle
  Surface 7,                              !- Name
  Floor,                                  !- Surface Type
  ,                                       !- Construction Name
  {cdd108ab-9162-4627-bd6a-20ebc4041b09}, !- Space Name
  Surface,                                !- Outside Boundary Condition
  {65c3cbec-9ada-4c0f-8fd1-88f6269dd99e}, !- Outside Boundary Condition Object
>>>>>>> 7ef40693
  NoSun,                                  !- Sun Exposure
  NoWind,                                 !- Wind Exposure
  ,                                       !- View Factor to Ground
  ,                                       !- Number of Vertices
  0, 0, 0,                                !- X,Y,Z Vertex 1 {m}
  0, 5.56486118425249, 0,                 !- X,Y,Z Vertex 2 {m}
  11.129722368505, 5.56486118425249, 0,   !- X,Y,Z Vertex 3 {m}
  11.129722368505, 0, 0;                  !- X,Y,Z Vertex 4 {m}

OS:Surface,
<<<<<<< HEAD
  {625e7427-40f1-4eec-9ee7-ff6c221d5c01}, !- Handle
  Surface 8,                              !- Name
  Wall,                                   !- Surface Type
  ,                                       !- Construction Name
  {df5de6f7-e214-48aa-b492-c3988f1ac86d}, !- Space Name
=======
  {cf3d1d34-7a80-4ef3-aecb-e8d23183faea}, !- Handle
  Surface 8,                              !- Name
  Wall,                                   !- Surface Type
  ,                                       !- Construction Name
  {cdd108ab-9162-4627-bd6a-20ebc4041b09}, !- Space Name
>>>>>>> 7ef40693
  Outdoors,                               !- Outside Boundary Condition
  ,                                       !- Outside Boundary Condition Object
  SunExposed,                             !- Sun Exposure
  WindExposed,                            !- Wind Exposure
  ,                                       !- View Factor to Ground
  ,                                       !- Number of Vertices
  0, 5.56486118425249, 2.4384,            !- X,Y,Z Vertex 1 {m}
  0, 5.56486118425249, 0,                 !- X,Y,Z Vertex 2 {m}
  0, 0, 0,                                !- X,Y,Z Vertex 3 {m}
  0, 0, 2.4384;                           !- X,Y,Z Vertex 4 {m}

OS:Surface,
<<<<<<< HEAD
  {19922fd2-8894-4d57-b9ec-db668143b6c1}, !- Handle
  Surface 9,                              !- Name
  Wall,                                   !- Surface Type
  ,                                       !- Construction Name
  {df5de6f7-e214-48aa-b492-c3988f1ac86d}, !- Space Name
=======
  {0e85b2ec-c832-4f4a-9bb0-61395f665dde}, !- Handle
  Surface 9,                              !- Name
  Wall,                                   !- Surface Type
  ,                                       !- Construction Name
  {cdd108ab-9162-4627-bd6a-20ebc4041b09}, !- Space Name
>>>>>>> 7ef40693
  Outdoors,                               !- Outside Boundary Condition
  ,                                       !- Outside Boundary Condition Object
  SunExposed,                             !- Sun Exposure
  WindExposed,                            !- Wind Exposure
  ,                                       !- View Factor to Ground
  ,                                       !- Number of Vertices
  11.129722368505, 5.56486118425249, 2.4384, !- X,Y,Z Vertex 1 {m}
  11.129722368505, 5.56486118425249, 0,   !- X,Y,Z Vertex 2 {m}
  0, 5.56486118425249, 0,                 !- X,Y,Z Vertex 3 {m}
  0, 5.56486118425249, 2.4384;            !- X,Y,Z Vertex 4 {m}

OS:Surface,
<<<<<<< HEAD
  {6ac7f999-82bb-4949-8a83-1922653e8de2}, !- Handle
  Surface 10,                             !- Name
  Wall,                                   !- Surface Type
  ,                                       !- Construction Name
  {df5de6f7-e214-48aa-b492-c3988f1ac86d}, !- Space Name
=======
  {a024531b-6db8-4bc6-a691-8765d14246e2}, !- Handle
  Surface 10,                             !- Name
  Wall,                                   !- Surface Type
  ,                                       !- Construction Name
  {cdd108ab-9162-4627-bd6a-20ebc4041b09}, !- Space Name
>>>>>>> 7ef40693
  Outdoors,                               !- Outside Boundary Condition
  ,                                       !- Outside Boundary Condition Object
  SunExposed,                             !- Sun Exposure
  WindExposed,                            !- Wind Exposure
  ,                                       !- View Factor to Ground
  ,                                       !- Number of Vertices
  11.129722368505, 0, 2.4384,             !- X,Y,Z Vertex 1 {m}
  11.129722368505, 0, 0,                  !- X,Y,Z Vertex 2 {m}
  11.129722368505, 5.56486118425249, 0,   !- X,Y,Z Vertex 3 {m}
  11.129722368505, 5.56486118425249, 2.4384; !- X,Y,Z Vertex 4 {m}

OS:Surface,
<<<<<<< HEAD
  {c0fe4d53-5516-44e2-873c-899777c74018}, !- Handle
  Surface 11,                             !- Name
  Wall,                                   !- Surface Type
  ,                                       !- Construction Name
  {df5de6f7-e214-48aa-b492-c3988f1ac86d}, !- Space Name
=======
  {6e2f6b43-aba6-4d6a-a199-4e6c508bdff0}, !- Handle
  Surface 11,                             !- Name
  Wall,                                   !- Surface Type
  ,                                       !- Construction Name
  {cdd108ab-9162-4627-bd6a-20ebc4041b09}, !- Space Name
>>>>>>> 7ef40693
  Outdoors,                               !- Outside Boundary Condition
  ,                                       !- Outside Boundary Condition Object
  SunExposed,                             !- Sun Exposure
  WindExposed,                            !- Wind Exposure
  ,                                       !- View Factor to Ground
  ,                                       !- Number of Vertices
  0, 0, 2.4384,                           !- X,Y,Z Vertex 1 {m}
  0, 0, 0,                                !- X,Y,Z Vertex 2 {m}
  11.129722368505, 0, 0,                  !- X,Y,Z Vertex 3 {m}
  11.129722368505, 0, 2.4384;             !- X,Y,Z Vertex 4 {m}

OS:Surface,
<<<<<<< HEAD
  {b3aa9b45-a6cc-4c0e-afbc-ba177bb9d386}, !- Handle
  Surface 12,                             !- Name
  RoofCeiling,                            !- Surface Type
  ,                                       !- Construction Name
  {df5de6f7-e214-48aa-b492-c3988f1ac86d}, !- Space Name
=======
  {8578c791-8940-49ca-b760-83381d164a7c}, !- Handle
  Surface 12,                             !- Name
  RoofCeiling,                            !- Surface Type
  ,                                       !- Construction Name
  {cdd108ab-9162-4627-bd6a-20ebc4041b09}, !- Space Name
>>>>>>> 7ef40693
  Outdoors,                               !- Outside Boundary Condition
  ,                                       !- Outside Boundary Condition Object
  SunExposed,                             !- Sun Exposure
  WindExposed,                            !- Wind Exposure
  ,                                       !- View Factor to Ground
  ,                                       !- Number of Vertices
  11.129722368505, 0, 2.4384,             !- X,Y,Z Vertex 1 {m}
  11.129722368505, 5.56486118425249, 2.4384, !- X,Y,Z Vertex 2 {m}
  0, 5.56486118425249, 2.4384,            !- X,Y,Z Vertex 3 {m}
  0, 0, 2.4384;                           !- X,Y,Z Vertex 4 {m}

OS:BuildingUnit,
<<<<<<< HEAD
  {5fe6429e-eb88-409c-bdb5-3ea4b53627d3}, !- Handle
=======
  {9bd8f490-a54a-4e59-8b99-9a328b41abac}, !- Handle
>>>>>>> 7ef40693
  unit 1,                                 !- Name
  ,                                       !- Rendering Color
  Residential;                            !- Building Unit Type

OS:Building,
  {cab5aab2-d3ca-45cb-a4af-91b0a0b3eb7b}, !- Handle
  Building 1,                             !- Name
  ,                                       !- Building Sector Type
  0,                                      !- North Axis {deg}
  ,                                       !- Nominal Floor to Floor Height {m}
  ,                                       !- Space Type Name
  ,                                       !- Default Construction Set Name
  ,                                       !- Default Schedule Set Name
  3,                                      !- Standards Number of Stories
  3,                                      !- Standards Number of Above Ground Stories
  ,                                       !- Standards Template
  singlefamilydetached,                   !- Standards Building Type
  1;                                      !- Standards Number of Living Units

OS:AdditionalProperties,
<<<<<<< HEAD
  {0d1ddb97-0f7e-442d-9bb8-e00c583cdd73}, !- Handle
  {ef0c1c5b-acbc-4584-a5c1-9943dfb10a06}, !- Object Name
=======
  {56cd2bf7-7b74-426c-87c1-77f7d66f9058}, !- Handle
  {cab5aab2-d3ca-45cb-a4af-91b0a0b3eb7b}, !- Object Name
>>>>>>> 7ef40693
  Total Units Represented,                !- Feature Name 1
  Integer,                                !- Feature Data Type 1
  1,                                      !- Feature Value 1
  Total Units Modeled,                    !- Feature Name 2
  Integer,                                !- Feature Data Type 2
  1;                                      !- Feature Value 2

OS:AdditionalProperties,
<<<<<<< HEAD
  {736a1f4a-1248-4ce6-9898-9c96b9fb2ee9}, !- Handle
  {5fe6429e-eb88-409c-bdb5-3ea4b53627d3}, !- Object Name
=======
  {f90edca5-1762-4cb6-833b-81142573b4de}, !- Handle
  {9bd8f490-a54a-4e59-8b99-9a328b41abac}, !- Object Name
>>>>>>> 7ef40693
  NumberOfBedrooms,                       !- Feature Name 1
  Integer,                                !- Feature Data Type 1
  3,                                      !- Feature Value 1
  NumberOfBathrooms,                      !- Feature Name 2
  Double,                                 !- Feature Data Type 2
  2;                                      !- Feature Value 2

OS:Schedule:Day,
<<<<<<< HEAD
  {eec8ebd7-aa9a-4fa9-a704-5e09f8c1c8d4}, !- Handle
=======
  {26cef499-b339-490d-9c28-191381bfed89}, !- Handle
>>>>>>> 7ef40693
  Schedule Day 1,                         !- Name
  ,                                       !- Schedule Type Limits Name
  ,                                       !- Interpolate to Timestep
  24,                                     !- Hour 1
  0,                                      !- Minute 1
  0;                                      !- Value Until Time 1

OS:Schedule:Day,
<<<<<<< HEAD
  {1310c846-076b-43cd-92af-f0b1ae3360c0}, !- Handle
=======
  {4b702aa5-4c31-4f49-bc07-1789c52992b6}, !- Handle
>>>>>>> 7ef40693
  Schedule Day 2,                         !- Name
  ,                                       !- Schedule Type Limits Name
  ,                                       !- Interpolate to Timestep
  24,                                     !- Hour 1
  0,                                      !- Minute 1
  1;                                      !- Value Until Time 1

OS:ShadingSurfaceGroup,
  {9ac46c25-e4d7-4c9d-9223-298e78395d7a}, !- Handle
  res eaves,                              !- Name
  Building;                               !- Shading Surface Type

OS:ShadingSurface,
  {f9dfd336-1b78-4085-9e8f-df3e8650c4a7}, !- Handle
  Surface 12 - res eaves,                 !- Name
  ,                                       !- Construction Name
  {9ac46c25-e4d7-4c9d-9223-298e78395d7a}, !- Shading Surface Group Name
  ,                                       !- Transmittance Schedule Name
  ,                                       !- Number of Vertices
  0, -0.6096, 4.8768,                     !- X,Y,Z Vertex 1 {m}
  11.129722368505, -0.6096, 4.8768,       !- X,Y,Z Vertex 2 {m}
  11.129722368505, 0, 4.8768,             !- X,Y,Z Vertex 3 {m}
  0, 0, 4.8768;                           !- X,Y,Z Vertex 4 {m}

OS:ShadingSurface,
  {fdda5581-0340-4887-b83c-ec3509d3bc95}, !- Handle
  Surface 12 - res eaves 1,               !- Name
  ,                                       !- Construction Name
  {9ac46c25-e4d7-4c9d-9223-298e78395d7a}, !- Shading Surface Group Name
  ,                                       !- Transmittance Schedule Name
  ,                                       !- Number of Vertices
  11.739322368505, 0, 4.8768,             !- X,Y,Z Vertex 1 {m}
  11.739322368505, 5.56486118425249, 4.8768, !- X,Y,Z Vertex 2 {m}
  11.129722368505, 5.56486118425249, 4.8768, !- X,Y,Z Vertex 3 {m}
  11.129722368505, 0, 4.8768;             !- X,Y,Z Vertex 4 {m}

OS:ShadingSurface,
  {b74ea036-8e42-4460-b78a-261004a5e890}, !- Handle
  Surface 12 - res eaves 2,               !- Name
  ,                                       !- Construction Name
  {9ac46c25-e4d7-4c9d-9223-298e78395d7a}, !- Shading Surface Group Name
  ,                                       !- Transmittance Schedule Name
  ,                                       !- Number of Vertices
  11.129722368505, 6.17446118425249, 4.8768, !- X,Y,Z Vertex 1 {m}
  0, 6.17446118425249, 4.8768,            !- X,Y,Z Vertex 2 {m}
  0, 5.56486118425249, 4.8768,            !- X,Y,Z Vertex 3 {m}
  11.129722368505, 5.56486118425249, 4.8768; !- X,Y,Z Vertex 4 {m}

OS:ShadingSurface,
  {d9ed1778-a6a5-4c06-a20e-2ff68e076715}, !- Handle
  Surface 12 - res eaves 3,               !- Name
  ,                                       !- Construction Name
  {9ac46c25-e4d7-4c9d-9223-298e78395d7a}, !- Shading Surface Group Name
  ,                                       !- Transmittance Schedule Name
  ,                                       !- Number of Vertices
  -0.6096, 5.56486118425249, 4.8768,      !- X,Y,Z Vertex 1 {m}
  -0.6096, 0, 4.8768,                     !- X,Y,Z Vertex 2 {m}
  0, 0, 4.8768,                           !- X,Y,Z Vertex 3 {m}
  0, 5.56486118425249, 4.8768;            !- X,Y,Z Vertex 4 {m}
<|MERGE_RESOLUTION|>--- conflicted
+++ resolved
@@ -1,74 +1,16 @@
 !- NOTE: Auto-generated from /test/osw_files/SFD_2000sqft_2story_SL_FA_FlatRoof.osw
 
 OS:Version,
-<<<<<<< HEAD
-  {e79f90c8-3ad8-4763-b25b-8ffebffdbb67}, !- Handle
-  2.8.0;                                  !- Version Identifier
-
-OS:Building,
-  {ef0c1c5b-acbc-4584-a5c1-9943dfb10a06}, !- Handle
-  Building 1,                             !- Name
-  ,                                       !- Building Sector Type
-  0,                                      !- North Axis {deg}
-  ,                                       !- Nominal Floor to Floor Height {m}
-  ,                                       !- Space Type Name
-  ,                                       !- Default Construction Set Name
-  ,                                       !- Default Schedule Set Name
-  3,                                      !- Standards Number of Stories
-  3,                                      !- Standards Number of Above Ground Stories
-  ,                                       !- Standards Template
-  singlefamilydetached,                   !- Standards Building Type
-  1;                                      !- Standards Number of Living Units
-
-OS:Facility,
-  {69e1a8a1-7720-40e6-b4b5-492c76041fe7}; !- Handle
-
-OS:Site,
-  {800125ce-989c-409f-9c8f-1f58a51c262c}, !- Handle
-  Site 1,                                 !- Name
-  ,                                       !- Latitude {deg}
-  ,                                       !- Longitude {deg}
-  ,                                       !- Time Zone {hr}
-  ,                                       !- Elevation {m}
-  ;                                       !- Terrain
-
-OS:SimulationControl,
-  {3ee27ed3-18d3-4315-a5e1-965ebd2b4c1c}, !- Handle
-=======
   {9bb5614d-2029-4f26-acf3-cb5e57a679ef}, !- Handle
   2.8.0;                                  !- Version Identifier
 
 OS:SimulationControl,
   {712e9fb7-0970-4b8e-a609-69531f833cd4}, !- Handle
->>>>>>> 7ef40693
   ,                                       !- Do Zone Sizing Calculation
   ,                                       !- Do System Sizing Calculation
   ,                                       !- Do Plant Sizing Calculation
   No;                                     !- Run Simulation for Sizing Periods
 
-<<<<<<< HEAD
-OS:Sizing:Parameters,
-  {2c918fba-703e-4523-8941-76752049ef58}, !- Handle
-  1.25,                                   !- Heating Sizing Factor
-  1.15;                                   !- Cooling Sizing Factor
-
-OS:Timestep,
-  {5b842d51-70d9-4196-8253-4c551a8fa533}, !- Handle
-  6;                                      !- Number of Timesteps per Hour
-
-OS:ShadowCalculation,
-  {4ba1f06a-0c07-48da-b945-c86b293c95dc}, !- Handle
-  20,                                     !- Calculation Frequency
-  200;                                    !- Maximum Figures in Shadow Overlap Calculations
-
-OS:HeatBalanceAlgorithm,
-  {1a04bfcf-4d9a-4e26-9801-fb4709728175}, !- Handle
-  ConductionTransferFunction,             !- Algorithm
-  200;                                    !- Surface Temperature Upper Limit {C}
-
-OS:RunPeriod,
-  {e9972d40-7f93-4e89-b439-e1dba5ffde12}, !- Handle
-=======
 OS:Timestep,
   {7a68ac5e-ebd4-4500-ba85-f07144cdb760}, !- Handle
   6;                                      !- Number of Timesteps per Hour
@@ -94,7 +36,6 @@
 
 OS:RunPeriod,
   {597adf12-347c-42c6-a652-9a2dcf9c7958}, !- Handle
->>>>>>> 7ef40693
   Run Period 1,                           !- Name
   1,                                      !- Begin Month
   1,                                      !- Begin Day of Month
@@ -107,41 +48,8 @@
   ,                                       !- Use Weather File Snow Indicators
   ;                                       !- Number of Times Runperiod to be Repeated
 
-<<<<<<< HEAD
-OS:LifeCycleCost:Parameters,
-  {3accb8b9-eda3-45ce-820b-763e07c7be0f}, !- Handle
-  ,                                       !- Analysis Type
-  ,                                       !- Discounting Convention
-  ,                                       !- Inflation Approach
-  ,                                       !- Real Discount Rate
-  ,                                       !- Nominal Discount Rate
-  ,                                       !- Inflation
-  ,                                       !- Base Date Month
-  ,                                       !- Base Date Year
-  ,                                       !- Service Date Month
-  ,                                       !- Service Date Year
-  ;                                       !- Length of Study Period in Years
-
-OS:SurfaceConvectionAlgorithm:Outside,
-  {5b5a3464-045d-4244-8fa2-1e5e7c2599e1}, !- Handle
-  DOE-2;                                  !- Algorithm
-
-OS:SurfaceConvectionAlgorithm:Inside,
-  {f16f70fc-4b59-4716-a0e9-6097766d4f2a}, !- Handle
-  TARP;                                   !- Algorithm
-
-OS:ZoneCapacitanceMultiplier:ResearchSpecial,
-  {b05b227f-22f9-40f7-9291-27404e607067}, !- Handle
-  ,                                       !- Temperature Capacity Multiplier
-  15,                                     !- Humidity Capacity Multiplier
-  ;                                       !- Carbon Dioxide Capacity Multiplier
-
-OS:ThermalZone,
-  {f0dcb32a-191a-46d7-9b5d-a7fc4fa1940a}, !- Handle
-=======
 OS:ThermalZone,
   {20b58ccc-d1b5-432c-b82a-470dc70714b3}, !- Handle
->>>>>>> 7ef40693
   living zone,                            !- Name
   ,                                       !- Multiplier
   ,                                       !- Ceiling Height {m}
@@ -150,17 +58,10 @@
   ,                                       !- Zone Inside Convection Algorithm
   ,                                       !- Zone Outside Convection Algorithm
   ,                                       !- Zone Conditioning Equipment List Name
-<<<<<<< HEAD
-  {15ab4354-ca60-45cd-b1b3-15733f2239bf}, !- Zone Air Inlet Port List
-  {cf56bc99-70b0-4abd-ad75-fdd98ae5b496}, !- Zone Air Exhaust Port List
-  {092d2e3b-1866-444d-9489-aed94b0e3673}, !- Zone Air Node Name
-  {8d827d6e-e944-4ab3-8519-32cb72217013}, !- Zone Return Air Port List
-=======
   {c7b27d4f-912d-4ba9-8d28-e87ffa943c49}, !- Zone Air Inlet Port List
   {dce7f9f9-0f9f-423c-a5b5-31d7a387f404}, !- Zone Air Exhaust Port List
   {0a89f856-e526-4b12-a767-8ef0cad31b85}, !- Zone Air Node Name
   {6f6b745c-d6df-4187-a8e4-8b185358917f}, !- Zone Return Air Port List
->>>>>>> 7ef40693
   ,                                       !- Primary Daylighting Control Name
   ,                                       !- Fraction of Zone Controlled by Primary Daylighting Control
   ,                                       !- Secondary Daylighting Control Name
@@ -171,39 +72,6 @@
   No;                                     !- Use Ideal Air Loads
 
 OS:Node,
-<<<<<<< HEAD
-  {29c9f7fd-de16-4a8e-9052-a46c79234d6f}, !- Handle
-  Node 1,                                 !- Name
-  {092d2e3b-1866-444d-9489-aed94b0e3673}, !- Inlet Port
-  ;                                       !- Outlet Port
-
-OS:Connection,
-  {092d2e3b-1866-444d-9489-aed94b0e3673}, !- Handle
-  {64164b0d-fd5e-4ca9-8b65-9986464af73c}, !- Name
-  {f0dcb32a-191a-46d7-9b5d-a7fc4fa1940a}, !- Source Object
-  11,                                     !- Outlet Port
-  {29c9f7fd-de16-4a8e-9052-a46c79234d6f}, !- Target Object
-  2;                                      !- Inlet Port
-
-OS:PortList,
-  {15ab4354-ca60-45cd-b1b3-15733f2239bf}, !- Handle
-  {def07474-d4af-4ed7-9450-beaea8bc656d}, !- Name
-  {f0dcb32a-191a-46d7-9b5d-a7fc4fa1940a}; !- HVAC Component
-
-OS:PortList,
-  {cf56bc99-70b0-4abd-ad75-fdd98ae5b496}, !- Handle
-  {39fecb2c-ba01-4508-a00d-277b134c27a7}, !- Name
-  {f0dcb32a-191a-46d7-9b5d-a7fc4fa1940a}; !- HVAC Component
-
-OS:PortList,
-  {8d827d6e-e944-4ab3-8519-32cb72217013}, !- Handle
-  {67be3c7f-f506-41c2-9976-6f0424499f5d}, !- Name
-  {f0dcb32a-191a-46d7-9b5d-a7fc4fa1940a}; !- HVAC Component
-
-OS:Sizing:Zone,
-  {4c00e6b7-af62-4dcf-89db-a83aa505bce2}, !- Handle
-  {f0dcb32a-191a-46d7-9b5d-a7fc4fa1940a}, !- Zone or ZoneList Name
-=======
   {2b31c825-2d87-4a1c-8cb7-4c112bb49d07}, !- Handle
   Node 1,                                 !- Name
   {0a89f856-e526-4b12-a767-8ef0cad31b85}, !- Inlet Port
@@ -235,7 +103,6 @@
 OS:Sizing:Zone,
   {b0d8d237-feb6-4e34-9065-7b29227c40ca}, !- Handle
   {20b58ccc-d1b5-432c-b82a-470dc70714b3}, !- Zone or ZoneList Name
->>>>>>> 7ef40693
   SupplyAirTemperature,                   !- Zone Cooling Design Supply Air Temperature Input Method
   14,                                     !- Zone Cooling Design Supply Air Temperature {C}
   11.11,                                  !- Zone Cooling Design Supply Air Temperature Difference {deltaC}
@@ -264,16 +131,6 @@
   autosize;                               !- Dedicated Outdoor Air High Setpoint Temperature for Design {C}
 
 OS:ZoneHVAC:EquipmentList,
-<<<<<<< HEAD
-  {fc6e6ef6-a26d-4f7d-ac4c-12c3a304df54}, !- Handle
-  Zone HVAC Equipment List 1,             !- Name
-  {f0dcb32a-191a-46d7-9b5d-a7fc4fa1940a}; !- Thermal Zone
-
-OS:Space,
-  {0a8dc849-7f8c-4fbd-b1af-6d3470272559}, !- Handle
-  living space,                           !- Name
-  {8cd8fb60-f399-4836-8084-13cfcfa77d8d}, !- Space Type Name
-=======
   {c729884a-db0a-4150-9010-cda1955b0e8d}, !- Handle
   Zone HVAC Equipment List 1,             !- Name
   {20b58ccc-d1b5-432c-b82a-470dc70714b3}; !- Thermal Zone
@@ -282,7 +139,6 @@
   {7036a0bb-325a-473b-9b08-6fda29ba1126}, !- Handle
   living space,                           !- Name
   {c4656b48-362b-4715-99ee-661cc3ac6441}, !- Space Type Name
->>>>>>> 7ef40693
   ,                                       !- Default Construction Set Name
   ,                                       !- Default Schedule Set Name
   -0,                                     !- Direction of Relative North {deg}
@@ -290,19 +146,6 @@
   0,                                      !- Y Origin {m}
   0,                                      !- Z Origin {m}
   ,                                       !- Building Story Name
-<<<<<<< HEAD
-  {f0dcb32a-191a-46d7-9b5d-a7fc4fa1940a}, !- Thermal Zone Name
-  ,                                       !- Part of Total Floor Area
-  ,                                       !- Design Specification Outdoor Air Object Name
-  {5fe6429e-eb88-409c-bdb5-3ea4b53627d3}; !- Building Unit Name
-
-OS:Surface,
-  {c9c69732-0d1a-456b-8551-5b19113037d8}, !- Handle
-  Surface 1,                              !- Name
-  Floor,                                  !- Surface Type
-  ,                                       !- Construction Name
-  {0a8dc849-7f8c-4fbd-b1af-6d3470272559}, !- Space Name
-=======
   {20b58ccc-d1b5-432c-b82a-470dc70714b3}, !- Thermal Zone Name
   ,                                       !- Part of Total Floor Area
   ,                                       !- Design Specification Outdoor Air Object Name
@@ -314,7 +157,6 @@
   Floor,                                  !- Surface Type
   ,                                       !- Construction Name
   {7036a0bb-325a-473b-9b08-6fda29ba1126}, !- Space Name
->>>>>>> 7ef40693
   Foundation,                             !- Outside Boundary Condition
   ,                                       !- Outside Boundary Condition Object
   NoSun,                                  !- Sun Exposure
@@ -327,19 +169,11 @@
   11.129722368505, 0, 0;                  !- X,Y,Z Vertex 4 {m}
 
 OS:Surface,
-<<<<<<< HEAD
-  {db097678-271c-468c-9b0f-09dc1e8dd461}, !- Handle
-  Surface 2,                              !- Name
-  Wall,                                   !- Surface Type
-  ,                                       !- Construction Name
-  {0a8dc849-7f8c-4fbd-b1af-6d3470272559}, !- Space Name
-=======
   {c864d664-b89c-40a5-9497-9f4ea4103dff}, !- Handle
   Surface 2,                              !- Name
   Wall,                                   !- Surface Type
   ,                                       !- Construction Name
   {7036a0bb-325a-473b-9b08-6fda29ba1126}, !- Space Name
->>>>>>> 7ef40693
   Outdoors,                               !- Outside Boundary Condition
   ,                                       !- Outside Boundary Condition Object
   SunExposed,                             !- Sun Exposure
@@ -352,19 +186,11 @@
   0, 0, 2.4384;                           !- X,Y,Z Vertex 4 {m}
 
 OS:Surface,
-<<<<<<< HEAD
-  {bd879084-36b0-4634-aec7-afc3f292adc3}, !- Handle
-  Surface 3,                              !- Name
-  Wall,                                   !- Surface Type
-  ,                                       !- Construction Name
-  {0a8dc849-7f8c-4fbd-b1af-6d3470272559}, !- Space Name
-=======
   {028e43bc-4e50-4284-95da-1a3a8dffeece}, !- Handle
   Surface 3,                              !- Name
   Wall,                                   !- Surface Type
   ,                                       !- Construction Name
   {7036a0bb-325a-473b-9b08-6fda29ba1126}, !- Space Name
->>>>>>> 7ef40693
   Outdoors,                               !- Outside Boundary Condition
   ,                                       !- Outside Boundary Condition Object
   SunExposed,                             !- Sun Exposure
@@ -377,19 +203,11 @@
   0, 5.56486118425249, 2.4384;            !- X,Y,Z Vertex 4 {m}
 
 OS:Surface,
-<<<<<<< HEAD
-  {7a887317-ad34-48c5-bb2c-89f73916493a}, !- Handle
-  Surface 4,                              !- Name
-  Wall,                                   !- Surface Type
-  ,                                       !- Construction Name
-  {0a8dc849-7f8c-4fbd-b1af-6d3470272559}, !- Space Name
-=======
   {4e58361e-0475-4c12-8bf6-5508f87c0c91}, !- Handle
   Surface 4,                              !- Name
   Wall,                                   !- Surface Type
   ,                                       !- Construction Name
   {7036a0bb-325a-473b-9b08-6fda29ba1126}, !- Space Name
->>>>>>> 7ef40693
   Outdoors,                               !- Outside Boundary Condition
   ,                                       !- Outside Boundary Condition Object
   SunExposed,                             !- Sun Exposure
@@ -402,19 +220,11 @@
   11.129722368505, 5.56486118425249, 2.4384; !- X,Y,Z Vertex 4 {m}
 
 OS:Surface,
-<<<<<<< HEAD
-  {3f9d5d8d-ccb0-4151-8cfe-3e61cd8a540f}, !- Handle
-  Surface 5,                              !- Name
-  Wall,                                   !- Surface Type
-  ,                                       !- Construction Name
-  {0a8dc849-7f8c-4fbd-b1af-6d3470272559}, !- Space Name
-=======
   {9e538c14-b102-482a-afc7-d404bc6b5ea0}, !- Handle
   Surface 5,                              !- Name
   Wall,                                   !- Surface Type
   ,                                       !- Construction Name
   {7036a0bb-325a-473b-9b08-6fda29ba1126}, !- Space Name
->>>>>>> 7ef40693
   Outdoors,                               !- Outside Boundary Condition
   ,                                       !- Outside Boundary Condition Object
   SunExposed,                             !- Sun Exposure
@@ -427,15 +237,6 @@
   11.129722368505, 0, 2.4384;             !- X,Y,Z Vertex 4 {m}
 
 OS:Surface,
-<<<<<<< HEAD
-  {c1347288-d975-4a46-8e8b-213ac70bcc67}, !- Handle
-  Surface 6,                              !- Name
-  RoofCeiling,                            !- Surface Type
-  ,                                       !- Construction Name
-  {0a8dc849-7f8c-4fbd-b1af-6d3470272559}, !- Space Name
-  Surface,                                !- Outside Boundary Condition
-  {7fa1861f-68e0-4803-8e2c-68d2b96a8e84}, !- Outside Boundary Condition Object
-=======
   {65c3cbec-9ada-4c0f-8fd1-88f6269dd99e}, !- Handle
   Surface 6,                              !- Name
   RoofCeiling,                            !- Surface Type
@@ -443,7 +244,6 @@
   {7036a0bb-325a-473b-9b08-6fda29ba1126}, !- Space Name
   Surface,                                !- Outside Boundary Condition
   {231613b1-db67-48d8-9e17-67326b84cd42}, !- Outside Boundary Condition Object
->>>>>>> 7ef40693
   NoSun,                                  !- Sun Exposure
   NoWind,                                 !- Wind Exposure
   ,                                       !- View Factor to Ground
@@ -454,11 +254,7 @@
   0, 0, 2.4384;                           !- X,Y,Z Vertex 4 {m}
 
 OS:SpaceType,
-<<<<<<< HEAD
-  {8cd8fb60-f399-4836-8084-13cfcfa77d8d}, !- Handle
-=======
   {c4656b48-362b-4715-99ee-661cc3ac6441}, !- Handle
->>>>>>> 7ef40693
   Space Type 1,                           !- Name
   ,                                       !- Default Construction Set Name
   ,                                       !- Default Schedule Set Name
@@ -469,15 +265,9 @@
   living;                                 !- Standards Space Type
 
 OS:Space,
-<<<<<<< HEAD
-  {df5de6f7-e214-48aa-b492-c3988f1ac86d}, !- Handle
-  living space|story 2,                   !- Name
-  {8cd8fb60-f399-4836-8084-13cfcfa77d8d}, !- Space Type Name
-=======
   {cdd108ab-9162-4627-bd6a-20ebc4041b09}, !- Handle
   living space|story 2,                   !- Name
   {c4656b48-362b-4715-99ee-661cc3ac6441}, !- Space Type Name
->>>>>>> 7ef40693
   ,                                       !- Default Construction Set Name
   ,                                       !- Default Schedule Set Name
   -0,                                     !- Direction of Relative North {deg}
@@ -485,21 +275,6 @@
   0,                                      !- Y Origin {m}
   2.4384,                                 !- Z Origin {m}
   ,                                       !- Building Story Name
-<<<<<<< HEAD
-  {f0dcb32a-191a-46d7-9b5d-a7fc4fa1940a}, !- Thermal Zone Name
-  ,                                       !- Part of Total Floor Area
-  ,                                       !- Design Specification Outdoor Air Object Name
-  {5fe6429e-eb88-409c-bdb5-3ea4b53627d3}; !- Building Unit Name
-
-OS:Surface,
-  {7fa1861f-68e0-4803-8e2c-68d2b96a8e84}, !- Handle
-  Surface 7,                              !- Name
-  Floor,                                  !- Surface Type
-  ,                                       !- Construction Name
-  {df5de6f7-e214-48aa-b492-c3988f1ac86d}, !- Space Name
-  Surface,                                !- Outside Boundary Condition
-  {c1347288-d975-4a46-8e8b-213ac70bcc67}, !- Outside Boundary Condition Object
-=======
   {20b58ccc-d1b5-432c-b82a-470dc70714b3}, !- Thermal Zone Name
   ,                                       !- Part of Total Floor Area
   ,                                       !- Design Specification Outdoor Air Object Name
@@ -513,7 +288,6 @@
   {cdd108ab-9162-4627-bd6a-20ebc4041b09}, !- Space Name
   Surface,                                !- Outside Boundary Condition
   {65c3cbec-9ada-4c0f-8fd1-88f6269dd99e}, !- Outside Boundary Condition Object
->>>>>>> 7ef40693
   NoSun,                                  !- Sun Exposure
   NoWind,                                 !- Wind Exposure
   ,                                       !- View Factor to Ground
@@ -524,19 +298,11 @@
   11.129722368505, 0, 0;                  !- X,Y,Z Vertex 4 {m}
 
 OS:Surface,
-<<<<<<< HEAD
-  {625e7427-40f1-4eec-9ee7-ff6c221d5c01}, !- Handle
-  Surface 8,                              !- Name
-  Wall,                                   !- Surface Type
-  ,                                       !- Construction Name
-  {df5de6f7-e214-48aa-b492-c3988f1ac86d}, !- Space Name
-=======
   {cf3d1d34-7a80-4ef3-aecb-e8d23183faea}, !- Handle
   Surface 8,                              !- Name
   Wall,                                   !- Surface Type
   ,                                       !- Construction Name
   {cdd108ab-9162-4627-bd6a-20ebc4041b09}, !- Space Name
->>>>>>> 7ef40693
   Outdoors,                               !- Outside Boundary Condition
   ,                                       !- Outside Boundary Condition Object
   SunExposed,                             !- Sun Exposure
@@ -549,19 +315,11 @@
   0, 0, 2.4384;                           !- X,Y,Z Vertex 4 {m}
 
 OS:Surface,
-<<<<<<< HEAD
-  {19922fd2-8894-4d57-b9ec-db668143b6c1}, !- Handle
-  Surface 9,                              !- Name
-  Wall,                                   !- Surface Type
-  ,                                       !- Construction Name
-  {df5de6f7-e214-48aa-b492-c3988f1ac86d}, !- Space Name
-=======
   {0e85b2ec-c832-4f4a-9bb0-61395f665dde}, !- Handle
   Surface 9,                              !- Name
   Wall,                                   !- Surface Type
   ,                                       !- Construction Name
   {cdd108ab-9162-4627-bd6a-20ebc4041b09}, !- Space Name
->>>>>>> 7ef40693
   Outdoors,                               !- Outside Boundary Condition
   ,                                       !- Outside Boundary Condition Object
   SunExposed,                             !- Sun Exposure
@@ -574,19 +332,11 @@
   0, 5.56486118425249, 2.4384;            !- X,Y,Z Vertex 4 {m}
 
 OS:Surface,
-<<<<<<< HEAD
-  {6ac7f999-82bb-4949-8a83-1922653e8de2}, !- Handle
-  Surface 10,                             !- Name
-  Wall,                                   !- Surface Type
-  ,                                       !- Construction Name
-  {df5de6f7-e214-48aa-b492-c3988f1ac86d}, !- Space Name
-=======
   {a024531b-6db8-4bc6-a691-8765d14246e2}, !- Handle
   Surface 10,                             !- Name
   Wall,                                   !- Surface Type
   ,                                       !- Construction Name
   {cdd108ab-9162-4627-bd6a-20ebc4041b09}, !- Space Name
->>>>>>> 7ef40693
   Outdoors,                               !- Outside Boundary Condition
   ,                                       !- Outside Boundary Condition Object
   SunExposed,                             !- Sun Exposure
@@ -599,19 +349,11 @@
   11.129722368505, 5.56486118425249, 2.4384; !- X,Y,Z Vertex 4 {m}
 
 OS:Surface,
-<<<<<<< HEAD
-  {c0fe4d53-5516-44e2-873c-899777c74018}, !- Handle
-  Surface 11,                             !- Name
-  Wall,                                   !- Surface Type
-  ,                                       !- Construction Name
-  {df5de6f7-e214-48aa-b492-c3988f1ac86d}, !- Space Name
-=======
   {6e2f6b43-aba6-4d6a-a199-4e6c508bdff0}, !- Handle
   Surface 11,                             !- Name
   Wall,                                   !- Surface Type
   ,                                       !- Construction Name
   {cdd108ab-9162-4627-bd6a-20ebc4041b09}, !- Space Name
->>>>>>> 7ef40693
   Outdoors,                               !- Outside Boundary Condition
   ,                                       !- Outside Boundary Condition Object
   SunExposed,                             !- Sun Exposure
@@ -624,19 +366,11 @@
   11.129722368505, 0, 2.4384;             !- X,Y,Z Vertex 4 {m}
 
 OS:Surface,
-<<<<<<< HEAD
-  {b3aa9b45-a6cc-4c0e-afbc-ba177bb9d386}, !- Handle
-  Surface 12,                             !- Name
-  RoofCeiling,                            !- Surface Type
-  ,                                       !- Construction Name
-  {df5de6f7-e214-48aa-b492-c3988f1ac86d}, !- Space Name
-=======
   {8578c791-8940-49ca-b760-83381d164a7c}, !- Handle
   Surface 12,                             !- Name
   RoofCeiling,                            !- Surface Type
   ,                                       !- Construction Name
   {cdd108ab-9162-4627-bd6a-20ebc4041b09}, !- Space Name
->>>>>>> 7ef40693
   Outdoors,                               !- Outside Boundary Condition
   ,                                       !- Outside Boundary Condition Object
   SunExposed,                             !- Sun Exposure
@@ -649,11 +383,7 @@
   0, 0, 2.4384;                           !- X,Y,Z Vertex 4 {m}
 
 OS:BuildingUnit,
-<<<<<<< HEAD
-  {5fe6429e-eb88-409c-bdb5-3ea4b53627d3}, !- Handle
-=======
   {9bd8f490-a54a-4e59-8b99-9a328b41abac}, !- Handle
->>>>>>> 7ef40693
   unit 1,                                 !- Name
   ,                                       !- Rendering Color
   Residential;                            !- Building Unit Type
@@ -674,13 +404,8 @@
   1;                                      !- Standards Number of Living Units
 
 OS:AdditionalProperties,
-<<<<<<< HEAD
-  {0d1ddb97-0f7e-442d-9bb8-e00c583cdd73}, !- Handle
-  {ef0c1c5b-acbc-4584-a5c1-9943dfb10a06}, !- Object Name
-=======
   {56cd2bf7-7b74-426c-87c1-77f7d66f9058}, !- Handle
   {cab5aab2-d3ca-45cb-a4af-91b0a0b3eb7b}, !- Object Name
->>>>>>> 7ef40693
   Total Units Represented,                !- Feature Name 1
   Integer,                                !- Feature Data Type 1
   1,                                      !- Feature Value 1
@@ -689,13 +414,8 @@
   1;                                      !- Feature Value 2
 
 OS:AdditionalProperties,
-<<<<<<< HEAD
-  {736a1f4a-1248-4ce6-9898-9c96b9fb2ee9}, !- Handle
-  {5fe6429e-eb88-409c-bdb5-3ea4b53627d3}, !- Object Name
-=======
   {f90edca5-1762-4cb6-833b-81142573b4de}, !- Handle
   {9bd8f490-a54a-4e59-8b99-9a328b41abac}, !- Object Name
->>>>>>> 7ef40693
   NumberOfBedrooms,                       !- Feature Name 1
   Integer,                                !- Feature Data Type 1
   3,                                      !- Feature Value 1
@@ -704,11 +424,7 @@
   2;                                      !- Feature Value 2
 
 OS:Schedule:Day,
-<<<<<<< HEAD
-  {eec8ebd7-aa9a-4fa9-a704-5e09f8c1c8d4}, !- Handle
-=======
   {26cef499-b339-490d-9c28-191381bfed89}, !- Handle
->>>>>>> 7ef40693
   Schedule Day 1,                         !- Name
   ,                                       !- Schedule Type Limits Name
   ,                                       !- Interpolate to Timestep
@@ -717,11 +433,7 @@
   0;                                      !- Value Until Time 1
 
 OS:Schedule:Day,
-<<<<<<< HEAD
-  {1310c846-076b-43cd-92af-f0b1ae3360c0}, !- Handle
-=======
   {4b702aa5-4c31-4f49-bc07-1789c52992b6}, !- Handle
->>>>>>> 7ef40693
   Schedule Day 2,                         !- Name
   ,                                       !- Schedule Type Limits Name
   ,                                       !- Interpolate to Timestep
