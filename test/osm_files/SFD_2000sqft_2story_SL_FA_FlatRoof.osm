!- NOTE: Auto-generated from /test/osw_files/SFD_2000sqft_2story_SL_FA_FlatRoof.osw

OS:Version,
<<<<<<< HEAD
  {1fa286c9-6b7d-45a0-9cb0-5ea31bc9c052}, !- Handle
  2.9.1;                                  !- Version Identifier

OS:SimulationControl,
  {54d89739-1679-478c-b763-7e90c9e43c50}, !- Handle
=======
  {dfe71705-d5b5-4f8a-9101-88d7735c659c}, !- Handle
  2.9.1;                                  !- Version Identifier

OS:SimulationControl,
  {d3eea452-80c2-48e6-aef2-cf5cd425d628}, !- Handle
>>>>>>> 425d8131
  ,                                       !- Do Zone Sizing Calculation
  ,                                       !- Do System Sizing Calculation
  ,                                       !- Do Plant Sizing Calculation
  No;                                     !- Run Simulation for Sizing Periods

OS:Timestep,
<<<<<<< HEAD
  {cf609257-8945-4fc8-80ea-4b6d42b67ecb}, !- Handle
  6;                                      !- Number of Timesteps per Hour

OS:ShadowCalculation,
  {c450cf0a-f8b6-40f1-abc1-8f9fbccebd6d}, !- Handle
=======
  {150262bf-f89b-4cf8-b1eb-4cd7ea73d765}, !- Handle
  6;                                      !- Number of Timesteps per Hour

OS:ShadowCalculation,
  {6c7c046b-a159-4508-b2e3-4a3a58672960}, !- Handle
>>>>>>> 425d8131
  20,                                     !- Calculation Frequency
  200;                                    !- Maximum Figures in Shadow Overlap Calculations

OS:SurfaceConvectionAlgorithm:Outside,
<<<<<<< HEAD
  {33f4d855-43f2-4699-bce9-0b76741fea6d}, !- Handle
  DOE-2;                                  !- Algorithm

OS:SurfaceConvectionAlgorithm:Inside,
  {6a0c3639-6300-4170-8a9e-d4b0a81d3f7d}, !- Handle
  TARP;                                   !- Algorithm

OS:ZoneCapacitanceMultiplier:ResearchSpecial,
  {cf75f0a7-bbd9-42b6-836c-585cbec0644b}, !- Handle
=======
  {e6613a6c-e5cb-42e6-8cf2-7df241a7fc6f}, !- Handle
  DOE-2;                                  !- Algorithm

OS:SurfaceConvectionAlgorithm:Inside,
  {f778b9f8-d44c-4816-a2ab-031d0037f4b5}, !- Handle
  TARP;                                   !- Algorithm

OS:ZoneCapacitanceMultiplier:ResearchSpecial,
  {75d923a7-aace-4242-8a6d-383f99d73755}, !- Handle
>>>>>>> 425d8131
  ,                                       !- Temperature Capacity Multiplier
  15,                                     !- Humidity Capacity Multiplier
  ;                                       !- Carbon Dioxide Capacity Multiplier

OS:RunPeriod,
<<<<<<< HEAD
  {695ad2f2-8882-4727-b84c-5f8a496b2983}, !- Handle
=======
  {e1671cc3-1428-40ad-9710-61d3abec76c9}, !- Handle
>>>>>>> 425d8131
  Run Period 1,                           !- Name
  1,                                      !- Begin Month
  1,                                      !- Begin Day of Month
  12,                                     !- End Month
  31,                                     !- End Day of Month
  ,                                       !- Use Weather File Holidays and Special Days
  ,                                       !- Use Weather File Daylight Saving Period
  ,                                       !- Apply Weekend Holiday Rule
  ,                                       !- Use Weather File Rain Indicators
  ,                                       !- Use Weather File Snow Indicators
  ;                                       !- Number of Times Runperiod to be Repeated

OS:YearDescription,
<<<<<<< HEAD
  {bdd6e855-f1b4-4a0e-8266-184c80c89edd}, !- Handle
=======
  {f0db0c36-e5e9-403d-a132-1cb1258123f6}, !- Handle
>>>>>>> 425d8131
  2007,                                   !- Calendar Year
  ,                                       !- Day of Week for Start Day
  ;                                       !- Is Leap Year

OS:WeatherFile,
  {5d759bcf-5f85-4e7b-94d9-29e00632cb91}, !- Handle
  Denver Intl Ap,                         !- City
  CO,                                     !- State Province Region
  USA,                                    !- Country
  TMY3,                                   !- Data Source
  725650,                                 !- WMO Number
  39.83,                                  !- Latitude {deg}
  -104.65,                                !- Longitude {deg}
  -7,                                     !- Time Zone {hr}
  1650,                                   !- Elevation {m}
  file:../weather/USA_CO_Denver.Intl.AP.725650_TMY3.epw, !- Url
  E23378AA;                               !- Checksum

OS:AdditionalProperties,
  {7a4649c4-96c8-45cd-bd27-f116e07a35b1}, !- Handle
  {5d759bcf-5f85-4e7b-94d9-29e00632cb91}, !- Object Name
  EPWHeaderCity,                          !- Feature Name 1
  String,                                 !- Feature Data Type 1
  Denver Intl Ap,                         !- Feature Value 1
  EPWHeaderState,                         !- Feature Name 2
  String,                                 !- Feature Data Type 2
  CO,                                     !- Feature Value 2
  EPWHeaderCountry,                       !- Feature Name 3
  String,                                 !- Feature Data Type 3
  USA,                                    !- Feature Value 3
  EPWHeaderDataSource,                    !- Feature Name 4
  String,                                 !- Feature Data Type 4
  TMY3,                                   !- Feature Value 4
  EPWHeaderStation,                       !- Feature Name 5
  String,                                 !- Feature Data Type 5
  725650,                                 !- Feature Value 5
  EPWHeaderLatitude,                      !- Feature Name 6
  Double,                                 !- Feature Data Type 6
  39.829999999999998,                     !- Feature Value 6
  EPWHeaderLongitude,                     !- Feature Name 7
  Double,                                 !- Feature Data Type 7
  -104.65000000000001,                    !- Feature Value 7
  EPWHeaderTimezone,                      !- Feature Name 8
  Double,                                 !- Feature Data Type 8
  -7,                                     !- Feature Value 8
  EPWHeaderAltitude,                      !- Feature Name 9
  Double,                                 !- Feature Data Type 9
  5413.3858267716532,                     !- Feature Value 9
  EPWHeaderLocalPressure,                 !- Feature Name 10
  Double,                                 !- Feature Data Type 10
  0.81937567683596546,                    !- Feature Value 10
  EPWHeaderRecordsPerHour,                !- Feature Name 11
  Double,                                 !- Feature Data Type 11
  0,                                      !- Feature Value 11
  EPWDataAnnualAvgDrybulb,                !- Feature Name 12
  Double,                                 !- Feature Data Type 12
  51.575616438356228,                     !- Feature Value 12
  EPWDataAnnualMinDrybulb,                !- Feature Name 13
  Double,                                 !- Feature Data Type 13
  -2.9200000000000017,                    !- Feature Value 13
  EPWDataAnnualMaxDrybulb,                !- Feature Name 14
  Double,                                 !- Feature Data Type 14
  104,                                    !- Feature Value 14
  EPWDataCDD50F,                          !- Feature Name 15
  Double,                                 !- Feature Data Type 15
  3072.2925000000005,                     !- Feature Value 15
  EPWDataCDD65F,                          !- Feature Name 16
  Double,                                 !- Feature Data Type 16
  883.62000000000035,                     !- Feature Value 16
  EPWDataHDD50F,                          !- Feature Name 17
  Double,                                 !- Feature Data Type 17
  2497.1925000000001,                     !- Feature Value 17
  EPWDataHDD65F,                          !- Feature Name 18
  Double,                                 !- Feature Data Type 18
  5783.5200000000013,                     !- Feature Value 18
  EPWDataAnnualAvgWindspeed,              !- Feature Name 19
  Double,                                 !- Feature Data Type 19
  3.9165296803649667,                     !- Feature Value 19
  EPWDataMonthlyAvgDrybulbs,              !- Feature Name 20
  String,                                 !- Feature Data Type 20
  33.4191935483871&#4431.90142857142857&#4443.02620967741937&#4442.48624999999999&#4459.877741935483854&#4473.57574999999997&#4472.07975806451608&#4472.70008064516134&#4466.49200000000006&#4450.079112903225806&#4437.218250000000005&#4434.582177419354835, !- Feature Value 20
  EPWDataGroundMonthlyTemps,              !- Feature Name 21
  String,                                 !- Feature Data Type 21
  44.08306285945173&#4440.89570904991865&#4440.64045432632048&#4442.153016571250646&#4448.225111118704206&#4454.268919273837525&#4459.508577937551024&#4462.82777283423508&#4463.10975667174995&#4460.41014950381947&#4455.304105212311526&#4449.445696474514364, !- Feature Value 21
  EPWDataWSF,                             !- Feature Name 22
  Double,                                 !- Feature Data Type 22
  0.58999999999999997,                    !- Feature Value 22
  EPWDataMonthlyAvgDailyHighDrybulbs,     !- Feature Name 23
  String,                                 !- Feature Data Type 23
  47.41032258064516&#4446.58642857142857&#4455.15032258064517&#4453.708&#4472.80193548387098&#4488.67600000000002&#4486.1858064516129&#4485.87225806451613&#4482.082&#4463.18064516129033&#4448.73400000000001&#4448.87935483870968, !- Feature Value 23
  EPWDataMonthlyAvgDailyLowDrybulbs,      !- Feature Name 24
  String,                                 !- Feature Data Type 24
  19.347741935483874&#4419.856428571428573&#4430.316129032258065&#4431.112&#4447.41612903225806&#4457.901999999999994&#4459.063870967741934&#4460.956774193548384&#4452.352000000000004&#4438.41612903225806&#4427.002000000000002&#4423.02903225806451, !- Feature Value 24
  EPWDesignHeatingDrybulb,                !- Feature Name 25
  Double,                                 !- Feature Data Type 25
  12.02,                                  !- Feature Value 25
  EPWDesignHeatingWindspeed,              !- Feature Name 26
  Double,                                 !- Feature Data Type 26
  2.8062500000000004,                     !- Feature Value 26
  EPWDesignCoolingDrybulb,                !- Feature Name 27
  Double,                                 !- Feature Data Type 27
  91.939999999999998,                     !- Feature Value 27
  EPWDesignCoolingWetbulb,                !- Feature Name 28
  Double,                                 !- Feature Data Type 28
  59.95131430195849,                      !- Feature Value 28
  EPWDesignCoolingHumidityRatio,          !- Feature Name 29
  Double,                                 !- Feature Data Type 29
  0.0059161086834698092,                  !- Feature Value 29
  EPWDesignCoolingWindspeed,              !- Feature Name 30
  Double,                                 !- Feature Data Type 30
  3.7999999999999989,                     !- Feature Value 30
  EPWDesignDailyTemperatureRange,         !- Feature Name 31
  Double,                                 !- Feature Data Type 31
  24.915483870967748,                     !- Feature Value 31
  EPWDesignDehumidDrybulb,                !- Feature Name 32
  Double,                                 !- Feature Data Type 32
  67.996785714285721,                     !- Feature Value 32
  EPWDesignDehumidHumidityRatio,          !- Feature Name 33
  Double,                                 !- Feature Data Type 33
  0.012133744170488724,                   !- Feature Value 33
  EPWDesignCoolingDirectNormal,           !- Feature Name 34
  Double,                                 !- Feature Data Type 34
  985,                                    !- Feature Value 34
  EPWDesignCoolingDiffuseHorizontal,      !- Feature Name 35
  Double,                                 !- Feature Data Type 35
  84;                                     !- Feature Value 35

OS:Site,
  {4511121e-97e8-4062-b6b7-21202c1fd783}, !- Handle
  Denver Intl Ap_CO_USA,                  !- Name
  39.83,                                  !- Latitude {deg}
  -104.65,                                !- Longitude {deg}
  -7,                                     !- Time Zone {hr}
  1650,                                   !- Elevation {m}
  ;                                       !- Terrain

OS:ClimateZones,
  {fe6c3d90-6575-4ad3-b593-35d17a700067}, !- Handle
  ,                                       !- Active Institution
  ,                                       !- Active Year
  ,                                       !- Climate Zone Institution Name 1
  ,                                       !- Climate Zone Document Name 1
  ,                                       !- Climate Zone Document Year 1
  ,                                       !- Climate Zone Value 1
  Building America,                       !- Climate Zone Institution Name 2
  ,                                       !- Climate Zone Document Name 2
  0,                                      !- Climate Zone Document Year 2
  Cold;                                   !- Climate Zone Value 2

OS:Site:WaterMainsTemperature,
  {a9a88661-77c0-41b2-871b-69bcc9390252}, !- Handle
  Correlation,                            !- Calculation Method
  ,                                       !- Temperature Schedule Name
  10.8753424657535,                       !- Annual Average Outdoor Air Temperature {C}
  23.1524007936508;                       !- Maximum Difference In Monthly Average Outdoor Air Temperatures {deltaC}

OS:RunPeriodControl:DaylightSavingTime,
  {4c2c9c3e-a62b-4515-b3a8-fee04884a968}, !- Handle
  4/7,                                    !- Start Date
  10/26;                                  !- End Date

OS:Site:GroundTemperature:Deep,
  {9d5c1804-106f-470d-9639-01fd0cdf6e6f}, !- Handle
  10.8753424657535,                       !- January Deep Ground Temperature {C}
  10.8753424657535,                       !- February Deep Ground Temperature {C}
  10.8753424657535,                       !- March Deep Ground Temperature {C}
  10.8753424657535,                       !- April Deep Ground Temperature {C}
  10.8753424657535,                       !- May Deep Ground Temperature {C}
  10.8753424657535,                       !- June Deep Ground Temperature {C}
  10.8753424657535,                       !- July Deep Ground Temperature {C}
  10.8753424657535,                       !- August Deep Ground Temperature {C}
  10.8753424657535,                       !- September Deep Ground Temperature {C}
  10.8753424657535,                       !- October Deep Ground Temperature {C}
  10.8753424657535,                       !- November Deep Ground Temperature {C}
  10.8753424657535;                       !- December Deep Ground Temperature {C}

OS:ThermalZone,
<<<<<<< HEAD
  {51e4af1c-e5d4-4be5-8373-7427dfecd2fc}, !- Handle
=======
  {ce6f2f48-98ff-42bb-8fad-c9d55951677d}, !- Handle
>>>>>>> 425d8131
  living zone,                            !- Name
  ,                                       !- Multiplier
  ,                                       !- Ceiling Height {m}
  ,                                       !- Volume {m3}
  ,                                       !- Floor Area {m2}
  ,                                       !- Zone Inside Convection Algorithm
  ,                                       !- Zone Outside Convection Algorithm
  ,                                       !- Zone Conditioning Equipment List Name
<<<<<<< HEAD
  {faf4e235-9023-4589-8db8-56717894e245}, !- Zone Air Inlet Port List
  {0c543f7c-3e68-4ae2-b504-5be99c0f37e4}, !- Zone Air Exhaust Port List
  {361a9f2e-9dc0-4ed3-884a-4957b3d87ef7}, !- Zone Air Node Name
  {d2302b27-bd14-41de-b3af-717513acd98f}, !- Zone Return Air Port List
=======
  {2af92429-41eb-4c87-b072-da03309de55a}, !- Zone Air Inlet Port List
  {70da1379-8297-49cb-93cb-2b05b6a6faee}, !- Zone Air Exhaust Port List
  {aff13429-04f8-47f5-927c-22eeebddcd28}, !- Zone Air Node Name
  {e89fd125-f57e-4f1a-abb2-e82abbc867a9}, !- Zone Return Air Port List
>>>>>>> 425d8131
  ,                                       !- Primary Daylighting Control Name
  ,                                       !- Fraction of Zone Controlled by Primary Daylighting Control
  ,                                       !- Secondary Daylighting Control Name
  ,                                       !- Fraction of Zone Controlled by Secondary Daylighting Control
  ,                                       !- Illuminance Map Name
  ,                                       !- Group Rendering Name
  ,                                       !- Thermostat Name
  No;                                     !- Use Ideal Air Loads

OS:Node,
<<<<<<< HEAD
  {1cbb90fa-e424-4cc2-973d-189ed9d46ab3}, !- Handle
  Node 1,                                 !- Name
  {361a9f2e-9dc0-4ed3-884a-4957b3d87ef7}, !- Inlet Port
  ;                                       !- Outlet Port

OS:Connection,
  {361a9f2e-9dc0-4ed3-884a-4957b3d87ef7}, !- Handle
  {4598d0de-5210-45c3-bad9-9e032de6a12b}, !- Name
  {51e4af1c-e5d4-4be5-8373-7427dfecd2fc}, !- Source Object
  11,                                     !- Outlet Port
  {1cbb90fa-e424-4cc2-973d-189ed9d46ab3}, !- Target Object
  2;                                      !- Inlet Port

OS:PortList,
  {faf4e235-9023-4589-8db8-56717894e245}, !- Handle
  {d6ed02c3-51ef-43c6-b1e2-34cf65dbd233}, !- Name
  {51e4af1c-e5d4-4be5-8373-7427dfecd2fc}; !- HVAC Component

OS:PortList,
  {0c543f7c-3e68-4ae2-b504-5be99c0f37e4}, !- Handle
  {41ded9ad-fd4f-4ebb-8487-5c63cb739cdc}, !- Name
  {51e4af1c-e5d4-4be5-8373-7427dfecd2fc}; !- HVAC Component

OS:PortList,
  {d2302b27-bd14-41de-b3af-717513acd98f}, !- Handle
  {33f86673-fb64-4e8e-a7f4-fa5e72a45628}, !- Name
  {51e4af1c-e5d4-4be5-8373-7427dfecd2fc}; !- HVAC Component

OS:Sizing:Zone,
  {c1578b58-8b28-45f4-8cb2-0061211b1284}, !- Handle
  {51e4af1c-e5d4-4be5-8373-7427dfecd2fc}, !- Zone or ZoneList Name
=======
  {b6ba1ab5-2f89-47c7-931e-5d4cd06fe9d5}, !- Handle
  Node 1,                                 !- Name
  {aff13429-04f8-47f5-927c-22eeebddcd28}, !- Inlet Port
  ;                                       !- Outlet Port

OS:Connection,
  {aff13429-04f8-47f5-927c-22eeebddcd28}, !- Handle
  {84c7f0a3-a86d-4bd0-b2f3-4cec9bb24077}, !- Name
  {ce6f2f48-98ff-42bb-8fad-c9d55951677d}, !- Source Object
  11,                                     !- Outlet Port
  {b6ba1ab5-2f89-47c7-931e-5d4cd06fe9d5}, !- Target Object
  2;                                      !- Inlet Port

OS:PortList,
  {2af92429-41eb-4c87-b072-da03309de55a}, !- Handle
  {14f18f9a-954a-4fcc-888a-4eb02d6d9e83}, !- Name
  {ce6f2f48-98ff-42bb-8fad-c9d55951677d}; !- HVAC Component

OS:PortList,
  {70da1379-8297-49cb-93cb-2b05b6a6faee}, !- Handle
  {151a85f2-6952-4d07-883b-a650d7d5f634}, !- Name
  {ce6f2f48-98ff-42bb-8fad-c9d55951677d}; !- HVAC Component

OS:PortList,
  {e89fd125-f57e-4f1a-abb2-e82abbc867a9}, !- Handle
  {2daf4ea7-b8ce-4af5-9ded-f4772d6a3c41}, !- Name
  {ce6f2f48-98ff-42bb-8fad-c9d55951677d}; !- HVAC Component

OS:Sizing:Zone,
  {8341e8fd-e779-4f17-a819-fc58d6f8c994}, !- Handle
  {ce6f2f48-98ff-42bb-8fad-c9d55951677d}, !- Zone or ZoneList Name
>>>>>>> 425d8131
  SupplyAirTemperature,                   !- Zone Cooling Design Supply Air Temperature Input Method
  14,                                     !- Zone Cooling Design Supply Air Temperature {C}
  11.11,                                  !- Zone Cooling Design Supply Air Temperature Difference {deltaC}
  SupplyAirTemperature,                   !- Zone Heating Design Supply Air Temperature Input Method
  40,                                     !- Zone Heating Design Supply Air Temperature {C}
  11.11,                                  !- Zone Heating Design Supply Air Temperature Difference {deltaC}
  0.0085,                                 !- Zone Cooling Design Supply Air Humidity Ratio {kg-H2O/kg-air}
  0.008,                                  !- Zone Heating Design Supply Air Humidity Ratio {kg-H2O/kg-air}
  ,                                       !- Zone Heating Sizing Factor
  ,                                       !- Zone Cooling Sizing Factor
  DesignDay,                              !- Cooling Design Air Flow Method
  ,                                       !- Cooling Design Air Flow Rate {m3/s}
  ,                                       !- Cooling Minimum Air Flow per Zone Floor Area {m3/s-m2}
  ,                                       !- Cooling Minimum Air Flow {m3/s}
  ,                                       !- Cooling Minimum Air Flow Fraction
  DesignDay,                              !- Heating Design Air Flow Method
  ,                                       !- Heating Design Air Flow Rate {m3/s}
  ,                                       !- Heating Maximum Air Flow per Zone Floor Area {m3/s-m2}
  ,                                       !- Heating Maximum Air Flow {m3/s}
  ,                                       !- Heating Maximum Air Flow Fraction
  ,                                       !- Design Zone Air Distribution Effectiveness in Cooling Mode
  ,                                       !- Design Zone Air Distribution Effectiveness in Heating Mode
  No,                                     !- Account for Dedicated Outdoor Air System
  NeutralSupplyAir,                       !- Dedicated Outdoor Air System Control Strategy
  autosize,                               !- Dedicated Outdoor Air Low Setpoint Temperature for Design {C}
  autosize;                               !- Dedicated Outdoor Air High Setpoint Temperature for Design {C}

OS:ZoneHVAC:EquipmentList,
<<<<<<< HEAD
  {8acfb897-c555-4051-b62e-dc41dc44c615}, !- Handle
  Zone HVAC Equipment List 1,             !- Name
  {51e4af1c-e5d4-4be5-8373-7427dfecd2fc}; !- Thermal Zone

OS:Space,
  {a82cd892-c17a-4e64-a67a-65bfeed69fe9}, !- Handle
  living space,                           !- Name
  {3067cd95-a0e2-42d6-aaaa-55491dc2c181}, !- Space Type Name
=======
  {4736b312-4dc4-4230-a617-6fde85cc8aaa}, !- Handle
  Zone HVAC Equipment List 1,             !- Name
  {ce6f2f48-98ff-42bb-8fad-c9d55951677d}; !- Thermal Zone

OS:Space,
  {8893ab1b-46bd-4ee0-ab6a-455236b36604}, !- Handle
  living space,                           !- Name
  {5f34b85e-f044-450a-930c-1c307963e1b7}, !- Space Type Name
>>>>>>> 425d8131
  ,                                       !- Default Construction Set Name
  ,                                       !- Default Schedule Set Name
  -0,                                     !- Direction of Relative North {deg}
  0,                                      !- X Origin {m}
  0,                                      !- Y Origin {m}
  0,                                      !- Z Origin {m}
  ,                                       !- Building Story Name
<<<<<<< HEAD
  {51e4af1c-e5d4-4be5-8373-7427dfecd2fc}, !- Thermal Zone Name
  ,                                       !- Part of Total Floor Area
  ,                                       !- Design Specification Outdoor Air Object Name
  {040af6c5-2c1e-42ef-966b-273c7b7d9518}; !- Building Unit Name

OS:Surface,
  {f8ee3dde-e948-4354-bec3-cd48b769038f}, !- Handle
  Surface 1,                              !- Name
  Floor,                                  !- Surface Type
  ,                                       !- Construction Name
  {a82cd892-c17a-4e64-a67a-65bfeed69fe9}, !- Space Name
=======
  {ce6f2f48-98ff-42bb-8fad-c9d55951677d}, !- Thermal Zone Name
  ,                                       !- Part of Total Floor Area
  ,                                       !- Design Specification Outdoor Air Object Name
  {2d52756e-3a35-4a5b-8bd8-a30e80672243}; !- Building Unit Name

OS:Surface,
  {e3ffdba1-08f9-40e8-99e2-b389c185c489}, !- Handle
  Surface 1,                              !- Name
  Floor,                                  !- Surface Type
  ,                                       !- Construction Name
  {8893ab1b-46bd-4ee0-ab6a-455236b36604}, !- Space Name
>>>>>>> 425d8131
  Foundation,                             !- Outside Boundary Condition
  ,                                       !- Outside Boundary Condition Object
  NoSun,                                  !- Sun Exposure
  NoWind,                                 !- Wind Exposure
  ,                                       !- View Factor to Ground
  ,                                       !- Number of Vertices
  0, 0, 0,                                !- X,Y,Z Vertex 1 {m}
  0, 5.56486118425249, 0,                 !- X,Y,Z Vertex 2 {m}
  11.129722368505, 5.56486118425249, 0,   !- X,Y,Z Vertex 3 {m}
  11.129722368505, 0, 0;                  !- X,Y,Z Vertex 4 {m}

OS:Surface,
<<<<<<< HEAD
  {16ebb916-75c8-4490-9372-9d25334a455c}, !- Handle
  Surface 2,                              !- Name
  Wall,                                   !- Surface Type
  ,                                       !- Construction Name
  {a82cd892-c17a-4e64-a67a-65bfeed69fe9}, !- Space Name
=======
  {eb88923e-ab4a-4212-ac72-edc257b31d2e}, !- Handle
  Surface 2,                              !- Name
  Wall,                                   !- Surface Type
  ,                                       !- Construction Name
  {8893ab1b-46bd-4ee0-ab6a-455236b36604}, !- Space Name
>>>>>>> 425d8131
  Outdoors,                               !- Outside Boundary Condition
  ,                                       !- Outside Boundary Condition Object
  SunExposed,                             !- Sun Exposure
  WindExposed,                            !- Wind Exposure
  ,                                       !- View Factor to Ground
  ,                                       !- Number of Vertices
  0, 5.56486118425249, 2.4384,            !- X,Y,Z Vertex 1 {m}
  0, 5.56486118425249, 0,                 !- X,Y,Z Vertex 2 {m}
  0, 0, 0,                                !- X,Y,Z Vertex 3 {m}
  0, 0, 2.4384;                           !- X,Y,Z Vertex 4 {m}

OS:Surface,
<<<<<<< HEAD
  {2359a618-a1e4-49c7-b48a-37213bcf14e8}, !- Handle
  Surface 3,                              !- Name
  Wall,                                   !- Surface Type
  ,                                       !- Construction Name
  {a82cd892-c17a-4e64-a67a-65bfeed69fe9}, !- Space Name
=======
  {eed803a8-a93b-4f94-bfe5-6fce54c579ba}, !- Handle
  Surface 3,                              !- Name
  Wall,                                   !- Surface Type
  ,                                       !- Construction Name
  {8893ab1b-46bd-4ee0-ab6a-455236b36604}, !- Space Name
>>>>>>> 425d8131
  Outdoors,                               !- Outside Boundary Condition
  ,                                       !- Outside Boundary Condition Object
  SunExposed,                             !- Sun Exposure
  WindExposed,                            !- Wind Exposure
  ,                                       !- View Factor to Ground
  ,                                       !- Number of Vertices
  11.129722368505, 5.56486118425249, 2.4384, !- X,Y,Z Vertex 1 {m}
  11.129722368505, 5.56486118425249, 0,   !- X,Y,Z Vertex 2 {m}
  0, 5.56486118425249, 0,                 !- X,Y,Z Vertex 3 {m}
  0, 5.56486118425249, 2.4384;            !- X,Y,Z Vertex 4 {m}

OS:Surface,
<<<<<<< HEAD
  {aaccc7a8-d0b4-4230-bc64-57c851219cc8}, !- Handle
  Surface 4,                              !- Name
  Wall,                                   !- Surface Type
  ,                                       !- Construction Name
  {a82cd892-c17a-4e64-a67a-65bfeed69fe9}, !- Space Name
=======
  {d6022750-3006-4d2e-bebc-559e1608b304}, !- Handle
  Surface 4,                              !- Name
  Wall,                                   !- Surface Type
  ,                                       !- Construction Name
  {8893ab1b-46bd-4ee0-ab6a-455236b36604}, !- Space Name
>>>>>>> 425d8131
  Outdoors,                               !- Outside Boundary Condition
  ,                                       !- Outside Boundary Condition Object
  SunExposed,                             !- Sun Exposure
  WindExposed,                            !- Wind Exposure
  ,                                       !- View Factor to Ground
  ,                                       !- Number of Vertices
  11.129722368505, 0, 2.4384,             !- X,Y,Z Vertex 1 {m}
  11.129722368505, 0, 0,                  !- X,Y,Z Vertex 2 {m}
  11.129722368505, 5.56486118425249, 0,   !- X,Y,Z Vertex 3 {m}
  11.129722368505, 5.56486118425249, 2.4384; !- X,Y,Z Vertex 4 {m}

OS:Surface,
<<<<<<< HEAD
  {934d3d4a-8969-4933-bbb6-c8bd154eba4d}, !- Handle
  Surface 5,                              !- Name
  Wall,                                   !- Surface Type
  ,                                       !- Construction Name
  {a82cd892-c17a-4e64-a67a-65bfeed69fe9}, !- Space Name
=======
  {0a500a81-479a-4d49-b27a-e5fab1013a01}, !- Handle
  Surface 5,                              !- Name
  Wall,                                   !- Surface Type
  ,                                       !- Construction Name
  {8893ab1b-46bd-4ee0-ab6a-455236b36604}, !- Space Name
>>>>>>> 425d8131
  Outdoors,                               !- Outside Boundary Condition
  ,                                       !- Outside Boundary Condition Object
  SunExposed,                             !- Sun Exposure
  WindExposed,                            !- Wind Exposure
  ,                                       !- View Factor to Ground
  ,                                       !- Number of Vertices
  0, 0, 2.4384,                           !- X,Y,Z Vertex 1 {m}
  0, 0, 0,                                !- X,Y,Z Vertex 2 {m}
  11.129722368505, 0, 0,                  !- X,Y,Z Vertex 3 {m}
  11.129722368505, 0, 2.4384;             !- X,Y,Z Vertex 4 {m}

OS:Surface,
<<<<<<< HEAD
  {df6a905c-bbe4-4b1b-9921-cad6158c96fd}, !- Handle
  Surface 6,                              !- Name
  RoofCeiling,                            !- Surface Type
  ,                                       !- Construction Name
  {a82cd892-c17a-4e64-a67a-65bfeed69fe9}, !- Space Name
  Surface,                                !- Outside Boundary Condition
  {add97db5-9689-47a3-b79d-9d34b855e327}, !- Outside Boundary Condition Object
=======
  {7e4de6ef-8ac7-4dcd-b007-92debffd4360}, !- Handle
  Surface 6,                              !- Name
  RoofCeiling,                            !- Surface Type
  ,                                       !- Construction Name
  {8893ab1b-46bd-4ee0-ab6a-455236b36604}, !- Space Name
  Surface,                                !- Outside Boundary Condition
  {2d2e48e2-03a9-46de-9f52-92f77ffdaba8}, !- Outside Boundary Condition Object
>>>>>>> 425d8131
  NoSun,                                  !- Sun Exposure
  NoWind,                                 !- Wind Exposure
  ,                                       !- View Factor to Ground
  ,                                       !- Number of Vertices
  11.129722368505, 0, 2.4384,             !- X,Y,Z Vertex 1 {m}
  11.129722368505, 5.56486118425249, 2.4384, !- X,Y,Z Vertex 2 {m}
  0, 5.56486118425249, 2.4384,            !- X,Y,Z Vertex 3 {m}
  0, 0, 2.4384;                           !- X,Y,Z Vertex 4 {m}

OS:SpaceType,
<<<<<<< HEAD
  {3067cd95-a0e2-42d6-aaaa-55491dc2c181}, !- Handle
=======
  {5f34b85e-f044-450a-930c-1c307963e1b7}, !- Handle
>>>>>>> 425d8131
  Space Type 1,                           !- Name
  ,                                       !- Default Construction Set Name
  ,                                       !- Default Schedule Set Name
  ,                                       !- Group Rendering Name
  ,                                       !- Design Specification Outdoor Air Object Name
  ,                                       !- Standards Template
  ,                                       !- Standards Building Type
  living;                                 !- Standards Space Type

OS:Space,
<<<<<<< HEAD
  {505a9c2e-c233-4163-84fe-746f6e8e3706}, !- Handle
  living space|story 2,                   !- Name
  {3067cd95-a0e2-42d6-aaaa-55491dc2c181}, !- Space Type Name
=======
  {8fc1359d-1373-4743-a3ac-a2f1e0196474}, !- Handle
  living space|story 2,                   !- Name
  {5f34b85e-f044-450a-930c-1c307963e1b7}, !- Space Type Name
>>>>>>> 425d8131
  ,                                       !- Default Construction Set Name
  ,                                       !- Default Schedule Set Name
  -0,                                     !- Direction of Relative North {deg}
  0,                                      !- X Origin {m}
  0,                                      !- Y Origin {m}
  2.4384,                                 !- Z Origin {m}
  ,                                       !- Building Story Name
<<<<<<< HEAD
  {51e4af1c-e5d4-4be5-8373-7427dfecd2fc}, !- Thermal Zone Name
  ,                                       !- Part of Total Floor Area
  ,                                       !- Design Specification Outdoor Air Object Name
  {040af6c5-2c1e-42ef-966b-273c7b7d9518}; !- Building Unit Name

OS:Surface,
  {add97db5-9689-47a3-b79d-9d34b855e327}, !- Handle
  Surface 7,                              !- Name
  Floor,                                  !- Surface Type
  ,                                       !- Construction Name
  {505a9c2e-c233-4163-84fe-746f6e8e3706}, !- Space Name
  Surface,                                !- Outside Boundary Condition
  {df6a905c-bbe4-4b1b-9921-cad6158c96fd}, !- Outside Boundary Condition Object
=======
  {ce6f2f48-98ff-42bb-8fad-c9d55951677d}, !- Thermal Zone Name
  ,                                       !- Part of Total Floor Area
  ,                                       !- Design Specification Outdoor Air Object Name
  {2d52756e-3a35-4a5b-8bd8-a30e80672243}; !- Building Unit Name

OS:Surface,
  {2d2e48e2-03a9-46de-9f52-92f77ffdaba8}, !- Handle
  Surface 7,                              !- Name
  Floor,                                  !- Surface Type
  ,                                       !- Construction Name
  {8fc1359d-1373-4743-a3ac-a2f1e0196474}, !- Space Name
  Surface,                                !- Outside Boundary Condition
  {7e4de6ef-8ac7-4dcd-b007-92debffd4360}, !- Outside Boundary Condition Object
>>>>>>> 425d8131
  NoSun,                                  !- Sun Exposure
  NoWind,                                 !- Wind Exposure
  ,                                       !- View Factor to Ground
  ,                                       !- Number of Vertices
  0, 0, 0,                                !- X,Y,Z Vertex 1 {m}
  0, 5.56486118425249, 0,                 !- X,Y,Z Vertex 2 {m}
  11.129722368505, 5.56486118425249, 0,   !- X,Y,Z Vertex 3 {m}
  11.129722368505, 0, 0;                  !- X,Y,Z Vertex 4 {m}

OS:Surface,
<<<<<<< HEAD
  {ee9c5a78-182b-436c-986c-2274b9b70b19}, !- Handle
  Surface 8,                              !- Name
  Wall,                                   !- Surface Type
  ,                                       !- Construction Name
  {505a9c2e-c233-4163-84fe-746f6e8e3706}, !- Space Name
=======
  {ac8dca08-bd54-4b1c-8d2e-ecda3549e9bf}, !- Handle
  Surface 8,                              !- Name
  Wall,                                   !- Surface Type
  ,                                       !- Construction Name
  {8fc1359d-1373-4743-a3ac-a2f1e0196474}, !- Space Name
>>>>>>> 425d8131
  Outdoors,                               !- Outside Boundary Condition
  ,                                       !- Outside Boundary Condition Object
  SunExposed,                             !- Sun Exposure
  WindExposed,                            !- Wind Exposure
  ,                                       !- View Factor to Ground
  ,                                       !- Number of Vertices
  0, 5.56486118425249, 2.4384,            !- X,Y,Z Vertex 1 {m}
  0, 5.56486118425249, 0,                 !- X,Y,Z Vertex 2 {m}
  0, 0, 0,                                !- X,Y,Z Vertex 3 {m}
  0, 0, 2.4384;                           !- X,Y,Z Vertex 4 {m}

OS:Surface,
<<<<<<< HEAD
  {38177640-b1cf-45bb-b1e0-8f51ad04c9e0}, !- Handle
  Surface 9,                              !- Name
  Wall,                                   !- Surface Type
  ,                                       !- Construction Name
  {505a9c2e-c233-4163-84fe-746f6e8e3706}, !- Space Name
=======
  {4ed816fa-918b-47ba-b898-f97491b22a66}, !- Handle
  Surface 9,                              !- Name
  Wall,                                   !- Surface Type
  ,                                       !- Construction Name
  {8fc1359d-1373-4743-a3ac-a2f1e0196474}, !- Space Name
>>>>>>> 425d8131
  Outdoors,                               !- Outside Boundary Condition
  ,                                       !- Outside Boundary Condition Object
  SunExposed,                             !- Sun Exposure
  WindExposed,                            !- Wind Exposure
  ,                                       !- View Factor to Ground
  ,                                       !- Number of Vertices
  11.129722368505, 5.56486118425249, 2.4384, !- X,Y,Z Vertex 1 {m}
  11.129722368505, 5.56486118425249, 0,   !- X,Y,Z Vertex 2 {m}
  0, 5.56486118425249, 0,                 !- X,Y,Z Vertex 3 {m}
  0, 5.56486118425249, 2.4384;            !- X,Y,Z Vertex 4 {m}

OS:Surface,
<<<<<<< HEAD
  {17b20329-fbbb-4cb2-955c-280e60ed71e0}, !- Handle
  Surface 10,                             !- Name
  Wall,                                   !- Surface Type
  ,                                       !- Construction Name
  {505a9c2e-c233-4163-84fe-746f6e8e3706}, !- Space Name
=======
  {7bc7042a-1184-47ee-979a-a78908e1b3ad}, !- Handle
  Surface 10,                             !- Name
  Wall,                                   !- Surface Type
  ,                                       !- Construction Name
  {8fc1359d-1373-4743-a3ac-a2f1e0196474}, !- Space Name
>>>>>>> 425d8131
  Outdoors,                               !- Outside Boundary Condition
  ,                                       !- Outside Boundary Condition Object
  SunExposed,                             !- Sun Exposure
  WindExposed,                            !- Wind Exposure
  ,                                       !- View Factor to Ground
  ,                                       !- Number of Vertices
  11.129722368505, 0, 2.4384,             !- X,Y,Z Vertex 1 {m}
  11.129722368505, 0, 0,                  !- X,Y,Z Vertex 2 {m}
  11.129722368505, 5.56486118425249, 0,   !- X,Y,Z Vertex 3 {m}
  11.129722368505, 5.56486118425249, 2.4384; !- X,Y,Z Vertex 4 {m}

OS:Surface,
<<<<<<< HEAD
  {498bbc1f-49e8-4086-b51e-c28aeaa6d811}, !- Handle
  Surface 11,                             !- Name
  Wall,                                   !- Surface Type
  ,                                       !- Construction Name
  {505a9c2e-c233-4163-84fe-746f6e8e3706}, !- Space Name
=======
  {22e6ee53-ed91-4d39-8cbc-4db4d6292c0b}, !- Handle
  Surface 11,                             !- Name
  Wall,                                   !- Surface Type
  ,                                       !- Construction Name
  {8fc1359d-1373-4743-a3ac-a2f1e0196474}, !- Space Name
>>>>>>> 425d8131
  Outdoors,                               !- Outside Boundary Condition
  ,                                       !- Outside Boundary Condition Object
  SunExposed,                             !- Sun Exposure
  WindExposed,                            !- Wind Exposure
  ,                                       !- View Factor to Ground
  ,                                       !- Number of Vertices
  0, 0, 2.4384,                           !- X,Y,Z Vertex 1 {m}
  0, 0, 0,                                !- X,Y,Z Vertex 2 {m}
  11.129722368505, 0, 0,                  !- X,Y,Z Vertex 3 {m}
  11.129722368505, 0, 2.4384;             !- X,Y,Z Vertex 4 {m}

OS:Surface,
<<<<<<< HEAD
  {8cea1fb5-ea8e-4bed-83a8-9d678306a0f8}, !- Handle
  Surface 12,                             !- Name
  RoofCeiling,                            !- Surface Type
  ,                                       !- Construction Name
  {505a9c2e-c233-4163-84fe-746f6e8e3706}, !- Space Name
=======
  {d2253ff7-8f83-4adf-b097-18c04685ef6e}, !- Handle
  Surface 12,                             !- Name
  RoofCeiling,                            !- Surface Type
  ,                                       !- Construction Name
  {8fc1359d-1373-4743-a3ac-a2f1e0196474}, !- Space Name
>>>>>>> 425d8131
  Outdoors,                               !- Outside Boundary Condition
  ,                                       !- Outside Boundary Condition Object
  SunExposed,                             !- Sun Exposure
  WindExposed,                            !- Wind Exposure
  ,                                       !- View Factor to Ground
  ,                                       !- Number of Vertices
  11.129722368505, 0, 2.4384,             !- X,Y,Z Vertex 1 {m}
  11.129722368505, 5.56486118425249, 2.4384, !- X,Y,Z Vertex 2 {m}
  0, 5.56486118425249, 2.4384,            !- X,Y,Z Vertex 3 {m}
  0, 0, 2.4384;                           !- X,Y,Z Vertex 4 {m}

OS:BuildingUnit,
<<<<<<< HEAD
  {040af6c5-2c1e-42ef-966b-273c7b7d9518}, !- Handle
=======
  {2d52756e-3a35-4a5b-8bd8-a30e80672243}, !- Handle
>>>>>>> 425d8131
  unit 1,                                 !- Name
  ,                                       !- Rendering Color
  Residential;                            !- Building Unit Type

OS:Building,
<<<<<<< HEAD
  {9160c8c5-3eec-4583-a165-4c790d6be323}, !- Handle
=======
  {a831d550-4715-4a70-873a-8ca19ded74db}, !- Handle
>>>>>>> 425d8131
  Building 1,                             !- Name
  ,                                       !- Building Sector Type
  0,                                      !- North Axis {deg}
  ,                                       !- Nominal Floor to Floor Height {m}
  ,                                       !- Space Type Name
  ,                                       !- Default Construction Set Name
  ,                                       !- Default Schedule Set Name
  3,                                      !- Standards Number of Stories
  3,                                      !- Standards Number of Above Ground Stories
  ,                                       !- Standards Template
  singlefamilydetached,                   !- Standards Building Type
  1;                                      !- Standards Number of Living Units

OS:AdditionalProperties,
<<<<<<< HEAD
  {e17d2d28-1164-41bb-91f0-969275fc631b}, !- Handle
  {9160c8c5-3eec-4583-a165-4c790d6be323}, !- Object Name
=======
  {19acbd0b-1b9d-4288-a603-ec6e41a2aa8f}, !- Handle
  {a831d550-4715-4a70-873a-8ca19ded74db}, !- Object Name
>>>>>>> 425d8131
  Total Units Represented,                !- Feature Name 1
  Integer,                                !- Feature Data Type 1
  1,                                      !- Feature Value 1
  Total Units Modeled,                    !- Feature Name 2
  Integer,                                !- Feature Data Type 2
  1;                                      !- Feature Value 2

OS:AdditionalProperties,
<<<<<<< HEAD
  {c5bd5b6e-7c2d-488c-aec9-1a8cd491b975}, !- Handle
  {040af6c5-2c1e-42ef-966b-273c7b7d9518}, !- Object Name
=======
  {b1568b4b-b68f-4f3a-9452-ca9eaebdfef8}, !- Handle
  {2d52756e-3a35-4a5b-8bd8-a30e80672243}, !- Object Name
>>>>>>> 425d8131
  NumberOfBedrooms,                       !- Feature Name 1
  Integer,                                !- Feature Data Type 1
  3,                                      !- Feature Value 1
  NumberOfBathrooms,                      !- Feature Name 2
  Double,                                 !- Feature Data Type 2
  2;                                      !- Feature Value 2

OS:External:File,
  {461b97e8-24ce-4a96-97ad-d76400c0d3fb}, !- Handle
  TMY_10-60min.csv,                       !- Name
  TMY_10-60min.csv;                       !- File Name

OS:Schedule:Day,
<<<<<<< HEAD
  {37e62a8c-e6bb-479a-b6f0-b6a158a5fad1}, !- Handle
=======
  {cde9beb7-e0e2-47e6-a813-8098a6b16af3}, !- Handle
>>>>>>> 425d8131
  Schedule Day 1,                         !- Name
  ,                                       !- Schedule Type Limits Name
  ,                                       !- Interpolate to Timestep
  24,                                     !- Hour 1
  0,                                      !- Minute 1
  0;                                      !- Value Until Time 1

OS:Schedule:Day,
<<<<<<< HEAD
  {7dcb2a1f-9a00-4699-99c7-9509a9e700c5}, !- Handle
=======
  {654dc23c-207d-49ba-9bb7-58e4a03e219f}, !- Handle
>>>>>>> 425d8131
  Schedule Day 2,                         !- Name
  ,                                       !- Schedule Type Limits Name
  ,                                       !- Interpolate to Timestep
  24,                                     !- Hour 1
  0,                                      !- Minute 1
  1;                                      !- Value Until Time 1

OS:Schedule:File,
  {295025de-c8bd-43cd-8639-f566d12787e3}, !- Handle
  res occupants schedule,                 !- Name
  {bc878f52-d91b-4d5c-8d47-a46c3d03b6eb}, !- Schedule Type Limits Name
  {461b97e8-24ce-4a96-97ad-d76400c0d3fb}, !- External File Name
  1,                                      !- Column Number
  1,                                      !- Rows to Skip at Top
  8760,                                   !- Number of Hours of Data
  ,                                       !- Column Separator
  ,                                       !- Interpolate to Timestep
  60;                                     !- Minutes per Item

OS:Schedule:Ruleset,
  {5e5735b2-82fb-4eb7-9325-de99e28932d3}, !- Handle
  Schedule Ruleset 1,                     !- Name
  {ca4b8b36-69d2-49b4-b607-2cfff8899ddd}, !- Schedule Type Limits Name
  {c30a66be-baf7-4bba-83a0-e08dc51fb518}; !- Default Day Schedule Name

OS:Schedule:Day,
  {c30a66be-baf7-4bba-83a0-e08dc51fb518}, !- Handle
  Schedule Day 3,                         !- Name
  {ca4b8b36-69d2-49b4-b607-2cfff8899ddd}, !- Schedule Type Limits Name
  ,                                       !- Interpolate to Timestep
  24,                                     !- Hour 1
  0,                                      !- Minute 1
  112.539290946133;                       !- Value Until Time 1

OS:People:Definition,
  {68088be4-0cfa-40f1-9db2-3fbcab5dfa76}, !- Handle
  res occupants|living space,             !- Name
  People,                                 !- Number of People Calculation Method
  1.32,                                   !- Number of People {people}
  ,                                       !- People per Space Floor Area {person/m2}
  ,                                       !- Space Floor Area per Person {m2/person}
  0.319734,                               !- Fraction Radiant
  0.573,                                  !- Sensible Heat Fraction
  0,                                      !- Carbon Dioxide Generation Rate {m3/s-W}
  No,                                     !- Enable ASHRAE 55 Comfort Warnings
  ZoneAveraged;                           !- Mean Radiant Temperature Calculation Type

OS:People,
  {eab9e5cf-4b5b-4fd6-b347-9f9051b0235e}, !- Handle
  res occupants|living space,             !- Name
  {68088be4-0cfa-40f1-9db2-3fbcab5dfa76}, !- People Definition Name
  {a82cd892-c17a-4e64-a67a-65bfeed69fe9}, !- Space or SpaceType Name
  {295025de-c8bd-43cd-8639-f566d12787e3}, !- Number of People Schedule Name
  {5e5735b2-82fb-4eb7-9325-de99e28932d3}, !- Activity Level Schedule Name
  ,                                       !- Surface Name/Angle Factor List Name
  ,                                       !- Work Efficiency Schedule Name
  ,                                       !- Clothing Insulation Schedule Name
  ,                                       !- Air Velocity Schedule Name
  1;                                      !- Multiplier

OS:ScheduleTypeLimits,
  {ca4b8b36-69d2-49b4-b607-2cfff8899ddd}, !- Handle
  ActivityLevel,                          !- Name
  0,                                      !- Lower Limit Value
  ,                                       !- Upper Limit Value
  Continuous,                             !- Numeric Type
  ActivityLevel;                          !- Unit Type

OS:ScheduleTypeLimits,
  {bc878f52-d91b-4d5c-8d47-a46c3d03b6eb}, !- Handle
  Fractional,                             !- Name
  0,                                      !- Lower Limit Value
  1,                                      !- Upper Limit Value
  Continuous;                             !- Numeric Type

OS:People:Definition,
  {709e5dcf-4373-4e60-b3b3-764a05ee448e}, !- Handle
  res occupants|living space|story 2,     !- Name
  People,                                 !- Number of People Calculation Method
  1.32,                                   !- Number of People {people}
  ,                                       !- People per Space Floor Area {person/m2}
  ,                                       !- Space Floor Area per Person {m2/person}
  0.319734,                               !- Fraction Radiant
  0.573,                                  !- Sensible Heat Fraction
  0,                                      !- Carbon Dioxide Generation Rate {m3/s-W}
  No,                                     !- Enable ASHRAE 55 Comfort Warnings
  ZoneAveraged;                           !- Mean Radiant Temperature Calculation Type

OS:People,
  {783a1579-5b0b-4006-98c2-e3576009e532}, !- Handle
  res occupants|living space|story 2,     !- Name
  {709e5dcf-4373-4e60-b3b3-764a05ee448e}, !- People Definition Name
  {505a9c2e-c233-4163-84fe-746f6e8e3706}, !- Space or SpaceType Name
  {295025de-c8bd-43cd-8639-f566d12787e3}, !- Number of People Schedule Name
  {5e5735b2-82fb-4eb7-9325-de99e28932d3}, !- Activity Level Schedule Name
  ,                                       !- Surface Name/Angle Factor List Name
  ,                                       !- Work Efficiency Schedule Name
  ,                                       !- Clothing Insulation Schedule Name
  ,                                       !- Air Velocity Schedule Name
  1;                                      !- Multiplier

OS:ShadingSurfaceGroup,
<<<<<<< HEAD
  {dd640220-36ff-4217-a1ff-e35b58dfa863}, !- Handle
=======
  {bb74e438-3350-4120-af7f-4edd9f13c3c6}, !- Handle
>>>>>>> 425d8131
  res eaves,                              !- Name
  Building;                               !- Shading Surface Type

OS:ShadingSurface,
<<<<<<< HEAD
  {ef8be6cb-7f8c-4468-b825-6a34622ff0e7}, !- Handle
  Surface 12 - res eaves,                 !- Name
  ,                                       !- Construction Name
  {dd640220-36ff-4217-a1ff-e35b58dfa863}, !- Shading Surface Group Name
=======
  {9e8182d0-d4d6-4cbe-9cff-2e2ca8d0a73e}, !- Handle
  Surface 12 - res eaves,                 !- Name
  ,                                       !- Construction Name
  {bb74e438-3350-4120-af7f-4edd9f13c3c6}, !- Shading Surface Group Name
>>>>>>> 425d8131
  ,                                       !- Transmittance Schedule Name
  ,                                       !- Number of Vertices
  0, -0.6096, 4.8768,                     !- X,Y,Z Vertex 1 {m}
  11.129722368505, -0.6096, 4.8768,       !- X,Y,Z Vertex 2 {m}
  11.129722368505, 0, 4.8768,             !- X,Y,Z Vertex 3 {m}
  0, 0, 4.8768;                           !- X,Y,Z Vertex 4 {m}

OS:ShadingSurface,
<<<<<<< HEAD
  {12020280-0537-47e0-aaa3-1efa40fa7d1a}, !- Handle
  Surface 12 - res eaves 1,               !- Name
  ,                                       !- Construction Name
  {dd640220-36ff-4217-a1ff-e35b58dfa863}, !- Shading Surface Group Name
=======
  {bc8c943a-c1ff-435b-a249-9a90a0b22858}, !- Handle
  Surface 12 - res eaves 1,               !- Name
  ,                                       !- Construction Name
  {bb74e438-3350-4120-af7f-4edd9f13c3c6}, !- Shading Surface Group Name
>>>>>>> 425d8131
  ,                                       !- Transmittance Schedule Name
  ,                                       !- Number of Vertices
  11.739322368505, 0, 4.8768,             !- X,Y,Z Vertex 1 {m}
  11.739322368505, 5.56486118425249, 4.8768, !- X,Y,Z Vertex 2 {m}
  11.129722368505, 5.56486118425249, 4.8768, !- X,Y,Z Vertex 3 {m}
  11.129722368505, 0, 4.8768;             !- X,Y,Z Vertex 4 {m}

OS:ShadingSurface,
<<<<<<< HEAD
  {fa969632-4fe1-46c5-8587-7ec52ca55221}, !- Handle
  Surface 12 - res eaves 2,               !- Name
  ,                                       !- Construction Name
  {dd640220-36ff-4217-a1ff-e35b58dfa863}, !- Shading Surface Group Name
=======
  {468b7f58-32cb-4d8a-9423-c000230ecbf3}, !- Handle
  Surface 12 - res eaves 2,               !- Name
  ,                                       !- Construction Name
  {bb74e438-3350-4120-af7f-4edd9f13c3c6}, !- Shading Surface Group Name
>>>>>>> 425d8131
  ,                                       !- Transmittance Schedule Name
  ,                                       !- Number of Vertices
  11.129722368505, 6.17446118425249, 4.8768, !- X,Y,Z Vertex 1 {m}
  0, 6.17446118425249, 4.8768,            !- X,Y,Z Vertex 2 {m}
  0, 5.56486118425249, 4.8768,            !- X,Y,Z Vertex 3 {m}
  11.129722368505, 5.56486118425249, 4.8768; !- X,Y,Z Vertex 4 {m}

OS:ShadingSurface,
<<<<<<< HEAD
  {de5adf3f-3029-4936-937e-e465382666fe}, !- Handle
  Surface 12 - res eaves 3,               !- Name
  ,                                       !- Construction Name
  {dd640220-36ff-4217-a1ff-e35b58dfa863}, !- Shading Surface Group Name
=======
  {3413074d-41f2-487f-b685-59811f6280c6}, !- Handle
  Surface 12 - res eaves 3,               !- Name
  ,                                       !- Construction Name
  {bb74e438-3350-4120-af7f-4edd9f13c3c6}, !- Shading Surface Group Name
>>>>>>> 425d8131
  ,                                       !- Transmittance Schedule Name
  ,                                       !- Number of Vertices
  -0.6096, 5.56486118425249, 4.8768,      !- X,Y,Z Vertex 1 {m}
  -0.6096, 0, 4.8768,                     !- X,Y,Z Vertex 2 {m}
  0, 0, 4.8768,                           !- X,Y,Z Vertex 3 {m}
  0, 5.56486118425249, 4.8768;            !- X,Y,Z Vertex 4 {m}
<|MERGE_RESOLUTION|>--- conflicted
+++ resolved
@@ -1,73 +1,41 @@
 !- NOTE: Auto-generated from /test/osw_files/SFD_2000sqft_2story_SL_FA_FlatRoof.osw
 
 OS:Version,
-<<<<<<< HEAD
-  {1fa286c9-6b7d-45a0-9cb0-5ea31bc9c052}, !- Handle
+  {fa9d5211-9035-43f7-a608-7badd65154d6}, !- Handle
   2.9.1;                                  !- Version Identifier
 
 OS:SimulationControl,
-  {54d89739-1679-478c-b763-7e90c9e43c50}, !- Handle
-=======
-  {dfe71705-d5b5-4f8a-9101-88d7735c659c}, !- Handle
-  2.9.1;                                  !- Version Identifier
-
-OS:SimulationControl,
-  {d3eea452-80c2-48e6-aef2-cf5cd425d628}, !- Handle
->>>>>>> 425d8131
+  {e20f8a32-d561-45c9-b512-23b50f15cce8}, !- Handle
   ,                                       !- Do Zone Sizing Calculation
   ,                                       !- Do System Sizing Calculation
   ,                                       !- Do Plant Sizing Calculation
   No;                                     !- Run Simulation for Sizing Periods
 
 OS:Timestep,
-<<<<<<< HEAD
-  {cf609257-8945-4fc8-80ea-4b6d42b67ecb}, !- Handle
+  {2e38dd61-24c1-4162-be22-c1f5a629f592}, !- Handle
   6;                                      !- Number of Timesteps per Hour
 
 OS:ShadowCalculation,
-  {c450cf0a-f8b6-40f1-abc1-8f9fbccebd6d}, !- Handle
-=======
-  {150262bf-f89b-4cf8-b1eb-4cd7ea73d765}, !- Handle
-  6;                                      !- Number of Timesteps per Hour
-
-OS:ShadowCalculation,
-  {6c7c046b-a159-4508-b2e3-4a3a58672960}, !- Handle
->>>>>>> 425d8131
+  {819f7a1d-192c-406e-896b-2ce269f36511}, !- Handle
   20,                                     !- Calculation Frequency
   200;                                    !- Maximum Figures in Shadow Overlap Calculations
 
 OS:SurfaceConvectionAlgorithm:Outside,
-<<<<<<< HEAD
-  {33f4d855-43f2-4699-bce9-0b76741fea6d}, !- Handle
+  {58728fab-4fbc-4761-9f44-794e78f4a57f}, !- Handle
   DOE-2;                                  !- Algorithm
 
 OS:SurfaceConvectionAlgorithm:Inside,
-  {6a0c3639-6300-4170-8a9e-d4b0a81d3f7d}, !- Handle
+  {3acce96e-101f-4a48-b618-69f7aee1ed3f}, !- Handle
   TARP;                                   !- Algorithm
 
 OS:ZoneCapacitanceMultiplier:ResearchSpecial,
-  {cf75f0a7-bbd9-42b6-836c-585cbec0644b}, !- Handle
-=======
-  {e6613a6c-e5cb-42e6-8cf2-7df241a7fc6f}, !- Handle
-  DOE-2;                                  !- Algorithm
-
-OS:SurfaceConvectionAlgorithm:Inside,
-  {f778b9f8-d44c-4816-a2ab-031d0037f4b5}, !- Handle
-  TARP;                                   !- Algorithm
-
-OS:ZoneCapacitanceMultiplier:ResearchSpecial,
-  {75d923a7-aace-4242-8a6d-383f99d73755}, !- Handle
->>>>>>> 425d8131
+  {32d3d9af-795e-4ffc-bb04-f50c97b900e2}, !- Handle
   ,                                       !- Temperature Capacity Multiplier
   15,                                     !- Humidity Capacity Multiplier
   ;                                       !- Carbon Dioxide Capacity Multiplier
 
 OS:RunPeriod,
-<<<<<<< HEAD
-  {695ad2f2-8882-4727-b84c-5f8a496b2983}, !- Handle
-=======
-  {e1671cc3-1428-40ad-9710-61d3abec76c9}, !- Handle
->>>>>>> 425d8131
+  {39111f1e-3726-4f26-8f6f-6233c0a1348e}, !- Handle
   Run Period 1,                           !- Name
   1,                                      !- Begin Month
   1,                                      !- Begin Day of Month
@@ -81,17 +49,13 @@
   ;                                       !- Number of Times Runperiod to be Repeated
 
 OS:YearDescription,
-<<<<<<< HEAD
-  {bdd6e855-f1b4-4a0e-8266-184c80c89edd}, !- Handle
-=======
-  {f0db0c36-e5e9-403d-a132-1cb1258123f6}, !- Handle
->>>>>>> 425d8131
+  {222f59e4-a808-4294-acd8-8c10736a176f}, !- Handle
   2007,                                   !- Calendar Year
   ,                                       !- Day of Week for Start Day
   ;                                       !- Is Leap Year
 
 OS:WeatherFile,
-  {5d759bcf-5f85-4e7b-94d9-29e00632cb91}, !- Handle
+  {e75beebc-fa9d-4a9e-a560-60f2143864a1}, !- Handle
   Denver Intl Ap,                         !- City
   CO,                                     !- State Province Region
   USA,                                    !- Country
@@ -105,8 +69,8 @@
   E23378AA;                               !- Checksum
 
 OS:AdditionalProperties,
-  {7a4649c4-96c8-45cd-bd27-f116e07a35b1}, !- Handle
-  {5d759bcf-5f85-4e7b-94d9-29e00632cb91}, !- Object Name
+  {948809e6-fc4a-4697-9c19-846a797e4c06}, !- Handle
+  {e75beebc-fa9d-4a9e-a560-60f2143864a1}, !- Object Name
   EPWHeaderCity,                          !- Feature Name 1
   String,                                 !- Feature Data Type 1
   Denver Intl Ap,                         !- Feature Value 1
@@ -214,7 +178,7 @@
   84;                                     !- Feature Value 35
 
 OS:Site,
-  {4511121e-97e8-4062-b6b7-21202c1fd783}, !- Handle
+  {245a2286-c69c-4b00-b808-29781302c380}, !- Handle
   Denver Intl Ap_CO_USA,                  !- Name
   39.83,                                  !- Latitude {deg}
   -104.65,                                !- Longitude {deg}
@@ -223,7 +187,7 @@
   ;                                       !- Terrain
 
 OS:ClimateZones,
-  {fe6c3d90-6575-4ad3-b593-35d17a700067}, !- Handle
+  {1fd24974-d380-44da-b36b-b2dc3bb1a805}, !- Handle
   ,                                       !- Active Institution
   ,                                       !- Active Year
   ,                                       !- Climate Zone Institution Name 1
@@ -236,19 +200,19 @@
   Cold;                                   !- Climate Zone Value 2
 
 OS:Site:WaterMainsTemperature,
-  {a9a88661-77c0-41b2-871b-69bcc9390252}, !- Handle
+  {34b0381e-e6c9-4487-b400-79af2236761c}, !- Handle
   Correlation,                            !- Calculation Method
   ,                                       !- Temperature Schedule Name
   10.8753424657535,                       !- Annual Average Outdoor Air Temperature {C}
   23.1524007936508;                       !- Maximum Difference In Monthly Average Outdoor Air Temperatures {deltaC}
 
 OS:RunPeriodControl:DaylightSavingTime,
-  {4c2c9c3e-a62b-4515-b3a8-fee04884a968}, !- Handle
+  {09011e31-5716-4c1e-afe7-4b5a8b8df101}, !- Handle
   4/7,                                    !- Start Date
   10/26;                                  !- End Date
 
 OS:Site:GroundTemperature:Deep,
-  {9d5c1804-106f-470d-9639-01fd0cdf6e6f}, !- Handle
+  {e319392d-962a-475f-a134-b284201c947a}, !- Handle
   10.8753424657535,                       !- January Deep Ground Temperature {C}
   10.8753424657535,                       !- February Deep Ground Temperature {C}
   10.8753424657535,                       !- March Deep Ground Temperature {C}
@@ -263,11 +227,7 @@
   10.8753424657535;                       !- December Deep Ground Temperature {C}
 
 OS:ThermalZone,
-<<<<<<< HEAD
-  {51e4af1c-e5d4-4be5-8373-7427dfecd2fc}, !- Handle
-=======
-  {ce6f2f48-98ff-42bb-8fad-c9d55951677d}, !- Handle
->>>>>>> 425d8131
+  {6df1a3c0-fdb4-4e24-8be0-a7422d17e1f2}, !- Handle
   living zone,                            !- Name
   ,                                       !- Multiplier
   ,                                       !- Ceiling Height {m}
@@ -276,17 +236,10 @@
   ,                                       !- Zone Inside Convection Algorithm
   ,                                       !- Zone Outside Convection Algorithm
   ,                                       !- Zone Conditioning Equipment List Name
-<<<<<<< HEAD
-  {faf4e235-9023-4589-8db8-56717894e245}, !- Zone Air Inlet Port List
-  {0c543f7c-3e68-4ae2-b504-5be99c0f37e4}, !- Zone Air Exhaust Port List
-  {361a9f2e-9dc0-4ed3-884a-4957b3d87ef7}, !- Zone Air Node Name
-  {d2302b27-bd14-41de-b3af-717513acd98f}, !- Zone Return Air Port List
-=======
-  {2af92429-41eb-4c87-b072-da03309de55a}, !- Zone Air Inlet Port List
-  {70da1379-8297-49cb-93cb-2b05b6a6faee}, !- Zone Air Exhaust Port List
-  {aff13429-04f8-47f5-927c-22eeebddcd28}, !- Zone Air Node Name
-  {e89fd125-f57e-4f1a-abb2-e82abbc867a9}, !- Zone Return Air Port List
->>>>>>> 425d8131
+  {40b4b656-a51e-44e9-912a-a54b24a525cb}, !- Zone Air Inlet Port List
+  {868573a7-c829-46a7-9a4a-455214a689e9}, !- Zone Air Exhaust Port List
+  {c2fa5d4f-8c43-4ca5-980e-109466abf1bd}, !- Zone Air Node Name
+  {3770abfc-b253-4514-9775-b9915bd818f7}, !- Zone Return Air Port List
   ,                                       !- Primary Daylighting Control Name
   ,                                       !- Fraction of Zone Controlled by Primary Daylighting Control
   ,                                       !- Secondary Daylighting Control Name
@@ -297,71 +250,37 @@
   No;                                     !- Use Ideal Air Loads
 
 OS:Node,
-<<<<<<< HEAD
-  {1cbb90fa-e424-4cc2-973d-189ed9d46ab3}, !- Handle
+  {afb635f5-18e4-427a-88a0-470c44001a2b}, !- Handle
   Node 1,                                 !- Name
-  {361a9f2e-9dc0-4ed3-884a-4957b3d87ef7}, !- Inlet Port
+  {c2fa5d4f-8c43-4ca5-980e-109466abf1bd}, !- Inlet Port
   ;                                       !- Outlet Port
 
 OS:Connection,
-  {361a9f2e-9dc0-4ed3-884a-4957b3d87ef7}, !- Handle
-  {4598d0de-5210-45c3-bad9-9e032de6a12b}, !- Name
-  {51e4af1c-e5d4-4be5-8373-7427dfecd2fc}, !- Source Object
+  {c2fa5d4f-8c43-4ca5-980e-109466abf1bd}, !- Handle
+  {fc5f1b2d-7956-46e6-83e6-45e9200e7a14}, !- Name
+  {6df1a3c0-fdb4-4e24-8be0-a7422d17e1f2}, !- Source Object
   11,                                     !- Outlet Port
-  {1cbb90fa-e424-4cc2-973d-189ed9d46ab3}, !- Target Object
+  {afb635f5-18e4-427a-88a0-470c44001a2b}, !- Target Object
   2;                                      !- Inlet Port
 
 OS:PortList,
-  {faf4e235-9023-4589-8db8-56717894e245}, !- Handle
-  {d6ed02c3-51ef-43c6-b1e2-34cf65dbd233}, !- Name
-  {51e4af1c-e5d4-4be5-8373-7427dfecd2fc}; !- HVAC Component
+  {40b4b656-a51e-44e9-912a-a54b24a525cb}, !- Handle
+  {c87bb1be-ec90-48e6-9c5b-6f030a8910d4}, !- Name
+  {6df1a3c0-fdb4-4e24-8be0-a7422d17e1f2}; !- HVAC Component
 
 OS:PortList,
-  {0c543f7c-3e68-4ae2-b504-5be99c0f37e4}, !- Handle
-  {41ded9ad-fd4f-4ebb-8487-5c63cb739cdc}, !- Name
-  {51e4af1c-e5d4-4be5-8373-7427dfecd2fc}; !- HVAC Component
+  {868573a7-c829-46a7-9a4a-455214a689e9}, !- Handle
+  {39b31bf0-57d4-4098-941e-ec761cf3b943}, !- Name
+  {6df1a3c0-fdb4-4e24-8be0-a7422d17e1f2}; !- HVAC Component
 
 OS:PortList,
-  {d2302b27-bd14-41de-b3af-717513acd98f}, !- Handle
-  {33f86673-fb64-4e8e-a7f4-fa5e72a45628}, !- Name
-  {51e4af1c-e5d4-4be5-8373-7427dfecd2fc}; !- HVAC Component
+  {3770abfc-b253-4514-9775-b9915bd818f7}, !- Handle
+  {937e21f3-145c-4980-a983-75102648b663}, !- Name
+  {6df1a3c0-fdb4-4e24-8be0-a7422d17e1f2}; !- HVAC Component
 
 OS:Sizing:Zone,
-  {c1578b58-8b28-45f4-8cb2-0061211b1284}, !- Handle
-  {51e4af1c-e5d4-4be5-8373-7427dfecd2fc}, !- Zone or ZoneList Name
-=======
-  {b6ba1ab5-2f89-47c7-931e-5d4cd06fe9d5}, !- Handle
-  Node 1,                                 !- Name
-  {aff13429-04f8-47f5-927c-22eeebddcd28}, !- Inlet Port
-  ;                                       !- Outlet Port
-
-OS:Connection,
-  {aff13429-04f8-47f5-927c-22eeebddcd28}, !- Handle
-  {84c7f0a3-a86d-4bd0-b2f3-4cec9bb24077}, !- Name
-  {ce6f2f48-98ff-42bb-8fad-c9d55951677d}, !- Source Object
-  11,                                     !- Outlet Port
-  {b6ba1ab5-2f89-47c7-931e-5d4cd06fe9d5}, !- Target Object
-  2;                                      !- Inlet Port
-
-OS:PortList,
-  {2af92429-41eb-4c87-b072-da03309de55a}, !- Handle
-  {14f18f9a-954a-4fcc-888a-4eb02d6d9e83}, !- Name
-  {ce6f2f48-98ff-42bb-8fad-c9d55951677d}; !- HVAC Component
-
-OS:PortList,
-  {70da1379-8297-49cb-93cb-2b05b6a6faee}, !- Handle
-  {151a85f2-6952-4d07-883b-a650d7d5f634}, !- Name
-  {ce6f2f48-98ff-42bb-8fad-c9d55951677d}; !- HVAC Component
-
-OS:PortList,
-  {e89fd125-f57e-4f1a-abb2-e82abbc867a9}, !- Handle
-  {2daf4ea7-b8ce-4af5-9ded-f4772d6a3c41}, !- Name
-  {ce6f2f48-98ff-42bb-8fad-c9d55951677d}; !- HVAC Component
-
-OS:Sizing:Zone,
-  {8341e8fd-e779-4f17-a819-fc58d6f8c994}, !- Handle
-  {ce6f2f48-98ff-42bb-8fad-c9d55951677d}, !- Zone or ZoneList Name
->>>>>>> 425d8131
+  {f3bada46-1437-4c4b-b497-68f3317ab2a6}, !- Handle
+  {6df1a3c0-fdb4-4e24-8be0-a7422d17e1f2}, !- Zone or ZoneList Name
   SupplyAirTemperature,                   !- Zone Cooling Design Supply Air Temperature Input Method
   14,                                     !- Zone Cooling Design Supply Air Temperature {C}
   11.11,                                  !- Zone Cooling Design Supply Air Temperature Difference {deltaC}
@@ -390,25 +309,14 @@
   autosize;                               !- Dedicated Outdoor Air High Setpoint Temperature for Design {C}
 
 OS:ZoneHVAC:EquipmentList,
-<<<<<<< HEAD
-  {8acfb897-c555-4051-b62e-dc41dc44c615}, !- Handle
+  {5321bece-0cd7-441d-8cdf-f8e3c562513c}, !- Handle
   Zone HVAC Equipment List 1,             !- Name
-  {51e4af1c-e5d4-4be5-8373-7427dfecd2fc}; !- Thermal Zone
+  {6df1a3c0-fdb4-4e24-8be0-a7422d17e1f2}; !- Thermal Zone
 
 OS:Space,
-  {a82cd892-c17a-4e64-a67a-65bfeed69fe9}, !- Handle
+  {f998b923-907d-4d03-915c-2d3f642b5e68}, !- Handle
   living space,                           !- Name
-  {3067cd95-a0e2-42d6-aaaa-55491dc2c181}, !- Space Type Name
-=======
-  {4736b312-4dc4-4230-a617-6fde85cc8aaa}, !- Handle
-  Zone HVAC Equipment List 1,             !- Name
-  {ce6f2f48-98ff-42bb-8fad-c9d55951677d}; !- Thermal Zone
-
-OS:Space,
-  {8893ab1b-46bd-4ee0-ab6a-455236b36604}, !- Handle
-  living space,                           !- Name
-  {5f34b85e-f044-450a-930c-1c307963e1b7}, !- Space Type Name
->>>>>>> 425d8131
+  {8e0d1536-4d17-4e3d-9bd9-45ba612b8d59}, !- Space Type Name
   ,                                       !- Default Construction Set Name
   ,                                       !- Default Schedule Set Name
   -0,                                     !- Direction of Relative North {deg}
@@ -416,31 +324,17 @@
   0,                                      !- Y Origin {m}
   0,                                      !- Z Origin {m}
   ,                                       !- Building Story Name
-<<<<<<< HEAD
-  {51e4af1c-e5d4-4be5-8373-7427dfecd2fc}, !- Thermal Zone Name
+  {6df1a3c0-fdb4-4e24-8be0-a7422d17e1f2}, !- Thermal Zone Name
   ,                                       !- Part of Total Floor Area
   ,                                       !- Design Specification Outdoor Air Object Name
-  {040af6c5-2c1e-42ef-966b-273c7b7d9518}; !- Building Unit Name
-
-OS:Surface,
-  {f8ee3dde-e948-4354-bec3-cd48b769038f}, !- Handle
+  {a98ff447-109a-43f0-bf90-819ee3143eda}; !- Building Unit Name
+
+OS:Surface,
+  {07021ebd-c127-4a07-ab1d-f61f02db159e}, !- Handle
   Surface 1,                              !- Name
   Floor,                                  !- Surface Type
   ,                                       !- Construction Name
-  {a82cd892-c17a-4e64-a67a-65bfeed69fe9}, !- Space Name
-=======
-  {ce6f2f48-98ff-42bb-8fad-c9d55951677d}, !- Thermal Zone Name
-  ,                                       !- Part of Total Floor Area
-  ,                                       !- Design Specification Outdoor Air Object Name
-  {2d52756e-3a35-4a5b-8bd8-a30e80672243}; !- Building Unit Name
-
-OS:Surface,
-  {e3ffdba1-08f9-40e8-99e2-b389c185c489}, !- Handle
-  Surface 1,                              !- Name
-  Floor,                                  !- Surface Type
-  ,                                       !- Construction Name
-  {8893ab1b-46bd-4ee0-ab6a-455236b36604}, !- Space Name
->>>>>>> 425d8131
+  {f998b923-907d-4d03-915c-2d3f642b5e68}, !- Space Name
   Foundation,                             !- Outside Boundary Condition
   ,                                       !- Outside Boundary Condition Object
   NoSun,                                  !- Sun Exposure
@@ -453,19 +347,11 @@
   11.129722368505, 0, 0;                  !- X,Y,Z Vertex 4 {m}
 
 OS:Surface,
-<<<<<<< HEAD
-  {16ebb916-75c8-4490-9372-9d25334a455c}, !- Handle
+  {1aea4014-a8fa-4efd-9a1e-e42152683173}, !- Handle
   Surface 2,                              !- Name
   Wall,                                   !- Surface Type
   ,                                       !- Construction Name
-  {a82cd892-c17a-4e64-a67a-65bfeed69fe9}, !- Space Name
-=======
-  {eb88923e-ab4a-4212-ac72-edc257b31d2e}, !- Handle
-  Surface 2,                              !- Name
-  Wall,                                   !- Surface Type
-  ,                                       !- Construction Name
-  {8893ab1b-46bd-4ee0-ab6a-455236b36604}, !- Space Name
->>>>>>> 425d8131
+  {f998b923-907d-4d03-915c-2d3f642b5e68}, !- Space Name
   Outdoors,                               !- Outside Boundary Condition
   ,                                       !- Outside Boundary Condition Object
   SunExposed,                             !- Sun Exposure
@@ -478,19 +364,11 @@
   0, 0, 2.4384;                           !- X,Y,Z Vertex 4 {m}
 
 OS:Surface,
-<<<<<<< HEAD
-  {2359a618-a1e4-49c7-b48a-37213bcf14e8}, !- Handle
+  {7e4d6228-de71-4081-bf6c-33d6b4d484e4}, !- Handle
   Surface 3,                              !- Name
   Wall,                                   !- Surface Type
   ,                                       !- Construction Name
-  {a82cd892-c17a-4e64-a67a-65bfeed69fe9}, !- Space Name
-=======
-  {eed803a8-a93b-4f94-bfe5-6fce54c579ba}, !- Handle
-  Surface 3,                              !- Name
-  Wall,                                   !- Surface Type
-  ,                                       !- Construction Name
-  {8893ab1b-46bd-4ee0-ab6a-455236b36604}, !- Space Name
->>>>>>> 425d8131
+  {f998b923-907d-4d03-915c-2d3f642b5e68}, !- Space Name
   Outdoors,                               !- Outside Boundary Condition
   ,                                       !- Outside Boundary Condition Object
   SunExposed,                             !- Sun Exposure
@@ -503,19 +381,11 @@
   0, 5.56486118425249, 2.4384;            !- X,Y,Z Vertex 4 {m}
 
 OS:Surface,
-<<<<<<< HEAD
-  {aaccc7a8-d0b4-4230-bc64-57c851219cc8}, !- Handle
+  {8cee543d-35b9-4f1d-9c7a-0441a16e98d6}, !- Handle
   Surface 4,                              !- Name
   Wall,                                   !- Surface Type
   ,                                       !- Construction Name
-  {a82cd892-c17a-4e64-a67a-65bfeed69fe9}, !- Space Name
-=======
-  {d6022750-3006-4d2e-bebc-559e1608b304}, !- Handle
-  Surface 4,                              !- Name
-  Wall,                                   !- Surface Type
-  ,                                       !- Construction Name
-  {8893ab1b-46bd-4ee0-ab6a-455236b36604}, !- Space Name
->>>>>>> 425d8131
+  {f998b923-907d-4d03-915c-2d3f642b5e68}, !- Space Name
   Outdoors,                               !- Outside Boundary Condition
   ,                                       !- Outside Boundary Condition Object
   SunExposed,                             !- Sun Exposure
@@ -528,19 +398,11 @@
   11.129722368505, 5.56486118425249, 2.4384; !- X,Y,Z Vertex 4 {m}
 
 OS:Surface,
-<<<<<<< HEAD
-  {934d3d4a-8969-4933-bbb6-c8bd154eba4d}, !- Handle
+  {587abb76-c04f-40f2-9f4d-934af7f34b4f}, !- Handle
   Surface 5,                              !- Name
   Wall,                                   !- Surface Type
   ,                                       !- Construction Name
-  {a82cd892-c17a-4e64-a67a-65bfeed69fe9}, !- Space Name
-=======
-  {0a500a81-479a-4d49-b27a-e5fab1013a01}, !- Handle
-  Surface 5,                              !- Name
-  Wall,                                   !- Surface Type
-  ,                                       !- Construction Name
-  {8893ab1b-46bd-4ee0-ab6a-455236b36604}, !- Space Name
->>>>>>> 425d8131
+  {f998b923-907d-4d03-915c-2d3f642b5e68}, !- Space Name
   Outdoors,                               !- Outside Boundary Condition
   ,                                       !- Outside Boundary Condition Object
   SunExposed,                             !- Sun Exposure
@@ -553,23 +415,13 @@
   11.129722368505, 0, 2.4384;             !- X,Y,Z Vertex 4 {m}
 
 OS:Surface,
-<<<<<<< HEAD
-  {df6a905c-bbe4-4b1b-9921-cad6158c96fd}, !- Handle
+  {7fbd4831-4d95-4b0a-8d3c-cb8996ca6d39}, !- Handle
   Surface 6,                              !- Name
   RoofCeiling,                            !- Surface Type
   ,                                       !- Construction Name
-  {a82cd892-c17a-4e64-a67a-65bfeed69fe9}, !- Space Name
+  {f998b923-907d-4d03-915c-2d3f642b5e68}, !- Space Name
   Surface,                                !- Outside Boundary Condition
-  {add97db5-9689-47a3-b79d-9d34b855e327}, !- Outside Boundary Condition Object
-=======
-  {7e4de6ef-8ac7-4dcd-b007-92debffd4360}, !- Handle
-  Surface 6,                              !- Name
-  RoofCeiling,                            !- Surface Type
-  ,                                       !- Construction Name
-  {8893ab1b-46bd-4ee0-ab6a-455236b36604}, !- Space Name
-  Surface,                                !- Outside Boundary Condition
-  {2d2e48e2-03a9-46de-9f52-92f77ffdaba8}, !- Outside Boundary Condition Object
->>>>>>> 425d8131
+  {75400a1e-50b9-4b2f-a263-ef6ee335ce6c}, !- Outside Boundary Condition Object
   NoSun,                                  !- Sun Exposure
   NoWind,                                 !- Wind Exposure
   ,                                       !- View Factor to Ground
@@ -580,11 +432,7 @@
   0, 0, 2.4384;                           !- X,Y,Z Vertex 4 {m}
 
 OS:SpaceType,
-<<<<<<< HEAD
-  {3067cd95-a0e2-42d6-aaaa-55491dc2c181}, !- Handle
-=======
-  {5f34b85e-f044-450a-930c-1c307963e1b7}, !- Handle
->>>>>>> 425d8131
+  {8e0d1536-4d17-4e3d-9bd9-45ba612b8d59}, !- Handle
   Space Type 1,                           !- Name
   ,                                       !- Default Construction Set Name
   ,                                       !- Default Schedule Set Name
@@ -595,15 +443,9 @@
   living;                                 !- Standards Space Type
 
 OS:Space,
-<<<<<<< HEAD
-  {505a9c2e-c233-4163-84fe-746f6e8e3706}, !- Handle
+  {f37ed1a0-6edf-4c37-8e5a-dcaea8708ed0}, !- Handle
   living space|story 2,                   !- Name
-  {3067cd95-a0e2-42d6-aaaa-55491dc2c181}, !- Space Type Name
-=======
-  {8fc1359d-1373-4743-a3ac-a2f1e0196474}, !- Handle
-  living space|story 2,                   !- Name
-  {5f34b85e-f044-450a-930c-1c307963e1b7}, !- Space Type Name
->>>>>>> 425d8131
+  {8e0d1536-4d17-4e3d-9bd9-45ba612b8d59}, !- Space Type Name
   ,                                       !- Default Construction Set Name
   ,                                       !- Default Schedule Set Name
   -0,                                     !- Direction of Relative North {deg}
@@ -611,35 +453,19 @@
   0,                                      !- Y Origin {m}
   2.4384,                                 !- Z Origin {m}
   ,                                       !- Building Story Name
-<<<<<<< HEAD
-  {51e4af1c-e5d4-4be5-8373-7427dfecd2fc}, !- Thermal Zone Name
+  {6df1a3c0-fdb4-4e24-8be0-a7422d17e1f2}, !- Thermal Zone Name
   ,                                       !- Part of Total Floor Area
   ,                                       !- Design Specification Outdoor Air Object Name
-  {040af6c5-2c1e-42ef-966b-273c7b7d9518}; !- Building Unit Name
-
-OS:Surface,
-  {add97db5-9689-47a3-b79d-9d34b855e327}, !- Handle
+  {a98ff447-109a-43f0-bf90-819ee3143eda}; !- Building Unit Name
+
+OS:Surface,
+  {75400a1e-50b9-4b2f-a263-ef6ee335ce6c}, !- Handle
   Surface 7,                              !- Name
   Floor,                                  !- Surface Type
   ,                                       !- Construction Name
-  {505a9c2e-c233-4163-84fe-746f6e8e3706}, !- Space Name
+  {f37ed1a0-6edf-4c37-8e5a-dcaea8708ed0}, !- Space Name
   Surface,                                !- Outside Boundary Condition
-  {df6a905c-bbe4-4b1b-9921-cad6158c96fd}, !- Outside Boundary Condition Object
-=======
-  {ce6f2f48-98ff-42bb-8fad-c9d55951677d}, !- Thermal Zone Name
-  ,                                       !- Part of Total Floor Area
-  ,                                       !- Design Specification Outdoor Air Object Name
-  {2d52756e-3a35-4a5b-8bd8-a30e80672243}; !- Building Unit Name
-
-OS:Surface,
-  {2d2e48e2-03a9-46de-9f52-92f77ffdaba8}, !- Handle
-  Surface 7,                              !- Name
-  Floor,                                  !- Surface Type
-  ,                                       !- Construction Name
-  {8fc1359d-1373-4743-a3ac-a2f1e0196474}, !- Space Name
-  Surface,                                !- Outside Boundary Condition
-  {7e4de6ef-8ac7-4dcd-b007-92debffd4360}, !- Outside Boundary Condition Object
->>>>>>> 425d8131
+  {7fbd4831-4d95-4b0a-8d3c-cb8996ca6d39}, !- Outside Boundary Condition Object
   NoSun,                                  !- Sun Exposure
   NoWind,                                 !- Wind Exposure
   ,                                       !- View Factor to Ground
@@ -650,19 +476,11 @@
   11.129722368505, 0, 0;                  !- X,Y,Z Vertex 4 {m}
 
 OS:Surface,
-<<<<<<< HEAD
-  {ee9c5a78-182b-436c-986c-2274b9b70b19}, !- Handle
+  {3c3eab67-22f4-403b-b1c6-210ce2ef3829}, !- Handle
   Surface 8,                              !- Name
   Wall,                                   !- Surface Type
   ,                                       !- Construction Name
-  {505a9c2e-c233-4163-84fe-746f6e8e3706}, !- Space Name
-=======
-  {ac8dca08-bd54-4b1c-8d2e-ecda3549e9bf}, !- Handle
-  Surface 8,                              !- Name
-  Wall,                                   !- Surface Type
-  ,                                       !- Construction Name
-  {8fc1359d-1373-4743-a3ac-a2f1e0196474}, !- Space Name
->>>>>>> 425d8131
+  {f37ed1a0-6edf-4c37-8e5a-dcaea8708ed0}, !- Space Name
   Outdoors,                               !- Outside Boundary Condition
   ,                                       !- Outside Boundary Condition Object
   SunExposed,                             !- Sun Exposure
@@ -675,19 +493,11 @@
   0, 0, 2.4384;                           !- X,Y,Z Vertex 4 {m}
 
 OS:Surface,
-<<<<<<< HEAD
-  {38177640-b1cf-45bb-b1e0-8f51ad04c9e0}, !- Handle
+  {95a77670-50f9-4e22-9fe0-ecd65898c584}, !- Handle
   Surface 9,                              !- Name
   Wall,                                   !- Surface Type
   ,                                       !- Construction Name
-  {505a9c2e-c233-4163-84fe-746f6e8e3706}, !- Space Name
-=======
-  {4ed816fa-918b-47ba-b898-f97491b22a66}, !- Handle
-  Surface 9,                              !- Name
-  Wall,                                   !- Surface Type
-  ,                                       !- Construction Name
-  {8fc1359d-1373-4743-a3ac-a2f1e0196474}, !- Space Name
->>>>>>> 425d8131
+  {f37ed1a0-6edf-4c37-8e5a-dcaea8708ed0}, !- Space Name
   Outdoors,                               !- Outside Boundary Condition
   ,                                       !- Outside Boundary Condition Object
   SunExposed,                             !- Sun Exposure
@@ -700,19 +510,11 @@
   0, 5.56486118425249, 2.4384;            !- X,Y,Z Vertex 4 {m}
 
 OS:Surface,
-<<<<<<< HEAD
-  {17b20329-fbbb-4cb2-955c-280e60ed71e0}, !- Handle
+  {e9d4dd76-1f2c-4ef2-a328-2f94854d758c}, !- Handle
   Surface 10,                             !- Name
   Wall,                                   !- Surface Type
   ,                                       !- Construction Name
-  {505a9c2e-c233-4163-84fe-746f6e8e3706}, !- Space Name
-=======
-  {7bc7042a-1184-47ee-979a-a78908e1b3ad}, !- Handle
-  Surface 10,                             !- Name
-  Wall,                                   !- Surface Type
-  ,                                       !- Construction Name
-  {8fc1359d-1373-4743-a3ac-a2f1e0196474}, !- Space Name
->>>>>>> 425d8131
+  {f37ed1a0-6edf-4c37-8e5a-dcaea8708ed0}, !- Space Name
   Outdoors,                               !- Outside Boundary Condition
   ,                                       !- Outside Boundary Condition Object
   SunExposed,                             !- Sun Exposure
@@ -725,19 +527,11 @@
   11.129722368505, 5.56486118425249, 2.4384; !- X,Y,Z Vertex 4 {m}
 
 OS:Surface,
-<<<<<<< HEAD
-  {498bbc1f-49e8-4086-b51e-c28aeaa6d811}, !- Handle
+  {97033f19-e446-49b5-a55c-613d30049832}, !- Handle
   Surface 11,                             !- Name
   Wall,                                   !- Surface Type
   ,                                       !- Construction Name
-  {505a9c2e-c233-4163-84fe-746f6e8e3706}, !- Space Name
-=======
-  {22e6ee53-ed91-4d39-8cbc-4db4d6292c0b}, !- Handle
-  Surface 11,                             !- Name
-  Wall,                                   !- Surface Type
-  ,                                       !- Construction Name
-  {8fc1359d-1373-4743-a3ac-a2f1e0196474}, !- Space Name
->>>>>>> 425d8131
+  {f37ed1a0-6edf-4c37-8e5a-dcaea8708ed0}, !- Space Name
   Outdoors,                               !- Outside Boundary Condition
   ,                                       !- Outside Boundary Condition Object
   SunExposed,                             !- Sun Exposure
@@ -750,19 +544,11 @@
   11.129722368505, 0, 2.4384;             !- X,Y,Z Vertex 4 {m}
 
 OS:Surface,
-<<<<<<< HEAD
-  {8cea1fb5-ea8e-4bed-83a8-9d678306a0f8}, !- Handle
+  {6f3deb48-ecf4-4e23-ab0d-48c93ff39beb}, !- Handle
   Surface 12,                             !- Name
   RoofCeiling,                            !- Surface Type
   ,                                       !- Construction Name
-  {505a9c2e-c233-4163-84fe-746f6e8e3706}, !- Space Name
-=======
-  {d2253ff7-8f83-4adf-b097-18c04685ef6e}, !- Handle
-  Surface 12,                             !- Name
-  RoofCeiling,                            !- Surface Type
-  ,                                       !- Construction Name
-  {8fc1359d-1373-4743-a3ac-a2f1e0196474}, !- Space Name
->>>>>>> 425d8131
+  {f37ed1a0-6edf-4c37-8e5a-dcaea8708ed0}, !- Space Name
   Outdoors,                               !- Outside Boundary Condition
   ,                                       !- Outside Boundary Condition Object
   SunExposed,                             !- Sun Exposure
@@ -775,21 +561,13 @@
   0, 0, 2.4384;                           !- X,Y,Z Vertex 4 {m}
 
 OS:BuildingUnit,
-<<<<<<< HEAD
-  {040af6c5-2c1e-42ef-966b-273c7b7d9518}, !- Handle
-=======
-  {2d52756e-3a35-4a5b-8bd8-a30e80672243}, !- Handle
->>>>>>> 425d8131
+  {a98ff447-109a-43f0-bf90-819ee3143eda}, !- Handle
   unit 1,                                 !- Name
   ,                                       !- Rendering Color
   Residential;                            !- Building Unit Type
 
 OS:Building,
-<<<<<<< HEAD
-  {9160c8c5-3eec-4583-a165-4c790d6be323}, !- Handle
-=======
-  {a831d550-4715-4a70-873a-8ca19ded74db}, !- Handle
->>>>>>> 425d8131
+  {9af0d52a-ab4c-4fb9-accd-f1751a9ec575}, !- Handle
   Building 1,                             !- Name
   ,                                       !- Building Sector Type
   0,                                      !- North Axis {deg}
@@ -804,13 +582,8 @@
   1;                                      !- Standards Number of Living Units
 
 OS:AdditionalProperties,
-<<<<<<< HEAD
-  {e17d2d28-1164-41bb-91f0-969275fc631b}, !- Handle
-  {9160c8c5-3eec-4583-a165-4c790d6be323}, !- Object Name
-=======
-  {19acbd0b-1b9d-4288-a603-ec6e41a2aa8f}, !- Handle
-  {a831d550-4715-4a70-873a-8ca19ded74db}, !- Object Name
->>>>>>> 425d8131
+  {9b7df702-ca8b-4e02-9127-097183c97ba5}, !- Handle
+  {9af0d52a-ab4c-4fb9-accd-f1751a9ec575}, !- Object Name
   Total Units Represented,                !- Feature Name 1
   Integer,                                !- Feature Data Type 1
   1,                                      !- Feature Value 1
@@ -819,13 +592,8 @@
   1;                                      !- Feature Value 2
 
 OS:AdditionalProperties,
-<<<<<<< HEAD
-  {c5bd5b6e-7c2d-488c-aec9-1a8cd491b975}, !- Handle
-  {040af6c5-2c1e-42ef-966b-273c7b7d9518}, !- Object Name
-=======
-  {b1568b4b-b68f-4f3a-9452-ca9eaebdfef8}, !- Handle
-  {2d52756e-3a35-4a5b-8bd8-a30e80672243}, !- Object Name
->>>>>>> 425d8131
+  {a3f01685-bc10-41cb-b0cc-a000549d3699}, !- Handle
+  {a98ff447-109a-43f0-bf90-819ee3143eda}, !- Object Name
   NumberOfBedrooms,                       !- Feature Name 1
   Integer,                                !- Feature Data Type 1
   3,                                      !- Feature Value 1
@@ -834,16 +602,12 @@
   2;                                      !- Feature Value 2
 
 OS:External:File,
-  {461b97e8-24ce-4a96-97ad-d76400c0d3fb}, !- Handle
+  {1b1d3738-9602-4093-b234-2fad3ce8b0cb}, !- Handle
   TMY_10-60min.csv,                       !- Name
   TMY_10-60min.csv;                       !- File Name
 
 OS:Schedule:Day,
-<<<<<<< HEAD
-  {37e62a8c-e6bb-479a-b6f0-b6a158a5fad1}, !- Handle
-=======
-  {cde9beb7-e0e2-47e6-a813-8098a6b16af3}, !- Handle
->>>>>>> 425d8131
+  {66494de9-f036-44b2-b039-42f12d1aa2dd}, !- Handle
   Schedule Day 1,                         !- Name
   ,                                       !- Schedule Type Limits Name
   ,                                       !- Interpolate to Timestep
@@ -852,11 +616,7 @@
   0;                                      !- Value Until Time 1
 
 OS:Schedule:Day,
-<<<<<<< HEAD
-  {7dcb2a1f-9a00-4699-99c7-9509a9e700c5}, !- Handle
-=======
-  {654dc23c-207d-49ba-9bb7-58e4a03e219f}, !- Handle
->>>>>>> 425d8131
+  {b91bb08c-47f5-406e-a720-e2d239caa952}, !- Handle
   Schedule Day 2,                         !- Name
   ,                                       !- Schedule Type Limits Name
   ,                                       !- Interpolate to Timestep
@@ -865,10 +625,10 @@
   1;                                      !- Value Until Time 1
 
 OS:Schedule:File,
-  {295025de-c8bd-43cd-8639-f566d12787e3}, !- Handle
+  {21e5eda2-dd2d-40f7-8428-ccbbba0b0eef}, !- Handle
   res occupants schedule,                 !- Name
-  {bc878f52-d91b-4d5c-8d47-a46c3d03b6eb}, !- Schedule Type Limits Name
-  {461b97e8-24ce-4a96-97ad-d76400c0d3fb}, !- External File Name
+  {bc207d88-9082-4927-8c63-392256b24356}, !- Schedule Type Limits Name
+  {1b1d3738-9602-4093-b234-2fad3ce8b0cb}, !- External File Name
   1,                                      !- Column Number
   1,                                      !- Rows to Skip at Top
   8760,                                   !- Number of Hours of Data
@@ -877,22 +637,63 @@
   60;                                     !- Minutes per Item
 
 OS:Schedule:Ruleset,
-  {5e5735b2-82fb-4eb7-9325-de99e28932d3}, !- Handle
+  {fb803ade-f115-4419-92ea-5adf3ca1aeee}, !- Handle
   Schedule Ruleset 1,                     !- Name
-  {ca4b8b36-69d2-49b4-b607-2cfff8899ddd}, !- Schedule Type Limits Name
-  {c30a66be-baf7-4bba-83a0-e08dc51fb518}; !- Default Day Schedule Name
+  {ce36439f-6980-4be1-b145-a271d5b77f8a}, !- Schedule Type Limits Name
+  {e13f6b4c-6ecb-4e85-9af1-6212d1596f1a}; !- Default Day Schedule Name
 
 OS:Schedule:Day,
-  {c30a66be-baf7-4bba-83a0-e08dc51fb518}, !- Handle
+  {e13f6b4c-6ecb-4e85-9af1-6212d1596f1a}, !- Handle
   Schedule Day 3,                         !- Name
-  {ca4b8b36-69d2-49b4-b607-2cfff8899ddd}, !- Schedule Type Limits Name
+  {ce36439f-6980-4be1-b145-a271d5b77f8a}, !- Schedule Type Limits Name
   ,                                       !- Interpolate to Timestep
   24,                                     !- Hour 1
   0,                                      !- Minute 1
   112.539290946133;                       !- Value Until Time 1
 
 OS:People:Definition,
-  {68088be4-0cfa-40f1-9db2-3fbcab5dfa76}, !- Handle
+  {c5953fd2-fe7f-46e8-8a7d-d736759af3d2}, !- Handle
+  res occupants|living space|story 2,     !- Name
+  People,                                 !- Number of People Calculation Method
+  1.32,                                   !- Number of People {people}
+  ,                                       !- People per Space Floor Area {person/m2}
+  ,                                       !- Space Floor Area per Person {m2/person}
+  0.319734,                               !- Fraction Radiant
+  0.573,                                  !- Sensible Heat Fraction
+  0,                                      !- Carbon Dioxide Generation Rate {m3/s-W}
+  No,                                     !- Enable ASHRAE 55 Comfort Warnings
+  ZoneAveraged;                           !- Mean Radiant Temperature Calculation Type
+
+OS:People,
+  {a5f0970e-d751-4c31-b9f4-9478c3ad7ce8}, !- Handle
+  res occupants|living space|story 2,     !- Name
+  {c5953fd2-fe7f-46e8-8a7d-d736759af3d2}, !- People Definition Name
+  {f37ed1a0-6edf-4c37-8e5a-dcaea8708ed0}, !- Space or SpaceType Name
+  {21e5eda2-dd2d-40f7-8428-ccbbba0b0eef}, !- Number of People Schedule Name
+  {fb803ade-f115-4419-92ea-5adf3ca1aeee}, !- Activity Level Schedule Name
+  ,                                       !- Surface Name/Angle Factor List Name
+  ,                                       !- Work Efficiency Schedule Name
+  ,                                       !- Clothing Insulation Schedule Name
+  ,                                       !- Air Velocity Schedule Name
+  1;                                      !- Multiplier
+
+OS:ScheduleTypeLimits,
+  {ce36439f-6980-4be1-b145-a271d5b77f8a}, !- Handle
+  ActivityLevel,                          !- Name
+  0,                                      !- Lower Limit Value
+  ,                                       !- Upper Limit Value
+  Continuous,                             !- Numeric Type
+  ActivityLevel;                          !- Unit Type
+
+OS:ScheduleTypeLimits,
+  {bc207d88-9082-4927-8c63-392256b24356}, !- Handle
+  Fractional,                             !- Name
+  0,                                      !- Lower Limit Value
+  1,                                      !- Upper Limit Value
+  Continuous;                             !- Numeric Type
+
+OS:People:Definition,
+  {3ce9623a-524c-4865-941e-13f160f9c5e6}, !- Handle
   res occupants|living space,             !- Name
   People,                                 !- Number of People Calculation Method
   1.32,                                   !- Number of People {people}
@@ -905,80 +706,28 @@
   ZoneAveraged;                           !- Mean Radiant Temperature Calculation Type
 
 OS:People,
-  {eab9e5cf-4b5b-4fd6-b347-9f9051b0235e}, !- Handle
+  {68be7e02-d2ec-410d-9dc0-7a9bec9ad1c2}, !- Handle
   res occupants|living space,             !- Name
-  {68088be4-0cfa-40f1-9db2-3fbcab5dfa76}, !- People Definition Name
-  {a82cd892-c17a-4e64-a67a-65bfeed69fe9}, !- Space or SpaceType Name
-  {295025de-c8bd-43cd-8639-f566d12787e3}, !- Number of People Schedule Name
-  {5e5735b2-82fb-4eb7-9325-de99e28932d3}, !- Activity Level Schedule Name
+  {3ce9623a-524c-4865-941e-13f160f9c5e6}, !- People Definition Name
+  {f998b923-907d-4d03-915c-2d3f642b5e68}, !- Space or SpaceType Name
+  {21e5eda2-dd2d-40f7-8428-ccbbba0b0eef}, !- Number of People Schedule Name
+  {fb803ade-f115-4419-92ea-5adf3ca1aeee}, !- Activity Level Schedule Name
   ,                                       !- Surface Name/Angle Factor List Name
   ,                                       !- Work Efficiency Schedule Name
   ,                                       !- Clothing Insulation Schedule Name
   ,                                       !- Air Velocity Schedule Name
   1;                                      !- Multiplier
 
-OS:ScheduleTypeLimits,
-  {ca4b8b36-69d2-49b4-b607-2cfff8899ddd}, !- Handle
-  ActivityLevel,                          !- Name
-  0,                                      !- Lower Limit Value
-  ,                                       !- Upper Limit Value
-  Continuous,                             !- Numeric Type
-  ActivityLevel;                          !- Unit Type
-
-OS:ScheduleTypeLimits,
-  {bc878f52-d91b-4d5c-8d47-a46c3d03b6eb}, !- Handle
-  Fractional,                             !- Name
-  0,                                      !- Lower Limit Value
-  1,                                      !- Upper Limit Value
-  Continuous;                             !- Numeric Type
-
-OS:People:Definition,
-  {709e5dcf-4373-4e60-b3b3-764a05ee448e}, !- Handle
-  res occupants|living space|story 2,     !- Name
-  People,                                 !- Number of People Calculation Method
-  1.32,                                   !- Number of People {people}
-  ,                                       !- People per Space Floor Area {person/m2}
-  ,                                       !- Space Floor Area per Person {m2/person}
-  0.319734,                               !- Fraction Radiant
-  0.573,                                  !- Sensible Heat Fraction
-  0,                                      !- Carbon Dioxide Generation Rate {m3/s-W}
-  No,                                     !- Enable ASHRAE 55 Comfort Warnings
-  ZoneAveraged;                           !- Mean Radiant Temperature Calculation Type
-
-OS:People,
-  {783a1579-5b0b-4006-98c2-e3576009e532}, !- Handle
-  res occupants|living space|story 2,     !- Name
-  {709e5dcf-4373-4e60-b3b3-764a05ee448e}, !- People Definition Name
-  {505a9c2e-c233-4163-84fe-746f6e8e3706}, !- Space or SpaceType Name
-  {295025de-c8bd-43cd-8639-f566d12787e3}, !- Number of People Schedule Name
-  {5e5735b2-82fb-4eb7-9325-de99e28932d3}, !- Activity Level Schedule Name
-  ,                                       !- Surface Name/Angle Factor List Name
-  ,                                       !- Work Efficiency Schedule Name
-  ,                                       !- Clothing Insulation Schedule Name
-  ,                                       !- Air Velocity Schedule Name
-  1;                                      !- Multiplier
-
 OS:ShadingSurfaceGroup,
-<<<<<<< HEAD
-  {dd640220-36ff-4217-a1ff-e35b58dfa863}, !- Handle
-=======
-  {bb74e438-3350-4120-af7f-4edd9f13c3c6}, !- Handle
->>>>>>> 425d8131
+  {c0f17069-7c74-4995-a8da-77e965e94e78}, !- Handle
   res eaves,                              !- Name
   Building;                               !- Shading Surface Type
 
 OS:ShadingSurface,
-<<<<<<< HEAD
-  {ef8be6cb-7f8c-4468-b825-6a34622ff0e7}, !- Handle
+  {fcd80ee3-af69-443e-9bb8-40ad5c084347}, !- Handle
   Surface 12 - res eaves,                 !- Name
   ,                                       !- Construction Name
-  {dd640220-36ff-4217-a1ff-e35b58dfa863}, !- Shading Surface Group Name
-=======
-  {9e8182d0-d4d6-4cbe-9cff-2e2ca8d0a73e}, !- Handle
-  Surface 12 - res eaves,                 !- Name
-  ,                                       !- Construction Name
-  {bb74e438-3350-4120-af7f-4edd9f13c3c6}, !- Shading Surface Group Name
->>>>>>> 425d8131
+  {c0f17069-7c74-4995-a8da-77e965e94e78}, !- Shading Surface Group Name
   ,                                       !- Transmittance Schedule Name
   ,                                       !- Number of Vertices
   0, -0.6096, 4.8768,                     !- X,Y,Z Vertex 1 {m}
@@ -987,17 +736,10 @@
   0, 0, 4.8768;                           !- X,Y,Z Vertex 4 {m}
 
 OS:ShadingSurface,
-<<<<<<< HEAD
-  {12020280-0537-47e0-aaa3-1efa40fa7d1a}, !- Handle
+  {d5046fb8-f1d9-4cfb-8f05-ac945f8e2c73}, !- Handle
   Surface 12 - res eaves 1,               !- Name
   ,                                       !- Construction Name
-  {dd640220-36ff-4217-a1ff-e35b58dfa863}, !- Shading Surface Group Name
-=======
-  {bc8c943a-c1ff-435b-a249-9a90a0b22858}, !- Handle
-  Surface 12 - res eaves 1,               !- Name
-  ,                                       !- Construction Name
-  {bb74e438-3350-4120-af7f-4edd9f13c3c6}, !- Shading Surface Group Name
->>>>>>> 425d8131
+  {c0f17069-7c74-4995-a8da-77e965e94e78}, !- Shading Surface Group Name
   ,                                       !- Transmittance Schedule Name
   ,                                       !- Number of Vertices
   11.739322368505, 0, 4.8768,             !- X,Y,Z Vertex 1 {m}
@@ -1006,17 +748,10 @@
   11.129722368505, 0, 4.8768;             !- X,Y,Z Vertex 4 {m}
 
 OS:ShadingSurface,
-<<<<<<< HEAD
-  {fa969632-4fe1-46c5-8587-7ec52ca55221}, !- Handle
+  {61843db7-c50b-4f49-b3d8-251612f75998}, !- Handle
   Surface 12 - res eaves 2,               !- Name
   ,                                       !- Construction Name
-  {dd640220-36ff-4217-a1ff-e35b58dfa863}, !- Shading Surface Group Name
-=======
-  {468b7f58-32cb-4d8a-9423-c000230ecbf3}, !- Handle
-  Surface 12 - res eaves 2,               !- Name
-  ,                                       !- Construction Name
-  {bb74e438-3350-4120-af7f-4edd9f13c3c6}, !- Shading Surface Group Name
->>>>>>> 425d8131
+  {c0f17069-7c74-4995-a8da-77e965e94e78}, !- Shading Surface Group Name
   ,                                       !- Transmittance Schedule Name
   ,                                       !- Number of Vertices
   11.129722368505, 6.17446118425249, 4.8768, !- X,Y,Z Vertex 1 {m}
@@ -1025,17 +760,10 @@
   11.129722368505, 5.56486118425249, 4.8768; !- X,Y,Z Vertex 4 {m}
 
 OS:ShadingSurface,
-<<<<<<< HEAD
-  {de5adf3f-3029-4936-937e-e465382666fe}, !- Handle
+  {2cdc2519-f09b-490a-81fb-ee9dd59c4bf4}, !- Handle
   Surface 12 - res eaves 3,               !- Name
   ,                                       !- Construction Name
-  {dd640220-36ff-4217-a1ff-e35b58dfa863}, !- Shading Surface Group Name
-=======
-  {3413074d-41f2-487f-b685-59811f6280c6}, !- Handle
-  Surface 12 - res eaves 3,               !- Name
-  ,                                       !- Construction Name
-  {bb74e438-3350-4120-af7f-4edd9f13c3c6}, !- Shading Surface Group Name
->>>>>>> 425d8131
+  {c0f17069-7c74-4995-a8da-77e965e94e78}, !- Shading Surface Group Name
   ,                                       !- Transmittance Schedule Name
   ,                                       !- Number of Vertices
   -0.6096, 5.56486118425249, 4.8768,      !- X,Y,Z Vertex 1 {m}
