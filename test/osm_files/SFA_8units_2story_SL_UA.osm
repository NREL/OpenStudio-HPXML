--- conflicted
+++ resolved
@@ -1,73 +1,41 @@
 !- NOTE: Auto-generated from /test/osw_files/SFA_8units_2story_SL_UA.osw
 
 OS:Version,
-<<<<<<< HEAD
-  {44d21dbd-8964-4136-b31e-72fc57e7eb15}, !- Handle
+  {c7b49e7b-1bb6-47b1-9c09-dca1a48ebdad}, !- Handle
   2.9.0;                                  !- Version Identifier
 
 OS:SimulationControl,
-  {72cfd456-430b-4d47-bd83-1adae0347acd}, !- Handle
-=======
-  {a19805cf-c824-416e-9a30-caf28dcc5dba}, !- Handle
-  2.9.0;                                  !- Version Identifier
-
-OS:SimulationControl,
-  {cf087e1b-645c-4b43-ac6f-5864f2ed5fd3}, !- Handle
->>>>>>> 64865042
+  {86ce7600-c343-45ae-9e45-ba5c2bd65d9d}, !- Handle
   ,                                       !- Do Zone Sizing Calculation
   ,                                       !- Do System Sizing Calculation
   ,                                       !- Do Plant Sizing Calculation
   No;                                     !- Run Simulation for Sizing Periods
 
 OS:Timestep,
-<<<<<<< HEAD
-  {a682ebce-a512-4785-b39e-60623cf10a4b}, !- Handle
+  {5f1f1ca7-1e51-4138-b2d2-7b06c9325ea4}, !- Handle
   6;                                      !- Number of Timesteps per Hour
 
 OS:ShadowCalculation,
-  {91c2e0c6-5130-4f3e-8d40-5a93adb465db}, !- Handle
-=======
-  {3519de11-edb2-46ac-9947-f4ab81c46fa3}, !- Handle
-  6;                                      !- Number of Timesteps per Hour
-
-OS:ShadowCalculation,
-  {8819b1ad-cc2c-4740-8a49-55edd5c9f7ba}, !- Handle
->>>>>>> 64865042
+  {bc5d94e0-75b7-455b-b16f-c4f3325b0230}, !- Handle
   20,                                     !- Calculation Frequency
   200;                                    !- Maximum Figures in Shadow Overlap Calculations
 
 OS:SurfaceConvectionAlgorithm:Outside,
-<<<<<<< HEAD
-  {b5fe1e9a-ec6f-4af6-8b76-ea41a875d317}, !- Handle
+  {73cae8aa-3433-4294-b4a1-eaf3d6341b80}, !- Handle
   DOE-2;                                  !- Algorithm
 
 OS:SurfaceConvectionAlgorithm:Inside,
-  {eb8f8379-efd1-4372-8df6-ba53a94e6702}, !- Handle
+  {8552199e-83d7-4e8f-ba39-6712155207cc}, !- Handle
   TARP;                                   !- Algorithm
 
 OS:ZoneCapacitanceMultiplier:ResearchSpecial,
-  {e80db758-f3dc-477e-90bc-907ceea2b902}, !- Handle
-=======
-  {a257e0cc-c0ad-46c6-abfa-d2dfded3d0b3}, !- Handle
-  DOE-2;                                  !- Algorithm
-
-OS:SurfaceConvectionAlgorithm:Inside,
-  {7ed85809-dd2b-4dba-ae3f-d5d26a68737c}, !- Handle
-  TARP;                                   !- Algorithm
-
-OS:ZoneCapacitanceMultiplier:ResearchSpecial,
-  {d82de553-bc54-4a46-be04-4124ac19174c}, !- Handle
->>>>>>> 64865042
+  {01ace740-3b53-4c6c-a070-59d9bb6114f5}, !- Handle
   ,                                       !- Temperature Capacity Multiplier
   15,                                     !- Humidity Capacity Multiplier
   ;                                       !- Carbon Dioxide Capacity Multiplier
 
 OS:RunPeriod,
-<<<<<<< HEAD
-  {f4b0652e-aea5-4ec8-8f74-d3028a3659fa}, !- Handle
-=======
-  {1d6c2f3b-38ff-45ab-9760-2f066d918f52}, !- Handle
->>>>>>> 64865042
+  {1aea7aed-90f3-4700-bdce-7520bf0303ce}, !- Handle
   Run Period 1,                           !- Name
   1,                                      !- Begin Month
   1,                                      !- Begin Day of Month
@@ -81,21 +49,13 @@
   ;                                       !- Number of Times Runperiod to be Repeated
 
 OS:YearDescription,
-<<<<<<< HEAD
-  {733f715a-200a-43f4-ad9a-60c333170a61}, !- Handle
-=======
-  {1b868945-94dd-469b-8ff9-fc3074173c92}, !- Handle
->>>>>>> 64865042
+  {32dcaab7-a334-470a-8f7d-9b02e029d92e}, !- Handle
   2007,                                   !- Calendar Year
   ,                                       !- Day of Week for Start Day
   ;                                       !- Is Leap Year
 
 OS:Building,
-<<<<<<< HEAD
-  {7f25f412-2d60-4d97-af3a-99ea412be0fc}, !- Handle
-=======
-  {50586605-aa9c-42de-9849-8a2409d18547}, !- Handle
->>>>>>> 64865042
+  {496a68cd-e6c3-467d-952d-b98eb5b0da1b}, !- Handle
   Building 1,                             !- Name
   ,                                       !- Building Sector Type
   0,                                      !- North Axis {deg}
@@ -110,13 +70,8 @@
   8;                                      !- Standards Number of Living Units
 
 OS:AdditionalProperties,
-<<<<<<< HEAD
-  {950ea56d-ac53-437b-8ab3-14d6bf004ae7}, !- Handle
-  {7f25f412-2d60-4d97-af3a-99ea412be0fc}, !- Object Name
-=======
-  {ce5c7f06-5f18-414d-b3ff-4751a1f39f0e}, !- Handle
-  {50586605-aa9c-42de-9849-8a2409d18547}, !- Object Name
->>>>>>> 64865042
+  {719b4ebd-60e9-4e76-bc84-aa6fcd010c3c}, !- Handle
+  {496a68cd-e6c3-467d-952d-b98eb5b0da1b}, !- Object Name
   num_units,                              !- Feature Name 1
   Integer,                                !- Feature Data Type 1
   8,                                      !- Feature Value 1
@@ -131,11 +86,7 @@
   2;                                      !- Feature Value 4
 
 OS:ThermalZone,
-<<<<<<< HEAD
-  {cc5dee37-6200-456b-95e3-3485fc7720fc}, !- Handle
-=======
-  {398dc71b-ba64-42cc-89c3-53312ef0a060}, !- Handle
->>>>>>> 64865042
+  {ba45ac19-8d04-4814-b0bf-7874146359dc}, !- Handle
   living zone,                            !- Name
   ,                                       !- Multiplier
   ,                                       !- Ceiling Height {m}
@@ -144,17 +95,10 @@
   ,                                       !- Zone Inside Convection Algorithm
   ,                                       !- Zone Outside Convection Algorithm
   ,                                       !- Zone Conditioning Equipment List Name
-<<<<<<< HEAD
-  {630b537e-a04e-4c8f-b372-21d93856c854}, !- Zone Air Inlet Port List
-  {e9afd30b-f665-4dc1-9277-b6c6431e00f7}, !- Zone Air Exhaust Port List
-  {32e94bec-22cf-43eb-b850-10fde0270c19}, !- Zone Air Node Name
-  {38244208-05fc-4ad5-be28-15623af1b1d4}, !- Zone Return Air Port List
-=======
-  {db45b60c-fee0-4ca2-8a08-c381fe464938}, !- Zone Air Inlet Port List
-  {987aa138-51ca-488c-85c9-df0a62fed620}, !- Zone Air Exhaust Port List
-  {2f774f06-348a-4a0c-b49d-557758a5b8db}, !- Zone Air Node Name
-  {3a5f926d-8e17-4d7c-a213-8a692d87d8c6}, !- Zone Return Air Port List
->>>>>>> 64865042
+  {a7afc0cd-3566-43d5-ae61-84b824c449bc}, !- Zone Air Inlet Port List
+  {a46ea604-fd00-4cc1-9fac-a3a148f6f027}, !- Zone Air Exhaust Port List
+  {8c2e2d28-a12c-414d-b427-644ef4f52393}, !- Zone Air Node Name
+  {2b81cf49-13e5-4f8a-be64-b53a15f8194c}, !- Zone Return Air Port List
   ,                                       !- Primary Daylighting Control Name
   ,                                       !- Fraction of Zone Controlled by Primary Daylighting Control
   ,                                       !- Secondary Daylighting Control Name
@@ -165,71 +109,37 @@
   No;                                     !- Use Ideal Air Loads
 
 OS:Node,
-<<<<<<< HEAD
-  {bb295f8f-eb3f-4139-a0b6-9cbcbdb5f7ee}, !- Handle
+  {efc2ff7e-3f4f-4860-80a9-3f05195f4ed7}, !- Handle
   Node 1,                                 !- Name
-  {32e94bec-22cf-43eb-b850-10fde0270c19}, !- Inlet Port
+  {8c2e2d28-a12c-414d-b427-644ef4f52393}, !- Inlet Port
   ;                                       !- Outlet Port
 
 OS:Connection,
-  {32e94bec-22cf-43eb-b850-10fde0270c19}, !- Handle
-  {766c6e05-8676-4855-ac33-baaeeedf06f8}, !- Name
-  {cc5dee37-6200-456b-95e3-3485fc7720fc}, !- Source Object
+  {8c2e2d28-a12c-414d-b427-644ef4f52393}, !- Handle
+  {857a6394-229a-4026-9a5a-46189b34bcca}, !- Name
+  {ba45ac19-8d04-4814-b0bf-7874146359dc}, !- Source Object
   11,                                     !- Outlet Port
-  {bb295f8f-eb3f-4139-a0b6-9cbcbdb5f7ee}, !- Target Object
+  {efc2ff7e-3f4f-4860-80a9-3f05195f4ed7}, !- Target Object
   2;                                      !- Inlet Port
 
 OS:PortList,
-  {630b537e-a04e-4c8f-b372-21d93856c854}, !- Handle
-  {84963d91-f81d-4a7b-b635-b72a3372e56d}, !- Name
-  {cc5dee37-6200-456b-95e3-3485fc7720fc}; !- HVAC Component
+  {a7afc0cd-3566-43d5-ae61-84b824c449bc}, !- Handle
+  {59b25129-6946-428f-9e40-60928d3eec62}, !- Name
+  {ba45ac19-8d04-4814-b0bf-7874146359dc}; !- HVAC Component
 
 OS:PortList,
-  {e9afd30b-f665-4dc1-9277-b6c6431e00f7}, !- Handle
-  {96bb66f6-7d97-4450-afda-6fae6a743363}, !- Name
-  {cc5dee37-6200-456b-95e3-3485fc7720fc}; !- HVAC Component
+  {a46ea604-fd00-4cc1-9fac-a3a148f6f027}, !- Handle
+  {b062178b-6ec2-46aa-b25d-42b699cab3bb}, !- Name
+  {ba45ac19-8d04-4814-b0bf-7874146359dc}; !- HVAC Component
 
 OS:PortList,
-  {38244208-05fc-4ad5-be28-15623af1b1d4}, !- Handle
-  {36876d04-12d2-4208-8cb9-26508989e58c}, !- Name
-  {cc5dee37-6200-456b-95e3-3485fc7720fc}; !- HVAC Component
+  {2b81cf49-13e5-4f8a-be64-b53a15f8194c}, !- Handle
+  {a6cc8548-6150-451b-85a2-a2c62d0cabd1}, !- Name
+  {ba45ac19-8d04-4814-b0bf-7874146359dc}; !- HVAC Component
 
 OS:Sizing:Zone,
-  {0d245b03-1a84-4613-a6c4-dfd6af967565}, !- Handle
-  {cc5dee37-6200-456b-95e3-3485fc7720fc}, !- Zone or ZoneList Name
-=======
-  {e5c22391-bebc-4074-8f13-c6ea75a18b94}, !- Handle
-  Node 1,                                 !- Name
-  {2f774f06-348a-4a0c-b49d-557758a5b8db}, !- Inlet Port
-  ;                                       !- Outlet Port
-
-OS:Connection,
-  {2f774f06-348a-4a0c-b49d-557758a5b8db}, !- Handle
-  {edb381c6-9e50-4392-82e0-e9c9b6de1241}, !- Name
-  {398dc71b-ba64-42cc-89c3-53312ef0a060}, !- Source Object
-  11,                                     !- Outlet Port
-  {e5c22391-bebc-4074-8f13-c6ea75a18b94}, !- Target Object
-  2;                                      !- Inlet Port
-
-OS:PortList,
-  {db45b60c-fee0-4ca2-8a08-c381fe464938}, !- Handle
-  {3d84e196-99b2-49ab-b8f5-c094c9a3b5df}, !- Name
-  {398dc71b-ba64-42cc-89c3-53312ef0a060}; !- HVAC Component
-
-OS:PortList,
-  {987aa138-51ca-488c-85c9-df0a62fed620}, !- Handle
-  {3d0c394a-de47-4e82-97aa-78c1ca51e86f}, !- Name
-  {398dc71b-ba64-42cc-89c3-53312ef0a060}; !- HVAC Component
-
-OS:PortList,
-  {3a5f926d-8e17-4d7c-a213-8a692d87d8c6}, !- Handle
-  {0bc503bc-c7ef-4cd8-a794-8df6ec81f907}, !- Name
-  {398dc71b-ba64-42cc-89c3-53312ef0a060}; !- HVAC Component
-
-OS:Sizing:Zone,
-  {c1a4def5-5aed-4197-a1d4-22ae34d49c3a}, !- Handle
-  {398dc71b-ba64-42cc-89c3-53312ef0a060}, !- Zone or ZoneList Name
->>>>>>> 64865042
+  {f3acaed4-e51e-4e6a-85da-89179c77c929}, !- Handle
+  {ba45ac19-8d04-4814-b0bf-7874146359dc}, !- Zone or ZoneList Name
   SupplyAirTemperature,                   !- Zone Cooling Design Supply Air Temperature Input Method
   14,                                     !- Zone Cooling Design Supply Air Temperature {C}
   11.11,                                  !- Zone Cooling Design Supply Air Temperature Difference {deltaC}
@@ -258,25 +168,14 @@
   autosize;                               !- Dedicated Outdoor Air High Setpoint Temperature for Design {C}
 
 OS:ZoneHVAC:EquipmentList,
-<<<<<<< HEAD
-  {0d3ec790-c8c7-4097-9957-7c367711761f}, !- Handle
+  {36694853-3eef-4d30-a53d-a9694048ca24}, !- Handle
   Zone HVAC Equipment List 1,             !- Name
-  {cc5dee37-6200-456b-95e3-3485fc7720fc}; !- Thermal Zone
+  {ba45ac19-8d04-4814-b0bf-7874146359dc}; !- Thermal Zone
 
 OS:Space,
-  {7b0c3bd9-ba9b-4dd6-be27-e310dfc4e3cf}, !- Handle
+  {4de339ae-f33c-4a4b-931e-4b2908fb8c27}, !- Handle
   living space,                           !- Name
-  {ab883d3a-55e0-402e-8416-d8be68ef7e81}, !- Space Type Name
-=======
-  {066490c4-6e62-4033-b2b9-1608e982f6c9}, !- Handle
-  Zone HVAC Equipment List 1,             !- Name
-  {398dc71b-ba64-42cc-89c3-53312ef0a060}; !- Thermal Zone
-
-OS:Space,
-  {489954e5-8660-4c25-9936-966755421e53}, !- Handle
-  living space,                           !- Name
-  {29a08c91-1c9d-4bdc-8a68-908a4aef1cd9}, !- Space Type Name
->>>>>>> 64865042
+  {19ac6936-95dd-4169-93ce-0c8b8ebd3b94}, !- Space Type Name
   ,                                       !- Default Construction Set Name
   ,                                       !- Default Schedule Set Name
   ,                                       !- Direction of Relative North {deg}
@@ -284,31 +183,17 @@
   ,                                       !- Y Origin {m}
   ,                                       !- Z Origin {m}
   ,                                       !- Building Story Name
-<<<<<<< HEAD
-  {cc5dee37-6200-456b-95e3-3485fc7720fc}, !- Thermal Zone Name
+  {ba45ac19-8d04-4814-b0bf-7874146359dc}, !- Thermal Zone Name
   ,                                       !- Part of Total Floor Area
   ,                                       !- Design Specification Outdoor Air Object Name
-  {9f0417c3-f4dc-408b-a20a-e54ce9929eaa}; !- Building Unit Name
-
-OS:Surface,
-  {6aa5cd77-9f6d-4cc8-a330-22107743be0e}, !- Handle
+  {0ccb3f98-ce29-4591-ab46-fd987c6df026}; !- Building Unit Name
+
+OS:Surface,
+  {5bee482f-259f-4279-89da-7035eaaac032}, !- Handle
   Surface 1,                              !- Name
   Floor,                                  !- Surface Type
   ,                                       !- Construction Name
-  {7b0c3bd9-ba9b-4dd6-be27-e310dfc4e3cf}, !- Space Name
-=======
-  {398dc71b-ba64-42cc-89c3-53312ef0a060}, !- Thermal Zone Name
-  ,                                       !- Part of Total Floor Area
-  ,                                       !- Design Specification Outdoor Air Object Name
-  {328992c8-03b7-4a43-90f5-7dffe81d5d9b}; !- Building Unit Name
-
-OS:Surface,
-  {65456e99-da54-4dad-9349-93e9ad85165a}, !- Handle
-  Surface 1,                              !- Name
-  Floor,                                  !- Surface Type
-  ,                                       !- Construction Name
-  {489954e5-8660-4c25-9936-966755421e53}, !- Space Name
->>>>>>> 64865042
+  {4de339ae-f33c-4a4b-931e-4b2908fb8c27}, !- Space Name
   Foundation,                             !- Outside Boundary Condition
   ,                                       !- Outside Boundary Condition Object
   NoSun,                                  !- Sun Exposure
@@ -321,19 +206,11 @@
   4.572, -9.144, 0;                       !- X,Y,Z Vertex 4 {m}
 
 OS:Surface,
-<<<<<<< HEAD
-  {4cb1f531-bf32-4429-b843-686b66fa83b6}, !- Handle
+  {3502b97d-2503-4512-ac2e-e0a7b141f7a3}, !- Handle
   Surface 2,                              !- Name
   Wall,                                   !- Surface Type
   ,                                       !- Construction Name
-  {7b0c3bd9-ba9b-4dd6-be27-e310dfc4e3cf}, !- Space Name
-=======
-  {2c72889d-3b94-490c-9a7c-dd7c05e43f84}, !- Handle
-  Surface 2,                              !- Name
-  Wall,                                   !- Surface Type
-  ,                                       !- Construction Name
-  {489954e5-8660-4c25-9936-966755421e53}, !- Space Name
->>>>>>> 64865042
+  {4de339ae-f33c-4a4b-931e-4b2908fb8c27}, !- Space Name
   Outdoors,                               !- Outside Boundary Condition
   ,                                       !- Outside Boundary Condition Object
   SunExposed,                             !- Sun Exposure
@@ -346,19 +223,11 @@
   0, -9.144, 2.4384;                      !- X,Y,Z Vertex 4 {m}
 
 OS:Surface,
-<<<<<<< HEAD
-  {9cc8e814-9ee9-43ba-9a99-229f7ff908ff}, !- Handle
+  {2dd9dcef-7a02-4bc5-b75f-cefd871b89b1}, !- Handle
   Surface 3,                              !- Name
   Wall,                                   !- Surface Type
   ,                                       !- Construction Name
-  {7b0c3bd9-ba9b-4dd6-be27-e310dfc4e3cf}, !- Space Name
-=======
-  {805c1de3-635c-4bda-b1e5-91db5c97a544}, !- Handle
-  Surface 3,                              !- Name
-  Wall,                                   !- Surface Type
-  ,                                       !- Construction Name
-  {489954e5-8660-4c25-9936-966755421e53}, !- Space Name
->>>>>>> 64865042
+  {4de339ae-f33c-4a4b-931e-4b2908fb8c27}, !- Space Name
   Outdoors,                               !- Outside Boundary Condition
   ,                                       !- Outside Boundary Condition Object
   SunExposed,                             !- Sun Exposure
@@ -371,19 +240,11 @@
   0, 0, 2.4384;                           !- X,Y,Z Vertex 4 {m}
 
 OS:Surface,
-<<<<<<< HEAD
-  {b7edfcb9-d85b-4649-bcfe-f2a609a7f3de}, !- Handle
+  {54ae8544-5db4-4330-b03d-01f3c13c9b47}, !- Handle
   Surface 4,                              !- Name
   Wall,                                   !- Surface Type
   ,                                       !- Construction Name
-  {7b0c3bd9-ba9b-4dd6-be27-e310dfc4e3cf}, !- Space Name
-=======
-  {7765d122-cc08-4ecf-be8a-5304c110bdce}, !- Handle
-  Surface 4,                              !- Name
-  Wall,                                   !- Surface Type
-  ,                                       !- Construction Name
-  {489954e5-8660-4c25-9936-966755421e53}, !- Space Name
->>>>>>> 64865042
+  {4de339ae-f33c-4a4b-931e-4b2908fb8c27}, !- Space Name
   Adiabatic,                              !- Outside Boundary Condition
   ,                                       !- Outside Boundary Condition Object
   NoSun,                                  !- Sun Exposure
@@ -396,19 +257,11 @@
   4.572, 0, 2.4384;                       !- X,Y,Z Vertex 4 {m}
 
 OS:Surface,
-<<<<<<< HEAD
-  {306ac914-14e2-4017-a547-b9898a3711bd}, !- Handle
+  {37538815-9f4a-4ea1-8bf2-b7519724ee92}, !- Handle
   Surface 5,                              !- Name
   Wall,                                   !- Surface Type
   ,                                       !- Construction Name
-  {7b0c3bd9-ba9b-4dd6-be27-e310dfc4e3cf}, !- Space Name
-=======
-  {6571fa3c-7974-40f4-bd4b-061649190837}, !- Handle
-  Surface 5,                              !- Name
-  Wall,                                   !- Surface Type
-  ,                                       !- Construction Name
-  {489954e5-8660-4c25-9936-966755421e53}, !- Space Name
->>>>>>> 64865042
+  {4de339ae-f33c-4a4b-931e-4b2908fb8c27}, !- Space Name
   Outdoors,                               !- Outside Boundary Condition
   ,                                       !- Outside Boundary Condition Object
   SunExposed,                             !- Sun Exposure
@@ -421,23 +274,13 @@
   4.572, -9.144, 2.4384;                  !- X,Y,Z Vertex 4 {m}
 
 OS:Surface,
-<<<<<<< HEAD
-  {73ea9ecc-e957-41be-ab06-75d4b62e18ae}, !- Handle
+  {7687e55d-78bf-4d0f-ac44-cb6ae44a652e}, !- Handle
   Surface 6,                              !- Name
   RoofCeiling,                            !- Surface Type
   ,                                       !- Construction Name
-  {7b0c3bd9-ba9b-4dd6-be27-e310dfc4e3cf}, !- Space Name
+  {4de339ae-f33c-4a4b-931e-4b2908fb8c27}, !- Space Name
   Surface,                                !- Outside Boundary Condition
-  {2bef5f50-0fda-4761-a85a-5dc96994260f}, !- Outside Boundary Condition Object
-=======
-  {754e8573-3a12-4b14-b9f2-b0f1b2af7558}, !- Handle
-  Surface 6,                              !- Name
-  RoofCeiling,                            !- Surface Type
-  ,                                       !- Construction Name
-  {489954e5-8660-4c25-9936-966755421e53}, !- Space Name
-  Surface,                                !- Outside Boundary Condition
-  {891b7ee6-0947-459f-80fb-09ece3493e7f}, !- Outside Boundary Condition Object
->>>>>>> 64865042
+  {4d2dc489-78ce-471c-aa63-0f03f1050d7a}, !- Outside Boundary Condition Object
   NoSun,                                  !- Sun Exposure
   NoWind,                                 !- Wind Exposure
   ,                                       !- View Factor to Ground
@@ -448,11 +291,7 @@
   0, -9.144, 2.4384;                      !- X,Y,Z Vertex 4 {m}
 
 OS:SpaceType,
-<<<<<<< HEAD
-  {ab883d3a-55e0-402e-8416-d8be68ef7e81}, !- Handle
-=======
-  {29a08c91-1c9d-4bdc-8a68-908a4aef1cd9}, !- Handle
->>>>>>> 64865042
+  {19ac6936-95dd-4169-93ce-0c8b8ebd3b94}, !- Handle
   Space Type 1,                           !- Name
   ,                                       !- Default Construction Set Name
   ,                                       !- Default Schedule Set Name
@@ -463,15 +302,9 @@
   living;                                 !- Standards Space Type
 
 OS:Space,
-<<<<<<< HEAD
-  {739189f3-9067-490c-adbd-a61342c2a090}, !- Handle
+  {f120ad17-4d62-40d0-83c4-189a9afce1ca}, !- Handle
   living space|story 2,                   !- Name
-  {ab883d3a-55e0-402e-8416-d8be68ef7e81}, !- Space Type Name
-=======
-  {a20f2023-5b8e-43a8-afea-d71c4bf9ec96}, !- Handle
-  living space|story 2,                   !- Name
-  {29a08c91-1c9d-4bdc-8a68-908a4aef1cd9}, !- Space Type Name
->>>>>>> 64865042
+  {19ac6936-95dd-4169-93ce-0c8b8ebd3b94}, !- Space Type Name
   ,                                       !- Default Construction Set Name
   ,                                       !- Default Schedule Set Name
   -0,                                     !- Direction of Relative North {deg}
@@ -479,30 +312,51 @@
   0,                                      !- Y Origin {m}
   2.4384,                                 !- Z Origin {m}
   ,                                       !- Building Story Name
-<<<<<<< HEAD
-  {cc5dee37-6200-456b-95e3-3485fc7720fc}, !- Thermal Zone Name
+  {ba45ac19-8d04-4814-b0bf-7874146359dc}, !- Thermal Zone Name
   ,                                       !- Part of Total Floor Area
   ,                                       !- Design Specification Outdoor Air Object Name
-  {9f0417c3-f4dc-408b-a20a-e54ce9929eaa}; !- Building Unit Name
-
-OS:Surface,
-  {7109dfc9-b1f1-484f-8feb-65d220318917}, !- Handle
+  {0ccb3f98-ce29-4591-ab46-fd987c6df026}; !- Building Unit Name
+
+OS:Surface,
+  {94b3edab-9d1a-4a72-b0a6-8f999fe89b4f}, !- Handle
   Surface 7,                              !- Name
   Wall,                                   !- Surface Type
   ,                                       !- Construction Name
-  {739189f3-9067-490c-adbd-a61342c2a090}, !- Space Name
-=======
-  {398dc71b-ba64-42cc-89c3-53312ef0a060}, !- Thermal Zone Name
-  ,                                       !- Part of Total Floor Area
-  ,                                       !- Design Specification Outdoor Air Object Name
-  {328992c8-03b7-4a43-90f5-7dffe81d5d9b}; !- Building Unit Name
-
-OS:Surface,
-  {560b9197-9f98-4f52-932c-7bbbca6f3d26}, !- Handle
-  Surface 7,                              !- Name
-  Wall,                                   !- Surface Type
-  ,                                       !- Construction Name
-  {a20f2023-5b8e-43a8-afea-d71c4bf9ec96}, !- Space Name
+  {f120ad17-4d62-40d0-83c4-189a9afce1ca}, !- Space Name
+  Outdoors,                               !- Outside Boundary Condition
+  ,                                       !- Outside Boundary Condition Object
+  SunExposed,                             !- Sun Exposure
+  WindExposed,                            !- Wind Exposure
+  ,                                       !- View Factor to Ground
+  ,                                       !- Number of Vertices
+  0, -9.144, 2.4384,                      !- X,Y,Z Vertex 1 {m}
+  0, -9.144, 0,                           !- X,Y,Z Vertex 2 {m}
+  4.572, -9.144, 0,                       !- X,Y,Z Vertex 3 {m}
+  4.572, -9.144, 2.4384;                  !- X,Y,Z Vertex 4 {m}
+
+OS:Surface,
+  {203ebb04-2f24-4713-a452-6c9228039a8a}, !- Handle
+  Surface 8,                              !- Name
+  RoofCeiling,                            !- Surface Type
+  ,                                       !- Construction Name
+  {f120ad17-4d62-40d0-83c4-189a9afce1ca}, !- Space Name
+  Surface,                                !- Outside Boundary Condition
+  {67239242-eb08-4fbe-81b8-11d8c97176e5}, !- Outside Boundary Condition Object
+  NoSun,                                  !- Sun Exposure
+  NoWind,                                 !- Wind Exposure
+  ,                                       !- View Factor to Ground
+  ,                                       !- Number of Vertices
+  4.572, -9.144, 2.4384,                  !- X,Y,Z Vertex 1 {m}
+  4.572, 0, 2.4384,                       !- X,Y,Z Vertex 2 {m}
+  0, 0, 2.4384,                           !- X,Y,Z Vertex 3 {m}
+  0, -9.144, 2.4384;                      !- X,Y,Z Vertex 4 {m}
+
+OS:Surface,
+  {f3e348f9-437b-42ea-bf25-3e41e6701410}, !- Handle
+  Surface 9,                              !- Name
+  Wall,                                   !- Surface Type
+  ,                                       !- Construction Name
+  {f120ad17-4d62-40d0-83c4-189a9afce1ca}, !- Space Name
   Outdoors,                               !- Outside Boundary Condition
   ,                                       !- Outside Boundary Condition Object
   SunExposed,                             !- Sun Exposure
@@ -515,12 +369,11 @@
   0, -9.144, 2.4384;                      !- X,Y,Z Vertex 4 {m}
 
 OS:Surface,
-  {1b37377d-6da2-42cc-a090-517d748023be}, !- Handle
-  Surface 8,                              !- Name
-  Wall,                                   !- Surface Type
-  ,                                       !- Construction Name
-  {a20f2023-5b8e-43a8-afea-d71c4bf9ec96}, !- Space Name
->>>>>>> 64865042
+  {10985692-cb44-437f-9225-3f525b208b73}, !- Handle
+  Surface 10,                             !- Name
+  Wall,                                   !- Surface Type
+  ,                                       !- Construction Name
+  {f120ad17-4d62-40d0-83c4-189a9afce1ca}, !- Space Name
   Outdoors,                               !- Outside Boundary Condition
   ,                                       !- Outside Boundary Condition Object
   SunExposed,                             !- Sun Exposure
@@ -533,20 +386,13 @@
   0, 0, 2.4384;                           !- X,Y,Z Vertex 4 {m}
 
 OS:Surface,
-<<<<<<< HEAD
-  {3b613935-c8ca-4571-bcb6-494e826634f7}, !- Handle
-  Surface 8,                              !- Name
-  Wall,                                   !- Surface Type
-  ,                                       !- Construction Name
-  {739189f3-9067-490c-adbd-a61342c2a090}, !- Space Name
-=======
-  {891b7ee6-0947-459f-80fb-09ece3493e7f}, !- Handle
-  Surface 9,                              !- Name
+  {4d2dc489-78ce-471c-aa63-0f03f1050d7a}, !- Handle
+  Surface 11,                             !- Name
   Floor,                                  !- Surface Type
   ,                                       !- Construction Name
-  {a20f2023-5b8e-43a8-afea-d71c4bf9ec96}, !- Space Name
+  {f120ad17-4d62-40d0-83c4-189a9afce1ca}, !- Space Name
   Surface,                                !- Outside Boundary Condition
-  {754e8573-3a12-4b14-b9f2-b0f1b2af7558}, !- Outside Boundary Condition Object
+  {7687e55d-78bf-4d0f-ac44-cb6ae44a652e}, !- Outside Boundary Condition Object
   NoSun,                                  !- Sun Exposure
   NoWind,                                 !- Wind Exposure
   ,                                       !- View Factor to Ground
@@ -557,83 +403,12 @@
   4.572, -9.144, 0;                       !- X,Y,Z Vertex 4 {m}
 
 OS:Surface,
-  {ec8fed1c-ae4f-4d33-9c38-c8dc6e52d2e3}, !- Handle
-  Surface 10,                             !- Name
-  Wall,                                   !- Surface Type
-  ,                                       !- Construction Name
-  {a20f2023-5b8e-43a8-afea-d71c4bf9ec96}, !- Space Name
->>>>>>> 64865042
-  Outdoors,                               !- Outside Boundary Condition
-  ,                                       !- Outside Boundary Condition Object
-  SunExposed,                             !- Sun Exposure
-  WindExposed,                            !- Wind Exposure
-  ,                                       !- View Factor to Ground
-  ,                                       !- Number of Vertices
-  0, -9.144, 2.4384,                      !- X,Y,Z Vertex 1 {m}
-  0, -9.144, 0,                           !- X,Y,Z Vertex 2 {m}
-  4.572, -9.144, 0,                       !- X,Y,Z Vertex 3 {m}
-  4.572, -9.144, 2.4384;                  !- X,Y,Z Vertex 4 {m}
-
-OS:Surface,
-<<<<<<< HEAD
-  {11f052ab-c53a-4e89-ad75-b0995c937683}, !- Handle
-  Surface 9,                              !- Name
-  Wall,                                   !- Surface Type
-  ,                                       !- Construction Name
-  {739189f3-9067-490c-adbd-a61342c2a090}, !- Space Name
+  {222dd353-59d8-4d45-adf4-de015b5ed4d6}, !- Handle
+  Surface 12,                             !- Name
+  Wall,                                   !- Surface Type
+  ,                                       !- Construction Name
+  {f120ad17-4d62-40d0-83c4-189a9afce1ca}, !- Space Name
   Adiabatic,                              !- Outside Boundary Condition
-  ,                                       !- Outside Boundary Condition Object
-=======
-  {d6585abc-1116-4e7d-a696-282b37764907}, !- Handle
-  Surface 11,                             !- Name
-  RoofCeiling,                            !- Surface Type
-  ,                                       !- Construction Name
-  {a20f2023-5b8e-43a8-afea-d71c4bf9ec96}, !- Space Name
-  Surface,                                !- Outside Boundary Condition
-  {12d7f8f1-9531-4324-becf-c053121d86a1}, !- Outside Boundary Condition Object
->>>>>>> 64865042
-  NoSun,                                  !- Sun Exposure
-  NoWind,                                 !- Wind Exposure
-  ,                                       !- View Factor to Ground
-  ,                                       !- Number of Vertices
-  4.572, -9.144, 2.4384,                  !- X,Y,Z Vertex 1 {m}
-  4.572, 0, 2.4384,                       !- X,Y,Z Vertex 2 {m}
-  0, 0, 2.4384,                           !- X,Y,Z Vertex 3 {m}
-  0, -9.144, 2.4384;                      !- X,Y,Z Vertex 4 {m}
-
-OS:Surface,
-<<<<<<< HEAD
-  {2bef5f50-0fda-4761-a85a-5dc96994260f}, !- Handle
-  Surface 10,                             !- Name
-  Floor,                                  !- Surface Type
-  ,                                       !- Construction Name
-  {739189f3-9067-490c-adbd-a61342c2a090}, !- Space Name
-  Surface,                                !- Outside Boundary Condition
-  {73ea9ecc-e957-41be-ab06-75d4b62e18ae}, !- Outside Boundary Condition Object
-  NoSun,                                  !- Sun Exposure
-  NoWind,                                 !- Wind Exposure
-  ,                                       !- View Factor to Ground
-  ,                                       !- Number of Vertices
-  0, -9.144, 0,                           !- X,Y,Z Vertex 1 {m}
-  0, 0, 0,                                !- X,Y,Z Vertex 2 {m}
-  4.572, 0, 0,                            !- X,Y,Z Vertex 3 {m}
-  4.572, -9.144, 0;                       !- X,Y,Z Vertex 4 {m}
-
-OS:Surface,
-  {b15ea4ac-8b1e-41bb-99a6-83aa34fe489b}, !- Handle
-  Surface 11,                             !- Name
-  Wall,                                   !- Surface Type
-  ,                                       !- Construction Name
-  {739189f3-9067-490c-adbd-a61342c2a090}, !- Space Name
-  Outdoors,                               !- Outside Boundary Condition
-=======
-  {d83e69ec-1883-46f6-a959-78f5832b7409}, !- Handle
-  Surface 12,                             !- Name
-  Wall,                                   !- Surface Type
-  ,                                       !- Construction Name
-  {a20f2023-5b8e-43a8-afea-d71c4bf9ec96}, !- Space Name
-  Adiabatic,                              !- Outside Boundary Condition
->>>>>>> 64865042
   ,                                       !- Outside Boundary Condition Object
   NoSun,                                  !- Sun Exposure
   NoWind,                                 !- Wind Exposure
@@ -645,40 +420,13 @@
   4.572, 0, 2.4384;                       !- X,Y,Z Vertex 4 {m}
 
 OS:Surface,
-<<<<<<< HEAD
-  {707b76ed-e85c-4aec-9e0f-32f8576a3f7a}, !- Handle
-  Surface 12,                             !- Name
-  RoofCeiling,                            !- Surface Type
-  ,                                       !- Construction Name
-  {739189f3-9067-490c-adbd-a61342c2a090}, !- Space Name
-  Surface,                                !- Outside Boundary Condition
-  {87bb41cb-db58-4422-95d4-74c2c84ab4d9}, !- Outside Boundary Condition Object
-  NoSun,                                  !- Sun Exposure
-  NoWind,                                 !- Wind Exposure
-  ,                                       !- View Factor to Ground
-  ,                                       !- Number of Vertices
-  4.572, -9.144, 2.4384,                  !- X,Y,Z Vertex 1 {m}
-  4.572, 0, 2.4384,                       !- X,Y,Z Vertex 2 {m}
-  0, 0, 2.4384,                           !- X,Y,Z Vertex 3 {m}
-  0, -9.144, 2.4384;                      !- X,Y,Z Vertex 4 {m}
-
-OS:Surface,
-  {87bb41cb-db58-4422-95d4-74c2c84ab4d9}, !- Handle
+  {67239242-eb08-4fbe-81b8-11d8c97176e5}, !- Handle
   Surface 13,                             !- Name
   Floor,                                  !- Surface Type
   ,                                       !- Construction Name
-  {7a5a8a02-10a4-4c09-94f7-fed4ae34fb8c}, !- Space Name
+  {ea1289df-7391-4e52-985d-0de99a039429}, !- Space Name
   Surface,                                !- Outside Boundary Condition
-  {707b76ed-e85c-4aec-9e0f-32f8576a3f7a}, !- Outside Boundary Condition Object
-=======
-  {12d7f8f1-9531-4324-becf-c053121d86a1}, !- Handle
-  Surface 13,                             !- Name
-  Floor,                                  !- Surface Type
-  ,                                       !- Construction Name
-  {ecd53c39-f24c-426a-9da2-ecf98cf27105}, !- Space Name
-  Surface,                                !- Outside Boundary Condition
-  {d6585abc-1116-4e7d-a696-282b37764907}, !- Outside Boundary Condition Object
->>>>>>> 64865042
+  {203ebb04-2f24-4713-a452-6c9228039a8a}, !- Outside Boundary Condition Object
   NoSun,                                  !- Sun Exposure
   NoWind,                                 !- Wind Exposure
   ,                                       !- View Factor to Ground
@@ -689,19 +437,11 @@
   4.572, -9.144, 4.8768;                  !- X,Y,Z Vertex 4 {m}
 
 OS:Surface,
-<<<<<<< HEAD
-  {e716bf81-30ad-41d1-84ac-fb20a3669af7}, !- Handle
+  {ea11b625-2505-41ae-99c1-80b6a64279be}, !- Handle
   Surface 14,                             !- Name
   RoofCeiling,                            !- Surface Type
   ,                                       !- Construction Name
-  {7a5a8a02-10a4-4c09-94f7-fed4ae34fb8c}, !- Space Name
-=======
-  {3d700451-a11b-4637-b70e-ce83dd4259bc}, !- Handle
-  Surface 14,                             !- Name
-  RoofCeiling,                            !- Surface Type
-  ,                                       !- Construction Name
-  {ecd53c39-f24c-426a-9da2-ecf98cf27105}, !- Space Name
->>>>>>> 64865042
+  {ea1289df-7391-4e52-985d-0de99a039429}, !- Space Name
   Outdoors,                               !- Outside Boundary Condition
   ,                                       !- Outside Boundary Condition Object
   SunExposed,                             !- Sun Exposure
@@ -714,19 +454,11 @@
   0, 0, 4.8768;                           !- X,Y,Z Vertex 4 {m}
 
 OS:Surface,
-<<<<<<< HEAD
-  {25cd5063-71d0-4974-a3f2-7484d5a870ea}, !- Handle
+  {91ca6bcc-12e7-429f-a4e3-7c498d64614d}, !- Handle
   Surface 15,                             !- Name
   RoofCeiling,                            !- Surface Type
   ,                                       !- Construction Name
-  {7a5a8a02-10a4-4c09-94f7-fed4ae34fb8c}, !- Space Name
-=======
-  {68eac31e-8040-4701-8268-869725741fee}, !- Handle
-  Surface 15,                             !- Name
-  RoofCeiling,                            !- Surface Type
-  ,                                       !- Construction Name
-  {ecd53c39-f24c-426a-9da2-ecf98cf27105}, !- Space Name
->>>>>>> 64865042
+  {ea1289df-7391-4e52-985d-0de99a039429}, !- Space Name
   Outdoors,                               !- Outside Boundary Condition
   ,                                       !- Outside Boundary Condition Object
   SunExposed,                             !- Sun Exposure
@@ -739,19 +471,11 @@
   4.572, -9.144, 4.8768;                  !- X,Y,Z Vertex 4 {m}
 
 OS:Surface,
-<<<<<<< HEAD
-  {4e161a9c-785e-4a99-b0e6-e70d3920ed5d}, !- Handle
+  {bc27de59-243c-4351-9da5-85cce214896e}, !- Handle
   Surface 16,                             !- Name
   Wall,                                   !- Surface Type
   ,                                       !- Construction Name
-  {7a5a8a02-10a4-4c09-94f7-fed4ae34fb8c}, !- Space Name
-=======
-  {4fc799bf-c578-4338-9e83-1b7b47df722b}, !- Handle
-  Surface 16,                             !- Name
-  Wall,                                   !- Surface Type
-  ,                                       !- Construction Name
-  {ecd53c39-f24c-426a-9da2-ecf98cf27105}, !- Space Name
->>>>>>> 64865042
+  {ea1289df-7391-4e52-985d-0de99a039429}, !- Space Name
   Outdoors,                               !- Outside Boundary Condition
   ,                                       !- Outside Boundary Condition Object
   SunExposed,                             !- Sun Exposure
@@ -763,19 +487,11 @@
   0, -9.144, 4.8768;                      !- X,Y,Z Vertex 3 {m}
 
 OS:Surface,
-<<<<<<< HEAD
-  {c5f0dfcd-5069-4722-bdc3-3ffe956ed654}, !- Handle
+  {0b057a7a-32c2-47e3-9e33-f6dfbf096d48}, !- Handle
   Surface 17,                             !- Name
   Wall,                                   !- Surface Type
   ,                                       !- Construction Name
-  {7a5a8a02-10a4-4c09-94f7-fed4ae34fb8c}, !- Space Name
-=======
-  {5e676472-56f3-4c81-9314-7eebab62aa8b}, !- Handle
-  Surface 17,                             !- Name
-  Wall,                                   !- Surface Type
-  ,                                       !- Construction Name
-  {ecd53c39-f24c-426a-9da2-ecf98cf27105}, !- Space Name
->>>>>>> 64865042
+  {ea1289df-7391-4e52-985d-0de99a039429}, !- Space Name
   Adiabatic,                              !- Outside Boundary Condition
   ,                                       !- Outside Boundary Condition Object
   NoSun,                                  !- Sun Exposure
@@ -787,15 +503,9 @@
   4.572, 0, 4.8768;                       !- X,Y,Z Vertex 3 {m}
 
 OS:Space,
-<<<<<<< HEAD
-  {7a5a8a02-10a4-4c09-94f7-fed4ae34fb8c}, !- Handle
+  {ea1289df-7391-4e52-985d-0de99a039429}, !- Handle
   unfinished attic space,                 !- Name
-  {02375e27-0168-4a67-aaf1-5aa3c6529e8b}, !- Space Type Name
-=======
-  {ecd53c39-f24c-426a-9da2-ecf98cf27105}, !- Handle
-  unfinished attic space,                 !- Name
-  {6cba66a1-1c12-4593-b72e-0127907e0cfc}, !- Space Type Name
->>>>>>> 64865042
+  {a6ab6ed9-be9d-40c4-8556-91ce58406f5d}, !- Space Type Name
   ,                                       !- Default Construction Set Name
   ,                                       !- Default Schedule Set Name
   ,                                       !- Direction of Relative North {deg}
@@ -803,17 +513,10 @@
   ,                                       !- Y Origin {m}
   ,                                       !- Z Origin {m}
   ,                                       !- Building Story Name
-<<<<<<< HEAD
-  {5f6cb4ab-cefb-49fb-8db6-a7148880d53d}; !- Thermal Zone Name
+  {a7ab7d9a-f555-4c01-8671-1ca4a63035c3}; !- Thermal Zone Name
 
 OS:ThermalZone,
-  {5f6cb4ab-cefb-49fb-8db6-a7148880d53d}, !- Handle
-=======
-  {d5f77899-c3c0-4223-8c9a-a62d7eb2a394}; !- Thermal Zone Name
-
-OS:ThermalZone,
-  {d5f77899-c3c0-4223-8c9a-a62d7eb2a394}, !- Handle
->>>>>>> 64865042
+  {a7ab7d9a-f555-4c01-8671-1ca4a63035c3}, !- Handle
   unfinished attic zone,                  !- Name
   ,                                       !- Multiplier
   ,                                       !- Ceiling Height {m}
@@ -822,17 +525,10 @@
   ,                                       !- Zone Inside Convection Algorithm
   ,                                       !- Zone Outside Convection Algorithm
   ,                                       !- Zone Conditioning Equipment List Name
-<<<<<<< HEAD
-  {c722caea-3fc9-43c2-bb37-389464992c50}, !- Zone Air Inlet Port List
-  {46299127-54bc-4d91-914d-ab2d426020e3}, !- Zone Air Exhaust Port List
-  {9d2b9d4b-3221-4211-85a7-49ba7c04f9f3}, !- Zone Air Node Name
-  {c6a574ca-fa8f-4cee-9e40-f347da137ff0}, !- Zone Return Air Port List
-=======
-  {390ba78b-ce75-410b-894e-b1128329ebab}, !- Zone Air Inlet Port List
-  {a69d4674-db72-42d6-acee-3c93cae7a860}, !- Zone Air Exhaust Port List
-  {bc304676-68bb-4c70-9138-c722eeecc33d}, !- Zone Air Node Name
-  {dfbcd256-5239-411f-81f0-2d4eac23220d}, !- Zone Return Air Port List
->>>>>>> 64865042
+  {9c858037-14ae-4dd4-995b-f79d5bd6b956}, !- Zone Air Inlet Port List
+  {c0410a94-39ad-43c8-92e2-4e0822ddda1f}, !- Zone Air Exhaust Port List
+  {dc830ddc-4ec3-49a7-a2a5-d4712c9ca754}, !- Zone Air Node Name
+  {d83e29b4-c208-4016-8ccd-40a6181753fa}, !- Zone Return Air Port List
   ,                                       !- Primary Daylighting Control Name
   ,                                       !- Fraction of Zone Controlled by Primary Daylighting Control
   ,                                       !- Secondary Daylighting Control Name
@@ -843,71 +539,37 @@
   No;                                     !- Use Ideal Air Loads
 
 OS:Node,
-<<<<<<< HEAD
-  {7371bbaf-6397-4110-8ba3-52a5c126fac2}, !- Handle
+  {eb36c7dc-2725-4528-a2cb-69b0efa32b73}, !- Handle
   Node 2,                                 !- Name
-  {9d2b9d4b-3221-4211-85a7-49ba7c04f9f3}, !- Inlet Port
+  {dc830ddc-4ec3-49a7-a2a5-d4712c9ca754}, !- Inlet Port
   ;                                       !- Outlet Port
 
 OS:Connection,
-  {9d2b9d4b-3221-4211-85a7-49ba7c04f9f3}, !- Handle
-  {0637f33d-a8eb-4962-8c27-bce184a73786}, !- Name
-  {5f6cb4ab-cefb-49fb-8db6-a7148880d53d}, !- Source Object
+  {dc830ddc-4ec3-49a7-a2a5-d4712c9ca754}, !- Handle
+  {64ec8dc0-d3fa-438c-a1ea-f96318111ac6}, !- Name
+  {a7ab7d9a-f555-4c01-8671-1ca4a63035c3}, !- Source Object
   11,                                     !- Outlet Port
-  {7371bbaf-6397-4110-8ba3-52a5c126fac2}, !- Target Object
+  {eb36c7dc-2725-4528-a2cb-69b0efa32b73}, !- Target Object
   2;                                      !- Inlet Port
 
 OS:PortList,
-  {c722caea-3fc9-43c2-bb37-389464992c50}, !- Handle
-  {d2b93f4b-4565-4371-a18c-a8bd4dd75932}, !- Name
-  {5f6cb4ab-cefb-49fb-8db6-a7148880d53d}; !- HVAC Component
+  {9c858037-14ae-4dd4-995b-f79d5bd6b956}, !- Handle
+  {86cab507-4493-4480-80f0-32a848f71f54}, !- Name
+  {a7ab7d9a-f555-4c01-8671-1ca4a63035c3}; !- HVAC Component
 
 OS:PortList,
-  {46299127-54bc-4d91-914d-ab2d426020e3}, !- Handle
-  {d8743c16-362f-45c4-bd90-494994752624}, !- Name
-  {5f6cb4ab-cefb-49fb-8db6-a7148880d53d}; !- HVAC Component
+  {c0410a94-39ad-43c8-92e2-4e0822ddda1f}, !- Handle
+  {fad29197-6e10-4b46-b31a-f61b138b755e}, !- Name
+  {a7ab7d9a-f555-4c01-8671-1ca4a63035c3}; !- HVAC Component
 
 OS:PortList,
-  {c6a574ca-fa8f-4cee-9e40-f347da137ff0}, !- Handle
-  {a69544c4-1298-496a-ab28-a4f012060b7b}, !- Name
-  {5f6cb4ab-cefb-49fb-8db6-a7148880d53d}; !- HVAC Component
+  {d83e29b4-c208-4016-8ccd-40a6181753fa}, !- Handle
+  {36f2574f-71d7-402c-9a9f-3d639f901140}, !- Name
+  {a7ab7d9a-f555-4c01-8671-1ca4a63035c3}; !- HVAC Component
 
 OS:Sizing:Zone,
-  {64bc6094-d968-43d2-9586-fd65a7263406}, !- Handle
-  {5f6cb4ab-cefb-49fb-8db6-a7148880d53d}, !- Zone or ZoneList Name
-=======
-  {80e69ca0-1581-497e-9d18-ded19329ce8a}, !- Handle
-  Node 2,                                 !- Name
-  {bc304676-68bb-4c70-9138-c722eeecc33d}, !- Inlet Port
-  ;                                       !- Outlet Port
-
-OS:Connection,
-  {bc304676-68bb-4c70-9138-c722eeecc33d}, !- Handle
-  {a8c4d16b-e275-4637-a04e-cfd4ccf3853c}, !- Name
-  {d5f77899-c3c0-4223-8c9a-a62d7eb2a394}, !- Source Object
-  11,                                     !- Outlet Port
-  {80e69ca0-1581-497e-9d18-ded19329ce8a}, !- Target Object
-  2;                                      !- Inlet Port
-
-OS:PortList,
-  {390ba78b-ce75-410b-894e-b1128329ebab}, !- Handle
-  {6f1410f3-9e39-46b9-a045-77e9065084c0}, !- Name
-  {d5f77899-c3c0-4223-8c9a-a62d7eb2a394}; !- HVAC Component
-
-OS:PortList,
-  {a69d4674-db72-42d6-acee-3c93cae7a860}, !- Handle
-  {1aa65185-cbeb-4504-9179-ca48cd503e5f}, !- Name
-  {d5f77899-c3c0-4223-8c9a-a62d7eb2a394}; !- HVAC Component
-
-OS:PortList,
-  {dfbcd256-5239-411f-81f0-2d4eac23220d}, !- Handle
-  {2ef2f6e6-1eec-49c9-b2a8-06cf9b1b8461}, !- Name
-  {d5f77899-c3c0-4223-8c9a-a62d7eb2a394}; !- HVAC Component
-
-OS:Sizing:Zone,
-  {9372a44f-ad5b-4f3a-93ec-650cd6a2f47a}, !- Handle
-  {d5f77899-c3c0-4223-8c9a-a62d7eb2a394}, !- Zone or ZoneList Name
->>>>>>> 64865042
+  {629f0235-ee70-41f1-9c7b-62c5af282d78}, !- Handle
+  {a7ab7d9a-f555-4c01-8671-1ca4a63035c3}, !- Zone or ZoneList Name
   SupplyAirTemperature,                   !- Zone Cooling Design Supply Air Temperature Input Method
   14,                                     !- Zone Cooling Design Supply Air Temperature {C}
   11.11,                                  !- Zone Cooling Design Supply Air Temperature Difference {deltaC}
@@ -936,21 +598,12 @@
   autosize;                               !- Dedicated Outdoor Air High Setpoint Temperature for Design {C}
 
 OS:ZoneHVAC:EquipmentList,
-<<<<<<< HEAD
-  {270ba60b-379f-4a2f-9387-19398874769c}, !- Handle
+  {e0666b50-5e69-4978-ad5d-997cef099414}, !- Handle
   Zone HVAC Equipment List 2,             !- Name
-  {5f6cb4ab-cefb-49fb-8db6-a7148880d53d}; !- Thermal Zone
+  {a7ab7d9a-f555-4c01-8671-1ca4a63035c3}; !- Thermal Zone
 
 OS:SpaceType,
-  {02375e27-0168-4a67-aaf1-5aa3c6529e8b}, !- Handle
-=======
-  {7a0c1a2e-7c64-4fbc-87e6-60600d5efc18}, !- Handle
-  Zone HVAC Equipment List 2,             !- Name
-  {d5f77899-c3c0-4223-8c9a-a62d7eb2a394}; !- Thermal Zone
-
-OS:SpaceType,
-  {6cba66a1-1c12-4593-b72e-0127907e0cfc}, !- Handle
->>>>>>> 64865042
+  {a6ab6ed9-be9d-40c4-8556-91ce58406f5d}, !- Handle
   Space Type 2,                           !- Name
   ,                                       !- Default Construction Set Name
   ,                                       !- Default Schedule Set Name
@@ -961,23 +614,14 @@
   unfinished attic;                       !- Standards Space Type
 
 OS:BuildingUnit,
-<<<<<<< HEAD
-  {9f0417c3-f4dc-408b-a20a-e54ce9929eaa}, !- Handle
-=======
-  {328992c8-03b7-4a43-90f5-7dffe81d5d9b}, !- Handle
->>>>>>> 64865042
+  {0ccb3f98-ce29-4591-ab46-fd987c6df026}, !- Handle
   unit 1,                                 !- Name
   ,                                       !- Rendering Color
   Residential;                            !- Building Unit Type
 
 OS:AdditionalProperties,
-<<<<<<< HEAD
-  {eee37371-279b-4377-9096-b2f1c5d7e0f6}, !- Handle
-  {9f0417c3-f4dc-408b-a20a-e54ce9929eaa}, !- Object Name
-=======
-  {f2d397c5-0c3c-4a66-8688-d35427340652}, !- Handle
-  {328992c8-03b7-4a43-90f5-7dffe81d5d9b}, !- Object Name
->>>>>>> 64865042
+  {b2e3541d-ae17-4689-8205-cd6ac44adb66}, !- Handle
+  {0ccb3f98-ce29-4591-ab46-fd987c6df026}, !- Object Name
   NumberOfBedrooms,                       !- Feature Name 1
   Integer,                                !- Feature Data Type 1
   3,                                      !- Feature Value 1
@@ -989,20 +633,12 @@
   3.3900000000000001;                     !- Feature Value 3
 
 OS:External:File,
-<<<<<<< HEAD
-  {e4ae6521-5fdd-4317-98ec-14f86b09fddb}, !- Handle
-=======
-  {f029a07b-903e-4a77-8546-7e6b89f6cb02}, !- Handle
->>>>>>> 64865042
+  {20c5d770-9802-4426-a8b1-af51b27c71e5}, !- Handle
   8760.csv,                               !- Name
   8760.csv;                               !- File Name
 
 OS:Schedule:Day,
-<<<<<<< HEAD
-  {538ffb33-b592-4fef-b472-770b870a44a1}, !- Handle
-=======
-  {456d272c-77f2-4147-b8bf-40eaef14e557}, !- Handle
->>>>>>> 64865042
+  {798d8e31-84f3-42b3-9f9d-d725212865c9}, !- Handle
   Schedule Day 1,                         !- Name
   ,                                       !- Schedule Type Limits Name
   ,                                       !- Interpolate to Timestep
@@ -1011,11 +647,7 @@
   0;                                      !- Value Until Time 1
 
 OS:Schedule:Day,
-<<<<<<< HEAD
-  {f412962c-9806-41e8-804c-167acbfa4976}, !- Handle
-=======
-  {8c2fcdf7-85ad-4989-998d-9c25de809d65}, !- Handle
->>>>>>> 64865042
+  {f8a183f4-ae2f-4ef7-be5e-7de3b597a5a6}, !- Handle
   Schedule Day 2,                         !- Name
   ,                                       !- Schedule Type Limits Name
   ,                                       !- Interpolate to Timestep
@@ -1024,17 +656,10 @@
   1;                                      !- Value Until Time 1
 
 OS:Schedule:File,
-<<<<<<< HEAD
-  {683eac13-ffa5-465b-bb5e-ba6aeb2eebdd}, !- Handle
+  {a6286a71-9867-49fd-a29c-0668666d5b54}, !- Handle
   occupants,                              !- Name
-  {dbff0fd5-8f32-43ce-b32f-ec3cf249ffbb}, !- Schedule Type Limits Name
-  {e4ae6521-5fdd-4317-98ec-14f86b09fddb}, !- External File Name
-=======
-  {1e2fb2d4-a38d-445c-aefd-cc45635826bb}, !- Handle
-  occupants,                              !- Name
-  {98ff35c9-a98c-4059-810e-cb094fbfd560}, !- Schedule Type Limits Name
-  {f029a07b-903e-4a77-8546-7e6b89f6cb02}, !- External File Name
->>>>>>> 64865042
+  {440d7103-fe07-4470-a8f0-59fe34674aa9}, !- Schedule Type Limits Name
+  {20c5d770-9802-4426-a8b1-af51b27c71e5}, !- External File Name
   1,                                      !- Column Number
   1,                                      !- Rows to Skip at Top
   8760,                                   !- Number of Hours of Data
@@ -1043,40 +668,23 @@
   60;                                     !- Minutes per Item
 
 OS:Schedule:Ruleset,
-<<<<<<< HEAD
-  {d3301313-f54e-4fd6-9f25-3bf096aed73b}, !- Handle
+  {f2daca1b-fafa-421b-99b9-fe6b2a50573d}, !- Handle
   Schedule Ruleset 1,                     !- Name
-  {8caca0d7-eac2-4797-be85-f90141209860}, !- Schedule Type Limits Name
-  {427be8ea-7fad-4d33-b3ab-f7d34c56f707}; !- Default Day Schedule Name
+  {356325c7-a7ee-47d1-b440-fa116fe33095}, !- Schedule Type Limits Name
+  {d308e051-9be4-4d25-ac7e-0f97e6354922}; !- Default Day Schedule Name
 
 OS:Schedule:Day,
-  {427be8ea-7fad-4d33-b3ab-f7d34c56f707}, !- Handle
+  {d308e051-9be4-4d25-ac7e-0f97e6354922}, !- Handle
   Schedule Day 3,                         !- Name
-  {8caca0d7-eac2-4797-be85-f90141209860}, !- Schedule Type Limits Name
-=======
-  {709aede2-dbd2-4262-a953-a292302dbb02}, !- Handle
-  Schedule Ruleset 1,                     !- Name
-  {550ea82b-10e5-4f47-911a-75f73215bab1}, !- Schedule Type Limits Name
-  {b331d7f4-2c1d-455e-9e2e-79bd515c4ec6}; !- Default Day Schedule Name
-
-OS:Schedule:Day,
-  {b331d7f4-2c1d-455e-9e2e-79bd515c4ec6}, !- Handle
-  Schedule Day 3,                         !- Name
-  {550ea82b-10e5-4f47-911a-75f73215bab1}, !- Schedule Type Limits Name
->>>>>>> 64865042
+  {356325c7-a7ee-47d1-b440-fa116fe33095}, !- Schedule Type Limits Name
   ,                                       !- Interpolate to Timestep
   24,                                     !- Hour 1
   0,                                      !- Minute 1
   112.539290946133;                       !- Value Until Time 1
 
 OS:People:Definition,
-<<<<<<< HEAD
-  {d5fb3fa7-a4c6-46cf-bbd7-97c4a8af91ac}, !- Handle
-  res occupants|living space,             !- Name
-=======
-  {4963dcce-87f5-4989-b378-71129e6d09b7}, !- Handle
+  {5d02b6f1-0219-40c2-828f-35791102d7e9}, !- Handle
   res occupants|living space|story 2,     !- Name
->>>>>>> 64865042
   People,                                 !- Number of People Calculation Method
   1.695,                                  !- Number of People {people}
   ,                                       !- People per Space Floor Area {person/m2}
@@ -1088,21 +696,12 @@
   ZoneAveraged;                           !- Mean Radiant Temperature Calculation Type
 
 OS:People,
-<<<<<<< HEAD
-  {283d857c-3ff1-4c65-b482-ce6fe7c79cd2}, !- Handle
-  res occupants|living space,             !- Name
-  {d5fb3fa7-a4c6-46cf-bbd7-97c4a8af91ac}, !- People Definition Name
-  {7b0c3bd9-ba9b-4dd6-be27-e310dfc4e3cf}, !- Space or SpaceType Name
-  {683eac13-ffa5-465b-bb5e-ba6aeb2eebdd}, !- Number of People Schedule Name
-  {d3301313-f54e-4fd6-9f25-3bf096aed73b}, !- Activity Level Schedule Name
-=======
-  {a4417617-4463-4cce-944d-e7929c89438c}, !- Handle
+  {b7226c75-73e3-425d-850e-c1fd29a2b2a1}, !- Handle
   res occupants|living space|story 2,     !- Name
-  {4963dcce-87f5-4989-b378-71129e6d09b7}, !- People Definition Name
-  {a20f2023-5b8e-43a8-afea-d71c4bf9ec96}, !- Space or SpaceType Name
-  {1e2fb2d4-a38d-445c-aefd-cc45635826bb}, !- Number of People Schedule Name
-  {709aede2-dbd2-4262-a953-a292302dbb02}, !- Activity Level Schedule Name
->>>>>>> 64865042
+  {5d02b6f1-0219-40c2-828f-35791102d7e9}, !- People Definition Name
+  {f120ad17-4d62-40d0-83c4-189a9afce1ca}, !- Space or SpaceType Name
+  {a6286a71-9867-49fd-a29c-0668666d5b54}, !- Number of People Schedule Name
+  {f2daca1b-fafa-421b-99b9-fe6b2a50573d}, !- Activity Level Schedule Name
   ,                                       !- Surface Name/Angle Factor List Name
   ,                                       !- Work Efficiency Schedule Name
   ,                                       !- Clothing Insulation Schedule Name
@@ -1110,11 +709,7 @@
   1;                                      !- Multiplier
 
 OS:ScheduleTypeLimits,
-<<<<<<< HEAD
-  {8caca0d7-eac2-4797-be85-f90141209860}, !- Handle
-=======
-  {550ea82b-10e5-4f47-911a-75f73215bab1}, !- Handle
->>>>>>> 64865042
+  {356325c7-a7ee-47d1-b440-fa116fe33095}, !- Handle
   ActivityLevel,                          !- Name
   0,                                      !- Lower Limit Value
   ,                                       !- Upper Limit Value
@@ -1122,24 +717,15 @@
   ActivityLevel;                          !- Unit Type
 
 OS:ScheduleTypeLimits,
-<<<<<<< HEAD
-  {dbff0fd5-8f32-43ce-b32f-ec3cf249ffbb}, !- Handle
-=======
-  {98ff35c9-a98c-4059-810e-cb094fbfd560}, !- Handle
->>>>>>> 64865042
+  {440d7103-fe07-4470-a8f0-59fe34674aa9}, !- Handle
   Fractional,                             !- Name
   0,                                      !- Lower Limit Value
   1,                                      !- Upper Limit Value
   Continuous;                             !- Numeric Type
 
 OS:People:Definition,
-<<<<<<< HEAD
-  {e561fa1d-eb9f-4457-8dae-2811dccae222}, !- Handle
-  res occupants|living space|story 2,     !- Name
-=======
-  {722ca762-ff2d-4fc3-81a4-ee51a2bedea9}, !- Handle
+  {d08aedc7-1859-4e4c-9479-aaeba3e1a9b7}, !- Handle
   res occupants|living space,             !- Name
->>>>>>> 64865042
   People,                                 !- Number of People Calculation Method
   1.695,                                  !- Number of People {people}
   ,                                       !- People per Space Floor Area {person/m2}
@@ -1151,21 +737,12 @@
   ZoneAveraged;                           !- Mean Radiant Temperature Calculation Type
 
 OS:People,
-<<<<<<< HEAD
-  {71d44cd4-ff20-4d10-8504-de513d1b5728}, !- Handle
-  res occupants|living space|story 2,     !- Name
-  {e561fa1d-eb9f-4457-8dae-2811dccae222}, !- People Definition Name
-  {739189f3-9067-490c-adbd-a61342c2a090}, !- Space or SpaceType Name
-  {683eac13-ffa5-465b-bb5e-ba6aeb2eebdd}, !- Number of People Schedule Name
-  {d3301313-f54e-4fd6-9f25-3bf096aed73b}, !- Activity Level Schedule Name
-=======
-  {6b3e2975-d1b6-4383-95fe-312f5b7db061}, !- Handle
+  {067a1662-84c8-4b8d-8ecd-cf2be1e76dac}, !- Handle
   res occupants|living space,             !- Name
-  {722ca762-ff2d-4fc3-81a4-ee51a2bedea9}, !- People Definition Name
-  {489954e5-8660-4c25-9936-966755421e53}, !- Space or SpaceType Name
-  {1e2fb2d4-a38d-445c-aefd-cc45635826bb}, !- Number of People Schedule Name
-  {709aede2-dbd2-4262-a953-a292302dbb02}, !- Activity Level Schedule Name
->>>>>>> 64865042
+  {d08aedc7-1859-4e4c-9479-aaeba3e1a9b7}, !- People Definition Name
+  {4de339ae-f33c-4a4b-931e-4b2908fb8c27}, !- Space or SpaceType Name
+  {a6286a71-9867-49fd-a29c-0668666d5b54}, !- Number of People Schedule Name
+  {f2daca1b-fafa-421b-99b9-fe6b2a50573d}, !- Activity Level Schedule Name
   ,                                       !- Surface Name/Angle Factor List Name
   ,                                       !- Work Efficiency Schedule Name
   ,                                       !- Clothing Insulation Schedule Name
