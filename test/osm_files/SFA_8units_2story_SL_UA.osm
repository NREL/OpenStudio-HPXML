--- conflicted
+++ resolved
@@ -1,73 +1,41 @@
 !- NOTE: Auto-generated from /test/osw_files/SFA_8units_2story_SL_UA.osw
 
 OS:Version,
-<<<<<<< HEAD
-  {2c63fde7-2603-457e-b8e3-da6475fe9142}, !- Handle
+  {47fd5a0d-c5ac-421e-8fbe-296e0ce95b88}, !- Handle
   2.9.0;                                  !- Version Identifier
 
 OS:SimulationControl,
-  {c0943ef9-60bc-4429-b550-3109862396a9}, !- Handle
-=======
-  {e889878c-b5cf-4b3f-8ac8-4f03898a67d0}, !- Handle
-  2.9.0;                                  !- Version Identifier
-
-OS:SimulationControl,
-  {967d3fb6-8f45-47a8-8bf6-2279c2ecfb87}, !- Handle
->>>>>>> ed7d523f
+  {c10203e3-30e5-492e-a49f-67490ce10fe2}, !- Handle
   ,                                       !- Do Zone Sizing Calculation
   ,                                       !- Do System Sizing Calculation
   ,                                       !- Do Plant Sizing Calculation
   No;                                     !- Run Simulation for Sizing Periods
 
 OS:Timestep,
-<<<<<<< HEAD
-  {8205475d-b8ff-4433-9a91-7671ea73a466}, !- Handle
+  {d08fb399-8607-48e8-8252-14505cf6bdcd}, !- Handle
   6;                                      !- Number of Timesteps per Hour
 
 OS:ShadowCalculation,
-  {98777edb-92c0-4667-954f-3f47877330b6}, !- Handle
-=======
-  {7e078588-0b9c-427b-af90-21aceaff6980}, !- Handle
-  6;                                      !- Number of Timesteps per Hour
-
-OS:ShadowCalculation,
-  {6f9f3f64-8d2c-4b08-a6c1-f592c7fb1566}, !- Handle
->>>>>>> ed7d523f
+  {e947350b-429f-40ca-96ec-1d8138567e35}, !- Handle
   20,                                     !- Calculation Frequency
   200;                                    !- Maximum Figures in Shadow Overlap Calculations
 
 OS:SurfaceConvectionAlgorithm:Outside,
-<<<<<<< HEAD
-  {50e12038-aed9-432a-ab6c-937ccba08de6}, !- Handle
+  {7310bd8f-4359-4d19-a817-ab1534acfe5f}, !- Handle
   DOE-2;                                  !- Algorithm
 
 OS:SurfaceConvectionAlgorithm:Inside,
-  {d7a7a88d-775f-48e7-bc58-fd69de166b20}, !- Handle
+  {fa33f7fb-fa24-41af-bc78-de2da3205880}, !- Handle
   TARP;                                   !- Algorithm
 
 OS:ZoneCapacitanceMultiplier:ResearchSpecial,
-  {bdd4499a-5699-4762-b471-95fd747ec69a}, !- Handle
-=======
-  {946b8c83-aadd-4481-8d01-d6ae3df4cbbf}, !- Handle
-  DOE-2;                                  !- Algorithm
-
-OS:SurfaceConvectionAlgorithm:Inside,
-  {7d4432dd-8e11-4642-bc24-372a728e4158}, !- Handle
-  TARP;                                   !- Algorithm
-
-OS:ZoneCapacitanceMultiplier:ResearchSpecial,
-  {8c16c62e-fa30-4c2b-a53f-4e975e16e790}, !- Handle
->>>>>>> ed7d523f
+  {f9f3d2ae-a0a9-473a-aaad-fb831b666358}, !- Handle
   ,                                       !- Temperature Capacity Multiplier
   15,                                     !- Humidity Capacity Multiplier
   ;                                       !- Carbon Dioxide Capacity Multiplier
 
 OS:RunPeriod,
-<<<<<<< HEAD
-  {9b4fb3ef-3efa-47dd-8be5-78630bc7ada8}, !- Handle
-=======
-  {e15cae41-7c4c-4b5e-b9b9-308bf340bfe6}, !- Handle
->>>>>>> ed7d523f
+  {514681de-3e4a-4a72-9fb1-4d15d9133a25}, !- Handle
   Run Period 1,                           !- Name
   1,                                      !- Begin Month
   1,                                      !- Begin Day of Month
@@ -81,21 +49,13 @@
   ;                                       !- Number of Times Runperiod to be Repeated
 
 OS:YearDescription,
-<<<<<<< HEAD
-  {cd161975-981e-4349-8c0c-bb9dab5ea2aa}, !- Handle
-=======
-  {aab2447a-1bac-4dab-9c4c-46baab4ae688}, !- Handle
->>>>>>> ed7d523f
+  {78cb9aa2-2fb8-42db-a4a3-2567a3abc7cb}, !- Handle
   2007,                                   !- Calendar Year
   ,                                       !- Day of Week for Start Day
   ;                                       !- Is Leap Year
 
 OS:Building,
-<<<<<<< HEAD
-  {2af76c8e-47ef-4e8c-8e8d-595b32974b35}, !- Handle
-=======
-  {202e574d-36b0-44a8-a90c-3f6b05d2ea01}, !- Handle
->>>>>>> ed7d523f
+  {94c21a51-7aaa-4114-9efc-d2a426089fef}, !- Handle
   Building 1,                             !- Name
   ,                                       !- Building Sector Type
   0,                                      !- North Axis {deg}
@@ -110,15 +70,9 @@
   8;                                      !- Standards Number of Living Units
 
 OS:AdditionalProperties,
-<<<<<<< HEAD
-  {606b98e8-a73b-4242-8215-c0d3606b1909}, !- Handle
-  {2af76c8e-47ef-4e8c-8e8d-595b32974b35}, !- Object Name
+  {441a63f1-5bb7-4553-81d2-a0043c445775}, !- Handle
+  {94c21a51-7aaa-4114-9efc-d2a426089fef}, !- Object Name
   num_units,                              !- Feature Name 1
-=======
-  {1fccef70-a7b7-4438-a99c-d6fb35fe9fbc}, !- Handle
-  {202e574d-36b0-44a8-a90c-3f6b05d2ea01}, !- Object Name
-  Total Units Represented,                !- Feature Name 1
->>>>>>> ed7d523f
   Integer,                                !- Feature Data Type 1
   8,                                      !- Feature Value 1
   has_rear_units,                         !- Feature Name 2
@@ -132,11 +86,7 @@
   2;                                      !- Feature Value 4
 
 OS:ThermalZone,
-<<<<<<< HEAD
-  {d42736f0-d4d7-4255-a95a-d4db092e2718}, !- Handle
-=======
-  {e603bb21-89f4-4e61-85ad-d341aa1414c0}, !- Handle
->>>>>>> ed7d523f
+  {2400edd4-1867-40b5-88b4-d6e2b015d01a}, !- Handle
   living zone,                            !- Name
   ,                                       !- Multiplier
   ,                                       !- Ceiling Height {m}
@@ -145,17 +95,10 @@
   ,                                       !- Zone Inside Convection Algorithm
   ,                                       !- Zone Outside Convection Algorithm
   ,                                       !- Zone Conditioning Equipment List Name
-<<<<<<< HEAD
-  {db06bf8a-263a-412c-9903-efedc14425c4}, !- Zone Air Inlet Port List
-  {cfaa4017-0017-47e8-a01a-0af82ea5cc68}, !- Zone Air Exhaust Port List
-  {9c3510ee-6c19-40a8-ba1e-7a386b6ea484}, !- Zone Air Node Name
-  {8f65cf7f-a58c-4492-9ded-0bfb7f068e0b}, !- Zone Return Air Port List
-=======
-  {85fff0e3-2053-40ab-ad06-5799bfdc24df}, !- Zone Air Inlet Port List
-  {fe1e941f-1876-47b1-acaf-e3468769cb6b}, !- Zone Air Exhaust Port List
-  {462d7825-be85-4e51-8c94-a6dee5b7d802}, !- Zone Air Node Name
-  {f6cc1c18-305b-4c32-8ca5-c34a5ad20273}, !- Zone Return Air Port List
->>>>>>> ed7d523f
+  {198d4de0-6a52-4123-b722-b59ddb1ec52a}, !- Zone Air Inlet Port List
+  {0ecf1f94-28d6-4894-81db-a3acfbdaa389}, !- Zone Air Exhaust Port List
+  {f4ca2c96-2d41-453e-86e5-8740b97b62eb}, !- Zone Air Node Name
+  {28a7c548-a317-44a6-bc5a-8d27bd7351e4}, !- Zone Return Air Port List
   ,                                       !- Primary Daylighting Control Name
   ,                                       !- Fraction of Zone Controlled by Primary Daylighting Control
   ,                                       !- Secondary Daylighting Control Name
@@ -166,71 +109,37 @@
   No;                                     !- Use Ideal Air Loads
 
 OS:Node,
-<<<<<<< HEAD
-  {b1c0bae6-2dd4-4205-8288-55ef8f867083}, !- Handle
+  {3cbad258-03d9-44ab-aa04-6ce80787c3b9}, !- Handle
   Node 1,                                 !- Name
-  {9c3510ee-6c19-40a8-ba1e-7a386b6ea484}, !- Inlet Port
+  {f4ca2c96-2d41-453e-86e5-8740b97b62eb}, !- Inlet Port
   ;                                       !- Outlet Port
 
 OS:Connection,
-  {9c3510ee-6c19-40a8-ba1e-7a386b6ea484}, !- Handle
-  {2c6d6157-9429-486f-b6b6-ea0d0da001c7}, !- Name
-  {d42736f0-d4d7-4255-a95a-d4db092e2718}, !- Source Object
+  {f4ca2c96-2d41-453e-86e5-8740b97b62eb}, !- Handle
+  {6f4cd2ce-7e3b-4d6f-b5e6-1e68593fb4e5}, !- Name
+  {2400edd4-1867-40b5-88b4-d6e2b015d01a}, !- Source Object
   11,                                     !- Outlet Port
-  {b1c0bae6-2dd4-4205-8288-55ef8f867083}, !- Target Object
+  {3cbad258-03d9-44ab-aa04-6ce80787c3b9}, !- Target Object
   2;                                      !- Inlet Port
 
 OS:PortList,
-  {db06bf8a-263a-412c-9903-efedc14425c4}, !- Handle
-  {cbb027b9-d01b-4e04-a34d-57ac1a40a41a}, !- Name
-  {d42736f0-d4d7-4255-a95a-d4db092e2718}; !- HVAC Component
+  {198d4de0-6a52-4123-b722-b59ddb1ec52a}, !- Handle
+  {2dbc4616-5cf1-4deb-93a7-2f4d2fa7600d}, !- Name
+  {2400edd4-1867-40b5-88b4-d6e2b015d01a}; !- HVAC Component
 
 OS:PortList,
-  {cfaa4017-0017-47e8-a01a-0af82ea5cc68}, !- Handle
-  {cd9b76ae-4a91-4b5c-a128-f53213e8993b}, !- Name
-  {d42736f0-d4d7-4255-a95a-d4db092e2718}; !- HVAC Component
+  {0ecf1f94-28d6-4894-81db-a3acfbdaa389}, !- Handle
+  {302b5c91-c9d7-4b53-840d-7145d7dbd7fb}, !- Name
+  {2400edd4-1867-40b5-88b4-d6e2b015d01a}; !- HVAC Component
 
 OS:PortList,
-  {8f65cf7f-a58c-4492-9ded-0bfb7f068e0b}, !- Handle
-  {ec1aa032-ca61-4a42-bbee-cc0b2df45736}, !- Name
-  {d42736f0-d4d7-4255-a95a-d4db092e2718}; !- HVAC Component
+  {28a7c548-a317-44a6-bc5a-8d27bd7351e4}, !- Handle
+  {84d5a205-e9a3-4f9f-932f-882887cc62ff}, !- Name
+  {2400edd4-1867-40b5-88b4-d6e2b015d01a}; !- HVAC Component
 
 OS:Sizing:Zone,
-  {4af6864d-3c75-4e01-92ef-ff350f31b9e4}, !- Handle
-  {d42736f0-d4d7-4255-a95a-d4db092e2718}, !- Zone or ZoneList Name
-=======
-  {6a202a65-c0b6-4c95-9e7e-ba8cfec55a15}, !- Handle
-  Node 1,                                 !- Name
-  {462d7825-be85-4e51-8c94-a6dee5b7d802}, !- Inlet Port
-  ;                                       !- Outlet Port
-
-OS:Connection,
-  {462d7825-be85-4e51-8c94-a6dee5b7d802}, !- Handle
-  {07c660b7-8c6d-4572-8279-c1254f744cab}, !- Name
-  {e603bb21-89f4-4e61-85ad-d341aa1414c0}, !- Source Object
-  11,                                     !- Outlet Port
-  {6a202a65-c0b6-4c95-9e7e-ba8cfec55a15}, !- Target Object
-  2;                                      !- Inlet Port
-
-OS:PortList,
-  {85fff0e3-2053-40ab-ad06-5799bfdc24df}, !- Handle
-  {54402e4a-c969-4722-af4f-762bac6f9b14}, !- Name
-  {e603bb21-89f4-4e61-85ad-d341aa1414c0}; !- HVAC Component
-
-OS:PortList,
-  {fe1e941f-1876-47b1-acaf-e3468769cb6b}, !- Handle
-  {2ea3fe66-20dd-4b98-abdf-81b4c6cfd7ad}, !- Name
-  {e603bb21-89f4-4e61-85ad-d341aa1414c0}; !- HVAC Component
-
-OS:PortList,
-  {f6cc1c18-305b-4c32-8ca5-c34a5ad20273}, !- Handle
-  {a0f5547f-5f26-4138-9996-31cffc6c09fe}, !- Name
-  {e603bb21-89f4-4e61-85ad-d341aa1414c0}; !- HVAC Component
-
-OS:Sizing:Zone,
-  {e6dddc56-db99-48b4-bbb4-2984ceb77d9c}, !- Handle
-  {e603bb21-89f4-4e61-85ad-d341aa1414c0}, !- Zone or ZoneList Name
->>>>>>> ed7d523f
+  {0f03b307-ed7c-41bf-8608-4ff12b95c518}, !- Handle
+  {2400edd4-1867-40b5-88b4-d6e2b015d01a}, !- Zone or ZoneList Name
   SupplyAirTemperature,                   !- Zone Cooling Design Supply Air Temperature Input Method
   14,                                     !- Zone Cooling Design Supply Air Temperature {C}
   11.11,                                  !- Zone Cooling Design Supply Air Temperature Difference {deltaC}
@@ -259,25 +168,14 @@
   autosize;                               !- Dedicated Outdoor Air High Setpoint Temperature for Design {C}
 
 OS:ZoneHVAC:EquipmentList,
-<<<<<<< HEAD
-  {7546b136-1083-4fbc-a7ab-7a0e34901d9e}, !- Handle
+  {d79ac15b-5966-4c19-aad3-16673e621263}, !- Handle
   Zone HVAC Equipment List 1,             !- Name
-  {d42736f0-d4d7-4255-a95a-d4db092e2718}; !- Thermal Zone
+  {2400edd4-1867-40b5-88b4-d6e2b015d01a}; !- Thermal Zone
 
 OS:Space,
-  {29b0860a-547a-41b1-9699-11e241df6b04}, !- Handle
+  {2c1eec87-cfb0-4c7c-b6d5-bdfbc391c7b1}, !- Handle
   living space,                           !- Name
-  {5f8cbea0-061a-4d0c-90fe-2a05a0e1f25c}, !- Space Type Name
-=======
-  {3410ae2f-7957-4c95-a778-67a4c4f84000}, !- Handle
-  Zone HVAC Equipment List 1,             !- Name
-  {e603bb21-89f4-4e61-85ad-d341aa1414c0}; !- Thermal Zone
-
-OS:Space,
-  {7c74c4e1-4969-4eaf-bc85-ae8af057497a}, !- Handle
-  living space,                           !- Name
-  {8c3d742d-9167-42e0-b499-36000feb857a}, !- Space Type Name
->>>>>>> ed7d523f
+  {25c79db6-6ba4-4974-a56e-95f762c5be41}, !- Space Type Name
   ,                                       !- Default Construction Set Name
   ,                                       !- Default Schedule Set Name
   ,                                       !- Direction of Relative North {deg}
@@ -285,31 +183,17 @@
   ,                                       !- Y Origin {m}
   ,                                       !- Z Origin {m}
   ,                                       !- Building Story Name
-<<<<<<< HEAD
-  {d42736f0-d4d7-4255-a95a-d4db092e2718}, !- Thermal Zone Name
+  {2400edd4-1867-40b5-88b4-d6e2b015d01a}, !- Thermal Zone Name
   ,                                       !- Part of Total Floor Area
   ,                                       !- Design Specification Outdoor Air Object Name
-  {78d2a93f-4bf9-4fe6-8a2a-ddfd5e2b3cc4}; !- Building Unit Name
-
-OS:Surface,
-  {6581b3eb-ebdd-4a02-ae8d-16aeae9db75d}, !- Handle
+  {e30075bb-9bd8-4e36-9ab6-f381da02df0c}; !- Building Unit Name
+
+OS:Surface,
+  {329699d6-5262-4f4b-a7ff-f522837be3a7}, !- Handle
   Surface 1,                              !- Name
   Floor,                                  !- Surface Type
   ,                                       !- Construction Name
-  {29b0860a-547a-41b1-9699-11e241df6b04}, !- Space Name
-=======
-  {e603bb21-89f4-4e61-85ad-d341aa1414c0}, !- Thermal Zone Name
-  ,                                       !- Part of Total Floor Area
-  ,                                       !- Design Specification Outdoor Air Object Name
-  {f7e9cf8c-e6a7-437c-9691-5a3f33e4252d}; !- Building Unit Name
-
-OS:Surface,
-  {63c9861b-aeaf-4b0d-8b77-e4753d736428}, !- Handle
-  Surface 1,                              !- Name
-  Floor,                                  !- Surface Type
-  ,                                       !- Construction Name
-  {7c74c4e1-4969-4eaf-bc85-ae8af057497a}, !- Space Name
->>>>>>> ed7d523f
+  {2c1eec87-cfb0-4c7c-b6d5-bdfbc391c7b1}, !- Space Name
   Foundation,                             !- Outside Boundary Condition
   ,                                       !- Outside Boundary Condition Object
   NoSun,                                  !- Sun Exposure
@@ -322,19 +206,11 @@
   4.572, -9.144, 0;                       !- X,Y,Z Vertex 4 {m}
 
 OS:Surface,
-<<<<<<< HEAD
-  {a8308036-ceff-4744-b6dc-c51a03182492}, !- Handle
+  {beb55fef-ca4b-411f-9989-1376656dccf0}, !- Handle
   Surface 2,                              !- Name
   Wall,                                   !- Surface Type
   ,                                       !- Construction Name
-  {29b0860a-547a-41b1-9699-11e241df6b04}, !- Space Name
-=======
-  {af4e81dc-8395-45c0-b7ef-bbc8671a61d7}, !- Handle
-  Surface 2,                              !- Name
-  Wall,                                   !- Surface Type
-  ,                                       !- Construction Name
-  {7c74c4e1-4969-4eaf-bc85-ae8af057497a}, !- Space Name
->>>>>>> ed7d523f
+  {2c1eec87-cfb0-4c7c-b6d5-bdfbc391c7b1}, !- Space Name
   Outdoors,                               !- Outside Boundary Condition
   ,                                       !- Outside Boundary Condition Object
   SunExposed,                             !- Sun Exposure
@@ -347,19 +223,11 @@
   0, -9.144, 2.4384;                      !- X,Y,Z Vertex 4 {m}
 
 OS:Surface,
-<<<<<<< HEAD
-  {2cba642e-ddc6-4157-8074-8ea1b9dedae9}, !- Handle
+  {786edcc1-9c29-4057-a8ef-49583a7f4e61}, !- Handle
   Surface 3,                              !- Name
   Wall,                                   !- Surface Type
   ,                                       !- Construction Name
-  {29b0860a-547a-41b1-9699-11e241df6b04}, !- Space Name
-=======
-  {1a05c823-2234-4db1-b503-40081347b445}, !- Handle
-  Surface 3,                              !- Name
-  Wall,                                   !- Surface Type
-  ,                                       !- Construction Name
-  {7c74c4e1-4969-4eaf-bc85-ae8af057497a}, !- Space Name
->>>>>>> ed7d523f
+  {2c1eec87-cfb0-4c7c-b6d5-bdfbc391c7b1}, !- Space Name
   Outdoors,                               !- Outside Boundary Condition
   ,                                       !- Outside Boundary Condition Object
   SunExposed,                             !- Sun Exposure
@@ -372,23 +240,13 @@
   0, 0, 2.4384;                           !- X,Y,Z Vertex 4 {m}
 
 OS:Surface,
-<<<<<<< HEAD
-  {7972ad52-072e-4a68-8d55-5008035fc68f}, !- Handle
+  {b1a782cb-b52f-4381-97e8-d90983a976df}, !- Handle
   Surface 4,                              !- Name
   Wall,                                   !- Surface Type
   ,                                       !- Construction Name
-  {29b0860a-547a-41b1-9699-11e241df6b04}, !- Space Name
+  {2c1eec87-cfb0-4c7c-b6d5-bdfbc391c7b1}, !- Space Name
   Adiabatic,                              !- Outside Boundary Condition
   ,                                       !- Outside Boundary Condition Object
-=======
-  {31d96d85-06c1-41c3-a015-07534b29b355}, !- Handle
-  Surface 4,                              !- Name
-  Wall,                                   !- Surface Type
-  ,                                       !- Construction Name
-  {7c74c4e1-4969-4eaf-bc85-ae8af057497a}, !- Space Name
-  Surface,                                !- Outside Boundary Condition
-  {2ac10cdf-a8df-4ee3-8acf-02f6842c7e3c}, !- Outside Boundary Condition Object
->>>>>>> ed7d523f
   NoSun,                                  !- Sun Exposure
   NoWind,                                 !- Wind Exposure
   ,                                       !- View Factor to Ground
@@ -399,19 +257,11 @@
   4.572, 0, 2.4384;                       !- X,Y,Z Vertex 4 {m}
 
 OS:Surface,
-<<<<<<< HEAD
-  {4331891f-adfa-4d38-8b7c-32051ed47da1}, !- Handle
+  {0d868cc0-be80-4cb6-b18b-32da413e0088}, !- Handle
   Surface 5,                              !- Name
   Wall,                                   !- Surface Type
   ,                                       !- Construction Name
-  {29b0860a-547a-41b1-9699-11e241df6b04}, !- Space Name
-=======
-  {b9762a00-919a-4938-b3d0-ab0550cfd95a}, !- Handle
-  Surface 5,                              !- Name
-  Wall,                                   !- Surface Type
-  ,                                       !- Construction Name
-  {7c74c4e1-4969-4eaf-bc85-ae8af057497a}, !- Space Name
->>>>>>> ed7d523f
+  {2c1eec87-cfb0-4c7c-b6d5-bdfbc391c7b1}, !- Space Name
   Outdoors,                               !- Outside Boundary Condition
   ,                                       !- Outside Boundary Condition Object
   SunExposed,                             !- Sun Exposure
@@ -424,23 +274,13 @@
   4.572, -9.144, 2.4384;                  !- X,Y,Z Vertex 4 {m}
 
 OS:Surface,
-<<<<<<< HEAD
-  {4a4cf2fb-618d-43c9-b5bc-af0c95d16004}, !- Handle
+  {15426f35-e944-4b75-9bbc-b8c56f20bb9c}, !- Handle
   Surface 6,                              !- Name
   RoofCeiling,                            !- Surface Type
   ,                                       !- Construction Name
-  {29b0860a-547a-41b1-9699-11e241df6b04}, !- Space Name
+  {2c1eec87-cfb0-4c7c-b6d5-bdfbc391c7b1}, !- Space Name
   Surface,                                !- Outside Boundary Condition
-  {39ab72c5-9515-4118-bfed-7cc8bd6af77a}, !- Outside Boundary Condition Object
-=======
-  {3752c084-c992-4d53-9d50-32f410fcf214}, !- Handle
-  Surface 6,                              !- Name
-  RoofCeiling,                            !- Surface Type
-  ,                                       !- Construction Name
-  {7c74c4e1-4969-4eaf-bc85-ae8af057497a}, !- Space Name
-  Surface,                                !- Outside Boundary Condition
-  {7bb3ba0b-4893-4fa4-b020-4102a5805eb9}, !- Outside Boundary Condition Object
->>>>>>> ed7d523f
+  {4b079e82-8028-4d6c-b3e4-a49c2d1de663}, !- Outside Boundary Condition Object
   NoSun,                                  !- Sun Exposure
   NoWind,                                 !- Wind Exposure
   ,                                       !- View Factor to Ground
@@ -451,11 +291,7 @@
   0, -9.144, 2.4384;                      !- X,Y,Z Vertex 4 {m}
 
 OS:SpaceType,
-<<<<<<< HEAD
-  {5f8cbea0-061a-4d0c-90fe-2a05a0e1f25c}, !- Handle
-=======
-  {8c3d742d-9167-42e0-b499-36000feb857a}, !- Handle
->>>>>>> ed7d523f
+  {25c79db6-6ba4-4974-a56e-95f762c5be41}, !- Handle
   Space Type 1,                           !- Name
   ,                                       !- Default Construction Set Name
   ,                                       !- Default Schedule Set Name
@@ -466,15 +302,9 @@
   living;                                 !- Standards Space Type
 
 OS:Space,
-<<<<<<< HEAD
-  {e4f33fdc-0623-41d3-9f97-96df75c13ee7}, !- Handle
+  {e32c18b2-36b1-467a-bf77-8430cdc5b410}, !- Handle
   living space|story 2,                   !- Name
-  {5f8cbea0-061a-4d0c-90fe-2a05a0e1f25c}, !- Space Type Name
-=======
-  {7438caa1-5ade-4ca0-9182-794b53c26b61}, !- Handle
-  living space|story 2,                   !- Name
-  {8c3d742d-9167-42e0-b499-36000feb857a}, !- Space Type Name
->>>>>>> ed7d523f
+  {25c79db6-6ba4-4974-a56e-95f762c5be41}, !- Space Type Name
   ,                                       !- Default Construction Set Name
   ,                                       !- Default Schedule Set Name
   -0,                                     !- Direction of Relative North {deg}
@@ -482,18 +312,34 @@
   0,                                      !- Y Origin {m}
   2.4384,                                 !- Z Origin {m}
   ,                                       !- Building Story Name
-<<<<<<< HEAD
-  {d42736f0-d4d7-4255-a95a-d4db092e2718}, !- Thermal Zone Name
+  {2400edd4-1867-40b5-88b4-d6e2b015d01a}, !- Thermal Zone Name
   ,                                       !- Part of Total Floor Area
   ,                                       !- Design Specification Outdoor Air Object Name
-  {78d2a93f-4bf9-4fe6-8a2a-ddfd5e2b3cc4}; !- Building Unit Name
-
-OS:Surface,
-  {9ce6648a-7b7a-4384-8017-71537ff68523}, !- Handle
+  {e30075bb-9bd8-4e36-9ab6-f381da02df0c}; !- Building Unit Name
+
+OS:Surface,
+  {4b079e82-8028-4d6c-b3e4-a49c2d1de663}, !- Handle
   Surface 7,                              !- Name
-  Wall,                                   !- Surface Type
-  ,                                       !- Construction Name
-  {e4f33fdc-0623-41d3-9f97-96df75c13ee7}, !- Space Name
+  Floor,                                  !- Surface Type
+  ,                                       !- Construction Name
+  {e32c18b2-36b1-467a-bf77-8430cdc5b410}, !- Space Name
+  Surface,                                !- Outside Boundary Condition
+  {15426f35-e944-4b75-9bbc-b8c56f20bb9c}, !- Outside Boundary Condition Object
+  NoSun,                                  !- Sun Exposure
+  NoWind,                                 !- Wind Exposure
+  ,                                       !- View Factor to Ground
+  ,                                       !- Number of Vertices
+  0, -9.144, 0,                           !- X,Y,Z Vertex 1 {m}
+  0, 0, 0,                                !- X,Y,Z Vertex 2 {m}
+  4.572, 0, 0,                            !- X,Y,Z Vertex 3 {m}
+  4.572, -9.144, 0;                       !- X,Y,Z Vertex 4 {m}
+
+OS:Surface,
+  {6a0f8fd6-a720-4cad-95a1-b210181b8d38}, !- Handle
+  Surface 8,                              !- Name
+  Wall,                                   !- Surface Type
+  ,                                       !- Construction Name
+  {e32c18b2-36b1-467a-bf77-8430cdc5b410}, !- Space Name
   Outdoors,                               !- Outside Boundary Condition
   ,                                       !- Outside Boundary Condition Object
   SunExposed,                             !- Sun Exposure
@@ -506,24 +352,45 @@
   0, 0, 2.4384;                           !- X,Y,Z Vertex 4 {m}
 
 OS:Surface,
-  {98d41286-7629-43de-b0a2-a710bb49745a}, !- Handle
-  Surface 8,                              !- Name
-  Wall,                                   !- Surface Type
-  ,                                       !- Construction Name
-  {e4f33fdc-0623-41d3-9f97-96df75c13ee7}, !- Space Name
-=======
-  {e603bb21-89f4-4e61-85ad-d341aa1414c0}, !- Thermal Zone Name
-  ,                                       !- Part of Total Floor Area
-  ,                                       !- Design Specification Outdoor Air Object Name
-  {f7e9cf8c-e6a7-437c-9691-5a3f33e4252d}; !- Building Unit Name
-
-OS:Surface,
-  {230eb7fb-90fc-47bf-8c9b-2911886fee8c}, !- Handle
-  Surface 7,                              !- Name
-  Wall,                                   !- Surface Type
-  ,                                       !- Construction Name
-  {7438caa1-5ade-4ca0-9182-794b53c26b61}, !- Space Name
->>>>>>> ed7d523f
+  {5ede7b55-af18-45d5-8eac-ff63c45d7ba6}, !- Handle
+  Surface 9,                              !- Name
+  Wall,                                   !- Surface Type
+  ,                                       !- Construction Name
+  {e32c18b2-36b1-467a-bf77-8430cdc5b410}, !- Space Name
+  Adiabatic,                              !- Outside Boundary Condition
+  ,                                       !- Outside Boundary Condition Object
+  NoSun,                                  !- Sun Exposure
+  NoWind,                                 !- Wind Exposure
+  ,                                       !- View Factor to Ground
+  ,                                       !- Number of Vertices
+  4.572, -9.144, 2.4384,                  !- X,Y,Z Vertex 1 {m}
+  4.572, -9.144, 0,                       !- X,Y,Z Vertex 2 {m}
+  4.572, 0, 0,                            !- X,Y,Z Vertex 3 {m}
+  4.572, 0, 2.4384;                       !- X,Y,Z Vertex 4 {m}
+
+OS:Surface,
+  {56b6f250-351b-4b47-ad4c-dcfae89d6ae2}, !- Handle
+  Surface 10,                             !- Name
+  RoofCeiling,                            !- Surface Type
+  ,                                       !- Construction Name
+  {e32c18b2-36b1-467a-bf77-8430cdc5b410}, !- Space Name
+  Surface,                                !- Outside Boundary Condition
+  {b0858ec5-9a8a-4c08-8bb8-6fdd1a9f62cd}, !- Outside Boundary Condition Object
+  NoSun,                                  !- Sun Exposure
+  NoWind,                                 !- Wind Exposure
+  ,                                       !- View Factor to Ground
+  ,                                       !- Number of Vertices
+  4.572, -9.144, 2.4384,                  !- X,Y,Z Vertex 1 {m}
+  4.572, 0, 2.4384,                       !- X,Y,Z Vertex 2 {m}
+  0, 0, 2.4384,                           !- X,Y,Z Vertex 3 {m}
+  0, -9.144, 2.4384;                      !- X,Y,Z Vertex 4 {m}
+
+OS:Surface,
+  {4572053e-ce8e-478c-baf1-98f01affedaa}, !- Handle
+  Surface 11,                             !- Name
+  Wall,                                   !- Surface Type
+  ,                                       !- Construction Name
+  {e32c18b2-36b1-467a-bf77-8430cdc5b410}, !- Space Name
   Outdoors,                               !- Outside Boundary Condition
   ,                                       !- Outside Boundary Condition Object
   SunExposed,                             !- Sun Exposure
@@ -536,36 +403,11 @@
   0, -9.144, 2.4384;                      !- X,Y,Z Vertex 4 {m}
 
 OS:Surface,
-<<<<<<< HEAD
-  {dfa707c7-bc0a-4a8b-9be6-3b469cb620e0}, !- Handle
-  Surface 9,                              !- Name
-  Wall,                                   !- Surface Type
-  ,                                       !- Construction Name
-  {e4f33fdc-0623-41d3-9f97-96df75c13ee7}, !- Space Name
-=======
-  {4eea368a-d490-4b0b-a581-789e3abccc47}, !- Handle
-  Surface 8,                              !- Name
-  Wall,                                   !- Surface Type
-  ,                                       !- Construction Name
-  {7438caa1-5ade-4ca0-9182-794b53c26b61}, !- Space Name
-  Surface,                                !- Outside Boundary Condition
-  {90264dd5-a95c-4092-ab86-c3be1e5a9944}, !- Outside Boundary Condition Object
-  NoSun,                                  !- Sun Exposure
-  NoWind,                                 !- Wind Exposure
-  ,                                       !- View Factor to Ground
-  ,                                       !- Number of Vertices
-  4.572, -9.144, 2.4384,                  !- X,Y,Z Vertex 1 {m}
-  4.572, -9.144, 0,                       !- X,Y,Z Vertex 2 {m}
-  4.572, 0, 0,                            !- X,Y,Z Vertex 3 {m}
-  4.572, 0, 2.4384;                       !- X,Y,Z Vertex 4 {m}
-
-OS:Surface,
-  {76fbab51-5851-41b0-b551-ea05ec66c3b9}, !- Handle
-  Surface 9,                              !- Name
-  Wall,                                   !- Surface Type
-  ,                                       !- Construction Name
-  {7438caa1-5ade-4ca0-9182-794b53c26b61}, !- Space Name
->>>>>>> ed7d523f
+  {806f2d4d-06fd-4ef9-ae4e-ec4f4e9be9b7}, !- Handle
+  Surface 12,                             !- Name
+  Wall,                                   !- Surface Type
+  ,                                       !- Construction Name
+  {e32c18b2-36b1-467a-bf77-8430cdc5b410}, !- Space Name
   Outdoors,                               !- Outside Boundary Condition
   ,                                       !- Outside Boundary Condition Object
   SunExposed,                             !- Sun Exposure
@@ -578,112 +420,104 @@
   4.572, -9.144, 2.4384;                  !- X,Y,Z Vertex 4 {m}
 
 OS:Surface,
-<<<<<<< HEAD
-  {39ab72c5-9515-4118-bfed-7cc8bd6af77a}, !- Handle
-  Surface 10,                             !- Name
+  {b0858ec5-9a8a-4c08-8bb8-6fdd1a9f62cd}, !- Handle
+  Surface 13,                             !- Name
   Floor,                                  !- Surface Type
   ,                                       !- Construction Name
-  {e4f33fdc-0623-41d3-9f97-96df75c13ee7}, !- Space Name
+  {957fa2ec-7459-407c-9641-49a22aa42016}, !- Space Name
   Surface,                                !- Outside Boundary Condition
-  {4a4cf2fb-618d-43c9-b5bc-af0c95d16004}, !- Outside Boundary Condition Object
-=======
-  {9028d1a7-298f-4f6a-af88-d363adeac814}, !- Handle
-  Surface 10,                             !- Name
-  RoofCeiling,                            !- Surface Type
-  ,                                       !- Construction Name
-  {7438caa1-5ade-4ca0-9182-794b53c26b61}, !- Space Name
-  Surface,                                !- Outside Boundary Condition
-  {7e59580a-8722-4477-9dc0-40d484e0ebc6}, !- Outside Boundary Condition Object
+  {56b6f250-351b-4b47-ad4c-dcfae89d6ae2}, !- Outside Boundary Condition Object
   NoSun,                                  !- Sun Exposure
   NoWind,                                 !- Wind Exposure
   ,                                       !- View Factor to Ground
   ,                                       !- Number of Vertices
-  4.572, -9.144, 2.4384,                  !- X,Y,Z Vertex 1 {m}
-  4.572, 0, 2.4384,                       !- X,Y,Z Vertex 2 {m}
-  0, 0, 2.4384,                           !- X,Y,Z Vertex 3 {m}
-  0, -9.144, 2.4384;                      !- X,Y,Z Vertex 4 {m}
-
-OS:Surface,
-  {7bb3ba0b-4893-4fa4-b020-4102a5805eb9}, !- Handle
-  Surface 11,                             !- Name
-  Floor,                                  !- Surface Type
-  ,                                       !- Construction Name
-  {7438caa1-5ade-4ca0-9182-794b53c26b61}, !- Space Name
-  Surface,                                !- Outside Boundary Condition
-  {3752c084-c992-4d53-9d50-32f410fcf214}, !- Outside Boundary Condition Object
->>>>>>> ed7d523f
+  0, -9.144, 4.8768,                      !- X,Y,Z Vertex 1 {m}
+  0, 0, 4.8768,                           !- X,Y,Z Vertex 2 {m}
+  4.572, 0, 4.8768,                       !- X,Y,Z Vertex 3 {m}
+  4.572, -9.144, 4.8768;                  !- X,Y,Z Vertex 4 {m}
+
+OS:Surface,
+  {0662c496-3b60-4e6c-9436-261a704beceb}, !- Handle
+  Surface 14,                             !- Name
+  RoofCeiling,                            !- Surface Type
+  ,                                       !- Construction Name
+  {957fa2ec-7459-407c-9641-49a22aa42016}, !- Space Name
+  Outdoors,                               !- Outside Boundary Condition
+  ,                                       !- Outside Boundary Condition Object
+  SunExposed,                             !- Sun Exposure
+  WindExposed,                            !- Wind Exposure
+  ,                                       !- View Factor to Ground
+  ,                                       !- Number of Vertices
+  0, -4.572, 7.1628,                      !- X,Y,Z Vertex 1 {m}
+  4.572, -4.572, 7.1628,                  !- X,Y,Z Vertex 2 {m}
+  4.572, 0, 4.8768,                       !- X,Y,Z Vertex 3 {m}
+  0, 0, 4.8768;                           !- X,Y,Z Vertex 4 {m}
+
+OS:Surface,
+  {c15ce2e0-d797-4b3f-9daf-fe6d0420c1e8}, !- Handle
+  Surface 15,                             !- Name
+  RoofCeiling,                            !- Surface Type
+  ,                                       !- Construction Name
+  {957fa2ec-7459-407c-9641-49a22aa42016}, !- Space Name
+  Outdoors,                               !- Outside Boundary Condition
+  ,                                       !- Outside Boundary Condition Object
+  SunExposed,                             !- Sun Exposure
+  WindExposed,                            !- Wind Exposure
+  ,                                       !- View Factor to Ground
+  ,                                       !- Number of Vertices
+  4.572, -4.572, 7.1628,                  !- X,Y,Z Vertex 1 {m}
+  0, -4.572, 7.1628,                      !- X,Y,Z Vertex 2 {m}
+  0, -9.144, 4.8768,                      !- X,Y,Z Vertex 3 {m}
+  4.572, -9.144, 4.8768;                  !- X,Y,Z Vertex 4 {m}
+
+OS:Surface,
+  {210368bf-8c12-4e7b-a2d1-aac023ac4b77}, !- Handle
+  Surface 16,                             !- Name
+  Wall,                                   !- Surface Type
+  ,                                       !- Construction Name
+  {957fa2ec-7459-407c-9641-49a22aa42016}, !- Space Name
+  Outdoors,                               !- Outside Boundary Condition
+  ,                                       !- Outside Boundary Condition Object
+  SunExposed,                             !- Sun Exposure
+  WindExposed,                            !- Wind Exposure
+  ,                                       !- View Factor to Ground
+  ,                                       !- Number of Vertices
+  0, -4.572, 7.1628,                      !- X,Y,Z Vertex 1 {m}
+  0, 0, 4.8768,                           !- X,Y,Z Vertex 2 {m}
+  0, -9.144, 4.8768;                      !- X,Y,Z Vertex 3 {m}
+
+OS:Surface,
+  {98b18b59-100c-450e-911b-c1d3d5c39902}, !- Handle
+  Surface 17,                             !- Name
+  Wall,                                   !- Surface Type
+  ,                                       !- Construction Name
+  {957fa2ec-7459-407c-9641-49a22aa42016}, !- Space Name
+  Adiabatic,                              !- Outside Boundary Condition
+  ,                                       !- Outside Boundary Condition Object
   NoSun,                                  !- Sun Exposure
   NoWind,                                 !- Wind Exposure
   ,                                       !- View Factor to Ground
   ,                                       !- Number of Vertices
-  0, -9.144, 0,                           !- X,Y,Z Vertex 1 {m}
-  0, 0, 0,                                !- X,Y,Z Vertex 2 {m}
-  4.572, 0, 0,                            !- X,Y,Z Vertex 3 {m}
-  4.572, -9.144, 0;                       !- X,Y,Z Vertex 4 {m}
-
-OS:Surface,
-<<<<<<< HEAD
-  {5bf7033d-bca7-4cf7-b821-e22914350a49}, !- Handle
-  Surface 11,                             !- Name
-  Wall,                                   !- Surface Type
-  ,                                       !- Construction Name
-  {e4f33fdc-0623-41d3-9f97-96df75c13ee7}, !- Space Name
-  Adiabatic,                              !- Outside Boundary Condition
-  ,                                       !- Outside Boundary Condition Object
-  NoSun,                                  !- Sun Exposure
-  NoWind,                                 !- Wind Exposure
-  ,                                       !- View Factor to Ground
-  ,                                       !- Number of Vertices
-  4.572, -9.144, 2.4384,                  !- X,Y,Z Vertex 1 {m}
-  4.572, -9.144, 0,                       !- X,Y,Z Vertex 2 {m}
-  4.572, 0, 0,                            !- X,Y,Z Vertex 3 {m}
-  4.572, 0, 2.4384;                       !- X,Y,Z Vertex 4 {m}
-
-OS:Surface,
-  {3bc157ed-49db-42bf-80dd-956a3b077efe}, !- Handle
-  Surface 12,                             !- Name
-  RoofCeiling,                            !- Surface Type
-  ,                                       !- Construction Name
-  {e4f33fdc-0623-41d3-9f97-96df75c13ee7}, !- Space Name
-  Surface,                                !- Outside Boundary Condition
-  {2287b18a-bd40-4fa0-b650-db65c54c7dc8}, !- Outside Boundary Condition Object
-  NoSun,                                  !- Sun Exposure
-  NoWind,                                 !- Wind Exposure
-  ,                                       !- View Factor to Ground
-  ,                                       !- Number of Vertices
-  4.572, -9.144, 2.4384,                  !- X,Y,Z Vertex 1 {m}
-  4.572, 0, 2.4384,                       !- X,Y,Z Vertex 2 {m}
-  0, 0, 2.4384,                           !- X,Y,Z Vertex 3 {m}
-  0, -9.144, 2.4384;                      !- X,Y,Z Vertex 4 {m}
-
-OS:Surface,
-  {2287b18a-bd40-4fa0-b650-db65c54c7dc8}, !- Handle
-  Surface 13,                             !- Name
-  Floor,                                  !- Surface Type
-  ,                                       !- Construction Name
-  {8a5d9d26-afa6-4d93-b983-349cd2c90fa7}, !- Space Name
-  Surface,                                !- Outside Boundary Condition
-  {3bc157ed-49db-42bf-80dd-956a3b077efe}, !- Outside Boundary Condition Object
-=======
-  {45d01133-390c-4643-9ca4-817dc38664b0}, !- Handle
-  Surface 12,                             !- Name
-  Wall,                                   !- Surface Type
-  ,                                       !- Construction Name
-  {7438caa1-5ade-4ca0-9182-794b53c26b61}, !- Space Name
-  Outdoors,                               !- Outside Boundary Condition
-  ,                                       !- Outside Boundary Condition Object
-  SunExposed,                             !- Sun Exposure
-  WindExposed,                            !- Wind Exposure
-  ,                                       !- View Factor to Ground
-  ,                                       !- Number of Vertices
-  0, -9.144, 2.4384,                      !- X,Y,Z Vertex 1 {m}
-  0, -9.144, 0,                           !- X,Y,Z Vertex 2 {m}
-  4.572, -9.144, 0,                       !- X,Y,Z Vertex 3 {m}
-  4.572, -9.144, 2.4384;                  !- X,Y,Z Vertex 4 {m}
+  4.572, -4.572, 7.1628,                  !- X,Y,Z Vertex 1 {m}
+  4.572, -9.144, 4.8768,                  !- X,Y,Z Vertex 2 {m}
+  4.572, 0, 4.8768;                       !- X,Y,Z Vertex 3 {m}
+
+OS:Space,
+  {957fa2ec-7459-407c-9641-49a22aa42016}, !- Handle
+  unfinished attic space,                 !- Name
+  {535c5f7a-e368-4e31-8db1-8abfd137d43b}, !- Space Type Name
+  ,                                       !- Default Construction Set Name
+  ,                                       !- Default Schedule Set Name
+  ,                                       !- Direction of Relative North {deg}
+  ,                                       !- X Origin {m}
+  ,                                       !- Y Origin {m}
+  ,                                       !- Z Origin {m}
+  ,                                       !- Building Story Name
+  {f61fa058-ed00-4f91-9800-9c6a6d949733}; !- Thermal Zone Name
 
 OS:ThermalZone,
-  {99af0393-8d30-42f6-9efd-7c6f4a3bc9fc}, !- Handle
-  living zone|unit 2,                     !- Name
+  {f61fa058-ed00-4f91-9800-9c6a6d949733}, !- Handle
+  unfinished attic zone,                  !- Name
   ,                                       !- Multiplier
   ,                                       !- Ceiling Height {m}
   ,                                       !- Volume {m3}
@@ -691,10 +525,10 @@
   ,                                       !- Zone Inside Convection Algorithm
   ,                                       !- Zone Outside Convection Algorithm
   ,                                       !- Zone Conditioning Equipment List Name
-  {3a419a7d-d177-4012-a535-b61e76cbe330}, !- Zone Air Inlet Port List
-  {c1cc2e4f-56c6-4a4e-ad12-a44025f40559}, !- Zone Air Exhaust Port List
-  {a15e3c47-5595-4a5c-8050-4a9865e9c6f4}, !- Zone Air Node Name
-  {6858f45b-7d0e-4d9b-a303-503bb91bff52}, !- Zone Return Air Port List
+  {3dfc9c9b-0a9c-4ca8-bcf7-aa497aeee3a0}, !- Zone Air Inlet Port List
+  {e3a5731d-3448-47a8-b001-922587416bfc}, !- Zone Air Exhaust Port List
+  {fbca8ded-b84d-4f9d-9de9-9d3306c164f7}, !- Zone Air Node Name
+  {aa757d83-ea8e-403f-9436-678379681104}, !- Zone Return Air Port List
   ,                                       !- Primary Daylighting Control Name
   ,                                       !- Fraction of Zone Controlled by Primary Daylighting Control
   ,                                       !- Secondary Daylighting Control Name
@@ -705,37 +539,37 @@
   No;                                     !- Use Ideal Air Loads
 
 OS:Node,
-  {604d4a06-1cd2-45cd-8456-246202f41890}, !- Handle
+  {dc22c136-d1e0-4828-8992-0c40c25f5d4d}, !- Handle
   Node 2,                                 !- Name
-  {a15e3c47-5595-4a5c-8050-4a9865e9c6f4}, !- Inlet Port
+  {fbca8ded-b84d-4f9d-9de9-9d3306c164f7}, !- Inlet Port
   ;                                       !- Outlet Port
 
 OS:Connection,
-  {a15e3c47-5595-4a5c-8050-4a9865e9c6f4}, !- Handle
-  {7678c50b-0462-4bd8-820e-4e6a1a491e48}, !- Name
-  {99af0393-8d30-42f6-9efd-7c6f4a3bc9fc}, !- Source Object
+  {fbca8ded-b84d-4f9d-9de9-9d3306c164f7}, !- Handle
+  {8afcccd8-423a-4592-b03d-0054c3cbf18c}, !- Name
+  {f61fa058-ed00-4f91-9800-9c6a6d949733}, !- Source Object
   11,                                     !- Outlet Port
-  {604d4a06-1cd2-45cd-8456-246202f41890}, !- Target Object
+  {dc22c136-d1e0-4828-8992-0c40c25f5d4d}, !- Target Object
   2;                                      !- Inlet Port
 
 OS:PortList,
-  {3a419a7d-d177-4012-a535-b61e76cbe330}, !- Handle
-  {533089c6-4ef6-48ad-b711-7779ea135560}, !- Name
-  {99af0393-8d30-42f6-9efd-7c6f4a3bc9fc}; !- HVAC Component
+  {3dfc9c9b-0a9c-4ca8-bcf7-aa497aeee3a0}, !- Handle
+  {860a6603-47f8-412d-a962-ace63cb71e98}, !- Name
+  {f61fa058-ed00-4f91-9800-9c6a6d949733}; !- HVAC Component
 
 OS:PortList,
-  {c1cc2e4f-56c6-4a4e-ad12-a44025f40559}, !- Handle
-  {a34afeaa-ccea-4422-8a46-6a63909f3a99}, !- Name
-  {99af0393-8d30-42f6-9efd-7c6f4a3bc9fc}; !- HVAC Component
+  {e3a5731d-3448-47a8-b001-922587416bfc}, !- Handle
+  {8b9a07e5-0e9a-4736-a8ed-4d7e82951327}, !- Name
+  {f61fa058-ed00-4f91-9800-9c6a6d949733}; !- HVAC Component
 
 OS:PortList,
-  {6858f45b-7d0e-4d9b-a303-503bb91bff52}, !- Handle
-  {460f105e-3d0c-420e-9bf7-c11d245e62e9}, !- Name
-  {99af0393-8d30-42f6-9efd-7c6f4a3bc9fc}; !- HVAC Component
+  {aa757d83-ea8e-403f-9436-678379681104}, !- Handle
+  {c76d173a-6d24-4944-9ec2-5a1237e95d4a}, !- Name
+  {f61fa058-ed00-4f91-9800-9c6a6d949733}; !- HVAC Component
 
 OS:Sizing:Zone,
-  {f87f8669-7686-47f3-a0bc-997106b5e8b7}, !- Handle
-  {99af0393-8d30-42f6-9efd-7c6f4a3bc9fc}, !- Zone or ZoneList Name
+  {98122d67-ff65-4ba5-96b0-f5d161b32bd6}, !- Handle
+  {f61fa058-ed00-4f91-9800-9c6a6d949733}, !- Zone or ZoneList Name
   SupplyAirTemperature,                   !- Zone Cooling Design Supply Air Temperature Input Method
   14,                                     !- Zone Cooling Design Supply Air Temperature {C}
   11.11,                                  !- Zone Cooling Design Supply Air Temperature Difference {deltaC}
@@ -764,433 +598,12 @@
   autosize;                               !- Dedicated Outdoor Air High Setpoint Temperature for Design {C}
 
 OS:ZoneHVAC:EquipmentList,
-  {a73b1b05-fc54-4386-9235-fed560dcd65c}, !- Handle
+  {21c5142d-9cea-4030-b0e1-6ad4ece6d037}, !- Handle
   Zone HVAC Equipment List 2,             !- Name
-  {99af0393-8d30-42f6-9efd-7c6f4a3bc9fc}; !- Thermal Zone
-
-OS:Space,
-  {14136b30-19f4-4581-85ca-c59cfa11c0a0}, !- Handle
-  living space|unit 2|story 1,            !- Name
-  {8c3d742d-9167-42e0-b499-36000feb857a}, !- Space Type Name
-  ,                                       !- Default Construction Set Name
-  ,                                       !- Default Schedule Set Name
-  -0,                                     !- Direction of Relative North {deg}
-  0,                                      !- X Origin {m}
-  0,                                      !- Y Origin {m}
-  0,                                      !- Z Origin {m}
-  ,                                       !- Building Story Name
-  {99af0393-8d30-42f6-9efd-7c6f4a3bc9fc}, !- Thermal Zone Name
-  ,                                       !- Part of Total Floor Area
-  ,                                       !- Design Specification Outdoor Air Object Name
-  {f8e5da8c-22dc-45cb-96c0-95b8426fe639}; !- Building Unit Name
-
-OS:Surface,
-  {2ac10cdf-a8df-4ee3-8acf-02f6842c7e3c}, !- Handle
-  Surface 18,                             !- Name
-  Wall,                                   !- Surface Type
-  ,                                       !- Construction Name
-  {14136b30-19f4-4581-85ca-c59cfa11c0a0}, !- Space Name
-  Surface,                                !- Outside Boundary Condition
-  {31d96d85-06c1-41c3-a015-07534b29b355}, !- Outside Boundary Condition Object
->>>>>>> ed7d523f
-  NoSun,                                  !- Sun Exposure
-  NoWind,                                 !- Wind Exposure
-  ,                                       !- View Factor to Ground
-  ,                                       !- Number of Vertices
-  0, -9.144, 4.8768,                      !- X,Y,Z Vertex 1 {m}
-  0, 0, 4.8768,                           !- X,Y,Z Vertex 2 {m}
-  4.572, 0, 4.8768,                       !- X,Y,Z Vertex 3 {m}
-  4.572, -9.144, 4.8768;                  !- X,Y,Z Vertex 4 {m}
-
-OS:Surface,
-<<<<<<< HEAD
-  {838107de-ef82-40e4-9b8c-ab11cabad72a}, !- Handle
-  Surface 14,                             !- Name
-  RoofCeiling,                            !- Surface Type
-  ,                                       !- Construction Name
-  {8a5d9d26-afa6-4d93-b983-349cd2c90fa7}, !- Space Name
-=======
-  {821431ea-b9cd-4ab6-a8fc-a67abc4ec6c6}, !- Handle
-  Surface 19,                             !- Name
-  Wall,                                   !- Surface Type
-  ,                                       !- Construction Name
-  {14136b30-19f4-4581-85ca-c59cfa11c0a0}, !- Space Name
-  Surface,                                !- Outside Boundary Condition
-  {a4a3750c-5d57-4b33-a8d9-6452b90e22d8}, !- Outside Boundary Condition Object
-  NoSun,                                  !- Sun Exposure
-  NoWind,                                 !- Wind Exposure
-  ,                                       !- View Factor to Ground
-  ,                                       !- Number of Vertices
-  9.144, -9.144, 2.4384,                  !- X,Y,Z Vertex 1 {m}
-  9.144, -9.144, 0,                       !- X,Y,Z Vertex 2 {m}
-  9.144, 0, 0,                            !- X,Y,Z Vertex 3 {m}
-  9.144, 0, 2.4384;                       !- X,Y,Z Vertex 4 {m}
-
-OS:Surface,
-  {6faa72c6-8dcc-4239-a7d8-fcaf20a23060}, !- Handle
-  Surface 20,                             !- Name
-  Wall,                                   !- Surface Type
-  ,                                       !- Construction Name
-  {14136b30-19f4-4581-85ca-c59cfa11c0a0}, !- Space Name
->>>>>>> ed7d523f
-  Outdoors,                               !- Outside Boundary Condition
-  ,                                       !- Outside Boundary Condition Object
-  SunExposed,                             !- Sun Exposure
-  WindExposed,                            !- Wind Exposure
-  ,                                       !- View Factor to Ground
-  ,                                       !- Number of Vertices
-  0, -4.572, 7.1628,                      !- X,Y,Z Vertex 1 {m}
-  4.572, -4.572, 7.1628,                  !- X,Y,Z Vertex 2 {m}
-  4.572, 0, 4.8768,                       !- X,Y,Z Vertex 3 {m}
-  0, 0, 4.8768;                           !- X,Y,Z Vertex 4 {m}
-
-OS:Surface,
-<<<<<<< HEAD
-  {720cb1d8-a33a-4ae6-a5f2-b4cbc26b24eb}, !- Handle
-  Surface 15,                             !- Name
-  RoofCeiling,                            !- Surface Type
-  ,                                       !- Construction Name
-  {8a5d9d26-afa6-4d93-b983-349cd2c90fa7}, !- Space Name
-  Outdoors,                               !- Outside Boundary Condition
-=======
-  {b8a0888b-cf62-46a1-89b0-7e8ef0ea2a55}, !- Handle
-  Surface 21,                             !- Name
-  RoofCeiling,                            !- Surface Type
-  ,                                       !- Construction Name
-  {14136b30-19f4-4581-85ca-c59cfa11c0a0}, !- Space Name
-  Surface,                                !- Outside Boundary Condition
-  {e856c12d-204f-40f1-ae10-a57dc4a11beb}, !- Outside Boundary Condition Object
-  NoSun,                                  !- Sun Exposure
-  NoWind,                                 !- Wind Exposure
-  ,                                       !- View Factor to Ground
-  ,                                       !- Number of Vertices
-  9.144, -9.144, 2.4384,                  !- X,Y,Z Vertex 1 {m}
-  9.144, 0, 2.4384,                       !- X,Y,Z Vertex 2 {m}
-  4.572, 0, 2.4384,                       !- X,Y,Z Vertex 3 {m}
-  4.572, -9.144, 2.4384;                  !- X,Y,Z Vertex 4 {m}
-
-OS:Surface,
-  {1b2a5808-edd6-47b9-9e8d-9f255a18eec4}, !- Handle
-  Surface 22,                             !- Name
-  Floor,                                  !- Surface Type
-  ,                                       !- Construction Name
-  {14136b30-19f4-4581-85ca-c59cfa11c0a0}, !- Space Name
-  Foundation,                             !- Outside Boundary Condition
->>>>>>> ed7d523f
-  ,                                       !- Outside Boundary Condition Object
-  SunExposed,                             !- Sun Exposure
-  WindExposed,                            !- Wind Exposure
-  ,                                       !- View Factor to Ground
-  ,                                       !- Number of Vertices
-  4.572, -4.572, 7.1628,                  !- X,Y,Z Vertex 1 {m}
-  0, -4.572, 7.1628,                      !- X,Y,Z Vertex 2 {m}
-  0, -9.144, 4.8768,                      !- X,Y,Z Vertex 3 {m}
-  4.572, -9.144, 4.8768;                  !- X,Y,Z Vertex 4 {m}
-
-OS:Surface,
-<<<<<<< HEAD
-  {2cce1e71-72ab-48f9-b12d-dc1a7ba871d4}, !- Handle
-  Surface 16,                             !- Name
-  Wall,                                   !- Surface Type
-  ,                                       !- Construction Name
-  {8a5d9d26-afa6-4d93-b983-349cd2c90fa7}, !- Space Name
-=======
-  {af9db515-0446-42d5-a4aa-6afe23b8821d}, !- Handle
-  Surface 23,                             !- Name
-  Wall,                                   !- Surface Type
-  ,                                       !- Construction Name
-  {14136b30-19f4-4581-85ca-c59cfa11c0a0}, !- Space Name
->>>>>>> ed7d523f
-  Outdoors,                               !- Outside Boundary Condition
-  ,                                       !- Outside Boundary Condition Object
-  SunExposed,                             !- Sun Exposure
-  WindExposed,                            !- Wind Exposure
-  ,                                       !- View Factor to Ground
-  ,                                       !- Number of Vertices
-  0, -4.572, 7.1628,                      !- X,Y,Z Vertex 1 {m}
-  0, 0, 4.8768,                           !- X,Y,Z Vertex 2 {m}
-  0, -9.144, 4.8768;                      !- X,Y,Z Vertex 3 {m}
-
-<<<<<<< HEAD
-OS:Surface,
-  {c7a5b880-e48a-405c-90e9-0b2468ed1689}, !- Handle
-  Surface 17,                             !- Name
-  Wall,                                   !- Surface Type
-  ,                                       !- Construction Name
-  {8a5d9d26-afa6-4d93-b983-349cd2c90fa7}, !- Space Name
-  Adiabatic,                              !- Outside Boundary Condition
-  ,                                       !- Outside Boundary Condition Object
-  NoSun,                                  !- Sun Exposure
-  NoWind,                                 !- Wind Exposure
-  ,                                       !- View Factor to Ground
-  ,                                       !- Number of Vertices
-  4.572, -4.572, 7.1628,                  !- X,Y,Z Vertex 1 {m}
-  4.572, -9.144, 4.8768,                  !- X,Y,Z Vertex 2 {m}
-  4.572, 0, 4.8768;                       !- X,Y,Z Vertex 3 {m}
-
-OS:Space,
-  {8a5d9d26-afa6-4d93-b983-349cd2c90fa7}, !- Handle
-  unfinished attic space,                 !- Name
-  {07aabd58-444f-478c-8acc-5fe7eae8d7cf}, !- Space Type Name
-=======
-OS:Space,
-  {9862ab63-1a4b-4899-a0a5-0df224c859d3}, !- Handle
-  living space|unit 2|story 2,            !- Name
-  {8c3d742d-9167-42e0-b499-36000feb857a}, !- Space Type Name
->>>>>>> ed7d523f
-  ,                                       !- Default Construction Set Name
-  ,                                       !- Default Schedule Set Name
-  ,                                       !- Direction of Relative North {deg}
-  ,                                       !- X Origin {m}
-  ,                                       !- Y Origin {m}
-  ,                                       !- Z Origin {m}
-  ,                                       !- Building Story Name
-<<<<<<< HEAD
-  {1e3d4b74-133a-45e4-8600-29ecf913e109}; !- Thermal Zone Name
-
-OS:ThermalZone,
-  {1e3d4b74-133a-45e4-8600-29ecf913e109}, !- Handle
-  unfinished attic zone,                  !- Name
-=======
-  {99af0393-8d30-42f6-9efd-7c6f4a3bc9fc}, !- Thermal Zone Name
-  ,                                       !- Part of Total Floor Area
-  ,                                       !- Design Specification Outdoor Air Object Name
-  {f8e5da8c-22dc-45cb-96c0-95b8426fe639}; !- Building Unit Name
-
-OS:Surface,
-  {95264fe1-49c8-4128-acaa-a4a19a00ae83}, !- Handle
-  Surface 24,                             !- Name
-  RoofCeiling,                            !- Surface Type
-  ,                                       !- Construction Name
-  {9862ab63-1a4b-4899-a0a5-0df224c859d3}, !- Space Name
-  Surface,                                !- Outside Boundary Condition
-  {d53f791e-1a60-4b46-9628-554e7a8d97a4}, !- Outside Boundary Condition Object
-  NoSun,                                  !- Sun Exposure
-  NoWind,                                 !- Wind Exposure
-  ,                                       !- View Factor to Ground
-  ,                                       !- Number of Vertices
-  9.144, -9.144, 4.8768,                  !- X,Y,Z Vertex 1 {m}
-  9.144, 0, 4.8768,                       !- X,Y,Z Vertex 2 {m}
-  4.572, 0, 4.8768,                       !- X,Y,Z Vertex 3 {m}
-  4.572, -9.144, 4.8768;                  !- X,Y,Z Vertex 4 {m}
-
-OS:Surface,
-  {e856c12d-204f-40f1-ae10-a57dc4a11beb}, !- Handle
-  Surface 25,                             !- Name
-  Floor,                                  !- Surface Type
-  ,                                       !- Construction Name
-  {9862ab63-1a4b-4899-a0a5-0df224c859d3}, !- Space Name
-  Surface,                                !- Outside Boundary Condition
-  {b8a0888b-cf62-46a1-89b0-7e8ef0ea2a55}, !- Outside Boundary Condition Object
-  NoSun,                                  !- Sun Exposure
-  NoWind,                                 !- Wind Exposure
-  ,                                       !- View Factor to Ground
-  ,                                       !- Number of Vertices
-  4.572, -9.144, 2.4384,                  !- X,Y,Z Vertex 1 {m}
-  4.572, 0, 2.4384,                       !- X,Y,Z Vertex 2 {m}
-  9.144, 0, 2.4384,                       !- X,Y,Z Vertex 3 {m}
-  9.144, -9.144, 2.4384;                  !- X,Y,Z Vertex 4 {m}
-
-OS:Surface,
-  {418dac40-7a57-40d4-b61b-49b5d135753a}, !- Handle
-  Surface 26,                             !- Name
-  Wall,                                   !- Surface Type
-  ,                                       !- Construction Name
-  {9862ab63-1a4b-4899-a0a5-0df224c859d3}, !- Space Name
-  Outdoors,                               !- Outside Boundary Condition
-  ,                                       !- Outside Boundary Condition Object
-  SunExposed,                             !- Sun Exposure
-  WindExposed,                            !- Wind Exposure
-  ,                                       !- View Factor to Ground
-  ,                                       !- Number of Vertices
-  4.572, -9.144, 4.8768,                  !- X,Y,Z Vertex 1 {m}
-  4.572, -9.144, 2.4384,                  !- X,Y,Z Vertex 2 {m}
-  9.144, -9.144, 2.4384,                  !- X,Y,Z Vertex 3 {m}
-  9.144, -9.144, 4.8768;                  !- X,Y,Z Vertex 4 {m}
-
-OS:Surface,
-  {e8e9fb44-68be-421d-9f28-90c14558b2d9}, !- Handle
-  Surface 27,                             !- Name
-  Wall,                                   !- Surface Type
-  ,                                       !- Construction Name
-  {9862ab63-1a4b-4899-a0a5-0df224c859d3}, !- Space Name
-  Outdoors,                               !- Outside Boundary Condition
-  ,                                       !- Outside Boundary Condition Object
-  SunExposed,                             !- Sun Exposure
-  WindExposed,                            !- Wind Exposure
-  ,                                       !- View Factor to Ground
-  ,                                       !- Number of Vertices
-  9.144, 0, 4.8768,                       !- X,Y,Z Vertex 1 {m}
-  9.144, 0, 2.4384,                       !- X,Y,Z Vertex 2 {m}
-  4.572, 0, 2.4384,                       !- X,Y,Z Vertex 3 {m}
-  4.572, 0, 4.8768;                       !- X,Y,Z Vertex 4 {m}
-
-OS:Surface,
-  {90264dd5-a95c-4092-ab86-c3be1e5a9944}, !- Handle
-  Surface 28,                             !- Name
-  Wall,                                   !- Surface Type
-  ,                                       !- Construction Name
-  {9862ab63-1a4b-4899-a0a5-0df224c859d3}, !- Space Name
-  Surface,                                !- Outside Boundary Condition
-  {4eea368a-d490-4b0b-a581-789e3abccc47}, !- Outside Boundary Condition Object
-  NoSun,                                  !- Sun Exposure
-  NoWind,                                 !- Wind Exposure
-  ,                                       !- View Factor to Ground
-  ,                                       !- Number of Vertices
-  4.572, 0, 4.8768,                       !- X,Y,Z Vertex 1 {m}
-  4.572, 0, 2.4384,                       !- X,Y,Z Vertex 2 {m}
-  4.572, -9.144, 2.4384,                  !- X,Y,Z Vertex 3 {m}
-  4.572, -9.144, 4.8768;                  !- X,Y,Z Vertex 4 {m}
-
-OS:Surface,
-  {339dac7a-e215-4a23-9b0b-7db1a185a379}, !- Handle
-  Surface 29,                             !- Name
-  Wall,                                   !- Surface Type
-  ,                                       !- Construction Name
-  {9862ab63-1a4b-4899-a0a5-0df224c859d3}, !- Space Name
-  Surface,                                !- Outside Boundary Condition
-  {ece12c74-1b19-4e45-9cec-70b7bb85ea39}, !- Outside Boundary Condition Object
-  NoSun,                                  !- Sun Exposure
-  NoWind,                                 !- Wind Exposure
-  ,                                       !- View Factor to Ground
-  ,                                       !- Number of Vertices
-  9.144, -9.144, 4.8768,                  !- X,Y,Z Vertex 1 {m}
-  9.144, -9.144, 2.4384,                  !- X,Y,Z Vertex 2 {m}
-  9.144, 0, 2.4384,                       !- X,Y,Z Vertex 3 {m}
-  9.144, 0, 4.8768;                       !- X,Y,Z Vertex 4 {m}
-
-OS:ThermalZone,
-  {6c93d373-ee53-4ccc-bd6a-6675cbefc534}, !- Handle
-  living zone|unit 3,                     !- Name
->>>>>>> ed7d523f
-  ,                                       !- Multiplier
-  ,                                       !- Ceiling Height {m}
-  ,                                       !- Volume {m3}
-  ,                                       !- Floor Area {m2}
-  ,                                       !- Zone Inside Convection Algorithm
-  ,                                       !- Zone Outside Convection Algorithm
-  ,                                       !- Zone Conditioning Equipment List Name
-<<<<<<< HEAD
-  {41bed606-37ed-4184-a985-261ebe8f4f62}, !- Zone Air Inlet Port List
-  {cf70d21b-3ce5-4f81-b42a-1980d461bf1a}, !- Zone Air Exhaust Port List
-  {1c718cef-b789-4870-94e2-3e02aac63955}, !- Zone Air Node Name
-  {1b323531-0fde-4358-875c-444d7b24181a}, !- Zone Return Air Port List
-=======
-  {2a1fb8b1-435f-47e2-97b4-0519b67fa7fa}, !- Zone Air Inlet Port List
-  {24bbc875-3453-40b6-822a-8065d0228454}, !- Zone Air Exhaust Port List
-  {8b1a3d03-3e5a-4e48-8f70-267f5622f2e1}, !- Zone Air Node Name
-  {37521b88-c98f-451a-a8c0-813447df21bf}, !- Zone Return Air Port List
->>>>>>> ed7d523f
-  ,                                       !- Primary Daylighting Control Name
-  ,                                       !- Fraction of Zone Controlled by Primary Daylighting Control
-  ,                                       !- Secondary Daylighting Control Name
-  ,                                       !- Fraction of Zone Controlled by Secondary Daylighting Control
-  ,                                       !- Illuminance Map Name
-  ,                                       !- Group Rendering Name
-  ,                                       !- Thermostat Name
-  No;                                     !- Use Ideal Air Loads
-
-OS:Node,
-<<<<<<< HEAD
-  {1a7f37dc-94d7-46bc-93e7-a3651daa3a6e}, !- Handle
-  Node 2,                                 !- Name
-  {1c718cef-b789-4870-94e2-3e02aac63955}, !- Inlet Port
-  ;                                       !- Outlet Port
-
-OS:Connection,
-  {1c718cef-b789-4870-94e2-3e02aac63955}, !- Handle
-  {b61ef1db-f4c8-4901-93b9-3bf0dc701dac}, !- Name
-  {1e3d4b74-133a-45e4-8600-29ecf913e109}, !- Source Object
-  11,                                     !- Outlet Port
-  {1a7f37dc-94d7-46bc-93e7-a3651daa3a6e}, !- Target Object
-  2;                                      !- Inlet Port
-
-OS:PortList,
-  {41bed606-37ed-4184-a985-261ebe8f4f62}, !- Handle
-  {ab20434f-3f13-4398-a32c-2812a8593a2a}, !- Name
-  {1e3d4b74-133a-45e4-8600-29ecf913e109}; !- HVAC Component
-
-OS:PortList,
-  {cf70d21b-3ce5-4f81-b42a-1980d461bf1a}, !- Handle
-  {c32c13d1-e138-4857-a17f-149644008e80}, !- Name
-  {1e3d4b74-133a-45e4-8600-29ecf913e109}; !- HVAC Component
-
-OS:PortList,
-  {1b323531-0fde-4358-875c-444d7b24181a}, !- Handle
-  {90ae0fe9-a37d-4629-a6b5-e17e5d538b4e}, !- Name
-  {1e3d4b74-133a-45e4-8600-29ecf913e109}; !- HVAC Component
-
-OS:Sizing:Zone,
-  {9380ec87-ffdf-4f89-b282-6ae283262970}, !- Handle
-  {1e3d4b74-133a-45e4-8600-29ecf913e109}, !- Zone or ZoneList Name
-=======
-  {c689a870-dafc-4e3b-a05a-ee1484ada7d3}, !- Handle
-  Node 3,                                 !- Name
-  {8b1a3d03-3e5a-4e48-8f70-267f5622f2e1}, !- Inlet Port
-  ;                                       !- Outlet Port
-
-OS:Connection,
-  {8b1a3d03-3e5a-4e48-8f70-267f5622f2e1}, !- Handle
-  {c2591dd6-ba5e-45c3-b083-0ac7cfebf7a6}, !- Name
-  {6c93d373-ee53-4ccc-bd6a-6675cbefc534}, !- Source Object
-  11,                                     !- Outlet Port
-  {c689a870-dafc-4e3b-a05a-ee1484ada7d3}, !- Target Object
-  2;                                      !- Inlet Port
-
-OS:PortList,
-  {2a1fb8b1-435f-47e2-97b4-0519b67fa7fa}, !- Handle
-  {e45952b2-1978-4624-9a8b-554797901b89}, !- Name
-  {6c93d373-ee53-4ccc-bd6a-6675cbefc534}; !- HVAC Component
-
-OS:PortList,
-  {24bbc875-3453-40b6-822a-8065d0228454}, !- Handle
-  {727d811a-5b7a-4507-8422-2eedde0f8cc6}, !- Name
-  {6c93d373-ee53-4ccc-bd6a-6675cbefc534}; !- HVAC Component
-
-OS:PortList,
-  {37521b88-c98f-451a-a8c0-813447df21bf}, !- Handle
-  {bb60c78a-1970-4d1e-81d6-3218649b6c01}, !- Name
-  {6c93d373-ee53-4ccc-bd6a-6675cbefc534}; !- HVAC Component
-
-OS:Sizing:Zone,
-  {f9824f64-f4b5-4838-9af4-e46bf4e90bd5}, !- Handle
-  {6c93d373-ee53-4ccc-bd6a-6675cbefc534}, !- Zone or ZoneList Name
->>>>>>> ed7d523f
-  SupplyAirTemperature,                   !- Zone Cooling Design Supply Air Temperature Input Method
-  14,                                     !- Zone Cooling Design Supply Air Temperature {C}
-  11.11,                                  !- Zone Cooling Design Supply Air Temperature Difference {deltaC}
-  SupplyAirTemperature,                   !- Zone Heating Design Supply Air Temperature Input Method
-  40,                                     !- Zone Heating Design Supply Air Temperature {C}
-  11.11,                                  !- Zone Heating Design Supply Air Temperature Difference {deltaC}
-  0.0085,                                 !- Zone Cooling Design Supply Air Humidity Ratio {kg-H2O/kg-air}
-  0.008,                                  !- Zone Heating Design Supply Air Humidity Ratio {kg-H2O/kg-air}
-  ,                                       !- Zone Heating Sizing Factor
-  ,                                       !- Zone Cooling Sizing Factor
-  DesignDay,                              !- Cooling Design Air Flow Method
-  ,                                       !- Cooling Design Air Flow Rate {m3/s}
-  ,                                       !- Cooling Minimum Air Flow per Zone Floor Area {m3/s-m2}
-  ,                                       !- Cooling Minimum Air Flow {m3/s}
-  ,                                       !- Cooling Minimum Air Flow Fraction
-  DesignDay,                              !- Heating Design Air Flow Method
-  ,                                       !- Heating Design Air Flow Rate {m3/s}
-  ,                                       !- Heating Maximum Air Flow per Zone Floor Area {m3/s-m2}
-  ,                                       !- Heating Maximum Air Flow {m3/s}
-  ,                                       !- Heating Maximum Air Flow Fraction
-  ,                                       !- Design Zone Air Distribution Effectiveness in Cooling Mode
-  ,                                       !- Design Zone Air Distribution Effectiveness in Heating Mode
-  No,                                     !- Account for Dedicated Outdoor Air System
-  NeutralSupplyAir,                       !- Dedicated Outdoor Air System Control Strategy
-  autosize,                               !- Dedicated Outdoor Air Low Setpoint Temperature for Design {C}
-  autosize;                               !- Dedicated Outdoor Air High Setpoint Temperature for Design {C}
-
-OS:ZoneHVAC:EquipmentList,
-<<<<<<< HEAD
-  {55c324a6-fab5-4c59-a0a2-20b7eb4e36be}, !- Handle
-  Zone HVAC Equipment List 2,             !- Name
-  {1e3d4b74-133a-45e4-8600-29ecf913e109}; !- Thermal Zone
+  {f61fa058-ed00-4f91-9800-9c6a6d949733}; !- Thermal Zone
 
 OS:SpaceType,
-  {07aabd58-444f-478c-8acc-5fe7eae8d7cf}, !- Handle
+  {535c5f7a-e368-4e31-8db1-8abfd137d43b}, !- Handle
   Space Type 2,                           !- Name
   ,                                       !- Default Construction Set Name
   ,                                       !- Default Schedule Set Name
@@ -1201,14 +614,14 @@
   unfinished attic;                       !- Standards Space Type
 
 OS:BuildingUnit,
-  {78d2a93f-4bf9-4fe6-8a2a-ddfd5e2b3cc4}, !- Handle
+  {e30075bb-9bd8-4e36-9ab6-f381da02df0c}, !- Handle
   unit 1,                                 !- Name
   ,                                       !- Rendering Color
   Residential;                            !- Building Unit Type
 
 OS:AdditionalProperties,
-  {e8e92fea-43f5-4992-90a1-6d0be8df604f}, !- Handle
-  {78d2a93f-4bf9-4fe6-8a2a-ddfd5e2b3cc4}, !- Object Name
+  {f1782fe1-670a-4e93-b7d2-03678d012691}, !- Handle
+  {e30075bb-9bd8-4e36-9ab6-f381da02df0c}, !- Object Name
   NumberOfBedrooms,                       !- Feature Name 1
   Integer,                                !- Feature Data Type 1
   3,                                      !- Feature Value 1
@@ -1220,2365 +633,12 @@
   3.3900000000000001;                     !- Feature Value 3
 
 OS:External:File,
-  {92269446-a9f9-4599-86cd-fec57b0db5ee}, !- Handle
+  {316deebb-fa86-4abc-aa5b-2c3e197a6dbd}, !- Handle
   8760.csv,                               !- Name
   8760.csv;                               !- File Name
 
 OS:Schedule:Day,
-  {ff3fa5c0-0b29-4616-82a6-d928bf9d387e}, !- Handle
-  Schedule Day 1,                         !- Name
-=======
-  {b4ee7434-d940-4d11-b787-d303a4c1cdd9}, !- Handle
-  Zone HVAC Equipment List 3,             !- Name
-  {6c93d373-ee53-4ccc-bd6a-6675cbefc534}; !- Thermal Zone
-
-OS:Space,
-  {8d1a20d0-a4a9-4d6f-9586-1ee84eb04e19}, !- Handle
-  living space|unit 3|story 1,            !- Name
-  {8c3d742d-9167-42e0-b499-36000feb857a}, !- Space Type Name
-  ,                                       !- Default Construction Set Name
-  ,                                       !- Default Schedule Set Name
-  -0,                                     !- Direction of Relative North {deg}
-  0,                                      !- X Origin {m}
-  0,                                      !- Y Origin {m}
-  0,                                      !- Z Origin {m}
-  ,                                       !- Building Story Name
-  {6c93d373-ee53-4ccc-bd6a-6675cbefc534}, !- Thermal Zone Name
-  ,                                       !- Part of Total Floor Area
-  ,                                       !- Design Specification Outdoor Air Object Name
-  {a012958e-7a45-41c2-8b85-8be50d98eb49}; !- Building Unit Name
-
-OS:Surface,
-  {a4a3750c-5d57-4b33-a8d9-6452b90e22d8}, !- Handle
-  Surface 35,                             !- Name
-  Wall,                                   !- Surface Type
-  ,                                       !- Construction Name
-  {8d1a20d0-a4a9-4d6f-9586-1ee84eb04e19}, !- Space Name
-  Surface,                                !- Outside Boundary Condition
-  {821431ea-b9cd-4ab6-a8fc-a67abc4ec6c6}, !- Outside Boundary Condition Object
-  NoSun,                                  !- Sun Exposure
-  NoWind,                                 !- Wind Exposure
-  ,                                       !- View Factor to Ground
-  ,                                       !- Number of Vertices
-  9.144, 0, 2.4384,                       !- X,Y,Z Vertex 1 {m}
-  9.144, 0, 0,                            !- X,Y,Z Vertex 2 {m}
-  9.144, -9.144, 0,                       !- X,Y,Z Vertex 3 {m}
-  9.144, -9.144, 2.4384;                  !- X,Y,Z Vertex 4 {m}
-
-OS:Surface,
-  {6ceb57d9-4448-4545-b9ce-aabd30630a43}, !- Handle
-  Surface 36,                             !- Name
-  Wall,                                   !- Surface Type
-  ,                                       !- Construction Name
-  {8d1a20d0-a4a9-4d6f-9586-1ee84eb04e19}, !- Space Name
-  Surface,                                !- Outside Boundary Condition
-  {4570994d-f214-4b89-aabc-c4a6aed75d0a}, !- Outside Boundary Condition Object
-  NoSun,                                  !- Sun Exposure
-  NoWind,                                 !- Wind Exposure
-  ,                                       !- View Factor to Ground
-  ,                                       !- Number of Vertices
-  13.716, -9.144, 2.4384,                 !- X,Y,Z Vertex 1 {m}
-  13.716, -9.144, 0,                      !- X,Y,Z Vertex 2 {m}
-  13.716, 0, 0,                           !- X,Y,Z Vertex 3 {m}
-  13.716, 0, 2.4384;                      !- X,Y,Z Vertex 4 {m}
-
-OS:Surface,
-  {76be0018-cfc5-409c-9b5f-b22ef35461f3}, !- Handle
-  Surface 37,                             !- Name
-  Wall,                                   !- Surface Type
-  ,                                       !- Construction Name
-  {8d1a20d0-a4a9-4d6f-9586-1ee84eb04e19}, !- Space Name
-  Outdoors,                               !- Outside Boundary Condition
-  ,                                       !- Outside Boundary Condition Object
-  SunExposed,                             !- Sun Exposure
-  WindExposed,                            !- Wind Exposure
-  ,                                       !- View Factor to Ground
-  ,                                       !- Number of Vertices
-  13.716, 0, 2.4384,                      !- X,Y,Z Vertex 1 {m}
-  13.716, 0, 0,                           !- X,Y,Z Vertex 2 {m}
-  9.144, 0, 0,                            !- X,Y,Z Vertex 3 {m}
-  9.144, 0, 2.4384;                       !- X,Y,Z Vertex 4 {m}
-
-OS:Surface,
-  {9f4a5bb5-77de-45f9-8820-29acb79d835a}, !- Handle
-  Surface 38,                             !- Name
-  RoofCeiling,                            !- Surface Type
-  ,                                       !- Construction Name
-  {8d1a20d0-a4a9-4d6f-9586-1ee84eb04e19}, !- Space Name
-  Surface,                                !- Outside Boundary Condition
-  {96cf2d86-4214-40b4-bc03-dccc416fcbe1}, !- Outside Boundary Condition Object
-  NoSun,                                  !- Sun Exposure
-  NoWind,                                 !- Wind Exposure
-  ,                                       !- View Factor to Ground
-  ,                                       !- Number of Vertices
-  13.716, -9.144, 2.4384,                 !- X,Y,Z Vertex 1 {m}
-  13.716, 0, 2.4384,                      !- X,Y,Z Vertex 2 {m}
-  9.144, 0, 2.4384,                       !- X,Y,Z Vertex 3 {m}
-  9.144, -9.144, 2.4384;                  !- X,Y,Z Vertex 4 {m}
-
-OS:Surface,
-  {de62517d-1e76-4e7f-b664-ebf23d21f93e}, !- Handle
-  Surface 39,                             !- Name
-  Floor,                                  !- Surface Type
-  ,                                       !- Construction Name
-  {8d1a20d0-a4a9-4d6f-9586-1ee84eb04e19}, !- Space Name
-  Foundation,                             !- Outside Boundary Condition
-  ,                                       !- Outside Boundary Condition Object
-  NoSun,                                  !- Sun Exposure
-  NoWind,                                 !- Wind Exposure
-  ,                                       !- View Factor to Ground
-  ,                                       !- Number of Vertices
-  9.144, -9.144, 0,                       !- X,Y,Z Vertex 1 {m}
-  9.144, 0, 0,                            !- X,Y,Z Vertex 2 {m}
-  13.716, 0, 0,                           !- X,Y,Z Vertex 3 {m}
-  13.716, -9.144, 0;                      !- X,Y,Z Vertex 4 {m}
-
-OS:Surface,
-  {7ad36446-c4d8-4186-a610-56583a25efe8}, !- Handle
-  Surface 40,                             !- Name
-  Wall,                                   !- Surface Type
-  ,                                       !- Construction Name
-  {8d1a20d0-a4a9-4d6f-9586-1ee84eb04e19}, !- Space Name
-  Outdoors,                               !- Outside Boundary Condition
-  ,                                       !- Outside Boundary Condition Object
-  SunExposed,                             !- Sun Exposure
-  WindExposed,                            !- Wind Exposure
-  ,                                       !- View Factor to Ground
-  ,                                       !- Number of Vertices
-  9.144, -9.144, 2.4384,                  !- X,Y,Z Vertex 1 {m}
-  9.144, -9.144, 0,                       !- X,Y,Z Vertex 2 {m}
-  13.716, -9.144, 0,                      !- X,Y,Z Vertex 3 {m}
-  13.716, -9.144, 2.4384;                 !- X,Y,Z Vertex 4 {m}
-
-OS:Space,
-  {6a7ad005-6040-4307-b8cc-fa96569c25cc}, !- Handle
-  living space|unit 3|story 2,            !- Name
-  {8c3d742d-9167-42e0-b499-36000feb857a}, !- Space Type Name
-  ,                                       !- Default Construction Set Name
-  ,                                       !- Default Schedule Set Name
-  -0,                                     !- Direction of Relative North {deg}
-  0,                                      !- X Origin {m}
-  0,                                      !- Y Origin {m}
-  0,                                      !- Z Origin {m}
-  ,                                       !- Building Story Name
-  {6c93d373-ee53-4ccc-bd6a-6675cbefc534}, !- Thermal Zone Name
-  ,                                       !- Part of Total Floor Area
-  ,                                       !- Design Specification Outdoor Air Object Name
-  {a012958e-7a45-41c2-8b85-8be50d98eb49}; !- Building Unit Name
-
-OS:Surface,
-  {e3c28d78-dace-4ee0-ac73-45530b5e9725}, !- Handle
-  Surface 41,                             !- Name
-  RoofCeiling,                            !- Surface Type
-  ,                                       !- Construction Name
-  {6a7ad005-6040-4307-b8cc-fa96569c25cc}, !- Space Name
-  Surface,                                !- Outside Boundary Condition
-  {631e9844-7bb3-4397-a63e-a49104a9ef31}, !- Outside Boundary Condition Object
-  NoSun,                                  !- Sun Exposure
-  NoWind,                                 !- Wind Exposure
-  ,                                       !- View Factor to Ground
-  ,                                       !- Number of Vertices
-  13.716, -9.144, 4.8768,                 !- X,Y,Z Vertex 1 {m}
-  13.716, 0, 4.8768,                      !- X,Y,Z Vertex 2 {m}
-  9.144, 0, 4.8768,                       !- X,Y,Z Vertex 3 {m}
-  9.144, -9.144, 4.8768;                  !- X,Y,Z Vertex 4 {m}
-
-OS:Surface,
-  {96cf2d86-4214-40b4-bc03-dccc416fcbe1}, !- Handle
-  Surface 42,                             !- Name
-  Floor,                                  !- Surface Type
-  ,                                       !- Construction Name
-  {6a7ad005-6040-4307-b8cc-fa96569c25cc}, !- Space Name
-  Surface,                                !- Outside Boundary Condition
-  {9f4a5bb5-77de-45f9-8820-29acb79d835a}, !- Outside Boundary Condition Object
-  NoSun,                                  !- Sun Exposure
-  NoWind,                                 !- Wind Exposure
-  ,                                       !- View Factor to Ground
-  ,                                       !- Number of Vertices
-  9.144, -9.144, 2.4384,                  !- X,Y,Z Vertex 1 {m}
-  9.144, 0, 2.4384,                       !- X,Y,Z Vertex 2 {m}
-  13.716, 0, 2.4384,                      !- X,Y,Z Vertex 3 {m}
-  13.716, -9.144, 2.4384;                 !- X,Y,Z Vertex 4 {m}
-
-OS:Surface,
-  {65365ee5-713c-49eb-be3a-4c000444d851}, !- Handle
-  Surface 43,                             !- Name
-  Wall,                                   !- Surface Type
-  ,                                       !- Construction Name
-  {6a7ad005-6040-4307-b8cc-fa96569c25cc}, !- Space Name
-  Outdoors,                               !- Outside Boundary Condition
-  ,                                       !- Outside Boundary Condition Object
-  SunExposed,                             !- Sun Exposure
-  WindExposed,                            !- Wind Exposure
-  ,                                       !- View Factor to Ground
-  ,                                       !- Number of Vertices
-  9.144, -9.144, 4.8768,                  !- X,Y,Z Vertex 1 {m}
-  9.144, -9.144, 2.4384,                  !- X,Y,Z Vertex 2 {m}
-  13.716, -9.144, 2.4384,                 !- X,Y,Z Vertex 3 {m}
-  13.716, -9.144, 4.8768;                 !- X,Y,Z Vertex 4 {m}
-
-OS:Surface,
-  {64990fe5-f435-422d-a87d-bfc832b1838c}, !- Handle
-  Surface 44,                             !- Name
-  Wall,                                   !- Surface Type
-  ,                                       !- Construction Name
-  {6a7ad005-6040-4307-b8cc-fa96569c25cc}, !- Space Name
-  Outdoors,                               !- Outside Boundary Condition
-  ,                                       !- Outside Boundary Condition Object
-  SunExposed,                             !- Sun Exposure
-  WindExposed,                            !- Wind Exposure
-  ,                                       !- View Factor to Ground
-  ,                                       !- Number of Vertices
-  13.716, 0, 4.8768,                      !- X,Y,Z Vertex 1 {m}
-  13.716, 0, 2.4384,                      !- X,Y,Z Vertex 2 {m}
-  9.144, 0, 2.4384,                       !- X,Y,Z Vertex 3 {m}
-  9.144, 0, 4.8768;                       !- X,Y,Z Vertex 4 {m}
-
-OS:Surface,
-  {ece12c74-1b19-4e45-9cec-70b7bb85ea39}, !- Handle
-  Surface 45,                             !- Name
-  Wall,                                   !- Surface Type
-  ,                                       !- Construction Name
-  {6a7ad005-6040-4307-b8cc-fa96569c25cc}, !- Space Name
-  Surface,                                !- Outside Boundary Condition
-  {339dac7a-e215-4a23-9b0b-7db1a185a379}, !- Outside Boundary Condition Object
-  NoSun,                                  !- Sun Exposure
-  NoWind,                                 !- Wind Exposure
-  ,                                       !- View Factor to Ground
-  ,                                       !- Number of Vertices
-  9.144, 0, 4.8768,                       !- X,Y,Z Vertex 1 {m}
-  9.144, 0, 2.4384,                       !- X,Y,Z Vertex 2 {m}
-  9.144, -9.144, 2.4384,                  !- X,Y,Z Vertex 3 {m}
-  9.144, -9.144, 4.8768;                  !- X,Y,Z Vertex 4 {m}
-
-OS:Surface,
-  {859a77fa-a7c9-4f61-939e-70603fb6a78f}, !- Handle
-  Surface 46,                             !- Name
-  Wall,                                   !- Surface Type
-  ,                                       !- Construction Name
-  {6a7ad005-6040-4307-b8cc-fa96569c25cc}, !- Space Name
-  Surface,                                !- Outside Boundary Condition
-  {a4487a9c-8165-4771-bb77-58a64feb9b46}, !- Outside Boundary Condition Object
-  NoSun,                                  !- Sun Exposure
-  NoWind,                                 !- Wind Exposure
-  ,                                       !- View Factor to Ground
-  ,                                       !- Number of Vertices
-  13.716, -9.144, 4.8768,                 !- X,Y,Z Vertex 1 {m}
-  13.716, -9.144, 2.4384,                 !- X,Y,Z Vertex 2 {m}
-  13.716, 0, 2.4384,                      !- X,Y,Z Vertex 3 {m}
-  13.716, 0, 4.8768;                      !- X,Y,Z Vertex 4 {m}
-
-OS:ThermalZone,
-  {7715ba18-18c1-4757-926a-35d7ea81e9da}, !- Handle
-  living zone|unit 4,                     !- Name
-  ,                                       !- Multiplier
-  ,                                       !- Ceiling Height {m}
-  ,                                       !- Volume {m3}
-  ,                                       !- Floor Area {m2}
-  ,                                       !- Zone Inside Convection Algorithm
-  ,                                       !- Zone Outside Convection Algorithm
-  ,                                       !- Zone Conditioning Equipment List Name
-  {40196b06-7fca-41e7-999c-d0700b939b8f}, !- Zone Air Inlet Port List
-  {ab19a14a-38de-471f-b5f4-4b4fb2d10397}, !- Zone Air Exhaust Port List
-  {d5713f8c-a2db-45a1-a97e-72d18db2c5a3}, !- Zone Air Node Name
-  {2db77a21-358c-4f9b-84b7-e9f5d809cc5d}, !- Zone Return Air Port List
-  ,                                       !- Primary Daylighting Control Name
-  ,                                       !- Fraction of Zone Controlled by Primary Daylighting Control
-  ,                                       !- Secondary Daylighting Control Name
-  ,                                       !- Fraction of Zone Controlled by Secondary Daylighting Control
-  ,                                       !- Illuminance Map Name
-  ,                                       !- Group Rendering Name
-  ,                                       !- Thermostat Name
-  No;                                     !- Use Ideal Air Loads
-
-OS:Node,
-  {fb26b463-e60f-45b4-9b9d-42041e0aadb5}, !- Handle
-  Node 4,                                 !- Name
-  {d5713f8c-a2db-45a1-a97e-72d18db2c5a3}, !- Inlet Port
-  ;                                       !- Outlet Port
-
-OS:Connection,
-  {d5713f8c-a2db-45a1-a97e-72d18db2c5a3}, !- Handle
-  {697f4a68-86f6-497e-b578-56a5f816d470}, !- Name
-  {7715ba18-18c1-4757-926a-35d7ea81e9da}, !- Source Object
-  11,                                     !- Outlet Port
-  {fb26b463-e60f-45b4-9b9d-42041e0aadb5}, !- Target Object
-  2;                                      !- Inlet Port
-
-OS:PortList,
-  {40196b06-7fca-41e7-999c-d0700b939b8f}, !- Handle
-  {cf7326d2-1fa2-4380-973d-a7488fe4fa2d}, !- Name
-  {7715ba18-18c1-4757-926a-35d7ea81e9da}; !- HVAC Component
-
-OS:PortList,
-  {ab19a14a-38de-471f-b5f4-4b4fb2d10397}, !- Handle
-  {a24108da-9cc0-4265-bb4c-7ccfcf420246}, !- Name
-  {7715ba18-18c1-4757-926a-35d7ea81e9da}; !- HVAC Component
-
-OS:PortList,
-  {2db77a21-358c-4f9b-84b7-e9f5d809cc5d}, !- Handle
-  {4b97f2e1-cdeb-4da2-b10a-4eb6ce48a870}, !- Name
-  {7715ba18-18c1-4757-926a-35d7ea81e9da}; !- HVAC Component
-
-OS:Sizing:Zone,
-  {4b1c626c-1a15-4b9a-9874-985a7993bd44}, !- Handle
-  {7715ba18-18c1-4757-926a-35d7ea81e9da}, !- Zone or ZoneList Name
-  SupplyAirTemperature,                   !- Zone Cooling Design Supply Air Temperature Input Method
-  14,                                     !- Zone Cooling Design Supply Air Temperature {C}
-  11.11,                                  !- Zone Cooling Design Supply Air Temperature Difference {deltaC}
-  SupplyAirTemperature,                   !- Zone Heating Design Supply Air Temperature Input Method
-  40,                                     !- Zone Heating Design Supply Air Temperature {C}
-  11.11,                                  !- Zone Heating Design Supply Air Temperature Difference {deltaC}
-  0.0085,                                 !- Zone Cooling Design Supply Air Humidity Ratio {kg-H2O/kg-air}
-  0.008,                                  !- Zone Heating Design Supply Air Humidity Ratio {kg-H2O/kg-air}
-  ,                                       !- Zone Heating Sizing Factor
-  ,                                       !- Zone Cooling Sizing Factor
-  DesignDay,                              !- Cooling Design Air Flow Method
-  ,                                       !- Cooling Design Air Flow Rate {m3/s}
-  ,                                       !- Cooling Minimum Air Flow per Zone Floor Area {m3/s-m2}
-  ,                                       !- Cooling Minimum Air Flow {m3/s}
-  ,                                       !- Cooling Minimum Air Flow Fraction
-  DesignDay,                              !- Heating Design Air Flow Method
-  ,                                       !- Heating Design Air Flow Rate {m3/s}
-  ,                                       !- Heating Maximum Air Flow per Zone Floor Area {m3/s-m2}
-  ,                                       !- Heating Maximum Air Flow {m3/s}
-  ,                                       !- Heating Maximum Air Flow Fraction
-  ,                                       !- Design Zone Air Distribution Effectiveness in Cooling Mode
-  ,                                       !- Design Zone Air Distribution Effectiveness in Heating Mode
-  No,                                     !- Account for Dedicated Outdoor Air System
-  NeutralSupplyAir,                       !- Dedicated Outdoor Air System Control Strategy
-  autosize,                               !- Dedicated Outdoor Air Low Setpoint Temperature for Design {C}
-  autosize;                               !- Dedicated Outdoor Air High Setpoint Temperature for Design {C}
-
-OS:ZoneHVAC:EquipmentList,
-  {8d2f3bc7-22d4-4aab-b2ef-e5980b24fbb6}, !- Handle
-  Zone HVAC Equipment List 4,             !- Name
-  {7715ba18-18c1-4757-926a-35d7ea81e9da}; !- Thermal Zone
-
-OS:Space,
-  {1375239e-8716-4c9b-a480-011b274aa597}, !- Handle
-  living space|unit 4|story 1,            !- Name
-  {8c3d742d-9167-42e0-b499-36000feb857a}, !- Space Type Name
-  ,                                       !- Default Construction Set Name
-  ,                                       !- Default Schedule Set Name
-  -0,                                     !- Direction of Relative North {deg}
-  0,                                      !- X Origin {m}
-  0,                                      !- Y Origin {m}
-  0,                                      !- Z Origin {m}
-  ,                                       !- Building Story Name
-  {7715ba18-18c1-4757-926a-35d7ea81e9da}, !- Thermal Zone Name
-  ,                                       !- Part of Total Floor Area
-  ,                                       !- Design Specification Outdoor Air Object Name
-  {cd8df766-91d2-42a5-95b3-8d4c634ba8bd}; !- Building Unit Name
-
-OS:Surface,
-  {4570994d-f214-4b89-aabc-c4a6aed75d0a}, !- Handle
-  Surface 52,                             !- Name
-  Wall,                                   !- Surface Type
-  ,                                       !- Construction Name
-  {1375239e-8716-4c9b-a480-011b274aa597}, !- Space Name
-  Surface,                                !- Outside Boundary Condition
-  {6ceb57d9-4448-4545-b9ce-aabd30630a43}, !- Outside Boundary Condition Object
-  NoSun,                                  !- Sun Exposure
-  NoWind,                                 !- Wind Exposure
-  ,                                       !- View Factor to Ground
-  ,                                       !- Number of Vertices
-  13.716, 0, 2.4384,                      !- X,Y,Z Vertex 1 {m}
-  13.716, 0, 0,                           !- X,Y,Z Vertex 2 {m}
-  13.716, -9.144, 0,                      !- X,Y,Z Vertex 3 {m}
-  13.716, -9.144, 2.4384;                 !- X,Y,Z Vertex 4 {m}
-
-OS:Surface,
-  {8a73dfaf-9211-4ce7-a2ae-8ed03f0ab8b1}, !- Handle
-  Surface 53,                             !- Name
-  Wall,                                   !- Surface Type
-  ,                                       !- Construction Name
-  {1375239e-8716-4c9b-a480-011b274aa597}, !- Space Name
-  Surface,                                !- Outside Boundary Condition
-  {4836a7af-6582-41b3-9be9-ce8872a29c37}, !- Outside Boundary Condition Object
-  NoSun,                                  !- Sun Exposure
-  NoWind,                                 !- Wind Exposure
-  ,                                       !- View Factor to Ground
-  ,                                       !- Number of Vertices
-  18.288, -9.144, 2.4384,                 !- X,Y,Z Vertex 1 {m}
-  18.288, -9.144, 0,                      !- X,Y,Z Vertex 2 {m}
-  18.288, 0, 0,                           !- X,Y,Z Vertex 3 {m}
-  18.288, 0, 2.4384;                      !- X,Y,Z Vertex 4 {m}
-
-OS:Surface,
-  {c83e6af2-585d-4e93-9669-2333d890d2e1}, !- Handle
-  Surface 54,                             !- Name
-  Wall,                                   !- Surface Type
-  ,                                       !- Construction Name
-  {1375239e-8716-4c9b-a480-011b274aa597}, !- Space Name
-  Outdoors,                               !- Outside Boundary Condition
-  ,                                       !- Outside Boundary Condition Object
-  SunExposed,                             !- Sun Exposure
-  WindExposed,                            !- Wind Exposure
-  ,                                       !- View Factor to Ground
-  ,                                       !- Number of Vertices
-  18.288, 0, 2.4384,                      !- X,Y,Z Vertex 1 {m}
-  18.288, 0, 0,                           !- X,Y,Z Vertex 2 {m}
-  13.716, 0, 0,                           !- X,Y,Z Vertex 3 {m}
-  13.716, 0, 2.4384;                      !- X,Y,Z Vertex 4 {m}
-
-OS:Surface,
-  {c84cbf6a-2320-482a-a737-d5b845c3911e}, !- Handle
-  Surface 55,                             !- Name
-  RoofCeiling,                            !- Surface Type
-  ,                                       !- Construction Name
-  {1375239e-8716-4c9b-a480-011b274aa597}, !- Space Name
-  Surface,                                !- Outside Boundary Condition
-  {927f1460-f635-4af8-8af4-d22611c45026}, !- Outside Boundary Condition Object
-  NoSun,                                  !- Sun Exposure
-  NoWind,                                 !- Wind Exposure
-  ,                                       !- View Factor to Ground
-  ,                                       !- Number of Vertices
-  18.288, -9.144, 2.4384,                 !- X,Y,Z Vertex 1 {m}
-  18.288, 0, 2.4384,                      !- X,Y,Z Vertex 2 {m}
-  13.716, 0, 2.4384,                      !- X,Y,Z Vertex 3 {m}
-  13.716, -9.144, 2.4384;                 !- X,Y,Z Vertex 4 {m}
-
-OS:Surface,
-  {a835b0a5-78e2-4467-b540-94004d16d4c6}, !- Handle
-  Surface 56,                             !- Name
-  Floor,                                  !- Surface Type
-  ,                                       !- Construction Name
-  {1375239e-8716-4c9b-a480-011b274aa597}, !- Space Name
-  Foundation,                             !- Outside Boundary Condition
-  ,                                       !- Outside Boundary Condition Object
-  NoSun,                                  !- Sun Exposure
-  NoWind,                                 !- Wind Exposure
-  ,                                       !- View Factor to Ground
-  ,                                       !- Number of Vertices
-  13.716, -9.144, 0,                      !- X,Y,Z Vertex 1 {m}
-  13.716, 0, 0,                           !- X,Y,Z Vertex 2 {m}
-  18.288, 0, 0,                           !- X,Y,Z Vertex 3 {m}
-  18.288, -9.144, 0;                      !- X,Y,Z Vertex 4 {m}
-
-OS:Surface,
-  {0cbc40bd-1962-477e-8579-82d03f5965da}, !- Handle
-  Surface 57,                             !- Name
-  Wall,                                   !- Surface Type
-  ,                                       !- Construction Name
-  {1375239e-8716-4c9b-a480-011b274aa597}, !- Space Name
-  Outdoors,                               !- Outside Boundary Condition
-  ,                                       !- Outside Boundary Condition Object
-  SunExposed,                             !- Sun Exposure
-  WindExposed,                            !- Wind Exposure
-  ,                                       !- View Factor to Ground
-  ,                                       !- Number of Vertices
-  13.716, -9.144, 2.4384,                 !- X,Y,Z Vertex 1 {m}
-  13.716, -9.144, 0,                      !- X,Y,Z Vertex 2 {m}
-  18.288, -9.144, 0,                      !- X,Y,Z Vertex 3 {m}
-  18.288, -9.144, 2.4384;                 !- X,Y,Z Vertex 4 {m}
-
-OS:Space,
-  {e0467635-6532-44b2-8a49-240995edf096}, !- Handle
-  living space|unit 4|story 2,            !- Name
-  {8c3d742d-9167-42e0-b499-36000feb857a}, !- Space Type Name
-  ,                                       !- Default Construction Set Name
-  ,                                       !- Default Schedule Set Name
-  -0,                                     !- Direction of Relative North {deg}
-  0,                                      !- X Origin {m}
-  0,                                      !- Y Origin {m}
-  0,                                      !- Z Origin {m}
-  ,                                       !- Building Story Name
-  {7715ba18-18c1-4757-926a-35d7ea81e9da}, !- Thermal Zone Name
-  ,                                       !- Part of Total Floor Area
-  ,                                       !- Design Specification Outdoor Air Object Name
-  {cd8df766-91d2-42a5-95b3-8d4c634ba8bd}; !- Building Unit Name
-
-OS:Surface,
-  {af045890-5c7f-4fa1-920a-c54852e96ddc}, !- Handle
-  Surface 58,                             !- Name
-  RoofCeiling,                            !- Surface Type
-  ,                                       !- Construction Name
-  {e0467635-6532-44b2-8a49-240995edf096}, !- Space Name
-  Surface,                                !- Outside Boundary Condition
-  {1ef3d6e1-58b6-45d0-989d-36063885c24d}, !- Outside Boundary Condition Object
-  NoSun,                                  !- Sun Exposure
-  NoWind,                                 !- Wind Exposure
-  ,                                       !- View Factor to Ground
-  ,                                       !- Number of Vertices
-  18.288, -9.144, 4.8768,                 !- X,Y,Z Vertex 1 {m}
-  18.288, 0, 4.8768,                      !- X,Y,Z Vertex 2 {m}
-  13.716, 0, 4.8768,                      !- X,Y,Z Vertex 3 {m}
-  13.716, -9.144, 4.8768;                 !- X,Y,Z Vertex 4 {m}
-
-OS:Surface,
-  {927f1460-f635-4af8-8af4-d22611c45026}, !- Handle
-  Surface 59,                             !- Name
-  Floor,                                  !- Surface Type
-  ,                                       !- Construction Name
-  {e0467635-6532-44b2-8a49-240995edf096}, !- Space Name
-  Surface,                                !- Outside Boundary Condition
-  {c84cbf6a-2320-482a-a737-d5b845c3911e}, !- Outside Boundary Condition Object
-  NoSun,                                  !- Sun Exposure
-  NoWind,                                 !- Wind Exposure
-  ,                                       !- View Factor to Ground
-  ,                                       !- Number of Vertices
-  13.716, -9.144, 2.4384,                 !- X,Y,Z Vertex 1 {m}
-  13.716, 0, 2.4384,                      !- X,Y,Z Vertex 2 {m}
-  18.288, 0, 2.4384,                      !- X,Y,Z Vertex 3 {m}
-  18.288, -9.144, 2.4384;                 !- X,Y,Z Vertex 4 {m}
-
-OS:Surface,
-  {0f086e8e-2a71-44de-9beb-805aadca3787}, !- Handle
-  Surface 60,                             !- Name
-  Wall,                                   !- Surface Type
-  ,                                       !- Construction Name
-  {e0467635-6532-44b2-8a49-240995edf096}, !- Space Name
-  Outdoors,                               !- Outside Boundary Condition
-  ,                                       !- Outside Boundary Condition Object
-  SunExposed,                             !- Sun Exposure
-  WindExposed,                            !- Wind Exposure
-  ,                                       !- View Factor to Ground
-  ,                                       !- Number of Vertices
-  13.716, -9.144, 4.8768,                 !- X,Y,Z Vertex 1 {m}
-  13.716, -9.144, 2.4384,                 !- X,Y,Z Vertex 2 {m}
-  18.288, -9.144, 2.4384,                 !- X,Y,Z Vertex 3 {m}
-  18.288, -9.144, 4.8768;                 !- X,Y,Z Vertex 4 {m}
-
-OS:Surface,
-  {390a73bb-c779-4c33-b473-f8b44df23695}, !- Handle
-  Surface 61,                             !- Name
-  Wall,                                   !- Surface Type
-  ,                                       !- Construction Name
-  {e0467635-6532-44b2-8a49-240995edf096}, !- Space Name
-  Outdoors,                               !- Outside Boundary Condition
-  ,                                       !- Outside Boundary Condition Object
-  SunExposed,                             !- Sun Exposure
-  WindExposed,                            !- Wind Exposure
-  ,                                       !- View Factor to Ground
-  ,                                       !- Number of Vertices
-  18.288, 0, 4.8768,                      !- X,Y,Z Vertex 1 {m}
-  18.288, 0, 2.4384,                      !- X,Y,Z Vertex 2 {m}
-  13.716, 0, 2.4384,                      !- X,Y,Z Vertex 3 {m}
-  13.716, 0, 4.8768;                      !- X,Y,Z Vertex 4 {m}
-
-OS:Surface,
-  {a4487a9c-8165-4771-bb77-58a64feb9b46}, !- Handle
-  Surface 62,                             !- Name
-  Wall,                                   !- Surface Type
-  ,                                       !- Construction Name
-  {e0467635-6532-44b2-8a49-240995edf096}, !- Space Name
-  Surface,                                !- Outside Boundary Condition
-  {859a77fa-a7c9-4f61-939e-70603fb6a78f}, !- Outside Boundary Condition Object
-  NoSun,                                  !- Sun Exposure
-  NoWind,                                 !- Wind Exposure
-  ,                                       !- View Factor to Ground
-  ,                                       !- Number of Vertices
-  13.716, 0, 4.8768,                      !- X,Y,Z Vertex 1 {m}
-  13.716, 0, 2.4384,                      !- X,Y,Z Vertex 2 {m}
-  13.716, -9.144, 2.4384,                 !- X,Y,Z Vertex 3 {m}
-  13.716, -9.144, 4.8768;                 !- X,Y,Z Vertex 4 {m}
-
-OS:Surface,
-  {2851643c-a243-4ad7-8f52-3831fac7b55c}, !- Handle
-  Surface 63,                             !- Name
-  Wall,                                   !- Surface Type
-  ,                                       !- Construction Name
-  {e0467635-6532-44b2-8a49-240995edf096}, !- Space Name
-  Surface,                                !- Outside Boundary Condition
-  {f173b6cf-0ca9-4d90-a57d-108f08fe4a82}, !- Outside Boundary Condition Object
-  NoSun,                                  !- Sun Exposure
-  NoWind,                                 !- Wind Exposure
-  ,                                       !- View Factor to Ground
-  ,                                       !- Number of Vertices
-  18.288, -9.144, 4.8768,                 !- X,Y,Z Vertex 1 {m}
-  18.288, -9.144, 2.4384,                 !- X,Y,Z Vertex 2 {m}
-  18.288, 0, 2.4384,                      !- X,Y,Z Vertex 3 {m}
-  18.288, 0, 4.8768;                      !- X,Y,Z Vertex 4 {m}
-
-OS:ThermalZone,
-  {4729f623-b852-432f-a8cb-5c3bc8a74548}, !- Handle
-  living zone|unit 5,                     !- Name
-  ,                                       !- Multiplier
-  ,                                       !- Ceiling Height {m}
-  ,                                       !- Volume {m3}
-  ,                                       !- Floor Area {m2}
-  ,                                       !- Zone Inside Convection Algorithm
-  ,                                       !- Zone Outside Convection Algorithm
-  ,                                       !- Zone Conditioning Equipment List Name
-  {a83f5b13-1226-422f-a8cb-5b558a8c6c66}, !- Zone Air Inlet Port List
-  {f8e23517-08f1-46d3-8236-28e15b39da4b}, !- Zone Air Exhaust Port List
-  {be4280cc-e610-45aa-9a6a-e59b5c667c94}, !- Zone Air Node Name
-  {db809787-fdb4-4b0a-a022-c1ff6ca94424}, !- Zone Return Air Port List
-  ,                                       !- Primary Daylighting Control Name
-  ,                                       !- Fraction of Zone Controlled by Primary Daylighting Control
-  ,                                       !- Secondary Daylighting Control Name
-  ,                                       !- Fraction of Zone Controlled by Secondary Daylighting Control
-  ,                                       !- Illuminance Map Name
-  ,                                       !- Group Rendering Name
-  ,                                       !- Thermostat Name
-  No;                                     !- Use Ideal Air Loads
-
-OS:Node,
-  {bac25e60-6cef-44a7-b527-40fe6fc5c13b}, !- Handle
-  Node 5,                                 !- Name
-  {be4280cc-e610-45aa-9a6a-e59b5c667c94}, !- Inlet Port
-  ;                                       !- Outlet Port
-
-OS:Connection,
-  {be4280cc-e610-45aa-9a6a-e59b5c667c94}, !- Handle
-  {6479e9d7-8c72-4fd1-b3f1-29fc21526916}, !- Name
-  {4729f623-b852-432f-a8cb-5c3bc8a74548}, !- Source Object
-  11,                                     !- Outlet Port
-  {bac25e60-6cef-44a7-b527-40fe6fc5c13b}, !- Target Object
-  2;                                      !- Inlet Port
-
-OS:PortList,
-  {a83f5b13-1226-422f-a8cb-5b558a8c6c66}, !- Handle
-  {b540defb-94e4-4f4d-bd91-77671eac8a7f}, !- Name
-  {4729f623-b852-432f-a8cb-5c3bc8a74548}; !- HVAC Component
-
-OS:PortList,
-  {f8e23517-08f1-46d3-8236-28e15b39da4b}, !- Handle
-  {165e9ff8-3c3a-4629-9939-0670aa758a1c}, !- Name
-  {4729f623-b852-432f-a8cb-5c3bc8a74548}; !- HVAC Component
-
-OS:PortList,
-  {db809787-fdb4-4b0a-a022-c1ff6ca94424}, !- Handle
-  {07a903ae-fbfb-4a12-b7bf-17b17f6e2999}, !- Name
-  {4729f623-b852-432f-a8cb-5c3bc8a74548}; !- HVAC Component
-
-OS:Sizing:Zone,
-  {a5910cb4-32ad-45c2-8368-512e9ea72a2c}, !- Handle
-  {4729f623-b852-432f-a8cb-5c3bc8a74548}, !- Zone or ZoneList Name
-  SupplyAirTemperature,                   !- Zone Cooling Design Supply Air Temperature Input Method
-  14,                                     !- Zone Cooling Design Supply Air Temperature {C}
-  11.11,                                  !- Zone Cooling Design Supply Air Temperature Difference {deltaC}
-  SupplyAirTemperature,                   !- Zone Heating Design Supply Air Temperature Input Method
-  40,                                     !- Zone Heating Design Supply Air Temperature {C}
-  11.11,                                  !- Zone Heating Design Supply Air Temperature Difference {deltaC}
-  0.0085,                                 !- Zone Cooling Design Supply Air Humidity Ratio {kg-H2O/kg-air}
-  0.008,                                  !- Zone Heating Design Supply Air Humidity Ratio {kg-H2O/kg-air}
-  ,                                       !- Zone Heating Sizing Factor
-  ,                                       !- Zone Cooling Sizing Factor
-  DesignDay,                              !- Cooling Design Air Flow Method
-  ,                                       !- Cooling Design Air Flow Rate {m3/s}
-  ,                                       !- Cooling Minimum Air Flow per Zone Floor Area {m3/s-m2}
-  ,                                       !- Cooling Minimum Air Flow {m3/s}
-  ,                                       !- Cooling Minimum Air Flow Fraction
-  DesignDay,                              !- Heating Design Air Flow Method
-  ,                                       !- Heating Design Air Flow Rate {m3/s}
-  ,                                       !- Heating Maximum Air Flow per Zone Floor Area {m3/s-m2}
-  ,                                       !- Heating Maximum Air Flow {m3/s}
-  ,                                       !- Heating Maximum Air Flow Fraction
-  ,                                       !- Design Zone Air Distribution Effectiveness in Cooling Mode
-  ,                                       !- Design Zone Air Distribution Effectiveness in Heating Mode
-  No,                                     !- Account for Dedicated Outdoor Air System
-  NeutralSupplyAir,                       !- Dedicated Outdoor Air System Control Strategy
-  autosize,                               !- Dedicated Outdoor Air Low Setpoint Temperature for Design {C}
-  autosize;                               !- Dedicated Outdoor Air High Setpoint Temperature for Design {C}
-
-OS:ZoneHVAC:EquipmentList,
-  {be64696f-cb5d-4e7a-9222-4a84b12c1caa}, !- Handle
-  Zone HVAC Equipment List 5,             !- Name
-  {4729f623-b852-432f-a8cb-5c3bc8a74548}; !- Thermal Zone
-
-OS:Space,
-  {505d9736-3350-442c-bc32-51132d5450b4}, !- Handle
-  living space|unit 5|story 1,            !- Name
-  {8c3d742d-9167-42e0-b499-36000feb857a}, !- Space Type Name
-  ,                                       !- Default Construction Set Name
-  ,                                       !- Default Schedule Set Name
-  -0,                                     !- Direction of Relative North {deg}
-  0,                                      !- X Origin {m}
-  0,                                      !- Y Origin {m}
-  0,                                      !- Z Origin {m}
-  ,                                       !- Building Story Name
-  {4729f623-b852-432f-a8cb-5c3bc8a74548}, !- Thermal Zone Name
-  ,                                       !- Part of Total Floor Area
-  ,                                       !- Design Specification Outdoor Air Object Name
-  {4abc5754-5a42-453e-ac06-31b3a641b913}; !- Building Unit Name
-
-OS:Surface,
-  {4836a7af-6582-41b3-9be9-ce8872a29c37}, !- Handle
-  Surface 69,                             !- Name
-  Wall,                                   !- Surface Type
-  ,                                       !- Construction Name
-  {505d9736-3350-442c-bc32-51132d5450b4}, !- Space Name
-  Surface,                                !- Outside Boundary Condition
-  {8a73dfaf-9211-4ce7-a2ae-8ed03f0ab8b1}, !- Outside Boundary Condition Object
-  NoSun,                                  !- Sun Exposure
-  NoWind,                                 !- Wind Exposure
-  ,                                       !- View Factor to Ground
-  ,                                       !- Number of Vertices
-  18.288, 0, 2.4384,                      !- X,Y,Z Vertex 1 {m}
-  18.288, 0, 0,                           !- X,Y,Z Vertex 2 {m}
-  18.288, -9.144, 0,                      !- X,Y,Z Vertex 3 {m}
-  18.288, -9.144, 2.4384;                 !- X,Y,Z Vertex 4 {m}
-
-OS:Surface,
-  {74a39cd0-49c8-46cb-97a4-883325f3a964}, !- Handle
-  Surface 70,                             !- Name
-  Wall,                                   !- Surface Type
-  ,                                       !- Construction Name
-  {505d9736-3350-442c-bc32-51132d5450b4}, !- Space Name
-  Surface,                                !- Outside Boundary Condition
-  {680e789d-a58c-4aab-9708-aa561e1d377a}, !- Outside Boundary Condition Object
-  NoSun,                                  !- Sun Exposure
-  NoWind,                                 !- Wind Exposure
-  ,                                       !- View Factor to Ground
-  ,                                       !- Number of Vertices
-  22.86, -9.144, 2.4384,                  !- X,Y,Z Vertex 1 {m}
-  22.86, -9.144, 0,                       !- X,Y,Z Vertex 2 {m}
-  22.86, 0, 0,                            !- X,Y,Z Vertex 3 {m}
-  22.86, 0, 2.4384;                       !- X,Y,Z Vertex 4 {m}
-
-OS:Surface,
-  {a1384267-70b3-4a9c-9798-f888f82f25ee}, !- Handle
-  Surface 71,                             !- Name
-  Wall,                                   !- Surface Type
-  ,                                       !- Construction Name
-  {505d9736-3350-442c-bc32-51132d5450b4}, !- Space Name
-  Outdoors,                               !- Outside Boundary Condition
-  ,                                       !- Outside Boundary Condition Object
-  SunExposed,                             !- Sun Exposure
-  WindExposed,                            !- Wind Exposure
-  ,                                       !- View Factor to Ground
-  ,                                       !- Number of Vertices
-  22.86, 0, 2.4384,                       !- X,Y,Z Vertex 1 {m}
-  22.86, 0, 0,                            !- X,Y,Z Vertex 2 {m}
-  18.288, 0, 0,                           !- X,Y,Z Vertex 3 {m}
-  18.288, 0, 2.4384;                      !- X,Y,Z Vertex 4 {m}
-
-OS:Surface,
-  {741b7388-0f2f-4294-a193-6aa1a6f34a08}, !- Handle
-  Surface 72,                             !- Name
-  RoofCeiling,                            !- Surface Type
-  ,                                       !- Construction Name
-  {505d9736-3350-442c-bc32-51132d5450b4}, !- Space Name
-  Surface,                                !- Outside Boundary Condition
-  {a324dccd-8fc9-4f07-a1bb-4f03a1c2b9a0}, !- Outside Boundary Condition Object
-  NoSun,                                  !- Sun Exposure
-  NoWind,                                 !- Wind Exposure
-  ,                                       !- View Factor to Ground
-  ,                                       !- Number of Vertices
-  22.86, -9.144, 2.4384,                  !- X,Y,Z Vertex 1 {m}
-  22.86, 0, 2.4384,                       !- X,Y,Z Vertex 2 {m}
-  18.288, 0, 2.4384,                      !- X,Y,Z Vertex 3 {m}
-  18.288, -9.144, 2.4384;                 !- X,Y,Z Vertex 4 {m}
-
-OS:Surface,
-  {b62a9874-f4cc-444b-b952-f619c547825b}, !- Handle
-  Surface 73,                             !- Name
-  Floor,                                  !- Surface Type
-  ,                                       !- Construction Name
-  {505d9736-3350-442c-bc32-51132d5450b4}, !- Space Name
-  Foundation,                             !- Outside Boundary Condition
-  ,                                       !- Outside Boundary Condition Object
-  NoSun,                                  !- Sun Exposure
-  NoWind,                                 !- Wind Exposure
-  ,                                       !- View Factor to Ground
-  ,                                       !- Number of Vertices
-  18.288, -9.144, 0,                      !- X,Y,Z Vertex 1 {m}
-  18.288, 0, 0,                           !- X,Y,Z Vertex 2 {m}
-  22.86, 0, 0,                            !- X,Y,Z Vertex 3 {m}
-  22.86, -9.144, 0;                       !- X,Y,Z Vertex 4 {m}
-
-OS:Surface,
-  {f3e1c32c-09b8-488a-98ef-b1aa6a957cb1}, !- Handle
-  Surface 74,                             !- Name
-  Wall,                                   !- Surface Type
-  ,                                       !- Construction Name
-  {505d9736-3350-442c-bc32-51132d5450b4}, !- Space Name
-  Outdoors,                               !- Outside Boundary Condition
-  ,                                       !- Outside Boundary Condition Object
-  SunExposed,                             !- Sun Exposure
-  WindExposed,                            !- Wind Exposure
-  ,                                       !- View Factor to Ground
-  ,                                       !- Number of Vertices
-  18.288, -9.144, 2.4384,                 !- X,Y,Z Vertex 1 {m}
-  18.288, -9.144, 0,                      !- X,Y,Z Vertex 2 {m}
-  22.86, -9.144, 0,                       !- X,Y,Z Vertex 3 {m}
-  22.86, -9.144, 2.4384;                  !- X,Y,Z Vertex 4 {m}
-
-OS:Space,
-  {0b78175c-d09a-42b6-b241-32250da081f5}, !- Handle
-  living space|unit 5|story 2,            !- Name
-  {8c3d742d-9167-42e0-b499-36000feb857a}, !- Space Type Name
-  ,                                       !- Default Construction Set Name
-  ,                                       !- Default Schedule Set Name
-  -0,                                     !- Direction of Relative North {deg}
-  0,                                      !- X Origin {m}
-  0,                                      !- Y Origin {m}
-  0,                                      !- Z Origin {m}
-  ,                                       !- Building Story Name
-  {4729f623-b852-432f-a8cb-5c3bc8a74548}, !- Thermal Zone Name
-  ,                                       !- Part of Total Floor Area
-  ,                                       !- Design Specification Outdoor Air Object Name
-  {4abc5754-5a42-453e-ac06-31b3a641b913}; !- Building Unit Name
-
-OS:Surface,
-  {bdbc3ddc-40f9-40eb-a6bf-c39c309b2bf1}, !- Handle
-  Surface 75,                             !- Name
-  RoofCeiling,                            !- Surface Type
-  ,                                       !- Construction Name
-  {0b78175c-d09a-42b6-b241-32250da081f5}, !- Space Name
-  Surface,                                !- Outside Boundary Condition
-  {26661f43-5de8-446f-89b2-38538ff23d55}, !- Outside Boundary Condition Object
-  NoSun,                                  !- Sun Exposure
-  NoWind,                                 !- Wind Exposure
-  ,                                       !- View Factor to Ground
-  ,                                       !- Number of Vertices
-  22.86, -9.144, 4.8768,                  !- X,Y,Z Vertex 1 {m}
-  22.86, 0, 4.8768,                       !- X,Y,Z Vertex 2 {m}
-  18.288, 0, 4.8768,                      !- X,Y,Z Vertex 3 {m}
-  18.288, -9.144, 4.8768;                 !- X,Y,Z Vertex 4 {m}
-
-OS:Surface,
-  {a324dccd-8fc9-4f07-a1bb-4f03a1c2b9a0}, !- Handle
-  Surface 76,                             !- Name
-  Floor,                                  !- Surface Type
-  ,                                       !- Construction Name
-  {0b78175c-d09a-42b6-b241-32250da081f5}, !- Space Name
-  Surface,                                !- Outside Boundary Condition
-  {741b7388-0f2f-4294-a193-6aa1a6f34a08}, !- Outside Boundary Condition Object
-  NoSun,                                  !- Sun Exposure
-  NoWind,                                 !- Wind Exposure
-  ,                                       !- View Factor to Ground
-  ,                                       !- Number of Vertices
-  18.288, -9.144, 2.4384,                 !- X,Y,Z Vertex 1 {m}
-  18.288, 0, 2.4384,                      !- X,Y,Z Vertex 2 {m}
-  22.86, 0, 2.4384,                       !- X,Y,Z Vertex 3 {m}
-  22.86, -9.144, 2.4384;                  !- X,Y,Z Vertex 4 {m}
-
-OS:Surface,
-  {99fa5b60-00eb-4f4e-9cca-d4c193f4575e}, !- Handle
-  Surface 77,                             !- Name
-  Wall,                                   !- Surface Type
-  ,                                       !- Construction Name
-  {0b78175c-d09a-42b6-b241-32250da081f5}, !- Space Name
-  Outdoors,                               !- Outside Boundary Condition
-  ,                                       !- Outside Boundary Condition Object
-  SunExposed,                             !- Sun Exposure
-  WindExposed,                            !- Wind Exposure
-  ,                                       !- View Factor to Ground
-  ,                                       !- Number of Vertices
-  18.288, -9.144, 4.8768,                 !- X,Y,Z Vertex 1 {m}
-  18.288, -9.144, 2.4384,                 !- X,Y,Z Vertex 2 {m}
-  22.86, -9.144, 2.4384,                  !- X,Y,Z Vertex 3 {m}
-  22.86, -9.144, 4.8768;                  !- X,Y,Z Vertex 4 {m}
-
-OS:Surface,
-  {4c78409f-c43a-47c6-80f1-305913a373b7}, !- Handle
-  Surface 78,                             !- Name
-  Wall,                                   !- Surface Type
-  ,                                       !- Construction Name
-  {0b78175c-d09a-42b6-b241-32250da081f5}, !- Space Name
-  Outdoors,                               !- Outside Boundary Condition
-  ,                                       !- Outside Boundary Condition Object
-  SunExposed,                             !- Sun Exposure
-  WindExposed,                            !- Wind Exposure
-  ,                                       !- View Factor to Ground
-  ,                                       !- Number of Vertices
-  22.86, 0, 4.8768,                       !- X,Y,Z Vertex 1 {m}
-  22.86, 0, 2.4384,                       !- X,Y,Z Vertex 2 {m}
-  18.288, 0, 2.4384,                      !- X,Y,Z Vertex 3 {m}
-  18.288, 0, 4.8768;                      !- X,Y,Z Vertex 4 {m}
-
-OS:Surface,
-  {f173b6cf-0ca9-4d90-a57d-108f08fe4a82}, !- Handle
-  Surface 79,                             !- Name
-  Wall,                                   !- Surface Type
-  ,                                       !- Construction Name
-  {0b78175c-d09a-42b6-b241-32250da081f5}, !- Space Name
-  Surface,                                !- Outside Boundary Condition
-  {2851643c-a243-4ad7-8f52-3831fac7b55c}, !- Outside Boundary Condition Object
-  NoSun,                                  !- Sun Exposure
-  NoWind,                                 !- Wind Exposure
-  ,                                       !- View Factor to Ground
-  ,                                       !- Number of Vertices
-  18.288, 0, 4.8768,                      !- X,Y,Z Vertex 1 {m}
-  18.288, 0, 2.4384,                      !- X,Y,Z Vertex 2 {m}
-  18.288, -9.144, 2.4384,                 !- X,Y,Z Vertex 3 {m}
-  18.288, -9.144, 4.8768;                 !- X,Y,Z Vertex 4 {m}
-
-OS:Surface,
-  {06f200d9-5c03-4130-adbe-d9377200b565}, !- Handle
-  Surface 80,                             !- Name
-  Wall,                                   !- Surface Type
-  ,                                       !- Construction Name
-  {0b78175c-d09a-42b6-b241-32250da081f5}, !- Space Name
-  Surface,                                !- Outside Boundary Condition
-  {b2c5bd6c-5eae-4aeb-8cb7-3f8792a8bc2e}, !- Outside Boundary Condition Object
-  NoSun,                                  !- Sun Exposure
-  NoWind,                                 !- Wind Exposure
-  ,                                       !- View Factor to Ground
-  ,                                       !- Number of Vertices
-  22.86, -9.144, 4.8768,                  !- X,Y,Z Vertex 1 {m}
-  22.86, -9.144, 2.4384,                  !- X,Y,Z Vertex 2 {m}
-  22.86, 0, 2.4384,                       !- X,Y,Z Vertex 3 {m}
-  22.86, 0, 4.8768;                       !- X,Y,Z Vertex 4 {m}
-
-OS:ThermalZone,
-  {4f20b4eb-bba9-476f-9547-d8a777af0761}, !- Handle
-  living zone|unit 6,                     !- Name
-  ,                                       !- Multiplier
-  ,                                       !- Ceiling Height {m}
-  ,                                       !- Volume {m3}
-  ,                                       !- Floor Area {m2}
-  ,                                       !- Zone Inside Convection Algorithm
-  ,                                       !- Zone Outside Convection Algorithm
-  ,                                       !- Zone Conditioning Equipment List Name
-  {e8b54f4b-61f4-46a0-a92f-24f3ff65e9ca}, !- Zone Air Inlet Port List
-  {85cd5d38-54d9-4968-af1f-e745deff13c2}, !- Zone Air Exhaust Port List
-  {70e8b284-12ab-494f-b08b-7cf164e896fc}, !- Zone Air Node Name
-  {abae727c-02d6-49b0-9a2d-b1c839843855}, !- Zone Return Air Port List
-  ,                                       !- Primary Daylighting Control Name
-  ,                                       !- Fraction of Zone Controlled by Primary Daylighting Control
-  ,                                       !- Secondary Daylighting Control Name
-  ,                                       !- Fraction of Zone Controlled by Secondary Daylighting Control
-  ,                                       !- Illuminance Map Name
-  ,                                       !- Group Rendering Name
-  ,                                       !- Thermostat Name
-  No;                                     !- Use Ideal Air Loads
-
-OS:Node,
-  {3d85dc36-efe7-4407-b1ea-3e8937669650}, !- Handle
-  Node 6,                                 !- Name
-  {70e8b284-12ab-494f-b08b-7cf164e896fc}, !- Inlet Port
-  ;                                       !- Outlet Port
-
-OS:Connection,
-  {70e8b284-12ab-494f-b08b-7cf164e896fc}, !- Handle
-  {f537d43e-4d69-452b-9dac-939df6be28e7}, !- Name
-  {4f20b4eb-bba9-476f-9547-d8a777af0761}, !- Source Object
-  11,                                     !- Outlet Port
-  {3d85dc36-efe7-4407-b1ea-3e8937669650}, !- Target Object
-  2;                                      !- Inlet Port
-
-OS:PortList,
-  {e8b54f4b-61f4-46a0-a92f-24f3ff65e9ca}, !- Handle
-  {bb21d1f3-5457-4373-9539-c6b53ba5286a}, !- Name
-  {4f20b4eb-bba9-476f-9547-d8a777af0761}; !- HVAC Component
-
-OS:PortList,
-  {85cd5d38-54d9-4968-af1f-e745deff13c2}, !- Handle
-  {3ec74173-6b5c-4aac-a552-9fd9406d1b21}, !- Name
-  {4f20b4eb-bba9-476f-9547-d8a777af0761}; !- HVAC Component
-
-OS:PortList,
-  {abae727c-02d6-49b0-9a2d-b1c839843855}, !- Handle
-  {fca21047-b61f-4756-b4ca-08cc554f6140}, !- Name
-  {4f20b4eb-bba9-476f-9547-d8a777af0761}; !- HVAC Component
-
-OS:Sizing:Zone,
-  {ab51e825-849b-42a1-bf3b-48e0bbbc9485}, !- Handle
-  {4f20b4eb-bba9-476f-9547-d8a777af0761}, !- Zone or ZoneList Name
-  SupplyAirTemperature,                   !- Zone Cooling Design Supply Air Temperature Input Method
-  14,                                     !- Zone Cooling Design Supply Air Temperature {C}
-  11.11,                                  !- Zone Cooling Design Supply Air Temperature Difference {deltaC}
-  SupplyAirTemperature,                   !- Zone Heating Design Supply Air Temperature Input Method
-  40,                                     !- Zone Heating Design Supply Air Temperature {C}
-  11.11,                                  !- Zone Heating Design Supply Air Temperature Difference {deltaC}
-  0.0085,                                 !- Zone Cooling Design Supply Air Humidity Ratio {kg-H2O/kg-air}
-  0.008,                                  !- Zone Heating Design Supply Air Humidity Ratio {kg-H2O/kg-air}
-  ,                                       !- Zone Heating Sizing Factor
-  ,                                       !- Zone Cooling Sizing Factor
-  DesignDay,                              !- Cooling Design Air Flow Method
-  ,                                       !- Cooling Design Air Flow Rate {m3/s}
-  ,                                       !- Cooling Minimum Air Flow per Zone Floor Area {m3/s-m2}
-  ,                                       !- Cooling Minimum Air Flow {m3/s}
-  ,                                       !- Cooling Minimum Air Flow Fraction
-  DesignDay,                              !- Heating Design Air Flow Method
-  ,                                       !- Heating Design Air Flow Rate {m3/s}
-  ,                                       !- Heating Maximum Air Flow per Zone Floor Area {m3/s-m2}
-  ,                                       !- Heating Maximum Air Flow {m3/s}
-  ,                                       !- Heating Maximum Air Flow Fraction
-  ,                                       !- Design Zone Air Distribution Effectiveness in Cooling Mode
-  ,                                       !- Design Zone Air Distribution Effectiveness in Heating Mode
-  No,                                     !- Account for Dedicated Outdoor Air System
-  NeutralSupplyAir,                       !- Dedicated Outdoor Air System Control Strategy
-  autosize,                               !- Dedicated Outdoor Air Low Setpoint Temperature for Design {C}
-  autosize;                               !- Dedicated Outdoor Air High Setpoint Temperature for Design {C}
-
-OS:ZoneHVAC:EquipmentList,
-  {a20c1a3f-bc2f-4d2b-8695-1cfa336d43ad}, !- Handle
-  Zone HVAC Equipment List 6,             !- Name
-  {4f20b4eb-bba9-476f-9547-d8a777af0761}; !- Thermal Zone
-
-OS:Space,
-  {f4ebf895-4fe5-4ffe-b2f5-6e58025a9b49}, !- Handle
-  living space|unit 6|story 1,            !- Name
-  {8c3d742d-9167-42e0-b499-36000feb857a}, !- Space Type Name
-  ,                                       !- Default Construction Set Name
-  ,                                       !- Default Schedule Set Name
-  -0,                                     !- Direction of Relative North {deg}
-  0,                                      !- X Origin {m}
-  0,                                      !- Y Origin {m}
-  0,                                      !- Z Origin {m}
-  ,                                       !- Building Story Name
-  {4f20b4eb-bba9-476f-9547-d8a777af0761}, !- Thermal Zone Name
-  ,                                       !- Part of Total Floor Area
-  ,                                       !- Design Specification Outdoor Air Object Name
-  {c608a87a-7b8b-42c7-9548-19b5e1d4fa8a}; !- Building Unit Name
-
-OS:Surface,
-  {680e789d-a58c-4aab-9708-aa561e1d377a}, !- Handle
-  Surface 86,                             !- Name
-  Wall,                                   !- Surface Type
-  ,                                       !- Construction Name
-  {f4ebf895-4fe5-4ffe-b2f5-6e58025a9b49}, !- Space Name
-  Surface,                                !- Outside Boundary Condition
-  {74a39cd0-49c8-46cb-97a4-883325f3a964}, !- Outside Boundary Condition Object
-  NoSun,                                  !- Sun Exposure
-  NoWind,                                 !- Wind Exposure
-  ,                                       !- View Factor to Ground
-  ,                                       !- Number of Vertices
-  22.86, 0, 2.4384,                       !- X,Y,Z Vertex 1 {m}
-  22.86, 0, 0,                            !- X,Y,Z Vertex 2 {m}
-  22.86, -9.144, 0,                       !- X,Y,Z Vertex 3 {m}
-  22.86, -9.144, 2.4384;                  !- X,Y,Z Vertex 4 {m}
-
-OS:Surface,
-  {82cda381-e0ff-430f-a783-dd8cd349b9c8}, !- Handle
-  Surface 87,                             !- Name
-  Wall,                                   !- Surface Type
-  ,                                       !- Construction Name
-  {f4ebf895-4fe5-4ffe-b2f5-6e58025a9b49}, !- Space Name
-  Surface,                                !- Outside Boundary Condition
-  {72e23e83-958d-465d-a434-db752cb8e864}, !- Outside Boundary Condition Object
-  NoSun,                                  !- Sun Exposure
-  NoWind,                                 !- Wind Exposure
-  ,                                       !- View Factor to Ground
-  ,                                       !- Number of Vertices
-  27.432, -9.144, 2.4384,                 !- X,Y,Z Vertex 1 {m}
-  27.432, -9.144, 0,                      !- X,Y,Z Vertex 2 {m}
-  27.432, 0, 0,                           !- X,Y,Z Vertex 3 {m}
-  27.432, 0, 2.4384;                      !- X,Y,Z Vertex 4 {m}
-
-OS:Surface,
-  {7e45c5a3-f5e9-471f-be77-7bf62ea092f4}, !- Handle
-  Surface 88,                             !- Name
-  Wall,                                   !- Surface Type
-  ,                                       !- Construction Name
-  {f4ebf895-4fe5-4ffe-b2f5-6e58025a9b49}, !- Space Name
-  Outdoors,                               !- Outside Boundary Condition
-  ,                                       !- Outside Boundary Condition Object
-  SunExposed,                             !- Sun Exposure
-  WindExposed,                            !- Wind Exposure
-  ,                                       !- View Factor to Ground
-  ,                                       !- Number of Vertices
-  27.432, 0, 2.4384,                      !- X,Y,Z Vertex 1 {m}
-  27.432, 0, 0,                           !- X,Y,Z Vertex 2 {m}
-  22.86, 0, 0,                            !- X,Y,Z Vertex 3 {m}
-  22.86, 0, 2.4384;                       !- X,Y,Z Vertex 4 {m}
-
-OS:Surface,
-  {b442930c-11ce-4be6-9451-90eb4e736a89}, !- Handle
-  Surface 89,                             !- Name
-  RoofCeiling,                            !- Surface Type
-  ,                                       !- Construction Name
-  {f4ebf895-4fe5-4ffe-b2f5-6e58025a9b49}, !- Space Name
-  Surface,                                !- Outside Boundary Condition
-  {b04b78d4-a8e2-414e-9d73-6115179c005b}, !- Outside Boundary Condition Object
-  NoSun,                                  !- Sun Exposure
-  NoWind,                                 !- Wind Exposure
-  ,                                       !- View Factor to Ground
-  ,                                       !- Number of Vertices
-  27.432, -9.144, 2.4384,                 !- X,Y,Z Vertex 1 {m}
-  27.432, 0, 2.4384,                      !- X,Y,Z Vertex 2 {m}
-  22.86, 0, 2.4384,                       !- X,Y,Z Vertex 3 {m}
-  22.86, -9.144, 2.4384;                  !- X,Y,Z Vertex 4 {m}
-
-OS:Surface,
-  {a8accbb6-999d-4744-8625-237b00bb259b}, !- Handle
-  Surface 90,                             !- Name
-  Floor,                                  !- Surface Type
-  ,                                       !- Construction Name
-  {f4ebf895-4fe5-4ffe-b2f5-6e58025a9b49}, !- Space Name
-  Foundation,                             !- Outside Boundary Condition
-  ,                                       !- Outside Boundary Condition Object
-  NoSun,                                  !- Sun Exposure
-  NoWind,                                 !- Wind Exposure
-  ,                                       !- View Factor to Ground
-  ,                                       !- Number of Vertices
-  22.86, -9.144, 0,                       !- X,Y,Z Vertex 1 {m}
-  22.86, 0, 0,                            !- X,Y,Z Vertex 2 {m}
-  27.432, 0, 0,                           !- X,Y,Z Vertex 3 {m}
-  27.432, -9.144, 0;                      !- X,Y,Z Vertex 4 {m}
-
-OS:Surface,
-  {69b5d185-095f-4a42-b227-24e17a1571c8}, !- Handle
-  Surface 91,                             !- Name
-  Wall,                                   !- Surface Type
-  ,                                       !- Construction Name
-  {f4ebf895-4fe5-4ffe-b2f5-6e58025a9b49}, !- Space Name
-  Outdoors,                               !- Outside Boundary Condition
-  ,                                       !- Outside Boundary Condition Object
-  SunExposed,                             !- Sun Exposure
-  WindExposed,                            !- Wind Exposure
-  ,                                       !- View Factor to Ground
-  ,                                       !- Number of Vertices
-  22.86, -9.144, 2.4384,                  !- X,Y,Z Vertex 1 {m}
-  22.86, -9.144, 0,                       !- X,Y,Z Vertex 2 {m}
-  27.432, -9.144, 0,                      !- X,Y,Z Vertex 3 {m}
-  27.432, -9.144, 2.4384;                 !- X,Y,Z Vertex 4 {m}
-
-OS:Space,
-  {9b5a52d7-a23e-4458-96b5-403db36c607e}, !- Handle
-  living space|unit 6|story 2,            !- Name
-  {8c3d742d-9167-42e0-b499-36000feb857a}, !- Space Type Name
-  ,                                       !- Default Construction Set Name
-  ,                                       !- Default Schedule Set Name
-  -0,                                     !- Direction of Relative North {deg}
-  0,                                      !- X Origin {m}
-  0,                                      !- Y Origin {m}
-  0,                                      !- Z Origin {m}
-  ,                                       !- Building Story Name
-  {4f20b4eb-bba9-476f-9547-d8a777af0761}, !- Thermal Zone Name
-  ,                                       !- Part of Total Floor Area
-  ,                                       !- Design Specification Outdoor Air Object Name
-  {c608a87a-7b8b-42c7-9548-19b5e1d4fa8a}; !- Building Unit Name
-
-OS:Surface,
-  {587907a8-ea2b-45e2-97e8-90322d901a7a}, !- Handle
-  Surface 92,                             !- Name
-  RoofCeiling,                            !- Surface Type
-  ,                                       !- Construction Name
-  {9b5a52d7-a23e-4458-96b5-403db36c607e}, !- Space Name
-  Surface,                                !- Outside Boundary Condition
-  {1079969c-4588-41f1-a586-dd404a74c81c}, !- Outside Boundary Condition Object
-  NoSun,                                  !- Sun Exposure
-  NoWind,                                 !- Wind Exposure
-  ,                                       !- View Factor to Ground
-  ,                                       !- Number of Vertices
-  27.432, -9.144, 4.8768,                 !- X,Y,Z Vertex 1 {m}
-  27.432, 0, 4.8768,                      !- X,Y,Z Vertex 2 {m}
-  22.86, 0, 4.8768,                       !- X,Y,Z Vertex 3 {m}
-  22.86, -9.144, 4.8768;                  !- X,Y,Z Vertex 4 {m}
-
-OS:Surface,
-  {b04b78d4-a8e2-414e-9d73-6115179c005b}, !- Handle
-  Surface 93,                             !- Name
-  Floor,                                  !- Surface Type
-  ,                                       !- Construction Name
-  {9b5a52d7-a23e-4458-96b5-403db36c607e}, !- Space Name
-  Surface,                                !- Outside Boundary Condition
-  {b442930c-11ce-4be6-9451-90eb4e736a89}, !- Outside Boundary Condition Object
-  NoSun,                                  !- Sun Exposure
-  NoWind,                                 !- Wind Exposure
-  ,                                       !- View Factor to Ground
-  ,                                       !- Number of Vertices
-  22.86, -9.144, 2.4384,                  !- X,Y,Z Vertex 1 {m}
-  22.86, 0, 2.4384,                       !- X,Y,Z Vertex 2 {m}
-  27.432, 0, 2.4384,                      !- X,Y,Z Vertex 3 {m}
-  27.432, -9.144, 2.4384;                 !- X,Y,Z Vertex 4 {m}
-
-OS:Surface,
-  {fcc72c8f-c692-4fcb-9a1d-cdeee0e8d752}, !- Handle
-  Surface 94,                             !- Name
-  Wall,                                   !- Surface Type
-  ,                                       !- Construction Name
-  {9b5a52d7-a23e-4458-96b5-403db36c607e}, !- Space Name
-  Outdoors,                               !- Outside Boundary Condition
-  ,                                       !- Outside Boundary Condition Object
-  SunExposed,                             !- Sun Exposure
-  WindExposed,                            !- Wind Exposure
-  ,                                       !- View Factor to Ground
-  ,                                       !- Number of Vertices
-  22.86, -9.144, 4.8768,                  !- X,Y,Z Vertex 1 {m}
-  22.86, -9.144, 2.4384,                  !- X,Y,Z Vertex 2 {m}
-  27.432, -9.144, 2.4384,                 !- X,Y,Z Vertex 3 {m}
-  27.432, -9.144, 4.8768;                 !- X,Y,Z Vertex 4 {m}
-
-OS:Surface,
-  {a4b4bf31-ac0c-4ece-b700-fad5ee1165f9}, !- Handle
-  Surface 95,                             !- Name
-  Wall,                                   !- Surface Type
-  ,                                       !- Construction Name
-  {9b5a52d7-a23e-4458-96b5-403db36c607e}, !- Space Name
-  Outdoors,                               !- Outside Boundary Condition
-  ,                                       !- Outside Boundary Condition Object
-  SunExposed,                             !- Sun Exposure
-  WindExposed,                            !- Wind Exposure
-  ,                                       !- View Factor to Ground
-  ,                                       !- Number of Vertices
-  27.432, 0, 4.8768,                      !- X,Y,Z Vertex 1 {m}
-  27.432, 0, 2.4384,                      !- X,Y,Z Vertex 2 {m}
-  22.86, 0, 2.4384,                       !- X,Y,Z Vertex 3 {m}
-  22.86, 0, 4.8768;                       !- X,Y,Z Vertex 4 {m}
-
-OS:Surface,
-  {b2c5bd6c-5eae-4aeb-8cb7-3f8792a8bc2e}, !- Handle
-  Surface 96,                             !- Name
-  Wall,                                   !- Surface Type
-  ,                                       !- Construction Name
-  {9b5a52d7-a23e-4458-96b5-403db36c607e}, !- Space Name
-  Surface,                                !- Outside Boundary Condition
-  {06f200d9-5c03-4130-adbe-d9377200b565}, !- Outside Boundary Condition Object
-  NoSun,                                  !- Sun Exposure
-  NoWind,                                 !- Wind Exposure
-  ,                                       !- View Factor to Ground
-  ,                                       !- Number of Vertices
-  22.86, 0, 4.8768,                       !- X,Y,Z Vertex 1 {m}
-  22.86, 0, 2.4384,                       !- X,Y,Z Vertex 2 {m}
-  22.86, -9.144, 2.4384,                  !- X,Y,Z Vertex 3 {m}
-  22.86, -9.144, 4.8768;                  !- X,Y,Z Vertex 4 {m}
-
-OS:Surface,
-  {af461a13-6ec1-4346-8fcd-45d433d9f3ef}, !- Handle
-  Surface 97,                             !- Name
-  Wall,                                   !- Surface Type
-  ,                                       !- Construction Name
-  {9b5a52d7-a23e-4458-96b5-403db36c607e}, !- Space Name
-  Surface,                                !- Outside Boundary Condition
-  {8de9955a-fc0e-4f78-9c6b-b6de93d06304}, !- Outside Boundary Condition Object
-  NoSun,                                  !- Sun Exposure
-  NoWind,                                 !- Wind Exposure
-  ,                                       !- View Factor to Ground
-  ,                                       !- Number of Vertices
-  27.432, -9.144, 4.8768,                 !- X,Y,Z Vertex 1 {m}
-  27.432, -9.144, 2.4384,                 !- X,Y,Z Vertex 2 {m}
-  27.432, 0, 2.4384,                      !- X,Y,Z Vertex 3 {m}
-  27.432, 0, 4.8768;                      !- X,Y,Z Vertex 4 {m}
-
-OS:ThermalZone,
-  {bc3c3ea7-7c1e-4f52-9422-3d3ee974cbb4}, !- Handle
-  living zone|unit 7,                     !- Name
-  ,                                       !- Multiplier
-  ,                                       !- Ceiling Height {m}
-  ,                                       !- Volume {m3}
-  ,                                       !- Floor Area {m2}
-  ,                                       !- Zone Inside Convection Algorithm
-  ,                                       !- Zone Outside Convection Algorithm
-  ,                                       !- Zone Conditioning Equipment List Name
-  {61bd82f1-4b0b-4bf8-89bf-fd3a919ed272}, !- Zone Air Inlet Port List
-  {bab8dab6-e962-403b-91bb-7445ef6c2fd7}, !- Zone Air Exhaust Port List
-  {4fcfe950-d666-4306-aaad-69d8aae2eb48}, !- Zone Air Node Name
-  {84741a75-f23e-4740-8671-dab17627c3a6}, !- Zone Return Air Port List
-  ,                                       !- Primary Daylighting Control Name
-  ,                                       !- Fraction of Zone Controlled by Primary Daylighting Control
-  ,                                       !- Secondary Daylighting Control Name
-  ,                                       !- Fraction of Zone Controlled by Secondary Daylighting Control
-  ,                                       !- Illuminance Map Name
-  ,                                       !- Group Rendering Name
-  ,                                       !- Thermostat Name
-  No;                                     !- Use Ideal Air Loads
-
-OS:Node,
-  {8876f6ff-2668-4330-bdb8-f52519848389}, !- Handle
-  Node 7,                                 !- Name
-  {4fcfe950-d666-4306-aaad-69d8aae2eb48}, !- Inlet Port
-  ;                                       !- Outlet Port
-
-OS:Connection,
-  {4fcfe950-d666-4306-aaad-69d8aae2eb48}, !- Handle
-  {f0260c44-b62e-4dee-a5f3-0144b6b16c06}, !- Name
-  {bc3c3ea7-7c1e-4f52-9422-3d3ee974cbb4}, !- Source Object
-  11,                                     !- Outlet Port
-  {8876f6ff-2668-4330-bdb8-f52519848389}, !- Target Object
-  2;                                      !- Inlet Port
-
-OS:PortList,
-  {61bd82f1-4b0b-4bf8-89bf-fd3a919ed272}, !- Handle
-  {b650c462-f36d-48aa-aee0-e117eb4d1448}, !- Name
-  {bc3c3ea7-7c1e-4f52-9422-3d3ee974cbb4}; !- HVAC Component
-
-OS:PortList,
-  {bab8dab6-e962-403b-91bb-7445ef6c2fd7}, !- Handle
-  {1b932a4f-d07e-4490-944b-b1ea470de72f}, !- Name
-  {bc3c3ea7-7c1e-4f52-9422-3d3ee974cbb4}; !- HVAC Component
-
-OS:PortList,
-  {84741a75-f23e-4740-8671-dab17627c3a6}, !- Handle
-  {6b7ea3de-e609-41ca-8a52-71e2dffc6cfb}, !- Name
-  {bc3c3ea7-7c1e-4f52-9422-3d3ee974cbb4}; !- HVAC Component
-
-OS:Sizing:Zone,
-  {5a143d8c-8311-4a52-99e2-480523d1af12}, !- Handle
-  {bc3c3ea7-7c1e-4f52-9422-3d3ee974cbb4}, !- Zone or ZoneList Name
-  SupplyAirTemperature,                   !- Zone Cooling Design Supply Air Temperature Input Method
-  14,                                     !- Zone Cooling Design Supply Air Temperature {C}
-  11.11,                                  !- Zone Cooling Design Supply Air Temperature Difference {deltaC}
-  SupplyAirTemperature,                   !- Zone Heating Design Supply Air Temperature Input Method
-  40,                                     !- Zone Heating Design Supply Air Temperature {C}
-  11.11,                                  !- Zone Heating Design Supply Air Temperature Difference {deltaC}
-  0.0085,                                 !- Zone Cooling Design Supply Air Humidity Ratio {kg-H2O/kg-air}
-  0.008,                                  !- Zone Heating Design Supply Air Humidity Ratio {kg-H2O/kg-air}
-  ,                                       !- Zone Heating Sizing Factor
-  ,                                       !- Zone Cooling Sizing Factor
-  DesignDay,                              !- Cooling Design Air Flow Method
-  ,                                       !- Cooling Design Air Flow Rate {m3/s}
-  ,                                       !- Cooling Minimum Air Flow per Zone Floor Area {m3/s-m2}
-  ,                                       !- Cooling Minimum Air Flow {m3/s}
-  ,                                       !- Cooling Minimum Air Flow Fraction
-  DesignDay,                              !- Heating Design Air Flow Method
-  ,                                       !- Heating Design Air Flow Rate {m3/s}
-  ,                                       !- Heating Maximum Air Flow per Zone Floor Area {m3/s-m2}
-  ,                                       !- Heating Maximum Air Flow {m3/s}
-  ,                                       !- Heating Maximum Air Flow Fraction
-  ,                                       !- Design Zone Air Distribution Effectiveness in Cooling Mode
-  ,                                       !- Design Zone Air Distribution Effectiveness in Heating Mode
-  No,                                     !- Account for Dedicated Outdoor Air System
-  NeutralSupplyAir,                       !- Dedicated Outdoor Air System Control Strategy
-  autosize,                               !- Dedicated Outdoor Air Low Setpoint Temperature for Design {C}
-  autosize;                               !- Dedicated Outdoor Air High Setpoint Temperature for Design {C}
-
-OS:ZoneHVAC:EquipmentList,
-  {5ee6435f-dbad-4475-946c-22485c78eae0}, !- Handle
-  Zone HVAC Equipment List 7,             !- Name
-  {bc3c3ea7-7c1e-4f52-9422-3d3ee974cbb4}; !- Thermal Zone
-
-OS:Space,
-  {c1d1cc5e-b530-45a7-93ee-483540afe61a}, !- Handle
-  living space|unit 7|story 1,            !- Name
-  {8c3d742d-9167-42e0-b499-36000feb857a}, !- Space Type Name
-  ,                                       !- Default Construction Set Name
-  ,                                       !- Default Schedule Set Name
-  -0,                                     !- Direction of Relative North {deg}
-  0,                                      !- X Origin {m}
-  0,                                      !- Y Origin {m}
-  0,                                      !- Z Origin {m}
-  ,                                       !- Building Story Name
-  {bc3c3ea7-7c1e-4f52-9422-3d3ee974cbb4}, !- Thermal Zone Name
-  ,                                       !- Part of Total Floor Area
-  ,                                       !- Design Specification Outdoor Air Object Name
-  {5ccef1c0-6e0b-47c5-a8b3-e1ae9d541e6a}; !- Building Unit Name
-
-OS:Surface,
-  {72e23e83-958d-465d-a434-db752cb8e864}, !- Handle
-  Surface 103,                            !- Name
-  Wall,                                   !- Surface Type
-  ,                                       !- Construction Name
-  {c1d1cc5e-b530-45a7-93ee-483540afe61a}, !- Space Name
-  Surface,                                !- Outside Boundary Condition
-  {82cda381-e0ff-430f-a783-dd8cd349b9c8}, !- Outside Boundary Condition Object
-  NoSun,                                  !- Sun Exposure
-  NoWind,                                 !- Wind Exposure
-  ,                                       !- View Factor to Ground
-  ,                                       !- Number of Vertices
-  27.432, 0, 2.4384,                      !- X,Y,Z Vertex 1 {m}
-  27.432, 0, 0,                           !- X,Y,Z Vertex 2 {m}
-  27.432, -9.144, 0,                      !- X,Y,Z Vertex 3 {m}
-  27.432, -9.144, 2.4384;                 !- X,Y,Z Vertex 4 {m}
-
-OS:Surface,
-  {b28acf0c-2ac4-40d2-a8ed-fa4c05571e45}, !- Handle
-  Surface 104,                            !- Name
-  Wall,                                   !- Surface Type
-  ,                                       !- Construction Name
-  {c1d1cc5e-b530-45a7-93ee-483540afe61a}, !- Space Name
-  Surface,                                !- Outside Boundary Condition
-  {a1fc2dd9-8e30-4325-8808-30efc07c743a}, !- Outside Boundary Condition Object
-  NoSun,                                  !- Sun Exposure
-  NoWind,                                 !- Wind Exposure
-  ,                                       !- View Factor to Ground
-  ,                                       !- Number of Vertices
-  32.004, -9.144, 2.4384,                 !- X,Y,Z Vertex 1 {m}
-  32.004, -9.144, 0,                      !- X,Y,Z Vertex 2 {m}
-  32.004, 0, 0,                           !- X,Y,Z Vertex 3 {m}
-  32.004, 0, 2.4384;                      !- X,Y,Z Vertex 4 {m}
-
-OS:Surface,
-  {88019a9a-f5f3-4809-8fff-e4b51f1e5c83}, !- Handle
-  Surface 105,                            !- Name
-  Wall,                                   !- Surface Type
-  ,                                       !- Construction Name
-  {c1d1cc5e-b530-45a7-93ee-483540afe61a}, !- Space Name
-  Outdoors,                               !- Outside Boundary Condition
-  ,                                       !- Outside Boundary Condition Object
-  SunExposed,                             !- Sun Exposure
-  WindExposed,                            !- Wind Exposure
-  ,                                       !- View Factor to Ground
-  ,                                       !- Number of Vertices
-  32.004, 0, 2.4384,                      !- X,Y,Z Vertex 1 {m}
-  32.004, 0, 0,                           !- X,Y,Z Vertex 2 {m}
-  27.432, 0, 0,                           !- X,Y,Z Vertex 3 {m}
-  27.432, 0, 2.4384;                      !- X,Y,Z Vertex 4 {m}
-
-OS:Surface,
-  {103f15be-7a27-455f-8b35-9434fddc26a0}, !- Handle
-  Surface 106,                            !- Name
-  RoofCeiling,                            !- Surface Type
-  ,                                       !- Construction Name
-  {c1d1cc5e-b530-45a7-93ee-483540afe61a}, !- Space Name
-  Surface,                                !- Outside Boundary Condition
-  {2b4692fb-fa5a-470b-a7bb-2a87dace02c5}, !- Outside Boundary Condition Object
-  NoSun,                                  !- Sun Exposure
-  NoWind,                                 !- Wind Exposure
-  ,                                       !- View Factor to Ground
-  ,                                       !- Number of Vertices
-  32.004, -9.144, 2.4384,                 !- X,Y,Z Vertex 1 {m}
-  32.004, 0, 2.4384,                      !- X,Y,Z Vertex 2 {m}
-  27.432, 0, 2.4384,                      !- X,Y,Z Vertex 3 {m}
-  27.432, -9.144, 2.4384;                 !- X,Y,Z Vertex 4 {m}
-
-OS:Surface,
-  {882cb351-d59d-464c-840c-675b74a7f9c1}, !- Handle
-  Surface 107,                            !- Name
-  Floor,                                  !- Surface Type
-  ,                                       !- Construction Name
-  {c1d1cc5e-b530-45a7-93ee-483540afe61a}, !- Space Name
-  Foundation,                             !- Outside Boundary Condition
-  ,                                       !- Outside Boundary Condition Object
-  NoSun,                                  !- Sun Exposure
-  NoWind,                                 !- Wind Exposure
-  ,                                       !- View Factor to Ground
-  ,                                       !- Number of Vertices
-  27.432, -9.144, 0,                      !- X,Y,Z Vertex 1 {m}
-  27.432, 0, 0,                           !- X,Y,Z Vertex 2 {m}
-  32.004, 0, 0,                           !- X,Y,Z Vertex 3 {m}
-  32.004, -9.144, 0;                      !- X,Y,Z Vertex 4 {m}
-
-OS:Surface,
-  {fc8b9179-0631-4a56-9327-5917a862bfa7}, !- Handle
-  Surface 108,                            !- Name
-  Wall,                                   !- Surface Type
-  ,                                       !- Construction Name
-  {c1d1cc5e-b530-45a7-93ee-483540afe61a}, !- Space Name
-  Outdoors,                               !- Outside Boundary Condition
-  ,                                       !- Outside Boundary Condition Object
-  SunExposed,                             !- Sun Exposure
-  WindExposed,                            !- Wind Exposure
-  ,                                       !- View Factor to Ground
-  ,                                       !- Number of Vertices
-  27.432, -9.144, 2.4384,                 !- X,Y,Z Vertex 1 {m}
-  27.432, -9.144, 0,                      !- X,Y,Z Vertex 2 {m}
-  32.004, -9.144, 0,                      !- X,Y,Z Vertex 3 {m}
-  32.004, -9.144, 2.4384;                 !- X,Y,Z Vertex 4 {m}
-
-OS:Space,
-  {b6ada820-b00e-448e-9438-4f3d3587ebeb}, !- Handle
-  living space|unit 7|story 2,            !- Name
-  {8c3d742d-9167-42e0-b499-36000feb857a}, !- Space Type Name
-  ,                                       !- Default Construction Set Name
-  ,                                       !- Default Schedule Set Name
-  -0,                                     !- Direction of Relative North {deg}
-  0,                                      !- X Origin {m}
-  0,                                      !- Y Origin {m}
-  0,                                      !- Z Origin {m}
-  ,                                       !- Building Story Name
-  {bc3c3ea7-7c1e-4f52-9422-3d3ee974cbb4}, !- Thermal Zone Name
-  ,                                       !- Part of Total Floor Area
-  ,                                       !- Design Specification Outdoor Air Object Name
-  {5ccef1c0-6e0b-47c5-a8b3-e1ae9d541e6a}; !- Building Unit Name
-
-OS:Surface,
-  {847b8729-eb60-4ae0-a033-3a4ef951650f}, !- Handle
-  Surface 109,                            !- Name
-  RoofCeiling,                            !- Surface Type
-  ,                                       !- Construction Name
-  {b6ada820-b00e-448e-9438-4f3d3587ebeb}, !- Space Name
-  Surface,                                !- Outside Boundary Condition
-  {ef4aa131-2dd1-4cbd-abca-9e1f92f1a149}, !- Outside Boundary Condition Object
-  NoSun,                                  !- Sun Exposure
-  NoWind,                                 !- Wind Exposure
-  ,                                       !- View Factor to Ground
-  ,                                       !- Number of Vertices
-  32.004, -9.144, 4.8768,                 !- X,Y,Z Vertex 1 {m}
-  32.004, 0, 4.8768,                      !- X,Y,Z Vertex 2 {m}
-  27.432, 0, 4.8768,                      !- X,Y,Z Vertex 3 {m}
-  27.432, -9.144, 4.8768;                 !- X,Y,Z Vertex 4 {m}
-
-OS:Surface,
-  {2b4692fb-fa5a-470b-a7bb-2a87dace02c5}, !- Handle
-  Surface 110,                            !- Name
-  Floor,                                  !- Surface Type
-  ,                                       !- Construction Name
-  {b6ada820-b00e-448e-9438-4f3d3587ebeb}, !- Space Name
-  Surface,                                !- Outside Boundary Condition
-  {103f15be-7a27-455f-8b35-9434fddc26a0}, !- Outside Boundary Condition Object
-  NoSun,                                  !- Sun Exposure
-  NoWind,                                 !- Wind Exposure
-  ,                                       !- View Factor to Ground
-  ,                                       !- Number of Vertices
-  27.432, -9.144, 2.4384,                 !- X,Y,Z Vertex 1 {m}
-  27.432, 0, 2.4384,                      !- X,Y,Z Vertex 2 {m}
-  32.004, 0, 2.4384,                      !- X,Y,Z Vertex 3 {m}
-  32.004, -9.144, 2.4384;                 !- X,Y,Z Vertex 4 {m}
-
-OS:Surface,
-  {ba489241-e1c0-490f-a829-ccf6f7125659}, !- Handle
-  Surface 111,                            !- Name
-  Wall,                                   !- Surface Type
-  ,                                       !- Construction Name
-  {b6ada820-b00e-448e-9438-4f3d3587ebeb}, !- Space Name
-  Outdoors,                               !- Outside Boundary Condition
-  ,                                       !- Outside Boundary Condition Object
-  SunExposed,                             !- Sun Exposure
-  WindExposed,                            !- Wind Exposure
-  ,                                       !- View Factor to Ground
-  ,                                       !- Number of Vertices
-  27.432, -9.144, 4.8768,                 !- X,Y,Z Vertex 1 {m}
-  27.432, -9.144, 2.4384,                 !- X,Y,Z Vertex 2 {m}
-  32.004, -9.144, 2.4384,                 !- X,Y,Z Vertex 3 {m}
-  32.004, -9.144, 4.8768;                 !- X,Y,Z Vertex 4 {m}
-
-OS:Surface,
-  {1fb05870-ceda-46f1-900f-47631fac8467}, !- Handle
-  Surface 112,                            !- Name
-  Wall,                                   !- Surface Type
-  ,                                       !- Construction Name
-  {b6ada820-b00e-448e-9438-4f3d3587ebeb}, !- Space Name
-  Outdoors,                               !- Outside Boundary Condition
-  ,                                       !- Outside Boundary Condition Object
-  SunExposed,                             !- Sun Exposure
-  WindExposed,                            !- Wind Exposure
-  ,                                       !- View Factor to Ground
-  ,                                       !- Number of Vertices
-  32.004, 0, 4.8768,                      !- X,Y,Z Vertex 1 {m}
-  32.004, 0, 2.4384,                      !- X,Y,Z Vertex 2 {m}
-  27.432, 0, 2.4384,                      !- X,Y,Z Vertex 3 {m}
-  27.432, 0, 4.8768;                      !- X,Y,Z Vertex 4 {m}
-
-OS:Surface,
-  {8de9955a-fc0e-4f78-9c6b-b6de93d06304}, !- Handle
-  Surface 113,                            !- Name
-  Wall,                                   !- Surface Type
-  ,                                       !- Construction Name
-  {b6ada820-b00e-448e-9438-4f3d3587ebeb}, !- Space Name
-  Surface,                                !- Outside Boundary Condition
-  {af461a13-6ec1-4346-8fcd-45d433d9f3ef}, !- Outside Boundary Condition Object
-  NoSun,                                  !- Sun Exposure
-  NoWind,                                 !- Wind Exposure
-  ,                                       !- View Factor to Ground
-  ,                                       !- Number of Vertices
-  27.432, 0, 4.8768,                      !- X,Y,Z Vertex 1 {m}
-  27.432, 0, 2.4384,                      !- X,Y,Z Vertex 2 {m}
-  27.432, -9.144, 2.4384,                 !- X,Y,Z Vertex 3 {m}
-  27.432, -9.144, 4.8768;                 !- X,Y,Z Vertex 4 {m}
-
-OS:Surface,
-  {b37e6cac-2f34-4e79-a675-c27bb7de1606}, !- Handle
-  Surface 114,                            !- Name
-  Wall,                                   !- Surface Type
-  ,                                       !- Construction Name
-  {b6ada820-b00e-448e-9438-4f3d3587ebeb}, !- Space Name
-  Surface,                                !- Outside Boundary Condition
-  {fc801e6c-0094-4e8d-91de-0032eff12d3b}, !- Outside Boundary Condition Object
-  NoSun,                                  !- Sun Exposure
-  NoWind,                                 !- Wind Exposure
-  ,                                       !- View Factor to Ground
-  ,                                       !- Number of Vertices
-  32.004, -9.144, 4.8768,                 !- X,Y,Z Vertex 1 {m}
-  32.004, -9.144, 2.4384,                 !- X,Y,Z Vertex 2 {m}
-  32.004, 0, 2.4384,                      !- X,Y,Z Vertex 3 {m}
-  32.004, 0, 4.8768;                      !- X,Y,Z Vertex 4 {m}
-
-OS:ThermalZone,
-  {2732912a-1042-49a9-9140-95ed4c562622}, !- Handle
-  living zone|unit 8,                     !- Name
-  ,                                       !- Multiplier
-  ,                                       !- Ceiling Height {m}
-  ,                                       !- Volume {m3}
-  ,                                       !- Floor Area {m2}
-  ,                                       !- Zone Inside Convection Algorithm
-  ,                                       !- Zone Outside Convection Algorithm
-  ,                                       !- Zone Conditioning Equipment List Name
-  {4be88b87-1920-48e3-b2b8-a9c64d6f60ef}, !- Zone Air Inlet Port List
-  {fb1472bb-5f0b-4c8d-9bec-a4867896e408}, !- Zone Air Exhaust Port List
-  {d031b734-8d97-4976-bc10-c6ff40ebf130}, !- Zone Air Node Name
-  {5352055e-bb29-4617-a3ec-e0635f58079b}, !- Zone Return Air Port List
-  ,                                       !- Primary Daylighting Control Name
-  ,                                       !- Fraction of Zone Controlled by Primary Daylighting Control
-  ,                                       !- Secondary Daylighting Control Name
-  ,                                       !- Fraction of Zone Controlled by Secondary Daylighting Control
-  ,                                       !- Illuminance Map Name
-  ,                                       !- Group Rendering Name
-  ,                                       !- Thermostat Name
-  No;                                     !- Use Ideal Air Loads
-
-OS:Node,
-  {227e3f59-8a2d-418e-8b14-3bf6a114a561}, !- Handle
-  Node 8,                                 !- Name
-  {d031b734-8d97-4976-bc10-c6ff40ebf130}, !- Inlet Port
-  ;                                       !- Outlet Port
-
-OS:Connection,
-  {d031b734-8d97-4976-bc10-c6ff40ebf130}, !- Handle
-  {fd2fd0fc-03ac-4ba4-be02-6729211d3dd7}, !- Name
-  {2732912a-1042-49a9-9140-95ed4c562622}, !- Source Object
-  11,                                     !- Outlet Port
-  {227e3f59-8a2d-418e-8b14-3bf6a114a561}, !- Target Object
-  2;                                      !- Inlet Port
-
-OS:PortList,
-  {4be88b87-1920-48e3-b2b8-a9c64d6f60ef}, !- Handle
-  {eca26adb-07fc-4307-a10a-643cd0c2fc64}, !- Name
-  {2732912a-1042-49a9-9140-95ed4c562622}; !- HVAC Component
-
-OS:PortList,
-  {fb1472bb-5f0b-4c8d-9bec-a4867896e408}, !- Handle
-  {5303025d-6267-4b78-9dc5-c3d7f2dab8c5}, !- Name
-  {2732912a-1042-49a9-9140-95ed4c562622}; !- HVAC Component
-
-OS:PortList,
-  {5352055e-bb29-4617-a3ec-e0635f58079b}, !- Handle
-  {9f6278b1-8370-4661-aca8-bd45d21c3a2c}, !- Name
-  {2732912a-1042-49a9-9140-95ed4c562622}; !- HVAC Component
-
-OS:Sizing:Zone,
-  {a744a82b-72b5-4030-b27b-805d81f32c27}, !- Handle
-  {2732912a-1042-49a9-9140-95ed4c562622}, !- Zone or ZoneList Name
-  SupplyAirTemperature,                   !- Zone Cooling Design Supply Air Temperature Input Method
-  14,                                     !- Zone Cooling Design Supply Air Temperature {C}
-  11.11,                                  !- Zone Cooling Design Supply Air Temperature Difference {deltaC}
-  SupplyAirTemperature,                   !- Zone Heating Design Supply Air Temperature Input Method
-  40,                                     !- Zone Heating Design Supply Air Temperature {C}
-  11.11,                                  !- Zone Heating Design Supply Air Temperature Difference {deltaC}
-  0.0085,                                 !- Zone Cooling Design Supply Air Humidity Ratio {kg-H2O/kg-air}
-  0.008,                                  !- Zone Heating Design Supply Air Humidity Ratio {kg-H2O/kg-air}
-  ,                                       !- Zone Heating Sizing Factor
-  ,                                       !- Zone Cooling Sizing Factor
-  DesignDay,                              !- Cooling Design Air Flow Method
-  ,                                       !- Cooling Design Air Flow Rate {m3/s}
-  ,                                       !- Cooling Minimum Air Flow per Zone Floor Area {m3/s-m2}
-  ,                                       !- Cooling Minimum Air Flow {m3/s}
-  ,                                       !- Cooling Minimum Air Flow Fraction
-  DesignDay,                              !- Heating Design Air Flow Method
-  ,                                       !- Heating Design Air Flow Rate {m3/s}
-  ,                                       !- Heating Maximum Air Flow per Zone Floor Area {m3/s-m2}
-  ,                                       !- Heating Maximum Air Flow {m3/s}
-  ,                                       !- Heating Maximum Air Flow Fraction
-  ,                                       !- Design Zone Air Distribution Effectiveness in Cooling Mode
-  ,                                       !- Design Zone Air Distribution Effectiveness in Heating Mode
-  No,                                     !- Account for Dedicated Outdoor Air System
-  NeutralSupplyAir,                       !- Dedicated Outdoor Air System Control Strategy
-  autosize,                               !- Dedicated Outdoor Air Low Setpoint Temperature for Design {C}
-  autosize;                               !- Dedicated Outdoor Air High Setpoint Temperature for Design {C}
-
-OS:ZoneHVAC:EquipmentList,
-  {3d8f2c47-b556-4c94-8281-c5592595a152}, !- Handle
-  Zone HVAC Equipment List 8,             !- Name
-  {2732912a-1042-49a9-9140-95ed4c562622}; !- Thermal Zone
-
-OS:Space,
-  {43a59b70-5f97-47bf-8e7b-6c61292f65a7}, !- Handle
-  living space|unit 8|story 1,            !- Name
-  {8c3d742d-9167-42e0-b499-36000feb857a}, !- Space Type Name
-  ,                                       !- Default Construction Set Name
-  ,                                       !- Default Schedule Set Name
-  -0,                                     !- Direction of Relative North {deg}
-  0,                                      !- X Origin {m}
-  0,                                      !- Y Origin {m}
-  0,                                      !- Z Origin {m}
-  ,                                       !- Building Story Name
-  {2732912a-1042-49a9-9140-95ed4c562622}, !- Thermal Zone Name
-  ,                                       !- Part of Total Floor Area
-  ,                                       !- Design Specification Outdoor Air Object Name
-  {700a34db-d567-4bd9-8621-314bc45e4f13}; !- Building Unit Name
-
-OS:Surface,
-  {a1fc2dd9-8e30-4325-8808-30efc07c743a}, !- Handle
-  Surface 120,                            !- Name
-  Wall,                                   !- Surface Type
-  ,                                       !- Construction Name
-  {43a59b70-5f97-47bf-8e7b-6c61292f65a7}, !- Space Name
-  Surface,                                !- Outside Boundary Condition
-  {b28acf0c-2ac4-40d2-a8ed-fa4c05571e45}, !- Outside Boundary Condition Object
-  NoSun,                                  !- Sun Exposure
-  NoWind,                                 !- Wind Exposure
-  ,                                       !- View Factor to Ground
-  ,                                       !- Number of Vertices
-  32.004, 0, 2.4384,                      !- X,Y,Z Vertex 1 {m}
-  32.004, 0, 0,                           !- X,Y,Z Vertex 2 {m}
-  32.004, -9.144, 0,                      !- X,Y,Z Vertex 3 {m}
-  32.004, -9.144, 2.4384;                 !- X,Y,Z Vertex 4 {m}
-
-OS:Surface,
-  {f65e1958-0b3e-4010-a1e9-e0986ef6c3f2}, !- Handle
-  Surface 121,                            !- Name
-  Wall,                                   !- Surface Type
-  ,                                       !- Construction Name
-  {43a59b70-5f97-47bf-8e7b-6c61292f65a7}, !- Space Name
-  Outdoors,                               !- Outside Boundary Condition
-  ,                                       !- Outside Boundary Condition Object
-  SunExposed,                             !- Sun Exposure
-  WindExposed,                            !- Wind Exposure
-  ,                                       !- View Factor to Ground
-  ,                                       !- Number of Vertices
-  36.576, -9.144, 2.4384,                 !- X,Y,Z Vertex 1 {m}
-  36.576, -9.144, 0,                      !- X,Y,Z Vertex 2 {m}
-  36.576, 0, 0,                           !- X,Y,Z Vertex 3 {m}
-  36.576, 0, 2.4384;                      !- X,Y,Z Vertex 4 {m}
-
-OS:Surface,
-  {c3aa634d-cd47-480a-86b6-0d0f49c6dee5}, !- Handle
-  Surface 122,                            !- Name
-  Wall,                                   !- Surface Type
-  ,                                       !- Construction Name
-  {43a59b70-5f97-47bf-8e7b-6c61292f65a7}, !- Space Name
-  Outdoors,                               !- Outside Boundary Condition
-  ,                                       !- Outside Boundary Condition Object
-  SunExposed,                             !- Sun Exposure
-  WindExposed,                            !- Wind Exposure
-  ,                                       !- View Factor to Ground
-  ,                                       !- Number of Vertices
-  36.576, 0, 2.4384,                      !- X,Y,Z Vertex 1 {m}
-  36.576, 0, 0,                           !- X,Y,Z Vertex 2 {m}
-  32.004, 0, 0,                           !- X,Y,Z Vertex 3 {m}
-  32.004, 0, 2.4384;                      !- X,Y,Z Vertex 4 {m}
-
-OS:Surface,
-  {d9327ca9-4ca7-459c-bbf0-6d22c0a097f2}, !- Handle
-  Surface 123,                            !- Name
-  RoofCeiling,                            !- Surface Type
-  ,                                       !- Construction Name
-  {43a59b70-5f97-47bf-8e7b-6c61292f65a7}, !- Space Name
-  Surface,                                !- Outside Boundary Condition
-  {dbff6698-033d-4f56-b5a0-22a2e9b4d7d2}, !- Outside Boundary Condition Object
-  NoSun,                                  !- Sun Exposure
-  NoWind,                                 !- Wind Exposure
-  ,                                       !- View Factor to Ground
-  ,                                       !- Number of Vertices
-  36.576, -9.144, 2.4384,                 !- X,Y,Z Vertex 1 {m}
-  36.576, 0, 2.4384,                      !- X,Y,Z Vertex 2 {m}
-  32.004, 0, 2.4384,                      !- X,Y,Z Vertex 3 {m}
-  32.004, -9.144, 2.4384;                 !- X,Y,Z Vertex 4 {m}
-
-OS:Surface,
-  {ae0890d6-e238-4df4-9cce-02984ddd0e43}, !- Handle
-  Surface 124,                            !- Name
-  Floor,                                  !- Surface Type
-  ,                                       !- Construction Name
-  {43a59b70-5f97-47bf-8e7b-6c61292f65a7}, !- Space Name
-  Foundation,                             !- Outside Boundary Condition
-  ,                                       !- Outside Boundary Condition Object
-  NoSun,                                  !- Sun Exposure
-  NoWind,                                 !- Wind Exposure
-  ,                                       !- View Factor to Ground
-  ,                                       !- Number of Vertices
-  32.004, -9.144, 0,                      !- X,Y,Z Vertex 1 {m}
-  32.004, 0, 0,                           !- X,Y,Z Vertex 2 {m}
-  36.576, 0, 0,                           !- X,Y,Z Vertex 3 {m}
-  36.576, -9.144, 0;                      !- X,Y,Z Vertex 4 {m}
-
-OS:Surface,
-  {ca1fdeb7-9a52-4d95-bb54-105277a58389}, !- Handle
-  Surface 125,                            !- Name
-  Wall,                                   !- Surface Type
-  ,                                       !- Construction Name
-  {43a59b70-5f97-47bf-8e7b-6c61292f65a7}, !- Space Name
-  Outdoors,                               !- Outside Boundary Condition
-  ,                                       !- Outside Boundary Condition Object
-  SunExposed,                             !- Sun Exposure
-  WindExposed,                            !- Wind Exposure
-  ,                                       !- View Factor to Ground
-  ,                                       !- Number of Vertices
-  32.004, -9.144, 2.4384,                 !- X,Y,Z Vertex 1 {m}
-  32.004, -9.144, 0,                      !- X,Y,Z Vertex 2 {m}
-  36.576, -9.144, 0,                      !- X,Y,Z Vertex 3 {m}
-  36.576, -9.144, 2.4384;                 !- X,Y,Z Vertex 4 {m}
-
-OS:Space,
-  {61ea68e5-0a83-46c4-bd45-19d0415823ba}, !- Handle
-  living space|unit 8|story 2,            !- Name
-  {8c3d742d-9167-42e0-b499-36000feb857a}, !- Space Type Name
-  ,                                       !- Default Construction Set Name
-  ,                                       !- Default Schedule Set Name
-  -0,                                     !- Direction of Relative North {deg}
-  0,                                      !- X Origin {m}
-  0,                                      !- Y Origin {m}
-  0,                                      !- Z Origin {m}
-  ,                                       !- Building Story Name
-  {2732912a-1042-49a9-9140-95ed4c562622}, !- Thermal Zone Name
-  ,                                       !- Part of Total Floor Area
-  ,                                       !- Design Specification Outdoor Air Object Name
-  {700a34db-d567-4bd9-8621-314bc45e4f13}; !- Building Unit Name
-
-OS:Surface,
-  {e648b01c-2188-4062-84a4-80d351fa3931}, !- Handle
-  Surface 126,                            !- Name
-  RoofCeiling,                            !- Surface Type
-  ,                                       !- Construction Name
-  {61ea68e5-0a83-46c4-bd45-19d0415823ba}, !- Space Name
-  Surface,                                !- Outside Boundary Condition
-  {2d841ab0-9066-4124-9aee-f5320f7d0c58}, !- Outside Boundary Condition Object
-  NoSun,                                  !- Sun Exposure
-  NoWind,                                 !- Wind Exposure
-  ,                                       !- View Factor to Ground
-  ,                                       !- Number of Vertices
-  36.576, -9.144, 4.8768,                 !- X,Y,Z Vertex 1 {m}
-  36.576, 0, 4.8768,                      !- X,Y,Z Vertex 2 {m}
-  32.004, 0, 4.8768,                      !- X,Y,Z Vertex 3 {m}
-  32.004, -9.144, 4.8768;                 !- X,Y,Z Vertex 4 {m}
-
-OS:Surface,
-  {dbff6698-033d-4f56-b5a0-22a2e9b4d7d2}, !- Handle
-  Surface 127,                            !- Name
-  Floor,                                  !- Surface Type
-  ,                                       !- Construction Name
-  {61ea68e5-0a83-46c4-bd45-19d0415823ba}, !- Space Name
-  Surface,                                !- Outside Boundary Condition
-  {d9327ca9-4ca7-459c-bbf0-6d22c0a097f2}, !- Outside Boundary Condition Object
-  NoSun,                                  !- Sun Exposure
-  NoWind,                                 !- Wind Exposure
-  ,                                       !- View Factor to Ground
-  ,                                       !- Number of Vertices
-  32.004, -9.144, 2.4384,                 !- X,Y,Z Vertex 1 {m}
-  32.004, 0, 2.4384,                      !- X,Y,Z Vertex 2 {m}
-  36.576, 0, 2.4384,                      !- X,Y,Z Vertex 3 {m}
-  36.576, -9.144, 2.4384;                 !- X,Y,Z Vertex 4 {m}
-
-OS:Surface,
-  {18f9580a-c380-48f0-8dec-191fe22a747b}, !- Handle
-  Surface 128,                            !- Name
-  Wall,                                   !- Surface Type
-  ,                                       !- Construction Name
-  {61ea68e5-0a83-46c4-bd45-19d0415823ba}, !- Space Name
-  Outdoors,                               !- Outside Boundary Condition
-  ,                                       !- Outside Boundary Condition Object
-  SunExposed,                             !- Sun Exposure
-  WindExposed,                            !- Wind Exposure
-  ,                                       !- View Factor to Ground
-  ,                                       !- Number of Vertices
-  32.004, -9.144, 4.8768,                 !- X,Y,Z Vertex 1 {m}
-  32.004, -9.144, 2.4384,                 !- X,Y,Z Vertex 2 {m}
-  36.576, -9.144, 2.4384,                 !- X,Y,Z Vertex 3 {m}
-  36.576, -9.144, 4.8768;                 !- X,Y,Z Vertex 4 {m}
-
-OS:Surface,
-  {38ac46dc-4e72-4044-8580-90ebba11174a}, !- Handle
-  Surface 129,                            !- Name
-  Wall,                                   !- Surface Type
-  ,                                       !- Construction Name
-  {61ea68e5-0a83-46c4-bd45-19d0415823ba}, !- Space Name
-  Outdoors,                               !- Outside Boundary Condition
-  ,                                       !- Outside Boundary Condition Object
-  SunExposed,                             !- Sun Exposure
-  WindExposed,                            !- Wind Exposure
-  ,                                       !- View Factor to Ground
-  ,                                       !- Number of Vertices
-  36.576, 0, 4.8768,                      !- X,Y,Z Vertex 1 {m}
-  36.576, 0, 2.4384,                      !- X,Y,Z Vertex 2 {m}
-  32.004, 0, 2.4384,                      !- X,Y,Z Vertex 3 {m}
-  32.004, 0, 4.8768;                      !- X,Y,Z Vertex 4 {m}
-
-OS:Surface,
-  {fc801e6c-0094-4e8d-91de-0032eff12d3b}, !- Handle
-  Surface 130,                            !- Name
-  Wall,                                   !- Surface Type
-  ,                                       !- Construction Name
-  {61ea68e5-0a83-46c4-bd45-19d0415823ba}, !- Space Name
-  Surface,                                !- Outside Boundary Condition
-  {b37e6cac-2f34-4e79-a675-c27bb7de1606}, !- Outside Boundary Condition Object
-  NoSun,                                  !- Sun Exposure
-  NoWind,                                 !- Wind Exposure
-  ,                                       !- View Factor to Ground
-  ,                                       !- Number of Vertices
-  32.004, 0, 4.8768,                      !- X,Y,Z Vertex 1 {m}
-  32.004, 0, 2.4384,                      !- X,Y,Z Vertex 2 {m}
-  32.004, -9.144, 2.4384,                 !- X,Y,Z Vertex 3 {m}
-  32.004, -9.144, 4.8768;                 !- X,Y,Z Vertex 4 {m}
-
-OS:Surface,
-  {53e4e561-fff5-4002-b800-be2a7fb3618e}, !- Handle
-  Surface 131,                            !- Name
-  Wall,                                   !- Surface Type
-  ,                                       !- Construction Name
-  {61ea68e5-0a83-46c4-bd45-19d0415823ba}, !- Space Name
-  Outdoors,                               !- Outside Boundary Condition
-  ,                                       !- Outside Boundary Condition Object
-  SunExposed,                             !- Sun Exposure
-  WindExposed,                            !- Wind Exposure
-  ,                                       !- View Factor to Ground
-  ,                                       !- Number of Vertices
-  36.576, -9.144, 4.8768,                 !- X,Y,Z Vertex 1 {m}
-  36.576, -9.144, 2.4384,                 !- X,Y,Z Vertex 2 {m}
-  36.576, 0, 2.4384,                      !- X,Y,Z Vertex 3 {m}
-  36.576, 0, 4.8768;                      !- X,Y,Z Vertex 4 {m}
-
-OS:Surface,
-  {631e9844-7bb3-4397-a63e-a49104a9ef31}, !- Handle
-  Surface 13,                             !- Name
-  Floor,                                  !- Surface Type
-  ,                                       !- Construction Name
-  {67d6a72a-dc4e-432e-b6bf-a9980d2ff573}, !- Space Name
-  Surface,                                !- Outside Boundary Condition
-  {e3c28d78-dace-4ee0-ac73-45530b5e9725}, !- Outside Boundary Condition Object
-  NoSun,                                  !- Sun Exposure
-  NoWind,                                 !- Wind Exposure
-  ,                                       !- View Factor to Ground
-  ,                                       !- Number of Vertices
-  13.716, 0, 4.8768,                      !- X,Y,Z Vertex 1 {m}
-  13.716, -9.144, 4.8768,                 !- X,Y,Z Vertex 2 {m}
-  9.144, -9.144, 4.8768,                  !- X,Y,Z Vertex 3 {m}
-  9.144, 0, 4.8768;                       !- X,Y,Z Vertex 4 {m}
-
-OS:Surface,
-  {adbeb757-0465-4686-aeae-d6182fa542cc}, !- Handle
-  Surface 14,                             !- Name
-  RoofCeiling,                            !- Surface Type
-  ,                                       !- Construction Name
-  {67d6a72a-dc4e-432e-b6bf-a9980d2ff573}, !- Space Name
-  Outdoors,                               !- Outside Boundary Condition
-  ,                                       !- Outside Boundary Condition Object
-  SunExposed,                             !- Sun Exposure
-  WindExposed,                            !- Wind Exposure
-  ,                                       !- View Factor to Ground
-  ,                                       !- Number of Vertices
-  0, -4.572, 7.1628,                      !- X,Y,Z Vertex 1 {m}
-  36.576, -4.572, 7.1628,                 !- X,Y,Z Vertex 2 {m}
-  36.576, 0, 4.8768,                      !- X,Y,Z Vertex 3 {m}
-  0, 0, 4.8768;                           !- X,Y,Z Vertex 4 {m}
-
-OS:Surface,
-  {34cbd8ec-43ce-4be1-85ec-a9cfc0cbebc4}, !- Handle
-  Surface 15,                             !- Name
-  RoofCeiling,                            !- Surface Type
-  ,                                       !- Construction Name
-  {67d6a72a-dc4e-432e-b6bf-a9980d2ff573}, !- Space Name
-  Outdoors,                               !- Outside Boundary Condition
-  ,                                       !- Outside Boundary Condition Object
-  SunExposed,                             !- Sun Exposure
-  WindExposed,                            !- Wind Exposure
-  ,                                       !- View Factor to Ground
-  ,                                       !- Number of Vertices
-  36.576, -4.572, 7.1628,                 !- X,Y,Z Vertex 1 {m}
-  0, -4.572, 7.1628,                      !- X,Y,Z Vertex 2 {m}
-  0, -9.144, 4.8768,                      !- X,Y,Z Vertex 3 {m}
-  36.576, -9.144, 4.8768;                 !- X,Y,Z Vertex 4 {m}
-
-OS:Surface,
-  {e13a2a85-4017-4194-a29c-db0115a76a61}, !- Handle
-  Surface 16,                             !- Name
-  Wall,                                   !- Surface Type
-  ,                                       !- Construction Name
-  {67d6a72a-dc4e-432e-b6bf-a9980d2ff573}, !- Space Name
-  Outdoors,                               !- Outside Boundary Condition
-  ,                                       !- Outside Boundary Condition Object
-  SunExposed,                             !- Sun Exposure
-  WindExposed,                            !- Wind Exposure
-  ,                                       !- View Factor to Ground
-  ,                                       !- Number of Vertices
-  0, -4.572, 7.1628,                      !- X,Y,Z Vertex 1 {m}
-  0, 0, 4.8768,                           !- X,Y,Z Vertex 2 {m}
-  0, -9.144, 4.8768;                      !- X,Y,Z Vertex 3 {m}
-
-OS:Surface,
-  {fcd247c7-250a-46b3-9a76-5d06d6034cbb}, !- Handle
-  Surface 17,                             !- Name
-  Wall,                                   !- Surface Type
-  ,                                       !- Construction Name
-  {67d6a72a-dc4e-432e-b6bf-a9980d2ff573}, !- Space Name
-  Outdoors,                               !- Outside Boundary Condition
-  ,                                       !- Outside Boundary Condition Object
-  SunExposed,                             !- Sun Exposure
-  WindExposed,                            !- Wind Exposure
-  ,                                       !- View Factor to Ground
-  ,                                       !- Number of Vertices
-  36.576, -4.572, 7.1628,                 !- X,Y,Z Vertex 1 {m}
-  36.576, -9.144, 4.8768,                 !- X,Y,Z Vertex 2 {m}
-  36.576, 0, 4.8768;                      !- X,Y,Z Vertex 3 {m}
-
-OS:Space,
-  {67d6a72a-dc4e-432e-b6bf-a9980d2ff573}, !- Handle
-  unfinished attic space,                 !- Name
-  {31b740f5-986d-4cdb-adbf-a5325b488a0e}, !- Space Type Name
-  ,                                       !- Default Construction Set Name
-  ,                                       !- Default Schedule Set Name
-  ,                                       !- Direction of Relative North {deg}
-  ,                                       !- X Origin {m}
-  ,                                       !- Y Origin {m}
-  ,                                       !- Z Origin {m}
-  ,                                       !- Building Story Name
-  {e1966956-661a-4cfb-aa28-1ca67dfcb021}; !- Thermal Zone Name
-
-OS:ThermalZone,
-  {e1966956-661a-4cfb-aa28-1ca67dfcb021}, !- Handle
-  unfinished attic zone,                  !- Name
-  ,                                       !- Multiplier
-  ,                                       !- Ceiling Height {m}
-  ,                                       !- Volume {m3}
-  ,                                       !- Floor Area {m2}
-  ,                                       !- Zone Inside Convection Algorithm
-  ,                                       !- Zone Outside Convection Algorithm
-  ,                                       !- Zone Conditioning Equipment List Name
-  {c19ba82c-153b-4689-8f8b-901a76acacc1}, !- Zone Air Inlet Port List
-  {4c2ba7c1-d23d-432f-a029-292ee453f557}, !- Zone Air Exhaust Port List
-  {d4be74d0-b1eb-4f26-ae35-092d8d08a9ba}, !- Zone Air Node Name
-  {c1ef4f8e-7088-4398-8425-220f37a412bc}, !- Zone Return Air Port List
-  ,                                       !- Primary Daylighting Control Name
-  ,                                       !- Fraction of Zone Controlled by Primary Daylighting Control
-  ,                                       !- Secondary Daylighting Control Name
-  ,                                       !- Fraction of Zone Controlled by Secondary Daylighting Control
-  ,                                       !- Illuminance Map Name
-  ,                                       !- Group Rendering Name
-  ,                                       !- Thermostat Name
-  No;                                     !- Use Ideal Air Loads
-
-OS:Node,
-  {cb29c998-3e38-4bec-b193-28fe6cdfe4ac}, !- Handle
-  Node 9,                                 !- Name
-  {d4be74d0-b1eb-4f26-ae35-092d8d08a9ba}, !- Inlet Port
-  ;                                       !- Outlet Port
-
-OS:Connection,
-  {d4be74d0-b1eb-4f26-ae35-092d8d08a9ba}, !- Handle
-  {5b5af73e-b093-4a59-8473-8b227c81f386}, !- Name
-  {e1966956-661a-4cfb-aa28-1ca67dfcb021}, !- Source Object
-  11,                                     !- Outlet Port
-  {cb29c998-3e38-4bec-b193-28fe6cdfe4ac}, !- Target Object
-  2;                                      !- Inlet Port
-
-OS:PortList,
-  {c19ba82c-153b-4689-8f8b-901a76acacc1}, !- Handle
-  {27e0b957-d4d9-4688-9369-401a066215db}, !- Name
-  {e1966956-661a-4cfb-aa28-1ca67dfcb021}; !- HVAC Component
-
-OS:PortList,
-  {4c2ba7c1-d23d-432f-a029-292ee453f557}, !- Handle
-  {29bb80f1-c247-4578-b1e9-7cd61d26ce59}, !- Name
-  {e1966956-661a-4cfb-aa28-1ca67dfcb021}; !- HVAC Component
-
-OS:PortList,
-  {c1ef4f8e-7088-4398-8425-220f37a412bc}, !- Handle
-  {02671b62-9ac8-4211-87c0-005330e004ac}, !- Name
-  {e1966956-661a-4cfb-aa28-1ca67dfcb021}; !- HVAC Component
-
-OS:Sizing:Zone,
-  {8959fef6-a9b8-4df1-ac4e-fb57fb9741b8}, !- Handle
-  {e1966956-661a-4cfb-aa28-1ca67dfcb021}, !- Zone or ZoneList Name
-  SupplyAirTemperature,                   !- Zone Cooling Design Supply Air Temperature Input Method
-  14,                                     !- Zone Cooling Design Supply Air Temperature {C}
-  11.11,                                  !- Zone Cooling Design Supply Air Temperature Difference {deltaC}
-  SupplyAirTemperature,                   !- Zone Heating Design Supply Air Temperature Input Method
-  40,                                     !- Zone Heating Design Supply Air Temperature {C}
-  11.11,                                  !- Zone Heating Design Supply Air Temperature Difference {deltaC}
-  0.0085,                                 !- Zone Cooling Design Supply Air Humidity Ratio {kg-H2O/kg-air}
-  0.008,                                  !- Zone Heating Design Supply Air Humidity Ratio {kg-H2O/kg-air}
-  ,                                       !- Zone Heating Sizing Factor
-  ,                                       !- Zone Cooling Sizing Factor
-  DesignDay,                              !- Cooling Design Air Flow Method
-  ,                                       !- Cooling Design Air Flow Rate {m3/s}
-  ,                                       !- Cooling Minimum Air Flow per Zone Floor Area {m3/s-m2}
-  ,                                       !- Cooling Minimum Air Flow {m3/s}
-  ,                                       !- Cooling Minimum Air Flow Fraction
-  DesignDay,                              !- Heating Design Air Flow Method
-  ,                                       !- Heating Design Air Flow Rate {m3/s}
-  ,                                       !- Heating Maximum Air Flow per Zone Floor Area {m3/s-m2}
-  ,                                       !- Heating Maximum Air Flow {m3/s}
-  ,                                       !- Heating Maximum Air Flow Fraction
-  ,                                       !- Design Zone Air Distribution Effectiveness in Cooling Mode
-  ,                                       !- Design Zone Air Distribution Effectiveness in Heating Mode
-  No,                                     !- Account for Dedicated Outdoor Air System
-  NeutralSupplyAir,                       !- Dedicated Outdoor Air System Control Strategy
-  autosize,                               !- Dedicated Outdoor Air Low Setpoint Temperature for Design {C}
-  autosize;                               !- Dedicated Outdoor Air High Setpoint Temperature for Design {C}
-
-OS:ZoneHVAC:EquipmentList,
-  {168e0c9e-3302-4408-85f9-f0867910e377}, !- Handle
-  Zone HVAC Equipment List 9,             !- Name
-  {e1966956-661a-4cfb-aa28-1ca67dfcb021}; !- Thermal Zone
-
-OS:SpaceType,
-  {31b740f5-986d-4cdb-adbf-a5325b488a0e}, !- Handle
-  Space Type 2,                           !- Name
-  ,                                       !- Default Construction Set Name
-  ,                                       !- Default Schedule Set Name
-  ,                                       !- Group Rendering Name
-  ,                                       !- Design Specification Outdoor Air Object Name
-  ,                                       !- Standards Template
-  ,                                       !- Standards Building Type
-  unfinished attic;                       !- Standards Space Type
-
-OS:BuildingUnit,
-  {f7e9cf8c-e6a7-437c-9691-5a3f33e4252d}, !- Handle
-  unit 1,                                 !- Name
-  ,                                       !- Rendering Color
-  Residential;                            !- Building Unit Type
-
-OS:AdditionalProperties,
-  {bd551d3b-20e3-4efb-a7e9-f7db334781c4}, !- Handle
-  {f7e9cf8c-e6a7-437c-9691-5a3f33e4252d}, !- Object Name
-  Units Represented,                      !- Feature Name 1
-  Integer,                                !- Feature Data Type 1
-  1,                                      !- Feature Value 1
-  NumberOfBedrooms,                       !- Feature Name 2
-  Integer,                                !- Feature Data Type 2
-  3,                                      !- Feature Value 2
-  NumberOfBathrooms,                      !- Feature Name 3
-  Double,                                 !- Feature Data Type 3
-  2,                                      !- Feature Value 3
-  NumberOfOccupants,                      !- Feature Name 4
-  Double,                                 !- Feature Data Type 4
-  3.3900000000000001;                     !- Feature Value 4
-
-OS:BuildingUnit,
-  {f8e5da8c-22dc-45cb-96c0-95b8426fe639}, !- Handle
-  unit 2,                                 !- Name
-  ,                                       !- Rendering Color
-  Residential;                            !- Building Unit Type
-
-OS:AdditionalProperties,
-  {67d697c8-e8e0-4f0e-b3e8-67585ccc18c8}, !- Handle
-  {f8e5da8c-22dc-45cb-96c0-95b8426fe639}, !- Object Name
-  Units Represented,                      !- Feature Name 1
-  Integer,                                !- Feature Data Type 1
-  1,                                      !- Feature Value 1
-  NumberOfBedrooms,                       !- Feature Name 2
-  Integer,                                !- Feature Data Type 2
-  3,                                      !- Feature Value 2
-  NumberOfBathrooms,                      !- Feature Name 3
-  Double,                                 !- Feature Data Type 3
-  2,                                      !- Feature Value 3
-  NumberOfOccupants,                      !- Feature Name 4
-  Double,                                 !- Feature Data Type 4
-  3.3900000000000001;                     !- Feature Value 4
-
-OS:BuildingUnit,
-  {a012958e-7a45-41c2-8b85-8be50d98eb49}, !- Handle
-  unit 3,                                 !- Name
-  ,                                       !- Rendering Color
-  Residential;                            !- Building Unit Type
-
-OS:AdditionalProperties,
-  {b91c3e63-7fc4-4f8d-b201-44196d83cc44}, !- Handle
-  {a012958e-7a45-41c2-8b85-8be50d98eb49}, !- Object Name
-  Units Represented,                      !- Feature Name 1
-  Integer,                                !- Feature Data Type 1
-  1,                                      !- Feature Value 1
-  NumberOfBedrooms,                       !- Feature Name 2
-  Integer,                                !- Feature Data Type 2
-  3,                                      !- Feature Value 2
-  NumberOfBathrooms,                      !- Feature Name 3
-  Double,                                 !- Feature Data Type 3
-  2,                                      !- Feature Value 3
-  NumberOfOccupants,                      !- Feature Name 4
-  Double,                                 !- Feature Data Type 4
-  3.3900000000000001;                     !- Feature Value 4
-
-OS:BuildingUnit,
-  {cd8df766-91d2-42a5-95b3-8d4c634ba8bd}, !- Handle
-  unit 4,                                 !- Name
-  ,                                       !- Rendering Color
-  Residential;                            !- Building Unit Type
-
-OS:AdditionalProperties,
-  {166f0578-a10e-4c2f-88d5-550c85ce664a}, !- Handle
-  {cd8df766-91d2-42a5-95b3-8d4c634ba8bd}, !- Object Name
-  Units Represented,                      !- Feature Name 1
-  Integer,                                !- Feature Data Type 1
-  1,                                      !- Feature Value 1
-  NumberOfBedrooms,                       !- Feature Name 2
-  Integer,                                !- Feature Data Type 2
-  3,                                      !- Feature Value 2
-  NumberOfBathrooms,                      !- Feature Name 3
-  Double,                                 !- Feature Data Type 3
-  2,                                      !- Feature Value 3
-  NumberOfOccupants,                      !- Feature Name 4
-  Double,                                 !- Feature Data Type 4
-  3.3900000000000001;                     !- Feature Value 4
-
-OS:BuildingUnit,
-  {4abc5754-5a42-453e-ac06-31b3a641b913}, !- Handle
-  unit 5,                                 !- Name
-  ,                                       !- Rendering Color
-  Residential;                            !- Building Unit Type
-
-OS:AdditionalProperties,
-  {aa43a36a-3208-4398-bff0-6b5c0c703f6c}, !- Handle
-  {4abc5754-5a42-453e-ac06-31b3a641b913}, !- Object Name
-  Units Represented,                      !- Feature Name 1
-  Integer,                                !- Feature Data Type 1
-  1,                                      !- Feature Value 1
-  NumberOfBedrooms,                       !- Feature Name 2
-  Integer,                                !- Feature Data Type 2
-  3,                                      !- Feature Value 2
-  NumberOfBathrooms,                      !- Feature Name 3
-  Double,                                 !- Feature Data Type 3
-  2,                                      !- Feature Value 3
-  NumberOfOccupants,                      !- Feature Name 4
-  Double,                                 !- Feature Data Type 4
-  3.3900000000000001;                     !- Feature Value 4
-
-OS:BuildingUnit,
-  {c608a87a-7b8b-42c7-9548-19b5e1d4fa8a}, !- Handle
-  unit 6,                                 !- Name
-  ,                                       !- Rendering Color
-  Residential;                            !- Building Unit Type
-
-OS:AdditionalProperties,
-  {909f72f9-cabc-4a50-91c1-8acaebf41030}, !- Handle
-  {c608a87a-7b8b-42c7-9548-19b5e1d4fa8a}, !- Object Name
-  Units Represented,                      !- Feature Name 1
-  Integer,                                !- Feature Data Type 1
-  1,                                      !- Feature Value 1
-  NumberOfBedrooms,                       !- Feature Name 2
-  Integer,                                !- Feature Data Type 2
-  3,                                      !- Feature Value 2
-  NumberOfBathrooms,                      !- Feature Name 3
-  Double,                                 !- Feature Data Type 3
-  2,                                      !- Feature Value 3
-  NumberOfOccupants,                      !- Feature Name 4
-  Double,                                 !- Feature Data Type 4
-  3.3900000000000001;                     !- Feature Value 4
-
-OS:BuildingUnit,
-  {5ccef1c0-6e0b-47c5-a8b3-e1ae9d541e6a}, !- Handle
-  unit 7,                                 !- Name
-  ,                                       !- Rendering Color
-  Residential;                            !- Building Unit Type
-
-OS:AdditionalProperties,
-  {a0e98443-fd26-43ec-b44c-385aa7cd5d45}, !- Handle
-  {5ccef1c0-6e0b-47c5-a8b3-e1ae9d541e6a}, !- Object Name
-  Units Represented,                      !- Feature Name 1
-  Integer,                                !- Feature Data Type 1
-  1,                                      !- Feature Value 1
-  NumberOfBedrooms,                       !- Feature Name 2
-  Integer,                                !- Feature Data Type 2
-  3,                                      !- Feature Value 2
-  NumberOfBathrooms,                      !- Feature Name 3
-  Double,                                 !- Feature Data Type 3
-  2,                                      !- Feature Value 3
-  NumberOfOccupants,                      !- Feature Name 4
-  Double,                                 !- Feature Data Type 4
-  3.3900000000000001;                     !- Feature Value 4
-
-OS:BuildingUnit,
-  {700a34db-d567-4bd9-8621-314bc45e4f13}, !- Handle
-  unit 8,                                 !- Name
-  ,                                       !- Rendering Color
-  Residential;                            !- Building Unit Type
-
-OS:AdditionalProperties,
-  {7536df60-de6d-4d2e-bedc-1d3009b253bd}, !- Handle
-  {700a34db-d567-4bd9-8621-314bc45e4f13}, !- Object Name
-  Units Represented,                      !- Feature Name 1
-  Integer,                                !- Feature Data Type 1
-  1,                                      !- Feature Value 1
-  NumberOfBedrooms,                       !- Feature Name 2
-  Integer,                                !- Feature Data Type 2
-  3,                                      !- Feature Value 2
-  NumberOfBathrooms,                      !- Feature Name 3
-  Double,                                 !- Feature Data Type 3
-  2,                                      !- Feature Value 3
-  NumberOfOccupants,                      !- Feature Name 4
-  Double,                                 !- Feature Data Type 4
-  3.3900000000000001;                     !- Feature Value 4
-
-OS:Surface,
-  {26661f43-5de8-446f-89b2-38538ff23d55}, !- Handle
-  Surface 30,                             !- Name
-  Floor,                                  !- Surface Type
-  ,                                       !- Construction Name
-  {67d6a72a-dc4e-432e-b6bf-a9980d2ff573}, !- Space Name
-  Surface,                                !- Outside Boundary Condition
-  {bdbc3ddc-40f9-40eb-a6bf-c39c309b2bf1}, !- Outside Boundary Condition Object
-  NoSun,                                  !- Sun Exposure
-  NoWind,                                 !- Wind Exposure
-  ,                                       !- View Factor to Ground
-  ,                                       !- Number of Vertices
-  22.86, 0, 4.8768,                       !- X,Y,Z Vertex 1 {m}
-  22.86, -9.144, 4.8768,                  !- X,Y,Z Vertex 2 {m}
-  18.288, -9.144, 4.8768,                 !- X,Y,Z Vertex 3 {m}
-  18.288, 0, 4.8768;                      !- X,Y,Z Vertex 4 {m}
-
-OS:Surface,
-  {d53f791e-1a60-4b46-9628-554e7a8d97a4}, !- Handle
-  Surface 31,                             !- Name
-  Floor,                                  !- Surface Type
-  ,                                       !- Construction Name
-  {67d6a72a-dc4e-432e-b6bf-a9980d2ff573}, !- Space Name
-  Surface,                                !- Outside Boundary Condition
-  {95264fe1-49c8-4128-acaa-a4a19a00ae83}, !- Outside Boundary Condition Object
-  NoSun,                                  !- Sun Exposure
-  NoWind,                                 !- Wind Exposure
-  ,                                       !- View Factor to Ground
-  ,                                       !- Number of Vertices
-  9.144, 0, 4.8768,                       !- X,Y,Z Vertex 1 {m}
-  9.144, -9.144, 4.8768,                  !- X,Y,Z Vertex 2 {m}
-  4.572, -9.144, 4.8768,                  !- X,Y,Z Vertex 3 {m}
-  4.572, 0, 4.8768;                       !- X,Y,Z Vertex 4 {m}
-
-OS:Surface,
-  {1079969c-4588-41f1-a586-dd404a74c81c}, !- Handle
-  Surface 32,                             !- Name
-  Floor,                                  !- Surface Type
-  ,                                       !- Construction Name
-  {67d6a72a-dc4e-432e-b6bf-a9980d2ff573}, !- Space Name
-  Surface,                                !- Outside Boundary Condition
-  {587907a8-ea2b-45e2-97e8-90322d901a7a}, !- Outside Boundary Condition Object
-  NoSun,                                  !- Sun Exposure
-  NoWind,                                 !- Wind Exposure
-  ,                                       !- View Factor to Ground
-  ,                                       !- Number of Vertices
-  27.432, 0, 4.8768,                      !- X,Y,Z Vertex 1 {m}
-  27.432, -9.144, 4.8768,                 !- X,Y,Z Vertex 2 {m}
-  22.86, -9.144, 4.8768,                  !- X,Y,Z Vertex 3 {m}
-  22.86, 0, 4.8768;                       !- X,Y,Z Vertex 4 {m}
-
-OS:Surface,
-  {1ef3d6e1-58b6-45d0-989d-36063885c24d}, !- Handle
-  Surface 33,                             !- Name
-  Floor,                                  !- Surface Type
-  ,                                       !- Construction Name
-  {67d6a72a-dc4e-432e-b6bf-a9980d2ff573}, !- Space Name
-  Surface,                                !- Outside Boundary Condition
-  {af045890-5c7f-4fa1-920a-c54852e96ddc}, !- Outside Boundary Condition Object
-  NoSun,                                  !- Sun Exposure
-  NoWind,                                 !- Wind Exposure
-  ,                                       !- View Factor to Ground
-  ,                                       !- Number of Vertices
-  18.288, 0, 4.8768,                      !- X,Y,Z Vertex 1 {m}
-  18.288, -9.144, 4.8768,                 !- X,Y,Z Vertex 2 {m}
-  13.716, -9.144, 4.8768,                 !- X,Y,Z Vertex 3 {m}
-  13.716, 0, 4.8768;                      !- X,Y,Z Vertex 4 {m}
-
-OS:Surface,
-  {ef4aa131-2dd1-4cbd-abca-9e1f92f1a149}, !- Handle
-  Surface 34,                             !- Name
-  Floor,                                  !- Surface Type
-  ,                                       !- Construction Name
-  {67d6a72a-dc4e-432e-b6bf-a9980d2ff573}, !- Space Name
-  Surface,                                !- Outside Boundary Condition
-  {847b8729-eb60-4ae0-a033-3a4ef951650f}, !- Outside Boundary Condition Object
-  NoSun,                                  !- Sun Exposure
-  NoWind,                                 !- Wind Exposure
-  ,                                       !- View Factor to Ground
-  ,                                       !- Number of Vertices
-  32.004, 0, 4.8768,                      !- X,Y,Z Vertex 1 {m}
-  32.004, -9.144, 4.8768,                 !- X,Y,Z Vertex 2 {m}
-  27.432, -9.144, 4.8768,                 !- X,Y,Z Vertex 3 {m}
-  27.432, 0, 4.8768;                      !- X,Y,Z Vertex 4 {m}
-
-OS:Surface,
-  {2d841ab0-9066-4124-9aee-f5320f7d0c58}, !- Handle
-  Surface 47,                             !- Name
-  Floor,                                  !- Surface Type
-  ,                                       !- Construction Name
-  {67d6a72a-dc4e-432e-b6bf-a9980d2ff573}, !- Space Name
-  Surface,                                !- Outside Boundary Condition
-  {e648b01c-2188-4062-84a4-80d351fa3931}, !- Outside Boundary Condition Object
-  NoSun,                                  !- Sun Exposure
-  NoWind,                                 !- Wind Exposure
-  ,                                       !- View Factor to Ground
-  ,                                       !- Number of Vertices
-  36.576, 0, 4.8768,                      !- X,Y,Z Vertex 1 {m}
-  36.576, -9.144, 4.8768,                 !- X,Y,Z Vertex 2 {m}
-  32.004, -9.144, 4.8768,                 !- X,Y,Z Vertex 3 {m}
-  32.004, 0, 4.8768;                      !- X,Y,Z Vertex 4 {m}
-
-OS:Surface,
-  {7e59580a-8722-4477-9dc0-40d484e0ebc6}, !- Handle
-  Surface 48,                             !- Name
-  Floor,                                  !- Surface Type
-  ,                                       !- Construction Name
-  {67d6a72a-dc4e-432e-b6bf-a9980d2ff573}, !- Space Name
-  Surface,                                !- Outside Boundary Condition
-  {9028d1a7-298f-4f6a-af88-d363adeac814}, !- Outside Boundary Condition Object
-  NoSun,                                  !- Sun Exposure
-  NoWind,                                 !- Wind Exposure
-  ,                                       !- View Factor to Ground
-  ,                                       !- Number of Vertices
-  4.572, 0, 4.8768,                       !- X,Y,Z Vertex 1 {m}
-  4.572, -9.144, 4.8768,                  !- X,Y,Z Vertex 2 {m}
-  0, -9.144, 4.8768,                      !- X,Y,Z Vertex 3 {m}
-  0, 0, 4.8768;                           !- X,Y,Z Vertex 4 {m}
-
-OS:External:File,
-  {abb74fc3-0856-4e9d-b2cd-ddbc4dd39bc7}, !- Handle
-  8760.csv,                               !- Name
-  8760.csv;                               !- File Name
-
-OS:Schedule:Day,
-  {a319d742-3b46-4288-b50d-1ef1785ed886}, !- Handle
+  {e246026d-5545-4b83-804a-57ea960c89c3}, !- Handle
   Schedule Day 1,                         !- Name
   ,                                       !- Schedule Type Limits Name
   ,                                       !- Interpolate to Timestep
@@ -3587,7 +647,7 @@
   0;                                      !- Value Until Time 1
 
 OS:Schedule:Day,
-  {ae3e92cb-e67d-496a-91df-312eaca6038c}, !- Handle
+  {1bc11a58-c4b4-4b0d-8e78-83cba807c427}, !- Handle
   Schedule Day 2,                         !- Name
   ,                                       !- Schedule Type Limits Name
   ,                                       !- Interpolate to Timestep
@@ -3596,10 +656,10 @@
   1;                                      !- Value Until Time 1
 
 OS:Schedule:File,
-  {3d8dc395-9eee-47a8-b34a-afb0d589825d}, !- Handle
+  {67e55240-507d-4870-8dab-583076ff6ef3}, !- Handle
   occupants,                              !- Name
-  {485635e7-630e-42d3-9bcb-248f22c649ab}, !- Schedule Type Limits Name
-  {abb74fc3-0856-4e9d-b2cd-ddbc4dd39bc7}, !- External File Name
+  {0a2f48b9-6b35-469c-8dda-dbf646e2e752}, !- Schedule Type Limits Name
+  {316deebb-fa86-4abc-aa5b-2c3e197a6dbd}, !- External File Name
   1,                                      !- Column Number
   1,                                      !- Rows to Skip at Top
   8760,                                   !- Number of Hours of Data
@@ -3608,22 +668,63 @@
   60;                                     !- Minutes per Item
 
 OS:Schedule:Ruleset,
-  {45250ca6-c152-4a31-871e-062142e34658}, !- Handle
+  {4f6ef2fa-4c2b-4d13-9329-36d03fa2e4e3}, !- Handle
   Schedule Ruleset 1,                     !- Name
-  {7e594dd0-73ae-4f35-9d2d-b272f401aa3e}, !- Schedule Type Limits Name
-  {6b8b9c11-bb27-4d7e-918d-ba2ef96f43c8}; !- Default Day Schedule Name
+  {42c7c605-dde6-45e8-8230-bc48bb269d9f}, !- Schedule Type Limits Name
+  {3100b021-43ac-488f-8b14-deed2de0e92a}; !- Default Day Schedule Name
 
 OS:Schedule:Day,
-  {6b8b9c11-bb27-4d7e-918d-ba2ef96f43c8}, !- Handle
+  {3100b021-43ac-488f-8b14-deed2de0e92a}, !- Handle
   Schedule Day 3,                         !- Name
-  {7e594dd0-73ae-4f35-9d2d-b272f401aa3e}, !- Schedule Type Limits Name
+  {42c7c605-dde6-45e8-8230-bc48bb269d9f}, !- Schedule Type Limits Name
   ,                                       !- Interpolate to Timestep
   24,                                     !- Hour 1
   0,                                      !- Minute 1
   112.539290946133;                       !- Value Until Time 1
 
 OS:People:Definition,
-  {96e2365a-b0ba-4c35-a3df-ed4aa3fd6d46}, !- Handle
+  {a1d57ca8-ca76-417f-a0ec-456fcf3f2268}, !- Handle
+  res occupants|living space|story 2,     !- Name
+  People,                                 !- Number of People Calculation Method
+  1.695,                                  !- Number of People {people}
+  ,                                       !- People per Space Floor Area {person/m2}
+  ,                                       !- Space Floor Area per Person {m2/person}
+  0.319734,                               !- Fraction Radiant
+  0.573,                                  !- Sensible Heat Fraction
+  0,                                      !- Carbon Dioxide Generation Rate {m3/s-W}
+  No,                                     !- Enable ASHRAE 55 Comfort Warnings
+  ZoneAveraged;                           !- Mean Radiant Temperature Calculation Type
+
+OS:People,
+  {cc3f0f19-776c-4e46-937a-c7ceb5aae20a}, !- Handle
+  res occupants|living space|story 2,     !- Name
+  {a1d57ca8-ca76-417f-a0ec-456fcf3f2268}, !- People Definition Name
+  {e32c18b2-36b1-467a-bf77-8430cdc5b410}, !- Space or SpaceType Name
+  {67e55240-507d-4870-8dab-583076ff6ef3}, !- Number of People Schedule Name
+  {4f6ef2fa-4c2b-4d13-9329-36d03fa2e4e3}, !- Activity Level Schedule Name
+  ,                                       !- Surface Name/Angle Factor List Name
+  ,                                       !- Work Efficiency Schedule Name
+  ,                                       !- Clothing Insulation Schedule Name
+  ,                                       !- Air Velocity Schedule Name
+  1;                                      !- Multiplier
+
+OS:ScheduleTypeLimits,
+  {42c7c605-dde6-45e8-8230-bc48bb269d9f}, !- Handle
+  ActivityLevel,                          !- Name
+  0,                                      !- Lower Limit Value
+  ,                                       !- Upper Limit Value
+  Continuous,                             !- Numeric Type
+  ActivityLevel;                          !- Unit Type
+
+OS:ScheduleTypeLimits,
+  {0a2f48b9-6b35-469c-8dda-dbf646e2e752}, !- Handle
+  Fractional,                             !- Name
+  0,                                      !- Lower Limit Value
+  1,                                      !- Upper Limit Value
+  Continuous;                             !- Numeric Type
+
+OS:People:Definition,
+  {e72742a1-d03d-4513-8f0b-5f3e09477fc2}, !- Handle
   res occupants|living space,             !- Name
   People,                                 !- Number of People Calculation Method
   1.695,                                  !- Number of People {people}
@@ -3636,623 +737,14 @@
   ZoneAveraged;                           !- Mean Radiant Temperature Calculation Type
 
 OS:People,
-  {23b02414-af31-49cc-a6db-83799038558c}, !- Handle
+  {f275f4bb-bc22-44aa-a2b1-15c7f38e8d51}, !- Handle
   res occupants|living space,             !- Name
-  {96e2365a-b0ba-4c35-a3df-ed4aa3fd6d46}, !- People Definition Name
-  {7c74c4e1-4969-4eaf-bc85-ae8af057497a}, !- Space or SpaceType Name
-  {3d8dc395-9eee-47a8-b34a-afb0d589825d}, !- Number of People Schedule Name
-  {45250ca6-c152-4a31-871e-062142e34658}, !- Activity Level Schedule Name
+  {e72742a1-d03d-4513-8f0b-5f3e09477fc2}, !- People Definition Name
+  {2c1eec87-cfb0-4c7c-b6d5-bdfbc391c7b1}, !- Space or SpaceType Name
+  {67e55240-507d-4870-8dab-583076ff6ef3}, !- Number of People Schedule Name
+  {4f6ef2fa-4c2b-4d13-9329-36d03fa2e4e3}, !- Activity Level Schedule Name
   ,                                       !- Surface Name/Angle Factor List Name
   ,                                       !- Work Efficiency Schedule Name
   ,                                       !- Clothing Insulation Schedule Name
   ,                                       !- Air Velocity Schedule Name
   1;                                      !- Multiplier
-
-OS:ScheduleTypeLimits,
-  {7e594dd0-73ae-4f35-9d2d-b272f401aa3e}, !- Handle
-  ActivityLevel,                          !- Name
-  0,                                      !- Lower Limit Value
-  ,                                       !- Upper Limit Value
-  Continuous,                             !- Numeric Type
-  ActivityLevel;                          !- Unit Type
-
-OS:ScheduleTypeLimits,
-  {485635e7-630e-42d3-9bcb-248f22c649ab}, !- Handle
-  Fractional,                             !- Name
-  0,                                      !- Lower Limit Value
-  1,                                      !- Upper Limit Value
-  Continuous;                             !- Numeric Type
-
-OS:People:Definition,
-  {e5d9a3bf-9898-45a8-bd51-0306fe25a901}, !- Handle
-  res occupants|living space|story 2,     !- Name
-  People,                                 !- Number of People Calculation Method
-  1.695,                                  !- Number of People {people}
-  ,                                       !- People per Space Floor Area {person/m2}
-  ,                                       !- Space Floor Area per Person {m2/person}
-  0.319734,                               !- Fraction Radiant
-  0.573,                                  !- Sensible Heat Fraction
-  0,                                      !- Carbon Dioxide Generation Rate {m3/s-W}
-  No,                                     !- Enable ASHRAE 55 Comfort Warnings
-  ZoneAveraged;                           !- Mean Radiant Temperature Calculation Type
-
-OS:People,
-  {04f07d0e-3b54-4458-b816-91a46d306477}, !- Handle
-  res occupants|living space|story 2,     !- Name
-  {e5d9a3bf-9898-45a8-bd51-0306fe25a901}, !- People Definition Name
-  {7438caa1-5ade-4ca0-9182-794b53c26b61}, !- Space or SpaceType Name
-  {3d8dc395-9eee-47a8-b34a-afb0d589825d}, !- Number of People Schedule Name
-  {45250ca6-c152-4a31-871e-062142e34658}, !- Activity Level Schedule Name
-  ,                                       !- Surface Name/Angle Factor List Name
-  ,                                       !- Work Efficiency Schedule Name
-  ,                                       !- Clothing Insulation Schedule Name
-  ,                                       !- Air Velocity Schedule Name
-  1;                                      !- Multiplier
-
-OS:Schedule:Day,
-  {08d29276-5443-4681-a177-caaf86c572b2}, !- Handle
-  Schedule Day 4,                         !- Name
-  ,                                       !- Schedule Type Limits Name
-  ,                                       !- Interpolate to Timestep
-  24,                                     !- Hour 1
-  0,                                      !- Minute 1
-  0;                                      !- Value Until Time 1
-
-OS:Schedule:Day,
-  {f9168968-55f4-4510-9e24-e00badab6ef9}, !- Handle
-  Schedule Day 5,                         !- Name
-  ,                                       !- Schedule Type Limits Name
-  ,                                       !- Interpolate to Timestep
-  24,                                     !- Hour 1
-  0,                                      !- Minute 1
-  1;                                      !- Value Until Time 1
-
-OS:People:Definition,
-  {c6473fd9-cee0-4d18-883e-4cf86038ab5f}, !- Handle
-  res occupants|unit 2|living space|unit 2|story 1, !- Name
-  People,                                 !- Number of People Calculation Method
-  1.695,                                  !- Number of People {people}
-  ,                                       !- People per Space Floor Area {person/m2}
-  ,                                       !- Space Floor Area per Person {m2/person}
-  0.319734,                               !- Fraction Radiant
-  0.573,                                  !- Sensible Heat Fraction
-  0,                                      !- Carbon Dioxide Generation Rate {m3/s-W}
-  No,                                     !- Enable ASHRAE 55 Comfort Warnings
-  ZoneAveraged;                           !- Mean Radiant Temperature Calculation Type
-
-OS:People,
-  {4167b737-25a3-4608-aa66-f3bc6dbd3581}, !- Handle
-  res occupants|unit 2|living space|unit 2|story 1, !- Name
-  {c6473fd9-cee0-4d18-883e-4cf86038ab5f}, !- People Definition Name
-  {14136b30-19f4-4581-85ca-c59cfa11c0a0}, !- Space or SpaceType Name
-  {3d8dc395-9eee-47a8-b34a-afb0d589825d}, !- Number of People Schedule Name
-  {45250ca6-c152-4a31-871e-062142e34658}, !- Activity Level Schedule Name
-  ,                                       !- Surface Name/Angle Factor List Name
-  ,                                       !- Work Efficiency Schedule Name
-  ,                                       !- Clothing Insulation Schedule Name
-  ,                                       !- Air Velocity Schedule Name
-  1;                                      !- Multiplier
-
-OS:People:Definition,
-  {e6f133b6-db6a-4eb9-b973-7bbe6683deaf}, !- Handle
-  res occupants|unit 2|living space|unit 2|story 2, !- Name
-  People,                                 !- Number of People Calculation Method
-  1.695,                                  !- Number of People {people}
-  ,                                       !- People per Space Floor Area {person/m2}
-  ,                                       !- Space Floor Area per Person {m2/person}
-  0.319734,                               !- Fraction Radiant
-  0.573,                                  !- Sensible Heat Fraction
-  0,                                      !- Carbon Dioxide Generation Rate {m3/s-W}
-  No,                                     !- Enable ASHRAE 55 Comfort Warnings
-  ZoneAveraged;                           !- Mean Radiant Temperature Calculation Type
-
-OS:People,
-  {a1975152-187a-4c06-b1cd-cc72e454a017}, !- Handle
-  res occupants|unit 2|living space|unit 2|story 2, !- Name
-  {e6f133b6-db6a-4eb9-b973-7bbe6683deaf}, !- People Definition Name
-  {9862ab63-1a4b-4899-a0a5-0df224c859d3}, !- Space or SpaceType Name
-  {3d8dc395-9eee-47a8-b34a-afb0d589825d}, !- Number of People Schedule Name
-  {45250ca6-c152-4a31-871e-062142e34658}, !- Activity Level Schedule Name
-  ,                                       !- Surface Name/Angle Factor List Name
-  ,                                       !- Work Efficiency Schedule Name
-  ,                                       !- Clothing Insulation Schedule Name
-  ,                                       !- Air Velocity Schedule Name
-  1;                                      !- Multiplier
-
-OS:Schedule:Day,
-  {fd8b7baf-c3bc-4642-85e8-e3429f92cd9a}, !- Handle
-  Schedule Day 6,                         !- Name
-  ,                                       !- Schedule Type Limits Name
-  ,                                       !- Interpolate to Timestep
-  24,                                     !- Hour 1
-  0,                                      !- Minute 1
-  0;                                      !- Value Until Time 1
-
-OS:Schedule:Day,
-  {635bf1e9-7e49-407e-9633-89d2f576a44a}, !- Handle
-  Schedule Day 7,                         !- Name
-  ,                                       !- Schedule Type Limits Name
-  ,                                       !- Interpolate to Timestep
-  24,                                     !- Hour 1
-  0,                                      !- Minute 1
-  1;                                      !- Value Until Time 1
-
-OS:People:Definition,
-  {1d1546a3-7cac-45de-938f-09739e58e586}, !- Handle
-  res occupants|unit 3|living space|unit 3|story 2, !- Name
-  People,                                 !- Number of People Calculation Method
-  1.695,                                  !- Number of People {people}
-  ,                                       !- People per Space Floor Area {person/m2}
-  ,                                       !- Space Floor Area per Person {m2/person}
-  0.319734,                               !- Fraction Radiant
-  0.573,                                  !- Sensible Heat Fraction
-  0,                                      !- Carbon Dioxide Generation Rate {m3/s-W}
-  No,                                     !- Enable ASHRAE 55 Comfort Warnings
-  ZoneAveraged;                           !- Mean Radiant Temperature Calculation Type
-
-OS:People,
-  {230657a3-3532-430e-baa9-7fadf2552b15}, !- Handle
-  res occupants|unit 3|living space|unit 3|story 2, !- Name
-  {1d1546a3-7cac-45de-938f-09739e58e586}, !- People Definition Name
-  {6a7ad005-6040-4307-b8cc-fa96569c25cc}, !- Space or SpaceType Name
-  {3d8dc395-9eee-47a8-b34a-afb0d589825d}, !- Number of People Schedule Name
-  {45250ca6-c152-4a31-871e-062142e34658}, !- Activity Level Schedule Name
-  ,                                       !- Surface Name/Angle Factor List Name
-  ,                                       !- Work Efficiency Schedule Name
-  ,                                       !- Clothing Insulation Schedule Name
-  ,                                       !- Air Velocity Schedule Name
-  1;                                      !- Multiplier
-
-OS:People:Definition,
-  {a3a93b3f-4916-4eb9-9c4f-028f51633b06}, !- Handle
-  res occupants|unit 3|living space|unit 3|story 1, !- Name
-  People,                                 !- Number of People Calculation Method
-  1.695,                                  !- Number of People {people}
-  ,                                       !- People per Space Floor Area {person/m2}
-  ,                                       !- Space Floor Area per Person {m2/person}
-  0.319734,                               !- Fraction Radiant
-  0.573,                                  !- Sensible Heat Fraction
-  0,                                      !- Carbon Dioxide Generation Rate {m3/s-W}
-  No,                                     !- Enable ASHRAE 55 Comfort Warnings
-  ZoneAveraged;                           !- Mean Radiant Temperature Calculation Type
-
-OS:People,
-  {462547e9-2e0c-43b5-bb1f-6cf4e280665f}, !- Handle
-  res occupants|unit 3|living space|unit 3|story 1, !- Name
-  {a3a93b3f-4916-4eb9-9c4f-028f51633b06}, !- People Definition Name
-  {8d1a20d0-a4a9-4d6f-9586-1ee84eb04e19}, !- Space or SpaceType Name
-  {3d8dc395-9eee-47a8-b34a-afb0d589825d}, !- Number of People Schedule Name
-  {45250ca6-c152-4a31-871e-062142e34658}, !- Activity Level Schedule Name
-  ,                                       !- Surface Name/Angle Factor List Name
-  ,                                       !- Work Efficiency Schedule Name
-  ,                                       !- Clothing Insulation Schedule Name
-  ,                                       !- Air Velocity Schedule Name
-  1;                                      !- Multiplier
-
-OS:Schedule:Day,
-  {cf76b9a1-def0-45ca-be11-b8f4e41b4057}, !- Handle
-  Schedule Day 8,                         !- Name
-  ,                                       !- Schedule Type Limits Name
-  ,                                       !- Interpolate to Timestep
-  24,                                     !- Hour 1
-  0,                                      !- Minute 1
-  0;                                      !- Value Until Time 1
-
-OS:Schedule:Day,
-  {633a14b8-ab06-4dd6-b7cc-80db40df84cd}, !- Handle
-  Schedule Day 9,                         !- Name
-  ,                                       !- Schedule Type Limits Name
-  ,                                       !- Interpolate to Timestep
-  24,                                     !- Hour 1
-  0,                                      !- Minute 1
-  1;                                      !- Value Until Time 1
-
-OS:People:Definition,
-  {d3c7c141-f5d3-4486-82de-e1330e5d44c5}, !- Handle
-  res occupants|unit 4|living space|unit 4|story 1, !- Name
-  People,                                 !- Number of People Calculation Method
-  1.695,                                  !- Number of People {people}
-  ,                                       !- People per Space Floor Area {person/m2}
-  ,                                       !- Space Floor Area per Person {m2/person}
-  0.319734,                               !- Fraction Radiant
-  0.573,                                  !- Sensible Heat Fraction
-  0,                                      !- Carbon Dioxide Generation Rate {m3/s-W}
-  No,                                     !- Enable ASHRAE 55 Comfort Warnings
-  ZoneAveraged;                           !- Mean Radiant Temperature Calculation Type
-
-OS:People,
-  {2b319476-4d6a-4882-9cbd-1c98dedfcc88}, !- Handle
-  res occupants|unit 4|living space|unit 4|story 1, !- Name
-  {d3c7c141-f5d3-4486-82de-e1330e5d44c5}, !- People Definition Name
-  {1375239e-8716-4c9b-a480-011b274aa597}, !- Space or SpaceType Name
-  {3d8dc395-9eee-47a8-b34a-afb0d589825d}, !- Number of People Schedule Name
-  {45250ca6-c152-4a31-871e-062142e34658}, !- Activity Level Schedule Name
-  ,                                       !- Surface Name/Angle Factor List Name
-  ,                                       !- Work Efficiency Schedule Name
-  ,                                       !- Clothing Insulation Schedule Name
-  ,                                       !- Air Velocity Schedule Name
-  1;                                      !- Multiplier
-
-OS:People:Definition,
-  {2fbe312d-976a-4447-b41a-9b43318a82b7}, !- Handle
-  res occupants|unit 4|living space|unit 4|story 2, !- Name
-  People,                                 !- Number of People Calculation Method
-  1.695,                                  !- Number of People {people}
-  ,                                       !- People per Space Floor Area {person/m2}
-  ,                                       !- Space Floor Area per Person {m2/person}
-  0.319734,                               !- Fraction Radiant
-  0.573,                                  !- Sensible Heat Fraction
-  0,                                      !- Carbon Dioxide Generation Rate {m3/s-W}
-  No,                                     !- Enable ASHRAE 55 Comfort Warnings
-  ZoneAveraged;                           !- Mean Radiant Temperature Calculation Type
-
-OS:People,
-  {d3503686-7497-4790-9617-4838ad219bed}, !- Handle
-  res occupants|unit 4|living space|unit 4|story 2, !- Name
-  {2fbe312d-976a-4447-b41a-9b43318a82b7}, !- People Definition Name
-  {e0467635-6532-44b2-8a49-240995edf096}, !- Space or SpaceType Name
-  {3d8dc395-9eee-47a8-b34a-afb0d589825d}, !- Number of People Schedule Name
-  {45250ca6-c152-4a31-871e-062142e34658}, !- Activity Level Schedule Name
-  ,                                       !- Surface Name/Angle Factor List Name
-  ,                                       !- Work Efficiency Schedule Name
-  ,                                       !- Clothing Insulation Schedule Name
-  ,                                       !- Air Velocity Schedule Name
-  1;                                      !- Multiplier
-
-OS:Schedule:Day,
-  {153e10da-5c90-48f3-81ea-89e82c80ab56}, !- Handle
-  Schedule Day 10,                        !- Name
->>>>>>> ed7d523f
-  ,                                       !- Schedule Type Limits Name
-  ,                                       !- Interpolate to Timestep
-  24,                                     !- Hour 1
-  0,                                      !- Minute 1
-  0;                                      !- Value Until Time 1
-
-OS:Schedule:Day,
-<<<<<<< HEAD
-  {ca5f5ee6-63a2-4d3c-8630-9dc555e786d2}, !- Handle
-  Schedule Day 2,                         !- Name
-=======
-  {7f775cbe-a7e5-449a-b04a-a7799cec8143}, !- Handle
-  Schedule Day 11,                        !- Name
->>>>>>> ed7d523f
-  ,                                       !- Schedule Type Limits Name
-  ,                                       !- Interpolate to Timestep
-  24,                                     !- Hour 1
-  0,                                      !- Minute 1
-  1;                                      !- Value Until Time 1
-
-<<<<<<< HEAD
-OS:Schedule:File,
-  {b7bdc6fa-468c-4c48-bbbe-d3291441ed16}, !- Handle
-  occupants,                              !- Name
-  {38104c5d-3e61-4597-bb50-7f954e485c13}, !- Schedule Type Limits Name
-  {92269446-a9f9-4599-86cd-fec57b0db5ee}, !- External File Name
-  1,                                      !- Column Number
-  1,                                      !- Rows to Skip at Top
-  8760,                                   !- Number of Hours of Data
-  ,                                       !- Column Separator
-  ,                                       !- Interpolate to Timestep
-  60;                                     !- Minutes per Item
-
-OS:Schedule:Ruleset,
-  {c94603fe-8301-46ca-8984-4002f0c879b5}, !- Handle
-  Schedule Ruleset 1,                     !- Name
-  {a5265bfe-3255-4bae-92cc-4e8a36be2bed}, !- Schedule Type Limits Name
-  {0b55c514-3e69-4cf8-bcd4-f02a28d3239a}; !- Default Day Schedule Name
-
-OS:Schedule:Day,
-  {0b55c514-3e69-4cf8-bcd4-f02a28d3239a}, !- Handle
-  Schedule Day 3,                         !- Name
-  {a5265bfe-3255-4bae-92cc-4e8a36be2bed}, !- Schedule Type Limits Name
-  ,                                       !- Interpolate to Timestep
-  24,                                     !- Hour 1
-  0,                                      !- Minute 1
-  112.539290946133;                       !- Value Until Time 1
-
-OS:People:Definition,
-  {d5f7d843-2ccc-4fca-abe8-8f3cc753381d}, !- Handle
-  res occupants|living space,             !- Name
-=======
-OS:People:Definition,
-  {677866db-ba06-426e-843b-2cff4f60fd9c}, !- Handle
-  res occupants|unit 5|living space|unit 5|story 2, !- Name
-  People,                                 !- Number of People Calculation Method
-  1.695,                                  !- Number of People {people}
-  ,                                       !- People per Space Floor Area {person/m2}
-  ,                                       !- Space Floor Area per Person {m2/person}
-  0.319734,                               !- Fraction Radiant
-  0.573,                                  !- Sensible Heat Fraction
-  0,                                      !- Carbon Dioxide Generation Rate {m3/s-W}
-  No,                                     !- Enable ASHRAE 55 Comfort Warnings
-  ZoneAveraged;                           !- Mean Radiant Temperature Calculation Type
-
-OS:People,
-  {2a8ef47e-bfbd-40b9-888e-ac15616d3b27}, !- Handle
-  res occupants|unit 5|living space|unit 5|story 2, !- Name
-  {677866db-ba06-426e-843b-2cff4f60fd9c}, !- People Definition Name
-  {0b78175c-d09a-42b6-b241-32250da081f5}, !- Space or SpaceType Name
-  {3d8dc395-9eee-47a8-b34a-afb0d589825d}, !- Number of People Schedule Name
-  {45250ca6-c152-4a31-871e-062142e34658}, !- Activity Level Schedule Name
-  ,                                       !- Surface Name/Angle Factor List Name
-  ,                                       !- Work Efficiency Schedule Name
-  ,                                       !- Clothing Insulation Schedule Name
-  ,                                       !- Air Velocity Schedule Name
-  1;                                      !- Multiplier
-
-OS:People:Definition,
-  {a2df5327-5d22-4761-808e-f05e925e0a28}, !- Handle
-  res occupants|unit 5|living space|unit 5|story 1, !- Name
-  People,                                 !- Number of People Calculation Method
-  1.695,                                  !- Number of People {people}
-  ,                                       !- People per Space Floor Area {person/m2}
-  ,                                       !- Space Floor Area per Person {m2/person}
-  0.319734,                               !- Fraction Radiant
-  0.573,                                  !- Sensible Heat Fraction
-  0,                                      !- Carbon Dioxide Generation Rate {m3/s-W}
-  No,                                     !- Enable ASHRAE 55 Comfort Warnings
-  ZoneAveraged;                           !- Mean Radiant Temperature Calculation Type
-
-OS:People,
-  {325907fe-1cbc-40bc-a4a3-7150765a09e3}, !- Handle
-  res occupants|unit 5|living space|unit 5|story 1, !- Name
-  {a2df5327-5d22-4761-808e-f05e925e0a28}, !- People Definition Name
-  {505d9736-3350-442c-bc32-51132d5450b4}, !- Space or SpaceType Name
-  {3d8dc395-9eee-47a8-b34a-afb0d589825d}, !- Number of People Schedule Name
-  {45250ca6-c152-4a31-871e-062142e34658}, !- Activity Level Schedule Name
-  ,                                       !- Surface Name/Angle Factor List Name
-  ,                                       !- Work Efficiency Schedule Name
-  ,                                       !- Clothing Insulation Schedule Name
-  ,                                       !- Air Velocity Schedule Name
-  1;                                      !- Multiplier
-
-OS:Schedule:Day,
-  {6cd87c6f-3f95-4c64-b8cd-0b20517312c2}, !- Handle
-  Schedule Day 12,                        !- Name
-  ,                                       !- Schedule Type Limits Name
-  ,                                       !- Interpolate to Timestep
-  24,                                     !- Hour 1
-  0,                                      !- Minute 1
-  0;                                      !- Value Until Time 1
-
-OS:Schedule:Day,
-  {f1b73d8b-eca2-4c62-ba98-20d708686a77}, !- Handle
-  Schedule Day 13,                        !- Name
-  ,                                       !- Schedule Type Limits Name
-  ,                                       !- Interpolate to Timestep
-  24,                                     !- Hour 1
-  0,                                      !- Minute 1
-  1;                                      !- Value Until Time 1
-
-OS:People:Definition,
-  {e3c6f906-099d-4ddf-83f5-bf89e632bd59}, !- Handle
-  res occupants|unit 6|living space|unit 6|story 2, !- Name
-  People,                                 !- Number of People Calculation Method
-  1.695,                                  !- Number of People {people}
-  ,                                       !- People per Space Floor Area {person/m2}
-  ,                                       !- Space Floor Area per Person {m2/person}
-  0.319734,                               !- Fraction Radiant
-  0.573,                                  !- Sensible Heat Fraction
-  0,                                      !- Carbon Dioxide Generation Rate {m3/s-W}
-  No,                                     !- Enable ASHRAE 55 Comfort Warnings
-  ZoneAveraged;                           !- Mean Radiant Temperature Calculation Type
-
-OS:People,
-  {a12207d7-be34-4bc4-bd1b-71dea2aedc88}, !- Handle
-  res occupants|unit 6|living space|unit 6|story 2, !- Name
-  {e3c6f906-099d-4ddf-83f5-bf89e632bd59}, !- People Definition Name
-  {9b5a52d7-a23e-4458-96b5-403db36c607e}, !- Space or SpaceType Name
-  {3d8dc395-9eee-47a8-b34a-afb0d589825d}, !- Number of People Schedule Name
-  {45250ca6-c152-4a31-871e-062142e34658}, !- Activity Level Schedule Name
-  ,                                       !- Surface Name/Angle Factor List Name
-  ,                                       !- Work Efficiency Schedule Name
-  ,                                       !- Clothing Insulation Schedule Name
-  ,                                       !- Air Velocity Schedule Name
-  1;                                      !- Multiplier
-
-OS:People:Definition,
-  {b5f7d169-16f7-46cc-9efc-178158c3b8e0}, !- Handle
-  res occupants|unit 6|living space|unit 6|story 1, !- Name
-  People,                                 !- Number of People Calculation Method
-  1.695,                                  !- Number of People {people}
-  ,                                       !- People per Space Floor Area {person/m2}
-  ,                                       !- Space Floor Area per Person {m2/person}
-  0.319734,                               !- Fraction Radiant
-  0.573,                                  !- Sensible Heat Fraction
-  0,                                      !- Carbon Dioxide Generation Rate {m3/s-W}
-  No,                                     !- Enable ASHRAE 55 Comfort Warnings
-  ZoneAveraged;                           !- Mean Radiant Temperature Calculation Type
-
-OS:People,
-  {062a2898-26fa-4ba8-9fba-01dcd3fa2b3f}, !- Handle
-  res occupants|unit 6|living space|unit 6|story 1, !- Name
-  {b5f7d169-16f7-46cc-9efc-178158c3b8e0}, !- People Definition Name
-  {f4ebf895-4fe5-4ffe-b2f5-6e58025a9b49}, !- Space or SpaceType Name
-  {3d8dc395-9eee-47a8-b34a-afb0d589825d}, !- Number of People Schedule Name
-  {45250ca6-c152-4a31-871e-062142e34658}, !- Activity Level Schedule Name
-  ,                                       !- Surface Name/Angle Factor List Name
-  ,                                       !- Work Efficiency Schedule Name
-  ,                                       !- Clothing Insulation Schedule Name
-  ,                                       !- Air Velocity Schedule Name
-  1;                                      !- Multiplier
-
-OS:Schedule:Day,
-  {740fae4d-4411-4aea-ac15-16b7964a1b2a}, !- Handle
-  Schedule Day 14,                        !- Name
-  ,                                       !- Schedule Type Limits Name
-  ,                                       !- Interpolate to Timestep
-  24,                                     !- Hour 1
-  0,                                      !- Minute 1
-  0;                                      !- Value Until Time 1
-
-OS:Schedule:Day,
-  {9643008a-849b-48e9-8ca7-00caf20e31dd}, !- Handle
-  Schedule Day 15,                        !- Name
-  ,                                       !- Schedule Type Limits Name
-  ,                                       !- Interpolate to Timestep
-  24,                                     !- Hour 1
-  0,                                      !- Minute 1
-  1;                                      !- Value Until Time 1
-
-OS:People:Definition,
-  {0cebc231-6a83-41ef-81c0-1e9c63e7eded}, !- Handle
-  res occupants|unit 7|living space|unit 7|story 2, !- Name
-  People,                                 !- Number of People Calculation Method
-  1.695,                                  !- Number of People {people}
-  ,                                       !- People per Space Floor Area {person/m2}
-  ,                                       !- Space Floor Area per Person {m2/person}
-  0.319734,                               !- Fraction Radiant
-  0.573,                                  !- Sensible Heat Fraction
-  0,                                      !- Carbon Dioxide Generation Rate {m3/s-W}
-  No,                                     !- Enable ASHRAE 55 Comfort Warnings
-  ZoneAveraged;                           !- Mean Radiant Temperature Calculation Type
-
-OS:People,
-  {83426771-8a83-4a1d-a8f6-8962bc78b8bc}, !- Handle
-  res occupants|unit 7|living space|unit 7|story 2, !- Name
-  {0cebc231-6a83-41ef-81c0-1e9c63e7eded}, !- People Definition Name
-  {b6ada820-b00e-448e-9438-4f3d3587ebeb}, !- Space or SpaceType Name
-  {3d8dc395-9eee-47a8-b34a-afb0d589825d}, !- Number of People Schedule Name
-  {45250ca6-c152-4a31-871e-062142e34658}, !- Activity Level Schedule Name
-  ,                                       !- Surface Name/Angle Factor List Name
-  ,                                       !- Work Efficiency Schedule Name
-  ,                                       !- Clothing Insulation Schedule Name
-  ,                                       !- Air Velocity Schedule Name
-  1;                                      !- Multiplier
-
-OS:People:Definition,
-  {69a50870-1089-475d-9b12-fe7c95c74bca}, !- Handle
-  res occupants|unit 7|living space|unit 7|story 1, !- Name
->>>>>>> ed7d523f
-  People,                                 !- Number of People Calculation Method
-  1.695,                                  !- Number of People {people}
-  ,                                       !- People per Space Floor Area {person/m2}
-  ,                                       !- Space Floor Area per Person {m2/person}
-  0.319734,                               !- Fraction Radiant
-  0.573,                                  !- Sensible Heat Fraction
-  0,                                      !- Carbon Dioxide Generation Rate {m3/s-W}
-  No,                                     !- Enable ASHRAE 55 Comfort Warnings
-  ZoneAveraged;                           !- Mean Radiant Temperature Calculation Type
-
-OS:People,
-<<<<<<< HEAD
-  {13898c92-ff6a-46c3-be71-1d160484dd81}, !- Handle
-  res occupants|living space,             !- Name
-  {d5f7d843-2ccc-4fca-abe8-8f3cc753381d}, !- People Definition Name
-  {29b0860a-547a-41b1-9699-11e241df6b04}, !- Space or SpaceType Name
-  {b7bdc6fa-468c-4c48-bbbe-d3291441ed16}, !- Number of People Schedule Name
-  {c94603fe-8301-46ca-8984-4002f0c879b5}, !- Activity Level Schedule Name
-=======
-  {1da22c6b-daf3-4312-8124-a34874f23de7}, !- Handle
-  res occupants|unit 7|living space|unit 7|story 1, !- Name
-  {69a50870-1089-475d-9b12-fe7c95c74bca}, !- People Definition Name
-  {c1d1cc5e-b530-45a7-93ee-483540afe61a}, !- Space or SpaceType Name
-  {3d8dc395-9eee-47a8-b34a-afb0d589825d}, !- Number of People Schedule Name
-  {45250ca6-c152-4a31-871e-062142e34658}, !- Activity Level Schedule Name
->>>>>>> ed7d523f
-  ,                                       !- Surface Name/Angle Factor List Name
-  ,                                       !- Work Efficiency Schedule Name
-  ,                                       !- Clothing Insulation Schedule Name
-  ,                                       !- Air Velocity Schedule Name
-  1;                                      !- Multiplier
-
-<<<<<<< HEAD
-OS:ScheduleTypeLimits,
-  {a5265bfe-3255-4bae-92cc-4e8a36be2bed}, !- Handle
-  ActivityLevel,                          !- Name
-  0,                                      !- Lower Limit Value
-  ,                                       !- Upper Limit Value
-  Continuous,                             !- Numeric Type
-  ActivityLevel;                          !- Unit Type
-
-OS:ScheduleTypeLimits,
-  {38104c5d-3e61-4597-bb50-7f954e485c13}, !- Handle
-  Fractional,                             !- Name
-  0,                                      !- Lower Limit Value
-  1,                                      !- Upper Limit Value
-  Continuous;                             !- Numeric Type
-
-OS:People:Definition,
-  {18e57c94-fd8a-4079-83ff-7767c5094cba}, !- Handle
-  res occupants|living space|story 2,     !- Name
-=======
-OS:Schedule:Day,
-  {b2c0916d-7951-4f3e-a89c-3dc8c8a90497}, !- Handle
-  Schedule Day 16,                        !- Name
-  ,                                       !- Schedule Type Limits Name
-  ,                                       !- Interpolate to Timestep
-  24,                                     !- Hour 1
-  0,                                      !- Minute 1
-  0;                                      !- Value Until Time 1
-
-OS:Schedule:Day,
-  {45a40274-d017-470e-b7d9-f190e3e21fa3}, !- Handle
-  Schedule Day 17,                        !- Name
-  ,                                       !- Schedule Type Limits Name
-  ,                                       !- Interpolate to Timestep
-  24,                                     !- Hour 1
-  0,                                      !- Minute 1
-  1;                                      !- Value Until Time 1
-
-OS:People:Definition,
-  {23982a8b-37de-40ef-9628-675448619d67}, !- Handle
-  res occupants|unit 8|living space|unit 8|story 1, !- Name
-  People,                                 !- Number of People Calculation Method
-  1.695,                                  !- Number of People {people}
-  ,                                       !- People per Space Floor Area {person/m2}
-  ,                                       !- Space Floor Area per Person {m2/person}
-  0.319734,                               !- Fraction Radiant
-  0.573,                                  !- Sensible Heat Fraction
-  0,                                      !- Carbon Dioxide Generation Rate {m3/s-W}
-  No,                                     !- Enable ASHRAE 55 Comfort Warnings
-  ZoneAveraged;                           !- Mean Radiant Temperature Calculation Type
-
-OS:People,
-  {8491c4aa-7386-404a-a2ad-2076e2332dbb}, !- Handle
-  res occupants|unit 8|living space|unit 8|story 1, !- Name
-  {23982a8b-37de-40ef-9628-675448619d67}, !- People Definition Name
-  {43a59b70-5f97-47bf-8e7b-6c61292f65a7}, !- Space or SpaceType Name
-  {3d8dc395-9eee-47a8-b34a-afb0d589825d}, !- Number of People Schedule Name
-  {45250ca6-c152-4a31-871e-062142e34658}, !- Activity Level Schedule Name
-  ,                                       !- Surface Name/Angle Factor List Name
-  ,                                       !- Work Efficiency Schedule Name
-  ,                                       !- Clothing Insulation Schedule Name
-  ,                                       !- Air Velocity Schedule Name
-  1;                                      !- Multiplier
-
-OS:People:Definition,
-  {f7277b2b-4d93-4cbb-8842-ff9eac2b0d06}, !- Handle
-  res occupants|unit 8|living space|unit 8|story 2, !- Name
->>>>>>> ed7d523f
-  People,                                 !- Number of People Calculation Method
-  1.695,                                  !- Number of People {people}
-  ,                                       !- People per Space Floor Area {person/m2}
-  ,                                       !- Space Floor Area per Person {m2/person}
-  0.319734,                               !- Fraction Radiant
-  0.573,                                  !- Sensible Heat Fraction
-  0,                                      !- Carbon Dioxide Generation Rate {m3/s-W}
-  No,                                     !- Enable ASHRAE 55 Comfort Warnings
-  ZoneAveraged;                           !- Mean Radiant Temperature Calculation Type
-
-OS:People,
-<<<<<<< HEAD
-  {6ed3606b-a825-4965-9710-8fbdf3f94ae5}, !- Handle
-  res occupants|living space|story 2,     !- Name
-  {18e57c94-fd8a-4079-83ff-7767c5094cba}, !- People Definition Name
-  {e4f33fdc-0623-41d3-9f97-96df75c13ee7}, !- Space or SpaceType Name
-  {b7bdc6fa-468c-4c48-bbbe-d3291441ed16}, !- Number of People Schedule Name
-  {c94603fe-8301-46ca-8984-4002f0c879b5}, !- Activity Level Schedule Name
-=======
-  {6c839905-f805-4b10-8c35-f187ee87131f}, !- Handle
-  res occupants|unit 8|living space|unit 8|story 2, !- Name
-  {f7277b2b-4d93-4cbb-8842-ff9eac2b0d06}, !- People Definition Name
-  {61ea68e5-0a83-46c4-bd45-19d0415823ba}, !- Space or SpaceType Name
-  {3d8dc395-9eee-47a8-b34a-afb0d589825d}, !- Number of People Schedule Name
-  {45250ca6-c152-4a31-871e-062142e34658}, !- Activity Level Schedule Name
->>>>>>> ed7d523f
-  ,                                       !- Surface Name/Angle Factor List Name
-  ,                                       !- Work Efficiency Schedule Name
-  ,                                       !- Clothing Insulation Schedule Name
-  ,                                       !- Air Velocity Schedule Name
-  1;                                      !- Multiplier
