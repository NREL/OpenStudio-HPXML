!- NOTE: Auto-generated from /test/osw_files/SFD_2000sqft_2story_SL_UA_3Beds_2Baths_Denver_MSHP.osw

OS:Version,
<<<<<<< HEAD
  {5534ebac-e8ba-49dd-9364-9f897a35ae2b}, !- Handle
  2.9.0;                                  !- Version Identifier

OS:SimulationControl,
  {2c828afe-492b-4f9d-bb50-aa165577e56d}, !- Handle
=======
  {f944274d-caef-4a1c-9bd5-e94de5e186fa}, !- Handle
  2.9.0;                                  !- Version Identifier

OS:SimulationControl,
  {967a6672-c1ff-40ea-b652-9e528b0e9715}, !- Handle
>>>>>>> 30cb9182
  ,                                       !- Do Zone Sizing Calculation
  ,                                       !- Do System Sizing Calculation
  ,                                       !- Do Plant Sizing Calculation
  No;                                     !- Run Simulation for Sizing Periods

OS:Timestep,
<<<<<<< HEAD
  {3d7e898e-1044-421f-97a3-0653e3666095}, !- Handle
  6;                                      !- Number of Timesteps per Hour

OS:ShadowCalculation,
  {81b75d57-5971-47b4-a1d8-a2ed651e4aea}, !- Handle
=======
  {d3f9c6d8-0246-4a76-acea-5a06729e4bc1}, !- Handle
  6;                                      !- Number of Timesteps per Hour

OS:ShadowCalculation,
  {1d9019ef-ba75-4796-8ab5-f76b31cffb0a}, !- Handle
>>>>>>> 30cb9182
  20,                                     !- Calculation Frequency
  200;                                    !- Maximum Figures in Shadow Overlap Calculations

OS:SurfaceConvectionAlgorithm:Outside,
<<<<<<< HEAD
  {4b0788ac-d140-4b19-8436-6d7578dabd34}, !- Handle
  DOE-2;                                  !- Algorithm

OS:SurfaceConvectionAlgorithm:Inside,
  {1c3a6f9f-fe1e-446e-8279-f598600ecf2a}, !- Handle
  TARP;                                   !- Algorithm

OS:ZoneCapacitanceMultiplier:ResearchSpecial,
  {f7c8dc4c-c976-43ee-970a-483e8d4f17c8}, !- Handle
  ,                                       !- Temperature Capacity Multiplier
=======
  {fe962b92-57b5-4a58-9d7d-e119f1f2c1a9}, !- Handle
  DOE-2;                                  !- Algorithm

OS:SurfaceConvectionAlgorithm:Inside,
  {cbded43e-a6fc-45bd-84b0-dc4f573bdc02}, !- Handle
  TARP;                                   !- Algorithm

OS:ZoneCapacitanceMultiplier:ResearchSpecial,
  {e7824296-5fec-4674-807b-7aee1d14a2f7}, !- Handle
  3.6,                                    !- Temperature Capacity Multiplier
>>>>>>> 30cb9182
  15,                                     !- Humidity Capacity Multiplier
  ;                                       !- Carbon Dioxide Capacity Multiplier

OS:RunPeriod,
<<<<<<< HEAD
  {f41e73cd-6db7-477d-83de-0f2639526ec8}, !- Handle
=======
  {0faa2c87-0b1b-4f61-8f97-6ce77b6e0363}, !- Handle
>>>>>>> 30cb9182
  Run Period 1,                           !- Name
  1,                                      !- Begin Month
  1,                                      !- Begin Day of Month
  12,                                     !- End Month
  31,                                     !- End Day of Month
  ,                                       !- Use Weather File Holidays and Special Days
  ,                                       !- Use Weather File Daylight Saving Period
  ,                                       !- Apply Weekend Holiday Rule
  ,                                       !- Use Weather File Rain Indicators
  ,                                       !- Use Weather File Snow Indicators
  ;                                       !- Number of Times Runperiod to be Repeated

OS:YearDescription,
<<<<<<< HEAD
  {ea1e402a-f651-4b7a-ada4-5e388b759586}, !- Handle
=======
  {464e1668-ada5-4dec-8fe8-99cfb6d84274}, !- Handle
>>>>>>> 30cb9182
  2007,                                   !- Calendar Year
  ,                                       !- Day of Week for Start Day
  ;                                       !- Is Leap Year

OS:WeatherFile,
<<<<<<< HEAD
  {2c89450d-b0a9-4b24-b21c-3e5e4afc5dbe}, !- Handle
=======
  {fbf679c4-f86d-4ec8-b72e-6924cf119664}, !- Handle
>>>>>>> 30cb9182
  Denver Intl Ap,                         !- City
  CO,                                     !- State Province Region
  USA,                                    !- Country
  TMY3,                                   !- Data Source
  725650,                                 !- WMO Number
  39.83,                                  !- Latitude {deg}
  -104.65,                                !- Longitude {deg}
  -7,                                     !- Time Zone {hr}
  1650,                                   !- Elevation {m}
  file:../weather/USA_CO_Denver.Intl.AP.725650_TMY3.epw, !- Url
  E23378AA;                               !- Checksum

OS:AdditionalProperties,
<<<<<<< HEAD
  {b2dbecd2-502a-483c-af4e-191cb2bb2f29}, !- Handle
  {2c89450d-b0a9-4b24-b21c-3e5e4afc5dbe}, !- Object Name
=======
  {9fa177f5-6d24-437d-9ddc-cfe54988315e}, !- Handle
  {fbf679c4-f86d-4ec8-b72e-6924cf119664}, !- Object Name
>>>>>>> 30cb9182
  EPWHeaderCity,                          !- Feature Name 1
  String,                                 !- Feature Data Type 1
  Denver Intl Ap,                         !- Feature Value 1
  EPWHeaderState,                         !- Feature Name 2
  String,                                 !- Feature Data Type 2
  CO,                                     !- Feature Value 2
  EPWHeaderCountry,                       !- Feature Name 3
  String,                                 !- Feature Data Type 3
  USA,                                    !- Feature Value 3
  EPWHeaderDataSource,                    !- Feature Name 4
  String,                                 !- Feature Data Type 4
  TMY3,                                   !- Feature Value 4
  EPWHeaderStation,                       !- Feature Name 5
  String,                                 !- Feature Data Type 5
  725650,                                 !- Feature Value 5
  EPWHeaderLatitude,                      !- Feature Name 6
  Double,                                 !- Feature Data Type 6
  39.829999999999998,                     !- Feature Value 6
  EPWHeaderLongitude,                     !- Feature Name 7
  Double,                                 !- Feature Data Type 7
  -104.65000000000001,                    !- Feature Value 7
  EPWHeaderTimezone,                      !- Feature Name 8
  Double,                                 !- Feature Data Type 8
  -7,                                     !- Feature Value 8
  EPWHeaderAltitude,                      !- Feature Name 9
  Double,                                 !- Feature Data Type 9
  5413.3858267716532,                     !- Feature Value 9
  EPWHeaderLocalPressure,                 !- Feature Name 10
  Double,                                 !- Feature Data Type 10
  0.81937567683596546,                    !- Feature Value 10
  EPWHeaderRecordsPerHour,                !- Feature Name 11
  Double,                                 !- Feature Data Type 11
  0,                                      !- Feature Value 11
  EPWDataAnnualAvgDrybulb,                !- Feature Name 12
  Double,                                 !- Feature Data Type 12
  51.575616438356228,                     !- Feature Value 12
  EPWDataAnnualMinDrybulb,                !- Feature Name 13
  Double,                                 !- Feature Data Type 13
  -2.9200000000000017,                    !- Feature Value 13
  EPWDataAnnualMaxDrybulb,                !- Feature Name 14
  Double,                                 !- Feature Data Type 14
  104,                                    !- Feature Value 14
  EPWDataCDD50F,                          !- Feature Name 15
  Double,                                 !- Feature Data Type 15
  3072.2925000000005,                     !- Feature Value 15
  EPWDataCDD65F,                          !- Feature Name 16
  Double,                                 !- Feature Data Type 16
  883.62000000000035,                     !- Feature Value 16
  EPWDataHDD50F,                          !- Feature Name 17
  Double,                                 !- Feature Data Type 17
  2497.1925000000001,                     !- Feature Value 17
  EPWDataHDD65F,                          !- Feature Name 18
  Double,                                 !- Feature Data Type 18
  5783.5200000000013,                     !- Feature Value 18
  EPWDataAnnualAvgWindspeed,              !- Feature Name 19
  Double,                                 !- Feature Data Type 19
  3.9165296803649667,                     !- Feature Value 19
  EPWDataMonthlyAvgDrybulbs,              !- Feature Name 20
  String,                                 !- Feature Data Type 20
  33.4191935483871&#4431.90142857142857&#4443.02620967741937&#4442.48624999999999&#4459.877741935483854&#4473.57574999999997&#4472.07975806451608&#4472.70008064516134&#4466.49200000000006&#4450.079112903225806&#4437.218250000000005&#4434.582177419354835, !- Feature Value 20
  EPWDataGroundMonthlyTemps,              !- Feature Name 21
  String,                                 !- Feature Data Type 21
  44.08306285945173&#4440.89570904991865&#4440.64045432632048&#4442.153016571250646&#4448.225111118704206&#4454.268919273837525&#4459.508577937551024&#4462.82777283423508&#4463.10975667174995&#4460.41014950381947&#4455.304105212311526&#4449.445696474514364, !- Feature Value 21
  EPWDataWSF,                             !- Feature Name 22
  Double,                                 !- Feature Data Type 22
  0.58999999999999997,                    !- Feature Value 22
  EPWDataMonthlyAvgDailyHighDrybulbs,     !- Feature Name 23
  String,                                 !- Feature Data Type 23
  47.41032258064516&#4446.58642857142857&#4455.15032258064517&#4453.708&#4472.80193548387098&#4488.67600000000002&#4486.1858064516129&#4485.87225806451613&#4482.082&#4463.18064516129033&#4448.73400000000001&#4448.87935483870968, !- Feature Value 23
  EPWDataMonthlyAvgDailyLowDrybulbs,      !- Feature Name 24
  String,                                 !- Feature Data Type 24
  19.347741935483874&#4419.856428571428573&#4430.316129032258065&#4431.112&#4447.41612903225806&#4457.901999999999994&#4459.063870967741934&#4460.956774193548384&#4452.352000000000004&#4438.41612903225806&#4427.002000000000002&#4423.02903225806451, !- Feature Value 24
  EPWDesignHeatingDrybulb,                !- Feature Name 25
  Double,                                 !- Feature Data Type 25
  12.02,                                  !- Feature Value 25
  EPWDesignHeatingWindspeed,              !- Feature Name 26
  Double,                                 !- Feature Data Type 26
  2.8062500000000004,                     !- Feature Value 26
  EPWDesignCoolingDrybulb,                !- Feature Name 27
  Double,                                 !- Feature Data Type 27
  91.939999999999998,                     !- Feature Value 27
  EPWDesignCoolingWetbulb,                !- Feature Name 28
  Double,                                 !- Feature Data Type 28
  59.95131430195849,                      !- Feature Value 28
  EPWDesignCoolingHumidityRatio,          !- Feature Name 29
  Double,                                 !- Feature Data Type 29
  0.0059161086834698092,                  !- Feature Value 29
  EPWDesignCoolingWindspeed,              !- Feature Name 30
  Double,                                 !- Feature Data Type 30
  3.7999999999999989,                     !- Feature Value 30
  EPWDesignDailyTemperatureRange,         !- Feature Name 31
  Double,                                 !- Feature Data Type 31
  24.915483870967748,                     !- Feature Value 31
  EPWDesignDehumidDrybulb,                !- Feature Name 32
  Double,                                 !- Feature Data Type 32
  67.996785714285721,                     !- Feature Value 32
  EPWDesignDehumidHumidityRatio,          !- Feature Name 33
  Double,                                 !- Feature Data Type 33
  0.012133744170488724,                   !- Feature Value 33
  EPWDesignCoolingDirectNormal,           !- Feature Name 34
  Double,                                 !- Feature Data Type 34
  985,                                    !- Feature Value 34
  EPWDesignCoolingDiffuseHorizontal,      !- Feature Name 35
  Double,                                 !- Feature Data Type 35
  84;                                     !- Feature Value 35

OS:Site,
<<<<<<< HEAD
  {80d65c88-78fd-457f-9b6a-1dda2015f43e}, !- Handle
=======
  {54d9c028-873c-4d31-89ac-c3cf890bac1a}, !- Handle
>>>>>>> 30cb9182
  Denver Intl Ap_CO_USA,                  !- Name
  39.83,                                  !- Latitude {deg}
  -104.65,                                !- Longitude {deg}
  -7,                                     !- Time Zone {hr}
  1650,                                   !- Elevation {m}
  ;                                       !- Terrain

OS:ClimateZones,
<<<<<<< HEAD
  {397680c4-c20c-4a31-86e8-96dc35d411e7}, !- Handle
=======
  {db9dd199-21e1-4a26-b9b0-a90371c18182}, !- Handle
>>>>>>> 30cb9182
  ,                                       !- Active Institution
  ,                                       !- Active Year
  ,                                       !- Climate Zone Institution Name 1
  ,                                       !- Climate Zone Document Name 1
  ,                                       !- Climate Zone Document Year 1
  ,                                       !- Climate Zone Value 1
  Building America,                       !- Climate Zone Institution Name 2
  ,                                       !- Climate Zone Document Name 2
  0,                                      !- Climate Zone Document Year 2
  Cold;                                   !- Climate Zone Value 2

OS:Site:WaterMainsTemperature,
<<<<<<< HEAD
  {79d680fc-6cec-4eec-af81-931b5aa1e337}, !- Handle
=======
  {fbd9c940-1a5d-4d8f-809a-5c68b9ac2b16}, !- Handle
>>>>>>> 30cb9182
  Correlation,                            !- Calculation Method
  ,                                       !- Temperature Schedule Name
  10.8753424657535,                       !- Annual Average Outdoor Air Temperature {C}
  23.1524007936508;                       !- Maximum Difference In Monthly Average Outdoor Air Temperatures {deltaC}

OS:RunPeriodControl:DaylightSavingTime,
<<<<<<< HEAD
  {61df94ea-c7ad-41ea-b196-03c06fb7d3da}, !- Handle
=======
  {64afb851-39ad-438f-a32a-53f21b56a9ed}, !- Handle
>>>>>>> 30cb9182
  4/7,                                    !- Start Date
  10/26;                                  !- End Date

OS:Site:GroundTemperature:Deep,
<<<<<<< HEAD
  {4db7aa19-0e83-4cc2-81dd-c8ecb9602eff}, !- Handle
=======
  {1bf057f2-4fdc-4689-8be2-3e22c4223c5c}, !- Handle
>>>>>>> 30cb9182
  10.8753424657535,                       !- January Deep Ground Temperature {C}
  10.8753424657535,                       !- February Deep Ground Temperature {C}
  10.8753424657535,                       !- March Deep Ground Temperature {C}
  10.8753424657535,                       !- April Deep Ground Temperature {C}
  10.8753424657535,                       !- May Deep Ground Temperature {C}
  10.8753424657535,                       !- June Deep Ground Temperature {C}
  10.8753424657535,                       !- July Deep Ground Temperature {C}
  10.8753424657535,                       !- August Deep Ground Temperature {C}
  10.8753424657535,                       !- September Deep Ground Temperature {C}
  10.8753424657535,                       !- October Deep Ground Temperature {C}
  10.8753424657535,                       !- November Deep Ground Temperature {C}
  10.8753424657535;                       !- December Deep Ground Temperature {C}

OS:Building,
<<<<<<< HEAD
  {5b21fd0c-6bd3-482d-8dab-00c8eabaca6a}, !- Handle
=======
  {0cc77004-0764-4df8-8b8a-8faef525a400}, !- Handle
>>>>>>> 30cb9182
  Building 1,                             !- Name
  ,                                       !- Building Sector Type
  ,                                       !- North Axis {deg}
  ,                                       !- Nominal Floor to Floor Height {m}
  ,                                       !- Space Type Name
  ,                                       !- Default Construction Set Name
  ,                                       !- Default Schedule Set Name
  2,                                      !- Standards Number of Stories
  2,                                      !- Standards Number of Above Ground Stories
  ,                                       !- Standards Template
  singlefamilydetached,                   !- Standards Building Type
  1;                                      !- Standards Number of Living Units

OS:AdditionalProperties,
<<<<<<< HEAD
  {ad47979a-944f-483c-a66d-c02049bb7e21}, !- Handle
  {5b21fd0c-6bd3-482d-8dab-00c8eabaca6a}, !- Object Name
=======
  {3343687b-e984-4398-81f3-a235b87c255b}, !- Handle
  {0cc77004-0764-4df8-8b8a-8faef525a400}, !- Object Name
>>>>>>> 30cb9182
  Total Units Represented,                !- Feature Name 1
  Integer,                                !- Feature Data Type 1
  1,                                      !- Feature Value 1
  Total Units Modeled,                    !- Feature Name 2
  Integer,                                !- Feature Data Type 2
  1;                                      !- Feature Value 2

OS:ThermalZone,
<<<<<<< HEAD
  {ffb00ff6-d5d0-4abd-ba77-f1fcc8380e7d}, !- Handle
=======
  {c011a056-a3f7-4260-8b9b-970a1d335e17}, !- Handle
>>>>>>> 30cb9182
  living zone,                            !- Name
  ,                                       !- Multiplier
  ,                                       !- Ceiling Height {m}
  ,                                       !- Volume {m3}
  ,                                       !- Floor Area {m2}
  ,                                       !- Zone Inside Convection Algorithm
  ,                                       !- Zone Outside Convection Algorithm
  ,                                       !- Zone Conditioning Equipment List Name
<<<<<<< HEAD
  {8a95d378-36f6-4104-8c73-2629c5863ba2}, !- Zone Air Inlet Port List
  {15211777-0b3a-4bf0-81a9-eef58a0b968b}, !- Zone Air Exhaust Port List
  {4d96f099-3d67-4423-9a3b-ee94fd8a142d}, !- Zone Air Node Name
  {1c3c8b36-787c-46b7-b47a-7be77143cd88}, !- Zone Return Air Port List
=======
  {c19cf9e7-4fdc-4c7d-9788-55131d7ae89b}, !- Zone Air Inlet Port List
  {06e3a6b8-0cf7-4be3-b2fa-fe1dccf53cce}, !- Zone Air Exhaust Port List
  {5b92722f-cf14-4a60-aae7-4882b27aa9e3}, !- Zone Air Node Name
  {77e2c61b-84f8-420e-87b2-a0f8d510d435}, !- Zone Return Air Port List
>>>>>>> 30cb9182
  ,                                       !- Primary Daylighting Control Name
  ,                                       !- Fraction of Zone Controlled by Primary Daylighting Control
  ,                                       !- Secondary Daylighting Control Name
  ,                                       !- Fraction of Zone Controlled by Secondary Daylighting Control
  ,                                       !- Illuminance Map Name
  ,                                       !- Group Rendering Name
<<<<<<< HEAD
  {12f999e3-3f90-4d69-bf25-a4a1483460fb}, !- Thermostat Name
  No;                                     !- Use Ideal Air Loads

OS:Node,
  {6d45c4e3-ebd4-407a-841e-8b00869e7359}, !- Handle
  Node 1,                                 !- Name
  {4d96f099-3d67-4423-9a3b-ee94fd8a142d}, !- Inlet Port
  ;                                       !- Outlet Port

OS:Connection,
  {4d96f099-3d67-4423-9a3b-ee94fd8a142d}, !- Handle
  {0fe1601b-9b6d-4688-9c79-d070d3eed96f}, !- Name
  {ffb00ff6-d5d0-4abd-ba77-f1fcc8380e7d}, !- Source Object
  11,                                     !- Outlet Port
  {6d45c4e3-ebd4-407a-841e-8b00869e7359}, !- Target Object
  2;                                      !- Inlet Port

OS:PortList,
  {8a95d378-36f6-4104-8c73-2629c5863ba2}, !- Handle
  {ea158630-ce79-48dd-8f12-0a43432c6635}, !- Name
  {ffb00ff6-d5d0-4abd-ba77-f1fcc8380e7d}, !- HVAC Component
  {952ace7a-c441-4535-874c-cdaf762e0a85}, !- Port 1
  {370f7a9a-c456-4e29-b20b-0a5df6b628e8}; !- Port 2

OS:PortList,
  {15211777-0b3a-4bf0-81a9-eef58a0b968b}, !- Handle
  {55eba440-0c9e-4ca7-89fb-f71b5997af86}, !- Name
  {ffb00ff6-d5d0-4abd-ba77-f1fcc8380e7d}; !- HVAC Component

OS:PortList,
  {1c3c8b36-787c-46b7-b47a-7be77143cd88}, !- Handle
  {d4ccd01e-0d85-4fba-89f2-a40d89b07e68}, !- Name
  {ffb00ff6-d5d0-4abd-ba77-f1fcc8380e7d}, !- HVAC Component
  {e065334f-8123-490c-bc17-1b96eacb638f}, !- Port 1
  {4a9486e9-7b95-433d-a5fe-d3d4443f00a1}; !- Port 2

OS:Sizing:Zone,
  {bbd71e54-01ad-4c67-a301-32acc98db026}, !- Handle
  {ffb00ff6-d5d0-4abd-ba77-f1fcc8380e7d}, !- Zone or ZoneList Name
=======
  ,                                       !- Thermostat Name
  No;                                     !- Use Ideal Air Loads

OS:Node,
  {1b2f6a38-bfaf-4237-8d10-cc775c5f1e75}, !- Handle
  Node 1,                                 !- Name
  {5b92722f-cf14-4a60-aae7-4882b27aa9e3}, !- Inlet Port
  ;                                       !- Outlet Port

OS:Connection,
  {5b92722f-cf14-4a60-aae7-4882b27aa9e3}, !- Handle
  {9ff0aee8-a076-4a84-81c4-246ddd5fc5ba}, !- Name
  {c011a056-a3f7-4260-8b9b-970a1d335e17}, !- Source Object
  11,                                     !- Outlet Port
  {1b2f6a38-bfaf-4237-8d10-cc775c5f1e75}, !- Target Object
  2;                                      !- Inlet Port

OS:PortList,
  {c19cf9e7-4fdc-4c7d-9788-55131d7ae89b}, !- Handle
  {1b8aa6fe-8d83-4642-9bfa-adbeb5949908}, !- Name
  {c011a056-a3f7-4260-8b9b-970a1d335e17}; !- HVAC Component

OS:PortList,
  {06e3a6b8-0cf7-4be3-b2fa-fe1dccf53cce}, !- Handle
  {19f31e1f-e9c7-49b2-815d-e777c64f76de}, !- Name
  {c011a056-a3f7-4260-8b9b-970a1d335e17}; !- HVAC Component

OS:PortList,
  {77e2c61b-84f8-420e-87b2-a0f8d510d435}, !- Handle
  {8b227fc0-0dbe-4e7a-a942-a481f9673f0b}, !- Name
  {c011a056-a3f7-4260-8b9b-970a1d335e17}; !- HVAC Component

OS:Sizing:Zone,
  {7cd0c3e1-61e1-411a-aaf9-3003d6f11139}, !- Handle
  {c011a056-a3f7-4260-8b9b-970a1d335e17}, !- Zone or ZoneList Name
>>>>>>> 30cb9182
  SupplyAirTemperature,                   !- Zone Cooling Design Supply Air Temperature Input Method
  14,                                     !- Zone Cooling Design Supply Air Temperature {C}
  11.11,                                  !- Zone Cooling Design Supply Air Temperature Difference {deltaC}
  SupplyAirTemperature,                   !- Zone Heating Design Supply Air Temperature Input Method
  40,                                     !- Zone Heating Design Supply Air Temperature {C}
  11.11,                                  !- Zone Heating Design Supply Air Temperature Difference {deltaC}
  0.0085,                                 !- Zone Cooling Design Supply Air Humidity Ratio {kg-H2O/kg-air}
  0.008,                                  !- Zone Heating Design Supply Air Humidity Ratio {kg-H2O/kg-air}
  ,                                       !- Zone Heating Sizing Factor
  ,                                       !- Zone Cooling Sizing Factor
  DesignDay,                              !- Cooling Design Air Flow Method
  ,                                       !- Cooling Design Air Flow Rate {m3/s}
  ,                                       !- Cooling Minimum Air Flow per Zone Floor Area {m3/s-m2}
  ,                                       !- Cooling Minimum Air Flow {m3/s}
  ,                                       !- Cooling Minimum Air Flow Fraction
  DesignDay,                              !- Heating Design Air Flow Method
  ,                                       !- Heating Design Air Flow Rate {m3/s}
  ,                                       !- Heating Maximum Air Flow per Zone Floor Area {m3/s-m2}
  ,                                       !- Heating Maximum Air Flow {m3/s}
  ,                                       !- Heating Maximum Air Flow Fraction
  ,                                       !- Design Zone Air Distribution Effectiveness in Cooling Mode
  ,                                       !- Design Zone Air Distribution Effectiveness in Heating Mode
  No,                                     !- Account for Dedicated Outdoor Air System
  NeutralSupplyAir,                       !- Dedicated Outdoor Air System Control Strategy
  autosize,                               !- Dedicated Outdoor Air Low Setpoint Temperature for Design {C}
  autosize;                               !- Dedicated Outdoor Air High Setpoint Temperature for Design {C}

OS:ZoneHVAC:EquipmentList,
<<<<<<< HEAD
  {09a7a2e8-bb78-4649-97d4-8f889cf54c94}, !- Handle
  Zone HVAC Equipment List 1,             !- Name
  {ffb00ff6-d5d0-4abd-ba77-f1fcc8380e7d}, !- Thermal Zone
  SequentialLoad,                         !- Load Distribution Scheme
  {30e093c3-c415-4586-9d99-477f041ca41c}, !- Zone Equipment 1
  1,                                      !- Zone Equipment Cooling Sequence 1
  1,                                      !- Zone Equipment Heating or No-Load Sequence 1
  ,                                       !- Zone Equipment Sequential Cooling Fraction Schedule Name 1
  ,                                       !- Zone Equipment Sequential Heating Fraction Schedule Name 1
  {e2009d7b-05c6-4887-8ba4-5f5fc75aef64}, !- Zone Equipment 2
  2,                                      !- Zone Equipment Cooling Sequence 2
  2,                                      !- Zone Equipment Heating or No-Load Sequence 2
  ,                                       !- Zone Equipment Sequential Cooling Fraction Schedule Name 2
  ;                                       !- Zone Equipment Sequential Heating Fraction Schedule Name 2

OS:Space,
  {d02dc074-f430-48d4-b87a-ac112a433e09}, !- Handle
  living space,                           !- Name
  {099e1c15-3cfa-493b-bfc2-16da1f0c4619}, !- Space Type Name
=======
  {6db4b871-79b1-43a9-b517-d8817fa23d13}, !- Handle
  Zone HVAC Equipment List 1,             !- Name
  {c011a056-a3f7-4260-8b9b-970a1d335e17}; !- Thermal Zone

OS:Space,
  {fb5c3df8-6916-404e-8ccc-a5585632e342}, !- Handle
  living space,                           !- Name
  {17a52b0a-d446-4d18-a5cd-deab2fa2f4a8}, !- Space Type Name
>>>>>>> 30cb9182
  ,                                       !- Default Construction Set Name
  ,                                       !- Default Schedule Set Name
  -0,                                     !- Direction of Relative North {deg}
  0,                                      !- X Origin {m}
  0,                                      !- Y Origin {m}
  0,                                      !- Z Origin {m}
  ,                                       !- Building Story Name
<<<<<<< HEAD
  {ffb00ff6-d5d0-4abd-ba77-f1fcc8380e7d}, !- Thermal Zone Name
  ,                                       !- Part of Total Floor Area
  ,                                       !- Design Specification Outdoor Air Object Name
  {a9c0404d-5f68-4caa-b632-29e035c21a42}; !- Building Unit Name

OS:Surface,
  {374ba9eb-712c-4586-a364-a01affcf36f7}, !- Handle
  Surface 1,                              !- Name
  Floor,                                  !- Surface Type
  ,                                       !- Construction Name
  {d02dc074-f430-48d4-b87a-ac112a433e09}, !- Space Name
=======
  {c011a056-a3f7-4260-8b9b-970a1d335e17}, !- Thermal Zone Name
  ,                                       !- Part of Total Floor Area
  ,                                       !- Design Specification Outdoor Air Object Name
  {ef4c0feb-d226-4b51-b0b9-bc0d055f326f}; !- Building Unit Name

OS:Surface,
  {7dab7d51-bfca-4010-bb8f-117ee0908797}, !- Handle
  Surface 1,                              !- Name
  Floor,                                  !- Surface Type
  ,                                       !- Construction Name
  {fb5c3df8-6916-404e-8ccc-a5585632e342}, !- Space Name
>>>>>>> 30cb9182
  Foundation,                             !- Outside Boundary Condition
  ,                                       !- Outside Boundary Condition Object
  NoSun,                                  !- Sun Exposure
  NoWind,                                 !- Wind Exposure
  ,                                       !- View Factor to Ground
  ,                                       !- Number of Vertices
  0, 0, 0,                                !- X,Y,Z Vertex 1 {m}
  0, 6.81553519541936, 0,                 !- X,Y,Z Vertex 2 {m}
  13.6310703908387, 6.81553519541936, 0,  !- X,Y,Z Vertex 3 {m}
  13.6310703908387, 0, 0;                 !- X,Y,Z Vertex 4 {m}

OS:Surface,
<<<<<<< HEAD
  {c0d66635-4b40-4d9a-a865-5d2644a7cdf1}, !- Handle
  Surface 2,                              !- Name
  Wall,                                   !- Surface Type
  ,                                       !- Construction Name
  {d02dc074-f430-48d4-b87a-ac112a433e09}, !- Space Name
=======
  {12c6100a-0ace-4282-b761-8119022f9df4}, !- Handle
  Surface 2,                              !- Name
  Wall,                                   !- Surface Type
  ,                                       !- Construction Name
  {fb5c3df8-6916-404e-8ccc-a5585632e342}, !- Space Name
>>>>>>> 30cb9182
  Outdoors,                               !- Outside Boundary Condition
  ,                                       !- Outside Boundary Condition Object
  SunExposed,                             !- Sun Exposure
  WindExposed,                            !- Wind Exposure
  ,                                       !- View Factor to Ground
  ,                                       !- Number of Vertices
  0, 6.81553519541936, 2.4384,            !- X,Y,Z Vertex 1 {m}
  0, 6.81553519541936, 0,                 !- X,Y,Z Vertex 2 {m}
  0, 0, 0,                                !- X,Y,Z Vertex 3 {m}
  0, 0, 2.4384;                           !- X,Y,Z Vertex 4 {m}

OS:Surface,
<<<<<<< HEAD
  {3c85d5d9-31fe-44cf-b91c-b9df53d8840a}, !- Handle
  Surface 3,                              !- Name
  Wall,                                   !- Surface Type
  ,                                       !- Construction Name
  {d02dc074-f430-48d4-b87a-ac112a433e09}, !- Space Name
=======
  {9ef1d812-132c-409e-8517-67449f7f9e56}, !- Handle
  Surface 3,                              !- Name
  Wall,                                   !- Surface Type
  ,                                       !- Construction Name
  {fb5c3df8-6916-404e-8ccc-a5585632e342}, !- Space Name
>>>>>>> 30cb9182
  Outdoors,                               !- Outside Boundary Condition
  ,                                       !- Outside Boundary Condition Object
  SunExposed,                             !- Sun Exposure
  WindExposed,                            !- Wind Exposure
  ,                                       !- View Factor to Ground
  ,                                       !- Number of Vertices
  13.6310703908387, 6.81553519541936, 2.4384, !- X,Y,Z Vertex 1 {m}
  13.6310703908387, 6.81553519541936, 0,  !- X,Y,Z Vertex 2 {m}
  0, 6.81553519541936, 0,                 !- X,Y,Z Vertex 3 {m}
  0, 6.81553519541936, 2.4384;            !- X,Y,Z Vertex 4 {m}

OS:Surface,
<<<<<<< HEAD
  {f43c8873-ab4c-422f-8868-151f63c1301c}, !- Handle
  Surface 4,                              !- Name
  Wall,                                   !- Surface Type
  ,                                       !- Construction Name
  {d02dc074-f430-48d4-b87a-ac112a433e09}, !- Space Name
=======
  {bd6b7445-5946-4286-aab0-e9a9c18bef36}, !- Handle
  Surface 4,                              !- Name
  Wall,                                   !- Surface Type
  ,                                       !- Construction Name
  {fb5c3df8-6916-404e-8ccc-a5585632e342}, !- Space Name
>>>>>>> 30cb9182
  Outdoors,                               !- Outside Boundary Condition
  ,                                       !- Outside Boundary Condition Object
  SunExposed,                             !- Sun Exposure
  WindExposed,                            !- Wind Exposure
  ,                                       !- View Factor to Ground
  ,                                       !- Number of Vertices
  13.6310703908387, 0, 2.4384,            !- X,Y,Z Vertex 1 {m}
  13.6310703908387, 0, 0,                 !- X,Y,Z Vertex 2 {m}
  13.6310703908387, 6.81553519541936, 0,  !- X,Y,Z Vertex 3 {m}
  13.6310703908387, 6.81553519541936, 2.4384; !- X,Y,Z Vertex 4 {m}

OS:Surface,
<<<<<<< HEAD
  {8cf9b0e0-2753-463a-a77d-0a5167a9db18}, !- Handle
  Surface 5,                              !- Name
  Wall,                                   !- Surface Type
  ,                                       !- Construction Name
  {d02dc074-f430-48d4-b87a-ac112a433e09}, !- Space Name
=======
  {cab9418a-cdac-4500-90c5-8ff8186d68f4}, !- Handle
  Surface 5,                              !- Name
  Wall,                                   !- Surface Type
  ,                                       !- Construction Name
  {fb5c3df8-6916-404e-8ccc-a5585632e342}, !- Space Name
>>>>>>> 30cb9182
  Outdoors,                               !- Outside Boundary Condition
  ,                                       !- Outside Boundary Condition Object
  SunExposed,                             !- Sun Exposure
  WindExposed,                            !- Wind Exposure
  ,                                       !- View Factor to Ground
  ,                                       !- Number of Vertices
  0, 0, 2.4384,                           !- X,Y,Z Vertex 1 {m}
  0, 0, 0,                                !- X,Y,Z Vertex 2 {m}
  13.6310703908387, 0, 0,                 !- X,Y,Z Vertex 3 {m}
  13.6310703908387, 0, 2.4384;            !- X,Y,Z Vertex 4 {m}

OS:Surface,
<<<<<<< HEAD
  {f0dbc430-867f-43e6-8a2a-949ee297a66d}, !- Handle
  Surface 6,                              !- Name
  RoofCeiling,                            !- Surface Type
  ,                                       !- Construction Name
  {d02dc074-f430-48d4-b87a-ac112a433e09}, !- Space Name
  Surface,                                !- Outside Boundary Condition
  {a919cbda-1331-4114-ba63-a74268f28b2c}, !- Outside Boundary Condition Object
=======
  {35cb534d-675f-4212-ade0-4c2773f47cf9}, !- Handle
  Surface 6,                              !- Name
  RoofCeiling,                            !- Surface Type
  ,                                       !- Construction Name
  {fb5c3df8-6916-404e-8ccc-a5585632e342}, !- Space Name
  Surface,                                !- Outside Boundary Condition
  {2aa80ada-77c6-4584-bd53-5e519ee5f1e1}, !- Outside Boundary Condition Object
>>>>>>> 30cb9182
  NoSun,                                  !- Sun Exposure
  NoWind,                                 !- Wind Exposure
  ,                                       !- View Factor to Ground
  ,                                       !- Number of Vertices
  13.6310703908387, 0, 2.4384,            !- X,Y,Z Vertex 1 {m}
  13.6310703908387, 6.81553519541936, 2.4384, !- X,Y,Z Vertex 2 {m}
  0, 6.81553519541936, 2.4384,            !- X,Y,Z Vertex 3 {m}
  0, 0, 2.4384;                           !- X,Y,Z Vertex 4 {m}

OS:SpaceType,
<<<<<<< HEAD
  {099e1c15-3cfa-493b-bfc2-16da1f0c4619}, !- Handle
=======
  {17a52b0a-d446-4d18-a5cd-deab2fa2f4a8}, !- Handle
>>>>>>> 30cb9182
  Space Type 1,                           !- Name
  ,                                       !- Default Construction Set Name
  ,                                       !- Default Schedule Set Name
  ,                                       !- Group Rendering Name
  ,                                       !- Design Specification Outdoor Air Object Name
  ,                                       !- Standards Template
  ,                                       !- Standards Building Type
  living;                                 !- Standards Space Type

OS:Space,
<<<<<<< HEAD
  {7e3cf131-9ae8-44ff-9fb7-9d3e214b3fe8}, !- Handle
  living space|story 2,                   !- Name
  {099e1c15-3cfa-493b-bfc2-16da1f0c4619}, !- Space Type Name
=======
  {3f9cc754-2047-47d7-9bb0-19cd964c80e3}, !- Handle
  living space|story 2,                   !- Name
  {17a52b0a-d446-4d18-a5cd-deab2fa2f4a8}, !- Space Type Name
>>>>>>> 30cb9182
  ,                                       !- Default Construction Set Name
  ,                                       !- Default Schedule Set Name
  -0,                                     !- Direction of Relative North {deg}
  0,                                      !- X Origin {m}
  0,                                      !- Y Origin {m}
  2.4384,                                 !- Z Origin {m}
  ,                                       !- Building Story Name
<<<<<<< HEAD
  {ffb00ff6-d5d0-4abd-ba77-f1fcc8380e7d}, !- Thermal Zone Name
  ,                                       !- Part of Total Floor Area
  ,                                       !- Design Specification Outdoor Air Object Name
  {a9c0404d-5f68-4caa-b632-29e035c21a42}; !- Building Unit Name

OS:Surface,
  {a919cbda-1331-4114-ba63-a74268f28b2c}, !- Handle
  Surface 7,                              !- Name
  Floor,                                  !- Surface Type
  ,                                       !- Construction Name
  {7e3cf131-9ae8-44ff-9fb7-9d3e214b3fe8}, !- Space Name
  Surface,                                !- Outside Boundary Condition
  {f0dbc430-867f-43e6-8a2a-949ee297a66d}, !- Outside Boundary Condition Object
=======
  {c011a056-a3f7-4260-8b9b-970a1d335e17}, !- Thermal Zone Name
  ,                                       !- Part of Total Floor Area
  ,                                       !- Design Specification Outdoor Air Object Name
  {ef4c0feb-d226-4b51-b0b9-bc0d055f326f}; !- Building Unit Name

OS:Surface,
  {2aa80ada-77c6-4584-bd53-5e519ee5f1e1}, !- Handle
  Surface 7,                              !- Name
  Floor,                                  !- Surface Type
  ,                                       !- Construction Name
  {3f9cc754-2047-47d7-9bb0-19cd964c80e3}, !- Space Name
  Surface,                                !- Outside Boundary Condition
  {35cb534d-675f-4212-ade0-4c2773f47cf9}, !- Outside Boundary Condition Object
>>>>>>> 30cb9182
  NoSun,                                  !- Sun Exposure
  NoWind,                                 !- Wind Exposure
  ,                                       !- View Factor to Ground
  ,                                       !- Number of Vertices
  0, 0, 0,                                !- X,Y,Z Vertex 1 {m}
  0, 6.81553519541936, 0,                 !- X,Y,Z Vertex 2 {m}
  13.6310703908387, 6.81553519541936, 0,  !- X,Y,Z Vertex 3 {m}
  13.6310703908387, 0, 0;                 !- X,Y,Z Vertex 4 {m}

OS:Surface,
<<<<<<< HEAD
  {20c8515b-725a-414d-82cb-079cbce1a96f}, !- Handle
  Surface 8,                              !- Name
  Wall,                                   !- Surface Type
  ,                                       !- Construction Name
  {7e3cf131-9ae8-44ff-9fb7-9d3e214b3fe8}, !- Space Name
=======
  {e4222c0e-010d-4f3d-9399-dd1f59d0bae4}, !- Handle
  Surface 8,                              !- Name
  Wall,                                   !- Surface Type
  ,                                       !- Construction Name
  {3f9cc754-2047-47d7-9bb0-19cd964c80e3}, !- Space Name
>>>>>>> 30cb9182
  Outdoors,                               !- Outside Boundary Condition
  ,                                       !- Outside Boundary Condition Object
  SunExposed,                             !- Sun Exposure
  WindExposed,                            !- Wind Exposure
  ,                                       !- View Factor to Ground
  ,                                       !- Number of Vertices
  0, 6.81553519541936, 2.4384,            !- X,Y,Z Vertex 1 {m}
  0, 6.81553519541936, 0,                 !- X,Y,Z Vertex 2 {m}
  0, 0, 0,                                !- X,Y,Z Vertex 3 {m}
  0, 0, 2.4384;                           !- X,Y,Z Vertex 4 {m}

OS:Surface,
<<<<<<< HEAD
  {6452728e-07b2-4f0d-a27d-9f5883fda02a}, !- Handle
  Surface 9,                              !- Name
  Wall,                                   !- Surface Type
  ,                                       !- Construction Name
  {7e3cf131-9ae8-44ff-9fb7-9d3e214b3fe8}, !- Space Name
=======
  {3532e9e1-30fb-4fe0-ad57-01c27264b166}, !- Handle
  Surface 9,                              !- Name
  Wall,                                   !- Surface Type
  ,                                       !- Construction Name
  {3f9cc754-2047-47d7-9bb0-19cd964c80e3}, !- Space Name
>>>>>>> 30cb9182
  Outdoors,                               !- Outside Boundary Condition
  ,                                       !- Outside Boundary Condition Object
  SunExposed,                             !- Sun Exposure
  WindExposed,                            !- Wind Exposure
  ,                                       !- View Factor to Ground
  ,                                       !- Number of Vertices
  13.6310703908387, 6.81553519541936, 2.4384, !- X,Y,Z Vertex 1 {m}
  13.6310703908387, 6.81553519541936, 0,  !- X,Y,Z Vertex 2 {m}
  0, 6.81553519541936, 0,                 !- X,Y,Z Vertex 3 {m}
  0, 6.81553519541936, 2.4384;            !- X,Y,Z Vertex 4 {m}

OS:Surface,
<<<<<<< HEAD
  {83ab4370-5e10-4736-b5f5-81a5b8fcb58d}, !- Handle
  Surface 10,                             !- Name
  Wall,                                   !- Surface Type
  ,                                       !- Construction Name
  {7e3cf131-9ae8-44ff-9fb7-9d3e214b3fe8}, !- Space Name
=======
  {4c45aa5e-b14a-4a2f-be6c-9c134af53d2a}, !- Handle
  Surface 10,                             !- Name
  Wall,                                   !- Surface Type
  ,                                       !- Construction Name
  {3f9cc754-2047-47d7-9bb0-19cd964c80e3}, !- Space Name
>>>>>>> 30cb9182
  Outdoors,                               !- Outside Boundary Condition
  ,                                       !- Outside Boundary Condition Object
  SunExposed,                             !- Sun Exposure
  WindExposed,                            !- Wind Exposure
  ,                                       !- View Factor to Ground
  ,                                       !- Number of Vertices
  13.6310703908387, 0, 2.4384,            !- X,Y,Z Vertex 1 {m}
  13.6310703908387, 0, 0,                 !- X,Y,Z Vertex 2 {m}
  13.6310703908387, 6.81553519541936, 0,  !- X,Y,Z Vertex 3 {m}
  13.6310703908387, 6.81553519541936, 2.4384; !- X,Y,Z Vertex 4 {m}

OS:Surface,
<<<<<<< HEAD
  {e3190f2a-bdf4-44fb-ad40-700a9177b24a}, !- Handle
  Surface 11,                             !- Name
  Wall,                                   !- Surface Type
  ,                                       !- Construction Name
  {7e3cf131-9ae8-44ff-9fb7-9d3e214b3fe8}, !- Space Name
=======
  {76ac3665-03d7-43eb-bd0f-c790ca7708bc}, !- Handle
  Surface 11,                             !- Name
  Wall,                                   !- Surface Type
  ,                                       !- Construction Name
  {3f9cc754-2047-47d7-9bb0-19cd964c80e3}, !- Space Name
>>>>>>> 30cb9182
  Outdoors,                               !- Outside Boundary Condition
  ,                                       !- Outside Boundary Condition Object
  SunExposed,                             !- Sun Exposure
  WindExposed,                            !- Wind Exposure
  ,                                       !- View Factor to Ground
  ,                                       !- Number of Vertices
  0, 0, 2.4384,                           !- X,Y,Z Vertex 1 {m}
  0, 0, 0,                                !- X,Y,Z Vertex 2 {m}
  13.6310703908387, 0, 0,                 !- X,Y,Z Vertex 3 {m}
  13.6310703908387, 0, 2.4384;            !- X,Y,Z Vertex 4 {m}

OS:Surface,
<<<<<<< HEAD
  {ba411a55-ced5-4b07-9291-853ded31a05a}, !- Handle
  Surface 12,                             !- Name
  RoofCeiling,                            !- Surface Type
  ,                                       !- Construction Name
  {7e3cf131-9ae8-44ff-9fb7-9d3e214b3fe8}, !- Space Name
  Surface,                                !- Outside Boundary Condition
  {9907163b-16ab-458c-bb5f-8c0c1bf4a0c2}, !- Outside Boundary Condition Object
=======
  {e0148ecb-bb4e-4ec8-be87-91e82fe31ada}, !- Handle
  Surface 12,                             !- Name
  RoofCeiling,                            !- Surface Type
  ,                                       !- Construction Name
  {3f9cc754-2047-47d7-9bb0-19cd964c80e3}, !- Space Name
  Surface,                                !- Outside Boundary Condition
  {14f87633-af77-43ac-a0dc-51feeb477908}, !- Outside Boundary Condition Object
>>>>>>> 30cb9182
  NoSun,                                  !- Sun Exposure
  NoWind,                                 !- Wind Exposure
  ,                                       !- View Factor to Ground
  ,                                       !- Number of Vertices
  13.6310703908387, 0, 2.4384,            !- X,Y,Z Vertex 1 {m}
  13.6310703908387, 6.81553519541936, 2.4384, !- X,Y,Z Vertex 2 {m}
  0, 6.81553519541936, 2.4384,            !- X,Y,Z Vertex 3 {m}
  0, 0, 2.4384;                           !- X,Y,Z Vertex 4 {m}

OS:Surface,
<<<<<<< HEAD
  {9907163b-16ab-458c-bb5f-8c0c1bf4a0c2}, !- Handle
  Surface 13,                             !- Name
  Floor,                                  !- Surface Type
  ,                                       !- Construction Name
  {cbc3e5d8-4d5c-4ade-8875-ff276e1e2c8c}, !- Space Name
  Surface,                                !- Outside Boundary Condition
  {ba411a55-ced5-4b07-9291-853ded31a05a}, !- Outside Boundary Condition Object
=======
  {14f87633-af77-43ac-a0dc-51feeb477908}, !- Handle
  Surface 13,                             !- Name
  Floor,                                  !- Surface Type
  ,                                       !- Construction Name
  {7c9e1e10-8496-431d-b735-fc5899861215}, !- Space Name
  Surface,                                !- Outside Boundary Condition
  {e0148ecb-bb4e-4ec8-be87-91e82fe31ada}, !- Outside Boundary Condition Object
>>>>>>> 30cb9182
  NoSun,                                  !- Sun Exposure
  NoWind,                                 !- Wind Exposure
  ,                                       !- View Factor to Ground
  ,                                       !- Number of Vertices
  0, 6.81553519541936, 0,                 !- X,Y,Z Vertex 1 {m}
  13.6310703908387, 6.81553519541936, 0,  !- X,Y,Z Vertex 2 {m}
  13.6310703908387, 0, 0,                 !- X,Y,Z Vertex 3 {m}
  0, 0, 0;                                !- X,Y,Z Vertex 4 {m}

OS:Surface,
<<<<<<< HEAD
  {f56351de-8349-406d-ba7b-49f8e0e22692}, !- Handle
  Surface 14,                             !- Name
  RoofCeiling,                            !- Surface Type
  ,                                       !- Construction Name
  {cbc3e5d8-4d5c-4ade-8875-ff276e1e2c8c}, !- Space Name
=======
  {83a011c9-ec62-4619-b1b3-bc4a138ea89d}, !- Handle
  Surface 14,                             !- Name
  RoofCeiling,                            !- Surface Type
  ,                                       !- Construction Name
  {7c9e1e10-8496-431d-b735-fc5899861215}, !- Space Name
>>>>>>> 30cb9182
  Outdoors,                               !- Outside Boundary Condition
  ,                                       !- Outside Boundary Condition Object
  SunExposed,                             !- Sun Exposure
  WindExposed,                            !- Wind Exposure
  ,                                       !- View Factor to Ground
  ,                                       !- Number of Vertices
  13.6310703908387, 3.40776759770968, 1.70388379885484, !- X,Y,Z Vertex 1 {m}
  0, 3.40776759770968, 1.70388379885484,  !- X,Y,Z Vertex 2 {m}
  0, 0, 0,                                !- X,Y,Z Vertex 3 {m}
  13.6310703908387, 0, 0;                 !- X,Y,Z Vertex 4 {m}

OS:Surface,
<<<<<<< HEAD
  {1d35b348-603e-445f-a98c-5bd9ee80967c}, !- Handle
  Surface 15,                             !- Name
  RoofCeiling,                            !- Surface Type
  ,                                       !- Construction Name
  {cbc3e5d8-4d5c-4ade-8875-ff276e1e2c8c}, !- Space Name
=======
  {c2c64850-3cb9-41d2-856a-9bf0de5e4284}, !- Handle
  Surface 15,                             !- Name
  RoofCeiling,                            !- Surface Type
  ,                                       !- Construction Name
  {7c9e1e10-8496-431d-b735-fc5899861215}, !- Space Name
>>>>>>> 30cb9182
  Outdoors,                               !- Outside Boundary Condition
  ,                                       !- Outside Boundary Condition Object
  SunExposed,                             !- Sun Exposure
  WindExposed,                            !- Wind Exposure
  ,                                       !- View Factor to Ground
  ,                                       !- Number of Vertices
  0, 3.40776759770968, 1.70388379885484,  !- X,Y,Z Vertex 1 {m}
  13.6310703908387, 3.40776759770968, 1.70388379885484, !- X,Y,Z Vertex 2 {m}
  13.6310703908387, 6.81553519541936, 0,  !- X,Y,Z Vertex 3 {m}
  0, 6.81553519541936, 0;                 !- X,Y,Z Vertex 4 {m}

OS:Surface,
<<<<<<< HEAD
  {1bc4fad1-3c35-4446-8dbc-7d5bc65dfddb}, !- Handle
  Surface 16,                             !- Name
  Wall,                                   !- Surface Type
  ,                                       !- Construction Name
  {cbc3e5d8-4d5c-4ade-8875-ff276e1e2c8c}, !- Space Name
=======
  {02104203-4cd4-4a1d-a75a-e36792197fe5}, !- Handle
  Surface 16,                             !- Name
  Wall,                                   !- Surface Type
  ,                                       !- Construction Name
  {7c9e1e10-8496-431d-b735-fc5899861215}, !- Space Name
>>>>>>> 30cb9182
  Outdoors,                               !- Outside Boundary Condition
  ,                                       !- Outside Boundary Condition Object
  SunExposed,                             !- Sun Exposure
  WindExposed,                            !- Wind Exposure
  ,                                       !- View Factor to Ground
  ,                                       !- Number of Vertices
  0, 3.40776759770968, 1.70388379885484,  !- X,Y,Z Vertex 1 {m}
  0, 6.81553519541936, 0,                 !- X,Y,Z Vertex 2 {m}
  0, 0, 0;                                !- X,Y,Z Vertex 3 {m}

OS:Surface,
<<<<<<< HEAD
  {d1cedd7b-6215-409a-90a2-d3448367ed4f}, !- Handle
  Surface 17,                             !- Name
  Wall,                                   !- Surface Type
  ,                                       !- Construction Name
  {cbc3e5d8-4d5c-4ade-8875-ff276e1e2c8c}, !- Space Name
=======
  {17836827-0867-47b6-b8a4-f424d15051d5}, !- Handle
  Surface 17,                             !- Name
  Wall,                                   !- Surface Type
  ,                                       !- Construction Name
  {7c9e1e10-8496-431d-b735-fc5899861215}, !- Space Name
>>>>>>> 30cb9182
  Outdoors,                               !- Outside Boundary Condition
  ,                                       !- Outside Boundary Condition Object
  SunExposed,                             !- Sun Exposure
  WindExposed,                            !- Wind Exposure
  ,                                       !- View Factor to Ground
  ,                                       !- Number of Vertices
  13.6310703908387, 3.40776759770968, 1.70388379885484, !- X,Y,Z Vertex 1 {m}
  13.6310703908387, 0, 0,                 !- X,Y,Z Vertex 2 {m}
  13.6310703908387, 6.81553519541936, 0;  !- X,Y,Z Vertex 3 {m}

OS:Space,
<<<<<<< HEAD
  {cbc3e5d8-4d5c-4ade-8875-ff276e1e2c8c}, !- Handle
  unfinished attic space,                 !- Name
  {634e07bf-8f99-4ef9-9c66-595013ffa795}, !- Space Type Name
=======
  {7c9e1e10-8496-431d-b735-fc5899861215}, !- Handle
  unfinished attic space,                 !- Name
  {9bf9cf80-98da-4812-9c8d-e0c789a8c397}, !- Space Type Name
>>>>>>> 30cb9182
  ,                                       !- Default Construction Set Name
  ,                                       !- Default Schedule Set Name
  -0,                                     !- Direction of Relative North {deg}
  0,                                      !- X Origin {m}
  0,                                      !- Y Origin {m}
  4.8768,                                 !- Z Origin {m}
  ,                                       !- Building Story Name
<<<<<<< HEAD
  {82843757-0014-4383-81eb-d55b90d4bdcd}; !- Thermal Zone Name

OS:ThermalZone,
  {82843757-0014-4383-81eb-d55b90d4bdcd}, !- Handle
=======
  {7af33df5-f08a-4906-bc87-ee5f196c2905}; !- Thermal Zone Name

OS:ThermalZone,
  {7af33df5-f08a-4906-bc87-ee5f196c2905}, !- Handle
>>>>>>> 30cb9182
  unfinished attic zone,                  !- Name
  ,                                       !- Multiplier
  ,                                       !- Ceiling Height {m}
  ,                                       !- Volume {m3}
  ,                                       !- Floor Area {m2}
  ,                                       !- Zone Inside Convection Algorithm
  ,                                       !- Zone Outside Convection Algorithm
  ,                                       !- Zone Conditioning Equipment List Name
<<<<<<< HEAD
  {dbcab6a8-2390-4c45-8177-5606f9b520b5}, !- Zone Air Inlet Port List
  {c9f827d1-5253-4ae3-a106-51b1454ca44f}, !- Zone Air Exhaust Port List
  {d6d6c9bd-0001-4c5b-8c87-2f1d0a962eb9}, !- Zone Air Node Name
  {5c98a78e-6ec0-49ce-b879-5923a12a3ae3}, !- Zone Return Air Port List
=======
  {b65fcdbe-7712-4d27-afc9-66b68b282fc4}, !- Zone Air Inlet Port List
  {caf97ed7-1f17-4ced-bdc5-742b68909727}, !- Zone Air Exhaust Port List
  {f6c0f1d8-6e90-442a-9ebb-3b721a00c504}, !- Zone Air Node Name
  {a023acf5-fec7-4cb4-b168-a3499905fafd}, !- Zone Return Air Port List
>>>>>>> 30cb9182
  ,                                       !- Primary Daylighting Control Name
  ,                                       !- Fraction of Zone Controlled by Primary Daylighting Control
  ,                                       !- Secondary Daylighting Control Name
  ,                                       !- Fraction of Zone Controlled by Secondary Daylighting Control
  ,                                       !- Illuminance Map Name
  ,                                       !- Group Rendering Name
  ,                                       !- Thermostat Name
  No;                                     !- Use Ideal Air Loads

OS:Node,
<<<<<<< HEAD
  {d47cd692-825a-4312-8ad8-e2483a802ec4}, !- Handle
  Node 2,                                 !- Name
  {d6d6c9bd-0001-4c5b-8c87-2f1d0a962eb9}, !- Inlet Port
  ;                                       !- Outlet Port

OS:Connection,
  {d6d6c9bd-0001-4c5b-8c87-2f1d0a962eb9}, !- Handle
  {11961310-15a1-4d66-bbd8-b19968b6d3ec}, !- Name
  {82843757-0014-4383-81eb-d55b90d4bdcd}, !- Source Object
  11,                                     !- Outlet Port
  {d47cd692-825a-4312-8ad8-e2483a802ec4}, !- Target Object
  2;                                      !- Inlet Port

OS:PortList,
  {dbcab6a8-2390-4c45-8177-5606f9b520b5}, !- Handle
  {3dd405b9-0ff0-458a-ba62-8f9c130949cb}, !- Name
  {82843757-0014-4383-81eb-d55b90d4bdcd}; !- HVAC Component

OS:PortList,
  {c9f827d1-5253-4ae3-a106-51b1454ca44f}, !- Handle
  {5270964c-5c14-4567-a34a-17385e75bc1f}, !- Name
  {82843757-0014-4383-81eb-d55b90d4bdcd}; !- HVAC Component

OS:PortList,
  {5c98a78e-6ec0-49ce-b879-5923a12a3ae3}, !- Handle
  {f8df662b-47e2-403f-bccd-f7d1f2a9765c}, !- Name
  {82843757-0014-4383-81eb-d55b90d4bdcd}; !- HVAC Component

OS:Sizing:Zone,
  {643f139c-b7d9-49af-b44e-eedd1aae3007}, !- Handle
  {82843757-0014-4383-81eb-d55b90d4bdcd}, !- Zone or ZoneList Name
=======
  {d0541c2e-7128-44a4-a243-f045e250616c}, !- Handle
  Node 2,                                 !- Name
  {f6c0f1d8-6e90-442a-9ebb-3b721a00c504}, !- Inlet Port
  ;                                       !- Outlet Port

OS:Connection,
  {f6c0f1d8-6e90-442a-9ebb-3b721a00c504}, !- Handle
  {23e219d4-b7c6-4fe3-8021-ccfa9e8e9214}, !- Name
  {7af33df5-f08a-4906-bc87-ee5f196c2905}, !- Source Object
  11,                                     !- Outlet Port
  {d0541c2e-7128-44a4-a243-f045e250616c}, !- Target Object
  2;                                      !- Inlet Port

OS:PortList,
  {b65fcdbe-7712-4d27-afc9-66b68b282fc4}, !- Handle
  {c2cf72df-beb5-4b00-b7c8-b5d228ea2328}, !- Name
  {7af33df5-f08a-4906-bc87-ee5f196c2905}; !- HVAC Component

OS:PortList,
  {caf97ed7-1f17-4ced-bdc5-742b68909727}, !- Handle
  {94ed8454-5ee2-484d-a88c-4609262659be}, !- Name
  {7af33df5-f08a-4906-bc87-ee5f196c2905}; !- HVAC Component

OS:PortList,
  {a023acf5-fec7-4cb4-b168-a3499905fafd}, !- Handle
  {584012d2-1a7f-4957-8ad0-ce742237207f}, !- Name
  {7af33df5-f08a-4906-bc87-ee5f196c2905}; !- HVAC Component

OS:Sizing:Zone,
  {b53d3ba4-56b4-48d1-a629-777782d78646}, !- Handle
  {7af33df5-f08a-4906-bc87-ee5f196c2905}, !- Zone or ZoneList Name
>>>>>>> 30cb9182
  SupplyAirTemperature,                   !- Zone Cooling Design Supply Air Temperature Input Method
  14,                                     !- Zone Cooling Design Supply Air Temperature {C}
  11.11,                                  !- Zone Cooling Design Supply Air Temperature Difference {deltaC}
  SupplyAirTemperature,                   !- Zone Heating Design Supply Air Temperature Input Method
  40,                                     !- Zone Heating Design Supply Air Temperature {C}
  11.11,                                  !- Zone Heating Design Supply Air Temperature Difference {deltaC}
  0.0085,                                 !- Zone Cooling Design Supply Air Humidity Ratio {kg-H2O/kg-air}
  0.008,                                  !- Zone Heating Design Supply Air Humidity Ratio {kg-H2O/kg-air}
  ,                                       !- Zone Heating Sizing Factor
  ,                                       !- Zone Cooling Sizing Factor
  DesignDay,                              !- Cooling Design Air Flow Method
  ,                                       !- Cooling Design Air Flow Rate {m3/s}
  ,                                       !- Cooling Minimum Air Flow per Zone Floor Area {m3/s-m2}
  ,                                       !- Cooling Minimum Air Flow {m3/s}
  ,                                       !- Cooling Minimum Air Flow Fraction
  DesignDay,                              !- Heating Design Air Flow Method
  ,                                       !- Heating Design Air Flow Rate {m3/s}
  ,                                       !- Heating Maximum Air Flow per Zone Floor Area {m3/s-m2}
  ,                                       !- Heating Maximum Air Flow {m3/s}
  ,                                       !- Heating Maximum Air Flow Fraction
  ,                                       !- Design Zone Air Distribution Effectiveness in Cooling Mode
  ,                                       !- Design Zone Air Distribution Effectiveness in Heating Mode
  No,                                     !- Account for Dedicated Outdoor Air System
  NeutralSupplyAir,                       !- Dedicated Outdoor Air System Control Strategy
  autosize,                               !- Dedicated Outdoor Air Low Setpoint Temperature for Design {C}
  autosize;                               !- Dedicated Outdoor Air High Setpoint Temperature for Design {C}

OS:ZoneHVAC:EquipmentList,
<<<<<<< HEAD
  {d6e9e823-94b1-42b5-b56c-9ab866b2eb72}, !- Handle
  Zone HVAC Equipment List 2,             !- Name
  {82843757-0014-4383-81eb-d55b90d4bdcd}; !- Thermal Zone

OS:SpaceType,
  {634e07bf-8f99-4ef9-9c66-595013ffa795}, !- Handle
=======
  {1df9520a-e439-4b4e-a74b-be9b5ec5ce6e}, !- Handle
  Zone HVAC Equipment List 2,             !- Name
  {7af33df5-f08a-4906-bc87-ee5f196c2905}; !- Thermal Zone

OS:SpaceType,
  {9bf9cf80-98da-4812-9c8d-e0c789a8c397}, !- Handle
>>>>>>> 30cb9182
  Space Type 2,                           !- Name
  ,                                       !- Default Construction Set Name
  ,                                       !- Default Schedule Set Name
  ,                                       !- Group Rendering Name
  ,                                       !- Design Specification Outdoor Air Object Name
  ,                                       !- Standards Template
  ,                                       !- Standards Building Type
  unfinished attic;                       !- Standards Space Type

OS:BuildingUnit,
<<<<<<< HEAD
  {a9c0404d-5f68-4caa-b632-29e035c21a42}, !- Handle
=======
  {ef4c0feb-d226-4b51-b0b9-bc0d055f326f}, !- Handle
>>>>>>> 30cb9182
  unit 1,                                 !- Name
  ,                                       !- Rendering Color
  Residential;                            !- Building Unit Type

OS:AdditionalProperties,
<<<<<<< HEAD
  {2c61f62f-168f-4830-b920-8f88ed2fa96e}, !- Handle
  {a9c0404d-5f68-4caa-b632-29e035c21a42}, !- Object Name
=======
  {b20f9063-a73d-452e-86cc-54b705465f46}, !- Handle
  {ef4c0feb-d226-4b51-b0b9-bc0d055f326f}, !- Object Name
>>>>>>> 30cb9182
  NumberOfBedrooms,                       !- Feature Name 1
  Integer,                                !- Feature Data Type 1
  3,                                      !- Feature Value 1
  NumberOfBathrooms,                      !- Feature Name 2
  Double,                                 !- Feature Data Type 2
  2,                                      !- Feature Value 2
  NumberOfOccupants,                      !- Feature Name 3
  Double,                                 !- Feature Data Type 3
  2.6400000000000001;                     !- Feature Value 3

<<<<<<< HEAD
OS:External:File,
  {b8367152-997b-451f-9c6a-ac4c64079b95}, !- Handle
  8760.csv,                               !- Name
  8760.csv;                               !- File Name

OS:Schedule:File,
  {2a112857-bd92-49dc-bf89-6dd36fde62a3}, !- Handle
  occupants,                              !- Name
  {3253af17-12d9-4aa5-a3c2-cbee7c79ee43}, !- Schedule Type Limits Name
  {b8367152-997b-451f-9c6a-ac4c64079b95}, !- External File Name
  1,                                      !- Column Number
  1,                                      !- Rows to Skip at Top
  8760,                                   !- Number of Hours of Data
  ,                                       !- Column Separator
  ,                                       !- Interpolate to Timestep
  60;                                     !- Minutes per Item

OS:Schedule:Ruleset,
  {18565401-ca4e-4230-bfdc-c402aa2a238d}, !- Handle
  Schedule Ruleset 1,                     !- Name
  {654da8bd-6a73-48a1-bb61-85c9d3a2d815}, !- Schedule Type Limits Name
  {a134f67b-675c-40e6-9729-bfdf959b12d9}; !- Default Day Schedule Name

OS:Schedule:Day,
  {a134f67b-675c-40e6-9729-bfdf959b12d9}, !- Handle
  Schedule Day 3,                         !- Name
  {654da8bd-6a73-48a1-bb61-85c9d3a2d815}, !- Schedule Type Limits Name
  ,                                       !- Interpolate to Timestep
  24,                                     !- Hour 1
  0,                                      !- Minute 1
  112.539290946133;                       !- Value Until Time 1

OS:People:Definition,
  {a8b6e857-4cd4-4a9a-acc6-fce88c57c9b8}, !- Handle
  res occupants|living space,             !- Name
  People,                                 !- Number of People Calculation Method
  1.32,                                   !- Number of People {people}
  ,                                       !- People per Space Floor Area {person/m2}
  ,                                       !- Space Floor Area per Person {m2/person}
  0.319734,                               !- Fraction Radiant
  0.573,                                  !- Sensible Heat Fraction
  0,                                      !- Carbon Dioxide Generation Rate {m3/s-W}
  No,                                     !- Enable ASHRAE 55 Comfort Warnings
  ZoneAveraged;                           !- Mean Radiant Temperature Calculation Type

OS:People,
  {f42c4ef4-726f-490e-82a2-e4904eed5086}, !- Handle
  res occupants|living space,             !- Name
  {a8b6e857-4cd4-4a9a-acc6-fce88c57c9b8}, !- People Definition Name
  {d02dc074-f430-48d4-b87a-ac112a433e09}, !- Space or SpaceType Name
  {2a112857-bd92-49dc-bf89-6dd36fde62a3}, !- Number of People Schedule Name
  {18565401-ca4e-4230-bfdc-c402aa2a238d}, !- Activity Level Schedule Name
  ,                                       !- Surface Name/Angle Factor List Name
  ,                                       !- Work Efficiency Schedule Name
  ,                                       !- Clothing Insulation Schedule Name
  ,                                       !- Air Velocity Schedule Name
  1;                                      !- Multiplier

OS:ScheduleTypeLimits,
  {654da8bd-6a73-48a1-bb61-85c9d3a2d815}, !- Handle
  ActivityLevel,                          !- Name
  0,                                      !- Lower Limit Value
  ,                                       !- Upper Limit Value
  Continuous,                             !- Numeric Type
  ActivityLevel;                          !- Unit Type

OS:ScheduleTypeLimits,
  {3253af17-12d9-4aa5-a3c2-cbee7c79ee43}, !- Handle
  Fractional,                             !- Name
  0,                                      !- Lower Limit Value
  1,                                      !- Upper Limit Value
  Continuous;                             !- Numeric Type

OS:People:Definition,
  {20958ded-9930-4aeb-a8bd-45bf9f333ece}, !- Handle
  res occupants|living space|story 2,     !- Name
  People,                                 !- Number of People Calculation Method
  1.32,                                   !- Number of People {people}
  ,                                       !- People per Space Floor Area {person/m2}
  ,                                       !- Space Floor Area per Person {m2/person}
  0.319734,                               !- Fraction Radiant
  0.573,                                  !- Sensible Heat Fraction
  0,                                      !- Carbon Dioxide Generation Rate {m3/s-W}
  No,                                     !- Enable ASHRAE 55 Comfort Warnings
  ZoneAveraged;                           !- Mean Radiant Temperature Calculation Type

OS:People,
  {d2c149f6-bc2e-495d-9297-ed20e4b1f49c}, !- Handle
  res occupants|living space|story 2,     !- Name
  {20958ded-9930-4aeb-a8bd-45bf9f333ece}, !- People Definition Name
  {7e3cf131-9ae8-44ff-9fb7-9d3e214b3fe8}, !- Space or SpaceType Name
  {2a112857-bd92-49dc-bf89-6dd36fde62a3}, !- Number of People Schedule Name
  {18565401-ca4e-4230-bfdc-c402aa2a238d}, !- Activity Level Schedule Name
  ,                                       !- Surface Name/Angle Factor List Name
  ,                                       !- Work Efficiency Schedule Name
  ,                                       !- Clothing Insulation Schedule Name
  ,                                       !- Air Velocity Schedule Name
  1;                                      !- Multiplier

OS:Curve:Biquadratic,
  {a19e9406-8794-4f28-b251-756d11f4842b}, !- Handle
  DefrostEIR,                             !- Name
  0.1528,                                 !- Coefficient1 Constant
  0,                                      !- Coefficient2 x
  0,                                      !- Coefficient3 x**2
  0,                                      !- Coefficient4 y
  0,                                      !- Coefficient5 y**2
  0,                                      !- Coefficient6 x*y
  -100,                                   !- Minimum Value of x
  100,                                    !- Maximum Value of x
  -100,                                   !- Minimum Value of y
  100;                                    !- Maximum Value of y

OS:Curve:Biquadratic,
  {ff3b597c-d26e-4bb4-bf94-ec8c742fd118}, !- Handle
  ConstantBiquadratic,                    !- Name
  1,                                      !- Coefficient1 Constant
  0,                                      !- Coefficient2 x
  0,                                      !- Coefficient3 x**2
  0,                                      !- Coefficient4 y
  0,                                      !- Coefficient5 y**2
  0,                                      !- Coefficient6 x*y
  -100,                                   !- Minimum Value of x
  100,                                    !- Maximum Value of x
  -100,                                   !- Minimum Value of y
  100;                                    !- Maximum Value of y

OS:Curve:Biquadratic,
  {d3c40bda-0d4b-4883-808f-c94777239590}, !- Handle
  HP_Heat-Cap-fT2,                        !- Name
  1.00292812115385,                       !- Coefficient1 Constant
  -0.010386676170938,                     !- Coefficient2 x
  0,                                      !- Coefficient3 x**2
  0.0259615384615385,                     !- Coefficient4 y
  0,                                      !- Coefficient5 y**2
  0,                                      !- Coefficient6 x*y
  -100,                                   !- Minimum Value of x
  100,                                    !- Maximum Value of x
  -100,                                   !- Minimum Value of y
  100;                                    !- Maximum Value of y

OS:Curve:Biquadratic,
  {e52fad52-e480-4dd8-9a93-a10248db5215}, !- Handle
  HP_Heat-EIR-fT2,                        !- Name
  0.966475472847719,                      !- Coefficient1 Constant
  0.005914950101249,                      !- Coefficient2 x
  0.000191201688297,                      !- Coefficient3 x**2
  -0.012965668198361,                     !- Coefficient4 y
  4.2253229429e-005,                      !- Coefficient5 y**2
  -0.000524002558712,                     !- Coefficient6 x*y
  -100,                                   !- Minimum Value of x
  100,                                    !- Maximum Value of x
  -100,                                   !- Minimum Value of y
  100;                                    !- Maximum Value of y

OS:Curve:Quadratic,
  {89cf2fda-b027-4253-83cd-5fd0b737778f}, !- Handle
  HP_Heat-PLF-fPLR2,                      !- Name
  0.6,                                    !- Coefficient1 Constant
  0.4,                                    !- Coefficient2 x
  0,                                      !- Coefficient3 x**2
  0,                                      !- Minimum Value of x
  1,                                      !- Maximum Value of x
  0.7,                                    !- Minimum Curve Output
  1;                                      !- Maximum Curve Output

OS:Curve:Quadratic,
  {d7d1c763-ca52-4cca-91c4-704b4f78aa35}, !- Handle
  HP_Heat-CAP-fFF2,                       !- Name
  1,                                      !- Coefficient1 Constant
  0,                                      !- Coefficient2 x
  0,                                      !- Coefficient3 x**2
  0,                                      !- Minimum Value of x
  2,                                      !- Maximum Value of x
  0,                                      !- Minimum Curve Output
  2;                                      !- Maximum Curve Output

OS:Curve:Quadratic,
  {8779bb1c-5847-4e4e-8074-24f719318725}, !- Handle
  HP_Heat-EIR-fFF2,                       !- Name
  1,                                      !- Coefficient1 Constant
  0,                                      !- Coefficient2 x
  0,                                      !- Coefficient3 x**2
  0,                                      !- Minimum Value of x
  2,                                      !- Maximum Value of x
  0,                                      !- Minimum Curve Output
  2;                                      !- Maximum Curve Output

OS:Coil:Heating:DX:MultiSpeed:StageData,
  {ac04ba05-dc16-4e61-85d0-cbc3635d1996}, !- Handle
  autosize,                               !- Gross Rated Heating Capacity {W}
  4.20141252373372,                       !- Gross Rated Heating COP {W/W}
  autosize,                               !- Rated Air Flow Rate {m3/s}
  773.3,                                  !- Rated Supply Air Fan Power Per Volume Flow Rate {W/(m3/s)}
  {d3c40bda-0d4b-4883-808f-c94777239590}, !- Heating Capacity Function of Temperature Curve Name
  {d7d1c763-ca52-4cca-91c4-704b4f78aa35}, !- Heating Capacity Function of Flow Fraction Curve Name
  {e52fad52-e480-4dd8-9a93-a10248db5215}, !- Energy Input Ratio Function of Temperature Curve Name
  {8779bb1c-5847-4e4e-8074-24f719318725}, !- Energy Input Ratio Function of Flow Fraction Curve Name
  {89cf2fda-b027-4253-83cd-5fd0b737778f}, !- Part Load Fraction Correlation Curve Name
  0.2,                                    !- Rated Waste Heat Fraction of Power Input {dimensionless}
  {ff3b597c-d26e-4bb4-bf94-ec8c742fd118}; !- Waste Heat Function of Temperature Curve Name

OS:Curve:Biquadratic,
  {0c3ea6a7-0b36-423c-836b-486ac9fe2b9c}, !- Handle
  HP_Heat-Cap-fT4,                        !- Name
  1.00292812115385,                       !- Coefficient1 Constant
  -0.010386676170938,                     !- Coefficient2 x
  0,                                      !- Coefficient3 x**2
  0.0259615384615385,                     !- Coefficient4 y
  0,                                      !- Coefficient5 y**2
  0,                                      !- Coefficient6 x*y
  -100,                                   !- Minimum Value of x
  100,                                    !- Maximum Value of x
  -100,                                   !- Minimum Value of y
  100;                                    !- Maximum Value of y

OS:Curve:Biquadratic,
  {40445358-6ea7-444f-ab55-226d51bcbc5d}, !- Handle
  HP_Heat-EIR-fT4,                        !- Name
  0.966475472847719,                      !- Coefficient1 Constant
  0.005914950101249,                      !- Coefficient2 x
  0.000191201688297,                      !- Coefficient3 x**2
  -0.012965668198361,                     !- Coefficient4 y
  4.2253229429e-005,                      !- Coefficient5 y**2
  -0.000524002558712,                     !- Coefficient6 x*y
  -100,                                   !- Minimum Value of x
  100,                                    !- Maximum Value of x
  -100,                                   !- Minimum Value of y
  100;                                    !- Maximum Value of y

OS:Curve:Quadratic,
  {b3ee88ae-063f-401f-be7c-1a30def5a482}, !- Handle
  HP_Heat-PLF-fPLR4,                      !- Name
  0.6,                                    !- Coefficient1 Constant
  0.4,                                    !- Coefficient2 x
  0,                                      !- Coefficient3 x**2
  0,                                      !- Minimum Value of x
  1,                                      !- Maximum Value of x
  0.7,                                    !- Minimum Curve Output
  1;                                      !- Maximum Curve Output

OS:Curve:Quadratic,
  {953ddd1e-8544-4b56-8ec6-4fde3d427afe}, !- Handle
  HP_Heat-CAP-fFF4,                       !- Name
  1,                                      !- Coefficient1 Constant
  0,                                      !- Coefficient2 x
  0,                                      !- Coefficient3 x**2
  0,                                      !- Minimum Value of x
  2,                                      !- Maximum Value of x
  0,                                      !- Minimum Curve Output
  2;                                      !- Maximum Curve Output

OS:Curve:Quadratic,
  {a66acc91-3185-4607-af0f-c5704803598a}, !- Handle
  HP_Heat-EIR-fFF4,                       !- Name
  1,                                      !- Coefficient1 Constant
  0,                                      !- Coefficient2 x
  0,                                      !- Coefficient3 x**2
  0,                                      !- Minimum Value of x
  2,                                      !- Maximum Value of x
  0,                                      !- Minimum Curve Output
  2;                                      !- Maximum Curve Output

OS:Coil:Heating:DX:MultiSpeed:StageData,
  {5af37b79-2a00-4734-b141-9b10507c1306}, !- Handle
  autosize,                               !- Gross Rated Heating Capacity {W}
  3.36841825285788,                       !- Gross Rated Heating COP {W/W}
  autosize,                               !- Rated Air Flow Rate {m3/s}
  773.3,                                  !- Rated Supply Air Fan Power Per Volume Flow Rate {W/(m3/s)}
  {0c3ea6a7-0b36-423c-836b-486ac9fe2b9c}, !- Heating Capacity Function of Temperature Curve Name
  {953ddd1e-8544-4b56-8ec6-4fde3d427afe}, !- Heating Capacity Function of Flow Fraction Curve Name
  {40445358-6ea7-444f-ab55-226d51bcbc5d}, !- Energy Input Ratio Function of Temperature Curve Name
  {a66acc91-3185-4607-af0f-c5704803598a}, !- Energy Input Ratio Function of Flow Fraction Curve Name
  {b3ee88ae-063f-401f-be7c-1a30def5a482}, !- Part Load Fraction Correlation Curve Name
  0.2,                                    !- Rated Waste Heat Fraction of Power Input {dimensionless}
  {ff3b597c-d26e-4bb4-bf94-ec8c742fd118}; !- Waste Heat Function of Temperature Curve Name

OS:Curve:Biquadratic,
  {b2155c0b-7723-46fe-a5f7-5941a4fe3690}, !- Handle
  HP_Heat-Cap-fT6,                        !- Name
  1.00292812115385,                       !- Coefficient1 Constant
  -0.010386676170938,                     !- Coefficient2 x
  0,                                      !- Coefficient3 x**2
  0.0259615384615385,                     !- Coefficient4 y
  0,                                      !- Coefficient5 y**2
  0,                                      !- Coefficient6 x*y
  -100,                                   !- Minimum Value of x
  100,                                    !- Maximum Value of x
  -100,                                   !- Minimum Value of y
  100;                                    !- Maximum Value of y

OS:Curve:Biquadratic,
  {15d51acf-dbaf-4fda-86f6-96790aabf6bb}, !- Handle
  HP_Heat-EIR-fT6,                        !- Name
  0.966475472847719,                      !- Coefficient1 Constant
  0.005914950101249,                      !- Coefficient2 x
  0.000191201688297,                      !- Coefficient3 x**2
  -0.012965668198361,                     !- Coefficient4 y
  4.2253229429e-005,                      !- Coefficient5 y**2
  -0.000524002558712,                     !- Coefficient6 x*y
  -100,                                   !- Minimum Value of x
  100,                                    !- Maximum Value of x
  -100,                                   !- Minimum Value of y
  100;                                    !- Maximum Value of y

OS:Curve:Quadratic,
  {670b9cf5-4882-4931-a62a-5e3127113b1d}, !- Handle
  HP_Heat-PLF-fPLR6,                      !- Name
  0.6,                                    !- Coefficient1 Constant
  0.4,                                    !- Coefficient2 x
  0,                                      !- Coefficient3 x**2
  0,                                      !- Minimum Value of x
  1,                                      !- Maximum Value of x
  0.7,                                    !- Minimum Curve Output
  1;                                      !- Maximum Curve Output

OS:Curve:Quadratic,
  {87579b13-c65a-4381-995b-5056cf86b177}, !- Handle
  HP_Heat-CAP-fFF6,                       !- Name
  1,                                      !- Coefficient1 Constant
  0,                                      !- Coefficient2 x
  0,                                      !- Coefficient3 x**2
  0,                                      !- Minimum Value of x
  2,                                      !- Maximum Value of x
  0,                                      !- Minimum Curve Output
  2;                                      !- Maximum Curve Output

OS:Curve:Quadratic,
  {64ebd9bd-c8a2-4cd0-b80c-837ac5f2bb45}, !- Handle
  HP_Heat-EIR-fFF6,                       !- Name
  1,                                      !- Coefficient1 Constant
  0,                                      !- Coefficient2 x
  0,                                      !- Coefficient3 x**2
  0,                                      !- Minimum Value of x
  2,                                      !- Maximum Value of x
  0,                                      !- Minimum Curve Output
  2;                                      !- Maximum Curve Output

OS:Coil:Heating:DX:MultiSpeed:StageData,
  {437cf711-6162-4321-a09f-245dcbdba54c}, !- Handle
  autosize,                               !- Gross Rated Heating Capacity {W}
  3.08350920414339,                       !- Gross Rated Heating COP {W/W}
  autosize,                               !- Rated Air Flow Rate {m3/s}
  773.3,                                  !- Rated Supply Air Fan Power Per Volume Flow Rate {W/(m3/s)}
  {b2155c0b-7723-46fe-a5f7-5941a4fe3690}, !- Heating Capacity Function of Temperature Curve Name
  {87579b13-c65a-4381-995b-5056cf86b177}, !- Heating Capacity Function of Flow Fraction Curve Name
  {15d51acf-dbaf-4fda-86f6-96790aabf6bb}, !- Energy Input Ratio Function of Temperature Curve Name
  {64ebd9bd-c8a2-4cd0-b80c-837ac5f2bb45}, !- Energy Input Ratio Function of Flow Fraction Curve Name
  {670b9cf5-4882-4931-a62a-5e3127113b1d}, !- Part Load Fraction Correlation Curve Name
  0.2,                                    !- Rated Waste Heat Fraction of Power Input {dimensionless}
  {ff3b597c-d26e-4bb4-bf94-ec8c742fd118}; !- Waste Heat Function of Temperature Curve Name

OS:Curve:Biquadratic,
  {07ef97bb-098c-46db-97db-69fb4c6855a2}, !- Handle
  HP_Heat-Cap-fT10,                       !- Name
  1.00292812115385,                       !- Coefficient1 Constant
  -0.010386676170938,                     !- Coefficient2 x
  0,                                      !- Coefficient3 x**2
  0.0259615384615385,                     !- Coefficient4 y
  0,                                      !- Coefficient5 y**2
  0,                                      !- Coefficient6 x*y
  -100,                                   !- Minimum Value of x
  100,                                    !- Maximum Value of x
  -100,                                   !- Minimum Value of y
  100;                                    !- Maximum Value of y

OS:Curve:Biquadratic,
  {287685b0-5b65-4f91-a361-723e6d1cea89}, !- Handle
  HP_Heat-EIR-fT10,                       !- Name
  0.966475472847719,                      !- Coefficient1 Constant
  0.005914950101249,                      !- Coefficient2 x
  0.000191201688297,                      !- Coefficient3 x**2
  -0.012965668198361,                     !- Coefficient4 y
  4.2253229429e-005,                      !- Coefficient5 y**2
  -0.000524002558712,                     !- Coefficient6 x*y
  -100,                                   !- Minimum Value of x
  100,                                    !- Maximum Value of x
  -100,                                   !- Minimum Value of y
  100;                                    !- Maximum Value of y

OS:Curve:Quadratic,
  {869b7576-320b-43c3-8dde-6843174e5fca}, !- Handle
  HP_Heat-PLF-fPLR10,                     !- Name
  0.6,                                    !- Coefficient1 Constant
  0.4,                                    !- Coefficient2 x
  0,                                      !- Coefficient3 x**2
  0,                                      !- Minimum Value of x
  1,                                      !- Maximum Value of x
  0.7,                                    !- Minimum Curve Output
  1;                                      !- Maximum Curve Output

OS:Curve:Quadratic,
  {bfd20684-8da2-492a-9818-202de51e38c7}, !- Handle
  HP_Heat-CAP-fFF10,                      !- Name
  1,                                      !- Coefficient1 Constant
  0,                                      !- Coefficient2 x
  0,                                      !- Coefficient3 x**2
  0,                                      !- Minimum Value of x
  2,                                      !- Maximum Value of x
  0,                                      !- Minimum Curve Output
  2;                                      !- Maximum Curve Output

OS:Curve:Quadratic,
  {75a9ea8d-2de0-4a39-b00b-4fb76114edc4}, !- Handle
  HP_Heat-EIR-fFF10,                      !- Name
  1,                                      !- Coefficient1 Constant
  0,                                      !- Coefficient2 x
  0,                                      !- Coefficient3 x**2
  0,                                      !- Minimum Value of x
  2,                                      !- Maximum Value of x
  0,                                      !- Minimum Curve Output
  2;                                      !- Maximum Curve Output

OS:Coil:Heating:DX:MultiSpeed:StageData,
  {4da7420e-557d-488d-8d7d-3486be3a82af}, !- Handle
  autosize,                               !- Gross Rated Heating Capacity {W}
  2.79255209817716,                       !- Gross Rated Heating COP {W/W}
  autosize,                               !- Rated Air Flow Rate {m3/s}
  773.3,                                  !- Rated Supply Air Fan Power Per Volume Flow Rate {W/(m3/s)}
  {07ef97bb-098c-46db-97db-69fb4c6855a2}, !- Heating Capacity Function of Temperature Curve Name
  {bfd20684-8da2-492a-9818-202de51e38c7}, !- Heating Capacity Function of Flow Fraction Curve Name
  {287685b0-5b65-4f91-a361-723e6d1cea89}, !- Energy Input Ratio Function of Temperature Curve Name
  {75a9ea8d-2de0-4a39-b00b-4fb76114edc4}, !- Energy Input Ratio Function of Flow Fraction Curve Name
  {869b7576-320b-43c3-8dde-6843174e5fca}, !- Part Load Fraction Correlation Curve Name
  0.2,                                    !- Rated Waste Heat Fraction of Power Input {dimensionless}
  {ff3b597c-d26e-4bb4-bf94-ec8c742fd118}; !- Waste Heat Function of Temperature Curve Name

OS:Coil:Heating:DX:MultiSpeed,
  {b276f8a4-f6bd-4488-b48f-57efdd662984}, !- Handle
  res ms htg coil,                        !- Name
  {e3c998af-1ea4-45a2-a1d8-d9d8c500df25}, !- Availability Schedule Name
  ,                                       !- Air Inlet Node Name
  ,                                       !- Air Outlet Node Name
  -34.4444444444444,                      !- Minimum Outdoor Dry-Bulb Temperature for Compressor Operation {C}
  ,                                       !- Outdoor Dry-Bulb Temperature to Turn On Compressor {C}
  0,                                      !- Crankcase Heater Capacity {W}
  10,                                     !- Maximum Outdoor Dry-Bulb Temperature for Crankcase Heater Operation {C}
  {a19e9406-8794-4f28-b251-756d11f4842b}, !- Defrost Energy Input Ratio Function of Temperature Curve Name
  4.44444444444444,                       !- Maximum Outdoor Dry-Bulb Temperature for Defrost Operation {C}
  ReverseCycle,                           !- Defrost Strategy
  OnDemand,                               !- Defrost Control
  0.058333,                               !- Defrost Time Period Fraction
  autosize,                               !- Resistive Defrost Heater Capacity {W}
  No,                                     !- Apply Part Load Fraction to Speeds Greater than 1
  Electricity,                            !- Fuel Type
  4,                                      !- Region number for Calculating HSPF
  {55775fd4-6507-4a9b-9f3a-972122b6d588}; !- Stage Data List

OS:Schedule:Constant,
  {e3c998af-1ea4-45a2-a1d8-d9d8c500df25}, !- Handle
  Always On Discrete,                     !- Name
  {19e9c24d-2cc7-420f-b0d1-5c56b86258aa}, !- Schedule Type Limits Name
  1;                                      !- Value

OS:ScheduleTypeLimits,
  {19e9c24d-2cc7-420f-b0d1-5c56b86258aa}, !- Handle
  OnOff,                                  !- Name
  0,                                      !- Lower Limit Value
  1,                                      !- Upper Limit Value
  Discrete,                               !- Numeric Type
  Availability;                           !- Unit Type

OS:ModelObjectList,
  {55775fd4-6507-4a9b-9f3a-972122b6d588}, !- Handle
  Coil Heating DX Multi Speed 1 Stage Data List, !- Name
  {ac04ba05-dc16-4e61-85d0-cbc3635d1996}, !- Model Object 1
  {5af37b79-2a00-4734-b141-9b10507c1306}, !- Model Object 2
  {437cf711-6162-4321-a09f-245dcbdba54c}, !- Model Object 3
  {4da7420e-557d-488d-8d7d-3486be3a82af}; !- Model Object 4

OS:Coil:Heating:Electric,
  {b1ab5a87-4a0a-498c-a9a6-181eb2fd7a88}, !- Handle
  res ms supp heater,                     !- Name
  {e3c998af-1ea4-45a2-a1d8-d9d8c500df25}, !- Availability Schedule Name
  1,                                      !- Efficiency
  ,                                       !- Nominal Capacity {W}
  ,                                       !- Air Inlet Node Name
  ;                                       !- Air Outlet Node Name

OS:Curve:Exponent,
  {041d5892-cba6-4987-a83a-6f486dd02954}, !- Handle
  res ms fan power curve,                 !- Name
  0,                                      !- Coefficient1 Constant
  1,                                      !- Coefficient2 Constant
  3,                                      !- Coefficient3 Constant
  -100,                                   !- Minimum Value of x
  100,                                    !- Maximum Value of x
  ,                                       !- Minimum Curve Output
  ,                                       !- Maximum Curve Output
  ,                                       !- Input Unit Type for X
  ;                                       !- Output Unit Type

OS:Curve:Cubic,
  {d7ae84f2-f4ff-4ff4-ab43-bc45c41b439d}, !- Handle
  res ms fan eff curve,                   !- Name
  0,                                      !- Coefficient1 Constant
  1,                                      !- Coefficient2 x
  0,                                      !- Coefficient3 x**2
  0,                                      !- Coefficient4 x**3
  0,                                      !- Minimum Value of x
  1,                                      !- Maximum Value of x
  0.01,                                   !- Minimum Curve Output
  1;                                      !- Maximum Curve Output

OS:Fan:OnOff,
  {d4cc1519-0b0c-4ab0-bf14-07180bc04131}, !- Handle
  res ms htg supply fan,                  !- Name
  {e3c998af-1ea4-45a2-a1d8-d9d8c500df25}, !- Availability Schedule Name
  0.167945868715886,                      !- Fan Total Efficiency
  24.91,                                  !- Pressure Rise {Pa}
  autosize,                               !- Maximum Flow Rate {m3/s}
  1,                                      !- Motor Efficiency
  1,                                      !- Motor In Airstream Fraction
  ,                                       !- Air Inlet Node Name
  ,                                       !- Air Outlet Node Name
  {041d5892-cba6-4987-a83a-6f486dd02954}, !- Fan Power Ratio Function of Speed Ratio Curve Name
  {d7ae84f2-f4ff-4ff4-ab43-bc45c41b439d}, !- Fan Efficiency Ratio Function of Speed Ratio Curve Name
  res ms htg supply fan;                  !- End-Use Subcategory

OS:UnitarySystemPerformance:Multispeed,
  {ca99df51-4ecb-4a83-87e7-9960bd1c507e}, !- Handle
  Unitary System Performance Multispeed 1, !- Name
  No,                                     !- Single Mode Operation
  0.555555555555556,                      !- Heating Speed Supply Air Flow Ratio 1
  1e-009,                                 !- Cooling Speed Supply Air Flow Ratio 1
  0.666666666666667,                      !- Heating Speed Supply Air Flow Ratio 2
  1e-009,                                 !- Cooling Speed Supply Air Flow Ratio 2
  0.777777777777778,                      !- Heating Speed Supply Air Flow Ratio 3
  1e-009,                                 !- Cooling Speed Supply Air Flow Ratio 3
  1,                                      !- Heating Speed Supply Air Flow Ratio 4
  1e-009;                                 !- Cooling Speed Supply Air Flow Ratio 4

OS:AirLoopHVAC:UnitarySystem,
  {764cb7b8-2e81-410e-800b-e2fc22d40576}, !- Handle
  res ms htg unitary system,              !- Name
  Load,                                   !- Control Type
  {ffb00ff6-d5d0-4abd-ba77-f1fcc8380e7d}, !- Controlling Zone or Thermostat Location
  None,                                   !- Dehumidification Control Type
  {e3c998af-1ea4-45a2-a1d8-d9d8c500df25}, !- Availability Schedule Name
  {cea764ab-5972-47ce-a4cd-b612249abd8a}, !- Air Inlet Node Name
  {ffde4c9f-603b-4fdb-b3a2-72dcf1663da0}, !- Air Outlet Node Name
  {d4cc1519-0b0c-4ab0-bf14-07180bc04131}, !- Supply Fan Name
  BlowThrough,                            !- Fan Placement
  {2e45541c-2d32-40ea-b4f5-db3cf3686835}, !- Supply Air Fan Operating Mode Schedule Name
  {b276f8a4-f6bd-4488-b48f-57efdd662984}, !- Heating Coil Name
  1,                                      !- DX Heating Coil Sizing Ratio
  ,                                       !- Cooling Coil Name
  No,                                     !- Use DOAS DX Cooling Coil
  2,                                      !- DOAS DX Cooling Coil Leaving Minimum Air Temperature {C}
  SensibleOnlyLoadControl,                !- Latent Load Control
  {b1ab5a87-4a0a-498c-a9a6-181eb2fd7a88}, !- Supplemental Heating Coil Name
  ,                                       !- Supply Air Flow Rate Method During Cooling Operation
  autosize,                               !- Supply Air Flow Rate During Cooling Operation {m3/s}
  ,                                       !- Supply Air Flow Rate Per Floor Area During Cooling Operation {m3/s-m2}
  ,                                       !- Fraction of Autosized Design Cooling Supply Air Flow Rate
  ,                                       !- Design Supply Air Flow Rate Per Unit of Capacity During Cooling Operation {m3/s-W}
  ,                                       !- Supply Air Flow Rate Method During Heating Operation
  autosize,                               !- Supply Air Flow Rate During Heating Operation {m3/s}
  ,                                       !- Supply Air Flow Rate Per Floor Area during Heating Operation {m3/s-m2}
  ,                                       !- Fraction of Autosized Design Heating Supply Air Flow Rate
  ,                                       !- Design Supply Air Flow Rate Per Unit of Capacity During Heating Operation {m3/s-W}
  ,                                       !- Supply Air Flow Rate Method When No Cooling or Heating is Required
  0,                                      !- Supply Air Flow Rate When No Cooling or Heating is Required {m3/s}
  ,                                       !- Supply Air Flow Rate Per Floor Area When No Cooling or Heating is Required {m3/s-m2}
  ,                                       !- Fraction of Autosized Design Cooling Supply Air Flow Rate When No Cooling or Heating is Required
  ,                                       !- Fraction of Autosized Design Heating Supply Air Flow Rate When No Cooling or Heating is Required
  ,                                       !- Design Supply Air Flow Rate Per Unit of Capacity During Cooling Operation When No Cooling or Heating is Required {m3/s-W}
  ,                                       !- Design Supply Air Flow Rate Per Unit of Capacity During Heating Operation When No Cooling or Heating is Required {m3/s-W}
  93.3333333333333,                       !- Maximum Supply Air Temperature {C}
  4.44444444444444,                       !- Maximum Outdoor Dry-Bulb Temperature for Supplemental Heater Operation {C}
  ,                                       !- Outdoor Dry-Bulb Temperature Sensor Node Name
  2.5,                                    !- Maximum Cycling Rate {cycles/hr}
  60,                                     !- Heat Pump Time Constant {s}
  0.01,                                   !- Fraction of On-Cycle Power Use
  60,                                     !- Heat Pump Fan Delay Time {s}
  0,                                      !- Ancilliary On-Cycle Electric Power {W}
  0,                                      !- Ancilliary Off-Cycle Electric Power {W}
  ,                                       !- Design Heat Recovery Water Flow Rate {m3/s}
  ,                                       !- Maximum Temperature for Heat Recovery {C}
  ,                                       !- Heat Recovery Water Inlet Node Name
  ,                                       !- Heat Recovery Water Outlet Node Name
  {ca99df51-4ecb-4a83-87e7-9960bd1c507e}; !- Design Specification Multispeed Object Name

OS:Schedule:Constant,
  {2e45541c-2d32-40ea-b4f5-db3cf3686835}, !- Handle
  Always Off Discrete,                    !- Name
  {d04260b1-b0e9-49e5-8021-95efe70e6603}, !- Schedule Type Limits Name
  0;                                      !- Value

OS:ScheduleTypeLimits,
  {d04260b1-b0e9-49e5-8021-95efe70e6603}, !- Handle
  OnOff 1,                                !- Name
  0,                                      !- Lower Limit Value
  1,                                      !- Upper Limit Value
  Discrete,                               !- Numeric Type
  Availability;                           !- Unit Type

OS:AirLoopHVAC,
  {c38e25c7-d1b8-4b2a-aff4-88b40e879810}, !- Handle
  res ms htg asys,                        !- Name
  ,                                       !- Controller List Name
  {e3c998af-1ea4-45a2-a1d8-d9d8c500df25}, !- Availability Schedule
  {7052534d-1aeb-4984-8098-c79620f5da20}, !- Availability Manager List Name
  AutoSize,                               !- Design Supply Air Flow Rate {m3/s}
  ,                                       !- Branch List Name
  ,                                       !- Connector List Name
  {7f76871f-baa3-4288-b933-8eaa401188f0}, !- Supply Side Inlet Node Name
  {7ee4553e-9bb7-44ec-96f9-68ff84c5ae9d}, !- Demand Side Outlet Node Name
  {8e1dced7-0233-4de5-be55-f8d27c9c8a7b}, !- Demand Side Inlet Node A
  {327fb3cf-4de9-46f4-b0b8-835c932050ed}, !- Supply Side Outlet Node A
  ,                                       !- Demand Side Inlet Node B
  ,                                       !- Supply Side Outlet Node B
  ,                                       !- Return Air Bypass Flow Temperature Setpoint Schedule Name
  {74995fea-932b-43fb-95c2-00dd4404bc6f}, !- Demand Mixer Name
  {adaf8514-f4c8-4d76-a05c-777731097d1a}, !- Demand Splitter A Name
  ,                                       !- Demand Splitter B Name
  ;                                       !- Supply Splitter Name

OS:Node,
  {5edde744-bdb6-4354-92a2-3d5ad18492e8}, !- Handle
  Node 3,                                 !- Name
  {7f76871f-baa3-4288-b933-8eaa401188f0}, !- Inlet Port
  {cea764ab-5972-47ce-a4cd-b612249abd8a}; !- Outlet Port

OS:Node,
  {6ffb5733-79ac-45e4-bc59-6f26aca0852f}, !- Handle
  Node 4,                                 !- Name
  {ffde4c9f-603b-4fdb-b3a2-72dcf1663da0}, !- Inlet Port
  {327fb3cf-4de9-46f4-b0b8-835c932050ed}; !- Outlet Port

OS:Connection,
  {7f76871f-baa3-4288-b933-8eaa401188f0}, !- Handle
  {c8fe2f98-de17-4298-8f7b-6dd470b1ebad}, !- Name
  {c38e25c7-d1b8-4b2a-aff4-88b40e879810}, !- Source Object
  8,                                      !- Outlet Port
  {5edde744-bdb6-4354-92a2-3d5ad18492e8}, !- Target Object
  2;                                      !- Inlet Port

OS:Connection,
  {327fb3cf-4de9-46f4-b0b8-835c932050ed}, !- Handle
  {ef1ede3d-4308-4151-950f-8657b2ac1266}, !- Name
  {6ffb5733-79ac-45e4-bc59-6f26aca0852f}, !- Source Object
  3,                                      !- Outlet Port
  {c38e25c7-d1b8-4b2a-aff4-88b40e879810}, !- Target Object
  11;                                     !- Inlet Port

OS:Node,
  {0c402b6e-15a8-4624-ba01-b1669996be18}, !- Handle
  Node 5,                                 !- Name
  {8e1dced7-0233-4de5-be55-f8d27c9c8a7b}, !- Inlet Port
  {c02251cd-5d20-4f92-bf79-d828921c12e9}; !- Outlet Port

OS:Node,
  {98ee2300-b384-4b94-b120-6ef0f293e466}, !- Handle
  Node 6,                                 !- Name
  {2623ba5b-d792-4117-b6db-459ae167d96e}, !- Inlet Port
  {7ee4553e-9bb7-44ec-96f9-68ff84c5ae9d}; !- Outlet Port

OS:Node,
  {1aa1422e-9efb-4731-8687-1bfd1e10e3dc}, !- Handle
  Node 7,                                 !- Name
  {87d7b0da-466d-44e3-81cd-d41c7a2a4e1a}, !- Inlet Port
  {952ace7a-c441-4535-874c-cdaf762e0a85}; !- Outlet Port

OS:Connection,
  {8e1dced7-0233-4de5-be55-f8d27c9c8a7b}, !- Handle
  {249bb5b4-16b7-4d34-b441-3e3b80e41b74}, !- Name
  {c38e25c7-d1b8-4b2a-aff4-88b40e879810}, !- Source Object
  10,                                     !- Outlet Port
  {0c402b6e-15a8-4624-ba01-b1669996be18}, !- Target Object
  2;                                      !- Inlet Port

OS:Connection,
  {7ee4553e-9bb7-44ec-96f9-68ff84c5ae9d}, !- Handle
  {b70f9bfb-2601-4317-99ff-de8d148132f5}, !- Name
  {98ee2300-b384-4b94-b120-6ef0f293e466}, !- Source Object
  3,                                      !- Outlet Port
  {c38e25c7-d1b8-4b2a-aff4-88b40e879810}, !- Target Object
  9;                                      !- Inlet Port

OS:AirLoopHVAC:ZoneSplitter,
  {adaf8514-f4c8-4d76-a05c-777731097d1a}, !- Handle
  res ms htg zone splitter,               !- Name
  {c02251cd-5d20-4f92-bf79-d828921c12e9}, !- Inlet Node Name
  {ab89e0ae-1770-4ce9-a8b4-6fe420bbd5a9}; !- Outlet Node Name 1

OS:AirLoopHVAC:ZoneMixer,
  {74995fea-932b-43fb-95c2-00dd4404bc6f}, !- Handle
  res ms htg zone mixer,                  !- Name
  {2623ba5b-d792-4117-b6db-459ae167d96e}, !- Outlet Node Name
  {d56f1a3a-d903-4812-b309-7d1667fa01a5}; !- Inlet Node Name 1

OS:Connection,
  {c02251cd-5d20-4f92-bf79-d828921c12e9}, !- Handle
  {3b390582-355b-483a-94a2-ec1cc0096a61}, !- Name
  {0c402b6e-15a8-4624-ba01-b1669996be18}, !- Source Object
  3,                                      !- Outlet Port
  {adaf8514-f4c8-4d76-a05c-777731097d1a}, !- Target Object
  2;                                      !- Inlet Port

OS:Connection,
  {2623ba5b-d792-4117-b6db-459ae167d96e}, !- Handle
  {cbae2897-c549-4083-9279-df218eb381ef}, !- Name
  {74995fea-932b-43fb-95c2-00dd4404bc6f}, !- Source Object
  2,                                      !- Outlet Port
  {98ee2300-b384-4b94-b120-6ef0f293e466}, !- Target Object
  2;                                      !- Inlet Port

OS:Sizing:System,
  {c1a9628a-a9c6-4e3f-96b9-58991657b687}, !- Handle
  {c38e25c7-d1b8-4b2a-aff4-88b40e879810}, !- AirLoop Name
  Sensible,                               !- Type of Load to Size On
  Autosize,                               !- Design Outdoor Air Flow Rate {m3/s}
  0.3,                                    !- Central Heating Maximum System Air Flow Ratio
  7,                                      !- Preheat Design Temperature {C}
  0.008,                                  !- Preheat Design Humidity Ratio {kg-H2O/kg-Air}
  12.8,                                   !- Precool Design Temperature {C}
  0.008,                                  !- Precool Design Humidity Ratio {kg-H2O/kg-Air}
  12.8,                                   !- Central Cooling Design Supply Air Temperature {C}
  16.7,                                   !- Central Heating Design Supply Air Temperature {C}
  NonCoincident,                          !- Sizing Option
  Yes,                                    !- 100% Outdoor Air in Cooling
  Yes,                                    !- 100% Outdoor Air in Heating
  0.0085,                                 !- Central Cooling Design Supply Air Humidity Ratio {kg-H2O/kg-Air}
  0.008,                                  !- Central Heating Design Supply Air Humidity Ratio {kg-H2O/kg-Air}
  DesignDay,                              !- Cooling Design Air Flow Method
  0,                                      !- Cooling Design Air Flow Rate {m3/s}
  DesignDay,                              !- Heating Design Air Flow Method
  0,                                      !- Heating Design Air Flow Rate {m3/s}
  ZoneSum,                                !- System Outdoor Air Method
  1,                                      !- Zone Maximum Outdoor Air Fraction {dimensionless}
  0.0099676501,                           !- Cooling Supply Air Flow Rate Per Floor Area {m3/s-m2}
  1,                                      !- Cooling Fraction of Autosized Cooling Supply Air Flow Rate
  3.9475456e-005,                         !- Cooling Supply Air Flow Rate Per Unit Cooling Capacity {m3/s-W}
  0.0099676501,                           !- Heating Supply Air Flow Rate Per Floor Area {m3/s-m2}
  1,                                      !- Heating Fraction of Autosized Heating Supply Air Flow Rate
  1,                                      !- Heating Fraction of Autosized Cooling Supply Air Flow Rate
  3.1588213e-005,                         !- Heating Supply Air Flow Rate Per Unit Heating Capacity {m3/s-W}
  CoolingDesignCapacity,                  !- Cooling Design Capacity Method
  autosize,                               !- Cooling Design Capacity {W}
  234.7,                                  !- Cooling Design Capacity Per Floor Area {W/m2}
  1,                                      !- Fraction of Autosized Cooling Design Capacity
  HeatingDesignCapacity,                  !- Heating Design Capacity Method
  autosize,                               !- Heating Design Capacity {W}
  157,                                    !- Heating Design Capacity Per Floor Area {W/m2}
  1,                                      !- Fraction of Autosized Heating Design Capacity
  OnOff;                                  !- Central Cooling Capacity Control Method

OS:AvailabilityManagerAssignmentList,
  {7052534d-1aeb-4984-8098-c79620f5da20}, !- Handle
  Air Loop HVAC 1 AvailabilityManagerAssignmentList; !- Name

OS:Connection,
  {cea764ab-5972-47ce-a4cd-b612249abd8a}, !- Handle
  {59c48126-eeb9-48ea-ba11-356b56aa510b}, !- Name
  {5edde744-bdb6-4354-92a2-3d5ad18492e8}, !- Source Object
  3,                                      !- Outlet Port
  {764cb7b8-2e81-410e-800b-e2fc22d40576}, !- Target Object
  6;                                      !- Inlet Port

OS:Connection,
  {ffde4c9f-603b-4fdb-b3a2-72dcf1663da0}, !- Handle
  {d6ac2386-ecec-4e9a-af84-393047743adc}, !- Name
  {764cb7b8-2e81-410e-800b-e2fc22d40576}, !- Source Object
  7,                                      !- Outlet Port
  {6ffb5733-79ac-45e4-bc59-6f26aca0852f}, !- Target Object
  2;                                      !- Inlet Port

OS:AirTerminal:SingleDuct:ConstantVolume:NoReheat,
  {30e093c3-c415-4586-9d99-477f041ca41c}, !- Handle
  res ms living zone htg direct air,      !- Name
  {e3c998af-1ea4-45a2-a1d8-d9d8c500df25}, !- Availability Schedule Name
  {a812431a-be33-4283-9063-69752a95ebdc}, !- Air Inlet Node Name
  {87d7b0da-466d-44e3-81cd-d41c7a2a4e1a}, !- Air Outlet Node Name
  AutoSize;                               !- Maximum Air Flow Rate {m3/s}

OS:Node,
  {6a053c16-a70b-4b94-b1b7-6c8b798b9895}, !- Handle
  Node 8,                                 !- Name
  {e065334f-8123-490c-bc17-1b96eacb638f}, !- Inlet Port
  {d56f1a3a-d903-4812-b309-7d1667fa01a5}; !- Outlet Port

OS:Connection,
  {952ace7a-c441-4535-874c-cdaf762e0a85}, !- Handle
  {392be78f-95c2-455b-ab1f-fe2798d47ecf}, !- Name
  {1aa1422e-9efb-4731-8687-1bfd1e10e3dc}, !- Source Object
  3,                                      !- Outlet Port
  {8a95d378-36f6-4104-8c73-2629c5863ba2}, !- Target Object
  3;                                      !- Inlet Port

OS:Connection,
  {e065334f-8123-490c-bc17-1b96eacb638f}, !- Handle
  {263902df-c9e6-4126-9fc8-d9fb9f5c441c}, !- Name
  {1c3c8b36-787c-46b7-b47a-7be77143cd88}, !- Source Object
  3,                                      !- Outlet Port
  {6a053c16-a70b-4b94-b1b7-6c8b798b9895}, !- Target Object
  2;                                      !- Inlet Port

OS:Connection,
  {d56f1a3a-d903-4812-b309-7d1667fa01a5}, !- Handle
  {084a9dbb-8e68-4e75-aa50-cbd735a88765}, !- Name
  {6a053c16-a70b-4b94-b1b7-6c8b798b9895}, !- Source Object
  3,                                      !- Outlet Port
  {74995fea-932b-43fb-95c2-00dd4404bc6f}, !- Target Object
  3;                                      !- Inlet Port

OS:Node,
  {290f5e86-e1f8-40d7-a8c0-9f42a0ecba20}, !- Handle
  Node 9,                                 !- Name
  {ab89e0ae-1770-4ce9-a8b4-6fe420bbd5a9}, !- Inlet Port
  {a812431a-be33-4283-9063-69752a95ebdc}; !- Outlet Port

OS:Connection,
  {ab89e0ae-1770-4ce9-a8b4-6fe420bbd5a9}, !- Handle
  {7d4fbd2c-aefb-4f97-b635-8f2dd54d6534}, !- Name
  {adaf8514-f4c8-4d76-a05c-777731097d1a}, !- Source Object
  3,                                      !- Outlet Port
  {290f5e86-e1f8-40d7-a8c0-9f42a0ecba20}, !- Target Object
  2;                                      !- Inlet Port

OS:Connection,
  {a812431a-be33-4283-9063-69752a95ebdc}, !- Handle
  {dfd9f7fb-acc5-4b5a-8c35-7e0c95d3c7b8}, !- Name
  {290f5e86-e1f8-40d7-a8c0-9f42a0ecba20}, !- Source Object
  3,                                      !- Outlet Port
  {30e093c3-c415-4586-9d99-477f041ca41c}, !- Target Object
  3;                                      !- Inlet Port

OS:Connection,
  {87d7b0da-466d-44e3-81cd-d41c7a2a4e1a}, !- Handle
  {f0e090f9-d5df-4f4c-9447-000998ed2109}, !- Name
  {30e093c3-c415-4586-9d99-477f041ca41c}, !- Source Object
  4,                                      !- Outlet Port
  {1aa1422e-9efb-4731-8687-1bfd1e10e3dc}, !- Target Object
  2;                                      !- Inlet Port

OS:Curve:Biquadratic,
  {ffdfa5d4-4e63-4d38-a722-a2181486e900}, !- Handle
  ConstantBiquadratic 1,                  !- Name
  1,                                      !- Coefficient1 Constant
  0,                                      !- Coefficient2 x
  0,                                      !- Coefficient3 x**2
  0,                                      !- Coefficient4 y
  0,                                      !- Coefficient5 y**2
  0,                                      !- Coefficient6 x*y
  -100,                                   !- Minimum Value of x
  100,                                    !- Maximum Value of x
  -100,                                   !- Minimum Value of y
  100;                                    !- Maximum Value of y

OS:Curve:Biquadratic,
  {0806eacd-bb0f-46dd-b7db-46683c85c0af}, !- Handle
  Cool-Cap-fT2,                           !- Name
  1.00899352190587,                       !- Coefficient1 Constant
  0.006512749025457,                      !- Coefficient2 x
  0,                                      !- Coefficient3 x**2
  0.003917565735935,                      !- Coefficient4 y
  -0.000222646705889,                     !- Coefficient5 y**2
  0,                                      !- Coefficient6 x*y
  13.88,                                  !- Minimum Value of x
  23.88,                                  !- Maximum Value of x
  18.33,                                  !- Minimum Value of y
  51.66;                                  !- Maximum Value of y

OS:Curve:Biquadratic,
  {27d01f30-0002-4604-ac4a-50c83addaf73}, !- Handle
  Cool-EIR-fT2,                           !- Name
  0.429214441601141,                      !- Coefficient1 Constant
  -0.003604841598515,                     !- Coefficient2 x
  4.5783162727e-005,                      !- Coefficient3 x**2
  0.026490875804937,                      !- Coefficient4 y
  -0.000159212286878,                     !- Coefficient5 y**2
  -0.000159062656483,                     !- Coefficient6 x*y
  13.88,                                  !- Minimum Value of x
  23.88,                                  !- Maximum Value of x
  18.33,                                  !- Minimum Value of y
  51.66;                                  !- Maximum Value of y

OS:Curve:Quadratic,
  {0a748760-ca82-463d-846b-08753e0e8698}, !- Handle
  Cool-PLF-fPLR2,                         !- Name
  0.75,                                   !- Coefficient1 Constant
  0.25,                                   !- Coefficient2 x
  0,                                      !- Coefficient3 x**2
  0,                                      !- Minimum Value of x
  1,                                      !- Maximum Value of x
  0.7,                                    !- Minimum Curve Output
  1;                                      !- Maximum Curve Output

OS:Curve:Quadratic,
  {d773136d-d0e4-48e9-8e5e-4c34851bf325}, !- Handle
  Cool-Cap-fFF2,                          !- Name
  1,                                      !- Coefficient1 Constant
  0,                                      !- Coefficient2 x
  0,                                      !- Coefficient3 x**2
  0,                                      !- Minimum Value of x
  2,                                      !- Maximum Value of x
  0,                                      !- Minimum Curve Output
  2;                                      !- Maximum Curve Output

OS:Curve:Quadratic,
  {f0daa70b-560f-4701-baf7-f4b8d47c7509}, !- Handle
  Cool-EIR-fFF2,                          !- Name
  1,                                      !- Coefficient1 Constant
  0,                                      !- Coefficient2 x
  0,                                      !- Coefficient3 x**2
  0,                                      !- Minimum Value of x
  2,                                      !- Maximum Value of x
  0,                                      !- Minimum Curve Output
  2;                                      !- Maximum Curve Output

OS:Coil:Cooling:DX:MultiSpeed:StageData,
  {b905cd34-df0a-41ce-bb9c-d9f3197560bb}, !- Handle
  Coil Cooling DX Multi Speed Stage Data 1, !- Name
  autosize,                               !- Gross Rated Total Cooling Capacity {W}
  0.862559284540077,                      !- Gross Rated Sensible Heat Ratio
  4.3617516587197,                        !- Gross Rated Cooling COP {W/W}
  autosize,                               !- Rated Air Flow Rate {m3/s}
  773.3,                                  !- Rated Evaporator Fan Power Per Volume Flow Rate {W/(m3/s)}
  {0806eacd-bb0f-46dd-b7db-46683c85c0af}, !- Total Cooling Capacity Function of Temperature Curve
  {d773136d-d0e4-48e9-8e5e-4c34851bf325}, !- Total Cooling Capacity Function of Flow Fraction Curve
  {27d01f30-0002-4604-ac4a-50c83addaf73}, !- Energy Input Ratio Function of Temperature Curve
  {f0daa70b-560f-4701-baf7-f4b8d47c7509}, !- Energy Input Ratio Function of Flow Fraction Curve
  {0a748760-ca82-463d-846b-08753e0e8698}, !- Part Load Fraction Correlation Curve
  1000,                                   !- Nominal Time for Condensate Removal to Begin {s}
  1.5,                                    !- Ratio of Initial Moisture Evaporation Rate and Steady State Latent Capacity {dimensionless}
  3,                                      !- Maximum Cycling Rate {cycles/hr}
  45,                                     !- Latent Capacity Time Constant {s}
  0.2,                                    !- Rated Waste Heat Fraction of Power Input {dimensionless}
  {ffdfa5d4-4e63-4d38-a722-a2181486e900}, !- Waste Heat Function of Temperature Curve
  0.9,                                    !- Evaporative Condenser Effectiveness {dimensionless}
  autosize,                               !- Evaporative Condenser Air Flow Rate {m3/s}
  autosize;                               !- Rated Evaporative Condenser Pump Power Consumption {W}

OS:Curve:Biquadratic,
  {dc9a200e-3b63-4103-816b-557827870d33}, !- Handle
  Cool-Cap-fT4,                           !- Name
  1.00899352190587,                       !- Coefficient1 Constant
  0.006512749025457,                      !- Coefficient2 x
  0,                                      !- Coefficient3 x**2
  0.003917565735935,                      !- Coefficient4 y
  -0.000222646705889,                     !- Coefficient5 y**2
  0,                                      !- Coefficient6 x*y
  13.88,                                  !- Minimum Value of x
  23.88,                                  !- Maximum Value of x
  18.33,                                  !- Minimum Value of y
  51.66;                                  !- Maximum Value of y

OS:Curve:Biquadratic,
  {fec3fe42-57fa-4cc3-be28-83bc7affc9db}, !- Handle
  Cool-EIR-fT4,                           !- Name
  0.429214441601141,                      !- Coefficient1 Constant
  -0.003604841598515,                     !- Coefficient2 x
  4.5783162727e-005,                      !- Coefficient3 x**2
  0.026490875804937,                      !- Coefficient4 y
  -0.000159212286878,                     !- Coefficient5 y**2
  -0.000159062656483,                     !- Coefficient6 x*y
  13.88,                                  !- Minimum Value of x
  23.88,                                  !- Maximum Value of x
  18.33,                                  !- Minimum Value of y
  51.66;                                  !- Maximum Value of y

OS:Curve:Quadratic,
  {3988bea5-4148-43eb-991f-b9d70014a0c0}, !- Handle
  Cool-PLF-fPLR4,                         !- Name
  0.75,                                   !- Coefficient1 Constant
  0.25,                                   !- Coefficient2 x
  0,                                      !- Coefficient3 x**2
  0,                                      !- Minimum Value of x
  1,                                      !- Maximum Value of x
  0.7,                                    !- Minimum Curve Output
  1;                                      !- Maximum Curve Output

OS:Curve:Quadratic,
  {8ffe8951-b77c-4c48-9171-a7d038b52a74}, !- Handle
  Cool-Cap-fFF4,                          !- Name
  1,                                      !- Coefficient1 Constant
  0,                                      !- Coefficient2 x
  0,                                      !- Coefficient3 x**2
  0,                                      !- Minimum Value of x
  2,                                      !- Maximum Value of x
  0,                                      !- Minimum Curve Output
  2;                                      !- Maximum Curve Output

OS:Curve:Quadratic,
  {69068a3b-40c4-486a-b7bd-3b0c8f624040}, !- Handle
  Cool-EIR-fFF4,                          !- Name
  1,                                      !- Coefficient1 Constant
  0,                                      !- Coefficient2 x
  0,                                      !- Coefficient3 x**2
  0,                                      !- Minimum Value of x
  2,                                      !- Maximum Value of x
  0,                                      !- Minimum Curve Output
  2;                                      !- Maximum Curve Output

OS:Coil:Cooling:DX:MultiSpeed:StageData,
  {585c433b-d3a0-461f-b166-503a45b33610}, !- Handle
  Coil Cooling DX Multi Speed Stage Data 2, !- Name
  autosize,                               !- Gross Rated Total Cooling Capacity {W}
  0.798701661239655,                      !- Gross Rated Sensible Heat Ratio
  3.77511613086751,                       !- Gross Rated Cooling COP {W/W}
  autosize,                               !- Rated Air Flow Rate {m3/s}
  773.3,                                  !- Rated Evaporator Fan Power Per Volume Flow Rate {W/(m3/s)}
  {dc9a200e-3b63-4103-816b-557827870d33}, !- Total Cooling Capacity Function of Temperature Curve
  {8ffe8951-b77c-4c48-9171-a7d038b52a74}, !- Total Cooling Capacity Function of Flow Fraction Curve
  {fec3fe42-57fa-4cc3-be28-83bc7affc9db}, !- Energy Input Ratio Function of Temperature Curve
  {69068a3b-40c4-486a-b7bd-3b0c8f624040}, !- Energy Input Ratio Function of Flow Fraction Curve
  {3988bea5-4148-43eb-991f-b9d70014a0c0}, !- Part Load Fraction Correlation Curve
  1000,                                   !- Nominal Time for Condensate Removal to Begin {s}
  1.5,                                    !- Ratio of Initial Moisture Evaporation Rate and Steady State Latent Capacity {dimensionless}
  3,                                      !- Maximum Cycling Rate {cycles/hr}
  45,                                     !- Latent Capacity Time Constant {s}
  0.2,                                    !- Rated Waste Heat Fraction of Power Input {dimensionless}
  {ffdfa5d4-4e63-4d38-a722-a2181486e900}, !- Waste Heat Function of Temperature Curve
  0.9,                                    !- Evaporative Condenser Effectiveness {dimensionless}
  autosize,                               !- Evaporative Condenser Air Flow Rate {m3/s}
  autosize;                               !- Rated Evaporative Condenser Pump Power Consumption {W}

OS:Curve:Biquadratic,
  {4fddc76b-198f-46a6-8460-ec55079698f7}, !- Handle
  Cool-Cap-fT6,                           !- Name
  1.00899352190587,                       !- Coefficient1 Constant
  0.006512749025457,                      !- Coefficient2 x
  0,                                      !- Coefficient3 x**2
  0.003917565735935,                      !- Coefficient4 y
  -0.000222646705889,                     !- Coefficient5 y**2
  0,                                      !- Coefficient6 x*y
  13.88,                                  !- Minimum Value of x
  23.88,                                  !- Maximum Value of x
  18.33,                                  !- Minimum Value of y
  51.66;                                  !- Maximum Value of y

OS:Curve:Biquadratic,
  {5569355e-6303-46f6-a759-1ba89dbfcd1a}, !- Handle
  Cool-EIR-fT6,                           !- Name
  0.429214441601141,                      !- Coefficient1 Constant
  -0.003604841598515,                     !- Coefficient2 x
  4.5783162727e-005,                      !- Coefficient3 x**2
  0.026490875804937,                      !- Coefficient4 y
  -0.000159212286878,                     !- Coefficient5 y**2
  -0.000159062656483,                     !- Coefficient6 x*y
  13.88,                                  !- Minimum Value of x
  23.88,                                  !- Maximum Value of x
  18.33,                                  !- Minimum Value of y
  51.66;                                  !- Maximum Value of y

OS:Curve:Quadratic,
  {6ac75afb-06e4-4e58-9dc8-24ef898a6774}, !- Handle
  Cool-PLF-fPLR6,                         !- Name
  0.75,                                   !- Coefficient1 Constant
  0.25,                                   !- Coefficient2 x
  0,                                      !- Coefficient3 x**2
  0,                                      !- Minimum Value of x
  1,                                      !- Maximum Value of x
  0.7,                                    !- Minimum Curve Output
  1;                                      !- Maximum Curve Output

OS:Curve:Quadratic,
  {68926a24-cd9f-47ff-8c87-5dbdc352a4ad}, !- Handle
  Cool-Cap-fFF6,                          !- Name
  1,                                      !- Coefficient1 Constant
  0,                                      !- Coefficient2 x
  0,                                      !- Coefficient3 x**2
  0,                                      !- Minimum Value of x
  2,                                      !- Maximum Value of x
  0,                                      !- Minimum Curve Output
  2;                                      !- Maximum Curve Output

OS:Curve:Quadratic,
  {c8282d72-7d73-4f79-95c2-a69042cfde7e}, !- Handle
  Cool-EIR-fFF6,                          !- Name
  1,                                      !- Coefficient1 Constant
  0,                                      !- Coefficient2 x
  0,                                      !- Coefficient3 x**2
  0,                                      !- Minimum Value of x
  2,                                      !- Maximum Value of x
  0,                                      !- Minimum Curve Output
  2;                                      !- Maximum Curve Output

OS:Coil:Cooling:DX:MultiSpeed:StageData,
  {dabca18e-c641-446b-9d2e-95603d09727e}, !- Handle
  Coil Cooling DX Multi Speed Stage Data 3, !- Name
  autosize,                               !- Gross Rated Total Cooling Capacity {W}
  0.757094338262211,                      !- Gross Rated Sensible Heat Ratio
  3.17313460723919,                       !- Gross Rated Cooling COP {W/W}
  autosize,                               !- Rated Air Flow Rate {m3/s}
  773.3,                                  !- Rated Evaporator Fan Power Per Volume Flow Rate {W/(m3/s)}
  {4fddc76b-198f-46a6-8460-ec55079698f7}, !- Total Cooling Capacity Function of Temperature Curve
  {68926a24-cd9f-47ff-8c87-5dbdc352a4ad}, !- Total Cooling Capacity Function of Flow Fraction Curve
  {5569355e-6303-46f6-a759-1ba89dbfcd1a}, !- Energy Input Ratio Function of Temperature Curve
  {c8282d72-7d73-4f79-95c2-a69042cfde7e}, !- Energy Input Ratio Function of Flow Fraction Curve
  {6ac75afb-06e4-4e58-9dc8-24ef898a6774}, !- Part Load Fraction Correlation Curve
  1000,                                   !- Nominal Time for Condensate Removal to Begin {s}
  1.5,                                    !- Ratio of Initial Moisture Evaporation Rate and Steady State Latent Capacity {dimensionless}
  3,                                      !- Maximum Cycling Rate {cycles/hr}
  45,                                     !- Latent Capacity Time Constant {s}
  0.2,                                    !- Rated Waste Heat Fraction of Power Input {dimensionless}
  {ffdfa5d4-4e63-4d38-a722-a2181486e900}, !- Waste Heat Function of Temperature Curve
  0.9,                                    !- Evaporative Condenser Effectiveness {dimensionless}
  autosize,                               !- Evaporative Condenser Air Flow Rate {m3/s}
  autosize;                               !- Rated Evaporative Condenser Pump Power Consumption {W}

OS:Curve:Biquadratic,
  {1dedf9a9-ba12-4f75-a0b5-070e5a9e05b8}, !- Handle
  Cool-Cap-fT10,                          !- Name
  1.00899352190587,                       !- Coefficient1 Constant
  0.006512749025457,                      !- Coefficient2 x
  0,                                      !- Coefficient3 x**2
  0.003917565735935,                      !- Coefficient4 y
  -0.000222646705889,                     !- Coefficient5 y**2
  0,                                      !- Coefficient6 x*y
  13.88,                                  !- Minimum Value of x
  23.88,                                  !- Maximum Value of x
  18.33,                                  !- Minimum Value of y
  51.66;                                  !- Maximum Value of y

OS:Curve:Biquadratic,
  {59688b6d-e362-4e74-aa8a-543483f266c6}, !- Handle
  Cool-EIR-fT10,                          !- Name
  0.429214441601141,                      !- Coefficient1 Constant
  -0.003604841598515,                     !- Coefficient2 x
  4.5783162727e-005,                      !- Coefficient3 x**2
  0.026490875804937,                      !- Coefficient4 y
  -0.000159212286878,                     !- Coefficient5 y**2
  -0.000159062656483,                     !- Coefficient6 x*y
  13.88,                                  !- Minimum Value of x
  23.88,                                  !- Maximum Value of x
  18.33,                                  !- Minimum Value of y
  51.66;                                  !- Maximum Value of y

OS:Curve:Quadratic,
  {67ccb2f7-38e6-4bfc-b474-848ec672792b}, !- Handle
  Cool-PLF-fPLR10,                        !- Name
  0.75,                                   !- Coefficient1 Constant
  0.25,                                   !- Coefficient2 x
  0,                                      !- Coefficient3 x**2
  0,                                      !- Minimum Value of x
  1,                                      !- Maximum Value of x
  0.7,                                    !- Minimum Curve Output
  1;                                      !- Maximum Curve Output

OS:Curve:Quadratic,
  {fc0b81c1-9dff-4cb3-8a1d-bc84279c29ed}, !- Handle
  Cool-Cap-fFF10,                         !- Name
  1,                                      !- Coefficient1 Constant
  0,                                      !- Coefficient2 x
  0,                                      !- Coefficient3 x**2
  0,                                      !- Minimum Value of x
  2,                                      !- Maximum Value of x
  0,                                      !- Minimum Curve Output
  2;                                      !- Maximum Curve Output

OS:Curve:Quadratic,
  {450d7784-1b42-4b54-adb7-a863808c1125}, !- Handle
  Cool-EIR-fFF10,                         !- Name
  1,                                      !- Coefficient1 Constant
  0,                                      !- Coefficient2 x
  0,                                      !- Coefficient3 x**2
  0,                                      !- Minimum Value of x
  2,                                      !- Maximum Value of x
  0,                                      !- Minimum Curve Output
  2;                                      !- Maximum Curve Output

OS:Coil:Cooling:DX:MultiSpeed:StageData,
  {f439c14d-39aa-44b1-b330-ab3f6a81e360}, !- Handle
  Coil Cooling DX Multi Speed Stage Data 4, !- Name
  autosize,                               !- Gross Rated Total Cooling Capacity {W}
  0.702551992573952,                      !- Gross Rated Sensible Heat Ratio
  2.34548433129289,                       !- Gross Rated Cooling COP {W/W}
  autosize,                               !- Rated Air Flow Rate {m3/s}
  773.3,                                  !- Rated Evaporator Fan Power Per Volume Flow Rate {W/(m3/s)}
  {1dedf9a9-ba12-4f75-a0b5-070e5a9e05b8}, !- Total Cooling Capacity Function of Temperature Curve
  {fc0b81c1-9dff-4cb3-8a1d-bc84279c29ed}, !- Total Cooling Capacity Function of Flow Fraction Curve
  {59688b6d-e362-4e74-aa8a-543483f266c6}, !- Energy Input Ratio Function of Temperature Curve
  {450d7784-1b42-4b54-adb7-a863808c1125}, !- Energy Input Ratio Function of Flow Fraction Curve
  {67ccb2f7-38e6-4bfc-b474-848ec672792b}, !- Part Load Fraction Correlation Curve
  1000,                                   !- Nominal Time for Condensate Removal to Begin {s}
  1.5,                                    !- Ratio of Initial Moisture Evaporation Rate and Steady State Latent Capacity {dimensionless}
  3,                                      !- Maximum Cycling Rate {cycles/hr}
  45,                                     !- Latent Capacity Time Constant {s}
  0.2,                                    !- Rated Waste Heat Fraction of Power Input {dimensionless}
  {ffdfa5d4-4e63-4d38-a722-a2181486e900}, !- Waste Heat Function of Temperature Curve
  0.9,                                    !- Evaporative Condenser Effectiveness {dimensionless}
  autosize,                               !- Evaporative Condenser Air Flow Rate {m3/s}
  autosize;                               !- Rated Evaporative Condenser Pump Power Consumption {W}

OS:Coil:Cooling:DX:MultiSpeed,
  {bed8af53-a1b6-4e87-9fb9-ffaa1d8d38c1}, !- Handle
  res ms clg coil,                        !- Name
  ,                                       !- Availability Schedule
  ,                                       !- Air Inlet Node
  ,                                       !- Air Outlet Node
  ,                                       !- Condenser Air Inlet Node
  AirCooled,                              !- Condenser Type
  ,                                       !- Supply Water Storage Tank
  ,                                       !- Condensate Collection Water Storage Tank
  No,                                     !- Apply Part Load Fraction to Speeds Greater than 1
  No,                                     !- Apply Latent Degradation to Speeds Greater than 1
  0,                                      !- Crankcase Heater Capacity {W}
  10,                                     !- Maximum Outdoor Dry-Bulb Temperature for Crankcase Heater Operation {C}
  0,                                      !- Basin Heater Capacity {W/K}
  2,                                      !- Basin Heater Setpoint Temperature {C}
  ,                                       !- Basin Heater Operating Schedule
  Electricity,                            !- Fuel Type
  {b905cd34-df0a-41ce-bb9c-d9f3197560bb}, !- Stage 1
  {585c433b-d3a0-461f-b166-503a45b33610}, !- Stage 2
  {dabca18e-c641-446b-9d2e-95603d09727e}, !- Stage 3
  {f439c14d-39aa-44b1-b330-ab3f6a81e360}; !- Stage 4

OS:Curve:Exponent,
  {6af683fe-7e6f-413c-86f6-e7265bdcdde8}, !- Handle
  res ms fan power curve 1,               !- Name
  0,                                      !- Coefficient1 Constant
  1,                                      !- Coefficient2 Constant
  3,                                      !- Coefficient3 Constant
  -100,                                   !- Minimum Value of x
  100,                                    !- Maximum Value of x
  ,                                       !- Minimum Curve Output
  ,                                       !- Maximum Curve Output
  ,                                       !- Input Unit Type for X
  ;                                       !- Output Unit Type

OS:Curve:Cubic,
  {bcf35fa1-2041-440d-ab01-406370f7a5e7}, !- Handle
  res ms fan eff curve 1,                 !- Name
  0,                                      !- Coefficient1 Constant
  1,                                      !- Coefficient2 x
  0,                                      !- Coefficient3 x**2
  0,                                      !- Coefficient4 x**3
  0,                                      !- Minimum Value of x
  1,                                      !- Maximum Value of x
  0.01,                                   !- Minimum Curve Output
  1;                                      !- Maximum Curve Output

OS:Fan:OnOff,
  {63b86db0-f1b1-4c8f-a4dd-d4188b1ffb40}, !- Handle
  res ms clg supply fan,                  !- Name
  {e3c998af-1ea4-45a2-a1d8-d9d8c500df25}, !- Availability Schedule Name
  0.167945868715886,                      !- Fan Total Efficiency
  24.91,                                  !- Pressure Rise {Pa}
  autosize,                               !- Maximum Flow Rate {m3/s}
  1,                                      !- Motor Efficiency
  1,                                      !- Motor In Airstream Fraction
  ,                                       !- Air Inlet Node Name
  ,                                       !- Air Outlet Node Name
  {6af683fe-7e6f-413c-86f6-e7265bdcdde8}, !- Fan Power Ratio Function of Speed Ratio Curve Name
  {bcf35fa1-2041-440d-ab01-406370f7a5e7}, !- Fan Efficiency Ratio Function of Speed Ratio Curve Name
  res ms clg supply fan;                  !- End-Use Subcategory

OS:UnitarySystemPerformance:Multispeed,
  {cb203e81-5bb1-46b3-b0e9-47ddd19b58be}, !- Handle
  Unitary System Performance Multispeed 2, !- Name
  No,                                     !- Single Mode Operation
  1e-009,                                 !- Heating Speed Supply Air Flow Ratio 1
  0.529411764705882,                      !- Cooling Speed Supply Air Flow Ratio 1
  1e-009,                                 !- Heating Speed Supply Air Flow Ratio 2
  0.647058823529412,                      !- Cooling Speed Supply Air Flow Ratio 2
  1e-009,                                 !- Heating Speed Supply Air Flow Ratio 3
  0.764705882352941,                      !- Cooling Speed Supply Air Flow Ratio 3
  1e-009,                                 !- Heating Speed Supply Air Flow Ratio 4
  1;                                      !- Cooling Speed Supply Air Flow Ratio 4

OS:AirLoopHVAC:UnitarySystem,
  {6fa79f28-a97f-485d-9a22-5b9017a27f6b}, !- Handle
  res ms clg unitary system,              !- Name
  Load,                                   !- Control Type
  {ffb00ff6-d5d0-4abd-ba77-f1fcc8380e7d}, !- Controlling Zone or Thermostat Location
  None,                                   !- Dehumidification Control Type
  {e3c998af-1ea4-45a2-a1d8-d9d8c500df25}, !- Availability Schedule Name
  {1bdd3eb2-7c4f-4b3c-9014-19f6d12fc267}, !- Air Inlet Node Name
  {89954e43-21d3-4aac-8156-3792acd58fe1}, !- Air Outlet Node Name
  {63b86db0-f1b1-4c8f-a4dd-d4188b1ffb40}, !- Supply Fan Name
  BlowThrough,                            !- Fan Placement
  {2e45541c-2d32-40ea-b4f5-db3cf3686835}, !- Supply Air Fan Operating Mode Schedule Name
  ,                                       !- Heating Coil Name
  1,                                      !- DX Heating Coil Sizing Ratio
  {bed8af53-a1b6-4e87-9fb9-ffaa1d8d38c1}, !- Cooling Coil Name
  No,                                     !- Use DOAS DX Cooling Coil
  2,                                      !- DOAS DX Cooling Coil Leaving Minimum Air Temperature {C}
  SensibleOnlyLoadControl,                !- Latent Load Control
  ,                                       !- Supplemental Heating Coil Name
  ,                                       !- Supply Air Flow Rate Method During Cooling Operation
  autosize,                               !- Supply Air Flow Rate During Cooling Operation {m3/s}
  ,                                       !- Supply Air Flow Rate Per Floor Area During Cooling Operation {m3/s-m2}
  ,                                       !- Fraction of Autosized Design Cooling Supply Air Flow Rate
  ,                                       !- Design Supply Air Flow Rate Per Unit of Capacity During Cooling Operation {m3/s-W}
  ,                                       !- Supply Air Flow Rate Method During Heating Operation
  autosize,                               !- Supply Air Flow Rate During Heating Operation {m3/s}
  ,                                       !- Supply Air Flow Rate Per Floor Area during Heating Operation {m3/s-m2}
  ,                                       !- Fraction of Autosized Design Heating Supply Air Flow Rate
  ,                                       !- Design Supply Air Flow Rate Per Unit of Capacity During Heating Operation {m3/s-W}
  ,                                       !- Supply Air Flow Rate Method When No Cooling or Heating is Required
  0,                                      !- Supply Air Flow Rate When No Cooling or Heating is Required {m3/s}
  ,                                       !- Supply Air Flow Rate Per Floor Area When No Cooling or Heating is Required {m3/s-m2}
  ,                                       !- Fraction of Autosized Design Cooling Supply Air Flow Rate When No Cooling or Heating is Required
  ,                                       !- Fraction of Autosized Design Heating Supply Air Flow Rate When No Cooling or Heating is Required
  ,                                       !- Design Supply Air Flow Rate Per Unit of Capacity During Cooling Operation When No Cooling or Heating is Required {m3/s-W}
  ,                                       !- Design Supply Air Flow Rate Per Unit of Capacity During Heating Operation When No Cooling or Heating is Required {m3/s-W}
  93.3333333333333,                       !- Maximum Supply Air Temperature {C}
  4.44444444444444,                       !- Maximum Outdoor Dry-Bulb Temperature for Supplemental Heater Operation {C}
  ,                                       !- Outdoor Dry-Bulb Temperature Sensor Node Name
  2.5,                                    !- Maximum Cycling Rate {cycles/hr}
  60,                                     !- Heat Pump Time Constant {s}
  0.01,                                   !- Fraction of On-Cycle Power Use
  60,                                     !- Heat Pump Fan Delay Time {s}
  0,                                      !- Ancilliary On-Cycle Electric Power {W}
  0,                                      !- Ancilliary Off-Cycle Electric Power {W}
  ,                                       !- Design Heat Recovery Water Flow Rate {m3/s}
  ,                                       !- Maximum Temperature for Heat Recovery {C}
  ,                                       !- Heat Recovery Water Inlet Node Name
  ,                                       !- Heat Recovery Water Outlet Node Name
  {cb203e81-5bb1-46b3-b0e9-47ddd19b58be}; !- Design Specification Multispeed Object Name

OS:AirLoopHVAC,
  {4edde713-eaff-4a19-8dbd-453482d54e40}, !- Handle
  res ms clg asys,                        !- Name
  ,                                       !- Controller List Name
  {e3c998af-1ea4-45a2-a1d8-d9d8c500df25}, !- Availability Schedule
  {e12aa882-c3c5-42fa-a504-58113b99cacd}, !- Availability Manager List Name
  AutoSize,                               !- Design Supply Air Flow Rate {m3/s}
  ,                                       !- Branch List Name
  ,                                       !- Connector List Name
  {92e543e7-15d6-485f-a979-3197ad8743f8}, !- Supply Side Inlet Node Name
  {d25faad1-db26-4c47-842d-8d0a8e21f9cb}, !- Demand Side Outlet Node Name
  {6ccf9df0-8abc-4079-8221-6f0f295e6724}, !- Demand Side Inlet Node A
  {33968ef7-1dd5-4e48-9bbd-bbd9e498163d}, !- Supply Side Outlet Node A
  ,                                       !- Demand Side Inlet Node B
  ,                                       !- Supply Side Outlet Node B
  ,                                       !- Return Air Bypass Flow Temperature Setpoint Schedule Name
  {88eead95-1211-45cb-a0df-3a63097fe0fa}, !- Demand Mixer Name
  {dc5f7bbf-a17a-4a09-ae72-b2bb26ccd2da}, !- Demand Splitter A Name
  ,                                       !- Demand Splitter B Name
  ;                                       !- Supply Splitter Name

OS:Node,
  {24a99e65-7c3d-4b8d-9d76-e9a3e6d9d671}, !- Handle
  Node 10,                                !- Name
  {92e543e7-15d6-485f-a979-3197ad8743f8}, !- Inlet Port
  {1bdd3eb2-7c4f-4b3c-9014-19f6d12fc267}; !- Outlet Port

OS:Node,
  {e9ed2503-920c-49a7-a012-15dac293807d}, !- Handle
  Node 11,                                !- Name
  {89954e43-21d3-4aac-8156-3792acd58fe1}, !- Inlet Port
  {33968ef7-1dd5-4e48-9bbd-bbd9e498163d}; !- Outlet Port

OS:Connection,
  {92e543e7-15d6-485f-a979-3197ad8743f8}, !- Handle
  {c8720b27-cc72-49d8-b091-d02cfa0dc6c4}, !- Name
  {4edde713-eaff-4a19-8dbd-453482d54e40}, !- Source Object
  8,                                      !- Outlet Port
  {24a99e65-7c3d-4b8d-9d76-e9a3e6d9d671}, !- Target Object
  2;                                      !- Inlet Port

OS:Connection,
  {33968ef7-1dd5-4e48-9bbd-bbd9e498163d}, !- Handle
  {4160e280-aa60-4159-8567-d6fc7d86d8ab}, !- Name
  {e9ed2503-920c-49a7-a012-15dac293807d}, !- Source Object
  3,                                      !- Outlet Port
  {4edde713-eaff-4a19-8dbd-453482d54e40}, !- Target Object
  11;                                     !- Inlet Port

OS:Node,
  {7fa76864-b5d9-4ee3-b8ab-5624ec370081}, !- Handle
  Node 12,                                !- Name
  {6ccf9df0-8abc-4079-8221-6f0f295e6724}, !- Inlet Port
  {dc35d18a-74dd-44bf-8199-d4b93657dfed}; !- Outlet Port

OS:Node,
  {d61d7caf-0888-4cae-8261-24698aa4dc0c}, !- Handle
  Node 13,                                !- Name
  {b5e5cf15-3d2c-4304-8f23-b9e59cbed721}, !- Inlet Port
  {d25faad1-db26-4c47-842d-8d0a8e21f9cb}; !- Outlet Port

OS:Node,
  {03fba063-995b-4c67-a233-674df669529f}, !- Handle
  Node 14,                                !- Name
  {26cb056d-3e18-4192-97ca-d936d346664a}, !- Inlet Port
  {370f7a9a-c456-4e29-b20b-0a5df6b628e8}; !- Outlet Port

OS:Connection,
  {6ccf9df0-8abc-4079-8221-6f0f295e6724}, !- Handle
  {43ed4214-0a0a-4d2f-9d3e-69c5d5b6399e}, !- Name
  {4edde713-eaff-4a19-8dbd-453482d54e40}, !- Source Object
  10,                                     !- Outlet Port
  {7fa76864-b5d9-4ee3-b8ab-5624ec370081}, !- Target Object
  2;                                      !- Inlet Port

OS:Connection,
  {d25faad1-db26-4c47-842d-8d0a8e21f9cb}, !- Handle
  {b45c1a3c-4988-48b4-9762-0d1bb9450d48}, !- Name
  {d61d7caf-0888-4cae-8261-24698aa4dc0c}, !- Source Object
  3,                                      !- Outlet Port
  {4edde713-eaff-4a19-8dbd-453482d54e40}, !- Target Object
  9;                                      !- Inlet Port

OS:AirLoopHVAC:ZoneSplitter,
  {dc5f7bbf-a17a-4a09-ae72-b2bb26ccd2da}, !- Handle
  res ms clg zone splitter,               !- Name
  {dc35d18a-74dd-44bf-8199-d4b93657dfed}, !- Inlet Node Name
  {317a57ea-6b26-4644-977f-85bee49a5de4}; !- Outlet Node Name 1

OS:AirLoopHVAC:ZoneMixer,
  {88eead95-1211-45cb-a0df-3a63097fe0fa}, !- Handle
  res ms clg zone mixer,                  !- Name
  {b5e5cf15-3d2c-4304-8f23-b9e59cbed721}, !- Outlet Node Name
  {073b7eec-a386-448a-bcaa-26cad1573189}; !- Inlet Node Name 1

OS:Connection,
  {dc35d18a-74dd-44bf-8199-d4b93657dfed}, !- Handle
  {6ac4572b-dc00-47e3-bb51-87f41c4be283}, !- Name
  {7fa76864-b5d9-4ee3-b8ab-5624ec370081}, !- Source Object
  3,                                      !- Outlet Port
  {dc5f7bbf-a17a-4a09-ae72-b2bb26ccd2da}, !- Target Object
  2;                                      !- Inlet Port

OS:Connection,
  {b5e5cf15-3d2c-4304-8f23-b9e59cbed721}, !- Handle
  {199791ce-b35f-43cf-9d74-26ac951cb125}, !- Name
  {88eead95-1211-45cb-a0df-3a63097fe0fa}, !- Source Object
  2,                                      !- Outlet Port
  {d61d7caf-0888-4cae-8261-24698aa4dc0c}, !- Target Object
  2;                                      !- Inlet Port

OS:Sizing:System,
  {301f194f-73c4-4110-afbf-29bd12da7735}, !- Handle
  {4edde713-eaff-4a19-8dbd-453482d54e40}, !- AirLoop Name
  Sensible,                               !- Type of Load to Size On
  Autosize,                               !- Design Outdoor Air Flow Rate {m3/s}
  0.3,                                    !- Central Heating Maximum System Air Flow Ratio
  7,                                      !- Preheat Design Temperature {C}
  0.008,                                  !- Preheat Design Humidity Ratio {kg-H2O/kg-Air}
  12.8,                                   !- Precool Design Temperature {C}
  0.008,                                  !- Precool Design Humidity Ratio {kg-H2O/kg-Air}
  12.8,                                   !- Central Cooling Design Supply Air Temperature {C}
  16.7,                                   !- Central Heating Design Supply Air Temperature {C}
  NonCoincident,                          !- Sizing Option
  Yes,                                    !- 100% Outdoor Air in Cooling
  Yes,                                    !- 100% Outdoor Air in Heating
  0.0085,                                 !- Central Cooling Design Supply Air Humidity Ratio {kg-H2O/kg-Air}
  0.008,                                  !- Central Heating Design Supply Air Humidity Ratio {kg-H2O/kg-Air}
  DesignDay,                              !- Cooling Design Air Flow Method
  0,                                      !- Cooling Design Air Flow Rate {m3/s}
  DesignDay,                              !- Heating Design Air Flow Method
  0,                                      !- Heating Design Air Flow Rate {m3/s}
  ZoneSum,                                !- System Outdoor Air Method
  1,                                      !- Zone Maximum Outdoor Air Fraction {dimensionless}
  0.0099676501,                           !- Cooling Supply Air Flow Rate Per Floor Area {m3/s-m2}
  1,                                      !- Cooling Fraction of Autosized Cooling Supply Air Flow Rate
  3.9475456e-005,                         !- Cooling Supply Air Flow Rate Per Unit Cooling Capacity {m3/s-W}
  0.0099676501,                           !- Heating Supply Air Flow Rate Per Floor Area {m3/s-m2}
  1,                                      !- Heating Fraction of Autosized Heating Supply Air Flow Rate
  1,                                      !- Heating Fraction of Autosized Cooling Supply Air Flow Rate
  3.1588213e-005,                         !- Heating Supply Air Flow Rate Per Unit Heating Capacity {m3/s-W}
  CoolingDesignCapacity,                  !- Cooling Design Capacity Method
  autosize,                               !- Cooling Design Capacity {W}
  234.7,                                  !- Cooling Design Capacity Per Floor Area {W/m2}
  1,                                      !- Fraction of Autosized Cooling Design Capacity
  HeatingDesignCapacity,                  !- Heating Design Capacity Method
  autosize,                               !- Heating Design Capacity {W}
  157,                                    !- Heating Design Capacity Per Floor Area {W/m2}
  1,                                      !- Fraction of Autosized Heating Design Capacity
  OnOff;                                  !- Central Cooling Capacity Control Method

OS:AvailabilityManagerAssignmentList,
  {e12aa882-c3c5-42fa-a504-58113b99cacd}, !- Handle
  Air Loop HVAC 1 AvailabilityManagerAssignmentList 1; !- Name

OS:Connection,
  {1bdd3eb2-7c4f-4b3c-9014-19f6d12fc267}, !- Handle
  {5693be87-0e45-408a-9843-80ccd14cfc85}, !- Name
  {24a99e65-7c3d-4b8d-9d76-e9a3e6d9d671}, !- Source Object
  3,                                      !- Outlet Port
  {6fa79f28-a97f-485d-9a22-5b9017a27f6b}, !- Target Object
  6;                                      !- Inlet Port

OS:Connection,
  {89954e43-21d3-4aac-8156-3792acd58fe1}, !- Handle
  {cbe89874-f50f-4ac1-b018-2b14a7f2dcf5}, !- Name
  {6fa79f28-a97f-485d-9a22-5b9017a27f6b}, !- Source Object
  7,                                      !- Outlet Port
  {e9ed2503-920c-49a7-a012-15dac293807d}, !- Target Object
  2;                                      !- Inlet Port

OS:AirTerminal:SingleDuct:ConstantVolume:NoReheat,
  {e2009d7b-05c6-4887-8ba4-5f5fc75aef64}, !- Handle
  res ms living zone clg direct air,      !- Name
  {e3c998af-1ea4-45a2-a1d8-d9d8c500df25}, !- Availability Schedule Name
  {0f4ba5e5-945d-47e1-8f45-b383843c6c60}, !- Air Inlet Node Name
  {26cb056d-3e18-4192-97ca-d936d346664a}, !- Air Outlet Node Name
  AutoSize;                               !- Maximum Air Flow Rate {m3/s}

OS:Node,
  {3a18e5bf-0ad0-4cfa-95ab-edcb2aa017df}, !- Handle
  Node 15,                                !- Name
  {4a9486e9-7b95-433d-a5fe-d3d4443f00a1}, !- Inlet Port
  {073b7eec-a386-448a-bcaa-26cad1573189}; !- Outlet Port

OS:Connection,
  {370f7a9a-c456-4e29-b20b-0a5df6b628e8}, !- Handle
  {a757428a-6470-4b07-b1fc-7ac73dc017ee}, !- Name
  {03fba063-995b-4c67-a233-674df669529f}, !- Source Object
  3,                                      !- Outlet Port
  {8a95d378-36f6-4104-8c73-2629c5863ba2}, !- Target Object
  4;                                      !- Inlet Port

OS:Connection,
  {4a9486e9-7b95-433d-a5fe-d3d4443f00a1}, !- Handle
  {6a2f2282-e493-4896-ae82-fde953e7dc26}, !- Name
  {1c3c8b36-787c-46b7-b47a-7be77143cd88}, !- Source Object
  4,                                      !- Outlet Port
  {3a18e5bf-0ad0-4cfa-95ab-edcb2aa017df}, !- Target Object
  2;                                      !- Inlet Port

OS:Connection,
  {073b7eec-a386-448a-bcaa-26cad1573189}, !- Handle
  {ef1e06b2-bcb4-4537-aedc-34f315ab8a62}, !- Name
  {3a18e5bf-0ad0-4cfa-95ab-edcb2aa017df}, !- Source Object
  3,                                      !- Outlet Port
  {88eead95-1211-45cb-a0df-3a63097fe0fa}, !- Target Object
  3;                                      !- Inlet Port

OS:Node,
  {0c93b814-9084-49d2-a3a4-29bb235b9ed0}, !- Handle
  Node 16,                                !- Name
  {317a57ea-6b26-4644-977f-85bee49a5de4}, !- Inlet Port
  {0f4ba5e5-945d-47e1-8f45-b383843c6c60}; !- Outlet Port

OS:Connection,
  {317a57ea-6b26-4644-977f-85bee49a5de4}, !- Handle
  {151beca5-5699-466b-9a1f-3e5dad163430}, !- Name
  {dc5f7bbf-a17a-4a09-ae72-b2bb26ccd2da}, !- Source Object
  3,                                      !- Outlet Port
  {0c93b814-9084-49d2-a3a4-29bb235b9ed0}, !- Target Object
  2;                                      !- Inlet Port

OS:Connection,
  {0f4ba5e5-945d-47e1-8f45-b383843c6c60}, !- Handle
  {c6f0361b-8037-4f76-a74a-1e8bc2ab5732}, !- Name
  {0c93b814-9084-49d2-a3a4-29bb235b9ed0}, !- Source Object
  3,                                      !- Outlet Port
  {e2009d7b-05c6-4887-8ba4-5f5fc75aef64}, !- Target Object
  3;                                      !- Inlet Port

OS:Connection,
  {26cb056d-3e18-4192-97ca-d936d346664a}, !- Handle
  {e2881130-9a97-499f-bea6-820c36341f2d}, !- Name
  {e2009d7b-05c6-4887-8ba4-5f5fc75aef64}, !- Source Object
  4,                                      !- Outlet Port
  {03fba063-995b-4c67-a233-674df669529f}, !- Target Object
  2;                                      !- Inlet Port

OS:AdditionalProperties,
  {abd7234b-39e6-48f2-b0fa-76cfd7404a6a}, !- Handle
  {764cb7b8-2e81-410e-800b-e2fc22d40576}, !- Object Name
  DuctedInfoMiniSplitHeatPump,            !- Feature Name 1
  Boolean,                                !- Feature Data Type 1
  false,                                  !- Feature Value 1
  SizingInfoHVACCapacityRatioHeating,     !- Feature Name 2
  String,                                 !- Feature Data Type 2
  0.39999999999999997&#440.6&#440.8&#441.2, !- Feature Value 2
  SizingInfoHVACHeatingCFMs,              !- Feature Name 3
  String,                                 !- Feature Data Type 3
  222.22222222222223&#44266.6666666666667&#44311.1111111111111&#44400.0, !- Feature Value 3
  SizingInfoHVACHeatingCapacityOffset,    !- Feature Name 4
  Double,                                 !- Feature Data Type 4
  2300,                                   !- Feature Value 4
  SizingInfoHPSizedForMaxLoad,            !- Feature Name 5
  Boolean,                                !- Feature Data Type 5
  false,                                  !- Feature Value 5
  SizingInfoHVACFracHeatLoadServed,       !- Feature Name 6
  Double,                                 !- Feature Data Type 6
  1;                                      !- Feature Value 6

OS:AdditionalProperties,
  {c45357cf-8427-4673-9301-4a9268ec7941}, !- Handle
  {6fa79f28-a97f-485d-9a22-5b9017a27f6b}, !- Object Name
  DuctedInfoMiniSplitHeatPump,            !- Feature Name 1
  Boolean,                                !- Feature Data Type 1
  false,                                  !- Feature Value 1
  SizingInfoHVACCapacityRatioCooling,     !- Feature Name 2
  String,                                 !- Feature Data Type 2
  0.48888888888888893&#440.6666666666666667&#440.8444444444444444&#441.2, !- Feature Value 2
  SizingInfoHVACCoolingCFMs,              !- Feature Name 3
  String,                                 !- Feature Data Type 3
  225.0&#44275.0&#44325.0&#44425.0,       !- Feature Value 3
  SizingInfoHVACSHR,                      !- Feature Name 4
  String,                                 !- Feature Data Type 4
  0.8625592845400774&#440.7987016612396552&#440.757094338262211&#440.7025519925739516, !- Feature Value 4
  SizingInfoHVACFracCoolLoadServed,       !- Feature Name 5
  Double,                                 !- Feature Data Type 5
  1;                                      !- Feature Value 5

OS:Schedule:Ruleset,
  {f03e0e99-a823-4b7a-b517-e6c1ec5a66c6}, !- Handle
  res heating season,                     !- Name
  {19e9c24d-2cc7-420f-b0d1-5c56b86258aa}, !- Schedule Type Limits Name
  {ca118bdc-6d54-48dc-b901-d38a2c0a88a8}; !- Default Day Schedule Name

OS:Schedule:Day,
  {ca118bdc-6d54-48dc-b901-d38a2c0a88a8}, !- Handle
  Schedule Day 4,                         !- Name
  {19e9c24d-2cc7-420f-b0d1-5c56b86258aa}, !- Schedule Type Limits Name
=======
OS:Schedule:Day,
  {07b2e789-8113-4548-9d5d-6203fb7af4d4}, !- Handle
  Schedule Day 1,                         !- Name
  ,                                       !- Schedule Type Limits Name
>>>>>>> 30cb9182
  ,                                       !- Interpolate to Timestep
  24,                                     !- Hour 1
  0,                                      !- Minute 1
  0;                                      !- Value Until Time 1

<<<<<<< HEAD
OS:Schedule:Rule,
  {7a1c06d2-6633-4b27-988a-78a86ddb4665}, !- Handle
  res heating season allday rule1,        !- Name
  {f03e0e99-a823-4b7a-b517-e6c1ec5a66c6}, !- Schedule Ruleset Name
  11,                                     !- Rule Order
  {315ee8c9-f100-4a60-b2b3-5b8a1cd4f0d4}, !- Day Schedule Name
  Yes,                                    !- Apply Sunday
  Yes,                                    !- Apply Monday
  Yes,                                    !- Apply Tuesday
  Yes,                                    !- Apply Wednesday
  Yes,                                    !- Apply Thursday
  Yes,                                    !- Apply Friday
  Yes,                                    !- Apply Saturday
  ,                                       !- Apply Holiday
  DateRange,                              !- Date Specification Type
  1,                                      !- Start Month
  1,                                      !- Start Day
  1,                                      !- End Month
  31;                                     !- End Day

OS:Schedule:Day,
  {315ee8c9-f100-4a60-b2b3-5b8a1cd4f0d4}, !- Handle
  res heating season allday1,             !- Name
  {19e9c24d-2cc7-420f-b0d1-5c56b86258aa}, !- Schedule Type Limits Name
  ,                                       !- Interpolate to Timestep
  24,                                     !- Hour 1
  0,                                      !- Minute 1
  1;                                      !- Value Until Time 1

OS:Schedule:Rule,
  {db2ebe74-08ac-4503-bc4b-6c14ddf2af63}, !- Handle
  res heating season allday rule2,        !- Name
  {f03e0e99-a823-4b7a-b517-e6c1ec5a66c6}, !- Schedule Ruleset Name
  10,                                     !- Rule Order
  {4fabdc4a-dfce-4c74-b0ad-ee945d087bfc}, !- Day Schedule Name
  Yes,                                    !- Apply Sunday
  Yes,                                    !- Apply Monday
  Yes,                                    !- Apply Tuesday
  Yes,                                    !- Apply Wednesday
  Yes,                                    !- Apply Thursday
  Yes,                                    !- Apply Friday
  Yes,                                    !- Apply Saturday
  ,                                       !- Apply Holiday
  DateRange,                              !- Date Specification Type
  2,                                      !- Start Month
  1,                                      !- Start Day
  2,                                      !- End Month
  28;                                     !- End Day

OS:Schedule:Day,
  {4fabdc4a-dfce-4c74-b0ad-ee945d087bfc}, !- Handle
  res heating season allday2,             !- Name
  {19e9c24d-2cc7-420f-b0d1-5c56b86258aa}, !- Schedule Type Limits Name
  ,                                       !- Interpolate to Timestep
  24,                                     !- Hour 1
  0,                                      !- Minute 1
  1;                                      !- Value Until Time 1

OS:Schedule:Rule,
  {a59f9581-4e7e-4a59-b474-8a3b26c912bb}, !- Handle
  res heating season allday rule3,        !- Name
  {f03e0e99-a823-4b7a-b517-e6c1ec5a66c6}, !- Schedule Ruleset Name
  9,                                      !- Rule Order
  {d6e137e6-86b2-4ef8-a5bc-b0e16b0a1832}, !- Day Schedule Name
  Yes,                                    !- Apply Sunday
  Yes,                                    !- Apply Monday
  Yes,                                    !- Apply Tuesday
  Yes,                                    !- Apply Wednesday
  Yes,                                    !- Apply Thursday
  Yes,                                    !- Apply Friday
  Yes,                                    !- Apply Saturday
  ,                                       !- Apply Holiday
  DateRange,                              !- Date Specification Type
  3,                                      !- Start Month
  1,                                      !- Start Day
  3,                                      !- End Month
  31;                                     !- End Day

OS:Schedule:Day,
  {d6e137e6-86b2-4ef8-a5bc-b0e16b0a1832}, !- Handle
  res heating season allday3,             !- Name
  {19e9c24d-2cc7-420f-b0d1-5c56b86258aa}, !- Schedule Type Limits Name
  ,                                       !- Interpolate to Timestep
  24,                                     !- Hour 1
  0,                                      !- Minute 1
  1;                                      !- Value Until Time 1

OS:Schedule:Rule,
  {5aae0e21-eddd-4929-8fea-1d14a97b9bd8}, !- Handle
  res heating season allday rule4,        !- Name
  {f03e0e99-a823-4b7a-b517-e6c1ec5a66c6}, !- Schedule Ruleset Name
  8,                                      !- Rule Order
  {677572fa-571f-4734-b6be-b3fa7d5e0a7c}, !- Day Schedule Name
  Yes,                                    !- Apply Sunday
  Yes,                                    !- Apply Monday
  Yes,                                    !- Apply Tuesday
  Yes,                                    !- Apply Wednesday
  Yes,                                    !- Apply Thursday
  Yes,                                    !- Apply Friday
  Yes,                                    !- Apply Saturday
  ,                                       !- Apply Holiday
  DateRange,                              !- Date Specification Type
  4,                                      !- Start Month
  1,                                      !- Start Day
  4,                                      !- End Month
  30;                                     !- End Day

OS:Schedule:Day,
  {677572fa-571f-4734-b6be-b3fa7d5e0a7c}, !- Handle
  res heating season allday4,             !- Name
  {19e9c24d-2cc7-420f-b0d1-5c56b86258aa}, !- Schedule Type Limits Name
  ,                                       !- Interpolate to Timestep
  24,                                     !- Hour 1
  0,                                      !- Minute 1
  1;                                      !- Value Until Time 1

OS:Schedule:Rule,
  {24de5be1-5783-4d1a-94ba-2d33df8c8b8a}, !- Handle
  res heating season allday rule5,        !- Name
  {f03e0e99-a823-4b7a-b517-e6c1ec5a66c6}, !- Schedule Ruleset Name
  7,                                      !- Rule Order
  {7b8cfcf4-8d65-44a8-b24e-2011865792f8}, !- Day Schedule Name
  Yes,                                    !- Apply Sunday
  Yes,                                    !- Apply Monday
  Yes,                                    !- Apply Tuesday
  Yes,                                    !- Apply Wednesday
  Yes,                                    !- Apply Thursday
  Yes,                                    !- Apply Friday
  Yes,                                    !- Apply Saturday
  ,                                       !- Apply Holiday
  DateRange,                              !- Date Specification Type
  5,                                      !- Start Month
  1,                                      !- Start Day
  5,                                      !- End Month
  31;                                     !- End Day

OS:Schedule:Day,
  {7b8cfcf4-8d65-44a8-b24e-2011865792f8}, !- Handle
  res heating season allday5,             !- Name
  {19e9c24d-2cc7-420f-b0d1-5c56b86258aa}, !- Schedule Type Limits Name
  ,                                       !- Interpolate to Timestep
  24,                                     !- Hour 1
  0,                                      !- Minute 1
  1;                                      !- Value Until Time 1

OS:Schedule:Rule,
  {03e96863-fdc1-444a-b112-0a8e0a6cafde}, !- Handle
  res heating season allday rule6,        !- Name
  {f03e0e99-a823-4b7a-b517-e6c1ec5a66c6}, !- Schedule Ruleset Name
  6,                                      !- Rule Order
  {e574f4c3-d9a8-452e-92f3-554bf2aa091b}, !- Day Schedule Name
  Yes,                                    !- Apply Sunday
  Yes,                                    !- Apply Monday
  Yes,                                    !- Apply Tuesday
  Yes,                                    !- Apply Wednesday
  Yes,                                    !- Apply Thursday
  Yes,                                    !- Apply Friday
  Yes,                                    !- Apply Saturday
  ,                                       !- Apply Holiday
  DateRange,                              !- Date Specification Type
  6,                                      !- Start Month
  1,                                      !- Start Day
  6,                                      !- End Month
  30;                                     !- End Day

OS:Schedule:Day,
  {e574f4c3-d9a8-452e-92f3-554bf2aa091b}, !- Handle
  res heating season allday6,             !- Name
  {19e9c24d-2cc7-420f-b0d1-5c56b86258aa}, !- Schedule Type Limits Name
  ,                                       !- Interpolate to Timestep
  24,                                     !- Hour 1
  0,                                      !- Minute 1
  1;                                      !- Value Until Time 1

OS:Schedule:Rule,
  {8b19cad1-3d9c-46c3-b067-2011db804dd6}, !- Handle
  res heating season allday rule7,        !- Name
  {f03e0e99-a823-4b7a-b517-e6c1ec5a66c6}, !- Schedule Ruleset Name
  5,                                      !- Rule Order
  {ef0990af-384b-4322-9513-76d082ce7c11}, !- Day Schedule Name
  Yes,                                    !- Apply Sunday
  Yes,                                    !- Apply Monday
  Yes,                                    !- Apply Tuesday
  Yes,                                    !- Apply Wednesday
  Yes,                                    !- Apply Thursday
  Yes,                                    !- Apply Friday
  Yes,                                    !- Apply Saturday
  ,                                       !- Apply Holiday
  DateRange,                              !- Date Specification Type
  7,                                      !- Start Month
  1,                                      !- Start Day
  7,                                      !- End Month
  31;                                     !- End Day

OS:Schedule:Day,
  {ef0990af-384b-4322-9513-76d082ce7c11}, !- Handle
  res heating season allday7,             !- Name
  {19e9c24d-2cc7-420f-b0d1-5c56b86258aa}, !- Schedule Type Limits Name
=======
OS:Schedule:Day,
  {6be65a94-6955-4a52-9dc9-e3633e71921f}, !- Handle
  Schedule Day 2,                         !- Name
  ,                                       !- Schedule Type Limits Name
>>>>>>> 30cb9182
  ,                                       !- Interpolate to Timestep
  24,                                     !- Hour 1
  0,                                      !- Minute 1
  1;                                      !- Value Until Time 1
<<<<<<< HEAD

OS:Schedule:Rule,
  {2e5b2eec-76ae-4dd4-9994-d4657c561ec4}, !- Handle
  res heating season allday rule8,        !- Name
  {f03e0e99-a823-4b7a-b517-e6c1ec5a66c6}, !- Schedule Ruleset Name
  4,                                      !- Rule Order
  {5c861fc3-e147-4c35-8aa0-a184c5d3c9cd}, !- Day Schedule Name
  Yes,                                    !- Apply Sunday
  Yes,                                    !- Apply Monday
  Yes,                                    !- Apply Tuesday
  Yes,                                    !- Apply Wednesday
  Yes,                                    !- Apply Thursday
  Yes,                                    !- Apply Friday
  Yes,                                    !- Apply Saturday
  ,                                       !- Apply Holiday
  DateRange,                              !- Date Specification Type
  8,                                      !- Start Month
  1,                                      !- Start Day
  8,                                      !- End Month
  31;                                     !- End Day

OS:Schedule:Day,
  {5c861fc3-e147-4c35-8aa0-a184c5d3c9cd}, !- Handle
  res heating season allday8,             !- Name
  {19e9c24d-2cc7-420f-b0d1-5c56b86258aa}, !- Schedule Type Limits Name
  ,                                       !- Interpolate to Timestep
  24,                                     !- Hour 1
  0,                                      !- Minute 1
  1;                                      !- Value Until Time 1

OS:Schedule:Rule,
  {fd76a778-bbc7-4512-84db-cf2e3d7a7140}, !- Handle
  res heating season allday rule9,        !- Name
  {f03e0e99-a823-4b7a-b517-e6c1ec5a66c6}, !- Schedule Ruleset Name
  3,                                      !- Rule Order
  {c60f13a7-f84f-45ad-bcb7-22a682a93a62}, !- Day Schedule Name
  Yes,                                    !- Apply Sunday
  Yes,                                    !- Apply Monday
  Yes,                                    !- Apply Tuesday
  Yes,                                    !- Apply Wednesday
  Yes,                                    !- Apply Thursday
  Yes,                                    !- Apply Friday
  Yes,                                    !- Apply Saturday
  ,                                       !- Apply Holiday
  DateRange,                              !- Date Specification Type
  9,                                      !- Start Month
  1,                                      !- Start Day
  9,                                      !- End Month
  30;                                     !- End Day

OS:Schedule:Day,
  {c60f13a7-f84f-45ad-bcb7-22a682a93a62}, !- Handle
  res heating season allday9,             !- Name
  {19e9c24d-2cc7-420f-b0d1-5c56b86258aa}, !- Schedule Type Limits Name
  ,                                       !- Interpolate to Timestep
  24,                                     !- Hour 1
  0,                                      !- Minute 1
  1;                                      !- Value Until Time 1

OS:Schedule:Rule,
  {f093c797-8808-466c-830b-41e12079c3e3}, !- Handle
  res heating season allday rule10,       !- Name
  {f03e0e99-a823-4b7a-b517-e6c1ec5a66c6}, !- Schedule Ruleset Name
  2,                                      !- Rule Order
  {08d01be3-dec4-4fe2-a4be-093c22649a21}, !- Day Schedule Name
  Yes,                                    !- Apply Sunday
  Yes,                                    !- Apply Monday
  Yes,                                    !- Apply Tuesday
  Yes,                                    !- Apply Wednesday
  Yes,                                    !- Apply Thursday
  Yes,                                    !- Apply Friday
  Yes,                                    !- Apply Saturday
  ,                                       !- Apply Holiday
  DateRange,                              !- Date Specification Type
  10,                                     !- Start Month
  1,                                      !- Start Day
  10,                                     !- End Month
  31;                                     !- End Day

OS:Schedule:Day,
  {08d01be3-dec4-4fe2-a4be-093c22649a21}, !- Handle
  res heating season allday10,            !- Name
  {19e9c24d-2cc7-420f-b0d1-5c56b86258aa}, !- Schedule Type Limits Name
  ,                                       !- Interpolate to Timestep
  24,                                     !- Hour 1
  0,                                      !- Minute 1
  1;                                      !- Value Until Time 1

OS:Schedule:Rule,
  {b0342976-6422-4372-98b0-46888ca345ea}, !- Handle
  res heating season allday rule11,       !- Name
  {f03e0e99-a823-4b7a-b517-e6c1ec5a66c6}, !- Schedule Ruleset Name
  1,                                      !- Rule Order
  {5fcd0669-cd44-4995-8a88-999393dc85e4}, !- Day Schedule Name
  Yes,                                    !- Apply Sunday
  Yes,                                    !- Apply Monday
  Yes,                                    !- Apply Tuesday
  Yes,                                    !- Apply Wednesday
  Yes,                                    !- Apply Thursday
  Yes,                                    !- Apply Friday
  Yes,                                    !- Apply Saturday
  ,                                       !- Apply Holiday
  DateRange,                              !- Date Specification Type
  11,                                     !- Start Month
  1,                                      !- Start Day
  11,                                     !- End Month
  30;                                     !- End Day

OS:Schedule:Day,
  {5fcd0669-cd44-4995-8a88-999393dc85e4}, !- Handle
  res heating season allday11,            !- Name
  {19e9c24d-2cc7-420f-b0d1-5c56b86258aa}, !- Schedule Type Limits Name
  ,                                       !- Interpolate to Timestep
  24,                                     !- Hour 1
  0,                                      !- Minute 1
  1;                                      !- Value Until Time 1

OS:Schedule:Rule,
  {eb5641f6-c026-4182-ab95-a520b624b3ff}, !- Handle
  res heating season allday rule12,       !- Name
  {f03e0e99-a823-4b7a-b517-e6c1ec5a66c6}, !- Schedule Ruleset Name
  0,                                      !- Rule Order
  {f103973f-23a8-4022-b575-b0ce76cb5ff7}, !- Day Schedule Name
  Yes,                                    !- Apply Sunday
  Yes,                                    !- Apply Monday
  Yes,                                    !- Apply Tuesday
  Yes,                                    !- Apply Wednesday
  Yes,                                    !- Apply Thursday
  Yes,                                    !- Apply Friday
  Yes,                                    !- Apply Saturday
  ,                                       !- Apply Holiday
  DateRange,                              !- Date Specification Type
  12,                                     !- Start Month
  1,                                      !- Start Day
  12,                                     !- End Month
  31;                                     !- End Day

OS:Schedule:Day,
  {f103973f-23a8-4022-b575-b0ce76cb5ff7}, !- Handle
  res heating season allday12,            !- Name
  {19e9c24d-2cc7-420f-b0d1-5c56b86258aa}, !- Schedule Type Limits Name
  ,                                       !- Interpolate to Timestep
  24,                                     !- Hour 1
  0,                                      !- Minute 1
  1;                                      !- Value Until Time 1

OS:ThermostatSetpoint:DualSetpoint,
  {12f999e3-3f90-4d69-bf25-a4a1483460fb}, !- Handle
  living zone temperature setpoint,       !- Name
  {85ba6d70-df97-495b-a77d-021f24dfd423}, !- Heating Setpoint Temperature Schedule Name
  {b4f51313-ec84-448f-ba59-99aae72395ca}; !- Cooling Setpoint Temperature Schedule Name

OS:ScheduleTypeLimits,
  {2f3d6cfa-76da-41fe-b121-00d5a28f3e82}, !- Handle
  Temperature,                            !- Name
  ,                                       !- Lower Limit Value
  ,                                       !- Upper Limit Value
  Continuous,                             !- Numeric Type
  Temperature;                            !- Unit Type

OS:Schedule:Ruleset,
  {8e520803-5db0-4738-8f4d-4964607944ed}, !- Handle
  res cooling season,                     !- Name
  {19e9c24d-2cc7-420f-b0d1-5c56b86258aa}, !- Schedule Type Limits Name
  {68a216fc-e252-4936-98a2-c745e08ed7be}; !- Default Day Schedule Name

OS:Schedule:Day,
  {68a216fc-e252-4936-98a2-c745e08ed7be}, !- Handle
  Schedule Day 1,                         !- Name
  {19e9c24d-2cc7-420f-b0d1-5c56b86258aa}, !- Schedule Type Limits Name
  ,                                       !- Interpolate to Timestep
  24,                                     !- Hour 1
  0,                                      !- Minute 1
  0;                                      !- Value Until Time 1

OS:Schedule:Rule,
  {162c0f49-4aee-4514-9d8f-b13ab60c3518}, !- Handle
  res cooling season allday rule1,        !- Name
  {8e520803-5db0-4738-8f4d-4964607944ed}, !- Schedule Ruleset Name
  11,                                     !- Rule Order
  {211ceec9-e7f3-46b1-85c0-2f1e1d41083c}, !- Day Schedule Name
  Yes,                                    !- Apply Sunday
  Yes,                                    !- Apply Monday
  Yes,                                    !- Apply Tuesday
  Yes,                                    !- Apply Wednesday
  Yes,                                    !- Apply Thursday
  Yes,                                    !- Apply Friday
  Yes,                                    !- Apply Saturday
  ,                                       !- Apply Holiday
  DateRange,                              !- Date Specification Type
  1,                                      !- Start Month
  1,                                      !- Start Day
  1,                                      !- End Month
  31;                                     !- End Day

OS:Schedule:Day,
  {211ceec9-e7f3-46b1-85c0-2f1e1d41083c}, !- Handle
  res cooling season allday1,             !- Name
  {19e9c24d-2cc7-420f-b0d1-5c56b86258aa}, !- Schedule Type Limits Name
  ,                                       !- Interpolate to Timestep
  24,                                     !- Hour 1
  0,                                      !- Minute 1
  1;                                      !- Value Until Time 1

OS:Schedule:Rule,
  {eb048afe-7c06-48ce-acb3-6196df94311d}, !- Handle
  res cooling season allday rule2,        !- Name
  {8e520803-5db0-4738-8f4d-4964607944ed}, !- Schedule Ruleset Name
  10,                                     !- Rule Order
  {49be166c-78ca-4218-a7a1-33838af8ed5d}, !- Day Schedule Name
  Yes,                                    !- Apply Sunday
  Yes,                                    !- Apply Monday
  Yes,                                    !- Apply Tuesday
  Yes,                                    !- Apply Wednesday
  Yes,                                    !- Apply Thursday
  Yes,                                    !- Apply Friday
  Yes,                                    !- Apply Saturday
  ,                                       !- Apply Holiday
  DateRange,                              !- Date Specification Type
  2,                                      !- Start Month
  1,                                      !- Start Day
  2,                                      !- End Month
  28;                                     !- End Day

OS:Schedule:Day,
  {49be166c-78ca-4218-a7a1-33838af8ed5d}, !- Handle
  res cooling season allday2,             !- Name
  {19e9c24d-2cc7-420f-b0d1-5c56b86258aa}, !- Schedule Type Limits Name
  ,                                       !- Interpolate to Timestep
  24,                                     !- Hour 1
  0,                                      !- Minute 1
  1;                                      !- Value Until Time 1

OS:Schedule:Rule,
  {bed1a377-3230-4ea7-a497-67d4c9f706b4}, !- Handle
  res cooling season allday rule3,        !- Name
  {8e520803-5db0-4738-8f4d-4964607944ed}, !- Schedule Ruleset Name
  9,                                      !- Rule Order
  {c2481195-db46-4c0f-99f0-050420af185c}, !- Day Schedule Name
  Yes,                                    !- Apply Sunday
  Yes,                                    !- Apply Monday
  Yes,                                    !- Apply Tuesday
  Yes,                                    !- Apply Wednesday
  Yes,                                    !- Apply Thursday
  Yes,                                    !- Apply Friday
  Yes,                                    !- Apply Saturday
  ,                                       !- Apply Holiday
  DateRange,                              !- Date Specification Type
  3,                                      !- Start Month
  1,                                      !- Start Day
  3,                                      !- End Month
  31;                                     !- End Day

OS:Schedule:Day,
  {c2481195-db46-4c0f-99f0-050420af185c}, !- Handle
  res cooling season allday3,             !- Name
  {19e9c24d-2cc7-420f-b0d1-5c56b86258aa}, !- Schedule Type Limits Name
  ,                                       !- Interpolate to Timestep
  24,                                     !- Hour 1
  0,                                      !- Minute 1
  1;                                      !- Value Until Time 1

OS:Schedule:Rule,
  {70929362-8638-4bc5-8cbc-d880ba96bc28}, !- Handle
  res cooling season allday rule4,        !- Name
  {8e520803-5db0-4738-8f4d-4964607944ed}, !- Schedule Ruleset Name
  8,                                      !- Rule Order
  {00ae201d-3185-4558-b625-c9418f1d9940}, !- Day Schedule Name
  Yes,                                    !- Apply Sunday
  Yes,                                    !- Apply Monday
  Yes,                                    !- Apply Tuesday
  Yes,                                    !- Apply Wednesday
  Yes,                                    !- Apply Thursday
  Yes,                                    !- Apply Friday
  Yes,                                    !- Apply Saturday
  ,                                       !- Apply Holiday
  DateRange,                              !- Date Specification Type
  4,                                      !- Start Month
  1,                                      !- Start Day
  4,                                      !- End Month
  30;                                     !- End Day

OS:Schedule:Day,
  {00ae201d-3185-4558-b625-c9418f1d9940}, !- Handle
  res cooling season allday4,             !- Name
  {19e9c24d-2cc7-420f-b0d1-5c56b86258aa}, !- Schedule Type Limits Name
  ,                                       !- Interpolate to Timestep
  24,                                     !- Hour 1
  0,                                      !- Minute 1
  1;                                      !- Value Until Time 1

OS:Schedule:Rule,
  {837e2720-b7af-4570-b9b0-7bc9ea0270ff}, !- Handle
  res cooling season allday rule5,        !- Name
  {8e520803-5db0-4738-8f4d-4964607944ed}, !- Schedule Ruleset Name
  7,                                      !- Rule Order
  {4b5a7839-3474-47ff-9abe-51a8d4e4c09c}, !- Day Schedule Name
  Yes,                                    !- Apply Sunday
  Yes,                                    !- Apply Monday
  Yes,                                    !- Apply Tuesday
  Yes,                                    !- Apply Wednesday
  Yes,                                    !- Apply Thursday
  Yes,                                    !- Apply Friday
  Yes,                                    !- Apply Saturday
  ,                                       !- Apply Holiday
  DateRange,                              !- Date Specification Type
  5,                                      !- Start Month
  1,                                      !- Start Day
  5,                                      !- End Month
  31;                                     !- End Day

OS:Schedule:Day,
  {4b5a7839-3474-47ff-9abe-51a8d4e4c09c}, !- Handle
  res cooling season allday5,             !- Name
  {19e9c24d-2cc7-420f-b0d1-5c56b86258aa}, !- Schedule Type Limits Name
  ,                                       !- Interpolate to Timestep
  24,                                     !- Hour 1
  0,                                      !- Minute 1
  1;                                      !- Value Until Time 1

OS:Schedule:Rule,
  {dc212969-5c2b-4cce-8068-add718baef9b}, !- Handle
  res cooling season allday rule6,        !- Name
  {8e520803-5db0-4738-8f4d-4964607944ed}, !- Schedule Ruleset Name
  6,                                      !- Rule Order
  {09568c25-5396-4190-8dc3-fb8e57f16c61}, !- Day Schedule Name
  Yes,                                    !- Apply Sunday
  Yes,                                    !- Apply Monday
  Yes,                                    !- Apply Tuesday
  Yes,                                    !- Apply Wednesday
  Yes,                                    !- Apply Thursday
  Yes,                                    !- Apply Friday
  Yes,                                    !- Apply Saturday
  ,                                       !- Apply Holiday
  DateRange,                              !- Date Specification Type
  6,                                      !- Start Month
  1,                                      !- Start Day
  6,                                      !- End Month
  30;                                     !- End Day

OS:Schedule:Day,
  {09568c25-5396-4190-8dc3-fb8e57f16c61}, !- Handle
  res cooling season allday6,             !- Name
  {19e9c24d-2cc7-420f-b0d1-5c56b86258aa}, !- Schedule Type Limits Name
  ,                                       !- Interpolate to Timestep
  24,                                     !- Hour 1
  0,                                      !- Minute 1
  1;                                      !- Value Until Time 1

OS:Schedule:Rule,
  {07725d25-6126-44c5-90a6-4351d2dbe872}, !- Handle
  res cooling season allday rule7,        !- Name
  {8e520803-5db0-4738-8f4d-4964607944ed}, !- Schedule Ruleset Name
  5,                                      !- Rule Order
  {a794e666-3c5a-4186-8092-074482e630d9}, !- Day Schedule Name
  Yes,                                    !- Apply Sunday
  Yes,                                    !- Apply Monday
  Yes,                                    !- Apply Tuesday
  Yes,                                    !- Apply Wednesday
  Yes,                                    !- Apply Thursday
  Yes,                                    !- Apply Friday
  Yes,                                    !- Apply Saturday
  ,                                       !- Apply Holiday
  DateRange,                              !- Date Specification Type
  7,                                      !- Start Month
  1,                                      !- Start Day
  7,                                      !- End Month
  31;                                     !- End Day

OS:Schedule:Day,
  {a794e666-3c5a-4186-8092-074482e630d9}, !- Handle
  res cooling season allday7,             !- Name
  {19e9c24d-2cc7-420f-b0d1-5c56b86258aa}, !- Schedule Type Limits Name
  ,                                       !- Interpolate to Timestep
  24,                                     !- Hour 1
  0,                                      !- Minute 1
  1;                                      !- Value Until Time 1

OS:Schedule:Rule,
  {826e3c40-ec9e-4c63-9af8-e716d24085f7}, !- Handle
  res cooling season allday rule8,        !- Name
  {8e520803-5db0-4738-8f4d-4964607944ed}, !- Schedule Ruleset Name
  4,                                      !- Rule Order
  {b80f05ef-b473-4619-8b4a-50ed30d75a7e}, !- Day Schedule Name
  Yes,                                    !- Apply Sunday
  Yes,                                    !- Apply Monday
  Yes,                                    !- Apply Tuesday
  Yes,                                    !- Apply Wednesday
  Yes,                                    !- Apply Thursday
  Yes,                                    !- Apply Friday
  Yes,                                    !- Apply Saturday
  ,                                       !- Apply Holiday
  DateRange,                              !- Date Specification Type
  8,                                      !- Start Month
  1,                                      !- Start Day
  8,                                      !- End Month
  31;                                     !- End Day

OS:Schedule:Day,
  {b80f05ef-b473-4619-8b4a-50ed30d75a7e}, !- Handle
  res cooling season allday8,             !- Name
  {19e9c24d-2cc7-420f-b0d1-5c56b86258aa}, !- Schedule Type Limits Name
  ,                                       !- Interpolate to Timestep
  24,                                     !- Hour 1
  0,                                      !- Minute 1
  1;                                      !- Value Until Time 1

OS:Schedule:Rule,
  {a013ed2b-e2f2-4d60-9be5-47a291c5e2d8}, !- Handle
  res cooling season allday rule9,        !- Name
  {8e520803-5db0-4738-8f4d-4964607944ed}, !- Schedule Ruleset Name
  3,                                      !- Rule Order
  {2c59c29c-e1d3-4a1b-8fb8-7cb6441d5567}, !- Day Schedule Name
  Yes,                                    !- Apply Sunday
  Yes,                                    !- Apply Monday
  Yes,                                    !- Apply Tuesday
  Yes,                                    !- Apply Wednesday
  Yes,                                    !- Apply Thursday
  Yes,                                    !- Apply Friday
  Yes,                                    !- Apply Saturday
  ,                                       !- Apply Holiday
  DateRange,                              !- Date Specification Type
  9,                                      !- Start Month
  1,                                      !- Start Day
  9,                                      !- End Month
  30;                                     !- End Day

OS:Schedule:Day,
  {2c59c29c-e1d3-4a1b-8fb8-7cb6441d5567}, !- Handle
  res cooling season allday9,             !- Name
  {19e9c24d-2cc7-420f-b0d1-5c56b86258aa}, !- Schedule Type Limits Name
  ,                                       !- Interpolate to Timestep
  24,                                     !- Hour 1
  0,                                      !- Minute 1
  1;                                      !- Value Until Time 1

OS:Schedule:Rule,
  {54b402a5-c9f4-467a-8bb5-f17e378f99e8}, !- Handle
  res cooling season allday rule10,       !- Name
  {8e520803-5db0-4738-8f4d-4964607944ed}, !- Schedule Ruleset Name
  2,                                      !- Rule Order
  {88c8b7d9-4ac6-4b58-818c-e267ba5c0b9e}, !- Day Schedule Name
  Yes,                                    !- Apply Sunday
  Yes,                                    !- Apply Monday
  Yes,                                    !- Apply Tuesday
  Yes,                                    !- Apply Wednesday
  Yes,                                    !- Apply Thursday
  Yes,                                    !- Apply Friday
  Yes,                                    !- Apply Saturday
  ,                                       !- Apply Holiday
  DateRange,                              !- Date Specification Type
  10,                                     !- Start Month
  1,                                      !- Start Day
  10,                                     !- End Month
  31;                                     !- End Day

OS:Schedule:Day,
  {88c8b7d9-4ac6-4b58-818c-e267ba5c0b9e}, !- Handle
  res cooling season allday10,            !- Name
  {19e9c24d-2cc7-420f-b0d1-5c56b86258aa}, !- Schedule Type Limits Name
  ,                                       !- Interpolate to Timestep
  24,                                     !- Hour 1
  0,                                      !- Minute 1
  1;                                      !- Value Until Time 1

OS:Schedule:Rule,
  {f8fcf648-9211-42cd-bf46-fbf027963cfc}, !- Handle
  res cooling season allday rule11,       !- Name
  {8e520803-5db0-4738-8f4d-4964607944ed}, !- Schedule Ruleset Name
  1,                                      !- Rule Order
  {d318c1cb-e9a4-49de-b499-f3792e240a48}, !- Day Schedule Name
  Yes,                                    !- Apply Sunday
  Yes,                                    !- Apply Monday
  Yes,                                    !- Apply Tuesday
  Yes,                                    !- Apply Wednesday
  Yes,                                    !- Apply Thursday
  Yes,                                    !- Apply Friday
  Yes,                                    !- Apply Saturday
  ,                                       !- Apply Holiday
  DateRange,                              !- Date Specification Type
  11,                                     !- Start Month
  1,                                      !- Start Day
  11,                                     !- End Month
  30;                                     !- End Day

OS:Schedule:Day,
  {d318c1cb-e9a4-49de-b499-f3792e240a48}, !- Handle
  res cooling season allday11,            !- Name
  {19e9c24d-2cc7-420f-b0d1-5c56b86258aa}, !- Schedule Type Limits Name
  ,                                       !- Interpolate to Timestep
  24,                                     !- Hour 1
  0,                                      !- Minute 1
  1;                                      !- Value Until Time 1

OS:Schedule:Rule,
  {897da15b-2bfe-4fe0-95c1-781c7a7357c9}, !- Handle
  res cooling season allday rule12,       !- Name
  {8e520803-5db0-4738-8f4d-4964607944ed}, !- Schedule Ruleset Name
  0,                                      !- Rule Order
  {9782e43d-a10e-4066-aa10-278dfe5f6869}, !- Day Schedule Name
  Yes,                                    !- Apply Sunday
  Yes,                                    !- Apply Monday
  Yes,                                    !- Apply Tuesday
  Yes,                                    !- Apply Wednesday
  Yes,                                    !- Apply Thursday
  Yes,                                    !- Apply Friday
  Yes,                                    !- Apply Saturday
  ,                                       !- Apply Holiday
  DateRange,                              !- Date Specification Type
  12,                                     !- Start Month
  1,                                      !- Start Day
  12,                                     !- End Month
  31;                                     !- End Day

OS:Schedule:Day,
  {9782e43d-a10e-4066-aa10-278dfe5f6869}, !- Handle
  res cooling season allday12,            !- Name
  {19e9c24d-2cc7-420f-b0d1-5c56b86258aa}, !- Schedule Type Limits Name
  ,                                       !- Interpolate to Timestep
  24,                                     !- Hour 1
  0,                                      !- Minute 1
  1;                                      !- Value Until Time 1

OS:AdditionalProperties,
  {d6890032-2e99-4c1f-8fba-d4960e7129c4}, !- Handle
  {12f999e3-3f90-4d69-bf25-a4a1483460fb}, !- Object Name
  htg_wkdy,                               !- Feature Name 1
  String,                                 !- Feature Data Type 1
  21.6666666666667&#4421.6666666666667&#4421.6666666666667&#4421.6666666666667&#4421.6666666666667&#4421.6666666666667&#4421.6666666666667&#4421.6666666666667&#4421.6666666666667&#4421.6666666666667&#4421.6666666666667&#4421.6666666666667&#4421.6666666666667&#4421.6666666666667&#4421.6666666666667&#4421.6666666666667&#4421.6666666666667&#4421.6666666666667&#4421.6666666666667&#4421.6666666666667&#4421.6666666666667&#4421.6666666666667&#4421.6666666666667&#4421.6666666666667, !- Feature Value 1
  htg_wked,                               !- Feature Name 2
  String,                                 !- Feature Data Type 2
  21.6666666666667&#4421.6666666666667&#4421.6666666666667&#4421.6666666666667&#4421.6666666666667&#4421.6666666666667&#4421.6666666666667&#4421.6666666666667&#4421.6666666666667&#4421.6666666666667&#4421.6666666666667&#4421.6666666666667&#4421.6666666666667&#4421.6666666666667&#4421.6666666666667&#4421.6666666666667&#4421.6666666666667&#4421.6666666666667&#4421.6666666666667&#4421.6666666666667&#4421.6666666666667&#4421.6666666666667&#4421.6666666666667&#4421.6666666666667, !- Feature Value 2
  clg_wkdy,                               !- Feature Name 3
  String,                                 !- Feature Data Type 3
  24.444444444444443&#4424.444444444444443&#4424.444444444444443&#4424.444444444444443&#4424.444444444444443&#4424.444444444444443&#4424.444444444444443&#4424.444444444444443&#4424.444444444444443&#4424.444444444444443&#4424.444444444444443&#4424.444444444444443&#4424.444444444444443&#4424.444444444444443&#4424.444444444444443&#4424.444444444444443&#4424.444444444444443&#4424.444444444444443&#4424.444444444444443&#4424.444444444444443&#4424.444444444444443&#4424.444444444444443&#4424.444444444444443&#4424.444444444444443, !- Feature Value 3
  clg_wked,                               !- Feature Name 4
  String,                                 !- Feature Data Type 4
  24.444444444444443&#4424.444444444444443&#4424.444444444444443&#4424.444444444444443&#4424.444444444444443&#4424.444444444444443&#4424.444444444444443&#4424.444444444444443&#4424.444444444444443&#4424.444444444444443&#4424.444444444444443&#4424.444444444444443&#4424.444444444444443&#4424.444444444444443&#4424.444444444444443&#4424.444444444444443&#4424.444444444444443&#4424.444444444444443&#4424.444444444444443&#4424.444444444444443&#4424.444444444444443&#4424.444444444444443&#4424.444444444444443&#4424.444444444444443; !- Feature Value 4

OS:Schedule:Ruleset,
  {85ba6d70-df97-495b-a77d-021f24dfd423}, !- Handle
  res heating setpoint,                   !- Name
  {2f3d6cfa-76da-41fe-b121-00d5a28f3e82}, !- Schedule Type Limits Name
  {4da2fadf-cebd-4a20-9872-f54bc30faf52}, !- Default Day Schedule Name
  {910ecd74-fcc5-4cc7-94ae-c251e4f51f71}, !- Summer Design Day Schedule Name
  {df2f6568-71b6-470f-899a-755915e8d9b7}; !- Winter Design Day Schedule Name

OS:Schedule:Day,
  {4da2fadf-cebd-4a20-9872-f54bc30faf52}, !- Handle
  Schedule Day 6,                         !- Name
  {2f3d6cfa-76da-41fe-b121-00d5a28f3e82}, !- Schedule Type Limits Name
  ,                                       !- Interpolate to Timestep
  24,                                     !- Hour 1
  0,                                      !- Minute 1
  0;                                      !- Value Until Time 1

OS:Schedule:Rule,
  {2cb08f33-dc4c-405a-a2d6-8d47db64b182}, !- Handle
  res heating setpoint allday rule1,      !- Name
  {85ba6d70-df97-495b-a77d-021f24dfd423}, !- Schedule Ruleset Name
  11,                                     !- Rule Order
  {7bd24b9c-d781-423a-9c92-8ef08c309790}, !- Day Schedule Name
  Yes,                                    !- Apply Sunday
  Yes,                                    !- Apply Monday
  Yes,                                    !- Apply Tuesday
  Yes,                                    !- Apply Wednesday
  Yes,                                    !- Apply Thursday
  Yes,                                    !- Apply Friday
  Yes,                                    !- Apply Saturday
  ,                                       !- Apply Holiday
  DateRange,                              !- Date Specification Type
  1,                                      !- Start Month
  1,                                      !- Start Day
  1,                                      !- End Month
  31;                                     !- End Day

OS:Schedule:Day,
  {7bd24b9c-d781-423a-9c92-8ef08c309790}, !- Handle
  res heating setpoint allday1,           !- Name
  {2f3d6cfa-76da-41fe-b121-00d5a28f3e82}, !- Schedule Type Limits Name
  ,                                       !- Interpolate to Timestep
  24,                                     !- Hour 1
  0,                                      !- Minute 1
  21.6666666666667;                       !- Value Until Time 1

OS:Schedule:Rule,
  {211cf402-27b0-4f82-ab10-70e979b896bd}, !- Handle
  res heating setpoint allday rule2,      !- Name
  {85ba6d70-df97-495b-a77d-021f24dfd423}, !- Schedule Ruleset Name
  10,                                     !- Rule Order
  {4cd86e0b-725c-4e39-b51d-c225c22fc411}, !- Day Schedule Name
  Yes,                                    !- Apply Sunday
  Yes,                                    !- Apply Monday
  Yes,                                    !- Apply Tuesday
  Yes,                                    !- Apply Wednesday
  Yes,                                    !- Apply Thursday
  Yes,                                    !- Apply Friday
  Yes,                                    !- Apply Saturday
  ,                                       !- Apply Holiday
  DateRange,                              !- Date Specification Type
  2,                                      !- Start Month
  1,                                      !- Start Day
  2,                                      !- End Month
  28;                                     !- End Day

OS:Schedule:Day,
  {4cd86e0b-725c-4e39-b51d-c225c22fc411}, !- Handle
  res heating setpoint allday2,           !- Name
  {2f3d6cfa-76da-41fe-b121-00d5a28f3e82}, !- Schedule Type Limits Name
  ,                                       !- Interpolate to Timestep
  24,                                     !- Hour 1
  0,                                      !- Minute 1
  21.6666666666667;                       !- Value Until Time 1

OS:Schedule:Rule,
  {1905cf27-a2f7-4f63-88a9-8601677581a4}, !- Handle
  res heating setpoint allday rule3,      !- Name
  {85ba6d70-df97-495b-a77d-021f24dfd423}, !- Schedule Ruleset Name
  9,                                      !- Rule Order
  {27ff2f1b-91ec-4f42-beee-c3f19c57e521}, !- Day Schedule Name
  Yes,                                    !- Apply Sunday
  Yes,                                    !- Apply Monday
  Yes,                                    !- Apply Tuesday
  Yes,                                    !- Apply Wednesday
  Yes,                                    !- Apply Thursday
  Yes,                                    !- Apply Friday
  Yes,                                    !- Apply Saturday
  ,                                       !- Apply Holiday
  DateRange,                              !- Date Specification Type
  3,                                      !- Start Month
  1,                                      !- Start Day
  3,                                      !- End Month
  31;                                     !- End Day

OS:Schedule:Day,
  {27ff2f1b-91ec-4f42-beee-c3f19c57e521}, !- Handle
  res heating setpoint allday3,           !- Name
  {2f3d6cfa-76da-41fe-b121-00d5a28f3e82}, !- Schedule Type Limits Name
  ,                                       !- Interpolate to Timestep
  24,                                     !- Hour 1
  0,                                      !- Minute 1
  21.6666666666667;                       !- Value Until Time 1

OS:Schedule:Rule,
  {2826f4ec-9f33-467c-9e72-365f861d0983}, !- Handle
  res heating setpoint allday rule4,      !- Name
  {85ba6d70-df97-495b-a77d-021f24dfd423}, !- Schedule Ruleset Name
  8,                                      !- Rule Order
  {a3802808-4a51-4d6b-9c68-d15b7f4658fe}, !- Day Schedule Name
  Yes,                                    !- Apply Sunday
  Yes,                                    !- Apply Monday
  Yes,                                    !- Apply Tuesday
  Yes,                                    !- Apply Wednesday
  Yes,                                    !- Apply Thursday
  Yes,                                    !- Apply Friday
  Yes,                                    !- Apply Saturday
  ,                                       !- Apply Holiday
  DateRange,                              !- Date Specification Type
  4,                                      !- Start Month
  1,                                      !- Start Day
  4,                                      !- End Month
  30;                                     !- End Day

OS:Schedule:Day,
  {a3802808-4a51-4d6b-9c68-d15b7f4658fe}, !- Handle
  res heating setpoint allday4,           !- Name
  {2f3d6cfa-76da-41fe-b121-00d5a28f3e82}, !- Schedule Type Limits Name
  ,                                       !- Interpolate to Timestep
  24,                                     !- Hour 1
  0,                                      !- Minute 1
  21.6666666666667;                       !- Value Until Time 1

OS:Schedule:Rule,
  {5943b8ab-f483-4a7c-8d26-673b63a536cb}, !- Handle
  res heating setpoint allday rule5,      !- Name
  {85ba6d70-df97-495b-a77d-021f24dfd423}, !- Schedule Ruleset Name
  7,                                      !- Rule Order
  {4989b346-387e-416f-a970-71389045344f}, !- Day Schedule Name
  Yes,                                    !- Apply Sunday
  Yes,                                    !- Apply Monday
  Yes,                                    !- Apply Tuesday
  Yes,                                    !- Apply Wednesday
  Yes,                                    !- Apply Thursday
  Yes,                                    !- Apply Friday
  Yes,                                    !- Apply Saturday
  ,                                       !- Apply Holiday
  DateRange,                              !- Date Specification Type
  5,                                      !- Start Month
  1,                                      !- Start Day
  5,                                      !- End Month
  31;                                     !- End Day

OS:Schedule:Day,
  {4989b346-387e-416f-a970-71389045344f}, !- Handle
  res heating setpoint allday5,           !- Name
  {2f3d6cfa-76da-41fe-b121-00d5a28f3e82}, !- Schedule Type Limits Name
  ,                                       !- Interpolate to Timestep
  24,                                     !- Hour 1
  0,                                      !- Minute 1
  21.6666666666667;                       !- Value Until Time 1

OS:Schedule:Rule,
  {52b88638-3395-4ba7-bed8-9ca951004473}, !- Handle
  res heating setpoint allday rule6,      !- Name
  {85ba6d70-df97-495b-a77d-021f24dfd423}, !- Schedule Ruleset Name
  6,                                      !- Rule Order
  {21e0ec1f-2c1e-4f4b-bd65-ef2456aafa80}, !- Day Schedule Name
  Yes,                                    !- Apply Sunday
  Yes,                                    !- Apply Monday
  Yes,                                    !- Apply Tuesday
  Yes,                                    !- Apply Wednesday
  Yes,                                    !- Apply Thursday
  Yes,                                    !- Apply Friday
  Yes,                                    !- Apply Saturday
  ,                                       !- Apply Holiday
  DateRange,                              !- Date Specification Type
  6,                                      !- Start Month
  1,                                      !- Start Day
  6,                                      !- End Month
  30;                                     !- End Day

OS:Schedule:Day,
  {21e0ec1f-2c1e-4f4b-bd65-ef2456aafa80}, !- Handle
  res heating setpoint allday6,           !- Name
  {2f3d6cfa-76da-41fe-b121-00d5a28f3e82}, !- Schedule Type Limits Name
  ,                                       !- Interpolate to Timestep
  24,                                     !- Hour 1
  0,                                      !- Minute 1
  21.6666666666667;                       !- Value Until Time 1

OS:Schedule:Rule,
  {33ae986a-b869-432e-a896-a91442809952}, !- Handle
  res heating setpoint allday rule7,      !- Name
  {85ba6d70-df97-495b-a77d-021f24dfd423}, !- Schedule Ruleset Name
  5,                                      !- Rule Order
  {71235327-2034-41e5-8760-7eb6202269fd}, !- Day Schedule Name
  Yes,                                    !- Apply Sunday
  Yes,                                    !- Apply Monday
  Yes,                                    !- Apply Tuesday
  Yes,                                    !- Apply Wednesday
  Yes,                                    !- Apply Thursday
  Yes,                                    !- Apply Friday
  Yes,                                    !- Apply Saturday
  ,                                       !- Apply Holiday
  DateRange,                              !- Date Specification Type
  7,                                      !- Start Month
  1,                                      !- Start Day
  7,                                      !- End Month
  31;                                     !- End Day

OS:Schedule:Day,
  {71235327-2034-41e5-8760-7eb6202269fd}, !- Handle
  res heating setpoint allday7,           !- Name
  {2f3d6cfa-76da-41fe-b121-00d5a28f3e82}, !- Schedule Type Limits Name
  ,                                       !- Interpolate to Timestep
  24,                                     !- Hour 1
  0,                                      !- Minute 1
  21.6666666666667;                       !- Value Until Time 1

OS:Schedule:Rule,
  {8e32c7f4-b633-4ac1-a189-bc1fc3c1c4fa}, !- Handle
  res heating setpoint allday rule8,      !- Name
  {85ba6d70-df97-495b-a77d-021f24dfd423}, !- Schedule Ruleset Name
  4,                                      !- Rule Order
  {137d2fa4-f83d-4f20-b6ef-8803007e60ce}, !- Day Schedule Name
  Yes,                                    !- Apply Sunday
  Yes,                                    !- Apply Monday
  Yes,                                    !- Apply Tuesday
  Yes,                                    !- Apply Wednesday
  Yes,                                    !- Apply Thursday
  Yes,                                    !- Apply Friday
  Yes,                                    !- Apply Saturday
  ,                                       !- Apply Holiday
  DateRange,                              !- Date Specification Type
  8,                                      !- Start Month
  1,                                      !- Start Day
  8,                                      !- End Month
  31;                                     !- End Day

OS:Schedule:Day,
  {137d2fa4-f83d-4f20-b6ef-8803007e60ce}, !- Handle
  res heating setpoint allday8,           !- Name
  {2f3d6cfa-76da-41fe-b121-00d5a28f3e82}, !- Schedule Type Limits Name
  ,                                       !- Interpolate to Timestep
  24,                                     !- Hour 1
  0,                                      !- Minute 1
  21.6666666666667;                       !- Value Until Time 1

OS:Schedule:Rule,
  {bc772604-aea3-4b9c-bd70-0987b17011ac}, !- Handle
  res heating setpoint allday rule9,      !- Name
  {85ba6d70-df97-495b-a77d-021f24dfd423}, !- Schedule Ruleset Name
  3,                                      !- Rule Order
  {127564c1-b059-40c1-b0f4-1fe2b2ab664c}, !- Day Schedule Name
  Yes,                                    !- Apply Sunday
  Yes,                                    !- Apply Monday
  Yes,                                    !- Apply Tuesday
  Yes,                                    !- Apply Wednesday
  Yes,                                    !- Apply Thursday
  Yes,                                    !- Apply Friday
  Yes,                                    !- Apply Saturday
  ,                                       !- Apply Holiday
  DateRange,                              !- Date Specification Type
  9,                                      !- Start Month
  1,                                      !- Start Day
  9,                                      !- End Month
  30;                                     !- End Day

OS:Schedule:Day,
  {127564c1-b059-40c1-b0f4-1fe2b2ab664c}, !- Handle
  res heating setpoint allday9,           !- Name
  {2f3d6cfa-76da-41fe-b121-00d5a28f3e82}, !- Schedule Type Limits Name
  ,                                       !- Interpolate to Timestep
  24,                                     !- Hour 1
  0,                                      !- Minute 1
  21.6666666666667;                       !- Value Until Time 1

OS:Schedule:Rule,
  {7488dd26-8ce7-4db4-a59e-3aecd85c732b}, !- Handle
  res heating setpoint allday rule10,     !- Name
  {85ba6d70-df97-495b-a77d-021f24dfd423}, !- Schedule Ruleset Name
  2,                                      !- Rule Order
  {4a10356f-e672-45c6-84d1-84787f10fc08}, !- Day Schedule Name
  Yes,                                    !- Apply Sunday
  Yes,                                    !- Apply Monday
  Yes,                                    !- Apply Tuesday
  Yes,                                    !- Apply Wednesday
  Yes,                                    !- Apply Thursday
  Yes,                                    !- Apply Friday
  Yes,                                    !- Apply Saturday
  ,                                       !- Apply Holiday
  DateRange,                              !- Date Specification Type
  10,                                     !- Start Month
  1,                                      !- Start Day
  10,                                     !- End Month
  31;                                     !- End Day

OS:Schedule:Day,
  {4a10356f-e672-45c6-84d1-84787f10fc08}, !- Handle
  res heating setpoint allday10,          !- Name
  {2f3d6cfa-76da-41fe-b121-00d5a28f3e82}, !- Schedule Type Limits Name
  ,                                       !- Interpolate to Timestep
  24,                                     !- Hour 1
  0,                                      !- Minute 1
  21.6666666666667;                       !- Value Until Time 1

OS:Schedule:Rule,
  {3e10c4c2-17fa-4289-b000-78166905e0e7}, !- Handle
  res heating setpoint allday rule11,     !- Name
  {85ba6d70-df97-495b-a77d-021f24dfd423}, !- Schedule Ruleset Name
  1,                                      !- Rule Order
  {7a879e0a-447c-4ff7-8ba8-e6e0798ffad3}, !- Day Schedule Name
  Yes,                                    !- Apply Sunday
  Yes,                                    !- Apply Monday
  Yes,                                    !- Apply Tuesday
  Yes,                                    !- Apply Wednesday
  Yes,                                    !- Apply Thursday
  Yes,                                    !- Apply Friday
  Yes,                                    !- Apply Saturday
  ,                                       !- Apply Holiday
  DateRange,                              !- Date Specification Type
  11,                                     !- Start Month
  1,                                      !- Start Day
  11,                                     !- End Month
  30;                                     !- End Day

OS:Schedule:Day,
  {7a879e0a-447c-4ff7-8ba8-e6e0798ffad3}, !- Handle
  res heating setpoint allday11,          !- Name
  {2f3d6cfa-76da-41fe-b121-00d5a28f3e82}, !- Schedule Type Limits Name
  ,                                       !- Interpolate to Timestep
  24,                                     !- Hour 1
  0,                                      !- Minute 1
  21.6666666666667;                       !- Value Until Time 1

OS:Schedule:Rule,
  {afbd33ff-45b3-4b1e-8142-12e46ff3b726}, !- Handle
  res heating setpoint allday rule12,     !- Name
  {85ba6d70-df97-495b-a77d-021f24dfd423}, !- Schedule Ruleset Name
  0,                                      !- Rule Order
  {4a7fd341-dcd7-473f-b732-a81060f9f081}, !- Day Schedule Name
  Yes,                                    !- Apply Sunday
  Yes,                                    !- Apply Monday
  Yes,                                    !- Apply Tuesday
  Yes,                                    !- Apply Wednesday
  Yes,                                    !- Apply Thursday
  Yes,                                    !- Apply Friday
  Yes,                                    !- Apply Saturday
  ,                                       !- Apply Holiday
  DateRange,                              !- Date Specification Type
  12,                                     !- Start Month
  1,                                      !- Start Day
  12,                                     !- End Month
  31;                                     !- End Day

OS:Schedule:Day,
  {4a7fd341-dcd7-473f-b732-a81060f9f081}, !- Handle
  res heating setpoint allday12,          !- Name
  {2f3d6cfa-76da-41fe-b121-00d5a28f3e82}, !- Schedule Type Limits Name
  ,                                       !- Interpolate to Timestep
  24,                                     !- Hour 1
  0,                                      !- Minute 1
  21.6666666666667;                       !- Value Until Time 1

OS:Schedule:Day,
  {df2f6568-71b6-470f-899a-755915e8d9b7}, !- Handle
  res heating setpoint winter design,     !- Name
  {2f3d6cfa-76da-41fe-b121-00d5a28f3e82}, !- Schedule Type Limits Name
  ,                                       !- Interpolate to Timestep
  24,                                     !- Hour 1
  0,                                      !- Minute 1
  21.1111111111111;                       !- Value Until Time 1

OS:Schedule:Day,
  {910ecd74-fcc5-4cc7-94ae-c251e4f51f71}, !- Handle
  res heating setpoint summer design,     !- Name
  {2f3d6cfa-76da-41fe-b121-00d5a28f3e82}, !- Schedule Type Limits Name
  ,                                       !- Interpolate to Timestep
  24,                                     !- Hour 1
  0,                                      !- Minute 1
  23.8888888888889;                       !- Value Until Time 1

OS:Schedule:Ruleset,
  {b4f51313-ec84-448f-ba59-99aae72395ca}, !- Handle
  res cooling setpoint,                   !- Name
  {2f3d6cfa-76da-41fe-b121-00d5a28f3e82}, !- Schedule Type Limits Name
  {20dc40ab-d89c-4b4e-9a75-8a5fa26de81f}, !- Default Day Schedule Name
  {5b957ec8-2eb6-4eeb-ade9-fc42bdb8c0eb}, !- Summer Design Day Schedule Name
  {6589d296-a5bb-451a-9308-438da94dc27e}; !- Winter Design Day Schedule Name

OS:Schedule:Day,
  {20dc40ab-d89c-4b4e-9a75-8a5fa26de81f}, !- Handle
  Schedule Day 7,                         !- Name
  {2f3d6cfa-76da-41fe-b121-00d5a28f3e82}, !- Schedule Type Limits Name
  ,                                       !- Interpolate to Timestep
  24,                                     !- Hour 1
  0,                                      !- Minute 1
  0;                                      !- Value Until Time 1

OS:Schedule:Rule,
  {565ae617-163a-4f1a-bb95-63d26c785005}, !- Handle
  res cooling setpoint allday rule1,      !- Name
  {b4f51313-ec84-448f-ba59-99aae72395ca}, !- Schedule Ruleset Name
  11,                                     !- Rule Order
  {53eeefdf-59b4-439e-a176-173759771ea1}, !- Day Schedule Name
  Yes,                                    !- Apply Sunday
  Yes,                                    !- Apply Monday
  Yes,                                    !- Apply Tuesday
  Yes,                                    !- Apply Wednesday
  Yes,                                    !- Apply Thursday
  Yes,                                    !- Apply Friday
  Yes,                                    !- Apply Saturday
  ,                                       !- Apply Holiday
  DateRange,                              !- Date Specification Type
  1,                                      !- Start Month
  1,                                      !- Start Day
  1,                                      !- End Month
  31;                                     !- End Day

OS:Schedule:Day,
  {53eeefdf-59b4-439e-a176-173759771ea1}, !- Handle
  res cooling setpoint allday1,           !- Name
  {2f3d6cfa-76da-41fe-b121-00d5a28f3e82}, !- Schedule Type Limits Name
  ,                                       !- Interpolate to Timestep
  24,                                     !- Hour 1
  0,                                      !- Minute 1
  24.4444444444444;                       !- Value Until Time 1

OS:Schedule:Rule,
  {4ad3255d-3468-4483-997f-88cc36e35da4}, !- Handle
  res cooling setpoint allday rule2,      !- Name
  {b4f51313-ec84-448f-ba59-99aae72395ca}, !- Schedule Ruleset Name
  10,                                     !- Rule Order
  {a48ee854-2dfd-4b57-938c-f621c7449b4a}, !- Day Schedule Name
  Yes,                                    !- Apply Sunday
  Yes,                                    !- Apply Monday
  Yes,                                    !- Apply Tuesday
  Yes,                                    !- Apply Wednesday
  Yes,                                    !- Apply Thursday
  Yes,                                    !- Apply Friday
  Yes,                                    !- Apply Saturday
  ,                                       !- Apply Holiday
  DateRange,                              !- Date Specification Type
  2,                                      !- Start Month
  1,                                      !- Start Day
  2,                                      !- End Month
  28;                                     !- End Day

OS:Schedule:Day,
  {a48ee854-2dfd-4b57-938c-f621c7449b4a}, !- Handle
  res cooling setpoint allday2,           !- Name
  {2f3d6cfa-76da-41fe-b121-00d5a28f3e82}, !- Schedule Type Limits Name
  ,                                       !- Interpolate to Timestep
  24,                                     !- Hour 1
  0,                                      !- Minute 1
  24.4444444444444;                       !- Value Until Time 1

OS:Schedule:Rule,
  {2ab606af-e033-4b7a-b335-55d8f7d5c1b0}, !- Handle
  res cooling setpoint allday rule3,      !- Name
  {b4f51313-ec84-448f-ba59-99aae72395ca}, !- Schedule Ruleset Name
  9,                                      !- Rule Order
  {d9645750-302a-42cf-9f2b-4aa416ffbaf8}, !- Day Schedule Name
  Yes,                                    !- Apply Sunday
  Yes,                                    !- Apply Monday
  Yes,                                    !- Apply Tuesday
  Yes,                                    !- Apply Wednesday
  Yes,                                    !- Apply Thursday
  Yes,                                    !- Apply Friday
  Yes,                                    !- Apply Saturday
  ,                                       !- Apply Holiday
  DateRange,                              !- Date Specification Type
  3,                                      !- Start Month
  1,                                      !- Start Day
  3,                                      !- End Month
  31;                                     !- End Day

OS:Schedule:Day,
  {d9645750-302a-42cf-9f2b-4aa416ffbaf8}, !- Handle
  res cooling setpoint allday3,           !- Name
  {2f3d6cfa-76da-41fe-b121-00d5a28f3e82}, !- Schedule Type Limits Name
  ,                                       !- Interpolate to Timestep
  24,                                     !- Hour 1
  0,                                      !- Minute 1
  24.4444444444444;                       !- Value Until Time 1

OS:Schedule:Rule,
  {b97911d0-a92b-41d9-83ac-b7bbc8a91972}, !- Handle
  res cooling setpoint allday rule4,      !- Name
  {b4f51313-ec84-448f-ba59-99aae72395ca}, !- Schedule Ruleset Name
  8,                                      !- Rule Order
  {38ef43e7-1521-41f1-9b48-2a532b0401da}, !- Day Schedule Name
  Yes,                                    !- Apply Sunday
  Yes,                                    !- Apply Monday
  Yes,                                    !- Apply Tuesday
  Yes,                                    !- Apply Wednesday
  Yes,                                    !- Apply Thursday
  Yes,                                    !- Apply Friday
  Yes,                                    !- Apply Saturday
  ,                                       !- Apply Holiday
  DateRange,                              !- Date Specification Type
  4,                                      !- Start Month
  1,                                      !- Start Day
  4,                                      !- End Month
  30;                                     !- End Day

OS:Schedule:Day,
  {38ef43e7-1521-41f1-9b48-2a532b0401da}, !- Handle
  res cooling setpoint allday4,           !- Name
  {2f3d6cfa-76da-41fe-b121-00d5a28f3e82}, !- Schedule Type Limits Name
  ,                                       !- Interpolate to Timestep
  24,                                     !- Hour 1
  0,                                      !- Minute 1
  24.4444444444444;                       !- Value Until Time 1

OS:Schedule:Rule,
  {1c5e7265-54f1-4b8b-8eb3-b181b139a6b4}, !- Handle
  res cooling setpoint allday rule5,      !- Name
  {b4f51313-ec84-448f-ba59-99aae72395ca}, !- Schedule Ruleset Name
  7,                                      !- Rule Order
  {32118235-b8ae-44fc-8ff2-9ec5f8951482}, !- Day Schedule Name
  Yes,                                    !- Apply Sunday
  Yes,                                    !- Apply Monday
  Yes,                                    !- Apply Tuesday
  Yes,                                    !- Apply Wednesday
  Yes,                                    !- Apply Thursday
  Yes,                                    !- Apply Friday
  Yes,                                    !- Apply Saturday
  ,                                       !- Apply Holiday
  DateRange,                              !- Date Specification Type
  5,                                      !- Start Month
  1,                                      !- Start Day
  5,                                      !- End Month
  31;                                     !- End Day

OS:Schedule:Day,
  {32118235-b8ae-44fc-8ff2-9ec5f8951482}, !- Handle
  res cooling setpoint allday5,           !- Name
  {2f3d6cfa-76da-41fe-b121-00d5a28f3e82}, !- Schedule Type Limits Name
  ,                                       !- Interpolate to Timestep
  24,                                     !- Hour 1
  0,                                      !- Minute 1
  24.4444444444444;                       !- Value Until Time 1

OS:Schedule:Rule,
  {c83fb9ce-ae4e-4d3f-8eee-39e6290df9f1}, !- Handle
  res cooling setpoint allday rule6,      !- Name
  {b4f51313-ec84-448f-ba59-99aae72395ca}, !- Schedule Ruleset Name
  6,                                      !- Rule Order
  {3497229a-989e-4210-8ed7-fecad27d716f}, !- Day Schedule Name
  Yes,                                    !- Apply Sunday
  Yes,                                    !- Apply Monday
  Yes,                                    !- Apply Tuesday
  Yes,                                    !- Apply Wednesday
  Yes,                                    !- Apply Thursday
  Yes,                                    !- Apply Friday
  Yes,                                    !- Apply Saturday
  ,                                       !- Apply Holiday
  DateRange,                              !- Date Specification Type
  6,                                      !- Start Month
  1,                                      !- Start Day
  6,                                      !- End Month
  30;                                     !- End Day

OS:Schedule:Day,
  {3497229a-989e-4210-8ed7-fecad27d716f}, !- Handle
  res cooling setpoint allday6,           !- Name
  {2f3d6cfa-76da-41fe-b121-00d5a28f3e82}, !- Schedule Type Limits Name
  ,                                       !- Interpolate to Timestep
  24,                                     !- Hour 1
  0,                                      !- Minute 1
  24.4444444444444;                       !- Value Until Time 1

OS:Schedule:Rule,
  {a65ee905-17d4-47f6-a7fc-8af59c55e342}, !- Handle
  res cooling setpoint allday rule7,      !- Name
  {b4f51313-ec84-448f-ba59-99aae72395ca}, !- Schedule Ruleset Name
  5,                                      !- Rule Order
  {4c2c43e9-95b2-4d3e-8daa-678ba5f8fd69}, !- Day Schedule Name
  Yes,                                    !- Apply Sunday
  Yes,                                    !- Apply Monday
  Yes,                                    !- Apply Tuesday
  Yes,                                    !- Apply Wednesday
  Yes,                                    !- Apply Thursday
  Yes,                                    !- Apply Friday
  Yes,                                    !- Apply Saturday
  ,                                       !- Apply Holiday
  DateRange,                              !- Date Specification Type
  7,                                      !- Start Month
  1,                                      !- Start Day
  7,                                      !- End Month
  31;                                     !- End Day

OS:Schedule:Day,
  {4c2c43e9-95b2-4d3e-8daa-678ba5f8fd69}, !- Handle
  res cooling setpoint allday7,           !- Name
  {2f3d6cfa-76da-41fe-b121-00d5a28f3e82}, !- Schedule Type Limits Name
  ,                                       !- Interpolate to Timestep
  24,                                     !- Hour 1
  0,                                      !- Minute 1
  24.4444444444444;                       !- Value Until Time 1

OS:Schedule:Rule,
  {c6856e35-3df9-4ba2-88d8-b8da68afbf51}, !- Handle
  res cooling setpoint allday rule8,      !- Name
  {b4f51313-ec84-448f-ba59-99aae72395ca}, !- Schedule Ruleset Name
  4,                                      !- Rule Order
  {21ed5f4e-ea95-4cb4-aba3-960b9938c7fa}, !- Day Schedule Name
  Yes,                                    !- Apply Sunday
  Yes,                                    !- Apply Monday
  Yes,                                    !- Apply Tuesday
  Yes,                                    !- Apply Wednesday
  Yes,                                    !- Apply Thursday
  Yes,                                    !- Apply Friday
  Yes,                                    !- Apply Saturday
  ,                                       !- Apply Holiday
  DateRange,                              !- Date Specification Type
  8,                                      !- Start Month
  1,                                      !- Start Day
  8,                                      !- End Month
  31;                                     !- End Day

OS:Schedule:Day,
  {21ed5f4e-ea95-4cb4-aba3-960b9938c7fa}, !- Handle
  res cooling setpoint allday8,           !- Name
  {2f3d6cfa-76da-41fe-b121-00d5a28f3e82}, !- Schedule Type Limits Name
  ,                                       !- Interpolate to Timestep
  24,                                     !- Hour 1
  0,                                      !- Minute 1
  24.4444444444444;                       !- Value Until Time 1

OS:Schedule:Rule,
  {e87476dd-274a-4058-ac67-19369af3ac54}, !- Handle
  res cooling setpoint allday rule9,      !- Name
  {b4f51313-ec84-448f-ba59-99aae72395ca}, !- Schedule Ruleset Name
  3,                                      !- Rule Order
  {cc414313-4b87-48e8-997b-4399ea95d9e3}, !- Day Schedule Name
  Yes,                                    !- Apply Sunday
  Yes,                                    !- Apply Monday
  Yes,                                    !- Apply Tuesday
  Yes,                                    !- Apply Wednesday
  Yes,                                    !- Apply Thursday
  Yes,                                    !- Apply Friday
  Yes,                                    !- Apply Saturday
  ,                                       !- Apply Holiday
  DateRange,                              !- Date Specification Type
  9,                                      !- Start Month
  1,                                      !- Start Day
  9,                                      !- End Month
  30;                                     !- End Day

OS:Schedule:Day,
  {cc414313-4b87-48e8-997b-4399ea95d9e3}, !- Handle
  res cooling setpoint allday9,           !- Name
  {2f3d6cfa-76da-41fe-b121-00d5a28f3e82}, !- Schedule Type Limits Name
  ,                                       !- Interpolate to Timestep
  24,                                     !- Hour 1
  0,                                      !- Minute 1
  24.4444444444444;                       !- Value Until Time 1

OS:Schedule:Rule,
  {01bf4a2f-307e-4434-a8c6-addb079f4f56}, !- Handle
  res cooling setpoint allday rule10,     !- Name
  {b4f51313-ec84-448f-ba59-99aae72395ca}, !- Schedule Ruleset Name
  2,                                      !- Rule Order
  {c92c556b-12b0-48f0-ace4-73709eb3b70c}, !- Day Schedule Name
  Yes,                                    !- Apply Sunday
  Yes,                                    !- Apply Monday
  Yes,                                    !- Apply Tuesday
  Yes,                                    !- Apply Wednesday
  Yes,                                    !- Apply Thursday
  Yes,                                    !- Apply Friday
  Yes,                                    !- Apply Saturday
  ,                                       !- Apply Holiday
  DateRange,                              !- Date Specification Type
  10,                                     !- Start Month
  1,                                      !- Start Day
  10,                                     !- End Month
  31;                                     !- End Day

OS:Schedule:Day,
  {c92c556b-12b0-48f0-ace4-73709eb3b70c}, !- Handle
  res cooling setpoint allday10,          !- Name
  {2f3d6cfa-76da-41fe-b121-00d5a28f3e82}, !- Schedule Type Limits Name
  ,                                       !- Interpolate to Timestep
  24,                                     !- Hour 1
  0,                                      !- Minute 1
  24.4444444444444;                       !- Value Until Time 1

OS:Schedule:Rule,
  {ad9eb6e1-5767-4ff1-80d7-39ae8d8899b1}, !- Handle
  res cooling setpoint allday rule11,     !- Name
  {b4f51313-ec84-448f-ba59-99aae72395ca}, !- Schedule Ruleset Name
  1,                                      !- Rule Order
  {9b2999ea-e43d-42c3-9113-8fced225af00}, !- Day Schedule Name
  Yes,                                    !- Apply Sunday
  Yes,                                    !- Apply Monday
  Yes,                                    !- Apply Tuesday
  Yes,                                    !- Apply Wednesday
  Yes,                                    !- Apply Thursday
  Yes,                                    !- Apply Friday
  Yes,                                    !- Apply Saturday
  ,                                       !- Apply Holiday
  DateRange,                              !- Date Specification Type
  11,                                     !- Start Month
  1,                                      !- Start Day
  11,                                     !- End Month
  30;                                     !- End Day

OS:Schedule:Day,
  {9b2999ea-e43d-42c3-9113-8fced225af00}, !- Handle
  res cooling setpoint allday11,          !- Name
  {2f3d6cfa-76da-41fe-b121-00d5a28f3e82}, !- Schedule Type Limits Name
  ,                                       !- Interpolate to Timestep
  24,                                     !- Hour 1
  0,                                      !- Minute 1
  24.4444444444444;                       !- Value Until Time 1

OS:Schedule:Rule,
  {97020ead-88e1-4dc1-85ce-6b9bd6a25e44}, !- Handle
  res cooling setpoint allday rule12,     !- Name
  {b4f51313-ec84-448f-ba59-99aae72395ca}, !- Schedule Ruleset Name
  0,                                      !- Rule Order
  {4b7f8e97-414b-4f2c-b364-41c02722af8e}, !- Day Schedule Name
  Yes,                                    !- Apply Sunday
  Yes,                                    !- Apply Monday
  Yes,                                    !- Apply Tuesday
  Yes,                                    !- Apply Wednesday
  Yes,                                    !- Apply Thursday
  Yes,                                    !- Apply Friday
  Yes,                                    !- Apply Saturday
  ,                                       !- Apply Holiday
  DateRange,                              !- Date Specification Type
  12,                                     !- Start Month
  1,                                      !- Start Day
  12,                                     !- End Month
  31;                                     !- End Day

OS:Schedule:Day,
  {4b7f8e97-414b-4f2c-b364-41c02722af8e}, !- Handle
  res cooling setpoint allday12,          !- Name
  {2f3d6cfa-76da-41fe-b121-00d5a28f3e82}, !- Schedule Type Limits Name
  ,                                       !- Interpolate to Timestep
  24,                                     !- Hour 1
  0,                                      !- Minute 1
  24.4444444444444;                       !- Value Until Time 1

OS:Schedule:Day,
  {6589d296-a5bb-451a-9308-438da94dc27e}, !- Handle
  res cooling setpoint winter design,     !- Name
  {2f3d6cfa-76da-41fe-b121-00d5a28f3e82}, !- Schedule Type Limits Name
  ,                                       !- Interpolate to Timestep
  24,                                     !- Hour 1
  0,                                      !- Minute 1
  21.1111111111111;                       !- Value Until Time 1

OS:Schedule:Day,
  {5b957ec8-2eb6-4eeb-ade9-fc42bdb8c0eb}, !- Handle
  res cooling setpoint summer design,     !- Name
  {2f3d6cfa-76da-41fe-b121-00d5a28f3e82}, !- Schedule Type Limits Name
  ,                                       !- Interpolate to Timestep
  24,                                     !- Hour 1
  0,                                      !- Minute 1
  23.8888888888889;                       !- Value Until Time 1
=======
>>>>>>> 30cb9182
<|MERGE_RESOLUTION|>--- conflicted
+++ resolved
@@ -1,54 +1,26 @@
 !- NOTE: Auto-generated from /test/osw_files/SFD_2000sqft_2story_SL_UA_3Beds_2Baths_Denver_MSHP.osw
 
 OS:Version,
-<<<<<<< HEAD
-  {5534ebac-e8ba-49dd-9364-9f897a35ae2b}, !- Handle
-  2.9.0;                                  !- Version Identifier
-
-OS:SimulationControl,
-  {2c828afe-492b-4f9d-bb50-aa165577e56d}, !- Handle
-=======
   {f944274d-caef-4a1c-9bd5-e94de5e186fa}, !- Handle
   2.9.0;                                  !- Version Identifier
 
 OS:SimulationControl,
   {967a6672-c1ff-40ea-b652-9e528b0e9715}, !- Handle
->>>>>>> 30cb9182
   ,                                       !- Do Zone Sizing Calculation
   ,                                       !- Do System Sizing Calculation
   ,                                       !- Do Plant Sizing Calculation
   No;                                     !- Run Simulation for Sizing Periods
 
 OS:Timestep,
-<<<<<<< HEAD
-  {3d7e898e-1044-421f-97a3-0653e3666095}, !- Handle
-  6;                                      !- Number of Timesteps per Hour
-
-OS:ShadowCalculation,
-  {81b75d57-5971-47b4-a1d8-a2ed651e4aea}, !- Handle
-=======
   {d3f9c6d8-0246-4a76-acea-5a06729e4bc1}, !- Handle
   6;                                      !- Number of Timesteps per Hour
 
 OS:ShadowCalculation,
   {1d9019ef-ba75-4796-8ab5-f76b31cffb0a}, !- Handle
->>>>>>> 30cb9182
   20,                                     !- Calculation Frequency
   200;                                    !- Maximum Figures in Shadow Overlap Calculations
 
 OS:SurfaceConvectionAlgorithm:Outside,
-<<<<<<< HEAD
-  {4b0788ac-d140-4b19-8436-6d7578dabd34}, !- Handle
-  DOE-2;                                  !- Algorithm
-
-OS:SurfaceConvectionAlgorithm:Inside,
-  {1c3a6f9f-fe1e-446e-8279-f598600ecf2a}, !- Handle
-  TARP;                                   !- Algorithm
-
-OS:ZoneCapacitanceMultiplier:ResearchSpecial,
-  {f7c8dc4c-c976-43ee-970a-483e8d4f17c8}, !- Handle
-  ,                                       !- Temperature Capacity Multiplier
-=======
   {fe962b92-57b5-4a58-9d7d-e119f1f2c1a9}, !- Handle
   DOE-2;                                  !- Algorithm
 
@@ -59,16 +31,11 @@
 OS:ZoneCapacitanceMultiplier:ResearchSpecial,
   {e7824296-5fec-4674-807b-7aee1d14a2f7}, !- Handle
   3.6,                                    !- Temperature Capacity Multiplier
->>>>>>> 30cb9182
   15,                                     !- Humidity Capacity Multiplier
   ;                                       !- Carbon Dioxide Capacity Multiplier
 
 OS:RunPeriod,
-<<<<<<< HEAD
-  {f41e73cd-6db7-477d-83de-0f2639526ec8}, !- Handle
-=======
   {0faa2c87-0b1b-4f61-8f97-6ce77b6e0363}, !- Handle
->>>>>>> 30cb9182
   Run Period 1,                           !- Name
   1,                                      !- Begin Month
   1,                                      !- Begin Day of Month
@@ -82,21 +49,13 @@
   ;                                       !- Number of Times Runperiod to be Repeated
 
 OS:YearDescription,
-<<<<<<< HEAD
-  {ea1e402a-f651-4b7a-ada4-5e388b759586}, !- Handle
-=======
   {464e1668-ada5-4dec-8fe8-99cfb6d84274}, !- Handle
->>>>>>> 30cb9182
   2007,                                   !- Calendar Year
   ,                                       !- Day of Week for Start Day
   ;                                       !- Is Leap Year
 
 OS:WeatherFile,
-<<<<<<< HEAD
-  {2c89450d-b0a9-4b24-b21c-3e5e4afc5dbe}, !- Handle
-=======
   {fbf679c4-f86d-4ec8-b72e-6924cf119664}, !- Handle
->>>>>>> 30cb9182
   Denver Intl Ap,                         !- City
   CO,                                     !- State Province Region
   USA,                                    !- Country
@@ -110,13 +69,8 @@
   E23378AA;                               !- Checksum
 
 OS:AdditionalProperties,
-<<<<<<< HEAD
-  {b2dbecd2-502a-483c-af4e-191cb2bb2f29}, !- Handle
-  {2c89450d-b0a9-4b24-b21c-3e5e4afc5dbe}, !- Object Name
-=======
   {9fa177f5-6d24-437d-9ddc-cfe54988315e}, !- Handle
   {fbf679c4-f86d-4ec8-b72e-6924cf119664}, !- Object Name
->>>>>>> 30cb9182
   EPWHeaderCity,                          !- Feature Name 1
   String,                                 !- Feature Data Type 1
   Denver Intl Ap,                         !- Feature Value 1
@@ -224,11 +178,7 @@
   84;                                     !- Feature Value 35
 
 OS:Site,
-<<<<<<< HEAD
-  {80d65c88-78fd-457f-9b6a-1dda2015f43e}, !- Handle
-=======
   {54d9c028-873c-4d31-89ac-c3cf890bac1a}, !- Handle
->>>>>>> 30cb9182
   Denver Intl Ap_CO_USA,                  !- Name
   39.83,                                  !- Latitude {deg}
   -104.65,                                !- Longitude {deg}
@@ -237,11 +187,7 @@
   ;                                       !- Terrain
 
 OS:ClimateZones,
-<<<<<<< HEAD
-  {397680c4-c20c-4a31-86e8-96dc35d411e7}, !- Handle
-=======
   {db9dd199-21e1-4a26-b9b0-a90371c18182}, !- Handle
->>>>>>> 30cb9182
   ,                                       !- Active Institution
   ,                                       !- Active Year
   ,                                       !- Climate Zone Institution Name 1
@@ -254,31 +200,19 @@
   Cold;                                   !- Climate Zone Value 2
 
 OS:Site:WaterMainsTemperature,
-<<<<<<< HEAD
-  {79d680fc-6cec-4eec-af81-931b5aa1e337}, !- Handle
-=======
   {fbd9c940-1a5d-4d8f-809a-5c68b9ac2b16}, !- Handle
->>>>>>> 30cb9182
   Correlation,                            !- Calculation Method
   ,                                       !- Temperature Schedule Name
   10.8753424657535,                       !- Annual Average Outdoor Air Temperature {C}
   23.1524007936508;                       !- Maximum Difference In Monthly Average Outdoor Air Temperatures {deltaC}
 
 OS:RunPeriodControl:DaylightSavingTime,
-<<<<<<< HEAD
-  {61df94ea-c7ad-41ea-b196-03c06fb7d3da}, !- Handle
-=======
   {64afb851-39ad-438f-a32a-53f21b56a9ed}, !- Handle
->>>>>>> 30cb9182
   4/7,                                    !- Start Date
   10/26;                                  !- End Date
 
 OS:Site:GroundTemperature:Deep,
-<<<<<<< HEAD
-  {4db7aa19-0e83-4cc2-81dd-c8ecb9602eff}, !- Handle
-=======
   {1bf057f2-4fdc-4689-8be2-3e22c4223c5c}, !- Handle
->>>>>>> 30cb9182
   10.8753424657535,                       !- January Deep Ground Temperature {C}
   10.8753424657535,                       !- February Deep Ground Temperature {C}
   10.8753424657535,                       !- March Deep Ground Temperature {C}
@@ -293,11 +227,7 @@
   10.8753424657535;                       !- December Deep Ground Temperature {C}
 
 OS:Building,
-<<<<<<< HEAD
-  {5b21fd0c-6bd3-482d-8dab-00c8eabaca6a}, !- Handle
-=======
   {0cc77004-0764-4df8-8b8a-8faef525a400}, !- Handle
->>>>>>> 30cb9182
   Building 1,                             !- Name
   ,                                       !- Building Sector Type
   ,                                       !- North Axis {deg}
@@ -312,13 +242,8 @@
   1;                                      !- Standards Number of Living Units
 
 OS:AdditionalProperties,
-<<<<<<< HEAD
-  {ad47979a-944f-483c-a66d-c02049bb7e21}, !- Handle
-  {5b21fd0c-6bd3-482d-8dab-00c8eabaca6a}, !- Object Name
-=======
   {3343687b-e984-4398-81f3-a235b87c255b}, !- Handle
   {0cc77004-0764-4df8-8b8a-8faef525a400}, !- Object Name
->>>>>>> 30cb9182
   Total Units Represented,                !- Feature Name 1
   Integer,                                !- Feature Data Type 1
   1,                                      !- Feature Value 1
@@ -327,11 +252,7 @@
   1;                                      !- Feature Value 2
 
 OS:ThermalZone,
-<<<<<<< HEAD
-  {ffb00ff6-d5d0-4abd-ba77-f1fcc8380e7d}, !- Handle
-=======
   {c011a056-a3f7-4260-8b9b-970a1d335e17}, !- Handle
->>>>>>> 30cb9182
   living zone,                            !- Name
   ,                                       !- Multiplier
   ,                                       !- Ceiling Height {m}
@@ -340,64 +261,16 @@
   ,                                       !- Zone Inside Convection Algorithm
   ,                                       !- Zone Outside Convection Algorithm
   ,                                       !- Zone Conditioning Equipment List Name
-<<<<<<< HEAD
-  {8a95d378-36f6-4104-8c73-2629c5863ba2}, !- Zone Air Inlet Port List
-  {15211777-0b3a-4bf0-81a9-eef58a0b968b}, !- Zone Air Exhaust Port List
-  {4d96f099-3d67-4423-9a3b-ee94fd8a142d}, !- Zone Air Node Name
-  {1c3c8b36-787c-46b7-b47a-7be77143cd88}, !- Zone Return Air Port List
-=======
   {c19cf9e7-4fdc-4c7d-9788-55131d7ae89b}, !- Zone Air Inlet Port List
   {06e3a6b8-0cf7-4be3-b2fa-fe1dccf53cce}, !- Zone Air Exhaust Port List
   {5b92722f-cf14-4a60-aae7-4882b27aa9e3}, !- Zone Air Node Name
   {77e2c61b-84f8-420e-87b2-a0f8d510d435}, !- Zone Return Air Port List
->>>>>>> 30cb9182
   ,                                       !- Primary Daylighting Control Name
   ,                                       !- Fraction of Zone Controlled by Primary Daylighting Control
   ,                                       !- Secondary Daylighting Control Name
   ,                                       !- Fraction of Zone Controlled by Secondary Daylighting Control
   ,                                       !- Illuminance Map Name
   ,                                       !- Group Rendering Name
-<<<<<<< HEAD
-  {12f999e3-3f90-4d69-bf25-a4a1483460fb}, !- Thermostat Name
-  No;                                     !- Use Ideal Air Loads
-
-OS:Node,
-  {6d45c4e3-ebd4-407a-841e-8b00869e7359}, !- Handle
-  Node 1,                                 !- Name
-  {4d96f099-3d67-4423-9a3b-ee94fd8a142d}, !- Inlet Port
-  ;                                       !- Outlet Port
-
-OS:Connection,
-  {4d96f099-3d67-4423-9a3b-ee94fd8a142d}, !- Handle
-  {0fe1601b-9b6d-4688-9c79-d070d3eed96f}, !- Name
-  {ffb00ff6-d5d0-4abd-ba77-f1fcc8380e7d}, !- Source Object
-  11,                                     !- Outlet Port
-  {6d45c4e3-ebd4-407a-841e-8b00869e7359}, !- Target Object
-  2;                                      !- Inlet Port
-
-OS:PortList,
-  {8a95d378-36f6-4104-8c73-2629c5863ba2}, !- Handle
-  {ea158630-ce79-48dd-8f12-0a43432c6635}, !- Name
-  {ffb00ff6-d5d0-4abd-ba77-f1fcc8380e7d}, !- HVAC Component
-  {952ace7a-c441-4535-874c-cdaf762e0a85}, !- Port 1
-  {370f7a9a-c456-4e29-b20b-0a5df6b628e8}; !- Port 2
-
-OS:PortList,
-  {15211777-0b3a-4bf0-81a9-eef58a0b968b}, !- Handle
-  {55eba440-0c9e-4ca7-89fb-f71b5997af86}, !- Name
-  {ffb00ff6-d5d0-4abd-ba77-f1fcc8380e7d}; !- HVAC Component
-
-OS:PortList,
-  {1c3c8b36-787c-46b7-b47a-7be77143cd88}, !- Handle
-  {d4ccd01e-0d85-4fba-89f2-a40d89b07e68}, !- Name
-  {ffb00ff6-d5d0-4abd-ba77-f1fcc8380e7d}, !- HVAC Component
-  {e065334f-8123-490c-bc17-1b96eacb638f}, !- Port 1
-  {4a9486e9-7b95-433d-a5fe-d3d4443f00a1}; !- Port 2
-
-OS:Sizing:Zone,
-  {bbd71e54-01ad-4c67-a301-32acc98db026}, !- Handle
-  {ffb00ff6-d5d0-4abd-ba77-f1fcc8380e7d}, !- Zone or ZoneList Name
-=======
   ,                                       !- Thermostat Name
   No;                                     !- Use Ideal Air Loads
 
@@ -433,7 +306,6 @@
 OS:Sizing:Zone,
   {7cd0c3e1-61e1-411a-aaf9-3003d6f11139}, !- Handle
   {c011a056-a3f7-4260-8b9b-970a1d335e17}, !- Zone or ZoneList Name
->>>>>>> 30cb9182
   SupplyAirTemperature,                   !- Zone Cooling Design Supply Air Temperature Input Method
   14,                                     !- Zone Cooling Design Supply Air Temperature {C}
   11.11,                                  !- Zone Cooling Design Supply Air Temperature Difference {deltaC}
@@ -462,27 +334,6 @@
   autosize;                               !- Dedicated Outdoor Air High Setpoint Temperature for Design {C}
 
 OS:ZoneHVAC:EquipmentList,
-<<<<<<< HEAD
-  {09a7a2e8-bb78-4649-97d4-8f889cf54c94}, !- Handle
-  Zone HVAC Equipment List 1,             !- Name
-  {ffb00ff6-d5d0-4abd-ba77-f1fcc8380e7d}, !- Thermal Zone
-  SequentialLoad,                         !- Load Distribution Scheme
-  {30e093c3-c415-4586-9d99-477f041ca41c}, !- Zone Equipment 1
-  1,                                      !- Zone Equipment Cooling Sequence 1
-  1,                                      !- Zone Equipment Heating or No-Load Sequence 1
-  ,                                       !- Zone Equipment Sequential Cooling Fraction Schedule Name 1
-  ,                                       !- Zone Equipment Sequential Heating Fraction Schedule Name 1
-  {e2009d7b-05c6-4887-8ba4-5f5fc75aef64}, !- Zone Equipment 2
-  2,                                      !- Zone Equipment Cooling Sequence 2
-  2,                                      !- Zone Equipment Heating or No-Load Sequence 2
-  ,                                       !- Zone Equipment Sequential Cooling Fraction Schedule Name 2
-  ;                                       !- Zone Equipment Sequential Heating Fraction Schedule Name 2
-
-OS:Space,
-  {d02dc074-f430-48d4-b87a-ac112a433e09}, !- Handle
-  living space,                           !- Name
-  {099e1c15-3cfa-493b-bfc2-16da1f0c4619}, !- Space Type Name
-=======
   {6db4b871-79b1-43a9-b517-d8817fa23d13}, !- Handle
   Zone HVAC Equipment List 1,             !- Name
   {c011a056-a3f7-4260-8b9b-970a1d335e17}; !- Thermal Zone
@@ -491,7 +342,6 @@
   {fb5c3df8-6916-404e-8ccc-a5585632e342}, !- Handle
   living space,                           !- Name
   {17a52b0a-d446-4d18-a5cd-deab2fa2f4a8}, !- Space Type Name
->>>>>>> 30cb9182
   ,                                       !- Default Construction Set Name
   ,                                       !- Default Schedule Set Name
   -0,                                     !- Direction of Relative North {deg}
@@ -499,19 +349,6 @@
   0,                                      !- Y Origin {m}
   0,                                      !- Z Origin {m}
   ,                                       !- Building Story Name
-<<<<<<< HEAD
-  {ffb00ff6-d5d0-4abd-ba77-f1fcc8380e7d}, !- Thermal Zone Name
-  ,                                       !- Part of Total Floor Area
-  ,                                       !- Design Specification Outdoor Air Object Name
-  {a9c0404d-5f68-4caa-b632-29e035c21a42}; !- Building Unit Name
-
-OS:Surface,
-  {374ba9eb-712c-4586-a364-a01affcf36f7}, !- Handle
-  Surface 1,                              !- Name
-  Floor,                                  !- Surface Type
-  ,                                       !- Construction Name
-  {d02dc074-f430-48d4-b87a-ac112a433e09}, !- Space Name
-=======
   {c011a056-a3f7-4260-8b9b-970a1d335e17}, !- Thermal Zone Name
   ,                                       !- Part of Total Floor Area
   ,                                       !- Design Specification Outdoor Air Object Name
@@ -523,7 +360,6 @@
   Floor,                                  !- Surface Type
   ,                                       !- Construction Name
   {fb5c3df8-6916-404e-8ccc-a5585632e342}, !- Space Name
->>>>>>> 30cb9182
   Foundation,                             !- Outside Boundary Condition
   ,                                       !- Outside Boundary Condition Object
   NoSun,                                  !- Sun Exposure
@@ -536,19 +372,11 @@
   13.6310703908387, 0, 0;                 !- X,Y,Z Vertex 4 {m}
 
 OS:Surface,
-<<<<<<< HEAD
-  {c0d66635-4b40-4d9a-a865-5d2644a7cdf1}, !- Handle
-  Surface 2,                              !- Name
-  Wall,                                   !- Surface Type
-  ,                                       !- Construction Name
-  {d02dc074-f430-48d4-b87a-ac112a433e09}, !- Space Name
-=======
   {12c6100a-0ace-4282-b761-8119022f9df4}, !- Handle
   Surface 2,                              !- Name
   Wall,                                   !- Surface Type
   ,                                       !- Construction Name
   {fb5c3df8-6916-404e-8ccc-a5585632e342}, !- Space Name
->>>>>>> 30cb9182
   Outdoors,                               !- Outside Boundary Condition
   ,                                       !- Outside Boundary Condition Object
   SunExposed,                             !- Sun Exposure
@@ -561,19 +389,11 @@
   0, 0, 2.4384;                           !- X,Y,Z Vertex 4 {m}
 
 OS:Surface,
-<<<<<<< HEAD
-  {3c85d5d9-31fe-44cf-b91c-b9df53d8840a}, !- Handle
-  Surface 3,                              !- Name
-  Wall,                                   !- Surface Type
-  ,                                       !- Construction Name
-  {d02dc074-f430-48d4-b87a-ac112a433e09}, !- Space Name
-=======
   {9ef1d812-132c-409e-8517-67449f7f9e56}, !- Handle
   Surface 3,                              !- Name
   Wall,                                   !- Surface Type
   ,                                       !- Construction Name
   {fb5c3df8-6916-404e-8ccc-a5585632e342}, !- Space Name
->>>>>>> 30cb9182
   Outdoors,                               !- Outside Boundary Condition
   ,                                       !- Outside Boundary Condition Object
   SunExposed,                             !- Sun Exposure
@@ -586,19 +406,11 @@
   0, 6.81553519541936, 2.4384;            !- X,Y,Z Vertex 4 {m}
 
 OS:Surface,
-<<<<<<< HEAD
-  {f43c8873-ab4c-422f-8868-151f63c1301c}, !- Handle
-  Surface 4,                              !- Name
-  Wall,                                   !- Surface Type
-  ,                                       !- Construction Name
-  {d02dc074-f430-48d4-b87a-ac112a433e09}, !- Space Name
-=======
   {bd6b7445-5946-4286-aab0-e9a9c18bef36}, !- Handle
   Surface 4,                              !- Name
   Wall,                                   !- Surface Type
   ,                                       !- Construction Name
   {fb5c3df8-6916-404e-8ccc-a5585632e342}, !- Space Name
->>>>>>> 30cb9182
   Outdoors,                               !- Outside Boundary Condition
   ,                                       !- Outside Boundary Condition Object
   SunExposed,                             !- Sun Exposure
@@ -611,19 +423,11 @@
   13.6310703908387, 6.81553519541936, 2.4384; !- X,Y,Z Vertex 4 {m}
 
 OS:Surface,
-<<<<<<< HEAD
-  {8cf9b0e0-2753-463a-a77d-0a5167a9db18}, !- Handle
-  Surface 5,                              !- Name
-  Wall,                                   !- Surface Type
-  ,                                       !- Construction Name
-  {d02dc074-f430-48d4-b87a-ac112a433e09}, !- Space Name
-=======
   {cab9418a-cdac-4500-90c5-8ff8186d68f4}, !- Handle
   Surface 5,                              !- Name
   Wall,                                   !- Surface Type
   ,                                       !- Construction Name
   {fb5c3df8-6916-404e-8ccc-a5585632e342}, !- Space Name
->>>>>>> 30cb9182
   Outdoors,                               !- Outside Boundary Condition
   ,                                       !- Outside Boundary Condition Object
   SunExposed,                             !- Sun Exposure
@@ -636,15 +440,6 @@
   13.6310703908387, 0, 2.4384;            !- X,Y,Z Vertex 4 {m}
 
 OS:Surface,
-<<<<<<< HEAD
-  {f0dbc430-867f-43e6-8a2a-949ee297a66d}, !- Handle
-  Surface 6,                              !- Name
-  RoofCeiling,                            !- Surface Type
-  ,                                       !- Construction Name
-  {d02dc074-f430-48d4-b87a-ac112a433e09}, !- Space Name
-  Surface,                                !- Outside Boundary Condition
-  {a919cbda-1331-4114-ba63-a74268f28b2c}, !- Outside Boundary Condition Object
-=======
   {35cb534d-675f-4212-ade0-4c2773f47cf9}, !- Handle
   Surface 6,                              !- Name
   RoofCeiling,                            !- Surface Type
@@ -652,7 +447,6 @@
   {fb5c3df8-6916-404e-8ccc-a5585632e342}, !- Space Name
   Surface,                                !- Outside Boundary Condition
   {2aa80ada-77c6-4584-bd53-5e519ee5f1e1}, !- Outside Boundary Condition Object
->>>>>>> 30cb9182
   NoSun,                                  !- Sun Exposure
   NoWind,                                 !- Wind Exposure
   ,                                       !- View Factor to Ground
@@ -663,11 +457,7 @@
   0, 0, 2.4384;                           !- X,Y,Z Vertex 4 {m}
 
 OS:SpaceType,
-<<<<<<< HEAD
-  {099e1c15-3cfa-493b-bfc2-16da1f0c4619}, !- Handle
-=======
   {17a52b0a-d446-4d18-a5cd-deab2fa2f4a8}, !- Handle
->>>>>>> 30cb9182
   Space Type 1,                           !- Name
   ,                                       !- Default Construction Set Name
   ,                                       !- Default Schedule Set Name
@@ -678,15 +468,9 @@
   living;                                 !- Standards Space Type
 
 OS:Space,
-<<<<<<< HEAD
-  {7e3cf131-9ae8-44ff-9fb7-9d3e214b3fe8}, !- Handle
-  living space|story 2,                   !- Name
-  {099e1c15-3cfa-493b-bfc2-16da1f0c4619}, !- Space Type Name
-=======
   {3f9cc754-2047-47d7-9bb0-19cd964c80e3}, !- Handle
   living space|story 2,                   !- Name
   {17a52b0a-d446-4d18-a5cd-deab2fa2f4a8}, !- Space Type Name
->>>>>>> 30cb9182
   ,                                       !- Default Construction Set Name
   ,                                       !- Default Schedule Set Name
   -0,                                     !- Direction of Relative North {deg}
@@ -694,21 +478,6 @@
   0,                                      !- Y Origin {m}
   2.4384,                                 !- Z Origin {m}
   ,                                       !- Building Story Name
-<<<<<<< HEAD
-  {ffb00ff6-d5d0-4abd-ba77-f1fcc8380e7d}, !- Thermal Zone Name
-  ,                                       !- Part of Total Floor Area
-  ,                                       !- Design Specification Outdoor Air Object Name
-  {a9c0404d-5f68-4caa-b632-29e035c21a42}; !- Building Unit Name
-
-OS:Surface,
-  {a919cbda-1331-4114-ba63-a74268f28b2c}, !- Handle
-  Surface 7,                              !- Name
-  Floor,                                  !- Surface Type
-  ,                                       !- Construction Name
-  {7e3cf131-9ae8-44ff-9fb7-9d3e214b3fe8}, !- Space Name
-  Surface,                                !- Outside Boundary Condition
-  {f0dbc430-867f-43e6-8a2a-949ee297a66d}, !- Outside Boundary Condition Object
-=======
   {c011a056-a3f7-4260-8b9b-970a1d335e17}, !- Thermal Zone Name
   ,                                       !- Part of Total Floor Area
   ,                                       !- Design Specification Outdoor Air Object Name
@@ -722,7 +491,6 @@
   {3f9cc754-2047-47d7-9bb0-19cd964c80e3}, !- Space Name
   Surface,                                !- Outside Boundary Condition
   {35cb534d-675f-4212-ade0-4c2773f47cf9}, !- Outside Boundary Condition Object
->>>>>>> 30cb9182
   NoSun,                                  !- Sun Exposure
   NoWind,                                 !- Wind Exposure
   ,                                       !- View Factor to Ground
@@ -733,19 +501,11 @@
   13.6310703908387, 0, 0;                 !- X,Y,Z Vertex 4 {m}
 
 OS:Surface,
-<<<<<<< HEAD
-  {20c8515b-725a-414d-82cb-079cbce1a96f}, !- Handle
-  Surface 8,                              !- Name
-  Wall,                                   !- Surface Type
-  ,                                       !- Construction Name
-  {7e3cf131-9ae8-44ff-9fb7-9d3e214b3fe8}, !- Space Name
-=======
   {e4222c0e-010d-4f3d-9399-dd1f59d0bae4}, !- Handle
   Surface 8,                              !- Name
   Wall,                                   !- Surface Type
   ,                                       !- Construction Name
   {3f9cc754-2047-47d7-9bb0-19cd964c80e3}, !- Space Name
->>>>>>> 30cb9182
   Outdoors,                               !- Outside Boundary Condition
   ,                                       !- Outside Boundary Condition Object
   SunExposed,                             !- Sun Exposure
@@ -758,19 +518,11 @@
   0, 0, 2.4384;                           !- X,Y,Z Vertex 4 {m}
 
 OS:Surface,
-<<<<<<< HEAD
-  {6452728e-07b2-4f0d-a27d-9f5883fda02a}, !- Handle
-  Surface 9,                              !- Name
-  Wall,                                   !- Surface Type
-  ,                                       !- Construction Name
-  {7e3cf131-9ae8-44ff-9fb7-9d3e214b3fe8}, !- Space Name
-=======
   {3532e9e1-30fb-4fe0-ad57-01c27264b166}, !- Handle
   Surface 9,                              !- Name
   Wall,                                   !- Surface Type
   ,                                       !- Construction Name
   {3f9cc754-2047-47d7-9bb0-19cd964c80e3}, !- Space Name
->>>>>>> 30cb9182
   Outdoors,                               !- Outside Boundary Condition
   ,                                       !- Outside Boundary Condition Object
   SunExposed,                             !- Sun Exposure
@@ -783,19 +535,11 @@
   0, 6.81553519541936, 2.4384;            !- X,Y,Z Vertex 4 {m}
 
 OS:Surface,
-<<<<<<< HEAD
-  {83ab4370-5e10-4736-b5f5-81a5b8fcb58d}, !- Handle
-  Surface 10,                             !- Name
-  Wall,                                   !- Surface Type
-  ,                                       !- Construction Name
-  {7e3cf131-9ae8-44ff-9fb7-9d3e214b3fe8}, !- Space Name
-=======
   {4c45aa5e-b14a-4a2f-be6c-9c134af53d2a}, !- Handle
   Surface 10,                             !- Name
   Wall,                                   !- Surface Type
   ,                                       !- Construction Name
   {3f9cc754-2047-47d7-9bb0-19cd964c80e3}, !- Space Name
->>>>>>> 30cb9182
   Outdoors,                               !- Outside Boundary Condition
   ,                                       !- Outside Boundary Condition Object
   SunExposed,                             !- Sun Exposure
@@ -808,19 +552,11 @@
   13.6310703908387, 6.81553519541936, 2.4384; !- X,Y,Z Vertex 4 {m}
 
 OS:Surface,
-<<<<<<< HEAD
-  {e3190f2a-bdf4-44fb-ad40-700a9177b24a}, !- Handle
-  Surface 11,                             !- Name
-  Wall,                                   !- Surface Type
-  ,                                       !- Construction Name
-  {7e3cf131-9ae8-44ff-9fb7-9d3e214b3fe8}, !- Space Name
-=======
   {76ac3665-03d7-43eb-bd0f-c790ca7708bc}, !- Handle
   Surface 11,                             !- Name
   Wall,                                   !- Surface Type
   ,                                       !- Construction Name
   {3f9cc754-2047-47d7-9bb0-19cd964c80e3}, !- Space Name
->>>>>>> 30cb9182
   Outdoors,                               !- Outside Boundary Condition
   ,                                       !- Outside Boundary Condition Object
   SunExposed,                             !- Sun Exposure
@@ -833,15 +569,6 @@
   13.6310703908387, 0, 2.4384;            !- X,Y,Z Vertex 4 {m}
 
 OS:Surface,
-<<<<<<< HEAD
-  {ba411a55-ced5-4b07-9291-853ded31a05a}, !- Handle
-  Surface 12,                             !- Name
-  RoofCeiling,                            !- Surface Type
-  ,                                       !- Construction Name
-  {7e3cf131-9ae8-44ff-9fb7-9d3e214b3fe8}, !- Space Name
-  Surface,                                !- Outside Boundary Condition
-  {9907163b-16ab-458c-bb5f-8c0c1bf4a0c2}, !- Outside Boundary Condition Object
-=======
   {e0148ecb-bb4e-4ec8-be87-91e82fe31ada}, !- Handle
   Surface 12,                             !- Name
   RoofCeiling,                            !- Surface Type
@@ -849,7 +576,6 @@
   {3f9cc754-2047-47d7-9bb0-19cd964c80e3}, !- Space Name
   Surface,                                !- Outside Boundary Condition
   {14f87633-af77-43ac-a0dc-51feeb477908}, !- Outside Boundary Condition Object
->>>>>>> 30cb9182
   NoSun,                                  !- Sun Exposure
   NoWind,                                 !- Wind Exposure
   ,                                       !- View Factor to Ground
@@ -860,15 +586,6 @@
   0, 0, 2.4384;                           !- X,Y,Z Vertex 4 {m}
 
 OS:Surface,
-<<<<<<< HEAD
-  {9907163b-16ab-458c-bb5f-8c0c1bf4a0c2}, !- Handle
-  Surface 13,                             !- Name
-  Floor,                                  !- Surface Type
-  ,                                       !- Construction Name
-  {cbc3e5d8-4d5c-4ade-8875-ff276e1e2c8c}, !- Space Name
-  Surface,                                !- Outside Boundary Condition
-  {ba411a55-ced5-4b07-9291-853ded31a05a}, !- Outside Boundary Condition Object
-=======
   {14f87633-af77-43ac-a0dc-51feeb477908}, !- Handle
   Surface 13,                             !- Name
   Floor,                                  !- Surface Type
@@ -876,7 +593,6 @@
   {7c9e1e10-8496-431d-b735-fc5899861215}, !- Space Name
   Surface,                                !- Outside Boundary Condition
   {e0148ecb-bb4e-4ec8-be87-91e82fe31ada}, !- Outside Boundary Condition Object
->>>>>>> 30cb9182
   NoSun,                                  !- Sun Exposure
   NoWind,                                 !- Wind Exposure
   ,                                       !- View Factor to Ground
@@ -887,19 +603,11 @@
   0, 0, 0;                                !- X,Y,Z Vertex 4 {m}
 
 OS:Surface,
-<<<<<<< HEAD
-  {f56351de-8349-406d-ba7b-49f8e0e22692}, !- Handle
-  Surface 14,                             !- Name
-  RoofCeiling,                            !- Surface Type
-  ,                                       !- Construction Name
-  {cbc3e5d8-4d5c-4ade-8875-ff276e1e2c8c}, !- Space Name
-=======
   {83a011c9-ec62-4619-b1b3-bc4a138ea89d}, !- Handle
   Surface 14,                             !- Name
   RoofCeiling,                            !- Surface Type
   ,                                       !- Construction Name
   {7c9e1e10-8496-431d-b735-fc5899861215}, !- Space Name
->>>>>>> 30cb9182
   Outdoors,                               !- Outside Boundary Condition
   ,                                       !- Outside Boundary Condition Object
   SunExposed,                             !- Sun Exposure
@@ -912,19 +620,11 @@
   13.6310703908387, 0, 0;                 !- X,Y,Z Vertex 4 {m}
 
 OS:Surface,
-<<<<<<< HEAD
-  {1d35b348-603e-445f-a98c-5bd9ee80967c}, !- Handle
-  Surface 15,                             !- Name
-  RoofCeiling,                            !- Surface Type
-  ,                                       !- Construction Name
-  {cbc3e5d8-4d5c-4ade-8875-ff276e1e2c8c}, !- Space Name
-=======
   {c2c64850-3cb9-41d2-856a-9bf0de5e4284}, !- Handle
   Surface 15,                             !- Name
   RoofCeiling,                            !- Surface Type
   ,                                       !- Construction Name
   {7c9e1e10-8496-431d-b735-fc5899861215}, !- Space Name
->>>>>>> 30cb9182
   Outdoors,                               !- Outside Boundary Condition
   ,                                       !- Outside Boundary Condition Object
   SunExposed,                             !- Sun Exposure
@@ -937,19 +637,11 @@
   0, 6.81553519541936, 0;                 !- X,Y,Z Vertex 4 {m}
 
 OS:Surface,
-<<<<<<< HEAD
-  {1bc4fad1-3c35-4446-8dbc-7d5bc65dfddb}, !- Handle
-  Surface 16,                             !- Name
-  Wall,                                   !- Surface Type
-  ,                                       !- Construction Name
-  {cbc3e5d8-4d5c-4ade-8875-ff276e1e2c8c}, !- Space Name
-=======
   {02104203-4cd4-4a1d-a75a-e36792197fe5}, !- Handle
   Surface 16,                             !- Name
   Wall,                                   !- Surface Type
   ,                                       !- Construction Name
   {7c9e1e10-8496-431d-b735-fc5899861215}, !- Space Name
->>>>>>> 30cb9182
   Outdoors,                               !- Outside Boundary Condition
   ,                                       !- Outside Boundary Condition Object
   SunExposed,                             !- Sun Exposure
@@ -961,19 +653,11 @@
   0, 0, 0;                                !- X,Y,Z Vertex 3 {m}
 
 OS:Surface,
-<<<<<<< HEAD
-  {d1cedd7b-6215-409a-90a2-d3448367ed4f}, !- Handle
-  Surface 17,                             !- Name
-  Wall,                                   !- Surface Type
-  ,                                       !- Construction Name
-  {cbc3e5d8-4d5c-4ade-8875-ff276e1e2c8c}, !- Space Name
-=======
   {17836827-0867-47b6-b8a4-f424d15051d5}, !- Handle
   Surface 17,                             !- Name
   Wall,                                   !- Surface Type
   ,                                       !- Construction Name
   {7c9e1e10-8496-431d-b735-fc5899861215}, !- Space Name
->>>>>>> 30cb9182
   Outdoors,                               !- Outside Boundary Condition
   ,                                       !- Outside Boundary Condition Object
   SunExposed,                             !- Sun Exposure
@@ -985,15 +669,9 @@
   13.6310703908387, 6.81553519541936, 0;  !- X,Y,Z Vertex 3 {m}
 
 OS:Space,
-<<<<<<< HEAD
-  {cbc3e5d8-4d5c-4ade-8875-ff276e1e2c8c}, !- Handle
-  unfinished attic space,                 !- Name
-  {634e07bf-8f99-4ef9-9c66-595013ffa795}, !- Space Type Name
-=======
   {7c9e1e10-8496-431d-b735-fc5899861215}, !- Handle
   unfinished attic space,                 !- Name
   {9bf9cf80-98da-4812-9c8d-e0c789a8c397}, !- Space Type Name
->>>>>>> 30cb9182
   ,                                       !- Default Construction Set Name
   ,                                       !- Default Schedule Set Name
   -0,                                     !- Direction of Relative North {deg}
@@ -1001,17 +679,10 @@
   0,                                      !- Y Origin {m}
   4.8768,                                 !- Z Origin {m}
   ,                                       !- Building Story Name
-<<<<<<< HEAD
-  {82843757-0014-4383-81eb-d55b90d4bdcd}; !- Thermal Zone Name
-
-OS:ThermalZone,
-  {82843757-0014-4383-81eb-d55b90d4bdcd}, !- Handle
-=======
   {7af33df5-f08a-4906-bc87-ee5f196c2905}; !- Thermal Zone Name
 
 OS:ThermalZone,
   {7af33df5-f08a-4906-bc87-ee5f196c2905}, !- Handle
->>>>>>> 30cb9182
   unfinished attic zone,                  !- Name
   ,                                       !- Multiplier
   ,                                       !- Ceiling Height {m}
@@ -1020,17 +691,10 @@
   ,                                       !- Zone Inside Convection Algorithm
   ,                                       !- Zone Outside Convection Algorithm
   ,                                       !- Zone Conditioning Equipment List Name
-<<<<<<< HEAD
-  {dbcab6a8-2390-4c45-8177-5606f9b520b5}, !- Zone Air Inlet Port List
-  {c9f827d1-5253-4ae3-a106-51b1454ca44f}, !- Zone Air Exhaust Port List
-  {d6d6c9bd-0001-4c5b-8c87-2f1d0a962eb9}, !- Zone Air Node Name
-  {5c98a78e-6ec0-49ce-b879-5923a12a3ae3}, !- Zone Return Air Port List
-=======
   {b65fcdbe-7712-4d27-afc9-66b68b282fc4}, !- Zone Air Inlet Port List
   {caf97ed7-1f17-4ced-bdc5-742b68909727}, !- Zone Air Exhaust Port List
   {f6c0f1d8-6e90-442a-9ebb-3b721a00c504}, !- Zone Air Node Name
   {a023acf5-fec7-4cb4-b168-a3499905fafd}, !- Zone Return Air Port List
->>>>>>> 30cb9182
   ,                                       !- Primary Daylighting Control Name
   ,                                       !- Fraction of Zone Controlled by Primary Daylighting Control
   ,                                       !- Secondary Daylighting Control Name
@@ -1041,39 +705,6 @@
   No;                                     !- Use Ideal Air Loads
 
 OS:Node,
-<<<<<<< HEAD
-  {d47cd692-825a-4312-8ad8-e2483a802ec4}, !- Handle
-  Node 2,                                 !- Name
-  {d6d6c9bd-0001-4c5b-8c87-2f1d0a962eb9}, !- Inlet Port
-  ;                                       !- Outlet Port
-
-OS:Connection,
-  {d6d6c9bd-0001-4c5b-8c87-2f1d0a962eb9}, !- Handle
-  {11961310-15a1-4d66-bbd8-b19968b6d3ec}, !- Name
-  {82843757-0014-4383-81eb-d55b90d4bdcd}, !- Source Object
-  11,                                     !- Outlet Port
-  {d47cd692-825a-4312-8ad8-e2483a802ec4}, !- Target Object
-  2;                                      !- Inlet Port
-
-OS:PortList,
-  {dbcab6a8-2390-4c45-8177-5606f9b520b5}, !- Handle
-  {3dd405b9-0ff0-458a-ba62-8f9c130949cb}, !- Name
-  {82843757-0014-4383-81eb-d55b90d4bdcd}; !- HVAC Component
-
-OS:PortList,
-  {c9f827d1-5253-4ae3-a106-51b1454ca44f}, !- Handle
-  {5270964c-5c14-4567-a34a-17385e75bc1f}, !- Name
-  {82843757-0014-4383-81eb-d55b90d4bdcd}; !- HVAC Component
-
-OS:PortList,
-  {5c98a78e-6ec0-49ce-b879-5923a12a3ae3}, !- Handle
-  {f8df662b-47e2-403f-bccd-f7d1f2a9765c}, !- Name
-  {82843757-0014-4383-81eb-d55b90d4bdcd}; !- HVAC Component
-
-OS:Sizing:Zone,
-  {643f139c-b7d9-49af-b44e-eedd1aae3007}, !- Handle
-  {82843757-0014-4383-81eb-d55b90d4bdcd}, !- Zone or ZoneList Name
-=======
   {d0541c2e-7128-44a4-a243-f045e250616c}, !- Handle
   Node 2,                                 !- Name
   {f6c0f1d8-6e90-442a-9ebb-3b721a00c504}, !- Inlet Port
@@ -1105,7 +736,6 @@
 OS:Sizing:Zone,
   {b53d3ba4-56b4-48d1-a629-777782d78646}, !- Handle
   {7af33df5-f08a-4906-bc87-ee5f196c2905}, !- Zone or ZoneList Name
->>>>>>> 30cb9182
   SupplyAirTemperature,                   !- Zone Cooling Design Supply Air Temperature Input Method
   14,                                     !- Zone Cooling Design Supply Air Temperature {C}
   11.11,                                  !- Zone Cooling Design Supply Air Temperature Difference {deltaC}
@@ -1134,21 +764,12 @@
   autosize;                               !- Dedicated Outdoor Air High Setpoint Temperature for Design {C}
 
 OS:ZoneHVAC:EquipmentList,
-<<<<<<< HEAD
-  {d6e9e823-94b1-42b5-b56c-9ab866b2eb72}, !- Handle
-  Zone HVAC Equipment List 2,             !- Name
-  {82843757-0014-4383-81eb-d55b90d4bdcd}; !- Thermal Zone
-
-OS:SpaceType,
-  {634e07bf-8f99-4ef9-9c66-595013ffa795}, !- Handle
-=======
   {1df9520a-e439-4b4e-a74b-be9b5ec5ce6e}, !- Handle
   Zone HVAC Equipment List 2,             !- Name
   {7af33df5-f08a-4906-bc87-ee5f196c2905}; !- Thermal Zone
 
 OS:SpaceType,
   {9bf9cf80-98da-4812-9c8d-e0c789a8c397}, !- Handle
->>>>>>> 30cb9182
   Space Type 2,                           !- Name
   ,                                       !- Default Construction Set Name
   ,                                       !- Default Schedule Set Name
@@ -1159,23 +780,14 @@
   unfinished attic;                       !- Standards Space Type
 
 OS:BuildingUnit,
-<<<<<<< HEAD
-  {a9c0404d-5f68-4caa-b632-29e035c21a42}, !- Handle
-=======
   {ef4c0feb-d226-4b51-b0b9-bc0d055f326f}, !- Handle
->>>>>>> 30cb9182
   unit 1,                                 !- Name
   ,                                       !- Rendering Color
   Residential;                            !- Building Unit Type
 
 OS:AdditionalProperties,
-<<<<<<< HEAD
-  {2c61f62f-168f-4830-b920-8f88ed2fa96e}, !- Handle
-  {a9c0404d-5f68-4caa-b632-29e035c21a42}, !- Object Name
-=======
   {b20f9063-a73d-452e-86cc-54b705465f46}, !- Handle
   {ef4c0feb-d226-4b51-b0b9-bc0d055f326f}, !- Object Name
->>>>>>> 30cb9182
   NumberOfBedrooms,                       !- Feature Name 1
   Integer,                                !- Feature Data Type 1
   3,                                      !- Feature Value 1
@@ -1186,3134 +798,20 @@
   Double,                                 !- Feature Data Type 3
   2.6400000000000001;                     !- Feature Value 3
 
-<<<<<<< HEAD
-OS:External:File,
-  {b8367152-997b-451f-9c6a-ac4c64079b95}, !- Handle
-  8760.csv,                               !- Name
-  8760.csv;                               !- File Name
-
-OS:Schedule:File,
-  {2a112857-bd92-49dc-bf89-6dd36fde62a3}, !- Handle
-  occupants,                              !- Name
-  {3253af17-12d9-4aa5-a3c2-cbee7c79ee43}, !- Schedule Type Limits Name
-  {b8367152-997b-451f-9c6a-ac4c64079b95}, !- External File Name
-  1,                                      !- Column Number
-  1,                                      !- Rows to Skip at Top
-  8760,                                   !- Number of Hours of Data
-  ,                                       !- Column Separator
-  ,                                       !- Interpolate to Timestep
-  60;                                     !- Minutes per Item
-
-OS:Schedule:Ruleset,
-  {18565401-ca4e-4230-bfdc-c402aa2a238d}, !- Handle
-  Schedule Ruleset 1,                     !- Name
-  {654da8bd-6a73-48a1-bb61-85c9d3a2d815}, !- Schedule Type Limits Name
-  {a134f67b-675c-40e6-9729-bfdf959b12d9}; !- Default Day Schedule Name
-
-OS:Schedule:Day,
-  {a134f67b-675c-40e6-9729-bfdf959b12d9}, !- Handle
-  Schedule Day 3,                         !- Name
-  {654da8bd-6a73-48a1-bb61-85c9d3a2d815}, !- Schedule Type Limits Name
-  ,                                       !- Interpolate to Timestep
-  24,                                     !- Hour 1
-  0,                                      !- Minute 1
-  112.539290946133;                       !- Value Until Time 1
-
-OS:People:Definition,
-  {a8b6e857-4cd4-4a9a-acc6-fce88c57c9b8}, !- Handle
-  res occupants|living space,             !- Name
-  People,                                 !- Number of People Calculation Method
-  1.32,                                   !- Number of People {people}
-  ,                                       !- People per Space Floor Area {person/m2}
-  ,                                       !- Space Floor Area per Person {m2/person}
-  0.319734,                               !- Fraction Radiant
-  0.573,                                  !- Sensible Heat Fraction
-  0,                                      !- Carbon Dioxide Generation Rate {m3/s-W}
-  No,                                     !- Enable ASHRAE 55 Comfort Warnings
-  ZoneAveraged;                           !- Mean Radiant Temperature Calculation Type
-
-OS:People,
-  {f42c4ef4-726f-490e-82a2-e4904eed5086}, !- Handle
-  res occupants|living space,             !- Name
-  {a8b6e857-4cd4-4a9a-acc6-fce88c57c9b8}, !- People Definition Name
-  {d02dc074-f430-48d4-b87a-ac112a433e09}, !- Space or SpaceType Name
-  {2a112857-bd92-49dc-bf89-6dd36fde62a3}, !- Number of People Schedule Name
-  {18565401-ca4e-4230-bfdc-c402aa2a238d}, !- Activity Level Schedule Name
-  ,                                       !- Surface Name/Angle Factor List Name
-  ,                                       !- Work Efficiency Schedule Name
-  ,                                       !- Clothing Insulation Schedule Name
-  ,                                       !- Air Velocity Schedule Name
-  1;                                      !- Multiplier
-
-OS:ScheduleTypeLimits,
-  {654da8bd-6a73-48a1-bb61-85c9d3a2d815}, !- Handle
-  ActivityLevel,                          !- Name
-  0,                                      !- Lower Limit Value
-  ,                                       !- Upper Limit Value
-  Continuous,                             !- Numeric Type
-  ActivityLevel;                          !- Unit Type
-
-OS:ScheduleTypeLimits,
-  {3253af17-12d9-4aa5-a3c2-cbee7c79ee43}, !- Handle
-  Fractional,                             !- Name
-  0,                                      !- Lower Limit Value
-  1,                                      !- Upper Limit Value
-  Continuous;                             !- Numeric Type
-
-OS:People:Definition,
-  {20958ded-9930-4aeb-a8bd-45bf9f333ece}, !- Handle
-  res occupants|living space|story 2,     !- Name
-  People,                                 !- Number of People Calculation Method
-  1.32,                                   !- Number of People {people}
-  ,                                       !- People per Space Floor Area {person/m2}
-  ,                                       !- Space Floor Area per Person {m2/person}
-  0.319734,                               !- Fraction Radiant
-  0.573,                                  !- Sensible Heat Fraction
-  0,                                      !- Carbon Dioxide Generation Rate {m3/s-W}
-  No,                                     !- Enable ASHRAE 55 Comfort Warnings
-  ZoneAveraged;                           !- Mean Radiant Temperature Calculation Type
-
-OS:People,
-  {d2c149f6-bc2e-495d-9297-ed20e4b1f49c}, !- Handle
-  res occupants|living space|story 2,     !- Name
-  {20958ded-9930-4aeb-a8bd-45bf9f333ece}, !- People Definition Name
-  {7e3cf131-9ae8-44ff-9fb7-9d3e214b3fe8}, !- Space or SpaceType Name
-  {2a112857-bd92-49dc-bf89-6dd36fde62a3}, !- Number of People Schedule Name
-  {18565401-ca4e-4230-bfdc-c402aa2a238d}, !- Activity Level Schedule Name
-  ,                                       !- Surface Name/Angle Factor List Name
-  ,                                       !- Work Efficiency Schedule Name
-  ,                                       !- Clothing Insulation Schedule Name
-  ,                                       !- Air Velocity Schedule Name
-  1;                                      !- Multiplier
-
-OS:Curve:Biquadratic,
-  {a19e9406-8794-4f28-b251-756d11f4842b}, !- Handle
-  DefrostEIR,                             !- Name
-  0.1528,                                 !- Coefficient1 Constant
-  0,                                      !- Coefficient2 x
-  0,                                      !- Coefficient3 x**2
-  0,                                      !- Coefficient4 y
-  0,                                      !- Coefficient5 y**2
-  0,                                      !- Coefficient6 x*y
-  -100,                                   !- Minimum Value of x
-  100,                                    !- Maximum Value of x
-  -100,                                   !- Minimum Value of y
-  100;                                    !- Maximum Value of y
-
-OS:Curve:Biquadratic,
-  {ff3b597c-d26e-4bb4-bf94-ec8c742fd118}, !- Handle
-  ConstantBiquadratic,                    !- Name
-  1,                                      !- Coefficient1 Constant
-  0,                                      !- Coefficient2 x
-  0,                                      !- Coefficient3 x**2
-  0,                                      !- Coefficient4 y
-  0,                                      !- Coefficient5 y**2
-  0,                                      !- Coefficient6 x*y
-  -100,                                   !- Minimum Value of x
-  100,                                    !- Maximum Value of x
-  -100,                                   !- Minimum Value of y
-  100;                                    !- Maximum Value of y
-
-OS:Curve:Biquadratic,
-  {d3c40bda-0d4b-4883-808f-c94777239590}, !- Handle
-  HP_Heat-Cap-fT2,                        !- Name
-  1.00292812115385,                       !- Coefficient1 Constant
-  -0.010386676170938,                     !- Coefficient2 x
-  0,                                      !- Coefficient3 x**2
-  0.0259615384615385,                     !- Coefficient4 y
-  0,                                      !- Coefficient5 y**2
-  0,                                      !- Coefficient6 x*y
-  -100,                                   !- Minimum Value of x
-  100,                                    !- Maximum Value of x
-  -100,                                   !- Minimum Value of y
-  100;                                    !- Maximum Value of y
-
-OS:Curve:Biquadratic,
-  {e52fad52-e480-4dd8-9a93-a10248db5215}, !- Handle
-  HP_Heat-EIR-fT2,                        !- Name
-  0.966475472847719,                      !- Coefficient1 Constant
-  0.005914950101249,                      !- Coefficient2 x
-  0.000191201688297,                      !- Coefficient3 x**2
-  -0.012965668198361,                     !- Coefficient4 y
-  4.2253229429e-005,                      !- Coefficient5 y**2
-  -0.000524002558712,                     !- Coefficient6 x*y
-  -100,                                   !- Minimum Value of x
-  100,                                    !- Maximum Value of x
-  -100,                                   !- Minimum Value of y
-  100;                                    !- Maximum Value of y
-
-OS:Curve:Quadratic,
-  {89cf2fda-b027-4253-83cd-5fd0b737778f}, !- Handle
-  HP_Heat-PLF-fPLR2,                      !- Name
-  0.6,                                    !- Coefficient1 Constant
-  0.4,                                    !- Coefficient2 x
-  0,                                      !- Coefficient3 x**2
-  0,                                      !- Minimum Value of x
-  1,                                      !- Maximum Value of x
-  0.7,                                    !- Minimum Curve Output
-  1;                                      !- Maximum Curve Output
-
-OS:Curve:Quadratic,
-  {d7d1c763-ca52-4cca-91c4-704b4f78aa35}, !- Handle
-  HP_Heat-CAP-fFF2,                       !- Name
-  1,                                      !- Coefficient1 Constant
-  0,                                      !- Coefficient2 x
-  0,                                      !- Coefficient3 x**2
-  0,                                      !- Minimum Value of x
-  2,                                      !- Maximum Value of x
-  0,                                      !- Minimum Curve Output
-  2;                                      !- Maximum Curve Output
-
-OS:Curve:Quadratic,
-  {8779bb1c-5847-4e4e-8074-24f719318725}, !- Handle
-  HP_Heat-EIR-fFF2,                       !- Name
-  1,                                      !- Coefficient1 Constant
-  0,                                      !- Coefficient2 x
-  0,                                      !- Coefficient3 x**2
-  0,                                      !- Minimum Value of x
-  2,                                      !- Maximum Value of x
-  0,                                      !- Minimum Curve Output
-  2;                                      !- Maximum Curve Output
-
-OS:Coil:Heating:DX:MultiSpeed:StageData,
-  {ac04ba05-dc16-4e61-85d0-cbc3635d1996}, !- Handle
-  autosize,                               !- Gross Rated Heating Capacity {W}
-  4.20141252373372,                       !- Gross Rated Heating COP {W/W}
-  autosize,                               !- Rated Air Flow Rate {m3/s}
-  773.3,                                  !- Rated Supply Air Fan Power Per Volume Flow Rate {W/(m3/s)}
-  {d3c40bda-0d4b-4883-808f-c94777239590}, !- Heating Capacity Function of Temperature Curve Name
-  {d7d1c763-ca52-4cca-91c4-704b4f78aa35}, !- Heating Capacity Function of Flow Fraction Curve Name
-  {e52fad52-e480-4dd8-9a93-a10248db5215}, !- Energy Input Ratio Function of Temperature Curve Name
-  {8779bb1c-5847-4e4e-8074-24f719318725}, !- Energy Input Ratio Function of Flow Fraction Curve Name
-  {89cf2fda-b027-4253-83cd-5fd0b737778f}, !- Part Load Fraction Correlation Curve Name
-  0.2,                                    !- Rated Waste Heat Fraction of Power Input {dimensionless}
-  {ff3b597c-d26e-4bb4-bf94-ec8c742fd118}; !- Waste Heat Function of Temperature Curve Name
-
-OS:Curve:Biquadratic,
-  {0c3ea6a7-0b36-423c-836b-486ac9fe2b9c}, !- Handle
-  HP_Heat-Cap-fT4,                        !- Name
-  1.00292812115385,                       !- Coefficient1 Constant
-  -0.010386676170938,                     !- Coefficient2 x
-  0,                                      !- Coefficient3 x**2
-  0.0259615384615385,                     !- Coefficient4 y
-  0,                                      !- Coefficient5 y**2
-  0,                                      !- Coefficient6 x*y
-  -100,                                   !- Minimum Value of x
-  100,                                    !- Maximum Value of x
-  -100,                                   !- Minimum Value of y
-  100;                                    !- Maximum Value of y
-
-OS:Curve:Biquadratic,
-  {40445358-6ea7-444f-ab55-226d51bcbc5d}, !- Handle
-  HP_Heat-EIR-fT4,                        !- Name
-  0.966475472847719,                      !- Coefficient1 Constant
-  0.005914950101249,                      !- Coefficient2 x
-  0.000191201688297,                      !- Coefficient3 x**2
-  -0.012965668198361,                     !- Coefficient4 y
-  4.2253229429e-005,                      !- Coefficient5 y**2
-  -0.000524002558712,                     !- Coefficient6 x*y
-  -100,                                   !- Minimum Value of x
-  100,                                    !- Maximum Value of x
-  -100,                                   !- Minimum Value of y
-  100;                                    !- Maximum Value of y
-
-OS:Curve:Quadratic,
-  {b3ee88ae-063f-401f-be7c-1a30def5a482}, !- Handle
-  HP_Heat-PLF-fPLR4,                      !- Name
-  0.6,                                    !- Coefficient1 Constant
-  0.4,                                    !- Coefficient2 x
-  0,                                      !- Coefficient3 x**2
-  0,                                      !- Minimum Value of x
-  1,                                      !- Maximum Value of x
-  0.7,                                    !- Minimum Curve Output
-  1;                                      !- Maximum Curve Output
-
-OS:Curve:Quadratic,
-  {953ddd1e-8544-4b56-8ec6-4fde3d427afe}, !- Handle
-  HP_Heat-CAP-fFF4,                       !- Name
-  1,                                      !- Coefficient1 Constant
-  0,                                      !- Coefficient2 x
-  0,                                      !- Coefficient3 x**2
-  0,                                      !- Minimum Value of x
-  2,                                      !- Maximum Value of x
-  0,                                      !- Minimum Curve Output
-  2;                                      !- Maximum Curve Output
-
-OS:Curve:Quadratic,
-  {a66acc91-3185-4607-af0f-c5704803598a}, !- Handle
-  HP_Heat-EIR-fFF4,                       !- Name
-  1,                                      !- Coefficient1 Constant
-  0,                                      !- Coefficient2 x
-  0,                                      !- Coefficient3 x**2
-  0,                                      !- Minimum Value of x
-  2,                                      !- Maximum Value of x
-  0,                                      !- Minimum Curve Output
-  2;                                      !- Maximum Curve Output
-
-OS:Coil:Heating:DX:MultiSpeed:StageData,
-  {5af37b79-2a00-4734-b141-9b10507c1306}, !- Handle
-  autosize,                               !- Gross Rated Heating Capacity {W}
-  3.36841825285788,                       !- Gross Rated Heating COP {W/W}
-  autosize,                               !- Rated Air Flow Rate {m3/s}
-  773.3,                                  !- Rated Supply Air Fan Power Per Volume Flow Rate {W/(m3/s)}
-  {0c3ea6a7-0b36-423c-836b-486ac9fe2b9c}, !- Heating Capacity Function of Temperature Curve Name
-  {953ddd1e-8544-4b56-8ec6-4fde3d427afe}, !- Heating Capacity Function of Flow Fraction Curve Name
-  {40445358-6ea7-444f-ab55-226d51bcbc5d}, !- Energy Input Ratio Function of Temperature Curve Name
-  {a66acc91-3185-4607-af0f-c5704803598a}, !- Energy Input Ratio Function of Flow Fraction Curve Name
-  {b3ee88ae-063f-401f-be7c-1a30def5a482}, !- Part Load Fraction Correlation Curve Name
-  0.2,                                    !- Rated Waste Heat Fraction of Power Input {dimensionless}
-  {ff3b597c-d26e-4bb4-bf94-ec8c742fd118}; !- Waste Heat Function of Temperature Curve Name
-
-OS:Curve:Biquadratic,
-  {b2155c0b-7723-46fe-a5f7-5941a4fe3690}, !- Handle
-  HP_Heat-Cap-fT6,                        !- Name
-  1.00292812115385,                       !- Coefficient1 Constant
-  -0.010386676170938,                     !- Coefficient2 x
-  0,                                      !- Coefficient3 x**2
-  0.0259615384615385,                     !- Coefficient4 y
-  0,                                      !- Coefficient5 y**2
-  0,                                      !- Coefficient6 x*y
-  -100,                                   !- Minimum Value of x
-  100,                                    !- Maximum Value of x
-  -100,                                   !- Minimum Value of y
-  100;                                    !- Maximum Value of y
-
-OS:Curve:Biquadratic,
-  {15d51acf-dbaf-4fda-86f6-96790aabf6bb}, !- Handle
-  HP_Heat-EIR-fT6,                        !- Name
-  0.966475472847719,                      !- Coefficient1 Constant
-  0.005914950101249,                      !- Coefficient2 x
-  0.000191201688297,                      !- Coefficient3 x**2
-  -0.012965668198361,                     !- Coefficient4 y
-  4.2253229429e-005,                      !- Coefficient5 y**2
-  -0.000524002558712,                     !- Coefficient6 x*y
-  -100,                                   !- Minimum Value of x
-  100,                                    !- Maximum Value of x
-  -100,                                   !- Minimum Value of y
-  100;                                    !- Maximum Value of y
-
-OS:Curve:Quadratic,
-  {670b9cf5-4882-4931-a62a-5e3127113b1d}, !- Handle
-  HP_Heat-PLF-fPLR6,                      !- Name
-  0.6,                                    !- Coefficient1 Constant
-  0.4,                                    !- Coefficient2 x
-  0,                                      !- Coefficient3 x**2
-  0,                                      !- Minimum Value of x
-  1,                                      !- Maximum Value of x
-  0.7,                                    !- Minimum Curve Output
-  1;                                      !- Maximum Curve Output
-
-OS:Curve:Quadratic,
-  {87579b13-c65a-4381-995b-5056cf86b177}, !- Handle
-  HP_Heat-CAP-fFF6,                       !- Name
-  1,                                      !- Coefficient1 Constant
-  0,                                      !- Coefficient2 x
-  0,                                      !- Coefficient3 x**2
-  0,                                      !- Minimum Value of x
-  2,                                      !- Maximum Value of x
-  0,                                      !- Minimum Curve Output
-  2;                                      !- Maximum Curve Output
-
-OS:Curve:Quadratic,
-  {64ebd9bd-c8a2-4cd0-b80c-837ac5f2bb45}, !- Handle
-  HP_Heat-EIR-fFF6,                       !- Name
-  1,                                      !- Coefficient1 Constant
-  0,                                      !- Coefficient2 x
-  0,                                      !- Coefficient3 x**2
-  0,                                      !- Minimum Value of x
-  2,                                      !- Maximum Value of x
-  0,                                      !- Minimum Curve Output
-  2;                                      !- Maximum Curve Output
-
-OS:Coil:Heating:DX:MultiSpeed:StageData,
-  {437cf711-6162-4321-a09f-245dcbdba54c}, !- Handle
-  autosize,                               !- Gross Rated Heating Capacity {W}
-  3.08350920414339,                       !- Gross Rated Heating COP {W/W}
-  autosize,                               !- Rated Air Flow Rate {m3/s}
-  773.3,                                  !- Rated Supply Air Fan Power Per Volume Flow Rate {W/(m3/s)}
-  {b2155c0b-7723-46fe-a5f7-5941a4fe3690}, !- Heating Capacity Function of Temperature Curve Name
-  {87579b13-c65a-4381-995b-5056cf86b177}, !- Heating Capacity Function of Flow Fraction Curve Name
-  {15d51acf-dbaf-4fda-86f6-96790aabf6bb}, !- Energy Input Ratio Function of Temperature Curve Name
-  {64ebd9bd-c8a2-4cd0-b80c-837ac5f2bb45}, !- Energy Input Ratio Function of Flow Fraction Curve Name
-  {670b9cf5-4882-4931-a62a-5e3127113b1d}, !- Part Load Fraction Correlation Curve Name
-  0.2,                                    !- Rated Waste Heat Fraction of Power Input {dimensionless}
-  {ff3b597c-d26e-4bb4-bf94-ec8c742fd118}; !- Waste Heat Function of Temperature Curve Name
-
-OS:Curve:Biquadratic,
-  {07ef97bb-098c-46db-97db-69fb4c6855a2}, !- Handle
-  HP_Heat-Cap-fT10,                       !- Name
-  1.00292812115385,                       !- Coefficient1 Constant
-  -0.010386676170938,                     !- Coefficient2 x
-  0,                                      !- Coefficient3 x**2
-  0.0259615384615385,                     !- Coefficient4 y
-  0,                                      !- Coefficient5 y**2
-  0,                                      !- Coefficient6 x*y
-  -100,                                   !- Minimum Value of x
-  100,                                    !- Maximum Value of x
-  -100,                                   !- Minimum Value of y
-  100;                                    !- Maximum Value of y
-
-OS:Curve:Biquadratic,
-  {287685b0-5b65-4f91-a361-723e6d1cea89}, !- Handle
-  HP_Heat-EIR-fT10,                       !- Name
-  0.966475472847719,                      !- Coefficient1 Constant
-  0.005914950101249,                      !- Coefficient2 x
-  0.000191201688297,                      !- Coefficient3 x**2
-  -0.012965668198361,                     !- Coefficient4 y
-  4.2253229429e-005,                      !- Coefficient5 y**2
-  -0.000524002558712,                     !- Coefficient6 x*y
-  -100,                                   !- Minimum Value of x
-  100,                                    !- Maximum Value of x
-  -100,                                   !- Minimum Value of y
-  100;                                    !- Maximum Value of y
-
-OS:Curve:Quadratic,
-  {869b7576-320b-43c3-8dde-6843174e5fca}, !- Handle
-  HP_Heat-PLF-fPLR10,                     !- Name
-  0.6,                                    !- Coefficient1 Constant
-  0.4,                                    !- Coefficient2 x
-  0,                                      !- Coefficient3 x**2
-  0,                                      !- Minimum Value of x
-  1,                                      !- Maximum Value of x
-  0.7,                                    !- Minimum Curve Output
-  1;                                      !- Maximum Curve Output
-
-OS:Curve:Quadratic,
-  {bfd20684-8da2-492a-9818-202de51e38c7}, !- Handle
-  HP_Heat-CAP-fFF10,                      !- Name
-  1,                                      !- Coefficient1 Constant
-  0,                                      !- Coefficient2 x
-  0,                                      !- Coefficient3 x**2
-  0,                                      !- Minimum Value of x
-  2,                                      !- Maximum Value of x
-  0,                                      !- Minimum Curve Output
-  2;                                      !- Maximum Curve Output
-
-OS:Curve:Quadratic,
-  {75a9ea8d-2de0-4a39-b00b-4fb76114edc4}, !- Handle
-  HP_Heat-EIR-fFF10,                      !- Name
-  1,                                      !- Coefficient1 Constant
-  0,                                      !- Coefficient2 x
-  0,                                      !- Coefficient3 x**2
-  0,                                      !- Minimum Value of x
-  2,                                      !- Maximum Value of x
-  0,                                      !- Minimum Curve Output
-  2;                                      !- Maximum Curve Output
-
-OS:Coil:Heating:DX:MultiSpeed:StageData,
-  {4da7420e-557d-488d-8d7d-3486be3a82af}, !- Handle
-  autosize,                               !- Gross Rated Heating Capacity {W}
-  2.79255209817716,                       !- Gross Rated Heating COP {W/W}
-  autosize,                               !- Rated Air Flow Rate {m3/s}
-  773.3,                                  !- Rated Supply Air Fan Power Per Volume Flow Rate {W/(m3/s)}
-  {07ef97bb-098c-46db-97db-69fb4c6855a2}, !- Heating Capacity Function of Temperature Curve Name
-  {bfd20684-8da2-492a-9818-202de51e38c7}, !- Heating Capacity Function of Flow Fraction Curve Name
-  {287685b0-5b65-4f91-a361-723e6d1cea89}, !- Energy Input Ratio Function of Temperature Curve Name
-  {75a9ea8d-2de0-4a39-b00b-4fb76114edc4}, !- Energy Input Ratio Function of Flow Fraction Curve Name
-  {869b7576-320b-43c3-8dde-6843174e5fca}, !- Part Load Fraction Correlation Curve Name
-  0.2,                                    !- Rated Waste Heat Fraction of Power Input {dimensionless}
-  {ff3b597c-d26e-4bb4-bf94-ec8c742fd118}; !- Waste Heat Function of Temperature Curve Name
-
-OS:Coil:Heating:DX:MultiSpeed,
-  {b276f8a4-f6bd-4488-b48f-57efdd662984}, !- Handle
-  res ms htg coil,                        !- Name
-  {e3c998af-1ea4-45a2-a1d8-d9d8c500df25}, !- Availability Schedule Name
-  ,                                       !- Air Inlet Node Name
-  ,                                       !- Air Outlet Node Name
-  -34.4444444444444,                      !- Minimum Outdoor Dry-Bulb Temperature for Compressor Operation {C}
-  ,                                       !- Outdoor Dry-Bulb Temperature to Turn On Compressor {C}
-  0,                                      !- Crankcase Heater Capacity {W}
-  10,                                     !- Maximum Outdoor Dry-Bulb Temperature for Crankcase Heater Operation {C}
-  {a19e9406-8794-4f28-b251-756d11f4842b}, !- Defrost Energy Input Ratio Function of Temperature Curve Name
-  4.44444444444444,                       !- Maximum Outdoor Dry-Bulb Temperature for Defrost Operation {C}
-  ReverseCycle,                           !- Defrost Strategy
-  OnDemand,                               !- Defrost Control
-  0.058333,                               !- Defrost Time Period Fraction
-  autosize,                               !- Resistive Defrost Heater Capacity {W}
-  No,                                     !- Apply Part Load Fraction to Speeds Greater than 1
-  Electricity,                            !- Fuel Type
-  4,                                      !- Region number for Calculating HSPF
-  {55775fd4-6507-4a9b-9f3a-972122b6d588}; !- Stage Data List
-
-OS:Schedule:Constant,
-  {e3c998af-1ea4-45a2-a1d8-d9d8c500df25}, !- Handle
-  Always On Discrete,                     !- Name
-  {19e9c24d-2cc7-420f-b0d1-5c56b86258aa}, !- Schedule Type Limits Name
-  1;                                      !- Value
-
-OS:ScheduleTypeLimits,
-  {19e9c24d-2cc7-420f-b0d1-5c56b86258aa}, !- Handle
-  OnOff,                                  !- Name
-  0,                                      !- Lower Limit Value
-  1,                                      !- Upper Limit Value
-  Discrete,                               !- Numeric Type
-  Availability;                           !- Unit Type
-
-OS:ModelObjectList,
-  {55775fd4-6507-4a9b-9f3a-972122b6d588}, !- Handle
-  Coil Heating DX Multi Speed 1 Stage Data List, !- Name
-  {ac04ba05-dc16-4e61-85d0-cbc3635d1996}, !- Model Object 1
-  {5af37b79-2a00-4734-b141-9b10507c1306}, !- Model Object 2
-  {437cf711-6162-4321-a09f-245dcbdba54c}, !- Model Object 3
-  {4da7420e-557d-488d-8d7d-3486be3a82af}; !- Model Object 4
-
-OS:Coil:Heating:Electric,
-  {b1ab5a87-4a0a-498c-a9a6-181eb2fd7a88}, !- Handle
-  res ms supp heater,                     !- Name
-  {e3c998af-1ea4-45a2-a1d8-d9d8c500df25}, !- Availability Schedule Name
-  1,                                      !- Efficiency
-  ,                                       !- Nominal Capacity {W}
-  ,                                       !- Air Inlet Node Name
-  ;                                       !- Air Outlet Node Name
-
-OS:Curve:Exponent,
-  {041d5892-cba6-4987-a83a-6f486dd02954}, !- Handle
-  res ms fan power curve,                 !- Name
-  0,                                      !- Coefficient1 Constant
-  1,                                      !- Coefficient2 Constant
-  3,                                      !- Coefficient3 Constant
-  -100,                                   !- Minimum Value of x
-  100,                                    !- Maximum Value of x
-  ,                                       !- Minimum Curve Output
-  ,                                       !- Maximum Curve Output
-  ,                                       !- Input Unit Type for X
-  ;                                       !- Output Unit Type
-
-OS:Curve:Cubic,
-  {d7ae84f2-f4ff-4ff4-ab43-bc45c41b439d}, !- Handle
-  res ms fan eff curve,                   !- Name
-  0,                                      !- Coefficient1 Constant
-  1,                                      !- Coefficient2 x
-  0,                                      !- Coefficient3 x**2
-  0,                                      !- Coefficient4 x**3
-  0,                                      !- Minimum Value of x
-  1,                                      !- Maximum Value of x
-  0.01,                                   !- Minimum Curve Output
-  1;                                      !- Maximum Curve Output
-
-OS:Fan:OnOff,
-  {d4cc1519-0b0c-4ab0-bf14-07180bc04131}, !- Handle
-  res ms htg supply fan,                  !- Name
-  {e3c998af-1ea4-45a2-a1d8-d9d8c500df25}, !- Availability Schedule Name
-  0.167945868715886,                      !- Fan Total Efficiency
-  24.91,                                  !- Pressure Rise {Pa}
-  autosize,                               !- Maximum Flow Rate {m3/s}
-  1,                                      !- Motor Efficiency
-  1,                                      !- Motor In Airstream Fraction
-  ,                                       !- Air Inlet Node Name
-  ,                                       !- Air Outlet Node Name
-  {041d5892-cba6-4987-a83a-6f486dd02954}, !- Fan Power Ratio Function of Speed Ratio Curve Name
-  {d7ae84f2-f4ff-4ff4-ab43-bc45c41b439d}, !- Fan Efficiency Ratio Function of Speed Ratio Curve Name
-  res ms htg supply fan;                  !- End-Use Subcategory
-
-OS:UnitarySystemPerformance:Multispeed,
-  {ca99df51-4ecb-4a83-87e7-9960bd1c507e}, !- Handle
-  Unitary System Performance Multispeed 1, !- Name
-  No,                                     !- Single Mode Operation
-  0.555555555555556,                      !- Heating Speed Supply Air Flow Ratio 1
-  1e-009,                                 !- Cooling Speed Supply Air Flow Ratio 1
-  0.666666666666667,                      !- Heating Speed Supply Air Flow Ratio 2
-  1e-009,                                 !- Cooling Speed Supply Air Flow Ratio 2
-  0.777777777777778,                      !- Heating Speed Supply Air Flow Ratio 3
-  1e-009,                                 !- Cooling Speed Supply Air Flow Ratio 3
-  1,                                      !- Heating Speed Supply Air Flow Ratio 4
-  1e-009;                                 !- Cooling Speed Supply Air Flow Ratio 4
-
-OS:AirLoopHVAC:UnitarySystem,
-  {764cb7b8-2e81-410e-800b-e2fc22d40576}, !- Handle
-  res ms htg unitary system,              !- Name
-  Load,                                   !- Control Type
-  {ffb00ff6-d5d0-4abd-ba77-f1fcc8380e7d}, !- Controlling Zone or Thermostat Location
-  None,                                   !- Dehumidification Control Type
-  {e3c998af-1ea4-45a2-a1d8-d9d8c500df25}, !- Availability Schedule Name
-  {cea764ab-5972-47ce-a4cd-b612249abd8a}, !- Air Inlet Node Name
-  {ffde4c9f-603b-4fdb-b3a2-72dcf1663da0}, !- Air Outlet Node Name
-  {d4cc1519-0b0c-4ab0-bf14-07180bc04131}, !- Supply Fan Name
-  BlowThrough,                            !- Fan Placement
-  {2e45541c-2d32-40ea-b4f5-db3cf3686835}, !- Supply Air Fan Operating Mode Schedule Name
-  {b276f8a4-f6bd-4488-b48f-57efdd662984}, !- Heating Coil Name
-  1,                                      !- DX Heating Coil Sizing Ratio
-  ,                                       !- Cooling Coil Name
-  No,                                     !- Use DOAS DX Cooling Coil
-  2,                                      !- DOAS DX Cooling Coil Leaving Minimum Air Temperature {C}
-  SensibleOnlyLoadControl,                !- Latent Load Control
-  {b1ab5a87-4a0a-498c-a9a6-181eb2fd7a88}, !- Supplemental Heating Coil Name
-  ,                                       !- Supply Air Flow Rate Method During Cooling Operation
-  autosize,                               !- Supply Air Flow Rate During Cooling Operation {m3/s}
-  ,                                       !- Supply Air Flow Rate Per Floor Area During Cooling Operation {m3/s-m2}
-  ,                                       !- Fraction of Autosized Design Cooling Supply Air Flow Rate
-  ,                                       !- Design Supply Air Flow Rate Per Unit of Capacity During Cooling Operation {m3/s-W}
-  ,                                       !- Supply Air Flow Rate Method During Heating Operation
-  autosize,                               !- Supply Air Flow Rate During Heating Operation {m3/s}
-  ,                                       !- Supply Air Flow Rate Per Floor Area during Heating Operation {m3/s-m2}
-  ,                                       !- Fraction of Autosized Design Heating Supply Air Flow Rate
-  ,                                       !- Design Supply Air Flow Rate Per Unit of Capacity During Heating Operation {m3/s-W}
-  ,                                       !- Supply Air Flow Rate Method When No Cooling or Heating is Required
-  0,                                      !- Supply Air Flow Rate When No Cooling or Heating is Required {m3/s}
-  ,                                       !- Supply Air Flow Rate Per Floor Area When No Cooling or Heating is Required {m3/s-m2}
-  ,                                       !- Fraction of Autosized Design Cooling Supply Air Flow Rate When No Cooling or Heating is Required
-  ,                                       !- Fraction of Autosized Design Heating Supply Air Flow Rate When No Cooling or Heating is Required
-  ,                                       !- Design Supply Air Flow Rate Per Unit of Capacity During Cooling Operation When No Cooling or Heating is Required {m3/s-W}
-  ,                                       !- Design Supply Air Flow Rate Per Unit of Capacity During Heating Operation When No Cooling or Heating is Required {m3/s-W}
-  93.3333333333333,                       !- Maximum Supply Air Temperature {C}
-  4.44444444444444,                       !- Maximum Outdoor Dry-Bulb Temperature for Supplemental Heater Operation {C}
-  ,                                       !- Outdoor Dry-Bulb Temperature Sensor Node Name
-  2.5,                                    !- Maximum Cycling Rate {cycles/hr}
-  60,                                     !- Heat Pump Time Constant {s}
-  0.01,                                   !- Fraction of On-Cycle Power Use
-  60,                                     !- Heat Pump Fan Delay Time {s}
-  0,                                      !- Ancilliary On-Cycle Electric Power {W}
-  0,                                      !- Ancilliary Off-Cycle Electric Power {W}
-  ,                                       !- Design Heat Recovery Water Flow Rate {m3/s}
-  ,                                       !- Maximum Temperature for Heat Recovery {C}
-  ,                                       !- Heat Recovery Water Inlet Node Name
-  ,                                       !- Heat Recovery Water Outlet Node Name
-  {ca99df51-4ecb-4a83-87e7-9960bd1c507e}; !- Design Specification Multispeed Object Name
-
-OS:Schedule:Constant,
-  {2e45541c-2d32-40ea-b4f5-db3cf3686835}, !- Handle
-  Always Off Discrete,                    !- Name
-  {d04260b1-b0e9-49e5-8021-95efe70e6603}, !- Schedule Type Limits Name
-  0;                                      !- Value
-
-OS:ScheduleTypeLimits,
-  {d04260b1-b0e9-49e5-8021-95efe70e6603}, !- Handle
-  OnOff 1,                                !- Name
-  0,                                      !- Lower Limit Value
-  1,                                      !- Upper Limit Value
-  Discrete,                               !- Numeric Type
-  Availability;                           !- Unit Type
-
-OS:AirLoopHVAC,
-  {c38e25c7-d1b8-4b2a-aff4-88b40e879810}, !- Handle
-  res ms htg asys,                        !- Name
-  ,                                       !- Controller List Name
-  {e3c998af-1ea4-45a2-a1d8-d9d8c500df25}, !- Availability Schedule
-  {7052534d-1aeb-4984-8098-c79620f5da20}, !- Availability Manager List Name
-  AutoSize,                               !- Design Supply Air Flow Rate {m3/s}
-  ,                                       !- Branch List Name
-  ,                                       !- Connector List Name
-  {7f76871f-baa3-4288-b933-8eaa401188f0}, !- Supply Side Inlet Node Name
-  {7ee4553e-9bb7-44ec-96f9-68ff84c5ae9d}, !- Demand Side Outlet Node Name
-  {8e1dced7-0233-4de5-be55-f8d27c9c8a7b}, !- Demand Side Inlet Node A
-  {327fb3cf-4de9-46f4-b0b8-835c932050ed}, !- Supply Side Outlet Node A
-  ,                                       !- Demand Side Inlet Node B
-  ,                                       !- Supply Side Outlet Node B
-  ,                                       !- Return Air Bypass Flow Temperature Setpoint Schedule Name
-  {74995fea-932b-43fb-95c2-00dd4404bc6f}, !- Demand Mixer Name
-  {adaf8514-f4c8-4d76-a05c-777731097d1a}, !- Demand Splitter A Name
-  ,                                       !- Demand Splitter B Name
-  ;                                       !- Supply Splitter Name
-
-OS:Node,
-  {5edde744-bdb6-4354-92a2-3d5ad18492e8}, !- Handle
-  Node 3,                                 !- Name
-  {7f76871f-baa3-4288-b933-8eaa401188f0}, !- Inlet Port
-  {cea764ab-5972-47ce-a4cd-b612249abd8a}; !- Outlet Port
-
-OS:Node,
-  {6ffb5733-79ac-45e4-bc59-6f26aca0852f}, !- Handle
-  Node 4,                                 !- Name
-  {ffde4c9f-603b-4fdb-b3a2-72dcf1663da0}, !- Inlet Port
-  {327fb3cf-4de9-46f4-b0b8-835c932050ed}; !- Outlet Port
-
-OS:Connection,
-  {7f76871f-baa3-4288-b933-8eaa401188f0}, !- Handle
-  {c8fe2f98-de17-4298-8f7b-6dd470b1ebad}, !- Name
-  {c38e25c7-d1b8-4b2a-aff4-88b40e879810}, !- Source Object
-  8,                                      !- Outlet Port
-  {5edde744-bdb6-4354-92a2-3d5ad18492e8}, !- Target Object
-  2;                                      !- Inlet Port
-
-OS:Connection,
-  {327fb3cf-4de9-46f4-b0b8-835c932050ed}, !- Handle
-  {ef1ede3d-4308-4151-950f-8657b2ac1266}, !- Name
-  {6ffb5733-79ac-45e4-bc59-6f26aca0852f}, !- Source Object
-  3,                                      !- Outlet Port
-  {c38e25c7-d1b8-4b2a-aff4-88b40e879810}, !- Target Object
-  11;                                     !- Inlet Port
-
-OS:Node,
-  {0c402b6e-15a8-4624-ba01-b1669996be18}, !- Handle
-  Node 5,                                 !- Name
-  {8e1dced7-0233-4de5-be55-f8d27c9c8a7b}, !- Inlet Port
-  {c02251cd-5d20-4f92-bf79-d828921c12e9}; !- Outlet Port
-
-OS:Node,
-  {98ee2300-b384-4b94-b120-6ef0f293e466}, !- Handle
-  Node 6,                                 !- Name
-  {2623ba5b-d792-4117-b6db-459ae167d96e}, !- Inlet Port
-  {7ee4553e-9bb7-44ec-96f9-68ff84c5ae9d}; !- Outlet Port
-
-OS:Node,
-  {1aa1422e-9efb-4731-8687-1bfd1e10e3dc}, !- Handle
-  Node 7,                                 !- Name
-  {87d7b0da-466d-44e3-81cd-d41c7a2a4e1a}, !- Inlet Port
-  {952ace7a-c441-4535-874c-cdaf762e0a85}; !- Outlet Port
-
-OS:Connection,
-  {8e1dced7-0233-4de5-be55-f8d27c9c8a7b}, !- Handle
-  {249bb5b4-16b7-4d34-b441-3e3b80e41b74}, !- Name
-  {c38e25c7-d1b8-4b2a-aff4-88b40e879810}, !- Source Object
-  10,                                     !- Outlet Port
-  {0c402b6e-15a8-4624-ba01-b1669996be18}, !- Target Object
-  2;                                      !- Inlet Port
-
-OS:Connection,
-  {7ee4553e-9bb7-44ec-96f9-68ff84c5ae9d}, !- Handle
-  {b70f9bfb-2601-4317-99ff-de8d148132f5}, !- Name
-  {98ee2300-b384-4b94-b120-6ef0f293e466}, !- Source Object
-  3,                                      !- Outlet Port
-  {c38e25c7-d1b8-4b2a-aff4-88b40e879810}, !- Target Object
-  9;                                      !- Inlet Port
-
-OS:AirLoopHVAC:ZoneSplitter,
-  {adaf8514-f4c8-4d76-a05c-777731097d1a}, !- Handle
-  res ms htg zone splitter,               !- Name
-  {c02251cd-5d20-4f92-bf79-d828921c12e9}, !- Inlet Node Name
-  {ab89e0ae-1770-4ce9-a8b4-6fe420bbd5a9}; !- Outlet Node Name 1
-
-OS:AirLoopHVAC:ZoneMixer,
-  {74995fea-932b-43fb-95c2-00dd4404bc6f}, !- Handle
-  res ms htg zone mixer,                  !- Name
-  {2623ba5b-d792-4117-b6db-459ae167d96e}, !- Outlet Node Name
-  {d56f1a3a-d903-4812-b309-7d1667fa01a5}; !- Inlet Node Name 1
-
-OS:Connection,
-  {c02251cd-5d20-4f92-bf79-d828921c12e9}, !- Handle
-  {3b390582-355b-483a-94a2-ec1cc0096a61}, !- Name
-  {0c402b6e-15a8-4624-ba01-b1669996be18}, !- Source Object
-  3,                                      !- Outlet Port
-  {adaf8514-f4c8-4d76-a05c-777731097d1a}, !- Target Object
-  2;                                      !- Inlet Port
-
-OS:Connection,
-  {2623ba5b-d792-4117-b6db-459ae167d96e}, !- Handle
-  {cbae2897-c549-4083-9279-df218eb381ef}, !- Name
-  {74995fea-932b-43fb-95c2-00dd4404bc6f}, !- Source Object
-  2,                                      !- Outlet Port
-  {98ee2300-b384-4b94-b120-6ef0f293e466}, !- Target Object
-  2;                                      !- Inlet Port
-
-OS:Sizing:System,
-  {c1a9628a-a9c6-4e3f-96b9-58991657b687}, !- Handle
-  {c38e25c7-d1b8-4b2a-aff4-88b40e879810}, !- AirLoop Name
-  Sensible,                               !- Type of Load to Size On
-  Autosize,                               !- Design Outdoor Air Flow Rate {m3/s}
-  0.3,                                    !- Central Heating Maximum System Air Flow Ratio
-  7,                                      !- Preheat Design Temperature {C}
-  0.008,                                  !- Preheat Design Humidity Ratio {kg-H2O/kg-Air}
-  12.8,                                   !- Precool Design Temperature {C}
-  0.008,                                  !- Precool Design Humidity Ratio {kg-H2O/kg-Air}
-  12.8,                                   !- Central Cooling Design Supply Air Temperature {C}
-  16.7,                                   !- Central Heating Design Supply Air Temperature {C}
-  NonCoincident,                          !- Sizing Option
-  Yes,                                    !- 100% Outdoor Air in Cooling
-  Yes,                                    !- 100% Outdoor Air in Heating
-  0.0085,                                 !- Central Cooling Design Supply Air Humidity Ratio {kg-H2O/kg-Air}
-  0.008,                                  !- Central Heating Design Supply Air Humidity Ratio {kg-H2O/kg-Air}
-  DesignDay,                              !- Cooling Design Air Flow Method
-  0,                                      !- Cooling Design Air Flow Rate {m3/s}
-  DesignDay,                              !- Heating Design Air Flow Method
-  0,                                      !- Heating Design Air Flow Rate {m3/s}
-  ZoneSum,                                !- System Outdoor Air Method
-  1,                                      !- Zone Maximum Outdoor Air Fraction {dimensionless}
-  0.0099676501,                           !- Cooling Supply Air Flow Rate Per Floor Area {m3/s-m2}
-  1,                                      !- Cooling Fraction of Autosized Cooling Supply Air Flow Rate
-  3.9475456e-005,                         !- Cooling Supply Air Flow Rate Per Unit Cooling Capacity {m3/s-W}
-  0.0099676501,                           !- Heating Supply Air Flow Rate Per Floor Area {m3/s-m2}
-  1,                                      !- Heating Fraction of Autosized Heating Supply Air Flow Rate
-  1,                                      !- Heating Fraction of Autosized Cooling Supply Air Flow Rate
-  3.1588213e-005,                         !- Heating Supply Air Flow Rate Per Unit Heating Capacity {m3/s-W}
-  CoolingDesignCapacity,                  !- Cooling Design Capacity Method
-  autosize,                               !- Cooling Design Capacity {W}
-  234.7,                                  !- Cooling Design Capacity Per Floor Area {W/m2}
-  1,                                      !- Fraction of Autosized Cooling Design Capacity
-  HeatingDesignCapacity,                  !- Heating Design Capacity Method
-  autosize,                               !- Heating Design Capacity {W}
-  157,                                    !- Heating Design Capacity Per Floor Area {W/m2}
-  1,                                      !- Fraction of Autosized Heating Design Capacity
-  OnOff;                                  !- Central Cooling Capacity Control Method
-
-OS:AvailabilityManagerAssignmentList,
-  {7052534d-1aeb-4984-8098-c79620f5da20}, !- Handle
-  Air Loop HVAC 1 AvailabilityManagerAssignmentList; !- Name
-
-OS:Connection,
-  {cea764ab-5972-47ce-a4cd-b612249abd8a}, !- Handle
-  {59c48126-eeb9-48ea-ba11-356b56aa510b}, !- Name
-  {5edde744-bdb6-4354-92a2-3d5ad18492e8}, !- Source Object
-  3,                                      !- Outlet Port
-  {764cb7b8-2e81-410e-800b-e2fc22d40576}, !- Target Object
-  6;                                      !- Inlet Port
-
-OS:Connection,
-  {ffde4c9f-603b-4fdb-b3a2-72dcf1663da0}, !- Handle
-  {d6ac2386-ecec-4e9a-af84-393047743adc}, !- Name
-  {764cb7b8-2e81-410e-800b-e2fc22d40576}, !- Source Object
-  7,                                      !- Outlet Port
-  {6ffb5733-79ac-45e4-bc59-6f26aca0852f}, !- Target Object
-  2;                                      !- Inlet Port
-
-OS:AirTerminal:SingleDuct:ConstantVolume:NoReheat,
-  {30e093c3-c415-4586-9d99-477f041ca41c}, !- Handle
-  res ms living zone htg direct air,      !- Name
-  {e3c998af-1ea4-45a2-a1d8-d9d8c500df25}, !- Availability Schedule Name
-  {a812431a-be33-4283-9063-69752a95ebdc}, !- Air Inlet Node Name
-  {87d7b0da-466d-44e3-81cd-d41c7a2a4e1a}, !- Air Outlet Node Name
-  AutoSize;                               !- Maximum Air Flow Rate {m3/s}
-
-OS:Node,
-  {6a053c16-a70b-4b94-b1b7-6c8b798b9895}, !- Handle
-  Node 8,                                 !- Name
-  {e065334f-8123-490c-bc17-1b96eacb638f}, !- Inlet Port
-  {d56f1a3a-d903-4812-b309-7d1667fa01a5}; !- Outlet Port
-
-OS:Connection,
-  {952ace7a-c441-4535-874c-cdaf762e0a85}, !- Handle
-  {392be78f-95c2-455b-ab1f-fe2798d47ecf}, !- Name
-  {1aa1422e-9efb-4731-8687-1bfd1e10e3dc}, !- Source Object
-  3,                                      !- Outlet Port
-  {8a95d378-36f6-4104-8c73-2629c5863ba2}, !- Target Object
-  3;                                      !- Inlet Port
-
-OS:Connection,
-  {e065334f-8123-490c-bc17-1b96eacb638f}, !- Handle
-  {263902df-c9e6-4126-9fc8-d9fb9f5c441c}, !- Name
-  {1c3c8b36-787c-46b7-b47a-7be77143cd88}, !- Source Object
-  3,                                      !- Outlet Port
-  {6a053c16-a70b-4b94-b1b7-6c8b798b9895}, !- Target Object
-  2;                                      !- Inlet Port
-
-OS:Connection,
-  {d56f1a3a-d903-4812-b309-7d1667fa01a5}, !- Handle
-  {084a9dbb-8e68-4e75-aa50-cbd735a88765}, !- Name
-  {6a053c16-a70b-4b94-b1b7-6c8b798b9895}, !- Source Object
-  3,                                      !- Outlet Port
-  {74995fea-932b-43fb-95c2-00dd4404bc6f}, !- Target Object
-  3;                                      !- Inlet Port
-
-OS:Node,
-  {290f5e86-e1f8-40d7-a8c0-9f42a0ecba20}, !- Handle
-  Node 9,                                 !- Name
-  {ab89e0ae-1770-4ce9-a8b4-6fe420bbd5a9}, !- Inlet Port
-  {a812431a-be33-4283-9063-69752a95ebdc}; !- Outlet Port
-
-OS:Connection,
-  {ab89e0ae-1770-4ce9-a8b4-6fe420bbd5a9}, !- Handle
-  {7d4fbd2c-aefb-4f97-b635-8f2dd54d6534}, !- Name
-  {adaf8514-f4c8-4d76-a05c-777731097d1a}, !- Source Object
-  3,                                      !- Outlet Port
-  {290f5e86-e1f8-40d7-a8c0-9f42a0ecba20}, !- Target Object
-  2;                                      !- Inlet Port
-
-OS:Connection,
-  {a812431a-be33-4283-9063-69752a95ebdc}, !- Handle
-  {dfd9f7fb-acc5-4b5a-8c35-7e0c95d3c7b8}, !- Name
-  {290f5e86-e1f8-40d7-a8c0-9f42a0ecba20}, !- Source Object
-  3,                                      !- Outlet Port
-  {30e093c3-c415-4586-9d99-477f041ca41c}, !- Target Object
-  3;                                      !- Inlet Port
-
-OS:Connection,
-  {87d7b0da-466d-44e3-81cd-d41c7a2a4e1a}, !- Handle
-  {f0e090f9-d5df-4f4c-9447-000998ed2109}, !- Name
-  {30e093c3-c415-4586-9d99-477f041ca41c}, !- Source Object
-  4,                                      !- Outlet Port
-  {1aa1422e-9efb-4731-8687-1bfd1e10e3dc}, !- Target Object
-  2;                                      !- Inlet Port
-
-OS:Curve:Biquadratic,
-  {ffdfa5d4-4e63-4d38-a722-a2181486e900}, !- Handle
-  ConstantBiquadratic 1,                  !- Name
-  1,                                      !- Coefficient1 Constant
-  0,                                      !- Coefficient2 x
-  0,                                      !- Coefficient3 x**2
-  0,                                      !- Coefficient4 y
-  0,                                      !- Coefficient5 y**2
-  0,                                      !- Coefficient6 x*y
-  -100,                                   !- Minimum Value of x
-  100,                                    !- Maximum Value of x
-  -100,                                   !- Minimum Value of y
-  100;                                    !- Maximum Value of y
-
-OS:Curve:Biquadratic,
-  {0806eacd-bb0f-46dd-b7db-46683c85c0af}, !- Handle
-  Cool-Cap-fT2,                           !- Name
-  1.00899352190587,                       !- Coefficient1 Constant
-  0.006512749025457,                      !- Coefficient2 x
-  0,                                      !- Coefficient3 x**2
-  0.003917565735935,                      !- Coefficient4 y
-  -0.000222646705889,                     !- Coefficient5 y**2
-  0,                                      !- Coefficient6 x*y
-  13.88,                                  !- Minimum Value of x
-  23.88,                                  !- Maximum Value of x
-  18.33,                                  !- Minimum Value of y
-  51.66;                                  !- Maximum Value of y
-
-OS:Curve:Biquadratic,
-  {27d01f30-0002-4604-ac4a-50c83addaf73}, !- Handle
-  Cool-EIR-fT2,                           !- Name
-  0.429214441601141,                      !- Coefficient1 Constant
-  -0.003604841598515,                     !- Coefficient2 x
-  4.5783162727e-005,                      !- Coefficient3 x**2
-  0.026490875804937,                      !- Coefficient4 y
-  -0.000159212286878,                     !- Coefficient5 y**2
-  -0.000159062656483,                     !- Coefficient6 x*y
-  13.88,                                  !- Minimum Value of x
-  23.88,                                  !- Maximum Value of x
-  18.33,                                  !- Minimum Value of y
-  51.66;                                  !- Maximum Value of y
-
-OS:Curve:Quadratic,
-  {0a748760-ca82-463d-846b-08753e0e8698}, !- Handle
-  Cool-PLF-fPLR2,                         !- Name
-  0.75,                                   !- Coefficient1 Constant
-  0.25,                                   !- Coefficient2 x
-  0,                                      !- Coefficient3 x**2
-  0,                                      !- Minimum Value of x
-  1,                                      !- Maximum Value of x
-  0.7,                                    !- Minimum Curve Output
-  1;                                      !- Maximum Curve Output
-
-OS:Curve:Quadratic,
-  {d773136d-d0e4-48e9-8e5e-4c34851bf325}, !- Handle
-  Cool-Cap-fFF2,                          !- Name
-  1,                                      !- Coefficient1 Constant
-  0,                                      !- Coefficient2 x
-  0,                                      !- Coefficient3 x**2
-  0,                                      !- Minimum Value of x
-  2,                                      !- Maximum Value of x
-  0,                                      !- Minimum Curve Output
-  2;                                      !- Maximum Curve Output
-
-OS:Curve:Quadratic,
-  {f0daa70b-560f-4701-baf7-f4b8d47c7509}, !- Handle
-  Cool-EIR-fFF2,                          !- Name
-  1,                                      !- Coefficient1 Constant
-  0,                                      !- Coefficient2 x
-  0,                                      !- Coefficient3 x**2
-  0,                                      !- Minimum Value of x
-  2,                                      !- Maximum Value of x
-  0,                                      !- Minimum Curve Output
-  2;                                      !- Maximum Curve Output
-
-OS:Coil:Cooling:DX:MultiSpeed:StageData,
-  {b905cd34-df0a-41ce-bb9c-d9f3197560bb}, !- Handle
-  Coil Cooling DX Multi Speed Stage Data 1, !- Name
-  autosize,                               !- Gross Rated Total Cooling Capacity {W}
-  0.862559284540077,                      !- Gross Rated Sensible Heat Ratio
-  4.3617516587197,                        !- Gross Rated Cooling COP {W/W}
-  autosize,                               !- Rated Air Flow Rate {m3/s}
-  773.3,                                  !- Rated Evaporator Fan Power Per Volume Flow Rate {W/(m3/s)}
-  {0806eacd-bb0f-46dd-b7db-46683c85c0af}, !- Total Cooling Capacity Function of Temperature Curve
-  {d773136d-d0e4-48e9-8e5e-4c34851bf325}, !- Total Cooling Capacity Function of Flow Fraction Curve
-  {27d01f30-0002-4604-ac4a-50c83addaf73}, !- Energy Input Ratio Function of Temperature Curve
-  {f0daa70b-560f-4701-baf7-f4b8d47c7509}, !- Energy Input Ratio Function of Flow Fraction Curve
-  {0a748760-ca82-463d-846b-08753e0e8698}, !- Part Load Fraction Correlation Curve
-  1000,                                   !- Nominal Time for Condensate Removal to Begin {s}
-  1.5,                                    !- Ratio of Initial Moisture Evaporation Rate and Steady State Latent Capacity {dimensionless}
-  3,                                      !- Maximum Cycling Rate {cycles/hr}
-  45,                                     !- Latent Capacity Time Constant {s}
-  0.2,                                    !- Rated Waste Heat Fraction of Power Input {dimensionless}
-  {ffdfa5d4-4e63-4d38-a722-a2181486e900}, !- Waste Heat Function of Temperature Curve
-  0.9,                                    !- Evaporative Condenser Effectiveness {dimensionless}
-  autosize,                               !- Evaporative Condenser Air Flow Rate {m3/s}
-  autosize;                               !- Rated Evaporative Condenser Pump Power Consumption {W}
-
-OS:Curve:Biquadratic,
-  {dc9a200e-3b63-4103-816b-557827870d33}, !- Handle
-  Cool-Cap-fT4,                           !- Name
-  1.00899352190587,                       !- Coefficient1 Constant
-  0.006512749025457,                      !- Coefficient2 x
-  0,                                      !- Coefficient3 x**2
-  0.003917565735935,                      !- Coefficient4 y
-  -0.000222646705889,                     !- Coefficient5 y**2
-  0,                                      !- Coefficient6 x*y
-  13.88,                                  !- Minimum Value of x
-  23.88,                                  !- Maximum Value of x
-  18.33,                                  !- Minimum Value of y
-  51.66;                                  !- Maximum Value of y
-
-OS:Curve:Biquadratic,
-  {fec3fe42-57fa-4cc3-be28-83bc7affc9db}, !- Handle
-  Cool-EIR-fT4,                           !- Name
-  0.429214441601141,                      !- Coefficient1 Constant
-  -0.003604841598515,                     !- Coefficient2 x
-  4.5783162727e-005,                      !- Coefficient3 x**2
-  0.026490875804937,                      !- Coefficient4 y
-  -0.000159212286878,                     !- Coefficient5 y**2
-  -0.000159062656483,                     !- Coefficient6 x*y
-  13.88,                                  !- Minimum Value of x
-  23.88,                                  !- Maximum Value of x
-  18.33,                                  !- Minimum Value of y
-  51.66;                                  !- Maximum Value of y
-
-OS:Curve:Quadratic,
-  {3988bea5-4148-43eb-991f-b9d70014a0c0}, !- Handle
-  Cool-PLF-fPLR4,                         !- Name
-  0.75,                                   !- Coefficient1 Constant
-  0.25,                                   !- Coefficient2 x
-  0,                                      !- Coefficient3 x**2
-  0,                                      !- Minimum Value of x
-  1,                                      !- Maximum Value of x
-  0.7,                                    !- Minimum Curve Output
-  1;                                      !- Maximum Curve Output
-
-OS:Curve:Quadratic,
-  {8ffe8951-b77c-4c48-9171-a7d038b52a74}, !- Handle
-  Cool-Cap-fFF4,                          !- Name
-  1,                                      !- Coefficient1 Constant
-  0,                                      !- Coefficient2 x
-  0,                                      !- Coefficient3 x**2
-  0,                                      !- Minimum Value of x
-  2,                                      !- Maximum Value of x
-  0,                                      !- Minimum Curve Output
-  2;                                      !- Maximum Curve Output
-
-OS:Curve:Quadratic,
-  {69068a3b-40c4-486a-b7bd-3b0c8f624040}, !- Handle
-  Cool-EIR-fFF4,                          !- Name
-  1,                                      !- Coefficient1 Constant
-  0,                                      !- Coefficient2 x
-  0,                                      !- Coefficient3 x**2
-  0,                                      !- Minimum Value of x
-  2,                                      !- Maximum Value of x
-  0,                                      !- Minimum Curve Output
-  2;                                      !- Maximum Curve Output
-
-OS:Coil:Cooling:DX:MultiSpeed:StageData,
-  {585c433b-d3a0-461f-b166-503a45b33610}, !- Handle
-  Coil Cooling DX Multi Speed Stage Data 2, !- Name
-  autosize,                               !- Gross Rated Total Cooling Capacity {W}
-  0.798701661239655,                      !- Gross Rated Sensible Heat Ratio
-  3.77511613086751,                       !- Gross Rated Cooling COP {W/W}
-  autosize,                               !- Rated Air Flow Rate {m3/s}
-  773.3,                                  !- Rated Evaporator Fan Power Per Volume Flow Rate {W/(m3/s)}
-  {dc9a200e-3b63-4103-816b-557827870d33}, !- Total Cooling Capacity Function of Temperature Curve
-  {8ffe8951-b77c-4c48-9171-a7d038b52a74}, !- Total Cooling Capacity Function of Flow Fraction Curve
-  {fec3fe42-57fa-4cc3-be28-83bc7affc9db}, !- Energy Input Ratio Function of Temperature Curve
-  {69068a3b-40c4-486a-b7bd-3b0c8f624040}, !- Energy Input Ratio Function of Flow Fraction Curve
-  {3988bea5-4148-43eb-991f-b9d70014a0c0}, !- Part Load Fraction Correlation Curve
-  1000,                                   !- Nominal Time for Condensate Removal to Begin {s}
-  1.5,                                    !- Ratio of Initial Moisture Evaporation Rate and Steady State Latent Capacity {dimensionless}
-  3,                                      !- Maximum Cycling Rate {cycles/hr}
-  45,                                     !- Latent Capacity Time Constant {s}
-  0.2,                                    !- Rated Waste Heat Fraction of Power Input {dimensionless}
-  {ffdfa5d4-4e63-4d38-a722-a2181486e900}, !- Waste Heat Function of Temperature Curve
-  0.9,                                    !- Evaporative Condenser Effectiveness {dimensionless}
-  autosize,                               !- Evaporative Condenser Air Flow Rate {m3/s}
-  autosize;                               !- Rated Evaporative Condenser Pump Power Consumption {W}
-
-OS:Curve:Biquadratic,
-  {4fddc76b-198f-46a6-8460-ec55079698f7}, !- Handle
-  Cool-Cap-fT6,                           !- Name
-  1.00899352190587,                       !- Coefficient1 Constant
-  0.006512749025457,                      !- Coefficient2 x
-  0,                                      !- Coefficient3 x**2
-  0.003917565735935,                      !- Coefficient4 y
-  -0.000222646705889,                     !- Coefficient5 y**2
-  0,                                      !- Coefficient6 x*y
-  13.88,                                  !- Minimum Value of x
-  23.88,                                  !- Maximum Value of x
-  18.33,                                  !- Minimum Value of y
-  51.66;                                  !- Maximum Value of y
-
-OS:Curve:Biquadratic,
-  {5569355e-6303-46f6-a759-1ba89dbfcd1a}, !- Handle
-  Cool-EIR-fT6,                           !- Name
-  0.429214441601141,                      !- Coefficient1 Constant
-  -0.003604841598515,                     !- Coefficient2 x
-  4.5783162727e-005,                      !- Coefficient3 x**2
-  0.026490875804937,                      !- Coefficient4 y
-  -0.000159212286878,                     !- Coefficient5 y**2
-  -0.000159062656483,                     !- Coefficient6 x*y
-  13.88,                                  !- Minimum Value of x
-  23.88,                                  !- Maximum Value of x
-  18.33,                                  !- Minimum Value of y
-  51.66;                                  !- Maximum Value of y
-
-OS:Curve:Quadratic,
-  {6ac75afb-06e4-4e58-9dc8-24ef898a6774}, !- Handle
-  Cool-PLF-fPLR6,                         !- Name
-  0.75,                                   !- Coefficient1 Constant
-  0.25,                                   !- Coefficient2 x
-  0,                                      !- Coefficient3 x**2
-  0,                                      !- Minimum Value of x
-  1,                                      !- Maximum Value of x
-  0.7,                                    !- Minimum Curve Output
-  1;                                      !- Maximum Curve Output
-
-OS:Curve:Quadratic,
-  {68926a24-cd9f-47ff-8c87-5dbdc352a4ad}, !- Handle
-  Cool-Cap-fFF6,                          !- Name
-  1,                                      !- Coefficient1 Constant
-  0,                                      !- Coefficient2 x
-  0,                                      !- Coefficient3 x**2
-  0,                                      !- Minimum Value of x
-  2,                                      !- Maximum Value of x
-  0,                                      !- Minimum Curve Output
-  2;                                      !- Maximum Curve Output
-
-OS:Curve:Quadratic,
-  {c8282d72-7d73-4f79-95c2-a69042cfde7e}, !- Handle
-  Cool-EIR-fFF6,                          !- Name
-  1,                                      !- Coefficient1 Constant
-  0,                                      !- Coefficient2 x
-  0,                                      !- Coefficient3 x**2
-  0,                                      !- Minimum Value of x
-  2,                                      !- Maximum Value of x
-  0,                                      !- Minimum Curve Output
-  2;                                      !- Maximum Curve Output
-
-OS:Coil:Cooling:DX:MultiSpeed:StageData,
-  {dabca18e-c641-446b-9d2e-95603d09727e}, !- Handle
-  Coil Cooling DX Multi Speed Stage Data 3, !- Name
-  autosize,                               !- Gross Rated Total Cooling Capacity {W}
-  0.757094338262211,                      !- Gross Rated Sensible Heat Ratio
-  3.17313460723919,                       !- Gross Rated Cooling COP {W/W}
-  autosize,                               !- Rated Air Flow Rate {m3/s}
-  773.3,                                  !- Rated Evaporator Fan Power Per Volume Flow Rate {W/(m3/s)}
-  {4fddc76b-198f-46a6-8460-ec55079698f7}, !- Total Cooling Capacity Function of Temperature Curve
-  {68926a24-cd9f-47ff-8c87-5dbdc352a4ad}, !- Total Cooling Capacity Function of Flow Fraction Curve
-  {5569355e-6303-46f6-a759-1ba89dbfcd1a}, !- Energy Input Ratio Function of Temperature Curve
-  {c8282d72-7d73-4f79-95c2-a69042cfde7e}, !- Energy Input Ratio Function of Flow Fraction Curve
-  {6ac75afb-06e4-4e58-9dc8-24ef898a6774}, !- Part Load Fraction Correlation Curve
-  1000,                                   !- Nominal Time for Condensate Removal to Begin {s}
-  1.5,                                    !- Ratio of Initial Moisture Evaporation Rate and Steady State Latent Capacity {dimensionless}
-  3,                                      !- Maximum Cycling Rate {cycles/hr}
-  45,                                     !- Latent Capacity Time Constant {s}
-  0.2,                                    !- Rated Waste Heat Fraction of Power Input {dimensionless}
-  {ffdfa5d4-4e63-4d38-a722-a2181486e900}, !- Waste Heat Function of Temperature Curve
-  0.9,                                    !- Evaporative Condenser Effectiveness {dimensionless}
-  autosize,                               !- Evaporative Condenser Air Flow Rate {m3/s}
-  autosize;                               !- Rated Evaporative Condenser Pump Power Consumption {W}
-
-OS:Curve:Biquadratic,
-  {1dedf9a9-ba12-4f75-a0b5-070e5a9e05b8}, !- Handle
-  Cool-Cap-fT10,                          !- Name
-  1.00899352190587,                       !- Coefficient1 Constant
-  0.006512749025457,                      !- Coefficient2 x
-  0,                                      !- Coefficient3 x**2
-  0.003917565735935,                      !- Coefficient4 y
-  -0.000222646705889,                     !- Coefficient5 y**2
-  0,                                      !- Coefficient6 x*y
-  13.88,                                  !- Minimum Value of x
-  23.88,                                  !- Maximum Value of x
-  18.33,                                  !- Minimum Value of y
-  51.66;                                  !- Maximum Value of y
-
-OS:Curve:Biquadratic,
-  {59688b6d-e362-4e74-aa8a-543483f266c6}, !- Handle
-  Cool-EIR-fT10,                          !- Name
-  0.429214441601141,                      !- Coefficient1 Constant
-  -0.003604841598515,                     !- Coefficient2 x
-  4.5783162727e-005,                      !- Coefficient3 x**2
-  0.026490875804937,                      !- Coefficient4 y
-  -0.000159212286878,                     !- Coefficient5 y**2
-  -0.000159062656483,                     !- Coefficient6 x*y
-  13.88,                                  !- Minimum Value of x
-  23.88,                                  !- Maximum Value of x
-  18.33,                                  !- Minimum Value of y
-  51.66;                                  !- Maximum Value of y
-
-OS:Curve:Quadratic,
-  {67ccb2f7-38e6-4bfc-b474-848ec672792b}, !- Handle
-  Cool-PLF-fPLR10,                        !- Name
-  0.75,                                   !- Coefficient1 Constant
-  0.25,                                   !- Coefficient2 x
-  0,                                      !- Coefficient3 x**2
-  0,                                      !- Minimum Value of x
-  1,                                      !- Maximum Value of x
-  0.7,                                    !- Minimum Curve Output
-  1;                                      !- Maximum Curve Output
-
-OS:Curve:Quadratic,
-  {fc0b81c1-9dff-4cb3-8a1d-bc84279c29ed}, !- Handle
-  Cool-Cap-fFF10,                         !- Name
-  1,                                      !- Coefficient1 Constant
-  0,                                      !- Coefficient2 x
-  0,                                      !- Coefficient3 x**2
-  0,                                      !- Minimum Value of x
-  2,                                      !- Maximum Value of x
-  0,                                      !- Minimum Curve Output
-  2;                                      !- Maximum Curve Output
-
-OS:Curve:Quadratic,
-  {450d7784-1b42-4b54-adb7-a863808c1125}, !- Handle
-  Cool-EIR-fFF10,                         !- Name
-  1,                                      !- Coefficient1 Constant
-  0,                                      !- Coefficient2 x
-  0,                                      !- Coefficient3 x**2
-  0,                                      !- Minimum Value of x
-  2,                                      !- Maximum Value of x
-  0,                                      !- Minimum Curve Output
-  2;                                      !- Maximum Curve Output
-
-OS:Coil:Cooling:DX:MultiSpeed:StageData,
-  {f439c14d-39aa-44b1-b330-ab3f6a81e360}, !- Handle
-  Coil Cooling DX Multi Speed Stage Data 4, !- Name
-  autosize,                               !- Gross Rated Total Cooling Capacity {W}
-  0.702551992573952,                      !- Gross Rated Sensible Heat Ratio
-  2.34548433129289,                       !- Gross Rated Cooling COP {W/W}
-  autosize,                               !- Rated Air Flow Rate {m3/s}
-  773.3,                                  !- Rated Evaporator Fan Power Per Volume Flow Rate {W/(m3/s)}
-  {1dedf9a9-ba12-4f75-a0b5-070e5a9e05b8}, !- Total Cooling Capacity Function of Temperature Curve
-  {fc0b81c1-9dff-4cb3-8a1d-bc84279c29ed}, !- Total Cooling Capacity Function of Flow Fraction Curve
-  {59688b6d-e362-4e74-aa8a-543483f266c6}, !- Energy Input Ratio Function of Temperature Curve
-  {450d7784-1b42-4b54-adb7-a863808c1125}, !- Energy Input Ratio Function of Flow Fraction Curve
-  {67ccb2f7-38e6-4bfc-b474-848ec672792b}, !- Part Load Fraction Correlation Curve
-  1000,                                   !- Nominal Time for Condensate Removal to Begin {s}
-  1.5,                                    !- Ratio of Initial Moisture Evaporation Rate and Steady State Latent Capacity {dimensionless}
-  3,                                      !- Maximum Cycling Rate {cycles/hr}
-  45,                                     !- Latent Capacity Time Constant {s}
-  0.2,                                    !- Rated Waste Heat Fraction of Power Input {dimensionless}
-  {ffdfa5d4-4e63-4d38-a722-a2181486e900}, !- Waste Heat Function of Temperature Curve
-  0.9,                                    !- Evaporative Condenser Effectiveness {dimensionless}
-  autosize,                               !- Evaporative Condenser Air Flow Rate {m3/s}
-  autosize;                               !- Rated Evaporative Condenser Pump Power Consumption {W}
-
-OS:Coil:Cooling:DX:MultiSpeed,
-  {bed8af53-a1b6-4e87-9fb9-ffaa1d8d38c1}, !- Handle
-  res ms clg coil,                        !- Name
-  ,                                       !- Availability Schedule
-  ,                                       !- Air Inlet Node
-  ,                                       !- Air Outlet Node
-  ,                                       !- Condenser Air Inlet Node
-  AirCooled,                              !- Condenser Type
-  ,                                       !- Supply Water Storage Tank
-  ,                                       !- Condensate Collection Water Storage Tank
-  No,                                     !- Apply Part Load Fraction to Speeds Greater than 1
-  No,                                     !- Apply Latent Degradation to Speeds Greater than 1
-  0,                                      !- Crankcase Heater Capacity {W}
-  10,                                     !- Maximum Outdoor Dry-Bulb Temperature for Crankcase Heater Operation {C}
-  0,                                      !- Basin Heater Capacity {W/K}
-  2,                                      !- Basin Heater Setpoint Temperature {C}
-  ,                                       !- Basin Heater Operating Schedule
-  Electricity,                            !- Fuel Type
-  {b905cd34-df0a-41ce-bb9c-d9f3197560bb}, !- Stage 1
-  {585c433b-d3a0-461f-b166-503a45b33610}, !- Stage 2
-  {dabca18e-c641-446b-9d2e-95603d09727e}, !- Stage 3
-  {f439c14d-39aa-44b1-b330-ab3f6a81e360}; !- Stage 4
-
-OS:Curve:Exponent,
-  {6af683fe-7e6f-413c-86f6-e7265bdcdde8}, !- Handle
-  res ms fan power curve 1,               !- Name
-  0,                                      !- Coefficient1 Constant
-  1,                                      !- Coefficient2 Constant
-  3,                                      !- Coefficient3 Constant
-  -100,                                   !- Minimum Value of x
-  100,                                    !- Maximum Value of x
-  ,                                       !- Minimum Curve Output
-  ,                                       !- Maximum Curve Output
-  ,                                       !- Input Unit Type for X
-  ;                                       !- Output Unit Type
-
-OS:Curve:Cubic,
-  {bcf35fa1-2041-440d-ab01-406370f7a5e7}, !- Handle
-  res ms fan eff curve 1,                 !- Name
-  0,                                      !- Coefficient1 Constant
-  1,                                      !- Coefficient2 x
-  0,                                      !- Coefficient3 x**2
-  0,                                      !- Coefficient4 x**3
-  0,                                      !- Minimum Value of x
-  1,                                      !- Maximum Value of x
-  0.01,                                   !- Minimum Curve Output
-  1;                                      !- Maximum Curve Output
-
-OS:Fan:OnOff,
-  {63b86db0-f1b1-4c8f-a4dd-d4188b1ffb40}, !- Handle
-  res ms clg supply fan,                  !- Name
-  {e3c998af-1ea4-45a2-a1d8-d9d8c500df25}, !- Availability Schedule Name
-  0.167945868715886,                      !- Fan Total Efficiency
-  24.91,                                  !- Pressure Rise {Pa}
-  autosize,                               !- Maximum Flow Rate {m3/s}
-  1,                                      !- Motor Efficiency
-  1,                                      !- Motor In Airstream Fraction
-  ,                                       !- Air Inlet Node Name
-  ,                                       !- Air Outlet Node Name
-  {6af683fe-7e6f-413c-86f6-e7265bdcdde8}, !- Fan Power Ratio Function of Speed Ratio Curve Name
-  {bcf35fa1-2041-440d-ab01-406370f7a5e7}, !- Fan Efficiency Ratio Function of Speed Ratio Curve Name
-  res ms clg supply fan;                  !- End-Use Subcategory
-
-OS:UnitarySystemPerformance:Multispeed,
-  {cb203e81-5bb1-46b3-b0e9-47ddd19b58be}, !- Handle
-  Unitary System Performance Multispeed 2, !- Name
-  No,                                     !- Single Mode Operation
-  1e-009,                                 !- Heating Speed Supply Air Flow Ratio 1
-  0.529411764705882,                      !- Cooling Speed Supply Air Flow Ratio 1
-  1e-009,                                 !- Heating Speed Supply Air Flow Ratio 2
-  0.647058823529412,                      !- Cooling Speed Supply Air Flow Ratio 2
-  1e-009,                                 !- Heating Speed Supply Air Flow Ratio 3
-  0.764705882352941,                      !- Cooling Speed Supply Air Flow Ratio 3
-  1e-009,                                 !- Heating Speed Supply Air Flow Ratio 4
-  1;                                      !- Cooling Speed Supply Air Flow Ratio 4
-
-OS:AirLoopHVAC:UnitarySystem,
-  {6fa79f28-a97f-485d-9a22-5b9017a27f6b}, !- Handle
-  res ms clg unitary system,              !- Name
-  Load,                                   !- Control Type
-  {ffb00ff6-d5d0-4abd-ba77-f1fcc8380e7d}, !- Controlling Zone or Thermostat Location
-  None,                                   !- Dehumidification Control Type
-  {e3c998af-1ea4-45a2-a1d8-d9d8c500df25}, !- Availability Schedule Name
-  {1bdd3eb2-7c4f-4b3c-9014-19f6d12fc267}, !- Air Inlet Node Name
-  {89954e43-21d3-4aac-8156-3792acd58fe1}, !- Air Outlet Node Name
-  {63b86db0-f1b1-4c8f-a4dd-d4188b1ffb40}, !- Supply Fan Name
-  BlowThrough,                            !- Fan Placement
-  {2e45541c-2d32-40ea-b4f5-db3cf3686835}, !- Supply Air Fan Operating Mode Schedule Name
-  ,                                       !- Heating Coil Name
-  1,                                      !- DX Heating Coil Sizing Ratio
-  {bed8af53-a1b6-4e87-9fb9-ffaa1d8d38c1}, !- Cooling Coil Name
-  No,                                     !- Use DOAS DX Cooling Coil
-  2,                                      !- DOAS DX Cooling Coil Leaving Minimum Air Temperature {C}
-  SensibleOnlyLoadControl,                !- Latent Load Control
-  ,                                       !- Supplemental Heating Coil Name
-  ,                                       !- Supply Air Flow Rate Method During Cooling Operation
-  autosize,                               !- Supply Air Flow Rate During Cooling Operation {m3/s}
-  ,                                       !- Supply Air Flow Rate Per Floor Area During Cooling Operation {m3/s-m2}
-  ,                                       !- Fraction of Autosized Design Cooling Supply Air Flow Rate
-  ,                                       !- Design Supply Air Flow Rate Per Unit of Capacity During Cooling Operation {m3/s-W}
-  ,                                       !- Supply Air Flow Rate Method During Heating Operation
-  autosize,                               !- Supply Air Flow Rate During Heating Operation {m3/s}
-  ,                                       !- Supply Air Flow Rate Per Floor Area during Heating Operation {m3/s-m2}
-  ,                                       !- Fraction of Autosized Design Heating Supply Air Flow Rate
-  ,                                       !- Design Supply Air Flow Rate Per Unit of Capacity During Heating Operation {m3/s-W}
-  ,                                       !- Supply Air Flow Rate Method When No Cooling or Heating is Required
-  0,                                      !- Supply Air Flow Rate When No Cooling or Heating is Required {m3/s}
-  ,                                       !- Supply Air Flow Rate Per Floor Area When No Cooling or Heating is Required {m3/s-m2}
-  ,                                       !- Fraction of Autosized Design Cooling Supply Air Flow Rate When No Cooling or Heating is Required
-  ,                                       !- Fraction of Autosized Design Heating Supply Air Flow Rate When No Cooling or Heating is Required
-  ,                                       !- Design Supply Air Flow Rate Per Unit of Capacity During Cooling Operation When No Cooling or Heating is Required {m3/s-W}
-  ,                                       !- Design Supply Air Flow Rate Per Unit of Capacity During Heating Operation When No Cooling or Heating is Required {m3/s-W}
-  93.3333333333333,                       !- Maximum Supply Air Temperature {C}
-  4.44444444444444,                       !- Maximum Outdoor Dry-Bulb Temperature for Supplemental Heater Operation {C}
-  ,                                       !- Outdoor Dry-Bulb Temperature Sensor Node Name
-  2.5,                                    !- Maximum Cycling Rate {cycles/hr}
-  60,                                     !- Heat Pump Time Constant {s}
-  0.01,                                   !- Fraction of On-Cycle Power Use
-  60,                                     !- Heat Pump Fan Delay Time {s}
-  0,                                      !- Ancilliary On-Cycle Electric Power {W}
-  0,                                      !- Ancilliary Off-Cycle Electric Power {W}
-  ,                                       !- Design Heat Recovery Water Flow Rate {m3/s}
-  ,                                       !- Maximum Temperature for Heat Recovery {C}
-  ,                                       !- Heat Recovery Water Inlet Node Name
-  ,                                       !- Heat Recovery Water Outlet Node Name
-  {cb203e81-5bb1-46b3-b0e9-47ddd19b58be}; !- Design Specification Multispeed Object Name
-
-OS:AirLoopHVAC,
-  {4edde713-eaff-4a19-8dbd-453482d54e40}, !- Handle
-  res ms clg asys,                        !- Name
-  ,                                       !- Controller List Name
-  {e3c998af-1ea4-45a2-a1d8-d9d8c500df25}, !- Availability Schedule
-  {e12aa882-c3c5-42fa-a504-58113b99cacd}, !- Availability Manager List Name
-  AutoSize,                               !- Design Supply Air Flow Rate {m3/s}
-  ,                                       !- Branch List Name
-  ,                                       !- Connector List Name
-  {92e543e7-15d6-485f-a979-3197ad8743f8}, !- Supply Side Inlet Node Name
-  {d25faad1-db26-4c47-842d-8d0a8e21f9cb}, !- Demand Side Outlet Node Name
-  {6ccf9df0-8abc-4079-8221-6f0f295e6724}, !- Demand Side Inlet Node A
-  {33968ef7-1dd5-4e48-9bbd-bbd9e498163d}, !- Supply Side Outlet Node A
-  ,                                       !- Demand Side Inlet Node B
-  ,                                       !- Supply Side Outlet Node B
-  ,                                       !- Return Air Bypass Flow Temperature Setpoint Schedule Name
-  {88eead95-1211-45cb-a0df-3a63097fe0fa}, !- Demand Mixer Name
-  {dc5f7bbf-a17a-4a09-ae72-b2bb26ccd2da}, !- Demand Splitter A Name
-  ,                                       !- Demand Splitter B Name
-  ;                                       !- Supply Splitter Name
-
-OS:Node,
-  {24a99e65-7c3d-4b8d-9d76-e9a3e6d9d671}, !- Handle
-  Node 10,                                !- Name
-  {92e543e7-15d6-485f-a979-3197ad8743f8}, !- Inlet Port
-  {1bdd3eb2-7c4f-4b3c-9014-19f6d12fc267}; !- Outlet Port
-
-OS:Node,
-  {e9ed2503-920c-49a7-a012-15dac293807d}, !- Handle
-  Node 11,                                !- Name
-  {89954e43-21d3-4aac-8156-3792acd58fe1}, !- Inlet Port
-  {33968ef7-1dd5-4e48-9bbd-bbd9e498163d}; !- Outlet Port
-
-OS:Connection,
-  {92e543e7-15d6-485f-a979-3197ad8743f8}, !- Handle
-  {c8720b27-cc72-49d8-b091-d02cfa0dc6c4}, !- Name
-  {4edde713-eaff-4a19-8dbd-453482d54e40}, !- Source Object
-  8,                                      !- Outlet Port
-  {24a99e65-7c3d-4b8d-9d76-e9a3e6d9d671}, !- Target Object
-  2;                                      !- Inlet Port
-
-OS:Connection,
-  {33968ef7-1dd5-4e48-9bbd-bbd9e498163d}, !- Handle
-  {4160e280-aa60-4159-8567-d6fc7d86d8ab}, !- Name
-  {e9ed2503-920c-49a7-a012-15dac293807d}, !- Source Object
-  3,                                      !- Outlet Port
-  {4edde713-eaff-4a19-8dbd-453482d54e40}, !- Target Object
-  11;                                     !- Inlet Port
-
-OS:Node,
-  {7fa76864-b5d9-4ee3-b8ab-5624ec370081}, !- Handle
-  Node 12,                                !- Name
-  {6ccf9df0-8abc-4079-8221-6f0f295e6724}, !- Inlet Port
-  {dc35d18a-74dd-44bf-8199-d4b93657dfed}; !- Outlet Port
-
-OS:Node,
-  {d61d7caf-0888-4cae-8261-24698aa4dc0c}, !- Handle
-  Node 13,                                !- Name
-  {b5e5cf15-3d2c-4304-8f23-b9e59cbed721}, !- Inlet Port
-  {d25faad1-db26-4c47-842d-8d0a8e21f9cb}; !- Outlet Port
-
-OS:Node,
-  {03fba063-995b-4c67-a233-674df669529f}, !- Handle
-  Node 14,                                !- Name
-  {26cb056d-3e18-4192-97ca-d936d346664a}, !- Inlet Port
-  {370f7a9a-c456-4e29-b20b-0a5df6b628e8}; !- Outlet Port
-
-OS:Connection,
-  {6ccf9df0-8abc-4079-8221-6f0f295e6724}, !- Handle
-  {43ed4214-0a0a-4d2f-9d3e-69c5d5b6399e}, !- Name
-  {4edde713-eaff-4a19-8dbd-453482d54e40}, !- Source Object
-  10,                                     !- Outlet Port
-  {7fa76864-b5d9-4ee3-b8ab-5624ec370081}, !- Target Object
-  2;                                      !- Inlet Port
-
-OS:Connection,
-  {d25faad1-db26-4c47-842d-8d0a8e21f9cb}, !- Handle
-  {b45c1a3c-4988-48b4-9762-0d1bb9450d48}, !- Name
-  {d61d7caf-0888-4cae-8261-24698aa4dc0c}, !- Source Object
-  3,                                      !- Outlet Port
-  {4edde713-eaff-4a19-8dbd-453482d54e40}, !- Target Object
-  9;                                      !- Inlet Port
-
-OS:AirLoopHVAC:ZoneSplitter,
-  {dc5f7bbf-a17a-4a09-ae72-b2bb26ccd2da}, !- Handle
-  res ms clg zone splitter,               !- Name
-  {dc35d18a-74dd-44bf-8199-d4b93657dfed}, !- Inlet Node Name
-  {317a57ea-6b26-4644-977f-85bee49a5de4}; !- Outlet Node Name 1
-
-OS:AirLoopHVAC:ZoneMixer,
-  {88eead95-1211-45cb-a0df-3a63097fe0fa}, !- Handle
-  res ms clg zone mixer,                  !- Name
-  {b5e5cf15-3d2c-4304-8f23-b9e59cbed721}, !- Outlet Node Name
-  {073b7eec-a386-448a-bcaa-26cad1573189}; !- Inlet Node Name 1
-
-OS:Connection,
-  {dc35d18a-74dd-44bf-8199-d4b93657dfed}, !- Handle
-  {6ac4572b-dc00-47e3-bb51-87f41c4be283}, !- Name
-  {7fa76864-b5d9-4ee3-b8ab-5624ec370081}, !- Source Object
-  3,                                      !- Outlet Port
-  {dc5f7bbf-a17a-4a09-ae72-b2bb26ccd2da}, !- Target Object
-  2;                                      !- Inlet Port
-
-OS:Connection,
-  {b5e5cf15-3d2c-4304-8f23-b9e59cbed721}, !- Handle
-  {199791ce-b35f-43cf-9d74-26ac951cb125}, !- Name
-  {88eead95-1211-45cb-a0df-3a63097fe0fa}, !- Source Object
-  2,                                      !- Outlet Port
-  {d61d7caf-0888-4cae-8261-24698aa4dc0c}, !- Target Object
-  2;                                      !- Inlet Port
-
-OS:Sizing:System,
-  {301f194f-73c4-4110-afbf-29bd12da7735}, !- Handle
-  {4edde713-eaff-4a19-8dbd-453482d54e40}, !- AirLoop Name
-  Sensible,                               !- Type of Load to Size On
-  Autosize,                               !- Design Outdoor Air Flow Rate {m3/s}
-  0.3,                                    !- Central Heating Maximum System Air Flow Ratio
-  7,                                      !- Preheat Design Temperature {C}
-  0.008,                                  !- Preheat Design Humidity Ratio {kg-H2O/kg-Air}
-  12.8,                                   !- Precool Design Temperature {C}
-  0.008,                                  !- Precool Design Humidity Ratio {kg-H2O/kg-Air}
-  12.8,                                   !- Central Cooling Design Supply Air Temperature {C}
-  16.7,                                   !- Central Heating Design Supply Air Temperature {C}
-  NonCoincident,                          !- Sizing Option
-  Yes,                                    !- 100% Outdoor Air in Cooling
-  Yes,                                    !- 100% Outdoor Air in Heating
-  0.0085,                                 !- Central Cooling Design Supply Air Humidity Ratio {kg-H2O/kg-Air}
-  0.008,                                  !- Central Heating Design Supply Air Humidity Ratio {kg-H2O/kg-Air}
-  DesignDay,                              !- Cooling Design Air Flow Method
-  0,                                      !- Cooling Design Air Flow Rate {m3/s}
-  DesignDay,                              !- Heating Design Air Flow Method
-  0,                                      !- Heating Design Air Flow Rate {m3/s}
-  ZoneSum,                                !- System Outdoor Air Method
-  1,                                      !- Zone Maximum Outdoor Air Fraction {dimensionless}
-  0.0099676501,                           !- Cooling Supply Air Flow Rate Per Floor Area {m3/s-m2}
-  1,                                      !- Cooling Fraction of Autosized Cooling Supply Air Flow Rate
-  3.9475456e-005,                         !- Cooling Supply Air Flow Rate Per Unit Cooling Capacity {m3/s-W}
-  0.0099676501,                           !- Heating Supply Air Flow Rate Per Floor Area {m3/s-m2}
-  1,                                      !- Heating Fraction of Autosized Heating Supply Air Flow Rate
-  1,                                      !- Heating Fraction of Autosized Cooling Supply Air Flow Rate
-  3.1588213e-005,                         !- Heating Supply Air Flow Rate Per Unit Heating Capacity {m3/s-W}
-  CoolingDesignCapacity,                  !- Cooling Design Capacity Method
-  autosize,                               !- Cooling Design Capacity {W}
-  234.7,                                  !- Cooling Design Capacity Per Floor Area {W/m2}
-  1,                                      !- Fraction of Autosized Cooling Design Capacity
-  HeatingDesignCapacity,                  !- Heating Design Capacity Method
-  autosize,                               !- Heating Design Capacity {W}
-  157,                                    !- Heating Design Capacity Per Floor Area {W/m2}
-  1,                                      !- Fraction of Autosized Heating Design Capacity
-  OnOff;                                  !- Central Cooling Capacity Control Method
-
-OS:AvailabilityManagerAssignmentList,
-  {e12aa882-c3c5-42fa-a504-58113b99cacd}, !- Handle
-  Air Loop HVAC 1 AvailabilityManagerAssignmentList 1; !- Name
-
-OS:Connection,
-  {1bdd3eb2-7c4f-4b3c-9014-19f6d12fc267}, !- Handle
-  {5693be87-0e45-408a-9843-80ccd14cfc85}, !- Name
-  {24a99e65-7c3d-4b8d-9d76-e9a3e6d9d671}, !- Source Object
-  3,                                      !- Outlet Port
-  {6fa79f28-a97f-485d-9a22-5b9017a27f6b}, !- Target Object
-  6;                                      !- Inlet Port
-
-OS:Connection,
-  {89954e43-21d3-4aac-8156-3792acd58fe1}, !- Handle
-  {cbe89874-f50f-4ac1-b018-2b14a7f2dcf5}, !- Name
-  {6fa79f28-a97f-485d-9a22-5b9017a27f6b}, !- Source Object
-  7,                                      !- Outlet Port
-  {e9ed2503-920c-49a7-a012-15dac293807d}, !- Target Object
-  2;                                      !- Inlet Port
-
-OS:AirTerminal:SingleDuct:ConstantVolume:NoReheat,
-  {e2009d7b-05c6-4887-8ba4-5f5fc75aef64}, !- Handle
-  res ms living zone clg direct air,      !- Name
-  {e3c998af-1ea4-45a2-a1d8-d9d8c500df25}, !- Availability Schedule Name
-  {0f4ba5e5-945d-47e1-8f45-b383843c6c60}, !- Air Inlet Node Name
-  {26cb056d-3e18-4192-97ca-d936d346664a}, !- Air Outlet Node Name
-  AutoSize;                               !- Maximum Air Flow Rate {m3/s}
-
-OS:Node,
-  {3a18e5bf-0ad0-4cfa-95ab-edcb2aa017df}, !- Handle
-  Node 15,                                !- Name
-  {4a9486e9-7b95-433d-a5fe-d3d4443f00a1}, !- Inlet Port
-  {073b7eec-a386-448a-bcaa-26cad1573189}; !- Outlet Port
-
-OS:Connection,
-  {370f7a9a-c456-4e29-b20b-0a5df6b628e8}, !- Handle
-  {a757428a-6470-4b07-b1fc-7ac73dc017ee}, !- Name
-  {03fba063-995b-4c67-a233-674df669529f}, !- Source Object
-  3,                                      !- Outlet Port
-  {8a95d378-36f6-4104-8c73-2629c5863ba2}, !- Target Object
-  4;                                      !- Inlet Port
-
-OS:Connection,
-  {4a9486e9-7b95-433d-a5fe-d3d4443f00a1}, !- Handle
-  {6a2f2282-e493-4896-ae82-fde953e7dc26}, !- Name
-  {1c3c8b36-787c-46b7-b47a-7be77143cd88}, !- Source Object
-  4,                                      !- Outlet Port
-  {3a18e5bf-0ad0-4cfa-95ab-edcb2aa017df}, !- Target Object
-  2;                                      !- Inlet Port
-
-OS:Connection,
-  {073b7eec-a386-448a-bcaa-26cad1573189}, !- Handle
-  {ef1e06b2-bcb4-4537-aedc-34f315ab8a62}, !- Name
-  {3a18e5bf-0ad0-4cfa-95ab-edcb2aa017df}, !- Source Object
-  3,                                      !- Outlet Port
-  {88eead95-1211-45cb-a0df-3a63097fe0fa}, !- Target Object
-  3;                                      !- Inlet Port
-
-OS:Node,
-  {0c93b814-9084-49d2-a3a4-29bb235b9ed0}, !- Handle
-  Node 16,                                !- Name
-  {317a57ea-6b26-4644-977f-85bee49a5de4}, !- Inlet Port
-  {0f4ba5e5-945d-47e1-8f45-b383843c6c60}; !- Outlet Port
-
-OS:Connection,
-  {317a57ea-6b26-4644-977f-85bee49a5de4}, !- Handle
-  {151beca5-5699-466b-9a1f-3e5dad163430}, !- Name
-  {dc5f7bbf-a17a-4a09-ae72-b2bb26ccd2da}, !- Source Object
-  3,                                      !- Outlet Port
-  {0c93b814-9084-49d2-a3a4-29bb235b9ed0}, !- Target Object
-  2;                                      !- Inlet Port
-
-OS:Connection,
-  {0f4ba5e5-945d-47e1-8f45-b383843c6c60}, !- Handle
-  {c6f0361b-8037-4f76-a74a-1e8bc2ab5732}, !- Name
-  {0c93b814-9084-49d2-a3a4-29bb235b9ed0}, !- Source Object
-  3,                                      !- Outlet Port
-  {e2009d7b-05c6-4887-8ba4-5f5fc75aef64}, !- Target Object
-  3;                                      !- Inlet Port
-
-OS:Connection,
-  {26cb056d-3e18-4192-97ca-d936d346664a}, !- Handle
-  {e2881130-9a97-499f-bea6-820c36341f2d}, !- Name
-  {e2009d7b-05c6-4887-8ba4-5f5fc75aef64}, !- Source Object
-  4,                                      !- Outlet Port
-  {03fba063-995b-4c67-a233-674df669529f}, !- Target Object
-  2;                                      !- Inlet Port
-
-OS:AdditionalProperties,
-  {abd7234b-39e6-48f2-b0fa-76cfd7404a6a}, !- Handle
-  {764cb7b8-2e81-410e-800b-e2fc22d40576}, !- Object Name
-  DuctedInfoMiniSplitHeatPump,            !- Feature Name 1
-  Boolean,                                !- Feature Data Type 1
-  false,                                  !- Feature Value 1
-  SizingInfoHVACCapacityRatioHeating,     !- Feature Name 2
-  String,                                 !- Feature Data Type 2
-  0.39999999999999997&#440.6&#440.8&#441.2, !- Feature Value 2
-  SizingInfoHVACHeatingCFMs,              !- Feature Name 3
-  String,                                 !- Feature Data Type 3
-  222.22222222222223&#44266.6666666666667&#44311.1111111111111&#44400.0, !- Feature Value 3
-  SizingInfoHVACHeatingCapacityOffset,    !- Feature Name 4
-  Double,                                 !- Feature Data Type 4
-  2300,                                   !- Feature Value 4
-  SizingInfoHPSizedForMaxLoad,            !- Feature Name 5
-  Boolean,                                !- Feature Data Type 5
-  false,                                  !- Feature Value 5
-  SizingInfoHVACFracHeatLoadServed,       !- Feature Name 6
-  Double,                                 !- Feature Data Type 6
-  1;                                      !- Feature Value 6
-
-OS:AdditionalProperties,
-  {c45357cf-8427-4673-9301-4a9268ec7941}, !- Handle
-  {6fa79f28-a97f-485d-9a22-5b9017a27f6b}, !- Object Name
-  DuctedInfoMiniSplitHeatPump,            !- Feature Name 1
-  Boolean,                                !- Feature Data Type 1
-  false,                                  !- Feature Value 1
-  SizingInfoHVACCapacityRatioCooling,     !- Feature Name 2
-  String,                                 !- Feature Data Type 2
-  0.48888888888888893&#440.6666666666666667&#440.8444444444444444&#441.2, !- Feature Value 2
-  SizingInfoHVACCoolingCFMs,              !- Feature Name 3
-  String,                                 !- Feature Data Type 3
-  225.0&#44275.0&#44325.0&#44425.0,       !- Feature Value 3
-  SizingInfoHVACSHR,                      !- Feature Name 4
-  String,                                 !- Feature Data Type 4
-  0.8625592845400774&#440.7987016612396552&#440.757094338262211&#440.7025519925739516, !- Feature Value 4
-  SizingInfoHVACFracCoolLoadServed,       !- Feature Name 5
-  Double,                                 !- Feature Data Type 5
-  1;                                      !- Feature Value 5
-
-OS:Schedule:Ruleset,
-  {f03e0e99-a823-4b7a-b517-e6c1ec5a66c6}, !- Handle
-  res heating season,                     !- Name
-  {19e9c24d-2cc7-420f-b0d1-5c56b86258aa}, !- Schedule Type Limits Name
-  {ca118bdc-6d54-48dc-b901-d38a2c0a88a8}; !- Default Day Schedule Name
-
-OS:Schedule:Day,
-  {ca118bdc-6d54-48dc-b901-d38a2c0a88a8}, !- Handle
-  Schedule Day 4,                         !- Name
-  {19e9c24d-2cc7-420f-b0d1-5c56b86258aa}, !- Schedule Type Limits Name
-=======
 OS:Schedule:Day,
   {07b2e789-8113-4548-9d5d-6203fb7af4d4}, !- Handle
   Schedule Day 1,                         !- Name
   ,                                       !- Schedule Type Limits Name
->>>>>>> 30cb9182
   ,                                       !- Interpolate to Timestep
   24,                                     !- Hour 1
   0,                                      !- Minute 1
   0;                                      !- Value Until Time 1
 
-<<<<<<< HEAD
-OS:Schedule:Rule,
-  {7a1c06d2-6633-4b27-988a-78a86ddb4665}, !- Handle
-  res heating season allday rule1,        !- Name
-  {f03e0e99-a823-4b7a-b517-e6c1ec5a66c6}, !- Schedule Ruleset Name
-  11,                                     !- Rule Order
-  {315ee8c9-f100-4a60-b2b3-5b8a1cd4f0d4}, !- Day Schedule Name
-  Yes,                                    !- Apply Sunday
-  Yes,                                    !- Apply Monday
-  Yes,                                    !- Apply Tuesday
-  Yes,                                    !- Apply Wednesday
-  Yes,                                    !- Apply Thursday
-  Yes,                                    !- Apply Friday
-  Yes,                                    !- Apply Saturday
-  ,                                       !- Apply Holiday
-  DateRange,                              !- Date Specification Type
-  1,                                      !- Start Month
-  1,                                      !- Start Day
-  1,                                      !- End Month
-  31;                                     !- End Day
-
 OS:Schedule:Day,
-  {315ee8c9-f100-4a60-b2b3-5b8a1cd4f0d4}, !- Handle
-  res heating season allday1,             !- Name
-  {19e9c24d-2cc7-420f-b0d1-5c56b86258aa}, !- Schedule Type Limits Name
+  {6be65a94-6955-4a52-9dc9-e3633e71921f}, !- Handle
+  Schedule Day 2,                         !- Name
+  ,                                       !- Schedule Type Limits Name
   ,                                       !- Interpolate to Timestep
   24,                                     !- Hour 1
   0,                                      !- Minute 1
   1;                                      !- Value Until Time 1
-
-OS:Schedule:Rule,
-  {db2ebe74-08ac-4503-bc4b-6c14ddf2af63}, !- Handle
-  res heating season allday rule2,        !- Name
-  {f03e0e99-a823-4b7a-b517-e6c1ec5a66c6}, !- Schedule Ruleset Name
-  10,                                     !- Rule Order
-  {4fabdc4a-dfce-4c74-b0ad-ee945d087bfc}, !- Day Schedule Name
-  Yes,                                    !- Apply Sunday
-  Yes,                                    !- Apply Monday
-  Yes,                                    !- Apply Tuesday
-  Yes,                                    !- Apply Wednesday
-  Yes,                                    !- Apply Thursday
-  Yes,                                    !- Apply Friday
-  Yes,                                    !- Apply Saturday
-  ,                                       !- Apply Holiday
-  DateRange,                              !- Date Specification Type
-  2,                                      !- Start Month
-  1,                                      !- Start Day
-  2,                                      !- End Month
-  28;                                     !- End Day
-
-OS:Schedule:Day,
-  {4fabdc4a-dfce-4c74-b0ad-ee945d087bfc}, !- Handle
-  res heating season allday2,             !- Name
-  {19e9c24d-2cc7-420f-b0d1-5c56b86258aa}, !- Schedule Type Limits Name
-  ,                                       !- Interpolate to Timestep
-  24,                                     !- Hour 1
-  0,                                      !- Minute 1
-  1;                                      !- Value Until Time 1
-
-OS:Schedule:Rule,
-  {a59f9581-4e7e-4a59-b474-8a3b26c912bb}, !- Handle
-  res heating season allday rule3,        !- Name
-  {f03e0e99-a823-4b7a-b517-e6c1ec5a66c6}, !- Schedule Ruleset Name
-  9,                                      !- Rule Order
-  {d6e137e6-86b2-4ef8-a5bc-b0e16b0a1832}, !- Day Schedule Name
-  Yes,                                    !- Apply Sunday
-  Yes,                                    !- Apply Monday
-  Yes,                                    !- Apply Tuesday
-  Yes,                                    !- Apply Wednesday
-  Yes,                                    !- Apply Thursday
-  Yes,                                    !- Apply Friday
-  Yes,                                    !- Apply Saturday
-  ,                                       !- Apply Holiday
-  DateRange,                              !- Date Specification Type
-  3,                                      !- Start Month
-  1,                                      !- Start Day
-  3,                                      !- End Month
-  31;                                     !- End Day
-
-OS:Schedule:Day,
-  {d6e137e6-86b2-4ef8-a5bc-b0e16b0a1832}, !- Handle
-  res heating season allday3,             !- Name
-  {19e9c24d-2cc7-420f-b0d1-5c56b86258aa}, !- Schedule Type Limits Name
-  ,                                       !- Interpolate to Timestep
-  24,                                     !- Hour 1
-  0,                                      !- Minute 1
-  1;                                      !- Value Until Time 1
-
-OS:Schedule:Rule,
-  {5aae0e21-eddd-4929-8fea-1d14a97b9bd8}, !- Handle
-  res heating season allday rule4,        !- Name
-  {f03e0e99-a823-4b7a-b517-e6c1ec5a66c6}, !- Schedule Ruleset Name
-  8,                                      !- Rule Order
-  {677572fa-571f-4734-b6be-b3fa7d5e0a7c}, !- Day Schedule Name
-  Yes,                                    !- Apply Sunday
-  Yes,                                    !- Apply Monday
-  Yes,                                    !- Apply Tuesday
-  Yes,                                    !- Apply Wednesday
-  Yes,                                    !- Apply Thursday
-  Yes,                                    !- Apply Friday
-  Yes,                                    !- Apply Saturday
-  ,                                       !- Apply Holiday
-  DateRange,                              !- Date Specification Type
-  4,                                      !- Start Month
-  1,                                      !- Start Day
-  4,                                      !- End Month
-  30;                                     !- End Day
-
-OS:Schedule:Day,
-  {677572fa-571f-4734-b6be-b3fa7d5e0a7c}, !- Handle
-  res heating season allday4,             !- Name
-  {19e9c24d-2cc7-420f-b0d1-5c56b86258aa}, !- Schedule Type Limits Name
-  ,                                       !- Interpolate to Timestep
-  24,                                     !- Hour 1
-  0,                                      !- Minute 1
-  1;                                      !- Value Until Time 1
-
-OS:Schedule:Rule,
-  {24de5be1-5783-4d1a-94ba-2d33df8c8b8a}, !- Handle
-  res heating season allday rule5,        !- Name
-  {f03e0e99-a823-4b7a-b517-e6c1ec5a66c6}, !- Schedule Ruleset Name
-  7,                                      !- Rule Order
-  {7b8cfcf4-8d65-44a8-b24e-2011865792f8}, !- Day Schedule Name
-  Yes,                                    !- Apply Sunday
-  Yes,                                    !- Apply Monday
-  Yes,                                    !- Apply Tuesday
-  Yes,                                    !- Apply Wednesday
-  Yes,                                    !- Apply Thursday
-  Yes,                                    !- Apply Friday
-  Yes,                                    !- Apply Saturday
-  ,                                       !- Apply Holiday
-  DateRange,                              !- Date Specification Type
-  5,                                      !- Start Month
-  1,                                      !- Start Day
-  5,                                      !- End Month
-  31;                                     !- End Day
-
-OS:Schedule:Day,
-  {7b8cfcf4-8d65-44a8-b24e-2011865792f8}, !- Handle
-  res heating season allday5,             !- Name
-  {19e9c24d-2cc7-420f-b0d1-5c56b86258aa}, !- Schedule Type Limits Name
-  ,                                       !- Interpolate to Timestep
-  24,                                     !- Hour 1
-  0,                                      !- Minute 1
-  1;                                      !- Value Until Time 1
-
-OS:Schedule:Rule,
-  {03e96863-fdc1-444a-b112-0a8e0a6cafde}, !- Handle
-  res heating season allday rule6,        !- Name
-  {f03e0e99-a823-4b7a-b517-e6c1ec5a66c6}, !- Schedule Ruleset Name
-  6,                                      !- Rule Order
-  {e574f4c3-d9a8-452e-92f3-554bf2aa091b}, !- Day Schedule Name
-  Yes,                                    !- Apply Sunday
-  Yes,                                    !- Apply Monday
-  Yes,                                    !- Apply Tuesday
-  Yes,                                    !- Apply Wednesday
-  Yes,                                    !- Apply Thursday
-  Yes,                                    !- Apply Friday
-  Yes,                                    !- Apply Saturday
-  ,                                       !- Apply Holiday
-  DateRange,                              !- Date Specification Type
-  6,                                      !- Start Month
-  1,                                      !- Start Day
-  6,                                      !- End Month
-  30;                                     !- End Day
-
-OS:Schedule:Day,
-  {e574f4c3-d9a8-452e-92f3-554bf2aa091b}, !- Handle
-  res heating season allday6,             !- Name
-  {19e9c24d-2cc7-420f-b0d1-5c56b86258aa}, !- Schedule Type Limits Name
-  ,                                       !- Interpolate to Timestep
-  24,                                     !- Hour 1
-  0,                                      !- Minute 1
-  1;                                      !- Value Until Time 1
-
-OS:Schedule:Rule,
-  {8b19cad1-3d9c-46c3-b067-2011db804dd6}, !- Handle
-  res heating season allday rule7,        !- Name
-  {f03e0e99-a823-4b7a-b517-e6c1ec5a66c6}, !- Schedule Ruleset Name
-  5,                                      !- Rule Order
-  {ef0990af-384b-4322-9513-76d082ce7c11}, !- Day Schedule Name
-  Yes,                                    !- Apply Sunday
-  Yes,                                    !- Apply Monday
-  Yes,                                    !- Apply Tuesday
-  Yes,                                    !- Apply Wednesday
-  Yes,                                    !- Apply Thursday
-  Yes,                                    !- Apply Friday
-  Yes,                                    !- Apply Saturday
-  ,                                       !- Apply Holiday
-  DateRange,                              !- Date Specification Type
-  7,                                      !- Start Month
-  1,                                      !- Start Day
-  7,                                      !- End Month
-  31;                                     !- End Day
-
-OS:Schedule:Day,
-  {ef0990af-384b-4322-9513-76d082ce7c11}, !- Handle
-  res heating season allday7,             !- Name
-  {19e9c24d-2cc7-420f-b0d1-5c56b86258aa}, !- Schedule Type Limits Name
-=======
-OS:Schedule:Day,
-  {6be65a94-6955-4a52-9dc9-e3633e71921f}, !- Handle
-  Schedule Day 2,                         !- Name
-  ,                                       !- Schedule Type Limits Name
->>>>>>> 30cb9182
-  ,                                       !- Interpolate to Timestep
-  24,                                     !- Hour 1
-  0,                                      !- Minute 1
-  1;                                      !- Value Until Time 1
-<<<<<<< HEAD
-
-OS:Schedule:Rule,
-  {2e5b2eec-76ae-4dd4-9994-d4657c561ec4}, !- Handle
-  res heating season allday rule8,        !- Name
-  {f03e0e99-a823-4b7a-b517-e6c1ec5a66c6}, !- Schedule Ruleset Name
-  4,                                      !- Rule Order
-  {5c861fc3-e147-4c35-8aa0-a184c5d3c9cd}, !- Day Schedule Name
-  Yes,                                    !- Apply Sunday
-  Yes,                                    !- Apply Monday
-  Yes,                                    !- Apply Tuesday
-  Yes,                                    !- Apply Wednesday
-  Yes,                                    !- Apply Thursday
-  Yes,                                    !- Apply Friday
-  Yes,                                    !- Apply Saturday
-  ,                                       !- Apply Holiday
-  DateRange,                              !- Date Specification Type
-  8,                                      !- Start Month
-  1,                                      !- Start Day
-  8,                                      !- End Month
-  31;                                     !- End Day
-
-OS:Schedule:Day,
-  {5c861fc3-e147-4c35-8aa0-a184c5d3c9cd}, !- Handle
-  res heating season allday8,             !- Name
-  {19e9c24d-2cc7-420f-b0d1-5c56b86258aa}, !- Schedule Type Limits Name
-  ,                                       !- Interpolate to Timestep
-  24,                                     !- Hour 1
-  0,                                      !- Minute 1
-  1;                                      !- Value Until Time 1
-
-OS:Schedule:Rule,
-  {fd76a778-bbc7-4512-84db-cf2e3d7a7140}, !- Handle
-  res heating season allday rule9,        !- Name
-  {f03e0e99-a823-4b7a-b517-e6c1ec5a66c6}, !- Schedule Ruleset Name
-  3,                                      !- Rule Order
-  {c60f13a7-f84f-45ad-bcb7-22a682a93a62}, !- Day Schedule Name
-  Yes,                                    !- Apply Sunday
-  Yes,                                    !- Apply Monday
-  Yes,                                    !- Apply Tuesday
-  Yes,                                    !- Apply Wednesday
-  Yes,                                    !- Apply Thursday
-  Yes,                                    !- Apply Friday
-  Yes,                                    !- Apply Saturday
-  ,                                       !- Apply Holiday
-  DateRange,                              !- Date Specification Type
-  9,                                      !- Start Month
-  1,                                      !- Start Day
-  9,                                      !- End Month
-  30;                                     !- End Day
-
-OS:Schedule:Day,
-  {c60f13a7-f84f-45ad-bcb7-22a682a93a62}, !- Handle
-  res heating season allday9,             !- Name
-  {19e9c24d-2cc7-420f-b0d1-5c56b86258aa}, !- Schedule Type Limits Name
-  ,                                       !- Interpolate to Timestep
-  24,                                     !- Hour 1
-  0,                                      !- Minute 1
-  1;                                      !- Value Until Time 1
-
-OS:Schedule:Rule,
-  {f093c797-8808-466c-830b-41e12079c3e3}, !- Handle
-  res heating season allday rule10,       !- Name
-  {f03e0e99-a823-4b7a-b517-e6c1ec5a66c6}, !- Schedule Ruleset Name
-  2,                                      !- Rule Order
-  {08d01be3-dec4-4fe2-a4be-093c22649a21}, !- Day Schedule Name
-  Yes,                                    !- Apply Sunday
-  Yes,                                    !- Apply Monday
-  Yes,                                    !- Apply Tuesday
-  Yes,                                    !- Apply Wednesday
-  Yes,                                    !- Apply Thursday
-  Yes,                                    !- Apply Friday
-  Yes,                                    !- Apply Saturday
-  ,                                       !- Apply Holiday
-  DateRange,                              !- Date Specification Type
-  10,                                     !- Start Month
-  1,                                      !- Start Day
-  10,                                     !- End Month
-  31;                                     !- End Day
-
-OS:Schedule:Day,
-  {08d01be3-dec4-4fe2-a4be-093c22649a21}, !- Handle
-  res heating season allday10,            !- Name
-  {19e9c24d-2cc7-420f-b0d1-5c56b86258aa}, !- Schedule Type Limits Name
-  ,                                       !- Interpolate to Timestep
-  24,                                     !- Hour 1
-  0,                                      !- Minute 1
-  1;                                      !- Value Until Time 1
-
-OS:Schedule:Rule,
-  {b0342976-6422-4372-98b0-46888ca345ea}, !- Handle
-  res heating season allday rule11,       !- Name
-  {f03e0e99-a823-4b7a-b517-e6c1ec5a66c6}, !- Schedule Ruleset Name
-  1,                                      !- Rule Order
-  {5fcd0669-cd44-4995-8a88-999393dc85e4}, !- Day Schedule Name
-  Yes,                                    !- Apply Sunday
-  Yes,                                    !- Apply Monday
-  Yes,                                    !- Apply Tuesday
-  Yes,                                    !- Apply Wednesday
-  Yes,                                    !- Apply Thursday
-  Yes,                                    !- Apply Friday
-  Yes,                                    !- Apply Saturday
-  ,                                       !- Apply Holiday
-  DateRange,                              !- Date Specification Type
-  11,                                     !- Start Month
-  1,                                      !- Start Day
-  11,                                     !- End Month
-  30;                                     !- End Day
-
-OS:Schedule:Day,
-  {5fcd0669-cd44-4995-8a88-999393dc85e4}, !- Handle
-  res heating season allday11,            !- Name
-  {19e9c24d-2cc7-420f-b0d1-5c56b86258aa}, !- Schedule Type Limits Name
-  ,                                       !- Interpolate to Timestep
-  24,                                     !- Hour 1
-  0,                                      !- Minute 1
-  1;                                      !- Value Until Time 1
-
-OS:Schedule:Rule,
-  {eb5641f6-c026-4182-ab95-a520b624b3ff}, !- Handle
-  res heating season allday rule12,       !- Name
-  {f03e0e99-a823-4b7a-b517-e6c1ec5a66c6}, !- Schedule Ruleset Name
-  0,                                      !- Rule Order
-  {f103973f-23a8-4022-b575-b0ce76cb5ff7}, !- Day Schedule Name
-  Yes,                                    !- Apply Sunday
-  Yes,                                    !- Apply Monday
-  Yes,                                    !- Apply Tuesday
-  Yes,                                    !- Apply Wednesday
-  Yes,                                    !- Apply Thursday
-  Yes,                                    !- Apply Friday
-  Yes,                                    !- Apply Saturday
-  ,                                       !- Apply Holiday
-  DateRange,                              !- Date Specification Type
-  12,                                     !- Start Month
-  1,                                      !- Start Day
-  12,                                     !- End Month
-  31;                                     !- End Day
-
-OS:Schedule:Day,
-  {f103973f-23a8-4022-b575-b0ce76cb5ff7}, !- Handle
-  res heating season allday12,            !- Name
-  {19e9c24d-2cc7-420f-b0d1-5c56b86258aa}, !- Schedule Type Limits Name
-  ,                                       !- Interpolate to Timestep
-  24,                                     !- Hour 1
-  0,                                      !- Minute 1
-  1;                                      !- Value Until Time 1
-
-OS:ThermostatSetpoint:DualSetpoint,
-  {12f999e3-3f90-4d69-bf25-a4a1483460fb}, !- Handle
-  living zone temperature setpoint,       !- Name
-  {85ba6d70-df97-495b-a77d-021f24dfd423}, !- Heating Setpoint Temperature Schedule Name
-  {b4f51313-ec84-448f-ba59-99aae72395ca}; !- Cooling Setpoint Temperature Schedule Name
-
-OS:ScheduleTypeLimits,
-  {2f3d6cfa-76da-41fe-b121-00d5a28f3e82}, !- Handle
-  Temperature,                            !- Name
-  ,                                       !- Lower Limit Value
-  ,                                       !- Upper Limit Value
-  Continuous,                             !- Numeric Type
-  Temperature;                            !- Unit Type
-
-OS:Schedule:Ruleset,
-  {8e520803-5db0-4738-8f4d-4964607944ed}, !- Handle
-  res cooling season,                     !- Name
-  {19e9c24d-2cc7-420f-b0d1-5c56b86258aa}, !- Schedule Type Limits Name
-  {68a216fc-e252-4936-98a2-c745e08ed7be}; !- Default Day Schedule Name
-
-OS:Schedule:Day,
-  {68a216fc-e252-4936-98a2-c745e08ed7be}, !- Handle
-  Schedule Day 1,                         !- Name
-  {19e9c24d-2cc7-420f-b0d1-5c56b86258aa}, !- Schedule Type Limits Name
-  ,                                       !- Interpolate to Timestep
-  24,                                     !- Hour 1
-  0,                                      !- Minute 1
-  0;                                      !- Value Until Time 1
-
-OS:Schedule:Rule,
-  {162c0f49-4aee-4514-9d8f-b13ab60c3518}, !- Handle
-  res cooling season allday rule1,        !- Name
-  {8e520803-5db0-4738-8f4d-4964607944ed}, !- Schedule Ruleset Name
-  11,                                     !- Rule Order
-  {211ceec9-e7f3-46b1-85c0-2f1e1d41083c}, !- Day Schedule Name
-  Yes,                                    !- Apply Sunday
-  Yes,                                    !- Apply Monday
-  Yes,                                    !- Apply Tuesday
-  Yes,                                    !- Apply Wednesday
-  Yes,                                    !- Apply Thursday
-  Yes,                                    !- Apply Friday
-  Yes,                                    !- Apply Saturday
-  ,                                       !- Apply Holiday
-  DateRange,                              !- Date Specification Type
-  1,                                      !- Start Month
-  1,                                      !- Start Day
-  1,                                      !- End Month
-  31;                                     !- End Day
-
-OS:Schedule:Day,
-  {211ceec9-e7f3-46b1-85c0-2f1e1d41083c}, !- Handle
-  res cooling season allday1,             !- Name
-  {19e9c24d-2cc7-420f-b0d1-5c56b86258aa}, !- Schedule Type Limits Name
-  ,                                       !- Interpolate to Timestep
-  24,                                     !- Hour 1
-  0,                                      !- Minute 1
-  1;                                      !- Value Until Time 1
-
-OS:Schedule:Rule,
-  {eb048afe-7c06-48ce-acb3-6196df94311d}, !- Handle
-  res cooling season allday rule2,        !- Name
-  {8e520803-5db0-4738-8f4d-4964607944ed}, !- Schedule Ruleset Name
-  10,                                     !- Rule Order
-  {49be166c-78ca-4218-a7a1-33838af8ed5d}, !- Day Schedule Name
-  Yes,                                    !- Apply Sunday
-  Yes,                                    !- Apply Monday
-  Yes,                                    !- Apply Tuesday
-  Yes,                                    !- Apply Wednesday
-  Yes,                                    !- Apply Thursday
-  Yes,                                    !- Apply Friday
-  Yes,                                    !- Apply Saturday
-  ,                                       !- Apply Holiday
-  DateRange,                              !- Date Specification Type
-  2,                                      !- Start Month
-  1,                                      !- Start Day
-  2,                                      !- End Month
-  28;                                     !- End Day
-
-OS:Schedule:Day,
-  {49be166c-78ca-4218-a7a1-33838af8ed5d}, !- Handle
-  res cooling season allday2,             !- Name
-  {19e9c24d-2cc7-420f-b0d1-5c56b86258aa}, !- Schedule Type Limits Name
-  ,                                       !- Interpolate to Timestep
-  24,                                     !- Hour 1
-  0,                                      !- Minute 1
-  1;                                      !- Value Until Time 1
-
-OS:Schedule:Rule,
-  {bed1a377-3230-4ea7-a497-67d4c9f706b4}, !- Handle
-  res cooling season allday rule3,        !- Name
-  {8e520803-5db0-4738-8f4d-4964607944ed}, !- Schedule Ruleset Name
-  9,                                      !- Rule Order
-  {c2481195-db46-4c0f-99f0-050420af185c}, !- Day Schedule Name
-  Yes,                                    !- Apply Sunday
-  Yes,                                    !- Apply Monday
-  Yes,                                    !- Apply Tuesday
-  Yes,                                    !- Apply Wednesday
-  Yes,                                    !- Apply Thursday
-  Yes,                                    !- Apply Friday
-  Yes,                                    !- Apply Saturday
-  ,                                       !- Apply Holiday
-  DateRange,                              !- Date Specification Type
-  3,                                      !- Start Month
-  1,                                      !- Start Day
-  3,                                      !- End Month
-  31;                                     !- End Day
-
-OS:Schedule:Day,
-  {c2481195-db46-4c0f-99f0-050420af185c}, !- Handle
-  res cooling season allday3,             !- Name
-  {19e9c24d-2cc7-420f-b0d1-5c56b86258aa}, !- Schedule Type Limits Name
-  ,                                       !- Interpolate to Timestep
-  24,                                     !- Hour 1
-  0,                                      !- Minute 1
-  1;                                      !- Value Until Time 1
-
-OS:Schedule:Rule,
-  {70929362-8638-4bc5-8cbc-d880ba96bc28}, !- Handle
-  res cooling season allday rule4,        !- Name
-  {8e520803-5db0-4738-8f4d-4964607944ed}, !- Schedule Ruleset Name
-  8,                                      !- Rule Order
-  {00ae201d-3185-4558-b625-c9418f1d9940}, !- Day Schedule Name
-  Yes,                                    !- Apply Sunday
-  Yes,                                    !- Apply Monday
-  Yes,                                    !- Apply Tuesday
-  Yes,                                    !- Apply Wednesday
-  Yes,                                    !- Apply Thursday
-  Yes,                                    !- Apply Friday
-  Yes,                                    !- Apply Saturday
-  ,                                       !- Apply Holiday
-  DateRange,                              !- Date Specification Type
-  4,                                      !- Start Month
-  1,                                      !- Start Day
-  4,                                      !- End Month
-  30;                                     !- End Day
-
-OS:Schedule:Day,
-  {00ae201d-3185-4558-b625-c9418f1d9940}, !- Handle
-  res cooling season allday4,             !- Name
-  {19e9c24d-2cc7-420f-b0d1-5c56b86258aa}, !- Schedule Type Limits Name
-  ,                                       !- Interpolate to Timestep
-  24,                                     !- Hour 1
-  0,                                      !- Minute 1
-  1;                                      !- Value Until Time 1
-
-OS:Schedule:Rule,
-  {837e2720-b7af-4570-b9b0-7bc9ea0270ff}, !- Handle
-  res cooling season allday rule5,        !- Name
-  {8e520803-5db0-4738-8f4d-4964607944ed}, !- Schedule Ruleset Name
-  7,                                      !- Rule Order
-  {4b5a7839-3474-47ff-9abe-51a8d4e4c09c}, !- Day Schedule Name
-  Yes,                                    !- Apply Sunday
-  Yes,                                    !- Apply Monday
-  Yes,                                    !- Apply Tuesday
-  Yes,                                    !- Apply Wednesday
-  Yes,                                    !- Apply Thursday
-  Yes,                                    !- Apply Friday
-  Yes,                                    !- Apply Saturday
-  ,                                       !- Apply Holiday
-  DateRange,                              !- Date Specification Type
-  5,                                      !- Start Month
-  1,                                      !- Start Day
-  5,                                      !- End Month
-  31;                                     !- End Day
-
-OS:Schedule:Day,
-  {4b5a7839-3474-47ff-9abe-51a8d4e4c09c}, !- Handle
-  res cooling season allday5,             !- Name
-  {19e9c24d-2cc7-420f-b0d1-5c56b86258aa}, !- Schedule Type Limits Name
-  ,                                       !- Interpolate to Timestep
-  24,                                     !- Hour 1
-  0,                                      !- Minute 1
-  1;                                      !- Value Until Time 1
-
-OS:Schedule:Rule,
-  {dc212969-5c2b-4cce-8068-add718baef9b}, !- Handle
-  res cooling season allday rule6,        !- Name
-  {8e520803-5db0-4738-8f4d-4964607944ed}, !- Schedule Ruleset Name
-  6,                                      !- Rule Order
-  {09568c25-5396-4190-8dc3-fb8e57f16c61}, !- Day Schedule Name
-  Yes,                                    !- Apply Sunday
-  Yes,                                    !- Apply Monday
-  Yes,                                    !- Apply Tuesday
-  Yes,                                    !- Apply Wednesday
-  Yes,                                    !- Apply Thursday
-  Yes,                                    !- Apply Friday
-  Yes,                                    !- Apply Saturday
-  ,                                       !- Apply Holiday
-  DateRange,                              !- Date Specification Type
-  6,                                      !- Start Month
-  1,                                      !- Start Day
-  6,                                      !- End Month
-  30;                                     !- End Day
-
-OS:Schedule:Day,
-  {09568c25-5396-4190-8dc3-fb8e57f16c61}, !- Handle
-  res cooling season allday6,             !- Name
-  {19e9c24d-2cc7-420f-b0d1-5c56b86258aa}, !- Schedule Type Limits Name
-  ,                                       !- Interpolate to Timestep
-  24,                                     !- Hour 1
-  0,                                      !- Minute 1
-  1;                                      !- Value Until Time 1
-
-OS:Schedule:Rule,
-  {07725d25-6126-44c5-90a6-4351d2dbe872}, !- Handle
-  res cooling season allday rule7,        !- Name
-  {8e520803-5db0-4738-8f4d-4964607944ed}, !- Schedule Ruleset Name
-  5,                                      !- Rule Order
-  {a794e666-3c5a-4186-8092-074482e630d9}, !- Day Schedule Name
-  Yes,                                    !- Apply Sunday
-  Yes,                                    !- Apply Monday
-  Yes,                                    !- Apply Tuesday
-  Yes,                                    !- Apply Wednesday
-  Yes,                                    !- Apply Thursday
-  Yes,                                    !- Apply Friday
-  Yes,                                    !- Apply Saturday
-  ,                                       !- Apply Holiday
-  DateRange,                              !- Date Specification Type
-  7,                                      !- Start Month
-  1,                                      !- Start Day
-  7,                                      !- End Month
-  31;                                     !- End Day
-
-OS:Schedule:Day,
-  {a794e666-3c5a-4186-8092-074482e630d9}, !- Handle
-  res cooling season allday7,             !- Name
-  {19e9c24d-2cc7-420f-b0d1-5c56b86258aa}, !- Schedule Type Limits Name
-  ,                                       !- Interpolate to Timestep
-  24,                                     !- Hour 1
-  0,                                      !- Minute 1
-  1;                                      !- Value Until Time 1
-
-OS:Schedule:Rule,
-  {826e3c40-ec9e-4c63-9af8-e716d24085f7}, !- Handle
-  res cooling season allday rule8,        !- Name
-  {8e520803-5db0-4738-8f4d-4964607944ed}, !- Schedule Ruleset Name
-  4,                                      !- Rule Order
-  {b80f05ef-b473-4619-8b4a-50ed30d75a7e}, !- Day Schedule Name
-  Yes,                                    !- Apply Sunday
-  Yes,                                    !- Apply Monday
-  Yes,                                    !- Apply Tuesday
-  Yes,                                    !- Apply Wednesday
-  Yes,                                    !- Apply Thursday
-  Yes,                                    !- Apply Friday
-  Yes,                                    !- Apply Saturday
-  ,                                       !- Apply Holiday
-  DateRange,                              !- Date Specification Type
-  8,                                      !- Start Month
-  1,                                      !- Start Day
-  8,                                      !- End Month
-  31;                                     !- End Day
-
-OS:Schedule:Day,
-  {b80f05ef-b473-4619-8b4a-50ed30d75a7e}, !- Handle
-  res cooling season allday8,             !- Name
-  {19e9c24d-2cc7-420f-b0d1-5c56b86258aa}, !- Schedule Type Limits Name
-  ,                                       !- Interpolate to Timestep
-  24,                                     !- Hour 1
-  0,                                      !- Minute 1
-  1;                                      !- Value Until Time 1
-
-OS:Schedule:Rule,
-  {a013ed2b-e2f2-4d60-9be5-47a291c5e2d8}, !- Handle
-  res cooling season allday rule9,        !- Name
-  {8e520803-5db0-4738-8f4d-4964607944ed}, !- Schedule Ruleset Name
-  3,                                      !- Rule Order
-  {2c59c29c-e1d3-4a1b-8fb8-7cb6441d5567}, !- Day Schedule Name
-  Yes,                                    !- Apply Sunday
-  Yes,                                    !- Apply Monday
-  Yes,                                    !- Apply Tuesday
-  Yes,                                    !- Apply Wednesday
-  Yes,                                    !- Apply Thursday
-  Yes,                                    !- Apply Friday
-  Yes,                                    !- Apply Saturday
-  ,                                       !- Apply Holiday
-  DateRange,                              !- Date Specification Type
-  9,                                      !- Start Month
-  1,                                      !- Start Day
-  9,                                      !- End Month
-  30;                                     !- End Day
-
-OS:Schedule:Day,
-  {2c59c29c-e1d3-4a1b-8fb8-7cb6441d5567}, !- Handle
-  res cooling season allday9,             !- Name
-  {19e9c24d-2cc7-420f-b0d1-5c56b86258aa}, !- Schedule Type Limits Name
-  ,                                       !- Interpolate to Timestep
-  24,                                     !- Hour 1
-  0,                                      !- Minute 1
-  1;                                      !- Value Until Time 1
-
-OS:Schedule:Rule,
-  {54b402a5-c9f4-467a-8bb5-f17e378f99e8}, !- Handle
-  res cooling season allday rule10,       !- Name
-  {8e520803-5db0-4738-8f4d-4964607944ed}, !- Schedule Ruleset Name
-  2,                                      !- Rule Order
-  {88c8b7d9-4ac6-4b58-818c-e267ba5c0b9e}, !- Day Schedule Name
-  Yes,                                    !- Apply Sunday
-  Yes,                                    !- Apply Monday
-  Yes,                                    !- Apply Tuesday
-  Yes,                                    !- Apply Wednesday
-  Yes,                                    !- Apply Thursday
-  Yes,                                    !- Apply Friday
-  Yes,                                    !- Apply Saturday
-  ,                                       !- Apply Holiday
-  DateRange,                              !- Date Specification Type
-  10,                                     !- Start Month
-  1,                                      !- Start Day
-  10,                                     !- End Month
-  31;                                     !- End Day
-
-OS:Schedule:Day,
-  {88c8b7d9-4ac6-4b58-818c-e267ba5c0b9e}, !- Handle
-  res cooling season allday10,            !- Name
-  {19e9c24d-2cc7-420f-b0d1-5c56b86258aa}, !- Schedule Type Limits Name
-  ,                                       !- Interpolate to Timestep
-  24,                                     !- Hour 1
-  0,                                      !- Minute 1
-  1;                                      !- Value Until Time 1
-
-OS:Schedule:Rule,
-  {f8fcf648-9211-42cd-bf46-fbf027963cfc}, !- Handle
-  res cooling season allday rule11,       !- Name
-  {8e520803-5db0-4738-8f4d-4964607944ed}, !- Schedule Ruleset Name
-  1,                                      !- Rule Order
-  {d318c1cb-e9a4-49de-b499-f3792e240a48}, !- Day Schedule Name
-  Yes,                                    !- Apply Sunday
-  Yes,                                    !- Apply Monday
-  Yes,                                    !- Apply Tuesday
-  Yes,                                    !- Apply Wednesday
-  Yes,                                    !- Apply Thursday
-  Yes,                                    !- Apply Friday
-  Yes,                                    !- Apply Saturday
-  ,                                       !- Apply Holiday
-  DateRange,                              !- Date Specification Type
-  11,                                     !- Start Month
-  1,                                      !- Start Day
-  11,                                     !- End Month
-  30;                                     !- End Day
-
-OS:Schedule:Day,
-  {d318c1cb-e9a4-49de-b499-f3792e240a48}, !- Handle
-  res cooling season allday11,            !- Name
-  {19e9c24d-2cc7-420f-b0d1-5c56b86258aa}, !- Schedule Type Limits Name
-  ,                                       !- Interpolate to Timestep
-  24,                                     !- Hour 1
-  0,                                      !- Minute 1
-  1;                                      !- Value Until Time 1
-
-OS:Schedule:Rule,
-  {897da15b-2bfe-4fe0-95c1-781c7a7357c9}, !- Handle
-  res cooling season allday rule12,       !- Name
-  {8e520803-5db0-4738-8f4d-4964607944ed}, !- Schedule Ruleset Name
-  0,                                      !- Rule Order
-  {9782e43d-a10e-4066-aa10-278dfe5f6869}, !- Day Schedule Name
-  Yes,                                    !- Apply Sunday
-  Yes,                                    !- Apply Monday
-  Yes,                                    !- Apply Tuesday
-  Yes,                                    !- Apply Wednesday
-  Yes,                                    !- Apply Thursday
-  Yes,                                    !- Apply Friday
-  Yes,                                    !- Apply Saturday
-  ,                                       !- Apply Holiday
-  DateRange,                              !- Date Specification Type
-  12,                                     !- Start Month
-  1,                                      !- Start Day
-  12,                                     !- End Month
-  31;                                     !- End Day
-
-OS:Schedule:Day,
-  {9782e43d-a10e-4066-aa10-278dfe5f6869}, !- Handle
-  res cooling season allday12,            !- Name
-  {19e9c24d-2cc7-420f-b0d1-5c56b86258aa}, !- Schedule Type Limits Name
-  ,                                       !- Interpolate to Timestep
-  24,                                     !- Hour 1
-  0,                                      !- Minute 1
-  1;                                      !- Value Until Time 1
-
-OS:AdditionalProperties,
-  {d6890032-2e99-4c1f-8fba-d4960e7129c4}, !- Handle
-  {12f999e3-3f90-4d69-bf25-a4a1483460fb}, !- Object Name
-  htg_wkdy,                               !- Feature Name 1
-  String,                                 !- Feature Data Type 1
-  21.6666666666667&#4421.6666666666667&#4421.6666666666667&#4421.6666666666667&#4421.6666666666667&#4421.6666666666667&#4421.6666666666667&#4421.6666666666667&#4421.6666666666667&#4421.6666666666667&#4421.6666666666667&#4421.6666666666667&#4421.6666666666667&#4421.6666666666667&#4421.6666666666667&#4421.6666666666667&#4421.6666666666667&#4421.6666666666667&#4421.6666666666667&#4421.6666666666667&#4421.6666666666667&#4421.6666666666667&#4421.6666666666667&#4421.6666666666667, !- Feature Value 1
-  htg_wked,                               !- Feature Name 2
-  String,                                 !- Feature Data Type 2
-  21.6666666666667&#4421.6666666666667&#4421.6666666666667&#4421.6666666666667&#4421.6666666666667&#4421.6666666666667&#4421.6666666666667&#4421.6666666666667&#4421.6666666666667&#4421.6666666666667&#4421.6666666666667&#4421.6666666666667&#4421.6666666666667&#4421.6666666666667&#4421.6666666666667&#4421.6666666666667&#4421.6666666666667&#4421.6666666666667&#4421.6666666666667&#4421.6666666666667&#4421.6666666666667&#4421.6666666666667&#4421.6666666666667&#4421.6666666666667, !- Feature Value 2
-  clg_wkdy,                               !- Feature Name 3
-  String,                                 !- Feature Data Type 3
-  24.444444444444443&#4424.444444444444443&#4424.444444444444443&#4424.444444444444443&#4424.444444444444443&#4424.444444444444443&#4424.444444444444443&#4424.444444444444443&#4424.444444444444443&#4424.444444444444443&#4424.444444444444443&#4424.444444444444443&#4424.444444444444443&#4424.444444444444443&#4424.444444444444443&#4424.444444444444443&#4424.444444444444443&#4424.444444444444443&#4424.444444444444443&#4424.444444444444443&#4424.444444444444443&#4424.444444444444443&#4424.444444444444443&#4424.444444444444443, !- Feature Value 3
-  clg_wked,                               !- Feature Name 4
-  String,                                 !- Feature Data Type 4
-  24.444444444444443&#4424.444444444444443&#4424.444444444444443&#4424.444444444444443&#4424.444444444444443&#4424.444444444444443&#4424.444444444444443&#4424.444444444444443&#4424.444444444444443&#4424.444444444444443&#4424.444444444444443&#4424.444444444444443&#4424.444444444444443&#4424.444444444444443&#4424.444444444444443&#4424.444444444444443&#4424.444444444444443&#4424.444444444444443&#4424.444444444444443&#4424.444444444444443&#4424.444444444444443&#4424.444444444444443&#4424.444444444444443&#4424.444444444444443; !- Feature Value 4
-
-OS:Schedule:Ruleset,
-  {85ba6d70-df97-495b-a77d-021f24dfd423}, !- Handle
-  res heating setpoint,                   !- Name
-  {2f3d6cfa-76da-41fe-b121-00d5a28f3e82}, !- Schedule Type Limits Name
-  {4da2fadf-cebd-4a20-9872-f54bc30faf52}, !- Default Day Schedule Name
-  {910ecd74-fcc5-4cc7-94ae-c251e4f51f71}, !- Summer Design Day Schedule Name
-  {df2f6568-71b6-470f-899a-755915e8d9b7}; !- Winter Design Day Schedule Name
-
-OS:Schedule:Day,
-  {4da2fadf-cebd-4a20-9872-f54bc30faf52}, !- Handle
-  Schedule Day 6,                         !- Name
-  {2f3d6cfa-76da-41fe-b121-00d5a28f3e82}, !- Schedule Type Limits Name
-  ,                                       !- Interpolate to Timestep
-  24,                                     !- Hour 1
-  0,                                      !- Minute 1
-  0;                                      !- Value Until Time 1
-
-OS:Schedule:Rule,
-  {2cb08f33-dc4c-405a-a2d6-8d47db64b182}, !- Handle
-  res heating setpoint allday rule1,      !- Name
-  {85ba6d70-df97-495b-a77d-021f24dfd423}, !- Schedule Ruleset Name
-  11,                                     !- Rule Order
-  {7bd24b9c-d781-423a-9c92-8ef08c309790}, !- Day Schedule Name
-  Yes,                                    !- Apply Sunday
-  Yes,                                    !- Apply Monday
-  Yes,                                    !- Apply Tuesday
-  Yes,                                    !- Apply Wednesday
-  Yes,                                    !- Apply Thursday
-  Yes,                                    !- Apply Friday
-  Yes,                                    !- Apply Saturday
-  ,                                       !- Apply Holiday
-  DateRange,                              !- Date Specification Type
-  1,                                      !- Start Month
-  1,                                      !- Start Day
-  1,                                      !- End Month
-  31;                                     !- End Day
-
-OS:Schedule:Day,
-  {7bd24b9c-d781-423a-9c92-8ef08c309790}, !- Handle
-  res heating setpoint allday1,           !- Name
-  {2f3d6cfa-76da-41fe-b121-00d5a28f3e82}, !- Schedule Type Limits Name
-  ,                                       !- Interpolate to Timestep
-  24,                                     !- Hour 1
-  0,                                      !- Minute 1
-  21.6666666666667;                       !- Value Until Time 1
-
-OS:Schedule:Rule,
-  {211cf402-27b0-4f82-ab10-70e979b896bd}, !- Handle
-  res heating setpoint allday rule2,      !- Name
-  {85ba6d70-df97-495b-a77d-021f24dfd423}, !- Schedule Ruleset Name
-  10,                                     !- Rule Order
-  {4cd86e0b-725c-4e39-b51d-c225c22fc411}, !- Day Schedule Name
-  Yes,                                    !- Apply Sunday
-  Yes,                                    !- Apply Monday
-  Yes,                                    !- Apply Tuesday
-  Yes,                                    !- Apply Wednesday
-  Yes,                                    !- Apply Thursday
-  Yes,                                    !- Apply Friday
-  Yes,                                    !- Apply Saturday
-  ,                                       !- Apply Holiday
-  DateRange,                              !- Date Specification Type
-  2,                                      !- Start Month
-  1,                                      !- Start Day
-  2,                                      !- End Month
-  28;                                     !- End Day
-
-OS:Schedule:Day,
-  {4cd86e0b-725c-4e39-b51d-c225c22fc411}, !- Handle
-  res heating setpoint allday2,           !- Name
-  {2f3d6cfa-76da-41fe-b121-00d5a28f3e82}, !- Schedule Type Limits Name
-  ,                                       !- Interpolate to Timestep
-  24,                                     !- Hour 1
-  0,                                      !- Minute 1
-  21.6666666666667;                       !- Value Until Time 1
-
-OS:Schedule:Rule,
-  {1905cf27-a2f7-4f63-88a9-8601677581a4}, !- Handle
-  res heating setpoint allday rule3,      !- Name
-  {85ba6d70-df97-495b-a77d-021f24dfd423}, !- Schedule Ruleset Name
-  9,                                      !- Rule Order
-  {27ff2f1b-91ec-4f42-beee-c3f19c57e521}, !- Day Schedule Name
-  Yes,                                    !- Apply Sunday
-  Yes,                                    !- Apply Monday
-  Yes,                                    !- Apply Tuesday
-  Yes,                                    !- Apply Wednesday
-  Yes,                                    !- Apply Thursday
-  Yes,                                    !- Apply Friday
-  Yes,                                    !- Apply Saturday
-  ,                                       !- Apply Holiday
-  DateRange,                              !- Date Specification Type
-  3,                                      !- Start Month
-  1,                                      !- Start Day
-  3,                                      !- End Month
-  31;                                     !- End Day
-
-OS:Schedule:Day,
-  {27ff2f1b-91ec-4f42-beee-c3f19c57e521}, !- Handle
-  res heating setpoint allday3,           !- Name
-  {2f3d6cfa-76da-41fe-b121-00d5a28f3e82}, !- Schedule Type Limits Name
-  ,                                       !- Interpolate to Timestep
-  24,                                     !- Hour 1
-  0,                                      !- Minute 1
-  21.6666666666667;                       !- Value Until Time 1
-
-OS:Schedule:Rule,
-  {2826f4ec-9f33-467c-9e72-365f861d0983}, !- Handle
-  res heating setpoint allday rule4,      !- Name
-  {85ba6d70-df97-495b-a77d-021f24dfd423}, !- Schedule Ruleset Name
-  8,                                      !- Rule Order
-  {a3802808-4a51-4d6b-9c68-d15b7f4658fe}, !- Day Schedule Name
-  Yes,                                    !- Apply Sunday
-  Yes,                                    !- Apply Monday
-  Yes,                                    !- Apply Tuesday
-  Yes,                                    !- Apply Wednesday
-  Yes,                                    !- Apply Thursday
-  Yes,                                    !- Apply Friday
-  Yes,                                    !- Apply Saturday
-  ,                                       !- Apply Holiday
-  DateRange,                              !- Date Specification Type
-  4,                                      !- Start Month
-  1,                                      !- Start Day
-  4,                                      !- End Month
-  30;                                     !- End Day
-
-OS:Schedule:Day,
-  {a3802808-4a51-4d6b-9c68-d15b7f4658fe}, !- Handle
-  res heating setpoint allday4,           !- Name
-  {2f3d6cfa-76da-41fe-b121-00d5a28f3e82}, !- Schedule Type Limits Name
-  ,                                       !- Interpolate to Timestep
-  24,                                     !- Hour 1
-  0,                                      !- Minute 1
-  21.6666666666667;                       !- Value Until Time 1
-
-OS:Schedule:Rule,
-  {5943b8ab-f483-4a7c-8d26-673b63a536cb}, !- Handle
-  res heating setpoint allday rule5,      !- Name
-  {85ba6d70-df97-495b-a77d-021f24dfd423}, !- Schedule Ruleset Name
-  7,                                      !- Rule Order
-  {4989b346-387e-416f-a970-71389045344f}, !- Day Schedule Name
-  Yes,                                    !- Apply Sunday
-  Yes,                                    !- Apply Monday
-  Yes,                                    !- Apply Tuesday
-  Yes,                                    !- Apply Wednesday
-  Yes,                                    !- Apply Thursday
-  Yes,                                    !- Apply Friday
-  Yes,                                    !- Apply Saturday
-  ,                                       !- Apply Holiday
-  DateRange,                              !- Date Specification Type
-  5,                                      !- Start Month
-  1,                                      !- Start Day
-  5,                                      !- End Month
-  31;                                     !- End Day
-
-OS:Schedule:Day,
-  {4989b346-387e-416f-a970-71389045344f}, !- Handle
-  res heating setpoint allday5,           !- Name
-  {2f3d6cfa-76da-41fe-b121-00d5a28f3e82}, !- Schedule Type Limits Name
-  ,                                       !- Interpolate to Timestep
-  24,                                     !- Hour 1
-  0,                                      !- Minute 1
-  21.6666666666667;                       !- Value Until Time 1
-
-OS:Schedule:Rule,
-  {52b88638-3395-4ba7-bed8-9ca951004473}, !- Handle
-  res heating setpoint allday rule6,      !- Name
-  {85ba6d70-df97-495b-a77d-021f24dfd423}, !- Schedule Ruleset Name
-  6,                                      !- Rule Order
-  {21e0ec1f-2c1e-4f4b-bd65-ef2456aafa80}, !- Day Schedule Name
-  Yes,                                    !- Apply Sunday
-  Yes,                                    !- Apply Monday
-  Yes,                                    !- Apply Tuesday
-  Yes,                                    !- Apply Wednesday
-  Yes,                                    !- Apply Thursday
-  Yes,                                    !- Apply Friday
-  Yes,                                    !- Apply Saturday
-  ,                                       !- Apply Holiday
-  DateRange,                              !- Date Specification Type
-  6,                                      !- Start Month
-  1,                                      !- Start Day
-  6,                                      !- End Month
-  30;                                     !- End Day
-
-OS:Schedule:Day,
-  {21e0ec1f-2c1e-4f4b-bd65-ef2456aafa80}, !- Handle
-  res heating setpoint allday6,           !- Name
-  {2f3d6cfa-76da-41fe-b121-00d5a28f3e82}, !- Schedule Type Limits Name
-  ,                                       !- Interpolate to Timestep
-  24,                                     !- Hour 1
-  0,                                      !- Minute 1
-  21.6666666666667;                       !- Value Until Time 1
-
-OS:Schedule:Rule,
-  {33ae986a-b869-432e-a896-a91442809952}, !- Handle
-  res heating setpoint allday rule7,      !- Name
-  {85ba6d70-df97-495b-a77d-021f24dfd423}, !- Schedule Ruleset Name
-  5,                                      !- Rule Order
-  {71235327-2034-41e5-8760-7eb6202269fd}, !- Day Schedule Name
-  Yes,                                    !- Apply Sunday
-  Yes,                                    !- Apply Monday
-  Yes,                                    !- Apply Tuesday
-  Yes,                                    !- Apply Wednesday
-  Yes,                                    !- Apply Thursday
-  Yes,                                    !- Apply Friday
-  Yes,                                    !- Apply Saturday
-  ,                                       !- Apply Holiday
-  DateRange,                              !- Date Specification Type
-  7,                                      !- Start Month
-  1,                                      !- Start Day
-  7,                                      !- End Month
-  31;                                     !- End Day
-
-OS:Schedule:Day,
-  {71235327-2034-41e5-8760-7eb6202269fd}, !- Handle
-  res heating setpoint allday7,           !- Name
-  {2f3d6cfa-76da-41fe-b121-00d5a28f3e82}, !- Schedule Type Limits Name
-  ,                                       !- Interpolate to Timestep
-  24,                                     !- Hour 1
-  0,                                      !- Minute 1
-  21.6666666666667;                       !- Value Until Time 1
-
-OS:Schedule:Rule,
-  {8e32c7f4-b633-4ac1-a189-bc1fc3c1c4fa}, !- Handle
-  res heating setpoint allday rule8,      !- Name
-  {85ba6d70-df97-495b-a77d-021f24dfd423}, !- Schedule Ruleset Name
-  4,                                      !- Rule Order
-  {137d2fa4-f83d-4f20-b6ef-8803007e60ce}, !- Day Schedule Name
-  Yes,                                    !- Apply Sunday
-  Yes,                                    !- Apply Monday
-  Yes,                                    !- Apply Tuesday
-  Yes,                                    !- Apply Wednesday
-  Yes,                                    !- Apply Thursday
-  Yes,                                    !- Apply Friday
-  Yes,                                    !- Apply Saturday
-  ,                                       !- Apply Holiday
-  DateRange,                              !- Date Specification Type
-  8,                                      !- Start Month
-  1,                                      !- Start Day
-  8,                                      !- End Month
-  31;                                     !- End Day
-
-OS:Schedule:Day,
-  {137d2fa4-f83d-4f20-b6ef-8803007e60ce}, !- Handle
-  res heating setpoint allday8,           !- Name
-  {2f3d6cfa-76da-41fe-b121-00d5a28f3e82}, !- Schedule Type Limits Name
-  ,                                       !- Interpolate to Timestep
-  24,                                     !- Hour 1
-  0,                                      !- Minute 1
-  21.6666666666667;                       !- Value Until Time 1
-
-OS:Schedule:Rule,
-  {bc772604-aea3-4b9c-bd70-0987b17011ac}, !- Handle
-  res heating setpoint allday rule9,      !- Name
-  {85ba6d70-df97-495b-a77d-021f24dfd423}, !- Schedule Ruleset Name
-  3,                                      !- Rule Order
-  {127564c1-b059-40c1-b0f4-1fe2b2ab664c}, !- Day Schedule Name
-  Yes,                                    !- Apply Sunday
-  Yes,                                    !- Apply Monday
-  Yes,                                    !- Apply Tuesday
-  Yes,                                    !- Apply Wednesday
-  Yes,                                    !- Apply Thursday
-  Yes,                                    !- Apply Friday
-  Yes,                                    !- Apply Saturday
-  ,                                       !- Apply Holiday
-  DateRange,                              !- Date Specification Type
-  9,                                      !- Start Month
-  1,                                      !- Start Day
-  9,                                      !- End Month
-  30;                                     !- End Day
-
-OS:Schedule:Day,
-  {127564c1-b059-40c1-b0f4-1fe2b2ab664c}, !- Handle
-  res heating setpoint allday9,           !- Name
-  {2f3d6cfa-76da-41fe-b121-00d5a28f3e82}, !- Schedule Type Limits Name
-  ,                                       !- Interpolate to Timestep
-  24,                                     !- Hour 1
-  0,                                      !- Minute 1
-  21.6666666666667;                       !- Value Until Time 1
-
-OS:Schedule:Rule,
-  {7488dd26-8ce7-4db4-a59e-3aecd85c732b}, !- Handle
-  res heating setpoint allday rule10,     !- Name
-  {85ba6d70-df97-495b-a77d-021f24dfd423}, !- Schedule Ruleset Name
-  2,                                      !- Rule Order
-  {4a10356f-e672-45c6-84d1-84787f10fc08}, !- Day Schedule Name
-  Yes,                                    !- Apply Sunday
-  Yes,                                    !- Apply Monday
-  Yes,                                    !- Apply Tuesday
-  Yes,                                    !- Apply Wednesday
-  Yes,                                    !- Apply Thursday
-  Yes,                                    !- Apply Friday
-  Yes,                                    !- Apply Saturday
-  ,                                       !- Apply Holiday
-  DateRange,                              !- Date Specification Type
-  10,                                     !- Start Month
-  1,                                      !- Start Day
-  10,                                     !- End Month
-  31;                                     !- End Day
-
-OS:Schedule:Day,
-  {4a10356f-e672-45c6-84d1-84787f10fc08}, !- Handle
-  res heating setpoint allday10,          !- Name
-  {2f3d6cfa-76da-41fe-b121-00d5a28f3e82}, !- Schedule Type Limits Name
-  ,                                       !- Interpolate to Timestep
-  24,                                     !- Hour 1
-  0,                                      !- Minute 1
-  21.6666666666667;                       !- Value Until Time 1
-
-OS:Schedule:Rule,
-  {3e10c4c2-17fa-4289-b000-78166905e0e7}, !- Handle
-  res heating setpoint allday rule11,     !- Name
-  {85ba6d70-df97-495b-a77d-021f24dfd423}, !- Schedule Ruleset Name
-  1,                                      !- Rule Order
-  {7a879e0a-447c-4ff7-8ba8-e6e0798ffad3}, !- Day Schedule Name
-  Yes,                                    !- Apply Sunday
-  Yes,                                    !- Apply Monday
-  Yes,                                    !- Apply Tuesday
-  Yes,                                    !- Apply Wednesday
-  Yes,                                    !- Apply Thursday
-  Yes,                                    !- Apply Friday
-  Yes,                                    !- Apply Saturday
-  ,                                       !- Apply Holiday
-  DateRange,                              !- Date Specification Type
-  11,                                     !- Start Month
-  1,                                      !- Start Day
-  11,                                     !- End Month
-  30;                                     !- End Day
-
-OS:Schedule:Day,
-  {7a879e0a-447c-4ff7-8ba8-e6e0798ffad3}, !- Handle
-  res heating setpoint allday11,          !- Name
-  {2f3d6cfa-76da-41fe-b121-00d5a28f3e82}, !- Schedule Type Limits Name
-  ,                                       !- Interpolate to Timestep
-  24,                                     !- Hour 1
-  0,                                      !- Minute 1
-  21.6666666666667;                       !- Value Until Time 1
-
-OS:Schedule:Rule,
-  {afbd33ff-45b3-4b1e-8142-12e46ff3b726}, !- Handle
-  res heating setpoint allday rule12,     !- Name
-  {85ba6d70-df97-495b-a77d-021f24dfd423}, !- Schedule Ruleset Name
-  0,                                      !- Rule Order
-  {4a7fd341-dcd7-473f-b732-a81060f9f081}, !- Day Schedule Name
-  Yes,                                    !- Apply Sunday
-  Yes,                                    !- Apply Monday
-  Yes,                                    !- Apply Tuesday
-  Yes,                                    !- Apply Wednesday
-  Yes,                                    !- Apply Thursday
-  Yes,                                    !- Apply Friday
-  Yes,                                    !- Apply Saturday
-  ,                                       !- Apply Holiday
-  DateRange,                              !- Date Specification Type
-  12,                                     !- Start Month
-  1,                                      !- Start Day
-  12,                                     !- End Month
-  31;                                     !- End Day
-
-OS:Schedule:Day,
-  {4a7fd341-dcd7-473f-b732-a81060f9f081}, !- Handle
-  res heating setpoint allday12,          !- Name
-  {2f3d6cfa-76da-41fe-b121-00d5a28f3e82}, !- Schedule Type Limits Name
-  ,                                       !- Interpolate to Timestep
-  24,                                     !- Hour 1
-  0,                                      !- Minute 1
-  21.6666666666667;                       !- Value Until Time 1
-
-OS:Schedule:Day,
-  {df2f6568-71b6-470f-899a-755915e8d9b7}, !- Handle
-  res heating setpoint winter design,     !- Name
-  {2f3d6cfa-76da-41fe-b121-00d5a28f3e82}, !- Schedule Type Limits Name
-  ,                                       !- Interpolate to Timestep
-  24,                                     !- Hour 1
-  0,                                      !- Minute 1
-  21.1111111111111;                       !- Value Until Time 1
-
-OS:Schedule:Day,
-  {910ecd74-fcc5-4cc7-94ae-c251e4f51f71}, !- Handle
-  res heating setpoint summer design,     !- Name
-  {2f3d6cfa-76da-41fe-b121-00d5a28f3e82}, !- Schedule Type Limits Name
-  ,                                       !- Interpolate to Timestep
-  24,                                     !- Hour 1
-  0,                                      !- Minute 1
-  23.8888888888889;                       !- Value Until Time 1
-
-OS:Schedule:Ruleset,
-  {b4f51313-ec84-448f-ba59-99aae72395ca}, !- Handle
-  res cooling setpoint,                   !- Name
-  {2f3d6cfa-76da-41fe-b121-00d5a28f3e82}, !- Schedule Type Limits Name
-  {20dc40ab-d89c-4b4e-9a75-8a5fa26de81f}, !- Default Day Schedule Name
-  {5b957ec8-2eb6-4eeb-ade9-fc42bdb8c0eb}, !- Summer Design Day Schedule Name
-  {6589d296-a5bb-451a-9308-438da94dc27e}; !- Winter Design Day Schedule Name
-
-OS:Schedule:Day,
-  {20dc40ab-d89c-4b4e-9a75-8a5fa26de81f}, !- Handle
-  Schedule Day 7,                         !- Name
-  {2f3d6cfa-76da-41fe-b121-00d5a28f3e82}, !- Schedule Type Limits Name
-  ,                                       !- Interpolate to Timestep
-  24,                                     !- Hour 1
-  0,                                      !- Minute 1
-  0;                                      !- Value Until Time 1
-
-OS:Schedule:Rule,
-  {565ae617-163a-4f1a-bb95-63d26c785005}, !- Handle
-  res cooling setpoint allday rule1,      !- Name
-  {b4f51313-ec84-448f-ba59-99aae72395ca}, !- Schedule Ruleset Name
-  11,                                     !- Rule Order
-  {53eeefdf-59b4-439e-a176-173759771ea1}, !- Day Schedule Name
-  Yes,                                    !- Apply Sunday
-  Yes,                                    !- Apply Monday
-  Yes,                                    !- Apply Tuesday
-  Yes,                                    !- Apply Wednesday
-  Yes,                                    !- Apply Thursday
-  Yes,                                    !- Apply Friday
-  Yes,                                    !- Apply Saturday
-  ,                                       !- Apply Holiday
-  DateRange,                              !- Date Specification Type
-  1,                                      !- Start Month
-  1,                                      !- Start Day
-  1,                                      !- End Month
-  31;                                     !- End Day
-
-OS:Schedule:Day,
-  {53eeefdf-59b4-439e-a176-173759771ea1}, !- Handle
-  res cooling setpoint allday1,           !- Name
-  {2f3d6cfa-76da-41fe-b121-00d5a28f3e82}, !- Schedule Type Limits Name
-  ,                                       !- Interpolate to Timestep
-  24,                                     !- Hour 1
-  0,                                      !- Minute 1
-  24.4444444444444;                       !- Value Until Time 1
-
-OS:Schedule:Rule,
-  {4ad3255d-3468-4483-997f-88cc36e35da4}, !- Handle
-  res cooling setpoint allday rule2,      !- Name
-  {b4f51313-ec84-448f-ba59-99aae72395ca}, !- Schedule Ruleset Name
-  10,                                     !- Rule Order
-  {a48ee854-2dfd-4b57-938c-f621c7449b4a}, !- Day Schedule Name
-  Yes,                                    !- Apply Sunday
-  Yes,                                    !- Apply Monday
-  Yes,                                    !- Apply Tuesday
-  Yes,                                    !- Apply Wednesday
-  Yes,                                    !- Apply Thursday
-  Yes,                                    !- Apply Friday
-  Yes,                                    !- Apply Saturday
-  ,                                       !- Apply Holiday
-  DateRange,                              !- Date Specification Type
-  2,                                      !- Start Month
-  1,                                      !- Start Day
-  2,                                      !- End Month
-  28;                                     !- End Day
-
-OS:Schedule:Day,
-  {a48ee854-2dfd-4b57-938c-f621c7449b4a}, !- Handle
-  res cooling setpoint allday2,           !- Name
-  {2f3d6cfa-76da-41fe-b121-00d5a28f3e82}, !- Schedule Type Limits Name
-  ,                                       !- Interpolate to Timestep
-  24,                                     !- Hour 1
-  0,                                      !- Minute 1
-  24.4444444444444;                       !- Value Until Time 1
-
-OS:Schedule:Rule,
-  {2ab606af-e033-4b7a-b335-55d8f7d5c1b0}, !- Handle
-  res cooling setpoint allday rule3,      !- Name
-  {b4f51313-ec84-448f-ba59-99aae72395ca}, !- Schedule Ruleset Name
-  9,                                      !- Rule Order
-  {d9645750-302a-42cf-9f2b-4aa416ffbaf8}, !- Day Schedule Name
-  Yes,                                    !- Apply Sunday
-  Yes,                                    !- Apply Monday
-  Yes,                                    !- Apply Tuesday
-  Yes,                                    !- Apply Wednesday
-  Yes,                                    !- Apply Thursday
-  Yes,                                    !- Apply Friday
-  Yes,                                    !- Apply Saturday
-  ,                                       !- Apply Holiday
-  DateRange,                              !- Date Specification Type
-  3,                                      !- Start Month
-  1,                                      !- Start Day
-  3,                                      !- End Month
-  31;                                     !- End Day
-
-OS:Schedule:Day,
-  {d9645750-302a-42cf-9f2b-4aa416ffbaf8}, !- Handle
-  res cooling setpoint allday3,           !- Name
-  {2f3d6cfa-76da-41fe-b121-00d5a28f3e82}, !- Schedule Type Limits Name
-  ,                                       !- Interpolate to Timestep
-  24,                                     !- Hour 1
-  0,                                      !- Minute 1
-  24.4444444444444;                       !- Value Until Time 1
-
-OS:Schedule:Rule,
-  {b97911d0-a92b-41d9-83ac-b7bbc8a91972}, !- Handle
-  res cooling setpoint allday rule4,      !- Name
-  {b4f51313-ec84-448f-ba59-99aae72395ca}, !- Schedule Ruleset Name
-  8,                                      !- Rule Order
-  {38ef43e7-1521-41f1-9b48-2a532b0401da}, !- Day Schedule Name
-  Yes,                                    !- Apply Sunday
-  Yes,                                    !- Apply Monday
-  Yes,                                    !- Apply Tuesday
-  Yes,                                    !- Apply Wednesday
-  Yes,                                    !- Apply Thursday
-  Yes,                                    !- Apply Friday
-  Yes,                                    !- Apply Saturday
-  ,                                       !- Apply Holiday
-  DateRange,                              !- Date Specification Type
-  4,                                      !- Start Month
-  1,                                      !- Start Day
-  4,                                      !- End Month
-  30;                                     !- End Day
-
-OS:Schedule:Day,
-  {38ef43e7-1521-41f1-9b48-2a532b0401da}, !- Handle
-  res cooling setpoint allday4,           !- Name
-  {2f3d6cfa-76da-41fe-b121-00d5a28f3e82}, !- Schedule Type Limits Name
-  ,                                       !- Interpolate to Timestep
-  24,                                     !- Hour 1
-  0,                                      !- Minute 1
-  24.4444444444444;                       !- Value Until Time 1
-
-OS:Schedule:Rule,
-  {1c5e7265-54f1-4b8b-8eb3-b181b139a6b4}, !- Handle
-  res cooling setpoint allday rule5,      !- Name
-  {b4f51313-ec84-448f-ba59-99aae72395ca}, !- Schedule Ruleset Name
-  7,                                      !- Rule Order
-  {32118235-b8ae-44fc-8ff2-9ec5f8951482}, !- Day Schedule Name
-  Yes,                                    !- Apply Sunday
-  Yes,                                    !- Apply Monday
-  Yes,                                    !- Apply Tuesday
-  Yes,                                    !- Apply Wednesday
-  Yes,                                    !- Apply Thursday
-  Yes,                                    !- Apply Friday
-  Yes,                                    !- Apply Saturday
-  ,                                       !- Apply Holiday
-  DateRange,                              !- Date Specification Type
-  5,                                      !- Start Month
-  1,                                      !- Start Day
-  5,                                      !- End Month
-  31;                                     !- End Day
-
-OS:Schedule:Day,
-  {32118235-b8ae-44fc-8ff2-9ec5f8951482}, !- Handle
-  res cooling setpoint allday5,           !- Name
-  {2f3d6cfa-76da-41fe-b121-00d5a28f3e82}, !- Schedule Type Limits Name
-  ,                                       !- Interpolate to Timestep
-  24,                                     !- Hour 1
-  0,                                      !- Minute 1
-  24.4444444444444;                       !- Value Until Time 1
-
-OS:Schedule:Rule,
-  {c83fb9ce-ae4e-4d3f-8eee-39e6290df9f1}, !- Handle
-  res cooling setpoint allday rule6,      !- Name
-  {b4f51313-ec84-448f-ba59-99aae72395ca}, !- Schedule Ruleset Name
-  6,                                      !- Rule Order
-  {3497229a-989e-4210-8ed7-fecad27d716f}, !- Day Schedule Name
-  Yes,                                    !- Apply Sunday
-  Yes,                                    !- Apply Monday
-  Yes,                                    !- Apply Tuesday
-  Yes,                                    !- Apply Wednesday
-  Yes,                                    !- Apply Thursday
-  Yes,                                    !- Apply Friday
-  Yes,                                    !- Apply Saturday
-  ,                                       !- Apply Holiday
-  DateRange,                              !- Date Specification Type
-  6,                                      !- Start Month
-  1,                                      !- Start Day
-  6,                                      !- End Month
-  30;                                     !- End Day
-
-OS:Schedule:Day,
-  {3497229a-989e-4210-8ed7-fecad27d716f}, !- Handle
-  res cooling setpoint allday6,           !- Name
-  {2f3d6cfa-76da-41fe-b121-00d5a28f3e82}, !- Schedule Type Limits Name
-  ,                                       !- Interpolate to Timestep
-  24,                                     !- Hour 1
-  0,                                      !- Minute 1
-  24.4444444444444;                       !- Value Until Time 1
-
-OS:Schedule:Rule,
-  {a65ee905-17d4-47f6-a7fc-8af59c55e342}, !- Handle
-  res cooling setpoint allday rule7,      !- Name
-  {b4f51313-ec84-448f-ba59-99aae72395ca}, !- Schedule Ruleset Name
-  5,                                      !- Rule Order
-  {4c2c43e9-95b2-4d3e-8daa-678ba5f8fd69}, !- Day Schedule Name
-  Yes,                                    !- Apply Sunday
-  Yes,                                    !- Apply Monday
-  Yes,                                    !- Apply Tuesday
-  Yes,                                    !- Apply Wednesday
-  Yes,                                    !- Apply Thursday
-  Yes,                                    !- Apply Friday
-  Yes,                                    !- Apply Saturday
-  ,                                       !- Apply Holiday
-  DateRange,                              !- Date Specification Type
-  7,                                      !- Start Month
-  1,                                      !- Start Day
-  7,                                      !- End Month
-  31;                                     !- End Day
-
-OS:Schedule:Day,
-  {4c2c43e9-95b2-4d3e-8daa-678ba5f8fd69}, !- Handle
-  res cooling setpoint allday7,           !- Name
-  {2f3d6cfa-76da-41fe-b121-00d5a28f3e82}, !- Schedule Type Limits Name
-  ,                                       !- Interpolate to Timestep
-  24,                                     !- Hour 1
-  0,                                      !- Minute 1
-  24.4444444444444;                       !- Value Until Time 1
-
-OS:Schedule:Rule,
-  {c6856e35-3df9-4ba2-88d8-b8da68afbf51}, !- Handle
-  res cooling setpoint allday rule8,      !- Name
-  {b4f51313-ec84-448f-ba59-99aae72395ca}, !- Schedule Ruleset Name
-  4,                                      !- Rule Order
-  {21ed5f4e-ea95-4cb4-aba3-960b9938c7fa}, !- Day Schedule Name
-  Yes,                                    !- Apply Sunday
-  Yes,                                    !- Apply Monday
-  Yes,                                    !- Apply Tuesday
-  Yes,                                    !- Apply Wednesday
-  Yes,                                    !- Apply Thursday
-  Yes,                                    !- Apply Friday
-  Yes,                                    !- Apply Saturday
-  ,                                       !- Apply Holiday
-  DateRange,                              !- Date Specification Type
-  8,                                      !- Start Month
-  1,                                      !- Start Day
-  8,                                      !- End Month
-  31;                                     !- End Day
-
-OS:Schedule:Day,
-  {21ed5f4e-ea95-4cb4-aba3-960b9938c7fa}, !- Handle
-  res cooling setpoint allday8,           !- Name
-  {2f3d6cfa-76da-41fe-b121-00d5a28f3e82}, !- Schedule Type Limits Name
-  ,                                       !- Interpolate to Timestep
-  24,                                     !- Hour 1
-  0,                                      !- Minute 1
-  24.4444444444444;                       !- Value Until Time 1
-
-OS:Schedule:Rule,
-  {e87476dd-274a-4058-ac67-19369af3ac54}, !- Handle
-  res cooling setpoint allday rule9,      !- Name
-  {b4f51313-ec84-448f-ba59-99aae72395ca}, !- Schedule Ruleset Name
-  3,                                      !- Rule Order
-  {cc414313-4b87-48e8-997b-4399ea95d9e3}, !- Day Schedule Name
-  Yes,                                    !- Apply Sunday
-  Yes,                                    !- Apply Monday
-  Yes,                                    !- Apply Tuesday
-  Yes,                                    !- Apply Wednesday
-  Yes,                                    !- Apply Thursday
-  Yes,                                    !- Apply Friday
-  Yes,                                    !- Apply Saturday
-  ,                                       !- Apply Holiday
-  DateRange,                              !- Date Specification Type
-  9,                                      !- Start Month
-  1,                                      !- Start Day
-  9,                                      !- End Month
-  30;                                     !- End Day
-
-OS:Schedule:Day,
-  {cc414313-4b87-48e8-997b-4399ea95d9e3}, !- Handle
-  res cooling setpoint allday9,           !- Name
-  {2f3d6cfa-76da-41fe-b121-00d5a28f3e82}, !- Schedule Type Limits Name
-  ,                                       !- Interpolate to Timestep
-  24,                                     !- Hour 1
-  0,                                      !- Minute 1
-  24.4444444444444;                       !- Value Until Time 1
-
-OS:Schedule:Rule,
-  {01bf4a2f-307e-4434-a8c6-addb079f4f56}, !- Handle
-  res cooling setpoint allday rule10,     !- Name
-  {b4f51313-ec84-448f-ba59-99aae72395ca}, !- Schedule Ruleset Name
-  2,                                      !- Rule Order
-  {c92c556b-12b0-48f0-ace4-73709eb3b70c}, !- Day Schedule Name
-  Yes,                                    !- Apply Sunday
-  Yes,                                    !- Apply Monday
-  Yes,                                    !- Apply Tuesday
-  Yes,                                    !- Apply Wednesday
-  Yes,                                    !- Apply Thursday
-  Yes,                                    !- Apply Friday
-  Yes,                                    !- Apply Saturday
-  ,                                       !- Apply Holiday
-  DateRange,                              !- Date Specification Type
-  10,                                     !- Start Month
-  1,                                      !- Start Day
-  10,                                     !- End Month
-  31;                                     !- End Day
-
-OS:Schedule:Day,
-  {c92c556b-12b0-48f0-ace4-73709eb3b70c}, !- Handle
-  res cooling setpoint allday10,          !- Name
-  {2f3d6cfa-76da-41fe-b121-00d5a28f3e82}, !- Schedule Type Limits Name
-  ,                                       !- Interpolate to Timestep
-  24,                                     !- Hour 1
-  0,                                      !- Minute 1
-  24.4444444444444;                       !- Value Until Time 1
-
-OS:Schedule:Rule,
-  {ad9eb6e1-5767-4ff1-80d7-39ae8d8899b1}, !- Handle
-  res cooling setpoint allday rule11,     !- Name
-  {b4f51313-ec84-448f-ba59-99aae72395ca}, !- Schedule Ruleset Name
-  1,                                      !- Rule Order
-  {9b2999ea-e43d-42c3-9113-8fced225af00}, !- Day Schedule Name
-  Yes,                                    !- Apply Sunday
-  Yes,                                    !- Apply Monday
-  Yes,                                    !- Apply Tuesday
-  Yes,                                    !- Apply Wednesday
-  Yes,                                    !- Apply Thursday
-  Yes,                                    !- Apply Friday
-  Yes,                                    !- Apply Saturday
-  ,                                       !- Apply Holiday
-  DateRange,                              !- Date Specification Type
-  11,                                     !- Start Month
-  1,                                      !- Start Day
-  11,                                     !- End Month
-  30;                                     !- End Day
-
-OS:Schedule:Day,
-  {9b2999ea-e43d-42c3-9113-8fced225af00}, !- Handle
-  res cooling setpoint allday11,          !- Name
-  {2f3d6cfa-76da-41fe-b121-00d5a28f3e82}, !- Schedule Type Limits Name
-  ,                                       !- Interpolate to Timestep
-  24,                                     !- Hour 1
-  0,                                      !- Minute 1
-  24.4444444444444;                       !- Value Until Time 1
-
-OS:Schedule:Rule,
-  {97020ead-88e1-4dc1-85ce-6b9bd6a25e44}, !- Handle
-  res cooling setpoint allday rule12,     !- Name
-  {b4f51313-ec84-448f-ba59-99aae72395ca}, !- Schedule Ruleset Name
-  0,                                      !- Rule Order
-  {4b7f8e97-414b-4f2c-b364-41c02722af8e}, !- Day Schedule Name
-  Yes,                                    !- Apply Sunday
-  Yes,                                    !- Apply Monday
-  Yes,                                    !- Apply Tuesday
-  Yes,                                    !- Apply Wednesday
-  Yes,                                    !- Apply Thursday
-  Yes,                                    !- Apply Friday
-  Yes,                                    !- Apply Saturday
-  ,                                       !- Apply Holiday
-  DateRange,                              !- Date Specification Type
-  12,                                     !- Start Month
-  1,                                      !- Start Day
-  12,                                     !- End Month
-  31;                                     !- End Day
-
-OS:Schedule:Day,
-  {4b7f8e97-414b-4f2c-b364-41c02722af8e}, !- Handle
-  res cooling setpoint allday12,          !- Name
-  {2f3d6cfa-76da-41fe-b121-00d5a28f3e82}, !- Schedule Type Limits Name
-  ,                                       !- Interpolate to Timestep
-  24,                                     !- Hour 1
-  0,                                      !- Minute 1
-  24.4444444444444;                       !- Value Until Time 1
-
-OS:Schedule:Day,
-  {6589d296-a5bb-451a-9308-438da94dc27e}, !- Handle
-  res cooling setpoint winter design,     !- Name
-  {2f3d6cfa-76da-41fe-b121-00d5a28f3e82}, !- Schedule Type Limits Name
-  ,                                       !- Interpolate to Timestep
-  24,                                     !- Hour 1
-  0,                                      !- Minute 1
-  21.1111111111111;                       !- Value Until Time 1
-
-OS:Schedule:Day,
-  {5b957ec8-2eb6-4eeb-ade9-fc42bdb8c0eb}, !- Handle
-  res cooling setpoint summer design,     !- Name
-  {2f3d6cfa-76da-41fe-b121-00d5a28f3e82}, !- Schedule Type Limits Name
-  ,                                       !- Interpolate to Timestep
-  24,                                     !- Hour 1
-  0,                                      !- Minute 1
-  23.8888888888889;                       !- Value Until Time 1
-=======
->>>>>>> 30cb9182
