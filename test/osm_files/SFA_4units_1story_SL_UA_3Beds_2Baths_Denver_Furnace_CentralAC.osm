--- conflicted
+++ resolved
@@ -1,69 +1,41 @@
 !- NOTE: Auto-generated from /test/osw_files/SFA_4units_1story_SL_UA_3Beds_2Baths_Denver_Furnace_CentralAC.osw
 
 OS:Version,
-<<<<<<< HEAD
-  {164e33eb-55f2-4abe-b45b-94c915823526}, !- Handle
-  3.0.1;                                  !- Version Identifier
+  {b8ea5842-ae8d-4d0d-a987-2121aea0069d}, !- Handle
+  2.9.0;                                  !- Version Identifier
 
 OS:SimulationControl,
-  {49dc8057-b5cd-4222-a662-bde552d0c941}, !- Handle
-=======
-  {dd9e28ef-a1f9-4f27-a37c-999cb8af2b5e}, !- Handle
-  2.9.0;                                  !- Version Identifier
-
-OS:SimulationControl,
-  {b82e42ee-f9f3-4e63-bb86-17728f4781c0}, !- Handle
->>>>>>> fcfe5a62
+  {e763f627-0ec0-4102-85d9-9a98ff3a9783}, !- Handle
   ,                                       !- Do Zone Sizing Calculation
   ,                                       !- Do System Sizing Calculation
   ,                                       !- Do Plant Sizing Calculation
   No;                                     !- Run Simulation for Sizing Periods
 
 OS:Timestep,
-<<<<<<< HEAD
-  {43c1273a-c410-4d4e-975d-f0fb3a322cfb}, !- Handle
+  {e0d79f79-2a2d-45ae-84de-c106b78825a4}, !- Handle
   6;                                      !- Number of Timesteps per Hour
 
 OS:ShadowCalculation,
-  {c678a2a1-1911-440f-a9d7-fd6707fc6143}, !- Handle
-  PolygonClipping,                        !- Shading Calculation Method
-  ,                                       !- Shading Calculation Update Frequency Method
-  20,                                     !- Shading Calculation Update Frequency
-  15000,                                  !- Maximum Figures in Shadow Overlap Calculations
-  ,                                       !- Polygon Clipping Algorithm
-  512,                                    !- Pixel Counting Resolution
-  ,                                       !- Sky Diffuse Modeling Algorithm
-  No,                                     !- Output External Shading Calculation Results
-  No,                                     !- Disable Self-Shading Within Shading Zone Groups
-  No;                                     !- Disable Self-Shading From Shading Zone Groups to Other Zones
-
-OS:WeatherFile,
-  {7a42de0a-f706-4672-bc20-f8495d87ca92}, !- Handle
-=======
-  {f4b79cff-7e91-450b-8153-49faf4e2cc99}, !- Handle
-  6;                                      !- Number of Timesteps per Hour
-
-OS:ShadowCalculation,
-  {6fd61c49-cc42-4ac8-9db1-8d936953cb54}, !- Handle
+  {7e92dc7a-f1f2-4162-bea4-02dff74db1df}, !- Handle
   20,                                     !- Calculation Frequency
   200;                                    !- Maximum Figures in Shadow Overlap Calculations
 
 OS:SurfaceConvectionAlgorithm:Outside,
-  {d5dd57c0-02ad-488c-8835-c8a1eb8575c2}, !- Handle
+  {6a850925-7a05-478b-8c77-6f9316a54b8b}, !- Handle
   DOE-2;                                  !- Algorithm
 
 OS:SurfaceConvectionAlgorithm:Inside,
-  {7506d828-39c6-4bab-be6f-8166e64cb9e9}, !- Handle
+  {c354b5b7-bbba-4967-bc58-62306202f1e3}, !- Handle
   TARP;                                   !- Algorithm
 
 OS:ZoneCapacitanceMultiplier:ResearchSpecial,
-  {e5e7bc2e-1bcb-45b1-9339-5fe2b42afd02}, !- Handle
+  {3ebbcf5f-8929-4a7c-809b-4c37ed232e9c}, !- Handle
   3.6,                                    !- Temperature Capacity Multiplier
   15,                                     !- Humidity Capacity Multiplier
   ;                                       !- Carbon Dioxide Capacity Multiplier
 
 OS:RunPeriod,
-  {28657cd3-015b-4217-97bd-7c62c93b2568}, !- Handle
+  {52e951d0-b7c4-4be9-bd44-2195ad608305}, !- Handle
   Run Period 1,                           !- Name
   1,                                      !- Begin Month
   1,                                      !- Begin Day of Month
@@ -77,14 +49,13 @@
   ;                                       !- Number of Times Runperiod to be Repeated
 
 OS:YearDescription,
-  {6fe292fc-b23c-4c07-86ba-86d102d106f7}, !- Handle
+  {8f332d27-3f56-4714-b8ed-0108ac8daba2}, !- Handle
   2007,                                   !- Calendar Year
   ,                                       !- Day of Week for Start Day
   ;                                       !- Is Leap Year
 
 OS:WeatherFile,
-  {069982f7-8b7a-4d40-ba7e-7b46ab565275}, !- Handle
->>>>>>> fcfe5a62
+  {b98d83f1-b8c4-4c4f-b63a-20de9e92646a}, !- Handle
   Denver Intl Ap,                         !- City
   CO,                                     !- State Province Region
   USA,                                    !- Country
@@ -94,17 +65,12 @@
   -104.65,                                !- Longitude {deg}
   -7,                                     !- Time Zone {hr}
   1650,                                   !- Elevation {m}
-  C:/OpenStudio/OpenStudio-BuildStock/resources/measures/HPXMLtoOpenStudio/weather/USA_CO_Denver.Intl.AP.725650_TMY3.epw, !- Url
+  file:../weather/USA_CO_Denver.Intl.AP.725650_TMY3.epw, !- Url
   E23378AA;                               !- Checksum
 
 OS:AdditionalProperties,
-<<<<<<< HEAD
-  {c24c510f-6f31-4653-8411-c77fcf0dd2db}, !- Handle
-  {7a42de0a-f706-4672-bc20-f8495d87ca92}, !- Object Name
-=======
-  {53441a8c-27ec-4a33-958d-62ccfe3bdedf}, !- Handle
-  {069982f7-8b7a-4d40-ba7e-7b46ab565275}, !- Object Name
->>>>>>> fcfe5a62
+  {aaaffcb5-a3d3-46a4-93b6-dac04a5cabbb}, !- Handle
+  {b98d83f1-b8c4-4c4f-b63a-20de9e92646a}, !- Object Name
   EPWHeaderCity,                          !- Feature Name 1
   String,                                 !- Feature Data Type 1
   Denver Intl Ap,                         !- Feature Value 1
@@ -211,15 +177,8 @@
   Double,                                 !- Feature Data Type 35
   84;                                     !- Feature Value 35
 
-OS:YearDescription,
-  {2b52b141-d01d-4b5d-8cda-d898ab680d3a}; !- Handle
-
 OS:Site,
-<<<<<<< HEAD
-  {be15ed9b-d4cf-44dc-97b5-c7c9cba53f5a}, !- Handle
-=======
-  {b426c3ca-9a3f-4a3a-9c9d-9f7e419da4fe}, !- Handle
->>>>>>> fcfe5a62
+  {7204f7f0-4d31-4ce1-a130-c226d68cc0c9}, !- Handle
   Denver Intl Ap_CO_USA,                  !- Name
   39.83,                                  !- Latitude {deg}
   -104.65,                                !- Longitude {deg}
@@ -228,45 +187,32 @@
   ;                                       !- Terrain
 
 OS:ClimateZones,
-<<<<<<< HEAD
-  {aa363ed4-e2ab-42c2-9aa7-cb8516acafe0}, !- Handle
-  Building America,                       !- Climate Zone Institution Name 1
-=======
-  {2f20404d-f757-4af0-8952-37b18e1fbe8f}, !- Handle
+  {8358ca92-981d-4e82-bb90-06f82c840688}, !- Handle
   ,                                       !- Active Institution
   ,                                       !- Active Year
   ,                                       !- Climate Zone Institution Name 1
->>>>>>> fcfe5a62
   ,                                       !- Climate Zone Document Name 1
-  0,                                      !- Climate Zone Document Year 1
-  Cold;                                   !- Climate Zone Value 1
+  ,                                       !- Climate Zone Document Year 1
+  ,                                       !- Climate Zone Value 1
+  Building America,                       !- Climate Zone Institution Name 2
+  ,                                       !- Climate Zone Document Name 2
+  0,                                      !- Climate Zone Document Year 2
+  Cold;                                   !- Climate Zone Value 2
 
 OS:Site:WaterMainsTemperature,
-<<<<<<< HEAD
-  {2c41bf5c-3405-47f1-ab51-f452c5b69f3b}, !- Handle
-=======
-  {7c9d03c1-f89b-43bd-bdbe-daf684adffc2}, !- Handle
->>>>>>> fcfe5a62
+  {c5de97cd-7fc5-4db0-a234-d7993368a016}, !- Handle
   Correlation,                            !- Calculation Method
   ,                                       !- Temperature Schedule Name
   10.8753424657535,                       !- Annual Average Outdoor Air Temperature {C}
   23.1524007936508;                       !- Maximum Difference In Monthly Average Outdoor Air Temperatures {deltaC}
 
 OS:RunPeriodControl:DaylightSavingTime,
-<<<<<<< HEAD
-  {0900ff33-c93e-497a-a138-45643e94b2d7}, !- Handle
-=======
-  {7c2ce870-79d7-46c1-99df-987252d1a0b0}, !- Handle
->>>>>>> fcfe5a62
+  {b9cbab36-dc8c-48ff-aa34-31689f3e1de8}, !- Handle
   4/7,                                    !- Start Date
   10/26;                                  !- End Date
 
 OS:Site:GroundTemperature:Deep,
-<<<<<<< HEAD
-  {3cc55cd4-531e-4630-a705-8fa114068468}, !- Handle
-=======
-  {e9c409cc-5c68-4a81-a0b3-0884e218e4c8}, !- Handle
->>>>>>> fcfe5a62
+  {63d1a8a0-e347-417c-aa18-39b11221a264}, !- Handle
   10.8753424657535,                       !- January Deep Ground Temperature {C}
   10.8753424657535,                       !- February Deep Ground Temperature {C}
   10.8753424657535,                       !- March Deep Ground Temperature {C}
@@ -281,11 +227,7 @@
   10.8753424657535;                       !- December Deep Ground Temperature {C}
 
 OS:Building,
-<<<<<<< HEAD
-  {24951fc7-0daf-4d22-bb20-952037e0b2df}, !- Handle
-=======
-  {8368e60f-215a-4239-8dcd-d543fba5d4b0}, !- Handle
->>>>>>> fcfe5a62
+  {a9069451-4cd5-48da-814f-893a13b7ac19}, !- Handle
   Building 1,                             !- Name
   ,                                       !- Building Sector Type
   ,                                       !- North Axis {deg}
@@ -300,13 +242,8 @@
   4;                                      !- Standards Number of Living Units
 
 OS:AdditionalProperties,
-<<<<<<< HEAD
-  {fc275071-a0ea-4cdf-bcce-ca1727be3f9d}, !- Handle
-  {24951fc7-0daf-4d22-bb20-952037e0b2df}, !- Object Name
-=======
-  {df553e6b-b048-4a8a-823e-a8d8f833c0b5}, !- Handle
-  {8368e60f-215a-4239-8dcd-d543fba5d4b0}, !- Object Name
->>>>>>> fcfe5a62
+  {9a97c25f-7303-439d-ac17-415a076e85b4}, !- Handle
+  {a9069451-4cd5-48da-814f-893a13b7ac19}, !- Object Name
   Total Units Represented,                !- Feature Name 1
   Integer,                                !- Feature Data Type 1
   4,                                      !- Feature Value 1
@@ -315,11 +252,7 @@
   4;                                      !- Feature Value 2
 
 OS:ThermalZone,
-<<<<<<< HEAD
-  {4a9f470e-6dcf-4592-92c9-98a292f84e07}, !- Handle
-=======
-  {81c68de6-80de-4d37-ac58-461068e0f59e}, !- Handle
->>>>>>> fcfe5a62
+  {15dea6d5-41b0-491e-ad2d-7d7625828055}, !- Handle
   living zone,                            !- Name
   ,                                       !- Multiplier
   ,                                       !- Ceiling Height {m}
@@ -328,100 +261,51 @@
   ,                                       !- Zone Inside Convection Algorithm
   ,                                       !- Zone Outside Convection Algorithm
   ,                                       !- Zone Conditioning Equipment List Name
-<<<<<<< HEAD
-  {bd54c09b-be53-4a09-ab4e-2fff54453a49}, !- Zone Air Inlet Port List
-  {0a58bbe8-d18c-4101-b352-14a491b972c0}, !- Zone Air Exhaust Port List
-  {93acbcbe-93a7-42f2-a6f6-da80acd514c3}, !- Zone Air Node Name
-  {d4bb89f1-98b8-4262-a045-769ea0284ebe}, !- Zone Return Air Port List
-=======
-  {670b0c32-c22b-4b29-8061-0dedd4a0d46a}, !- Zone Air Inlet Port List
-  {e5f20781-970c-466f-bd4d-034ad2673f36}, !- Zone Air Exhaust Port List
-  {a4dabcea-24df-4a4c-ba7b-0111be81921e}, !- Zone Air Node Name
-  {724677ef-f29d-4b3a-b381-48102416ff82}, !- Zone Return Air Port List
->>>>>>> fcfe5a62
+  {c09686ca-38a3-4a36-a15f-f57239747c20}, !- Zone Air Inlet Port List
+  {58ae2e5c-012c-4453-b81d-a76971b4d277}, !- Zone Air Exhaust Port List
+  {887eabfd-467c-4274-ac15-a5bcb474e406}, !- Zone Air Node Name
+  {57e973d4-7b6b-4359-89b2-9a7e1ff0044b}, !- Zone Return Air Port List
   ,                                       !- Primary Daylighting Control Name
   ,                                       !- Fraction of Zone Controlled by Primary Daylighting Control
   ,                                       !- Secondary Daylighting Control Name
   ,                                       !- Fraction of Zone Controlled by Secondary Daylighting Control
   ,                                       !- Illuminance Map Name
   ,                                       !- Group Rendering Name
-<<<<<<< HEAD
-  {eae7e057-04bc-431b-ad00-dd187f9ff991}, !- Thermostat Name
-  No;                                     !- Use Ideal Air Loads
-
-OS:Node,
-  {b7645de9-7d55-4ed8-93a5-f557fcd0b909}, !- Handle
-  Node 1,                                 !- Name
-  {93acbcbe-93a7-42f2-a6f6-da80acd514c3}, !- Inlet Port
-  ;                                       !- Outlet Port
-
-OS:Connection,
-  {93acbcbe-93a7-42f2-a6f6-da80acd514c3}, !- Handle
-  {8ce7f7cf-f650-4344-a994-a5f94e98e617}, !- Name
-  {4a9f470e-6dcf-4592-92c9-98a292f84e07}, !- Source Object
-  11,                                     !- Outlet Port
-  {b7645de9-7d55-4ed8-93a5-f557fcd0b909}, !- Target Object
-  2;                                      !- Inlet Port
-
-OS:PortList,
-  {bd54c09b-be53-4a09-ab4e-2fff54453a49}, !- Handle
-  {bfdd7545-f4ce-4bcd-90a3-45c88f742925}, !- Name
-  {4a9f470e-6dcf-4592-92c9-98a292f84e07}, !- HVAC Component
-  {6f37c3a1-5d6c-43ce-950e-e1aa17da860c}, !- Port 1
-  {224a57a2-178a-47e0-a600-35a08e7812cc}; !- Port 2
-
-OS:PortList,
-  {0a58bbe8-d18c-4101-b352-14a491b972c0}, !- Handle
-  {0fe41e54-b827-4aba-8c94-611f97e4cdad}, !- Name
-  {4a9f470e-6dcf-4592-92c9-98a292f84e07}; !- HVAC Component
-
-OS:PortList,
-  {d4bb89f1-98b8-4262-a045-769ea0284ebe}, !- Handle
-  {9510d174-f7ac-472c-94b1-7b159f3edde0}, !- Name
-  {4a9f470e-6dcf-4592-92c9-98a292f84e07}, !- HVAC Component
-  {4476a65b-5769-4de2-a1d7-e50d1038e254}, !- Port 1
-  {6df8ead2-7a13-4148-bf63-c307f76b112a}; !- Port 2
-
-OS:Sizing:Zone,
-  {d484b39f-21fb-4cec-b2f4-a12dbc2cb6ec}, !- Handle
-  {4a9f470e-6dcf-4592-92c9-98a292f84e07}, !- Zone or ZoneList Name
-=======
   ,                                       !- Thermostat Name
   No;                                     !- Use Ideal Air Loads
 
 OS:Node,
-  {23acbfe1-3365-4b42-9255-b589aa3b7c37}, !- Handle
+  {04c0a8b4-cc40-4ced-8568-3210478f47c2}, !- Handle
   Node 1,                                 !- Name
-  {a4dabcea-24df-4a4c-ba7b-0111be81921e}, !- Inlet Port
+  {887eabfd-467c-4274-ac15-a5bcb474e406}, !- Inlet Port
   ;                                       !- Outlet Port
 
 OS:Connection,
-  {a4dabcea-24df-4a4c-ba7b-0111be81921e}, !- Handle
-  {dc02373e-65ae-406d-b571-9c40dfe168c9}, !- Name
-  {81c68de6-80de-4d37-ac58-461068e0f59e}, !- Source Object
+  {887eabfd-467c-4274-ac15-a5bcb474e406}, !- Handle
+  {e24f05e9-296b-4e2b-aba0-36fbaff2ddf8}, !- Name
+  {15dea6d5-41b0-491e-ad2d-7d7625828055}, !- Source Object
   11,                                     !- Outlet Port
-  {23acbfe1-3365-4b42-9255-b589aa3b7c37}, !- Target Object
+  {04c0a8b4-cc40-4ced-8568-3210478f47c2}, !- Target Object
   2;                                      !- Inlet Port
 
 OS:PortList,
-  {670b0c32-c22b-4b29-8061-0dedd4a0d46a}, !- Handle
-  {bbdd8aee-57b8-4a39-9d63-f7e41bcb5297}, !- Name
-  {81c68de6-80de-4d37-ac58-461068e0f59e}; !- HVAC Component
+  {c09686ca-38a3-4a36-a15f-f57239747c20}, !- Handle
+  {bef1a25e-156d-4073-b6e3-0081f900f183}, !- Name
+  {15dea6d5-41b0-491e-ad2d-7d7625828055}; !- HVAC Component
 
 OS:PortList,
-  {e5f20781-970c-466f-bd4d-034ad2673f36}, !- Handle
-  {d168f005-7361-4766-8271-a4dcadecacfc}, !- Name
-  {81c68de6-80de-4d37-ac58-461068e0f59e}; !- HVAC Component
+  {58ae2e5c-012c-4453-b81d-a76971b4d277}, !- Handle
+  {3c1f1f24-0537-4da0-b596-e4a9db1e48c9}, !- Name
+  {15dea6d5-41b0-491e-ad2d-7d7625828055}; !- HVAC Component
 
 OS:PortList,
-  {724677ef-f29d-4b3a-b381-48102416ff82}, !- Handle
-  {4bf38263-cade-4da6-9bc5-26844310d085}, !- Name
-  {81c68de6-80de-4d37-ac58-461068e0f59e}; !- HVAC Component
+  {57e973d4-7b6b-4359-89b2-9a7e1ff0044b}, !- Handle
+  {94523dd9-b36b-4d1d-97c6-1b872fa7bf96}, !- Name
+  {15dea6d5-41b0-491e-ad2d-7d7625828055}; !- HVAC Component
 
 OS:Sizing:Zone,
-  {67d60b31-3b61-4070-a205-65c89870eae3}, !- Handle
-  {81c68de6-80de-4d37-ac58-461068e0f59e}, !- Zone or ZoneList Name
->>>>>>> fcfe5a62
+  {abc46c50-a3bf-465d-8b21-438f9a551afb}, !- Handle
+  {15dea6d5-41b0-491e-ad2d-7d7625828055}, !- Zone or ZoneList Name
   SupplyAirTemperature,                   !- Zone Cooling Design Supply Air Temperature Input Method
   14,                                     !- Zone Cooling Design Supply Air Temperature {C}
   11.11,                                  !- Zone Cooling Design Supply Air Temperature Difference {deltaC}
@@ -442,42 +326,22 @@
   ,                                       !- Heating Maximum Air Flow per Zone Floor Area {m3/s-m2}
   ,                                       !- Heating Maximum Air Flow {m3/s}
   ,                                       !- Heating Maximum Air Flow Fraction
+  ,                                       !- Design Zone Air Distribution Effectiveness in Cooling Mode
+  ,                                       !- Design Zone Air Distribution Effectiveness in Heating Mode
   No,                                     !- Account for Dedicated Outdoor Air System
   NeutralSupplyAir,                       !- Dedicated Outdoor Air System Control Strategy
   autosize,                               !- Dedicated Outdoor Air Low Setpoint Temperature for Design {C}
   autosize;                               !- Dedicated Outdoor Air High Setpoint Temperature for Design {C}
 
 OS:ZoneHVAC:EquipmentList,
-<<<<<<< HEAD
-  {0fc2751e-a6f2-434a-88d9-4f91d9fa49cc}, !- Handle
+  {5fc21ef9-6ac8-4570-9555-bde8af19e7df}, !- Handle
   Zone HVAC Equipment List 1,             !- Name
-  {4a9f470e-6dcf-4592-92c9-98a292f84e07}, !- Thermal Zone
-  SequentialLoad,                         !- Load Distribution Scheme
-  {465d2952-3163-4390-87b9-50a12dd8cae3}, !- Zone Equipment 1
-  1,                                      !- Zone Equipment Cooling Sequence 1
-  1,                                      !- Zone Equipment Heating or No-Load Sequence 1
-  ,                                       !- Zone Equipment Sequential Cooling Fraction Schedule Name 1
-  ,                                       !- Zone Equipment Sequential Heating Fraction Schedule Name 1
-  {2c4833d4-9500-4019-a361-51f4f801ca85}, !- Zone Equipment 2
-  2,                                      !- Zone Equipment Cooling Sequence 2
-  2,                                      !- Zone Equipment Heating or No-Load Sequence 2
-  ,                                       !- Zone Equipment Sequential Cooling Fraction Schedule Name 2
-  ;                                       !- Zone Equipment Sequential Heating Fraction Schedule Name 2
+  {15dea6d5-41b0-491e-ad2d-7d7625828055}; !- Thermal Zone
 
 OS:Space,
-  {70543a9f-3df3-4638-9ba5-51f3bec73038}, !- Handle
+  {0d3420dc-5c18-4911-adbd-6701cf074c52}, !- Handle
   living space,                           !- Name
-  {5551fcc0-b76b-4964-bbf6-2983c15e7045}, !- Space Type Name
-=======
-  {6a5c34f8-7051-480f-9af3-e3a0955ac0a7}, !- Handle
-  Zone HVAC Equipment List 1,             !- Name
-  {81c68de6-80de-4d37-ac58-461068e0f59e}; !- Thermal Zone
-
-OS:Space,
-  {768c35c4-7162-4b8f-8ebd-e94c9e17fdd0}, !- Handle
-  living space,                           !- Name
-  {b672c2fb-889e-4fad-b580-58564c7d8612}, !- Space Type Name
->>>>>>> fcfe5a62
+  {627c37b0-19ff-427d-9778-c61e0780249f}, !- Space Type Name
   ,                                       !- Default Construction Set Name
   ,                                       !- Default Schedule Set Name
   ,                                       !- Direction of Relative North {deg}
@@ -485,31 +349,17 @@
   ,                                       !- Y Origin {m}
   ,                                       !- Z Origin {m}
   ,                                       !- Building Story Name
-<<<<<<< HEAD
-  {4a9f470e-6dcf-4592-92c9-98a292f84e07}, !- Thermal Zone Name
+  {15dea6d5-41b0-491e-ad2d-7d7625828055}, !- Thermal Zone Name
   ,                                       !- Part of Total Floor Area
   ,                                       !- Design Specification Outdoor Air Object Name
-  {af53c9f7-e11e-4594-a27b-81cb7a79b37d}; !- Building Unit Name
-
-OS:Surface,
-  {e882c6b3-1dc0-495a-8930-c75d5f744afe}, !- Handle
+  {6ac3621a-9e8f-46ae-8d03-6e5b44e16bab}; !- Building Unit Name
+
+OS:Surface,
+  {00d032fb-b89d-4e4d-8bd6-b16ff77ea469}, !- Handle
   Surface 1,                              !- Name
   Floor,                                  !- Surface Type
   ,                                       !- Construction Name
-  {70543a9f-3df3-4638-9ba5-51f3bec73038}, !- Space Name
-=======
-  {81c68de6-80de-4d37-ac58-461068e0f59e}, !- Thermal Zone Name
-  ,                                       !- Part of Total Floor Area
-  ,                                       !- Design Specification Outdoor Air Object Name
-  {8938945f-a0ab-4c1e-8372-c829a0b6f0ac}; !- Building Unit Name
-
-OS:Surface,
-  {abaed929-b4e6-4247-a34d-53ff10f8250f}, !- Handle
-  Surface 1,                              !- Name
-  Floor,                                  !- Surface Type
-  ,                                       !- Construction Name
-  {768c35c4-7162-4b8f-8ebd-e94c9e17fdd0}, !- Space Name
->>>>>>> fcfe5a62
+  {0d3420dc-5c18-4911-adbd-6701cf074c52}, !- Space Name
   Foundation,                             !- Outside Boundary Condition
   ,                                       !- Outside Boundary Condition Object
   NoSun,                                  !- Sun Exposure
@@ -522,19 +372,11 @@
   6.46578440716979, -12.9315688143396, 0; !- X,Y,Z Vertex 4 {m}
 
 OS:Surface,
-<<<<<<< HEAD
-  {ed0bb8c9-e370-47f0-957c-6e4af227e4fd}, !- Handle
+  {81d73e7e-4904-430e-a2d5-647242effebc}, !- Handle
   Surface 2,                              !- Name
   Wall,                                   !- Surface Type
   ,                                       !- Construction Name
-  {70543a9f-3df3-4638-9ba5-51f3bec73038}, !- Space Name
-=======
-  {18bdf57d-ca34-4662-b8af-849857da9042}, !- Handle
-  Surface 2,                              !- Name
-  Wall,                                   !- Surface Type
-  ,                                       !- Construction Name
-  {768c35c4-7162-4b8f-8ebd-e94c9e17fdd0}, !- Space Name
->>>>>>> fcfe5a62
+  {0d3420dc-5c18-4911-adbd-6701cf074c52}, !- Space Name
   Outdoors,                               !- Outside Boundary Condition
   ,                                       !- Outside Boundary Condition Object
   SunExposed,                             !- Sun Exposure
@@ -547,19 +389,11 @@
   0, -12.9315688143396, 2.4384;           !- X,Y,Z Vertex 4 {m}
 
 OS:Surface,
-<<<<<<< HEAD
-  {2df74fc0-571f-4a95-affb-40bda07d0a56}, !- Handle
+  {0fb3942b-b2ec-474c-90bc-0e74bab88e66}, !- Handle
   Surface 3,                              !- Name
   Wall,                                   !- Surface Type
   ,                                       !- Construction Name
-  {70543a9f-3df3-4638-9ba5-51f3bec73038}, !- Space Name
-=======
-  {bd4c06b0-038c-416e-a28b-5df30372ed4a}, !- Handle
-  Surface 3,                              !- Name
-  Wall,                                   !- Surface Type
-  ,                                       !- Construction Name
-  {768c35c4-7162-4b8f-8ebd-e94c9e17fdd0}, !- Space Name
->>>>>>> fcfe5a62
+  {0d3420dc-5c18-4911-adbd-6701cf074c52}, !- Space Name
   Outdoors,                               !- Outside Boundary Condition
   ,                                       !- Outside Boundary Condition Object
   SunExposed,                             !- Sun Exposure
@@ -572,23 +406,13 @@
   0, 0, 2.4384;                           !- X,Y,Z Vertex 4 {m}
 
 OS:Surface,
-<<<<<<< HEAD
-  {f55afb18-49e6-491e-834a-d4921f59d784}, !- Handle
+  {a433aa99-2aed-4a38-8dc3-8cd5f3babd3c}, !- Handle
   Surface 4,                              !- Name
   Wall,                                   !- Surface Type
   ,                                       !- Construction Name
-  {70543a9f-3df3-4638-9ba5-51f3bec73038}, !- Space Name
+  {0d3420dc-5c18-4911-adbd-6701cf074c52}, !- Space Name
   Surface,                                !- Outside Boundary Condition
-  {bd258baa-5078-40e1-b701-e913b3e68c69}, !- Outside Boundary Condition Object
-=======
-  {3e3bcc0d-0ddd-4a80-8c8e-52804a3460d2}, !- Handle
-  Surface 4,                              !- Name
-  Wall,                                   !- Surface Type
-  ,                                       !- Construction Name
-  {768c35c4-7162-4b8f-8ebd-e94c9e17fdd0}, !- Space Name
-  Surface,                                !- Outside Boundary Condition
-  {eaa6e9fb-2bf7-4cc8-a696-1cdca39fd101}, !- Outside Boundary Condition Object
->>>>>>> fcfe5a62
+  {c308a2cc-6b69-43b3-9eda-6cb2f7486dbc}, !- Outside Boundary Condition Object
   NoSun,                                  !- Sun Exposure
   NoWind,                                 !- Wind Exposure
   ,                                       !- View Factor to Ground
@@ -599,19 +423,11 @@
   6.46578440716979, 0, 2.4384;            !- X,Y,Z Vertex 4 {m}
 
 OS:Surface,
-<<<<<<< HEAD
-  {e813b48e-5175-4619-b0c7-c00a6736274f}, !- Handle
+  {b9ee5a39-ab9a-4918-9008-c4459ea248eb}, !- Handle
   Surface 5,                              !- Name
   Wall,                                   !- Surface Type
   ,                                       !- Construction Name
-  {70543a9f-3df3-4638-9ba5-51f3bec73038}, !- Space Name
-=======
-  {2313987d-93dc-4636-b3fc-3539aa90054f}, !- Handle
-  Surface 5,                              !- Name
-  Wall,                                   !- Surface Type
-  ,                                       !- Construction Name
-  {768c35c4-7162-4b8f-8ebd-e94c9e17fdd0}, !- Space Name
->>>>>>> fcfe5a62
+  {0d3420dc-5c18-4911-adbd-6701cf074c52}, !- Space Name
   Outdoors,                               !- Outside Boundary Condition
   ,                                       !- Outside Boundary Condition Object
   SunExposed,                             !- Sun Exposure
@@ -624,23 +440,13 @@
   6.46578440716979, -12.9315688143396, 2.4384; !- X,Y,Z Vertex 4 {m}
 
 OS:Surface,
-<<<<<<< HEAD
-  {06e33743-51ca-4073-ac09-e458ff0d6257}, !- Handle
+  {2a8a98c8-bd10-45de-8f82-ccfd61230818}, !- Handle
   Surface 6,                              !- Name
   RoofCeiling,                            !- Surface Type
   ,                                       !- Construction Name
-  {70543a9f-3df3-4638-9ba5-51f3bec73038}, !- Space Name
+  {0d3420dc-5c18-4911-adbd-6701cf074c52}, !- Space Name
   Surface,                                !- Outside Boundary Condition
-  {ab1ad04d-325f-42a9-821b-7acbd61ff233}, !- Outside Boundary Condition Object
-=======
-  {d20dade6-a337-4684-bcbe-52380fb850c2}, !- Handle
-  Surface 6,                              !- Name
-  RoofCeiling,                            !- Surface Type
-  ,                                       !- Construction Name
-  {768c35c4-7162-4b8f-8ebd-e94c9e17fdd0}, !- Space Name
-  Surface,                                !- Outside Boundary Condition
-  {5a620a14-69a8-4306-ac41-5b7a74e14b8e}, !- Outside Boundary Condition Object
->>>>>>> fcfe5a62
+  {8c9221f3-8fd8-4a03-b347-1f77249f3271}, !- Outside Boundary Condition Object
   NoSun,                                  !- Sun Exposure
   NoWind,                                 !- Wind Exposure
   ,                                       !- View Factor to Ground
@@ -651,11 +457,7 @@
   0, -12.9315688143396, 2.4384;           !- X,Y,Z Vertex 4 {m}
 
 OS:SpaceType,
-<<<<<<< HEAD
-  {5551fcc0-b76b-4964-bbf6-2983c15e7045}, !- Handle
-=======
-  {b672c2fb-889e-4fad-b580-58564c7d8612}, !- Handle
->>>>>>> fcfe5a62
+  {627c37b0-19ff-427d-9778-c61e0780249f}, !- Handle
   Space Type 1,                           !- Name
   ,                                       !- Default Construction Set Name
   ,                                       !- Default Schedule Set Name
@@ -666,11 +468,7 @@
   living;                                 !- Standards Space Type
 
 OS:ThermalZone,
-<<<<<<< HEAD
-  {6d397f64-f273-401e-a5cf-a3b579bfa724}, !- Handle
-=======
-  {9e3827ce-db9b-4fe6-b20f-ecb8add31785}, !- Handle
->>>>>>> fcfe5a62
+  {9b5c2d3b-010e-4667-a27f-1dbd0c22c3de}, !- Handle
   living zone|unit 2,                     !- Name
   ,                                       !- Multiplier
   ,                                       !- Ceiling Height {m}
@@ -679,100 +477,51 @@
   ,                                       !- Zone Inside Convection Algorithm
   ,                                       !- Zone Outside Convection Algorithm
   ,                                       !- Zone Conditioning Equipment List Name
-<<<<<<< HEAD
-  {8aa466ec-6a96-4a6d-86cc-bb4545f6b0a7}, !- Zone Air Inlet Port List
-  {02ab0642-248b-47c1-abeb-30e7b6d036fe}, !- Zone Air Exhaust Port List
-  {47e2414e-4981-4963-9017-ca242cc8de5a}, !- Zone Air Node Name
-  {9d979396-e2cb-4e7a-9001-c9504718dc4a}, !- Zone Return Air Port List
-=======
-  {f6fb85dd-6fbd-40b7-bac1-065dfe41995a}, !- Zone Air Inlet Port List
-  {7f0ce120-1556-492d-8222-b7133a54a766}, !- Zone Air Exhaust Port List
-  {1a636dd3-1785-444b-be4f-32d921bb5f9f}, !- Zone Air Node Name
-  {9e40937a-f052-498c-a270-d037b8698775}, !- Zone Return Air Port List
->>>>>>> fcfe5a62
+  {0fac6178-f0aa-4e9b-b42f-07140fbd73f3}, !- Zone Air Inlet Port List
+  {1c61cb5e-b360-42f4-9bec-93569c983902}, !- Zone Air Exhaust Port List
+  {980fc8a7-9dd6-4189-85d3-05f446875648}, !- Zone Air Node Name
+  {0ad583e3-77af-4f55-9bb4-69f66e0bfd33}, !- Zone Return Air Port List
   ,                                       !- Primary Daylighting Control Name
   ,                                       !- Fraction of Zone Controlled by Primary Daylighting Control
   ,                                       !- Secondary Daylighting Control Name
   ,                                       !- Fraction of Zone Controlled by Secondary Daylighting Control
   ,                                       !- Illuminance Map Name
   ,                                       !- Group Rendering Name
-<<<<<<< HEAD
-  {41a69bb5-8179-4475-aa30-33eaf1efbe27}, !- Thermostat Name
-  No;                                     !- Use Ideal Air Loads
-
-OS:Node,
-  {e633c771-9022-4c34-b566-c0770d42a0cc}, !- Handle
-  Node 2,                                 !- Name
-  {47e2414e-4981-4963-9017-ca242cc8de5a}, !- Inlet Port
-  ;                                       !- Outlet Port
-
-OS:Connection,
-  {47e2414e-4981-4963-9017-ca242cc8de5a}, !- Handle
-  {4ce4a95e-c770-4735-ac41-2a3c443c4dd4}, !- Name
-  {6d397f64-f273-401e-a5cf-a3b579bfa724}, !- Source Object
-  11,                                     !- Outlet Port
-  {e633c771-9022-4c34-b566-c0770d42a0cc}, !- Target Object
-  2;                                      !- Inlet Port
-
-OS:PortList,
-  {8aa466ec-6a96-4a6d-86cc-bb4545f6b0a7}, !- Handle
-  {4a7fae68-8769-4343-91e3-77259ffb6de7}, !- Name
-  {6d397f64-f273-401e-a5cf-a3b579bfa724}, !- HVAC Component
-  {bb8c51e1-dda3-45bd-8595-4723b4894874}, !- Port 1
-  {58756a1b-5cb1-4470-9156-849f6434c003}; !- Port 2
-
-OS:PortList,
-  {02ab0642-248b-47c1-abeb-30e7b6d036fe}, !- Handle
-  {f565278a-4a8b-4337-b937-72b51d9f4962}, !- Name
-  {6d397f64-f273-401e-a5cf-a3b579bfa724}; !- HVAC Component
-
-OS:PortList,
-  {9d979396-e2cb-4e7a-9001-c9504718dc4a}, !- Handle
-  {ff633393-ca19-4bea-9f97-e4b792d35fe1}, !- Name
-  {6d397f64-f273-401e-a5cf-a3b579bfa724}, !- HVAC Component
-  {94b0d41e-192c-44bc-92b2-62fffc72d70d}, !- Port 1
-  {ee2b05aa-f027-4021-987a-2f5e8c81f1c7}; !- Port 2
-
-OS:Sizing:Zone,
-  {ce72e13d-cfbe-445d-9f9e-c4958af05ee3}, !- Handle
-  {6d397f64-f273-401e-a5cf-a3b579bfa724}, !- Zone or ZoneList Name
-=======
   ,                                       !- Thermostat Name
   No;                                     !- Use Ideal Air Loads
 
 OS:Node,
-  {72be98f3-808b-4e0f-af50-244a68b5bf88}, !- Handle
+  {327a6364-78d6-44c4-a410-01e1dbaf57c3}, !- Handle
   Node 2,                                 !- Name
-  {1a636dd3-1785-444b-be4f-32d921bb5f9f}, !- Inlet Port
+  {980fc8a7-9dd6-4189-85d3-05f446875648}, !- Inlet Port
   ;                                       !- Outlet Port
 
 OS:Connection,
-  {1a636dd3-1785-444b-be4f-32d921bb5f9f}, !- Handle
-  {9534a661-4ed2-45bf-b74b-bbdd88d28a52}, !- Name
-  {9e3827ce-db9b-4fe6-b20f-ecb8add31785}, !- Source Object
+  {980fc8a7-9dd6-4189-85d3-05f446875648}, !- Handle
+  {2ec96eea-eb5a-4e54-8c6c-ee50e5773e81}, !- Name
+  {9b5c2d3b-010e-4667-a27f-1dbd0c22c3de}, !- Source Object
   11,                                     !- Outlet Port
-  {72be98f3-808b-4e0f-af50-244a68b5bf88}, !- Target Object
+  {327a6364-78d6-44c4-a410-01e1dbaf57c3}, !- Target Object
   2;                                      !- Inlet Port
 
 OS:PortList,
-  {f6fb85dd-6fbd-40b7-bac1-065dfe41995a}, !- Handle
-  {0a755c3c-6c9d-4589-8b65-258dd1da69a0}, !- Name
-  {9e3827ce-db9b-4fe6-b20f-ecb8add31785}; !- HVAC Component
+  {0fac6178-f0aa-4e9b-b42f-07140fbd73f3}, !- Handle
+  {c2ed8b26-9f89-4833-86d2-ac56bc8382d9}, !- Name
+  {9b5c2d3b-010e-4667-a27f-1dbd0c22c3de}; !- HVAC Component
 
 OS:PortList,
-  {7f0ce120-1556-492d-8222-b7133a54a766}, !- Handle
-  {53cd7ad5-4b84-436c-9169-37cf5223d6d2}, !- Name
-  {9e3827ce-db9b-4fe6-b20f-ecb8add31785}; !- HVAC Component
+  {1c61cb5e-b360-42f4-9bec-93569c983902}, !- Handle
+  {0ddae81d-c1a5-4284-ad28-f71a6cad8f6b}, !- Name
+  {9b5c2d3b-010e-4667-a27f-1dbd0c22c3de}; !- HVAC Component
 
 OS:PortList,
-  {9e40937a-f052-498c-a270-d037b8698775}, !- Handle
-  {bfe9d3bf-e37d-49c5-b1be-257f721ca02f}, !- Name
-  {9e3827ce-db9b-4fe6-b20f-ecb8add31785}; !- HVAC Component
+  {0ad583e3-77af-4f55-9bb4-69f66e0bfd33}, !- Handle
+  {701f33b0-1d5d-4a5e-8e9a-02879bd6ed9b}, !- Name
+  {9b5c2d3b-010e-4667-a27f-1dbd0c22c3de}; !- HVAC Component
 
 OS:Sizing:Zone,
-  {2d9c4549-0a9d-440c-945b-0f83435ab312}, !- Handle
-  {9e3827ce-db9b-4fe6-b20f-ecb8add31785}, !- Zone or ZoneList Name
->>>>>>> fcfe5a62
+  {5e692435-a19b-40e0-9e22-f7008da03449}, !- Handle
+  {9b5c2d3b-010e-4667-a27f-1dbd0c22c3de}, !- Zone or ZoneList Name
   SupplyAirTemperature,                   !- Zone Cooling Design Supply Air Temperature Input Method
   14,                                     !- Zone Cooling Design Supply Air Temperature {C}
   11.11,                                  !- Zone Cooling Design Supply Air Temperature Difference {deltaC}
@@ -793,42 +542,22 @@
   ,                                       !- Heating Maximum Air Flow per Zone Floor Area {m3/s-m2}
   ,                                       !- Heating Maximum Air Flow {m3/s}
   ,                                       !- Heating Maximum Air Flow Fraction
+  ,                                       !- Design Zone Air Distribution Effectiveness in Cooling Mode
+  ,                                       !- Design Zone Air Distribution Effectiveness in Heating Mode
   No,                                     !- Account for Dedicated Outdoor Air System
   NeutralSupplyAir,                       !- Dedicated Outdoor Air System Control Strategy
   autosize,                               !- Dedicated Outdoor Air Low Setpoint Temperature for Design {C}
   autosize;                               !- Dedicated Outdoor Air High Setpoint Temperature for Design {C}
 
 OS:ZoneHVAC:EquipmentList,
-<<<<<<< HEAD
-  {768c9bed-2d81-492a-bd7a-9a0c239fa804}, !- Handle
+  {537f9fda-c8ec-4712-b90c-82fbd999f577}, !- Handle
   Zone HVAC Equipment List 2,             !- Name
-  {6d397f64-f273-401e-a5cf-a3b579bfa724}, !- Thermal Zone
-  SequentialLoad,                         !- Load Distribution Scheme
-  {2472a4d6-ed4c-476d-81dd-aef6d9c5cf30}, !- Zone Equipment 1
-  1,                                      !- Zone Equipment Cooling Sequence 1
-  1,                                      !- Zone Equipment Heating or No-Load Sequence 1
-  ,                                       !- Zone Equipment Sequential Cooling Fraction Schedule Name 1
-  ,                                       !- Zone Equipment Sequential Heating Fraction Schedule Name 1
-  {83d1962f-48c5-44bb-a120-11d7caabc680}, !- Zone Equipment 2
-  2,                                      !- Zone Equipment Cooling Sequence 2
-  2,                                      !- Zone Equipment Heating or No-Load Sequence 2
-  ,                                       !- Zone Equipment Sequential Cooling Fraction Schedule Name 2
-  ;                                       !- Zone Equipment Sequential Heating Fraction Schedule Name 2
+  {9b5c2d3b-010e-4667-a27f-1dbd0c22c3de}; !- Thermal Zone
 
 OS:Space,
-  {1f32b084-48c8-4d27-87c9-f6ebf8d38c82}, !- Handle
+  {b5fe8d24-8ac5-4c55-aa7e-c7ffcec6d63c}, !- Handle
   living space|unit 2|story 1,            !- Name
-  {5551fcc0-b76b-4964-bbf6-2983c15e7045}, !- Space Type Name
-=======
-  {d974a787-30e2-4051-8d2b-49e6cf056597}, !- Handle
-  Zone HVAC Equipment List 2,             !- Name
-  {9e3827ce-db9b-4fe6-b20f-ecb8add31785}; !- Thermal Zone
-
-OS:Space,
-  {8f011e9f-fd82-4826-8f17-47dee7d3e811}, !- Handle
-  living space|unit 2|story 1,            !- Name
-  {b672c2fb-889e-4fad-b580-58564c7d8612}, !- Space Type Name
->>>>>>> fcfe5a62
+  {627c37b0-19ff-427d-9778-c61e0780249f}, !- Space Type Name
   ,                                       !- Default Construction Set Name
   ,                                       !- Default Schedule Set Name
   -0,                                     !- Direction of Relative North {deg}
@@ -836,66 +565,103 @@
   0,                                      !- Y Origin {m}
   0,                                      !- Z Origin {m}
   ,                                       !- Building Story Name
-<<<<<<< HEAD
-  {6d397f64-f273-401e-a5cf-a3b579bfa724}, !- Thermal Zone Name
+  {9b5c2d3b-010e-4667-a27f-1dbd0c22c3de}, !- Thermal Zone Name
   ,                                       !- Part of Total Floor Area
   ,                                       !- Design Specification Outdoor Air Object Name
-  {9bbd0640-662c-48a1-93e5-d413164f2c28}; !- Building Unit Name
-
-OS:Surface,
-  {ddec9c1c-bf67-41fc-9c2f-f8719734968a}, !- Handle
+  {4875d425-72dd-4903-a3e4-e773b02d7824}; !- Building Unit Name
+
+OS:Surface,
+  {18c6338b-c8a5-4202-b515-56f737e3a830}, !- Handle
   Surface 12,                             !- Name
   Wall,                                   !- Surface Type
   ,                                       !- Construction Name
-  {1f32b084-48c8-4d27-87c9-f6ebf8d38c82}, !- Space Name
+  {b5fe8d24-8ac5-4c55-aa7e-c7ffcec6d63c}, !- Space Name
+  Outdoors,                               !- Outside Boundary Condition
+  ,                                       !- Outside Boundary Condition Object
+  SunExposed,                             !- Sun Exposure
+  WindExposed,                            !- Wind Exposure
+  ,                                       !- View Factor to Ground
+  ,                                       !- Number of Vertices
+  6.46578440716979, -12.9315688143396, 2.4384, !- X,Y,Z Vertex 1 {m}
+  6.46578440716979, -12.9315688143396, 0, !- X,Y,Z Vertex 2 {m}
+  12.9315688143396, -12.9315688143396, 0, !- X,Y,Z Vertex 3 {m}
+  12.9315688143396, -12.9315688143396, 2.4384; !- X,Y,Z Vertex 4 {m}
+
+OS:Surface,
+  {397ed0ba-9932-4e19-93f1-abb8db59aab8}, !- Handle
+  Surface 13,                             !- Name
+  Wall,                                   !- Surface Type
+  ,                                       !- Construction Name
+  {b5fe8d24-8ac5-4c55-aa7e-c7ffcec6d63c}, !- Space Name
   Surface,                                !- Outside Boundary Condition
-  {62e9d63c-3e10-4042-8a77-d2af7b9a5c46}, !- Outside Boundary Condition Object
-=======
-  {9e3827ce-db9b-4fe6-b20f-ecb8add31785}, !- Thermal Zone Name
-  ,                                       !- Part of Total Floor Area
-  ,                                       !- Design Specification Outdoor Air Object Name
-  {6bade2f9-c504-4dc7-89ba-d265c2aabbf4}; !- Building Unit Name
-
-OS:Surface,
-  {eaa6e9fb-2bf7-4cc8-a696-1cdca39fd101}, !- Handle
-  Surface 12,                             !- Name
-  Wall,                                   !- Surface Type
-  ,                                       !- Construction Name
-  {8f011e9f-fd82-4826-8f17-47dee7d3e811}, !- Space Name
-  Surface,                                !- Outside Boundary Condition
-  {3e3bcc0d-0ddd-4a80-8c8e-52804a3460d2}, !- Outside Boundary Condition Object
->>>>>>> fcfe5a62
-  NoSun,                                  !- Sun Exposure
-  NoWind,                                 !- Wind Exposure
-  ,                                       !- View Factor to Ground
-  ,                                       !- Number of Vertices
-<<<<<<< HEAD
+  {831bb066-25c9-4ade-926c-62730b0ff90c}, !- Outside Boundary Condition Object
+  NoSun,                                  !- Sun Exposure
+  NoWind,                                 !- Wind Exposure
+  ,                                       !- View Factor to Ground
+  ,                                       !- Number of Vertices
   12.9315688143396, -12.9315688143396, 2.4384, !- X,Y,Z Vertex 1 {m}
   12.9315688143396, -12.9315688143396, 0, !- X,Y,Z Vertex 2 {m}
   12.9315688143396, 0, 0,                 !- X,Y,Z Vertex 3 {m}
   12.9315688143396, 0, 2.4384;            !- X,Y,Z Vertex 4 {m}
 
 OS:Surface,
-  {af706734-4b7c-47e9-b1d0-4f87becd704e}, !- Handle
-  Surface 13,                             !- Name
-  Wall,                                   !- Surface Type
-  ,                                       !- Construction Name
-  {1f32b084-48c8-4d27-87c9-f6ebf8d38c82}, !- Space Name
+  {a3424baf-421f-439d-ba68-5afb773e56e2}, !- Handle
+  Surface 14,                             !- Name
+  Wall,                                   !- Surface Type
+  ,                                       !- Construction Name
+  {b5fe8d24-8ac5-4c55-aa7e-c7ffcec6d63c}, !- Space Name
   Outdoors,                               !- Outside Boundary Condition
-=======
+  ,                                       !- Outside Boundary Condition Object
+  SunExposed,                             !- Sun Exposure
+  WindExposed,                            !- Wind Exposure
+  ,                                       !- View Factor to Ground
+  ,                                       !- Number of Vertices
+  12.9315688143396, 0, 2.4384,            !- X,Y,Z Vertex 1 {m}
+  12.9315688143396, 0, 0,                 !- X,Y,Z Vertex 2 {m}
+  6.46578440716979, 0, 0,                 !- X,Y,Z Vertex 3 {m}
+  6.46578440716979, 0, 2.4384;            !- X,Y,Z Vertex 4 {m}
+
+OS:Surface,
+  {c308a2cc-6b69-43b3-9eda-6cb2f7486dbc}, !- Handle
+  Surface 15,                             !- Name
+  Wall,                                   !- Surface Type
+  ,                                       !- Construction Name
+  {b5fe8d24-8ac5-4c55-aa7e-c7ffcec6d63c}, !- Space Name
+  Surface,                                !- Outside Boundary Condition
+  {a433aa99-2aed-4a38-8dc3-8cd5f3babd3c}, !- Outside Boundary Condition Object
+  NoSun,                                  !- Sun Exposure
+  NoWind,                                 !- Wind Exposure
+  ,                                       !- View Factor to Ground
+  ,                                       !- Number of Vertices
   6.46578440716979, 0, 2.4384,            !- X,Y,Z Vertex 1 {m}
   6.46578440716979, 0, 0,                 !- X,Y,Z Vertex 2 {m}
   6.46578440716979, -12.9315688143396, 0, !- X,Y,Z Vertex 3 {m}
   6.46578440716979, -12.9315688143396, 2.4384; !- X,Y,Z Vertex 4 {m}
 
 OS:Surface,
-  {9a722723-7950-4ea2-a01a-d3a60f47e1b6}, !- Handle
-  Surface 13,                             !- Name
+  {b6dccd78-dbad-44ac-af37-044acc64f5ec}, !- Handle
+  Surface 16,                             !- Name
+  RoofCeiling,                            !- Surface Type
+  ,                                       !- Construction Name
+  {b5fe8d24-8ac5-4c55-aa7e-c7ffcec6d63c}, !- Space Name
+  Surface,                                !- Outside Boundary Condition
+  {2d346e1e-8ce2-47ba-a7af-3c532fd05bc1}, !- Outside Boundary Condition Object
+  NoSun,                                  !- Sun Exposure
+  NoWind,                                 !- Wind Exposure
+  ,                                       !- View Factor to Ground
+  ,                                       !- Number of Vertices
+  12.9315688143396, -12.9315688143396, 2.4384, !- X,Y,Z Vertex 1 {m}
+  12.9315688143396, 0, 2.4384,            !- X,Y,Z Vertex 2 {m}
+  6.46578440716979, 0, 2.4384,            !- X,Y,Z Vertex 3 {m}
+  6.46578440716979, -12.9315688143396, 2.4384; !- X,Y,Z Vertex 4 {m}
+
+OS:Surface,
+  {d9589f0f-2032-4e8e-9baa-9ba43d8045e2}, !- Handle
+  Surface 17,                             !- Name
   Floor,                                  !- Surface Type
   ,                                       !- Construction Name
-  {8f011e9f-fd82-4826-8f17-47dee7d3e811}, !- Space Name
+  {b5fe8d24-8ac5-4c55-aa7e-c7ffcec6d63c}, !- Space Name
   Foundation,                             !- Outside Boundary Condition
->>>>>>> fcfe5a62
   ,                                       !- Outside Boundary Condition Object
   NoSun,                                  !- Sun Exposure
   NoWind,                                 !- Wind Exposure
@@ -906,132 +672,8 @@
   12.9315688143396, 0, 0,                 !- X,Y,Z Vertex 3 {m}
   12.9315688143396, -12.9315688143396, 0; !- X,Y,Z Vertex 4 {m}
 
-OS:Surface,
-<<<<<<< HEAD
-  {fc4db8fe-4756-4bfa-a798-ad758d2830a5}, !- Handle
-  Surface 14,                             !- Name
-  Floor,                                  !- Surface Type
-  ,                                       !- Construction Name
-  {1f32b084-48c8-4d27-87c9-f6ebf8d38c82}, !- Space Name
-  Foundation,                             !- Outside Boundary Condition
-=======
-  {ef05e270-5863-4220-b90a-95ce7f0ff390}, !- Handle
-  Surface 14,                             !- Name
-  Wall,                                   !- Surface Type
-  ,                                       !- Construction Name
-  {8f011e9f-fd82-4826-8f17-47dee7d3e811}, !- Space Name
-  Outdoors,                               !- Outside Boundary Condition
->>>>>>> fcfe5a62
-  ,                                       !- Outside Boundary Condition Object
-  NoSun,                                  !- Sun Exposure
-  NoWind,                                 !- Wind Exposure
-  ,                                       !- View Factor to Ground
-  ,                                       !- Number of Vertices
-  6.46578440716979, -12.9315688143396, 0, !- X,Y,Z Vertex 1 {m}
-  6.46578440716979, 0, 0,                 !- X,Y,Z Vertex 2 {m}
-  12.9315688143396, 0, 0,                 !- X,Y,Z Vertex 3 {m}
-  12.9315688143396, -12.9315688143396, 0; !- X,Y,Z Vertex 4 {m}
-
-OS:Surface,
-<<<<<<< HEAD
-  {915d96c4-38c6-4180-a64d-7294e209a98d}, !- Handle
-  Surface 15,                             !- Name
-  RoofCeiling,                            !- Surface Type
-  ,                                       !- Construction Name
-  {1f32b084-48c8-4d27-87c9-f6ebf8d38c82}, !- Space Name
-  Surface,                                !- Outside Boundary Condition
-  {879a63b5-7ec1-4b30-b9e2-e56baf204799}, !- Outside Boundary Condition Object
-=======
-  {b83061c6-da74-48ad-9752-bfe385b93941}, !- Handle
-  Surface 15,                             !- Name
-  RoofCeiling,                            !- Surface Type
-  ,                                       !- Construction Name
-  {8f011e9f-fd82-4826-8f17-47dee7d3e811}, !- Space Name
-  Surface,                                !- Outside Boundary Condition
-  {f02a1b1d-8ed4-4232-a755-691b2ee092d9}, !- Outside Boundary Condition Object
->>>>>>> fcfe5a62
-  NoSun,                                  !- Sun Exposure
-  NoWind,                                 !- Wind Exposure
-  ,                                       !- View Factor to Ground
-  ,                                       !- Number of Vertices
-  12.9315688143396, -12.9315688143396, 2.4384, !- X,Y,Z Vertex 1 {m}
-  12.9315688143396, 0, 2.4384,            !- X,Y,Z Vertex 2 {m}
-  6.46578440716979, 0, 2.4384,            !- X,Y,Z Vertex 3 {m}
-  6.46578440716979, -12.9315688143396, 2.4384; !- X,Y,Z Vertex 4 {m}
-
-OS:Surface,
-<<<<<<< HEAD
-  {bd258baa-5078-40e1-b701-e913b3e68c69}, !- Handle
-  Surface 16,                             !- Name
-  Wall,                                   !- Surface Type
-  ,                                       !- Construction Name
-  {1f32b084-48c8-4d27-87c9-f6ebf8d38c82}, !- Space Name
-  Surface,                                !- Outside Boundary Condition
-  {f55afb18-49e6-491e-834a-d4921f59d784}, !- Outside Boundary Condition Object
-=======
-  {3307b58b-52f1-42b7-aa11-96add3fddbd1}, !- Handle
-  Surface 16,                             !- Name
-  Wall,                                   !- Surface Type
-  ,                                       !- Construction Name
-  {8f011e9f-fd82-4826-8f17-47dee7d3e811}, !- Space Name
-  Outdoors,                               !- Outside Boundary Condition
-  ,                                       !- Outside Boundary Condition Object
-  SunExposed,                             !- Sun Exposure
-  WindExposed,                            !- Wind Exposure
-  ,                                       !- View Factor to Ground
-  ,                                       !- Number of Vertices
-  6.46578440716979, -12.9315688143396, 2.4384, !- X,Y,Z Vertex 1 {m}
-  6.46578440716979, -12.9315688143396, 0, !- X,Y,Z Vertex 2 {m}
-  12.9315688143396, -12.9315688143396, 0, !- X,Y,Z Vertex 3 {m}
-  12.9315688143396, -12.9315688143396, 2.4384; !- X,Y,Z Vertex 4 {m}
-
-OS:Surface,
-  {e0786097-f652-4447-a139-ca2fefd7ec52}, !- Handle
-  Surface 17,                             !- Name
-  Wall,                                   !- Surface Type
-  ,                                       !- Construction Name
-  {8f011e9f-fd82-4826-8f17-47dee7d3e811}, !- Space Name
-  Surface,                                !- Outside Boundary Condition
-  {be197ab3-7231-4f32-bae2-1346b7dc00eb}, !- Outside Boundary Condition Object
->>>>>>> fcfe5a62
-  NoSun,                                  !- Sun Exposure
-  NoWind,                                 !- Wind Exposure
-  ,                                       !- View Factor to Ground
-  ,                                       !- Number of Vertices
-<<<<<<< HEAD
-  6.46578440716979, 0, 2.4384,            !- X,Y,Z Vertex 1 {m}
-  6.46578440716979, 0, 0,                 !- X,Y,Z Vertex 2 {m}
-  6.46578440716979, -12.9315688143396, 0, !- X,Y,Z Vertex 3 {m}
-  6.46578440716979, -12.9315688143396, 2.4384; !- X,Y,Z Vertex 4 {m}
-
-OS:Surface,
-  {1a543c30-c98a-4a3c-9396-756ded11cd1f}, !- Handle
-  Surface 17,                             !- Name
-  Wall,                                   !- Surface Type
-  ,                                       !- Construction Name
-  {1f32b084-48c8-4d27-87c9-f6ebf8d38c82}, !- Space Name
-  Outdoors,                               !- Outside Boundary Condition
-  ,                                       !- Outside Boundary Condition Object
-  SunExposed,                             !- Sun Exposure
-  WindExposed,                            !- Wind Exposure
-  ,                                       !- View Factor to Ground
-  ,                                       !- Number of Vertices
-  12.9315688143396, 0, 2.4384,            !- X,Y,Z Vertex 1 {m}
-  12.9315688143396, 0, 0,                 !- X,Y,Z Vertex 2 {m}
-  6.46578440716979, 0, 0,                 !- X,Y,Z Vertex 3 {m}
-  6.46578440716979, 0, 2.4384;            !- X,Y,Z Vertex 4 {m}
-
 OS:ThermalZone,
-  {6d285efc-e72c-4b6b-b85d-b8588928225c}, !- Handle
-=======
-  12.9315688143396, -12.9315688143396, 2.4384, !- X,Y,Z Vertex 1 {m}
-  12.9315688143396, -12.9315688143396, 0, !- X,Y,Z Vertex 2 {m}
-  12.9315688143396, 0, 0,                 !- X,Y,Z Vertex 3 {m}
-  12.9315688143396, 0, 2.4384;            !- X,Y,Z Vertex 4 {m}
-
-OS:ThermalZone,
-  {a6e53e3b-6761-4c7e-840a-aa79bf9b51f7}, !- Handle
->>>>>>> fcfe5a62
+  {3b8f92b7-9e89-42d3-9b53-f3938172f50a}, !- Handle
   living zone|unit 3,                     !- Name
   ,                                       !- Multiplier
   ,                                       !- Ceiling Height {m}
@@ -1040,100 +682,51 @@
   ,                                       !- Zone Inside Convection Algorithm
   ,                                       !- Zone Outside Convection Algorithm
   ,                                       !- Zone Conditioning Equipment List Name
-<<<<<<< HEAD
-  {d665e197-459d-408a-995c-7a65458748da}, !- Zone Air Inlet Port List
-  {f1dabdd2-99e9-4103-9e6e-925a8c6396f3}, !- Zone Air Exhaust Port List
-  {bbe1760a-7e46-4cfd-8f03-28ff9d4b0e42}, !- Zone Air Node Name
-  {bca605f1-abdb-4765-87f5-6dd9f8a2038e}, !- Zone Return Air Port List
-=======
-  {bed1e811-b81b-486e-80a3-4c1aad445546}, !- Zone Air Inlet Port List
-  {fcf6dfad-e579-4509-a40b-10677c8d8e81}, !- Zone Air Exhaust Port List
-  {149bd781-0c8a-4f1e-8c7a-67a2cc250342}, !- Zone Air Node Name
-  {e909b0be-0940-4dc3-9858-ca78932bc397}, !- Zone Return Air Port List
->>>>>>> fcfe5a62
+  {e7bc64dd-6653-4ba2-9074-69cdbbe3cebb}, !- Zone Air Inlet Port List
+  {7654fdbe-374a-404e-aa48-ea5bf9de19fb}, !- Zone Air Exhaust Port List
+  {158b51c6-0716-4d34-8419-2903606b0480}, !- Zone Air Node Name
+  {3868a96e-8363-4ca6-b01e-82230f53209f}, !- Zone Return Air Port List
   ,                                       !- Primary Daylighting Control Name
   ,                                       !- Fraction of Zone Controlled by Primary Daylighting Control
   ,                                       !- Secondary Daylighting Control Name
   ,                                       !- Fraction of Zone Controlled by Secondary Daylighting Control
   ,                                       !- Illuminance Map Name
   ,                                       !- Group Rendering Name
-<<<<<<< HEAD
-  {d1407929-2c2c-48c4-8780-e2647542225f}, !- Thermostat Name
-  No;                                     !- Use Ideal Air Loads
-
-OS:Node,
-  {14b10a07-1baa-4bea-b130-017797c4ca70}, !- Handle
-  Node 3,                                 !- Name
-  {bbe1760a-7e46-4cfd-8f03-28ff9d4b0e42}, !- Inlet Port
-  ;                                       !- Outlet Port
-
-OS:Connection,
-  {bbe1760a-7e46-4cfd-8f03-28ff9d4b0e42}, !- Handle
-  {91169497-0c99-4880-8ffb-533b6d988aa0}, !- Name
-  {6d285efc-e72c-4b6b-b85d-b8588928225c}, !- Source Object
-  11,                                     !- Outlet Port
-  {14b10a07-1baa-4bea-b130-017797c4ca70}, !- Target Object
-  2;                                      !- Inlet Port
-
-OS:PortList,
-  {d665e197-459d-408a-995c-7a65458748da}, !- Handle
-  {1426988a-e64b-4261-b9a0-e0e613fdb175}, !- Name
-  {6d285efc-e72c-4b6b-b85d-b8588928225c}, !- HVAC Component
-  {f73b86fb-0036-49b4-81a0-f2f9470ff567}, !- Port 1
-  {2dff2e48-56a5-4f7a-997f-ed012aa58586}; !- Port 2
-
-OS:PortList,
-  {f1dabdd2-99e9-4103-9e6e-925a8c6396f3}, !- Handle
-  {cac97f03-2799-45c0-9b4e-a1c674340314}, !- Name
-  {6d285efc-e72c-4b6b-b85d-b8588928225c}; !- HVAC Component
-
-OS:PortList,
-  {bca605f1-abdb-4765-87f5-6dd9f8a2038e}, !- Handle
-  {d759b0f3-c3ed-466e-9b66-9c2c582c5b4e}, !- Name
-  {6d285efc-e72c-4b6b-b85d-b8588928225c}, !- HVAC Component
-  {3c475d05-1832-4f84-bb86-ded1573348f7}, !- Port 1
-  {0d7db274-79a4-4653-b517-9899e35ff704}; !- Port 2
-
-OS:Sizing:Zone,
-  {e5890790-ebe5-4656-8361-5ded418cd224}, !- Handle
-  {6d285efc-e72c-4b6b-b85d-b8588928225c}, !- Zone or ZoneList Name
-=======
   ,                                       !- Thermostat Name
   No;                                     !- Use Ideal Air Loads
 
 OS:Node,
-  {214667a2-72c4-449b-862a-66354d086cdc}, !- Handle
+  {14cc50d2-8a3f-4a3f-aa45-9b0245e0b415}, !- Handle
   Node 3,                                 !- Name
-  {149bd781-0c8a-4f1e-8c7a-67a2cc250342}, !- Inlet Port
+  {158b51c6-0716-4d34-8419-2903606b0480}, !- Inlet Port
   ;                                       !- Outlet Port
 
 OS:Connection,
-  {149bd781-0c8a-4f1e-8c7a-67a2cc250342}, !- Handle
-  {8142f2f4-e769-447e-af55-c7842d0016f8}, !- Name
-  {a6e53e3b-6761-4c7e-840a-aa79bf9b51f7}, !- Source Object
+  {158b51c6-0716-4d34-8419-2903606b0480}, !- Handle
+  {df55579d-9fef-4836-a6ca-263ac91aacba}, !- Name
+  {3b8f92b7-9e89-42d3-9b53-f3938172f50a}, !- Source Object
   11,                                     !- Outlet Port
-  {214667a2-72c4-449b-862a-66354d086cdc}, !- Target Object
+  {14cc50d2-8a3f-4a3f-aa45-9b0245e0b415}, !- Target Object
   2;                                      !- Inlet Port
 
 OS:PortList,
-  {bed1e811-b81b-486e-80a3-4c1aad445546}, !- Handle
-  {df66d15d-2baa-4d8b-bb85-3a7dfe87b598}, !- Name
-  {a6e53e3b-6761-4c7e-840a-aa79bf9b51f7}; !- HVAC Component
+  {e7bc64dd-6653-4ba2-9074-69cdbbe3cebb}, !- Handle
+  {d6f0d3c3-6f03-439e-9fcb-78790af6a5fd}, !- Name
+  {3b8f92b7-9e89-42d3-9b53-f3938172f50a}; !- HVAC Component
 
 OS:PortList,
-  {fcf6dfad-e579-4509-a40b-10677c8d8e81}, !- Handle
-  {89d25f36-92f4-4b9d-a235-cec9e4ddbea4}, !- Name
-  {a6e53e3b-6761-4c7e-840a-aa79bf9b51f7}; !- HVAC Component
+  {7654fdbe-374a-404e-aa48-ea5bf9de19fb}, !- Handle
+  {9ff756e6-028d-4d1e-b56a-29de119990c7}, !- Name
+  {3b8f92b7-9e89-42d3-9b53-f3938172f50a}; !- HVAC Component
 
 OS:PortList,
-  {e909b0be-0940-4dc3-9858-ca78932bc397}, !- Handle
-  {e0bf9a19-4b4e-4ada-b72b-f4bd0b8f8114}, !- Name
-  {a6e53e3b-6761-4c7e-840a-aa79bf9b51f7}; !- HVAC Component
+  {3868a96e-8363-4ca6-b01e-82230f53209f}, !- Handle
+  {9dacff35-70f6-48b3-88db-a2520c7d3ba2}, !- Name
+  {3b8f92b7-9e89-42d3-9b53-f3938172f50a}; !- HVAC Component
 
 OS:Sizing:Zone,
-  {0aa1377f-9dd8-447b-badc-ae9748b70a85}, !- Handle
-  {a6e53e3b-6761-4c7e-840a-aa79bf9b51f7}, !- Zone or ZoneList Name
->>>>>>> fcfe5a62
+  {69add696-e569-4bb1-b631-14ea8975176c}, !- Handle
+  {3b8f92b7-9e89-42d3-9b53-f3938172f50a}, !- Zone or ZoneList Name
   SupplyAirTemperature,                   !- Zone Cooling Design Supply Air Temperature Input Method
   14,                                     !- Zone Cooling Design Supply Air Temperature {C}
   11.11,                                  !- Zone Cooling Design Supply Air Temperature Difference {deltaC}
@@ -1154,42 +747,22 @@
   ,                                       !- Heating Maximum Air Flow per Zone Floor Area {m3/s-m2}
   ,                                       !- Heating Maximum Air Flow {m3/s}
   ,                                       !- Heating Maximum Air Flow Fraction
+  ,                                       !- Design Zone Air Distribution Effectiveness in Cooling Mode
+  ,                                       !- Design Zone Air Distribution Effectiveness in Heating Mode
   No,                                     !- Account for Dedicated Outdoor Air System
   NeutralSupplyAir,                       !- Dedicated Outdoor Air System Control Strategy
   autosize,                               !- Dedicated Outdoor Air Low Setpoint Temperature for Design {C}
   autosize;                               !- Dedicated Outdoor Air High Setpoint Temperature for Design {C}
 
 OS:ZoneHVAC:EquipmentList,
-<<<<<<< HEAD
-  {840e3436-ec5d-4a58-b870-caa0235b1a6a}, !- Handle
+  {0c9b7fac-bfa1-4812-b108-dad746039869}, !- Handle
   Zone HVAC Equipment List 3,             !- Name
-  {6d285efc-e72c-4b6b-b85d-b8588928225c}, !- Thermal Zone
-  SequentialLoad,                         !- Load Distribution Scheme
-  {44837ade-c295-436b-83e9-932bd0cc69b5}, !- Zone Equipment 1
-  1,                                      !- Zone Equipment Cooling Sequence 1
-  1,                                      !- Zone Equipment Heating or No-Load Sequence 1
-  ,                                       !- Zone Equipment Sequential Cooling Fraction Schedule Name 1
-  ,                                       !- Zone Equipment Sequential Heating Fraction Schedule Name 1
-  {44417399-38e7-474b-a1b8-ed81faf51eb0}, !- Zone Equipment 2
-  2,                                      !- Zone Equipment Cooling Sequence 2
-  2,                                      !- Zone Equipment Heating or No-Load Sequence 2
-  ,                                       !- Zone Equipment Sequential Cooling Fraction Schedule Name 2
-  ;                                       !- Zone Equipment Sequential Heating Fraction Schedule Name 2
+  {3b8f92b7-9e89-42d3-9b53-f3938172f50a}; !- Thermal Zone
 
 OS:Space,
-  {ea694e05-0b6f-4ca7-baca-e49c8788cd4f}, !- Handle
+  {b100cd24-053e-4571-8b28-53a5dfd17526}, !- Handle
   living space|unit 3|story 1,            !- Name
-  {5551fcc0-b76b-4964-bbf6-2983c15e7045}, !- Space Type Name
-=======
-  {aa6143ef-3a06-41f1-b292-6153563ea817}, !- Handle
-  Zone HVAC Equipment List 3,             !- Name
-  {a6e53e3b-6761-4c7e-840a-aa79bf9b51f7}; !- Thermal Zone
-
-OS:Space,
-  {9a2bb3cf-3b5a-49f6-a636-b283c651d2fd}, !- Handle
-  living space|unit 3|story 1,            !- Name
-  {b672c2fb-889e-4fad-b580-58564c7d8612}, !- Space Type Name
->>>>>>> fcfe5a62
+  {627c37b0-19ff-427d-9778-c61e0780249f}, !- Space Type Name
   ,                                       !- Default Construction Set Name
   ,                                       !- Default Schedule Set Name
   -0,                                     !- Direction of Relative North {deg}
@@ -1197,66 +770,103 @@
   0,                                      !- Y Origin {m}
   0,                                      !- Z Origin {m}
   ,                                       !- Building Story Name
-<<<<<<< HEAD
-  {6d285efc-e72c-4b6b-b85d-b8588928225c}, !- Thermal Zone Name
+  {3b8f92b7-9e89-42d3-9b53-f3938172f50a}, !- Thermal Zone Name
   ,                                       !- Part of Total Floor Area
   ,                                       !- Design Specification Outdoor Air Object Name
-  {b20dc6e5-1619-4298-a497-2990e9a001e2}; !- Building Unit Name
-
-OS:Surface,
-  {c5d70722-c41e-4c0c-922e-0c2af5f2baac}, !- Handle
+  {863d18c5-0049-4c7a-b5cc-6b7fc0ca08e0}; !- Building Unit Name
+
+OS:Surface,
+  {66f22737-bb99-4ffb-869a-b0fca24c596a}, !- Handle
   Surface 23,                             !- Name
   Wall,                                   !- Surface Type
   ,                                       !- Construction Name
-  {ea694e05-0b6f-4ca7-baca-e49c8788cd4f}, !- Space Name
+  {b100cd24-053e-4571-8b28-53a5dfd17526}, !- Space Name
+  Outdoors,                               !- Outside Boundary Condition
+  ,                                       !- Outside Boundary Condition Object
+  SunExposed,                             !- Sun Exposure
+  WindExposed,                            !- Wind Exposure
+  ,                                       !- View Factor to Ground
+  ,                                       !- Number of Vertices
+  12.9315688143396, -12.9315688143396, 2.4384, !- X,Y,Z Vertex 1 {m}
+  12.9315688143396, -12.9315688143396, 0, !- X,Y,Z Vertex 2 {m}
+  19.3973532215094, -12.9315688143396, 0, !- X,Y,Z Vertex 3 {m}
+  19.3973532215094, -12.9315688143396, 2.4384; !- X,Y,Z Vertex 4 {m}
+
+OS:Surface,
+  {3e86b5b6-3e00-4494-877e-9e7f19f81382}, !- Handle
+  Surface 24,                             !- Name
+  Wall,                                   !- Surface Type
+  ,                                       !- Construction Name
+  {b100cd24-053e-4571-8b28-53a5dfd17526}, !- Space Name
   Surface,                                !- Outside Boundary Condition
-  {9b4abc9d-dcad-47a9-800a-b69e3c2fe026}, !- Outside Boundary Condition Object
-=======
-  {a6e53e3b-6761-4c7e-840a-aa79bf9b51f7}, !- Thermal Zone Name
-  ,                                       !- Part of Total Floor Area
-  ,                                       !- Design Specification Outdoor Air Object Name
-  {4970cc6c-7d4c-4e8d-89ce-ecbf258518cd}; !- Building Unit Name
-
-OS:Surface,
-  {be197ab3-7231-4f32-bae2-1346b7dc00eb}, !- Handle
-  Surface 23,                             !- Name
-  Wall,                                   !- Surface Type
-  ,                                       !- Construction Name
-  {9a2bb3cf-3b5a-49f6-a636-b283c651d2fd}, !- Space Name
-  Surface,                                !- Outside Boundary Condition
-  {e0786097-f652-4447-a139-ca2fefd7ec52}, !- Outside Boundary Condition Object
->>>>>>> fcfe5a62
-  NoSun,                                  !- Sun Exposure
-  NoWind,                                 !- Wind Exposure
-  ,                                       !- View Factor to Ground
-  ,                                       !- Number of Vertices
-<<<<<<< HEAD
+  {73374215-390f-4e11-8a0f-74010397e204}, !- Outside Boundary Condition Object
+  NoSun,                                  !- Sun Exposure
+  NoWind,                                 !- Wind Exposure
+  ,                                       !- View Factor to Ground
+  ,                                       !- Number of Vertices
   19.3973532215094, -12.9315688143396, 2.4384, !- X,Y,Z Vertex 1 {m}
   19.3973532215094, -12.9315688143396, 0, !- X,Y,Z Vertex 2 {m}
   19.3973532215094, 0, 0,                 !- X,Y,Z Vertex 3 {m}
   19.3973532215094, 0, 2.4384;            !- X,Y,Z Vertex 4 {m}
 
 OS:Surface,
-  {224b101f-2745-43f8-9891-c1068ab8e91c}, !- Handle
-  Surface 24,                             !- Name
-  Wall,                                   !- Surface Type
-  ,                                       !- Construction Name
-  {ea694e05-0b6f-4ca7-baca-e49c8788cd4f}, !- Space Name
+  {4eca31b9-7eca-4a2c-980a-0c9bf7b4f048}, !- Handle
+  Surface 25,                             !- Name
+  Wall,                                   !- Surface Type
+  ,                                       !- Construction Name
+  {b100cd24-053e-4571-8b28-53a5dfd17526}, !- Space Name
   Outdoors,                               !- Outside Boundary Condition
-=======
+  ,                                       !- Outside Boundary Condition Object
+  SunExposed,                             !- Sun Exposure
+  WindExposed,                            !- Wind Exposure
+  ,                                       !- View Factor to Ground
+  ,                                       !- Number of Vertices
+  19.3973532215094, 0, 2.4384,            !- X,Y,Z Vertex 1 {m}
+  19.3973532215094, 0, 0,                 !- X,Y,Z Vertex 2 {m}
+  12.9315688143396, 0, 0,                 !- X,Y,Z Vertex 3 {m}
+  12.9315688143396, 0, 2.4384;            !- X,Y,Z Vertex 4 {m}
+
+OS:Surface,
+  {831bb066-25c9-4ade-926c-62730b0ff90c}, !- Handle
+  Surface 26,                             !- Name
+  Wall,                                   !- Surface Type
+  ,                                       !- Construction Name
+  {b100cd24-053e-4571-8b28-53a5dfd17526}, !- Space Name
+  Surface,                                !- Outside Boundary Condition
+  {397ed0ba-9932-4e19-93f1-abb8db59aab8}, !- Outside Boundary Condition Object
+  NoSun,                                  !- Sun Exposure
+  NoWind,                                 !- Wind Exposure
+  ,                                       !- View Factor to Ground
+  ,                                       !- Number of Vertices
   12.9315688143396, 0, 2.4384,            !- X,Y,Z Vertex 1 {m}
   12.9315688143396, 0, 0,                 !- X,Y,Z Vertex 2 {m}
   12.9315688143396, -12.9315688143396, 0, !- X,Y,Z Vertex 3 {m}
   12.9315688143396, -12.9315688143396, 2.4384; !- X,Y,Z Vertex 4 {m}
 
 OS:Surface,
-  {0513349b-6c2d-47e7-841d-5d9390701ca5}, !- Handle
-  Surface 24,                             !- Name
+  {c269ec1c-7f99-4c1b-b61f-ff291cdfad24}, !- Handle
+  Surface 27,                             !- Name
+  RoofCeiling,                            !- Surface Type
+  ,                                       !- Construction Name
+  {b100cd24-053e-4571-8b28-53a5dfd17526}, !- Space Name
+  Surface,                                !- Outside Boundary Condition
+  {76dfbd38-b428-4351-b14a-3d46bdd640c9}, !- Outside Boundary Condition Object
+  NoSun,                                  !- Sun Exposure
+  NoWind,                                 !- Wind Exposure
+  ,                                       !- View Factor to Ground
+  ,                                       !- Number of Vertices
+  19.3973532215094, -12.9315688143396, 2.4384, !- X,Y,Z Vertex 1 {m}
+  19.3973532215094, 0, 2.4384,            !- X,Y,Z Vertex 2 {m}
+  12.9315688143396, 0, 2.4384,            !- X,Y,Z Vertex 3 {m}
+  12.9315688143396, -12.9315688143396, 2.4384; !- X,Y,Z Vertex 4 {m}
+
+OS:Surface,
+  {4ce489a8-c9aa-4cac-a450-e0164faa8761}, !- Handle
+  Surface 28,                             !- Name
   Floor,                                  !- Surface Type
   ,                                       !- Construction Name
-  {9a2bb3cf-3b5a-49f6-a636-b283c651d2fd}, !- Space Name
+  {b100cd24-053e-4571-8b28-53a5dfd17526}, !- Space Name
   Foundation,                             !- Outside Boundary Condition
->>>>>>> fcfe5a62
   ,                                       !- Outside Boundary Condition Object
   NoSun,                                  !- Sun Exposure
   NoWind,                                 !- Wind Exposure
@@ -1267,132 +877,8 @@
   19.3973532215094, 0, 0,                 !- X,Y,Z Vertex 3 {m}
   19.3973532215094, -12.9315688143396, 0; !- X,Y,Z Vertex 4 {m}
 
-OS:Surface,
-<<<<<<< HEAD
-  {4238079b-5a65-4cb3-beb3-39eae806d8cb}, !- Handle
-  Surface 25,                             !- Name
-  Floor,                                  !- Surface Type
-  ,                                       !- Construction Name
-  {ea694e05-0b6f-4ca7-baca-e49c8788cd4f}, !- Space Name
-  Foundation,                             !- Outside Boundary Condition
-=======
-  {ad4c71b0-4c78-41c3-b796-7cd4b1fbfabc}, !- Handle
-  Surface 25,                             !- Name
-  Wall,                                   !- Surface Type
-  ,                                       !- Construction Name
-  {9a2bb3cf-3b5a-49f6-a636-b283c651d2fd}, !- Space Name
-  Outdoors,                               !- Outside Boundary Condition
->>>>>>> fcfe5a62
-  ,                                       !- Outside Boundary Condition Object
-  NoSun,                                  !- Sun Exposure
-  NoWind,                                 !- Wind Exposure
-  ,                                       !- View Factor to Ground
-  ,                                       !- Number of Vertices
-  12.9315688143396, -12.9315688143396, 0, !- X,Y,Z Vertex 1 {m}
-  12.9315688143396, 0, 0,                 !- X,Y,Z Vertex 2 {m}
-  19.3973532215094, 0, 0,                 !- X,Y,Z Vertex 3 {m}
-  19.3973532215094, -12.9315688143396, 0; !- X,Y,Z Vertex 4 {m}
-
-OS:Surface,
-<<<<<<< HEAD
-  {3a0f83a8-aba9-40b7-a9ae-9be07b77b587}, !- Handle
-  Surface 26,                             !- Name
-  RoofCeiling,                            !- Surface Type
-  ,                                       !- Construction Name
-  {ea694e05-0b6f-4ca7-baca-e49c8788cd4f}, !- Space Name
-  Surface,                                !- Outside Boundary Condition
-  {085cb3cf-ab38-4722-9bbc-edcdebe423ee}, !- Outside Boundary Condition Object
-=======
-  {ecde18a0-3124-4b95-bf9e-d436f69ab3e6}, !- Handle
-  Surface 26,                             !- Name
-  RoofCeiling,                            !- Surface Type
-  ,                                       !- Construction Name
-  {9a2bb3cf-3b5a-49f6-a636-b283c651d2fd}, !- Space Name
-  Surface,                                !- Outside Boundary Condition
-  {2ad64545-277f-4b6a-b675-e1aea8b090b9}, !- Outside Boundary Condition Object
->>>>>>> fcfe5a62
-  NoSun,                                  !- Sun Exposure
-  NoWind,                                 !- Wind Exposure
-  ,                                       !- View Factor to Ground
-  ,                                       !- Number of Vertices
-  19.3973532215094, -12.9315688143396, 2.4384, !- X,Y,Z Vertex 1 {m}
-  19.3973532215094, 0, 2.4384,            !- X,Y,Z Vertex 2 {m}
-  12.9315688143396, 0, 2.4384,            !- X,Y,Z Vertex 3 {m}
-  12.9315688143396, -12.9315688143396, 2.4384; !- X,Y,Z Vertex 4 {m}
-
-OS:Surface,
-<<<<<<< HEAD
-  {62e9d63c-3e10-4042-8a77-d2af7b9a5c46}, !- Handle
-  Surface 27,                             !- Name
-  Wall,                                   !- Surface Type
-  ,                                       !- Construction Name
-  {ea694e05-0b6f-4ca7-baca-e49c8788cd4f}, !- Space Name
-  Surface,                                !- Outside Boundary Condition
-  {ddec9c1c-bf67-41fc-9c2f-f8719734968a}, !- Outside Boundary Condition Object
-=======
-  {ee06e20c-8aa5-456b-aba5-5bca7ccaaa6c}, !- Handle
-  Surface 27,                             !- Name
-  Wall,                                   !- Surface Type
-  ,                                       !- Construction Name
-  {9a2bb3cf-3b5a-49f6-a636-b283c651d2fd}, !- Space Name
-  Outdoors,                               !- Outside Boundary Condition
-  ,                                       !- Outside Boundary Condition Object
-  SunExposed,                             !- Sun Exposure
-  WindExposed,                            !- Wind Exposure
-  ,                                       !- View Factor to Ground
-  ,                                       !- Number of Vertices
-  12.9315688143396, -12.9315688143396, 2.4384, !- X,Y,Z Vertex 1 {m}
-  12.9315688143396, -12.9315688143396, 0, !- X,Y,Z Vertex 2 {m}
-  19.3973532215094, -12.9315688143396, 0, !- X,Y,Z Vertex 3 {m}
-  19.3973532215094, -12.9315688143396, 2.4384; !- X,Y,Z Vertex 4 {m}
-
-OS:Surface,
-  {88ff0d32-58c2-4d8d-a7fd-9bcf8d30304d}, !- Handle
-  Surface 28,                             !- Name
-  Wall,                                   !- Surface Type
-  ,                                       !- Construction Name
-  {9a2bb3cf-3b5a-49f6-a636-b283c651d2fd}, !- Space Name
-  Surface,                                !- Outside Boundary Condition
-  {afa5c9ea-973b-4e87-9a2a-03dd78b737fa}, !- Outside Boundary Condition Object
->>>>>>> fcfe5a62
-  NoSun,                                  !- Sun Exposure
-  NoWind,                                 !- Wind Exposure
-  ,                                       !- View Factor to Ground
-  ,                                       !- Number of Vertices
-<<<<<<< HEAD
-  12.9315688143396, 0, 2.4384,            !- X,Y,Z Vertex 1 {m}
-  12.9315688143396, 0, 0,                 !- X,Y,Z Vertex 2 {m}
-  12.9315688143396, -12.9315688143396, 0, !- X,Y,Z Vertex 3 {m}
-  12.9315688143396, -12.9315688143396, 2.4384; !- X,Y,Z Vertex 4 {m}
-
-OS:Surface,
-  {298dc525-9fb7-4320-86ff-b8497bc62c81}, !- Handle
-  Surface 28,                             !- Name
-  Wall,                                   !- Surface Type
-  ,                                       !- Construction Name
-  {ea694e05-0b6f-4ca7-baca-e49c8788cd4f}, !- Space Name
-  Outdoors,                               !- Outside Boundary Condition
-  ,                                       !- Outside Boundary Condition Object
-  SunExposed,                             !- Sun Exposure
-  WindExposed,                            !- Wind Exposure
-  ,                                       !- View Factor to Ground
-  ,                                       !- Number of Vertices
-  19.3973532215094, 0, 2.4384,            !- X,Y,Z Vertex 1 {m}
-  19.3973532215094, 0, 0,                 !- X,Y,Z Vertex 2 {m}
-  12.9315688143396, 0, 0,                 !- X,Y,Z Vertex 3 {m}
-  12.9315688143396, 0, 2.4384;            !- X,Y,Z Vertex 4 {m}
-
 OS:ThermalZone,
-  {6ac89a8e-16a3-42f1-8e89-a80e44d135ea}, !- Handle
-=======
-  19.3973532215094, -12.9315688143396, 2.4384, !- X,Y,Z Vertex 1 {m}
-  19.3973532215094, -12.9315688143396, 0, !- X,Y,Z Vertex 2 {m}
-  19.3973532215094, 0, 0,                 !- X,Y,Z Vertex 3 {m}
-  19.3973532215094, 0, 2.4384;            !- X,Y,Z Vertex 4 {m}
-
-OS:ThermalZone,
-  {321a771d-7d45-45f0-b7ce-bcafbc937611}, !- Handle
->>>>>>> fcfe5a62
+  {ad1df32e-23db-4237-b7b2-1b1b4ad8b531}, !- Handle
   living zone|unit 4,                     !- Name
   ,                                       !- Multiplier
   ,                                       !- Ceiling Height {m}
@@ -1401,100 +887,51 @@
   ,                                       !- Zone Inside Convection Algorithm
   ,                                       !- Zone Outside Convection Algorithm
   ,                                       !- Zone Conditioning Equipment List Name
-<<<<<<< HEAD
-  {466592b7-e08d-426e-a829-163d86f3b1df}, !- Zone Air Inlet Port List
-  {2952ebab-22b8-41a2-8def-757cb944ac5a}, !- Zone Air Exhaust Port List
-  {ebbb9d7f-c778-47c8-92fc-3276fd578011}, !- Zone Air Node Name
-  {55ecdc22-d3f1-48dd-8c57-27adec276bb9}, !- Zone Return Air Port List
-=======
-  {8d67d785-aace-431a-95bf-4f7ad6755f7e}, !- Zone Air Inlet Port List
-  {e6d5905a-4ed7-4dcb-b911-dd035aca2dfd}, !- Zone Air Exhaust Port List
-  {da441580-c98d-4e9a-8f7a-9360a3808b2b}, !- Zone Air Node Name
-  {779067ed-f023-4636-8c17-bc01bf7d3da1}, !- Zone Return Air Port List
->>>>>>> fcfe5a62
+  {0bea96d4-b7e4-46a5-b36c-ad16ece8198e}, !- Zone Air Inlet Port List
+  {40039bb2-18ec-4fc1-afd2-2be175e087d3}, !- Zone Air Exhaust Port List
+  {20a49e5e-22fd-4b33-bc49-2c8df2df0a86}, !- Zone Air Node Name
+  {2d2202ad-3558-48d7-917e-00aef70fee27}, !- Zone Return Air Port List
   ,                                       !- Primary Daylighting Control Name
   ,                                       !- Fraction of Zone Controlled by Primary Daylighting Control
   ,                                       !- Secondary Daylighting Control Name
   ,                                       !- Fraction of Zone Controlled by Secondary Daylighting Control
   ,                                       !- Illuminance Map Name
   ,                                       !- Group Rendering Name
-<<<<<<< HEAD
-  {699f9c3e-6aca-4097-a541-cc9c9d60d867}, !- Thermostat Name
-  No;                                     !- Use Ideal Air Loads
-
-OS:Node,
-  {32a8c412-d72e-458d-ba35-d6e93f8c0909}, !- Handle
-  Node 4,                                 !- Name
-  {ebbb9d7f-c778-47c8-92fc-3276fd578011}, !- Inlet Port
-  ;                                       !- Outlet Port
-
-OS:Connection,
-  {ebbb9d7f-c778-47c8-92fc-3276fd578011}, !- Handle
-  {a393a19c-b1ac-4563-9f54-47d5eb8b7eaf}, !- Name
-  {6ac89a8e-16a3-42f1-8e89-a80e44d135ea}, !- Source Object
-  11,                                     !- Outlet Port
-  {32a8c412-d72e-458d-ba35-d6e93f8c0909}, !- Target Object
-  2;                                      !- Inlet Port
-
-OS:PortList,
-  {466592b7-e08d-426e-a829-163d86f3b1df}, !- Handle
-  {cf6a9dcf-f83a-4ac1-9b07-a1baa6fdcca1}, !- Name
-  {6ac89a8e-16a3-42f1-8e89-a80e44d135ea}, !- HVAC Component
-  {cb900e99-69e4-4329-914e-b77cb10e4591}, !- Port 1
-  {fe73ea6e-d0fe-41ca-95f8-dc3fe0469fa3}; !- Port 2
-
-OS:PortList,
-  {2952ebab-22b8-41a2-8def-757cb944ac5a}, !- Handle
-  {26c7100c-e9a6-496c-82d7-5964e56d69cd}, !- Name
-  {6ac89a8e-16a3-42f1-8e89-a80e44d135ea}; !- HVAC Component
-
-OS:PortList,
-  {55ecdc22-d3f1-48dd-8c57-27adec276bb9}, !- Handle
-  {4f6b28aa-cc8b-46ea-b788-ad1be6d24a07}, !- Name
-  {6ac89a8e-16a3-42f1-8e89-a80e44d135ea}, !- HVAC Component
-  {9467264d-ea29-4307-9268-b9a7bb89d641}, !- Port 1
-  {8b984659-1dad-447f-ab55-f4f8aa758088}; !- Port 2
-
-OS:Sizing:Zone,
-  {a94ffe2c-9d5c-4315-a2a7-2c84adc24f65}, !- Handle
-  {6ac89a8e-16a3-42f1-8e89-a80e44d135ea}, !- Zone or ZoneList Name
-=======
   ,                                       !- Thermostat Name
   No;                                     !- Use Ideal Air Loads
 
 OS:Node,
-  {5e3a0fad-d97f-431e-8962-077717a952b5}, !- Handle
+  {0be923a5-be22-4f10-92cd-545d42571604}, !- Handle
   Node 4,                                 !- Name
-  {da441580-c98d-4e9a-8f7a-9360a3808b2b}, !- Inlet Port
+  {20a49e5e-22fd-4b33-bc49-2c8df2df0a86}, !- Inlet Port
   ;                                       !- Outlet Port
 
 OS:Connection,
-  {da441580-c98d-4e9a-8f7a-9360a3808b2b}, !- Handle
-  {c8029920-7d88-4301-86a4-92e442f7ac4b}, !- Name
-  {321a771d-7d45-45f0-b7ce-bcafbc937611}, !- Source Object
+  {20a49e5e-22fd-4b33-bc49-2c8df2df0a86}, !- Handle
+  {65a2b9cc-adb4-42c7-8c4f-20ce556a2edd}, !- Name
+  {ad1df32e-23db-4237-b7b2-1b1b4ad8b531}, !- Source Object
   11,                                     !- Outlet Port
-  {5e3a0fad-d97f-431e-8962-077717a952b5}, !- Target Object
+  {0be923a5-be22-4f10-92cd-545d42571604}, !- Target Object
   2;                                      !- Inlet Port
 
 OS:PortList,
-  {8d67d785-aace-431a-95bf-4f7ad6755f7e}, !- Handle
-  {36a9f109-1aa3-4528-b7c4-dc34d865bb68}, !- Name
-  {321a771d-7d45-45f0-b7ce-bcafbc937611}; !- HVAC Component
+  {0bea96d4-b7e4-46a5-b36c-ad16ece8198e}, !- Handle
+  {57c3dd18-de61-4d4a-9f5f-9a27dafc63ca}, !- Name
+  {ad1df32e-23db-4237-b7b2-1b1b4ad8b531}; !- HVAC Component
 
 OS:PortList,
-  {e6d5905a-4ed7-4dcb-b911-dd035aca2dfd}, !- Handle
-  {bc7c2e8b-7583-404c-aaf4-9208450c815e}, !- Name
-  {321a771d-7d45-45f0-b7ce-bcafbc937611}; !- HVAC Component
+  {40039bb2-18ec-4fc1-afd2-2be175e087d3}, !- Handle
+  {f150ee32-f574-49d2-829e-1b26febe45ab}, !- Name
+  {ad1df32e-23db-4237-b7b2-1b1b4ad8b531}; !- HVAC Component
 
 OS:PortList,
-  {779067ed-f023-4636-8c17-bc01bf7d3da1}, !- Handle
-  {e4680052-b0ef-4baf-b69a-0a49d5603f6a}, !- Name
-  {321a771d-7d45-45f0-b7ce-bcafbc937611}; !- HVAC Component
+  {2d2202ad-3558-48d7-917e-00aef70fee27}, !- Handle
+  {255cab7e-818b-4b39-9b5f-fb85d933f757}, !- Name
+  {ad1df32e-23db-4237-b7b2-1b1b4ad8b531}; !- HVAC Component
 
 OS:Sizing:Zone,
-  {7765750d-fcd5-4635-8be1-6856d28c4617}, !- Handle
-  {321a771d-7d45-45f0-b7ce-bcafbc937611}, !- Zone or ZoneList Name
->>>>>>> fcfe5a62
+  {4d380034-0369-4ddc-a3aa-ec0a454e6b34}, !- Handle
+  {ad1df32e-23db-4237-b7b2-1b1b4ad8b531}, !- Zone or ZoneList Name
   SupplyAirTemperature,                   !- Zone Cooling Design Supply Air Temperature Input Method
   14,                                     !- Zone Cooling Design Supply Air Temperature {C}
   11.11,                                  !- Zone Cooling Design Supply Air Temperature Difference {deltaC}
@@ -1515,42 +952,22 @@
   ,                                       !- Heating Maximum Air Flow per Zone Floor Area {m3/s-m2}
   ,                                       !- Heating Maximum Air Flow {m3/s}
   ,                                       !- Heating Maximum Air Flow Fraction
+  ,                                       !- Design Zone Air Distribution Effectiveness in Cooling Mode
+  ,                                       !- Design Zone Air Distribution Effectiveness in Heating Mode
   No,                                     !- Account for Dedicated Outdoor Air System
   NeutralSupplyAir,                       !- Dedicated Outdoor Air System Control Strategy
   autosize,                               !- Dedicated Outdoor Air Low Setpoint Temperature for Design {C}
   autosize;                               !- Dedicated Outdoor Air High Setpoint Temperature for Design {C}
 
 OS:ZoneHVAC:EquipmentList,
-<<<<<<< HEAD
-  {f1061e28-29c4-4b10-901a-d8f8cbfceb27}, !- Handle
+  {79ca7ddb-3ed9-4d56-bca5-7deacd782bf1}, !- Handle
   Zone HVAC Equipment List 4,             !- Name
-  {6ac89a8e-16a3-42f1-8e89-a80e44d135ea}, !- Thermal Zone
-  SequentialLoad,                         !- Load Distribution Scheme
-  {b62dc3af-e2d1-4927-9fa4-6f7462537b56}, !- Zone Equipment 1
-  1,                                      !- Zone Equipment Cooling Sequence 1
-  1,                                      !- Zone Equipment Heating or No-Load Sequence 1
-  ,                                       !- Zone Equipment Sequential Cooling Fraction Schedule Name 1
-  ,                                       !- Zone Equipment Sequential Heating Fraction Schedule Name 1
-  {ead175f4-c107-47a5-92d4-5cfe7352a87e}, !- Zone Equipment 2
-  2,                                      !- Zone Equipment Cooling Sequence 2
-  2,                                      !- Zone Equipment Heating or No-Load Sequence 2
-  ,                                       !- Zone Equipment Sequential Cooling Fraction Schedule Name 2
-  ;                                       !- Zone Equipment Sequential Heating Fraction Schedule Name 2
+  {ad1df32e-23db-4237-b7b2-1b1b4ad8b531}; !- Thermal Zone
 
 OS:Space,
-  {5a31bb4d-d2ff-4d7e-adb9-6591248beeea}, !- Handle
+  {323c142d-5b3a-4f71-99ba-0d6f7c791089}, !- Handle
   living space|unit 4|story 1,            !- Name
-  {5551fcc0-b76b-4964-bbf6-2983c15e7045}, !- Space Type Name
-=======
-  {6ff113fb-0bed-495c-b507-1e18410ab714}, !- Handle
-  Zone HVAC Equipment List 4,             !- Name
-  {321a771d-7d45-45f0-b7ce-bcafbc937611}; !- Thermal Zone
-
-OS:Space,
-  {2b61c23a-1e18-40f1-9378-6fb930801d44}, !- Handle
-  living space|unit 4|story 1,            !- Name
-  {b672c2fb-889e-4fad-b580-58564c7d8612}, !- Space Type Name
->>>>>>> fcfe5a62
+  {627c37b0-19ff-427d-9778-c61e0780249f}, !- Space Type Name
   ,                                       !- Default Construction Set Name
   ,                                       !- Default Schedule Set Name
   -0,                                     !- Direction of Relative North {deg}
@@ -1558,18 +975,34 @@
   0,                                      !- Y Origin {m}
   0,                                      !- Z Origin {m}
   ,                                       !- Building Story Name
-<<<<<<< HEAD
-  {6ac89a8e-16a3-42f1-8e89-a80e44d135ea}, !- Thermal Zone Name
+  {ad1df32e-23db-4237-b7b2-1b1b4ad8b531}, !- Thermal Zone Name
   ,                                       !- Part of Total Floor Area
   ,                                       !- Design Specification Outdoor Air Object Name
-  {9ecaedb1-f618-4932-b5c7-d06d1eca5e94}; !- Building Unit Name
-
-OS:Surface,
-  {dedd716c-cb05-41a4-9cb0-6242a6f020e2}, !- Handle
+  {a4026195-60a3-4fa8-8e09-6ccf2f9b2648}; !- Building Unit Name
+
+OS:Surface,
+  {ba8cb65a-ffc0-4c48-88b4-65060a0a790f}, !- Handle
   Surface 34,                             !- Name
   Wall,                                   !- Surface Type
   ,                                       !- Construction Name
-  {5a31bb4d-d2ff-4d7e-adb9-6591248beeea}, !- Space Name
+  {323c142d-5b3a-4f71-99ba-0d6f7c791089}, !- Space Name
+  Outdoors,                               !- Outside Boundary Condition
+  ,                                       !- Outside Boundary Condition Object
+  SunExposed,                             !- Sun Exposure
+  WindExposed,                            !- Wind Exposure
+  ,                                       !- View Factor to Ground
+  ,                                       !- Number of Vertices
+  19.3973532215094, -12.9315688143396, 2.4384, !- X,Y,Z Vertex 1 {m}
+  19.3973532215094, -12.9315688143396, 0, !- X,Y,Z Vertex 2 {m}
+  25.8631376286792, -12.9315688143396, 0, !- X,Y,Z Vertex 3 {m}
+  25.8631376286792, -12.9315688143396, 2.4384; !- X,Y,Z Vertex 4 {m}
+
+OS:Surface,
+  {666ae598-8473-4257-b6a4-445d1a46fbe3}, !- Handle
+  Surface 35,                             !- Name
+  Wall,                                   !- Surface Type
+  ,                                       !- Construction Name
+  {323c142d-5b3a-4f71-99ba-0d6f7c791089}, !- Space Name
   Outdoors,                               !- Outside Boundary Condition
   ,                                       !- Outside Boundary Condition Object
   SunExposed,                             !- Sun Exposure
@@ -1582,26 +1015,30 @@
   25.8631376286792, 0, 2.4384;            !- X,Y,Z Vertex 4 {m}
 
 OS:Surface,
-  {ee70c56d-9835-4b03-b791-a85559c2d3aa}, !- Handle
-  Surface 35,                             !- Name
-  Wall,                                   !- Surface Type
-  ,                                       !- Construction Name
-  {5a31bb4d-d2ff-4d7e-adb9-6591248beeea}, !- Space Name
+  {d5f19010-ce07-48b5-8438-2c92200f5421}, !- Handle
+  Surface 36,                             !- Name
+  Wall,                                   !- Surface Type
+  ,                                       !- Construction Name
+  {323c142d-5b3a-4f71-99ba-0d6f7c791089}, !- Space Name
   Outdoors,                               !- Outside Boundary Condition
-=======
-  {321a771d-7d45-45f0-b7ce-bcafbc937611}, !- Thermal Zone Name
-  ,                                       !- Part of Total Floor Area
-  ,                                       !- Design Specification Outdoor Air Object Name
-  {1ede255f-8142-42f8-99cf-31b1109f02c1}; !- Building Unit Name
-
-OS:Surface,
-  {afa5c9ea-973b-4e87-9a2a-03dd78b737fa}, !- Handle
-  Surface 34,                             !- Name
-  Wall,                                   !- Surface Type
-  ,                                       !- Construction Name
-  {2b61c23a-1e18-40f1-9378-6fb930801d44}, !- Space Name
+  ,                                       !- Outside Boundary Condition Object
+  SunExposed,                             !- Sun Exposure
+  WindExposed,                            !- Wind Exposure
+  ,                                       !- View Factor to Ground
+  ,                                       !- Number of Vertices
+  25.8631376286792, 0, 2.4384,            !- X,Y,Z Vertex 1 {m}
+  25.8631376286792, 0, 0,                 !- X,Y,Z Vertex 2 {m}
+  19.3973532215094, 0, 0,                 !- X,Y,Z Vertex 3 {m}
+  19.3973532215094, 0, 2.4384;            !- X,Y,Z Vertex 4 {m}
+
+OS:Surface,
+  {73374215-390f-4e11-8a0f-74010397e204}, !- Handle
+  Surface 37,                             !- Name
+  Wall,                                   !- Surface Type
+  ,                                       !- Construction Name
+  {323c142d-5b3a-4f71-99ba-0d6f7c791089}, !- Space Name
   Surface,                                !- Outside Boundary Condition
-  {88ff0d32-58c2-4d8d-a7fd-9bcf8d30304d}, !- Outside Boundary Condition Object
+  {3e86b5b6-3e00-4494-877e-9e7f19f81382}, !- Outside Boundary Condition Object
   NoSun,                                  !- Sun Exposure
   NoWind,                                 !- Wind Exposure
   ,                                       !- View Factor to Ground
@@ -1612,13 +1049,29 @@
   19.3973532215094, -12.9315688143396, 2.4384; !- X,Y,Z Vertex 4 {m}
 
 OS:Surface,
-  {ad2cd199-2fdb-4981-9bf3-94e0754ce4ab}, !- Handle
-  Surface 35,                             !- Name
+  {69df35ad-d0c3-4cbb-a329-de00fb872dfd}, !- Handle
+  Surface 38,                             !- Name
+  RoofCeiling,                            !- Surface Type
+  ,                                       !- Construction Name
+  {323c142d-5b3a-4f71-99ba-0d6f7c791089}, !- Space Name
+  Surface,                                !- Outside Boundary Condition
+  {400d3c80-98b6-4f09-bebf-ab4626326d03}, !- Outside Boundary Condition Object
+  NoSun,                                  !- Sun Exposure
+  NoWind,                                 !- Wind Exposure
+  ,                                       !- View Factor to Ground
+  ,                                       !- Number of Vertices
+  25.8631376286792, -12.9315688143396, 2.4384, !- X,Y,Z Vertex 1 {m}
+  25.8631376286792, 0, 2.4384,            !- X,Y,Z Vertex 2 {m}
+  19.3973532215094, 0, 2.4384,            !- X,Y,Z Vertex 3 {m}
+  19.3973532215094, -12.9315688143396, 2.4384; !- X,Y,Z Vertex 4 {m}
+
+OS:Surface,
+  {9b2f35ae-7d87-4b36-ae40-b7a31c34b33b}, !- Handle
+  Surface 39,                             !- Name
   Floor,                                  !- Surface Type
   ,                                       !- Construction Name
-  {2b61c23a-1e18-40f1-9378-6fb930801d44}, !- Space Name
+  {323c142d-5b3a-4f71-99ba-0d6f7c791089}, !- Space Name
   Foundation,                             !- Outside Boundary Condition
->>>>>>> fcfe5a62
   ,                                       !- Outside Boundary Condition Object
   NoSun,                                  !- Sun Exposure
   NoWind,                                 !- Wind Exposure
@@ -1630,144 +1083,13 @@
   25.8631376286792, -12.9315688143396, 0; !- X,Y,Z Vertex 4 {m}
 
 OS:Surface,
-<<<<<<< HEAD
-  {38d254f4-f5d2-4a7c-b9ba-5e67543cacc3}, !- Handle
-  Surface 36,                             !- Name
-  Floor,                                  !- Surface Type
-  ,                                       !- Construction Name
-  {5a31bb4d-d2ff-4d7e-adb9-6591248beeea}, !- Space Name
-  Foundation,                             !- Outside Boundary Condition
-=======
-  {75be7696-5bae-4b71-8654-d8cfc1014ee3}, !- Handle
-  Surface 36,                             !- Name
-  Wall,                                   !- Surface Type
-  ,                                       !- Construction Name
-  {2b61c23a-1e18-40f1-9378-6fb930801d44}, !- Space Name
-  Outdoors,                               !- Outside Boundary Condition
->>>>>>> fcfe5a62
-  ,                                       !- Outside Boundary Condition Object
-  NoSun,                                  !- Sun Exposure
-  NoWind,                                 !- Wind Exposure
-  ,                                       !- View Factor to Ground
-  ,                                       !- Number of Vertices
-  19.3973532215094, -12.9315688143396, 0, !- X,Y,Z Vertex 1 {m}
-  19.3973532215094, 0, 0,                 !- X,Y,Z Vertex 2 {m}
-  25.8631376286792, 0, 0,                 !- X,Y,Z Vertex 3 {m}
-  25.8631376286792, -12.9315688143396, 0; !- X,Y,Z Vertex 4 {m}
-
-OS:Surface,
-<<<<<<< HEAD
-  {705e1c0c-58f1-4338-80f9-156ff8dd695f}, !- Handle
-  Surface 37,                             !- Name
-  RoofCeiling,                            !- Surface Type
-  ,                                       !- Construction Name
-  {5a31bb4d-d2ff-4d7e-adb9-6591248beeea}, !- Space Name
-  Surface,                                !- Outside Boundary Condition
-  {dafabbf2-5d04-4edb-9780-dcc92ce9ff26}, !- Outside Boundary Condition Object
-=======
-  {cc46e46d-1ff5-473e-a17c-39c4bbd15fc9}, !- Handle
-  Surface 37,                             !- Name
-  RoofCeiling,                            !- Surface Type
-  ,                                       !- Construction Name
-  {2b61c23a-1e18-40f1-9378-6fb930801d44}, !- Space Name
-  Surface,                                !- Outside Boundary Condition
-  {102d7b84-4bdf-46db-a5cb-d15333cb0b7d}, !- Outside Boundary Condition Object
->>>>>>> fcfe5a62
-  NoSun,                                  !- Sun Exposure
-  NoWind,                                 !- Wind Exposure
-  ,                                       !- View Factor to Ground
-  ,                                       !- Number of Vertices
-  25.8631376286792, -12.9315688143396, 2.4384, !- X,Y,Z Vertex 1 {m}
-  25.8631376286792, 0, 2.4384,            !- X,Y,Z Vertex 2 {m}
-  19.3973532215094, 0, 2.4384,            !- X,Y,Z Vertex 3 {m}
-  19.3973532215094, -12.9315688143396, 2.4384; !- X,Y,Z Vertex 4 {m}
-
-OS:Surface,
-<<<<<<< HEAD
-  {9b4abc9d-dcad-47a9-800a-b69e3c2fe026}, !- Handle
-  Surface 38,                             !- Name
-  Wall,                                   !- Surface Type
-  ,                                       !- Construction Name
-  {5a31bb4d-d2ff-4d7e-adb9-6591248beeea}, !- Space Name
-  Surface,                                !- Outside Boundary Condition
-  {c5d70722-c41e-4c0c-922e-0c2af5f2baac}, !- Outside Boundary Condition Object
-  NoSun,                                  !- Sun Exposure
-  NoWind,                                 !- Wind Exposure
-  ,                                       !- View Factor to Ground
-  ,                                       !- Number of Vertices
-  19.3973532215094, 0, 2.4384,            !- X,Y,Z Vertex 1 {m}
-  19.3973532215094, 0, 0,                 !- X,Y,Z Vertex 2 {m}
-  19.3973532215094, -12.9315688143396, 0, !- X,Y,Z Vertex 3 {m}
-  19.3973532215094, -12.9315688143396, 2.4384; !- X,Y,Z Vertex 4 {m}
-
-OS:Surface,
-  {7b3d01ae-636f-4bb3-a627-e04c1dbf82a5}, !- Handle
-  Surface 39,                             !- Name
-  Wall,                                   !- Surface Type
-  ,                                       !- Construction Name
-  {5a31bb4d-d2ff-4d7e-adb9-6591248beeea}, !- Space Name
-  Outdoors,                               !- Outside Boundary Condition
-  ,                                       !- Outside Boundary Condition Object
-  SunExposed,                             !- Sun Exposure
-  WindExposed,                            !- Wind Exposure
-  ,                                       !- View Factor to Ground
-  ,                                       !- Number of Vertices
-  25.8631376286792, 0, 2.4384,            !- X,Y,Z Vertex 1 {m}
-  25.8631376286792, 0, 0,                 !- X,Y,Z Vertex 2 {m}
-  19.3973532215094, 0, 0,                 !- X,Y,Z Vertex 3 {m}
-  19.3973532215094, 0, 2.4384;            !- X,Y,Z Vertex 4 {m}
-
-OS:Surface,
-  {ab1ad04d-325f-42a9-821b-7acbd61ff233}, !- Handle
+  {8c9221f3-8fd8-4a03-b347-1f77249f3271}, !- Handle
   Surface 7,                              !- Name
   Floor,                                  !- Surface Type
   ,                                       !- Construction Name
-  {2b4373fd-7731-47c3-975b-977c3f85d70e}, !- Space Name
+  {8a464285-7c32-4c19-aaf2-e07925244a3d}, !- Space Name
   Surface,                                !- Outside Boundary Condition
-  {06e33743-51ca-4073-ac09-e458ff0d6257}, !- Outside Boundary Condition Object
-=======
-  {f05b8dbd-9db2-41a9-a8f5-1fd54fff9650}, !- Handle
-  Surface 38,                             !- Name
-  Wall,                                   !- Surface Type
-  ,                                       !- Construction Name
-  {2b61c23a-1e18-40f1-9378-6fb930801d44}, !- Space Name
-  Outdoors,                               !- Outside Boundary Condition
-  ,                                       !- Outside Boundary Condition Object
-  SunExposed,                             !- Sun Exposure
-  WindExposed,                            !- Wind Exposure
-  ,                                       !- View Factor to Ground
-  ,                                       !- Number of Vertices
-  19.3973532215094, -12.9315688143396, 2.4384, !- X,Y,Z Vertex 1 {m}
-  19.3973532215094, -12.9315688143396, 0, !- X,Y,Z Vertex 2 {m}
-  25.8631376286792, -12.9315688143396, 0, !- X,Y,Z Vertex 3 {m}
-  25.8631376286792, -12.9315688143396, 2.4384; !- X,Y,Z Vertex 4 {m}
-
-OS:Surface,
-  {41310bf8-11b3-40e4-acd7-4d00495cc021}, !- Handle
-  Surface 39,                             !- Name
-  Wall,                                   !- Surface Type
-  ,                                       !- Construction Name
-  {2b61c23a-1e18-40f1-9378-6fb930801d44}, !- Space Name
-  Outdoors,                               !- Outside Boundary Condition
-  ,                                       !- Outside Boundary Condition Object
-  SunExposed,                             !- Sun Exposure
-  WindExposed,                            !- Wind Exposure
-  ,                                       !- View Factor to Ground
-  ,                                       !- Number of Vertices
-  25.8631376286792, -12.9315688143396, 2.4384, !- X,Y,Z Vertex 1 {m}
-  25.8631376286792, -12.9315688143396, 0, !- X,Y,Z Vertex 2 {m}
-  25.8631376286792, 0, 0,                 !- X,Y,Z Vertex 3 {m}
-  25.8631376286792, 0, 2.4384;            !- X,Y,Z Vertex 4 {m}
-
-OS:Surface,
-  {5a620a14-69a8-4306-ac41-5b7a74e14b8e}, !- Handle
-  Surface 7,                              !- Name
-  Floor,                                  !- Surface Type
-  ,                                       !- Construction Name
-  {39427377-f4c1-44d5-ab0b-7682d9be2ac8}, !- Space Name
-  Surface,                                !- Outside Boundary Condition
-  {d20dade6-a337-4684-bcbe-52380fb850c2}, !- Outside Boundary Condition Object
->>>>>>> fcfe5a62
+  {2a8a98c8-bd10-45de-8f82-ccfd61230818}, !- Outside Boundary Condition Object
   NoSun,                                  !- Sun Exposure
   NoWind,                                 !- Wind Exposure
   ,                                       !- View Factor to Ground
@@ -1778,19 +1100,11 @@
   0, 0, 2.4384;                           !- X,Y,Z Vertex 4 {m}
 
 OS:Surface,
-<<<<<<< HEAD
-  {5dc46919-ebe7-43c8-9c41-3de95a87a5bd}, !- Handle
+  {d003e536-6ac7-44f7-8b98-0a170928318f}, !- Handle
   Surface 8,                              !- Name
   RoofCeiling,                            !- Surface Type
   ,                                       !- Construction Name
-  {2b4373fd-7731-47c3-975b-977c3f85d70e}, !- Space Name
-=======
-  {85473a36-7f52-4b2f-a8ba-da32273ad1ab}, !- Handle
-  Surface 8,                              !- Name
-  RoofCeiling,                            !- Surface Type
-  ,                                       !- Construction Name
-  {39427377-f4c1-44d5-ab0b-7682d9be2ac8}, !- Space Name
->>>>>>> fcfe5a62
+  {8a464285-7c32-4c19-aaf2-e07925244a3d}, !- Space Name
   Outdoors,                               !- Outside Boundary Condition
   ,                                       !- Outside Boundary Condition Object
   SunExposed,                             !- Sun Exposure
@@ -1803,19 +1117,11 @@
   0, 0, 2.4384;                           !- X,Y,Z Vertex 4 {m}
 
 OS:Surface,
-<<<<<<< HEAD
-  {959f878c-eedc-4400-adca-255773d9bac5}, !- Handle
+  {6c48f247-9fd4-4947-9a94-82f6f73bbdc9}, !- Handle
   Surface 9,                              !- Name
   RoofCeiling,                            !- Surface Type
   ,                                       !- Construction Name
-  {2b4373fd-7731-47c3-975b-977c3f85d70e}, !- Space Name
-=======
-  {f04cefd1-4a07-40cb-82dd-bc6ae1534824}, !- Handle
-  Surface 9,                              !- Name
-  RoofCeiling,                            !- Surface Type
-  ,                                       !- Construction Name
-  {39427377-f4c1-44d5-ab0b-7682d9be2ac8}, !- Space Name
->>>>>>> fcfe5a62
+  {8a464285-7c32-4c19-aaf2-e07925244a3d}, !- Space Name
   Outdoors,                               !- Outside Boundary Condition
   ,                                       !- Outside Boundary Condition Object
   SunExposed,                             !- Sun Exposure
@@ -1828,19 +1134,11 @@
   25.8631376286792, -12.9315688143396, 2.4384; !- X,Y,Z Vertex 4 {m}
 
 OS:Surface,
-<<<<<<< HEAD
-  {9f46a7be-fcbf-4564-a93d-aa75a3cf11f8}, !- Handle
+  {0a6b12ec-3214-4812-9ce5-29c7ef6e52bc}, !- Handle
   Surface 10,                             !- Name
   Wall,                                   !- Surface Type
   ,                                       !- Construction Name
-  {2b4373fd-7731-47c3-975b-977c3f85d70e}, !- Space Name
-=======
-  {702b5036-6a7f-48ad-8882-bfacf221b89a}, !- Handle
-  Surface 10,                             !- Name
-  Wall,                                   !- Surface Type
-  ,                                       !- Construction Name
-  {39427377-f4c1-44d5-ab0b-7682d9be2ac8}, !- Space Name
->>>>>>> fcfe5a62
+  {8a464285-7c32-4c19-aaf2-e07925244a3d}, !- Space Name
   Outdoors,                               !- Outside Boundary Condition
   ,                                       !- Outside Boundary Condition Object
   SunExposed,                             !- Sun Exposure
@@ -1852,19 +1150,11 @@
   0, -12.9315688143396, 2.4384;           !- X,Y,Z Vertex 3 {m}
 
 OS:Surface,
-<<<<<<< HEAD
-  {5d68eef7-e9a0-4487-9587-05cf96de8e9d}, !- Handle
+  {eea202d5-c34a-4cc8-b240-119ab28f549f}, !- Handle
   Surface 11,                             !- Name
   Wall,                                   !- Surface Type
   ,                                       !- Construction Name
-  {2b4373fd-7731-47c3-975b-977c3f85d70e}, !- Space Name
-=======
-  {72a9656a-099f-494a-bba6-fb12737da490}, !- Handle
-  Surface 11,                             !- Name
-  Wall,                                   !- Surface Type
-  ,                                       !- Construction Name
-  {39427377-f4c1-44d5-ab0b-7682d9be2ac8}, !- Space Name
->>>>>>> fcfe5a62
+  {8a464285-7c32-4c19-aaf2-e07925244a3d}, !- Space Name
   Outdoors,                               !- Outside Boundary Condition
   ,                                       !- Outside Boundary Condition Object
   SunExposed,                             !- Sun Exposure
@@ -1876,15 +1166,9 @@
   25.8631376286792, 0, 2.4384;            !- X,Y,Z Vertex 3 {m}
 
 OS:Space,
-<<<<<<< HEAD
-  {2b4373fd-7731-47c3-975b-977c3f85d70e}, !- Handle
+  {8a464285-7c32-4c19-aaf2-e07925244a3d}, !- Handle
   unfinished attic space,                 !- Name
-  {6dd41e2c-19ad-4f7a-935f-0826dd34a597}, !- Space Type Name
-=======
-  {39427377-f4c1-44d5-ab0b-7682d9be2ac8}, !- Handle
-  unfinished attic space,                 !- Name
-  {4f0a918e-242d-46a0-82b4-a8db76dec4ec}, !- Space Type Name
->>>>>>> fcfe5a62
+  {7de042f8-2e0d-4c32-94e8-1f92a2d4aac9}, !- Space Type Name
   ,                                       !- Default Construction Set Name
   ,                                       !- Default Schedule Set Name
   ,                                       !- Direction of Relative North {deg}
@@ -1892,17 +1176,10 @@
   ,                                       !- Y Origin {m}
   ,                                       !- Z Origin {m}
   ,                                       !- Building Story Name
-<<<<<<< HEAD
-  {2185ac05-fcaf-42d0-a9e7-185e41b23ee3}; !- Thermal Zone Name
+  {360f8985-3dfe-4bcb-9c6f-461b7e19e065}; !- Thermal Zone Name
 
 OS:ThermalZone,
-  {2185ac05-fcaf-42d0-a9e7-185e41b23ee3}, !- Handle
-=======
-  {3cf14111-0088-4f05-8d0e-3d351d554504}; !- Thermal Zone Name
-
-OS:ThermalZone,
-  {3cf14111-0088-4f05-8d0e-3d351d554504}, !- Handle
->>>>>>> fcfe5a62
+  {360f8985-3dfe-4bcb-9c6f-461b7e19e065}, !- Handle
   unfinished attic zone,                  !- Name
   ,                                       !- Multiplier
   ,                                       !- Ceiling Height {m}
@@ -1911,17 +1188,10 @@
   ,                                       !- Zone Inside Convection Algorithm
   ,                                       !- Zone Outside Convection Algorithm
   ,                                       !- Zone Conditioning Equipment List Name
-<<<<<<< HEAD
-  {ce6f2764-4623-4aab-8ba4-0ec14a533cd5}, !- Zone Air Inlet Port List
-  {e33c131e-7096-4deb-a588-9788b55d5102}, !- Zone Air Exhaust Port List
-  {99345571-cdec-43f3-b505-5942b0ae0398}, !- Zone Air Node Name
-  {3ad2df52-8a41-4329-adec-ce42da2483a6}, !- Zone Return Air Port List
-=======
-  {044dba87-1d70-4103-9744-6eae05623555}, !- Zone Air Inlet Port List
-  {9c12b844-8ac6-44fd-808a-3b1355aae906}, !- Zone Air Exhaust Port List
-  {df3d3af4-c95d-4cd3-b484-d95cb70b5bd8}, !- Zone Air Node Name
-  {9fd22dfe-6317-49b3-bac4-0c2b466053f7}, !- Zone Return Air Port List
->>>>>>> fcfe5a62
+  {f6f9c646-2c35-4c61-b19d-15e429517060}, !- Zone Air Inlet Port List
+  {3242ae32-7bf6-4d0a-9723-12dfa4bda8d3}, !- Zone Air Exhaust Port List
+  {b4605299-9349-4b9f-82c7-322babf41560}, !- Zone Air Node Name
+  {40622a39-defc-4789-b9ed-4dc86b0697ad}, !- Zone Return Air Port List
   ,                                       !- Primary Daylighting Control Name
   ,                                       !- Fraction of Zone Controlled by Primary Daylighting Control
   ,                                       !- Secondary Daylighting Control Name
@@ -1932,71 +1202,37 @@
   No;                                     !- Use Ideal Air Loads
 
 OS:Node,
-<<<<<<< HEAD
-  {2088a601-d50e-4476-af5e-d7174f2ea3d9}, !- Handle
+  {1ea507c7-f966-4def-b72a-a179fd53b7db}, !- Handle
   Node 5,                                 !- Name
-  {99345571-cdec-43f3-b505-5942b0ae0398}, !- Inlet Port
+  {b4605299-9349-4b9f-82c7-322babf41560}, !- Inlet Port
   ;                                       !- Outlet Port
 
 OS:Connection,
-  {99345571-cdec-43f3-b505-5942b0ae0398}, !- Handle
-  {fb0c8453-dffb-47fb-b392-6ba296d84a24}, !- Name
-  {2185ac05-fcaf-42d0-a9e7-185e41b23ee3}, !- Source Object
+  {b4605299-9349-4b9f-82c7-322babf41560}, !- Handle
+  {ff6d53c0-fe86-4c78-a0af-832b05929a67}, !- Name
+  {360f8985-3dfe-4bcb-9c6f-461b7e19e065}, !- Source Object
   11,                                     !- Outlet Port
-  {2088a601-d50e-4476-af5e-d7174f2ea3d9}, !- Target Object
+  {1ea507c7-f966-4def-b72a-a179fd53b7db}, !- Target Object
   2;                                      !- Inlet Port
 
 OS:PortList,
-  {ce6f2764-4623-4aab-8ba4-0ec14a533cd5}, !- Handle
-  {c95cddf4-2d7f-41f9-9f26-07bf6dea4eb6}, !- Name
-  {2185ac05-fcaf-42d0-a9e7-185e41b23ee3}; !- HVAC Component
+  {f6f9c646-2c35-4c61-b19d-15e429517060}, !- Handle
+  {68fab81c-3ae9-4321-b77a-e9a716c36748}, !- Name
+  {360f8985-3dfe-4bcb-9c6f-461b7e19e065}; !- HVAC Component
 
 OS:PortList,
-  {e33c131e-7096-4deb-a588-9788b55d5102}, !- Handle
-  {992905db-d747-4e23-8d7b-c51008d490d2}, !- Name
-  {2185ac05-fcaf-42d0-a9e7-185e41b23ee3}; !- HVAC Component
+  {3242ae32-7bf6-4d0a-9723-12dfa4bda8d3}, !- Handle
+  {6d14e2b9-4777-4f71-8f3b-16e5092c4dbf}, !- Name
+  {360f8985-3dfe-4bcb-9c6f-461b7e19e065}; !- HVAC Component
 
 OS:PortList,
-  {3ad2df52-8a41-4329-adec-ce42da2483a6}, !- Handle
-  {711a9d8e-a1e1-44e9-a9c4-80b15ad59b2c}, !- Name
-  {2185ac05-fcaf-42d0-a9e7-185e41b23ee3}; !- HVAC Component
+  {40622a39-defc-4789-b9ed-4dc86b0697ad}, !- Handle
+  {2f91cca8-c412-4329-9507-4744ad967f5b}, !- Name
+  {360f8985-3dfe-4bcb-9c6f-461b7e19e065}; !- HVAC Component
 
 OS:Sizing:Zone,
-  {1937cc81-9544-4262-945d-08fcceff9de7}, !- Handle
-  {2185ac05-fcaf-42d0-a9e7-185e41b23ee3}, !- Zone or ZoneList Name
-=======
-  {369e66bf-53a3-439b-a6dd-ffbb284af23e}, !- Handle
-  Node 5,                                 !- Name
-  {df3d3af4-c95d-4cd3-b484-d95cb70b5bd8}, !- Inlet Port
-  ;                                       !- Outlet Port
-
-OS:Connection,
-  {df3d3af4-c95d-4cd3-b484-d95cb70b5bd8}, !- Handle
-  {1e629d87-0ac8-438f-affc-a7281f3da85e}, !- Name
-  {3cf14111-0088-4f05-8d0e-3d351d554504}, !- Source Object
-  11,                                     !- Outlet Port
-  {369e66bf-53a3-439b-a6dd-ffbb284af23e}, !- Target Object
-  2;                                      !- Inlet Port
-
-OS:PortList,
-  {044dba87-1d70-4103-9744-6eae05623555}, !- Handle
-  {1e760a6a-c4ca-4abf-a399-e5610c428347}, !- Name
-  {3cf14111-0088-4f05-8d0e-3d351d554504}; !- HVAC Component
-
-OS:PortList,
-  {9c12b844-8ac6-44fd-808a-3b1355aae906}, !- Handle
-  {c78b1eb9-c946-46ac-9c28-dc84df9961e6}, !- Name
-  {3cf14111-0088-4f05-8d0e-3d351d554504}; !- HVAC Component
-
-OS:PortList,
-  {9fd22dfe-6317-49b3-bac4-0c2b466053f7}, !- Handle
-  {590c54c7-3e81-48a6-b2f7-732d521d230e}, !- Name
-  {3cf14111-0088-4f05-8d0e-3d351d554504}; !- HVAC Component
-
-OS:Sizing:Zone,
-  {e0db3f79-8d60-4538-b0d4-54322737c7b8}, !- Handle
-  {3cf14111-0088-4f05-8d0e-3d351d554504}, !- Zone or ZoneList Name
->>>>>>> fcfe5a62
+  {f8c6776e-8a05-4a62-8caa-32842ee55ba4}, !- Handle
+  {360f8985-3dfe-4bcb-9c6f-461b7e19e065}, !- Zone or ZoneList Name
   SupplyAirTemperature,                   !- Zone Cooling Design Supply Air Temperature Input Method
   14,                                     !- Zone Cooling Design Supply Air Temperature {C}
   11.11,                                  !- Zone Cooling Design Supply Air Temperature Difference {deltaC}
@@ -2017,27 +1253,20 @@
   ,                                       !- Heating Maximum Air Flow per Zone Floor Area {m3/s-m2}
   ,                                       !- Heating Maximum Air Flow {m3/s}
   ,                                       !- Heating Maximum Air Flow Fraction
+  ,                                       !- Design Zone Air Distribution Effectiveness in Cooling Mode
+  ,                                       !- Design Zone Air Distribution Effectiveness in Heating Mode
   No,                                     !- Account for Dedicated Outdoor Air System
   NeutralSupplyAir,                       !- Dedicated Outdoor Air System Control Strategy
   autosize,                               !- Dedicated Outdoor Air Low Setpoint Temperature for Design {C}
   autosize;                               !- Dedicated Outdoor Air High Setpoint Temperature for Design {C}
 
 OS:ZoneHVAC:EquipmentList,
-<<<<<<< HEAD
-  {d7b3c5be-201f-4b70-957c-802cc110adc4}, !- Handle
+  {73b78363-f8de-4a1d-97da-d410f11b4004}, !- Handle
   Zone HVAC Equipment List 5,             !- Name
-  {2185ac05-fcaf-42d0-a9e7-185e41b23ee3}; !- Thermal Zone
+  {360f8985-3dfe-4bcb-9c6f-461b7e19e065}; !- Thermal Zone
 
 OS:SpaceType,
-  {6dd41e2c-19ad-4f7a-935f-0826dd34a597}, !- Handle
-=======
-  {171b60da-712d-45b0-8f16-fd833ffb74b3}, !- Handle
-  Zone HVAC Equipment List 5,             !- Name
-  {3cf14111-0088-4f05-8d0e-3d351d554504}; !- Thermal Zone
-
-OS:SpaceType,
-  {4f0a918e-242d-46a0-82b4-a8db76dec4ec}, !- Handle
->>>>>>> fcfe5a62
+  {7de042f8-2e0d-4c32-94e8-1f92a2d4aac9}, !- Handle
   Space Type 2,                           !- Name
   ,                                       !- Default Construction Set Name
   ,                                       !- Default Schedule Set Name
@@ -2048,23 +1277,14 @@
   unfinished attic;                       !- Standards Space Type
 
 OS:BuildingUnit,
-<<<<<<< HEAD
-  {af53c9f7-e11e-4594-a27b-81cb7a79b37d}, !- Handle
-=======
-  {8938945f-a0ab-4c1e-8372-c829a0b6f0ac}, !- Handle
->>>>>>> fcfe5a62
+  {6ac3621a-9e8f-46ae-8d03-6e5b44e16bab}, !- Handle
   unit 1,                                 !- Name
   ,                                       !- Rendering Color
   Residential;                            !- Building Unit Type
 
 OS:AdditionalProperties,
-<<<<<<< HEAD
-  {7e542fcd-c2e1-41a5-9ceb-a542172d38f1}, !- Handle
-  {af53c9f7-e11e-4594-a27b-81cb7a79b37d}, !- Object Name
-=======
-  {43c8fcdc-fe93-4073-a14a-fce7f61872d3}, !- Handle
-  {8938945f-a0ab-4c1e-8372-c829a0b6f0ac}, !- Object Name
->>>>>>> fcfe5a62
+  {f3835c17-816f-4c8b-8344-a4956b36fdb9}, !- Handle
+  {6ac3621a-9e8f-46ae-8d03-6e5b44e16bab}, !- Object Name
   Units Represented,                      !- Feature Name 1
   Integer,                                !- Feature Data Type 1
   1,                                      !- Feature Value 1
@@ -2079,23 +1299,14 @@
   3.3900000000000001;                     !- Feature Value 4
 
 OS:BuildingUnit,
-<<<<<<< HEAD
-  {9bbd0640-662c-48a1-93e5-d413164f2c28}, !- Handle
-=======
-  {6bade2f9-c504-4dc7-89ba-d265c2aabbf4}, !- Handle
->>>>>>> fcfe5a62
+  {4875d425-72dd-4903-a3e4-e773b02d7824}, !- Handle
   unit 2,                                 !- Name
   ,                                       !- Rendering Color
   Residential;                            !- Building Unit Type
 
 OS:AdditionalProperties,
-<<<<<<< HEAD
-  {4ebada65-816a-4ded-9697-720759a2329b}, !- Handle
-  {9bbd0640-662c-48a1-93e5-d413164f2c28}, !- Object Name
-=======
-  {fcfc0305-35ac-4039-a6e0-0d76352c5cbd}, !- Handle
-  {6bade2f9-c504-4dc7-89ba-d265c2aabbf4}, !- Object Name
->>>>>>> fcfe5a62
+  {a82a0df3-1c2a-4718-b7dc-987ada76d2bd}, !- Handle
+  {4875d425-72dd-4903-a3e4-e773b02d7824}, !- Object Name
   Units Represented,                      !- Feature Name 1
   Integer,                                !- Feature Data Type 1
   1,                                      !- Feature Value 1
@@ -2107,23 +1318,14 @@
   2;                                      !- Feature Value 3
 
 OS:BuildingUnit,
-<<<<<<< HEAD
-  {b20dc6e5-1619-4298-a497-2990e9a001e2}, !- Handle
-=======
-  {4970cc6c-7d4c-4e8d-89ce-ecbf258518cd}, !- Handle
->>>>>>> fcfe5a62
+  {863d18c5-0049-4c7a-b5cc-6b7fc0ca08e0}, !- Handle
   unit 3,                                 !- Name
   ,                                       !- Rendering Color
   Residential;                            !- Building Unit Type
 
 OS:AdditionalProperties,
-<<<<<<< HEAD
-  {795d9d1b-b331-4f26-837d-d4cdf017be96}, !- Handle
-  {b20dc6e5-1619-4298-a497-2990e9a001e2}, !- Object Name
-=======
-  {c11375bf-346c-4f5d-8a5f-e0c6cae83de6}, !- Handle
-  {4970cc6c-7d4c-4e8d-89ce-ecbf258518cd}, !- Object Name
->>>>>>> fcfe5a62
+  {38160a53-77fb-47fb-9c03-ca38d1ca2715}, !- Handle
+  {863d18c5-0049-4c7a-b5cc-6b7fc0ca08e0}, !- Object Name
   Units Represented,                      !- Feature Name 1
   Integer,                                !- Feature Data Type 1
   1,                                      !- Feature Value 1
@@ -2135,23 +1337,14 @@
   2;                                      !- Feature Value 3
 
 OS:BuildingUnit,
-<<<<<<< HEAD
-  {9ecaedb1-f618-4932-b5c7-d06d1eca5e94}, !- Handle
-=======
-  {1ede255f-8142-42f8-99cf-31b1109f02c1}, !- Handle
->>>>>>> fcfe5a62
+  {a4026195-60a3-4fa8-8e09-6ccf2f9b2648}, !- Handle
   unit 4,                                 !- Name
   ,                                       !- Rendering Color
   Residential;                            !- Building Unit Type
 
 OS:AdditionalProperties,
-<<<<<<< HEAD
-  {41c98bf4-68f7-421d-bed5-66318ae69757}, !- Handle
-  {9ecaedb1-f618-4932-b5c7-d06d1eca5e94}, !- Object Name
-=======
-  {6c2dcd80-777e-44f7-893b-91224f086818}, !- Handle
-  {1ede255f-8142-42f8-99cf-31b1109f02c1}, !- Object Name
->>>>>>> fcfe5a62
+  {964f3417-9e25-4c04-a26c-71d3fa6568de}, !- Handle
+  {a4026195-60a3-4fa8-8e09-6ccf2f9b2648}, !- Object Name
   Units Represented,                      !- Feature Name 1
   Integer,                                !- Feature Data Type 1
   1,                                      !- Feature Value 1
@@ -2163,23 +1356,13 @@
   2;                                      !- Feature Value 3
 
 OS:Surface,
-<<<<<<< HEAD
-  {085cb3cf-ab38-4722-9bbc-edcdebe423ee}, !- Handle
+  {76dfbd38-b428-4351-b14a-3d46bdd640c9}, !- Handle
   Surface 18,                             !- Name
   Floor,                                  !- Surface Type
   ,                                       !- Construction Name
-  {2b4373fd-7731-47c3-975b-977c3f85d70e}, !- Space Name
+  {8a464285-7c32-4c19-aaf2-e07925244a3d}, !- Space Name
   Surface,                                !- Outside Boundary Condition
-  {3a0f83a8-aba9-40b7-a9ae-9be07b77b587}, !- Outside Boundary Condition Object
-=======
-  {2ad64545-277f-4b6a-b675-e1aea8b090b9}, !- Handle
-  Surface 18,                             !- Name
-  Floor,                                  !- Surface Type
-  ,                                       !- Construction Name
-  {39427377-f4c1-44d5-ab0b-7682d9be2ac8}, !- Space Name
-  Surface,                                !- Outside Boundary Condition
-  {ecde18a0-3124-4b95-bf9e-d436f69ab3e6}, !- Outside Boundary Condition Object
->>>>>>> fcfe5a62
+  {c269ec1c-7f99-4c1b-b61f-ff291cdfad24}, !- Outside Boundary Condition Object
   NoSun,                                  !- Sun Exposure
   NoWind,                                 !- Wind Exposure
   ,                                       !- View Factor to Ground
@@ -2190,23 +1373,13 @@
   12.9315688143396, 0, 2.4384;            !- X,Y,Z Vertex 4 {m}
 
 OS:Surface,
-<<<<<<< HEAD
-  {dafabbf2-5d04-4edb-9780-dcc92ce9ff26}, !- Handle
+  {400d3c80-98b6-4f09-bebf-ab4626326d03}, !- Handle
   Surface 19,                             !- Name
   Floor,                                  !- Surface Type
   ,                                       !- Construction Name
-  {2b4373fd-7731-47c3-975b-977c3f85d70e}, !- Space Name
+  {8a464285-7c32-4c19-aaf2-e07925244a3d}, !- Space Name
   Surface,                                !- Outside Boundary Condition
-  {705e1c0c-58f1-4338-80f9-156ff8dd695f}, !- Outside Boundary Condition Object
-=======
-  {102d7b84-4bdf-46db-a5cb-d15333cb0b7d}, !- Handle
-  Surface 19,                             !- Name
-  Floor,                                  !- Surface Type
-  ,                                       !- Construction Name
-  {39427377-f4c1-44d5-ab0b-7682d9be2ac8}, !- Space Name
-  Surface,                                !- Outside Boundary Condition
-  {cc46e46d-1ff5-473e-a17c-39c4bbd15fc9}, !- Outside Boundary Condition Object
->>>>>>> fcfe5a62
+  {69df35ad-d0c3-4cbb-a329-de00fb872dfd}, !- Outside Boundary Condition Object
   NoSun,                                  !- Sun Exposure
   NoWind,                                 !- Wind Exposure
   ,                                       !- View Factor to Ground
@@ -2217,23 +1390,13 @@
   19.3973532215094, 0, 2.4384;            !- X,Y,Z Vertex 4 {m}
 
 OS:Surface,
-<<<<<<< HEAD
-  {879a63b5-7ec1-4b30-b9e2-e56baf204799}, !- Handle
+  {2d346e1e-8ce2-47ba-a7af-3c532fd05bc1}, !- Handle
   Surface 20,                             !- Name
   Floor,                                  !- Surface Type
   ,                                       !- Construction Name
-  {2b4373fd-7731-47c3-975b-977c3f85d70e}, !- Space Name
+  {8a464285-7c32-4c19-aaf2-e07925244a3d}, !- Space Name
   Surface,                                !- Outside Boundary Condition
-  {915d96c4-38c6-4180-a64d-7294e209a98d}, !- Outside Boundary Condition Object
-=======
-  {f02a1b1d-8ed4-4232-a755-691b2ee092d9}, !- Handle
-  Surface 20,                             !- Name
-  Floor,                                  !- Surface Type
-  ,                                       !- Construction Name
-  {39427377-f4c1-44d5-ab0b-7682d9be2ac8}, !- Space Name
-  Surface,                                !- Outside Boundary Condition
-  {b83061c6-da74-48ad-9752-bfe385b93941}, !- Outside Boundary Condition Object
->>>>>>> fcfe5a62
+  {b6dccd78-dbad-44ac-af37-044acc64f5ec}, !- Outside Boundary Condition Object
   NoSun,                                  !- Sun Exposure
   NoWind,                                 !- Wind Exposure
   ,                                       !- View Factor to Ground
@@ -2243,4018 +1406,8 @@
   6.46578440716979, -12.9315688143396, 2.4384, !- X,Y,Z Vertex 3 {m}
   6.46578440716979, 0, 2.4384;            !- X,Y,Z Vertex 4 {m}
 
-<<<<<<< HEAD
-OS:External:File,
-  {55c3492a-96f6-4840-85b8-9f2fb512f316}, !- Handle
-  8760.csv,                               !- Name
-  8760.csv;                               !- File Name
-
-OS:Schedule:File,
-  {8d30a689-b04e-4a50-bdf5-f5d819404270}, !- Handle
-  occupants,                              !- Name
-  {7e9ad7c0-4d68-4b29-96ff-2f304b5e885c}, !- Schedule Type Limits Name
-  {55c3492a-96f6-4840-85b8-9f2fb512f316}, !- External File Name
-  1,                                      !- Column Number
-  1,                                      !- Rows to Skip at Top
-  8760,                                   !- Number of Hours of Data
-  ,                                       !- Column Separator
-  ,                                       !- Interpolate to Timestep
-  60;                                     !- Minutes per Item
-
-OS:Schedule:Ruleset,
-  {e0dcdc8e-8a6c-43d3-a652-9df5511c9ca6}, !- Handle
-  Schedule Ruleset 1,                     !- Name
-  {8b51c353-80d0-4836-9e9d-239ac5e76d43}, !- Schedule Type Limits Name
-  {5325b83c-e404-4340-862d-00044c6b34f2}; !- Default Day Schedule Name
-
 OS:Schedule:Day,
-  {5325b83c-e404-4340-862d-00044c6b34f2}, !- Handle
-  Schedule Day 3,                         !- Name
-  {8b51c353-80d0-4836-9e9d-239ac5e76d43}, !- Schedule Type Limits Name
-  ,                                       !- Interpolate to Timestep
-  24,                                     !- Hour 1
-  0,                                      !- Minute 1
-  112.539290946133;                       !- Value Until Time 1
-
-OS:People:Definition,
-  {e13c6e82-8c0d-4bb6-83e0-3392ec36ec78}, !- Handle
-  res occupants|living space,             !- Name
-  People,                                 !- Number of People Calculation Method
-  3.39,                                   !- Number of People {people}
-  ,                                       !- People per Space Floor Area {person/m2}
-  ,                                       !- Space Floor Area per Person {m2/person}
-  0.319734,                               !- Fraction Radiant
-  0.573,                                  !- Sensible Heat Fraction
-  0,                                      !- Carbon Dioxide Generation Rate {m3/s-W}
-  No,                                     !- Enable ASHRAE 55 Comfort Warnings
-  ZoneAveraged;                           !- Mean Radiant Temperature Calculation Type
-
-OS:People,
-  {2e9f62f4-51f5-49e9-ab02-b2324653bfc1}, !- Handle
-  res occupants|living space,             !- Name
-  {e13c6e82-8c0d-4bb6-83e0-3392ec36ec78}, !- People Definition Name
-  {70543a9f-3df3-4638-9ba5-51f3bec73038}, !- Space or SpaceType Name
-  {8d30a689-b04e-4a50-bdf5-f5d819404270}, !- Number of People Schedule Name
-  {e0dcdc8e-8a6c-43d3-a652-9df5511c9ca6}, !- Activity Level Schedule Name
-  ,                                       !- Surface Name/Angle Factor List Name
-  ,                                       !- Work Efficiency Schedule Name
-  ,                                       !- Clothing Insulation Schedule Name
-  ,                                       !- Air Velocity Schedule Name
-  1;                                      !- Multiplier
-
-OS:ScheduleTypeLimits,
-  {8b51c353-80d0-4836-9e9d-239ac5e76d43}, !- Handle
-  ActivityLevel,                          !- Name
-  0,                                      !- Lower Limit Value
-  ,                                       !- Upper Limit Value
-  Continuous,                             !- Numeric Type
-  ActivityLevel;                          !- Unit Type
-
-OS:ScheduleTypeLimits,
-  {7e9ad7c0-4d68-4b29-96ff-2f304b5e885c}, !- Handle
-  Fractional,                             !- Name
-  0,                                      !- Lower Limit Value
-  1,                                      !- Upper Limit Value
-  Continuous;                             !- Numeric Type
-
-OS:People:Definition,
-  {72a45033-796c-4a44-9603-653973aa6498}, !- Handle
-  res occupants|unit 2|living space|unit 2|story 1, !- Name
-  People,                                 !- Number of People Calculation Method
-  3.39,                                   !- Number of People {people}
-  ,                                       !- People per Space Floor Area {person/m2}
-  ,                                       !- Space Floor Area per Person {m2/person}
-  0.319734,                               !- Fraction Radiant
-  0.573,                                  !- Sensible Heat Fraction
-  0,                                      !- Carbon Dioxide Generation Rate {m3/s-W}
-  No,                                     !- Enable ASHRAE 55 Comfort Warnings
-  ZoneAveraged;                           !- Mean Radiant Temperature Calculation Type
-
-OS:People,
-  {67292714-274d-4a49-b659-05cff7947324}, !- Handle
-  res occupants|unit 2|living space|unit 2|story 1, !- Name
-  {72a45033-796c-4a44-9603-653973aa6498}, !- People Definition Name
-  {1f32b084-48c8-4d27-87c9-f6ebf8d38c82}, !- Space or SpaceType Name
-  {8d30a689-b04e-4a50-bdf5-f5d819404270}, !- Number of People Schedule Name
-  {e0dcdc8e-8a6c-43d3-a652-9df5511c9ca6}, !- Activity Level Schedule Name
-  ,                                       !- Surface Name/Angle Factor List Name
-  ,                                       !- Work Efficiency Schedule Name
-  ,                                       !- Clothing Insulation Schedule Name
-  ,                                       !- Air Velocity Schedule Name
-  1;                                      !- Multiplier
-
-OS:People:Definition,
-  {48f72543-4cb8-4135-81c4-f6545c60195c}, !- Handle
-  res occupants|unit 3|living space|unit 3|story 1, !- Name
-  People,                                 !- Number of People Calculation Method
-  3.39,                                   !- Number of People {people}
-  ,                                       !- People per Space Floor Area {person/m2}
-  ,                                       !- Space Floor Area per Person {m2/person}
-  0.319734,                               !- Fraction Radiant
-  0.573,                                  !- Sensible Heat Fraction
-  0,                                      !- Carbon Dioxide Generation Rate {m3/s-W}
-  No,                                     !- Enable ASHRAE 55 Comfort Warnings
-  ZoneAveraged;                           !- Mean Radiant Temperature Calculation Type
-
-OS:People,
-  {60b6a114-4df1-4a16-8a09-97515d1f4643}, !- Handle
-  res occupants|unit 3|living space|unit 3|story 1, !- Name
-  {48f72543-4cb8-4135-81c4-f6545c60195c}, !- People Definition Name
-  {ea694e05-0b6f-4ca7-baca-e49c8788cd4f}, !- Space or SpaceType Name
-  {8d30a689-b04e-4a50-bdf5-f5d819404270}, !- Number of People Schedule Name
-  {e0dcdc8e-8a6c-43d3-a652-9df5511c9ca6}, !- Activity Level Schedule Name
-  ,                                       !- Surface Name/Angle Factor List Name
-  ,                                       !- Work Efficiency Schedule Name
-  ,                                       !- Clothing Insulation Schedule Name
-  ,                                       !- Air Velocity Schedule Name
-  1;                                      !- Multiplier
-
-OS:People:Definition,
-  {7c14648e-5bc8-4140-a132-14d33f169717}, !- Handle
-  res occupants|unit 4|living space|unit 4|story 1, !- Name
-  People,                                 !- Number of People Calculation Method
-  3.39,                                   !- Number of People {people}
-  ,                                       !- People per Space Floor Area {person/m2}
-  ,                                       !- Space Floor Area per Person {m2/person}
-  0.319734,                               !- Fraction Radiant
-  0.573,                                  !- Sensible Heat Fraction
-  0,                                      !- Carbon Dioxide Generation Rate {m3/s-W}
-  No,                                     !- Enable ASHRAE 55 Comfort Warnings
-  ZoneAveraged;                           !- Mean Radiant Temperature Calculation Type
-
-OS:People,
-  {cd0f2d95-6eca-4f80-a692-bf8997eb504d}, !- Handle
-  res occupants|unit 4|living space|unit 4|story 1, !- Name
-  {7c14648e-5bc8-4140-a132-14d33f169717}, !- People Definition Name
-  {5a31bb4d-d2ff-4d7e-adb9-6591248beeea}, !- Space or SpaceType Name
-  {8d30a689-b04e-4a50-bdf5-f5d819404270}, !- Number of People Schedule Name
-  {e0dcdc8e-8a6c-43d3-a652-9df5511c9ca6}, !- Activity Level Schedule Name
-  ,                                       !- Surface Name/Angle Factor List Name
-  ,                                       !- Work Efficiency Schedule Name
-  ,                                       !- Clothing Insulation Schedule Name
-  ,                                       !- Air Velocity Schedule Name
-  1;                                      !- Multiplier
-
-OS:Coil:Heating:Gas,
-  {2cfff6a2-b87a-4907-901a-e5f4108c69f8}, !- Handle
-  res fur gas heating coil,               !- Name
-  {c48fa337-683c-4799-9cc3-269fee11b219}, !- Availability Schedule Name
-  0.78,                                   !- Gas Burner Efficiency
-  AutoSize,                               !- Nominal Capacity {W}
-  ,                                       !- Air Inlet Node Name
-  ,                                       !- Air Outlet Node Name
-  ,                                       !- Temperature Setpoint Node Name
-  76,                                     !- Parasitic Electric Load {W}
-  ,                                       !- Part Load Fraction Correlation Curve Name
-  0,                                      !- Parasitic Gas Load {W}
-  NaturalGas;                             !- Fuel Type
-
-OS:Schedule:Constant,
-  {c48fa337-683c-4799-9cc3-269fee11b219}, !- Handle
-  Always On Discrete,                     !- Name
-  {77917f66-9760-4906-961b-7aff5cd81368}, !- Schedule Type Limits Name
-  1;                                      !- Value
-
-OS:ScheduleTypeLimits,
-  {77917f66-9760-4906-961b-7aff5cd81368}, !- Handle
-  OnOff,                                  !- Name
-  0,                                      !- Lower Limit Value
-  1,                                      !- Upper Limit Value
-  Discrete,                               !- Numeric Type
-  Availability;                           !- Unit Type
-
-OS:Fan:OnOff,
-  {cf74d78d-5167-4c15-a460-86eac20ac8fa}, !- Handle
-  res fur gas htg supply fan,             !- Name
-  {c48fa337-683c-4799-9cc3-269fee11b219}, !- Availability Schedule Name
-  0.75,                                   !- Fan Total Efficiency
-  794.580001233493,                       !- Pressure Rise {Pa}
-  autosize,                               !- Maximum Flow Rate {m3/s}
-  1,                                      !- Motor Efficiency
-  1,                                      !- Motor In Airstream Fraction
-  ,                                       !- Air Inlet Node Name
-  ,                                       !- Air Outlet Node Name
-  {65520ea1-cd6b-4866-a0b8-277bb75815f2}, !- Fan Power Ratio Function of Speed Ratio Curve Name
-  {33af6dd7-5bdf-47b8-8b2e-f200049394f9}, !- Fan Efficiency Ratio Function of Speed Ratio Curve Name
-  res fur gas htg supply fan;             !- End-Use Subcategory
-
-OS:Curve:Exponent,
-  {65520ea1-cd6b-4866-a0b8-277bb75815f2}, !- Handle
-  Fan On Off Power Curve,                 !- Name
-  1,                                      !- Coefficient1 Constant
-  0,                                      !- Coefficient2 Constant
-  0,                                      !- Coefficient3 Constant
-  0,                                      !- Minimum Value of x
-  1,                                      !- Maximum Value of x
-  ,                                       !- Minimum Curve Output
-  ,                                       !- Maximum Curve Output
-  ,                                       !- Input Unit Type for X
-  ;                                       !- Output Unit Type
-
-OS:Curve:Cubic,
-  {33af6dd7-5bdf-47b8-8b2e-f200049394f9}, !- Handle
-  Fan On Off Efficiency Curve,            !- Name
-  1,                                      !- Coefficient1 Constant
-  0,                                      !- Coefficient2 x
-  0,                                      !- Coefficient3 x**2
-  0,                                      !- Coefficient4 x**3
-  0,                                      !- Minimum Value of x
-  1;                                      !- Maximum Value of x
-
-OS:AirLoopHVAC:UnitarySystem,
-  {91fd595a-219a-40f3-8817-f3d63bae7abe}, !- Handle
-  res fur gas unitary system,             !- Name
-  Load,                                   !- Control Type
-  {4a9f470e-6dcf-4592-92c9-98a292f84e07}, !- Controlling Zone or Thermostat Location
-  None,                                   !- Dehumidification Control Type
-  {c48fa337-683c-4799-9cc3-269fee11b219}, !- Availability Schedule Name
-  {693b45e8-8a4d-4b88-b562-36822faf0721}, !- Air Inlet Node Name
-  {29bb17e8-911c-4e3e-84b3-f6e874c7ae03}, !- Air Outlet Node Name
-  {cf74d78d-5167-4c15-a460-86eac20ac8fa}, !- Supply Fan Name
-  BlowThrough,                            !- Fan Placement
-  {c891de7a-7447-4bec-b74f-9a2406393ba0}, !- Supply Air Fan Operating Mode Schedule Name
-  {2cfff6a2-b87a-4907-901a-e5f4108c69f8}, !- Heating Coil Name
-  1,                                      !- DX Heating Coil Sizing Ratio
-  ,                                       !- Cooling Coil Name
-  No,                                     !- Use DOAS DX Cooling Coil
-  2,                                      !- DOAS DX Cooling Coil Leaving Minimum Air Temperature {C}
-  SensibleOnlyLoadControl,                !- Latent Load Control
-  ,                                       !- Supplemental Heating Coil Name
-  ,                                       !- Supply Air Flow Rate Method During Cooling Operation
-  0,                                      !- Supply Air Flow Rate During Cooling Operation {m3/s}
-  ,                                       !- Supply Air Flow Rate Per Floor Area During Cooling Operation {m3/s-m2}
-  ,                                       !- Fraction of Autosized Design Cooling Supply Air Flow Rate
-  ,                                       !- Design Supply Air Flow Rate Per Unit of Capacity During Cooling Operation {m3/s-W}
-  ,                                       !- Supply Air Flow Rate Method During Heating Operation
-  Autosize,                               !- Supply Air Flow Rate During Heating Operation {m3/s}
-  ,                                       !- Supply Air Flow Rate Per Floor Area during Heating Operation {m3/s-m2}
-  ,                                       !- Fraction of Autosized Design Heating Supply Air Flow Rate
-  ,                                       !- Design Supply Air Flow Rate Per Unit of Capacity During Heating Operation {m3/s-W}
-  ,                                       !- Supply Air Flow Rate Method When No Cooling or Heating is Required
-  0,                                      !- Supply Air Flow Rate When No Cooling or Heating is Required {m3/s}
-  ,                                       !- Supply Air Flow Rate Per Floor Area When No Cooling or Heating is Required {m3/s-m2}
-  ,                                       !- Fraction of Autosized Design Cooling Supply Air Flow Rate When No Cooling or Heating is Required
-  ,                                       !- Fraction of Autosized Design Heating Supply Air Flow Rate When No Cooling or Heating is Required
-  ,                                       !- Design Supply Air Flow Rate Per Unit of Capacity During Cooling Operation When No Cooling or Heating is Required {m3/s-W}
-  ,                                       !- Design Supply Air Flow Rate Per Unit of Capacity During Heating Operation When No Cooling or Heating is Required {m3/s-W}
-  48.8888888888889,                       !- Maximum Supply Air Temperature {C}
-  21,                                     !- Maximum Outdoor Dry-Bulb Temperature for Supplemental Heater Operation {C}
-  ,                                       !- Outdoor Dry-Bulb Temperature Sensor Node Name
-  2.5,                                    !- Maximum Cycling Rate {cycles/hr}
-  60,                                     !- Heat Pump Time Constant {s}
-  0.01,                                   !- Fraction of On-Cycle Power Use
-  60,                                     !- Heat Pump Fan Delay Time {s}
-  0,                                      !- Ancilliary On-Cycle Electric Power {W}
-  0;                                      !- Ancilliary Off-Cycle Electric Power {W}
-
-OS:Schedule:Constant,
-  {c891de7a-7447-4bec-b74f-9a2406393ba0}, !- Handle
-  Always Off Discrete,                    !- Name
-  {e9a749b3-0ca5-44db-847a-e9b0acc04af6}, !- Schedule Type Limits Name
-  0;                                      !- Value
-
-OS:ScheduleTypeLimits,
-  {e9a749b3-0ca5-44db-847a-e9b0acc04af6}, !- Handle
-  OnOff 1,                                !- Name
-  0,                                      !- Lower Limit Value
-  1,                                      !- Upper Limit Value
-  Discrete,                               !- Numeric Type
-  Availability;                           !- Unit Type
-
-OS:AirLoopHVAC,
-  {2e2533e9-cbe0-4d5c-b51b-d2dec7138095}, !- Handle
-  res fur gas asys,                       !- Name
-  ,                                       !- Controller List Name
-  {c48fa337-683c-4799-9cc3-269fee11b219}, !- Availability Schedule
-  {dbf5ba9a-cec5-4321-91f9-434054847aaa}, !- Availability Manager List Name
-  AutoSize,                               !- Design Supply Air Flow Rate {m3/s}
-  ,                                       !- Branch List Name
-  ,                                       !- Connector List Name
-  {2a55f48c-23e5-4375-8430-c1de87eacd8a}, !- Supply Side Inlet Node Name
-  {ba764195-f3db-4e04-9bc2-0b301d245602}, !- Demand Side Outlet Node Name
-  {f7bb9ea9-c73b-411a-9f1e-c8b06b6bbb54}, !- Demand Side Inlet Node A
-  {cb469f50-642a-4a4d-8251-773a09f2d34e}, !- Supply Side Outlet Node A
-  ,                                       !- Demand Side Inlet Node B
-  ,                                       !- Supply Side Outlet Node B
-  ,                                       !- Return Air Bypass Flow Temperature Setpoint Schedule Name
-  {3e73f137-a77f-4a17-88f2-ba1a96c8675e}, !- Demand Mixer Name
-  {ae765444-8815-4d09-b859-af8ba6a365b7}, !- Demand Splitter A Name
-  ,                                       !- Demand Splitter B Name
-  ;                                       !- Supply Splitter Name
-
-OS:Node,
-  {a0db52c2-91b0-41d8-ad8e-ef12c166346e}, !- Handle
-  Node 6,                                 !- Name
-  {2a55f48c-23e5-4375-8430-c1de87eacd8a}, !- Inlet Port
-  {693b45e8-8a4d-4b88-b562-36822faf0721}; !- Outlet Port
-
-OS:Node,
-  {7b4cc919-b0ad-433e-b6b6-77b4d0ee8c9c}, !- Handle
-  Node 7,                                 !- Name
-  {29bb17e8-911c-4e3e-84b3-f6e874c7ae03}, !- Inlet Port
-  {cb469f50-642a-4a4d-8251-773a09f2d34e}; !- Outlet Port
-
-OS:Connection,
-  {2a55f48c-23e5-4375-8430-c1de87eacd8a}, !- Handle
-  {0f5fcd86-ecc8-43df-9836-6dd68f1db499}, !- Name
-  {2e2533e9-cbe0-4d5c-b51b-d2dec7138095}, !- Source Object
-  8,                                      !- Outlet Port
-  {a0db52c2-91b0-41d8-ad8e-ef12c166346e}, !- Target Object
-  2;                                      !- Inlet Port
-
-OS:Connection,
-  {cb469f50-642a-4a4d-8251-773a09f2d34e}, !- Handle
-  {dcd6c135-435f-4f6e-98ad-01d72eb729e7}, !- Name
-  {7b4cc919-b0ad-433e-b6b6-77b4d0ee8c9c}, !- Source Object
-  3,                                      !- Outlet Port
-  {2e2533e9-cbe0-4d5c-b51b-d2dec7138095}, !- Target Object
-  11;                                     !- Inlet Port
-
-OS:Node,
-  {a33a8322-75bf-47f6-8b26-a74f8515fff2}, !- Handle
-  Node 8,                                 !- Name
-  {f7bb9ea9-c73b-411a-9f1e-c8b06b6bbb54}, !- Inlet Port
-  {9ae6baee-c1a7-40c5-8030-bdf1faafd0d4}; !- Outlet Port
-
-OS:Node,
-  {6638dda3-322c-455b-98b1-0893c6710ab2}, !- Handle
-  Node 9,                                 !- Name
-  {6f27f2eb-8b2e-47cd-b0c0-324f0a1c10a2}, !- Inlet Port
-  {ba764195-f3db-4e04-9bc2-0b301d245602}; !- Outlet Port
-
-OS:Node,
-  {80808c46-3abf-4dae-820d-943c897029b0}, !- Handle
-  Node 10,                                !- Name
-  {254556ac-8695-45f7-b4cb-6795e3a74068}, !- Inlet Port
-  {6f37c3a1-5d6c-43ce-950e-e1aa17da860c}; !- Outlet Port
-
-OS:Connection,
-  {f7bb9ea9-c73b-411a-9f1e-c8b06b6bbb54}, !- Handle
-  {3e1685cd-e89e-4403-88d8-cfeeec7236f4}, !- Name
-  {2e2533e9-cbe0-4d5c-b51b-d2dec7138095}, !- Source Object
-  10,                                     !- Outlet Port
-  {a33a8322-75bf-47f6-8b26-a74f8515fff2}, !- Target Object
-  2;                                      !- Inlet Port
-
-OS:Connection,
-  {ba764195-f3db-4e04-9bc2-0b301d245602}, !- Handle
-  {b9545f5e-e806-4e3b-9ce2-625729e599e4}, !- Name
-  {6638dda3-322c-455b-98b1-0893c6710ab2}, !- Source Object
-  3,                                      !- Outlet Port
-  {2e2533e9-cbe0-4d5c-b51b-d2dec7138095}, !- Target Object
-  9;                                      !- Inlet Port
-
-OS:AirLoopHVAC:ZoneSplitter,
-  {ae765444-8815-4d09-b859-af8ba6a365b7}, !- Handle
-  res fur gas zone splitter,              !- Name
-  {9ae6baee-c1a7-40c5-8030-bdf1faafd0d4}, !- Inlet Node Name
-  {44296c1a-f6ff-400d-8987-858d92165689}; !- Outlet Node Name 1
-
-OS:AirLoopHVAC:ZoneMixer,
-  {3e73f137-a77f-4a17-88f2-ba1a96c8675e}, !- Handle
-  res fur gas zone mixer,                 !- Name
-  {6f27f2eb-8b2e-47cd-b0c0-324f0a1c10a2}, !- Outlet Node Name
-  {7fd6cea8-cd34-4d3d-b786-98f7f61edfdf}; !- Inlet Node Name 1
-
-OS:Connection,
-  {9ae6baee-c1a7-40c5-8030-bdf1faafd0d4}, !- Handle
-  {93e6eded-5a1e-45f5-9462-d4e4b67c1ac4}, !- Name
-  {a33a8322-75bf-47f6-8b26-a74f8515fff2}, !- Source Object
-  3,                                      !- Outlet Port
-  {ae765444-8815-4d09-b859-af8ba6a365b7}, !- Target Object
-  2;                                      !- Inlet Port
-
-OS:Connection,
-  {6f27f2eb-8b2e-47cd-b0c0-324f0a1c10a2}, !- Handle
-  {f8da52cf-d350-44d9-b9dc-a6a9d5bc9dd3}, !- Name
-  {3e73f137-a77f-4a17-88f2-ba1a96c8675e}, !- Source Object
-  2,                                      !- Outlet Port
-  {6638dda3-322c-455b-98b1-0893c6710ab2}, !- Target Object
-  2;                                      !- Inlet Port
-
-OS:Sizing:System,
-  {78388b66-91b9-41f3-8d02-99ca37a0cb68}, !- Handle
-  {2e2533e9-cbe0-4d5c-b51b-d2dec7138095}, !- AirLoop Name
-  Sensible,                               !- Type of Load to Size On
-  Autosize,                               !- Design Outdoor Air Flow Rate {m3/s}
-  0.3,                                    !- Central Heating Maximum System Air Flow Ratio
-  7,                                      !- Preheat Design Temperature {C}
-  0.008,                                  !- Preheat Design Humidity Ratio {kg-H2O/kg-Air}
-  12.8,                                   !- Precool Design Temperature {C}
-  0.008,                                  !- Precool Design Humidity Ratio {kg-H2O/kg-Air}
-  12.8,                                   !- Central Cooling Design Supply Air Temperature {C}
-  16.7,                                   !- Central Heating Design Supply Air Temperature {C}
-  NonCoincident,                          !- Sizing Option
-  Yes,                                    !- 100% Outdoor Air in Cooling
-  Yes,                                    !- 100% Outdoor Air in Heating
-  0.0085,                                 !- Central Cooling Design Supply Air Humidity Ratio {kg-H2O/kg-Air}
-  0.008,                                  !- Central Heating Design Supply Air Humidity Ratio {kg-H2O/kg-Air}
-  DesignDay,                              !- Cooling Design Air Flow Method
-  0,                                      !- Cooling Design Air Flow Rate {m3/s}
-  DesignDay,                              !- Heating Design Air Flow Method
-  0,                                      !- Heating Design Air Flow Rate {m3/s}
-  ZoneSum,                                !- System Outdoor Air Method
-  1,                                      !- Zone Maximum Outdoor Air Fraction {dimensionless}
-  0.0099676501,                           !- Cooling Supply Air Flow Rate Per Floor Area {m3/s-m2}
-  1,                                      !- Cooling Fraction of Autosized Cooling Supply Air Flow Rate
-  3.9475456e-05,                          !- Cooling Supply Air Flow Rate Per Unit Cooling Capacity {m3/s-W}
-  0.0099676501,                           !- Heating Supply Air Flow Rate Per Floor Area {m3/s-m2}
-  1,                                      !- Heating Fraction of Autosized Heating Supply Air Flow Rate
-  1,                                      !- Heating Fraction of Autosized Cooling Supply Air Flow Rate
-  3.1588213e-05,                          !- Heating Supply Air Flow Rate Per Unit Heating Capacity {m3/s-W}
-  CoolingDesignCapacity,                  !- Cooling Design Capacity Method
-  autosize,                               !- Cooling Design Capacity {W}
-  234.7,                                  !- Cooling Design Capacity Per Floor Area {W/m2}
-  1,                                      !- Fraction of Autosized Cooling Design Capacity
-  HeatingDesignCapacity,                  !- Heating Design Capacity Method
-  autosize,                               !- Heating Design Capacity {W}
-  157,                                    !- Heating Design Capacity Per Floor Area {W/m2}
-  1,                                      !- Fraction of Autosized Heating Design Capacity
-  OnOff;                                  !- Central Cooling Capacity Control Method
-
-OS:AvailabilityManagerAssignmentList,
-  {dbf5ba9a-cec5-4321-91f9-434054847aaa}, !- Handle
-  Air Loop HVAC 1 AvailabilityManagerAssignmentList; !- Name
-
-OS:Connection,
-  {693b45e8-8a4d-4b88-b562-36822faf0721}, !- Handle
-  {c58b1d65-cff8-42b0-9e9c-95b550d9623e}, !- Name
-  {a0db52c2-91b0-41d8-ad8e-ef12c166346e}, !- Source Object
-  3,                                      !- Outlet Port
-  {91fd595a-219a-40f3-8817-f3d63bae7abe}, !- Target Object
-  6;                                      !- Inlet Port
-
-OS:Connection,
-  {29bb17e8-911c-4e3e-84b3-f6e874c7ae03}, !- Handle
-  {80033b4c-422d-459a-b368-8a099b490ae3}, !- Name
-  {91fd595a-219a-40f3-8817-f3d63bae7abe}, !- Source Object
-  7,                                      !- Outlet Port
-  {7b4cc919-b0ad-433e-b6b6-77b4d0ee8c9c}, !- Target Object
-  2;                                      !- Inlet Port
-
-OS:AirTerminal:SingleDuct:ConstantVolume:NoReheat,
-  {465d2952-3163-4390-87b9-50a12dd8cae3}, !- Handle
-  res fur gas living zone direct air,     !- Name
-  {c48fa337-683c-4799-9cc3-269fee11b219}, !- Availability Schedule Name
-  {0b5fd53d-6499-41e2-8e1b-0c978fe02c0c}, !- Air Inlet Node Name
-  {254556ac-8695-45f7-b4cb-6795e3a74068}, !- Air Outlet Node Name
-  AutoSize;                               !- Maximum Air Flow Rate {m3/s}
-
-OS:Node,
-  {62198b76-5d9b-40bd-b9ec-b89a0bd9f9db}, !- Handle
-  Node 11,                                !- Name
-  {4476a65b-5769-4de2-a1d7-e50d1038e254}, !- Inlet Port
-  {7fd6cea8-cd34-4d3d-b786-98f7f61edfdf}; !- Outlet Port
-
-OS:Connection,
-  {6f37c3a1-5d6c-43ce-950e-e1aa17da860c}, !- Handle
-  {fddf61d3-a96d-4976-84e1-15352125cfe2}, !- Name
-  {80808c46-3abf-4dae-820d-943c897029b0}, !- Source Object
-  3,                                      !- Outlet Port
-  {bd54c09b-be53-4a09-ab4e-2fff54453a49}, !- Target Object
-  3;                                      !- Inlet Port
-
-OS:Connection,
-  {4476a65b-5769-4de2-a1d7-e50d1038e254}, !- Handle
-  {6a473853-7823-4ead-be43-f1e6d8e73751}, !- Name
-  {d4bb89f1-98b8-4262-a045-769ea0284ebe}, !- Source Object
-  3,                                      !- Outlet Port
-  {62198b76-5d9b-40bd-b9ec-b89a0bd9f9db}, !- Target Object
-  2;                                      !- Inlet Port
-
-OS:Connection,
-  {7fd6cea8-cd34-4d3d-b786-98f7f61edfdf}, !- Handle
-  {2c7fb9ab-1bc9-458a-a63b-17473fadcfcb}, !- Name
-  {62198b76-5d9b-40bd-b9ec-b89a0bd9f9db}, !- Source Object
-  3,                                      !- Outlet Port
-  {3e73f137-a77f-4a17-88f2-ba1a96c8675e}, !- Target Object
-  3;                                      !- Inlet Port
-
-OS:Node,
-  {2628c627-67a9-4bf3-be6c-ec889ed8f2bb}, !- Handle
-  Node 12,                                !- Name
-  {44296c1a-f6ff-400d-8987-858d92165689}, !- Inlet Port
-  {0b5fd53d-6499-41e2-8e1b-0c978fe02c0c}; !- Outlet Port
-
-OS:Connection,
-  {44296c1a-f6ff-400d-8987-858d92165689}, !- Handle
-  {70983406-6588-471f-9361-1c48695d00d7}, !- Name
-  {ae765444-8815-4d09-b859-af8ba6a365b7}, !- Source Object
-  3,                                      !- Outlet Port
-  {2628c627-67a9-4bf3-be6c-ec889ed8f2bb}, !- Target Object
-  2;                                      !- Inlet Port
-
-OS:Connection,
-  {0b5fd53d-6499-41e2-8e1b-0c978fe02c0c}, !- Handle
-  {07ea2320-130d-44e0-8d39-f7d131ebda34}, !- Name
-  {2628c627-67a9-4bf3-be6c-ec889ed8f2bb}, !- Source Object
-  3,                                      !- Outlet Port
-  {465d2952-3163-4390-87b9-50a12dd8cae3}, !- Target Object
-  3;                                      !- Inlet Port
-
-OS:Connection,
-  {254556ac-8695-45f7-b4cb-6795e3a74068}, !- Handle
-  {c6752df8-aada-4c5a-81b3-ea1aa3c86cd1}, !- Name
-  {465d2952-3163-4390-87b9-50a12dd8cae3}, !- Source Object
-  4,                                      !- Outlet Port
-  {80808c46-3abf-4dae-820d-943c897029b0}, !- Target Object
-  2;                                      !- Inlet Port
-
-OS:AdditionalProperties,
-  {7b9339ed-f038-4c2a-991f-483e7d6a5d30}, !- Handle
-  {91fd595a-219a-40f3-8817-f3d63bae7abe}, !- Object Name
-  SizingInfoHVACFracHeatLoadServed,       !- Feature Name 1
-  Double,                                 !- Feature Data Type 1
-  1;                                      !- Feature Value 1
-
-OS:Coil:Heating:Gas,
-  {59af6bb1-48b6-4391-a369-74943fcffec2}, !- Handle
-  res fur gas|unit 2 heating coil,        !- Name
-  {c48fa337-683c-4799-9cc3-269fee11b219}, !- Availability Schedule Name
-  0.78,                                   !- Gas Burner Efficiency
-  AutoSize,                               !- Nominal Capacity {W}
-  ,                                       !- Air Inlet Node Name
-  ,                                       !- Air Outlet Node Name
-  ,                                       !- Temperature Setpoint Node Name
-  76,                                     !- Parasitic Electric Load {W}
-  ,                                       !- Part Load Fraction Correlation Curve Name
-  0,                                      !- Parasitic Gas Load {W}
-  NaturalGas;                             !- Fuel Type
-
-OS:Fan:OnOff,
-  {1e633dcb-819b-4360-a7a1-c17253ecc762}, !- Handle
-  res fur gas|unit 2 htg supply fan,      !- Name
-  {c48fa337-683c-4799-9cc3-269fee11b219}, !- Availability Schedule Name
-  0.75,                                   !- Fan Total Efficiency
-  794.580001233493,                       !- Pressure Rise {Pa}
-  autosize,                               !- Maximum Flow Rate {m3/s}
-  1,                                      !- Motor Efficiency
-  1,                                      !- Motor In Airstream Fraction
-  ,                                       !- Air Inlet Node Name
-  ,                                       !- Air Outlet Node Name
-  {2fa9e639-837b-49ad-ac5d-7a0de6d969f0}, !- Fan Power Ratio Function of Speed Ratio Curve Name
-  {7c0f00d7-53da-40e8-bb6b-e676d313b3a6}, !- Fan Efficiency Ratio Function of Speed Ratio Curve Name
-  res fur gas|unit 2 htg supply fan;      !- End-Use Subcategory
-
-OS:Curve:Exponent,
-  {2fa9e639-837b-49ad-ac5d-7a0de6d969f0}, !- Handle
-  Fan On Off Power Curve 1,               !- Name
-  1,                                      !- Coefficient1 Constant
-  0,                                      !- Coefficient2 Constant
-  0,                                      !- Coefficient3 Constant
-  0,                                      !- Minimum Value of x
-  1,                                      !- Maximum Value of x
-  ,                                       !- Minimum Curve Output
-  ,                                       !- Maximum Curve Output
-  ,                                       !- Input Unit Type for X
-  ;                                       !- Output Unit Type
-
-OS:Curve:Cubic,
-  {7c0f00d7-53da-40e8-bb6b-e676d313b3a6}, !- Handle
-  Fan On Off Efficiency Curve 1,          !- Name
-  1,                                      !- Coefficient1 Constant
-  0,                                      !- Coefficient2 x
-  0,                                      !- Coefficient3 x**2
-  0,                                      !- Coefficient4 x**3
-  0,                                      !- Minimum Value of x
-  1;                                      !- Maximum Value of x
-
-OS:AirLoopHVAC:UnitarySystem,
-  {b072ac8d-d2d8-4ba5-9568-730799b0699a}, !- Handle
-  res fur gas|unit 2 unitary system,      !- Name
-  Load,                                   !- Control Type
-  {6d397f64-f273-401e-a5cf-a3b579bfa724}, !- Controlling Zone or Thermostat Location
-  None,                                   !- Dehumidification Control Type
-  {c48fa337-683c-4799-9cc3-269fee11b219}, !- Availability Schedule Name
-  {3db48b89-85d2-4913-9493-73036a963dda}, !- Air Inlet Node Name
-  {00d5daa1-a57f-4933-911c-776655dfd0be}, !- Air Outlet Node Name
-  {1e633dcb-819b-4360-a7a1-c17253ecc762}, !- Supply Fan Name
-  BlowThrough,                            !- Fan Placement
-  {c891de7a-7447-4bec-b74f-9a2406393ba0}, !- Supply Air Fan Operating Mode Schedule Name
-  {59af6bb1-48b6-4391-a369-74943fcffec2}, !- Heating Coil Name
-  1,                                      !- DX Heating Coil Sizing Ratio
-  ,                                       !- Cooling Coil Name
-  No,                                     !- Use DOAS DX Cooling Coil
-  2,                                      !- DOAS DX Cooling Coil Leaving Minimum Air Temperature {C}
-  SensibleOnlyLoadControl,                !- Latent Load Control
-  ,                                       !- Supplemental Heating Coil Name
-  ,                                       !- Supply Air Flow Rate Method During Cooling Operation
-  0,                                      !- Supply Air Flow Rate During Cooling Operation {m3/s}
-  ,                                       !- Supply Air Flow Rate Per Floor Area During Cooling Operation {m3/s-m2}
-  ,                                       !- Fraction of Autosized Design Cooling Supply Air Flow Rate
-  ,                                       !- Design Supply Air Flow Rate Per Unit of Capacity During Cooling Operation {m3/s-W}
-  ,                                       !- Supply Air Flow Rate Method During Heating Operation
-  Autosize,                               !- Supply Air Flow Rate During Heating Operation {m3/s}
-  ,                                       !- Supply Air Flow Rate Per Floor Area during Heating Operation {m3/s-m2}
-  ,                                       !- Fraction of Autosized Design Heating Supply Air Flow Rate
-  ,                                       !- Design Supply Air Flow Rate Per Unit of Capacity During Heating Operation {m3/s-W}
-  ,                                       !- Supply Air Flow Rate Method When No Cooling or Heating is Required
-  0,                                      !- Supply Air Flow Rate When No Cooling or Heating is Required {m3/s}
-  ,                                       !- Supply Air Flow Rate Per Floor Area When No Cooling or Heating is Required {m3/s-m2}
-  ,                                       !- Fraction of Autosized Design Cooling Supply Air Flow Rate When No Cooling or Heating is Required
-  ,                                       !- Fraction of Autosized Design Heating Supply Air Flow Rate When No Cooling or Heating is Required
-  ,                                       !- Design Supply Air Flow Rate Per Unit of Capacity During Cooling Operation When No Cooling or Heating is Required {m3/s-W}
-  ,                                       !- Design Supply Air Flow Rate Per Unit of Capacity During Heating Operation When No Cooling or Heating is Required {m3/s-W}
-  48.8888888888889,                       !- Maximum Supply Air Temperature {C}
-  21,                                     !- Maximum Outdoor Dry-Bulb Temperature for Supplemental Heater Operation {C}
-  ,                                       !- Outdoor Dry-Bulb Temperature Sensor Node Name
-  2.5,                                    !- Maximum Cycling Rate {cycles/hr}
-  60,                                     !- Heat Pump Time Constant {s}
-  0.01,                                   !- Fraction of On-Cycle Power Use
-  60,                                     !- Heat Pump Fan Delay Time {s}
-  0,                                      !- Ancilliary On-Cycle Electric Power {W}
-  0;                                      !- Ancilliary Off-Cycle Electric Power {W}
-
-OS:AirLoopHVAC,
-  {ba8c48f1-dbf3-40af-a119-179d79784e54}, !- Handle
-  res fur gas|unit 2 asys,                !- Name
-  ,                                       !- Controller List Name
-  {c48fa337-683c-4799-9cc3-269fee11b219}, !- Availability Schedule
-  {7f7e0be4-f7e8-429d-b886-753329cf8c15}, !- Availability Manager List Name
-  AutoSize,                               !- Design Supply Air Flow Rate {m3/s}
-  ,                                       !- Branch List Name
-  ,                                       !- Connector List Name
-  {9ba9bb64-3421-402e-a2fa-ba4aa8dee4ad}, !- Supply Side Inlet Node Name
-  {da9d3b68-846c-4fd1-bc01-3c97498e12a5}, !- Demand Side Outlet Node Name
-  {f5a90a5f-3eed-4fbd-a002-335b4657702e}, !- Demand Side Inlet Node A
-  {85456786-3e1d-4433-9c35-24b5fdfe0a79}, !- Supply Side Outlet Node A
-  ,                                       !- Demand Side Inlet Node B
-  ,                                       !- Supply Side Outlet Node B
-  ,                                       !- Return Air Bypass Flow Temperature Setpoint Schedule Name
-  {f42daea6-ee35-417e-9a28-84fffd02effc}, !- Demand Mixer Name
-  {2f720b6e-7928-48a7-94ee-edf9baa55364}, !- Demand Splitter A Name
-  ,                                       !- Demand Splitter B Name
-  ;                                       !- Supply Splitter Name
-
-OS:Node,
-  {dfd0e473-7ba7-4589-a596-83498c983488}, !- Handle
-  Node 13,                                !- Name
-  {9ba9bb64-3421-402e-a2fa-ba4aa8dee4ad}, !- Inlet Port
-  {3db48b89-85d2-4913-9493-73036a963dda}; !- Outlet Port
-
-OS:Node,
-  {a639a4ee-623c-42b8-a9c2-3f9cb48f5efa}, !- Handle
-  Node 14,                                !- Name
-  {00d5daa1-a57f-4933-911c-776655dfd0be}, !- Inlet Port
-  {85456786-3e1d-4433-9c35-24b5fdfe0a79}; !- Outlet Port
-
-OS:Connection,
-  {9ba9bb64-3421-402e-a2fa-ba4aa8dee4ad}, !- Handle
-  {6454132d-63a9-4805-a471-1c65106a69d6}, !- Name
-  {ba8c48f1-dbf3-40af-a119-179d79784e54}, !- Source Object
-  8,                                      !- Outlet Port
-  {dfd0e473-7ba7-4589-a596-83498c983488}, !- Target Object
-  2;                                      !- Inlet Port
-
-OS:Connection,
-  {85456786-3e1d-4433-9c35-24b5fdfe0a79}, !- Handle
-  {9c0e0ba8-1a9e-4960-ad91-d258c2077a4e}, !- Name
-  {a639a4ee-623c-42b8-a9c2-3f9cb48f5efa}, !- Source Object
-  3,                                      !- Outlet Port
-  {ba8c48f1-dbf3-40af-a119-179d79784e54}, !- Target Object
-  11;                                     !- Inlet Port
-
-OS:Node,
-  {09abf7c4-dd47-4f99-a635-3c2c5351b647}, !- Handle
-  Node 15,                                !- Name
-  {f5a90a5f-3eed-4fbd-a002-335b4657702e}, !- Inlet Port
-  {054d1c41-8d4f-4910-a52d-3bb3cc73022c}; !- Outlet Port
-
-OS:Node,
-  {0e2f2bf6-6989-4328-a414-20eac9b725e0}, !- Handle
-  Node 16,                                !- Name
-  {3b88df1e-81f5-44d4-9600-879d782ce1ce}, !- Inlet Port
-  {da9d3b68-846c-4fd1-bc01-3c97498e12a5}; !- Outlet Port
-
-OS:Node,
-  {0f7151ec-209b-4a58-87c2-2b7ca6bc9557}, !- Handle
-  Node 17,                                !- Name
-  {cfb8f446-9b66-418a-bce2-89706012538b}, !- Inlet Port
-  {bb8c51e1-dda3-45bd-8595-4723b4894874}; !- Outlet Port
-
-OS:Connection,
-  {f5a90a5f-3eed-4fbd-a002-335b4657702e}, !- Handle
-  {e33ce5ad-6cd3-48db-b2a6-e2e24be3ff22}, !- Name
-  {ba8c48f1-dbf3-40af-a119-179d79784e54}, !- Source Object
-  10,                                     !- Outlet Port
-  {09abf7c4-dd47-4f99-a635-3c2c5351b647}, !- Target Object
-  2;                                      !- Inlet Port
-
-OS:Connection,
-  {da9d3b68-846c-4fd1-bc01-3c97498e12a5}, !- Handle
-  {1a7d36a2-7760-48d7-b802-9972e86142ad}, !- Name
-  {0e2f2bf6-6989-4328-a414-20eac9b725e0}, !- Source Object
-  3,                                      !- Outlet Port
-  {ba8c48f1-dbf3-40af-a119-179d79784e54}, !- Target Object
-  9;                                      !- Inlet Port
-
-OS:AirLoopHVAC:ZoneSplitter,
-  {2f720b6e-7928-48a7-94ee-edf9baa55364}, !- Handle
-  res fur gas|unit 2 zone splitter,       !- Name
-  {054d1c41-8d4f-4910-a52d-3bb3cc73022c}, !- Inlet Node Name
-  {7f648c49-c453-4631-8ad4-6cffe9c53f1d}; !- Outlet Node Name 1
-
-OS:AirLoopHVAC:ZoneMixer,
-  {f42daea6-ee35-417e-9a28-84fffd02effc}, !- Handle
-  res fur gas|unit 2 zone mixer,          !- Name
-  {3b88df1e-81f5-44d4-9600-879d782ce1ce}, !- Outlet Node Name
-  {4e01343d-7a31-4172-853d-e3486508c12e}; !- Inlet Node Name 1
-
-OS:Connection,
-  {054d1c41-8d4f-4910-a52d-3bb3cc73022c}, !- Handle
-  {c5a1be64-11b2-40c3-a748-93dbc5847f5f}, !- Name
-  {09abf7c4-dd47-4f99-a635-3c2c5351b647}, !- Source Object
-  3,                                      !- Outlet Port
-  {2f720b6e-7928-48a7-94ee-edf9baa55364}, !- Target Object
-  2;                                      !- Inlet Port
-
-OS:Connection,
-  {3b88df1e-81f5-44d4-9600-879d782ce1ce}, !- Handle
-  {87934c37-848a-4dda-8fa5-b1b6734c9795}, !- Name
-  {f42daea6-ee35-417e-9a28-84fffd02effc}, !- Source Object
-  2,                                      !- Outlet Port
-  {0e2f2bf6-6989-4328-a414-20eac9b725e0}, !- Target Object
-  2;                                      !- Inlet Port
-
-OS:Sizing:System,
-  {fb376657-549f-4779-a600-fb8dd5bd73af}, !- Handle
-  {ba8c48f1-dbf3-40af-a119-179d79784e54}, !- AirLoop Name
-  Sensible,                               !- Type of Load to Size On
-  Autosize,                               !- Design Outdoor Air Flow Rate {m3/s}
-  0.3,                                    !- Central Heating Maximum System Air Flow Ratio
-  7,                                      !- Preheat Design Temperature {C}
-  0.008,                                  !- Preheat Design Humidity Ratio {kg-H2O/kg-Air}
-  12.8,                                   !- Precool Design Temperature {C}
-  0.008,                                  !- Precool Design Humidity Ratio {kg-H2O/kg-Air}
-  12.8,                                   !- Central Cooling Design Supply Air Temperature {C}
-  16.7,                                   !- Central Heating Design Supply Air Temperature {C}
-  NonCoincident,                          !- Sizing Option
-  Yes,                                    !- 100% Outdoor Air in Cooling
-  Yes,                                    !- 100% Outdoor Air in Heating
-  0.0085,                                 !- Central Cooling Design Supply Air Humidity Ratio {kg-H2O/kg-Air}
-  0.008,                                  !- Central Heating Design Supply Air Humidity Ratio {kg-H2O/kg-Air}
-  DesignDay,                              !- Cooling Design Air Flow Method
-  0,                                      !- Cooling Design Air Flow Rate {m3/s}
-  DesignDay,                              !- Heating Design Air Flow Method
-  0,                                      !- Heating Design Air Flow Rate {m3/s}
-  ZoneSum,                                !- System Outdoor Air Method
-  1,                                      !- Zone Maximum Outdoor Air Fraction {dimensionless}
-  0.0099676501,                           !- Cooling Supply Air Flow Rate Per Floor Area {m3/s-m2}
-  1,                                      !- Cooling Fraction of Autosized Cooling Supply Air Flow Rate
-  3.9475456e-05,                          !- Cooling Supply Air Flow Rate Per Unit Cooling Capacity {m3/s-W}
-  0.0099676501,                           !- Heating Supply Air Flow Rate Per Floor Area {m3/s-m2}
-  1,                                      !- Heating Fraction of Autosized Heating Supply Air Flow Rate
-  1,                                      !- Heating Fraction of Autosized Cooling Supply Air Flow Rate
-  3.1588213e-05,                          !- Heating Supply Air Flow Rate Per Unit Heating Capacity {m3/s-W}
-  CoolingDesignCapacity,                  !- Cooling Design Capacity Method
-  autosize,                               !- Cooling Design Capacity {W}
-  234.7,                                  !- Cooling Design Capacity Per Floor Area {W/m2}
-  1,                                      !- Fraction of Autosized Cooling Design Capacity
-  HeatingDesignCapacity,                  !- Heating Design Capacity Method
-  autosize,                               !- Heating Design Capacity {W}
-  157,                                    !- Heating Design Capacity Per Floor Area {W/m2}
-  1,                                      !- Fraction of Autosized Heating Design Capacity
-  OnOff;                                  !- Central Cooling Capacity Control Method
-
-OS:AvailabilityManagerAssignmentList,
-  {7f7e0be4-f7e8-429d-b886-753329cf8c15}, !- Handle
-  Air Loop HVAC 1 AvailabilityManagerAssignmentList 1; !- Name
-
-OS:Connection,
-  {3db48b89-85d2-4913-9493-73036a963dda}, !- Handle
-  {4ff40eb7-cffd-4e24-a374-45952ba6cdf2}, !- Name
-  {dfd0e473-7ba7-4589-a596-83498c983488}, !- Source Object
-  3,                                      !- Outlet Port
-  {b072ac8d-d2d8-4ba5-9568-730799b0699a}, !- Target Object
-  6;                                      !- Inlet Port
-
-OS:Connection,
-  {00d5daa1-a57f-4933-911c-776655dfd0be}, !- Handle
-  {81bbb154-ef1a-4b4f-8eaa-b3a31e237716}, !- Name
-  {b072ac8d-d2d8-4ba5-9568-730799b0699a}, !- Source Object
-  7,                                      !- Outlet Port
-  {a639a4ee-623c-42b8-a9c2-3f9cb48f5efa}, !- Target Object
-  2;                                      !- Inlet Port
-
-OS:AirTerminal:SingleDuct:ConstantVolume:NoReheat,
-  {2472a4d6-ed4c-476d-81dd-aef6d9c5cf30}, !- Handle
-  res fur gas|unit 2 living zone|unit 2 direct air, !- Name
-  {c48fa337-683c-4799-9cc3-269fee11b219}, !- Availability Schedule Name
-  {f4607a7e-f06b-474a-a2d4-2f13ceca0a59}, !- Air Inlet Node Name
-  {cfb8f446-9b66-418a-bce2-89706012538b}, !- Air Outlet Node Name
-  AutoSize;                               !- Maximum Air Flow Rate {m3/s}
-
-OS:Node,
-  {9c30daeb-208f-4a44-8364-3e6798c9f5c3}, !- Handle
-  Node 18,                                !- Name
-  {94b0d41e-192c-44bc-92b2-62fffc72d70d}, !- Inlet Port
-  {4e01343d-7a31-4172-853d-e3486508c12e}; !- Outlet Port
-
-OS:Connection,
-  {bb8c51e1-dda3-45bd-8595-4723b4894874}, !- Handle
-  {9dbf8043-f10a-48a1-93eb-e80cb1b70899}, !- Name
-  {0f7151ec-209b-4a58-87c2-2b7ca6bc9557}, !- Source Object
-  3,                                      !- Outlet Port
-  {8aa466ec-6a96-4a6d-86cc-bb4545f6b0a7}, !- Target Object
-  3;                                      !- Inlet Port
-
-OS:Connection,
-  {94b0d41e-192c-44bc-92b2-62fffc72d70d}, !- Handle
-  {2e2f47cd-f79a-4099-8fc9-be6797f3f4ec}, !- Name
-  {9d979396-e2cb-4e7a-9001-c9504718dc4a}, !- Source Object
-  3,                                      !- Outlet Port
-  {9c30daeb-208f-4a44-8364-3e6798c9f5c3}, !- Target Object
-  2;                                      !- Inlet Port
-
-OS:Connection,
-  {4e01343d-7a31-4172-853d-e3486508c12e}, !- Handle
-  {6cad66b1-3cdd-435c-b865-c7613241566d}, !- Name
-  {9c30daeb-208f-4a44-8364-3e6798c9f5c3}, !- Source Object
-  3,                                      !- Outlet Port
-  {f42daea6-ee35-417e-9a28-84fffd02effc}, !- Target Object
-  3;                                      !- Inlet Port
-
-OS:Node,
-  {dc604e36-c5a9-429c-8942-f5c3b768a545}, !- Handle
-  Node 19,                                !- Name
-  {7f648c49-c453-4631-8ad4-6cffe9c53f1d}, !- Inlet Port
-  {f4607a7e-f06b-474a-a2d4-2f13ceca0a59}; !- Outlet Port
-
-OS:Connection,
-  {7f648c49-c453-4631-8ad4-6cffe9c53f1d}, !- Handle
-  {df782331-1358-4443-9ab0-6bff8f4ad9ad}, !- Name
-  {2f720b6e-7928-48a7-94ee-edf9baa55364}, !- Source Object
-  3,                                      !- Outlet Port
-  {dc604e36-c5a9-429c-8942-f5c3b768a545}, !- Target Object
-  2;                                      !- Inlet Port
-
-OS:Connection,
-  {f4607a7e-f06b-474a-a2d4-2f13ceca0a59}, !- Handle
-  {4d9da2a0-73fa-4a27-bba0-bc9d3a708bf2}, !- Name
-  {dc604e36-c5a9-429c-8942-f5c3b768a545}, !- Source Object
-  3,                                      !- Outlet Port
-  {2472a4d6-ed4c-476d-81dd-aef6d9c5cf30}, !- Target Object
-  3;                                      !- Inlet Port
-
-OS:Connection,
-  {cfb8f446-9b66-418a-bce2-89706012538b}, !- Handle
-  {6d7f47df-051f-44d1-963f-79fc9e15d08d}, !- Name
-  {2472a4d6-ed4c-476d-81dd-aef6d9c5cf30}, !- Source Object
-  4,                                      !- Outlet Port
-  {0f7151ec-209b-4a58-87c2-2b7ca6bc9557}, !- Target Object
-  2;                                      !- Inlet Port
-
-OS:AdditionalProperties,
-  {9835325f-d68a-4157-9b85-8d7a2f22f365}, !- Handle
-  {b072ac8d-d2d8-4ba5-9568-730799b0699a}, !- Object Name
-  SizingInfoHVACFracHeatLoadServed,       !- Feature Name 1
-  Double,                                 !- Feature Data Type 1
-  1;                                      !- Feature Value 1
-
-OS:Coil:Heating:Gas,
-  {3fddcf24-0f05-437c-8337-3e50f61016c8}, !- Handle
-  res fur gas|unit 3 heating coil,        !- Name
-  {c48fa337-683c-4799-9cc3-269fee11b219}, !- Availability Schedule Name
-  0.78,                                   !- Gas Burner Efficiency
-  AutoSize,                               !- Nominal Capacity {W}
-  ,                                       !- Air Inlet Node Name
-  ,                                       !- Air Outlet Node Name
-  ,                                       !- Temperature Setpoint Node Name
-  76,                                     !- Parasitic Electric Load {W}
-  ,                                       !- Part Load Fraction Correlation Curve Name
-  0,                                      !- Parasitic Gas Load {W}
-  NaturalGas;                             !- Fuel Type
-
-OS:Fan:OnOff,
-  {32f6a1d4-d79b-45dd-bc96-3cafe7188446}, !- Handle
-  res fur gas|unit 3 htg supply fan,      !- Name
-  {c48fa337-683c-4799-9cc3-269fee11b219}, !- Availability Schedule Name
-  0.75,                                   !- Fan Total Efficiency
-  794.580001233493,                       !- Pressure Rise {Pa}
-  autosize,                               !- Maximum Flow Rate {m3/s}
-  1,                                      !- Motor Efficiency
-  1,                                      !- Motor In Airstream Fraction
-  ,                                       !- Air Inlet Node Name
-  ,                                       !- Air Outlet Node Name
-  {b4fa0531-f08a-4b43-8451-f6bf629a78b4}, !- Fan Power Ratio Function of Speed Ratio Curve Name
-  {1deb3747-05c7-494c-9765-a913469f6852}, !- Fan Efficiency Ratio Function of Speed Ratio Curve Name
-  res fur gas|unit 3 htg supply fan;      !- End-Use Subcategory
-
-OS:Curve:Exponent,
-  {b4fa0531-f08a-4b43-8451-f6bf629a78b4}, !- Handle
-  Fan On Off Power Curve 2,               !- Name
-  1,                                      !- Coefficient1 Constant
-  0,                                      !- Coefficient2 Constant
-  0,                                      !- Coefficient3 Constant
-  0,                                      !- Minimum Value of x
-  1,                                      !- Maximum Value of x
-  ,                                       !- Minimum Curve Output
-  ,                                       !- Maximum Curve Output
-  ,                                       !- Input Unit Type for X
-  ;                                       !- Output Unit Type
-
-OS:Curve:Cubic,
-  {1deb3747-05c7-494c-9765-a913469f6852}, !- Handle
-  Fan On Off Efficiency Curve 2,          !- Name
-  1,                                      !- Coefficient1 Constant
-  0,                                      !- Coefficient2 x
-  0,                                      !- Coefficient3 x**2
-  0,                                      !- Coefficient4 x**3
-  0,                                      !- Minimum Value of x
-  1;                                      !- Maximum Value of x
-
-OS:AirLoopHVAC:UnitarySystem,
-  {d8c545ec-a057-4178-8620-84c3e7619821}, !- Handle
-  res fur gas|unit 3 unitary system,      !- Name
-  Load,                                   !- Control Type
-  {6d285efc-e72c-4b6b-b85d-b8588928225c}, !- Controlling Zone or Thermostat Location
-  None,                                   !- Dehumidification Control Type
-  {c48fa337-683c-4799-9cc3-269fee11b219}, !- Availability Schedule Name
-  {d81f1ea0-56c1-4c6f-b2a3-45961e823d19}, !- Air Inlet Node Name
-  {08e492ff-8ea5-423e-961d-e20dbc7417a8}, !- Air Outlet Node Name
-  {32f6a1d4-d79b-45dd-bc96-3cafe7188446}, !- Supply Fan Name
-  BlowThrough,                            !- Fan Placement
-  {c891de7a-7447-4bec-b74f-9a2406393ba0}, !- Supply Air Fan Operating Mode Schedule Name
-  {3fddcf24-0f05-437c-8337-3e50f61016c8}, !- Heating Coil Name
-  1,                                      !- DX Heating Coil Sizing Ratio
-  ,                                       !- Cooling Coil Name
-  No,                                     !- Use DOAS DX Cooling Coil
-  2,                                      !- DOAS DX Cooling Coil Leaving Minimum Air Temperature {C}
-  SensibleOnlyLoadControl,                !- Latent Load Control
-  ,                                       !- Supplemental Heating Coil Name
-  ,                                       !- Supply Air Flow Rate Method During Cooling Operation
-  0,                                      !- Supply Air Flow Rate During Cooling Operation {m3/s}
-  ,                                       !- Supply Air Flow Rate Per Floor Area During Cooling Operation {m3/s-m2}
-  ,                                       !- Fraction of Autosized Design Cooling Supply Air Flow Rate
-  ,                                       !- Design Supply Air Flow Rate Per Unit of Capacity During Cooling Operation {m3/s-W}
-  ,                                       !- Supply Air Flow Rate Method During Heating Operation
-  Autosize,                               !- Supply Air Flow Rate During Heating Operation {m3/s}
-  ,                                       !- Supply Air Flow Rate Per Floor Area during Heating Operation {m3/s-m2}
-  ,                                       !- Fraction of Autosized Design Heating Supply Air Flow Rate
-  ,                                       !- Design Supply Air Flow Rate Per Unit of Capacity During Heating Operation {m3/s-W}
-  ,                                       !- Supply Air Flow Rate Method When No Cooling or Heating is Required
-  0,                                      !- Supply Air Flow Rate When No Cooling or Heating is Required {m3/s}
-  ,                                       !- Supply Air Flow Rate Per Floor Area When No Cooling or Heating is Required {m3/s-m2}
-  ,                                       !- Fraction of Autosized Design Cooling Supply Air Flow Rate When No Cooling or Heating is Required
-  ,                                       !- Fraction of Autosized Design Heating Supply Air Flow Rate When No Cooling or Heating is Required
-  ,                                       !- Design Supply Air Flow Rate Per Unit of Capacity During Cooling Operation When No Cooling or Heating is Required {m3/s-W}
-  ,                                       !- Design Supply Air Flow Rate Per Unit of Capacity During Heating Operation When No Cooling or Heating is Required {m3/s-W}
-  48.8888888888889,                       !- Maximum Supply Air Temperature {C}
-  21,                                     !- Maximum Outdoor Dry-Bulb Temperature for Supplemental Heater Operation {C}
-  ,                                       !- Outdoor Dry-Bulb Temperature Sensor Node Name
-  2.5,                                    !- Maximum Cycling Rate {cycles/hr}
-  60,                                     !- Heat Pump Time Constant {s}
-  0.01,                                   !- Fraction of On-Cycle Power Use
-  60,                                     !- Heat Pump Fan Delay Time {s}
-  0,                                      !- Ancilliary On-Cycle Electric Power {W}
-  0;                                      !- Ancilliary Off-Cycle Electric Power {W}
-
-OS:AirLoopHVAC,
-  {b59f36f8-9e1c-4837-a472-60741afc015b}, !- Handle
-  res fur gas|unit 3 asys,                !- Name
-  ,                                       !- Controller List Name
-  {c48fa337-683c-4799-9cc3-269fee11b219}, !- Availability Schedule
-  {be20f5e9-5a79-43f7-a3a5-2540ed9c3614}, !- Availability Manager List Name
-  AutoSize,                               !- Design Supply Air Flow Rate {m3/s}
-  ,                                       !- Branch List Name
-  ,                                       !- Connector List Name
-  {8f533e06-dfa2-4e40-a745-eefadc59c77c}, !- Supply Side Inlet Node Name
-  {42d52d8e-3691-4006-b80a-d94831791a1e}, !- Demand Side Outlet Node Name
-  {6163411f-68f7-4599-8c6d-3e6d5e2ee4fc}, !- Demand Side Inlet Node A
-  {92564218-8d2b-4860-b78d-fda63dea1927}, !- Supply Side Outlet Node A
-  ,                                       !- Demand Side Inlet Node B
-  ,                                       !- Supply Side Outlet Node B
-  ,                                       !- Return Air Bypass Flow Temperature Setpoint Schedule Name
-  {f0e9e2b8-797a-478a-8252-e67d3717e14a}, !- Demand Mixer Name
-  {e634ef59-739b-4422-97e5-5edb0c49a24f}, !- Demand Splitter A Name
-  ,                                       !- Demand Splitter B Name
-  ;                                       !- Supply Splitter Name
-
-OS:Node,
-  {e1cd9121-9d4a-4575-b1bd-4313a009c1d0}, !- Handle
-  Node 20,                                !- Name
-  {8f533e06-dfa2-4e40-a745-eefadc59c77c}, !- Inlet Port
-  {d81f1ea0-56c1-4c6f-b2a3-45961e823d19}; !- Outlet Port
-
-OS:Node,
-  {93176efe-6400-4d16-a53a-80437efe4989}, !- Handle
-  Node 21,                                !- Name
-  {08e492ff-8ea5-423e-961d-e20dbc7417a8}, !- Inlet Port
-  {92564218-8d2b-4860-b78d-fda63dea1927}; !- Outlet Port
-
-OS:Connection,
-  {8f533e06-dfa2-4e40-a745-eefadc59c77c}, !- Handle
-  {7b792306-540c-4569-9935-8fefa884b120}, !- Name
-  {b59f36f8-9e1c-4837-a472-60741afc015b}, !- Source Object
-  8,                                      !- Outlet Port
-  {e1cd9121-9d4a-4575-b1bd-4313a009c1d0}, !- Target Object
-  2;                                      !- Inlet Port
-
-OS:Connection,
-  {92564218-8d2b-4860-b78d-fda63dea1927}, !- Handle
-  {33422dbf-5a6b-4329-b6f1-941e530524a9}, !- Name
-  {93176efe-6400-4d16-a53a-80437efe4989}, !- Source Object
-  3,                                      !- Outlet Port
-  {b59f36f8-9e1c-4837-a472-60741afc015b}, !- Target Object
-  11;                                     !- Inlet Port
-
-OS:Node,
-  {83862aa7-82e8-47af-9cac-4a4b6934b5d7}, !- Handle
-  Node 22,                                !- Name
-  {6163411f-68f7-4599-8c6d-3e6d5e2ee4fc}, !- Inlet Port
-  {dbba6970-4a6f-4f53-a1fc-f4474f08d9b2}; !- Outlet Port
-
-OS:Node,
-  {0b9f61e6-79bb-442b-ac58-3fea1c628895}, !- Handle
-  Node 23,                                !- Name
-  {373bbb7a-81f5-43d3-9814-7d245f911360}, !- Inlet Port
-  {42d52d8e-3691-4006-b80a-d94831791a1e}; !- Outlet Port
-
-OS:Node,
-  {28831c05-bffb-4ef5-bc9b-df924c7e0981}, !- Handle
-  Node 24,                                !- Name
-  {b7b29347-7bcf-44a9-a898-ecb0afed81c6}, !- Inlet Port
-  {f73b86fb-0036-49b4-81a0-f2f9470ff567}; !- Outlet Port
-
-OS:Connection,
-  {6163411f-68f7-4599-8c6d-3e6d5e2ee4fc}, !- Handle
-  {8d4d720d-70f1-4c06-848d-c5c359612ca0}, !- Name
-  {b59f36f8-9e1c-4837-a472-60741afc015b}, !- Source Object
-  10,                                     !- Outlet Port
-  {83862aa7-82e8-47af-9cac-4a4b6934b5d7}, !- Target Object
-  2;                                      !- Inlet Port
-
-OS:Connection,
-  {42d52d8e-3691-4006-b80a-d94831791a1e}, !- Handle
-  {aec7a559-de47-4a4c-99af-7b7bae2a939e}, !- Name
-  {0b9f61e6-79bb-442b-ac58-3fea1c628895}, !- Source Object
-  3,                                      !- Outlet Port
-  {b59f36f8-9e1c-4837-a472-60741afc015b}, !- Target Object
-  9;                                      !- Inlet Port
-
-OS:AirLoopHVAC:ZoneSplitter,
-  {e634ef59-739b-4422-97e5-5edb0c49a24f}, !- Handle
-  res fur gas|unit 3 zone splitter,       !- Name
-  {dbba6970-4a6f-4f53-a1fc-f4474f08d9b2}, !- Inlet Node Name
-  {421f690c-c7c0-4b0a-891a-79c2c180aae0}; !- Outlet Node Name 1
-
-OS:AirLoopHVAC:ZoneMixer,
-  {f0e9e2b8-797a-478a-8252-e67d3717e14a}, !- Handle
-  res fur gas|unit 3 zone mixer,          !- Name
-  {373bbb7a-81f5-43d3-9814-7d245f911360}, !- Outlet Node Name
-  {d570805b-d076-49c2-afb6-4007f142479f}; !- Inlet Node Name 1
-
-OS:Connection,
-  {dbba6970-4a6f-4f53-a1fc-f4474f08d9b2}, !- Handle
-  {2b4f9432-1f9a-4035-9128-a31951b88c5b}, !- Name
-  {83862aa7-82e8-47af-9cac-4a4b6934b5d7}, !- Source Object
-  3,                                      !- Outlet Port
-  {e634ef59-739b-4422-97e5-5edb0c49a24f}, !- Target Object
-  2;                                      !- Inlet Port
-
-OS:Connection,
-  {373bbb7a-81f5-43d3-9814-7d245f911360}, !- Handle
-  {b11aaa3e-f302-42fa-a671-ecafcb1c84f6}, !- Name
-  {f0e9e2b8-797a-478a-8252-e67d3717e14a}, !- Source Object
-  2,                                      !- Outlet Port
-  {0b9f61e6-79bb-442b-ac58-3fea1c628895}, !- Target Object
-  2;                                      !- Inlet Port
-
-OS:Sizing:System,
-  {02f90251-81ad-4f15-bca3-ed4611a4b036}, !- Handle
-  {b59f36f8-9e1c-4837-a472-60741afc015b}, !- AirLoop Name
-  Sensible,                               !- Type of Load to Size On
-  Autosize,                               !- Design Outdoor Air Flow Rate {m3/s}
-  0.3,                                    !- Central Heating Maximum System Air Flow Ratio
-  7,                                      !- Preheat Design Temperature {C}
-  0.008,                                  !- Preheat Design Humidity Ratio {kg-H2O/kg-Air}
-  12.8,                                   !- Precool Design Temperature {C}
-  0.008,                                  !- Precool Design Humidity Ratio {kg-H2O/kg-Air}
-  12.8,                                   !- Central Cooling Design Supply Air Temperature {C}
-  16.7,                                   !- Central Heating Design Supply Air Temperature {C}
-  NonCoincident,                          !- Sizing Option
-  Yes,                                    !- 100% Outdoor Air in Cooling
-  Yes,                                    !- 100% Outdoor Air in Heating
-  0.0085,                                 !- Central Cooling Design Supply Air Humidity Ratio {kg-H2O/kg-Air}
-  0.008,                                  !- Central Heating Design Supply Air Humidity Ratio {kg-H2O/kg-Air}
-  DesignDay,                              !- Cooling Design Air Flow Method
-  0,                                      !- Cooling Design Air Flow Rate {m3/s}
-  DesignDay,                              !- Heating Design Air Flow Method
-  0,                                      !- Heating Design Air Flow Rate {m3/s}
-  ZoneSum,                                !- System Outdoor Air Method
-  1,                                      !- Zone Maximum Outdoor Air Fraction {dimensionless}
-  0.0099676501,                           !- Cooling Supply Air Flow Rate Per Floor Area {m3/s-m2}
-  1,                                      !- Cooling Fraction of Autosized Cooling Supply Air Flow Rate
-  3.9475456e-05,                          !- Cooling Supply Air Flow Rate Per Unit Cooling Capacity {m3/s-W}
-  0.0099676501,                           !- Heating Supply Air Flow Rate Per Floor Area {m3/s-m2}
-  1,                                      !- Heating Fraction of Autosized Heating Supply Air Flow Rate
-  1,                                      !- Heating Fraction of Autosized Cooling Supply Air Flow Rate
-  3.1588213e-05,                          !- Heating Supply Air Flow Rate Per Unit Heating Capacity {m3/s-W}
-  CoolingDesignCapacity,                  !- Cooling Design Capacity Method
-  autosize,                               !- Cooling Design Capacity {W}
-  234.7,                                  !- Cooling Design Capacity Per Floor Area {W/m2}
-  1,                                      !- Fraction of Autosized Cooling Design Capacity
-  HeatingDesignCapacity,                  !- Heating Design Capacity Method
-  autosize,                               !- Heating Design Capacity {W}
-  157,                                    !- Heating Design Capacity Per Floor Area {W/m2}
-  1,                                      !- Fraction of Autosized Heating Design Capacity
-  OnOff;                                  !- Central Cooling Capacity Control Method
-
-OS:AvailabilityManagerAssignmentList,
-  {be20f5e9-5a79-43f7-a3a5-2540ed9c3614}, !- Handle
-  Air Loop HVAC 1 AvailabilityManagerAssignmentList 2; !- Name
-
-OS:Connection,
-  {d81f1ea0-56c1-4c6f-b2a3-45961e823d19}, !- Handle
-  {05af3ee7-013a-479e-ae8b-82ca4a269493}, !- Name
-  {e1cd9121-9d4a-4575-b1bd-4313a009c1d0}, !- Source Object
-  3,                                      !- Outlet Port
-  {d8c545ec-a057-4178-8620-84c3e7619821}, !- Target Object
-  6;                                      !- Inlet Port
-
-OS:Connection,
-  {08e492ff-8ea5-423e-961d-e20dbc7417a8}, !- Handle
-  {1c620766-624f-4fd7-8a13-660f6ece65b6}, !- Name
-  {d8c545ec-a057-4178-8620-84c3e7619821}, !- Source Object
-  7,                                      !- Outlet Port
-  {93176efe-6400-4d16-a53a-80437efe4989}, !- Target Object
-  2;                                      !- Inlet Port
-
-OS:AirTerminal:SingleDuct:ConstantVolume:NoReheat,
-  {44837ade-c295-436b-83e9-932bd0cc69b5}, !- Handle
-  res fur gas|unit 3 living zone|unit 3 direct air, !- Name
-  {c48fa337-683c-4799-9cc3-269fee11b219}, !- Availability Schedule Name
-  {c1965999-4d6c-4dd6-b480-c7e79d13cbce}, !- Air Inlet Node Name
-  {b7b29347-7bcf-44a9-a898-ecb0afed81c6}, !- Air Outlet Node Name
-  AutoSize;                               !- Maximum Air Flow Rate {m3/s}
-
-OS:Node,
-  {a17927e7-049d-404d-847c-bf5cb7857083}, !- Handle
-  Node 25,                                !- Name
-  {3c475d05-1832-4f84-bb86-ded1573348f7}, !- Inlet Port
-  {d570805b-d076-49c2-afb6-4007f142479f}; !- Outlet Port
-
-OS:Connection,
-  {f73b86fb-0036-49b4-81a0-f2f9470ff567}, !- Handle
-  {0e771bb9-3c21-4171-8558-50e8e9a3d189}, !- Name
-  {28831c05-bffb-4ef5-bc9b-df924c7e0981}, !- Source Object
-  3,                                      !- Outlet Port
-  {d665e197-459d-408a-995c-7a65458748da}, !- Target Object
-  3;                                      !- Inlet Port
-
-OS:Connection,
-  {3c475d05-1832-4f84-bb86-ded1573348f7}, !- Handle
-  {d14e9bc1-70d7-496e-aa41-cb38b32ba1bf}, !- Name
-  {bca605f1-abdb-4765-87f5-6dd9f8a2038e}, !- Source Object
-  3,                                      !- Outlet Port
-  {a17927e7-049d-404d-847c-bf5cb7857083}, !- Target Object
-  2;                                      !- Inlet Port
-
-OS:Connection,
-  {d570805b-d076-49c2-afb6-4007f142479f}, !- Handle
-  {d057374e-9a35-4b2a-bb7a-be8e44e7a9e1}, !- Name
-  {a17927e7-049d-404d-847c-bf5cb7857083}, !- Source Object
-  3,                                      !- Outlet Port
-  {f0e9e2b8-797a-478a-8252-e67d3717e14a}, !- Target Object
-  3;                                      !- Inlet Port
-
-OS:Node,
-  {579468f7-2cc4-4137-8e72-87163260a328}, !- Handle
-  Node 26,                                !- Name
-  {421f690c-c7c0-4b0a-891a-79c2c180aae0}, !- Inlet Port
-  {c1965999-4d6c-4dd6-b480-c7e79d13cbce}; !- Outlet Port
-
-OS:Connection,
-  {421f690c-c7c0-4b0a-891a-79c2c180aae0}, !- Handle
-  {886f368f-94d2-4d4f-a42b-ee5995e80e86}, !- Name
-  {e634ef59-739b-4422-97e5-5edb0c49a24f}, !- Source Object
-  3,                                      !- Outlet Port
-  {579468f7-2cc4-4137-8e72-87163260a328}, !- Target Object
-  2;                                      !- Inlet Port
-
-OS:Connection,
-  {c1965999-4d6c-4dd6-b480-c7e79d13cbce}, !- Handle
-  {c687362a-01a4-4d4f-ac06-25001e061491}, !- Name
-  {579468f7-2cc4-4137-8e72-87163260a328}, !- Source Object
-  3,                                      !- Outlet Port
-  {44837ade-c295-436b-83e9-932bd0cc69b5}, !- Target Object
-  3;                                      !- Inlet Port
-
-OS:Connection,
-  {b7b29347-7bcf-44a9-a898-ecb0afed81c6}, !- Handle
-  {7d4b19f1-a80f-45ce-ab49-4085019ef5df}, !- Name
-  {44837ade-c295-436b-83e9-932bd0cc69b5}, !- Source Object
-  4,                                      !- Outlet Port
-  {28831c05-bffb-4ef5-bc9b-df924c7e0981}, !- Target Object
-  2;                                      !- Inlet Port
-
-OS:AdditionalProperties,
-  {7f39d58d-4cf5-4f1a-bc7c-b62b05d2716c}, !- Handle
-  {d8c545ec-a057-4178-8620-84c3e7619821}, !- Object Name
-  SizingInfoHVACFracHeatLoadServed,       !- Feature Name 1
-  Double,                                 !- Feature Data Type 1
-  1;                                      !- Feature Value 1
-
-OS:Coil:Heating:Gas,
-  {e474e278-df87-48e4-a1ea-604adedc8b45}, !- Handle
-  res fur gas|unit 4 heating coil,        !- Name
-  {c48fa337-683c-4799-9cc3-269fee11b219}, !- Availability Schedule Name
-  0.78,                                   !- Gas Burner Efficiency
-  AutoSize,                               !- Nominal Capacity {W}
-  ,                                       !- Air Inlet Node Name
-  ,                                       !- Air Outlet Node Name
-  ,                                       !- Temperature Setpoint Node Name
-  76,                                     !- Parasitic Electric Load {W}
-  ,                                       !- Part Load Fraction Correlation Curve Name
-  0,                                      !- Parasitic Gas Load {W}
-  NaturalGas;                             !- Fuel Type
-
-OS:Fan:OnOff,
-  {55413f7f-5851-480f-99d8-44192c2c44d6}, !- Handle
-  res fur gas|unit 4 htg supply fan,      !- Name
-  {c48fa337-683c-4799-9cc3-269fee11b219}, !- Availability Schedule Name
-  0.75,                                   !- Fan Total Efficiency
-  794.580001233493,                       !- Pressure Rise {Pa}
-  autosize,                               !- Maximum Flow Rate {m3/s}
-  1,                                      !- Motor Efficiency
-  1,                                      !- Motor In Airstream Fraction
-  ,                                       !- Air Inlet Node Name
-  ,                                       !- Air Outlet Node Name
-  {35d641d3-a7cf-46c9-937b-9af242f94a3b}, !- Fan Power Ratio Function of Speed Ratio Curve Name
-  {762a11fd-4262-4c92-806c-01e8ee32deec}, !- Fan Efficiency Ratio Function of Speed Ratio Curve Name
-  res fur gas|unit 4 htg supply fan;      !- End-Use Subcategory
-
-OS:Curve:Exponent,
-  {35d641d3-a7cf-46c9-937b-9af242f94a3b}, !- Handle
-  Fan On Off Power Curve 3,               !- Name
-  1,                                      !- Coefficient1 Constant
-  0,                                      !- Coefficient2 Constant
-  0,                                      !- Coefficient3 Constant
-  0,                                      !- Minimum Value of x
-  1,                                      !- Maximum Value of x
-  ,                                       !- Minimum Curve Output
-  ,                                       !- Maximum Curve Output
-  ,                                       !- Input Unit Type for X
-  ;                                       !- Output Unit Type
-
-OS:Curve:Cubic,
-  {762a11fd-4262-4c92-806c-01e8ee32deec}, !- Handle
-  Fan On Off Efficiency Curve 3,          !- Name
-  1,                                      !- Coefficient1 Constant
-  0,                                      !- Coefficient2 x
-  0,                                      !- Coefficient3 x**2
-  0,                                      !- Coefficient4 x**3
-  0,                                      !- Minimum Value of x
-  1;                                      !- Maximum Value of x
-
-OS:AirLoopHVAC:UnitarySystem,
-  {bde4363d-e341-486a-a467-8e2145f1d4ff}, !- Handle
-  res fur gas|unit 4 unitary system,      !- Name
-  Load,                                   !- Control Type
-  {6ac89a8e-16a3-42f1-8e89-a80e44d135ea}, !- Controlling Zone or Thermostat Location
-  None,                                   !- Dehumidification Control Type
-  {c48fa337-683c-4799-9cc3-269fee11b219}, !- Availability Schedule Name
-  {ae00be5f-88ed-47dc-bbf4-91cd0c94dd23}, !- Air Inlet Node Name
-  {3b0124dc-145b-4dc9-9bfd-237bf06c5167}, !- Air Outlet Node Name
-  {55413f7f-5851-480f-99d8-44192c2c44d6}, !- Supply Fan Name
-  BlowThrough,                            !- Fan Placement
-  {c891de7a-7447-4bec-b74f-9a2406393ba0}, !- Supply Air Fan Operating Mode Schedule Name
-  {e474e278-df87-48e4-a1ea-604adedc8b45}, !- Heating Coil Name
-  1,                                      !- DX Heating Coil Sizing Ratio
-  ,                                       !- Cooling Coil Name
-  No,                                     !- Use DOAS DX Cooling Coil
-  2,                                      !- DOAS DX Cooling Coil Leaving Minimum Air Temperature {C}
-  SensibleOnlyLoadControl,                !- Latent Load Control
-  ,                                       !- Supplemental Heating Coil Name
-  ,                                       !- Supply Air Flow Rate Method During Cooling Operation
-  0,                                      !- Supply Air Flow Rate During Cooling Operation {m3/s}
-  ,                                       !- Supply Air Flow Rate Per Floor Area During Cooling Operation {m3/s-m2}
-  ,                                       !- Fraction of Autosized Design Cooling Supply Air Flow Rate
-  ,                                       !- Design Supply Air Flow Rate Per Unit of Capacity During Cooling Operation {m3/s-W}
-  ,                                       !- Supply Air Flow Rate Method During Heating Operation
-  Autosize,                               !- Supply Air Flow Rate During Heating Operation {m3/s}
-  ,                                       !- Supply Air Flow Rate Per Floor Area during Heating Operation {m3/s-m2}
-  ,                                       !- Fraction of Autosized Design Heating Supply Air Flow Rate
-  ,                                       !- Design Supply Air Flow Rate Per Unit of Capacity During Heating Operation {m3/s-W}
-  ,                                       !- Supply Air Flow Rate Method When No Cooling or Heating is Required
-  0,                                      !- Supply Air Flow Rate When No Cooling or Heating is Required {m3/s}
-  ,                                       !- Supply Air Flow Rate Per Floor Area When No Cooling or Heating is Required {m3/s-m2}
-  ,                                       !- Fraction of Autosized Design Cooling Supply Air Flow Rate When No Cooling or Heating is Required
-  ,                                       !- Fraction of Autosized Design Heating Supply Air Flow Rate When No Cooling or Heating is Required
-  ,                                       !- Design Supply Air Flow Rate Per Unit of Capacity During Cooling Operation When No Cooling or Heating is Required {m3/s-W}
-  ,                                       !- Design Supply Air Flow Rate Per Unit of Capacity During Heating Operation When No Cooling or Heating is Required {m3/s-W}
-  48.8888888888889,                       !- Maximum Supply Air Temperature {C}
-  21,                                     !- Maximum Outdoor Dry-Bulb Temperature for Supplemental Heater Operation {C}
-  ,                                       !- Outdoor Dry-Bulb Temperature Sensor Node Name
-  2.5,                                    !- Maximum Cycling Rate {cycles/hr}
-  60,                                     !- Heat Pump Time Constant {s}
-  0.01,                                   !- Fraction of On-Cycle Power Use
-  60,                                     !- Heat Pump Fan Delay Time {s}
-  0,                                      !- Ancilliary On-Cycle Electric Power {W}
-  0;                                      !- Ancilliary Off-Cycle Electric Power {W}
-
-OS:AirLoopHVAC,
-  {08e73773-9877-43e1-baf1-9e69d915f72b}, !- Handle
-  res fur gas|unit 4 asys,                !- Name
-  ,                                       !- Controller List Name
-  {c48fa337-683c-4799-9cc3-269fee11b219}, !- Availability Schedule
-  {e800ec6a-e54b-476d-bacf-e92c7c350557}, !- Availability Manager List Name
-  AutoSize,                               !- Design Supply Air Flow Rate {m3/s}
-  ,                                       !- Branch List Name
-  ,                                       !- Connector List Name
-  {977f6d1f-b4f8-450e-a69d-c58e3f115e3a}, !- Supply Side Inlet Node Name
-  {ea3630b3-aac9-4f1f-b95c-8264fbd2ac78}, !- Demand Side Outlet Node Name
-  {b90ec557-702b-4c4d-9dde-4e3ac9b9c61e}, !- Demand Side Inlet Node A
-  {e7e664bb-3a7d-4494-a6a3-50c87918e466}, !- Supply Side Outlet Node A
-  ,                                       !- Demand Side Inlet Node B
-  ,                                       !- Supply Side Outlet Node B
-  ,                                       !- Return Air Bypass Flow Temperature Setpoint Schedule Name
-  {e9fe7487-abec-4454-866b-1b2ef7310962}, !- Demand Mixer Name
-  {7360d1b4-4b83-42ed-bd10-15408c21b7b5}, !- Demand Splitter A Name
-  ,                                       !- Demand Splitter B Name
-  ;                                       !- Supply Splitter Name
-
-OS:Node,
-  {c46bba71-6b8a-415c-b333-0523461e680e}, !- Handle
-  Node 27,                                !- Name
-  {977f6d1f-b4f8-450e-a69d-c58e3f115e3a}, !- Inlet Port
-  {ae00be5f-88ed-47dc-bbf4-91cd0c94dd23}; !- Outlet Port
-
-OS:Node,
-  {404c8745-7b29-46e0-b7b4-b1a67fcd9e82}, !- Handle
-  Node 28,                                !- Name
-  {3b0124dc-145b-4dc9-9bfd-237bf06c5167}, !- Inlet Port
-  {e7e664bb-3a7d-4494-a6a3-50c87918e466}; !- Outlet Port
-
-OS:Connection,
-  {977f6d1f-b4f8-450e-a69d-c58e3f115e3a}, !- Handle
-  {e11fb837-7b5f-48c4-b9e0-c2578b25ea1d}, !- Name
-  {08e73773-9877-43e1-baf1-9e69d915f72b}, !- Source Object
-  8,                                      !- Outlet Port
-  {c46bba71-6b8a-415c-b333-0523461e680e}, !- Target Object
-  2;                                      !- Inlet Port
-
-OS:Connection,
-  {e7e664bb-3a7d-4494-a6a3-50c87918e466}, !- Handle
-  {5191f965-2e78-4458-9e6a-0add9c79f3da}, !- Name
-  {404c8745-7b29-46e0-b7b4-b1a67fcd9e82}, !- Source Object
-  3,                                      !- Outlet Port
-  {08e73773-9877-43e1-baf1-9e69d915f72b}, !- Target Object
-  11;                                     !- Inlet Port
-
-OS:Node,
-  {eb3ed326-fda6-436f-a974-fe66a01a3ad5}, !- Handle
-  Node 29,                                !- Name
-  {b90ec557-702b-4c4d-9dde-4e3ac9b9c61e}, !- Inlet Port
-  {f6e93f44-9acd-4fd0-8f1e-bc14a93982ec}; !- Outlet Port
-
-OS:Node,
-  {a6d85cfd-d90f-4365-bbf0-f9a0ecb7839e}, !- Handle
-  Node 30,                                !- Name
-  {15ccf7da-0080-4e37-85fc-6b5c0f635c15}, !- Inlet Port
-  {ea3630b3-aac9-4f1f-b95c-8264fbd2ac78}; !- Outlet Port
-
-OS:Node,
-  {48d674a7-dd11-43fd-900b-944627adb032}, !- Handle
-  Node 31,                                !- Name
-  {666bc442-58c0-41e4-9630-8eae2c7ee611}, !- Inlet Port
-  {cb900e99-69e4-4329-914e-b77cb10e4591}; !- Outlet Port
-
-OS:Connection,
-  {b90ec557-702b-4c4d-9dde-4e3ac9b9c61e}, !- Handle
-  {5d433afe-b2df-4ac6-a8da-bf98293b1fc6}, !- Name
-  {08e73773-9877-43e1-baf1-9e69d915f72b}, !- Source Object
-  10,                                     !- Outlet Port
-  {eb3ed326-fda6-436f-a974-fe66a01a3ad5}, !- Target Object
-  2;                                      !- Inlet Port
-
-OS:Connection,
-  {ea3630b3-aac9-4f1f-b95c-8264fbd2ac78}, !- Handle
-  {7182dc48-dedd-430c-a1d5-574217af24ca}, !- Name
-  {a6d85cfd-d90f-4365-bbf0-f9a0ecb7839e}, !- Source Object
-  3,                                      !- Outlet Port
-  {08e73773-9877-43e1-baf1-9e69d915f72b}, !- Target Object
-  9;                                      !- Inlet Port
-
-OS:AirLoopHVAC:ZoneSplitter,
-  {7360d1b4-4b83-42ed-bd10-15408c21b7b5}, !- Handle
-  res fur gas|unit 4 zone splitter,       !- Name
-  {f6e93f44-9acd-4fd0-8f1e-bc14a93982ec}, !- Inlet Node Name
-  {bc8e487a-1ec9-4b95-827a-9e5e38bfb0ec}; !- Outlet Node Name 1
-
-OS:AirLoopHVAC:ZoneMixer,
-  {e9fe7487-abec-4454-866b-1b2ef7310962}, !- Handle
-  res fur gas|unit 4 zone mixer,          !- Name
-  {15ccf7da-0080-4e37-85fc-6b5c0f635c15}, !- Outlet Node Name
-  {82b3fa84-86c6-41be-b469-439280eeb5b2}; !- Inlet Node Name 1
-
-OS:Connection,
-  {f6e93f44-9acd-4fd0-8f1e-bc14a93982ec}, !- Handle
-  {1330cac0-0c76-42b6-88c8-bd7b360e9f45}, !- Name
-  {eb3ed326-fda6-436f-a974-fe66a01a3ad5}, !- Source Object
-  3,                                      !- Outlet Port
-  {7360d1b4-4b83-42ed-bd10-15408c21b7b5}, !- Target Object
-  2;                                      !- Inlet Port
-
-OS:Connection,
-  {15ccf7da-0080-4e37-85fc-6b5c0f635c15}, !- Handle
-  {ec7f58fa-8674-48a2-acb3-8b4b1f36459a}, !- Name
-  {e9fe7487-abec-4454-866b-1b2ef7310962}, !- Source Object
-  2,                                      !- Outlet Port
-  {a6d85cfd-d90f-4365-bbf0-f9a0ecb7839e}, !- Target Object
-  2;                                      !- Inlet Port
-
-OS:Sizing:System,
-  {6520d4d5-b22a-4587-8238-8d588c5241eb}, !- Handle
-  {08e73773-9877-43e1-baf1-9e69d915f72b}, !- AirLoop Name
-  Sensible,                               !- Type of Load to Size On
-  Autosize,                               !- Design Outdoor Air Flow Rate {m3/s}
-  0.3,                                    !- Central Heating Maximum System Air Flow Ratio
-  7,                                      !- Preheat Design Temperature {C}
-  0.008,                                  !- Preheat Design Humidity Ratio {kg-H2O/kg-Air}
-  12.8,                                   !- Precool Design Temperature {C}
-  0.008,                                  !- Precool Design Humidity Ratio {kg-H2O/kg-Air}
-  12.8,                                   !- Central Cooling Design Supply Air Temperature {C}
-  16.7,                                   !- Central Heating Design Supply Air Temperature {C}
-  NonCoincident,                          !- Sizing Option
-  Yes,                                    !- 100% Outdoor Air in Cooling
-  Yes,                                    !- 100% Outdoor Air in Heating
-  0.0085,                                 !- Central Cooling Design Supply Air Humidity Ratio {kg-H2O/kg-Air}
-  0.008,                                  !- Central Heating Design Supply Air Humidity Ratio {kg-H2O/kg-Air}
-  DesignDay,                              !- Cooling Design Air Flow Method
-  0,                                      !- Cooling Design Air Flow Rate {m3/s}
-  DesignDay,                              !- Heating Design Air Flow Method
-  0,                                      !- Heating Design Air Flow Rate {m3/s}
-  ZoneSum,                                !- System Outdoor Air Method
-  1,                                      !- Zone Maximum Outdoor Air Fraction {dimensionless}
-  0.0099676501,                           !- Cooling Supply Air Flow Rate Per Floor Area {m3/s-m2}
-  1,                                      !- Cooling Fraction of Autosized Cooling Supply Air Flow Rate
-  3.9475456e-05,                          !- Cooling Supply Air Flow Rate Per Unit Cooling Capacity {m3/s-W}
-  0.0099676501,                           !- Heating Supply Air Flow Rate Per Floor Area {m3/s-m2}
-  1,                                      !- Heating Fraction of Autosized Heating Supply Air Flow Rate
-  1,                                      !- Heating Fraction of Autosized Cooling Supply Air Flow Rate
-  3.1588213e-05,                          !- Heating Supply Air Flow Rate Per Unit Heating Capacity {m3/s-W}
-  CoolingDesignCapacity,                  !- Cooling Design Capacity Method
-  autosize,                               !- Cooling Design Capacity {W}
-  234.7,                                  !- Cooling Design Capacity Per Floor Area {W/m2}
-  1,                                      !- Fraction of Autosized Cooling Design Capacity
-  HeatingDesignCapacity,                  !- Heating Design Capacity Method
-  autosize,                               !- Heating Design Capacity {W}
-  157,                                    !- Heating Design Capacity Per Floor Area {W/m2}
-  1,                                      !- Fraction of Autosized Heating Design Capacity
-  OnOff;                                  !- Central Cooling Capacity Control Method
-
-OS:AvailabilityManagerAssignmentList,
-  {e800ec6a-e54b-476d-bacf-e92c7c350557}, !- Handle
-  Air Loop HVAC 1 AvailabilityManagerAssignmentList 3; !- Name
-
-OS:Connection,
-  {ae00be5f-88ed-47dc-bbf4-91cd0c94dd23}, !- Handle
-  {1c66e158-b663-43e8-a6ec-197d65d9f3df}, !- Name
-  {c46bba71-6b8a-415c-b333-0523461e680e}, !- Source Object
-  3,                                      !- Outlet Port
-  {bde4363d-e341-486a-a467-8e2145f1d4ff}, !- Target Object
-  6;                                      !- Inlet Port
-
-OS:Connection,
-  {3b0124dc-145b-4dc9-9bfd-237bf06c5167}, !- Handle
-  {fe89714e-7115-40da-bbe8-c7cd5042ef00}, !- Name
-  {bde4363d-e341-486a-a467-8e2145f1d4ff}, !- Source Object
-  7,                                      !- Outlet Port
-  {404c8745-7b29-46e0-b7b4-b1a67fcd9e82}, !- Target Object
-  2;                                      !- Inlet Port
-
-OS:AirTerminal:SingleDuct:ConstantVolume:NoReheat,
-  {b62dc3af-e2d1-4927-9fa4-6f7462537b56}, !- Handle
-  res fur gas|unit 4 living zone|unit 4 direct air, !- Name
-  {c48fa337-683c-4799-9cc3-269fee11b219}, !- Availability Schedule Name
-  {50f6ffc8-1fb4-48c3-9fa0-eb849cd30b41}, !- Air Inlet Node Name
-  {666bc442-58c0-41e4-9630-8eae2c7ee611}, !- Air Outlet Node Name
-  AutoSize;                               !- Maximum Air Flow Rate {m3/s}
-
-OS:Node,
-  {88f0eea2-56e1-4ea8-a547-e351dd6028ae}, !- Handle
-  Node 32,                                !- Name
-  {9467264d-ea29-4307-9268-b9a7bb89d641}, !- Inlet Port
-  {82b3fa84-86c6-41be-b469-439280eeb5b2}; !- Outlet Port
-
-OS:Connection,
-  {cb900e99-69e4-4329-914e-b77cb10e4591}, !- Handle
-  {fd59fe5b-f491-44c6-9941-d1328fdcfcc8}, !- Name
-  {48d674a7-dd11-43fd-900b-944627adb032}, !- Source Object
-  3,                                      !- Outlet Port
-  {466592b7-e08d-426e-a829-163d86f3b1df}, !- Target Object
-  3;                                      !- Inlet Port
-
-OS:Connection,
-  {9467264d-ea29-4307-9268-b9a7bb89d641}, !- Handle
-  {1a663fff-ce9b-4450-899c-ee25ac68ff33}, !- Name
-  {55ecdc22-d3f1-48dd-8c57-27adec276bb9}, !- Source Object
-  3,                                      !- Outlet Port
-  {88f0eea2-56e1-4ea8-a547-e351dd6028ae}, !- Target Object
-  2;                                      !- Inlet Port
-
-OS:Connection,
-  {82b3fa84-86c6-41be-b469-439280eeb5b2}, !- Handle
-  {8882cd30-2579-40ed-8e92-b049b1891b2e}, !- Name
-  {88f0eea2-56e1-4ea8-a547-e351dd6028ae}, !- Source Object
-  3,                                      !- Outlet Port
-  {e9fe7487-abec-4454-866b-1b2ef7310962}, !- Target Object
-  3;                                      !- Inlet Port
-
-OS:Node,
-  {6cff985f-2c46-48b1-9c9b-8b317d7fd783}, !- Handle
-  Node 33,                                !- Name
-  {bc8e487a-1ec9-4b95-827a-9e5e38bfb0ec}, !- Inlet Port
-  {50f6ffc8-1fb4-48c3-9fa0-eb849cd30b41}; !- Outlet Port
-
-OS:Connection,
-  {bc8e487a-1ec9-4b95-827a-9e5e38bfb0ec}, !- Handle
-  {1eeaddc0-8e13-4371-b76e-a76e3f212afb}, !- Name
-  {7360d1b4-4b83-42ed-bd10-15408c21b7b5}, !- Source Object
-  3,                                      !- Outlet Port
-  {6cff985f-2c46-48b1-9c9b-8b317d7fd783}, !- Target Object
-  2;                                      !- Inlet Port
-
-OS:Connection,
-  {50f6ffc8-1fb4-48c3-9fa0-eb849cd30b41}, !- Handle
-  {d020e6e7-44e1-403d-a807-b28ee6cdb25b}, !- Name
-  {6cff985f-2c46-48b1-9c9b-8b317d7fd783}, !- Source Object
-  3,                                      !- Outlet Port
-  {b62dc3af-e2d1-4927-9fa4-6f7462537b56}, !- Target Object
-  3;                                      !- Inlet Port
-
-OS:Connection,
-  {666bc442-58c0-41e4-9630-8eae2c7ee611}, !- Handle
-  {e86af983-3c98-46ca-8750-8b88c3d1fda1}, !- Name
-  {b62dc3af-e2d1-4927-9fa4-6f7462537b56}, !- Source Object
-  4,                                      !- Outlet Port
-  {48d674a7-dd11-43fd-900b-944627adb032}, !- Target Object
-  2;                                      !- Inlet Port
-
-OS:AdditionalProperties,
-  {7b0eb1bf-b1b2-4394-bbbf-4ed8fe7e5887}, !- Handle
-  {bde4363d-e341-486a-a467-8e2145f1d4ff}, !- Object Name
-  SizingInfoHVACFracHeatLoadServed,       !- Feature Name 1
-  Double,                                 !- Feature Data Type 1
-  1;                                      !- Feature Value 1
-
-OS:Curve:Biquadratic,
-  {e4a016aa-72e5-4013-9698-1c27189cb554}, !- Handle
-  Cool-Cap-fT1,                           !- Name
-  1.550902001,                            !- Coefficient1 Constant
-  -0.0750500892,                          !- Coefficient2 x
-  0.00309713544,                          !- Coefficient3 x**2
-  0.00240111,                             !- Coefficient4 y
-  -5.0544e-05,                            !- Coefficient5 y**2
-  -0.00042728148,                         !- Coefficient6 x*y
-  13.88,                                  !- Minimum Value of x
-  23.88,                                  !- Maximum Value of x
-  18.33,                                  !- Minimum Value of y
-  51.66;                                  !- Maximum Value of y
-
-OS:Curve:Biquadratic,
-  {8ce60acd-fab9-455b-925d-2dbd2812c3f6}, !- Handle
-  Cool-EIR-fT1,                           !- Name
-  -0.304282997,                           !- Coefficient1 Constant
-  0.1180477062,                           !- Coefficient2 x
-  -0.00342466704,                         !- Coefficient3 x**2
-  -0.0062619138,                          !- Coefficient4 y
-  0.00069542712,                          !- Coefficient5 y**2
-  -0.00046997496,                         !- Coefficient6 x*y
-  13.88,                                  !- Minimum Value of x
-  23.88,                                  !- Maximum Value of x
-  18.33,                                  !- Minimum Value of y
-  51.66;                                  !- Maximum Value of y
-
-OS:Curve:Quadratic,
-  {6ec8d8fd-10ee-4c46-9171-5b8c55d7a52d}, !- Handle
-  Cool-PLF-fPLR1,                         !- Name
-  0.93,                                   !- Coefficient1 Constant
-  0.07,                                   !- Coefficient2 x
-  0,                                      !- Coefficient3 x**2
-  0,                                      !- Minimum Value of x
-  1,                                      !- Maximum Value of x
-  0.7,                                    !- Minimum Curve Output
-  1;                                      !- Maximum Curve Output
-
-OS:Curve:Quadratic,
-  {bf9b7b82-130c-4b56-9da9-6e75b2a96ae4}, !- Handle
-  Cool-Cap-fFF1,                          !- Name
-  0.718605468,                            !- Coefficient1 Constant
-  0.410099989,                            !- Coefficient2 x
-  -0.128705457,                           !- Coefficient3 x**2
-  0,                                      !- Minimum Value of x
-  2,                                      !- Maximum Value of x
-  0,                                      !- Minimum Curve Output
-  2;                                      !- Maximum Curve Output
-
-OS:Curve:Quadratic,
-  {ebd17354-4f8a-4722-9670-2ac2c80c7ceb}, !- Handle
-  Cool-EIR-fFF1,                          !- Name
-  1.32299905,                             !- Coefficient1 Constant
-  -0.477711207,                           !- Coefficient2 x
-  0.154712157,                            !- Coefficient3 x**2
-  0,                                      !- Minimum Value of x
-  2,                                      !- Maximum Value of x
-  0,                                      !- Minimum Curve Output
-  2;                                      !- Maximum Curve Output
-
-OS:Coil:Cooling:DX:SingleSpeed,
-  {de85effd-106c-4fb9-a78a-6065e659e619}, !- Handle
-  res ac cooling coil,                    !- Name
-  {c48fa337-683c-4799-9cc3-269fee11b219}, !- Availability Schedule Name
-  autosize,                               !- Rated Total Cooling Capacity {W}
-  0.740402528813699,                      !- Rated Sensible Heat Ratio
-  3.9505446283126,                        !- Rated COP {W/W}
-  autosize,                               !- Rated Air Flow Rate {m3/s}
-  773.3912012006,                         !- Rated Evaporator Fan Power Per Volume Flow Rate {W/(m3/s)}
-  ,                                       !- Air Inlet Node Name
-  ,                                       !- Air Outlet Node Name
-  {e4a016aa-72e5-4013-9698-1c27189cb554}, !- Total Cooling Capacity Function of Temperature Curve Name
-  {bf9b7b82-130c-4b56-9da9-6e75b2a96ae4}, !- Total Cooling Capacity Function of Flow Fraction Curve Name
-  {8ce60acd-fab9-455b-925d-2dbd2812c3f6}, !- Energy Input Ratio Function of Temperature Curve Name
-  {ebd17354-4f8a-4722-9670-2ac2c80c7ceb}, !- Energy Input Ratio Function of Flow Fraction Curve Name
-  {6ec8d8fd-10ee-4c46-9171-5b8c55d7a52d}, !- Part Load Fraction Correlation Curve Name
-  -25,                                    !- Minimum Outdoor Dry-Bulb Temperature for Compressor Operation {C}
-  1000,                                   !- Nominal Time for Condensate Removal to Begin {s}
-  1.5,                                    !- Ratio of Initial Moisture Evaporation Rate and Steady State Latent Capacity {dimensionless}
-  3,                                      !- Maximum Cycling Rate {cycles/hr}
-  45,                                     !- Latent Capacity Time Constant {s}
-  ,                                       !- Condenser Air Inlet Node Name
-  AirCooled,                              !- Condenser Type
-  0,                                      !- Evaporative Condenser Effectiveness {dimensionless}
-  Autosize,                               !- Evaporative Condenser Air Flow Rate {m3/s}
-  Autosize,                               !- Evaporative Condenser Pump Rated Power Consumption {W}
-  0,                                      !- Crankcase Heater Capacity {W}
-  12.7777777777778,                       !- Maximum Outdoor Dry-Bulb Temperature for Crankcase Heater Operation {C}
-  ,                                       !- Supply Water Storage Tank Name
-  ,                                       !- Condensate Collection Water Storage Tank Name
-  0,                                      !- Basin Heater Capacity {W/K}
-  10,                                     !- Basin Heater Setpoint Temperature {C}
-  ;                                       !- Basin Heater Operating Schedule Name
-
-OS:Fan:OnOff,
-  {b1659597-5193-47a2-861b-690844c765dc}, !- Handle
-  res ac clg supply fan,                  !- Name
-  {c48fa337-683c-4799-9cc3-269fee11b219}, !- Availability Schedule Name
-  0.75,                                   !- Fan Total Efficiency
-  794.580001233493,                       !- Pressure Rise {Pa}
-  autosize,                               !- Maximum Flow Rate {m3/s}
-  1,                                      !- Motor Efficiency
-  1,                                      !- Motor In Airstream Fraction
-  ,                                       !- Air Inlet Node Name
-  ,                                       !- Air Outlet Node Name
-  {7d002ff9-5a80-4c7e-a3ae-25651f13ecec}, !- Fan Power Ratio Function of Speed Ratio Curve Name
-  {f14a32ce-8a77-4ee2-9d04-29935ea35b34}, !- Fan Efficiency Ratio Function of Speed Ratio Curve Name
-  res ac clg supply fan;                  !- End-Use Subcategory
-
-OS:Curve:Exponent,
-  {7d002ff9-5a80-4c7e-a3ae-25651f13ecec}, !- Handle
-  Fan On Off Power Curve 4,               !- Name
-  1,                                      !- Coefficient1 Constant
-  0,                                      !- Coefficient2 Constant
-  0,                                      !- Coefficient3 Constant
-  0,                                      !- Minimum Value of x
-  1,                                      !- Maximum Value of x
-  ,                                       !- Minimum Curve Output
-  ,                                       !- Maximum Curve Output
-  ,                                       !- Input Unit Type for X
-  ;                                       !- Output Unit Type
-
-OS:Curve:Cubic,
-  {f14a32ce-8a77-4ee2-9d04-29935ea35b34}, !- Handle
-  Fan On Off Efficiency Curve 4,          !- Name
-  1,                                      !- Coefficient1 Constant
-  0,                                      !- Coefficient2 x
-  0,                                      !- Coefficient3 x**2
-  0,                                      !- Coefficient4 x**3
-  0,                                      !- Minimum Value of x
-  1;                                      !- Maximum Value of x
-
-OS:AirLoopHVAC:UnitarySystem,
-  {2083b456-ec16-497b-9883-d957fcc63171}, !- Handle
-  res ac unitary system,                  !- Name
-  Load,                                   !- Control Type
-  {4a9f470e-6dcf-4592-92c9-98a292f84e07}, !- Controlling Zone or Thermostat Location
-  None,                                   !- Dehumidification Control Type
-  {c48fa337-683c-4799-9cc3-269fee11b219}, !- Availability Schedule Name
-  {5521fda6-b122-4793-8f27-52ff83eacc72}, !- Air Inlet Node Name
-  {ddc67a9b-00af-4ba8-8a79-8123d63f8283}, !- Air Outlet Node Name
-  {b1659597-5193-47a2-861b-690844c765dc}, !- Supply Fan Name
-  BlowThrough,                            !- Fan Placement
-  {c891de7a-7447-4bec-b74f-9a2406393ba0}, !- Supply Air Fan Operating Mode Schedule Name
-  ,                                       !- Heating Coil Name
-  1,                                      !- DX Heating Coil Sizing Ratio
-  {de85effd-106c-4fb9-a78a-6065e659e619}, !- Cooling Coil Name
-  No,                                     !- Use DOAS DX Cooling Coil
-  2,                                      !- DOAS DX Cooling Coil Leaving Minimum Air Temperature {C}
-  SensibleOnlyLoadControl,                !- Latent Load Control
-  ,                                       !- Supplemental Heating Coil Name
-  ,                                       !- Supply Air Flow Rate Method During Cooling Operation
-  Autosize,                               !- Supply Air Flow Rate During Cooling Operation {m3/s}
-  ,                                       !- Supply Air Flow Rate Per Floor Area During Cooling Operation {m3/s-m2}
-  ,                                       !- Fraction of Autosized Design Cooling Supply Air Flow Rate
-  ,                                       !- Design Supply Air Flow Rate Per Unit of Capacity During Cooling Operation {m3/s-W}
-  ,                                       !- Supply Air Flow Rate Method During Heating Operation
-  0,                                      !- Supply Air Flow Rate During Heating Operation {m3/s}
-  ,                                       !- Supply Air Flow Rate Per Floor Area during Heating Operation {m3/s-m2}
-  ,                                       !- Fraction of Autosized Design Heating Supply Air Flow Rate
-  ,                                       !- Design Supply Air Flow Rate Per Unit of Capacity During Heating Operation {m3/s-W}
-  ,                                       !- Supply Air Flow Rate Method When No Cooling or Heating is Required
-  0,                                      !- Supply Air Flow Rate When No Cooling or Heating is Required {m3/s}
-  ,                                       !- Supply Air Flow Rate Per Floor Area When No Cooling or Heating is Required {m3/s-m2}
-  ,                                       !- Fraction of Autosized Design Cooling Supply Air Flow Rate When No Cooling or Heating is Required
-  ,                                       !- Fraction of Autosized Design Heating Supply Air Flow Rate When No Cooling or Heating is Required
-  ,                                       !- Design Supply Air Flow Rate Per Unit of Capacity During Cooling Operation When No Cooling or Heating is Required {m3/s-W}
-  ,                                       !- Design Supply Air Flow Rate Per Unit of Capacity During Heating Operation When No Cooling or Heating is Required {m3/s-W}
-  48.8888888888889,                       !- Maximum Supply Air Temperature {C}
-  21,                                     !- Maximum Outdoor Dry-Bulb Temperature for Supplemental Heater Operation {C}
-  ,                                       !- Outdoor Dry-Bulb Temperature Sensor Node Name
-  2.5,                                    !- Maximum Cycling Rate {cycles/hr}
-  60,                                     !- Heat Pump Time Constant {s}
-  0.01,                                   !- Fraction of On-Cycle Power Use
-  60,                                     !- Heat Pump Fan Delay Time {s}
-  0,                                      !- Ancilliary On-Cycle Electric Power {W}
-  0;                                      !- Ancilliary Off-Cycle Electric Power {W}
-
-OS:AirLoopHVAC,
-  {8d7a6824-2bae-46c2-b0e0-a32fd6324ba2}, !- Handle
-  res ac asys,                            !- Name
-  ,                                       !- Controller List Name
-  {c48fa337-683c-4799-9cc3-269fee11b219}, !- Availability Schedule
-  {a8018ccb-2db1-4d25-b92c-4e9daf7a8a62}, !- Availability Manager List Name
-  AutoSize,                               !- Design Supply Air Flow Rate {m3/s}
-  ,                                       !- Branch List Name
-  ,                                       !- Connector List Name
-  {6d08e0b9-5dae-475c-b93d-b7cb777a7d8c}, !- Supply Side Inlet Node Name
-  {68eaf772-cd80-4f4e-97e2-a1485c5b9d7b}, !- Demand Side Outlet Node Name
-  {ecab2ef9-4503-4e4e-9eb8-e5b34e631827}, !- Demand Side Inlet Node A
-  {ea9d2d07-437b-499b-9e9b-f326d0613ad9}, !- Supply Side Outlet Node A
-  ,                                       !- Demand Side Inlet Node B
-  ,                                       !- Supply Side Outlet Node B
-  ,                                       !- Return Air Bypass Flow Temperature Setpoint Schedule Name
-  {ff332323-c1aa-43aa-9580-0f15834e04d9}, !- Demand Mixer Name
-  {35a6254e-26b1-4f5a-b836-8b4935b5a88a}, !- Demand Splitter A Name
-  ,                                       !- Demand Splitter B Name
-  ;                                       !- Supply Splitter Name
-
-OS:Node,
-  {4362bbd9-4380-43d7-a2f3-3fa9271ae957}, !- Handle
-  Node 34,                                !- Name
-  {6d08e0b9-5dae-475c-b93d-b7cb777a7d8c}, !- Inlet Port
-  {5521fda6-b122-4793-8f27-52ff83eacc72}; !- Outlet Port
-
-OS:Node,
-  {2f1d59cb-a7e2-4783-9731-28f314b43521}, !- Handle
-  Node 35,                                !- Name
-  {ddc67a9b-00af-4ba8-8a79-8123d63f8283}, !- Inlet Port
-  {ea9d2d07-437b-499b-9e9b-f326d0613ad9}; !- Outlet Port
-
-OS:Connection,
-  {6d08e0b9-5dae-475c-b93d-b7cb777a7d8c}, !- Handle
-  {5eab1ec6-9756-42f0-b4fc-66f6fb85d6b3}, !- Name
-  {8d7a6824-2bae-46c2-b0e0-a32fd6324ba2}, !- Source Object
-  8,                                      !- Outlet Port
-  {4362bbd9-4380-43d7-a2f3-3fa9271ae957}, !- Target Object
-  2;                                      !- Inlet Port
-
-OS:Connection,
-  {ea9d2d07-437b-499b-9e9b-f326d0613ad9}, !- Handle
-  {c9e99dbf-af94-4835-8508-304bdb33ad55}, !- Name
-  {2f1d59cb-a7e2-4783-9731-28f314b43521}, !- Source Object
-  3,                                      !- Outlet Port
-  {8d7a6824-2bae-46c2-b0e0-a32fd6324ba2}, !- Target Object
-  11;                                     !- Inlet Port
-
-OS:Node,
-  {67f91e71-a422-4dd6-995e-a26361641f28}, !- Handle
-  Node 36,                                !- Name
-  {ecab2ef9-4503-4e4e-9eb8-e5b34e631827}, !- Inlet Port
-  {82a3fd55-1456-4d28-9db4-927c776f88d0}; !- Outlet Port
-
-OS:Node,
-  {4295bdd1-f3c5-4d05-b557-47326f03d3b2}, !- Handle
-  Node 37,                                !- Name
-  {4dc15626-36f2-40b4-be3d-ab960f4cc968}, !- Inlet Port
-  {68eaf772-cd80-4f4e-97e2-a1485c5b9d7b}; !- Outlet Port
-
-OS:Node,
-  {27f42cc0-61f9-4eef-87d9-aaca6e9521c0}, !- Handle
-  Node 38,                                !- Name
-  {f5bb7f45-8184-40ea-9677-c2e75f91ff3c}, !- Inlet Port
-  {224a57a2-178a-47e0-a600-35a08e7812cc}; !- Outlet Port
-
-OS:Connection,
-  {ecab2ef9-4503-4e4e-9eb8-e5b34e631827}, !- Handle
-  {c2440499-14a6-4199-8e94-f00daf4d5d23}, !- Name
-  {8d7a6824-2bae-46c2-b0e0-a32fd6324ba2}, !- Source Object
-  10,                                     !- Outlet Port
-  {67f91e71-a422-4dd6-995e-a26361641f28}, !- Target Object
-  2;                                      !- Inlet Port
-
-OS:Connection,
-  {68eaf772-cd80-4f4e-97e2-a1485c5b9d7b}, !- Handle
-  {c0832964-257c-4a63-bd39-efd72324fb9d}, !- Name
-  {4295bdd1-f3c5-4d05-b557-47326f03d3b2}, !- Source Object
-  3,                                      !- Outlet Port
-  {8d7a6824-2bae-46c2-b0e0-a32fd6324ba2}, !- Target Object
-  9;                                      !- Inlet Port
-
-OS:AirLoopHVAC:ZoneSplitter,
-  {35a6254e-26b1-4f5a-b836-8b4935b5a88a}, !- Handle
-  res ac zone splitter,                   !- Name
-  {82a3fd55-1456-4d28-9db4-927c776f88d0}, !- Inlet Node Name
-  {86872ca7-0458-4884-89c1-09f0c6441e4c}; !- Outlet Node Name 1
-
-OS:AirLoopHVAC:ZoneMixer,
-  {ff332323-c1aa-43aa-9580-0f15834e04d9}, !- Handle
-  res ac zone mixer,                      !- Name
-  {4dc15626-36f2-40b4-be3d-ab960f4cc968}, !- Outlet Node Name
-  {f80dafa5-a47b-442b-bc59-e815f4dac629}; !- Inlet Node Name 1
-
-OS:Connection,
-  {82a3fd55-1456-4d28-9db4-927c776f88d0}, !- Handle
-  {42fa4585-be45-4eee-abbd-3dbe9869f41c}, !- Name
-  {67f91e71-a422-4dd6-995e-a26361641f28}, !- Source Object
-  3,                                      !- Outlet Port
-  {35a6254e-26b1-4f5a-b836-8b4935b5a88a}, !- Target Object
-  2;                                      !- Inlet Port
-
-OS:Connection,
-  {4dc15626-36f2-40b4-be3d-ab960f4cc968}, !- Handle
-  {61cd14e8-6438-484b-be64-be0a7b42d9d3}, !- Name
-  {ff332323-c1aa-43aa-9580-0f15834e04d9}, !- Source Object
-  2,                                      !- Outlet Port
-  {4295bdd1-f3c5-4d05-b557-47326f03d3b2}, !- Target Object
-  2;                                      !- Inlet Port
-
-OS:Sizing:System,
-  {4aff5098-ae4e-45b5-be1c-823d09e3223f}, !- Handle
-  {8d7a6824-2bae-46c2-b0e0-a32fd6324ba2}, !- AirLoop Name
-  Sensible,                               !- Type of Load to Size On
-  Autosize,                               !- Design Outdoor Air Flow Rate {m3/s}
-  0.3,                                    !- Central Heating Maximum System Air Flow Ratio
-  7,                                      !- Preheat Design Temperature {C}
-  0.008,                                  !- Preheat Design Humidity Ratio {kg-H2O/kg-Air}
-  12.8,                                   !- Precool Design Temperature {C}
-  0.008,                                  !- Precool Design Humidity Ratio {kg-H2O/kg-Air}
-  12.8,                                   !- Central Cooling Design Supply Air Temperature {C}
-  16.7,                                   !- Central Heating Design Supply Air Temperature {C}
-  NonCoincident,                          !- Sizing Option
-  Yes,                                    !- 100% Outdoor Air in Cooling
-  Yes,                                    !- 100% Outdoor Air in Heating
-  0.0085,                                 !- Central Cooling Design Supply Air Humidity Ratio {kg-H2O/kg-Air}
-  0.008,                                  !- Central Heating Design Supply Air Humidity Ratio {kg-H2O/kg-Air}
-  DesignDay,                              !- Cooling Design Air Flow Method
-  0,                                      !- Cooling Design Air Flow Rate {m3/s}
-  DesignDay,                              !- Heating Design Air Flow Method
-  0,                                      !- Heating Design Air Flow Rate {m3/s}
-  ZoneSum,                                !- System Outdoor Air Method
-  1,                                      !- Zone Maximum Outdoor Air Fraction {dimensionless}
-  0.0099676501,                           !- Cooling Supply Air Flow Rate Per Floor Area {m3/s-m2}
-  1,                                      !- Cooling Fraction of Autosized Cooling Supply Air Flow Rate
-  3.9475456e-05,                          !- Cooling Supply Air Flow Rate Per Unit Cooling Capacity {m3/s-W}
-  0.0099676501,                           !- Heating Supply Air Flow Rate Per Floor Area {m3/s-m2}
-  1,                                      !- Heating Fraction of Autosized Heating Supply Air Flow Rate
-  1,                                      !- Heating Fraction of Autosized Cooling Supply Air Flow Rate
-  3.1588213e-05,                          !- Heating Supply Air Flow Rate Per Unit Heating Capacity {m3/s-W}
-  CoolingDesignCapacity,                  !- Cooling Design Capacity Method
-  autosize,                               !- Cooling Design Capacity {W}
-  234.7,                                  !- Cooling Design Capacity Per Floor Area {W/m2}
-  1,                                      !- Fraction of Autosized Cooling Design Capacity
-  HeatingDesignCapacity,                  !- Heating Design Capacity Method
-  autosize,                               !- Heating Design Capacity {W}
-  157,                                    !- Heating Design Capacity Per Floor Area {W/m2}
-  1,                                      !- Fraction of Autosized Heating Design Capacity
-  OnOff;                                  !- Central Cooling Capacity Control Method
-
-OS:AvailabilityManagerAssignmentList,
-  {a8018ccb-2db1-4d25-b92c-4e9daf7a8a62}, !- Handle
-  Air Loop HVAC 1 AvailabilityManagerAssignmentList 4; !- Name
-
-OS:Connection,
-  {5521fda6-b122-4793-8f27-52ff83eacc72}, !- Handle
-  {eab2b947-929f-4ec6-8e1b-31ab1f5d68cb}, !- Name
-  {4362bbd9-4380-43d7-a2f3-3fa9271ae957}, !- Source Object
-  3,                                      !- Outlet Port
-  {2083b456-ec16-497b-9883-d957fcc63171}, !- Target Object
-  6;                                      !- Inlet Port
-
-OS:Connection,
-  {ddc67a9b-00af-4ba8-8a79-8123d63f8283}, !- Handle
-  {753a8d80-eb3c-4acc-8ba6-12b7fffdaae1}, !- Name
-  {2083b456-ec16-497b-9883-d957fcc63171}, !- Source Object
-  7,                                      !- Outlet Port
-  {2f1d59cb-a7e2-4783-9731-28f314b43521}, !- Target Object
-  2;                                      !- Inlet Port
-
-OS:AirTerminal:SingleDuct:ConstantVolume:NoReheat,
-  {2c4833d4-9500-4019-a361-51f4f801ca85}, !- Handle
-  res ac living zone direct air,          !- Name
-  {c48fa337-683c-4799-9cc3-269fee11b219}, !- Availability Schedule Name
-  {e949de69-197d-4249-80bb-9685348c7e26}, !- Air Inlet Node Name
-  {f5bb7f45-8184-40ea-9677-c2e75f91ff3c}, !- Air Outlet Node Name
-  AutoSize;                               !- Maximum Air Flow Rate {m3/s}
-
-OS:Node,
-  {695ec44f-96ea-4524-af21-a196b27a0923}, !- Handle
-  Node 39,                                !- Name
-  {6df8ead2-7a13-4148-bf63-c307f76b112a}, !- Inlet Port
-  {f80dafa5-a47b-442b-bc59-e815f4dac629}; !- Outlet Port
-
-OS:Connection,
-  {224a57a2-178a-47e0-a600-35a08e7812cc}, !- Handle
-  {7d475b7f-5cf7-4739-ac5a-4200f65954a0}, !- Name
-  {27f42cc0-61f9-4eef-87d9-aaca6e9521c0}, !- Source Object
-  3,                                      !- Outlet Port
-  {bd54c09b-be53-4a09-ab4e-2fff54453a49}, !- Target Object
-  4;                                      !- Inlet Port
-
-OS:Connection,
-  {6df8ead2-7a13-4148-bf63-c307f76b112a}, !- Handle
-  {56184bd9-4532-4b10-a3ff-22fca10c5082}, !- Name
-  {d4bb89f1-98b8-4262-a045-769ea0284ebe}, !- Source Object
-  4,                                      !- Outlet Port
-  {695ec44f-96ea-4524-af21-a196b27a0923}, !- Target Object
-  2;                                      !- Inlet Port
-
-OS:Connection,
-  {f80dafa5-a47b-442b-bc59-e815f4dac629}, !- Handle
-  {d6e6a557-607d-4212-8279-7b8d61f024eb}, !- Name
-  {695ec44f-96ea-4524-af21-a196b27a0923}, !- Source Object
-  3,                                      !- Outlet Port
-  {ff332323-c1aa-43aa-9580-0f15834e04d9}, !- Target Object
-  3;                                      !- Inlet Port
-
-OS:Node,
-  {657059be-3f51-4cd8-aa39-a2de20cf09f7}, !- Handle
-  Node 40,                                !- Name
-  {86872ca7-0458-4884-89c1-09f0c6441e4c}, !- Inlet Port
-  {e949de69-197d-4249-80bb-9685348c7e26}; !- Outlet Port
-
-OS:Connection,
-  {86872ca7-0458-4884-89c1-09f0c6441e4c}, !- Handle
-  {f074c1cb-25de-43da-971c-ae1d72f21029}, !- Name
-  {35a6254e-26b1-4f5a-b836-8b4935b5a88a}, !- Source Object
-  3,                                      !- Outlet Port
-  {657059be-3f51-4cd8-aa39-a2de20cf09f7}, !- Target Object
-  2;                                      !- Inlet Port
-
-OS:Connection,
-  {e949de69-197d-4249-80bb-9685348c7e26}, !- Handle
-  {d36024f5-a875-4201-8e79-f5a3421ca955}, !- Name
-  {657059be-3f51-4cd8-aa39-a2de20cf09f7}, !- Source Object
-  3,                                      !- Outlet Port
-  {2c4833d4-9500-4019-a361-51f4f801ca85}, !- Target Object
-  3;                                      !- Inlet Port
-
-OS:Connection,
-  {f5bb7f45-8184-40ea-9677-c2e75f91ff3c}, !- Handle
-  {bea25f15-58ba-43bf-8999-d7b3a37862a6}, !- Name
-  {2c4833d4-9500-4019-a361-51f4f801ca85}, !- Source Object
-  4,                                      !- Outlet Port
-  {27f42cc0-61f9-4eef-87d9-aaca6e9521c0}, !- Target Object
-  2;                                      !- Inlet Port
-
-OS:AdditionalProperties,
-  {03f043fb-afed-4f2b-8a13-b6646668aa36}, !- Handle
-  {2083b456-ec16-497b-9883-d957fcc63171}, !- Object Name
-  SizingInfoHVACCapacityDerateFactorEER,  !- Feature Name 1
-  String,                                 !- Feature Data Type 1
-  1.0&#441.0&#441.0&#441.0&#441.0,        !- Feature Value 1
-  SizingInfoHVACRatedCFMperTonCooling,    !- Feature Name 2
-  String,                                 !- Feature Data Type 2
-  386.1,                                  !- Feature Value 2
-  SizingInfoHVACFracCoolLoadServed,       !- Feature Name 3
-  Double,                                 !- Feature Data Type 3
-  1;                                      !- Feature Value 3
-
-OS:Curve:Biquadratic,
-  {1a0fa2d2-6a9e-4bed-9929-37f313ba263d}, !- Handle
-  Cool-Cap-fT1 1,                         !- Name
-  1.550902001,                            !- Coefficient1 Constant
-  -0.0750500892,                          !- Coefficient2 x
-  0.00309713544,                          !- Coefficient3 x**2
-  0.00240111,                             !- Coefficient4 y
-  -5.0544e-05,                            !- Coefficient5 y**2
-  -0.00042728148,                         !- Coefficient6 x*y
-  13.88,                                  !- Minimum Value of x
-  23.88,                                  !- Maximum Value of x
-  18.33,                                  !- Minimum Value of y
-  51.66;                                  !- Maximum Value of y
-
-OS:Curve:Biquadratic,
-  {4791d399-511e-4e5b-8de3-0da31708fc5a}, !- Handle
-  Cool-EIR-fT1 1,                         !- Name
-  -0.304282997,                           !- Coefficient1 Constant
-  0.1180477062,                           !- Coefficient2 x
-  -0.00342466704,                         !- Coefficient3 x**2
-  -0.0062619138,                          !- Coefficient4 y
-  0.00069542712,                          !- Coefficient5 y**2
-  -0.00046997496,                         !- Coefficient6 x*y
-  13.88,                                  !- Minimum Value of x
-  23.88,                                  !- Maximum Value of x
-  18.33,                                  !- Minimum Value of y
-  51.66;                                  !- Maximum Value of y
-
-OS:Curve:Quadratic,
-  {c749ec4e-b9d2-4a3f-93f3-fa138213c307}, !- Handle
-  Cool-PLF-fPLR1 1,                       !- Name
-  0.93,                                   !- Coefficient1 Constant
-  0.07,                                   !- Coefficient2 x
-  0,                                      !- Coefficient3 x**2
-  0,                                      !- Minimum Value of x
-  1,                                      !- Maximum Value of x
-  0.7,                                    !- Minimum Curve Output
-  1;                                      !- Maximum Curve Output
-
-OS:Curve:Quadratic,
-  {8618f2d0-1368-4707-8f87-0fad830f53d7}, !- Handle
-  Cool-Cap-fFF1 1,                        !- Name
-  0.718605468,                            !- Coefficient1 Constant
-  0.410099989,                            !- Coefficient2 x
-  -0.128705457,                           !- Coefficient3 x**2
-  0,                                      !- Minimum Value of x
-  2,                                      !- Maximum Value of x
-  0,                                      !- Minimum Curve Output
-  2;                                      !- Maximum Curve Output
-
-OS:Curve:Quadratic,
-  {76dcbcca-1853-4cf6-80df-5db8b7f9091e}, !- Handle
-  Cool-EIR-fFF1 1,                        !- Name
-  1.32299905,                             !- Coefficient1 Constant
-  -0.477711207,                           !- Coefficient2 x
-  0.154712157,                            !- Coefficient3 x**2
-  0,                                      !- Minimum Value of x
-  2,                                      !- Maximum Value of x
-  0,                                      !- Minimum Curve Output
-  2;                                      !- Maximum Curve Output
-
-OS:Coil:Cooling:DX:SingleSpeed,
-  {7ba3d504-e3e6-4e21-94ac-65d37ec523ae}, !- Handle
-  res ac|unit 2 cooling coil,             !- Name
-  {c48fa337-683c-4799-9cc3-269fee11b219}, !- Availability Schedule Name
-  autosize,                               !- Rated Total Cooling Capacity {W}
-  0.740402528813699,                      !- Rated Sensible Heat Ratio
-  3.9505446283126,                        !- Rated COP {W/W}
-  autosize,                               !- Rated Air Flow Rate {m3/s}
-  773.3912012006,                         !- Rated Evaporator Fan Power Per Volume Flow Rate {W/(m3/s)}
-  ,                                       !- Air Inlet Node Name
-  ,                                       !- Air Outlet Node Name
-  {1a0fa2d2-6a9e-4bed-9929-37f313ba263d}, !- Total Cooling Capacity Function of Temperature Curve Name
-  {8618f2d0-1368-4707-8f87-0fad830f53d7}, !- Total Cooling Capacity Function of Flow Fraction Curve Name
-  {4791d399-511e-4e5b-8de3-0da31708fc5a}, !- Energy Input Ratio Function of Temperature Curve Name
-  {76dcbcca-1853-4cf6-80df-5db8b7f9091e}, !- Energy Input Ratio Function of Flow Fraction Curve Name
-  {c749ec4e-b9d2-4a3f-93f3-fa138213c307}, !- Part Load Fraction Correlation Curve Name
-  -25,                                    !- Minimum Outdoor Dry-Bulb Temperature for Compressor Operation {C}
-  1000,                                   !- Nominal Time for Condensate Removal to Begin {s}
-  1.5,                                    !- Ratio of Initial Moisture Evaporation Rate and Steady State Latent Capacity {dimensionless}
-  3,                                      !- Maximum Cycling Rate {cycles/hr}
-  45,                                     !- Latent Capacity Time Constant {s}
-  ,                                       !- Condenser Air Inlet Node Name
-  AirCooled,                              !- Condenser Type
-  0,                                      !- Evaporative Condenser Effectiveness {dimensionless}
-  Autosize,                               !- Evaporative Condenser Air Flow Rate {m3/s}
-  Autosize,                               !- Evaporative Condenser Pump Rated Power Consumption {W}
-  0,                                      !- Crankcase Heater Capacity {W}
-  12.7777777777778,                       !- Maximum Outdoor Dry-Bulb Temperature for Crankcase Heater Operation {C}
-  ,                                       !- Supply Water Storage Tank Name
-  ,                                       !- Condensate Collection Water Storage Tank Name
-  0,                                      !- Basin Heater Capacity {W/K}
-  10,                                     !- Basin Heater Setpoint Temperature {C}
-  ;                                       !- Basin Heater Operating Schedule Name
-
-OS:Fan:OnOff,
-  {fc3243f7-0953-4112-bb02-b258f8bd0c9d}, !- Handle
-  res ac|unit 2 clg supply fan,           !- Name
-  {c48fa337-683c-4799-9cc3-269fee11b219}, !- Availability Schedule Name
-  0.75,                                   !- Fan Total Efficiency
-  794.580001233493,                       !- Pressure Rise {Pa}
-  autosize,                               !- Maximum Flow Rate {m3/s}
-  1,                                      !- Motor Efficiency
-  1,                                      !- Motor In Airstream Fraction
-  ,                                       !- Air Inlet Node Name
-  ,                                       !- Air Outlet Node Name
-  {32a3f961-3cf2-4a2d-a5de-906d5f2d96c8}, !- Fan Power Ratio Function of Speed Ratio Curve Name
-  {859e42a1-2b74-48d0-a60f-c3971a7642ba}, !- Fan Efficiency Ratio Function of Speed Ratio Curve Name
-  res ac|unit 2 clg supply fan;           !- End-Use Subcategory
-
-OS:Curve:Exponent,
-  {32a3f961-3cf2-4a2d-a5de-906d5f2d96c8}, !- Handle
-  Fan On Off Power Curve 5,               !- Name
-  1,                                      !- Coefficient1 Constant
-  0,                                      !- Coefficient2 Constant
-  0,                                      !- Coefficient3 Constant
-  0,                                      !- Minimum Value of x
-  1,                                      !- Maximum Value of x
-  ,                                       !- Minimum Curve Output
-  ,                                       !- Maximum Curve Output
-  ,                                       !- Input Unit Type for X
-  ;                                       !- Output Unit Type
-
-OS:Curve:Cubic,
-  {859e42a1-2b74-48d0-a60f-c3971a7642ba}, !- Handle
-  Fan On Off Efficiency Curve 5,          !- Name
-  1,                                      !- Coefficient1 Constant
-  0,                                      !- Coefficient2 x
-  0,                                      !- Coefficient3 x**2
-  0,                                      !- Coefficient4 x**3
-  0,                                      !- Minimum Value of x
-  1;                                      !- Maximum Value of x
-
-OS:AirLoopHVAC:UnitarySystem,
-  {56038529-f5e2-4cfa-976a-634f72a43cc3}, !- Handle
-  res ac|unit 2 unitary system,           !- Name
-  Load,                                   !- Control Type
-  {6d397f64-f273-401e-a5cf-a3b579bfa724}, !- Controlling Zone or Thermostat Location
-  None,                                   !- Dehumidification Control Type
-  {c48fa337-683c-4799-9cc3-269fee11b219}, !- Availability Schedule Name
-  {7527d889-ced1-4b1b-9972-3390caa4c3d0}, !- Air Inlet Node Name
-  {410466bc-727f-4325-9170-3792995a7620}, !- Air Outlet Node Name
-  {fc3243f7-0953-4112-bb02-b258f8bd0c9d}, !- Supply Fan Name
-  BlowThrough,                            !- Fan Placement
-  {c891de7a-7447-4bec-b74f-9a2406393ba0}, !- Supply Air Fan Operating Mode Schedule Name
-  ,                                       !- Heating Coil Name
-  1,                                      !- DX Heating Coil Sizing Ratio
-  {7ba3d504-e3e6-4e21-94ac-65d37ec523ae}, !- Cooling Coil Name
-  No,                                     !- Use DOAS DX Cooling Coil
-  2,                                      !- DOAS DX Cooling Coil Leaving Minimum Air Temperature {C}
-  SensibleOnlyLoadControl,                !- Latent Load Control
-  ,                                       !- Supplemental Heating Coil Name
-  ,                                       !- Supply Air Flow Rate Method During Cooling Operation
-  Autosize,                               !- Supply Air Flow Rate During Cooling Operation {m3/s}
-  ,                                       !- Supply Air Flow Rate Per Floor Area During Cooling Operation {m3/s-m2}
-  ,                                       !- Fraction of Autosized Design Cooling Supply Air Flow Rate
-  ,                                       !- Design Supply Air Flow Rate Per Unit of Capacity During Cooling Operation {m3/s-W}
-  ,                                       !- Supply Air Flow Rate Method During Heating Operation
-  0,                                      !- Supply Air Flow Rate During Heating Operation {m3/s}
-  ,                                       !- Supply Air Flow Rate Per Floor Area during Heating Operation {m3/s-m2}
-  ,                                       !- Fraction of Autosized Design Heating Supply Air Flow Rate
-  ,                                       !- Design Supply Air Flow Rate Per Unit of Capacity During Heating Operation {m3/s-W}
-  ,                                       !- Supply Air Flow Rate Method When No Cooling or Heating is Required
-  0,                                      !- Supply Air Flow Rate When No Cooling or Heating is Required {m3/s}
-  ,                                       !- Supply Air Flow Rate Per Floor Area When No Cooling or Heating is Required {m3/s-m2}
-  ,                                       !- Fraction of Autosized Design Cooling Supply Air Flow Rate When No Cooling or Heating is Required
-  ,                                       !- Fraction of Autosized Design Heating Supply Air Flow Rate When No Cooling or Heating is Required
-  ,                                       !- Design Supply Air Flow Rate Per Unit of Capacity During Cooling Operation When No Cooling or Heating is Required {m3/s-W}
-  ,                                       !- Design Supply Air Flow Rate Per Unit of Capacity During Heating Operation When No Cooling or Heating is Required {m3/s-W}
-  48.8888888888889,                       !- Maximum Supply Air Temperature {C}
-  21,                                     !- Maximum Outdoor Dry-Bulb Temperature for Supplemental Heater Operation {C}
-  ,                                       !- Outdoor Dry-Bulb Temperature Sensor Node Name
-  2.5,                                    !- Maximum Cycling Rate {cycles/hr}
-  60,                                     !- Heat Pump Time Constant {s}
-  0.01,                                   !- Fraction of On-Cycle Power Use
-  60,                                     !- Heat Pump Fan Delay Time {s}
-  0,                                      !- Ancilliary On-Cycle Electric Power {W}
-  0;                                      !- Ancilliary Off-Cycle Electric Power {W}
-
-OS:AirLoopHVAC,
-  {f625afbc-876e-42b6-9f35-a5b67a1f1433}, !- Handle
-  res ac|unit 2 asys,                     !- Name
-  ,                                       !- Controller List Name
-  {c48fa337-683c-4799-9cc3-269fee11b219}, !- Availability Schedule
-  {8579167b-a55f-46a0-a46b-54654eac6538}, !- Availability Manager List Name
-  AutoSize,                               !- Design Supply Air Flow Rate {m3/s}
-  ,                                       !- Branch List Name
-  ,                                       !- Connector List Name
-  {47ae185e-fc4d-493a-84bf-42d4a969205e}, !- Supply Side Inlet Node Name
-  {ffb43c86-e22a-4778-aeed-68f11b46aca8}, !- Demand Side Outlet Node Name
-  {5a30878a-6d80-4072-bc11-60c572d510b6}, !- Demand Side Inlet Node A
-  {ffc91e09-cfe4-4ded-b895-b990e66ecd4c}, !- Supply Side Outlet Node A
-  ,                                       !- Demand Side Inlet Node B
-  ,                                       !- Supply Side Outlet Node B
-  ,                                       !- Return Air Bypass Flow Temperature Setpoint Schedule Name
-  {3bb2dc29-7180-497c-aec1-3858e67102de}, !- Demand Mixer Name
-  {e015b4ce-f631-40a5-89d5-814248f5455e}, !- Demand Splitter A Name
-  ,                                       !- Demand Splitter B Name
-  ;                                       !- Supply Splitter Name
-
-OS:Node,
-  {db198b4b-377b-4bfa-a385-39d1839a1c3f}, !- Handle
-  Node 41,                                !- Name
-  {47ae185e-fc4d-493a-84bf-42d4a969205e}, !- Inlet Port
-  {7527d889-ced1-4b1b-9972-3390caa4c3d0}; !- Outlet Port
-
-OS:Node,
-  {bd966c76-a595-4f69-95d0-db04ccb33764}, !- Handle
-  Node 42,                                !- Name
-  {410466bc-727f-4325-9170-3792995a7620}, !- Inlet Port
-  {ffc91e09-cfe4-4ded-b895-b990e66ecd4c}; !- Outlet Port
-
-OS:Connection,
-  {47ae185e-fc4d-493a-84bf-42d4a969205e}, !- Handle
-  {0fce47bc-d28a-4041-931c-de9577aef585}, !- Name
-  {f625afbc-876e-42b6-9f35-a5b67a1f1433}, !- Source Object
-  8,                                      !- Outlet Port
-  {db198b4b-377b-4bfa-a385-39d1839a1c3f}, !- Target Object
-  2;                                      !- Inlet Port
-
-OS:Connection,
-  {ffc91e09-cfe4-4ded-b895-b990e66ecd4c}, !- Handle
-  {95a3a407-a91c-4162-a82d-af7f104fe8de}, !- Name
-  {bd966c76-a595-4f69-95d0-db04ccb33764}, !- Source Object
-  3,                                      !- Outlet Port
-  {f625afbc-876e-42b6-9f35-a5b67a1f1433}, !- Target Object
-  11;                                     !- Inlet Port
-
-OS:Node,
-  {3257a93b-605b-4af7-90a0-d2f424080057}, !- Handle
-  Node 43,                                !- Name
-  {5a30878a-6d80-4072-bc11-60c572d510b6}, !- Inlet Port
-  {475e7acb-ad56-47ec-9fd3-4e2da3af1cbf}; !- Outlet Port
-
-OS:Node,
-  {b19b39c7-4a7e-46a2-9be1-fafb05aa1524}, !- Handle
-  Node 44,                                !- Name
-  {f8af0a0f-9303-4db4-9550-5fe4bea0813a}, !- Inlet Port
-  {ffb43c86-e22a-4778-aeed-68f11b46aca8}; !- Outlet Port
-
-OS:Node,
-  {f2e94d5e-2e86-4f65-853e-43adb1a9269e}, !- Handle
-  Node 45,                                !- Name
-  {51fe6e44-9de2-45ef-8741-ef3139db1915}, !- Inlet Port
-  {58756a1b-5cb1-4470-9156-849f6434c003}; !- Outlet Port
-
-OS:Connection,
-  {5a30878a-6d80-4072-bc11-60c572d510b6}, !- Handle
-  {0b620942-4842-4137-a251-96c2883bb5b7}, !- Name
-  {f625afbc-876e-42b6-9f35-a5b67a1f1433}, !- Source Object
-  10,                                     !- Outlet Port
-  {3257a93b-605b-4af7-90a0-d2f424080057}, !- Target Object
-  2;                                      !- Inlet Port
-
-OS:Connection,
-  {ffb43c86-e22a-4778-aeed-68f11b46aca8}, !- Handle
-  {418ecb94-df67-49a1-90bd-84b5cd4ca0e6}, !- Name
-  {b19b39c7-4a7e-46a2-9be1-fafb05aa1524}, !- Source Object
-  3,                                      !- Outlet Port
-  {f625afbc-876e-42b6-9f35-a5b67a1f1433}, !- Target Object
-  9;                                      !- Inlet Port
-
-OS:AirLoopHVAC:ZoneSplitter,
-  {e015b4ce-f631-40a5-89d5-814248f5455e}, !- Handle
-  res ac|unit 2 zone splitter,            !- Name
-  {475e7acb-ad56-47ec-9fd3-4e2da3af1cbf}, !- Inlet Node Name
-  {f93a1f1a-0a6b-4273-b360-7f545ff03a21}; !- Outlet Node Name 1
-
-OS:AirLoopHVAC:ZoneMixer,
-  {3bb2dc29-7180-497c-aec1-3858e67102de}, !- Handle
-  res ac|unit 2 zone mixer,               !- Name
-  {f8af0a0f-9303-4db4-9550-5fe4bea0813a}, !- Outlet Node Name
-  {d2a60c85-77cd-4bdb-a270-ab77b76f8012}; !- Inlet Node Name 1
-
-OS:Connection,
-  {475e7acb-ad56-47ec-9fd3-4e2da3af1cbf}, !- Handle
-  {606d422e-250e-4776-929e-93ca5c19d5e7}, !- Name
-  {3257a93b-605b-4af7-90a0-d2f424080057}, !- Source Object
-  3,                                      !- Outlet Port
-  {e015b4ce-f631-40a5-89d5-814248f5455e}, !- Target Object
-  2;                                      !- Inlet Port
-
-OS:Connection,
-  {f8af0a0f-9303-4db4-9550-5fe4bea0813a}, !- Handle
-  {e491328d-b4a2-495b-bffe-9aa6fb983769}, !- Name
-  {3bb2dc29-7180-497c-aec1-3858e67102de}, !- Source Object
-  2,                                      !- Outlet Port
-  {b19b39c7-4a7e-46a2-9be1-fafb05aa1524}, !- Target Object
-  2;                                      !- Inlet Port
-
-OS:Sizing:System,
-  {5d3fba1f-d30b-4082-8e37-84820d066bf8}, !- Handle
-  {f625afbc-876e-42b6-9f35-a5b67a1f1433}, !- AirLoop Name
-  Sensible,                               !- Type of Load to Size On
-  Autosize,                               !- Design Outdoor Air Flow Rate {m3/s}
-  0.3,                                    !- Central Heating Maximum System Air Flow Ratio
-  7,                                      !- Preheat Design Temperature {C}
-  0.008,                                  !- Preheat Design Humidity Ratio {kg-H2O/kg-Air}
-  12.8,                                   !- Precool Design Temperature {C}
-  0.008,                                  !- Precool Design Humidity Ratio {kg-H2O/kg-Air}
-  12.8,                                   !- Central Cooling Design Supply Air Temperature {C}
-  16.7,                                   !- Central Heating Design Supply Air Temperature {C}
-  NonCoincident,                          !- Sizing Option
-  Yes,                                    !- 100% Outdoor Air in Cooling
-  Yes,                                    !- 100% Outdoor Air in Heating
-  0.0085,                                 !- Central Cooling Design Supply Air Humidity Ratio {kg-H2O/kg-Air}
-  0.008,                                  !- Central Heating Design Supply Air Humidity Ratio {kg-H2O/kg-Air}
-  DesignDay,                              !- Cooling Design Air Flow Method
-  0,                                      !- Cooling Design Air Flow Rate {m3/s}
-  DesignDay,                              !- Heating Design Air Flow Method
-  0,                                      !- Heating Design Air Flow Rate {m3/s}
-  ZoneSum,                                !- System Outdoor Air Method
-  1,                                      !- Zone Maximum Outdoor Air Fraction {dimensionless}
-  0.0099676501,                           !- Cooling Supply Air Flow Rate Per Floor Area {m3/s-m2}
-  1,                                      !- Cooling Fraction of Autosized Cooling Supply Air Flow Rate
-  3.9475456e-05,                          !- Cooling Supply Air Flow Rate Per Unit Cooling Capacity {m3/s-W}
-  0.0099676501,                           !- Heating Supply Air Flow Rate Per Floor Area {m3/s-m2}
-  1,                                      !- Heating Fraction of Autosized Heating Supply Air Flow Rate
-  1,                                      !- Heating Fraction of Autosized Cooling Supply Air Flow Rate
-  3.1588213e-05,                          !- Heating Supply Air Flow Rate Per Unit Heating Capacity {m3/s-W}
-  CoolingDesignCapacity,                  !- Cooling Design Capacity Method
-  autosize,                               !- Cooling Design Capacity {W}
-  234.7,                                  !- Cooling Design Capacity Per Floor Area {W/m2}
-  1,                                      !- Fraction of Autosized Cooling Design Capacity
-  HeatingDesignCapacity,                  !- Heating Design Capacity Method
-  autosize,                               !- Heating Design Capacity {W}
-  157,                                    !- Heating Design Capacity Per Floor Area {W/m2}
-  1,                                      !- Fraction of Autosized Heating Design Capacity
-  OnOff;                                  !- Central Cooling Capacity Control Method
-
-OS:AvailabilityManagerAssignmentList,
-  {8579167b-a55f-46a0-a46b-54654eac6538}, !- Handle
-  Air Loop HVAC 1 AvailabilityManagerAssignmentList 5; !- Name
-
-OS:Connection,
-  {7527d889-ced1-4b1b-9972-3390caa4c3d0}, !- Handle
-  {41d7ddf5-2632-4a3e-999d-cc620095aee7}, !- Name
-  {db198b4b-377b-4bfa-a385-39d1839a1c3f}, !- Source Object
-  3,                                      !- Outlet Port
-  {56038529-f5e2-4cfa-976a-634f72a43cc3}, !- Target Object
-  6;                                      !- Inlet Port
-
-OS:Connection,
-  {410466bc-727f-4325-9170-3792995a7620}, !- Handle
-  {6d204c74-4af4-4458-a4a6-4bae9fb48964}, !- Name
-  {56038529-f5e2-4cfa-976a-634f72a43cc3}, !- Source Object
-  7,                                      !- Outlet Port
-  {bd966c76-a595-4f69-95d0-db04ccb33764}, !- Target Object
-  2;                                      !- Inlet Port
-
-OS:AirTerminal:SingleDuct:ConstantVolume:NoReheat,
-  {83d1962f-48c5-44bb-a120-11d7caabc680}, !- Handle
-  res ac|unit 2 living zone|unit 2 direct air, !- Name
-  {c48fa337-683c-4799-9cc3-269fee11b219}, !- Availability Schedule Name
-  {28893c45-05b6-484e-ae95-a032c34e5b04}, !- Air Inlet Node Name
-  {51fe6e44-9de2-45ef-8741-ef3139db1915}, !- Air Outlet Node Name
-  AutoSize;                               !- Maximum Air Flow Rate {m3/s}
-
-OS:Node,
-  {55ca165d-6f64-4b24-ada5-a39aaa8fc7a3}, !- Handle
-  Node 46,                                !- Name
-  {ee2b05aa-f027-4021-987a-2f5e8c81f1c7}, !- Inlet Port
-  {d2a60c85-77cd-4bdb-a270-ab77b76f8012}; !- Outlet Port
-
-OS:Connection,
-  {58756a1b-5cb1-4470-9156-849f6434c003}, !- Handle
-  {0e057035-6324-420b-8224-1317f450b2a4}, !- Name
-  {f2e94d5e-2e86-4f65-853e-43adb1a9269e}, !- Source Object
-  3,                                      !- Outlet Port
-  {8aa466ec-6a96-4a6d-86cc-bb4545f6b0a7}, !- Target Object
-  4;                                      !- Inlet Port
-
-OS:Connection,
-  {ee2b05aa-f027-4021-987a-2f5e8c81f1c7}, !- Handle
-  {34ee5b74-8358-4eee-b51d-e3ef0150840e}, !- Name
-  {9d979396-e2cb-4e7a-9001-c9504718dc4a}, !- Source Object
-  4,                                      !- Outlet Port
-  {55ca165d-6f64-4b24-ada5-a39aaa8fc7a3}, !- Target Object
-  2;                                      !- Inlet Port
-
-OS:Connection,
-  {d2a60c85-77cd-4bdb-a270-ab77b76f8012}, !- Handle
-  {e5750f5f-05d6-4551-9175-194d4d307fd1}, !- Name
-  {55ca165d-6f64-4b24-ada5-a39aaa8fc7a3}, !- Source Object
-  3,                                      !- Outlet Port
-  {3bb2dc29-7180-497c-aec1-3858e67102de}, !- Target Object
-  3;                                      !- Inlet Port
-
-OS:Node,
-  {3112c3eb-403a-4044-aba1-6186bed220a2}, !- Handle
-  Node 47,                                !- Name
-  {f93a1f1a-0a6b-4273-b360-7f545ff03a21}, !- Inlet Port
-  {28893c45-05b6-484e-ae95-a032c34e5b04}; !- Outlet Port
-
-OS:Connection,
-  {f93a1f1a-0a6b-4273-b360-7f545ff03a21}, !- Handle
-  {abe46a6d-9bf5-4d01-9d46-9af170d37411}, !- Name
-  {e015b4ce-f631-40a5-89d5-814248f5455e}, !- Source Object
-  3,                                      !- Outlet Port
-  {3112c3eb-403a-4044-aba1-6186bed220a2}, !- Target Object
-  2;                                      !- Inlet Port
-
-OS:Connection,
-  {28893c45-05b6-484e-ae95-a032c34e5b04}, !- Handle
-  {0a62adea-0d25-4b85-aeca-3831967dc36a}, !- Name
-  {3112c3eb-403a-4044-aba1-6186bed220a2}, !- Source Object
-  3,                                      !- Outlet Port
-  {83d1962f-48c5-44bb-a120-11d7caabc680}, !- Target Object
-  3;                                      !- Inlet Port
-
-OS:Connection,
-  {51fe6e44-9de2-45ef-8741-ef3139db1915}, !- Handle
-  {d8f6261e-340f-49fd-af7f-83d3915c2076}, !- Name
-  {83d1962f-48c5-44bb-a120-11d7caabc680}, !- Source Object
-  4,                                      !- Outlet Port
-  {f2e94d5e-2e86-4f65-853e-43adb1a9269e}, !- Target Object
-  2;                                      !- Inlet Port
-
-OS:AdditionalProperties,
-  {d72cd8a7-ff07-4faa-83e3-07c66b025022}, !- Handle
-  {56038529-f5e2-4cfa-976a-634f72a43cc3}, !- Object Name
-  SizingInfoHVACCapacityDerateFactorEER,  !- Feature Name 1
-  String,                                 !- Feature Data Type 1
-  1.0&#441.0&#441.0&#441.0&#441.0,        !- Feature Value 1
-  SizingInfoHVACRatedCFMperTonCooling,    !- Feature Name 2
-  String,                                 !- Feature Data Type 2
-  386.1,                                  !- Feature Value 2
-  SizingInfoHVACFracCoolLoadServed,       !- Feature Name 3
-  Double,                                 !- Feature Data Type 3
-  1;                                      !- Feature Value 3
-
-OS:Curve:Biquadratic,
-  {545d4bd9-9f36-4fac-8274-6e01fa834775}, !- Handle
-  Cool-Cap-fT1 2,                         !- Name
-  1.550902001,                            !- Coefficient1 Constant
-  -0.0750500892,                          !- Coefficient2 x
-  0.00309713544,                          !- Coefficient3 x**2
-  0.00240111,                             !- Coefficient4 y
-  -5.0544e-05,                            !- Coefficient5 y**2
-  -0.00042728148,                         !- Coefficient6 x*y
-  13.88,                                  !- Minimum Value of x
-  23.88,                                  !- Maximum Value of x
-  18.33,                                  !- Minimum Value of y
-  51.66;                                  !- Maximum Value of y
-
-OS:Curve:Biquadratic,
-  {76688b06-ed38-4344-940b-5c997b35c3f7}, !- Handle
-  Cool-EIR-fT1 2,                         !- Name
-  -0.304282997,                           !- Coefficient1 Constant
-  0.1180477062,                           !- Coefficient2 x
-  -0.00342466704,                         !- Coefficient3 x**2
-  -0.0062619138,                          !- Coefficient4 y
-  0.00069542712,                          !- Coefficient5 y**2
-  -0.00046997496,                         !- Coefficient6 x*y
-  13.88,                                  !- Minimum Value of x
-  23.88,                                  !- Maximum Value of x
-  18.33,                                  !- Minimum Value of y
-  51.66;                                  !- Maximum Value of y
-
-OS:Curve:Quadratic,
-  {14230257-27b4-44b0-8541-98d92b1484ea}, !- Handle
-  Cool-PLF-fPLR1 2,                       !- Name
-  0.93,                                   !- Coefficient1 Constant
-  0.07,                                   !- Coefficient2 x
-  0,                                      !- Coefficient3 x**2
-  0,                                      !- Minimum Value of x
-  1,                                      !- Maximum Value of x
-  0.7,                                    !- Minimum Curve Output
-  1;                                      !- Maximum Curve Output
-
-OS:Curve:Quadratic,
-  {8ba86211-faf6-43cb-ada2-898c2a9c67f6}, !- Handle
-  Cool-Cap-fFF1 2,                        !- Name
-  0.718605468,                            !- Coefficient1 Constant
-  0.410099989,                            !- Coefficient2 x
-  -0.128705457,                           !- Coefficient3 x**2
-  0,                                      !- Minimum Value of x
-  2,                                      !- Maximum Value of x
-  0,                                      !- Minimum Curve Output
-  2;                                      !- Maximum Curve Output
-
-OS:Curve:Quadratic,
-  {3c7a78b0-cd45-493b-bc83-fbc93dcf9a6a}, !- Handle
-  Cool-EIR-fFF1 2,                        !- Name
-  1.32299905,                             !- Coefficient1 Constant
-  -0.477711207,                           !- Coefficient2 x
-  0.154712157,                            !- Coefficient3 x**2
-  0,                                      !- Minimum Value of x
-  2,                                      !- Maximum Value of x
-  0,                                      !- Minimum Curve Output
-  2;                                      !- Maximum Curve Output
-
-OS:Coil:Cooling:DX:SingleSpeed,
-  {92dc2ce9-df3e-4619-98ce-aa8000a50d69}, !- Handle
-  res ac|unit 3 cooling coil,             !- Name
-  {c48fa337-683c-4799-9cc3-269fee11b219}, !- Availability Schedule Name
-  autosize,                               !- Rated Total Cooling Capacity {W}
-  0.740402528813699,                      !- Rated Sensible Heat Ratio
-  3.9505446283126,                        !- Rated COP {W/W}
-  autosize,                               !- Rated Air Flow Rate {m3/s}
-  773.3912012006,                         !- Rated Evaporator Fan Power Per Volume Flow Rate {W/(m3/s)}
-  ,                                       !- Air Inlet Node Name
-  ,                                       !- Air Outlet Node Name
-  {545d4bd9-9f36-4fac-8274-6e01fa834775}, !- Total Cooling Capacity Function of Temperature Curve Name
-  {8ba86211-faf6-43cb-ada2-898c2a9c67f6}, !- Total Cooling Capacity Function of Flow Fraction Curve Name
-  {76688b06-ed38-4344-940b-5c997b35c3f7}, !- Energy Input Ratio Function of Temperature Curve Name
-  {3c7a78b0-cd45-493b-bc83-fbc93dcf9a6a}, !- Energy Input Ratio Function of Flow Fraction Curve Name
-  {14230257-27b4-44b0-8541-98d92b1484ea}, !- Part Load Fraction Correlation Curve Name
-  -25,                                    !- Minimum Outdoor Dry-Bulb Temperature for Compressor Operation {C}
-  1000,                                   !- Nominal Time for Condensate Removal to Begin {s}
-  1.5,                                    !- Ratio of Initial Moisture Evaporation Rate and Steady State Latent Capacity {dimensionless}
-  3,                                      !- Maximum Cycling Rate {cycles/hr}
-  45,                                     !- Latent Capacity Time Constant {s}
-  ,                                       !- Condenser Air Inlet Node Name
-  AirCooled,                              !- Condenser Type
-  0,                                      !- Evaporative Condenser Effectiveness {dimensionless}
-  Autosize,                               !- Evaporative Condenser Air Flow Rate {m3/s}
-  Autosize,                               !- Evaporative Condenser Pump Rated Power Consumption {W}
-  0,                                      !- Crankcase Heater Capacity {W}
-  12.7777777777778,                       !- Maximum Outdoor Dry-Bulb Temperature for Crankcase Heater Operation {C}
-  ,                                       !- Supply Water Storage Tank Name
-  ,                                       !- Condensate Collection Water Storage Tank Name
-  0,                                      !- Basin Heater Capacity {W/K}
-  10,                                     !- Basin Heater Setpoint Temperature {C}
-  ;                                       !- Basin Heater Operating Schedule Name
-
-OS:Fan:OnOff,
-  {5d94be99-44b1-4fdc-935c-0e368f430192}, !- Handle
-  res ac|unit 3 clg supply fan,           !- Name
-  {c48fa337-683c-4799-9cc3-269fee11b219}, !- Availability Schedule Name
-  0.75,                                   !- Fan Total Efficiency
-  794.580001233493,                       !- Pressure Rise {Pa}
-  autosize,                               !- Maximum Flow Rate {m3/s}
-  1,                                      !- Motor Efficiency
-  1,                                      !- Motor In Airstream Fraction
-  ,                                       !- Air Inlet Node Name
-  ,                                       !- Air Outlet Node Name
-  {dc2b50bb-370a-4310-be42-c9052aa6cb26}, !- Fan Power Ratio Function of Speed Ratio Curve Name
-  {2520e03c-540f-412c-a200-6ab62cac34f6}, !- Fan Efficiency Ratio Function of Speed Ratio Curve Name
-  res ac|unit 3 clg supply fan;           !- End-Use Subcategory
-
-OS:Curve:Exponent,
-  {dc2b50bb-370a-4310-be42-c9052aa6cb26}, !- Handle
-  Fan On Off Power Curve 6,               !- Name
-  1,                                      !- Coefficient1 Constant
-  0,                                      !- Coefficient2 Constant
-  0,                                      !- Coefficient3 Constant
-  0,                                      !- Minimum Value of x
-  1,                                      !- Maximum Value of x
-  ,                                       !- Minimum Curve Output
-  ,                                       !- Maximum Curve Output
-  ,                                       !- Input Unit Type for X
-  ;                                       !- Output Unit Type
-
-OS:Curve:Cubic,
-  {2520e03c-540f-412c-a200-6ab62cac34f6}, !- Handle
-  Fan On Off Efficiency Curve 6,          !- Name
-  1,                                      !- Coefficient1 Constant
-  0,                                      !- Coefficient2 x
-  0,                                      !- Coefficient3 x**2
-  0,                                      !- Coefficient4 x**3
-  0,                                      !- Minimum Value of x
-  1;                                      !- Maximum Value of x
-
-OS:AirLoopHVAC:UnitarySystem,
-  {6d38812a-489e-49ec-ad43-a8b0f1694a80}, !- Handle
-  res ac|unit 3 unitary system,           !- Name
-  Load,                                   !- Control Type
-  {6d285efc-e72c-4b6b-b85d-b8588928225c}, !- Controlling Zone or Thermostat Location
-  None,                                   !- Dehumidification Control Type
-  {c48fa337-683c-4799-9cc3-269fee11b219}, !- Availability Schedule Name
-  {7c67fe37-7a37-4b93-bb9f-030023885c54}, !- Air Inlet Node Name
-  {4671abce-287b-4fb0-b5dd-552de3618e23}, !- Air Outlet Node Name
-  {5d94be99-44b1-4fdc-935c-0e368f430192}, !- Supply Fan Name
-  BlowThrough,                            !- Fan Placement
-  {c891de7a-7447-4bec-b74f-9a2406393ba0}, !- Supply Air Fan Operating Mode Schedule Name
-  ,                                       !- Heating Coil Name
-  1,                                      !- DX Heating Coil Sizing Ratio
-  {92dc2ce9-df3e-4619-98ce-aa8000a50d69}, !- Cooling Coil Name
-  No,                                     !- Use DOAS DX Cooling Coil
-  2,                                      !- DOAS DX Cooling Coil Leaving Minimum Air Temperature {C}
-  SensibleOnlyLoadControl,                !- Latent Load Control
-  ,                                       !- Supplemental Heating Coil Name
-  ,                                       !- Supply Air Flow Rate Method During Cooling Operation
-  Autosize,                               !- Supply Air Flow Rate During Cooling Operation {m3/s}
-  ,                                       !- Supply Air Flow Rate Per Floor Area During Cooling Operation {m3/s-m2}
-  ,                                       !- Fraction of Autosized Design Cooling Supply Air Flow Rate
-  ,                                       !- Design Supply Air Flow Rate Per Unit of Capacity During Cooling Operation {m3/s-W}
-  ,                                       !- Supply Air Flow Rate Method During Heating Operation
-  0,                                      !- Supply Air Flow Rate During Heating Operation {m3/s}
-  ,                                       !- Supply Air Flow Rate Per Floor Area during Heating Operation {m3/s-m2}
-  ,                                       !- Fraction of Autosized Design Heating Supply Air Flow Rate
-  ,                                       !- Design Supply Air Flow Rate Per Unit of Capacity During Heating Operation {m3/s-W}
-  ,                                       !- Supply Air Flow Rate Method When No Cooling or Heating is Required
-  0,                                      !- Supply Air Flow Rate When No Cooling or Heating is Required {m3/s}
-  ,                                       !- Supply Air Flow Rate Per Floor Area When No Cooling or Heating is Required {m3/s-m2}
-  ,                                       !- Fraction of Autosized Design Cooling Supply Air Flow Rate When No Cooling or Heating is Required
-  ,                                       !- Fraction of Autosized Design Heating Supply Air Flow Rate When No Cooling or Heating is Required
-  ,                                       !- Design Supply Air Flow Rate Per Unit of Capacity During Cooling Operation When No Cooling or Heating is Required {m3/s-W}
-  ,                                       !- Design Supply Air Flow Rate Per Unit of Capacity During Heating Operation When No Cooling or Heating is Required {m3/s-W}
-  48.8888888888889,                       !- Maximum Supply Air Temperature {C}
-  21,                                     !- Maximum Outdoor Dry-Bulb Temperature for Supplemental Heater Operation {C}
-  ,                                       !- Outdoor Dry-Bulb Temperature Sensor Node Name
-  2.5,                                    !- Maximum Cycling Rate {cycles/hr}
-  60,                                     !- Heat Pump Time Constant {s}
-  0.01,                                   !- Fraction of On-Cycle Power Use
-  60,                                     !- Heat Pump Fan Delay Time {s}
-  0,                                      !- Ancilliary On-Cycle Electric Power {W}
-  0;                                      !- Ancilliary Off-Cycle Electric Power {W}
-
-OS:AirLoopHVAC,
-  {ce24d3de-430b-45a9-b2fe-4e0767347f10}, !- Handle
-  res ac|unit 3 asys,                     !- Name
-  ,                                       !- Controller List Name
-  {c48fa337-683c-4799-9cc3-269fee11b219}, !- Availability Schedule
-  {475a7005-ae50-4860-873f-af8a40b41ebc}, !- Availability Manager List Name
-  AutoSize,                               !- Design Supply Air Flow Rate {m3/s}
-  ,                                       !- Branch List Name
-  ,                                       !- Connector List Name
-  {bab9a79e-7521-4ea3-82bc-d159a8f23405}, !- Supply Side Inlet Node Name
-  {3a6255a6-3206-4e29-ab4c-917f69128900}, !- Demand Side Outlet Node Name
-  {66f62a7b-0674-4044-bf56-18940e1a8736}, !- Demand Side Inlet Node A
-  {7190a352-67e1-4956-8123-905671d364aa}, !- Supply Side Outlet Node A
-  ,                                       !- Demand Side Inlet Node B
-  ,                                       !- Supply Side Outlet Node B
-  ,                                       !- Return Air Bypass Flow Temperature Setpoint Schedule Name
-  {4c8671ad-d6f8-4310-97c3-2f11f886fb56}, !- Demand Mixer Name
-  {fda8014e-2c9d-47d5-90b0-34f65996cfec}, !- Demand Splitter A Name
-  ,                                       !- Demand Splitter B Name
-  ;                                       !- Supply Splitter Name
-
-OS:Node,
-  {b23d052e-fb2b-42ed-bb73-1834212f195e}, !- Handle
-  Node 48,                                !- Name
-  {bab9a79e-7521-4ea3-82bc-d159a8f23405}, !- Inlet Port
-  {7c67fe37-7a37-4b93-bb9f-030023885c54}; !- Outlet Port
-
-OS:Node,
-  {a7a00b6f-85fb-4203-8610-a88bcbb45bb1}, !- Handle
-  Node 49,                                !- Name
-  {4671abce-287b-4fb0-b5dd-552de3618e23}, !- Inlet Port
-  {7190a352-67e1-4956-8123-905671d364aa}; !- Outlet Port
-
-OS:Connection,
-  {bab9a79e-7521-4ea3-82bc-d159a8f23405}, !- Handle
-  {34b17a3e-2fd8-4b34-9b5e-a336bdde1ff6}, !- Name
-  {ce24d3de-430b-45a9-b2fe-4e0767347f10}, !- Source Object
-  8,                                      !- Outlet Port
-  {b23d052e-fb2b-42ed-bb73-1834212f195e}, !- Target Object
-  2;                                      !- Inlet Port
-
-OS:Connection,
-  {7190a352-67e1-4956-8123-905671d364aa}, !- Handle
-  {580fc9a7-e61d-485b-b623-cf944a381b42}, !- Name
-  {a7a00b6f-85fb-4203-8610-a88bcbb45bb1}, !- Source Object
-  3,                                      !- Outlet Port
-  {ce24d3de-430b-45a9-b2fe-4e0767347f10}, !- Target Object
-  11;                                     !- Inlet Port
-
-OS:Node,
-  {298417ab-7cdc-4655-8435-364aafc8084d}, !- Handle
-  Node 50,                                !- Name
-  {66f62a7b-0674-4044-bf56-18940e1a8736}, !- Inlet Port
-  {d57ec629-dad5-47e6-b61b-87b7d7a2b31e}; !- Outlet Port
-
-OS:Node,
-  {4c93b883-f757-4dce-97ba-40c3a19c598a}, !- Handle
-  Node 51,                                !- Name
-  {8095e26a-82f7-4cb3-93a5-ed4649b1417e}, !- Inlet Port
-  {3a6255a6-3206-4e29-ab4c-917f69128900}; !- Outlet Port
-
-OS:Node,
-  {7d568228-249c-4c8e-af08-465b86e415fb}, !- Handle
-  Node 52,                                !- Name
-  {43b75d9f-31c7-4f4b-9cc7-0a638a521330}, !- Inlet Port
-  {2dff2e48-56a5-4f7a-997f-ed012aa58586}; !- Outlet Port
-
-OS:Connection,
-  {66f62a7b-0674-4044-bf56-18940e1a8736}, !- Handle
-  {fed7f86a-116b-4f5e-85f0-c4e57a203499}, !- Name
-  {ce24d3de-430b-45a9-b2fe-4e0767347f10}, !- Source Object
-  10,                                     !- Outlet Port
-  {298417ab-7cdc-4655-8435-364aafc8084d}, !- Target Object
-  2;                                      !- Inlet Port
-
-OS:Connection,
-  {3a6255a6-3206-4e29-ab4c-917f69128900}, !- Handle
-  {c013a69a-cf8c-4233-a569-babf960fdb03}, !- Name
-  {4c93b883-f757-4dce-97ba-40c3a19c598a}, !- Source Object
-  3,                                      !- Outlet Port
-  {ce24d3de-430b-45a9-b2fe-4e0767347f10}, !- Target Object
-  9;                                      !- Inlet Port
-
-OS:AirLoopHVAC:ZoneSplitter,
-  {fda8014e-2c9d-47d5-90b0-34f65996cfec}, !- Handle
-  res ac|unit 3 zone splitter,            !- Name
-  {d57ec629-dad5-47e6-b61b-87b7d7a2b31e}, !- Inlet Node Name
-  {eb0a19fe-fdcd-42ec-a2b7-a051fc1c98e6}; !- Outlet Node Name 1
-
-OS:AirLoopHVAC:ZoneMixer,
-  {4c8671ad-d6f8-4310-97c3-2f11f886fb56}, !- Handle
-  res ac|unit 3 zone mixer,               !- Name
-  {8095e26a-82f7-4cb3-93a5-ed4649b1417e}, !- Outlet Node Name
-  {af532725-77fc-4ab9-8655-cb01e84d73be}; !- Inlet Node Name 1
-
-OS:Connection,
-  {d57ec629-dad5-47e6-b61b-87b7d7a2b31e}, !- Handle
-  {d133d825-b3b5-4d4c-97f0-50713d977304}, !- Name
-  {298417ab-7cdc-4655-8435-364aafc8084d}, !- Source Object
-  3,                                      !- Outlet Port
-  {fda8014e-2c9d-47d5-90b0-34f65996cfec}, !- Target Object
-  2;                                      !- Inlet Port
-
-OS:Connection,
-  {8095e26a-82f7-4cb3-93a5-ed4649b1417e}, !- Handle
-  {86705cb7-cec7-48f9-b444-9d617cbd3cfa}, !- Name
-  {4c8671ad-d6f8-4310-97c3-2f11f886fb56}, !- Source Object
-  2,                                      !- Outlet Port
-  {4c93b883-f757-4dce-97ba-40c3a19c598a}, !- Target Object
-  2;                                      !- Inlet Port
-
-OS:Sizing:System,
-  {030ef9b5-5e1c-40b2-aeac-1428c38b6a69}, !- Handle
-  {ce24d3de-430b-45a9-b2fe-4e0767347f10}, !- AirLoop Name
-  Sensible,                               !- Type of Load to Size On
-  Autosize,                               !- Design Outdoor Air Flow Rate {m3/s}
-  0.3,                                    !- Central Heating Maximum System Air Flow Ratio
-  7,                                      !- Preheat Design Temperature {C}
-  0.008,                                  !- Preheat Design Humidity Ratio {kg-H2O/kg-Air}
-  12.8,                                   !- Precool Design Temperature {C}
-  0.008,                                  !- Precool Design Humidity Ratio {kg-H2O/kg-Air}
-  12.8,                                   !- Central Cooling Design Supply Air Temperature {C}
-  16.7,                                   !- Central Heating Design Supply Air Temperature {C}
-  NonCoincident,                          !- Sizing Option
-  Yes,                                    !- 100% Outdoor Air in Cooling
-  Yes,                                    !- 100% Outdoor Air in Heating
-  0.0085,                                 !- Central Cooling Design Supply Air Humidity Ratio {kg-H2O/kg-Air}
-  0.008,                                  !- Central Heating Design Supply Air Humidity Ratio {kg-H2O/kg-Air}
-  DesignDay,                              !- Cooling Design Air Flow Method
-  0,                                      !- Cooling Design Air Flow Rate {m3/s}
-  DesignDay,                              !- Heating Design Air Flow Method
-  0,                                      !- Heating Design Air Flow Rate {m3/s}
-  ZoneSum,                                !- System Outdoor Air Method
-  1,                                      !- Zone Maximum Outdoor Air Fraction {dimensionless}
-  0.0099676501,                           !- Cooling Supply Air Flow Rate Per Floor Area {m3/s-m2}
-  1,                                      !- Cooling Fraction of Autosized Cooling Supply Air Flow Rate
-  3.9475456e-05,                          !- Cooling Supply Air Flow Rate Per Unit Cooling Capacity {m3/s-W}
-  0.0099676501,                           !- Heating Supply Air Flow Rate Per Floor Area {m3/s-m2}
-  1,                                      !- Heating Fraction of Autosized Heating Supply Air Flow Rate
-  1,                                      !- Heating Fraction of Autosized Cooling Supply Air Flow Rate
-  3.1588213e-05,                          !- Heating Supply Air Flow Rate Per Unit Heating Capacity {m3/s-W}
-  CoolingDesignCapacity,                  !- Cooling Design Capacity Method
-  autosize,                               !- Cooling Design Capacity {W}
-  234.7,                                  !- Cooling Design Capacity Per Floor Area {W/m2}
-  1,                                      !- Fraction of Autosized Cooling Design Capacity
-  HeatingDesignCapacity,                  !- Heating Design Capacity Method
-  autosize,                               !- Heating Design Capacity {W}
-  157,                                    !- Heating Design Capacity Per Floor Area {W/m2}
-  1,                                      !- Fraction of Autosized Heating Design Capacity
-  OnOff;                                  !- Central Cooling Capacity Control Method
-
-OS:AvailabilityManagerAssignmentList,
-  {475a7005-ae50-4860-873f-af8a40b41ebc}, !- Handle
-  Air Loop HVAC 1 AvailabilityManagerAssignmentList 6; !- Name
-
-OS:Connection,
-  {7c67fe37-7a37-4b93-bb9f-030023885c54}, !- Handle
-  {182b2189-3d44-4ad2-8626-4613a7dd6f6f}, !- Name
-  {b23d052e-fb2b-42ed-bb73-1834212f195e}, !- Source Object
-  3,                                      !- Outlet Port
-  {6d38812a-489e-49ec-ad43-a8b0f1694a80}, !- Target Object
-  6;                                      !- Inlet Port
-
-OS:Connection,
-  {4671abce-287b-4fb0-b5dd-552de3618e23}, !- Handle
-  {75de0365-ebbe-4e95-a5ff-1570beb1a16c}, !- Name
-  {6d38812a-489e-49ec-ad43-a8b0f1694a80}, !- Source Object
-  7,                                      !- Outlet Port
-  {a7a00b6f-85fb-4203-8610-a88bcbb45bb1}, !- Target Object
-  2;                                      !- Inlet Port
-
-OS:AirTerminal:SingleDuct:ConstantVolume:NoReheat,
-  {44417399-38e7-474b-a1b8-ed81faf51eb0}, !- Handle
-  res ac|unit 3 living zone|unit 3 direct air, !- Name
-  {c48fa337-683c-4799-9cc3-269fee11b219}, !- Availability Schedule Name
-  {fd0479c8-19ef-42b8-9b7c-e276812ac901}, !- Air Inlet Node Name
-  {43b75d9f-31c7-4f4b-9cc7-0a638a521330}, !- Air Outlet Node Name
-  AutoSize;                               !- Maximum Air Flow Rate {m3/s}
-
-OS:Node,
-  {963b006d-1af4-4039-9f33-7378177b5b40}, !- Handle
-  Node 53,                                !- Name
-  {0d7db274-79a4-4653-b517-9899e35ff704}, !- Inlet Port
-  {af532725-77fc-4ab9-8655-cb01e84d73be}; !- Outlet Port
-
-OS:Connection,
-  {2dff2e48-56a5-4f7a-997f-ed012aa58586}, !- Handle
-  {94e18351-623f-4357-8e33-1abfe59380d3}, !- Name
-  {7d568228-249c-4c8e-af08-465b86e415fb}, !- Source Object
-  3,                                      !- Outlet Port
-  {d665e197-459d-408a-995c-7a65458748da}, !- Target Object
-  4;                                      !- Inlet Port
-
-OS:Connection,
-  {0d7db274-79a4-4653-b517-9899e35ff704}, !- Handle
-  {d701c609-c4e0-49f6-878a-81f89981f9ac}, !- Name
-  {bca605f1-abdb-4765-87f5-6dd9f8a2038e}, !- Source Object
-  4,                                      !- Outlet Port
-  {963b006d-1af4-4039-9f33-7378177b5b40}, !- Target Object
-  2;                                      !- Inlet Port
-
-OS:Connection,
-  {af532725-77fc-4ab9-8655-cb01e84d73be}, !- Handle
-  {80358b06-056e-4cfb-b33a-31086d6ba799}, !- Name
-  {963b006d-1af4-4039-9f33-7378177b5b40}, !- Source Object
-  3,                                      !- Outlet Port
-  {4c8671ad-d6f8-4310-97c3-2f11f886fb56}, !- Target Object
-  3;                                      !- Inlet Port
-
-OS:Node,
-  {2cc59e5d-27aa-4a59-9785-f12b1e98b942}, !- Handle
-  Node 54,                                !- Name
-  {eb0a19fe-fdcd-42ec-a2b7-a051fc1c98e6}, !- Inlet Port
-  {fd0479c8-19ef-42b8-9b7c-e276812ac901}; !- Outlet Port
-
-OS:Connection,
-  {eb0a19fe-fdcd-42ec-a2b7-a051fc1c98e6}, !- Handle
-  {6f45b72f-1a4e-4ddd-bf05-5ece2e7a91fd}, !- Name
-  {fda8014e-2c9d-47d5-90b0-34f65996cfec}, !- Source Object
-  3,                                      !- Outlet Port
-  {2cc59e5d-27aa-4a59-9785-f12b1e98b942}, !- Target Object
-  2;                                      !- Inlet Port
-
-OS:Connection,
-  {fd0479c8-19ef-42b8-9b7c-e276812ac901}, !- Handle
-  {1c3862b6-b593-453b-89a0-73404a2e33a0}, !- Name
-  {2cc59e5d-27aa-4a59-9785-f12b1e98b942}, !- Source Object
-  3,                                      !- Outlet Port
-  {44417399-38e7-474b-a1b8-ed81faf51eb0}, !- Target Object
-  3;                                      !- Inlet Port
-
-OS:Connection,
-  {43b75d9f-31c7-4f4b-9cc7-0a638a521330}, !- Handle
-  {0bfe172e-5c41-4b84-a72c-a211173e099a}, !- Name
-  {44417399-38e7-474b-a1b8-ed81faf51eb0}, !- Source Object
-  4,                                      !- Outlet Port
-  {7d568228-249c-4c8e-af08-465b86e415fb}, !- Target Object
-  2;                                      !- Inlet Port
-
-OS:AdditionalProperties,
-  {06207d56-78d0-4229-8517-0321022f24c7}, !- Handle
-  {6d38812a-489e-49ec-ad43-a8b0f1694a80}, !- Object Name
-  SizingInfoHVACCapacityDerateFactorEER,  !- Feature Name 1
-  String,                                 !- Feature Data Type 1
-  1.0&#441.0&#441.0&#441.0&#441.0,        !- Feature Value 1
-  SizingInfoHVACRatedCFMperTonCooling,    !- Feature Name 2
-  String,                                 !- Feature Data Type 2
-  386.1,                                  !- Feature Value 2
-  SizingInfoHVACFracCoolLoadServed,       !- Feature Name 3
-  Double,                                 !- Feature Data Type 3
-  1;                                      !- Feature Value 3
-
-OS:Curve:Biquadratic,
-  {7658fdba-6da0-49af-b926-9b1a933cc1b7}, !- Handle
-  Cool-Cap-fT1 3,                         !- Name
-  1.550902001,                            !- Coefficient1 Constant
-  -0.0750500892,                          !- Coefficient2 x
-  0.00309713544,                          !- Coefficient3 x**2
-  0.00240111,                             !- Coefficient4 y
-  -5.0544e-05,                            !- Coefficient5 y**2
-  -0.00042728148,                         !- Coefficient6 x*y
-  13.88,                                  !- Minimum Value of x
-  23.88,                                  !- Maximum Value of x
-  18.33,                                  !- Minimum Value of y
-  51.66;                                  !- Maximum Value of y
-
-OS:Curve:Biquadratic,
-  {064a3cca-09d8-4a9a-86a6-a5f4298eb494}, !- Handle
-  Cool-EIR-fT1 3,                         !- Name
-  -0.304282997,                           !- Coefficient1 Constant
-  0.1180477062,                           !- Coefficient2 x
-  -0.00342466704,                         !- Coefficient3 x**2
-  -0.0062619138,                          !- Coefficient4 y
-  0.00069542712,                          !- Coefficient5 y**2
-  -0.00046997496,                         !- Coefficient6 x*y
-  13.88,                                  !- Minimum Value of x
-  23.88,                                  !- Maximum Value of x
-  18.33,                                  !- Minimum Value of y
-  51.66;                                  !- Maximum Value of y
-
-OS:Curve:Quadratic,
-  {34d445ea-9794-4e74-9cd5-c75c7973e3e1}, !- Handle
-  Cool-PLF-fPLR1 3,                       !- Name
-  0.93,                                   !- Coefficient1 Constant
-  0.07,                                   !- Coefficient2 x
-  0,                                      !- Coefficient3 x**2
-  0,                                      !- Minimum Value of x
-  1,                                      !- Maximum Value of x
-  0.7,                                    !- Minimum Curve Output
-  1;                                      !- Maximum Curve Output
-
-OS:Curve:Quadratic,
-  {fabc269e-2882-48c4-b496-dddb7831f673}, !- Handle
-  Cool-Cap-fFF1 3,                        !- Name
-  0.718605468,                            !- Coefficient1 Constant
-  0.410099989,                            !- Coefficient2 x
-  -0.128705457,                           !- Coefficient3 x**2
-  0,                                      !- Minimum Value of x
-  2,                                      !- Maximum Value of x
-  0,                                      !- Minimum Curve Output
-  2;                                      !- Maximum Curve Output
-
-OS:Curve:Quadratic,
-  {2bf8b9c2-72ee-4c2b-90cb-0db8e161e2ad}, !- Handle
-  Cool-EIR-fFF1 3,                        !- Name
-  1.32299905,                             !- Coefficient1 Constant
-  -0.477711207,                           !- Coefficient2 x
-  0.154712157,                            !- Coefficient3 x**2
-  0,                                      !- Minimum Value of x
-  2,                                      !- Maximum Value of x
-  0,                                      !- Minimum Curve Output
-  2;                                      !- Maximum Curve Output
-
-OS:Coil:Cooling:DX:SingleSpeed,
-  {f8f9135f-7bf6-4b9f-837f-0beac481372d}, !- Handle
-  res ac|unit 4 cooling coil,             !- Name
-  {c48fa337-683c-4799-9cc3-269fee11b219}, !- Availability Schedule Name
-  autosize,                               !- Rated Total Cooling Capacity {W}
-  0.740402528813699,                      !- Rated Sensible Heat Ratio
-  3.9505446283126,                        !- Rated COP {W/W}
-  autosize,                               !- Rated Air Flow Rate {m3/s}
-  773.3912012006,                         !- Rated Evaporator Fan Power Per Volume Flow Rate {W/(m3/s)}
-  ,                                       !- Air Inlet Node Name
-  ,                                       !- Air Outlet Node Name
-  {7658fdba-6da0-49af-b926-9b1a933cc1b7}, !- Total Cooling Capacity Function of Temperature Curve Name
-  {fabc269e-2882-48c4-b496-dddb7831f673}, !- Total Cooling Capacity Function of Flow Fraction Curve Name
-  {064a3cca-09d8-4a9a-86a6-a5f4298eb494}, !- Energy Input Ratio Function of Temperature Curve Name
-  {2bf8b9c2-72ee-4c2b-90cb-0db8e161e2ad}, !- Energy Input Ratio Function of Flow Fraction Curve Name
-  {34d445ea-9794-4e74-9cd5-c75c7973e3e1}, !- Part Load Fraction Correlation Curve Name
-  -25,                                    !- Minimum Outdoor Dry-Bulb Temperature for Compressor Operation {C}
-  1000,                                   !- Nominal Time for Condensate Removal to Begin {s}
-  1.5,                                    !- Ratio of Initial Moisture Evaporation Rate and Steady State Latent Capacity {dimensionless}
-  3,                                      !- Maximum Cycling Rate {cycles/hr}
-  45,                                     !- Latent Capacity Time Constant {s}
-  ,                                       !- Condenser Air Inlet Node Name
-  AirCooled,                              !- Condenser Type
-  0,                                      !- Evaporative Condenser Effectiveness {dimensionless}
-  Autosize,                               !- Evaporative Condenser Air Flow Rate {m3/s}
-  Autosize,                               !- Evaporative Condenser Pump Rated Power Consumption {W}
-  0,                                      !- Crankcase Heater Capacity {W}
-  12.7777777777778,                       !- Maximum Outdoor Dry-Bulb Temperature for Crankcase Heater Operation {C}
-  ,                                       !- Supply Water Storage Tank Name
-  ,                                       !- Condensate Collection Water Storage Tank Name
-  0,                                      !- Basin Heater Capacity {W/K}
-  10,                                     !- Basin Heater Setpoint Temperature {C}
-  ;                                       !- Basin Heater Operating Schedule Name
-
-OS:Fan:OnOff,
-  {f85da360-fae6-46d8-8e15-79b5eec841f2}, !- Handle
-  res ac|unit 4 clg supply fan,           !- Name
-  {c48fa337-683c-4799-9cc3-269fee11b219}, !- Availability Schedule Name
-  0.75,                                   !- Fan Total Efficiency
-  794.580001233493,                       !- Pressure Rise {Pa}
-  autosize,                               !- Maximum Flow Rate {m3/s}
-  1,                                      !- Motor Efficiency
-  1,                                      !- Motor In Airstream Fraction
-  ,                                       !- Air Inlet Node Name
-  ,                                       !- Air Outlet Node Name
-  {6158247d-e341-4b38-ae4a-8c881de5ba58}, !- Fan Power Ratio Function of Speed Ratio Curve Name
-  {bfbc1749-f0c8-401a-bad6-273ab51201c9}, !- Fan Efficiency Ratio Function of Speed Ratio Curve Name
-  res ac|unit 4 clg supply fan;           !- End-Use Subcategory
-
-OS:Curve:Exponent,
-  {6158247d-e341-4b38-ae4a-8c881de5ba58}, !- Handle
-  Fan On Off Power Curve 7,               !- Name
-  1,                                      !- Coefficient1 Constant
-  0,                                      !- Coefficient2 Constant
-  0,                                      !- Coefficient3 Constant
-  0,                                      !- Minimum Value of x
-  1,                                      !- Maximum Value of x
-  ,                                       !- Minimum Curve Output
-  ,                                       !- Maximum Curve Output
-  ,                                       !- Input Unit Type for X
-  ;                                       !- Output Unit Type
-
-OS:Curve:Cubic,
-  {bfbc1749-f0c8-401a-bad6-273ab51201c9}, !- Handle
-  Fan On Off Efficiency Curve 7,          !- Name
-  1,                                      !- Coefficient1 Constant
-  0,                                      !- Coefficient2 x
-  0,                                      !- Coefficient3 x**2
-  0,                                      !- Coefficient4 x**3
-  0,                                      !- Minimum Value of x
-  1;                                      !- Maximum Value of x
-
-OS:AirLoopHVAC:UnitarySystem,
-  {f27d4757-25c4-4d7d-8bac-82b3d52450b4}, !- Handle
-  res ac|unit 4 unitary system,           !- Name
-  Load,                                   !- Control Type
-  {6ac89a8e-16a3-42f1-8e89-a80e44d135ea}, !- Controlling Zone or Thermostat Location
-  None,                                   !- Dehumidification Control Type
-  {c48fa337-683c-4799-9cc3-269fee11b219}, !- Availability Schedule Name
-  {29100f29-5d47-4e6c-9907-a020f1e55f17}, !- Air Inlet Node Name
-  {5ae07009-08da-4f1b-83fb-37caf61d8d92}, !- Air Outlet Node Name
-  {f85da360-fae6-46d8-8e15-79b5eec841f2}, !- Supply Fan Name
-  BlowThrough,                            !- Fan Placement
-  {c891de7a-7447-4bec-b74f-9a2406393ba0}, !- Supply Air Fan Operating Mode Schedule Name
-  ,                                       !- Heating Coil Name
-  1,                                      !- DX Heating Coil Sizing Ratio
-  {f8f9135f-7bf6-4b9f-837f-0beac481372d}, !- Cooling Coil Name
-  No,                                     !- Use DOAS DX Cooling Coil
-  2,                                      !- DOAS DX Cooling Coil Leaving Minimum Air Temperature {C}
-  SensibleOnlyLoadControl,                !- Latent Load Control
-  ,                                       !- Supplemental Heating Coil Name
-  ,                                       !- Supply Air Flow Rate Method During Cooling Operation
-  Autosize,                               !- Supply Air Flow Rate During Cooling Operation {m3/s}
-  ,                                       !- Supply Air Flow Rate Per Floor Area During Cooling Operation {m3/s-m2}
-  ,                                       !- Fraction of Autosized Design Cooling Supply Air Flow Rate
-  ,                                       !- Design Supply Air Flow Rate Per Unit of Capacity During Cooling Operation {m3/s-W}
-  ,                                       !- Supply Air Flow Rate Method During Heating Operation
-  0,                                      !- Supply Air Flow Rate During Heating Operation {m3/s}
-  ,                                       !- Supply Air Flow Rate Per Floor Area during Heating Operation {m3/s-m2}
-  ,                                       !- Fraction of Autosized Design Heating Supply Air Flow Rate
-  ,                                       !- Design Supply Air Flow Rate Per Unit of Capacity During Heating Operation {m3/s-W}
-  ,                                       !- Supply Air Flow Rate Method When No Cooling or Heating is Required
-  0,                                      !- Supply Air Flow Rate When No Cooling or Heating is Required {m3/s}
-  ,                                       !- Supply Air Flow Rate Per Floor Area When No Cooling or Heating is Required {m3/s-m2}
-  ,                                       !- Fraction of Autosized Design Cooling Supply Air Flow Rate When No Cooling or Heating is Required
-  ,                                       !- Fraction of Autosized Design Heating Supply Air Flow Rate When No Cooling or Heating is Required
-  ,                                       !- Design Supply Air Flow Rate Per Unit of Capacity During Cooling Operation When No Cooling or Heating is Required {m3/s-W}
-  ,                                       !- Design Supply Air Flow Rate Per Unit of Capacity During Heating Operation When No Cooling or Heating is Required {m3/s-W}
-  48.8888888888889,                       !- Maximum Supply Air Temperature {C}
-  21,                                     !- Maximum Outdoor Dry-Bulb Temperature for Supplemental Heater Operation {C}
-  ,                                       !- Outdoor Dry-Bulb Temperature Sensor Node Name
-  2.5,                                    !- Maximum Cycling Rate {cycles/hr}
-  60,                                     !- Heat Pump Time Constant {s}
-  0.01,                                   !- Fraction of On-Cycle Power Use
-  60,                                     !- Heat Pump Fan Delay Time {s}
-  0,                                      !- Ancilliary On-Cycle Electric Power {W}
-  0;                                      !- Ancilliary Off-Cycle Electric Power {W}
-
-OS:AirLoopHVAC,
-  {88bdb13a-fbb6-41cc-9a5a-1a2ca91a04ca}, !- Handle
-  res ac|unit 4 asys,                     !- Name
-  ,                                       !- Controller List Name
-  {c48fa337-683c-4799-9cc3-269fee11b219}, !- Availability Schedule
-  {d3471af7-c256-4703-909c-c518b1f5cf82}, !- Availability Manager List Name
-  AutoSize,                               !- Design Supply Air Flow Rate {m3/s}
-  ,                                       !- Branch List Name
-  ,                                       !- Connector List Name
-  {c9c06efa-7b7f-4627-b2b2-67505315573c}, !- Supply Side Inlet Node Name
-  {24fcb061-004c-45e9-b8c2-ca953d2aedb2}, !- Demand Side Outlet Node Name
-  {9107d847-6493-4de9-8753-fe38c6135205}, !- Demand Side Inlet Node A
-  {0b794c24-e6fc-4d5c-979b-c07c639d7d04}, !- Supply Side Outlet Node A
-  ,                                       !- Demand Side Inlet Node B
-  ,                                       !- Supply Side Outlet Node B
-  ,                                       !- Return Air Bypass Flow Temperature Setpoint Schedule Name
-  {f4ab152b-bb2f-47d7-9971-e6ba8ffe2125}, !- Demand Mixer Name
-  {61d07414-4178-404e-89be-d6392c3d9ea2}, !- Demand Splitter A Name
-  ,                                       !- Demand Splitter B Name
-  ;                                       !- Supply Splitter Name
-
-OS:Node,
-  {33bae2eb-fba7-4892-9157-32f1a809088f}, !- Handle
-  Node 55,                                !- Name
-  {c9c06efa-7b7f-4627-b2b2-67505315573c}, !- Inlet Port
-  {29100f29-5d47-4e6c-9907-a020f1e55f17}; !- Outlet Port
-
-OS:Node,
-  {e2b36e62-6b49-4676-a48c-6cae1f15943c}, !- Handle
-  Node 56,                                !- Name
-  {5ae07009-08da-4f1b-83fb-37caf61d8d92}, !- Inlet Port
-  {0b794c24-e6fc-4d5c-979b-c07c639d7d04}; !- Outlet Port
-
-OS:Connection,
-  {c9c06efa-7b7f-4627-b2b2-67505315573c}, !- Handle
-  {ca645dd0-b1e1-4e10-9fe4-1b1f093d7f41}, !- Name
-  {88bdb13a-fbb6-41cc-9a5a-1a2ca91a04ca}, !- Source Object
-  8,                                      !- Outlet Port
-  {33bae2eb-fba7-4892-9157-32f1a809088f}, !- Target Object
-  2;                                      !- Inlet Port
-
-OS:Connection,
-  {0b794c24-e6fc-4d5c-979b-c07c639d7d04}, !- Handle
-  {d7959a12-5393-4ea1-8967-46c08e73416b}, !- Name
-  {e2b36e62-6b49-4676-a48c-6cae1f15943c}, !- Source Object
-  3,                                      !- Outlet Port
-  {88bdb13a-fbb6-41cc-9a5a-1a2ca91a04ca}, !- Target Object
-  11;                                     !- Inlet Port
-
-OS:Node,
-  {9c52c63b-ac8c-4478-9023-6ffd5b115761}, !- Handle
-  Node 57,                                !- Name
-  {9107d847-6493-4de9-8753-fe38c6135205}, !- Inlet Port
-  {2ad7f8b7-6965-4252-9b09-f7874718c1e2}; !- Outlet Port
-
-OS:Node,
-  {86686e36-f084-4565-a5de-8ac390cf20f2}, !- Handle
-  Node 58,                                !- Name
-  {fbf8bf79-c51a-4e20-b113-9d1b846311bb}, !- Inlet Port
-  {24fcb061-004c-45e9-b8c2-ca953d2aedb2}; !- Outlet Port
-
-OS:Node,
-  {0312e82e-082f-4a55-9a3e-4e8cec185a9b}, !- Handle
-  Node 59,                                !- Name
-  {0c2197cd-a2fb-4e02-bb49-5ed87923f72d}, !- Inlet Port
-  {fe73ea6e-d0fe-41ca-95f8-dc3fe0469fa3}; !- Outlet Port
-
-OS:Connection,
-  {9107d847-6493-4de9-8753-fe38c6135205}, !- Handle
-  {9887d5cb-bb2f-4bdd-95f2-f55eaba91510}, !- Name
-  {88bdb13a-fbb6-41cc-9a5a-1a2ca91a04ca}, !- Source Object
-  10,                                     !- Outlet Port
-  {9c52c63b-ac8c-4478-9023-6ffd5b115761}, !- Target Object
-  2;                                      !- Inlet Port
-
-OS:Connection,
-  {24fcb061-004c-45e9-b8c2-ca953d2aedb2}, !- Handle
-  {8a4c9f06-14cf-4450-9f26-0fc022fa4373}, !- Name
-  {86686e36-f084-4565-a5de-8ac390cf20f2}, !- Source Object
-  3,                                      !- Outlet Port
-  {88bdb13a-fbb6-41cc-9a5a-1a2ca91a04ca}, !- Target Object
-  9;                                      !- Inlet Port
-
-OS:AirLoopHVAC:ZoneSplitter,
-  {61d07414-4178-404e-89be-d6392c3d9ea2}, !- Handle
-  res ac|unit 4 zone splitter,            !- Name
-  {2ad7f8b7-6965-4252-9b09-f7874718c1e2}, !- Inlet Node Name
-  {ff830282-abdf-4ff5-b048-c778b0a14916}; !- Outlet Node Name 1
-
-OS:AirLoopHVAC:ZoneMixer,
-  {f4ab152b-bb2f-47d7-9971-e6ba8ffe2125}, !- Handle
-  res ac|unit 4 zone mixer,               !- Name
-  {fbf8bf79-c51a-4e20-b113-9d1b846311bb}, !- Outlet Node Name
-  {ae1b1ada-863d-4a15-a27e-9fe39b1c2fff}; !- Inlet Node Name 1
-
-OS:Connection,
-  {2ad7f8b7-6965-4252-9b09-f7874718c1e2}, !- Handle
-  {0ca45f0d-8657-4e8d-93ca-28d45184d43f}, !- Name
-  {9c52c63b-ac8c-4478-9023-6ffd5b115761}, !- Source Object
-  3,                                      !- Outlet Port
-  {61d07414-4178-404e-89be-d6392c3d9ea2}, !- Target Object
-  2;                                      !- Inlet Port
-
-OS:Connection,
-  {fbf8bf79-c51a-4e20-b113-9d1b846311bb}, !- Handle
-  {c3d90d5f-79ad-498d-9ef1-07d4fcb5c521}, !- Name
-  {f4ab152b-bb2f-47d7-9971-e6ba8ffe2125}, !- Source Object
-  2,                                      !- Outlet Port
-  {86686e36-f084-4565-a5de-8ac390cf20f2}, !- Target Object
-  2;                                      !- Inlet Port
-
-OS:Sizing:System,
-  {e08e15c0-7e2e-4347-8081-ec29078f0836}, !- Handle
-  {88bdb13a-fbb6-41cc-9a5a-1a2ca91a04ca}, !- AirLoop Name
-  Sensible,                               !- Type of Load to Size On
-  Autosize,                               !- Design Outdoor Air Flow Rate {m3/s}
-  0.3,                                    !- Central Heating Maximum System Air Flow Ratio
-  7,                                      !- Preheat Design Temperature {C}
-  0.008,                                  !- Preheat Design Humidity Ratio {kg-H2O/kg-Air}
-  12.8,                                   !- Precool Design Temperature {C}
-  0.008,                                  !- Precool Design Humidity Ratio {kg-H2O/kg-Air}
-  12.8,                                   !- Central Cooling Design Supply Air Temperature {C}
-  16.7,                                   !- Central Heating Design Supply Air Temperature {C}
-  NonCoincident,                          !- Sizing Option
-  Yes,                                    !- 100% Outdoor Air in Cooling
-  Yes,                                    !- 100% Outdoor Air in Heating
-  0.0085,                                 !- Central Cooling Design Supply Air Humidity Ratio {kg-H2O/kg-Air}
-  0.008,                                  !- Central Heating Design Supply Air Humidity Ratio {kg-H2O/kg-Air}
-  DesignDay,                              !- Cooling Design Air Flow Method
-  0,                                      !- Cooling Design Air Flow Rate {m3/s}
-  DesignDay,                              !- Heating Design Air Flow Method
-  0,                                      !- Heating Design Air Flow Rate {m3/s}
-  ZoneSum,                                !- System Outdoor Air Method
-  1,                                      !- Zone Maximum Outdoor Air Fraction {dimensionless}
-  0.0099676501,                           !- Cooling Supply Air Flow Rate Per Floor Area {m3/s-m2}
-  1,                                      !- Cooling Fraction of Autosized Cooling Supply Air Flow Rate
-  3.9475456e-05,                          !- Cooling Supply Air Flow Rate Per Unit Cooling Capacity {m3/s-W}
-  0.0099676501,                           !- Heating Supply Air Flow Rate Per Floor Area {m3/s-m2}
-  1,                                      !- Heating Fraction of Autosized Heating Supply Air Flow Rate
-  1,                                      !- Heating Fraction of Autosized Cooling Supply Air Flow Rate
-  3.1588213e-05,                          !- Heating Supply Air Flow Rate Per Unit Heating Capacity {m3/s-W}
-  CoolingDesignCapacity,                  !- Cooling Design Capacity Method
-  autosize,                               !- Cooling Design Capacity {W}
-  234.7,                                  !- Cooling Design Capacity Per Floor Area {W/m2}
-  1,                                      !- Fraction of Autosized Cooling Design Capacity
-  HeatingDesignCapacity,                  !- Heating Design Capacity Method
-  autosize,                               !- Heating Design Capacity {W}
-  157,                                    !- Heating Design Capacity Per Floor Area {W/m2}
-  1,                                      !- Fraction of Autosized Heating Design Capacity
-  OnOff;                                  !- Central Cooling Capacity Control Method
-
-OS:AvailabilityManagerAssignmentList,
-  {d3471af7-c256-4703-909c-c518b1f5cf82}, !- Handle
-  Air Loop HVAC 1 AvailabilityManagerAssignmentList 7; !- Name
-
-OS:Connection,
-  {29100f29-5d47-4e6c-9907-a020f1e55f17}, !- Handle
-  {70b0b6d3-4c77-4c9c-85a1-2903c15a3a9e}, !- Name
-  {33bae2eb-fba7-4892-9157-32f1a809088f}, !- Source Object
-  3,                                      !- Outlet Port
-  {f27d4757-25c4-4d7d-8bac-82b3d52450b4}, !- Target Object
-  6;                                      !- Inlet Port
-
-OS:Connection,
-  {5ae07009-08da-4f1b-83fb-37caf61d8d92}, !- Handle
-  {e57d834f-b438-4585-982e-73c7d153306a}, !- Name
-  {f27d4757-25c4-4d7d-8bac-82b3d52450b4}, !- Source Object
-  7,                                      !- Outlet Port
-  {e2b36e62-6b49-4676-a48c-6cae1f15943c}, !- Target Object
-  2;                                      !- Inlet Port
-
-OS:AirTerminal:SingleDuct:ConstantVolume:NoReheat,
-  {ead175f4-c107-47a5-92d4-5cfe7352a87e}, !- Handle
-  res ac|unit 4 living zone|unit 4 direct air, !- Name
-  {c48fa337-683c-4799-9cc3-269fee11b219}, !- Availability Schedule Name
-  {d202ba73-d940-4f86-9f1e-cf0c28cd23de}, !- Air Inlet Node Name
-  {0c2197cd-a2fb-4e02-bb49-5ed87923f72d}, !- Air Outlet Node Name
-  AutoSize;                               !- Maximum Air Flow Rate {m3/s}
-
-OS:Node,
-  {a34618b7-7183-4dca-a891-251e844b1b12}, !- Handle
-  Node 60,                                !- Name
-  {8b984659-1dad-447f-ab55-f4f8aa758088}, !- Inlet Port
-  {ae1b1ada-863d-4a15-a27e-9fe39b1c2fff}; !- Outlet Port
-
-OS:Connection,
-  {fe73ea6e-d0fe-41ca-95f8-dc3fe0469fa3}, !- Handle
-  {02d99090-6148-4ccd-bb71-a9f993a448ce}, !- Name
-  {0312e82e-082f-4a55-9a3e-4e8cec185a9b}, !- Source Object
-  3,                                      !- Outlet Port
-  {466592b7-e08d-426e-a829-163d86f3b1df}, !- Target Object
-  4;                                      !- Inlet Port
-
-OS:Connection,
-  {8b984659-1dad-447f-ab55-f4f8aa758088}, !- Handle
-  {6495826e-0269-4180-a899-e9338a7964e6}, !- Name
-  {55ecdc22-d3f1-48dd-8c57-27adec276bb9}, !- Source Object
-  4,                                      !- Outlet Port
-  {a34618b7-7183-4dca-a891-251e844b1b12}, !- Target Object
-  2;                                      !- Inlet Port
-
-OS:Connection,
-  {ae1b1ada-863d-4a15-a27e-9fe39b1c2fff}, !- Handle
-  {ecf083b4-6fbe-4fac-8ade-9c00e8d52f53}, !- Name
-  {a34618b7-7183-4dca-a891-251e844b1b12}, !- Source Object
-  3,                                      !- Outlet Port
-  {f4ab152b-bb2f-47d7-9971-e6ba8ffe2125}, !- Target Object
-  3;                                      !- Inlet Port
-
-OS:Node,
-  {9b41b3de-3d46-4739-b367-7fb58234dc51}, !- Handle
-  Node 61,                                !- Name
-  {ff830282-abdf-4ff5-b048-c778b0a14916}, !- Inlet Port
-  {d202ba73-d940-4f86-9f1e-cf0c28cd23de}; !- Outlet Port
-
-OS:Connection,
-  {ff830282-abdf-4ff5-b048-c778b0a14916}, !- Handle
-  {88bf7651-afe5-4e0a-9830-9b8b4354698a}, !- Name
-  {61d07414-4178-404e-89be-d6392c3d9ea2}, !- Source Object
-  3,                                      !- Outlet Port
-  {9b41b3de-3d46-4739-b367-7fb58234dc51}, !- Target Object
-  2;                                      !- Inlet Port
-
-OS:Connection,
-  {d202ba73-d940-4f86-9f1e-cf0c28cd23de}, !- Handle
-  {4c0cb4f2-799c-4aaa-a5cc-dc8619e9bf07}, !- Name
-  {9b41b3de-3d46-4739-b367-7fb58234dc51}, !- Source Object
-  3,                                      !- Outlet Port
-  {ead175f4-c107-47a5-92d4-5cfe7352a87e}, !- Target Object
-  3;                                      !- Inlet Port
-
-OS:Connection,
-  {0c2197cd-a2fb-4e02-bb49-5ed87923f72d}, !- Handle
-  {1728db42-6e22-41de-91db-9391b7d04c05}, !- Name
-  {ead175f4-c107-47a5-92d4-5cfe7352a87e}, !- Source Object
-  4,                                      !- Outlet Port
-  {0312e82e-082f-4a55-9a3e-4e8cec185a9b}, !- Target Object
-  2;                                      !- Inlet Port
-
-OS:AdditionalProperties,
-  {d0e58b8f-7bc9-4599-a7e4-7b82bb6b1f6d}, !- Handle
-  {f27d4757-25c4-4d7d-8bac-82b3d52450b4}, !- Object Name
-  SizingInfoHVACCapacityDerateFactorEER,  !- Feature Name 1
-  String,                                 !- Feature Data Type 1
-  1.0&#441.0&#441.0&#441.0&#441.0,        !- Feature Value 1
-  SizingInfoHVACRatedCFMperTonCooling,    !- Feature Name 2
-  String,                                 !- Feature Data Type 2
-  386.1,                                  !- Feature Value 2
-  SizingInfoHVACFracCoolLoadServed,       !- Feature Name 3
-  Double,                                 !- Feature Data Type 3
-  1;                                      !- Feature Value 3
-
-OS:Schedule:Ruleset,
-  {962b2b27-56fe-4033-96a4-94f7f0887eba}, !- Handle
-  res heating season,                     !- Name
-  {77917f66-9760-4906-961b-7aff5cd81368}, !- Schedule Type Limits Name
-  {c1137509-8068-4423-9f2d-104063442019}; !- Default Day Schedule Name
-
-OS:Schedule:Day,
-  {c1137509-8068-4423-9f2d-104063442019}, !- Handle
-  Schedule Day 10,                        !- Name
-  {77917f66-9760-4906-961b-7aff5cd81368}, !- Schedule Type Limits Name
-  ,                                       !- Interpolate to Timestep
-  24,                                     !- Hour 1
-  0,                                      !- Minute 1
-  0;                                      !- Value Until Time 1
-
-OS:Schedule:Rule,
-  {64dbd94a-3aeb-4f7c-9cf6-5925ed4193ef}, !- Handle
-  res heating season allday rule1,        !- Name
-  {962b2b27-56fe-4033-96a4-94f7f0887eba}, !- Schedule Ruleset Name
-  11,                                     !- Rule Order
-  {f278b188-87a0-4bd6-bdb9-dbc52b3a1380}, !- Day Schedule Name
-  Yes,                                    !- Apply Sunday
-  Yes,                                    !- Apply Monday
-  Yes,                                    !- Apply Tuesday
-  Yes,                                    !- Apply Wednesday
-  Yes,                                    !- Apply Thursday
-  Yes,                                    !- Apply Friday
-  Yes,                                    !- Apply Saturday
-  DateRange,                              !- Date Specification Type
-  1,                                      !- Start Month
-  1,                                      !- Start Day
-  1,                                      !- End Month
-  31;                                     !- End Day
-
-OS:Schedule:Day,
-  {f278b188-87a0-4bd6-bdb9-dbc52b3a1380}, !- Handle
-  res heating season allday1,             !- Name
-  {77917f66-9760-4906-961b-7aff5cd81368}, !- Schedule Type Limits Name
-  ,                                       !- Interpolate to Timestep
-  24,                                     !- Hour 1
-  0,                                      !- Minute 1
-  1;                                      !- Value Until Time 1
-
-OS:Schedule:Rule,
-  {2d2e5663-d99b-4fc8-b4d8-4e8a9d551674}, !- Handle
-  res heating season allday rule2,        !- Name
-  {962b2b27-56fe-4033-96a4-94f7f0887eba}, !- Schedule Ruleset Name
-  10,                                     !- Rule Order
-  {ea2c978d-3450-4bd5-88f3-046b8bae0497}, !- Day Schedule Name
-  Yes,                                    !- Apply Sunday
-  Yes,                                    !- Apply Monday
-  Yes,                                    !- Apply Tuesday
-  Yes,                                    !- Apply Wednesday
-  Yes,                                    !- Apply Thursday
-  Yes,                                    !- Apply Friday
-  Yes,                                    !- Apply Saturday
-  DateRange,                              !- Date Specification Type
-  2,                                      !- Start Month
-  1,                                      !- Start Day
-  2,                                      !- End Month
-  28;                                     !- End Day
-
-OS:Schedule:Day,
-  {ea2c978d-3450-4bd5-88f3-046b8bae0497}, !- Handle
-  res heating season allday2,             !- Name
-  {77917f66-9760-4906-961b-7aff5cd81368}, !- Schedule Type Limits Name
-  ,                                       !- Interpolate to Timestep
-  24,                                     !- Hour 1
-  0,                                      !- Minute 1
-  1;                                      !- Value Until Time 1
-
-OS:Schedule:Rule,
-  {53add20b-8d50-4ebe-810b-3bf9d1d012d3}, !- Handle
-  res heating season allday rule3,        !- Name
-  {962b2b27-56fe-4033-96a4-94f7f0887eba}, !- Schedule Ruleset Name
-  9,                                      !- Rule Order
-  {295f320d-6e5a-4b9e-a5a3-ae690549fd68}, !- Day Schedule Name
-  Yes,                                    !- Apply Sunday
-  Yes,                                    !- Apply Monday
-  Yes,                                    !- Apply Tuesday
-  Yes,                                    !- Apply Wednesday
-  Yes,                                    !- Apply Thursday
-  Yes,                                    !- Apply Friday
-  Yes,                                    !- Apply Saturday
-  DateRange,                              !- Date Specification Type
-  3,                                      !- Start Month
-  1,                                      !- Start Day
-  3,                                      !- End Month
-  31;                                     !- End Day
-
-OS:Schedule:Day,
-  {295f320d-6e5a-4b9e-a5a3-ae690549fd68}, !- Handle
-  res heating season allday3,             !- Name
-  {77917f66-9760-4906-961b-7aff5cd81368}, !- Schedule Type Limits Name
-  ,                                       !- Interpolate to Timestep
-  24,                                     !- Hour 1
-  0,                                      !- Minute 1
-  1;                                      !- Value Until Time 1
-
-OS:Schedule:Rule,
-  {c5262d9e-e2b2-4545-9235-0500b485a0d3}, !- Handle
-  res heating season allday rule4,        !- Name
-  {962b2b27-56fe-4033-96a4-94f7f0887eba}, !- Schedule Ruleset Name
-  8,                                      !- Rule Order
-  {19e37281-b58a-475f-ba53-14dda75c2558}, !- Day Schedule Name
-  Yes,                                    !- Apply Sunday
-  Yes,                                    !- Apply Monday
-  Yes,                                    !- Apply Tuesday
-  Yes,                                    !- Apply Wednesday
-  Yes,                                    !- Apply Thursday
-  Yes,                                    !- Apply Friday
-  Yes,                                    !- Apply Saturday
-  DateRange,                              !- Date Specification Type
-  4,                                      !- Start Month
-  1,                                      !- Start Day
-  4,                                      !- End Month
-  30;                                     !- End Day
-
-OS:Schedule:Day,
-  {19e37281-b58a-475f-ba53-14dda75c2558}, !- Handle
-  res heating season allday4,             !- Name
-  {77917f66-9760-4906-961b-7aff5cd81368}, !- Schedule Type Limits Name
-  ,                                       !- Interpolate to Timestep
-  24,                                     !- Hour 1
-  0,                                      !- Minute 1
-  1;                                      !- Value Until Time 1
-
-OS:Schedule:Rule,
-  {c3d4220c-83ef-4a22-9b57-7efc1a93232e}, !- Handle
-  res heating season allday rule5,        !- Name
-  {962b2b27-56fe-4033-96a4-94f7f0887eba}, !- Schedule Ruleset Name
-  7,                                      !- Rule Order
-  {66d9c9ca-892a-477f-930b-0a394932bf51}, !- Day Schedule Name
-  Yes,                                    !- Apply Sunday
-  Yes,                                    !- Apply Monday
-  Yes,                                    !- Apply Tuesday
-  Yes,                                    !- Apply Wednesday
-  Yes,                                    !- Apply Thursday
-  Yes,                                    !- Apply Friday
-  Yes,                                    !- Apply Saturday
-  DateRange,                              !- Date Specification Type
-  5,                                      !- Start Month
-  1,                                      !- Start Day
-  5,                                      !- End Month
-  31;                                     !- End Day
-
-OS:Schedule:Day,
-  {66d9c9ca-892a-477f-930b-0a394932bf51}, !- Handle
-  res heating season allday5,             !- Name
-  {77917f66-9760-4906-961b-7aff5cd81368}, !- Schedule Type Limits Name
-  ,                                       !- Interpolate to Timestep
-  24,                                     !- Hour 1
-  0,                                      !- Minute 1
-  1;                                      !- Value Until Time 1
-
-OS:Schedule:Rule,
-  {f4b2b8a7-0510-420e-aa07-380a17cb2afb}, !- Handle
-  res heating season allday rule6,        !- Name
-  {962b2b27-56fe-4033-96a4-94f7f0887eba}, !- Schedule Ruleset Name
-  6,                                      !- Rule Order
-  {1cb55cba-270a-435b-a145-d8df86c26202}, !- Day Schedule Name
-  Yes,                                    !- Apply Sunday
-  Yes,                                    !- Apply Monday
-  Yes,                                    !- Apply Tuesday
-  Yes,                                    !- Apply Wednesday
-  Yes,                                    !- Apply Thursday
-  Yes,                                    !- Apply Friday
-  Yes,                                    !- Apply Saturday
-  DateRange,                              !- Date Specification Type
-  6,                                      !- Start Month
-  1,                                      !- Start Day
-  6,                                      !- End Month
-  30;                                     !- End Day
-
-OS:Schedule:Day,
-  {1cb55cba-270a-435b-a145-d8df86c26202}, !- Handle
-  res heating season allday6,             !- Name
-  {77917f66-9760-4906-961b-7aff5cd81368}, !- Schedule Type Limits Name
-  ,                                       !- Interpolate to Timestep
-  24,                                     !- Hour 1
-  0,                                      !- Minute 1
-  1;                                      !- Value Until Time 1
-
-OS:Schedule:Rule,
-  {c8e125a5-a395-4de4-8898-9105df3a9359}, !- Handle
-  res heating season allday rule7,        !- Name
-  {962b2b27-56fe-4033-96a4-94f7f0887eba}, !- Schedule Ruleset Name
-  5,                                      !- Rule Order
-  {7ccad47e-639b-485b-9b95-f68a8657de6f}, !- Day Schedule Name
-  Yes,                                    !- Apply Sunday
-  Yes,                                    !- Apply Monday
-  Yes,                                    !- Apply Tuesday
-  Yes,                                    !- Apply Wednesday
-  Yes,                                    !- Apply Thursday
-  Yes,                                    !- Apply Friday
-  Yes,                                    !- Apply Saturday
-  DateRange,                              !- Date Specification Type
-  7,                                      !- Start Month
-  1,                                      !- Start Day
-  7,                                      !- End Month
-  31;                                     !- End Day
-
-OS:Schedule:Day,
-  {7ccad47e-639b-485b-9b95-f68a8657de6f}, !- Handle
-  res heating season allday7,             !- Name
-  {77917f66-9760-4906-961b-7aff5cd81368}, !- Schedule Type Limits Name
-  ,                                       !- Interpolate to Timestep
-  24,                                     !- Hour 1
-  0,                                      !- Minute 1
-  1;                                      !- Value Until Time 1
-
-OS:Schedule:Rule,
-  {d6eca6b6-982a-43ac-9ce5-3d0f78710bcf}, !- Handle
-  res heating season allday rule8,        !- Name
-  {962b2b27-56fe-4033-96a4-94f7f0887eba}, !- Schedule Ruleset Name
-  4,                                      !- Rule Order
-  {fc997881-81b7-472d-ad4a-cdfaef516db6}, !- Day Schedule Name
-  Yes,                                    !- Apply Sunday
-  Yes,                                    !- Apply Monday
-  Yes,                                    !- Apply Tuesday
-  Yes,                                    !- Apply Wednesday
-  Yes,                                    !- Apply Thursday
-  Yes,                                    !- Apply Friday
-  Yes,                                    !- Apply Saturday
-  DateRange,                              !- Date Specification Type
-  8,                                      !- Start Month
-  1,                                      !- Start Day
-  8,                                      !- End Month
-  31;                                     !- End Day
-
-OS:Schedule:Day,
-  {fc997881-81b7-472d-ad4a-cdfaef516db6}, !- Handle
-  res heating season allday8,             !- Name
-  {77917f66-9760-4906-961b-7aff5cd81368}, !- Schedule Type Limits Name
-  ,                                       !- Interpolate to Timestep
-  24,                                     !- Hour 1
-  0,                                      !- Minute 1
-  1;                                      !- Value Until Time 1
-
-OS:Schedule:Rule,
-  {b7f95d1e-f88d-4ef7-a4fe-820ba970a3a1}, !- Handle
-  res heating season allday rule9,        !- Name
-  {962b2b27-56fe-4033-96a4-94f7f0887eba}, !- Schedule Ruleset Name
-  3,                                      !- Rule Order
-  {96e8fd98-d432-45ac-b262-9c816d516471}, !- Day Schedule Name
-  Yes,                                    !- Apply Sunday
-  Yes,                                    !- Apply Monday
-  Yes,                                    !- Apply Tuesday
-  Yes,                                    !- Apply Wednesday
-  Yes,                                    !- Apply Thursday
-  Yes,                                    !- Apply Friday
-  Yes,                                    !- Apply Saturday
-  DateRange,                              !- Date Specification Type
-  9,                                      !- Start Month
-  1,                                      !- Start Day
-  9,                                      !- End Month
-  30;                                     !- End Day
-
-OS:Schedule:Day,
-  {96e8fd98-d432-45ac-b262-9c816d516471}, !- Handle
-  res heating season allday9,             !- Name
-  {77917f66-9760-4906-961b-7aff5cd81368}, !- Schedule Type Limits Name
-  ,                                       !- Interpolate to Timestep
-  24,                                     !- Hour 1
-  0,                                      !- Minute 1
-  1;                                      !- Value Until Time 1
-
-OS:Schedule:Rule,
-  {3e1377b9-47de-4aef-bc6c-48bd63101912}, !- Handle
-  res heating season allday rule10,       !- Name
-  {962b2b27-56fe-4033-96a4-94f7f0887eba}, !- Schedule Ruleset Name
-  2,                                      !- Rule Order
-  {fb626cbd-527f-4576-bcf9-10328ec7865f}, !- Day Schedule Name
-  Yes,                                    !- Apply Sunday
-  Yes,                                    !- Apply Monday
-  Yes,                                    !- Apply Tuesday
-  Yes,                                    !- Apply Wednesday
-  Yes,                                    !- Apply Thursday
-  Yes,                                    !- Apply Friday
-  Yes,                                    !- Apply Saturday
-  DateRange,                              !- Date Specification Type
-  10,                                     !- Start Month
-  1,                                      !- Start Day
-  10,                                     !- End Month
-  31;                                     !- End Day
-
-OS:Schedule:Day,
-  {fb626cbd-527f-4576-bcf9-10328ec7865f}, !- Handle
-  res heating season allday10,            !- Name
-  {77917f66-9760-4906-961b-7aff5cd81368}, !- Schedule Type Limits Name
-  ,                                       !- Interpolate to Timestep
-  24,                                     !- Hour 1
-  0,                                      !- Minute 1
-  1;                                      !- Value Until Time 1
-
-OS:Schedule:Rule,
-  {2f5083d4-438d-4501-aa75-fd74db98a34e}, !- Handle
-  res heating season allday rule11,       !- Name
-  {962b2b27-56fe-4033-96a4-94f7f0887eba}, !- Schedule Ruleset Name
-  1,                                      !- Rule Order
-  {9c8cd11f-1841-4a6c-8abc-fc620e241ef7}, !- Day Schedule Name
-  Yes,                                    !- Apply Sunday
-  Yes,                                    !- Apply Monday
-  Yes,                                    !- Apply Tuesday
-  Yes,                                    !- Apply Wednesday
-  Yes,                                    !- Apply Thursday
-  Yes,                                    !- Apply Friday
-  Yes,                                    !- Apply Saturday
-  DateRange,                              !- Date Specification Type
-  11,                                     !- Start Month
-  1,                                      !- Start Day
-  11,                                     !- End Month
-  30;                                     !- End Day
-
-OS:Schedule:Day,
-  {9c8cd11f-1841-4a6c-8abc-fc620e241ef7}, !- Handle
-  res heating season allday11,            !- Name
-  {77917f66-9760-4906-961b-7aff5cd81368}, !- Schedule Type Limits Name
-  ,                                       !- Interpolate to Timestep
-  24,                                     !- Hour 1
-  0,                                      !- Minute 1
-  1;                                      !- Value Until Time 1
-
-OS:Schedule:Rule,
-  {2560cf60-c951-4ab9-8eb4-4c34e84ffa99}, !- Handle
-  res heating season allday rule12,       !- Name
-  {962b2b27-56fe-4033-96a4-94f7f0887eba}, !- Schedule Ruleset Name
-  0,                                      !- Rule Order
-  {a1b56c32-3142-4d43-be24-da910aa4e1cc}, !- Day Schedule Name
-  Yes,                                    !- Apply Sunday
-  Yes,                                    !- Apply Monday
-  Yes,                                    !- Apply Tuesday
-  Yes,                                    !- Apply Wednesday
-  Yes,                                    !- Apply Thursday
-  Yes,                                    !- Apply Friday
-  Yes,                                    !- Apply Saturday
-  DateRange,                              !- Date Specification Type
-  12,                                     !- Start Month
-  1,                                      !- Start Day
-  12,                                     !- End Month
-  31;                                     !- End Day
-
-OS:Schedule:Day,
-  {a1b56c32-3142-4d43-be24-da910aa4e1cc}, !- Handle
-  res heating season allday12,            !- Name
-  {77917f66-9760-4906-961b-7aff5cd81368}, !- Schedule Type Limits Name
-  ,                                       !- Interpolate to Timestep
-  24,                                     !- Hour 1
-  0,                                      !- Minute 1
-  1;                                      !- Value Until Time 1
-
-OS:ThermostatSetpoint:DualSetpoint,
-  {d1407929-2c2c-48c4-8780-e2647542225f}, !- Handle
-  living zone|unit 3 temperature setpoint, !- Name
-  {0436db92-a43d-40c2-8fce-aa524d152014}, !- Heating Setpoint Temperature Schedule Name
-  {a27f8c59-ba64-408c-89ed-e287e47cf621}; !- Cooling Setpoint Temperature Schedule Name
-
-OS:ScheduleTypeLimits,
-  {68828fc8-1ff3-4af2-84c1-67bc1ff8449b}, !- Handle
-  Temperature,                            !- Name
-  ,                                       !- Lower Limit Value
-  ,                                       !- Upper Limit Value
-  Continuous,                             !- Numeric Type
-  Temperature;                            !- Unit Type
-
-OS:ThermostatSetpoint:DualSetpoint,
-  {eae7e057-04bc-431b-ad00-dd187f9ff991}, !- Handle
-  living zone temperature setpoint,       !- Name
-  {0436db92-a43d-40c2-8fce-aa524d152014}, !- Heating Setpoint Temperature Schedule Name
-  {a27f8c59-ba64-408c-89ed-e287e47cf621}; !- Cooling Setpoint Temperature Schedule Name
-
-OS:ThermostatSetpoint:DualSetpoint,
-  {41a69bb5-8179-4475-aa30-33eaf1efbe27}, !- Handle
-  living zone|unit 2 temperature setpoint, !- Name
-  {0436db92-a43d-40c2-8fce-aa524d152014}, !- Heating Setpoint Temperature Schedule Name
-  {a27f8c59-ba64-408c-89ed-e287e47cf621}; !- Cooling Setpoint Temperature Schedule Name
-
-OS:ThermostatSetpoint:DualSetpoint,
-  {699f9c3e-6aca-4097-a541-cc9c9d60d867}, !- Handle
-  living zone|unit 4 temperature setpoint, !- Name
-  {0436db92-a43d-40c2-8fce-aa524d152014}, !- Heating Setpoint Temperature Schedule Name
-  {a27f8c59-ba64-408c-89ed-e287e47cf621}; !- Cooling Setpoint Temperature Schedule Name
-
-OS:Schedule:Ruleset,
-  {6c9b26b5-499a-414d-9809-8206069f454e}, !- Handle
-  res cooling season,                     !- Name
-  {77917f66-9760-4906-961b-7aff5cd81368}, !- Schedule Type Limits Name
-  {471e9dae-ea0f-4585-a679-0226dffa7140}; !- Default Day Schedule Name
-
-OS:Schedule:Day,
-  {471e9dae-ea0f-4585-a679-0226dffa7140}, !- Handle
-  Schedule Day 1,                         !- Name
-  {77917f66-9760-4906-961b-7aff5cd81368}, !- Schedule Type Limits Name
-  ,                                       !- Interpolate to Timestep
-  24,                                     !- Hour 1
-  0,                                      !- Minute 1
-  0;                                      !- Value Until Time 1
-
-OS:Schedule:Rule,
-  {e6855ea5-10ba-47a2-9a5d-6c8bf2770e27}, !- Handle
-  res cooling season allday rule1,        !- Name
-  {6c9b26b5-499a-414d-9809-8206069f454e}, !- Schedule Ruleset Name
-  11,                                     !- Rule Order
-  {fc7546b6-1266-443d-aa49-6a0a0ea8edf6}, !- Day Schedule Name
-  Yes,                                    !- Apply Sunday
-  Yes,                                    !- Apply Monday
-  Yes,                                    !- Apply Tuesday
-  Yes,                                    !- Apply Wednesday
-  Yes,                                    !- Apply Thursday
-  Yes,                                    !- Apply Friday
-  Yes,                                    !- Apply Saturday
-  DateRange,                              !- Date Specification Type
-  1,                                      !- Start Month
-  1,                                      !- Start Day
-  1,                                      !- End Month
-  31;                                     !- End Day
-
-OS:Schedule:Day,
-  {fc7546b6-1266-443d-aa49-6a0a0ea8edf6}, !- Handle
-  res cooling season allday1,             !- Name
-  {77917f66-9760-4906-961b-7aff5cd81368}, !- Schedule Type Limits Name
-  ,                                       !- Interpolate to Timestep
-  24,                                     !- Hour 1
-  0,                                      !- Minute 1
-  1;                                      !- Value Until Time 1
-
-OS:Schedule:Rule,
-  {3dadcb27-342e-4fba-b8dc-15ae09ea495b}, !- Handle
-  res cooling season allday rule2,        !- Name
-  {6c9b26b5-499a-414d-9809-8206069f454e}, !- Schedule Ruleset Name
-  10,                                     !- Rule Order
-  {f02ab405-1109-446e-bb2f-5018d01f1a17}, !- Day Schedule Name
-  Yes,                                    !- Apply Sunday
-  Yes,                                    !- Apply Monday
-  Yes,                                    !- Apply Tuesday
-  Yes,                                    !- Apply Wednesday
-  Yes,                                    !- Apply Thursday
-  Yes,                                    !- Apply Friday
-  Yes,                                    !- Apply Saturday
-  DateRange,                              !- Date Specification Type
-  2,                                      !- Start Month
-  1,                                      !- Start Day
-  2,                                      !- End Month
-  28;                                     !- End Day
-
-OS:Schedule:Day,
-  {f02ab405-1109-446e-bb2f-5018d01f1a17}, !- Handle
-  res cooling season allday2,             !- Name
-  {77917f66-9760-4906-961b-7aff5cd81368}, !- Schedule Type Limits Name
-  ,                                       !- Interpolate to Timestep
-  24,                                     !- Hour 1
-  0,                                      !- Minute 1
-  1;                                      !- Value Until Time 1
-
-OS:Schedule:Rule,
-  {d795c980-b775-49a4-b9a1-a9bc959222bb}, !- Handle
-  res cooling season allday rule3,        !- Name
-  {6c9b26b5-499a-414d-9809-8206069f454e}, !- Schedule Ruleset Name
-  9,                                      !- Rule Order
-  {587f0ed1-8ff1-4915-80a6-c7ab92c204c5}, !- Day Schedule Name
-  Yes,                                    !- Apply Sunday
-  Yes,                                    !- Apply Monday
-  Yes,                                    !- Apply Tuesday
-  Yes,                                    !- Apply Wednesday
-  Yes,                                    !- Apply Thursday
-  Yes,                                    !- Apply Friday
-  Yes,                                    !- Apply Saturday
-  DateRange,                              !- Date Specification Type
-  3,                                      !- Start Month
-  1,                                      !- Start Day
-  3,                                      !- End Month
-  31;                                     !- End Day
-
-OS:Schedule:Day,
-  {587f0ed1-8ff1-4915-80a6-c7ab92c204c5}, !- Handle
-  res cooling season allday3,             !- Name
-  {77917f66-9760-4906-961b-7aff5cd81368}, !- Schedule Type Limits Name
-  ,                                       !- Interpolate to Timestep
-  24,                                     !- Hour 1
-  0,                                      !- Minute 1
-  1;                                      !- Value Until Time 1
-
-OS:Schedule:Rule,
-  {7b84e6bf-cd83-4594-aed4-5e2569e98ef1}, !- Handle
-  res cooling season allday rule4,        !- Name
-  {6c9b26b5-499a-414d-9809-8206069f454e}, !- Schedule Ruleset Name
-  8,                                      !- Rule Order
-  {c5275cb5-8c38-49a3-ac03-e3a7c1c02076}, !- Day Schedule Name
-  Yes,                                    !- Apply Sunday
-  Yes,                                    !- Apply Monday
-  Yes,                                    !- Apply Tuesday
-  Yes,                                    !- Apply Wednesday
-  Yes,                                    !- Apply Thursday
-  Yes,                                    !- Apply Friday
-  Yes,                                    !- Apply Saturday
-  DateRange,                              !- Date Specification Type
-  4,                                      !- Start Month
-  1,                                      !- Start Day
-  4,                                      !- End Month
-  30;                                     !- End Day
-
-OS:Schedule:Day,
-  {c5275cb5-8c38-49a3-ac03-e3a7c1c02076}, !- Handle
-  res cooling season allday4,             !- Name
-  {77917f66-9760-4906-961b-7aff5cd81368}, !- Schedule Type Limits Name
-  ,                                       !- Interpolate to Timestep
-  24,                                     !- Hour 1
-  0,                                      !- Minute 1
-  1;                                      !- Value Until Time 1
-
-OS:Schedule:Rule,
-  {8a2fd4df-d28b-45ef-a66a-b49581f63f48}, !- Handle
-  res cooling season allday rule5,        !- Name
-  {6c9b26b5-499a-414d-9809-8206069f454e}, !- Schedule Ruleset Name
-  7,                                      !- Rule Order
-  {af2ffb7c-0a54-4d0d-8c43-0da020bcb5ea}, !- Day Schedule Name
-  Yes,                                    !- Apply Sunday
-  Yes,                                    !- Apply Monday
-  Yes,                                    !- Apply Tuesday
-  Yes,                                    !- Apply Wednesday
-  Yes,                                    !- Apply Thursday
-  Yes,                                    !- Apply Friday
-  Yes,                                    !- Apply Saturday
-  DateRange,                              !- Date Specification Type
-  5,                                      !- Start Month
-  1,                                      !- Start Day
-  5,                                      !- End Month
-  31;                                     !- End Day
-
-OS:Schedule:Day,
-  {af2ffb7c-0a54-4d0d-8c43-0da020bcb5ea}, !- Handle
-  res cooling season allday5,             !- Name
-  {77917f66-9760-4906-961b-7aff5cd81368}, !- Schedule Type Limits Name
-  ,                                       !- Interpolate to Timestep
-  24,                                     !- Hour 1
-  0,                                      !- Minute 1
-  1;                                      !- Value Until Time 1
-
-OS:Schedule:Rule,
-  {3b9ea7a9-2067-4b62-8643-b1afeb59c994}, !- Handle
-  res cooling season allday rule6,        !- Name
-  {6c9b26b5-499a-414d-9809-8206069f454e}, !- Schedule Ruleset Name
-  6,                                      !- Rule Order
-  {30a12753-cfa1-49ac-b5a1-07b5210d34ad}, !- Day Schedule Name
-  Yes,                                    !- Apply Sunday
-  Yes,                                    !- Apply Monday
-  Yes,                                    !- Apply Tuesday
-  Yes,                                    !- Apply Wednesday
-  Yes,                                    !- Apply Thursday
-  Yes,                                    !- Apply Friday
-  Yes,                                    !- Apply Saturday
-  DateRange,                              !- Date Specification Type
-  6,                                      !- Start Month
-  1,                                      !- Start Day
-  6,                                      !- End Month
-  30;                                     !- End Day
-
-OS:Schedule:Day,
-  {30a12753-cfa1-49ac-b5a1-07b5210d34ad}, !- Handle
-  res cooling season allday6,             !- Name
-  {77917f66-9760-4906-961b-7aff5cd81368}, !- Schedule Type Limits Name
-  ,                                       !- Interpolate to Timestep
-  24,                                     !- Hour 1
-  0,                                      !- Minute 1
-  1;                                      !- Value Until Time 1
-
-OS:Schedule:Rule,
-  {755ab339-6bed-4caf-808b-92788940722a}, !- Handle
-  res cooling season allday rule7,        !- Name
-  {6c9b26b5-499a-414d-9809-8206069f454e}, !- Schedule Ruleset Name
-  5,                                      !- Rule Order
-  {a7283f66-2891-4294-a2ca-62cd80411fda}, !- Day Schedule Name
-  Yes,                                    !- Apply Sunday
-  Yes,                                    !- Apply Monday
-  Yes,                                    !- Apply Tuesday
-  Yes,                                    !- Apply Wednesday
-  Yes,                                    !- Apply Thursday
-  Yes,                                    !- Apply Friday
-  Yes,                                    !- Apply Saturday
-  DateRange,                              !- Date Specification Type
-  7,                                      !- Start Month
-  1,                                      !- Start Day
-  7,                                      !- End Month
-  31;                                     !- End Day
-
-OS:Schedule:Day,
-  {a7283f66-2891-4294-a2ca-62cd80411fda}, !- Handle
-  res cooling season allday7,             !- Name
-  {77917f66-9760-4906-961b-7aff5cd81368}, !- Schedule Type Limits Name
-  ,                                       !- Interpolate to Timestep
-  24,                                     !- Hour 1
-  0,                                      !- Minute 1
-  1;                                      !- Value Until Time 1
-
-OS:Schedule:Rule,
-  {b7fa27e6-afd3-44f3-b2e6-152c8766f519}, !- Handle
-  res cooling season allday rule8,        !- Name
-  {6c9b26b5-499a-414d-9809-8206069f454e}, !- Schedule Ruleset Name
-  4,                                      !- Rule Order
-  {0f074cd4-b593-4812-89af-0fabbe489f94}, !- Day Schedule Name
-  Yes,                                    !- Apply Sunday
-  Yes,                                    !- Apply Monday
-  Yes,                                    !- Apply Tuesday
-  Yes,                                    !- Apply Wednesday
-  Yes,                                    !- Apply Thursday
-  Yes,                                    !- Apply Friday
-  Yes,                                    !- Apply Saturday
-  DateRange,                              !- Date Specification Type
-  8,                                      !- Start Month
-  1,                                      !- Start Day
-  8,                                      !- End Month
-  31;                                     !- End Day
-
-OS:Schedule:Day,
-  {0f074cd4-b593-4812-89af-0fabbe489f94}, !- Handle
-  res cooling season allday8,             !- Name
-  {77917f66-9760-4906-961b-7aff5cd81368}, !- Schedule Type Limits Name
-  ,                                       !- Interpolate to Timestep
-  24,                                     !- Hour 1
-  0,                                      !- Minute 1
-  1;                                      !- Value Until Time 1
-
-OS:Schedule:Rule,
-  {aa736235-0d77-42f9-9bad-11c40b4c5bee}, !- Handle
-  res cooling season allday rule9,        !- Name
-  {6c9b26b5-499a-414d-9809-8206069f454e}, !- Schedule Ruleset Name
-  3,                                      !- Rule Order
-  {7a7c40f9-6414-49fb-ac98-a068cae56de9}, !- Day Schedule Name
-  Yes,                                    !- Apply Sunday
-  Yes,                                    !- Apply Monday
-  Yes,                                    !- Apply Tuesday
-  Yes,                                    !- Apply Wednesday
-  Yes,                                    !- Apply Thursday
-  Yes,                                    !- Apply Friday
-  Yes,                                    !- Apply Saturday
-  DateRange,                              !- Date Specification Type
-  9,                                      !- Start Month
-  1,                                      !- Start Day
-  9,                                      !- End Month
-  30;                                     !- End Day
-
-OS:Schedule:Day,
-  {7a7c40f9-6414-49fb-ac98-a068cae56de9}, !- Handle
-  res cooling season allday9,             !- Name
-  {77917f66-9760-4906-961b-7aff5cd81368}, !- Schedule Type Limits Name
-  ,                                       !- Interpolate to Timestep
-  24,                                     !- Hour 1
-  0,                                      !- Minute 1
-  1;                                      !- Value Until Time 1
-
-OS:Schedule:Rule,
-  {2c425950-2734-4096-930e-2afd5fadcbd1}, !- Handle
-  res cooling season allday rule10,       !- Name
-  {6c9b26b5-499a-414d-9809-8206069f454e}, !- Schedule Ruleset Name
-  2,                                      !- Rule Order
-  {02db4d84-2fb4-4987-a9fa-570794084d50}, !- Day Schedule Name
-  Yes,                                    !- Apply Sunday
-  Yes,                                    !- Apply Monday
-  Yes,                                    !- Apply Tuesday
-  Yes,                                    !- Apply Wednesday
-  Yes,                                    !- Apply Thursday
-  Yes,                                    !- Apply Friday
-  Yes,                                    !- Apply Saturday
-  DateRange,                              !- Date Specification Type
-  10,                                     !- Start Month
-  1,                                      !- Start Day
-  10,                                     !- End Month
-  31;                                     !- End Day
-
-OS:Schedule:Day,
-  {02db4d84-2fb4-4987-a9fa-570794084d50}, !- Handle
-  res cooling season allday10,            !- Name
-  {77917f66-9760-4906-961b-7aff5cd81368}, !- Schedule Type Limits Name
-  ,                                       !- Interpolate to Timestep
-  24,                                     !- Hour 1
-  0,                                      !- Minute 1
-  1;                                      !- Value Until Time 1
-
-OS:Schedule:Rule,
-  {f8bf27ff-632a-4002-9a7f-11d54c469d5f}, !- Handle
-  res cooling season allday rule11,       !- Name
-  {6c9b26b5-499a-414d-9809-8206069f454e}, !- Schedule Ruleset Name
-  1,                                      !- Rule Order
-  {6569cd58-b904-48ff-86d2-1752eb8ae155}, !- Day Schedule Name
-  Yes,                                    !- Apply Sunday
-  Yes,                                    !- Apply Monday
-  Yes,                                    !- Apply Tuesday
-  Yes,                                    !- Apply Wednesday
-  Yes,                                    !- Apply Thursday
-  Yes,                                    !- Apply Friday
-  Yes,                                    !- Apply Saturday
-  DateRange,                              !- Date Specification Type
-  11,                                     !- Start Month
-  1,                                      !- Start Day
-  11,                                     !- End Month
-  30;                                     !- End Day
-
-OS:Schedule:Day,
-  {6569cd58-b904-48ff-86d2-1752eb8ae155}, !- Handle
-  res cooling season allday11,            !- Name
-  {77917f66-9760-4906-961b-7aff5cd81368}, !- Schedule Type Limits Name
-  ,                                       !- Interpolate to Timestep
-  24,                                     !- Hour 1
-  0,                                      !- Minute 1
-  1;                                      !- Value Until Time 1
-
-OS:Schedule:Rule,
-  {6f565f2c-7d34-4c9b-aa55-cd9655e070e6}, !- Handle
-  res cooling season allday rule12,       !- Name
-  {6c9b26b5-499a-414d-9809-8206069f454e}, !- Schedule Ruleset Name
-  0,                                      !- Rule Order
-  {8b2ce11b-6142-4dac-a4ce-6a8e92f13a4e}, !- Day Schedule Name
-  Yes,                                    !- Apply Sunday
-  Yes,                                    !- Apply Monday
-  Yes,                                    !- Apply Tuesday
-  Yes,                                    !- Apply Wednesday
-  Yes,                                    !- Apply Thursday
-  Yes,                                    !- Apply Friday
-  Yes,                                    !- Apply Saturday
-  DateRange,                              !- Date Specification Type
-  12,                                     !- Start Month
-  1,                                      !- Start Day
-  12,                                     !- End Month
-  31;                                     !- End Day
-
-OS:Schedule:Day,
-  {8b2ce11b-6142-4dac-a4ce-6a8e92f13a4e}, !- Handle
-  res cooling season allday12,            !- Name
-  {77917f66-9760-4906-961b-7aff5cd81368}, !- Schedule Type Limits Name
-=======
-OS:Schedule:Day,
-  {9ea1356b-bcda-4631-a562-7f1e9713d509}, !- Handle
+  {022250c8-6fd2-4ca2-a090-8d96d3f67b54}, !- Handle
   Schedule Day 1,                         !- Name
   ,                                       !- Schedule Type Limits Name
   ,                                       !- Interpolate to Timestep
@@ -6263,820 +1416,10 @@
   0;                                      !- Value Until Time 1
 
 OS:Schedule:Day,
-  {ca6ef0e3-214e-4aa8-a5bd-f24a1e5475a0}, !- Handle
+  {db257834-b79e-4190-bc8f-c226a31eaedd}, !- Handle
   Schedule Day 2,                         !- Name
   ,                                       !- Schedule Type Limits Name
->>>>>>> fcfe5a62
   ,                                       !- Interpolate to Timestep
   24,                                     !- Hour 1
   0,                                      !- Minute 1
   1;                                      !- Value Until Time 1
-<<<<<<< HEAD
-
-OS:AdditionalProperties,
-  {d5e35f98-2bb3-4877-adae-8558d3d16677}, !- Handle
-  {d1407929-2c2c-48c4-8780-e2647542225f}, !- Object Name
-  htg_wkdy,                               !- Feature Name 1
-  String,                                 !- Feature Data Type 1
-  21.6666666666667&#4421.6666666666667&#4421.6666666666667&#4421.6666666666667&#4421.6666666666667&#4421.6666666666667&#4421.6666666666667&#4421.6666666666667&#4421.6666666666667&#4421.6666666666667&#4421.6666666666667&#4421.6666666666667&#4421.6666666666667&#4421.6666666666667&#4421.6666666666667&#4421.6666666666667&#4421.6666666666667&#4421.6666666666667&#4421.6666666666667&#4421.6666666666667&#4421.6666666666667&#4421.6666666666667&#4421.6666666666667&#4421.6666666666667, !- Feature Value 1
-  htg_wked,                               !- Feature Name 2
-  String,                                 !- Feature Data Type 2
-  21.6666666666667&#4421.6666666666667&#4421.6666666666667&#4421.6666666666667&#4421.6666666666667&#4421.6666666666667&#4421.6666666666667&#4421.6666666666667&#4421.6666666666667&#4421.6666666666667&#4421.6666666666667&#4421.6666666666667&#4421.6666666666667&#4421.6666666666667&#4421.6666666666667&#4421.6666666666667&#4421.6666666666667&#4421.6666666666667&#4421.6666666666667&#4421.6666666666667&#4421.6666666666667&#4421.6666666666667&#4421.6666666666667&#4421.6666666666667, !- Feature Value 2
-  clg_wkdy,                               !- Feature Name 3
-  String,                                 !- Feature Data Type 3
-  24.444444444444443&#4424.444444444444443&#4424.444444444444443&#4424.444444444444443&#4424.444444444444443&#4424.444444444444443&#4424.444444444444443&#4424.444444444444443&#4424.444444444444443&#4424.444444444444443&#4424.444444444444443&#4424.444444444444443&#4424.444444444444443&#4424.444444444444443&#4424.444444444444443&#4424.444444444444443&#4424.444444444444443&#4424.444444444444443&#4424.444444444444443&#4424.444444444444443&#4424.444444444444443&#4424.444444444444443&#4424.444444444444443&#4424.444444444444443, !- Feature Value 3
-  clg_wked,                               !- Feature Name 4
-  String,                                 !- Feature Data Type 4
-  24.444444444444443&#4424.444444444444443&#4424.444444444444443&#4424.444444444444443&#4424.444444444444443&#4424.444444444444443&#4424.444444444444443&#4424.444444444444443&#4424.444444444444443&#4424.444444444444443&#4424.444444444444443&#4424.444444444444443&#4424.444444444444443&#4424.444444444444443&#4424.444444444444443&#4424.444444444444443&#4424.444444444444443&#4424.444444444444443&#4424.444444444444443&#4424.444444444444443&#4424.444444444444443&#4424.444444444444443&#4424.444444444444443&#4424.444444444444443; !- Feature Value 4
-
-OS:AdditionalProperties,
-  {6774dcbb-1374-41e4-b9fb-fae766acf700}, !- Handle
-  {eae7e057-04bc-431b-ad00-dd187f9ff991}, !- Object Name
-  htg_wkdy,                               !- Feature Name 1
-  String,                                 !- Feature Data Type 1
-  21.6666666666667&#4421.6666666666667&#4421.6666666666667&#4421.6666666666667&#4421.6666666666667&#4421.6666666666667&#4421.6666666666667&#4421.6666666666667&#4421.6666666666667&#4421.6666666666667&#4421.6666666666667&#4421.6666666666667&#4421.6666666666667&#4421.6666666666667&#4421.6666666666667&#4421.6666666666667&#4421.6666666666667&#4421.6666666666667&#4421.6666666666667&#4421.6666666666667&#4421.6666666666667&#4421.6666666666667&#4421.6666666666667&#4421.6666666666667, !- Feature Value 1
-  htg_wked,                               !- Feature Name 2
-  String,                                 !- Feature Data Type 2
-  21.6666666666667&#4421.6666666666667&#4421.6666666666667&#4421.6666666666667&#4421.6666666666667&#4421.6666666666667&#4421.6666666666667&#4421.6666666666667&#4421.6666666666667&#4421.6666666666667&#4421.6666666666667&#4421.6666666666667&#4421.6666666666667&#4421.6666666666667&#4421.6666666666667&#4421.6666666666667&#4421.6666666666667&#4421.6666666666667&#4421.6666666666667&#4421.6666666666667&#4421.6666666666667&#4421.6666666666667&#4421.6666666666667&#4421.6666666666667, !- Feature Value 2
-  clg_wkdy,                               !- Feature Name 3
-  String,                                 !- Feature Data Type 3
-  24.444444444444443&#4424.444444444444443&#4424.444444444444443&#4424.444444444444443&#4424.444444444444443&#4424.444444444444443&#4424.444444444444443&#4424.444444444444443&#4424.444444444444443&#4424.444444444444443&#4424.444444444444443&#4424.444444444444443&#4424.444444444444443&#4424.444444444444443&#4424.444444444444443&#4424.444444444444443&#4424.444444444444443&#4424.444444444444443&#4424.444444444444443&#4424.444444444444443&#4424.444444444444443&#4424.444444444444443&#4424.444444444444443&#4424.444444444444443, !- Feature Value 3
-  clg_wked,                               !- Feature Name 4
-  String,                                 !- Feature Data Type 4
-  24.444444444444443&#4424.444444444444443&#4424.444444444444443&#4424.444444444444443&#4424.444444444444443&#4424.444444444444443&#4424.444444444444443&#4424.444444444444443&#4424.444444444444443&#4424.444444444444443&#4424.444444444444443&#4424.444444444444443&#4424.444444444444443&#4424.444444444444443&#4424.444444444444443&#4424.444444444444443&#4424.444444444444443&#4424.444444444444443&#4424.444444444444443&#4424.444444444444443&#4424.444444444444443&#4424.444444444444443&#4424.444444444444443&#4424.444444444444443; !- Feature Value 4
-
-OS:AdditionalProperties,
-  {f9d58c5d-6614-4bc3-a32f-d55df970ddaf}, !- Handle
-  {41a69bb5-8179-4475-aa30-33eaf1efbe27}, !- Object Name
-  htg_wkdy,                               !- Feature Name 1
-  String,                                 !- Feature Data Type 1
-  21.6666666666667&#4421.6666666666667&#4421.6666666666667&#4421.6666666666667&#4421.6666666666667&#4421.6666666666667&#4421.6666666666667&#4421.6666666666667&#4421.6666666666667&#4421.6666666666667&#4421.6666666666667&#4421.6666666666667&#4421.6666666666667&#4421.6666666666667&#4421.6666666666667&#4421.6666666666667&#4421.6666666666667&#4421.6666666666667&#4421.6666666666667&#4421.6666666666667&#4421.6666666666667&#4421.6666666666667&#4421.6666666666667&#4421.6666666666667, !- Feature Value 1
-  htg_wked,                               !- Feature Name 2
-  String,                                 !- Feature Data Type 2
-  21.6666666666667&#4421.6666666666667&#4421.6666666666667&#4421.6666666666667&#4421.6666666666667&#4421.6666666666667&#4421.6666666666667&#4421.6666666666667&#4421.6666666666667&#4421.6666666666667&#4421.6666666666667&#4421.6666666666667&#4421.6666666666667&#4421.6666666666667&#4421.6666666666667&#4421.6666666666667&#4421.6666666666667&#4421.6666666666667&#4421.6666666666667&#4421.6666666666667&#4421.6666666666667&#4421.6666666666667&#4421.6666666666667&#4421.6666666666667, !- Feature Value 2
-  clg_wkdy,                               !- Feature Name 3
-  String,                                 !- Feature Data Type 3
-  24.444444444444443&#4424.444444444444443&#4424.444444444444443&#4424.444444444444443&#4424.444444444444443&#4424.444444444444443&#4424.444444444444443&#4424.444444444444443&#4424.444444444444443&#4424.444444444444443&#4424.444444444444443&#4424.444444444444443&#4424.444444444444443&#4424.444444444444443&#4424.444444444444443&#4424.444444444444443&#4424.444444444444443&#4424.444444444444443&#4424.444444444444443&#4424.444444444444443&#4424.444444444444443&#4424.444444444444443&#4424.444444444444443&#4424.444444444444443, !- Feature Value 3
-  clg_wked,                               !- Feature Name 4
-  String,                                 !- Feature Data Type 4
-  24.444444444444443&#4424.444444444444443&#4424.444444444444443&#4424.444444444444443&#4424.444444444444443&#4424.444444444444443&#4424.444444444444443&#4424.444444444444443&#4424.444444444444443&#4424.444444444444443&#4424.444444444444443&#4424.444444444444443&#4424.444444444444443&#4424.444444444444443&#4424.444444444444443&#4424.444444444444443&#4424.444444444444443&#4424.444444444444443&#4424.444444444444443&#4424.444444444444443&#4424.444444444444443&#4424.444444444444443&#4424.444444444444443&#4424.444444444444443; !- Feature Value 4
-
-OS:AdditionalProperties,
-  {90c853ba-127b-46c2-acdf-a91b4573ac4b}, !- Handle
-  {699f9c3e-6aca-4097-a541-cc9c9d60d867}, !- Object Name
-  htg_wkdy,                               !- Feature Name 1
-  String,                                 !- Feature Data Type 1
-  21.6666666666667&#4421.6666666666667&#4421.6666666666667&#4421.6666666666667&#4421.6666666666667&#4421.6666666666667&#4421.6666666666667&#4421.6666666666667&#4421.6666666666667&#4421.6666666666667&#4421.6666666666667&#4421.6666666666667&#4421.6666666666667&#4421.6666666666667&#4421.6666666666667&#4421.6666666666667&#4421.6666666666667&#4421.6666666666667&#4421.6666666666667&#4421.6666666666667&#4421.6666666666667&#4421.6666666666667&#4421.6666666666667&#4421.6666666666667, !- Feature Value 1
-  htg_wked,                               !- Feature Name 2
-  String,                                 !- Feature Data Type 2
-  21.6666666666667&#4421.6666666666667&#4421.6666666666667&#4421.6666666666667&#4421.6666666666667&#4421.6666666666667&#4421.6666666666667&#4421.6666666666667&#4421.6666666666667&#4421.6666666666667&#4421.6666666666667&#4421.6666666666667&#4421.6666666666667&#4421.6666666666667&#4421.6666666666667&#4421.6666666666667&#4421.6666666666667&#4421.6666666666667&#4421.6666666666667&#4421.6666666666667&#4421.6666666666667&#4421.6666666666667&#4421.6666666666667&#4421.6666666666667, !- Feature Value 2
-  clg_wkdy,                               !- Feature Name 3
-  String,                                 !- Feature Data Type 3
-  24.444444444444443&#4424.444444444444443&#4424.444444444444443&#4424.444444444444443&#4424.444444444444443&#4424.444444444444443&#4424.444444444444443&#4424.444444444444443&#4424.444444444444443&#4424.444444444444443&#4424.444444444444443&#4424.444444444444443&#4424.444444444444443&#4424.444444444444443&#4424.444444444444443&#4424.444444444444443&#4424.444444444444443&#4424.444444444444443&#4424.444444444444443&#4424.444444444444443&#4424.444444444444443&#4424.444444444444443&#4424.444444444444443&#4424.444444444444443, !- Feature Value 3
-  clg_wked,                               !- Feature Name 4
-  String,                                 !- Feature Data Type 4
-  24.444444444444443&#4424.444444444444443&#4424.444444444444443&#4424.444444444444443&#4424.444444444444443&#4424.444444444444443&#4424.444444444444443&#4424.444444444444443&#4424.444444444444443&#4424.444444444444443&#4424.444444444444443&#4424.444444444444443&#4424.444444444444443&#4424.444444444444443&#4424.444444444444443&#4424.444444444444443&#4424.444444444444443&#4424.444444444444443&#4424.444444444444443&#4424.444444444444443&#4424.444444444444443&#4424.444444444444443&#4424.444444444444443&#4424.444444444444443; !- Feature Value 4
-
-OS:Schedule:Ruleset,
-  {0436db92-a43d-40c2-8fce-aa524d152014}, !- Handle
-  res heating setpoint,                   !- Name
-  {68828fc8-1ff3-4af2-84c1-67bc1ff8449b}, !- Schedule Type Limits Name
-  {a026c678-40c2-4dc6-8eef-5aa63edf9b11}, !- Default Day Schedule Name
-  {df53123f-5475-47e6-83ab-d6dc8f8084c1}, !- Summer Design Day Schedule Name
-  {05c69e13-424e-4186-b101-f13022131196}; !- Winter Design Day Schedule Name
-
-OS:Schedule:Day,
-  {a026c678-40c2-4dc6-8eef-5aa63edf9b11}, !- Handle
-  Schedule Day 5,                         !- Name
-  {68828fc8-1ff3-4af2-84c1-67bc1ff8449b}, !- Schedule Type Limits Name
-  ,                                       !- Interpolate to Timestep
-  24,                                     !- Hour 1
-  0,                                      !- Minute 1
-  0;                                      !- Value Until Time 1
-
-OS:Schedule:Rule,
-  {eb2df7cb-5e25-49c9-af3a-87504933829c}, !- Handle
-  res heating setpoint allday rule1,      !- Name
-  {0436db92-a43d-40c2-8fce-aa524d152014}, !- Schedule Ruleset Name
-  11,                                     !- Rule Order
-  {4be1b399-a408-4b0b-868c-92302af8cdc0}, !- Day Schedule Name
-  Yes,                                    !- Apply Sunday
-  Yes,                                    !- Apply Monday
-  Yes,                                    !- Apply Tuesday
-  Yes,                                    !- Apply Wednesday
-  Yes,                                    !- Apply Thursday
-  Yes,                                    !- Apply Friday
-  Yes,                                    !- Apply Saturday
-  DateRange,                              !- Date Specification Type
-  1,                                      !- Start Month
-  1,                                      !- Start Day
-  1,                                      !- End Month
-  31;                                     !- End Day
-
-OS:Schedule:Day,
-  {4be1b399-a408-4b0b-868c-92302af8cdc0}, !- Handle
-  res heating setpoint allday1,           !- Name
-  {68828fc8-1ff3-4af2-84c1-67bc1ff8449b}, !- Schedule Type Limits Name
-  ,                                       !- Interpolate to Timestep
-  24,                                     !- Hour 1
-  0,                                      !- Minute 1
-  21.6666666666667;                       !- Value Until Time 1
-
-OS:Schedule:Rule,
-  {c4448916-ed20-446a-9235-bae27dab4511}, !- Handle
-  res heating setpoint allday rule2,      !- Name
-  {0436db92-a43d-40c2-8fce-aa524d152014}, !- Schedule Ruleset Name
-  10,                                     !- Rule Order
-  {8c761483-0746-4b6f-a416-ad7ea343b257}, !- Day Schedule Name
-  Yes,                                    !- Apply Sunday
-  Yes,                                    !- Apply Monday
-  Yes,                                    !- Apply Tuesday
-  Yes,                                    !- Apply Wednesday
-  Yes,                                    !- Apply Thursday
-  Yes,                                    !- Apply Friday
-  Yes,                                    !- Apply Saturday
-  DateRange,                              !- Date Specification Type
-  2,                                      !- Start Month
-  1,                                      !- Start Day
-  2,                                      !- End Month
-  28;                                     !- End Day
-
-OS:Schedule:Day,
-  {8c761483-0746-4b6f-a416-ad7ea343b257}, !- Handle
-  res heating setpoint allday2,           !- Name
-  {68828fc8-1ff3-4af2-84c1-67bc1ff8449b}, !- Schedule Type Limits Name
-  ,                                       !- Interpolate to Timestep
-  24,                                     !- Hour 1
-  0,                                      !- Minute 1
-  21.6666666666667;                       !- Value Until Time 1
-
-OS:Schedule:Rule,
-  {3639dda2-2519-4558-ba65-3643e03d8a43}, !- Handle
-  res heating setpoint allday rule3,      !- Name
-  {0436db92-a43d-40c2-8fce-aa524d152014}, !- Schedule Ruleset Name
-  9,                                      !- Rule Order
-  {762f4fbb-460a-4922-a9bf-adf6c4f09e88}, !- Day Schedule Name
-  Yes,                                    !- Apply Sunday
-  Yes,                                    !- Apply Monday
-  Yes,                                    !- Apply Tuesday
-  Yes,                                    !- Apply Wednesday
-  Yes,                                    !- Apply Thursday
-  Yes,                                    !- Apply Friday
-  Yes,                                    !- Apply Saturday
-  DateRange,                              !- Date Specification Type
-  3,                                      !- Start Month
-  1,                                      !- Start Day
-  3,                                      !- End Month
-  31;                                     !- End Day
-
-OS:Schedule:Day,
-  {762f4fbb-460a-4922-a9bf-adf6c4f09e88}, !- Handle
-  res heating setpoint allday3,           !- Name
-  {68828fc8-1ff3-4af2-84c1-67bc1ff8449b}, !- Schedule Type Limits Name
-  ,                                       !- Interpolate to Timestep
-  24,                                     !- Hour 1
-  0,                                      !- Minute 1
-  21.6666666666667;                       !- Value Until Time 1
-
-OS:Schedule:Rule,
-  {31d0ed35-0004-4738-8521-4e2f694e5347}, !- Handle
-  res heating setpoint allday rule4,      !- Name
-  {0436db92-a43d-40c2-8fce-aa524d152014}, !- Schedule Ruleset Name
-  8,                                      !- Rule Order
-  {51f010ff-3d9e-424f-aa83-b0c119b16fce}, !- Day Schedule Name
-  Yes,                                    !- Apply Sunday
-  Yes,                                    !- Apply Monday
-  Yes,                                    !- Apply Tuesday
-  Yes,                                    !- Apply Wednesday
-  Yes,                                    !- Apply Thursday
-  Yes,                                    !- Apply Friday
-  Yes,                                    !- Apply Saturday
-  DateRange,                              !- Date Specification Type
-  4,                                      !- Start Month
-  1,                                      !- Start Day
-  4,                                      !- End Month
-  30;                                     !- End Day
-
-OS:Schedule:Day,
-  {51f010ff-3d9e-424f-aa83-b0c119b16fce}, !- Handle
-  res heating setpoint allday4,           !- Name
-  {68828fc8-1ff3-4af2-84c1-67bc1ff8449b}, !- Schedule Type Limits Name
-  ,                                       !- Interpolate to Timestep
-  24,                                     !- Hour 1
-  0,                                      !- Minute 1
-  21.6666666666667;                       !- Value Until Time 1
-
-OS:Schedule:Rule,
-  {a2a2509d-3898-4057-b8d1-b090dabf1a4e}, !- Handle
-  res heating setpoint allday rule5,      !- Name
-  {0436db92-a43d-40c2-8fce-aa524d152014}, !- Schedule Ruleset Name
-  7,                                      !- Rule Order
-  {913c5474-d6d6-4b30-a585-25cb97f33eeb}, !- Day Schedule Name
-  Yes,                                    !- Apply Sunday
-  Yes,                                    !- Apply Monday
-  Yes,                                    !- Apply Tuesday
-  Yes,                                    !- Apply Wednesday
-  Yes,                                    !- Apply Thursday
-  Yes,                                    !- Apply Friday
-  Yes,                                    !- Apply Saturday
-  DateRange,                              !- Date Specification Type
-  5,                                      !- Start Month
-  1,                                      !- Start Day
-  5,                                      !- End Month
-  31;                                     !- End Day
-
-OS:Schedule:Day,
-  {913c5474-d6d6-4b30-a585-25cb97f33eeb}, !- Handle
-  res heating setpoint allday5,           !- Name
-  {68828fc8-1ff3-4af2-84c1-67bc1ff8449b}, !- Schedule Type Limits Name
-  ,                                       !- Interpolate to Timestep
-  24,                                     !- Hour 1
-  0,                                      !- Minute 1
-  21.6666666666667;                       !- Value Until Time 1
-
-OS:Schedule:Rule,
-  {293cbc32-c14a-43df-a562-1eedd5c6c9dc}, !- Handle
-  res heating setpoint allday rule6,      !- Name
-  {0436db92-a43d-40c2-8fce-aa524d152014}, !- Schedule Ruleset Name
-  6,                                      !- Rule Order
-  {c5eb9ea6-eee4-4dba-8df6-d91ddca98eff}, !- Day Schedule Name
-  Yes,                                    !- Apply Sunday
-  Yes,                                    !- Apply Monday
-  Yes,                                    !- Apply Tuesday
-  Yes,                                    !- Apply Wednesday
-  Yes,                                    !- Apply Thursday
-  Yes,                                    !- Apply Friday
-  Yes,                                    !- Apply Saturday
-  DateRange,                              !- Date Specification Type
-  6,                                      !- Start Month
-  1,                                      !- Start Day
-  6,                                      !- End Month
-  30;                                     !- End Day
-
-OS:Schedule:Day,
-  {c5eb9ea6-eee4-4dba-8df6-d91ddca98eff}, !- Handle
-  res heating setpoint allday6,           !- Name
-  {68828fc8-1ff3-4af2-84c1-67bc1ff8449b}, !- Schedule Type Limits Name
-  ,                                       !- Interpolate to Timestep
-  24,                                     !- Hour 1
-  0,                                      !- Minute 1
-  21.6666666666667;                       !- Value Until Time 1
-
-OS:Schedule:Rule,
-  {16ee9019-be26-4a7e-b40a-33ea2d1db79c}, !- Handle
-  res heating setpoint allday rule7,      !- Name
-  {0436db92-a43d-40c2-8fce-aa524d152014}, !- Schedule Ruleset Name
-  5,                                      !- Rule Order
-  {1920bbc8-5746-41e7-96b3-92f982c26a92}, !- Day Schedule Name
-  Yes,                                    !- Apply Sunday
-  Yes,                                    !- Apply Monday
-  Yes,                                    !- Apply Tuesday
-  Yes,                                    !- Apply Wednesday
-  Yes,                                    !- Apply Thursday
-  Yes,                                    !- Apply Friday
-  Yes,                                    !- Apply Saturday
-  DateRange,                              !- Date Specification Type
-  7,                                      !- Start Month
-  1,                                      !- Start Day
-  7,                                      !- End Month
-  31;                                     !- End Day
-
-OS:Schedule:Day,
-  {1920bbc8-5746-41e7-96b3-92f982c26a92}, !- Handle
-  res heating setpoint allday7,           !- Name
-  {68828fc8-1ff3-4af2-84c1-67bc1ff8449b}, !- Schedule Type Limits Name
-  ,                                       !- Interpolate to Timestep
-  24,                                     !- Hour 1
-  0,                                      !- Minute 1
-  21.6666666666667;                       !- Value Until Time 1
-
-OS:Schedule:Rule,
-  {17091060-7e1f-44e7-9807-b74f817bb982}, !- Handle
-  res heating setpoint allday rule8,      !- Name
-  {0436db92-a43d-40c2-8fce-aa524d152014}, !- Schedule Ruleset Name
-  4,                                      !- Rule Order
-  {cc7469bc-e363-4b85-a19f-49574be7291d}, !- Day Schedule Name
-  Yes,                                    !- Apply Sunday
-  Yes,                                    !- Apply Monday
-  Yes,                                    !- Apply Tuesday
-  Yes,                                    !- Apply Wednesday
-  Yes,                                    !- Apply Thursday
-  Yes,                                    !- Apply Friday
-  Yes,                                    !- Apply Saturday
-  DateRange,                              !- Date Specification Type
-  8,                                      !- Start Month
-  1,                                      !- Start Day
-  8,                                      !- End Month
-  31;                                     !- End Day
-
-OS:Schedule:Day,
-  {cc7469bc-e363-4b85-a19f-49574be7291d}, !- Handle
-  res heating setpoint allday8,           !- Name
-  {68828fc8-1ff3-4af2-84c1-67bc1ff8449b}, !- Schedule Type Limits Name
-  ,                                       !- Interpolate to Timestep
-  24,                                     !- Hour 1
-  0,                                      !- Minute 1
-  21.6666666666667;                       !- Value Until Time 1
-
-OS:Schedule:Rule,
-  {ffb065f6-415d-4908-b249-ab26f650fe13}, !- Handle
-  res heating setpoint allday rule9,      !- Name
-  {0436db92-a43d-40c2-8fce-aa524d152014}, !- Schedule Ruleset Name
-  3,                                      !- Rule Order
-  {f52dedac-ab2d-4081-82cc-513735ac6a8d}, !- Day Schedule Name
-  Yes,                                    !- Apply Sunday
-  Yes,                                    !- Apply Monday
-  Yes,                                    !- Apply Tuesday
-  Yes,                                    !- Apply Wednesday
-  Yes,                                    !- Apply Thursday
-  Yes,                                    !- Apply Friday
-  Yes,                                    !- Apply Saturday
-  DateRange,                              !- Date Specification Type
-  9,                                      !- Start Month
-  1,                                      !- Start Day
-  9,                                      !- End Month
-  30;                                     !- End Day
-
-OS:Schedule:Day,
-  {f52dedac-ab2d-4081-82cc-513735ac6a8d}, !- Handle
-  res heating setpoint allday9,           !- Name
-  {68828fc8-1ff3-4af2-84c1-67bc1ff8449b}, !- Schedule Type Limits Name
-  ,                                       !- Interpolate to Timestep
-  24,                                     !- Hour 1
-  0,                                      !- Minute 1
-  21.6666666666667;                       !- Value Until Time 1
-
-OS:Schedule:Rule,
-  {2daf7916-82f8-4069-88c3-06df7f4ccd17}, !- Handle
-  res heating setpoint allday rule10,     !- Name
-  {0436db92-a43d-40c2-8fce-aa524d152014}, !- Schedule Ruleset Name
-  2,                                      !- Rule Order
-  {0aac5ffd-ac7d-4c45-b54b-b3a7d8d6a2a0}, !- Day Schedule Name
-  Yes,                                    !- Apply Sunday
-  Yes,                                    !- Apply Monday
-  Yes,                                    !- Apply Tuesday
-  Yes,                                    !- Apply Wednesday
-  Yes,                                    !- Apply Thursday
-  Yes,                                    !- Apply Friday
-  Yes,                                    !- Apply Saturday
-  DateRange,                              !- Date Specification Type
-  10,                                     !- Start Month
-  1,                                      !- Start Day
-  10,                                     !- End Month
-  31;                                     !- End Day
-
-OS:Schedule:Day,
-  {0aac5ffd-ac7d-4c45-b54b-b3a7d8d6a2a0}, !- Handle
-  res heating setpoint allday10,          !- Name
-  {68828fc8-1ff3-4af2-84c1-67bc1ff8449b}, !- Schedule Type Limits Name
-  ,                                       !- Interpolate to Timestep
-  24,                                     !- Hour 1
-  0,                                      !- Minute 1
-  21.6666666666667;                       !- Value Until Time 1
-
-OS:Schedule:Rule,
-  {c59552d8-6d8d-4e71-8e43-9df2d0bb35b0}, !- Handle
-  res heating setpoint allday rule11,     !- Name
-  {0436db92-a43d-40c2-8fce-aa524d152014}, !- Schedule Ruleset Name
-  1,                                      !- Rule Order
-  {5c47ad7c-bed3-4c94-ba8d-d579b219f148}, !- Day Schedule Name
-  Yes,                                    !- Apply Sunday
-  Yes,                                    !- Apply Monday
-  Yes,                                    !- Apply Tuesday
-  Yes,                                    !- Apply Wednesday
-  Yes,                                    !- Apply Thursday
-  Yes,                                    !- Apply Friday
-  Yes,                                    !- Apply Saturday
-  DateRange,                              !- Date Specification Type
-  11,                                     !- Start Month
-  1,                                      !- Start Day
-  11,                                     !- End Month
-  30;                                     !- End Day
-
-OS:Schedule:Day,
-  {5c47ad7c-bed3-4c94-ba8d-d579b219f148}, !- Handle
-  res heating setpoint allday11,          !- Name
-  {68828fc8-1ff3-4af2-84c1-67bc1ff8449b}, !- Schedule Type Limits Name
-  ,                                       !- Interpolate to Timestep
-  24,                                     !- Hour 1
-  0,                                      !- Minute 1
-  21.6666666666667;                       !- Value Until Time 1
-
-OS:Schedule:Rule,
-  {d4e2b483-44f0-4d64-a2d7-136ca8a71fa2}, !- Handle
-  res heating setpoint allday rule12,     !- Name
-  {0436db92-a43d-40c2-8fce-aa524d152014}, !- Schedule Ruleset Name
-  0,                                      !- Rule Order
-  {bbb6fca6-6e20-4004-95ad-38285f10bb9a}, !- Day Schedule Name
-  Yes,                                    !- Apply Sunday
-  Yes,                                    !- Apply Monday
-  Yes,                                    !- Apply Tuesday
-  Yes,                                    !- Apply Wednesday
-  Yes,                                    !- Apply Thursday
-  Yes,                                    !- Apply Friday
-  Yes,                                    !- Apply Saturday
-  DateRange,                              !- Date Specification Type
-  12,                                     !- Start Month
-  1,                                      !- Start Day
-  12,                                     !- End Month
-  31;                                     !- End Day
-
-OS:Schedule:Day,
-  {bbb6fca6-6e20-4004-95ad-38285f10bb9a}, !- Handle
-  res heating setpoint allday12,          !- Name
-  {68828fc8-1ff3-4af2-84c1-67bc1ff8449b}, !- Schedule Type Limits Name
-  ,                                       !- Interpolate to Timestep
-  24,                                     !- Hour 1
-  0,                                      !- Minute 1
-  21.6666666666667;                       !- Value Until Time 1
-
-OS:Schedule:Day,
-  {05c69e13-424e-4186-b101-f13022131196}, !- Handle
-  res heating setpoint winter design,     !- Name
-  {68828fc8-1ff3-4af2-84c1-67bc1ff8449b}, !- Schedule Type Limits Name
-  ,                                       !- Interpolate to Timestep
-  24,                                     !- Hour 1
-  0,                                      !- Minute 1
-  21.1111111111111;                       !- Value Until Time 1
-
-OS:Schedule:Day,
-  {df53123f-5475-47e6-83ab-d6dc8f8084c1}, !- Handle
-  res heating setpoint summer design,     !- Name
-  {68828fc8-1ff3-4af2-84c1-67bc1ff8449b}, !- Schedule Type Limits Name
-  ,                                       !- Interpolate to Timestep
-  24,                                     !- Hour 1
-  0,                                      !- Minute 1
-  23.8888888888889;                       !- Value Until Time 1
-
-OS:Schedule:Ruleset,
-  {a27f8c59-ba64-408c-89ed-e287e47cf621}, !- Handle
-  res cooling setpoint,                   !- Name
-  {68828fc8-1ff3-4af2-84c1-67bc1ff8449b}, !- Schedule Type Limits Name
-  {e3dfed14-c98d-4fdd-9932-cf8cc72a1dd7}, !- Default Day Schedule Name
-  {963a9f1c-ec26-4f15-a016-a76d4ed74ab7}, !- Summer Design Day Schedule Name
-  {85357213-768b-46f7-95c6-c80ab3717a39}; !- Winter Design Day Schedule Name
-
-OS:Schedule:Day,
-  {e3dfed14-c98d-4fdd-9932-cf8cc72a1dd7}, !- Handle
-  Schedule Day 6,                         !- Name
-  {68828fc8-1ff3-4af2-84c1-67bc1ff8449b}, !- Schedule Type Limits Name
-  ,                                       !- Interpolate to Timestep
-  24,                                     !- Hour 1
-  0,                                      !- Minute 1
-  0;                                      !- Value Until Time 1
-
-OS:Schedule:Rule,
-  {0392311d-1b95-47b7-ac0d-36c250f82c45}, !- Handle
-  res cooling setpoint allday rule1,      !- Name
-  {a27f8c59-ba64-408c-89ed-e287e47cf621}, !- Schedule Ruleset Name
-  11,                                     !- Rule Order
-  {96c9a540-39ac-49db-9ae9-640da9cb9d49}, !- Day Schedule Name
-  Yes,                                    !- Apply Sunday
-  Yes,                                    !- Apply Monday
-  Yes,                                    !- Apply Tuesday
-  Yes,                                    !- Apply Wednesday
-  Yes,                                    !- Apply Thursday
-  Yes,                                    !- Apply Friday
-  Yes,                                    !- Apply Saturday
-  DateRange,                              !- Date Specification Type
-  1,                                      !- Start Month
-  1,                                      !- Start Day
-  1,                                      !- End Month
-  31;                                     !- End Day
-
-OS:Schedule:Day,
-  {96c9a540-39ac-49db-9ae9-640da9cb9d49}, !- Handle
-  res cooling setpoint allday1,           !- Name
-  {68828fc8-1ff3-4af2-84c1-67bc1ff8449b}, !- Schedule Type Limits Name
-  ,                                       !- Interpolate to Timestep
-  24,                                     !- Hour 1
-  0,                                      !- Minute 1
-  24.4444444444444;                       !- Value Until Time 1
-
-OS:Schedule:Rule,
-  {b7a83f3e-6e61-4ac0-a0e2-c4392e50ac96}, !- Handle
-  res cooling setpoint allday rule2,      !- Name
-  {a27f8c59-ba64-408c-89ed-e287e47cf621}, !- Schedule Ruleset Name
-  10,                                     !- Rule Order
-  {e696e8b2-646f-4395-b7c4-1d826435fc93}, !- Day Schedule Name
-  Yes,                                    !- Apply Sunday
-  Yes,                                    !- Apply Monday
-  Yes,                                    !- Apply Tuesday
-  Yes,                                    !- Apply Wednesday
-  Yes,                                    !- Apply Thursday
-  Yes,                                    !- Apply Friday
-  Yes,                                    !- Apply Saturday
-  DateRange,                              !- Date Specification Type
-  2,                                      !- Start Month
-  1,                                      !- Start Day
-  2,                                      !- End Month
-  28;                                     !- End Day
-
-OS:Schedule:Day,
-  {e696e8b2-646f-4395-b7c4-1d826435fc93}, !- Handle
-  res cooling setpoint allday2,           !- Name
-  {68828fc8-1ff3-4af2-84c1-67bc1ff8449b}, !- Schedule Type Limits Name
-  ,                                       !- Interpolate to Timestep
-  24,                                     !- Hour 1
-  0,                                      !- Minute 1
-  24.4444444444444;                       !- Value Until Time 1
-
-OS:Schedule:Rule,
-  {c7cecdb1-46ba-49df-a6eb-7ecd02572174}, !- Handle
-  res cooling setpoint allday rule3,      !- Name
-  {a27f8c59-ba64-408c-89ed-e287e47cf621}, !- Schedule Ruleset Name
-  9,                                      !- Rule Order
-  {1b6b2fae-94cd-410a-b375-7d3d8efc7936}, !- Day Schedule Name
-  Yes,                                    !- Apply Sunday
-  Yes,                                    !- Apply Monday
-  Yes,                                    !- Apply Tuesday
-  Yes,                                    !- Apply Wednesday
-  Yes,                                    !- Apply Thursday
-  Yes,                                    !- Apply Friday
-  Yes,                                    !- Apply Saturday
-  DateRange,                              !- Date Specification Type
-  3,                                      !- Start Month
-  1,                                      !- Start Day
-  3,                                      !- End Month
-  31;                                     !- End Day
-
-OS:Schedule:Day,
-  {1b6b2fae-94cd-410a-b375-7d3d8efc7936}, !- Handle
-  res cooling setpoint allday3,           !- Name
-  {68828fc8-1ff3-4af2-84c1-67bc1ff8449b}, !- Schedule Type Limits Name
-  ,                                       !- Interpolate to Timestep
-  24,                                     !- Hour 1
-  0,                                      !- Minute 1
-  24.4444444444444;                       !- Value Until Time 1
-
-OS:Schedule:Rule,
-  {78a6335a-a6e1-4e21-a646-4a05e582db29}, !- Handle
-  res cooling setpoint allday rule4,      !- Name
-  {a27f8c59-ba64-408c-89ed-e287e47cf621}, !- Schedule Ruleset Name
-  8,                                      !- Rule Order
-  {c2d3b040-d42b-48dc-ad65-f0da426f5e8a}, !- Day Schedule Name
-  Yes,                                    !- Apply Sunday
-  Yes,                                    !- Apply Monday
-  Yes,                                    !- Apply Tuesday
-  Yes,                                    !- Apply Wednesday
-  Yes,                                    !- Apply Thursday
-  Yes,                                    !- Apply Friday
-  Yes,                                    !- Apply Saturday
-  DateRange,                              !- Date Specification Type
-  4,                                      !- Start Month
-  1,                                      !- Start Day
-  4,                                      !- End Month
-  30;                                     !- End Day
-
-OS:Schedule:Day,
-  {c2d3b040-d42b-48dc-ad65-f0da426f5e8a}, !- Handle
-  res cooling setpoint allday4,           !- Name
-  {68828fc8-1ff3-4af2-84c1-67bc1ff8449b}, !- Schedule Type Limits Name
-  ,                                       !- Interpolate to Timestep
-  24,                                     !- Hour 1
-  0,                                      !- Minute 1
-  24.4444444444444;                       !- Value Until Time 1
-
-OS:Schedule:Rule,
-  {41ca2a3a-6b3f-4eba-b816-ea127cfe1df3}, !- Handle
-  res cooling setpoint allday rule5,      !- Name
-  {a27f8c59-ba64-408c-89ed-e287e47cf621}, !- Schedule Ruleset Name
-  7,                                      !- Rule Order
-  {5942e6e7-9eb6-446d-a3c6-d8e07589e6fc}, !- Day Schedule Name
-  Yes,                                    !- Apply Sunday
-  Yes,                                    !- Apply Monday
-  Yes,                                    !- Apply Tuesday
-  Yes,                                    !- Apply Wednesday
-  Yes,                                    !- Apply Thursday
-  Yes,                                    !- Apply Friday
-  Yes,                                    !- Apply Saturday
-  DateRange,                              !- Date Specification Type
-  5,                                      !- Start Month
-  1,                                      !- Start Day
-  5,                                      !- End Month
-  31;                                     !- End Day
-
-OS:Schedule:Day,
-  {5942e6e7-9eb6-446d-a3c6-d8e07589e6fc}, !- Handle
-  res cooling setpoint allday5,           !- Name
-  {68828fc8-1ff3-4af2-84c1-67bc1ff8449b}, !- Schedule Type Limits Name
-  ,                                       !- Interpolate to Timestep
-  24,                                     !- Hour 1
-  0,                                      !- Minute 1
-  24.4444444444444;                       !- Value Until Time 1
-
-OS:Schedule:Rule,
-  {cd667ec5-da63-4f54-b4c5-c0941e360ef1}, !- Handle
-  res cooling setpoint allday rule6,      !- Name
-  {a27f8c59-ba64-408c-89ed-e287e47cf621}, !- Schedule Ruleset Name
-  6,                                      !- Rule Order
-  {190780c4-4379-4edc-b95c-52d163362be1}, !- Day Schedule Name
-  Yes,                                    !- Apply Sunday
-  Yes,                                    !- Apply Monday
-  Yes,                                    !- Apply Tuesday
-  Yes,                                    !- Apply Wednesday
-  Yes,                                    !- Apply Thursday
-  Yes,                                    !- Apply Friday
-  Yes,                                    !- Apply Saturday
-  DateRange,                              !- Date Specification Type
-  6,                                      !- Start Month
-  1,                                      !- Start Day
-  6,                                      !- End Month
-  30;                                     !- End Day
-
-OS:Schedule:Day,
-  {190780c4-4379-4edc-b95c-52d163362be1}, !- Handle
-  res cooling setpoint allday6,           !- Name
-  {68828fc8-1ff3-4af2-84c1-67bc1ff8449b}, !- Schedule Type Limits Name
-  ,                                       !- Interpolate to Timestep
-  24,                                     !- Hour 1
-  0,                                      !- Minute 1
-  24.4444444444444;                       !- Value Until Time 1
-
-OS:Schedule:Rule,
-  {da323423-4ef8-43bd-a7b0-910594ca114a}, !- Handle
-  res cooling setpoint allday rule7,      !- Name
-  {a27f8c59-ba64-408c-89ed-e287e47cf621}, !- Schedule Ruleset Name
-  5,                                      !- Rule Order
-  {a02e8a83-343f-4908-ab26-0fdfa7b5793e}, !- Day Schedule Name
-  Yes,                                    !- Apply Sunday
-  Yes,                                    !- Apply Monday
-  Yes,                                    !- Apply Tuesday
-  Yes,                                    !- Apply Wednesday
-  Yes,                                    !- Apply Thursday
-  Yes,                                    !- Apply Friday
-  Yes,                                    !- Apply Saturday
-  DateRange,                              !- Date Specification Type
-  7,                                      !- Start Month
-  1,                                      !- Start Day
-  7,                                      !- End Month
-  31;                                     !- End Day
-
-OS:Schedule:Day,
-  {a02e8a83-343f-4908-ab26-0fdfa7b5793e}, !- Handle
-  res cooling setpoint allday7,           !- Name
-  {68828fc8-1ff3-4af2-84c1-67bc1ff8449b}, !- Schedule Type Limits Name
-  ,                                       !- Interpolate to Timestep
-  24,                                     !- Hour 1
-  0,                                      !- Minute 1
-  24.4444444444444;                       !- Value Until Time 1
-
-OS:Schedule:Rule,
-  {32b12919-67cd-4b34-a6b0-7206b04df507}, !- Handle
-  res cooling setpoint allday rule8,      !- Name
-  {a27f8c59-ba64-408c-89ed-e287e47cf621}, !- Schedule Ruleset Name
-  4,                                      !- Rule Order
-  {b63a79e8-4080-4b6b-9c44-01bf8696cab6}, !- Day Schedule Name
-  Yes,                                    !- Apply Sunday
-  Yes,                                    !- Apply Monday
-  Yes,                                    !- Apply Tuesday
-  Yes,                                    !- Apply Wednesday
-  Yes,                                    !- Apply Thursday
-  Yes,                                    !- Apply Friday
-  Yes,                                    !- Apply Saturday
-  DateRange,                              !- Date Specification Type
-  8,                                      !- Start Month
-  1,                                      !- Start Day
-  8,                                      !- End Month
-  31;                                     !- End Day
-
-OS:Schedule:Day,
-  {b63a79e8-4080-4b6b-9c44-01bf8696cab6}, !- Handle
-  res cooling setpoint allday8,           !- Name
-  {68828fc8-1ff3-4af2-84c1-67bc1ff8449b}, !- Schedule Type Limits Name
-  ,                                       !- Interpolate to Timestep
-  24,                                     !- Hour 1
-  0,                                      !- Minute 1
-  24.4444444444444;                       !- Value Until Time 1
-
-OS:Schedule:Rule,
-  {1150a67a-025b-43ca-8d06-908e39244269}, !- Handle
-  res cooling setpoint allday rule9,      !- Name
-  {a27f8c59-ba64-408c-89ed-e287e47cf621}, !- Schedule Ruleset Name
-  3,                                      !- Rule Order
-  {35115379-b385-47bf-bfb2-678b9bbd58b3}, !- Day Schedule Name
-  Yes,                                    !- Apply Sunday
-  Yes,                                    !- Apply Monday
-  Yes,                                    !- Apply Tuesday
-  Yes,                                    !- Apply Wednesday
-  Yes,                                    !- Apply Thursday
-  Yes,                                    !- Apply Friday
-  Yes,                                    !- Apply Saturday
-  DateRange,                              !- Date Specification Type
-  9,                                      !- Start Month
-  1,                                      !- Start Day
-  9,                                      !- End Month
-  30;                                     !- End Day
-
-OS:Schedule:Day,
-  {35115379-b385-47bf-bfb2-678b9bbd58b3}, !- Handle
-  res cooling setpoint allday9,           !- Name
-  {68828fc8-1ff3-4af2-84c1-67bc1ff8449b}, !- Schedule Type Limits Name
-  ,                                       !- Interpolate to Timestep
-  24,                                     !- Hour 1
-  0,                                      !- Minute 1
-  24.4444444444444;                       !- Value Until Time 1
-
-OS:Schedule:Rule,
-  {27dba358-6850-45d7-936d-9228136f3fdf}, !- Handle
-  res cooling setpoint allday rule10,     !- Name
-  {a27f8c59-ba64-408c-89ed-e287e47cf621}, !- Schedule Ruleset Name
-  2,                                      !- Rule Order
-  {22ad63fb-8e43-4f56-9b7e-3361cece484c}, !- Day Schedule Name
-  Yes,                                    !- Apply Sunday
-  Yes,                                    !- Apply Monday
-  Yes,                                    !- Apply Tuesday
-  Yes,                                    !- Apply Wednesday
-  Yes,                                    !- Apply Thursday
-  Yes,                                    !- Apply Friday
-  Yes,                                    !- Apply Saturday
-  DateRange,                              !- Date Specification Type
-  10,                                     !- Start Month
-  1,                                      !- Start Day
-  10,                                     !- End Month
-  31;                                     !- End Day
-
-OS:Schedule:Day,
-  {22ad63fb-8e43-4f56-9b7e-3361cece484c}, !- Handle
-  res cooling setpoint allday10,          !- Name
-  {68828fc8-1ff3-4af2-84c1-67bc1ff8449b}, !- Schedule Type Limits Name
-  ,                                       !- Interpolate to Timestep
-  24,                                     !- Hour 1
-  0,                                      !- Minute 1
-  24.4444444444444;                       !- Value Until Time 1
-
-OS:Schedule:Rule,
-  {2cc62d75-2737-47ba-ad66-49e817a7397a}, !- Handle
-  res cooling setpoint allday rule11,     !- Name
-  {a27f8c59-ba64-408c-89ed-e287e47cf621}, !- Schedule Ruleset Name
-  1,                                      !- Rule Order
-  {1a84d608-b817-475c-88ec-b02f925b771d}, !- Day Schedule Name
-  Yes,                                    !- Apply Sunday
-  Yes,                                    !- Apply Monday
-  Yes,                                    !- Apply Tuesday
-  Yes,                                    !- Apply Wednesday
-  Yes,                                    !- Apply Thursday
-  Yes,                                    !- Apply Friday
-  Yes,                                    !- Apply Saturday
-  DateRange,                              !- Date Specification Type
-  11,                                     !- Start Month
-  1,                                      !- Start Day
-  11,                                     !- End Month
-  30;                                     !- End Day
-
-OS:Schedule:Day,
-  {1a84d608-b817-475c-88ec-b02f925b771d}, !- Handle
-  res cooling setpoint allday11,          !- Name
-  {68828fc8-1ff3-4af2-84c1-67bc1ff8449b}, !- Schedule Type Limits Name
-  ,                                       !- Interpolate to Timestep
-  24,                                     !- Hour 1
-  0,                                      !- Minute 1
-  24.4444444444444;                       !- Value Until Time 1
-
-OS:Schedule:Rule,
-  {2f4b408f-95e0-4aa1-bd91-c7c591f2a60b}, !- Handle
-  res cooling setpoint allday rule12,     !- Name
-  {a27f8c59-ba64-408c-89ed-e287e47cf621}, !- Schedule Ruleset Name
-  0,                                      !- Rule Order
-  {782db3b8-bb5e-4507-9b5c-8bc4cbe7b76d}, !- Day Schedule Name
-  Yes,                                    !- Apply Sunday
-  Yes,                                    !- Apply Monday
-  Yes,                                    !- Apply Tuesday
-  Yes,                                    !- Apply Wednesday
-  Yes,                                    !- Apply Thursday
-  Yes,                                    !- Apply Friday
-  Yes,                                    !- Apply Saturday
-  DateRange,                              !- Date Specification Type
-  12,                                     !- Start Month
-  1,                                      !- Start Day
-  12,                                     !- End Month
-  31;                                     !- End Day
-
-OS:Schedule:Day,
-  {782db3b8-bb5e-4507-9b5c-8bc4cbe7b76d}, !- Handle
-  res cooling setpoint allday12,          !- Name
-  {68828fc8-1ff3-4af2-84c1-67bc1ff8449b}, !- Schedule Type Limits Name
-  ,                                       !- Interpolate to Timestep
-  24,                                     !- Hour 1
-  0,                                      !- Minute 1
-  24.4444444444444;                       !- Value Until Time 1
-
-OS:Schedule:Day,
-  {85357213-768b-46f7-95c6-c80ab3717a39}, !- Handle
-  res cooling setpoint winter design,     !- Name
-  {68828fc8-1ff3-4af2-84c1-67bc1ff8449b}, !- Schedule Type Limits Name
-  ,                                       !- Interpolate to Timestep
-  24,                                     !- Hour 1
-  0,                                      !- Minute 1
-  21.1111111111111;                       !- Value Until Time 1
-
-OS:Schedule:Day,
-  {963a9f1c-ec26-4f15-a016-a76d4ed74ab7}, !- Handle
-  res cooling setpoint summer design,     !- Name
-  {68828fc8-1ff3-4af2-84c1-67bc1ff8449b}, !- Schedule Type Limits Name
-  ,                                       !- Interpolate to Timestep
-  24,                                     !- Hour 1
-  0,                                      !- Minute 1
-  23.8888888888889;                       !- Value Until Time 1
-=======
->>>>>>> fcfe5a62
