--- conflicted
+++ resolved
@@ -1,54 +1,26 @@
 !- NOTE: Auto-generated from /test/osw_files/SFD_2000sqft_2story_SL_UA_3Beds_2Baths_Denver_ASHP_NoSetpoints.osw
 
 OS:Version,
-<<<<<<< HEAD
-  {97f3966f-817a-466f-8450-156d693a2205}, !- Handle
-  2.9.0;                                  !- Version Identifier
-
-OS:SimulationControl,
-  {6e7667e6-37b9-477a-bad7-6b17c063ce2d}, !- Handle
-=======
   {ec5659ea-fc76-4fa8-b4c2-c8b188ae1f11}, !- Handle
   2.9.0;                                  !- Version Identifier
 
 OS:SimulationControl,
   {1f69b64b-d3b8-4ca1-a586-45c716c48812}, !- Handle
->>>>>>> 30cb9182
   ,                                       !- Do Zone Sizing Calculation
   ,                                       !- Do System Sizing Calculation
   ,                                       !- Do Plant Sizing Calculation
   No;                                     !- Run Simulation for Sizing Periods
 
 OS:Timestep,
-<<<<<<< HEAD
-  {7e134620-df6a-4d85-a2e3-75148ebf00e3}, !- Handle
-  6;                                      !- Number of Timesteps per Hour
-
-OS:ShadowCalculation,
-  {f0c5ba01-7584-4d0b-9a67-7668f704d351}, !- Handle
-=======
   {4b6fd952-dc5c-497b-b428-3e46c526867c}, !- Handle
   6;                                      !- Number of Timesteps per Hour
 
 OS:ShadowCalculation,
   {c3fb8a6a-4518-47be-bec4-cbaf62a10117}, !- Handle
->>>>>>> 30cb9182
   20,                                     !- Calculation Frequency
   200;                                    !- Maximum Figures in Shadow Overlap Calculations
 
 OS:SurfaceConvectionAlgorithm:Outside,
-<<<<<<< HEAD
-  {a11cc31e-43ef-4b14-bda0-b002c22d9ef7}, !- Handle
-  DOE-2;                                  !- Algorithm
-
-OS:SurfaceConvectionAlgorithm:Inside,
-  {efedd039-26c7-4d28-9e12-a5eeb3e340b5}, !- Handle
-  TARP;                                   !- Algorithm
-
-OS:ZoneCapacitanceMultiplier:ResearchSpecial,
-  {8fe10563-a67f-4c50-8989-d317ddbdeafe}, !- Handle
-  ,                                       !- Temperature Capacity Multiplier
-=======
   {8275c60e-a3c6-49ad-ad90-b05f8ec7f761}, !- Handle
   DOE-2;                                  !- Algorithm
 
@@ -59,16 +31,11 @@
 OS:ZoneCapacitanceMultiplier:ResearchSpecial,
   {21187476-2ada-44af-b888-4fb5c88a52b6}, !- Handle
   3.6,                                    !- Temperature Capacity Multiplier
->>>>>>> 30cb9182
   15,                                     !- Humidity Capacity Multiplier
   ;                                       !- Carbon Dioxide Capacity Multiplier
 
 OS:RunPeriod,
-<<<<<<< HEAD
-  {c7b4ca9c-63d2-4d95-9c2a-9c1ab2d606a4}, !- Handle
-=======
   {6cc34da2-6cda-480b-ae22-f6bbc88776d5}, !- Handle
->>>>>>> 30cb9182
   Run Period 1,                           !- Name
   1,                                      !- Begin Month
   1,                                      !- Begin Day of Month
@@ -82,21 +49,13 @@
   ;                                       !- Number of Times Runperiod to be Repeated
 
 OS:YearDescription,
-<<<<<<< HEAD
-  {32eea055-0eff-4b45-88a2-b1b9eee727af}, !- Handle
-=======
   {44ebdcba-14bf-4b7c-87da-1b545ff68443}, !- Handle
->>>>>>> 30cb9182
   2007,                                   !- Calendar Year
   ,                                       !- Day of Week for Start Day
   ;                                       !- Is Leap Year
 
 OS:WeatherFile,
-<<<<<<< HEAD
-  {13b286e3-339c-4b15-a7dc-9f22cbd31751}, !- Handle
-=======
   {ac9ba22b-518f-4c6c-8fa3-2d0b9f1e10e3}, !- Handle
->>>>>>> 30cb9182
   Denver Intl Ap,                         !- City
   CO,                                     !- State Province Region
   USA,                                    !- Country
@@ -110,13 +69,8 @@
   E23378AA;                               !- Checksum
 
 OS:AdditionalProperties,
-<<<<<<< HEAD
-  {2d114849-4be1-4d66-aca3-8d5781dfb5c6}, !- Handle
-  {13b286e3-339c-4b15-a7dc-9f22cbd31751}, !- Object Name
-=======
   {72c8b7eb-33d5-4e95-824e-ec25e1601f5d}, !- Handle
   {ac9ba22b-518f-4c6c-8fa3-2d0b9f1e10e3}, !- Object Name
->>>>>>> 30cb9182
   EPWHeaderCity,                          !- Feature Name 1
   String,                                 !- Feature Data Type 1
   Denver Intl Ap,                         !- Feature Value 1
@@ -224,11 +178,7 @@
   84;                                     !- Feature Value 35
 
 OS:Site,
-<<<<<<< HEAD
-  {8f5210e9-6770-4faf-9c0c-9a4203bf3bff}, !- Handle
-=======
   {c01b6ed1-f5c1-4c27-a922-d6c31959bb19}, !- Handle
->>>>>>> 30cb9182
   Denver Intl Ap_CO_USA,                  !- Name
   39.83,                                  !- Latitude {deg}
   -104.65,                                !- Longitude {deg}
@@ -237,11 +187,7 @@
   ;                                       !- Terrain
 
 OS:ClimateZones,
-<<<<<<< HEAD
-  {9103160c-ffb8-44fe-b9db-ada0437ce55f}, !- Handle
-=======
   {86663e0b-ced2-4dab-bb20-5b65814887ce}, !- Handle
->>>>>>> 30cb9182
   ,                                       !- Active Institution
   ,                                       !- Active Year
   ,                                       !- Climate Zone Institution Name 1
@@ -254,31 +200,19 @@
   Cold;                                   !- Climate Zone Value 2
 
 OS:Site:WaterMainsTemperature,
-<<<<<<< HEAD
-  {30f311fb-e673-44ba-89d5-ffff4198e522}, !- Handle
-=======
   {2b7f8307-8ab0-400f-84dd-b6e811f98e2b}, !- Handle
->>>>>>> 30cb9182
   Correlation,                            !- Calculation Method
   ,                                       !- Temperature Schedule Name
   10.8753424657535,                       !- Annual Average Outdoor Air Temperature {C}
   23.1524007936508;                       !- Maximum Difference In Monthly Average Outdoor Air Temperatures {deltaC}
 
 OS:RunPeriodControl:DaylightSavingTime,
-<<<<<<< HEAD
-  {86836c7d-1123-4084-ba66-1c60bcae7dfa}, !- Handle
-=======
   {7ee79ad7-870c-4fff-9b06-4756285117ee}, !- Handle
->>>>>>> 30cb9182
   4/7,                                    !- Start Date
   10/26;                                  !- End Date
 
 OS:Site:GroundTemperature:Deep,
-<<<<<<< HEAD
-  {c83e4f40-b4ea-467e-86c9-f8971b6e054e}, !- Handle
-=======
   {7cf9db71-7a12-49fe-80ec-6fbf82c62e1b}, !- Handle
->>>>>>> 30cb9182
   10.8753424657535,                       !- January Deep Ground Temperature {C}
   10.8753424657535,                       !- February Deep Ground Temperature {C}
   10.8753424657535,                       !- March Deep Ground Temperature {C}
@@ -293,11 +227,7 @@
   10.8753424657535;                       !- December Deep Ground Temperature {C}
 
 OS:Building,
-<<<<<<< HEAD
-  {314174b6-7b85-4fdf-841b-bd52dcb0effa}, !- Handle
-=======
   {0685b232-864a-432d-aa1f-d3f969e22100}, !- Handle
->>>>>>> 30cb9182
   Building 1,                             !- Name
   ,                                       !- Building Sector Type
   ,                                       !- North Axis {deg}
@@ -312,13 +242,8 @@
   1;                                      !- Standards Number of Living Units
 
 OS:AdditionalProperties,
-<<<<<<< HEAD
-  {c7fa902f-d38e-4b99-9b23-5530b015ccb2}, !- Handle
-  {314174b6-7b85-4fdf-841b-bd52dcb0effa}, !- Object Name
-=======
   {2c4970da-2e4a-444c-963b-577147c5eb4f}, !- Handle
   {0685b232-864a-432d-aa1f-d3f969e22100}, !- Object Name
->>>>>>> 30cb9182
   Total Units Represented,                !- Feature Name 1
   Integer,                                !- Feature Data Type 1
   1,                                      !- Feature Value 1
@@ -327,11 +252,7 @@
   1;                                      !- Feature Value 2
 
 OS:ThermalZone,
-<<<<<<< HEAD
-  {5826fcb0-c03f-43b7-9538-a4e957e6a788}, !- Handle
-=======
   {6a2d1c2e-fca4-44d5-8e60-6495ae227567}, !- Handle
->>>>>>> 30cb9182
   living zone,                            !- Name
   ,                                       !- Multiplier
   ,                                       !- Ceiling Height {m}
@@ -340,17 +261,10 @@
   ,                                       !- Zone Inside Convection Algorithm
   ,                                       !- Zone Outside Convection Algorithm
   ,                                       !- Zone Conditioning Equipment List Name
-<<<<<<< HEAD
-  {f64bb885-ca86-4cde-9a05-00e507ff28a3}, !- Zone Air Inlet Port List
-  {09770555-24a0-4238-893f-1dab1d37a43f}, !- Zone Air Exhaust Port List
-  {e8ef541d-c58d-422a-98c6-48138c2ac079}, !- Zone Air Node Name
-  {302b5c71-15c0-434c-9156-b2ceceabe40f}, !- Zone Return Air Port List
-=======
   {82633bbf-6cee-466a-8048-7b9c41ca0fd9}, !- Zone Air Inlet Port List
   {dfd88572-816c-4244-920b-ba38e05242c2}, !- Zone Air Exhaust Port List
   {a0d7e498-931b-40cd-a9fa-279144985265}, !- Zone Air Node Name
   {8dd59f69-94bc-4a2a-b2d9-ad54df2aa453}, !- Zone Return Air Port List
->>>>>>> 30cb9182
   ,                                       !- Primary Daylighting Control Name
   ,                                       !- Fraction of Zone Controlled by Primary Daylighting Control
   ,                                       !- Secondary Daylighting Control Name
@@ -361,43 +275,6 @@
   No;                                     !- Use Ideal Air Loads
 
 OS:Node,
-<<<<<<< HEAD
-  {27f79fd8-7ef3-4f0c-ad01-017bf8b7cc6b}, !- Handle
-  Node 1,                                 !- Name
-  {e8ef541d-c58d-422a-98c6-48138c2ac079}, !- Inlet Port
-  ;                                       !- Outlet Port
-
-OS:Connection,
-  {e8ef541d-c58d-422a-98c6-48138c2ac079}, !- Handle
-  {9c0cfa4c-83eb-4931-832e-0a7597cc3d71}, !- Name
-  {5826fcb0-c03f-43b7-9538-a4e957e6a788}, !- Source Object
-  11,                                     !- Outlet Port
-  {27f79fd8-7ef3-4f0c-ad01-017bf8b7cc6b}, !- Target Object
-  2;                                      !- Inlet Port
-
-OS:PortList,
-  {f64bb885-ca86-4cde-9a05-00e507ff28a3}, !- Handle
-  {8f99103a-0744-411c-a37c-a7dfb7118aae}, !- Name
-  {5826fcb0-c03f-43b7-9538-a4e957e6a788}, !- HVAC Component
-  {69bbcb9d-c5bd-414f-ac0d-fc78a78fa487}, !- Port 1
-  {643cccae-5faa-4083-860a-e015d4b713e9}; !- Port 2
-
-OS:PortList,
-  {09770555-24a0-4238-893f-1dab1d37a43f}, !- Handle
-  {e17a4435-0177-460a-b176-386e8de8000c}, !- Name
-  {5826fcb0-c03f-43b7-9538-a4e957e6a788}; !- HVAC Component
-
-OS:PortList,
-  {302b5c71-15c0-434c-9156-b2ceceabe40f}, !- Handle
-  {7a93d6bf-55cb-4617-a4d6-30c7604aa553}, !- Name
-  {5826fcb0-c03f-43b7-9538-a4e957e6a788}, !- HVAC Component
-  {cc40c141-55ac-4b86-b6ca-9fe205e91091}, !- Port 1
-  {5d835ba9-9557-4ab2-a29a-dee47e97263c}; !- Port 2
-
-OS:Sizing:Zone,
-  {5b9875d1-8473-40bd-960e-cfe3e4f66d72}, !- Handle
-  {5826fcb0-c03f-43b7-9538-a4e957e6a788}, !- Zone or ZoneList Name
-=======
   {64c9cc9d-af3d-40c3-9359-2c556b930c21}, !- Handle
   Node 1,                                 !- Name
   {a0d7e498-931b-40cd-a9fa-279144985265}, !- Inlet Port
@@ -429,7 +306,6 @@
 OS:Sizing:Zone,
   {2e9f4001-e7bc-437e-96e4-b1757274d14a}, !- Handle
   {6a2d1c2e-fca4-44d5-8e60-6495ae227567}, !- Zone or ZoneList Name
->>>>>>> 30cb9182
   SupplyAirTemperature,                   !- Zone Cooling Design Supply Air Temperature Input Method
   14,                                     !- Zone Cooling Design Supply Air Temperature {C}
   11.11,                                  !- Zone Cooling Design Supply Air Temperature Difference {deltaC}
@@ -458,27 +334,6 @@
   autosize;                               !- Dedicated Outdoor Air High Setpoint Temperature for Design {C}
 
 OS:ZoneHVAC:EquipmentList,
-<<<<<<< HEAD
-  {654a1e62-3144-43b5-bcac-345454027d36}, !- Handle
-  Zone HVAC Equipment List 1,             !- Name
-  {5826fcb0-c03f-43b7-9538-a4e957e6a788}, !- Thermal Zone
-  SequentialLoad,                         !- Load Distribution Scheme
-  {78e8c47c-06e7-45bd-a008-4911c063c43d}, !- Zone Equipment 1
-  1,                                      !- Zone Equipment Cooling Sequence 1
-  1,                                      !- Zone Equipment Heating or No-Load Sequence 1
-  ,                                       !- Zone Equipment Sequential Cooling Fraction Schedule Name 1
-  ,                                       !- Zone Equipment Sequential Heating Fraction Schedule Name 1
-  {0c008d8c-f8f5-40d4-b2ac-de305623cce8}, !- Zone Equipment 2
-  2,                                      !- Zone Equipment Cooling Sequence 2
-  2,                                      !- Zone Equipment Heating or No-Load Sequence 2
-  ,                                       !- Zone Equipment Sequential Cooling Fraction Schedule Name 2
-  ;                                       !- Zone Equipment Sequential Heating Fraction Schedule Name 2
-
-OS:Space,
-  {2f7e9c96-aa87-4e71-9b03-75de5c9c951a}, !- Handle
-  living space,                           !- Name
-  {cc414cfd-d6fd-4ff1-bbb1-c6fb6108ed5f}, !- Space Type Name
-=======
   {cfe5f519-ff10-4d3c-ad2c-2f574399d2fa}, !- Handle
   Zone HVAC Equipment List 1,             !- Name
   {6a2d1c2e-fca4-44d5-8e60-6495ae227567}; !- Thermal Zone
@@ -487,7 +342,6 @@
   {88c423b9-2c61-44e2-9c75-c1323dd2fd4d}, !- Handle
   living space,                           !- Name
   {474742b1-7b0a-4a7d-9ef9-610f0103557c}, !- Space Type Name
->>>>>>> 30cb9182
   ,                                       !- Default Construction Set Name
   ,                                       !- Default Schedule Set Name
   -0,                                     !- Direction of Relative North {deg}
@@ -495,19 +349,6 @@
   0,                                      !- Y Origin {m}
   0,                                      !- Z Origin {m}
   ,                                       !- Building Story Name
-<<<<<<< HEAD
-  {5826fcb0-c03f-43b7-9538-a4e957e6a788}, !- Thermal Zone Name
-  ,                                       !- Part of Total Floor Area
-  ,                                       !- Design Specification Outdoor Air Object Name
-  {94f0ced1-74f2-483b-8e75-b23f55a80445}; !- Building Unit Name
-
-OS:Surface,
-  {d92df3ec-c3c8-4a89-a388-c40683812fd6}, !- Handle
-  Surface 1,                              !- Name
-  Floor,                                  !- Surface Type
-  ,                                       !- Construction Name
-  {2f7e9c96-aa87-4e71-9b03-75de5c9c951a}, !- Space Name
-=======
   {6a2d1c2e-fca4-44d5-8e60-6495ae227567}, !- Thermal Zone Name
   ,                                       !- Part of Total Floor Area
   ,                                       !- Design Specification Outdoor Air Object Name
@@ -519,7 +360,6 @@
   Floor,                                  !- Surface Type
   ,                                       !- Construction Name
   {88c423b9-2c61-44e2-9c75-c1323dd2fd4d}, !- Space Name
->>>>>>> 30cb9182
   Foundation,                             !- Outside Boundary Condition
   ,                                       !- Outside Boundary Condition Object
   NoSun,                                  !- Sun Exposure
@@ -532,19 +372,11 @@
   13.6310703908387, 0, 0;                 !- X,Y,Z Vertex 4 {m}
 
 OS:Surface,
-<<<<<<< HEAD
-  {2d2fc931-de27-4c03-998a-5398a752efd8}, !- Handle
-  Surface 2,                              !- Name
-  Wall,                                   !- Surface Type
-  ,                                       !- Construction Name
-  {2f7e9c96-aa87-4e71-9b03-75de5c9c951a}, !- Space Name
-=======
   {82c7d728-46bd-4ae2-a5fa-a9d16d9d969d}, !- Handle
   Surface 2,                              !- Name
   Wall,                                   !- Surface Type
   ,                                       !- Construction Name
   {88c423b9-2c61-44e2-9c75-c1323dd2fd4d}, !- Space Name
->>>>>>> 30cb9182
   Outdoors,                               !- Outside Boundary Condition
   ,                                       !- Outside Boundary Condition Object
   SunExposed,                             !- Sun Exposure
@@ -557,19 +389,11 @@
   0, 0, 2.4384;                           !- X,Y,Z Vertex 4 {m}
 
 OS:Surface,
-<<<<<<< HEAD
-  {63a9b951-d657-4fca-bdb6-b6c0c181f015}, !- Handle
-  Surface 3,                              !- Name
-  Wall,                                   !- Surface Type
-  ,                                       !- Construction Name
-  {2f7e9c96-aa87-4e71-9b03-75de5c9c951a}, !- Space Name
-=======
   {d8f49014-b66d-45e7-a6c4-3bb7984e66dd}, !- Handle
   Surface 3,                              !- Name
   Wall,                                   !- Surface Type
   ,                                       !- Construction Name
   {88c423b9-2c61-44e2-9c75-c1323dd2fd4d}, !- Space Name
->>>>>>> 30cb9182
   Outdoors,                               !- Outside Boundary Condition
   ,                                       !- Outside Boundary Condition Object
   SunExposed,                             !- Sun Exposure
@@ -582,19 +406,11 @@
   0, 6.81553519541936, 2.4384;            !- X,Y,Z Vertex 4 {m}
 
 OS:Surface,
-<<<<<<< HEAD
-  {f03225be-2416-4f36-b49c-25c43112092b}, !- Handle
-  Surface 4,                              !- Name
-  Wall,                                   !- Surface Type
-  ,                                       !- Construction Name
-  {2f7e9c96-aa87-4e71-9b03-75de5c9c951a}, !- Space Name
-=======
   {baaf8bf5-38f8-4499-86b2-7b3fe1d370e3}, !- Handle
   Surface 4,                              !- Name
   Wall,                                   !- Surface Type
   ,                                       !- Construction Name
   {88c423b9-2c61-44e2-9c75-c1323dd2fd4d}, !- Space Name
->>>>>>> 30cb9182
   Outdoors,                               !- Outside Boundary Condition
   ,                                       !- Outside Boundary Condition Object
   SunExposed,                             !- Sun Exposure
@@ -607,19 +423,11 @@
   13.6310703908387, 6.81553519541936, 2.4384; !- X,Y,Z Vertex 4 {m}
 
 OS:Surface,
-<<<<<<< HEAD
-  {9090da68-7fbe-4d55-bb70-84db5c9f4db7}, !- Handle
-  Surface 5,                              !- Name
-  Wall,                                   !- Surface Type
-  ,                                       !- Construction Name
-  {2f7e9c96-aa87-4e71-9b03-75de5c9c951a}, !- Space Name
-=======
   {5e63b113-9f89-49c3-b98d-946b9383ceb7}, !- Handle
   Surface 5,                              !- Name
   Wall,                                   !- Surface Type
   ,                                       !- Construction Name
   {88c423b9-2c61-44e2-9c75-c1323dd2fd4d}, !- Space Name
->>>>>>> 30cb9182
   Outdoors,                               !- Outside Boundary Condition
   ,                                       !- Outside Boundary Condition Object
   SunExposed,                             !- Sun Exposure
@@ -632,15 +440,6 @@
   13.6310703908387, 0, 2.4384;            !- X,Y,Z Vertex 4 {m}
 
 OS:Surface,
-<<<<<<< HEAD
-  {6b30901c-b3eb-4306-96e0-230af3b6e3f1}, !- Handle
-  Surface 6,                              !- Name
-  RoofCeiling,                            !- Surface Type
-  ,                                       !- Construction Name
-  {2f7e9c96-aa87-4e71-9b03-75de5c9c951a}, !- Space Name
-  Surface,                                !- Outside Boundary Condition
-  {721de40e-6cec-442f-b635-eb5284f949a8}, !- Outside Boundary Condition Object
-=======
   {c58c67ec-4563-4959-ad35-01e0a3d9e6ad}, !- Handle
   Surface 6,                              !- Name
   RoofCeiling,                            !- Surface Type
@@ -648,7 +447,6 @@
   {88c423b9-2c61-44e2-9c75-c1323dd2fd4d}, !- Space Name
   Surface,                                !- Outside Boundary Condition
   {9547feb1-17c7-4d5b-8023-3cd09a733186}, !- Outside Boundary Condition Object
->>>>>>> 30cb9182
   NoSun,                                  !- Sun Exposure
   NoWind,                                 !- Wind Exposure
   ,                                       !- View Factor to Ground
@@ -659,11 +457,7 @@
   0, 0, 2.4384;                           !- X,Y,Z Vertex 4 {m}
 
 OS:SpaceType,
-<<<<<<< HEAD
-  {cc414cfd-d6fd-4ff1-bbb1-c6fb6108ed5f}, !- Handle
-=======
   {474742b1-7b0a-4a7d-9ef9-610f0103557c}, !- Handle
->>>>>>> 30cb9182
   Space Type 1,                           !- Name
   ,                                       !- Default Construction Set Name
   ,                                       !- Default Schedule Set Name
@@ -674,15 +468,9 @@
   living;                                 !- Standards Space Type
 
 OS:Space,
-<<<<<<< HEAD
-  {d4794f23-7196-46a7-b2e9-f46eb0b0a496}, !- Handle
-  living space|story 2,                   !- Name
-  {cc414cfd-d6fd-4ff1-bbb1-c6fb6108ed5f}, !- Space Type Name
-=======
   {c41f5509-0dcd-480f-929a-4f6d3836fbdd}, !- Handle
   living space|story 2,                   !- Name
   {474742b1-7b0a-4a7d-9ef9-610f0103557c}, !- Space Type Name
->>>>>>> 30cb9182
   ,                                       !- Default Construction Set Name
   ,                                       !- Default Schedule Set Name
   -0,                                     !- Direction of Relative North {deg}
@@ -690,21 +478,6 @@
   0,                                      !- Y Origin {m}
   2.4384,                                 !- Z Origin {m}
   ,                                       !- Building Story Name
-<<<<<<< HEAD
-  {5826fcb0-c03f-43b7-9538-a4e957e6a788}, !- Thermal Zone Name
-  ,                                       !- Part of Total Floor Area
-  ,                                       !- Design Specification Outdoor Air Object Name
-  {94f0ced1-74f2-483b-8e75-b23f55a80445}; !- Building Unit Name
-
-OS:Surface,
-  {721de40e-6cec-442f-b635-eb5284f949a8}, !- Handle
-  Surface 7,                              !- Name
-  Floor,                                  !- Surface Type
-  ,                                       !- Construction Name
-  {d4794f23-7196-46a7-b2e9-f46eb0b0a496}, !- Space Name
-  Surface,                                !- Outside Boundary Condition
-  {6b30901c-b3eb-4306-96e0-230af3b6e3f1}, !- Outside Boundary Condition Object
-=======
   {6a2d1c2e-fca4-44d5-8e60-6495ae227567}, !- Thermal Zone Name
   ,                                       !- Part of Total Floor Area
   ,                                       !- Design Specification Outdoor Air Object Name
@@ -718,7 +491,6 @@
   {c41f5509-0dcd-480f-929a-4f6d3836fbdd}, !- Space Name
   Surface,                                !- Outside Boundary Condition
   {c58c67ec-4563-4959-ad35-01e0a3d9e6ad}, !- Outside Boundary Condition Object
->>>>>>> 30cb9182
   NoSun,                                  !- Sun Exposure
   NoWind,                                 !- Wind Exposure
   ,                                       !- View Factor to Ground
@@ -729,19 +501,11 @@
   13.6310703908387, 0, 0;                 !- X,Y,Z Vertex 4 {m}
 
 OS:Surface,
-<<<<<<< HEAD
-  {4ad77268-35f5-46fa-8228-28d37c47fce8}, !- Handle
-  Surface 8,                              !- Name
-  Wall,                                   !- Surface Type
-  ,                                       !- Construction Name
-  {d4794f23-7196-46a7-b2e9-f46eb0b0a496}, !- Space Name
-=======
   {da152af3-6f26-47d2-a9b2-d273fae4c04d}, !- Handle
   Surface 8,                              !- Name
   Wall,                                   !- Surface Type
   ,                                       !- Construction Name
   {c41f5509-0dcd-480f-929a-4f6d3836fbdd}, !- Space Name
->>>>>>> 30cb9182
   Outdoors,                               !- Outside Boundary Condition
   ,                                       !- Outside Boundary Condition Object
   SunExposed,                             !- Sun Exposure
@@ -754,19 +518,11 @@
   0, 0, 2.4384;                           !- X,Y,Z Vertex 4 {m}
 
 OS:Surface,
-<<<<<<< HEAD
-  {6260cafe-9ba9-4d7e-b4f9-3bf5e662f85e}, !- Handle
-  Surface 9,                              !- Name
-  Wall,                                   !- Surface Type
-  ,                                       !- Construction Name
-  {d4794f23-7196-46a7-b2e9-f46eb0b0a496}, !- Space Name
-=======
   {304859ac-e365-4b3c-9908-ad3b3e1c0678}, !- Handle
   Surface 9,                              !- Name
   Wall,                                   !- Surface Type
   ,                                       !- Construction Name
   {c41f5509-0dcd-480f-929a-4f6d3836fbdd}, !- Space Name
->>>>>>> 30cb9182
   Outdoors,                               !- Outside Boundary Condition
   ,                                       !- Outside Boundary Condition Object
   SunExposed,                             !- Sun Exposure
@@ -779,19 +535,11 @@
   0, 6.81553519541936, 2.4384;            !- X,Y,Z Vertex 4 {m}
 
 OS:Surface,
-<<<<<<< HEAD
-  {09e27a8d-dc9f-4208-8bf1-8635244a424f}, !- Handle
-  Surface 10,                             !- Name
-  Wall,                                   !- Surface Type
-  ,                                       !- Construction Name
-  {d4794f23-7196-46a7-b2e9-f46eb0b0a496}, !- Space Name
-=======
   {bea5b437-0fc8-44b6-a4f6-42b02f996a4c}, !- Handle
   Surface 10,                             !- Name
   Wall,                                   !- Surface Type
   ,                                       !- Construction Name
   {c41f5509-0dcd-480f-929a-4f6d3836fbdd}, !- Space Name
->>>>>>> 30cb9182
   Outdoors,                               !- Outside Boundary Condition
   ,                                       !- Outside Boundary Condition Object
   SunExposed,                             !- Sun Exposure
@@ -804,19 +552,11 @@
   13.6310703908387, 6.81553519541936, 2.4384; !- X,Y,Z Vertex 4 {m}
 
 OS:Surface,
-<<<<<<< HEAD
-  {2dfe096d-0e3e-450c-9b68-745dba51ce32}, !- Handle
-  Surface 11,                             !- Name
-  Wall,                                   !- Surface Type
-  ,                                       !- Construction Name
-  {d4794f23-7196-46a7-b2e9-f46eb0b0a496}, !- Space Name
-=======
   {96efe6d6-5885-43c4-a819-a9ae24747410}, !- Handle
   Surface 11,                             !- Name
   Wall,                                   !- Surface Type
   ,                                       !- Construction Name
   {c41f5509-0dcd-480f-929a-4f6d3836fbdd}, !- Space Name
->>>>>>> 30cb9182
   Outdoors,                               !- Outside Boundary Condition
   ,                                       !- Outside Boundary Condition Object
   SunExposed,                             !- Sun Exposure
@@ -829,15 +569,6 @@
   13.6310703908387, 0, 2.4384;            !- X,Y,Z Vertex 4 {m}
 
 OS:Surface,
-<<<<<<< HEAD
-  {7d663b8c-8104-4779-9c6f-025e73757394}, !- Handle
-  Surface 12,                             !- Name
-  RoofCeiling,                            !- Surface Type
-  ,                                       !- Construction Name
-  {d4794f23-7196-46a7-b2e9-f46eb0b0a496}, !- Space Name
-  Surface,                                !- Outside Boundary Condition
-  {5b5288c7-362b-4b27-9bed-6e5c63dea8d9}, !- Outside Boundary Condition Object
-=======
   {f9967e39-1ffc-40eb-b006-12baabfc3657}, !- Handle
   Surface 12,                             !- Name
   RoofCeiling,                            !- Surface Type
@@ -845,7 +576,6 @@
   {c41f5509-0dcd-480f-929a-4f6d3836fbdd}, !- Space Name
   Surface,                                !- Outside Boundary Condition
   {683f4551-46b8-4bb7-8b2d-75da3e0b91ef}, !- Outside Boundary Condition Object
->>>>>>> 30cb9182
   NoSun,                                  !- Sun Exposure
   NoWind,                                 !- Wind Exposure
   ,                                       !- View Factor to Ground
@@ -856,15 +586,6 @@
   0, 0, 2.4384;                           !- X,Y,Z Vertex 4 {m}
 
 OS:Surface,
-<<<<<<< HEAD
-  {5b5288c7-362b-4b27-9bed-6e5c63dea8d9}, !- Handle
-  Surface 13,                             !- Name
-  Floor,                                  !- Surface Type
-  ,                                       !- Construction Name
-  {40d14113-9ab4-45c4-9581-9bb468b13e35}, !- Space Name
-  Surface,                                !- Outside Boundary Condition
-  {7d663b8c-8104-4779-9c6f-025e73757394}, !- Outside Boundary Condition Object
-=======
   {683f4551-46b8-4bb7-8b2d-75da3e0b91ef}, !- Handle
   Surface 13,                             !- Name
   Floor,                                  !- Surface Type
@@ -872,7 +593,6 @@
   {160d2c84-ae34-4124-b625-677f3f3002d6}, !- Space Name
   Surface,                                !- Outside Boundary Condition
   {f9967e39-1ffc-40eb-b006-12baabfc3657}, !- Outside Boundary Condition Object
->>>>>>> 30cb9182
   NoSun,                                  !- Sun Exposure
   NoWind,                                 !- Wind Exposure
   ,                                       !- View Factor to Ground
@@ -883,19 +603,11 @@
   0, 0, 0;                                !- X,Y,Z Vertex 4 {m}
 
 OS:Surface,
-<<<<<<< HEAD
-  {d8121468-fd74-461d-a5f9-49db7ef2a96a}, !- Handle
-  Surface 14,                             !- Name
-  RoofCeiling,                            !- Surface Type
-  ,                                       !- Construction Name
-  {40d14113-9ab4-45c4-9581-9bb468b13e35}, !- Space Name
-=======
   {00a4ccde-565d-49c6-aed6-73dccb15ff36}, !- Handle
   Surface 14,                             !- Name
   RoofCeiling,                            !- Surface Type
   ,                                       !- Construction Name
   {160d2c84-ae34-4124-b625-677f3f3002d6}, !- Space Name
->>>>>>> 30cb9182
   Outdoors,                               !- Outside Boundary Condition
   ,                                       !- Outside Boundary Condition Object
   SunExposed,                             !- Sun Exposure
@@ -908,19 +620,11 @@
   13.6310703908387, 0, 0;                 !- X,Y,Z Vertex 4 {m}
 
 OS:Surface,
-<<<<<<< HEAD
-  {14ce1570-495d-4272-aa7f-4653666ecb0b}, !- Handle
-  Surface 15,                             !- Name
-  RoofCeiling,                            !- Surface Type
-  ,                                       !- Construction Name
-  {40d14113-9ab4-45c4-9581-9bb468b13e35}, !- Space Name
-=======
   {21214b62-99ac-4679-9366-95e95d64b91c}, !- Handle
   Surface 15,                             !- Name
   RoofCeiling,                            !- Surface Type
   ,                                       !- Construction Name
   {160d2c84-ae34-4124-b625-677f3f3002d6}, !- Space Name
->>>>>>> 30cb9182
   Outdoors,                               !- Outside Boundary Condition
   ,                                       !- Outside Boundary Condition Object
   SunExposed,                             !- Sun Exposure
@@ -933,19 +637,11 @@
   0, 6.81553519541936, 0;                 !- X,Y,Z Vertex 4 {m}
 
 OS:Surface,
-<<<<<<< HEAD
-  {19e107b9-90e2-414e-b759-172404d0cce8}, !- Handle
-  Surface 16,                             !- Name
-  Wall,                                   !- Surface Type
-  ,                                       !- Construction Name
-  {40d14113-9ab4-45c4-9581-9bb468b13e35}, !- Space Name
-=======
   {d677f11d-0314-410a-88b9-7ddc39006595}, !- Handle
   Surface 16,                             !- Name
   Wall,                                   !- Surface Type
   ,                                       !- Construction Name
   {160d2c84-ae34-4124-b625-677f3f3002d6}, !- Space Name
->>>>>>> 30cb9182
   Outdoors,                               !- Outside Boundary Condition
   ,                                       !- Outside Boundary Condition Object
   SunExposed,                             !- Sun Exposure
@@ -957,19 +653,11 @@
   0, 0, 0;                                !- X,Y,Z Vertex 3 {m}
 
 OS:Surface,
-<<<<<<< HEAD
-  {a9e7f439-bb8f-4c4d-baa0-4d2bce456238}, !- Handle
-  Surface 17,                             !- Name
-  Wall,                                   !- Surface Type
-  ,                                       !- Construction Name
-  {40d14113-9ab4-45c4-9581-9bb468b13e35}, !- Space Name
-=======
   {43dc9b0b-cdcd-4ff9-bc8e-fbb4e0d627e0}, !- Handle
   Surface 17,                             !- Name
   Wall,                                   !- Surface Type
   ,                                       !- Construction Name
   {160d2c84-ae34-4124-b625-677f3f3002d6}, !- Space Name
->>>>>>> 30cb9182
   Outdoors,                               !- Outside Boundary Condition
   ,                                       !- Outside Boundary Condition Object
   SunExposed,                             !- Sun Exposure
@@ -981,15 +669,9 @@
   13.6310703908387, 6.81553519541936, 0;  !- X,Y,Z Vertex 3 {m}
 
 OS:Space,
-<<<<<<< HEAD
-  {40d14113-9ab4-45c4-9581-9bb468b13e35}, !- Handle
-  unfinished attic space,                 !- Name
-  {60bac69e-bf1e-4ca3-97c1-d9993387b8b2}, !- Space Type Name
-=======
   {160d2c84-ae34-4124-b625-677f3f3002d6}, !- Handle
   unfinished attic space,                 !- Name
   {ece00156-d7cd-4570-961b-ea8301219ed2}, !- Space Type Name
->>>>>>> 30cb9182
   ,                                       !- Default Construction Set Name
   ,                                       !- Default Schedule Set Name
   -0,                                     !- Direction of Relative North {deg}
@@ -997,17 +679,10 @@
   0,                                      !- Y Origin {m}
   4.8768,                                 !- Z Origin {m}
   ,                                       !- Building Story Name
-<<<<<<< HEAD
-  {6e375697-de53-434f-b896-8d5abdf64bcd}; !- Thermal Zone Name
-
-OS:ThermalZone,
-  {6e375697-de53-434f-b896-8d5abdf64bcd}, !- Handle
-=======
   {49bb8689-d4b3-4ba7-a12b-5ed53f382e59}; !- Thermal Zone Name
 
 OS:ThermalZone,
   {49bb8689-d4b3-4ba7-a12b-5ed53f382e59}, !- Handle
->>>>>>> 30cb9182
   unfinished attic zone,                  !- Name
   ,                                       !- Multiplier
   ,                                       !- Ceiling Height {m}
@@ -1016,17 +691,10 @@
   ,                                       !- Zone Inside Convection Algorithm
   ,                                       !- Zone Outside Convection Algorithm
   ,                                       !- Zone Conditioning Equipment List Name
-<<<<<<< HEAD
-  {cef6b4bf-e493-48df-bb27-901d9da7396b}, !- Zone Air Inlet Port List
-  {69553153-38b4-4bab-a575-daf1e8bb5b67}, !- Zone Air Exhaust Port List
-  {ab104cf8-bae9-43de-9264-222d9461fad1}, !- Zone Air Node Name
-  {0d8d8812-11bf-42c5-a47b-867609d32e21}, !- Zone Return Air Port List
-=======
   {d35f58e5-b11c-4d8c-a436-66e0bffca378}, !- Zone Air Inlet Port List
   {76a5ec8a-db02-4b9f-8ac1-5653f24ddc4f}, !- Zone Air Exhaust Port List
   {60756974-5710-4196-8638-ef0d8b1b2e7e}, !- Zone Air Node Name
   {450517bc-f655-4a56-b0e7-a0f55a3791d4}, !- Zone Return Air Port List
->>>>>>> 30cb9182
   ,                                       !- Primary Daylighting Control Name
   ,                                       !- Fraction of Zone Controlled by Primary Daylighting Control
   ,                                       !- Secondary Daylighting Control Name
@@ -1037,39 +705,6 @@
   No;                                     !- Use Ideal Air Loads
 
 OS:Node,
-<<<<<<< HEAD
-  {f24adcc9-fbe2-4801-820f-3be4bd32bdd2}, !- Handle
-  Node 2,                                 !- Name
-  {ab104cf8-bae9-43de-9264-222d9461fad1}, !- Inlet Port
-  ;                                       !- Outlet Port
-
-OS:Connection,
-  {ab104cf8-bae9-43de-9264-222d9461fad1}, !- Handle
-  {d25275b3-f624-4b63-8afa-02ea5eb6c42a}, !- Name
-  {6e375697-de53-434f-b896-8d5abdf64bcd}, !- Source Object
-  11,                                     !- Outlet Port
-  {f24adcc9-fbe2-4801-820f-3be4bd32bdd2}, !- Target Object
-  2;                                      !- Inlet Port
-
-OS:PortList,
-  {cef6b4bf-e493-48df-bb27-901d9da7396b}, !- Handle
-  {c5d9d348-0f4e-4be5-97ee-0fca490dee97}, !- Name
-  {6e375697-de53-434f-b896-8d5abdf64bcd}; !- HVAC Component
-
-OS:PortList,
-  {69553153-38b4-4bab-a575-daf1e8bb5b67}, !- Handle
-  {c4449a34-a1ff-4210-ac43-e7009f84a4d0}, !- Name
-  {6e375697-de53-434f-b896-8d5abdf64bcd}; !- HVAC Component
-
-OS:PortList,
-  {0d8d8812-11bf-42c5-a47b-867609d32e21}, !- Handle
-  {921215ff-df21-47ef-81c6-f6969005c366}, !- Name
-  {6e375697-de53-434f-b896-8d5abdf64bcd}; !- HVAC Component
-
-OS:Sizing:Zone,
-  {2af95e1b-23da-491f-a45e-220009677e25}, !- Handle
-  {6e375697-de53-434f-b896-8d5abdf64bcd}, !- Zone or ZoneList Name
-=======
   {2914fc7d-7cce-43c3-9bc5-8261fef5ec5d}, !- Handle
   Node 2,                                 !- Name
   {60756974-5710-4196-8638-ef0d8b1b2e7e}, !- Inlet Port
@@ -1101,7 +736,6 @@
 OS:Sizing:Zone,
   {8959b683-0cbb-44dc-a591-13089ac56ec2}, !- Handle
   {49bb8689-d4b3-4ba7-a12b-5ed53f382e59}, !- Zone or ZoneList Name
->>>>>>> 30cb9182
   SupplyAirTemperature,                   !- Zone Cooling Design Supply Air Temperature Input Method
   14,                                     !- Zone Cooling Design Supply Air Temperature {C}
   11.11,                                  !- Zone Cooling Design Supply Air Temperature Difference {deltaC}
@@ -1130,21 +764,12 @@
   autosize;                               !- Dedicated Outdoor Air High Setpoint Temperature for Design {C}
 
 OS:ZoneHVAC:EquipmentList,
-<<<<<<< HEAD
-  {a8e8297b-e01d-4f8b-a9ae-564f50defdbe}, !- Handle
-  Zone HVAC Equipment List 2,             !- Name
-  {6e375697-de53-434f-b896-8d5abdf64bcd}; !- Thermal Zone
-
-OS:SpaceType,
-  {60bac69e-bf1e-4ca3-97c1-d9993387b8b2}, !- Handle
-=======
   {5f103d08-1b39-4f9b-a89c-44e148e96765}, !- Handle
   Zone HVAC Equipment List 2,             !- Name
   {49bb8689-d4b3-4ba7-a12b-5ed53f382e59}; !- Thermal Zone
 
 OS:SpaceType,
   {ece00156-d7cd-4570-961b-ea8301219ed2}, !- Handle
->>>>>>> 30cb9182
   Space Type 2,                           !- Name
   ,                                       !- Default Construction Set Name
   ,                                       !- Default Schedule Set Name
@@ -1155,23 +780,14 @@
   unfinished attic;                       !- Standards Space Type
 
 OS:BuildingUnit,
-<<<<<<< HEAD
-  {94f0ced1-74f2-483b-8e75-b23f55a80445}, !- Handle
-=======
   {eb38f96f-3c0c-4bc7-8a9b-549c906c41b2}, !- Handle
->>>>>>> 30cb9182
   unit 1,                                 !- Name
   ,                                       !- Rendering Color
   Residential;                            !- Building Unit Type
 
 OS:AdditionalProperties,
-<<<<<<< HEAD
-  {8466a817-42ec-4b1f-83cf-cbe9941d42a0}, !- Handle
-  {94f0ced1-74f2-483b-8e75-b23f55a80445}, !- Object Name
-=======
   {566bd70b-5664-4287-a4f7-5688829924b5}, !- Handle
   {eb38f96f-3c0c-4bc7-8a9b-549c906c41b2}, !- Object Name
->>>>>>> 30cb9182
   NumberOfBedrooms,                       !- Feature Name 1
   Integer,                                !- Feature Data Type 1
   3,                                      !- Feature Value 1
@@ -1182,18 +798,8 @@
   Double,                                 !- Feature Data Type 3
   2.6400000000000001;                     !- Feature Value 3
 
-<<<<<<< HEAD
-OS:External:File,
-  {8caeb1ca-cc08-403c-a889-095bd7999636}, !- Handle
-  8760.csv,                               !- Name
-  8760.csv;                               !- File Name
-
-OS:Schedule:Day,
-  {61b29fea-7959-4962-8138-709cf4e09cd7}, !- Handle
-=======
 OS:Schedule:Day,
   {5f9de06d-59a0-4e62-9411-8ab0344fcc84}, !- Handle
->>>>>>> 30cb9182
   Schedule Day 1,                         !- Name
   ,                                       !- Schedule Type Limits Name
   ,                                       !- Interpolate to Timestep
@@ -1202,1151 +808,10 @@
   0;                                      !- Value Until Time 1
 
 OS:Schedule:Day,
-<<<<<<< HEAD
-  {5714e263-1e20-4d21-9505-0d950c2ded54}, !- Handle
-=======
   {ce07e894-f04d-4262-90c1-edae7f6e5c0c}, !- Handle
->>>>>>> 30cb9182
   Schedule Day 2,                         !- Name
   ,                                       !- Schedule Type Limits Name
   ,                                       !- Interpolate to Timestep
   24,                                     !- Hour 1
   0,                                      !- Minute 1
   1;                                      !- Value Until Time 1
-<<<<<<< HEAD
-
-OS:Schedule:File,
-  {1aaf160c-5722-4415-9edc-e811892f1833}, !- Handle
-  occupants,                              !- Name
-  {8a95c711-b1dd-4afa-a6d0-ea20d3c8bb41}, !- Schedule Type Limits Name
-  {8caeb1ca-cc08-403c-a889-095bd7999636}, !- External File Name
-  1,                                      !- Column Number
-  1,                                      !- Rows to Skip at Top
-  8760,                                   !- Number of Hours of Data
-  ,                                       !- Column Separator
-  ,                                       !- Interpolate to Timestep
-  60;                                     !- Minutes per Item
-
-OS:Schedule:Ruleset,
-  {042c576b-4c0d-4d3d-bd77-b67a9ec460fc}, !- Handle
-  Schedule Ruleset 1,                     !- Name
-  {44eb609e-3475-4e7d-af8e-4e5affa628d6}, !- Schedule Type Limits Name
-  {ab2ffefa-1c18-4560-9deb-28a8d89e062a}; !- Default Day Schedule Name
-
-OS:Schedule:Day,
-  {ab2ffefa-1c18-4560-9deb-28a8d89e062a}, !- Handle
-  Schedule Day 3,                         !- Name
-  {44eb609e-3475-4e7d-af8e-4e5affa628d6}, !- Schedule Type Limits Name
-  ,                                       !- Interpolate to Timestep
-  24,                                     !- Hour 1
-  0,                                      !- Minute 1
-  112.539290946133;                       !- Value Until Time 1
-
-OS:People:Definition,
-  {7da3a62f-e569-4b4b-af4e-ce14de8187c8}, !- Handle
-  res occupants|living space,             !- Name
-  People,                                 !- Number of People Calculation Method
-  1.32,                                   !- Number of People {people}
-  ,                                       !- People per Space Floor Area {person/m2}
-  ,                                       !- Space Floor Area per Person {m2/person}
-  0.319734,                               !- Fraction Radiant
-  0.573,                                  !- Sensible Heat Fraction
-  0,                                      !- Carbon Dioxide Generation Rate {m3/s-W}
-  No,                                     !- Enable ASHRAE 55 Comfort Warnings
-  ZoneAveraged;                           !- Mean Radiant Temperature Calculation Type
-
-OS:People,
-  {f1eb431e-b019-4173-9e8a-2f9991707d7f}, !- Handle
-  res occupants|living space,             !- Name
-  {7da3a62f-e569-4b4b-af4e-ce14de8187c8}, !- People Definition Name
-  {2f7e9c96-aa87-4e71-9b03-75de5c9c951a}, !- Space or SpaceType Name
-  {1aaf160c-5722-4415-9edc-e811892f1833}, !- Number of People Schedule Name
-  {042c576b-4c0d-4d3d-bd77-b67a9ec460fc}, !- Activity Level Schedule Name
-  ,                                       !- Surface Name/Angle Factor List Name
-  ,                                       !- Work Efficiency Schedule Name
-  ,                                       !- Clothing Insulation Schedule Name
-  ,                                       !- Air Velocity Schedule Name
-  1;                                      !- Multiplier
-
-OS:ScheduleTypeLimits,
-  {44eb609e-3475-4e7d-af8e-4e5affa628d6}, !- Handle
-  ActivityLevel,                          !- Name
-  0,                                      !- Lower Limit Value
-  ,                                       !- Upper Limit Value
-  Continuous,                             !- Numeric Type
-  ActivityLevel;                          !- Unit Type
-
-OS:ScheduleTypeLimits,
-  {8a95c711-b1dd-4afa-a6d0-ea20d3c8bb41}, !- Handle
-  Fractional,                             !- Name
-  0,                                      !- Lower Limit Value
-  1,                                      !- Upper Limit Value
-  Continuous;                             !- Numeric Type
-
-OS:People:Definition,
-  {671e4f7a-8f87-4a62-b011-f2afa3cf780d}, !- Handle
-  res occupants|living space|story 2,     !- Name
-  People,                                 !- Number of People Calculation Method
-  1.32,                                   !- Number of People {people}
-  ,                                       !- People per Space Floor Area {person/m2}
-  ,                                       !- Space Floor Area per Person {m2/person}
-  0.319734,                               !- Fraction Radiant
-  0.573,                                  !- Sensible Heat Fraction
-  0,                                      !- Carbon Dioxide Generation Rate {m3/s-W}
-  No,                                     !- Enable ASHRAE 55 Comfort Warnings
-  ZoneAveraged;                           !- Mean Radiant Temperature Calculation Type
-
-OS:People,
-  {0b995586-ff64-4bbd-9abd-ae4b0653655d}, !- Handle
-  res occupants|living space|story 2,     !- Name
-  {671e4f7a-8f87-4a62-b011-f2afa3cf780d}, !- People Definition Name
-  {d4794f23-7196-46a7-b2e9-f46eb0b0a496}, !- Space or SpaceType Name
-  {1aaf160c-5722-4415-9edc-e811892f1833}, !- Number of People Schedule Name
-  {042c576b-4c0d-4d3d-bd77-b67a9ec460fc}, !- Activity Level Schedule Name
-  ,                                       !- Surface Name/Angle Factor List Name
-  ,                                       !- Work Efficiency Schedule Name
-  ,                                       !- Clothing Insulation Schedule Name
-  ,                                       !- Air Velocity Schedule Name
-  1;                                      !- Multiplier
-
-OS:ShadingSurfaceGroup,
-  {9fc2661f-899f-413d-bc02-cd325a6d3753}, !- Handle
-  res eaves,                              !- Name
-  Building;                               !- Shading Surface Type
-
-OS:ShadingSurface,
-  {549e095f-7ddd-4994-bc82-92a6d5829357}, !- Handle
-  Surface 14 - res eaves,                 !- Name
-  ,                                       !- Construction Name
-  {9fc2661f-899f-413d-bc02-cd325a6d3753}, !- Shading Surface Group Name
-  ,                                       !- Transmittance Schedule Name
-  ,                                       !- Number of Vertices
-  14.2406703908387, 0, 5.1816,            !- X,Y,Z Vertex 1 {m}
-  14.2406703908387, 3.40776759770968, 6.88548379885484, !- X,Y,Z Vertex 2 {m}
-  13.6310703908387, 3.40776759770968, 6.88548379885484, !- X,Y,Z Vertex 3 {m}
-  13.6310703908387, 0, 5.1816;            !- X,Y,Z Vertex 4 {m}
-
-OS:ShadingSurface,
-  {b054693d-7f4c-4caa-9745-18f7b7f36d59}, !- Handle
-  Surface 14 - res eaves 1,               !- Name
-  ,                                       !- Construction Name
-  {9fc2661f-899f-413d-bc02-cd325a6d3753}, !- Shading Surface Group Name
-  ,                                       !- Transmittance Schedule Name
-  ,                                       !- Number of Vertices
-  -0.6096, 3.40776759770968, 6.88548379885484, !- X,Y,Z Vertex 1 {m}
-  -0.6096, 0, 5.1816,                     !- X,Y,Z Vertex 2 {m}
-  0, 0, 5.1816,                           !- X,Y,Z Vertex 3 {m}
-  0, 3.40776759770968, 6.88548379885484;  !- X,Y,Z Vertex 4 {m}
-
-OS:ShadingSurface,
-  {75c17325-488c-4572-b4b7-2fbbc8126989}, !- Handle
-  Surface 14 - res eaves 2,               !- Name
-  ,                                       !- Construction Name
-  {9fc2661f-899f-413d-bc02-cd325a6d3753}, !- Shading Surface Group Name
-  ,                                       !- Transmittance Schedule Name
-  ,                                       !- Number of Vertices
-  0, -0.6096, 4.8768,                     !- X,Y,Z Vertex 1 {m}
-  13.6310703908387, -0.6096, 4.8768,      !- X,Y,Z Vertex 2 {m}
-  13.6310703908387, 0, 5.1816,            !- X,Y,Z Vertex 3 {m}
-  0, 0, 5.1816;                           !- X,Y,Z Vertex 4 {m}
-
-OS:ShadingSurface,
-  {bd8eb1e1-16d0-4795-82c6-78429d7e36dc}, !- Handle
-  Surface 15 - res eaves,                 !- Name
-  ,                                       !- Construction Name
-  {9fc2661f-899f-413d-bc02-cd325a6d3753}, !- Shading Surface Group Name
-  ,                                       !- Transmittance Schedule Name
-  ,                                       !- Number of Vertices
-  -0.6096, 6.81553519541936, 5.1816,      !- X,Y,Z Vertex 1 {m}
-  -0.6096, 3.40776759770968, 6.88548379885484, !- X,Y,Z Vertex 2 {m}
-  0, 3.40776759770968, 6.88548379885484,  !- X,Y,Z Vertex 3 {m}
-  0, 6.81553519541936, 5.1816;            !- X,Y,Z Vertex 4 {m}
-
-OS:ShadingSurface,
-  {6bef7927-5f4a-4dca-8ec0-04fa07a653d9}, !- Handle
-  Surface 15 - res eaves 1,               !- Name
-  ,                                       !- Construction Name
-  {9fc2661f-899f-413d-bc02-cd325a6d3753}, !- Shading Surface Group Name
-  ,                                       !- Transmittance Schedule Name
-  ,                                       !- Number of Vertices
-  14.2406703908387, 3.40776759770968, 6.88548379885484, !- X,Y,Z Vertex 1 {m}
-  14.2406703908387, 6.81553519541936, 5.1816, !- X,Y,Z Vertex 2 {m}
-  13.6310703908387, 6.81553519541936, 5.1816, !- X,Y,Z Vertex 3 {m}
-  13.6310703908387, 3.40776759770968, 6.88548379885484; !- X,Y,Z Vertex 4 {m}
-
-OS:ShadingSurface,
-  {1b0c8ecd-327e-4eab-95bb-35e9dba478e3}, !- Handle
-  Surface 15 - res eaves 2,               !- Name
-  ,                                       !- Construction Name
-  {9fc2661f-899f-413d-bc02-cd325a6d3753}, !- Shading Surface Group Name
-  ,                                       !- Transmittance Schedule Name
-  ,                                       !- Number of Vertices
-  13.6310703908387, 7.42513519541936, 4.8768, !- X,Y,Z Vertex 1 {m}
-  0, 7.42513519541936, 4.8768,            !- X,Y,Z Vertex 2 {m}
-  0, 6.81553519541936, 5.1816,            !- X,Y,Z Vertex 3 {m}
-  13.6310703908387, 6.81553519541936, 5.1816; !- X,Y,Z Vertex 4 {m}
-
-OS:ShadingSurfaceGroup,
-  {3ba8bb3c-d3f1-4222-9fd3-f57ea14b64fe}, !- Handle
-  res neighbors,                          !- Name
-  Building;                               !- Shading Surface Type
-
-OS:ShadingSurface,
-  {875e058a-0a0d-48f4-a214-013325a30dec}, !- Handle
-  res neighbors left,                     !- Name
-  ,                                       !- Construction Name
-  {3ba8bb3c-d3f1-4222-9fd3-f57ea14b64fe}, !- Shading Surface Group Name
-  ,                                       !- Transmittance Schedule Name
-  ,                                       !- Number of Vertices
-  -3.048, 0, 0,                           !- X,Y,Z Vertex 1 {m}
-  -3.048, 0, 6.58068379885484,            !- X,Y,Z Vertex 2 {m}
-  -3.048, 6.81553519541936, 6.58068379885484, !- X,Y,Z Vertex 3 {m}
-  -3.048, 6.81553519541936, 0;            !- X,Y,Z Vertex 4 {m}
-
-OS:ShadingSurface,
-  {fb050950-a1a5-4a23-bfc7-898093f4e5ec}, !- Handle
-  res neighbors right,                    !- Name
-  ,                                       !- Construction Name
-  {3ba8bb3c-d3f1-4222-9fd3-f57ea14b64fe}, !- Shading Surface Group Name
-  ,                                       !- Transmittance Schedule Name
-  ,                                       !- Number of Vertices
-  16.6790703908387, 6.81553519541936, 0,  !- X,Y,Z Vertex 1 {m}
-  16.6790703908387, 6.81553519541936, 6.58068379885484, !- X,Y,Z Vertex 2 {m}
-  16.6790703908387, 0, 6.58068379885484,  !- X,Y,Z Vertex 3 {m}
-  16.6790703908387, 0, 0;                 !- X,Y,Z Vertex 4 {m}
-
-OS:Curve:Biquadratic,
-  {ca5caa50-c7d4-495d-a9e0-5947b9b9d9fe}, !- Handle
-  DefrostEIR,                             !- Name
-  0.1528,                                 !- Coefficient1 Constant
-  0,                                      !- Coefficient2 x
-  0,                                      !- Coefficient3 x**2
-  0,                                      !- Coefficient4 y
-  0,                                      !- Coefficient5 y**2
-  0,                                      !- Coefficient6 x*y
-  -100,                                   !- Minimum Value of x
-  100,                                    !- Maximum Value of x
-  -100,                                   !- Minimum Value of y
-  100;                                    !- Maximum Value of y
-
-OS:Curve:Biquadratic,
-  {c3a38680-34f4-410b-8ac5-63318cb22b89}, !- Handle
-  ConstantBiquadratic,                    !- Name
-  1,                                      !- Coefficient1 Constant
-  0,                                      !- Coefficient2 x
-  0,                                      !- Coefficient3 x**2
-  0,                                      !- Coefficient4 y
-  0,                                      !- Coefficient5 y**2
-  0,                                      !- Coefficient6 x*y
-  -100,                                   !- Minimum Value of x
-  100,                                    !- Maximum Value of x
-  -100,                                   !- Minimum Value of y
-  100;                                    !- Maximum Value of y
-
-OS:Curve:Biquadratic,
-  {b596b05a-e2f5-426f-9630-26f112b7bc4c}, !- Handle
-  HP_Heat-Cap-fT1,                        !- Name
-  0.878143655,                            !- Coefficient1 Constant
-  -0.0029148552,                          !- Coefficient2 x
-  -3.3372e-005,                           !- Coefficient3 x**2
-  0.0223866612,                           !- Coefficient4 y
-  0.000163944,                            !- Coefficient5 y**2
-  -2.187e-005,                            !- Coefficient6 x*y
-  -100,                                   !- Minimum Value of x
-  100,                                    !- Maximum Value of x
-  -100,                                   !- Minimum Value of y
-  100;                                    !- Maximum Value of y
-
-OS:Curve:Biquadratic,
-  {6cfc7929-4734-4af3-91af-8211a15f558b}, !- Handle
-  HP_Heat-EIR-fT1,                        !- Name
-  0.716518071,                            !- Coefficient1 Constant
-  0.0102759012,                           !- Coefficient2 x
-  0.00046073448,                          !- Coefficient3 x**2
-  -0.0064803654,                          !- Coefficient4 y
-  0.000456354,                            !- Coefficient5 y**2
-  -0.00069764004,                         !- Coefficient6 x*y
-  -100,                                   !- Minimum Value of x
-  100,                                    !- Maximum Value of x
-  -100,                                   !- Minimum Value of y
-  100;                                    !- Maximum Value of y
-
-OS:Curve:Quadratic,
-  {996425a5-240a-4fce-932c-f2358acdaa46}, !- Handle
-  HP_Heat-PLF-fPLR1,                      !- Name
-  0.89,                                   !- Coefficient1 Constant
-  0.11,                                   !- Coefficient2 x
-  0,                                      !- Coefficient3 x**2
-  0,                                      !- Minimum Value of x
-  1,                                      !- Maximum Value of x
-  0.7,                                    !- Minimum Curve Output
-  1;                                      !- Maximum Curve Output
-
-OS:Curve:Quadratic,
-  {fd443bf4-af51-446a-a8af-18313aa07a4d}, !- Handle
-  HP_Heat-CAP-fFF1,                       !- Name
-  0.694045465,                            !- Coefficient1 Constant
-  0.474207981,                            !- Coefficient2 x
-  -0.168253446,                           !- Coefficient3 x**2
-  0,                                      !- Minimum Value of x
-  2,                                      !- Maximum Value of x
-  0,                                      !- Minimum Curve Output
-  2;                                      !- Maximum Curve Output
-
-OS:Curve:Quadratic,
-  {ab3cb6aa-7e13-4ce4-a5b2-eac81877c2f1}, !- Handle
-  HP_Heat-EIR-fFF1,                       !- Name
-  2.185418751,                            !- Coefficient1 Constant
-  -1.942827919,                           !- Coefficient2 x
-  0.757409168,                            !- Coefficient3 x**2
-  0,                                      !- Minimum Value of x
-  2,                                      !- Maximum Value of x
-  0,                                      !- Minimum Curve Output
-  2;                                      !- Maximum Curve Output
-
-OS:Schedule:Constant,
-  {6f8dfe7b-5962-4e80-97ff-2baecb19b3f4}, !- Handle
-  Always On Discrete,                     !- Name
-  {35662b70-8b54-4820-8144-21588821160b}, !- Schedule Type Limits Name
-  1;                                      !- Value
-
-OS:ScheduleTypeLimits,
-  {35662b70-8b54-4820-8144-21588821160b}, !- Handle
-  OnOff,                                  !- Name
-  0,                                      !- Lower Limit Value
-  1,                                      !- Upper Limit Value
-  Discrete,                               !- Numeric Type
-  Availability;                           !- Unit Type
-
-OS:Coil:Heating:DX:SingleSpeed,
-  {065bd5c8-3a47-4c74-9d90-8df28f97b43b}, !- Handle
-  res ashp htg coil,                      !- Name
-  {6f8dfe7b-5962-4e80-97ff-2baecb19b3f4}, !- Availability Schedule Name
-  Autosize,                               !- Rated Total Heating Capacity {W}
-  3.33368305593386,                       !- Rated COP {W/W}
-  Autosize,                               !- Rated Air Flow Rate {m3/s}
-  773.3912012006,                         !- Rated Supply Fan Power Per Volume Flow Rate {W/(m3/s)}
-  ,                                       !- Air Inlet Node Name
-  ,                                       !- Air Outlet Node Name
-  {b596b05a-e2f5-426f-9630-26f112b7bc4c}, !- Total Heating Capacity Function of Temperature Curve Name
-  {fd443bf4-af51-446a-a8af-18313aa07a4d}, !- Total Heating Capacity Function of Flow Fraction Curve Name
-  {6cfc7929-4734-4af3-91af-8211a15f558b}, !- Energy Input Ratio Function of Temperature Curve Name
-  {ab3cb6aa-7e13-4ce4-a5b2-eac81877c2f1}, !- Energy Input Ratio Function of Flow Fraction Curve Name
-  {996425a5-240a-4fce-932c-f2358acdaa46}, !- Part Load Fraction Correlation Curve Name
-  {ca5caa50-c7d4-495d-a9e0-5947b9b9d9fe}, !- Defrost Energy Input Ratio Function of Temperature Curve Name
-  -17.7777777777778,                      !- Minimum Outdoor Dry-Bulb Temperature for Compressor Operation {C}
-  4.44444444444444,                       !- Maximum Outdoor Dry-Bulb Temperature for Defrost Operation {C}
-  20,                                     !- Crankcase Heater Capacity {W}
-  12.7777777777778,                       !- Maximum Outdoor Dry-Bulb Temperature for Crankcase Heater Operation {C}
-  ReverseCycle,                           !- Defrost Strategy
-  OnDemand,                               !- Defrost Control
-  0.166667,                               !- Defrost Time Period Fraction
-  2000;                                   !- Resistive Defrost Heater Capacity {W}
-
-OS:Coil:Heating:Electric,
-  {74f5a9ef-9210-4965-8c23-2f0e29ff1e45}, !- Handle
-  res ashp supp heater,                   !- Name
-  {6f8dfe7b-5962-4e80-97ff-2baecb19b3f4}, !- Availability Schedule Name
-  1,                                      !- Efficiency
-  ,                                       !- Nominal Capacity {W}
-  ,                                       !- Air Inlet Node Name
-  ;                                       !- Air Outlet Node Name
-
-OS:Fan:OnOff,
-  {3305af74-a9be-465a-a648-3f5a4720620e}, !- Handle
-  res ashp htg supply fan,                !- Name
-  {6f8dfe7b-5962-4e80-97ff-2baecb19b3f4}, !- Availability Schedule Name
-  0.75,                                   !- Fan Total Efficiency
-  794.580001233493,                       !- Pressure Rise {Pa}
-  autosize,                               !- Maximum Flow Rate {m3/s}
-  1,                                      !- Motor Efficiency
-  1,                                      !- Motor In Airstream Fraction
-  ,                                       !- Air Inlet Node Name
-  ,                                       !- Air Outlet Node Name
-  {28139f32-4e1b-40ae-8221-00d83bf393f6}, !- Fan Power Ratio Function of Speed Ratio Curve Name
-  {73475324-4592-4aca-86e9-3cf94c05fed5}, !- Fan Efficiency Ratio Function of Speed Ratio Curve Name
-  res ashp htg supply fan;                !- End-Use Subcategory
-
-OS:Curve:Exponent,
-  {28139f32-4e1b-40ae-8221-00d83bf393f6}, !- Handle
-  Fan On Off Power Curve,                 !- Name
-  1,                                      !- Coefficient1 Constant
-  0,                                      !- Coefficient2 Constant
-  0,                                      !- Coefficient3 Constant
-  0,                                      !- Minimum Value of x
-  1,                                      !- Maximum Value of x
-  ,                                       !- Minimum Curve Output
-  ,                                       !- Maximum Curve Output
-  ,                                       !- Input Unit Type for X
-  ;                                       !- Output Unit Type
-
-OS:Curve:Cubic,
-  {73475324-4592-4aca-86e9-3cf94c05fed5}, !- Handle
-  Fan On Off Efficiency Curve,            !- Name
-  1,                                      !- Coefficient1 Constant
-  0,                                      !- Coefficient2 x
-  0,                                      !- Coefficient3 x**2
-  0,                                      !- Coefficient4 x**3
-  0,                                      !- Minimum Value of x
-  1;                                      !- Maximum Value of x
-
-OS:AirLoopHVAC:UnitarySystem,
-  {2abcf72e-df7c-484b-934d-66234e6c14e9}, !- Handle
-  res ashp htg unitary system,            !- Name
-  Load,                                   !- Control Type
-  {5826fcb0-c03f-43b7-9538-a4e957e6a788}, !- Controlling Zone or Thermostat Location
-  None,                                   !- Dehumidification Control Type
-  {6f8dfe7b-5962-4e80-97ff-2baecb19b3f4}, !- Availability Schedule Name
-  {7a870a46-2c07-440a-bd72-d740a9a3f102}, !- Air Inlet Node Name
-  {c6aee5dd-9747-457e-9884-c452baded02d}, !- Air Outlet Node Name
-  {3305af74-a9be-465a-a648-3f5a4720620e}, !- Supply Fan Name
-  BlowThrough,                            !- Fan Placement
-  {0b49972c-c18b-42d5-8c38-f85a127660ef}, !- Supply Air Fan Operating Mode Schedule Name
-  {065bd5c8-3a47-4c74-9d90-8df28f97b43b}, !- Heating Coil Name
-  1,                                      !- DX Heating Coil Sizing Ratio
-  ,                                       !- Cooling Coil Name
-  No,                                     !- Use DOAS DX Cooling Coil
-  2,                                      !- DOAS DX Cooling Coil Leaving Minimum Air Temperature {C}
-  SensibleOnlyLoadControl,                !- Latent Load Control
-  {74f5a9ef-9210-4965-8c23-2f0e29ff1e45}, !- Supplemental Heating Coil Name
-  ,                                       !- Supply Air Flow Rate Method During Cooling Operation
-  autosize,                               !- Supply Air Flow Rate During Cooling Operation {m3/s}
-  ,                                       !- Supply Air Flow Rate Per Floor Area During Cooling Operation {m3/s-m2}
-  ,                                       !- Fraction of Autosized Design Cooling Supply Air Flow Rate
-  ,                                       !- Design Supply Air Flow Rate Per Unit of Capacity During Cooling Operation {m3/s-W}
-  ,                                       !- Supply Air Flow Rate Method During Heating Operation
-  autosize,                               !- Supply Air Flow Rate During Heating Operation {m3/s}
-  ,                                       !- Supply Air Flow Rate Per Floor Area during Heating Operation {m3/s-m2}
-  ,                                       !- Fraction of Autosized Design Heating Supply Air Flow Rate
-  ,                                       !- Design Supply Air Flow Rate Per Unit of Capacity During Heating Operation {m3/s-W}
-  ,                                       !- Supply Air Flow Rate Method When No Cooling or Heating is Required
-  0,                                      !- Supply Air Flow Rate When No Cooling or Heating is Required {m3/s}
-  ,                                       !- Supply Air Flow Rate Per Floor Area When No Cooling or Heating is Required {m3/s-m2}
-  ,                                       !- Fraction of Autosized Design Cooling Supply Air Flow Rate When No Cooling or Heating is Required
-  ,                                       !- Fraction of Autosized Design Heating Supply Air Flow Rate When No Cooling or Heating is Required
-  ,                                       !- Design Supply Air Flow Rate Per Unit of Capacity During Cooling Operation When No Cooling or Heating is Required {m3/s-W}
-  ,                                       !- Design Supply Air Flow Rate Per Unit of Capacity During Heating Operation When No Cooling or Heating is Required {m3/s-W}
-  76.6666666666667,                       !- Maximum Supply Air Temperature {C}
-  4.44444444444444,                       !- Maximum Outdoor Dry-Bulb Temperature for Supplemental Heater Operation {C}
-  ,                                       !- Outdoor Dry-Bulb Temperature Sensor Node Name
-  2.5,                                    !- Maximum Cycling Rate {cycles/hr}
-  60,                                     !- Heat Pump Time Constant {s}
-  0.01,                                   !- Fraction of On-Cycle Power Use
-  60,                                     !- Heat Pump Fan Delay Time {s}
-  0,                                      !- Ancilliary On-Cycle Electric Power {W}
-  0;                                      !- Ancilliary Off-Cycle Electric Power {W}
-
-OS:Schedule:Constant,
-  {0b49972c-c18b-42d5-8c38-f85a127660ef}, !- Handle
-  Always Off Discrete,                    !- Name
-  {fcb15c31-1f99-4e9c-902f-e37b1b535826}, !- Schedule Type Limits Name
-  0;                                      !- Value
-
-OS:ScheduleTypeLimits,
-  {fcb15c31-1f99-4e9c-902f-e37b1b535826}, !- Handle
-  OnOff 1,                                !- Name
-  0,                                      !- Lower Limit Value
-  1,                                      !- Upper Limit Value
-  Discrete,                               !- Numeric Type
-  Availability;                           !- Unit Type
-
-OS:AirLoopHVAC,
-  {ae37aa2c-95c2-4c67-8e0e-efbc016a26e4}, !- Handle
-  res ashp htg asys,                      !- Name
-  ,                                       !- Controller List Name
-  {6f8dfe7b-5962-4e80-97ff-2baecb19b3f4}, !- Availability Schedule
-  {896e4fd9-1d6a-4351-a487-94004b6ce317}, !- Availability Manager List Name
-  AutoSize,                               !- Design Supply Air Flow Rate {m3/s}
-  ,                                       !- Branch List Name
-  ,                                       !- Connector List Name
-  {5aac2321-3593-43a4-be20-7c4a9704c909}, !- Supply Side Inlet Node Name
-  {65a9d5d4-e766-4425-9147-261851295cc2}, !- Demand Side Outlet Node Name
-  {8d99105c-ae2c-4366-8709-c78bd90cf256}, !- Demand Side Inlet Node A
-  {50ae0f64-f9ae-4840-9c3c-5f7e1ff7944a}, !- Supply Side Outlet Node A
-  ,                                       !- Demand Side Inlet Node B
-  ,                                       !- Supply Side Outlet Node B
-  ,                                       !- Return Air Bypass Flow Temperature Setpoint Schedule Name
-  {e07b024d-e148-45f3-83ab-8afb29818ba8}, !- Demand Mixer Name
-  {452fa68e-eb8d-4050-ac7b-92dd1a7c0dbd}, !- Demand Splitter A Name
-  ,                                       !- Demand Splitter B Name
-  ;                                       !- Supply Splitter Name
-
-OS:Node,
-  {0a326adf-f443-4a50-9383-5516b5b916c6}, !- Handle
-  Node 3,                                 !- Name
-  {5aac2321-3593-43a4-be20-7c4a9704c909}, !- Inlet Port
-  {7a870a46-2c07-440a-bd72-d740a9a3f102}; !- Outlet Port
-
-OS:Node,
-  {5f3547f5-73da-4f13-9dbf-acf70f727ad6}, !- Handle
-  Node 4,                                 !- Name
-  {c6aee5dd-9747-457e-9884-c452baded02d}, !- Inlet Port
-  {50ae0f64-f9ae-4840-9c3c-5f7e1ff7944a}; !- Outlet Port
-
-OS:Connection,
-  {5aac2321-3593-43a4-be20-7c4a9704c909}, !- Handle
-  {24d1628f-239a-4f7a-aa2d-ceb30f85ec36}, !- Name
-  {ae37aa2c-95c2-4c67-8e0e-efbc016a26e4}, !- Source Object
-  8,                                      !- Outlet Port
-  {0a326adf-f443-4a50-9383-5516b5b916c6}, !- Target Object
-  2;                                      !- Inlet Port
-
-OS:Connection,
-  {50ae0f64-f9ae-4840-9c3c-5f7e1ff7944a}, !- Handle
-  {d6e9c5e8-308c-42d5-88ac-325df0d54c88}, !- Name
-  {5f3547f5-73da-4f13-9dbf-acf70f727ad6}, !- Source Object
-  3,                                      !- Outlet Port
-  {ae37aa2c-95c2-4c67-8e0e-efbc016a26e4}, !- Target Object
-  11;                                     !- Inlet Port
-
-OS:Node,
-  {0c51b70e-da54-4431-a805-193068dc98c6}, !- Handle
-  Node 5,                                 !- Name
-  {8d99105c-ae2c-4366-8709-c78bd90cf256}, !- Inlet Port
-  {26a84ff6-1a21-40e7-b964-e2369df531cb}; !- Outlet Port
-
-OS:Node,
-  {12bf6a92-30ba-4bff-8d58-c585fb286187}, !- Handle
-  Node 6,                                 !- Name
-  {b80057d2-49ee-4495-8572-2f2050958ee2}, !- Inlet Port
-  {65a9d5d4-e766-4425-9147-261851295cc2}; !- Outlet Port
-
-OS:Node,
-  {a0cea88d-477e-4e25-af33-843e1cda01c1}, !- Handle
-  Node 7,                                 !- Name
-  {21026a4b-fd73-4c5e-b582-ab5d99aab3d4}, !- Inlet Port
-  {69bbcb9d-c5bd-414f-ac0d-fc78a78fa487}; !- Outlet Port
-
-OS:Connection,
-  {8d99105c-ae2c-4366-8709-c78bd90cf256}, !- Handle
-  {9d6fcf79-f94c-47c2-b4b6-7bc659406198}, !- Name
-  {ae37aa2c-95c2-4c67-8e0e-efbc016a26e4}, !- Source Object
-  10,                                     !- Outlet Port
-  {0c51b70e-da54-4431-a805-193068dc98c6}, !- Target Object
-  2;                                      !- Inlet Port
-
-OS:Connection,
-  {65a9d5d4-e766-4425-9147-261851295cc2}, !- Handle
-  {cc24048c-f242-4f8c-8fc4-2dfcaa845511}, !- Name
-  {12bf6a92-30ba-4bff-8d58-c585fb286187}, !- Source Object
-  3,                                      !- Outlet Port
-  {ae37aa2c-95c2-4c67-8e0e-efbc016a26e4}, !- Target Object
-  9;                                      !- Inlet Port
-
-OS:AirLoopHVAC:ZoneSplitter,
-  {452fa68e-eb8d-4050-ac7b-92dd1a7c0dbd}, !- Handle
-  res ashp htg zone splitter,             !- Name
-  {26a84ff6-1a21-40e7-b964-e2369df531cb}, !- Inlet Node Name
-  {7c86fdd6-4269-4a37-af62-420b00b0413b}; !- Outlet Node Name 1
-
-OS:AirLoopHVAC:ZoneMixer,
-  {e07b024d-e148-45f3-83ab-8afb29818ba8}, !- Handle
-  res ashp htg zone mixer,                !- Name
-  {b80057d2-49ee-4495-8572-2f2050958ee2}, !- Outlet Node Name
-  {96731f7a-1d19-451f-963f-229078c4917d}; !- Inlet Node Name 1
-
-OS:Connection,
-  {26a84ff6-1a21-40e7-b964-e2369df531cb}, !- Handle
-  {411169be-53d9-4c8d-8313-ffe6abb50005}, !- Name
-  {0c51b70e-da54-4431-a805-193068dc98c6}, !- Source Object
-  3,                                      !- Outlet Port
-  {452fa68e-eb8d-4050-ac7b-92dd1a7c0dbd}, !- Target Object
-  2;                                      !- Inlet Port
-
-OS:Connection,
-  {b80057d2-49ee-4495-8572-2f2050958ee2}, !- Handle
-  {ce96fc6e-ed2a-4c5c-8fd8-fc4575724d6c}, !- Name
-  {e07b024d-e148-45f3-83ab-8afb29818ba8}, !- Source Object
-  2,                                      !- Outlet Port
-  {12bf6a92-30ba-4bff-8d58-c585fb286187}, !- Target Object
-  2;                                      !- Inlet Port
-
-OS:Sizing:System,
-  {823b31ac-75ae-4fbb-87f6-c5388ce1f9cc}, !- Handle
-  {ae37aa2c-95c2-4c67-8e0e-efbc016a26e4}, !- AirLoop Name
-  Sensible,                               !- Type of Load to Size On
-  Autosize,                               !- Design Outdoor Air Flow Rate {m3/s}
-  0.3,                                    !- Central Heating Maximum System Air Flow Ratio
-  7,                                      !- Preheat Design Temperature {C}
-  0.008,                                  !- Preheat Design Humidity Ratio {kg-H2O/kg-Air}
-  12.8,                                   !- Precool Design Temperature {C}
-  0.008,                                  !- Precool Design Humidity Ratio {kg-H2O/kg-Air}
-  12.8,                                   !- Central Cooling Design Supply Air Temperature {C}
-  16.7,                                   !- Central Heating Design Supply Air Temperature {C}
-  NonCoincident,                          !- Sizing Option
-  Yes,                                    !- 100% Outdoor Air in Cooling
-  Yes,                                    !- 100% Outdoor Air in Heating
-  0.0085,                                 !- Central Cooling Design Supply Air Humidity Ratio {kg-H2O/kg-Air}
-  0.008,                                  !- Central Heating Design Supply Air Humidity Ratio {kg-H2O/kg-Air}
-  DesignDay,                              !- Cooling Design Air Flow Method
-  0,                                      !- Cooling Design Air Flow Rate {m3/s}
-  DesignDay,                              !- Heating Design Air Flow Method
-  0,                                      !- Heating Design Air Flow Rate {m3/s}
-  ZoneSum,                                !- System Outdoor Air Method
-  1,                                      !- Zone Maximum Outdoor Air Fraction {dimensionless}
-  0.0099676501,                           !- Cooling Supply Air Flow Rate Per Floor Area {m3/s-m2}
-  1,                                      !- Cooling Fraction of Autosized Cooling Supply Air Flow Rate
-  3.9475456e-005,                         !- Cooling Supply Air Flow Rate Per Unit Cooling Capacity {m3/s-W}
-  0.0099676501,                           !- Heating Supply Air Flow Rate Per Floor Area {m3/s-m2}
-  1,                                      !- Heating Fraction of Autosized Heating Supply Air Flow Rate
-  1,                                      !- Heating Fraction of Autosized Cooling Supply Air Flow Rate
-  3.1588213e-005,                         !- Heating Supply Air Flow Rate Per Unit Heating Capacity {m3/s-W}
-  CoolingDesignCapacity,                  !- Cooling Design Capacity Method
-  autosize,                               !- Cooling Design Capacity {W}
-  234.7,                                  !- Cooling Design Capacity Per Floor Area {W/m2}
-  1,                                      !- Fraction of Autosized Cooling Design Capacity
-  HeatingDesignCapacity,                  !- Heating Design Capacity Method
-  autosize,                               !- Heating Design Capacity {W}
-  157,                                    !- Heating Design Capacity Per Floor Area {W/m2}
-  1,                                      !- Fraction of Autosized Heating Design Capacity
-  OnOff;                                  !- Central Cooling Capacity Control Method
-
-OS:AvailabilityManagerAssignmentList,
-  {896e4fd9-1d6a-4351-a487-94004b6ce317}, !- Handle
-  Air Loop HVAC 1 AvailabilityManagerAssignmentList; !- Name
-
-OS:Connection,
-  {7a870a46-2c07-440a-bd72-d740a9a3f102}, !- Handle
-  {64356305-623e-44e2-af2c-91a019c58af9}, !- Name
-  {0a326adf-f443-4a50-9383-5516b5b916c6}, !- Source Object
-  3,                                      !- Outlet Port
-  {2abcf72e-df7c-484b-934d-66234e6c14e9}, !- Target Object
-  6;                                      !- Inlet Port
-
-OS:Connection,
-  {c6aee5dd-9747-457e-9884-c452baded02d}, !- Handle
-  {cb5699bb-10e7-4e5f-9d0e-b3b7e3228371}, !- Name
-  {2abcf72e-df7c-484b-934d-66234e6c14e9}, !- Source Object
-  7,                                      !- Outlet Port
-  {5f3547f5-73da-4f13-9dbf-acf70f727ad6}, !- Target Object
-  2;                                      !- Inlet Port
-
-OS:AirTerminal:SingleDuct:ConstantVolume:NoReheat,
-  {78e8c47c-06e7-45bd-a008-4911c063c43d}, !- Handle
-  res ashp living zone htg direct air,    !- Name
-  {6f8dfe7b-5962-4e80-97ff-2baecb19b3f4}, !- Availability Schedule Name
-  {8ca6a1bc-f917-4944-b3a7-66a5dedc558e}, !- Air Inlet Node Name
-  {21026a4b-fd73-4c5e-b582-ab5d99aab3d4}, !- Air Outlet Node Name
-  AutoSize;                               !- Maximum Air Flow Rate {m3/s}
-
-OS:Node,
-  {8970e21b-b16a-48b7-84cf-537025bbe5a7}, !- Handle
-  Node 8,                                 !- Name
-  {cc40c141-55ac-4b86-b6ca-9fe205e91091}, !- Inlet Port
-  {96731f7a-1d19-451f-963f-229078c4917d}; !- Outlet Port
-
-OS:Connection,
-  {69bbcb9d-c5bd-414f-ac0d-fc78a78fa487}, !- Handle
-  {70bf0474-e710-4504-845b-8f46ace1f2eb}, !- Name
-  {a0cea88d-477e-4e25-af33-843e1cda01c1}, !- Source Object
-  3,                                      !- Outlet Port
-  {f64bb885-ca86-4cde-9a05-00e507ff28a3}, !- Target Object
-  3;                                      !- Inlet Port
-
-OS:Connection,
-  {cc40c141-55ac-4b86-b6ca-9fe205e91091}, !- Handle
-  {30c13e12-baaa-445d-947a-386e786967a7}, !- Name
-  {302b5c71-15c0-434c-9156-b2ceceabe40f}, !- Source Object
-  3,                                      !- Outlet Port
-  {8970e21b-b16a-48b7-84cf-537025bbe5a7}, !- Target Object
-  2;                                      !- Inlet Port
-
-OS:Connection,
-  {96731f7a-1d19-451f-963f-229078c4917d}, !- Handle
-  {1ee7e5a0-d246-44ef-b3b7-0a56f12beae5}, !- Name
-  {8970e21b-b16a-48b7-84cf-537025bbe5a7}, !- Source Object
-  3,                                      !- Outlet Port
-  {e07b024d-e148-45f3-83ab-8afb29818ba8}, !- Target Object
-  3;                                      !- Inlet Port
-
-OS:Node,
-  {e2169827-539e-42ce-a43c-fbcdff04c88c}, !- Handle
-  Node 9,                                 !- Name
-  {7c86fdd6-4269-4a37-af62-420b00b0413b}, !- Inlet Port
-  {8ca6a1bc-f917-4944-b3a7-66a5dedc558e}; !- Outlet Port
-
-OS:Connection,
-  {7c86fdd6-4269-4a37-af62-420b00b0413b}, !- Handle
-  {9074f77a-3043-4c41-915b-36c09916d73c}, !- Name
-  {452fa68e-eb8d-4050-ac7b-92dd1a7c0dbd}, !- Source Object
-  3,                                      !- Outlet Port
-  {e2169827-539e-42ce-a43c-fbcdff04c88c}, !- Target Object
-  2;                                      !- Inlet Port
-
-OS:Connection,
-  {8ca6a1bc-f917-4944-b3a7-66a5dedc558e}, !- Handle
-  {4881e576-e97b-46a9-9551-f1569299051e}, !- Name
-  {e2169827-539e-42ce-a43c-fbcdff04c88c}, !- Source Object
-  3,                                      !- Outlet Port
-  {78e8c47c-06e7-45bd-a008-4911c063c43d}, !- Target Object
-  3;                                      !- Inlet Port
-
-OS:Connection,
-  {21026a4b-fd73-4c5e-b582-ab5d99aab3d4}, !- Handle
-  {e10cb77c-0ace-4524-9f58-ebfe3ba15dc5}, !- Name
-  {78e8c47c-06e7-45bd-a008-4911c063c43d}, !- Source Object
-  4,                                      !- Outlet Port
-  {a0cea88d-477e-4e25-af33-843e1cda01c1}, !- Target Object
-  2;                                      !- Inlet Port
-
-OS:Curve:Biquadratic,
-  {e0aa4788-0077-4e5e-a6cd-ed43a0d0df3f}, !- Handle
-  ConstantBiquadratic 1,                  !- Name
-  1,                                      !- Coefficient1 Constant
-  0,                                      !- Coefficient2 x
-  0,                                      !- Coefficient3 x**2
-  0,                                      !- Coefficient4 y
-  0,                                      !- Coefficient5 y**2
-  0,                                      !- Coefficient6 x*y
-  -100,                                   !- Minimum Value of x
-  100,                                    !- Maximum Value of x
-  -100,                                   !- Minimum Value of y
-  100;                                    !- Maximum Value of y
-
-OS:Curve:Biquadratic,
-  {061313a0-e1fd-4a67-97d9-4ea622498570}, !- Handle
-  Cool-Cap-fT1,                           !- Name
-  1.557359706,                            !- Coefficient1 Constant
-  -0.0744481692,                          !- Coefficient2 x
-  0.00309859668,                          !- Coefficient3 x**2
-  0.0014595786,                           !- Coefficient4 y
-  -4.1148e-005,                           !- Coefficient5 y**2
-  -0.00042671448,                         !- Coefficient6 x*y
-  13.88,                                  !- Minimum Value of x
-  23.88,                                  !- Maximum Value of x
-  18.33,                                  !- Minimum Value of y
-  51.66;                                  !- Maximum Value of y
-
-OS:Curve:Biquadratic,
-  {f664d36c-aae7-480c-88b3-484555ada0db}, !- Handle
-  Cool-EIR-fT1,                           !- Name
-  -0.350447695,                           !- Coefficient1 Constant
-  0.116809893,                            !- Coefficient2 x
-  -0.00339950844,                         !- Coefficient3 x**2
-  -0.001226088,                           !- Coefficient4 y
-  0.0006008094,                           !- Coefficient5 y**2
-  -0.000466884,                           !- Coefficient6 x*y
-  13.88,                                  !- Minimum Value of x
-  23.88,                                  !- Maximum Value of x
-  18.33,                                  !- Minimum Value of y
-  51.66;                                  !- Maximum Value of y
-
-OS:Curve:Quadratic,
-  {9ea94148-58fc-42d9-9703-4a68d51e3ee1}, !- Handle
-  Cool-PLF-fPLR1,                         !- Name
-  0.93,                                   !- Coefficient1 Constant
-  0.07,                                   !- Coefficient2 x
-  0,                                      !- Coefficient3 x**2
-  0,                                      !- Minimum Value of x
-  1,                                      !- Maximum Value of x
-  0.7,                                    !- Minimum Curve Output
-  1;                                      !- Maximum Curve Output
-
-OS:Curve:Quadratic,
-  {f07ba43d-649a-4134-883f-59d574af4b5a}, !- Handle
-  Cool-Cap-fFF1,                          !- Name
-  0.718664047,                            !- Coefficient1 Constant
-  0.41797409,                             !- Coefficient2 x
-  -0.136638137,                           !- Coefficient3 x**2
-  0,                                      !- Minimum Value of x
-  2,                                      !- Maximum Value of x
-  0,                                      !- Minimum Curve Output
-  2;                                      !- Maximum Curve Output
-
-OS:Curve:Quadratic,
-  {5f609100-2848-4997-b75b-6c0d00b17173}, !- Handle
-  Cool-EIR-fFF1,                          !- Name
-  1.143487507,                            !- Coefficient1 Constant
-  -0.13943972,                            !- Coefficient2 x
-  -0.004047787,                           !- Coefficient3 x**2
-  0,                                      !- Minimum Value of x
-  2,                                      !- Maximum Value of x
-  0,                                      !- Minimum Curve Output
-  2;                                      !- Maximum Curve Output
-
-OS:Coil:Cooling:DX:SingleSpeed,
-  {acb7e7f3-bae5-4aa6-95cb-fbee4dfbe7e7}, !- Handle
-  res ashp clg coil,                      !- Name
-  {6f8dfe7b-5962-4e80-97ff-2baecb19b3f4}, !- Availability Schedule Name
-  autosize,                               !- Rated Total Cooling Capacity {W}
-  0.740612186094823,                      !- Rated Sensible Heat Ratio
-  4.07537862886505,                       !- Rated COP {W/W}
-  autosize,                               !- Rated Air Flow Rate {m3/s}
-  773.3912012006,                         !- Rated Evaporator Fan Power Per Volume Flow Rate {W/(m3/s)}
-  ,                                       !- Air Inlet Node Name
-  ,                                       !- Air Outlet Node Name
-  {061313a0-e1fd-4a67-97d9-4ea622498570}, !- Total Cooling Capacity Function of Temperature Curve Name
-  {f07ba43d-649a-4134-883f-59d574af4b5a}, !- Total Cooling Capacity Function of Flow Fraction Curve Name
-  {f664d36c-aae7-480c-88b3-484555ada0db}, !- Energy Input Ratio Function of Temperature Curve Name
-  {5f609100-2848-4997-b75b-6c0d00b17173}, !- Energy Input Ratio Function of Flow Fraction Curve Name
-  {9ea94148-58fc-42d9-9703-4a68d51e3ee1}, !- Part Load Fraction Correlation Curve Name
-  1000,                                   !- Nominal Time for Condensate Removal to Begin {s}
-  1.5,                                    !- Ratio of Initial Moisture Evaporation Rate and Steady State Latent Capacity {dimensionless}
-  3,                                      !- Maximum Cycling Rate {cycles/hr}
-  45,                                     !- Latent Capacity Time Constant {s}
-  ,                                       !- Condenser Air Inlet Node Name
-  AirCooled,                              !- Condenser Type
-  0,                                      !- Evaporative Condenser Effectiveness {dimensionless}
-  Autosize,                               !- Evaporative Condenser Air Flow Rate {m3/s}
-  Autosize,                               !- Evaporative Condenser Pump Rated Power Consumption {W}
-  0,                                      !- Crankcase Heater Capacity {W}
-  0,                                      !- Maximum Outdoor Dry-Bulb Temperature for Crankcase Heater Operation {C}
-  ,                                       !- Supply Water Storage Tank Name
-  ,                                       !- Condensate Collection Water Storage Tank Name
-  0,                                      !- Basin Heater Capacity {W/K}
-  10,                                     !- Basin Heater Setpoint Temperature {C}
-  ;                                       !- Basin Heater Operating Schedule Name
-
-OS:Fan:OnOff,
-  {c077b33f-602c-4969-a76a-d019d5a8be4f}, !- Handle
-  res ashp clg supply fan,                !- Name
-  {6f8dfe7b-5962-4e80-97ff-2baecb19b3f4}, !- Availability Schedule Name
-  0.75,                                   !- Fan Total Efficiency
-  794.580001233493,                       !- Pressure Rise {Pa}
-  autosize,                               !- Maximum Flow Rate {m3/s}
-  1,                                      !- Motor Efficiency
-  1,                                      !- Motor In Airstream Fraction
-  ,                                       !- Air Inlet Node Name
-  ,                                       !- Air Outlet Node Name
-  {48e0cdbd-bc1b-4a3c-bbf1-65cc6825d410}, !- Fan Power Ratio Function of Speed Ratio Curve Name
-  {fa4fea54-44a9-4b30-be01-49c47191c977}, !- Fan Efficiency Ratio Function of Speed Ratio Curve Name
-  res ashp clg supply fan;                !- End-Use Subcategory
-
-OS:Curve:Exponent,
-  {48e0cdbd-bc1b-4a3c-bbf1-65cc6825d410}, !- Handle
-  Fan On Off Power Curve 1,               !- Name
-  1,                                      !- Coefficient1 Constant
-  0,                                      !- Coefficient2 Constant
-  0,                                      !- Coefficient3 Constant
-  0,                                      !- Minimum Value of x
-  1,                                      !- Maximum Value of x
-  ,                                       !- Minimum Curve Output
-  ,                                       !- Maximum Curve Output
-  ,                                       !- Input Unit Type for X
-  ;                                       !- Output Unit Type
-
-OS:Curve:Cubic,
-  {fa4fea54-44a9-4b30-be01-49c47191c977}, !- Handle
-  Fan On Off Efficiency Curve 1,          !- Name
-  1,                                      !- Coefficient1 Constant
-  0,                                      !- Coefficient2 x
-  0,                                      !- Coefficient3 x**2
-  0,                                      !- Coefficient4 x**3
-  0,                                      !- Minimum Value of x
-  1;                                      !- Maximum Value of x
-
-OS:AirLoopHVAC:UnitarySystem,
-  {b39e1daa-2425-4be6-946d-4291c6df159e}, !- Handle
-  res ashp clg unitary system,            !- Name
-  Load,                                   !- Control Type
-  {5826fcb0-c03f-43b7-9538-a4e957e6a788}, !- Controlling Zone or Thermostat Location
-  None,                                   !- Dehumidification Control Type
-  {6f8dfe7b-5962-4e80-97ff-2baecb19b3f4}, !- Availability Schedule Name
-  {7ebb722f-a179-41b9-b773-4d618a1c92bf}, !- Air Inlet Node Name
-  {908b1771-ce38-4050-978b-99a588b89605}, !- Air Outlet Node Name
-  {c077b33f-602c-4969-a76a-d019d5a8be4f}, !- Supply Fan Name
-  BlowThrough,                            !- Fan Placement
-  {0b49972c-c18b-42d5-8c38-f85a127660ef}, !- Supply Air Fan Operating Mode Schedule Name
-  ,                                       !- Heating Coil Name
-  1,                                      !- DX Heating Coil Sizing Ratio
-  {acb7e7f3-bae5-4aa6-95cb-fbee4dfbe7e7}, !- Cooling Coil Name
-  No,                                     !- Use DOAS DX Cooling Coil
-  2,                                      !- DOAS DX Cooling Coil Leaving Minimum Air Temperature {C}
-  SensibleOnlyLoadControl,                !- Latent Load Control
-  ,                                       !- Supplemental Heating Coil Name
-  ,                                       !- Supply Air Flow Rate Method During Cooling Operation
-  autosize,                               !- Supply Air Flow Rate During Cooling Operation {m3/s}
-  ,                                       !- Supply Air Flow Rate Per Floor Area During Cooling Operation {m3/s-m2}
-  ,                                       !- Fraction of Autosized Design Cooling Supply Air Flow Rate
-  ,                                       !- Design Supply Air Flow Rate Per Unit of Capacity During Cooling Operation {m3/s-W}
-  ,                                       !- Supply Air Flow Rate Method During Heating Operation
-  autosize,                               !- Supply Air Flow Rate During Heating Operation {m3/s}
-  ,                                       !- Supply Air Flow Rate Per Floor Area during Heating Operation {m3/s-m2}
-  ,                                       !- Fraction of Autosized Design Heating Supply Air Flow Rate
-  ,                                       !- Design Supply Air Flow Rate Per Unit of Capacity During Heating Operation {m3/s-W}
-  ,                                       !- Supply Air Flow Rate Method When No Cooling or Heating is Required
-  0,                                      !- Supply Air Flow Rate When No Cooling or Heating is Required {m3/s}
-  ,                                       !- Supply Air Flow Rate Per Floor Area When No Cooling or Heating is Required {m3/s-m2}
-  ,                                       !- Fraction of Autosized Design Cooling Supply Air Flow Rate When No Cooling or Heating is Required
-  ,                                       !- Fraction of Autosized Design Heating Supply Air Flow Rate When No Cooling or Heating is Required
-  ,                                       !- Design Supply Air Flow Rate Per Unit of Capacity During Cooling Operation When No Cooling or Heating is Required {m3/s-W}
-  ,                                       !- Design Supply Air Flow Rate Per Unit of Capacity During Heating Operation When No Cooling or Heating is Required {m3/s-W}
-  76.6666666666667,                       !- Maximum Supply Air Temperature {C}
-  4.44444444444444,                       !- Maximum Outdoor Dry-Bulb Temperature for Supplemental Heater Operation {C}
-  ,                                       !- Outdoor Dry-Bulb Temperature Sensor Node Name
-  2.5,                                    !- Maximum Cycling Rate {cycles/hr}
-  60,                                     !- Heat Pump Time Constant {s}
-  0.01,                                   !- Fraction of On-Cycle Power Use
-  60,                                     !- Heat Pump Fan Delay Time {s}
-  0,                                      !- Ancilliary On-Cycle Electric Power {W}
-  0;                                      !- Ancilliary Off-Cycle Electric Power {W}
-
-OS:AirLoopHVAC,
-  {0b4ab6dd-a201-4ed0-9126-6ee66db3ad8b}, !- Handle
-  res ashp clg asys,                      !- Name
-  ,                                       !- Controller List Name
-  {6f8dfe7b-5962-4e80-97ff-2baecb19b3f4}, !- Availability Schedule
-  {a2524c01-91e3-4b20-93d8-fbbe380bcf48}, !- Availability Manager List Name
-  AutoSize,                               !- Design Supply Air Flow Rate {m3/s}
-  ,                                       !- Branch List Name
-  ,                                       !- Connector List Name
-  {8bba521a-a511-4e8f-a0d5-85a07a5f42c1}, !- Supply Side Inlet Node Name
-  {ca5ea0cd-6a73-45aa-957a-fc9c3a9e3501}, !- Demand Side Outlet Node Name
-  {4779f1cd-173a-4fd5-82bf-5fb65eee6965}, !- Demand Side Inlet Node A
-  {cbc68260-dd61-4195-93cc-6c2e2458bb46}, !- Supply Side Outlet Node A
-  ,                                       !- Demand Side Inlet Node B
-  ,                                       !- Supply Side Outlet Node B
-  ,                                       !- Return Air Bypass Flow Temperature Setpoint Schedule Name
-  {fc65d641-52bb-40ce-8395-4aaeb5be838a}, !- Demand Mixer Name
-  {c2804621-2832-497f-9728-7514986d4888}, !- Demand Splitter A Name
-  ,                                       !- Demand Splitter B Name
-  ;                                       !- Supply Splitter Name
-
-OS:Node,
-  {8b3873c2-d8a9-4d19-a4c7-7d07969ceec7}, !- Handle
-  Node 10,                                !- Name
-  {8bba521a-a511-4e8f-a0d5-85a07a5f42c1}, !- Inlet Port
-  {7ebb722f-a179-41b9-b773-4d618a1c92bf}; !- Outlet Port
-
-OS:Node,
-  {27537209-2b4b-4011-8738-b19fcc0e2847}, !- Handle
-  Node 11,                                !- Name
-  {908b1771-ce38-4050-978b-99a588b89605}, !- Inlet Port
-  {cbc68260-dd61-4195-93cc-6c2e2458bb46}; !- Outlet Port
-
-OS:Connection,
-  {8bba521a-a511-4e8f-a0d5-85a07a5f42c1}, !- Handle
-  {9fe9babb-6077-422c-b9a2-b9801d714c60}, !- Name
-  {0b4ab6dd-a201-4ed0-9126-6ee66db3ad8b}, !- Source Object
-  8,                                      !- Outlet Port
-  {8b3873c2-d8a9-4d19-a4c7-7d07969ceec7}, !- Target Object
-  2;                                      !- Inlet Port
-
-OS:Connection,
-  {cbc68260-dd61-4195-93cc-6c2e2458bb46}, !- Handle
-  {b49425e8-4be4-4ae4-9afd-9d39839b83d0}, !- Name
-  {27537209-2b4b-4011-8738-b19fcc0e2847}, !- Source Object
-  3,                                      !- Outlet Port
-  {0b4ab6dd-a201-4ed0-9126-6ee66db3ad8b}, !- Target Object
-  11;                                     !- Inlet Port
-
-OS:Node,
-  {8e73a442-3fa9-4a28-a23e-6fdae8dc4cfd}, !- Handle
-  Node 12,                                !- Name
-  {4779f1cd-173a-4fd5-82bf-5fb65eee6965}, !- Inlet Port
-  {b731cb62-f524-4514-9360-638135301275}; !- Outlet Port
-
-OS:Node,
-  {bb38ea9d-95ff-4869-98f9-0dd24f7fd8f1}, !- Handle
-  Node 13,                                !- Name
-  {e260eb3d-968a-4f05-b017-a057f11190a2}, !- Inlet Port
-  {ca5ea0cd-6a73-45aa-957a-fc9c3a9e3501}; !- Outlet Port
-
-OS:Node,
-  {f7cd3961-5e30-431c-b3e3-ff4dfd60a16d}, !- Handle
-  Node 14,                                !- Name
-  {50c68e2b-2a6d-4a6a-8238-16ff010f3f6f}, !- Inlet Port
-  {643cccae-5faa-4083-860a-e015d4b713e9}; !- Outlet Port
-
-OS:Connection,
-  {4779f1cd-173a-4fd5-82bf-5fb65eee6965}, !- Handle
-  {82303f3f-2176-4bb7-bd44-3ac18f28c4e7}, !- Name
-  {0b4ab6dd-a201-4ed0-9126-6ee66db3ad8b}, !- Source Object
-  10,                                     !- Outlet Port
-  {8e73a442-3fa9-4a28-a23e-6fdae8dc4cfd}, !- Target Object
-  2;                                      !- Inlet Port
-
-OS:Connection,
-  {ca5ea0cd-6a73-45aa-957a-fc9c3a9e3501}, !- Handle
-  {3677fd47-f640-44c2-9039-8ce53baca2f4}, !- Name
-  {bb38ea9d-95ff-4869-98f9-0dd24f7fd8f1}, !- Source Object
-  3,                                      !- Outlet Port
-  {0b4ab6dd-a201-4ed0-9126-6ee66db3ad8b}, !- Target Object
-  9;                                      !- Inlet Port
-
-OS:AirLoopHVAC:ZoneSplitter,
-  {c2804621-2832-497f-9728-7514986d4888}, !- Handle
-  res ashp clg zone splitter,             !- Name
-  {b731cb62-f524-4514-9360-638135301275}, !- Inlet Node Name
-  {d837b26c-eacc-42d9-8313-aa1063766126}; !- Outlet Node Name 1
-
-OS:AirLoopHVAC:ZoneMixer,
-  {fc65d641-52bb-40ce-8395-4aaeb5be838a}, !- Handle
-  res ashp clg zone mixer,                !- Name
-  {e260eb3d-968a-4f05-b017-a057f11190a2}, !- Outlet Node Name
-  {c1dd14ea-92da-4b95-a80e-b381f20eec1e}; !- Inlet Node Name 1
-
-OS:Connection,
-  {b731cb62-f524-4514-9360-638135301275}, !- Handle
-  {e8bd6f86-b8f9-4364-b3e3-c8064e320d78}, !- Name
-  {8e73a442-3fa9-4a28-a23e-6fdae8dc4cfd}, !- Source Object
-  3,                                      !- Outlet Port
-  {c2804621-2832-497f-9728-7514986d4888}, !- Target Object
-  2;                                      !- Inlet Port
-
-OS:Connection,
-  {e260eb3d-968a-4f05-b017-a057f11190a2}, !- Handle
-  {abef1034-aeeb-41c6-bca8-1f3fd9853fce}, !- Name
-  {fc65d641-52bb-40ce-8395-4aaeb5be838a}, !- Source Object
-  2,                                      !- Outlet Port
-  {bb38ea9d-95ff-4869-98f9-0dd24f7fd8f1}, !- Target Object
-  2;                                      !- Inlet Port
-
-OS:Sizing:System,
-  {38f7df4e-a43c-4659-b426-3a69d7ef56a5}, !- Handle
-  {0b4ab6dd-a201-4ed0-9126-6ee66db3ad8b}, !- AirLoop Name
-  Sensible,                               !- Type of Load to Size On
-  Autosize,                               !- Design Outdoor Air Flow Rate {m3/s}
-  0.3,                                    !- Central Heating Maximum System Air Flow Ratio
-  7,                                      !- Preheat Design Temperature {C}
-  0.008,                                  !- Preheat Design Humidity Ratio {kg-H2O/kg-Air}
-  12.8,                                   !- Precool Design Temperature {C}
-  0.008,                                  !- Precool Design Humidity Ratio {kg-H2O/kg-Air}
-  12.8,                                   !- Central Cooling Design Supply Air Temperature {C}
-  16.7,                                   !- Central Heating Design Supply Air Temperature {C}
-  NonCoincident,                          !- Sizing Option
-  Yes,                                    !- 100% Outdoor Air in Cooling
-  Yes,                                    !- 100% Outdoor Air in Heating
-  0.0085,                                 !- Central Cooling Design Supply Air Humidity Ratio {kg-H2O/kg-Air}
-  0.008,                                  !- Central Heating Design Supply Air Humidity Ratio {kg-H2O/kg-Air}
-  DesignDay,                              !- Cooling Design Air Flow Method
-  0,                                      !- Cooling Design Air Flow Rate {m3/s}
-  DesignDay,                              !- Heating Design Air Flow Method
-  0,                                      !- Heating Design Air Flow Rate {m3/s}
-  ZoneSum,                                !- System Outdoor Air Method
-  1,                                      !- Zone Maximum Outdoor Air Fraction {dimensionless}
-  0.0099676501,                           !- Cooling Supply Air Flow Rate Per Floor Area {m3/s-m2}
-  1,                                      !- Cooling Fraction of Autosized Cooling Supply Air Flow Rate
-  3.9475456e-005,                         !- Cooling Supply Air Flow Rate Per Unit Cooling Capacity {m3/s-W}
-  0.0099676501,                           !- Heating Supply Air Flow Rate Per Floor Area {m3/s-m2}
-  1,                                      !- Heating Fraction of Autosized Heating Supply Air Flow Rate
-  1,                                      !- Heating Fraction of Autosized Cooling Supply Air Flow Rate
-  3.1588213e-005,                         !- Heating Supply Air Flow Rate Per Unit Heating Capacity {m3/s-W}
-  CoolingDesignCapacity,                  !- Cooling Design Capacity Method
-  autosize,                               !- Cooling Design Capacity {W}
-  234.7,                                  !- Cooling Design Capacity Per Floor Area {W/m2}
-  1,                                      !- Fraction of Autosized Cooling Design Capacity
-  HeatingDesignCapacity,                  !- Heating Design Capacity Method
-  autosize,                               !- Heating Design Capacity {W}
-  157,                                    !- Heating Design Capacity Per Floor Area {W/m2}
-  1,                                      !- Fraction of Autosized Heating Design Capacity
-  OnOff;                                  !- Central Cooling Capacity Control Method
-
-OS:AvailabilityManagerAssignmentList,
-  {a2524c01-91e3-4b20-93d8-fbbe380bcf48}, !- Handle
-  Air Loop HVAC 1 AvailabilityManagerAssignmentList 1; !- Name
-
-OS:Connection,
-  {7ebb722f-a179-41b9-b773-4d618a1c92bf}, !- Handle
-  {c562cdf8-1219-42dc-9cf2-c410e52923e2}, !- Name
-  {8b3873c2-d8a9-4d19-a4c7-7d07969ceec7}, !- Source Object
-  3,                                      !- Outlet Port
-  {b39e1daa-2425-4be6-946d-4291c6df159e}, !- Target Object
-  6;                                      !- Inlet Port
-
-OS:Connection,
-  {908b1771-ce38-4050-978b-99a588b89605}, !- Handle
-  {75a3ea08-a895-4152-89dd-119cf95857fd}, !- Name
-  {b39e1daa-2425-4be6-946d-4291c6df159e}, !- Source Object
-  7,                                      !- Outlet Port
-  {27537209-2b4b-4011-8738-b19fcc0e2847}, !- Target Object
-  2;                                      !- Inlet Port
-
-OS:AirTerminal:SingleDuct:ConstantVolume:NoReheat,
-  {0c008d8c-f8f5-40d4-b2ac-de305623cce8}, !- Handle
-  res ashp living zone clg direct air,    !- Name
-  {6f8dfe7b-5962-4e80-97ff-2baecb19b3f4}, !- Availability Schedule Name
-  {d316063a-a12b-4d9d-afe6-31f3f6ea0094}, !- Air Inlet Node Name
-  {50c68e2b-2a6d-4a6a-8238-16ff010f3f6f}, !- Air Outlet Node Name
-  AutoSize;                               !- Maximum Air Flow Rate {m3/s}
-
-OS:Node,
-  {301746fe-b699-40b4-a097-9e1afce40a76}, !- Handle
-  Node 15,                                !- Name
-  {5d835ba9-9557-4ab2-a29a-dee47e97263c}, !- Inlet Port
-  {c1dd14ea-92da-4b95-a80e-b381f20eec1e}; !- Outlet Port
-
-OS:Connection,
-  {643cccae-5faa-4083-860a-e015d4b713e9}, !- Handle
-  {a24f3b85-ce2b-4ace-b009-9f16444c20cd}, !- Name
-  {f7cd3961-5e30-431c-b3e3-ff4dfd60a16d}, !- Source Object
-  3,                                      !- Outlet Port
-  {f64bb885-ca86-4cde-9a05-00e507ff28a3}, !- Target Object
-  4;                                      !- Inlet Port
-
-OS:Connection,
-  {5d835ba9-9557-4ab2-a29a-dee47e97263c}, !- Handle
-  {9d3f2f8d-48cd-4fcb-bf04-79e45432469d}, !- Name
-  {302b5c71-15c0-434c-9156-b2ceceabe40f}, !- Source Object
-  4,                                      !- Outlet Port
-  {301746fe-b699-40b4-a097-9e1afce40a76}, !- Target Object
-  2;                                      !- Inlet Port
-
-OS:Connection,
-  {c1dd14ea-92da-4b95-a80e-b381f20eec1e}, !- Handle
-  {abc992d5-8724-4aca-b743-4d488e2bac14}, !- Name
-  {301746fe-b699-40b4-a097-9e1afce40a76}, !- Source Object
-  3,                                      !- Outlet Port
-  {fc65d641-52bb-40ce-8395-4aaeb5be838a}, !- Target Object
-  3;                                      !- Inlet Port
-
-OS:Node,
-  {e068efad-2bae-4107-acfe-57a48d5e5a87}, !- Handle
-  Node 16,                                !- Name
-  {d837b26c-eacc-42d9-8313-aa1063766126}, !- Inlet Port
-  {d316063a-a12b-4d9d-afe6-31f3f6ea0094}; !- Outlet Port
-
-OS:Connection,
-  {d837b26c-eacc-42d9-8313-aa1063766126}, !- Handle
-  {c8a849cc-66b9-4abc-97f2-d4ac64232089}, !- Name
-  {c2804621-2832-497f-9728-7514986d4888}, !- Source Object
-  3,                                      !- Outlet Port
-  {e068efad-2bae-4107-acfe-57a48d5e5a87}, !- Target Object
-  2;                                      !- Inlet Port
-
-OS:Connection,
-  {d316063a-a12b-4d9d-afe6-31f3f6ea0094}, !- Handle
-  {c19c509e-e516-4180-9c47-028ccdbf9c91}, !- Name
-  {e068efad-2bae-4107-acfe-57a48d5e5a87}, !- Source Object
-  3,                                      !- Outlet Port
-  {0c008d8c-f8f5-40d4-b2ac-de305623cce8}, !- Target Object
-  3;                                      !- Inlet Port
-
-OS:Connection,
-  {50c68e2b-2a6d-4a6a-8238-16ff010f3f6f}, !- Handle
-  {ff6554ab-f139-43f8-a259-f0bd0ea68efb}, !- Name
-  {0c008d8c-f8f5-40d4-b2ac-de305623cce8}, !- Source Object
-  4,                                      !- Outlet Port
-  {f7cd3961-5e30-431c-b3e3-ff4dfd60a16d}, !- Target Object
-  2;                                      !- Inlet Port
-
-OS:AdditionalProperties,
-  {ce1ebbe8-f70b-40f6-b406-f64621d2d7ed}, !- Handle
-  {b39e1daa-2425-4be6-946d-4291c6df159e}, !- Object Name
-  SizingInfoHVACCapacityDerateFactorEER,  !- Feature Name 1
-  String,                                 !- Feature Data Type 1
-  1.0&#441.0&#441.0&#441.0&#441.0,        !- Feature Value 1
-  SizingInfoHVACRatedCFMperTonCooling,    !- Feature Name 2
-  String,                                 !- Feature Data Type 2
-  394.2,                                  !- Feature Value 2
-  SizingInfoHVACFracCoolLoadServed,       !- Feature Name 3
-  Double,                                 !- Feature Data Type 3
-  1;                                      !- Feature Value 3
-
-OS:AdditionalProperties,
-  {2c1d579e-c507-4a24-b4e9-195bc5036884}, !- Handle
-  {2abcf72e-df7c-484b-934d-66234e6c14e9}, !- Object Name
-  SizingInfoHVACCapacityDerateFactorCOP,  !- Feature Name 1
-  String,                                 !- Feature Data Type 1
-  1.0&#441.0&#441.0&#441.0&#441.0,        !- Feature Value 1
-  SizingInfoHPSizedForMaxLoad,            !- Feature Name 2
-  Boolean,                                !- Feature Data Type 2
-  false,                                  !- Feature Value 2
-  SizingInfoHVACRatedCFMperTonHeating,    !- Feature Name 3
-  String,                                 !- Feature Data Type 3
-  384.1,                                  !- Feature Value 3
-  SizingInfoHVACFracHeatLoadServed,       !- Feature Name 4
-  Double,                                 !- Feature Data Type 4
-  1;                                      !- Feature Value 4
-=======
->>>>>>> 30cb9182
