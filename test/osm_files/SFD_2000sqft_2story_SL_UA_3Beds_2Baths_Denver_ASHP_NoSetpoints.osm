!- NOTE: Auto-generated from /test/osw_files/SFD_2000sqft_2story_SL_UA_3Beds_2Baths_Denver_ASHP_NoSetpoints.osw

OS:Version,
<<<<<<< HEAD
  {b2bfb206-bc4b-47e4-bf59-63681b2fce0c}, !- Handle
  3.0.1;                                  !- Version Identifier

OS:SimulationControl,
  {e94036f3-eaa7-4ca9-954c-0483b6960a19}, !- Handle
=======
  {ec5659ea-fc76-4fa8-b4c2-c8b188ae1f11}, !- Handle
  2.9.0;                                  !- Version Identifier

OS:SimulationControl,
  {1f69b64b-d3b8-4ca1-a586-45c716c48812}, !- Handle
>>>>>>> fcfe5a62
  ,                                       !- Do Zone Sizing Calculation
  ,                                       !- Do System Sizing Calculation
  ,                                       !- Do Plant Sizing Calculation
  No;                                     !- Run Simulation for Sizing Periods

OS:Timestep,
<<<<<<< HEAD
  {fab1ddaa-0e74-461d-b9b5-f0ded4f71b67}, !- Handle
  6;                                      !- Number of Timesteps per Hour

OS:ShadowCalculation,
  {f84ff238-a88f-4d26-8e3d-a15d5bdda9cb}, !- Handle
  PolygonClipping,                        !- Shading Calculation Method
  ,                                       !- Shading Calculation Update Frequency Method
  20,                                     !- Shading Calculation Update Frequency
  15000,                                  !- Maximum Figures in Shadow Overlap Calculations
  ,                                       !- Polygon Clipping Algorithm
  512,                                    !- Pixel Counting Resolution
  ,                                       !- Sky Diffuse Modeling Algorithm
  No,                                     !- Output External Shading Calculation Results
  No,                                     !- Disable Self-Shading Within Shading Zone Groups
  No;                                     !- Disable Self-Shading From Shading Zone Groups to Other Zones

OS:WeatherFile,
  {48530c9f-2809-4ffd-9b7b-2f972f481e3a}, !- Handle
=======
  {4b6fd952-dc5c-497b-b428-3e46c526867c}, !- Handle
  6;                                      !- Number of Timesteps per Hour

OS:ShadowCalculation,
  {c3fb8a6a-4518-47be-bec4-cbaf62a10117}, !- Handle
  20,                                     !- Calculation Frequency
  200;                                    !- Maximum Figures in Shadow Overlap Calculations

OS:SurfaceConvectionAlgorithm:Outside,
  {8275c60e-a3c6-49ad-ad90-b05f8ec7f761}, !- Handle
  DOE-2;                                  !- Algorithm

OS:SurfaceConvectionAlgorithm:Inside,
  {4d3fd76d-7189-48fd-8a7f-b181e576a844}, !- Handle
  TARP;                                   !- Algorithm

OS:ZoneCapacitanceMultiplier:ResearchSpecial,
  {21187476-2ada-44af-b888-4fb5c88a52b6}, !- Handle
  3.6,                                    !- Temperature Capacity Multiplier
  15,                                     !- Humidity Capacity Multiplier
  ;                                       !- Carbon Dioxide Capacity Multiplier

OS:RunPeriod,
  {6cc34da2-6cda-480b-ae22-f6bbc88776d5}, !- Handle
  Run Period 1,                           !- Name
  1,                                      !- Begin Month
  1,                                      !- Begin Day of Month
  12,                                     !- End Month
  31,                                     !- End Day of Month
  ,                                       !- Use Weather File Holidays and Special Days
  ,                                       !- Use Weather File Daylight Saving Period
  ,                                       !- Apply Weekend Holiday Rule
  ,                                       !- Use Weather File Rain Indicators
  ,                                       !- Use Weather File Snow Indicators
  ;                                       !- Number of Times Runperiod to be Repeated

OS:YearDescription,
  {44ebdcba-14bf-4b7c-87da-1b545ff68443}, !- Handle
  2007,                                   !- Calendar Year
  ,                                       !- Day of Week for Start Day
  ;                                       !- Is Leap Year

OS:WeatherFile,
  {ac9ba22b-518f-4c6c-8fa3-2d0b9f1e10e3}, !- Handle
>>>>>>> fcfe5a62
  Denver Intl Ap,                         !- City
  CO,                                     !- State Province Region
  USA,                                    !- Country
  TMY3,                                   !- Data Source
  725650,                                 !- WMO Number
  39.83,                                  !- Latitude {deg}
  -104.65,                                !- Longitude {deg}
  -7,                                     !- Time Zone {hr}
  1650,                                   !- Elevation {m}
  C:/OpenStudio/OpenStudio-BuildStock/resources/measures/HPXMLtoOpenStudio/weather/USA_CO_Denver.Intl.AP.725650_TMY3.epw, !- Url
  E23378AA;                               !- Checksum

OS:AdditionalProperties,
<<<<<<< HEAD
  {e03cfb73-24ec-4a4a-96cf-62f94ea7eca0}, !- Handle
  {48530c9f-2809-4ffd-9b7b-2f972f481e3a}, !- Object Name
=======
  {72c8b7eb-33d5-4e95-824e-ec25e1601f5d}, !- Handle
  {ac9ba22b-518f-4c6c-8fa3-2d0b9f1e10e3}, !- Object Name
>>>>>>> fcfe5a62
  EPWHeaderCity,                          !- Feature Name 1
  String,                                 !- Feature Data Type 1
  Denver Intl Ap,                         !- Feature Value 1
  EPWHeaderState,                         !- Feature Name 2
  String,                                 !- Feature Data Type 2
  CO,                                     !- Feature Value 2
  EPWHeaderCountry,                       !- Feature Name 3
  String,                                 !- Feature Data Type 3
  USA,                                    !- Feature Value 3
  EPWHeaderDataSource,                    !- Feature Name 4
  String,                                 !- Feature Data Type 4
  TMY3,                                   !- Feature Value 4
  EPWHeaderStation,                       !- Feature Name 5
  String,                                 !- Feature Data Type 5
  725650,                                 !- Feature Value 5
  EPWHeaderLatitude,                      !- Feature Name 6
  Double,                                 !- Feature Data Type 6
  39.829999999999998,                     !- Feature Value 6
  EPWHeaderLongitude,                     !- Feature Name 7
  Double,                                 !- Feature Data Type 7
  -104.65000000000001,                    !- Feature Value 7
  EPWHeaderTimezone,                      !- Feature Name 8
  Double,                                 !- Feature Data Type 8
  -7,                                     !- Feature Value 8
  EPWHeaderAltitude,                      !- Feature Name 9
  Double,                                 !- Feature Data Type 9
  5413.3858267716532,                     !- Feature Value 9
  EPWHeaderLocalPressure,                 !- Feature Name 10
  Double,                                 !- Feature Data Type 10
  0.81937567683596546,                    !- Feature Value 10
  EPWHeaderRecordsPerHour,                !- Feature Name 11
  Double,                                 !- Feature Data Type 11
  0,                                      !- Feature Value 11
  EPWDataAnnualAvgDrybulb,                !- Feature Name 12
  Double,                                 !- Feature Data Type 12
  51.575616438356228,                     !- Feature Value 12
  EPWDataAnnualMinDrybulb,                !- Feature Name 13
  Double,                                 !- Feature Data Type 13
  -2.9200000000000017,                    !- Feature Value 13
  EPWDataAnnualMaxDrybulb,                !- Feature Name 14
  Double,                                 !- Feature Data Type 14
  104,                                    !- Feature Value 14
  EPWDataCDD50F,                          !- Feature Name 15
  Double,                                 !- Feature Data Type 15
  3072.2925000000005,                     !- Feature Value 15
  EPWDataCDD65F,                          !- Feature Name 16
  Double,                                 !- Feature Data Type 16
  883.62000000000035,                     !- Feature Value 16
  EPWDataHDD50F,                          !- Feature Name 17
  Double,                                 !- Feature Data Type 17
  2497.1925000000001,                     !- Feature Value 17
  EPWDataHDD65F,                          !- Feature Name 18
  Double,                                 !- Feature Data Type 18
  5783.5200000000013,                     !- Feature Value 18
  EPWDataAnnualAvgWindspeed,              !- Feature Name 19
  Double,                                 !- Feature Data Type 19
  3.9165296803649667,                     !- Feature Value 19
  EPWDataMonthlyAvgDrybulbs,              !- Feature Name 20
  String,                                 !- Feature Data Type 20
  33.4191935483871&#4431.90142857142857&#4443.02620967741937&#4442.48624999999999&#4459.877741935483854&#4473.57574999999997&#4472.07975806451608&#4472.70008064516134&#4466.49200000000006&#4450.079112903225806&#4437.218250000000005&#4434.582177419354835, !- Feature Value 20
  EPWDataGroundMonthlyTemps,              !- Feature Name 21
  String,                                 !- Feature Data Type 21
  44.08306285945173&#4440.89570904991865&#4440.64045432632048&#4442.153016571250646&#4448.225111118704206&#4454.268919273837525&#4459.508577937551024&#4462.82777283423508&#4463.10975667174995&#4460.41014950381947&#4455.304105212311526&#4449.445696474514364, !- Feature Value 21
  EPWDataWSF,                             !- Feature Name 22
  Double,                                 !- Feature Data Type 22
  0.58999999999999997,                    !- Feature Value 22
  EPWDataMonthlyAvgDailyHighDrybulbs,     !- Feature Name 23
  String,                                 !- Feature Data Type 23
  47.41032258064516&#4446.58642857142857&#4455.15032258064517&#4453.708&#4472.80193548387098&#4488.67600000000002&#4486.1858064516129&#4485.87225806451613&#4482.082&#4463.18064516129033&#4448.73400000000001&#4448.87935483870968, !- Feature Value 23
  EPWDataMonthlyAvgDailyLowDrybulbs,      !- Feature Name 24
  String,                                 !- Feature Data Type 24
  19.347741935483874&#4419.856428571428573&#4430.316129032258065&#4431.112&#4447.41612903225806&#4457.901999999999994&#4459.063870967741934&#4460.956774193548384&#4452.352000000000004&#4438.41612903225806&#4427.002000000000002&#4423.02903225806451, !- Feature Value 24
  EPWDesignHeatingDrybulb,                !- Feature Name 25
  Double,                                 !- Feature Data Type 25
  12.02,                                  !- Feature Value 25
  EPWDesignHeatingWindspeed,              !- Feature Name 26
  Double,                                 !- Feature Data Type 26
  2.8062500000000004,                     !- Feature Value 26
  EPWDesignCoolingDrybulb,                !- Feature Name 27
  Double,                                 !- Feature Data Type 27
  91.939999999999998,                     !- Feature Value 27
  EPWDesignCoolingWetbulb,                !- Feature Name 28
  Double,                                 !- Feature Data Type 28
  59.95131430195849,                      !- Feature Value 28
  EPWDesignCoolingHumidityRatio,          !- Feature Name 29
  Double,                                 !- Feature Data Type 29
  0.0059161086834698092,                  !- Feature Value 29
  EPWDesignCoolingWindspeed,              !- Feature Name 30
  Double,                                 !- Feature Data Type 30
  3.7999999999999989,                     !- Feature Value 30
  EPWDesignDailyTemperatureRange,         !- Feature Name 31
  Double,                                 !- Feature Data Type 31
  24.915483870967748,                     !- Feature Value 31
  EPWDesignDehumidDrybulb,                !- Feature Name 32
  Double,                                 !- Feature Data Type 32
  67.996785714285721,                     !- Feature Value 32
  EPWDesignDehumidHumidityRatio,          !- Feature Name 33
  Double,                                 !- Feature Data Type 33
  0.012133744170488724,                   !- Feature Value 33
  EPWDesignCoolingDirectNormal,           !- Feature Name 34
  Double,                                 !- Feature Data Type 34
  985,                                    !- Feature Value 34
  EPWDesignCoolingDiffuseHorizontal,      !- Feature Name 35
  Double,                                 !- Feature Data Type 35
  84;                                     !- Feature Value 35

OS:YearDescription,
  {5d10c822-e561-412b-9e28-df49c6f6f638}; !- Handle

OS:Site,
<<<<<<< HEAD
  {9e45940f-1efb-4fc2-8fe3-b32c45cffe46}, !- Handle
=======
  {c01b6ed1-f5c1-4c27-a922-d6c31959bb19}, !- Handle
>>>>>>> fcfe5a62
  Denver Intl Ap_CO_USA,                  !- Name
  39.83,                                  !- Latitude {deg}
  -104.65,                                !- Longitude {deg}
  -7,                                     !- Time Zone {hr}
  1650,                                   !- Elevation {m}
  ;                                       !- Terrain

OS:ClimateZones,
<<<<<<< HEAD
  {ca8b6418-884d-4532-9d75-9e8571ae1356}, !- Handle
  Building America,                       !- Climate Zone Institution Name 1
=======
  {86663e0b-ced2-4dab-bb20-5b65814887ce}, !- Handle
  ,                                       !- Active Institution
  ,                                       !- Active Year
  ,                                       !- Climate Zone Institution Name 1
>>>>>>> fcfe5a62
  ,                                       !- Climate Zone Document Name 1
  0,                                      !- Climate Zone Document Year 1
  Cold;                                   !- Climate Zone Value 1

OS:Site:WaterMainsTemperature,
<<<<<<< HEAD
  {3b18100c-ba3e-4b96-8f25-e4a3bd2c8858}, !- Handle
=======
  {2b7f8307-8ab0-400f-84dd-b6e811f98e2b}, !- Handle
>>>>>>> fcfe5a62
  Correlation,                            !- Calculation Method
  ,                                       !- Temperature Schedule Name
  10.8753424657535,                       !- Annual Average Outdoor Air Temperature {C}
  23.1524007936508;                       !- Maximum Difference In Monthly Average Outdoor Air Temperatures {deltaC}

OS:RunPeriodControl:DaylightSavingTime,
<<<<<<< HEAD
  {65c42c8c-504f-4db1-b457-99c0b72f1bd9}, !- Handle
=======
  {7ee79ad7-870c-4fff-9b06-4756285117ee}, !- Handle
>>>>>>> fcfe5a62
  4/7,                                    !- Start Date
  10/26;                                  !- End Date

OS:Site:GroundTemperature:Deep,
<<<<<<< HEAD
  {08f9f097-0ba0-4833-9755-b4c3901270ce}, !- Handle
=======
  {7cf9db71-7a12-49fe-80ec-6fbf82c62e1b}, !- Handle
>>>>>>> fcfe5a62
  10.8753424657535,                       !- January Deep Ground Temperature {C}
  10.8753424657535,                       !- February Deep Ground Temperature {C}
  10.8753424657535,                       !- March Deep Ground Temperature {C}
  10.8753424657535,                       !- April Deep Ground Temperature {C}
  10.8753424657535,                       !- May Deep Ground Temperature {C}
  10.8753424657535,                       !- June Deep Ground Temperature {C}
  10.8753424657535,                       !- July Deep Ground Temperature {C}
  10.8753424657535,                       !- August Deep Ground Temperature {C}
  10.8753424657535,                       !- September Deep Ground Temperature {C}
  10.8753424657535,                       !- October Deep Ground Temperature {C}
  10.8753424657535,                       !- November Deep Ground Temperature {C}
  10.8753424657535;                       !- December Deep Ground Temperature {C}

OS:Building,
<<<<<<< HEAD
  {e607e533-e048-485d-9ef4-28efe6e7a74c}, !- Handle
=======
  {0685b232-864a-432d-aa1f-d3f969e22100}, !- Handle
>>>>>>> fcfe5a62
  Building 1,                             !- Name
  ,                                       !- Building Sector Type
  ,                                       !- North Axis {deg}
  ,                                       !- Nominal Floor to Floor Height {m}
  ,                                       !- Space Type Name
  ,                                       !- Default Construction Set Name
  ,                                       !- Default Schedule Set Name
  2,                                      !- Standards Number of Stories
  2,                                      !- Standards Number of Above Ground Stories
  ,                                       !- Standards Template
  singlefamilydetached,                   !- Standards Building Type
  1;                                      !- Standards Number of Living Units

OS:AdditionalProperties,
<<<<<<< HEAD
  {7f4357d3-2d74-4d47-826d-98038441a122}, !- Handle
  {e607e533-e048-485d-9ef4-28efe6e7a74c}, !- Object Name
=======
  {2c4970da-2e4a-444c-963b-577147c5eb4f}, !- Handle
  {0685b232-864a-432d-aa1f-d3f969e22100}, !- Object Name
>>>>>>> fcfe5a62
  Total Units Represented,                !- Feature Name 1
  Integer,                                !- Feature Data Type 1
  1,                                      !- Feature Value 1
  Total Units Modeled,                    !- Feature Name 2
  Integer,                                !- Feature Data Type 2
  1;                                      !- Feature Value 2

OS:ThermalZone,
<<<<<<< HEAD
  {8eb2141d-f12d-424c-877e-2478a1bc3f8f}, !- Handle
=======
  {6a2d1c2e-fca4-44d5-8e60-6495ae227567}, !- Handle
>>>>>>> fcfe5a62
  living zone,                            !- Name
  ,                                       !- Multiplier
  ,                                       !- Ceiling Height {m}
  ,                                       !- Volume {m3}
  ,                                       !- Floor Area {m2}
  ,                                       !- Zone Inside Convection Algorithm
  ,                                       !- Zone Outside Convection Algorithm
  ,                                       !- Zone Conditioning Equipment List Name
<<<<<<< HEAD
  {fda4e8c0-87bc-469f-9962-30ab4d783302}, !- Zone Air Inlet Port List
  {d19d1f1b-93f7-4575-89a1-337d1c02cf55}, !- Zone Air Exhaust Port List
  {0464060c-8efb-41da-8692-57346f4e1441}, !- Zone Air Node Name
  {f11634c0-9856-463d-af2b-364199af5a9c}, !- Zone Return Air Port List
=======
  {82633bbf-6cee-466a-8048-7b9c41ca0fd9}, !- Zone Air Inlet Port List
  {dfd88572-816c-4244-920b-ba38e05242c2}, !- Zone Air Exhaust Port List
  {a0d7e498-931b-40cd-a9fa-279144985265}, !- Zone Air Node Name
  {8dd59f69-94bc-4a2a-b2d9-ad54df2aa453}, !- Zone Return Air Port List
>>>>>>> fcfe5a62
  ,                                       !- Primary Daylighting Control Name
  ,                                       !- Fraction of Zone Controlled by Primary Daylighting Control
  ,                                       !- Secondary Daylighting Control Name
  ,                                       !- Fraction of Zone Controlled by Secondary Daylighting Control
  ,                                       !- Illuminance Map Name
  ,                                       !- Group Rendering Name
  ,                                       !- Thermostat Name
  No;                                     !- Use Ideal Air Loads

OS:Node,
<<<<<<< HEAD
  {293ac074-bf0c-4f81-bc12-966e3f60fab0}, !- Handle
  Node 1,                                 !- Name
  {0464060c-8efb-41da-8692-57346f4e1441}, !- Inlet Port
  ;                                       !- Outlet Port

OS:Connection,
  {0464060c-8efb-41da-8692-57346f4e1441}, !- Handle
  {bbd678a1-e5f2-4115-8c47-503cff23c455}, !- Name
  {8eb2141d-f12d-424c-877e-2478a1bc3f8f}, !- Source Object
  11,                                     !- Outlet Port
  {293ac074-bf0c-4f81-bc12-966e3f60fab0}, !- Target Object
  2;                                      !- Inlet Port

OS:PortList,
  {fda4e8c0-87bc-469f-9962-30ab4d783302}, !- Handle
  {2e375fa6-a7ef-4d85-a8a7-80876dfcb09f}, !- Name
  {8eb2141d-f12d-424c-877e-2478a1bc3f8f}, !- HVAC Component
  {ec8e635d-e924-4145-b72d-16bbe7427f58}, !- Port 1
  {25d08fd3-8660-42b3-aae5-43e7553c7f1f}; !- Port 2

OS:PortList,
  {d19d1f1b-93f7-4575-89a1-337d1c02cf55}, !- Handle
  {71369f0e-58c8-4099-b87b-999b97b5589b}, !- Name
  {8eb2141d-f12d-424c-877e-2478a1bc3f8f}; !- HVAC Component

OS:PortList,
  {f11634c0-9856-463d-af2b-364199af5a9c}, !- Handle
  {87936d04-f930-4aa8-bbe2-de98e06b181b}, !- Name
  {8eb2141d-f12d-424c-877e-2478a1bc3f8f}, !- HVAC Component
  {14816ad6-5729-4f59-b9f1-c8826249c897}, !- Port 1
  {da0894b1-72ad-4120-990a-30bb7b818438}; !- Port 2

OS:Sizing:Zone,
  {197e6627-9bea-4f68-b8ee-d2afb3eadc03}, !- Handle
  {8eb2141d-f12d-424c-877e-2478a1bc3f8f}, !- Zone or ZoneList Name
=======
  {64c9cc9d-af3d-40c3-9359-2c556b930c21}, !- Handle
  Node 1,                                 !- Name
  {a0d7e498-931b-40cd-a9fa-279144985265}, !- Inlet Port
  ;                                       !- Outlet Port

OS:Connection,
  {a0d7e498-931b-40cd-a9fa-279144985265}, !- Handle
  {8061f5f7-2e05-46b7-85d0-2a5433873309}, !- Name
  {6a2d1c2e-fca4-44d5-8e60-6495ae227567}, !- Source Object
  11,                                     !- Outlet Port
  {64c9cc9d-af3d-40c3-9359-2c556b930c21}, !- Target Object
  2;                                      !- Inlet Port

OS:PortList,
  {82633bbf-6cee-466a-8048-7b9c41ca0fd9}, !- Handle
  {e1becec1-d410-4006-94d8-6e206e0f6ad8}, !- Name
  {6a2d1c2e-fca4-44d5-8e60-6495ae227567}; !- HVAC Component

OS:PortList,
  {dfd88572-816c-4244-920b-ba38e05242c2}, !- Handle
  {74b7ee3c-4df5-47b2-bdd8-5e3ade548c0b}, !- Name
  {6a2d1c2e-fca4-44d5-8e60-6495ae227567}; !- HVAC Component

OS:PortList,
  {8dd59f69-94bc-4a2a-b2d9-ad54df2aa453}, !- Handle
  {ce42d170-b24a-4d63-8f62-f621d0f7da4e}, !- Name
  {6a2d1c2e-fca4-44d5-8e60-6495ae227567}; !- HVAC Component

OS:Sizing:Zone,
  {2e9f4001-e7bc-437e-96e4-b1757274d14a}, !- Handle
  {6a2d1c2e-fca4-44d5-8e60-6495ae227567}, !- Zone or ZoneList Name
>>>>>>> fcfe5a62
  SupplyAirTemperature,                   !- Zone Cooling Design Supply Air Temperature Input Method
  14,                                     !- Zone Cooling Design Supply Air Temperature {C}
  11.11,                                  !- Zone Cooling Design Supply Air Temperature Difference {deltaC}
  SupplyAirTemperature,                   !- Zone Heating Design Supply Air Temperature Input Method
  40,                                     !- Zone Heating Design Supply Air Temperature {C}
  11.11,                                  !- Zone Heating Design Supply Air Temperature Difference {deltaC}
  0.0085,                                 !- Zone Cooling Design Supply Air Humidity Ratio {kg-H2O/kg-air}
  0.008,                                  !- Zone Heating Design Supply Air Humidity Ratio {kg-H2O/kg-air}
  ,                                       !- Zone Heating Sizing Factor
  ,                                       !- Zone Cooling Sizing Factor
  DesignDay,                              !- Cooling Design Air Flow Method
  ,                                       !- Cooling Design Air Flow Rate {m3/s}
  ,                                       !- Cooling Minimum Air Flow per Zone Floor Area {m3/s-m2}
  ,                                       !- Cooling Minimum Air Flow {m3/s}
  ,                                       !- Cooling Minimum Air Flow Fraction
  DesignDay,                              !- Heating Design Air Flow Method
  ,                                       !- Heating Design Air Flow Rate {m3/s}
  ,                                       !- Heating Maximum Air Flow per Zone Floor Area {m3/s-m2}
  ,                                       !- Heating Maximum Air Flow {m3/s}
  ,                                       !- Heating Maximum Air Flow Fraction
  No,                                     !- Account for Dedicated Outdoor Air System
  NeutralSupplyAir,                       !- Dedicated Outdoor Air System Control Strategy
  autosize,                               !- Dedicated Outdoor Air Low Setpoint Temperature for Design {C}
  autosize;                               !- Dedicated Outdoor Air High Setpoint Temperature for Design {C}

OS:ZoneHVAC:EquipmentList,
<<<<<<< HEAD
  {23e176cf-04f9-4475-bbfe-c6bbd5ead41f}, !- Handle
  Zone HVAC Equipment List 1,             !- Name
  {8eb2141d-f12d-424c-877e-2478a1bc3f8f}, !- Thermal Zone
  SequentialLoad,                         !- Load Distribution Scheme
  {cc616ce6-9e52-4f67-8bf9-7505debcdf7d}, !- Zone Equipment 1
  1,                                      !- Zone Equipment Cooling Sequence 1
  1,                                      !- Zone Equipment Heating or No-Load Sequence 1
  ,                                       !- Zone Equipment Sequential Cooling Fraction Schedule Name 1
  ,                                       !- Zone Equipment Sequential Heating Fraction Schedule Name 1
  {7bc5dfd0-0d9c-4736-b09f-9404d799dfa4}, !- Zone Equipment 2
  2,                                      !- Zone Equipment Cooling Sequence 2
  2,                                      !- Zone Equipment Heating or No-Load Sequence 2
  ,                                       !- Zone Equipment Sequential Cooling Fraction Schedule Name 2
  ;                                       !- Zone Equipment Sequential Heating Fraction Schedule Name 2

OS:Space,
  {848bc7c1-bc31-4e46-b97c-2ac2cdeefb31}, !- Handle
  living space,                           !- Name
  {837d64ee-5407-4710-987f-e03edff7ccd8}, !- Space Type Name
=======
  {cfe5f519-ff10-4d3c-ad2c-2f574399d2fa}, !- Handle
  Zone HVAC Equipment List 1,             !- Name
  {6a2d1c2e-fca4-44d5-8e60-6495ae227567}; !- Thermal Zone

OS:Space,
  {88c423b9-2c61-44e2-9c75-c1323dd2fd4d}, !- Handle
  living space,                           !- Name
  {474742b1-7b0a-4a7d-9ef9-610f0103557c}, !- Space Type Name
>>>>>>> fcfe5a62
  ,                                       !- Default Construction Set Name
  ,                                       !- Default Schedule Set Name
  -0,                                     !- Direction of Relative North {deg}
  0,                                      !- X Origin {m}
  0,                                      !- Y Origin {m}
  0,                                      !- Z Origin {m}
  ,                                       !- Building Story Name
<<<<<<< HEAD
  {8eb2141d-f12d-424c-877e-2478a1bc3f8f}, !- Thermal Zone Name
  ,                                       !- Part of Total Floor Area
  ,                                       !- Design Specification Outdoor Air Object Name
  {eada471e-cb74-4706-bdcd-3ce576e3a55f}; !- Building Unit Name

OS:Surface,
  {bbd52da3-6ad3-4683-9f43-b27200b3c934}, !- Handle
  Surface 1,                              !- Name
  Floor,                                  !- Surface Type
  ,                                       !- Construction Name
  {848bc7c1-bc31-4e46-b97c-2ac2cdeefb31}, !- Space Name
=======
  {6a2d1c2e-fca4-44d5-8e60-6495ae227567}, !- Thermal Zone Name
  ,                                       !- Part of Total Floor Area
  ,                                       !- Design Specification Outdoor Air Object Name
  {eb38f96f-3c0c-4bc7-8a9b-549c906c41b2}; !- Building Unit Name

OS:Surface,
  {47013b9e-0c49-4087-9edb-445b149d4b62}, !- Handle
  Surface 1,                              !- Name
  Floor,                                  !- Surface Type
  ,                                       !- Construction Name
  {88c423b9-2c61-44e2-9c75-c1323dd2fd4d}, !- Space Name
>>>>>>> fcfe5a62
  Foundation,                             !- Outside Boundary Condition
  ,                                       !- Outside Boundary Condition Object
  NoSun,                                  !- Sun Exposure
  NoWind,                                 !- Wind Exposure
  ,                                       !- View Factor to Ground
  ,                                       !- Number of Vertices
  0, 0, 0,                                !- X,Y,Z Vertex 1 {m}
  0, 6.81553519541936, 0,                 !- X,Y,Z Vertex 2 {m}
  13.6310703908387, 6.81553519541936, 0,  !- X,Y,Z Vertex 3 {m}
  13.6310703908387, 0, 0;                 !- X,Y,Z Vertex 4 {m}

OS:Surface,
<<<<<<< HEAD
  {82e11780-5665-4635-a8d5-cac6c3a38780}, !- Handle
  Surface 2,                              !- Name
  Wall,                                   !- Surface Type
  ,                                       !- Construction Name
  {848bc7c1-bc31-4e46-b97c-2ac2cdeefb31}, !- Space Name
=======
  {82c7d728-46bd-4ae2-a5fa-a9d16d9d969d}, !- Handle
  Surface 2,                              !- Name
  Wall,                                   !- Surface Type
  ,                                       !- Construction Name
  {88c423b9-2c61-44e2-9c75-c1323dd2fd4d}, !- Space Name
>>>>>>> fcfe5a62
  Outdoors,                               !- Outside Boundary Condition
  ,                                       !- Outside Boundary Condition Object
  SunExposed,                             !- Sun Exposure
  WindExposed,                            !- Wind Exposure
  ,                                       !- View Factor to Ground
  ,                                       !- Number of Vertices
  0, 6.81553519541936, 2.4384,            !- X,Y,Z Vertex 1 {m}
  0, 6.81553519541936, 0,                 !- X,Y,Z Vertex 2 {m}
  0, 0, 0,                                !- X,Y,Z Vertex 3 {m}
  0, 0, 2.4384;                           !- X,Y,Z Vertex 4 {m}

OS:Surface,
<<<<<<< HEAD
  {b1d5bd9f-7406-4e41-b154-3a25ee441d07}, !- Handle
  Surface 3,                              !- Name
  Wall,                                   !- Surface Type
  ,                                       !- Construction Name
  {848bc7c1-bc31-4e46-b97c-2ac2cdeefb31}, !- Space Name
=======
  {d8f49014-b66d-45e7-a6c4-3bb7984e66dd}, !- Handle
  Surface 3,                              !- Name
  Wall,                                   !- Surface Type
  ,                                       !- Construction Name
  {88c423b9-2c61-44e2-9c75-c1323dd2fd4d}, !- Space Name
>>>>>>> fcfe5a62
  Outdoors,                               !- Outside Boundary Condition
  ,                                       !- Outside Boundary Condition Object
  SunExposed,                             !- Sun Exposure
  WindExposed,                            !- Wind Exposure
  ,                                       !- View Factor to Ground
  ,                                       !- Number of Vertices
  13.6310703908387, 6.81553519541936, 2.4384, !- X,Y,Z Vertex 1 {m}
  13.6310703908387, 6.81553519541936, 0,  !- X,Y,Z Vertex 2 {m}
  0, 6.81553519541936, 0,                 !- X,Y,Z Vertex 3 {m}
  0, 6.81553519541936, 2.4384;            !- X,Y,Z Vertex 4 {m}

OS:Surface,
<<<<<<< HEAD
  {8a419ed1-357d-49ca-bad1-f8249fe4f73e}, !- Handle
  Surface 4,                              !- Name
  Wall,                                   !- Surface Type
  ,                                       !- Construction Name
  {848bc7c1-bc31-4e46-b97c-2ac2cdeefb31}, !- Space Name
=======
  {baaf8bf5-38f8-4499-86b2-7b3fe1d370e3}, !- Handle
  Surface 4,                              !- Name
  Wall,                                   !- Surface Type
  ,                                       !- Construction Name
  {88c423b9-2c61-44e2-9c75-c1323dd2fd4d}, !- Space Name
>>>>>>> fcfe5a62
  Outdoors,                               !- Outside Boundary Condition
  ,                                       !- Outside Boundary Condition Object
  SunExposed,                             !- Sun Exposure
  WindExposed,                            !- Wind Exposure
  ,                                       !- View Factor to Ground
  ,                                       !- Number of Vertices
  13.6310703908387, 0, 2.4384,            !- X,Y,Z Vertex 1 {m}
  13.6310703908387, 0, 0,                 !- X,Y,Z Vertex 2 {m}
  13.6310703908387, 6.81553519541936, 0,  !- X,Y,Z Vertex 3 {m}
  13.6310703908387, 6.81553519541936, 2.4384; !- X,Y,Z Vertex 4 {m}

OS:Surface,
<<<<<<< HEAD
  {2bf2f8c6-f803-45c7-9f2e-adb2fa76242e}, !- Handle
  Surface 5,                              !- Name
  Wall,                                   !- Surface Type
  ,                                       !- Construction Name
  {848bc7c1-bc31-4e46-b97c-2ac2cdeefb31}, !- Space Name
=======
  {5e63b113-9f89-49c3-b98d-946b9383ceb7}, !- Handle
  Surface 5,                              !- Name
  Wall,                                   !- Surface Type
  ,                                       !- Construction Name
  {88c423b9-2c61-44e2-9c75-c1323dd2fd4d}, !- Space Name
>>>>>>> fcfe5a62
  Outdoors,                               !- Outside Boundary Condition
  ,                                       !- Outside Boundary Condition Object
  SunExposed,                             !- Sun Exposure
  WindExposed,                            !- Wind Exposure
  ,                                       !- View Factor to Ground
  ,                                       !- Number of Vertices
  0, 0, 2.4384,                           !- X,Y,Z Vertex 1 {m}
  0, 0, 0,                                !- X,Y,Z Vertex 2 {m}
  13.6310703908387, 0, 0,                 !- X,Y,Z Vertex 3 {m}
  13.6310703908387, 0, 2.4384;            !- X,Y,Z Vertex 4 {m}

OS:Surface,
<<<<<<< HEAD
  {da2c782f-56b4-4232-a1bb-d9d52d3aadd8}, !- Handle
  Surface 6,                              !- Name
  RoofCeiling,                            !- Surface Type
  ,                                       !- Construction Name
  {848bc7c1-bc31-4e46-b97c-2ac2cdeefb31}, !- Space Name
  Surface,                                !- Outside Boundary Condition
  {82c8c029-e550-4def-80dc-99be6fab1c6e}, !- Outside Boundary Condition Object
=======
  {c58c67ec-4563-4959-ad35-01e0a3d9e6ad}, !- Handle
  Surface 6,                              !- Name
  RoofCeiling,                            !- Surface Type
  ,                                       !- Construction Name
  {88c423b9-2c61-44e2-9c75-c1323dd2fd4d}, !- Space Name
  Surface,                                !- Outside Boundary Condition
  {9547feb1-17c7-4d5b-8023-3cd09a733186}, !- Outside Boundary Condition Object
>>>>>>> fcfe5a62
  NoSun,                                  !- Sun Exposure
  NoWind,                                 !- Wind Exposure
  ,                                       !- View Factor to Ground
  ,                                       !- Number of Vertices
  13.6310703908387, 0, 2.4384,            !- X,Y,Z Vertex 1 {m}
  13.6310703908387, 6.81553519541936, 2.4384, !- X,Y,Z Vertex 2 {m}
  0, 6.81553519541936, 2.4384,            !- X,Y,Z Vertex 3 {m}
  0, 0, 2.4384;                           !- X,Y,Z Vertex 4 {m}

OS:SpaceType,
<<<<<<< HEAD
  {837d64ee-5407-4710-987f-e03edff7ccd8}, !- Handle
=======
  {474742b1-7b0a-4a7d-9ef9-610f0103557c}, !- Handle
>>>>>>> fcfe5a62
  Space Type 1,                           !- Name
  ,                                       !- Default Construction Set Name
  ,                                       !- Default Schedule Set Name
  ,                                       !- Group Rendering Name
  ,                                       !- Design Specification Outdoor Air Object Name
  ,                                       !- Standards Template
  ,                                       !- Standards Building Type
  living;                                 !- Standards Space Type

OS:Space,
<<<<<<< HEAD
  {b1735b9a-847e-4e4a-b90c-a0ec6eeeaeef}, !- Handle
  living space|story 2,                   !- Name
  {837d64ee-5407-4710-987f-e03edff7ccd8}, !- Space Type Name
=======
  {c41f5509-0dcd-480f-929a-4f6d3836fbdd}, !- Handle
  living space|story 2,                   !- Name
  {474742b1-7b0a-4a7d-9ef9-610f0103557c}, !- Space Type Name
>>>>>>> fcfe5a62
  ,                                       !- Default Construction Set Name
  ,                                       !- Default Schedule Set Name
  -0,                                     !- Direction of Relative North {deg}
  0,                                      !- X Origin {m}
  0,                                      !- Y Origin {m}
  2.4384,                                 !- Z Origin {m}
  ,                                       !- Building Story Name
<<<<<<< HEAD
  {8eb2141d-f12d-424c-877e-2478a1bc3f8f}, !- Thermal Zone Name
  ,                                       !- Part of Total Floor Area
  ,                                       !- Design Specification Outdoor Air Object Name
  {eada471e-cb74-4706-bdcd-3ce576e3a55f}; !- Building Unit Name

OS:Surface,
  {82c8c029-e550-4def-80dc-99be6fab1c6e}, !- Handle
  Surface 7,                              !- Name
  Floor,                                  !- Surface Type
  ,                                       !- Construction Name
  {b1735b9a-847e-4e4a-b90c-a0ec6eeeaeef}, !- Space Name
  Surface,                                !- Outside Boundary Condition
  {da2c782f-56b4-4232-a1bb-d9d52d3aadd8}, !- Outside Boundary Condition Object
=======
  {6a2d1c2e-fca4-44d5-8e60-6495ae227567}, !- Thermal Zone Name
  ,                                       !- Part of Total Floor Area
  ,                                       !- Design Specification Outdoor Air Object Name
  {eb38f96f-3c0c-4bc7-8a9b-549c906c41b2}; !- Building Unit Name

OS:Surface,
  {9547feb1-17c7-4d5b-8023-3cd09a733186}, !- Handle
  Surface 7,                              !- Name
  Floor,                                  !- Surface Type
  ,                                       !- Construction Name
  {c41f5509-0dcd-480f-929a-4f6d3836fbdd}, !- Space Name
  Surface,                                !- Outside Boundary Condition
  {c58c67ec-4563-4959-ad35-01e0a3d9e6ad}, !- Outside Boundary Condition Object
>>>>>>> fcfe5a62
  NoSun,                                  !- Sun Exposure
  NoWind,                                 !- Wind Exposure
  ,                                       !- View Factor to Ground
  ,                                       !- Number of Vertices
  0, 0, 0,                                !- X,Y,Z Vertex 1 {m}
  0, 6.81553519541936, 0,                 !- X,Y,Z Vertex 2 {m}
  13.6310703908387, 6.81553519541936, 0,  !- X,Y,Z Vertex 3 {m}
  13.6310703908387, 0, 0;                 !- X,Y,Z Vertex 4 {m}

OS:Surface,
<<<<<<< HEAD
  {ab4520bd-88a5-431b-8502-eb982a4a4f5a}, !- Handle
  Surface 8,                              !- Name
  Wall,                                   !- Surface Type
  ,                                       !- Construction Name
  {b1735b9a-847e-4e4a-b90c-a0ec6eeeaeef}, !- Space Name
=======
  {da152af3-6f26-47d2-a9b2-d273fae4c04d}, !- Handle
  Surface 8,                              !- Name
  Wall,                                   !- Surface Type
  ,                                       !- Construction Name
  {c41f5509-0dcd-480f-929a-4f6d3836fbdd}, !- Space Name
>>>>>>> fcfe5a62
  Outdoors,                               !- Outside Boundary Condition
  ,                                       !- Outside Boundary Condition Object
  SunExposed,                             !- Sun Exposure
  WindExposed,                            !- Wind Exposure
  ,                                       !- View Factor to Ground
  ,                                       !- Number of Vertices
  0, 6.81553519541936, 2.4384,            !- X,Y,Z Vertex 1 {m}
  0, 6.81553519541936, 0,                 !- X,Y,Z Vertex 2 {m}
  0, 0, 0,                                !- X,Y,Z Vertex 3 {m}
  0, 0, 2.4384;                           !- X,Y,Z Vertex 4 {m}

OS:Surface,
<<<<<<< HEAD
  {c1674c8a-bd70-4560-8a13-2812945027a1}, !- Handle
  Surface 9,                              !- Name
  Wall,                                   !- Surface Type
  ,                                       !- Construction Name
  {b1735b9a-847e-4e4a-b90c-a0ec6eeeaeef}, !- Space Name
=======
  {304859ac-e365-4b3c-9908-ad3b3e1c0678}, !- Handle
  Surface 9,                              !- Name
  Wall,                                   !- Surface Type
  ,                                       !- Construction Name
  {c41f5509-0dcd-480f-929a-4f6d3836fbdd}, !- Space Name
>>>>>>> fcfe5a62
  Outdoors,                               !- Outside Boundary Condition
  ,                                       !- Outside Boundary Condition Object
  SunExposed,                             !- Sun Exposure
  WindExposed,                            !- Wind Exposure
  ,                                       !- View Factor to Ground
  ,                                       !- Number of Vertices
  13.6310703908387, 6.81553519541936, 2.4384, !- X,Y,Z Vertex 1 {m}
  13.6310703908387, 6.81553519541936, 0,  !- X,Y,Z Vertex 2 {m}
  0, 6.81553519541936, 0,                 !- X,Y,Z Vertex 3 {m}
  0, 6.81553519541936, 2.4384;            !- X,Y,Z Vertex 4 {m}

OS:Surface,
<<<<<<< HEAD
  {c9836373-52a0-4804-a950-0c42f282452a}, !- Handle
  Surface 10,                             !- Name
  Wall,                                   !- Surface Type
  ,                                       !- Construction Name
  {b1735b9a-847e-4e4a-b90c-a0ec6eeeaeef}, !- Space Name
=======
  {bea5b437-0fc8-44b6-a4f6-42b02f996a4c}, !- Handle
  Surface 10,                             !- Name
  Wall,                                   !- Surface Type
  ,                                       !- Construction Name
  {c41f5509-0dcd-480f-929a-4f6d3836fbdd}, !- Space Name
>>>>>>> fcfe5a62
  Outdoors,                               !- Outside Boundary Condition
  ,                                       !- Outside Boundary Condition Object
  SunExposed,                             !- Sun Exposure
  WindExposed,                            !- Wind Exposure
  ,                                       !- View Factor to Ground
  ,                                       !- Number of Vertices
  13.6310703908387, 0, 2.4384,            !- X,Y,Z Vertex 1 {m}
  13.6310703908387, 0, 0,                 !- X,Y,Z Vertex 2 {m}
  13.6310703908387, 6.81553519541936, 0,  !- X,Y,Z Vertex 3 {m}
  13.6310703908387, 6.81553519541936, 2.4384; !- X,Y,Z Vertex 4 {m}

OS:Surface,
<<<<<<< HEAD
  {0d0aab35-0264-4f2d-a83b-0d1ad1058cec}, !- Handle
  Surface 11,                             !- Name
  Wall,                                   !- Surface Type
  ,                                       !- Construction Name
  {b1735b9a-847e-4e4a-b90c-a0ec6eeeaeef}, !- Space Name
=======
  {96efe6d6-5885-43c4-a819-a9ae24747410}, !- Handle
  Surface 11,                             !- Name
  Wall,                                   !- Surface Type
  ,                                       !- Construction Name
  {c41f5509-0dcd-480f-929a-4f6d3836fbdd}, !- Space Name
>>>>>>> fcfe5a62
  Outdoors,                               !- Outside Boundary Condition
  ,                                       !- Outside Boundary Condition Object
  SunExposed,                             !- Sun Exposure
  WindExposed,                            !- Wind Exposure
  ,                                       !- View Factor to Ground
  ,                                       !- Number of Vertices
  0, 0, 2.4384,                           !- X,Y,Z Vertex 1 {m}
  0, 0, 0,                                !- X,Y,Z Vertex 2 {m}
  13.6310703908387, 0, 0,                 !- X,Y,Z Vertex 3 {m}
  13.6310703908387, 0, 2.4384;            !- X,Y,Z Vertex 4 {m}

OS:Surface,
<<<<<<< HEAD
  {9505f625-cc70-4487-a5fc-35ffc2f87440}, !- Handle
  Surface 12,                             !- Name
  RoofCeiling,                            !- Surface Type
  ,                                       !- Construction Name
  {b1735b9a-847e-4e4a-b90c-a0ec6eeeaeef}, !- Space Name
  Surface,                                !- Outside Boundary Condition
  {1c0048a0-a961-4e84-ae22-20118d527778}, !- Outside Boundary Condition Object
=======
  {f9967e39-1ffc-40eb-b006-12baabfc3657}, !- Handle
  Surface 12,                             !- Name
  RoofCeiling,                            !- Surface Type
  ,                                       !- Construction Name
  {c41f5509-0dcd-480f-929a-4f6d3836fbdd}, !- Space Name
  Surface,                                !- Outside Boundary Condition
  {683f4551-46b8-4bb7-8b2d-75da3e0b91ef}, !- Outside Boundary Condition Object
>>>>>>> fcfe5a62
  NoSun,                                  !- Sun Exposure
  NoWind,                                 !- Wind Exposure
  ,                                       !- View Factor to Ground
  ,                                       !- Number of Vertices
  13.6310703908387, 0, 2.4384,            !- X,Y,Z Vertex 1 {m}
  13.6310703908387, 6.81553519541936, 2.4384, !- X,Y,Z Vertex 2 {m}
  0, 6.81553519541936, 2.4384,            !- X,Y,Z Vertex 3 {m}
  0, 0, 2.4384;                           !- X,Y,Z Vertex 4 {m}

OS:Surface,
<<<<<<< HEAD
  {1c0048a0-a961-4e84-ae22-20118d527778}, !- Handle
  Surface 13,                             !- Name
  Floor,                                  !- Surface Type
  ,                                       !- Construction Name
  {b69d1ca1-804b-40eb-8de1-f1f57f83f54a}, !- Space Name
  Surface,                                !- Outside Boundary Condition
  {9505f625-cc70-4487-a5fc-35ffc2f87440}, !- Outside Boundary Condition Object
=======
  {683f4551-46b8-4bb7-8b2d-75da3e0b91ef}, !- Handle
  Surface 13,                             !- Name
  Floor,                                  !- Surface Type
  ,                                       !- Construction Name
  {160d2c84-ae34-4124-b625-677f3f3002d6}, !- Space Name
  Surface,                                !- Outside Boundary Condition
  {f9967e39-1ffc-40eb-b006-12baabfc3657}, !- Outside Boundary Condition Object
>>>>>>> fcfe5a62
  NoSun,                                  !- Sun Exposure
  NoWind,                                 !- Wind Exposure
  ,                                       !- View Factor to Ground
  ,                                       !- Number of Vertices
  0, 6.81553519541936, 0,                 !- X,Y,Z Vertex 1 {m}
  13.6310703908387, 6.81553519541936, 0,  !- X,Y,Z Vertex 2 {m}
  13.6310703908387, 0, 0,                 !- X,Y,Z Vertex 3 {m}
  0, 0, 0;                                !- X,Y,Z Vertex 4 {m}

OS:Surface,
<<<<<<< HEAD
  {ab16e98f-89e4-4c23-a8d0-98d39b54cc10}, !- Handle
  Surface 14,                             !- Name
  RoofCeiling,                            !- Surface Type
  ,                                       !- Construction Name
  {b69d1ca1-804b-40eb-8de1-f1f57f83f54a}, !- Space Name
=======
  {00a4ccde-565d-49c6-aed6-73dccb15ff36}, !- Handle
  Surface 14,                             !- Name
  RoofCeiling,                            !- Surface Type
  ,                                       !- Construction Name
  {160d2c84-ae34-4124-b625-677f3f3002d6}, !- Space Name
>>>>>>> fcfe5a62
  Outdoors,                               !- Outside Boundary Condition
  ,                                       !- Outside Boundary Condition Object
  SunExposed,                             !- Sun Exposure
  WindExposed,                            !- Wind Exposure
  ,                                       !- View Factor to Ground
  ,                                       !- Number of Vertices
  13.6310703908387, 3.40776759770968, 1.70388379885484, !- X,Y,Z Vertex 1 {m}
  0, 3.40776759770968, 1.70388379885484,  !- X,Y,Z Vertex 2 {m}
  0, 0, 0,                                !- X,Y,Z Vertex 3 {m}
  13.6310703908387, 0, 0;                 !- X,Y,Z Vertex 4 {m}

OS:Surface,
<<<<<<< HEAD
  {6b2005de-ca12-4613-9c03-c3906f2c123e}, !- Handle
  Surface 15,                             !- Name
  RoofCeiling,                            !- Surface Type
  ,                                       !- Construction Name
  {b69d1ca1-804b-40eb-8de1-f1f57f83f54a}, !- Space Name
=======
  {21214b62-99ac-4679-9366-95e95d64b91c}, !- Handle
  Surface 15,                             !- Name
  RoofCeiling,                            !- Surface Type
  ,                                       !- Construction Name
  {160d2c84-ae34-4124-b625-677f3f3002d6}, !- Space Name
>>>>>>> fcfe5a62
  Outdoors,                               !- Outside Boundary Condition
  ,                                       !- Outside Boundary Condition Object
  SunExposed,                             !- Sun Exposure
  WindExposed,                            !- Wind Exposure
  ,                                       !- View Factor to Ground
  ,                                       !- Number of Vertices
  0, 3.40776759770968, 1.70388379885484,  !- X,Y,Z Vertex 1 {m}
  13.6310703908387, 3.40776759770968, 1.70388379885484, !- X,Y,Z Vertex 2 {m}
  13.6310703908387, 6.81553519541936, 0,  !- X,Y,Z Vertex 3 {m}
  0, 6.81553519541936, 0;                 !- X,Y,Z Vertex 4 {m}

OS:Surface,
<<<<<<< HEAD
  {d474625b-1b03-4c41-9a91-3ee7962134e5}, !- Handle
  Surface 16,                             !- Name
  Wall,                                   !- Surface Type
  ,                                       !- Construction Name
  {b69d1ca1-804b-40eb-8de1-f1f57f83f54a}, !- Space Name
=======
  {d677f11d-0314-410a-88b9-7ddc39006595}, !- Handle
  Surface 16,                             !- Name
  Wall,                                   !- Surface Type
  ,                                       !- Construction Name
  {160d2c84-ae34-4124-b625-677f3f3002d6}, !- Space Name
>>>>>>> fcfe5a62
  Outdoors,                               !- Outside Boundary Condition
  ,                                       !- Outside Boundary Condition Object
  SunExposed,                             !- Sun Exposure
  WindExposed,                            !- Wind Exposure
  ,                                       !- View Factor to Ground
  ,                                       !- Number of Vertices
  0, 3.40776759770968, 1.70388379885484,  !- X,Y,Z Vertex 1 {m}
  0, 6.81553519541936, 0,                 !- X,Y,Z Vertex 2 {m}
  0, 0, 0;                                !- X,Y,Z Vertex 3 {m}

OS:Surface,
<<<<<<< HEAD
  {e408a3d5-80cc-4eac-bc4f-47ca5126ac55}, !- Handle
  Surface 17,                             !- Name
  Wall,                                   !- Surface Type
  ,                                       !- Construction Name
  {b69d1ca1-804b-40eb-8de1-f1f57f83f54a}, !- Space Name
=======
  {43dc9b0b-cdcd-4ff9-bc8e-fbb4e0d627e0}, !- Handle
  Surface 17,                             !- Name
  Wall,                                   !- Surface Type
  ,                                       !- Construction Name
  {160d2c84-ae34-4124-b625-677f3f3002d6}, !- Space Name
>>>>>>> fcfe5a62
  Outdoors,                               !- Outside Boundary Condition
  ,                                       !- Outside Boundary Condition Object
  SunExposed,                             !- Sun Exposure
  WindExposed,                            !- Wind Exposure
  ,                                       !- View Factor to Ground
  ,                                       !- Number of Vertices
  13.6310703908387, 3.40776759770968, 1.70388379885484, !- X,Y,Z Vertex 1 {m}
  13.6310703908387, 0, 0,                 !- X,Y,Z Vertex 2 {m}
  13.6310703908387, 6.81553519541936, 0;  !- X,Y,Z Vertex 3 {m}

OS:Space,
<<<<<<< HEAD
  {b69d1ca1-804b-40eb-8de1-f1f57f83f54a}, !- Handle
  unfinished attic space,                 !- Name
  {fe441e01-4a54-4c70-9f63-a03ef2fe0245}, !- Space Type Name
=======
  {160d2c84-ae34-4124-b625-677f3f3002d6}, !- Handle
  unfinished attic space,                 !- Name
  {ece00156-d7cd-4570-961b-ea8301219ed2}, !- Space Type Name
>>>>>>> fcfe5a62
  ,                                       !- Default Construction Set Name
  ,                                       !- Default Schedule Set Name
  -0,                                     !- Direction of Relative North {deg}
  0,                                      !- X Origin {m}
  0,                                      !- Y Origin {m}
  4.8768,                                 !- Z Origin {m}
  ,                                       !- Building Story Name
<<<<<<< HEAD
  {14087485-9bc0-486e-b104-006842f3e655}; !- Thermal Zone Name

OS:ThermalZone,
  {14087485-9bc0-486e-b104-006842f3e655}, !- Handle
=======
  {49bb8689-d4b3-4ba7-a12b-5ed53f382e59}; !- Thermal Zone Name

OS:ThermalZone,
  {49bb8689-d4b3-4ba7-a12b-5ed53f382e59}, !- Handle
>>>>>>> fcfe5a62
  unfinished attic zone,                  !- Name
  ,                                       !- Multiplier
  ,                                       !- Ceiling Height {m}
  ,                                       !- Volume {m3}
  ,                                       !- Floor Area {m2}
  ,                                       !- Zone Inside Convection Algorithm
  ,                                       !- Zone Outside Convection Algorithm
  ,                                       !- Zone Conditioning Equipment List Name
<<<<<<< HEAD
  {684577f8-afa3-48ca-a131-7302c7377ce2}, !- Zone Air Inlet Port List
  {483a5999-8f4e-4d9e-af04-1cf5ea0c3593}, !- Zone Air Exhaust Port List
  {7d8458fd-c149-490a-a227-2bd208e99776}, !- Zone Air Node Name
  {13634b24-6f2b-4de6-8834-03895c38c711}, !- Zone Return Air Port List
=======
  {d35f58e5-b11c-4d8c-a436-66e0bffca378}, !- Zone Air Inlet Port List
  {76a5ec8a-db02-4b9f-8ac1-5653f24ddc4f}, !- Zone Air Exhaust Port List
  {60756974-5710-4196-8638-ef0d8b1b2e7e}, !- Zone Air Node Name
  {450517bc-f655-4a56-b0e7-a0f55a3791d4}, !- Zone Return Air Port List
>>>>>>> fcfe5a62
  ,                                       !- Primary Daylighting Control Name
  ,                                       !- Fraction of Zone Controlled by Primary Daylighting Control
  ,                                       !- Secondary Daylighting Control Name
  ,                                       !- Fraction of Zone Controlled by Secondary Daylighting Control
  ,                                       !- Illuminance Map Name
  ,                                       !- Group Rendering Name
  ,                                       !- Thermostat Name
  No;                                     !- Use Ideal Air Loads

OS:Node,
<<<<<<< HEAD
  {c874409c-db01-4b4d-b2e8-450ee0d6c0ae}, !- Handle
  Node 2,                                 !- Name
  {7d8458fd-c149-490a-a227-2bd208e99776}, !- Inlet Port
  ;                                       !- Outlet Port

OS:Connection,
  {7d8458fd-c149-490a-a227-2bd208e99776}, !- Handle
  {e5cbc3f0-ff15-4671-81d9-cc19ac03ba4c}, !- Name
  {14087485-9bc0-486e-b104-006842f3e655}, !- Source Object
  11,                                     !- Outlet Port
  {c874409c-db01-4b4d-b2e8-450ee0d6c0ae}, !- Target Object
  2;                                      !- Inlet Port

OS:PortList,
  {684577f8-afa3-48ca-a131-7302c7377ce2}, !- Handle
  {06285166-bdf7-4245-a3c2-8a38ef8b6ebe}, !- Name
  {14087485-9bc0-486e-b104-006842f3e655}; !- HVAC Component

OS:PortList,
  {483a5999-8f4e-4d9e-af04-1cf5ea0c3593}, !- Handle
  {43cedbe1-75e3-4398-a344-981fc8165b13}, !- Name
  {14087485-9bc0-486e-b104-006842f3e655}; !- HVAC Component

OS:PortList,
  {13634b24-6f2b-4de6-8834-03895c38c711}, !- Handle
  {ab995b81-8cdb-49fe-87e4-533a67cd30fa}, !- Name
  {14087485-9bc0-486e-b104-006842f3e655}; !- HVAC Component

OS:Sizing:Zone,
  {e2fc2150-96c8-4076-8754-67e911ee3d04}, !- Handle
  {14087485-9bc0-486e-b104-006842f3e655}, !- Zone or ZoneList Name
=======
  {2914fc7d-7cce-43c3-9bc5-8261fef5ec5d}, !- Handle
  Node 2,                                 !- Name
  {60756974-5710-4196-8638-ef0d8b1b2e7e}, !- Inlet Port
  ;                                       !- Outlet Port

OS:Connection,
  {60756974-5710-4196-8638-ef0d8b1b2e7e}, !- Handle
  {0321a54f-fccd-4802-b219-9eb51571e79e}, !- Name
  {49bb8689-d4b3-4ba7-a12b-5ed53f382e59}, !- Source Object
  11,                                     !- Outlet Port
  {2914fc7d-7cce-43c3-9bc5-8261fef5ec5d}, !- Target Object
  2;                                      !- Inlet Port

OS:PortList,
  {d35f58e5-b11c-4d8c-a436-66e0bffca378}, !- Handle
  {049aa1d7-7a60-48f8-8386-ea7be626b875}, !- Name
  {49bb8689-d4b3-4ba7-a12b-5ed53f382e59}; !- HVAC Component

OS:PortList,
  {76a5ec8a-db02-4b9f-8ac1-5653f24ddc4f}, !- Handle
  {53441edd-14ba-42ca-b5fa-86c197e53b25}, !- Name
  {49bb8689-d4b3-4ba7-a12b-5ed53f382e59}; !- HVAC Component

OS:PortList,
  {450517bc-f655-4a56-b0e7-a0f55a3791d4}, !- Handle
  {2e8a9861-14a1-4eff-9307-3bf547351c99}, !- Name
  {49bb8689-d4b3-4ba7-a12b-5ed53f382e59}; !- HVAC Component

OS:Sizing:Zone,
  {8959b683-0cbb-44dc-a591-13089ac56ec2}, !- Handle
  {49bb8689-d4b3-4ba7-a12b-5ed53f382e59}, !- Zone or ZoneList Name
>>>>>>> fcfe5a62
  SupplyAirTemperature,                   !- Zone Cooling Design Supply Air Temperature Input Method
  14,                                     !- Zone Cooling Design Supply Air Temperature {C}
  11.11,                                  !- Zone Cooling Design Supply Air Temperature Difference {deltaC}
  SupplyAirTemperature,                   !- Zone Heating Design Supply Air Temperature Input Method
  40,                                     !- Zone Heating Design Supply Air Temperature {C}
  11.11,                                  !- Zone Heating Design Supply Air Temperature Difference {deltaC}
  0.0085,                                 !- Zone Cooling Design Supply Air Humidity Ratio {kg-H2O/kg-air}
  0.008,                                  !- Zone Heating Design Supply Air Humidity Ratio {kg-H2O/kg-air}
  ,                                       !- Zone Heating Sizing Factor
  ,                                       !- Zone Cooling Sizing Factor
  DesignDay,                              !- Cooling Design Air Flow Method
  ,                                       !- Cooling Design Air Flow Rate {m3/s}
  ,                                       !- Cooling Minimum Air Flow per Zone Floor Area {m3/s-m2}
  ,                                       !- Cooling Minimum Air Flow {m3/s}
  ,                                       !- Cooling Minimum Air Flow Fraction
  DesignDay,                              !- Heating Design Air Flow Method
  ,                                       !- Heating Design Air Flow Rate {m3/s}
  ,                                       !- Heating Maximum Air Flow per Zone Floor Area {m3/s-m2}
  ,                                       !- Heating Maximum Air Flow {m3/s}
  ,                                       !- Heating Maximum Air Flow Fraction
  No,                                     !- Account for Dedicated Outdoor Air System
  NeutralSupplyAir,                       !- Dedicated Outdoor Air System Control Strategy
  autosize,                               !- Dedicated Outdoor Air Low Setpoint Temperature for Design {C}
  autosize;                               !- Dedicated Outdoor Air High Setpoint Temperature for Design {C}

OS:ZoneHVAC:EquipmentList,
<<<<<<< HEAD
  {1cca6e6e-e5eb-4b3f-bfea-71d0d4a7b295}, !- Handle
  Zone HVAC Equipment List 2,             !- Name
  {14087485-9bc0-486e-b104-006842f3e655}; !- Thermal Zone

OS:SpaceType,
  {fe441e01-4a54-4c70-9f63-a03ef2fe0245}, !- Handle
=======
  {5f103d08-1b39-4f9b-a89c-44e148e96765}, !- Handle
  Zone HVAC Equipment List 2,             !- Name
  {49bb8689-d4b3-4ba7-a12b-5ed53f382e59}; !- Thermal Zone

OS:SpaceType,
  {ece00156-d7cd-4570-961b-ea8301219ed2}, !- Handle
>>>>>>> fcfe5a62
  Space Type 2,                           !- Name
  ,                                       !- Default Construction Set Name
  ,                                       !- Default Schedule Set Name
  ,                                       !- Group Rendering Name
  ,                                       !- Design Specification Outdoor Air Object Name
  ,                                       !- Standards Template
  ,                                       !- Standards Building Type
  unfinished attic;                       !- Standards Space Type

OS:BuildingUnit,
<<<<<<< HEAD
  {eada471e-cb74-4706-bdcd-3ce576e3a55f}, !- Handle
=======
  {eb38f96f-3c0c-4bc7-8a9b-549c906c41b2}, !- Handle
>>>>>>> fcfe5a62
  unit 1,                                 !- Name
  ,                                       !- Rendering Color
  Residential;                            !- Building Unit Type

OS:AdditionalProperties,
<<<<<<< HEAD
  {c481b0fa-d6f2-4cf4-a8c9-58c1d48b5a12}, !- Handle
  {eada471e-cb74-4706-bdcd-3ce576e3a55f}, !- Object Name
=======
  {566bd70b-5664-4287-a4f7-5688829924b5}, !- Handle
  {eb38f96f-3c0c-4bc7-8a9b-549c906c41b2}, !- Object Name
>>>>>>> fcfe5a62
  NumberOfBedrooms,                       !- Feature Name 1
  Integer,                                !- Feature Data Type 1
  3,                                      !- Feature Value 1
  NumberOfBathrooms,                      !- Feature Name 2
  Double,                                 !- Feature Data Type 2
  2,                                      !- Feature Value 2
  NumberOfOccupants,                      !- Feature Name 3
  Double,                                 !- Feature Data Type 3
  2.6400000000000001;                     !- Feature Value 3

<<<<<<< HEAD
OS:External:File,
  {8846b469-11b0-4090-a8d2-279c5659a21a}, !- Handle
  8760.csv,                               !- Name
  8760.csv;                               !- File Name

OS:Schedule:Day,
  {8690d93b-239d-4723-9bad-cdbf79bdbadf}, !- Handle
=======
OS:Schedule:Day,
  {5f9de06d-59a0-4e62-9411-8ab0344fcc84}, !- Handle
>>>>>>> fcfe5a62
  Schedule Day 1,                         !- Name
  ,                                       !- Schedule Type Limits Name
  ,                                       !- Interpolate to Timestep
  24,                                     !- Hour 1
  0,                                      !- Minute 1
  0;                                      !- Value Until Time 1

OS:Schedule:Day,
<<<<<<< HEAD
  {3aea5039-3476-4076-89de-dd1e8e6d58b4}, !- Handle
=======
  {ce07e894-f04d-4262-90c1-edae7f6e5c0c}, !- Handle
>>>>>>> fcfe5a62
  Schedule Day 2,                         !- Name
  ,                                       !- Schedule Type Limits Name
  ,                                       !- Interpolate to Timestep
  24,                                     !- Hour 1
  0,                                      !- Minute 1
  1;                                      !- Value Until Time 1
<<<<<<< HEAD

OS:Schedule:File,
  {ab94ea0b-996e-4764-a8a0-2a33106fc9c6}, !- Handle
  occupants,                              !- Name
  {a54e8ec3-121e-4651-b8be-b5c2a79daecd}, !- Schedule Type Limits Name
  {8846b469-11b0-4090-a8d2-279c5659a21a}, !- External File Name
  1,                                      !- Column Number
  1,                                      !- Rows to Skip at Top
  8760,                                   !- Number of Hours of Data
  ,                                       !- Column Separator
  ,                                       !- Interpolate to Timestep
  60;                                     !- Minutes per Item

OS:Schedule:Ruleset,
  {aae98449-6f7c-4f07-a0e7-f4c5c606414e}, !- Handle
  Schedule Ruleset 1,                     !- Name
  {cdacda8d-15a8-4b35-8447-5416103e6f7f}, !- Schedule Type Limits Name
  {b5e94470-e6b9-4f6f-be9b-d14e02d7278d}; !- Default Day Schedule Name

OS:Schedule:Day,
  {b5e94470-e6b9-4f6f-be9b-d14e02d7278d}, !- Handle
  Schedule Day 3,                         !- Name
  {cdacda8d-15a8-4b35-8447-5416103e6f7f}, !- Schedule Type Limits Name
  ,                                       !- Interpolate to Timestep
  24,                                     !- Hour 1
  0,                                      !- Minute 1
  112.539290946133;                       !- Value Until Time 1

OS:People:Definition,
  {96708975-7fcc-4224-a701-dd61031113a6}, !- Handle
  res occupants|living space,             !- Name
  People,                                 !- Number of People Calculation Method
  1.32,                                   !- Number of People {people}
  ,                                       !- People per Space Floor Area {person/m2}
  ,                                       !- Space Floor Area per Person {m2/person}
  0.319734,                               !- Fraction Radiant
  0.573,                                  !- Sensible Heat Fraction
  0,                                      !- Carbon Dioxide Generation Rate {m3/s-W}
  No,                                     !- Enable ASHRAE 55 Comfort Warnings
  ZoneAveraged;                           !- Mean Radiant Temperature Calculation Type

OS:People,
  {ba656da4-c6e4-47cb-aad8-309d6c5708e1}, !- Handle
  res occupants|living space,             !- Name
  {96708975-7fcc-4224-a701-dd61031113a6}, !- People Definition Name
  {848bc7c1-bc31-4e46-b97c-2ac2cdeefb31}, !- Space or SpaceType Name
  {ab94ea0b-996e-4764-a8a0-2a33106fc9c6}, !- Number of People Schedule Name
  {aae98449-6f7c-4f07-a0e7-f4c5c606414e}, !- Activity Level Schedule Name
  ,                                       !- Surface Name/Angle Factor List Name
  ,                                       !- Work Efficiency Schedule Name
  ,                                       !- Clothing Insulation Schedule Name
  ,                                       !- Air Velocity Schedule Name
  1;                                      !- Multiplier

OS:ScheduleTypeLimits,
  {cdacda8d-15a8-4b35-8447-5416103e6f7f}, !- Handle
  ActivityLevel,                          !- Name
  0,                                      !- Lower Limit Value
  ,                                       !- Upper Limit Value
  Continuous,                             !- Numeric Type
  ActivityLevel;                          !- Unit Type

OS:ScheduleTypeLimits,
  {a54e8ec3-121e-4651-b8be-b5c2a79daecd}, !- Handle
  Fractional,                             !- Name
  0,                                      !- Lower Limit Value
  1,                                      !- Upper Limit Value
  Continuous;                             !- Numeric Type

OS:People:Definition,
  {b3edca94-4b2f-4774-80bd-89e8154f29bf}, !- Handle
  res occupants|living space|story 2,     !- Name
  People,                                 !- Number of People Calculation Method
  1.32,                                   !- Number of People {people}
  ,                                       !- People per Space Floor Area {person/m2}
  ,                                       !- Space Floor Area per Person {m2/person}
  0.319734,                               !- Fraction Radiant
  0.573,                                  !- Sensible Heat Fraction
  0,                                      !- Carbon Dioxide Generation Rate {m3/s-W}
  No,                                     !- Enable ASHRAE 55 Comfort Warnings
  ZoneAveraged;                           !- Mean Radiant Temperature Calculation Type

OS:People,
  {d722644e-f666-47d9-84de-44f76df8f0f1}, !- Handle
  res occupants|living space|story 2,     !- Name
  {b3edca94-4b2f-4774-80bd-89e8154f29bf}, !- People Definition Name
  {b1735b9a-847e-4e4a-b90c-a0ec6eeeaeef}, !- Space or SpaceType Name
  {ab94ea0b-996e-4764-a8a0-2a33106fc9c6}, !- Number of People Schedule Name
  {aae98449-6f7c-4f07-a0e7-f4c5c606414e}, !- Activity Level Schedule Name
  ,                                       !- Surface Name/Angle Factor List Name
  ,                                       !- Work Efficiency Schedule Name
  ,                                       !- Clothing Insulation Schedule Name
  ,                                       !- Air Velocity Schedule Name
  1;                                      !- Multiplier

OS:ShadingSurfaceGroup,
  {1e561507-b488-41ac-8bdd-8136070c129a}, !- Handle
  res eaves,                              !- Name
  Building;                               !- Shading Surface Type

OS:ShadingSurface,
  {c32e26bd-3f34-4f21-838f-49dd33ea5272}, !- Handle
  Surface 14 - res eaves,                 !- Name
  ,                                       !- Construction Name
  {1e561507-b488-41ac-8bdd-8136070c129a}, !- Shading Surface Group Name
  ,                                       !- Transmittance Schedule Name
  ,                                       !- Number of Vertices
  14.2406703908387, 0, 5.1816,            !- X,Y,Z Vertex 1 {m}
  14.2406703908387, 3.40776759770968, 6.88548379885484, !- X,Y,Z Vertex 2 {m}
  13.6310703908387, 3.40776759770968, 6.88548379885484, !- X,Y,Z Vertex 3 {m}
  13.6310703908387, 0, 5.1816;            !- X,Y,Z Vertex 4 {m}

OS:ShadingSurface,
  {605f464e-5ca0-4232-82b2-cc609aef0d6a}, !- Handle
  Surface 14 - res eaves 1,               !- Name
  ,                                       !- Construction Name
  {1e561507-b488-41ac-8bdd-8136070c129a}, !- Shading Surface Group Name
  ,                                       !- Transmittance Schedule Name
  ,                                       !- Number of Vertices
  -0.6096, 3.40776759770968, 6.88548379885484, !- X,Y,Z Vertex 1 {m}
  -0.6096, 0, 5.1816,                     !- X,Y,Z Vertex 2 {m}
  0, 0, 5.1816,                           !- X,Y,Z Vertex 3 {m}
  0, 3.40776759770968, 6.88548379885484;  !- X,Y,Z Vertex 4 {m}

OS:ShadingSurface,
  {060d4966-41d3-435c-8d16-0a316c75da86}, !- Handle
  Surface 14 - res eaves 2,               !- Name
  ,                                       !- Construction Name
  {1e561507-b488-41ac-8bdd-8136070c129a}, !- Shading Surface Group Name
  ,                                       !- Transmittance Schedule Name
  ,                                       !- Number of Vertices
  0, -0.6096, 4.8768,                     !- X,Y,Z Vertex 1 {m}
  13.6310703908387, -0.6096, 4.8768,      !- X,Y,Z Vertex 2 {m}
  13.6310703908387, 0, 5.1816,            !- X,Y,Z Vertex 3 {m}
  0, 0, 5.1816;                           !- X,Y,Z Vertex 4 {m}

OS:ShadingSurface,
  {af04bc95-dd36-4f42-85a9-6f5ef8cbb191}, !- Handle
  Surface 15 - res eaves,                 !- Name
  ,                                       !- Construction Name
  {1e561507-b488-41ac-8bdd-8136070c129a}, !- Shading Surface Group Name
  ,                                       !- Transmittance Schedule Name
  ,                                       !- Number of Vertices
  -0.6096, 6.81553519541936, 5.1816,      !- X,Y,Z Vertex 1 {m}
  -0.6096, 3.40776759770968, 6.88548379885484, !- X,Y,Z Vertex 2 {m}
  0, 3.40776759770968, 6.88548379885484,  !- X,Y,Z Vertex 3 {m}
  0, 6.81553519541936, 5.1816;            !- X,Y,Z Vertex 4 {m}

OS:ShadingSurface,
  {7b8caacb-4af0-41bf-bec3-a6ff0f1e1c5c}, !- Handle
  Surface 15 - res eaves 1,               !- Name
  ,                                       !- Construction Name
  {1e561507-b488-41ac-8bdd-8136070c129a}, !- Shading Surface Group Name
  ,                                       !- Transmittance Schedule Name
  ,                                       !- Number of Vertices
  14.2406703908387, 3.40776759770968, 6.88548379885484, !- X,Y,Z Vertex 1 {m}
  14.2406703908387, 6.81553519541936, 5.1816, !- X,Y,Z Vertex 2 {m}
  13.6310703908387, 6.81553519541936, 5.1816, !- X,Y,Z Vertex 3 {m}
  13.6310703908387, 3.40776759770968, 6.88548379885484; !- X,Y,Z Vertex 4 {m}

OS:ShadingSurface,
  {3accb56d-c899-4320-8305-37147fd4789a}, !- Handle
  Surface 15 - res eaves 2,               !- Name
  ,                                       !- Construction Name
  {1e561507-b488-41ac-8bdd-8136070c129a}, !- Shading Surface Group Name
  ,                                       !- Transmittance Schedule Name
  ,                                       !- Number of Vertices
  13.6310703908387, 7.42513519541936, 4.8768, !- X,Y,Z Vertex 1 {m}
  0, 7.42513519541936, 4.8768,            !- X,Y,Z Vertex 2 {m}
  0, 6.81553519541936, 5.1816,            !- X,Y,Z Vertex 3 {m}
  13.6310703908387, 6.81553519541936, 5.1816; !- X,Y,Z Vertex 4 {m}

OS:ShadingSurfaceGroup,
  {178d21a0-b06d-4ee3-bd74-35d414c0db47}, !- Handle
  res neighbors,                          !- Name
  Building;                               !- Shading Surface Type

OS:ShadingSurface,
  {72d6646e-a26a-4143-995b-4ac70b74688c}, !- Handle
  res neighbors left,                     !- Name
  ,                                       !- Construction Name
  {178d21a0-b06d-4ee3-bd74-35d414c0db47}, !- Shading Surface Group Name
  ,                                       !- Transmittance Schedule Name
  ,                                       !- Number of Vertices
  -3.048, 0, 0,                           !- X,Y,Z Vertex 1 {m}
  -3.048, 0, 6.58068379885484,            !- X,Y,Z Vertex 2 {m}
  -3.048, 6.81553519541936, 6.58068379885484, !- X,Y,Z Vertex 3 {m}
  -3.048, 6.81553519541936, 0;            !- X,Y,Z Vertex 4 {m}

OS:ShadingSurface,
  {eea3a848-e054-4329-bc7c-7a285b4892e7}, !- Handle
  res neighbors right,                    !- Name
  ,                                       !- Construction Name
  {178d21a0-b06d-4ee3-bd74-35d414c0db47}, !- Shading Surface Group Name
  ,                                       !- Transmittance Schedule Name
  ,                                       !- Number of Vertices
  16.6790703908387, 6.81553519541936, 0,  !- X,Y,Z Vertex 1 {m}
  16.6790703908387, 6.81553519541936, 6.58068379885484, !- X,Y,Z Vertex 2 {m}
  16.6790703908387, 0, 6.58068379885484,  !- X,Y,Z Vertex 3 {m}
  16.6790703908387, 0, 0;                 !- X,Y,Z Vertex 4 {m}

OS:Curve:Biquadratic,
  {bebc515b-c855-4e23-8dfc-2dbb509347ce}, !- Handle
  DefrostEIR,                             !- Name
  0.1528,                                 !- Coefficient1 Constant
  0,                                      !- Coefficient2 x
  0,                                      !- Coefficient3 x**2
  0,                                      !- Coefficient4 y
  0,                                      !- Coefficient5 y**2
  0,                                      !- Coefficient6 x*y
  -100,                                   !- Minimum Value of x
  100,                                    !- Maximum Value of x
  -100,                                   !- Minimum Value of y
  100;                                    !- Maximum Value of y

OS:Curve:Biquadratic,
  {48379163-a14a-4a3d-a5a5-cfdd2b270f41}, !- Handle
  HP_Heat-Cap-fT1,                        !- Name
  0.878143655,                            !- Coefficient1 Constant
  -0.0029148552,                          !- Coefficient2 x
  -3.3372e-05,                            !- Coefficient3 x**2
  0.0223866612,                           !- Coefficient4 y
  0.000163944,                            !- Coefficient5 y**2
  -2.187e-05,                             !- Coefficient6 x*y
  -100,                                   !- Minimum Value of x
  100,                                    !- Maximum Value of x
  -100,                                   !- Minimum Value of y
  100;                                    !- Maximum Value of y

OS:Curve:Biquadratic,
  {8bf18881-9250-403d-a9ad-d23a9e378cc9}, !- Handle
  HP_Heat-EIR-fT1,                        !- Name
  0.716518071,                            !- Coefficient1 Constant
  0.0102759012,                           !- Coefficient2 x
  0.00046073448,                          !- Coefficient3 x**2
  -0.0064803654,                          !- Coefficient4 y
  0.000456354,                            !- Coefficient5 y**2
  -0.00069764004,                         !- Coefficient6 x*y
  -100,                                   !- Minimum Value of x
  100,                                    !- Maximum Value of x
  -100,                                   !- Minimum Value of y
  100;                                    !- Maximum Value of y

OS:Curve:Quadratic,
  {9562e04d-4a68-4c35-b954-3d176b6554fe}, !- Handle
  HP_Heat-PLF-fPLR1,                      !- Name
  0.89,                                   !- Coefficient1 Constant
  0.11,                                   !- Coefficient2 x
  0,                                      !- Coefficient3 x**2
  0,                                      !- Minimum Value of x
  1,                                      !- Maximum Value of x
  0.7,                                    !- Minimum Curve Output
  1;                                      !- Maximum Curve Output

OS:Curve:Quadratic,
  {fb56bbf9-4514-4afa-a69e-f461a21e2c3c}, !- Handle
  HP_Heat-CAP-fFF1,                       !- Name
  0.694045465,                            !- Coefficient1 Constant
  0.474207981,                            !- Coefficient2 x
  -0.168253446,                           !- Coefficient3 x**2
  0,                                      !- Minimum Value of x
  2,                                      !- Maximum Value of x
  0,                                      !- Minimum Curve Output
  2;                                      !- Maximum Curve Output

OS:Curve:Quadratic,
  {b2b2c1ae-ea46-4ede-9ff2-73b6966f642a}, !- Handle
  HP_Heat-EIR-fFF1,                       !- Name
  2.185418751,                            !- Coefficient1 Constant
  -1.942827919,                           !- Coefficient2 x
  0.757409168,                            !- Coefficient3 x**2
  0,                                      !- Minimum Value of x
  2,                                      !- Maximum Value of x
  0,                                      !- Minimum Curve Output
  2;                                      !- Maximum Curve Output

OS:Schedule:Constant,
  {c04d0e1b-529d-4e3c-88e1-e8385a5b9124}, !- Handle
  Always On Discrete,                     !- Name
  {e1d5f9da-d685-48b1-8b6c-e5eef1896c75}, !- Schedule Type Limits Name
  1;                                      !- Value

OS:ScheduleTypeLimits,
  {e1d5f9da-d685-48b1-8b6c-e5eef1896c75}, !- Handle
  OnOff,                                  !- Name
  0,                                      !- Lower Limit Value
  1,                                      !- Upper Limit Value
  Discrete,                               !- Numeric Type
  Availability;                           !- Unit Type

OS:Coil:Heating:DX:SingleSpeed,
  {2b52fb0a-292a-4927-8d9a-a57427780198}, !- Handle
  res ashp htg coil,                      !- Name
  {c04d0e1b-529d-4e3c-88e1-e8385a5b9124}, !- Availability Schedule Name
  Autosize,                               !- Rated Total Heating Capacity {W}
  3.33368305593386,                       !- Rated COP {W/W}
  Autosize,                               !- Rated Air Flow Rate {m3/s}
  773.3912012006,                         !- Rated Supply Fan Power Per Volume Flow Rate {W/(m3/s)}
  ,                                       !- Air Inlet Node Name
  ,                                       !- Air Outlet Node Name
  {48379163-a14a-4a3d-a5a5-cfdd2b270f41}, !- Total Heating Capacity Function of Temperature Curve Name
  {fb56bbf9-4514-4afa-a69e-f461a21e2c3c}, !- Total Heating Capacity Function of Flow Fraction Curve Name
  {8bf18881-9250-403d-a9ad-d23a9e378cc9}, !- Energy Input Ratio Function of Temperature Curve Name
  {b2b2c1ae-ea46-4ede-9ff2-73b6966f642a}, !- Energy Input Ratio Function of Flow Fraction Curve Name
  {9562e04d-4a68-4c35-b954-3d176b6554fe}, !- Part Load Fraction Correlation Curve Name
  {bebc515b-c855-4e23-8dfc-2dbb509347ce}, !- Defrost Energy Input Ratio Function of Temperature Curve Name
  -17.7777777777778,                      !- Minimum Outdoor Dry-Bulb Temperature for Compressor Operation {C}
  4.44444444444444,                       !- Maximum Outdoor Dry-Bulb Temperature for Defrost Operation {C}
  20,                                     !- Crankcase Heater Capacity {W}
  12.7777777777778,                       !- Maximum Outdoor Dry-Bulb Temperature for Crankcase Heater Operation {C}
  ReverseCycle,                           !- Defrost Strategy
  OnDemand,                               !- Defrost Control
  0.166667,                               !- Defrost Time Period Fraction
  2000;                                   !- Resistive Defrost Heater Capacity {W}

OS:Coil:Heating:Electric,
  {1a933259-9c18-4203-9d02-70cab854a198}, !- Handle
  res ashp supp heater,                   !- Name
  {c04d0e1b-529d-4e3c-88e1-e8385a5b9124}, !- Availability Schedule Name
  1,                                      !- Efficiency
  ,                                       !- Nominal Capacity {W}
  ,                                       !- Air Inlet Node Name
  ;                                       !- Air Outlet Node Name

OS:Fan:OnOff,
  {123a8123-669d-48cc-ad36-4e0cdffee1a1}, !- Handle
  res ashp htg supply fan,                !- Name
  {c04d0e1b-529d-4e3c-88e1-e8385a5b9124}, !- Availability Schedule Name
  0.75,                                   !- Fan Total Efficiency
  794.580001233493,                       !- Pressure Rise {Pa}
  autosize,                               !- Maximum Flow Rate {m3/s}
  1,                                      !- Motor Efficiency
  1,                                      !- Motor In Airstream Fraction
  ,                                       !- Air Inlet Node Name
  ,                                       !- Air Outlet Node Name
  {ab61a998-ccff-42c4-87c5-67efd4ccef83}, !- Fan Power Ratio Function of Speed Ratio Curve Name
  {50f15a8c-ecac-43c9-87bc-9d5aef225e0c}, !- Fan Efficiency Ratio Function of Speed Ratio Curve Name
  res ashp htg supply fan;                !- End-Use Subcategory

OS:Curve:Exponent,
  {ab61a998-ccff-42c4-87c5-67efd4ccef83}, !- Handle
  Fan On Off Power Curve,                 !- Name
  1,                                      !- Coefficient1 Constant
  0,                                      !- Coefficient2 Constant
  0,                                      !- Coefficient3 Constant
  0,                                      !- Minimum Value of x
  1,                                      !- Maximum Value of x
  ,                                       !- Minimum Curve Output
  ,                                       !- Maximum Curve Output
  ,                                       !- Input Unit Type for X
  ;                                       !- Output Unit Type

OS:Curve:Cubic,
  {50f15a8c-ecac-43c9-87bc-9d5aef225e0c}, !- Handle
  Fan On Off Efficiency Curve,            !- Name
  1,                                      !- Coefficient1 Constant
  0,                                      !- Coefficient2 x
  0,                                      !- Coefficient3 x**2
  0,                                      !- Coefficient4 x**3
  0,                                      !- Minimum Value of x
  1;                                      !- Maximum Value of x

OS:AirLoopHVAC:UnitarySystem,
  {6a5c92bd-9841-46d0-b7e6-8e4c2d3b627a}, !- Handle
  res ashp htg unitary system,            !- Name
  Load,                                   !- Control Type
  {8eb2141d-f12d-424c-877e-2478a1bc3f8f}, !- Controlling Zone or Thermostat Location
  None,                                   !- Dehumidification Control Type
  {c04d0e1b-529d-4e3c-88e1-e8385a5b9124}, !- Availability Schedule Name
  {e22015ed-2024-4320-af0a-12e272b65225}, !- Air Inlet Node Name
  {a50f916e-9143-42de-9a5b-da67fb4b0807}, !- Air Outlet Node Name
  {123a8123-669d-48cc-ad36-4e0cdffee1a1}, !- Supply Fan Name
  BlowThrough,                            !- Fan Placement
  {26ed2da8-98bf-4bd2-9a98-9adb2610d923}, !- Supply Air Fan Operating Mode Schedule Name
  {2b52fb0a-292a-4927-8d9a-a57427780198}, !- Heating Coil Name
  1,                                      !- DX Heating Coil Sizing Ratio
  ,                                       !- Cooling Coil Name
  No,                                     !- Use DOAS DX Cooling Coil
  2,                                      !- DOAS DX Cooling Coil Leaving Minimum Air Temperature {C}
  SensibleOnlyLoadControl,                !- Latent Load Control
  {1a933259-9c18-4203-9d02-70cab854a198}, !- Supplemental Heating Coil Name
  ,                                       !- Supply Air Flow Rate Method During Cooling Operation
  Autosize,                               !- Supply Air Flow Rate During Cooling Operation {m3/s}
  ,                                       !- Supply Air Flow Rate Per Floor Area During Cooling Operation {m3/s-m2}
  ,                                       !- Fraction of Autosized Design Cooling Supply Air Flow Rate
  ,                                       !- Design Supply Air Flow Rate Per Unit of Capacity During Cooling Operation {m3/s-W}
  ,                                       !- Supply Air Flow Rate Method During Heating Operation
  Autosize,                               !- Supply Air Flow Rate During Heating Operation {m3/s}
  ,                                       !- Supply Air Flow Rate Per Floor Area during Heating Operation {m3/s-m2}
  ,                                       !- Fraction of Autosized Design Heating Supply Air Flow Rate
  ,                                       !- Design Supply Air Flow Rate Per Unit of Capacity During Heating Operation {m3/s-W}
  ,                                       !- Supply Air Flow Rate Method When No Cooling or Heating is Required
  0,                                      !- Supply Air Flow Rate When No Cooling or Heating is Required {m3/s}
  ,                                       !- Supply Air Flow Rate Per Floor Area When No Cooling or Heating is Required {m3/s-m2}
  ,                                       !- Fraction of Autosized Design Cooling Supply Air Flow Rate When No Cooling or Heating is Required
  ,                                       !- Fraction of Autosized Design Heating Supply Air Flow Rate When No Cooling or Heating is Required
  ,                                       !- Design Supply Air Flow Rate Per Unit of Capacity During Cooling Operation When No Cooling or Heating is Required {m3/s-W}
  ,                                       !- Design Supply Air Flow Rate Per Unit of Capacity During Heating Operation When No Cooling or Heating is Required {m3/s-W}
  76.6666666666667,                       !- Maximum Supply Air Temperature {C}
  4.44444444444444,                       !- Maximum Outdoor Dry-Bulb Temperature for Supplemental Heater Operation {C}
  ,                                       !- Outdoor Dry-Bulb Temperature Sensor Node Name
  2.5,                                    !- Maximum Cycling Rate {cycles/hr}
  60,                                     !- Heat Pump Time Constant {s}
  0.01,                                   !- Fraction of On-Cycle Power Use
  60,                                     !- Heat Pump Fan Delay Time {s}
  0,                                      !- Ancilliary On-Cycle Electric Power {W}
  0;                                      !- Ancilliary Off-Cycle Electric Power {W}

OS:Schedule:Constant,
  {26ed2da8-98bf-4bd2-9a98-9adb2610d923}, !- Handle
  Always Off Discrete,                    !- Name
  {20837720-c5c3-4fc0-8fe2-d219eb8c3db4}, !- Schedule Type Limits Name
  0;                                      !- Value

OS:ScheduleTypeLimits,
  {20837720-c5c3-4fc0-8fe2-d219eb8c3db4}, !- Handle
  OnOff 1,                                !- Name
  0,                                      !- Lower Limit Value
  1,                                      !- Upper Limit Value
  Discrete,                               !- Numeric Type
  Availability;                           !- Unit Type

OS:AirLoopHVAC,
  {3ba37584-f812-403a-8637-4ca5296e470e}, !- Handle
  res ashp htg asys,                      !- Name
  ,                                       !- Controller List Name
  {c04d0e1b-529d-4e3c-88e1-e8385a5b9124}, !- Availability Schedule
  {f37c904b-b800-497c-8712-400472461358}, !- Availability Manager List Name
  AutoSize,                               !- Design Supply Air Flow Rate {m3/s}
  ,                                       !- Branch List Name
  ,                                       !- Connector List Name
  {bd0287de-d05a-4981-ab02-a32cfd49681a}, !- Supply Side Inlet Node Name
  {53437334-c9a8-4ee1-8a3e-7834dcba8eea}, !- Demand Side Outlet Node Name
  {d9857035-dd23-4126-b3b4-e9989fce321a}, !- Demand Side Inlet Node A
  {aaa9b640-2aa2-4618-8633-8ec6eb409903}, !- Supply Side Outlet Node A
  ,                                       !- Demand Side Inlet Node B
  ,                                       !- Supply Side Outlet Node B
  ,                                       !- Return Air Bypass Flow Temperature Setpoint Schedule Name
  {acb3dfa7-1071-4011-9a33-7949a813457c}, !- Demand Mixer Name
  {cbdfa509-69f8-4916-99d9-36870e88256d}, !- Demand Splitter A Name
  ,                                       !- Demand Splitter B Name
  ;                                       !- Supply Splitter Name

OS:Node,
  {976894ab-0270-472a-86d9-de6505751b12}, !- Handle
  Node 3,                                 !- Name
  {bd0287de-d05a-4981-ab02-a32cfd49681a}, !- Inlet Port
  {e22015ed-2024-4320-af0a-12e272b65225}; !- Outlet Port

OS:Node,
  {4b2a8aa8-2243-4cd5-b942-eea0d14d7b69}, !- Handle
  Node 4,                                 !- Name
  {a50f916e-9143-42de-9a5b-da67fb4b0807}, !- Inlet Port
  {aaa9b640-2aa2-4618-8633-8ec6eb409903}; !- Outlet Port

OS:Connection,
  {bd0287de-d05a-4981-ab02-a32cfd49681a}, !- Handle
  {7b5d7a6c-649f-4f3d-8105-0a7fae2eccd5}, !- Name
  {3ba37584-f812-403a-8637-4ca5296e470e}, !- Source Object
  8,                                      !- Outlet Port
  {976894ab-0270-472a-86d9-de6505751b12}, !- Target Object
  2;                                      !- Inlet Port

OS:Connection,
  {aaa9b640-2aa2-4618-8633-8ec6eb409903}, !- Handle
  {10fd4664-2d3d-4196-9ee7-3470098e9b35}, !- Name
  {4b2a8aa8-2243-4cd5-b942-eea0d14d7b69}, !- Source Object
  3,                                      !- Outlet Port
  {3ba37584-f812-403a-8637-4ca5296e470e}, !- Target Object
  11;                                     !- Inlet Port

OS:Node,
  {df87a853-3e29-4012-8de7-b02082288209}, !- Handle
  Node 5,                                 !- Name
  {d9857035-dd23-4126-b3b4-e9989fce321a}, !- Inlet Port
  {9b16b1d7-b413-4eba-9d21-fb7930788b1c}; !- Outlet Port

OS:Node,
  {e0287c2e-f90b-4b84-ad31-49538ad027da}, !- Handle
  Node 6,                                 !- Name
  {981b78fa-2e8e-4b93-83e0-00f2b6feeba2}, !- Inlet Port
  {53437334-c9a8-4ee1-8a3e-7834dcba8eea}; !- Outlet Port

OS:Node,
  {6b3cb4fe-a88e-4cac-a70a-c8ac06543a46}, !- Handle
  Node 7,                                 !- Name
  {05c95a0f-574e-4107-86fa-6838b2eb9e2d}, !- Inlet Port
  {ec8e635d-e924-4145-b72d-16bbe7427f58}; !- Outlet Port

OS:Connection,
  {d9857035-dd23-4126-b3b4-e9989fce321a}, !- Handle
  {0e24aba5-ba16-426d-964c-785ab9481a7b}, !- Name
  {3ba37584-f812-403a-8637-4ca5296e470e}, !- Source Object
  10,                                     !- Outlet Port
  {df87a853-3e29-4012-8de7-b02082288209}, !- Target Object
  2;                                      !- Inlet Port

OS:Connection,
  {53437334-c9a8-4ee1-8a3e-7834dcba8eea}, !- Handle
  {7907e414-e57f-43c2-8085-dc42a9fcd326}, !- Name
  {e0287c2e-f90b-4b84-ad31-49538ad027da}, !- Source Object
  3,                                      !- Outlet Port
  {3ba37584-f812-403a-8637-4ca5296e470e}, !- Target Object
  9;                                      !- Inlet Port

OS:AirLoopHVAC:ZoneSplitter,
  {cbdfa509-69f8-4916-99d9-36870e88256d}, !- Handle
  res ashp htg zone splitter,             !- Name
  {9b16b1d7-b413-4eba-9d21-fb7930788b1c}, !- Inlet Node Name
  {d70d8716-51c0-4588-b2bc-ec3d75ff4c15}; !- Outlet Node Name 1

OS:AirLoopHVAC:ZoneMixer,
  {acb3dfa7-1071-4011-9a33-7949a813457c}, !- Handle
  res ashp htg zone mixer,                !- Name
  {981b78fa-2e8e-4b93-83e0-00f2b6feeba2}, !- Outlet Node Name
  {681b75ca-b658-4220-ba47-534906129adc}; !- Inlet Node Name 1

OS:Connection,
  {9b16b1d7-b413-4eba-9d21-fb7930788b1c}, !- Handle
  {e7ed0746-2313-4174-9709-4f1726bef4d9}, !- Name
  {df87a853-3e29-4012-8de7-b02082288209}, !- Source Object
  3,                                      !- Outlet Port
  {cbdfa509-69f8-4916-99d9-36870e88256d}, !- Target Object
  2;                                      !- Inlet Port

OS:Connection,
  {981b78fa-2e8e-4b93-83e0-00f2b6feeba2}, !- Handle
  {7148d2c0-deeb-4e81-add4-8b9f67a0ce7f}, !- Name
  {acb3dfa7-1071-4011-9a33-7949a813457c}, !- Source Object
  2,                                      !- Outlet Port
  {e0287c2e-f90b-4b84-ad31-49538ad027da}, !- Target Object
  2;                                      !- Inlet Port

OS:Sizing:System,
  {4dfb065a-e36f-4533-a066-c4ab5d2ae9eb}, !- Handle
  {3ba37584-f812-403a-8637-4ca5296e470e}, !- AirLoop Name
  Sensible,                               !- Type of Load to Size On
  Autosize,                               !- Design Outdoor Air Flow Rate {m3/s}
  0.3,                                    !- Central Heating Maximum System Air Flow Ratio
  7,                                      !- Preheat Design Temperature {C}
  0.008,                                  !- Preheat Design Humidity Ratio {kg-H2O/kg-Air}
  12.8,                                   !- Precool Design Temperature {C}
  0.008,                                  !- Precool Design Humidity Ratio {kg-H2O/kg-Air}
  12.8,                                   !- Central Cooling Design Supply Air Temperature {C}
  16.7,                                   !- Central Heating Design Supply Air Temperature {C}
  NonCoincident,                          !- Sizing Option
  Yes,                                    !- 100% Outdoor Air in Cooling
  Yes,                                    !- 100% Outdoor Air in Heating
  0.0085,                                 !- Central Cooling Design Supply Air Humidity Ratio {kg-H2O/kg-Air}
  0.008,                                  !- Central Heating Design Supply Air Humidity Ratio {kg-H2O/kg-Air}
  DesignDay,                              !- Cooling Design Air Flow Method
  0,                                      !- Cooling Design Air Flow Rate {m3/s}
  DesignDay,                              !- Heating Design Air Flow Method
  0,                                      !- Heating Design Air Flow Rate {m3/s}
  ZoneSum,                                !- System Outdoor Air Method
  1,                                      !- Zone Maximum Outdoor Air Fraction {dimensionless}
  0.0099676501,                           !- Cooling Supply Air Flow Rate Per Floor Area {m3/s-m2}
  1,                                      !- Cooling Fraction of Autosized Cooling Supply Air Flow Rate
  3.9475456e-05,                          !- Cooling Supply Air Flow Rate Per Unit Cooling Capacity {m3/s-W}
  0.0099676501,                           !- Heating Supply Air Flow Rate Per Floor Area {m3/s-m2}
  1,                                      !- Heating Fraction of Autosized Heating Supply Air Flow Rate
  1,                                      !- Heating Fraction of Autosized Cooling Supply Air Flow Rate
  3.1588213e-05,                          !- Heating Supply Air Flow Rate Per Unit Heating Capacity {m3/s-W}
  CoolingDesignCapacity,                  !- Cooling Design Capacity Method
  autosize,                               !- Cooling Design Capacity {W}
  234.7,                                  !- Cooling Design Capacity Per Floor Area {W/m2}
  1,                                      !- Fraction of Autosized Cooling Design Capacity
  HeatingDesignCapacity,                  !- Heating Design Capacity Method
  autosize,                               !- Heating Design Capacity {W}
  157,                                    !- Heating Design Capacity Per Floor Area {W/m2}
  1,                                      !- Fraction of Autosized Heating Design Capacity
  OnOff;                                  !- Central Cooling Capacity Control Method

OS:AvailabilityManagerAssignmentList,
  {f37c904b-b800-497c-8712-400472461358}, !- Handle
  Air Loop HVAC 1 AvailabilityManagerAssignmentList; !- Name

OS:Connection,
  {e22015ed-2024-4320-af0a-12e272b65225}, !- Handle
  {c66948f9-e4be-4778-a86e-de390c4a0f86}, !- Name
  {976894ab-0270-472a-86d9-de6505751b12}, !- Source Object
  3,                                      !- Outlet Port
  {6a5c92bd-9841-46d0-b7e6-8e4c2d3b627a}, !- Target Object
  6;                                      !- Inlet Port

OS:Connection,
  {a50f916e-9143-42de-9a5b-da67fb4b0807}, !- Handle
  {95b810b4-bdd7-4f3d-937e-088eea608b0f}, !- Name
  {6a5c92bd-9841-46d0-b7e6-8e4c2d3b627a}, !- Source Object
  7,                                      !- Outlet Port
  {4b2a8aa8-2243-4cd5-b942-eea0d14d7b69}, !- Target Object
  2;                                      !- Inlet Port

OS:AirTerminal:SingleDuct:ConstantVolume:NoReheat,
  {cc616ce6-9e52-4f67-8bf9-7505debcdf7d}, !- Handle
  res ashp living zone htg direct air,    !- Name
  {c04d0e1b-529d-4e3c-88e1-e8385a5b9124}, !- Availability Schedule Name
  {1e922524-d505-4ff8-ab7e-ad1b09876fb1}, !- Air Inlet Node Name
  {05c95a0f-574e-4107-86fa-6838b2eb9e2d}, !- Air Outlet Node Name
  AutoSize;                               !- Maximum Air Flow Rate {m3/s}

OS:Node,
  {0c5f1c2d-7e41-4b1b-868c-5c6998f62f1f}, !- Handle
  Node 8,                                 !- Name
  {14816ad6-5729-4f59-b9f1-c8826249c897}, !- Inlet Port
  {681b75ca-b658-4220-ba47-534906129adc}; !- Outlet Port

OS:Connection,
  {ec8e635d-e924-4145-b72d-16bbe7427f58}, !- Handle
  {aca132bf-d08c-4c5b-b0ad-c841ac0531fd}, !- Name
  {6b3cb4fe-a88e-4cac-a70a-c8ac06543a46}, !- Source Object
  3,                                      !- Outlet Port
  {fda4e8c0-87bc-469f-9962-30ab4d783302}, !- Target Object
  3;                                      !- Inlet Port

OS:Connection,
  {14816ad6-5729-4f59-b9f1-c8826249c897}, !- Handle
  {07efdedb-04b3-4e79-8a36-742820bcf3dd}, !- Name
  {f11634c0-9856-463d-af2b-364199af5a9c}, !- Source Object
  3,                                      !- Outlet Port
  {0c5f1c2d-7e41-4b1b-868c-5c6998f62f1f}, !- Target Object
  2;                                      !- Inlet Port

OS:Connection,
  {681b75ca-b658-4220-ba47-534906129adc}, !- Handle
  {f7032a8f-e9fd-4f52-b58b-cf88143f9ad6}, !- Name
  {0c5f1c2d-7e41-4b1b-868c-5c6998f62f1f}, !- Source Object
  3,                                      !- Outlet Port
  {acb3dfa7-1071-4011-9a33-7949a813457c}, !- Target Object
  3;                                      !- Inlet Port

OS:Node,
  {e8d7d9fe-4ef7-4351-91c6-cc87cffaf1d6}, !- Handle
  Node 9,                                 !- Name
  {d70d8716-51c0-4588-b2bc-ec3d75ff4c15}, !- Inlet Port
  {1e922524-d505-4ff8-ab7e-ad1b09876fb1}; !- Outlet Port

OS:Connection,
  {d70d8716-51c0-4588-b2bc-ec3d75ff4c15}, !- Handle
  {9aec61da-e819-4a38-b168-483436f5808f}, !- Name
  {cbdfa509-69f8-4916-99d9-36870e88256d}, !- Source Object
  3,                                      !- Outlet Port
  {e8d7d9fe-4ef7-4351-91c6-cc87cffaf1d6}, !- Target Object
  2;                                      !- Inlet Port

OS:Connection,
  {1e922524-d505-4ff8-ab7e-ad1b09876fb1}, !- Handle
  {c59ac3cf-76b3-4d41-b623-91d70bc9f4a1}, !- Name
  {e8d7d9fe-4ef7-4351-91c6-cc87cffaf1d6}, !- Source Object
  3,                                      !- Outlet Port
  {cc616ce6-9e52-4f67-8bf9-7505debcdf7d}, !- Target Object
  3;                                      !- Inlet Port

OS:Connection,
  {05c95a0f-574e-4107-86fa-6838b2eb9e2d}, !- Handle
  {a62c03fe-ab5c-446a-b933-48ec79c4106b}, !- Name
  {cc616ce6-9e52-4f67-8bf9-7505debcdf7d}, !- Source Object
  4,                                      !- Outlet Port
  {6b3cb4fe-a88e-4cac-a70a-c8ac06543a46}, !- Target Object
  2;                                      !- Inlet Port

OS:Curve:Biquadratic,
  {64bbf315-6667-42bc-b991-a3ccbe11d4e4}, !- Handle
  Cool-Cap-fT1,                           !- Name
  1.557359706,                            !- Coefficient1 Constant
  -0.0744481692,                          !- Coefficient2 x
  0.00309859668,                          !- Coefficient3 x**2
  0.0014595786,                           !- Coefficient4 y
  -4.1148e-05,                            !- Coefficient5 y**2
  -0.00042671448,                         !- Coefficient6 x*y
  13.88,                                  !- Minimum Value of x
  23.88,                                  !- Maximum Value of x
  18.33,                                  !- Minimum Value of y
  51.66;                                  !- Maximum Value of y

OS:Curve:Biquadratic,
  {37bcb694-8eb4-4044-abfc-b23aa6d8da4b}, !- Handle
  Cool-EIR-fT1,                           !- Name
  -0.350447695,                           !- Coefficient1 Constant
  0.116809893,                            !- Coefficient2 x
  -0.00339950844,                         !- Coefficient3 x**2
  -0.001226088,                           !- Coefficient4 y
  0.0006008094,                           !- Coefficient5 y**2
  -0.000466884,                           !- Coefficient6 x*y
  13.88,                                  !- Minimum Value of x
  23.88,                                  !- Maximum Value of x
  18.33,                                  !- Minimum Value of y
  51.66;                                  !- Maximum Value of y

OS:Curve:Quadratic,
  {b7b96dcc-4309-476b-8450-16efa9143f69}, !- Handle
  Cool-PLF-fPLR1,                         !- Name
  0.93,                                   !- Coefficient1 Constant
  0.07,                                   !- Coefficient2 x
  0,                                      !- Coefficient3 x**2
  0,                                      !- Minimum Value of x
  1,                                      !- Maximum Value of x
  0.7,                                    !- Minimum Curve Output
  1;                                      !- Maximum Curve Output

OS:Curve:Quadratic,
  {73026483-3513-4490-bc9e-4e83fe8703e6}, !- Handle
  Cool-Cap-fFF1,                          !- Name
  0.718664047,                            !- Coefficient1 Constant
  0.41797409,                             !- Coefficient2 x
  -0.136638137,                           !- Coefficient3 x**2
  0,                                      !- Minimum Value of x
  2,                                      !- Maximum Value of x
  0,                                      !- Minimum Curve Output
  2;                                      !- Maximum Curve Output

OS:Curve:Quadratic,
  {bcd773aa-a1fb-4baf-8562-f7feed1bb713}, !- Handle
  Cool-EIR-fFF1,                          !- Name
  1.143487507,                            !- Coefficient1 Constant
  -0.13943972,                            !- Coefficient2 x
  -0.004047787,                           !- Coefficient3 x**2
  0,                                      !- Minimum Value of x
  2,                                      !- Maximum Value of x
  0,                                      !- Minimum Curve Output
  2;                                      !- Maximum Curve Output

OS:Coil:Cooling:DX:SingleSpeed,
  {664d5f0b-fe62-4076-83f2-c3a3ecff50be}, !- Handle
  res ashp clg coil,                      !- Name
  {c04d0e1b-529d-4e3c-88e1-e8385a5b9124}, !- Availability Schedule Name
  autosize,                               !- Rated Total Cooling Capacity {W}
  0.740612186094823,                      !- Rated Sensible Heat Ratio
  4.07537862886505,                       !- Rated COP {W/W}
  autosize,                               !- Rated Air Flow Rate {m3/s}
  773.3912012006,                         !- Rated Evaporator Fan Power Per Volume Flow Rate {W/(m3/s)}
  ,                                       !- Air Inlet Node Name
  ,                                       !- Air Outlet Node Name
  {64bbf315-6667-42bc-b991-a3ccbe11d4e4}, !- Total Cooling Capacity Function of Temperature Curve Name
  {73026483-3513-4490-bc9e-4e83fe8703e6}, !- Total Cooling Capacity Function of Flow Fraction Curve Name
  {37bcb694-8eb4-4044-abfc-b23aa6d8da4b}, !- Energy Input Ratio Function of Temperature Curve Name
  {bcd773aa-a1fb-4baf-8562-f7feed1bb713}, !- Energy Input Ratio Function of Flow Fraction Curve Name
  {b7b96dcc-4309-476b-8450-16efa9143f69}, !- Part Load Fraction Correlation Curve Name
  -25,                                    !- Minimum Outdoor Dry-Bulb Temperature for Compressor Operation {C}
  1000,                                   !- Nominal Time for Condensate Removal to Begin {s}
  1.5,                                    !- Ratio of Initial Moisture Evaporation Rate and Steady State Latent Capacity {dimensionless}
  3,                                      !- Maximum Cycling Rate {cycles/hr}
  45,                                     !- Latent Capacity Time Constant {s}
  ,                                       !- Condenser Air Inlet Node Name
  AirCooled,                              !- Condenser Type
  0,                                      !- Evaporative Condenser Effectiveness {dimensionless}
  Autosize,                               !- Evaporative Condenser Air Flow Rate {m3/s}
  Autosize,                               !- Evaporative Condenser Pump Rated Power Consumption {W}
  0,                                      !- Crankcase Heater Capacity {W}
  0,                                      !- Maximum Outdoor Dry-Bulb Temperature for Crankcase Heater Operation {C}
  ,                                       !- Supply Water Storage Tank Name
  ,                                       !- Condensate Collection Water Storage Tank Name
  0,                                      !- Basin Heater Capacity {W/K}
  10,                                     !- Basin Heater Setpoint Temperature {C}
  ;                                       !- Basin Heater Operating Schedule Name

OS:Fan:OnOff,
  {48caabea-45fe-462a-8c5f-e7422ddddcc0}, !- Handle
  res ashp clg supply fan,                !- Name
  {c04d0e1b-529d-4e3c-88e1-e8385a5b9124}, !- Availability Schedule Name
  0.75,                                   !- Fan Total Efficiency
  794.580001233493,                       !- Pressure Rise {Pa}
  autosize,                               !- Maximum Flow Rate {m3/s}
  1,                                      !- Motor Efficiency
  1,                                      !- Motor In Airstream Fraction
  ,                                       !- Air Inlet Node Name
  ,                                       !- Air Outlet Node Name
  {ab25e393-c606-48e8-92d6-2dfc51760d15}, !- Fan Power Ratio Function of Speed Ratio Curve Name
  {a8286476-8e3b-4a90-ba37-994fae083a0a}, !- Fan Efficiency Ratio Function of Speed Ratio Curve Name
  res ashp clg supply fan;                !- End-Use Subcategory

OS:Curve:Exponent,
  {ab25e393-c606-48e8-92d6-2dfc51760d15}, !- Handle
  Fan On Off Power Curve 1,               !- Name
  1,                                      !- Coefficient1 Constant
  0,                                      !- Coefficient2 Constant
  0,                                      !- Coefficient3 Constant
  0,                                      !- Minimum Value of x
  1,                                      !- Maximum Value of x
  ,                                       !- Minimum Curve Output
  ,                                       !- Maximum Curve Output
  ,                                       !- Input Unit Type for X
  ;                                       !- Output Unit Type

OS:Curve:Cubic,
  {a8286476-8e3b-4a90-ba37-994fae083a0a}, !- Handle
  Fan On Off Efficiency Curve 1,          !- Name
  1,                                      !- Coefficient1 Constant
  0,                                      !- Coefficient2 x
  0,                                      !- Coefficient3 x**2
  0,                                      !- Coefficient4 x**3
  0,                                      !- Minimum Value of x
  1;                                      !- Maximum Value of x

OS:AirLoopHVAC:UnitarySystem,
  {6044ba49-79b2-4aa2-8ce0-fb7a316100a4}, !- Handle
  res ashp clg unitary system,            !- Name
  Load,                                   !- Control Type
  {8eb2141d-f12d-424c-877e-2478a1bc3f8f}, !- Controlling Zone or Thermostat Location
  None,                                   !- Dehumidification Control Type
  {c04d0e1b-529d-4e3c-88e1-e8385a5b9124}, !- Availability Schedule Name
  {c28193d1-0094-4f53-818d-de895082afc2}, !- Air Inlet Node Name
  {b0f056fd-6328-48f5-abc3-4dbcb8eff6cc}, !- Air Outlet Node Name
  {48caabea-45fe-462a-8c5f-e7422ddddcc0}, !- Supply Fan Name
  BlowThrough,                            !- Fan Placement
  {26ed2da8-98bf-4bd2-9a98-9adb2610d923}, !- Supply Air Fan Operating Mode Schedule Name
  ,                                       !- Heating Coil Name
  1,                                      !- DX Heating Coil Sizing Ratio
  {664d5f0b-fe62-4076-83f2-c3a3ecff50be}, !- Cooling Coil Name
  No,                                     !- Use DOAS DX Cooling Coil
  2,                                      !- DOAS DX Cooling Coil Leaving Minimum Air Temperature {C}
  SensibleOnlyLoadControl,                !- Latent Load Control
  ,                                       !- Supplemental Heating Coil Name
  ,                                       !- Supply Air Flow Rate Method During Cooling Operation
  Autosize,                               !- Supply Air Flow Rate During Cooling Operation {m3/s}
  ,                                       !- Supply Air Flow Rate Per Floor Area During Cooling Operation {m3/s-m2}
  ,                                       !- Fraction of Autosized Design Cooling Supply Air Flow Rate
  ,                                       !- Design Supply Air Flow Rate Per Unit of Capacity During Cooling Operation {m3/s-W}
  ,                                       !- Supply Air Flow Rate Method During Heating Operation
  Autosize,                               !- Supply Air Flow Rate During Heating Operation {m3/s}
  ,                                       !- Supply Air Flow Rate Per Floor Area during Heating Operation {m3/s-m2}
  ,                                       !- Fraction of Autosized Design Heating Supply Air Flow Rate
  ,                                       !- Design Supply Air Flow Rate Per Unit of Capacity During Heating Operation {m3/s-W}
  ,                                       !- Supply Air Flow Rate Method When No Cooling or Heating is Required
  0,                                      !- Supply Air Flow Rate When No Cooling or Heating is Required {m3/s}
  ,                                       !- Supply Air Flow Rate Per Floor Area When No Cooling or Heating is Required {m3/s-m2}
  ,                                       !- Fraction of Autosized Design Cooling Supply Air Flow Rate When No Cooling or Heating is Required
  ,                                       !- Fraction of Autosized Design Heating Supply Air Flow Rate When No Cooling or Heating is Required
  ,                                       !- Design Supply Air Flow Rate Per Unit of Capacity During Cooling Operation When No Cooling or Heating is Required {m3/s-W}
  ,                                       !- Design Supply Air Flow Rate Per Unit of Capacity During Heating Operation When No Cooling or Heating is Required {m3/s-W}
  76.6666666666667,                       !- Maximum Supply Air Temperature {C}
  4.44444444444444,                       !- Maximum Outdoor Dry-Bulb Temperature for Supplemental Heater Operation {C}
  ,                                       !- Outdoor Dry-Bulb Temperature Sensor Node Name
  2.5,                                    !- Maximum Cycling Rate {cycles/hr}
  60,                                     !- Heat Pump Time Constant {s}
  0.01,                                   !- Fraction of On-Cycle Power Use
  60,                                     !- Heat Pump Fan Delay Time {s}
  0,                                      !- Ancilliary On-Cycle Electric Power {W}
  0;                                      !- Ancilliary Off-Cycle Electric Power {W}

OS:AirLoopHVAC,
  {f191af0d-6de5-48a6-96eb-52ad000a145c}, !- Handle
  res ashp clg asys,                      !- Name
  ,                                       !- Controller List Name
  {c04d0e1b-529d-4e3c-88e1-e8385a5b9124}, !- Availability Schedule
  {041fc770-e835-4e35-9d20-233a31992175}, !- Availability Manager List Name
  AutoSize,                               !- Design Supply Air Flow Rate {m3/s}
  ,                                       !- Branch List Name
  ,                                       !- Connector List Name
  {b6bca696-de94-492b-a469-f0e18ee44f6b}, !- Supply Side Inlet Node Name
  {2c4b2375-700a-4277-82af-f1b42b9eae2c}, !- Demand Side Outlet Node Name
  {9446af4f-9ba2-43fe-8bb6-439fd67cd308}, !- Demand Side Inlet Node A
  {fb2f9759-34e8-4b4b-b397-75c1405ae3bb}, !- Supply Side Outlet Node A
  ,                                       !- Demand Side Inlet Node B
  ,                                       !- Supply Side Outlet Node B
  ,                                       !- Return Air Bypass Flow Temperature Setpoint Schedule Name
  {16326811-cb2a-4c69-813c-d26f98b7b44e}, !- Demand Mixer Name
  {10ce0479-405d-44b3-b47f-4acfc61bb040}, !- Demand Splitter A Name
  ,                                       !- Demand Splitter B Name
  ;                                       !- Supply Splitter Name

OS:Node,
  {3c5f241b-9de7-43d4-adce-f71991e2b79b}, !- Handle
  Node 10,                                !- Name
  {b6bca696-de94-492b-a469-f0e18ee44f6b}, !- Inlet Port
  {c28193d1-0094-4f53-818d-de895082afc2}; !- Outlet Port

OS:Node,
  {54a48a4d-9225-434c-b871-18376ad2ea53}, !- Handle
  Node 11,                                !- Name
  {b0f056fd-6328-48f5-abc3-4dbcb8eff6cc}, !- Inlet Port
  {fb2f9759-34e8-4b4b-b397-75c1405ae3bb}; !- Outlet Port

OS:Connection,
  {b6bca696-de94-492b-a469-f0e18ee44f6b}, !- Handle
  {d8113197-5d2e-4e20-b9f9-1538182fd10b}, !- Name
  {f191af0d-6de5-48a6-96eb-52ad000a145c}, !- Source Object
  8,                                      !- Outlet Port
  {3c5f241b-9de7-43d4-adce-f71991e2b79b}, !- Target Object
  2;                                      !- Inlet Port

OS:Connection,
  {fb2f9759-34e8-4b4b-b397-75c1405ae3bb}, !- Handle
  {5152e71a-d5ef-46cf-b939-947331e7be57}, !- Name
  {54a48a4d-9225-434c-b871-18376ad2ea53}, !- Source Object
  3,                                      !- Outlet Port
  {f191af0d-6de5-48a6-96eb-52ad000a145c}, !- Target Object
  11;                                     !- Inlet Port

OS:Node,
  {875db507-6af9-4856-ad5c-dd536254d5fc}, !- Handle
  Node 12,                                !- Name
  {9446af4f-9ba2-43fe-8bb6-439fd67cd308}, !- Inlet Port
  {a3efc699-a43a-432e-8de2-3ddb03f4345c}; !- Outlet Port

OS:Node,
  {2f548956-a19c-46d2-9c5b-3c5277ba0183}, !- Handle
  Node 13,                                !- Name
  {77eb1cdc-a024-4350-96a9-f23fad6e596d}, !- Inlet Port
  {2c4b2375-700a-4277-82af-f1b42b9eae2c}; !- Outlet Port

OS:Node,
  {4a8c1238-b573-4f4e-b2ec-f682df56bb1b}, !- Handle
  Node 14,                                !- Name
  {d081d680-86a2-4126-9fce-93f579b66381}, !- Inlet Port
  {25d08fd3-8660-42b3-aae5-43e7553c7f1f}; !- Outlet Port

OS:Connection,
  {9446af4f-9ba2-43fe-8bb6-439fd67cd308}, !- Handle
  {74945de2-0296-4379-bf67-d9a18fb14a5d}, !- Name
  {f191af0d-6de5-48a6-96eb-52ad000a145c}, !- Source Object
  10,                                     !- Outlet Port
  {875db507-6af9-4856-ad5c-dd536254d5fc}, !- Target Object
  2;                                      !- Inlet Port

OS:Connection,
  {2c4b2375-700a-4277-82af-f1b42b9eae2c}, !- Handle
  {f88f31e8-c95a-499c-af27-853b4f96fcfa}, !- Name
  {2f548956-a19c-46d2-9c5b-3c5277ba0183}, !- Source Object
  3,                                      !- Outlet Port
  {f191af0d-6de5-48a6-96eb-52ad000a145c}, !- Target Object
  9;                                      !- Inlet Port

OS:AirLoopHVAC:ZoneSplitter,
  {10ce0479-405d-44b3-b47f-4acfc61bb040}, !- Handle
  res ashp clg zone splitter,             !- Name
  {a3efc699-a43a-432e-8de2-3ddb03f4345c}, !- Inlet Node Name
  {db732644-6f5f-4f74-9ad1-cc00e50236e8}; !- Outlet Node Name 1

OS:AirLoopHVAC:ZoneMixer,
  {16326811-cb2a-4c69-813c-d26f98b7b44e}, !- Handle
  res ashp clg zone mixer,                !- Name
  {77eb1cdc-a024-4350-96a9-f23fad6e596d}, !- Outlet Node Name
  {9086d9d3-edec-4332-a5ee-7bae6649da66}; !- Inlet Node Name 1

OS:Connection,
  {a3efc699-a43a-432e-8de2-3ddb03f4345c}, !- Handle
  {b5018a6a-cbbc-4c69-9280-a8230cf1af13}, !- Name
  {875db507-6af9-4856-ad5c-dd536254d5fc}, !- Source Object
  3,                                      !- Outlet Port
  {10ce0479-405d-44b3-b47f-4acfc61bb040}, !- Target Object
  2;                                      !- Inlet Port

OS:Connection,
  {77eb1cdc-a024-4350-96a9-f23fad6e596d}, !- Handle
  {d84bea7d-5458-46b6-a655-953511dfe793}, !- Name
  {16326811-cb2a-4c69-813c-d26f98b7b44e}, !- Source Object
  2,                                      !- Outlet Port
  {2f548956-a19c-46d2-9c5b-3c5277ba0183}, !- Target Object
  2;                                      !- Inlet Port

OS:Sizing:System,
  {ce123824-811c-4beb-a94d-7dd771f34ee6}, !- Handle
  {f191af0d-6de5-48a6-96eb-52ad000a145c}, !- AirLoop Name
  Sensible,                               !- Type of Load to Size On
  Autosize,                               !- Design Outdoor Air Flow Rate {m3/s}
  0.3,                                    !- Central Heating Maximum System Air Flow Ratio
  7,                                      !- Preheat Design Temperature {C}
  0.008,                                  !- Preheat Design Humidity Ratio {kg-H2O/kg-Air}
  12.8,                                   !- Precool Design Temperature {C}
  0.008,                                  !- Precool Design Humidity Ratio {kg-H2O/kg-Air}
  12.8,                                   !- Central Cooling Design Supply Air Temperature {C}
  16.7,                                   !- Central Heating Design Supply Air Temperature {C}
  NonCoincident,                          !- Sizing Option
  Yes,                                    !- 100% Outdoor Air in Cooling
  Yes,                                    !- 100% Outdoor Air in Heating
  0.0085,                                 !- Central Cooling Design Supply Air Humidity Ratio {kg-H2O/kg-Air}
  0.008,                                  !- Central Heating Design Supply Air Humidity Ratio {kg-H2O/kg-Air}
  DesignDay,                              !- Cooling Design Air Flow Method
  0,                                      !- Cooling Design Air Flow Rate {m3/s}
  DesignDay,                              !- Heating Design Air Flow Method
  0,                                      !- Heating Design Air Flow Rate {m3/s}
  ZoneSum,                                !- System Outdoor Air Method
  1,                                      !- Zone Maximum Outdoor Air Fraction {dimensionless}
  0.0099676501,                           !- Cooling Supply Air Flow Rate Per Floor Area {m3/s-m2}
  1,                                      !- Cooling Fraction of Autosized Cooling Supply Air Flow Rate
  3.9475456e-05,                          !- Cooling Supply Air Flow Rate Per Unit Cooling Capacity {m3/s-W}
  0.0099676501,                           !- Heating Supply Air Flow Rate Per Floor Area {m3/s-m2}
  1,                                      !- Heating Fraction of Autosized Heating Supply Air Flow Rate
  1,                                      !- Heating Fraction of Autosized Cooling Supply Air Flow Rate
  3.1588213e-05,                          !- Heating Supply Air Flow Rate Per Unit Heating Capacity {m3/s-W}
  CoolingDesignCapacity,                  !- Cooling Design Capacity Method
  autosize,                               !- Cooling Design Capacity {W}
  234.7,                                  !- Cooling Design Capacity Per Floor Area {W/m2}
  1,                                      !- Fraction of Autosized Cooling Design Capacity
  HeatingDesignCapacity,                  !- Heating Design Capacity Method
  autosize,                               !- Heating Design Capacity {W}
  157,                                    !- Heating Design Capacity Per Floor Area {W/m2}
  1,                                      !- Fraction of Autosized Heating Design Capacity
  OnOff;                                  !- Central Cooling Capacity Control Method

OS:AvailabilityManagerAssignmentList,
  {041fc770-e835-4e35-9d20-233a31992175}, !- Handle
  Air Loop HVAC 1 AvailabilityManagerAssignmentList 1; !- Name

OS:Connection,
  {c28193d1-0094-4f53-818d-de895082afc2}, !- Handle
  {1315e9c2-f8a9-43f8-a695-d253532b8e59}, !- Name
  {3c5f241b-9de7-43d4-adce-f71991e2b79b}, !- Source Object
  3,                                      !- Outlet Port
  {6044ba49-79b2-4aa2-8ce0-fb7a316100a4}, !- Target Object
  6;                                      !- Inlet Port

OS:Connection,
  {b0f056fd-6328-48f5-abc3-4dbcb8eff6cc}, !- Handle
  {34d481bb-61d7-487b-a821-9247092dc7c6}, !- Name
  {6044ba49-79b2-4aa2-8ce0-fb7a316100a4}, !- Source Object
  7,                                      !- Outlet Port
  {54a48a4d-9225-434c-b871-18376ad2ea53}, !- Target Object
  2;                                      !- Inlet Port

OS:AirTerminal:SingleDuct:ConstantVolume:NoReheat,
  {7bc5dfd0-0d9c-4736-b09f-9404d799dfa4}, !- Handle
  res ashp living zone clg direct air,    !- Name
  {c04d0e1b-529d-4e3c-88e1-e8385a5b9124}, !- Availability Schedule Name
  {1c2dc875-8bcf-45cb-a3f8-f9af07ba7e01}, !- Air Inlet Node Name
  {d081d680-86a2-4126-9fce-93f579b66381}, !- Air Outlet Node Name
  AutoSize;                               !- Maximum Air Flow Rate {m3/s}

OS:Node,
  {67abed6f-59a7-4d34-bbbe-aa241d312a44}, !- Handle
  Node 15,                                !- Name
  {da0894b1-72ad-4120-990a-30bb7b818438}, !- Inlet Port
  {9086d9d3-edec-4332-a5ee-7bae6649da66}; !- Outlet Port

OS:Connection,
  {25d08fd3-8660-42b3-aae5-43e7553c7f1f}, !- Handle
  {ab0157e8-ca43-434d-b6aa-77c6e265ab56}, !- Name
  {4a8c1238-b573-4f4e-b2ec-f682df56bb1b}, !- Source Object
  3,                                      !- Outlet Port
  {fda4e8c0-87bc-469f-9962-30ab4d783302}, !- Target Object
  4;                                      !- Inlet Port

OS:Connection,
  {da0894b1-72ad-4120-990a-30bb7b818438}, !- Handle
  {b46463f8-72d5-4e85-9991-8bb1b680e44e}, !- Name
  {f11634c0-9856-463d-af2b-364199af5a9c}, !- Source Object
  4,                                      !- Outlet Port
  {67abed6f-59a7-4d34-bbbe-aa241d312a44}, !- Target Object
  2;                                      !- Inlet Port

OS:Connection,
  {9086d9d3-edec-4332-a5ee-7bae6649da66}, !- Handle
  {d6bcb0d9-c8fe-461f-8e54-7fc86a1cf651}, !- Name
  {67abed6f-59a7-4d34-bbbe-aa241d312a44}, !- Source Object
  3,                                      !- Outlet Port
  {16326811-cb2a-4c69-813c-d26f98b7b44e}, !- Target Object
  3;                                      !- Inlet Port

OS:Node,
  {7e74ecbb-5ee7-4535-b03e-0feb0977777d}, !- Handle
  Node 16,                                !- Name
  {db732644-6f5f-4f74-9ad1-cc00e50236e8}, !- Inlet Port
  {1c2dc875-8bcf-45cb-a3f8-f9af07ba7e01}; !- Outlet Port

OS:Connection,
  {db732644-6f5f-4f74-9ad1-cc00e50236e8}, !- Handle
  {e3106a8f-4a03-43bb-98bf-117558ba9f94}, !- Name
  {10ce0479-405d-44b3-b47f-4acfc61bb040}, !- Source Object
  3,                                      !- Outlet Port
  {7e74ecbb-5ee7-4535-b03e-0feb0977777d}, !- Target Object
  2;                                      !- Inlet Port

OS:Connection,
  {1c2dc875-8bcf-45cb-a3f8-f9af07ba7e01}, !- Handle
  {05a6c1c2-8964-4287-9abd-a51cd6c5cc5e}, !- Name
  {7e74ecbb-5ee7-4535-b03e-0feb0977777d}, !- Source Object
  3,                                      !- Outlet Port
  {7bc5dfd0-0d9c-4736-b09f-9404d799dfa4}, !- Target Object
  3;                                      !- Inlet Port

OS:Connection,
  {d081d680-86a2-4126-9fce-93f579b66381}, !- Handle
  {b2ce2e08-06df-4507-8ca0-4effbd127207}, !- Name
  {7bc5dfd0-0d9c-4736-b09f-9404d799dfa4}, !- Source Object
  4,                                      !- Outlet Port
  {4a8c1238-b573-4f4e-b2ec-f682df56bb1b}, !- Target Object
  2;                                      !- Inlet Port

OS:AdditionalProperties,
  {3ff2a2dc-48d1-47be-81de-98988d723723}, !- Handle
  {6044ba49-79b2-4aa2-8ce0-fb7a316100a4}, !- Object Name
  SizingInfoHVACCapacityDerateFactorEER,  !- Feature Name 1
  String,                                 !- Feature Data Type 1
  1.0&#441.0&#441.0&#441.0&#441.0,        !- Feature Value 1
  SizingInfoHVACRatedCFMperTonCooling,    !- Feature Name 2
  String,                                 !- Feature Data Type 2
  394.2,                                  !- Feature Value 2
  SizingInfoHVACFracCoolLoadServed,       !- Feature Name 3
  Double,                                 !- Feature Data Type 3
  1;                                      !- Feature Value 3

OS:AdditionalProperties,
  {4f9e6767-f767-447c-8897-ee20e65bf246}, !- Handle
  {6a5c92bd-9841-46d0-b7e6-8e4c2d3b627a}, !- Object Name
  SizingInfoHVACCapacityDerateFactorCOP,  !- Feature Name 1
  String,                                 !- Feature Data Type 1
  1.0&#441.0&#441.0&#441.0&#441.0,        !- Feature Value 1
  SizingInfoHPSizedForMaxLoad,            !- Feature Name 2
  Boolean,                                !- Feature Data Type 2
  false,                                  !- Feature Value 2
  SizingInfoHVACRatedCFMperTonHeating,    !- Feature Name 3
  String,                                 !- Feature Data Type 3
  384.1,                                  !- Feature Value 3
  SizingInfoHVACFracHeatLoadServed,       !- Feature Name 4
  Double,                                 !- Feature Data Type 4
  1;                                      !- Feature Value 4
=======
>>>>>>> fcfe5a62
<|MERGE_RESOLUTION|>--- conflicted
+++ resolved
@@ -1,69 +1,41 @@
 !- NOTE: Auto-generated from /test/osw_files/SFD_2000sqft_2story_SL_UA_3Beds_2Baths_Denver_ASHP_NoSetpoints.osw
 
 OS:Version,
-<<<<<<< HEAD
-  {b2bfb206-bc4b-47e4-bf59-63681b2fce0c}, !- Handle
-  3.0.1;                                  !- Version Identifier
+  {c933b024-6d7a-4c66-bec7-65d12474e139}, !- Handle
+  2.9.0;                                  !- Version Identifier
 
 OS:SimulationControl,
-  {e94036f3-eaa7-4ca9-954c-0483b6960a19}, !- Handle
-=======
-  {ec5659ea-fc76-4fa8-b4c2-c8b188ae1f11}, !- Handle
-  2.9.0;                                  !- Version Identifier
-
-OS:SimulationControl,
-  {1f69b64b-d3b8-4ca1-a586-45c716c48812}, !- Handle
->>>>>>> fcfe5a62
+  {e29f63c3-cf6d-4774-85e4-54566c9b7332}, !- Handle
   ,                                       !- Do Zone Sizing Calculation
   ,                                       !- Do System Sizing Calculation
   ,                                       !- Do Plant Sizing Calculation
   No;                                     !- Run Simulation for Sizing Periods
 
 OS:Timestep,
-<<<<<<< HEAD
-  {fab1ddaa-0e74-461d-b9b5-f0ded4f71b67}, !- Handle
+  {c06b12bd-67a2-4d55-9e00-81c096b76997}, !- Handle
   6;                                      !- Number of Timesteps per Hour
 
 OS:ShadowCalculation,
-  {f84ff238-a88f-4d26-8e3d-a15d5bdda9cb}, !- Handle
-  PolygonClipping,                        !- Shading Calculation Method
-  ,                                       !- Shading Calculation Update Frequency Method
-  20,                                     !- Shading Calculation Update Frequency
-  15000,                                  !- Maximum Figures in Shadow Overlap Calculations
-  ,                                       !- Polygon Clipping Algorithm
-  512,                                    !- Pixel Counting Resolution
-  ,                                       !- Sky Diffuse Modeling Algorithm
-  No,                                     !- Output External Shading Calculation Results
-  No,                                     !- Disable Self-Shading Within Shading Zone Groups
-  No;                                     !- Disable Self-Shading From Shading Zone Groups to Other Zones
-
-OS:WeatherFile,
-  {48530c9f-2809-4ffd-9b7b-2f972f481e3a}, !- Handle
-=======
-  {4b6fd952-dc5c-497b-b428-3e46c526867c}, !- Handle
-  6;                                      !- Number of Timesteps per Hour
-
-OS:ShadowCalculation,
-  {c3fb8a6a-4518-47be-bec4-cbaf62a10117}, !- Handle
+  {cf18eb23-89c8-436c-93c6-226a0228ad2b}, !- Handle
   20,                                     !- Calculation Frequency
   200;                                    !- Maximum Figures in Shadow Overlap Calculations
 
 OS:SurfaceConvectionAlgorithm:Outside,
-  {8275c60e-a3c6-49ad-ad90-b05f8ec7f761}, !- Handle
+  {56ac296b-2842-4a3f-976b-c1028d5c372f}, !- Handle
   DOE-2;                                  !- Algorithm
 
 OS:SurfaceConvectionAlgorithm:Inside,
-  {4d3fd76d-7189-48fd-8a7f-b181e576a844}, !- Handle
+  {f6563c2e-dc0c-4bd9-bb58-ca6db2e19b38}, !- Handle
   TARP;                                   !- Algorithm
 
 OS:ZoneCapacitanceMultiplier:ResearchSpecial,
-  {21187476-2ada-44af-b888-4fb5c88a52b6}, !- Handle
+  {20899827-db67-45b6-80ab-dc6956633a5d}, !- Handle
   3.6,                                    !- Temperature Capacity Multiplier
   15,                                     !- Humidity Capacity Multiplier
   ;                                       !- Carbon Dioxide Capacity Multiplier
 
 OS:RunPeriod,
-  {6cc34da2-6cda-480b-ae22-f6bbc88776d5}, !- Handle
+  {676942a5-e03e-4411-9dba-2158baa09192}, !- Handle
   Run Period 1,                           !- Name
   1,                                      !- Begin Month
   1,                                      !- Begin Day of Month
@@ -77,14 +49,13 @@
   ;                                       !- Number of Times Runperiod to be Repeated
 
 OS:YearDescription,
-  {44ebdcba-14bf-4b7c-87da-1b545ff68443}, !- Handle
+  {10c27f4f-a6c5-4bec-8609-ed2e2a593420}, !- Handle
   2007,                                   !- Calendar Year
   ,                                       !- Day of Week for Start Day
   ;                                       !- Is Leap Year
 
 OS:WeatherFile,
-  {ac9ba22b-518f-4c6c-8fa3-2d0b9f1e10e3}, !- Handle
->>>>>>> fcfe5a62
+  {1d1d995c-bca3-4085-aa3d-b94fe3a59058}, !- Handle
   Denver Intl Ap,                         !- City
   CO,                                     !- State Province Region
   USA,                                    !- Country
@@ -94,17 +65,12 @@
   -104.65,                                !- Longitude {deg}
   -7,                                     !- Time Zone {hr}
   1650,                                   !- Elevation {m}
-  C:/OpenStudio/OpenStudio-BuildStock/resources/measures/HPXMLtoOpenStudio/weather/USA_CO_Denver.Intl.AP.725650_TMY3.epw, !- Url
+  file:../weather/USA_CO_Denver.Intl.AP.725650_TMY3.epw, !- Url
   E23378AA;                               !- Checksum
 
 OS:AdditionalProperties,
-<<<<<<< HEAD
-  {e03cfb73-24ec-4a4a-96cf-62f94ea7eca0}, !- Handle
-  {48530c9f-2809-4ffd-9b7b-2f972f481e3a}, !- Object Name
-=======
-  {72c8b7eb-33d5-4e95-824e-ec25e1601f5d}, !- Handle
-  {ac9ba22b-518f-4c6c-8fa3-2d0b9f1e10e3}, !- Object Name
->>>>>>> fcfe5a62
+  {4da64a97-b1f1-4a42-b53d-c071f0b189f6}, !- Handle
+  {1d1d995c-bca3-4085-aa3d-b94fe3a59058}, !- Object Name
   EPWHeaderCity,                          !- Feature Name 1
   String,                                 !- Feature Data Type 1
   Denver Intl Ap,                         !- Feature Value 1
@@ -211,15 +177,8 @@
   Double,                                 !- Feature Data Type 35
   84;                                     !- Feature Value 35
 
-OS:YearDescription,
-  {5d10c822-e561-412b-9e28-df49c6f6f638}; !- Handle
-
 OS:Site,
-<<<<<<< HEAD
-  {9e45940f-1efb-4fc2-8fe3-b32c45cffe46}, !- Handle
-=======
-  {c01b6ed1-f5c1-4c27-a922-d6c31959bb19}, !- Handle
->>>>>>> fcfe5a62
+  {1ee23d71-c912-46e3-95bd-455ef5ee0264}, !- Handle
   Denver Intl Ap_CO_USA,                  !- Name
   39.83,                                  !- Latitude {deg}
   -104.65,                                !- Longitude {deg}
@@ -228,45 +187,32 @@
   ;                                       !- Terrain
 
 OS:ClimateZones,
-<<<<<<< HEAD
-  {ca8b6418-884d-4532-9d75-9e8571ae1356}, !- Handle
-  Building America,                       !- Climate Zone Institution Name 1
-=======
-  {86663e0b-ced2-4dab-bb20-5b65814887ce}, !- Handle
+  {32aa9c0d-35b8-4022-a892-aa423f5a4a0d}, !- Handle
   ,                                       !- Active Institution
   ,                                       !- Active Year
   ,                                       !- Climate Zone Institution Name 1
->>>>>>> fcfe5a62
   ,                                       !- Climate Zone Document Name 1
-  0,                                      !- Climate Zone Document Year 1
-  Cold;                                   !- Climate Zone Value 1
+  ,                                       !- Climate Zone Document Year 1
+  ,                                       !- Climate Zone Value 1
+  Building America,                       !- Climate Zone Institution Name 2
+  ,                                       !- Climate Zone Document Name 2
+  0,                                      !- Climate Zone Document Year 2
+  Cold;                                   !- Climate Zone Value 2
 
 OS:Site:WaterMainsTemperature,
-<<<<<<< HEAD
-  {3b18100c-ba3e-4b96-8f25-e4a3bd2c8858}, !- Handle
-=======
-  {2b7f8307-8ab0-400f-84dd-b6e811f98e2b}, !- Handle
->>>>>>> fcfe5a62
+  {df36e747-669d-46f8-9e1f-56eb017bfdf4}, !- Handle
   Correlation,                            !- Calculation Method
   ,                                       !- Temperature Schedule Name
   10.8753424657535,                       !- Annual Average Outdoor Air Temperature {C}
   23.1524007936508;                       !- Maximum Difference In Monthly Average Outdoor Air Temperatures {deltaC}
 
 OS:RunPeriodControl:DaylightSavingTime,
-<<<<<<< HEAD
-  {65c42c8c-504f-4db1-b457-99c0b72f1bd9}, !- Handle
-=======
-  {7ee79ad7-870c-4fff-9b06-4756285117ee}, !- Handle
->>>>>>> fcfe5a62
+  {0b9c7f54-0c86-40a8-83e6-d1a1edc2e05c}, !- Handle
   4/7,                                    !- Start Date
   10/26;                                  !- End Date
 
 OS:Site:GroundTemperature:Deep,
-<<<<<<< HEAD
-  {08f9f097-0ba0-4833-9755-b4c3901270ce}, !- Handle
-=======
-  {7cf9db71-7a12-49fe-80ec-6fbf82c62e1b}, !- Handle
->>>>>>> fcfe5a62
+  {be73be57-090e-4ad1-8e94-d728baf93ded}, !- Handle
   10.8753424657535,                       !- January Deep Ground Temperature {C}
   10.8753424657535,                       !- February Deep Ground Temperature {C}
   10.8753424657535,                       !- March Deep Ground Temperature {C}
@@ -281,11 +227,7 @@
   10.8753424657535;                       !- December Deep Ground Temperature {C}
 
 OS:Building,
-<<<<<<< HEAD
-  {e607e533-e048-485d-9ef4-28efe6e7a74c}, !- Handle
-=======
-  {0685b232-864a-432d-aa1f-d3f969e22100}, !- Handle
->>>>>>> fcfe5a62
+  {0c0c1466-b0b3-4dca-b2ae-f44a7878fdde}, !- Handle
   Building 1,                             !- Name
   ,                                       !- Building Sector Type
   ,                                       !- North Axis {deg}
@@ -300,13 +242,8 @@
   1;                                      !- Standards Number of Living Units
 
 OS:AdditionalProperties,
-<<<<<<< HEAD
-  {7f4357d3-2d74-4d47-826d-98038441a122}, !- Handle
-  {e607e533-e048-485d-9ef4-28efe6e7a74c}, !- Object Name
-=======
-  {2c4970da-2e4a-444c-963b-577147c5eb4f}, !- Handle
-  {0685b232-864a-432d-aa1f-d3f969e22100}, !- Object Name
->>>>>>> fcfe5a62
+  {5536e6e4-f078-4235-a7ad-589135f0daa1}, !- Handle
+  {0c0c1466-b0b3-4dca-b2ae-f44a7878fdde}, !- Object Name
   Total Units Represented,                !- Feature Name 1
   Integer,                                !- Feature Data Type 1
   1,                                      !- Feature Value 1
@@ -315,11 +252,7 @@
   1;                                      !- Feature Value 2
 
 OS:ThermalZone,
-<<<<<<< HEAD
-  {8eb2141d-f12d-424c-877e-2478a1bc3f8f}, !- Handle
-=======
-  {6a2d1c2e-fca4-44d5-8e60-6495ae227567}, !- Handle
->>>>>>> fcfe5a62
+  {7f50b6e6-bf27-469c-9225-8a22b8144301}, !- Handle
   living zone,                            !- Name
   ,                                       !- Multiplier
   ,                                       !- Ceiling Height {m}
@@ -328,17 +261,10 @@
   ,                                       !- Zone Inside Convection Algorithm
   ,                                       !- Zone Outside Convection Algorithm
   ,                                       !- Zone Conditioning Equipment List Name
-<<<<<<< HEAD
-  {fda4e8c0-87bc-469f-9962-30ab4d783302}, !- Zone Air Inlet Port List
-  {d19d1f1b-93f7-4575-89a1-337d1c02cf55}, !- Zone Air Exhaust Port List
-  {0464060c-8efb-41da-8692-57346f4e1441}, !- Zone Air Node Name
-  {f11634c0-9856-463d-af2b-364199af5a9c}, !- Zone Return Air Port List
-=======
-  {82633bbf-6cee-466a-8048-7b9c41ca0fd9}, !- Zone Air Inlet Port List
-  {dfd88572-816c-4244-920b-ba38e05242c2}, !- Zone Air Exhaust Port List
-  {a0d7e498-931b-40cd-a9fa-279144985265}, !- Zone Air Node Name
-  {8dd59f69-94bc-4a2a-b2d9-ad54df2aa453}, !- Zone Return Air Port List
->>>>>>> fcfe5a62
+  {7e768f60-7ab3-4400-964c-86872aa6294f}, !- Zone Air Inlet Port List
+  {f1760eea-f9fe-4029-95a9-2d05cf6c2999}, !- Zone Air Exhaust Port List
+  {e9a9610d-2ee2-4f4e-9fd8-2f657141eaab}, !- Zone Air Node Name
+  {dec77e8e-46df-407a-907e-a3b5e13c3357}, !- Zone Return Air Port List
   ,                                       !- Primary Daylighting Control Name
   ,                                       !- Fraction of Zone Controlled by Primary Daylighting Control
   ,                                       !- Secondary Daylighting Control Name
@@ -349,75 +275,37 @@
   No;                                     !- Use Ideal Air Loads
 
 OS:Node,
-<<<<<<< HEAD
-  {293ac074-bf0c-4f81-bc12-966e3f60fab0}, !- Handle
+  {5834b60d-8da6-4f13-91ea-663903f09bf8}, !- Handle
   Node 1,                                 !- Name
-  {0464060c-8efb-41da-8692-57346f4e1441}, !- Inlet Port
+  {e9a9610d-2ee2-4f4e-9fd8-2f657141eaab}, !- Inlet Port
   ;                                       !- Outlet Port
 
 OS:Connection,
-  {0464060c-8efb-41da-8692-57346f4e1441}, !- Handle
-  {bbd678a1-e5f2-4115-8c47-503cff23c455}, !- Name
-  {8eb2141d-f12d-424c-877e-2478a1bc3f8f}, !- Source Object
+  {e9a9610d-2ee2-4f4e-9fd8-2f657141eaab}, !- Handle
+  {4475a448-310a-48dc-85d1-64a5c2e4498c}, !- Name
+  {7f50b6e6-bf27-469c-9225-8a22b8144301}, !- Source Object
   11,                                     !- Outlet Port
-  {293ac074-bf0c-4f81-bc12-966e3f60fab0}, !- Target Object
+  {5834b60d-8da6-4f13-91ea-663903f09bf8}, !- Target Object
   2;                                      !- Inlet Port
 
 OS:PortList,
-  {fda4e8c0-87bc-469f-9962-30ab4d783302}, !- Handle
-  {2e375fa6-a7ef-4d85-a8a7-80876dfcb09f}, !- Name
-  {8eb2141d-f12d-424c-877e-2478a1bc3f8f}, !- HVAC Component
-  {ec8e635d-e924-4145-b72d-16bbe7427f58}, !- Port 1
-  {25d08fd3-8660-42b3-aae5-43e7553c7f1f}; !- Port 2
+  {7e768f60-7ab3-4400-964c-86872aa6294f}, !- Handle
+  {fd74d5fb-76c1-495a-90d1-c27afb689d3e}, !- Name
+  {7f50b6e6-bf27-469c-9225-8a22b8144301}; !- HVAC Component
 
 OS:PortList,
-  {d19d1f1b-93f7-4575-89a1-337d1c02cf55}, !- Handle
-  {71369f0e-58c8-4099-b87b-999b97b5589b}, !- Name
-  {8eb2141d-f12d-424c-877e-2478a1bc3f8f}; !- HVAC Component
+  {f1760eea-f9fe-4029-95a9-2d05cf6c2999}, !- Handle
+  {37a74532-a8aa-486e-98fc-41b74a07b82e}, !- Name
+  {7f50b6e6-bf27-469c-9225-8a22b8144301}; !- HVAC Component
 
 OS:PortList,
-  {f11634c0-9856-463d-af2b-364199af5a9c}, !- Handle
-  {87936d04-f930-4aa8-bbe2-de98e06b181b}, !- Name
-  {8eb2141d-f12d-424c-877e-2478a1bc3f8f}, !- HVAC Component
-  {14816ad6-5729-4f59-b9f1-c8826249c897}, !- Port 1
-  {da0894b1-72ad-4120-990a-30bb7b818438}; !- Port 2
+  {dec77e8e-46df-407a-907e-a3b5e13c3357}, !- Handle
+  {47c81442-3d8c-46a7-a9ec-a93f939838fc}, !- Name
+  {7f50b6e6-bf27-469c-9225-8a22b8144301}; !- HVAC Component
 
 OS:Sizing:Zone,
-  {197e6627-9bea-4f68-b8ee-d2afb3eadc03}, !- Handle
-  {8eb2141d-f12d-424c-877e-2478a1bc3f8f}, !- Zone or ZoneList Name
-=======
-  {64c9cc9d-af3d-40c3-9359-2c556b930c21}, !- Handle
-  Node 1,                                 !- Name
-  {a0d7e498-931b-40cd-a9fa-279144985265}, !- Inlet Port
-  ;                                       !- Outlet Port
-
-OS:Connection,
-  {a0d7e498-931b-40cd-a9fa-279144985265}, !- Handle
-  {8061f5f7-2e05-46b7-85d0-2a5433873309}, !- Name
-  {6a2d1c2e-fca4-44d5-8e60-6495ae227567}, !- Source Object
-  11,                                     !- Outlet Port
-  {64c9cc9d-af3d-40c3-9359-2c556b930c21}, !- Target Object
-  2;                                      !- Inlet Port
-
-OS:PortList,
-  {82633bbf-6cee-466a-8048-7b9c41ca0fd9}, !- Handle
-  {e1becec1-d410-4006-94d8-6e206e0f6ad8}, !- Name
-  {6a2d1c2e-fca4-44d5-8e60-6495ae227567}; !- HVAC Component
-
-OS:PortList,
-  {dfd88572-816c-4244-920b-ba38e05242c2}, !- Handle
-  {74b7ee3c-4df5-47b2-bdd8-5e3ade548c0b}, !- Name
-  {6a2d1c2e-fca4-44d5-8e60-6495ae227567}; !- HVAC Component
-
-OS:PortList,
-  {8dd59f69-94bc-4a2a-b2d9-ad54df2aa453}, !- Handle
-  {ce42d170-b24a-4d63-8f62-f621d0f7da4e}, !- Name
-  {6a2d1c2e-fca4-44d5-8e60-6495ae227567}; !- HVAC Component
-
-OS:Sizing:Zone,
-  {2e9f4001-e7bc-437e-96e4-b1757274d14a}, !- Handle
-  {6a2d1c2e-fca4-44d5-8e60-6495ae227567}, !- Zone or ZoneList Name
->>>>>>> fcfe5a62
+  {e3537a4e-c78c-4fb0-a302-1d3dc1ad33f6}, !- Handle
+  {7f50b6e6-bf27-469c-9225-8a22b8144301}, !- Zone or ZoneList Name
   SupplyAirTemperature,                   !- Zone Cooling Design Supply Air Temperature Input Method
   14,                                     !- Zone Cooling Design Supply Air Temperature {C}
   11.11,                                  !- Zone Cooling Design Supply Air Temperature Difference {deltaC}
@@ -438,42 +326,22 @@
   ,                                       !- Heating Maximum Air Flow per Zone Floor Area {m3/s-m2}
   ,                                       !- Heating Maximum Air Flow {m3/s}
   ,                                       !- Heating Maximum Air Flow Fraction
+  ,                                       !- Design Zone Air Distribution Effectiveness in Cooling Mode
+  ,                                       !- Design Zone Air Distribution Effectiveness in Heating Mode
   No,                                     !- Account for Dedicated Outdoor Air System
   NeutralSupplyAir,                       !- Dedicated Outdoor Air System Control Strategy
   autosize,                               !- Dedicated Outdoor Air Low Setpoint Temperature for Design {C}
   autosize;                               !- Dedicated Outdoor Air High Setpoint Temperature for Design {C}
 
 OS:ZoneHVAC:EquipmentList,
-<<<<<<< HEAD
-  {23e176cf-04f9-4475-bbfe-c6bbd5ead41f}, !- Handle
+  {910f384f-64c8-44d4-b3c7-9082d2d133d1}, !- Handle
   Zone HVAC Equipment List 1,             !- Name
-  {8eb2141d-f12d-424c-877e-2478a1bc3f8f}, !- Thermal Zone
-  SequentialLoad,                         !- Load Distribution Scheme
-  {cc616ce6-9e52-4f67-8bf9-7505debcdf7d}, !- Zone Equipment 1
-  1,                                      !- Zone Equipment Cooling Sequence 1
-  1,                                      !- Zone Equipment Heating or No-Load Sequence 1
-  ,                                       !- Zone Equipment Sequential Cooling Fraction Schedule Name 1
-  ,                                       !- Zone Equipment Sequential Heating Fraction Schedule Name 1
-  {7bc5dfd0-0d9c-4736-b09f-9404d799dfa4}, !- Zone Equipment 2
-  2,                                      !- Zone Equipment Cooling Sequence 2
-  2,                                      !- Zone Equipment Heating or No-Load Sequence 2
-  ,                                       !- Zone Equipment Sequential Cooling Fraction Schedule Name 2
-  ;                                       !- Zone Equipment Sequential Heating Fraction Schedule Name 2
+  {7f50b6e6-bf27-469c-9225-8a22b8144301}; !- Thermal Zone
 
 OS:Space,
-  {848bc7c1-bc31-4e46-b97c-2ac2cdeefb31}, !- Handle
+  {75a01853-f201-4f5c-9f17-a32a1e7c9138}, !- Handle
   living space,                           !- Name
-  {837d64ee-5407-4710-987f-e03edff7ccd8}, !- Space Type Name
-=======
-  {cfe5f519-ff10-4d3c-ad2c-2f574399d2fa}, !- Handle
-  Zone HVAC Equipment List 1,             !- Name
-  {6a2d1c2e-fca4-44d5-8e60-6495ae227567}; !- Thermal Zone
-
-OS:Space,
-  {88c423b9-2c61-44e2-9c75-c1323dd2fd4d}, !- Handle
-  living space,                           !- Name
-  {474742b1-7b0a-4a7d-9ef9-610f0103557c}, !- Space Type Name
->>>>>>> fcfe5a62
+  {e75d98a3-14d4-4eca-8df1-e15391e70007}, !- Space Type Name
   ,                                       !- Default Construction Set Name
   ,                                       !- Default Schedule Set Name
   -0,                                     !- Direction of Relative North {deg}
@@ -481,31 +349,17 @@
   0,                                      !- Y Origin {m}
   0,                                      !- Z Origin {m}
   ,                                       !- Building Story Name
-<<<<<<< HEAD
-  {8eb2141d-f12d-424c-877e-2478a1bc3f8f}, !- Thermal Zone Name
+  {7f50b6e6-bf27-469c-9225-8a22b8144301}, !- Thermal Zone Name
   ,                                       !- Part of Total Floor Area
   ,                                       !- Design Specification Outdoor Air Object Name
-  {eada471e-cb74-4706-bdcd-3ce576e3a55f}; !- Building Unit Name
-
-OS:Surface,
-  {bbd52da3-6ad3-4683-9f43-b27200b3c934}, !- Handle
+  {a408b769-f35d-4b96-9aa1-b40b7324edd0}; !- Building Unit Name
+
+OS:Surface,
+  {2d471963-33d4-451b-b5d1-abb84645f8dd}, !- Handle
   Surface 1,                              !- Name
   Floor,                                  !- Surface Type
   ,                                       !- Construction Name
-  {848bc7c1-bc31-4e46-b97c-2ac2cdeefb31}, !- Space Name
-=======
-  {6a2d1c2e-fca4-44d5-8e60-6495ae227567}, !- Thermal Zone Name
-  ,                                       !- Part of Total Floor Area
-  ,                                       !- Design Specification Outdoor Air Object Name
-  {eb38f96f-3c0c-4bc7-8a9b-549c906c41b2}; !- Building Unit Name
-
-OS:Surface,
-  {47013b9e-0c49-4087-9edb-445b149d4b62}, !- Handle
-  Surface 1,                              !- Name
-  Floor,                                  !- Surface Type
-  ,                                       !- Construction Name
-  {88c423b9-2c61-44e2-9c75-c1323dd2fd4d}, !- Space Name
->>>>>>> fcfe5a62
+  {75a01853-f201-4f5c-9f17-a32a1e7c9138}, !- Space Name
   Foundation,                             !- Outside Boundary Condition
   ,                                       !- Outside Boundary Condition Object
   NoSun,                                  !- Sun Exposure
@@ -518,19 +372,11 @@
   13.6310703908387, 0, 0;                 !- X,Y,Z Vertex 4 {m}
 
 OS:Surface,
-<<<<<<< HEAD
-  {82e11780-5665-4635-a8d5-cac6c3a38780}, !- Handle
+  {9be02c19-651e-4650-87aa-3974f2ea482b}, !- Handle
   Surface 2,                              !- Name
   Wall,                                   !- Surface Type
   ,                                       !- Construction Name
-  {848bc7c1-bc31-4e46-b97c-2ac2cdeefb31}, !- Space Name
-=======
-  {82c7d728-46bd-4ae2-a5fa-a9d16d9d969d}, !- Handle
-  Surface 2,                              !- Name
-  Wall,                                   !- Surface Type
-  ,                                       !- Construction Name
-  {88c423b9-2c61-44e2-9c75-c1323dd2fd4d}, !- Space Name
->>>>>>> fcfe5a62
+  {75a01853-f201-4f5c-9f17-a32a1e7c9138}, !- Space Name
   Outdoors,                               !- Outside Boundary Condition
   ,                                       !- Outside Boundary Condition Object
   SunExposed,                             !- Sun Exposure
@@ -543,19 +389,11 @@
   0, 0, 2.4384;                           !- X,Y,Z Vertex 4 {m}
 
 OS:Surface,
-<<<<<<< HEAD
-  {b1d5bd9f-7406-4e41-b154-3a25ee441d07}, !- Handle
+  {e9a6d930-d787-4108-9d12-8dee55e3e3be}, !- Handle
   Surface 3,                              !- Name
   Wall,                                   !- Surface Type
   ,                                       !- Construction Name
-  {848bc7c1-bc31-4e46-b97c-2ac2cdeefb31}, !- Space Name
-=======
-  {d8f49014-b66d-45e7-a6c4-3bb7984e66dd}, !- Handle
-  Surface 3,                              !- Name
-  Wall,                                   !- Surface Type
-  ,                                       !- Construction Name
-  {88c423b9-2c61-44e2-9c75-c1323dd2fd4d}, !- Space Name
->>>>>>> fcfe5a62
+  {75a01853-f201-4f5c-9f17-a32a1e7c9138}, !- Space Name
   Outdoors,                               !- Outside Boundary Condition
   ,                                       !- Outside Boundary Condition Object
   SunExposed,                             !- Sun Exposure
@@ -568,19 +406,11 @@
   0, 6.81553519541936, 2.4384;            !- X,Y,Z Vertex 4 {m}
 
 OS:Surface,
-<<<<<<< HEAD
-  {8a419ed1-357d-49ca-bad1-f8249fe4f73e}, !- Handle
+  {6f6818b0-9d81-418e-8268-d2ee51cf14a9}, !- Handle
   Surface 4,                              !- Name
   Wall,                                   !- Surface Type
   ,                                       !- Construction Name
-  {848bc7c1-bc31-4e46-b97c-2ac2cdeefb31}, !- Space Name
-=======
-  {baaf8bf5-38f8-4499-86b2-7b3fe1d370e3}, !- Handle
-  Surface 4,                              !- Name
-  Wall,                                   !- Surface Type
-  ,                                       !- Construction Name
-  {88c423b9-2c61-44e2-9c75-c1323dd2fd4d}, !- Space Name
->>>>>>> fcfe5a62
+  {75a01853-f201-4f5c-9f17-a32a1e7c9138}, !- Space Name
   Outdoors,                               !- Outside Boundary Condition
   ,                                       !- Outside Boundary Condition Object
   SunExposed,                             !- Sun Exposure
@@ -593,19 +423,11 @@
   13.6310703908387, 6.81553519541936, 2.4384; !- X,Y,Z Vertex 4 {m}
 
 OS:Surface,
-<<<<<<< HEAD
-  {2bf2f8c6-f803-45c7-9f2e-adb2fa76242e}, !- Handle
+  {34d4f8a3-f16f-4ae4-a1e0-a94ef87b69c9}, !- Handle
   Surface 5,                              !- Name
   Wall,                                   !- Surface Type
   ,                                       !- Construction Name
-  {848bc7c1-bc31-4e46-b97c-2ac2cdeefb31}, !- Space Name
-=======
-  {5e63b113-9f89-49c3-b98d-946b9383ceb7}, !- Handle
-  Surface 5,                              !- Name
-  Wall,                                   !- Surface Type
-  ,                                       !- Construction Name
-  {88c423b9-2c61-44e2-9c75-c1323dd2fd4d}, !- Space Name
->>>>>>> fcfe5a62
+  {75a01853-f201-4f5c-9f17-a32a1e7c9138}, !- Space Name
   Outdoors,                               !- Outside Boundary Condition
   ,                                       !- Outside Boundary Condition Object
   SunExposed,                             !- Sun Exposure
@@ -618,23 +440,13 @@
   13.6310703908387, 0, 2.4384;            !- X,Y,Z Vertex 4 {m}
 
 OS:Surface,
-<<<<<<< HEAD
-  {da2c782f-56b4-4232-a1bb-d9d52d3aadd8}, !- Handle
+  {72991f8a-3d80-466b-af69-447f5e5d4c47}, !- Handle
   Surface 6,                              !- Name
   RoofCeiling,                            !- Surface Type
   ,                                       !- Construction Name
-  {848bc7c1-bc31-4e46-b97c-2ac2cdeefb31}, !- Space Name
+  {75a01853-f201-4f5c-9f17-a32a1e7c9138}, !- Space Name
   Surface,                                !- Outside Boundary Condition
-  {82c8c029-e550-4def-80dc-99be6fab1c6e}, !- Outside Boundary Condition Object
-=======
-  {c58c67ec-4563-4959-ad35-01e0a3d9e6ad}, !- Handle
-  Surface 6,                              !- Name
-  RoofCeiling,                            !- Surface Type
-  ,                                       !- Construction Name
-  {88c423b9-2c61-44e2-9c75-c1323dd2fd4d}, !- Space Name
-  Surface,                                !- Outside Boundary Condition
-  {9547feb1-17c7-4d5b-8023-3cd09a733186}, !- Outside Boundary Condition Object
->>>>>>> fcfe5a62
+  {a9d9c047-67b4-4d59-8237-ac0c14e8a140}, !- Outside Boundary Condition Object
   NoSun,                                  !- Sun Exposure
   NoWind,                                 !- Wind Exposure
   ,                                       !- View Factor to Ground
@@ -645,11 +457,7 @@
   0, 0, 2.4384;                           !- X,Y,Z Vertex 4 {m}
 
 OS:SpaceType,
-<<<<<<< HEAD
-  {837d64ee-5407-4710-987f-e03edff7ccd8}, !- Handle
-=======
-  {474742b1-7b0a-4a7d-9ef9-610f0103557c}, !- Handle
->>>>>>> fcfe5a62
+  {e75d98a3-14d4-4eca-8df1-e15391e70007}, !- Handle
   Space Type 1,                           !- Name
   ,                                       !- Default Construction Set Name
   ,                                       !- Default Schedule Set Name
@@ -660,15 +468,9 @@
   living;                                 !- Standards Space Type
 
 OS:Space,
-<<<<<<< HEAD
-  {b1735b9a-847e-4e4a-b90c-a0ec6eeeaeef}, !- Handle
+  {52e58a7c-81e9-433d-9db6-82e60d8ff3d1}, !- Handle
   living space|story 2,                   !- Name
-  {837d64ee-5407-4710-987f-e03edff7ccd8}, !- Space Type Name
-=======
-  {c41f5509-0dcd-480f-929a-4f6d3836fbdd}, !- Handle
-  living space|story 2,                   !- Name
-  {474742b1-7b0a-4a7d-9ef9-610f0103557c}, !- Space Type Name
->>>>>>> fcfe5a62
+  {e75d98a3-14d4-4eca-8df1-e15391e70007}, !- Space Type Name
   ,                                       !- Default Construction Set Name
   ,                                       !- Default Schedule Set Name
   -0,                                     !- Direction of Relative North {deg}
@@ -676,35 +478,19 @@
   0,                                      !- Y Origin {m}
   2.4384,                                 !- Z Origin {m}
   ,                                       !- Building Story Name
-<<<<<<< HEAD
-  {8eb2141d-f12d-424c-877e-2478a1bc3f8f}, !- Thermal Zone Name
+  {7f50b6e6-bf27-469c-9225-8a22b8144301}, !- Thermal Zone Name
   ,                                       !- Part of Total Floor Area
   ,                                       !- Design Specification Outdoor Air Object Name
-  {eada471e-cb74-4706-bdcd-3ce576e3a55f}; !- Building Unit Name
-
-OS:Surface,
-  {82c8c029-e550-4def-80dc-99be6fab1c6e}, !- Handle
+  {a408b769-f35d-4b96-9aa1-b40b7324edd0}; !- Building Unit Name
+
+OS:Surface,
+  {a9d9c047-67b4-4d59-8237-ac0c14e8a140}, !- Handle
   Surface 7,                              !- Name
   Floor,                                  !- Surface Type
   ,                                       !- Construction Name
-  {b1735b9a-847e-4e4a-b90c-a0ec6eeeaeef}, !- Space Name
+  {52e58a7c-81e9-433d-9db6-82e60d8ff3d1}, !- Space Name
   Surface,                                !- Outside Boundary Condition
-  {da2c782f-56b4-4232-a1bb-d9d52d3aadd8}, !- Outside Boundary Condition Object
-=======
-  {6a2d1c2e-fca4-44d5-8e60-6495ae227567}, !- Thermal Zone Name
-  ,                                       !- Part of Total Floor Area
-  ,                                       !- Design Specification Outdoor Air Object Name
-  {eb38f96f-3c0c-4bc7-8a9b-549c906c41b2}; !- Building Unit Name
-
-OS:Surface,
-  {9547feb1-17c7-4d5b-8023-3cd09a733186}, !- Handle
-  Surface 7,                              !- Name
-  Floor,                                  !- Surface Type
-  ,                                       !- Construction Name
-  {c41f5509-0dcd-480f-929a-4f6d3836fbdd}, !- Space Name
-  Surface,                                !- Outside Boundary Condition
-  {c58c67ec-4563-4959-ad35-01e0a3d9e6ad}, !- Outside Boundary Condition Object
->>>>>>> fcfe5a62
+  {72991f8a-3d80-466b-af69-447f5e5d4c47}, !- Outside Boundary Condition Object
   NoSun,                                  !- Sun Exposure
   NoWind,                                 !- Wind Exposure
   ,                                       !- View Factor to Ground
@@ -715,19 +501,11 @@
   13.6310703908387, 0, 0;                 !- X,Y,Z Vertex 4 {m}
 
 OS:Surface,
-<<<<<<< HEAD
-  {ab4520bd-88a5-431b-8502-eb982a4a4f5a}, !- Handle
+  {9845b67f-6ef0-4a94-b5ff-290377cfe9fa}, !- Handle
   Surface 8,                              !- Name
   Wall,                                   !- Surface Type
   ,                                       !- Construction Name
-  {b1735b9a-847e-4e4a-b90c-a0ec6eeeaeef}, !- Space Name
-=======
-  {da152af3-6f26-47d2-a9b2-d273fae4c04d}, !- Handle
-  Surface 8,                              !- Name
-  Wall,                                   !- Surface Type
-  ,                                       !- Construction Name
-  {c41f5509-0dcd-480f-929a-4f6d3836fbdd}, !- Space Name
->>>>>>> fcfe5a62
+  {52e58a7c-81e9-433d-9db6-82e60d8ff3d1}, !- Space Name
   Outdoors,                               !- Outside Boundary Condition
   ,                                       !- Outside Boundary Condition Object
   SunExposed,                             !- Sun Exposure
@@ -740,19 +518,11 @@
   0, 0, 2.4384;                           !- X,Y,Z Vertex 4 {m}
 
 OS:Surface,
-<<<<<<< HEAD
-  {c1674c8a-bd70-4560-8a13-2812945027a1}, !- Handle
+  {d2592e6e-1718-4059-9a2d-2d55a01b0565}, !- Handle
   Surface 9,                              !- Name
   Wall,                                   !- Surface Type
   ,                                       !- Construction Name
-  {b1735b9a-847e-4e4a-b90c-a0ec6eeeaeef}, !- Space Name
-=======
-  {304859ac-e365-4b3c-9908-ad3b3e1c0678}, !- Handle
-  Surface 9,                              !- Name
-  Wall,                                   !- Surface Type
-  ,                                       !- Construction Name
-  {c41f5509-0dcd-480f-929a-4f6d3836fbdd}, !- Space Name
->>>>>>> fcfe5a62
+  {52e58a7c-81e9-433d-9db6-82e60d8ff3d1}, !- Space Name
   Outdoors,                               !- Outside Boundary Condition
   ,                                       !- Outside Boundary Condition Object
   SunExposed,                             !- Sun Exposure
@@ -765,19 +535,11 @@
   0, 6.81553519541936, 2.4384;            !- X,Y,Z Vertex 4 {m}
 
 OS:Surface,
-<<<<<<< HEAD
-  {c9836373-52a0-4804-a950-0c42f282452a}, !- Handle
+  {52b5848b-59a4-4cb9-9ae3-7ee5157395bf}, !- Handle
   Surface 10,                             !- Name
   Wall,                                   !- Surface Type
   ,                                       !- Construction Name
-  {b1735b9a-847e-4e4a-b90c-a0ec6eeeaeef}, !- Space Name
-=======
-  {bea5b437-0fc8-44b6-a4f6-42b02f996a4c}, !- Handle
-  Surface 10,                             !- Name
-  Wall,                                   !- Surface Type
-  ,                                       !- Construction Name
-  {c41f5509-0dcd-480f-929a-4f6d3836fbdd}, !- Space Name
->>>>>>> fcfe5a62
+  {52e58a7c-81e9-433d-9db6-82e60d8ff3d1}, !- Space Name
   Outdoors,                               !- Outside Boundary Condition
   ,                                       !- Outside Boundary Condition Object
   SunExposed,                             !- Sun Exposure
@@ -790,19 +552,11 @@
   13.6310703908387, 6.81553519541936, 2.4384; !- X,Y,Z Vertex 4 {m}
 
 OS:Surface,
-<<<<<<< HEAD
-  {0d0aab35-0264-4f2d-a83b-0d1ad1058cec}, !- Handle
+  {40a78a3a-b74d-458b-8ce8-559ffb46f124}, !- Handle
   Surface 11,                             !- Name
   Wall,                                   !- Surface Type
   ,                                       !- Construction Name
-  {b1735b9a-847e-4e4a-b90c-a0ec6eeeaeef}, !- Space Name
-=======
-  {96efe6d6-5885-43c4-a819-a9ae24747410}, !- Handle
-  Surface 11,                             !- Name
-  Wall,                                   !- Surface Type
-  ,                                       !- Construction Name
-  {c41f5509-0dcd-480f-929a-4f6d3836fbdd}, !- Space Name
->>>>>>> fcfe5a62
+  {52e58a7c-81e9-433d-9db6-82e60d8ff3d1}, !- Space Name
   Outdoors,                               !- Outside Boundary Condition
   ,                                       !- Outside Boundary Condition Object
   SunExposed,                             !- Sun Exposure
@@ -815,23 +569,13 @@
   13.6310703908387, 0, 2.4384;            !- X,Y,Z Vertex 4 {m}
 
 OS:Surface,
-<<<<<<< HEAD
-  {9505f625-cc70-4487-a5fc-35ffc2f87440}, !- Handle
+  {d62879b0-2785-42f8-9a0f-e1b1d8ce1b5d}, !- Handle
   Surface 12,                             !- Name
   RoofCeiling,                            !- Surface Type
   ,                                       !- Construction Name
-  {b1735b9a-847e-4e4a-b90c-a0ec6eeeaeef}, !- Space Name
+  {52e58a7c-81e9-433d-9db6-82e60d8ff3d1}, !- Space Name
   Surface,                                !- Outside Boundary Condition
-  {1c0048a0-a961-4e84-ae22-20118d527778}, !- Outside Boundary Condition Object
-=======
-  {f9967e39-1ffc-40eb-b006-12baabfc3657}, !- Handle
-  Surface 12,                             !- Name
-  RoofCeiling,                            !- Surface Type
-  ,                                       !- Construction Name
-  {c41f5509-0dcd-480f-929a-4f6d3836fbdd}, !- Space Name
-  Surface,                                !- Outside Boundary Condition
-  {683f4551-46b8-4bb7-8b2d-75da3e0b91ef}, !- Outside Boundary Condition Object
->>>>>>> fcfe5a62
+  {e6804cde-0a44-4361-ad65-e1561ab807f4}, !- Outside Boundary Condition Object
   NoSun,                                  !- Sun Exposure
   NoWind,                                 !- Wind Exposure
   ,                                       !- View Factor to Ground
@@ -842,23 +586,13 @@
   0, 0, 2.4384;                           !- X,Y,Z Vertex 4 {m}
 
 OS:Surface,
-<<<<<<< HEAD
-  {1c0048a0-a961-4e84-ae22-20118d527778}, !- Handle
+  {e6804cde-0a44-4361-ad65-e1561ab807f4}, !- Handle
   Surface 13,                             !- Name
   Floor,                                  !- Surface Type
   ,                                       !- Construction Name
-  {b69d1ca1-804b-40eb-8de1-f1f57f83f54a}, !- Space Name
+  {d0f37020-4e6d-4151-982e-5b3bb86d3aa6}, !- Space Name
   Surface,                                !- Outside Boundary Condition
-  {9505f625-cc70-4487-a5fc-35ffc2f87440}, !- Outside Boundary Condition Object
-=======
-  {683f4551-46b8-4bb7-8b2d-75da3e0b91ef}, !- Handle
-  Surface 13,                             !- Name
-  Floor,                                  !- Surface Type
-  ,                                       !- Construction Name
-  {160d2c84-ae34-4124-b625-677f3f3002d6}, !- Space Name
-  Surface,                                !- Outside Boundary Condition
-  {f9967e39-1ffc-40eb-b006-12baabfc3657}, !- Outside Boundary Condition Object
->>>>>>> fcfe5a62
+  {d62879b0-2785-42f8-9a0f-e1b1d8ce1b5d}, !- Outside Boundary Condition Object
   NoSun,                                  !- Sun Exposure
   NoWind,                                 !- Wind Exposure
   ,                                       !- View Factor to Ground
@@ -869,19 +603,11 @@
   0, 0, 0;                                !- X,Y,Z Vertex 4 {m}
 
 OS:Surface,
-<<<<<<< HEAD
-  {ab16e98f-89e4-4c23-a8d0-98d39b54cc10}, !- Handle
+  {af034047-5c34-49e0-a208-d61987ca6000}, !- Handle
   Surface 14,                             !- Name
   RoofCeiling,                            !- Surface Type
   ,                                       !- Construction Name
-  {b69d1ca1-804b-40eb-8de1-f1f57f83f54a}, !- Space Name
-=======
-  {00a4ccde-565d-49c6-aed6-73dccb15ff36}, !- Handle
-  Surface 14,                             !- Name
-  RoofCeiling,                            !- Surface Type
-  ,                                       !- Construction Name
-  {160d2c84-ae34-4124-b625-677f3f3002d6}, !- Space Name
->>>>>>> fcfe5a62
+  {d0f37020-4e6d-4151-982e-5b3bb86d3aa6}, !- Space Name
   Outdoors,                               !- Outside Boundary Condition
   ,                                       !- Outside Boundary Condition Object
   SunExposed,                             !- Sun Exposure
@@ -894,19 +620,11 @@
   13.6310703908387, 0, 0;                 !- X,Y,Z Vertex 4 {m}
 
 OS:Surface,
-<<<<<<< HEAD
-  {6b2005de-ca12-4613-9c03-c3906f2c123e}, !- Handle
+  {66e2a206-7094-45a4-82fe-1b091e4d1dfd}, !- Handle
   Surface 15,                             !- Name
   RoofCeiling,                            !- Surface Type
   ,                                       !- Construction Name
-  {b69d1ca1-804b-40eb-8de1-f1f57f83f54a}, !- Space Name
-=======
-  {21214b62-99ac-4679-9366-95e95d64b91c}, !- Handle
-  Surface 15,                             !- Name
-  RoofCeiling,                            !- Surface Type
-  ,                                       !- Construction Name
-  {160d2c84-ae34-4124-b625-677f3f3002d6}, !- Space Name
->>>>>>> fcfe5a62
+  {d0f37020-4e6d-4151-982e-5b3bb86d3aa6}, !- Space Name
   Outdoors,                               !- Outside Boundary Condition
   ,                                       !- Outside Boundary Condition Object
   SunExposed,                             !- Sun Exposure
@@ -919,19 +637,11 @@
   0, 6.81553519541936, 0;                 !- X,Y,Z Vertex 4 {m}
 
 OS:Surface,
-<<<<<<< HEAD
-  {d474625b-1b03-4c41-9a91-3ee7962134e5}, !- Handle
+  {80020533-a9f4-4126-b431-3326f46e0981}, !- Handle
   Surface 16,                             !- Name
   Wall,                                   !- Surface Type
   ,                                       !- Construction Name
-  {b69d1ca1-804b-40eb-8de1-f1f57f83f54a}, !- Space Name
-=======
-  {d677f11d-0314-410a-88b9-7ddc39006595}, !- Handle
-  Surface 16,                             !- Name
-  Wall,                                   !- Surface Type
-  ,                                       !- Construction Name
-  {160d2c84-ae34-4124-b625-677f3f3002d6}, !- Space Name
->>>>>>> fcfe5a62
+  {d0f37020-4e6d-4151-982e-5b3bb86d3aa6}, !- Space Name
   Outdoors,                               !- Outside Boundary Condition
   ,                                       !- Outside Boundary Condition Object
   SunExposed,                             !- Sun Exposure
@@ -943,19 +653,11 @@
   0, 0, 0;                                !- X,Y,Z Vertex 3 {m}
 
 OS:Surface,
-<<<<<<< HEAD
-  {e408a3d5-80cc-4eac-bc4f-47ca5126ac55}, !- Handle
+  {dd033f0e-0d43-4c5d-90a4-aeed9ccba019}, !- Handle
   Surface 17,                             !- Name
   Wall,                                   !- Surface Type
   ,                                       !- Construction Name
-  {b69d1ca1-804b-40eb-8de1-f1f57f83f54a}, !- Space Name
-=======
-  {43dc9b0b-cdcd-4ff9-bc8e-fbb4e0d627e0}, !- Handle
-  Surface 17,                             !- Name
-  Wall,                                   !- Surface Type
-  ,                                       !- Construction Name
-  {160d2c84-ae34-4124-b625-677f3f3002d6}, !- Space Name
->>>>>>> fcfe5a62
+  {d0f37020-4e6d-4151-982e-5b3bb86d3aa6}, !- Space Name
   Outdoors,                               !- Outside Boundary Condition
   ,                                       !- Outside Boundary Condition Object
   SunExposed,                             !- Sun Exposure
@@ -967,15 +669,9 @@
   13.6310703908387, 6.81553519541936, 0;  !- X,Y,Z Vertex 3 {m}
 
 OS:Space,
-<<<<<<< HEAD
-  {b69d1ca1-804b-40eb-8de1-f1f57f83f54a}, !- Handle
+  {d0f37020-4e6d-4151-982e-5b3bb86d3aa6}, !- Handle
   unfinished attic space,                 !- Name
-  {fe441e01-4a54-4c70-9f63-a03ef2fe0245}, !- Space Type Name
-=======
-  {160d2c84-ae34-4124-b625-677f3f3002d6}, !- Handle
-  unfinished attic space,                 !- Name
-  {ece00156-d7cd-4570-961b-ea8301219ed2}, !- Space Type Name
->>>>>>> fcfe5a62
+  {bc959214-2590-476c-8b96-10dee2eec3cc}, !- Space Type Name
   ,                                       !- Default Construction Set Name
   ,                                       !- Default Schedule Set Name
   -0,                                     !- Direction of Relative North {deg}
@@ -983,17 +679,10 @@
   0,                                      !- Y Origin {m}
   4.8768,                                 !- Z Origin {m}
   ,                                       !- Building Story Name
-<<<<<<< HEAD
-  {14087485-9bc0-486e-b104-006842f3e655}; !- Thermal Zone Name
+  {703a7215-074d-4e9e-b196-3bf24026d1e7}; !- Thermal Zone Name
 
 OS:ThermalZone,
-  {14087485-9bc0-486e-b104-006842f3e655}, !- Handle
-=======
-  {49bb8689-d4b3-4ba7-a12b-5ed53f382e59}; !- Thermal Zone Name
-
-OS:ThermalZone,
-  {49bb8689-d4b3-4ba7-a12b-5ed53f382e59}, !- Handle
->>>>>>> fcfe5a62
+  {703a7215-074d-4e9e-b196-3bf24026d1e7}, !- Handle
   unfinished attic zone,                  !- Name
   ,                                       !- Multiplier
   ,                                       !- Ceiling Height {m}
@@ -1002,17 +691,10 @@
   ,                                       !- Zone Inside Convection Algorithm
   ,                                       !- Zone Outside Convection Algorithm
   ,                                       !- Zone Conditioning Equipment List Name
-<<<<<<< HEAD
-  {684577f8-afa3-48ca-a131-7302c7377ce2}, !- Zone Air Inlet Port List
-  {483a5999-8f4e-4d9e-af04-1cf5ea0c3593}, !- Zone Air Exhaust Port List
-  {7d8458fd-c149-490a-a227-2bd208e99776}, !- Zone Air Node Name
-  {13634b24-6f2b-4de6-8834-03895c38c711}, !- Zone Return Air Port List
-=======
-  {d35f58e5-b11c-4d8c-a436-66e0bffca378}, !- Zone Air Inlet Port List
-  {76a5ec8a-db02-4b9f-8ac1-5653f24ddc4f}, !- Zone Air Exhaust Port List
-  {60756974-5710-4196-8638-ef0d8b1b2e7e}, !- Zone Air Node Name
-  {450517bc-f655-4a56-b0e7-a0f55a3791d4}, !- Zone Return Air Port List
->>>>>>> fcfe5a62
+  {578b5283-86d1-4b00-8699-cc5ce22b1d4a}, !- Zone Air Inlet Port List
+  {e9e11441-c498-4761-92d8-2b10dc5813d8}, !- Zone Air Exhaust Port List
+  {bf74d314-e5ff-41ff-8150-fd91b46c4722}, !- Zone Air Node Name
+  {23175cd0-ad92-4a6e-baff-c762ab4a7c0e}, !- Zone Return Air Port List
   ,                                       !- Primary Daylighting Control Name
   ,                                       !- Fraction of Zone Controlled by Primary Daylighting Control
   ,                                       !- Secondary Daylighting Control Name
@@ -1023,71 +705,37 @@
   No;                                     !- Use Ideal Air Loads
 
 OS:Node,
-<<<<<<< HEAD
-  {c874409c-db01-4b4d-b2e8-450ee0d6c0ae}, !- Handle
+  {5cea2f33-536e-47d5-8b63-77393ed724f6}, !- Handle
   Node 2,                                 !- Name
-  {7d8458fd-c149-490a-a227-2bd208e99776}, !- Inlet Port
+  {bf74d314-e5ff-41ff-8150-fd91b46c4722}, !- Inlet Port
   ;                                       !- Outlet Port
 
 OS:Connection,
-  {7d8458fd-c149-490a-a227-2bd208e99776}, !- Handle
-  {e5cbc3f0-ff15-4671-81d9-cc19ac03ba4c}, !- Name
-  {14087485-9bc0-486e-b104-006842f3e655}, !- Source Object
+  {bf74d314-e5ff-41ff-8150-fd91b46c4722}, !- Handle
+  {535e2d5c-8fd3-4d35-baa6-0c6c0156ac41}, !- Name
+  {703a7215-074d-4e9e-b196-3bf24026d1e7}, !- Source Object
   11,                                     !- Outlet Port
-  {c874409c-db01-4b4d-b2e8-450ee0d6c0ae}, !- Target Object
+  {5cea2f33-536e-47d5-8b63-77393ed724f6}, !- Target Object
   2;                                      !- Inlet Port
 
 OS:PortList,
-  {684577f8-afa3-48ca-a131-7302c7377ce2}, !- Handle
-  {06285166-bdf7-4245-a3c2-8a38ef8b6ebe}, !- Name
-  {14087485-9bc0-486e-b104-006842f3e655}; !- HVAC Component
+  {578b5283-86d1-4b00-8699-cc5ce22b1d4a}, !- Handle
+  {4ed664ed-a2f7-4bf2-aabe-8cbb91b4cfe7}, !- Name
+  {703a7215-074d-4e9e-b196-3bf24026d1e7}; !- HVAC Component
 
 OS:PortList,
-  {483a5999-8f4e-4d9e-af04-1cf5ea0c3593}, !- Handle
-  {43cedbe1-75e3-4398-a344-981fc8165b13}, !- Name
-  {14087485-9bc0-486e-b104-006842f3e655}; !- HVAC Component
+  {e9e11441-c498-4761-92d8-2b10dc5813d8}, !- Handle
+  {dea976dd-c54c-4dbd-94a2-5395e29201ca}, !- Name
+  {703a7215-074d-4e9e-b196-3bf24026d1e7}; !- HVAC Component
 
 OS:PortList,
-  {13634b24-6f2b-4de6-8834-03895c38c711}, !- Handle
-  {ab995b81-8cdb-49fe-87e4-533a67cd30fa}, !- Name
-  {14087485-9bc0-486e-b104-006842f3e655}; !- HVAC Component
+  {23175cd0-ad92-4a6e-baff-c762ab4a7c0e}, !- Handle
+  {80eb9209-0109-4f57-a6d9-e2b7b7ac2dc0}, !- Name
+  {703a7215-074d-4e9e-b196-3bf24026d1e7}; !- HVAC Component
 
 OS:Sizing:Zone,
-  {e2fc2150-96c8-4076-8754-67e911ee3d04}, !- Handle
-  {14087485-9bc0-486e-b104-006842f3e655}, !- Zone or ZoneList Name
-=======
-  {2914fc7d-7cce-43c3-9bc5-8261fef5ec5d}, !- Handle
-  Node 2,                                 !- Name
-  {60756974-5710-4196-8638-ef0d8b1b2e7e}, !- Inlet Port
-  ;                                       !- Outlet Port
-
-OS:Connection,
-  {60756974-5710-4196-8638-ef0d8b1b2e7e}, !- Handle
-  {0321a54f-fccd-4802-b219-9eb51571e79e}, !- Name
-  {49bb8689-d4b3-4ba7-a12b-5ed53f382e59}, !- Source Object
-  11,                                     !- Outlet Port
-  {2914fc7d-7cce-43c3-9bc5-8261fef5ec5d}, !- Target Object
-  2;                                      !- Inlet Port
-
-OS:PortList,
-  {d35f58e5-b11c-4d8c-a436-66e0bffca378}, !- Handle
-  {049aa1d7-7a60-48f8-8386-ea7be626b875}, !- Name
-  {49bb8689-d4b3-4ba7-a12b-5ed53f382e59}; !- HVAC Component
-
-OS:PortList,
-  {76a5ec8a-db02-4b9f-8ac1-5653f24ddc4f}, !- Handle
-  {53441edd-14ba-42ca-b5fa-86c197e53b25}, !- Name
-  {49bb8689-d4b3-4ba7-a12b-5ed53f382e59}; !- HVAC Component
-
-OS:PortList,
-  {450517bc-f655-4a56-b0e7-a0f55a3791d4}, !- Handle
-  {2e8a9861-14a1-4eff-9307-3bf547351c99}, !- Name
-  {49bb8689-d4b3-4ba7-a12b-5ed53f382e59}; !- HVAC Component
-
-OS:Sizing:Zone,
-  {8959b683-0cbb-44dc-a591-13089ac56ec2}, !- Handle
-  {49bb8689-d4b3-4ba7-a12b-5ed53f382e59}, !- Zone or ZoneList Name
->>>>>>> fcfe5a62
+  {37571406-19e6-4015-9a52-a9725ae41b0a}, !- Handle
+  {703a7215-074d-4e9e-b196-3bf24026d1e7}, !- Zone or ZoneList Name
   SupplyAirTemperature,                   !- Zone Cooling Design Supply Air Temperature Input Method
   14,                                     !- Zone Cooling Design Supply Air Temperature {C}
   11.11,                                  !- Zone Cooling Design Supply Air Temperature Difference {deltaC}
@@ -1108,27 +756,20 @@
   ,                                       !- Heating Maximum Air Flow per Zone Floor Area {m3/s-m2}
   ,                                       !- Heating Maximum Air Flow {m3/s}
   ,                                       !- Heating Maximum Air Flow Fraction
+  ,                                       !- Design Zone Air Distribution Effectiveness in Cooling Mode
+  ,                                       !- Design Zone Air Distribution Effectiveness in Heating Mode
   No,                                     !- Account for Dedicated Outdoor Air System
   NeutralSupplyAir,                       !- Dedicated Outdoor Air System Control Strategy
   autosize,                               !- Dedicated Outdoor Air Low Setpoint Temperature for Design {C}
   autosize;                               !- Dedicated Outdoor Air High Setpoint Temperature for Design {C}
 
 OS:ZoneHVAC:EquipmentList,
-<<<<<<< HEAD
-  {1cca6e6e-e5eb-4b3f-bfea-71d0d4a7b295}, !- Handle
+  {9b073739-32e3-48a4-9c43-beab0b3eb43d}, !- Handle
   Zone HVAC Equipment List 2,             !- Name
-  {14087485-9bc0-486e-b104-006842f3e655}; !- Thermal Zone
+  {703a7215-074d-4e9e-b196-3bf24026d1e7}; !- Thermal Zone
 
 OS:SpaceType,
-  {fe441e01-4a54-4c70-9f63-a03ef2fe0245}, !- Handle
-=======
-  {5f103d08-1b39-4f9b-a89c-44e148e96765}, !- Handle
-  Zone HVAC Equipment List 2,             !- Name
-  {49bb8689-d4b3-4ba7-a12b-5ed53f382e59}; !- Thermal Zone
-
-OS:SpaceType,
-  {ece00156-d7cd-4570-961b-ea8301219ed2}, !- Handle
->>>>>>> fcfe5a62
+  {bc959214-2590-476c-8b96-10dee2eec3cc}, !- Handle
   Space Type 2,                           !- Name
   ,                                       !- Default Construction Set Name
   ,                                       !- Default Schedule Set Name
@@ -1139,23 +780,14 @@
   unfinished attic;                       !- Standards Space Type
 
 OS:BuildingUnit,
-<<<<<<< HEAD
-  {eada471e-cb74-4706-bdcd-3ce576e3a55f}, !- Handle
-=======
-  {eb38f96f-3c0c-4bc7-8a9b-549c906c41b2}, !- Handle
->>>>>>> fcfe5a62
+  {a408b769-f35d-4b96-9aa1-b40b7324edd0}, !- Handle
   unit 1,                                 !- Name
   ,                                       !- Rendering Color
   Residential;                            !- Building Unit Type
 
 OS:AdditionalProperties,
-<<<<<<< HEAD
-  {c481b0fa-d6f2-4cf4-a8c9-58c1d48b5a12}, !- Handle
-  {eada471e-cb74-4706-bdcd-3ce576e3a55f}, !- Object Name
-=======
-  {566bd70b-5664-4287-a4f7-5688829924b5}, !- Handle
-  {eb38f96f-3c0c-4bc7-8a9b-549c906c41b2}, !- Object Name
->>>>>>> fcfe5a62
+  {dab2c700-690d-45df-9160-100927f6fbc6}, !- Handle
+  {a408b769-f35d-4b96-9aa1-b40b7324edd0}, !- Object Name
   NumberOfBedrooms,                       !- Feature Name 1
   Integer,                                !- Feature Data Type 1
   3,                                      !- Feature Value 1
@@ -1166,18 +798,8 @@
   Double,                                 !- Feature Data Type 3
   2.6400000000000001;                     !- Feature Value 3
 
-<<<<<<< HEAD
-OS:External:File,
-  {8846b469-11b0-4090-a8d2-279c5659a21a}, !- Handle
-  8760.csv,                               !- Name
-  8760.csv;                               !- File Name
-
 OS:Schedule:Day,
-  {8690d93b-239d-4723-9bad-cdbf79bdbadf}, !- Handle
-=======
-OS:Schedule:Day,
-  {5f9de06d-59a0-4e62-9411-8ab0344fcc84}, !- Handle
->>>>>>> fcfe5a62
+  {a0de8b56-75a0-49d2-8c97-ad8d2fd9ccbb}, !- Handle
   Schedule Day 1,                         !- Name
   ,                                       !- Schedule Type Limits Name
   ,                                       !- Interpolate to Timestep
@@ -1186,1124 +808,10 @@
   0;                                      !- Value Until Time 1
 
 OS:Schedule:Day,
-<<<<<<< HEAD
-  {3aea5039-3476-4076-89de-dd1e8e6d58b4}, !- Handle
-=======
-  {ce07e894-f04d-4262-90c1-edae7f6e5c0c}, !- Handle
->>>>>>> fcfe5a62
+  {aade8eec-cd17-421b-8b60-c3f028ee2223}, !- Handle
   Schedule Day 2,                         !- Name
   ,                                       !- Schedule Type Limits Name
   ,                                       !- Interpolate to Timestep
   24,                                     !- Hour 1
   0,                                      !- Minute 1
   1;                                      !- Value Until Time 1
-<<<<<<< HEAD
-
-OS:Schedule:File,
-  {ab94ea0b-996e-4764-a8a0-2a33106fc9c6}, !- Handle
-  occupants,                              !- Name
-  {a54e8ec3-121e-4651-b8be-b5c2a79daecd}, !- Schedule Type Limits Name
-  {8846b469-11b0-4090-a8d2-279c5659a21a}, !- External File Name
-  1,                                      !- Column Number
-  1,                                      !- Rows to Skip at Top
-  8760,                                   !- Number of Hours of Data
-  ,                                       !- Column Separator
-  ,                                       !- Interpolate to Timestep
-  60;                                     !- Minutes per Item
-
-OS:Schedule:Ruleset,
-  {aae98449-6f7c-4f07-a0e7-f4c5c606414e}, !- Handle
-  Schedule Ruleset 1,                     !- Name
-  {cdacda8d-15a8-4b35-8447-5416103e6f7f}, !- Schedule Type Limits Name
-  {b5e94470-e6b9-4f6f-be9b-d14e02d7278d}; !- Default Day Schedule Name
-
-OS:Schedule:Day,
-  {b5e94470-e6b9-4f6f-be9b-d14e02d7278d}, !- Handle
-  Schedule Day 3,                         !- Name
-  {cdacda8d-15a8-4b35-8447-5416103e6f7f}, !- Schedule Type Limits Name
-  ,                                       !- Interpolate to Timestep
-  24,                                     !- Hour 1
-  0,                                      !- Minute 1
-  112.539290946133;                       !- Value Until Time 1
-
-OS:People:Definition,
-  {96708975-7fcc-4224-a701-dd61031113a6}, !- Handle
-  res occupants|living space,             !- Name
-  People,                                 !- Number of People Calculation Method
-  1.32,                                   !- Number of People {people}
-  ,                                       !- People per Space Floor Area {person/m2}
-  ,                                       !- Space Floor Area per Person {m2/person}
-  0.319734,                               !- Fraction Radiant
-  0.573,                                  !- Sensible Heat Fraction
-  0,                                      !- Carbon Dioxide Generation Rate {m3/s-W}
-  No,                                     !- Enable ASHRAE 55 Comfort Warnings
-  ZoneAveraged;                           !- Mean Radiant Temperature Calculation Type
-
-OS:People,
-  {ba656da4-c6e4-47cb-aad8-309d6c5708e1}, !- Handle
-  res occupants|living space,             !- Name
-  {96708975-7fcc-4224-a701-dd61031113a6}, !- People Definition Name
-  {848bc7c1-bc31-4e46-b97c-2ac2cdeefb31}, !- Space or SpaceType Name
-  {ab94ea0b-996e-4764-a8a0-2a33106fc9c6}, !- Number of People Schedule Name
-  {aae98449-6f7c-4f07-a0e7-f4c5c606414e}, !- Activity Level Schedule Name
-  ,                                       !- Surface Name/Angle Factor List Name
-  ,                                       !- Work Efficiency Schedule Name
-  ,                                       !- Clothing Insulation Schedule Name
-  ,                                       !- Air Velocity Schedule Name
-  1;                                      !- Multiplier
-
-OS:ScheduleTypeLimits,
-  {cdacda8d-15a8-4b35-8447-5416103e6f7f}, !- Handle
-  ActivityLevel,                          !- Name
-  0,                                      !- Lower Limit Value
-  ,                                       !- Upper Limit Value
-  Continuous,                             !- Numeric Type
-  ActivityLevel;                          !- Unit Type
-
-OS:ScheduleTypeLimits,
-  {a54e8ec3-121e-4651-b8be-b5c2a79daecd}, !- Handle
-  Fractional,                             !- Name
-  0,                                      !- Lower Limit Value
-  1,                                      !- Upper Limit Value
-  Continuous;                             !- Numeric Type
-
-OS:People:Definition,
-  {b3edca94-4b2f-4774-80bd-89e8154f29bf}, !- Handle
-  res occupants|living space|story 2,     !- Name
-  People,                                 !- Number of People Calculation Method
-  1.32,                                   !- Number of People {people}
-  ,                                       !- People per Space Floor Area {person/m2}
-  ,                                       !- Space Floor Area per Person {m2/person}
-  0.319734,                               !- Fraction Radiant
-  0.573,                                  !- Sensible Heat Fraction
-  0,                                      !- Carbon Dioxide Generation Rate {m3/s-W}
-  No,                                     !- Enable ASHRAE 55 Comfort Warnings
-  ZoneAveraged;                           !- Mean Radiant Temperature Calculation Type
-
-OS:People,
-  {d722644e-f666-47d9-84de-44f76df8f0f1}, !- Handle
-  res occupants|living space|story 2,     !- Name
-  {b3edca94-4b2f-4774-80bd-89e8154f29bf}, !- People Definition Name
-  {b1735b9a-847e-4e4a-b90c-a0ec6eeeaeef}, !- Space or SpaceType Name
-  {ab94ea0b-996e-4764-a8a0-2a33106fc9c6}, !- Number of People Schedule Name
-  {aae98449-6f7c-4f07-a0e7-f4c5c606414e}, !- Activity Level Schedule Name
-  ,                                       !- Surface Name/Angle Factor List Name
-  ,                                       !- Work Efficiency Schedule Name
-  ,                                       !- Clothing Insulation Schedule Name
-  ,                                       !- Air Velocity Schedule Name
-  1;                                      !- Multiplier
-
-OS:ShadingSurfaceGroup,
-  {1e561507-b488-41ac-8bdd-8136070c129a}, !- Handle
-  res eaves,                              !- Name
-  Building;                               !- Shading Surface Type
-
-OS:ShadingSurface,
-  {c32e26bd-3f34-4f21-838f-49dd33ea5272}, !- Handle
-  Surface 14 - res eaves,                 !- Name
-  ,                                       !- Construction Name
-  {1e561507-b488-41ac-8bdd-8136070c129a}, !- Shading Surface Group Name
-  ,                                       !- Transmittance Schedule Name
-  ,                                       !- Number of Vertices
-  14.2406703908387, 0, 5.1816,            !- X,Y,Z Vertex 1 {m}
-  14.2406703908387, 3.40776759770968, 6.88548379885484, !- X,Y,Z Vertex 2 {m}
-  13.6310703908387, 3.40776759770968, 6.88548379885484, !- X,Y,Z Vertex 3 {m}
-  13.6310703908387, 0, 5.1816;            !- X,Y,Z Vertex 4 {m}
-
-OS:ShadingSurface,
-  {605f464e-5ca0-4232-82b2-cc609aef0d6a}, !- Handle
-  Surface 14 - res eaves 1,               !- Name
-  ,                                       !- Construction Name
-  {1e561507-b488-41ac-8bdd-8136070c129a}, !- Shading Surface Group Name
-  ,                                       !- Transmittance Schedule Name
-  ,                                       !- Number of Vertices
-  -0.6096, 3.40776759770968, 6.88548379885484, !- X,Y,Z Vertex 1 {m}
-  -0.6096, 0, 5.1816,                     !- X,Y,Z Vertex 2 {m}
-  0, 0, 5.1816,                           !- X,Y,Z Vertex 3 {m}
-  0, 3.40776759770968, 6.88548379885484;  !- X,Y,Z Vertex 4 {m}
-
-OS:ShadingSurface,
-  {060d4966-41d3-435c-8d16-0a316c75da86}, !- Handle
-  Surface 14 - res eaves 2,               !- Name
-  ,                                       !- Construction Name
-  {1e561507-b488-41ac-8bdd-8136070c129a}, !- Shading Surface Group Name
-  ,                                       !- Transmittance Schedule Name
-  ,                                       !- Number of Vertices
-  0, -0.6096, 4.8768,                     !- X,Y,Z Vertex 1 {m}
-  13.6310703908387, -0.6096, 4.8768,      !- X,Y,Z Vertex 2 {m}
-  13.6310703908387, 0, 5.1816,            !- X,Y,Z Vertex 3 {m}
-  0, 0, 5.1816;                           !- X,Y,Z Vertex 4 {m}
-
-OS:ShadingSurface,
-  {af04bc95-dd36-4f42-85a9-6f5ef8cbb191}, !- Handle
-  Surface 15 - res eaves,                 !- Name
-  ,                                       !- Construction Name
-  {1e561507-b488-41ac-8bdd-8136070c129a}, !- Shading Surface Group Name
-  ,                                       !- Transmittance Schedule Name
-  ,                                       !- Number of Vertices
-  -0.6096, 6.81553519541936, 5.1816,      !- X,Y,Z Vertex 1 {m}
-  -0.6096, 3.40776759770968, 6.88548379885484, !- X,Y,Z Vertex 2 {m}
-  0, 3.40776759770968, 6.88548379885484,  !- X,Y,Z Vertex 3 {m}
-  0, 6.81553519541936, 5.1816;            !- X,Y,Z Vertex 4 {m}
-
-OS:ShadingSurface,
-  {7b8caacb-4af0-41bf-bec3-a6ff0f1e1c5c}, !- Handle
-  Surface 15 - res eaves 1,               !- Name
-  ,                                       !- Construction Name
-  {1e561507-b488-41ac-8bdd-8136070c129a}, !- Shading Surface Group Name
-  ,                                       !- Transmittance Schedule Name
-  ,                                       !- Number of Vertices
-  14.2406703908387, 3.40776759770968, 6.88548379885484, !- X,Y,Z Vertex 1 {m}
-  14.2406703908387, 6.81553519541936, 5.1816, !- X,Y,Z Vertex 2 {m}
-  13.6310703908387, 6.81553519541936, 5.1816, !- X,Y,Z Vertex 3 {m}
-  13.6310703908387, 3.40776759770968, 6.88548379885484; !- X,Y,Z Vertex 4 {m}
-
-OS:ShadingSurface,
-  {3accb56d-c899-4320-8305-37147fd4789a}, !- Handle
-  Surface 15 - res eaves 2,               !- Name
-  ,                                       !- Construction Name
-  {1e561507-b488-41ac-8bdd-8136070c129a}, !- Shading Surface Group Name
-  ,                                       !- Transmittance Schedule Name
-  ,                                       !- Number of Vertices
-  13.6310703908387, 7.42513519541936, 4.8768, !- X,Y,Z Vertex 1 {m}
-  0, 7.42513519541936, 4.8768,            !- X,Y,Z Vertex 2 {m}
-  0, 6.81553519541936, 5.1816,            !- X,Y,Z Vertex 3 {m}
-  13.6310703908387, 6.81553519541936, 5.1816; !- X,Y,Z Vertex 4 {m}
-
-OS:ShadingSurfaceGroup,
-  {178d21a0-b06d-4ee3-bd74-35d414c0db47}, !- Handle
-  res neighbors,                          !- Name
-  Building;                               !- Shading Surface Type
-
-OS:ShadingSurface,
-  {72d6646e-a26a-4143-995b-4ac70b74688c}, !- Handle
-  res neighbors left,                     !- Name
-  ,                                       !- Construction Name
-  {178d21a0-b06d-4ee3-bd74-35d414c0db47}, !- Shading Surface Group Name
-  ,                                       !- Transmittance Schedule Name
-  ,                                       !- Number of Vertices
-  -3.048, 0, 0,                           !- X,Y,Z Vertex 1 {m}
-  -3.048, 0, 6.58068379885484,            !- X,Y,Z Vertex 2 {m}
-  -3.048, 6.81553519541936, 6.58068379885484, !- X,Y,Z Vertex 3 {m}
-  -3.048, 6.81553519541936, 0;            !- X,Y,Z Vertex 4 {m}
-
-OS:ShadingSurface,
-  {eea3a848-e054-4329-bc7c-7a285b4892e7}, !- Handle
-  res neighbors right,                    !- Name
-  ,                                       !- Construction Name
-  {178d21a0-b06d-4ee3-bd74-35d414c0db47}, !- Shading Surface Group Name
-  ,                                       !- Transmittance Schedule Name
-  ,                                       !- Number of Vertices
-  16.6790703908387, 6.81553519541936, 0,  !- X,Y,Z Vertex 1 {m}
-  16.6790703908387, 6.81553519541936, 6.58068379885484, !- X,Y,Z Vertex 2 {m}
-  16.6790703908387, 0, 6.58068379885484,  !- X,Y,Z Vertex 3 {m}
-  16.6790703908387, 0, 0;                 !- X,Y,Z Vertex 4 {m}
-
-OS:Curve:Biquadratic,
-  {bebc515b-c855-4e23-8dfc-2dbb509347ce}, !- Handle
-  DefrostEIR,                             !- Name
-  0.1528,                                 !- Coefficient1 Constant
-  0,                                      !- Coefficient2 x
-  0,                                      !- Coefficient3 x**2
-  0,                                      !- Coefficient4 y
-  0,                                      !- Coefficient5 y**2
-  0,                                      !- Coefficient6 x*y
-  -100,                                   !- Minimum Value of x
-  100,                                    !- Maximum Value of x
-  -100,                                   !- Minimum Value of y
-  100;                                    !- Maximum Value of y
-
-OS:Curve:Biquadratic,
-  {48379163-a14a-4a3d-a5a5-cfdd2b270f41}, !- Handle
-  HP_Heat-Cap-fT1,                        !- Name
-  0.878143655,                            !- Coefficient1 Constant
-  -0.0029148552,                          !- Coefficient2 x
-  -3.3372e-05,                            !- Coefficient3 x**2
-  0.0223866612,                           !- Coefficient4 y
-  0.000163944,                            !- Coefficient5 y**2
-  -2.187e-05,                             !- Coefficient6 x*y
-  -100,                                   !- Minimum Value of x
-  100,                                    !- Maximum Value of x
-  -100,                                   !- Minimum Value of y
-  100;                                    !- Maximum Value of y
-
-OS:Curve:Biquadratic,
-  {8bf18881-9250-403d-a9ad-d23a9e378cc9}, !- Handle
-  HP_Heat-EIR-fT1,                        !- Name
-  0.716518071,                            !- Coefficient1 Constant
-  0.0102759012,                           !- Coefficient2 x
-  0.00046073448,                          !- Coefficient3 x**2
-  -0.0064803654,                          !- Coefficient4 y
-  0.000456354,                            !- Coefficient5 y**2
-  -0.00069764004,                         !- Coefficient6 x*y
-  -100,                                   !- Minimum Value of x
-  100,                                    !- Maximum Value of x
-  -100,                                   !- Minimum Value of y
-  100;                                    !- Maximum Value of y
-
-OS:Curve:Quadratic,
-  {9562e04d-4a68-4c35-b954-3d176b6554fe}, !- Handle
-  HP_Heat-PLF-fPLR1,                      !- Name
-  0.89,                                   !- Coefficient1 Constant
-  0.11,                                   !- Coefficient2 x
-  0,                                      !- Coefficient3 x**2
-  0,                                      !- Minimum Value of x
-  1,                                      !- Maximum Value of x
-  0.7,                                    !- Minimum Curve Output
-  1;                                      !- Maximum Curve Output
-
-OS:Curve:Quadratic,
-  {fb56bbf9-4514-4afa-a69e-f461a21e2c3c}, !- Handle
-  HP_Heat-CAP-fFF1,                       !- Name
-  0.694045465,                            !- Coefficient1 Constant
-  0.474207981,                            !- Coefficient2 x
-  -0.168253446,                           !- Coefficient3 x**2
-  0,                                      !- Minimum Value of x
-  2,                                      !- Maximum Value of x
-  0,                                      !- Minimum Curve Output
-  2;                                      !- Maximum Curve Output
-
-OS:Curve:Quadratic,
-  {b2b2c1ae-ea46-4ede-9ff2-73b6966f642a}, !- Handle
-  HP_Heat-EIR-fFF1,                       !- Name
-  2.185418751,                            !- Coefficient1 Constant
-  -1.942827919,                           !- Coefficient2 x
-  0.757409168,                            !- Coefficient3 x**2
-  0,                                      !- Minimum Value of x
-  2,                                      !- Maximum Value of x
-  0,                                      !- Minimum Curve Output
-  2;                                      !- Maximum Curve Output
-
-OS:Schedule:Constant,
-  {c04d0e1b-529d-4e3c-88e1-e8385a5b9124}, !- Handle
-  Always On Discrete,                     !- Name
-  {e1d5f9da-d685-48b1-8b6c-e5eef1896c75}, !- Schedule Type Limits Name
-  1;                                      !- Value
-
-OS:ScheduleTypeLimits,
-  {e1d5f9da-d685-48b1-8b6c-e5eef1896c75}, !- Handle
-  OnOff,                                  !- Name
-  0,                                      !- Lower Limit Value
-  1,                                      !- Upper Limit Value
-  Discrete,                               !- Numeric Type
-  Availability;                           !- Unit Type
-
-OS:Coil:Heating:DX:SingleSpeed,
-  {2b52fb0a-292a-4927-8d9a-a57427780198}, !- Handle
-  res ashp htg coil,                      !- Name
-  {c04d0e1b-529d-4e3c-88e1-e8385a5b9124}, !- Availability Schedule Name
-  Autosize,                               !- Rated Total Heating Capacity {W}
-  3.33368305593386,                       !- Rated COP {W/W}
-  Autosize,                               !- Rated Air Flow Rate {m3/s}
-  773.3912012006,                         !- Rated Supply Fan Power Per Volume Flow Rate {W/(m3/s)}
-  ,                                       !- Air Inlet Node Name
-  ,                                       !- Air Outlet Node Name
-  {48379163-a14a-4a3d-a5a5-cfdd2b270f41}, !- Total Heating Capacity Function of Temperature Curve Name
-  {fb56bbf9-4514-4afa-a69e-f461a21e2c3c}, !- Total Heating Capacity Function of Flow Fraction Curve Name
-  {8bf18881-9250-403d-a9ad-d23a9e378cc9}, !- Energy Input Ratio Function of Temperature Curve Name
-  {b2b2c1ae-ea46-4ede-9ff2-73b6966f642a}, !- Energy Input Ratio Function of Flow Fraction Curve Name
-  {9562e04d-4a68-4c35-b954-3d176b6554fe}, !- Part Load Fraction Correlation Curve Name
-  {bebc515b-c855-4e23-8dfc-2dbb509347ce}, !- Defrost Energy Input Ratio Function of Temperature Curve Name
-  -17.7777777777778,                      !- Minimum Outdoor Dry-Bulb Temperature for Compressor Operation {C}
-  4.44444444444444,                       !- Maximum Outdoor Dry-Bulb Temperature for Defrost Operation {C}
-  20,                                     !- Crankcase Heater Capacity {W}
-  12.7777777777778,                       !- Maximum Outdoor Dry-Bulb Temperature for Crankcase Heater Operation {C}
-  ReverseCycle,                           !- Defrost Strategy
-  OnDemand,                               !- Defrost Control
-  0.166667,                               !- Defrost Time Period Fraction
-  2000;                                   !- Resistive Defrost Heater Capacity {W}
-
-OS:Coil:Heating:Electric,
-  {1a933259-9c18-4203-9d02-70cab854a198}, !- Handle
-  res ashp supp heater,                   !- Name
-  {c04d0e1b-529d-4e3c-88e1-e8385a5b9124}, !- Availability Schedule Name
-  1,                                      !- Efficiency
-  ,                                       !- Nominal Capacity {W}
-  ,                                       !- Air Inlet Node Name
-  ;                                       !- Air Outlet Node Name
-
-OS:Fan:OnOff,
-  {123a8123-669d-48cc-ad36-4e0cdffee1a1}, !- Handle
-  res ashp htg supply fan,                !- Name
-  {c04d0e1b-529d-4e3c-88e1-e8385a5b9124}, !- Availability Schedule Name
-  0.75,                                   !- Fan Total Efficiency
-  794.580001233493,                       !- Pressure Rise {Pa}
-  autosize,                               !- Maximum Flow Rate {m3/s}
-  1,                                      !- Motor Efficiency
-  1,                                      !- Motor In Airstream Fraction
-  ,                                       !- Air Inlet Node Name
-  ,                                       !- Air Outlet Node Name
-  {ab61a998-ccff-42c4-87c5-67efd4ccef83}, !- Fan Power Ratio Function of Speed Ratio Curve Name
-  {50f15a8c-ecac-43c9-87bc-9d5aef225e0c}, !- Fan Efficiency Ratio Function of Speed Ratio Curve Name
-  res ashp htg supply fan;                !- End-Use Subcategory
-
-OS:Curve:Exponent,
-  {ab61a998-ccff-42c4-87c5-67efd4ccef83}, !- Handle
-  Fan On Off Power Curve,                 !- Name
-  1,                                      !- Coefficient1 Constant
-  0,                                      !- Coefficient2 Constant
-  0,                                      !- Coefficient3 Constant
-  0,                                      !- Minimum Value of x
-  1,                                      !- Maximum Value of x
-  ,                                       !- Minimum Curve Output
-  ,                                       !- Maximum Curve Output
-  ,                                       !- Input Unit Type for X
-  ;                                       !- Output Unit Type
-
-OS:Curve:Cubic,
-  {50f15a8c-ecac-43c9-87bc-9d5aef225e0c}, !- Handle
-  Fan On Off Efficiency Curve,            !- Name
-  1,                                      !- Coefficient1 Constant
-  0,                                      !- Coefficient2 x
-  0,                                      !- Coefficient3 x**2
-  0,                                      !- Coefficient4 x**3
-  0,                                      !- Minimum Value of x
-  1;                                      !- Maximum Value of x
-
-OS:AirLoopHVAC:UnitarySystem,
-  {6a5c92bd-9841-46d0-b7e6-8e4c2d3b627a}, !- Handle
-  res ashp htg unitary system,            !- Name
-  Load,                                   !- Control Type
-  {8eb2141d-f12d-424c-877e-2478a1bc3f8f}, !- Controlling Zone or Thermostat Location
-  None,                                   !- Dehumidification Control Type
-  {c04d0e1b-529d-4e3c-88e1-e8385a5b9124}, !- Availability Schedule Name
-  {e22015ed-2024-4320-af0a-12e272b65225}, !- Air Inlet Node Name
-  {a50f916e-9143-42de-9a5b-da67fb4b0807}, !- Air Outlet Node Name
-  {123a8123-669d-48cc-ad36-4e0cdffee1a1}, !- Supply Fan Name
-  BlowThrough,                            !- Fan Placement
-  {26ed2da8-98bf-4bd2-9a98-9adb2610d923}, !- Supply Air Fan Operating Mode Schedule Name
-  {2b52fb0a-292a-4927-8d9a-a57427780198}, !- Heating Coil Name
-  1,                                      !- DX Heating Coil Sizing Ratio
-  ,                                       !- Cooling Coil Name
-  No,                                     !- Use DOAS DX Cooling Coil
-  2,                                      !- DOAS DX Cooling Coil Leaving Minimum Air Temperature {C}
-  SensibleOnlyLoadControl,                !- Latent Load Control
-  {1a933259-9c18-4203-9d02-70cab854a198}, !- Supplemental Heating Coil Name
-  ,                                       !- Supply Air Flow Rate Method During Cooling Operation
-  Autosize,                               !- Supply Air Flow Rate During Cooling Operation {m3/s}
-  ,                                       !- Supply Air Flow Rate Per Floor Area During Cooling Operation {m3/s-m2}
-  ,                                       !- Fraction of Autosized Design Cooling Supply Air Flow Rate
-  ,                                       !- Design Supply Air Flow Rate Per Unit of Capacity During Cooling Operation {m3/s-W}
-  ,                                       !- Supply Air Flow Rate Method During Heating Operation
-  Autosize,                               !- Supply Air Flow Rate During Heating Operation {m3/s}
-  ,                                       !- Supply Air Flow Rate Per Floor Area during Heating Operation {m3/s-m2}
-  ,                                       !- Fraction of Autosized Design Heating Supply Air Flow Rate
-  ,                                       !- Design Supply Air Flow Rate Per Unit of Capacity During Heating Operation {m3/s-W}
-  ,                                       !- Supply Air Flow Rate Method When No Cooling or Heating is Required
-  0,                                      !- Supply Air Flow Rate When No Cooling or Heating is Required {m3/s}
-  ,                                       !- Supply Air Flow Rate Per Floor Area When No Cooling or Heating is Required {m3/s-m2}
-  ,                                       !- Fraction of Autosized Design Cooling Supply Air Flow Rate When No Cooling or Heating is Required
-  ,                                       !- Fraction of Autosized Design Heating Supply Air Flow Rate When No Cooling or Heating is Required
-  ,                                       !- Design Supply Air Flow Rate Per Unit of Capacity During Cooling Operation When No Cooling or Heating is Required {m3/s-W}
-  ,                                       !- Design Supply Air Flow Rate Per Unit of Capacity During Heating Operation When No Cooling or Heating is Required {m3/s-W}
-  76.6666666666667,                       !- Maximum Supply Air Temperature {C}
-  4.44444444444444,                       !- Maximum Outdoor Dry-Bulb Temperature for Supplemental Heater Operation {C}
-  ,                                       !- Outdoor Dry-Bulb Temperature Sensor Node Name
-  2.5,                                    !- Maximum Cycling Rate {cycles/hr}
-  60,                                     !- Heat Pump Time Constant {s}
-  0.01,                                   !- Fraction of On-Cycle Power Use
-  60,                                     !- Heat Pump Fan Delay Time {s}
-  0,                                      !- Ancilliary On-Cycle Electric Power {W}
-  0;                                      !- Ancilliary Off-Cycle Electric Power {W}
-
-OS:Schedule:Constant,
-  {26ed2da8-98bf-4bd2-9a98-9adb2610d923}, !- Handle
-  Always Off Discrete,                    !- Name
-  {20837720-c5c3-4fc0-8fe2-d219eb8c3db4}, !- Schedule Type Limits Name
-  0;                                      !- Value
-
-OS:ScheduleTypeLimits,
-  {20837720-c5c3-4fc0-8fe2-d219eb8c3db4}, !- Handle
-  OnOff 1,                                !- Name
-  0,                                      !- Lower Limit Value
-  1,                                      !- Upper Limit Value
-  Discrete,                               !- Numeric Type
-  Availability;                           !- Unit Type
-
-OS:AirLoopHVAC,
-  {3ba37584-f812-403a-8637-4ca5296e470e}, !- Handle
-  res ashp htg asys,                      !- Name
-  ,                                       !- Controller List Name
-  {c04d0e1b-529d-4e3c-88e1-e8385a5b9124}, !- Availability Schedule
-  {f37c904b-b800-497c-8712-400472461358}, !- Availability Manager List Name
-  AutoSize,                               !- Design Supply Air Flow Rate {m3/s}
-  ,                                       !- Branch List Name
-  ,                                       !- Connector List Name
-  {bd0287de-d05a-4981-ab02-a32cfd49681a}, !- Supply Side Inlet Node Name
-  {53437334-c9a8-4ee1-8a3e-7834dcba8eea}, !- Demand Side Outlet Node Name
-  {d9857035-dd23-4126-b3b4-e9989fce321a}, !- Demand Side Inlet Node A
-  {aaa9b640-2aa2-4618-8633-8ec6eb409903}, !- Supply Side Outlet Node A
-  ,                                       !- Demand Side Inlet Node B
-  ,                                       !- Supply Side Outlet Node B
-  ,                                       !- Return Air Bypass Flow Temperature Setpoint Schedule Name
-  {acb3dfa7-1071-4011-9a33-7949a813457c}, !- Demand Mixer Name
-  {cbdfa509-69f8-4916-99d9-36870e88256d}, !- Demand Splitter A Name
-  ,                                       !- Demand Splitter B Name
-  ;                                       !- Supply Splitter Name
-
-OS:Node,
-  {976894ab-0270-472a-86d9-de6505751b12}, !- Handle
-  Node 3,                                 !- Name
-  {bd0287de-d05a-4981-ab02-a32cfd49681a}, !- Inlet Port
-  {e22015ed-2024-4320-af0a-12e272b65225}; !- Outlet Port
-
-OS:Node,
-  {4b2a8aa8-2243-4cd5-b942-eea0d14d7b69}, !- Handle
-  Node 4,                                 !- Name
-  {a50f916e-9143-42de-9a5b-da67fb4b0807}, !- Inlet Port
-  {aaa9b640-2aa2-4618-8633-8ec6eb409903}; !- Outlet Port
-
-OS:Connection,
-  {bd0287de-d05a-4981-ab02-a32cfd49681a}, !- Handle
-  {7b5d7a6c-649f-4f3d-8105-0a7fae2eccd5}, !- Name
-  {3ba37584-f812-403a-8637-4ca5296e470e}, !- Source Object
-  8,                                      !- Outlet Port
-  {976894ab-0270-472a-86d9-de6505751b12}, !- Target Object
-  2;                                      !- Inlet Port
-
-OS:Connection,
-  {aaa9b640-2aa2-4618-8633-8ec6eb409903}, !- Handle
-  {10fd4664-2d3d-4196-9ee7-3470098e9b35}, !- Name
-  {4b2a8aa8-2243-4cd5-b942-eea0d14d7b69}, !- Source Object
-  3,                                      !- Outlet Port
-  {3ba37584-f812-403a-8637-4ca5296e470e}, !- Target Object
-  11;                                     !- Inlet Port
-
-OS:Node,
-  {df87a853-3e29-4012-8de7-b02082288209}, !- Handle
-  Node 5,                                 !- Name
-  {d9857035-dd23-4126-b3b4-e9989fce321a}, !- Inlet Port
-  {9b16b1d7-b413-4eba-9d21-fb7930788b1c}; !- Outlet Port
-
-OS:Node,
-  {e0287c2e-f90b-4b84-ad31-49538ad027da}, !- Handle
-  Node 6,                                 !- Name
-  {981b78fa-2e8e-4b93-83e0-00f2b6feeba2}, !- Inlet Port
-  {53437334-c9a8-4ee1-8a3e-7834dcba8eea}; !- Outlet Port
-
-OS:Node,
-  {6b3cb4fe-a88e-4cac-a70a-c8ac06543a46}, !- Handle
-  Node 7,                                 !- Name
-  {05c95a0f-574e-4107-86fa-6838b2eb9e2d}, !- Inlet Port
-  {ec8e635d-e924-4145-b72d-16bbe7427f58}; !- Outlet Port
-
-OS:Connection,
-  {d9857035-dd23-4126-b3b4-e9989fce321a}, !- Handle
-  {0e24aba5-ba16-426d-964c-785ab9481a7b}, !- Name
-  {3ba37584-f812-403a-8637-4ca5296e470e}, !- Source Object
-  10,                                     !- Outlet Port
-  {df87a853-3e29-4012-8de7-b02082288209}, !- Target Object
-  2;                                      !- Inlet Port
-
-OS:Connection,
-  {53437334-c9a8-4ee1-8a3e-7834dcba8eea}, !- Handle
-  {7907e414-e57f-43c2-8085-dc42a9fcd326}, !- Name
-  {e0287c2e-f90b-4b84-ad31-49538ad027da}, !- Source Object
-  3,                                      !- Outlet Port
-  {3ba37584-f812-403a-8637-4ca5296e470e}, !- Target Object
-  9;                                      !- Inlet Port
-
-OS:AirLoopHVAC:ZoneSplitter,
-  {cbdfa509-69f8-4916-99d9-36870e88256d}, !- Handle
-  res ashp htg zone splitter,             !- Name
-  {9b16b1d7-b413-4eba-9d21-fb7930788b1c}, !- Inlet Node Name
-  {d70d8716-51c0-4588-b2bc-ec3d75ff4c15}; !- Outlet Node Name 1
-
-OS:AirLoopHVAC:ZoneMixer,
-  {acb3dfa7-1071-4011-9a33-7949a813457c}, !- Handle
-  res ashp htg zone mixer,                !- Name
-  {981b78fa-2e8e-4b93-83e0-00f2b6feeba2}, !- Outlet Node Name
-  {681b75ca-b658-4220-ba47-534906129adc}; !- Inlet Node Name 1
-
-OS:Connection,
-  {9b16b1d7-b413-4eba-9d21-fb7930788b1c}, !- Handle
-  {e7ed0746-2313-4174-9709-4f1726bef4d9}, !- Name
-  {df87a853-3e29-4012-8de7-b02082288209}, !- Source Object
-  3,                                      !- Outlet Port
-  {cbdfa509-69f8-4916-99d9-36870e88256d}, !- Target Object
-  2;                                      !- Inlet Port
-
-OS:Connection,
-  {981b78fa-2e8e-4b93-83e0-00f2b6feeba2}, !- Handle
-  {7148d2c0-deeb-4e81-add4-8b9f67a0ce7f}, !- Name
-  {acb3dfa7-1071-4011-9a33-7949a813457c}, !- Source Object
-  2,                                      !- Outlet Port
-  {e0287c2e-f90b-4b84-ad31-49538ad027da}, !- Target Object
-  2;                                      !- Inlet Port
-
-OS:Sizing:System,
-  {4dfb065a-e36f-4533-a066-c4ab5d2ae9eb}, !- Handle
-  {3ba37584-f812-403a-8637-4ca5296e470e}, !- AirLoop Name
-  Sensible,                               !- Type of Load to Size On
-  Autosize,                               !- Design Outdoor Air Flow Rate {m3/s}
-  0.3,                                    !- Central Heating Maximum System Air Flow Ratio
-  7,                                      !- Preheat Design Temperature {C}
-  0.008,                                  !- Preheat Design Humidity Ratio {kg-H2O/kg-Air}
-  12.8,                                   !- Precool Design Temperature {C}
-  0.008,                                  !- Precool Design Humidity Ratio {kg-H2O/kg-Air}
-  12.8,                                   !- Central Cooling Design Supply Air Temperature {C}
-  16.7,                                   !- Central Heating Design Supply Air Temperature {C}
-  NonCoincident,                          !- Sizing Option
-  Yes,                                    !- 100% Outdoor Air in Cooling
-  Yes,                                    !- 100% Outdoor Air in Heating
-  0.0085,                                 !- Central Cooling Design Supply Air Humidity Ratio {kg-H2O/kg-Air}
-  0.008,                                  !- Central Heating Design Supply Air Humidity Ratio {kg-H2O/kg-Air}
-  DesignDay,                              !- Cooling Design Air Flow Method
-  0,                                      !- Cooling Design Air Flow Rate {m3/s}
-  DesignDay,                              !- Heating Design Air Flow Method
-  0,                                      !- Heating Design Air Flow Rate {m3/s}
-  ZoneSum,                                !- System Outdoor Air Method
-  1,                                      !- Zone Maximum Outdoor Air Fraction {dimensionless}
-  0.0099676501,                           !- Cooling Supply Air Flow Rate Per Floor Area {m3/s-m2}
-  1,                                      !- Cooling Fraction of Autosized Cooling Supply Air Flow Rate
-  3.9475456e-05,                          !- Cooling Supply Air Flow Rate Per Unit Cooling Capacity {m3/s-W}
-  0.0099676501,                           !- Heating Supply Air Flow Rate Per Floor Area {m3/s-m2}
-  1,                                      !- Heating Fraction of Autosized Heating Supply Air Flow Rate
-  1,                                      !- Heating Fraction of Autosized Cooling Supply Air Flow Rate
-  3.1588213e-05,                          !- Heating Supply Air Flow Rate Per Unit Heating Capacity {m3/s-W}
-  CoolingDesignCapacity,                  !- Cooling Design Capacity Method
-  autosize,                               !- Cooling Design Capacity {W}
-  234.7,                                  !- Cooling Design Capacity Per Floor Area {W/m2}
-  1,                                      !- Fraction of Autosized Cooling Design Capacity
-  HeatingDesignCapacity,                  !- Heating Design Capacity Method
-  autosize,                               !- Heating Design Capacity {W}
-  157,                                    !- Heating Design Capacity Per Floor Area {W/m2}
-  1,                                      !- Fraction of Autosized Heating Design Capacity
-  OnOff;                                  !- Central Cooling Capacity Control Method
-
-OS:AvailabilityManagerAssignmentList,
-  {f37c904b-b800-497c-8712-400472461358}, !- Handle
-  Air Loop HVAC 1 AvailabilityManagerAssignmentList; !- Name
-
-OS:Connection,
-  {e22015ed-2024-4320-af0a-12e272b65225}, !- Handle
-  {c66948f9-e4be-4778-a86e-de390c4a0f86}, !- Name
-  {976894ab-0270-472a-86d9-de6505751b12}, !- Source Object
-  3,                                      !- Outlet Port
-  {6a5c92bd-9841-46d0-b7e6-8e4c2d3b627a}, !- Target Object
-  6;                                      !- Inlet Port
-
-OS:Connection,
-  {a50f916e-9143-42de-9a5b-da67fb4b0807}, !- Handle
-  {95b810b4-bdd7-4f3d-937e-088eea608b0f}, !- Name
-  {6a5c92bd-9841-46d0-b7e6-8e4c2d3b627a}, !- Source Object
-  7,                                      !- Outlet Port
-  {4b2a8aa8-2243-4cd5-b942-eea0d14d7b69}, !- Target Object
-  2;                                      !- Inlet Port
-
-OS:AirTerminal:SingleDuct:ConstantVolume:NoReheat,
-  {cc616ce6-9e52-4f67-8bf9-7505debcdf7d}, !- Handle
-  res ashp living zone htg direct air,    !- Name
-  {c04d0e1b-529d-4e3c-88e1-e8385a5b9124}, !- Availability Schedule Name
-  {1e922524-d505-4ff8-ab7e-ad1b09876fb1}, !- Air Inlet Node Name
-  {05c95a0f-574e-4107-86fa-6838b2eb9e2d}, !- Air Outlet Node Name
-  AutoSize;                               !- Maximum Air Flow Rate {m3/s}
-
-OS:Node,
-  {0c5f1c2d-7e41-4b1b-868c-5c6998f62f1f}, !- Handle
-  Node 8,                                 !- Name
-  {14816ad6-5729-4f59-b9f1-c8826249c897}, !- Inlet Port
-  {681b75ca-b658-4220-ba47-534906129adc}; !- Outlet Port
-
-OS:Connection,
-  {ec8e635d-e924-4145-b72d-16bbe7427f58}, !- Handle
-  {aca132bf-d08c-4c5b-b0ad-c841ac0531fd}, !- Name
-  {6b3cb4fe-a88e-4cac-a70a-c8ac06543a46}, !- Source Object
-  3,                                      !- Outlet Port
-  {fda4e8c0-87bc-469f-9962-30ab4d783302}, !- Target Object
-  3;                                      !- Inlet Port
-
-OS:Connection,
-  {14816ad6-5729-4f59-b9f1-c8826249c897}, !- Handle
-  {07efdedb-04b3-4e79-8a36-742820bcf3dd}, !- Name
-  {f11634c0-9856-463d-af2b-364199af5a9c}, !- Source Object
-  3,                                      !- Outlet Port
-  {0c5f1c2d-7e41-4b1b-868c-5c6998f62f1f}, !- Target Object
-  2;                                      !- Inlet Port
-
-OS:Connection,
-  {681b75ca-b658-4220-ba47-534906129adc}, !- Handle
-  {f7032a8f-e9fd-4f52-b58b-cf88143f9ad6}, !- Name
-  {0c5f1c2d-7e41-4b1b-868c-5c6998f62f1f}, !- Source Object
-  3,                                      !- Outlet Port
-  {acb3dfa7-1071-4011-9a33-7949a813457c}, !- Target Object
-  3;                                      !- Inlet Port
-
-OS:Node,
-  {e8d7d9fe-4ef7-4351-91c6-cc87cffaf1d6}, !- Handle
-  Node 9,                                 !- Name
-  {d70d8716-51c0-4588-b2bc-ec3d75ff4c15}, !- Inlet Port
-  {1e922524-d505-4ff8-ab7e-ad1b09876fb1}; !- Outlet Port
-
-OS:Connection,
-  {d70d8716-51c0-4588-b2bc-ec3d75ff4c15}, !- Handle
-  {9aec61da-e819-4a38-b168-483436f5808f}, !- Name
-  {cbdfa509-69f8-4916-99d9-36870e88256d}, !- Source Object
-  3,                                      !- Outlet Port
-  {e8d7d9fe-4ef7-4351-91c6-cc87cffaf1d6}, !- Target Object
-  2;                                      !- Inlet Port
-
-OS:Connection,
-  {1e922524-d505-4ff8-ab7e-ad1b09876fb1}, !- Handle
-  {c59ac3cf-76b3-4d41-b623-91d70bc9f4a1}, !- Name
-  {e8d7d9fe-4ef7-4351-91c6-cc87cffaf1d6}, !- Source Object
-  3,                                      !- Outlet Port
-  {cc616ce6-9e52-4f67-8bf9-7505debcdf7d}, !- Target Object
-  3;                                      !- Inlet Port
-
-OS:Connection,
-  {05c95a0f-574e-4107-86fa-6838b2eb9e2d}, !- Handle
-  {a62c03fe-ab5c-446a-b933-48ec79c4106b}, !- Name
-  {cc616ce6-9e52-4f67-8bf9-7505debcdf7d}, !- Source Object
-  4,                                      !- Outlet Port
-  {6b3cb4fe-a88e-4cac-a70a-c8ac06543a46}, !- Target Object
-  2;                                      !- Inlet Port
-
-OS:Curve:Biquadratic,
-  {64bbf315-6667-42bc-b991-a3ccbe11d4e4}, !- Handle
-  Cool-Cap-fT1,                           !- Name
-  1.557359706,                            !- Coefficient1 Constant
-  -0.0744481692,                          !- Coefficient2 x
-  0.00309859668,                          !- Coefficient3 x**2
-  0.0014595786,                           !- Coefficient4 y
-  -4.1148e-05,                            !- Coefficient5 y**2
-  -0.00042671448,                         !- Coefficient6 x*y
-  13.88,                                  !- Minimum Value of x
-  23.88,                                  !- Maximum Value of x
-  18.33,                                  !- Minimum Value of y
-  51.66;                                  !- Maximum Value of y
-
-OS:Curve:Biquadratic,
-  {37bcb694-8eb4-4044-abfc-b23aa6d8da4b}, !- Handle
-  Cool-EIR-fT1,                           !- Name
-  -0.350447695,                           !- Coefficient1 Constant
-  0.116809893,                            !- Coefficient2 x
-  -0.00339950844,                         !- Coefficient3 x**2
-  -0.001226088,                           !- Coefficient4 y
-  0.0006008094,                           !- Coefficient5 y**2
-  -0.000466884,                           !- Coefficient6 x*y
-  13.88,                                  !- Minimum Value of x
-  23.88,                                  !- Maximum Value of x
-  18.33,                                  !- Minimum Value of y
-  51.66;                                  !- Maximum Value of y
-
-OS:Curve:Quadratic,
-  {b7b96dcc-4309-476b-8450-16efa9143f69}, !- Handle
-  Cool-PLF-fPLR1,                         !- Name
-  0.93,                                   !- Coefficient1 Constant
-  0.07,                                   !- Coefficient2 x
-  0,                                      !- Coefficient3 x**2
-  0,                                      !- Minimum Value of x
-  1,                                      !- Maximum Value of x
-  0.7,                                    !- Minimum Curve Output
-  1;                                      !- Maximum Curve Output
-
-OS:Curve:Quadratic,
-  {73026483-3513-4490-bc9e-4e83fe8703e6}, !- Handle
-  Cool-Cap-fFF1,                          !- Name
-  0.718664047,                            !- Coefficient1 Constant
-  0.41797409,                             !- Coefficient2 x
-  -0.136638137,                           !- Coefficient3 x**2
-  0,                                      !- Minimum Value of x
-  2,                                      !- Maximum Value of x
-  0,                                      !- Minimum Curve Output
-  2;                                      !- Maximum Curve Output
-
-OS:Curve:Quadratic,
-  {bcd773aa-a1fb-4baf-8562-f7feed1bb713}, !- Handle
-  Cool-EIR-fFF1,                          !- Name
-  1.143487507,                            !- Coefficient1 Constant
-  -0.13943972,                            !- Coefficient2 x
-  -0.004047787,                           !- Coefficient3 x**2
-  0,                                      !- Minimum Value of x
-  2,                                      !- Maximum Value of x
-  0,                                      !- Minimum Curve Output
-  2;                                      !- Maximum Curve Output
-
-OS:Coil:Cooling:DX:SingleSpeed,
-  {664d5f0b-fe62-4076-83f2-c3a3ecff50be}, !- Handle
-  res ashp clg coil,                      !- Name
-  {c04d0e1b-529d-4e3c-88e1-e8385a5b9124}, !- Availability Schedule Name
-  autosize,                               !- Rated Total Cooling Capacity {W}
-  0.740612186094823,                      !- Rated Sensible Heat Ratio
-  4.07537862886505,                       !- Rated COP {W/W}
-  autosize,                               !- Rated Air Flow Rate {m3/s}
-  773.3912012006,                         !- Rated Evaporator Fan Power Per Volume Flow Rate {W/(m3/s)}
-  ,                                       !- Air Inlet Node Name
-  ,                                       !- Air Outlet Node Name
-  {64bbf315-6667-42bc-b991-a3ccbe11d4e4}, !- Total Cooling Capacity Function of Temperature Curve Name
-  {73026483-3513-4490-bc9e-4e83fe8703e6}, !- Total Cooling Capacity Function of Flow Fraction Curve Name
-  {37bcb694-8eb4-4044-abfc-b23aa6d8da4b}, !- Energy Input Ratio Function of Temperature Curve Name
-  {bcd773aa-a1fb-4baf-8562-f7feed1bb713}, !- Energy Input Ratio Function of Flow Fraction Curve Name
-  {b7b96dcc-4309-476b-8450-16efa9143f69}, !- Part Load Fraction Correlation Curve Name
-  -25,                                    !- Minimum Outdoor Dry-Bulb Temperature for Compressor Operation {C}
-  1000,                                   !- Nominal Time for Condensate Removal to Begin {s}
-  1.5,                                    !- Ratio of Initial Moisture Evaporation Rate and Steady State Latent Capacity {dimensionless}
-  3,                                      !- Maximum Cycling Rate {cycles/hr}
-  45,                                     !- Latent Capacity Time Constant {s}
-  ,                                       !- Condenser Air Inlet Node Name
-  AirCooled,                              !- Condenser Type
-  0,                                      !- Evaporative Condenser Effectiveness {dimensionless}
-  Autosize,                               !- Evaporative Condenser Air Flow Rate {m3/s}
-  Autosize,                               !- Evaporative Condenser Pump Rated Power Consumption {W}
-  0,                                      !- Crankcase Heater Capacity {W}
-  0,                                      !- Maximum Outdoor Dry-Bulb Temperature for Crankcase Heater Operation {C}
-  ,                                       !- Supply Water Storage Tank Name
-  ,                                       !- Condensate Collection Water Storage Tank Name
-  0,                                      !- Basin Heater Capacity {W/K}
-  10,                                     !- Basin Heater Setpoint Temperature {C}
-  ;                                       !- Basin Heater Operating Schedule Name
-
-OS:Fan:OnOff,
-  {48caabea-45fe-462a-8c5f-e7422ddddcc0}, !- Handle
-  res ashp clg supply fan,                !- Name
-  {c04d0e1b-529d-4e3c-88e1-e8385a5b9124}, !- Availability Schedule Name
-  0.75,                                   !- Fan Total Efficiency
-  794.580001233493,                       !- Pressure Rise {Pa}
-  autosize,                               !- Maximum Flow Rate {m3/s}
-  1,                                      !- Motor Efficiency
-  1,                                      !- Motor In Airstream Fraction
-  ,                                       !- Air Inlet Node Name
-  ,                                       !- Air Outlet Node Name
-  {ab25e393-c606-48e8-92d6-2dfc51760d15}, !- Fan Power Ratio Function of Speed Ratio Curve Name
-  {a8286476-8e3b-4a90-ba37-994fae083a0a}, !- Fan Efficiency Ratio Function of Speed Ratio Curve Name
-  res ashp clg supply fan;                !- End-Use Subcategory
-
-OS:Curve:Exponent,
-  {ab25e393-c606-48e8-92d6-2dfc51760d15}, !- Handle
-  Fan On Off Power Curve 1,               !- Name
-  1,                                      !- Coefficient1 Constant
-  0,                                      !- Coefficient2 Constant
-  0,                                      !- Coefficient3 Constant
-  0,                                      !- Minimum Value of x
-  1,                                      !- Maximum Value of x
-  ,                                       !- Minimum Curve Output
-  ,                                       !- Maximum Curve Output
-  ,                                       !- Input Unit Type for X
-  ;                                       !- Output Unit Type
-
-OS:Curve:Cubic,
-  {a8286476-8e3b-4a90-ba37-994fae083a0a}, !- Handle
-  Fan On Off Efficiency Curve 1,          !- Name
-  1,                                      !- Coefficient1 Constant
-  0,                                      !- Coefficient2 x
-  0,                                      !- Coefficient3 x**2
-  0,                                      !- Coefficient4 x**3
-  0,                                      !- Minimum Value of x
-  1;                                      !- Maximum Value of x
-
-OS:AirLoopHVAC:UnitarySystem,
-  {6044ba49-79b2-4aa2-8ce0-fb7a316100a4}, !- Handle
-  res ashp clg unitary system,            !- Name
-  Load,                                   !- Control Type
-  {8eb2141d-f12d-424c-877e-2478a1bc3f8f}, !- Controlling Zone or Thermostat Location
-  None,                                   !- Dehumidification Control Type
-  {c04d0e1b-529d-4e3c-88e1-e8385a5b9124}, !- Availability Schedule Name
-  {c28193d1-0094-4f53-818d-de895082afc2}, !- Air Inlet Node Name
-  {b0f056fd-6328-48f5-abc3-4dbcb8eff6cc}, !- Air Outlet Node Name
-  {48caabea-45fe-462a-8c5f-e7422ddddcc0}, !- Supply Fan Name
-  BlowThrough,                            !- Fan Placement
-  {26ed2da8-98bf-4bd2-9a98-9adb2610d923}, !- Supply Air Fan Operating Mode Schedule Name
-  ,                                       !- Heating Coil Name
-  1,                                      !- DX Heating Coil Sizing Ratio
-  {664d5f0b-fe62-4076-83f2-c3a3ecff50be}, !- Cooling Coil Name
-  No,                                     !- Use DOAS DX Cooling Coil
-  2,                                      !- DOAS DX Cooling Coil Leaving Minimum Air Temperature {C}
-  SensibleOnlyLoadControl,                !- Latent Load Control
-  ,                                       !- Supplemental Heating Coil Name
-  ,                                       !- Supply Air Flow Rate Method During Cooling Operation
-  Autosize,                               !- Supply Air Flow Rate During Cooling Operation {m3/s}
-  ,                                       !- Supply Air Flow Rate Per Floor Area During Cooling Operation {m3/s-m2}
-  ,                                       !- Fraction of Autosized Design Cooling Supply Air Flow Rate
-  ,                                       !- Design Supply Air Flow Rate Per Unit of Capacity During Cooling Operation {m3/s-W}
-  ,                                       !- Supply Air Flow Rate Method During Heating Operation
-  Autosize,                               !- Supply Air Flow Rate During Heating Operation {m3/s}
-  ,                                       !- Supply Air Flow Rate Per Floor Area during Heating Operation {m3/s-m2}
-  ,                                       !- Fraction of Autosized Design Heating Supply Air Flow Rate
-  ,                                       !- Design Supply Air Flow Rate Per Unit of Capacity During Heating Operation {m3/s-W}
-  ,                                       !- Supply Air Flow Rate Method When No Cooling or Heating is Required
-  0,                                      !- Supply Air Flow Rate When No Cooling or Heating is Required {m3/s}
-  ,                                       !- Supply Air Flow Rate Per Floor Area When No Cooling or Heating is Required {m3/s-m2}
-  ,                                       !- Fraction of Autosized Design Cooling Supply Air Flow Rate When No Cooling or Heating is Required
-  ,                                       !- Fraction of Autosized Design Heating Supply Air Flow Rate When No Cooling or Heating is Required
-  ,                                       !- Design Supply Air Flow Rate Per Unit of Capacity During Cooling Operation When No Cooling or Heating is Required {m3/s-W}
-  ,                                       !- Design Supply Air Flow Rate Per Unit of Capacity During Heating Operation When No Cooling or Heating is Required {m3/s-W}
-  76.6666666666667,                       !- Maximum Supply Air Temperature {C}
-  4.44444444444444,                       !- Maximum Outdoor Dry-Bulb Temperature for Supplemental Heater Operation {C}
-  ,                                       !- Outdoor Dry-Bulb Temperature Sensor Node Name
-  2.5,                                    !- Maximum Cycling Rate {cycles/hr}
-  60,                                     !- Heat Pump Time Constant {s}
-  0.01,                                   !- Fraction of On-Cycle Power Use
-  60,                                     !- Heat Pump Fan Delay Time {s}
-  0,                                      !- Ancilliary On-Cycle Electric Power {W}
-  0;                                      !- Ancilliary Off-Cycle Electric Power {W}
-
-OS:AirLoopHVAC,
-  {f191af0d-6de5-48a6-96eb-52ad000a145c}, !- Handle
-  res ashp clg asys,                      !- Name
-  ,                                       !- Controller List Name
-  {c04d0e1b-529d-4e3c-88e1-e8385a5b9124}, !- Availability Schedule
-  {041fc770-e835-4e35-9d20-233a31992175}, !- Availability Manager List Name
-  AutoSize,                               !- Design Supply Air Flow Rate {m3/s}
-  ,                                       !- Branch List Name
-  ,                                       !- Connector List Name
-  {b6bca696-de94-492b-a469-f0e18ee44f6b}, !- Supply Side Inlet Node Name
-  {2c4b2375-700a-4277-82af-f1b42b9eae2c}, !- Demand Side Outlet Node Name
-  {9446af4f-9ba2-43fe-8bb6-439fd67cd308}, !- Demand Side Inlet Node A
-  {fb2f9759-34e8-4b4b-b397-75c1405ae3bb}, !- Supply Side Outlet Node A
-  ,                                       !- Demand Side Inlet Node B
-  ,                                       !- Supply Side Outlet Node B
-  ,                                       !- Return Air Bypass Flow Temperature Setpoint Schedule Name
-  {16326811-cb2a-4c69-813c-d26f98b7b44e}, !- Demand Mixer Name
-  {10ce0479-405d-44b3-b47f-4acfc61bb040}, !- Demand Splitter A Name
-  ,                                       !- Demand Splitter B Name
-  ;                                       !- Supply Splitter Name
-
-OS:Node,
-  {3c5f241b-9de7-43d4-adce-f71991e2b79b}, !- Handle
-  Node 10,                                !- Name
-  {b6bca696-de94-492b-a469-f0e18ee44f6b}, !- Inlet Port
-  {c28193d1-0094-4f53-818d-de895082afc2}; !- Outlet Port
-
-OS:Node,
-  {54a48a4d-9225-434c-b871-18376ad2ea53}, !- Handle
-  Node 11,                                !- Name
-  {b0f056fd-6328-48f5-abc3-4dbcb8eff6cc}, !- Inlet Port
-  {fb2f9759-34e8-4b4b-b397-75c1405ae3bb}; !- Outlet Port
-
-OS:Connection,
-  {b6bca696-de94-492b-a469-f0e18ee44f6b}, !- Handle
-  {d8113197-5d2e-4e20-b9f9-1538182fd10b}, !- Name
-  {f191af0d-6de5-48a6-96eb-52ad000a145c}, !- Source Object
-  8,                                      !- Outlet Port
-  {3c5f241b-9de7-43d4-adce-f71991e2b79b}, !- Target Object
-  2;                                      !- Inlet Port
-
-OS:Connection,
-  {fb2f9759-34e8-4b4b-b397-75c1405ae3bb}, !- Handle
-  {5152e71a-d5ef-46cf-b939-947331e7be57}, !- Name
-  {54a48a4d-9225-434c-b871-18376ad2ea53}, !- Source Object
-  3,                                      !- Outlet Port
-  {f191af0d-6de5-48a6-96eb-52ad000a145c}, !- Target Object
-  11;                                     !- Inlet Port
-
-OS:Node,
-  {875db507-6af9-4856-ad5c-dd536254d5fc}, !- Handle
-  Node 12,                                !- Name
-  {9446af4f-9ba2-43fe-8bb6-439fd67cd308}, !- Inlet Port
-  {a3efc699-a43a-432e-8de2-3ddb03f4345c}; !- Outlet Port
-
-OS:Node,
-  {2f548956-a19c-46d2-9c5b-3c5277ba0183}, !- Handle
-  Node 13,                                !- Name
-  {77eb1cdc-a024-4350-96a9-f23fad6e596d}, !- Inlet Port
-  {2c4b2375-700a-4277-82af-f1b42b9eae2c}; !- Outlet Port
-
-OS:Node,
-  {4a8c1238-b573-4f4e-b2ec-f682df56bb1b}, !- Handle
-  Node 14,                                !- Name
-  {d081d680-86a2-4126-9fce-93f579b66381}, !- Inlet Port
-  {25d08fd3-8660-42b3-aae5-43e7553c7f1f}; !- Outlet Port
-
-OS:Connection,
-  {9446af4f-9ba2-43fe-8bb6-439fd67cd308}, !- Handle
-  {74945de2-0296-4379-bf67-d9a18fb14a5d}, !- Name
-  {f191af0d-6de5-48a6-96eb-52ad000a145c}, !- Source Object
-  10,                                     !- Outlet Port
-  {875db507-6af9-4856-ad5c-dd536254d5fc}, !- Target Object
-  2;                                      !- Inlet Port
-
-OS:Connection,
-  {2c4b2375-700a-4277-82af-f1b42b9eae2c}, !- Handle
-  {f88f31e8-c95a-499c-af27-853b4f96fcfa}, !- Name
-  {2f548956-a19c-46d2-9c5b-3c5277ba0183}, !- Source Object
-  3,                                      !- Outlet Port
-  {f191af0d-6de5-48a6-96eb-52ad000a145c}, !- Target Object
-  9;                                      !- Inlet Port
-
-OS:AirLoopHVAC:ZoneSplitter,
-  {10ce0479-405d-44b3-b47f-4acfc61bb040}, !- Handle
-  res ashp clg zone splitter,             !- Name
-  {a3efc699-a43a-432e-8de2-3ddb03f4345c}, !- Inlet Node Name
-  {db732644-6f5f-4f74-9ad1-cc00e50236e8}; !- Outlet Node Name 1
-
-OS:AirLoopHVAC:ZoneMixer,
-  {16326811-cb2a-4c69-813c-d26f98b7b44e}, !- Handle
-  res ashp clg zone mixer,                !- Name
-  {77eb1cdc-a024-4350-96a9-f23fad6e596d}, !- Outlet Node Name
-  {9086d9d3-edec-4332-a5ee-7bae6649da66}; !- Inlet Node Name 1
-
-OS:Connection,
-  {a3efc699-a43a-432e-8de2-3ddb03f4345c}, !- Handle
-  {b5018a6a-cbbc-4c69-9280-a8230cf1af13}, !- Name
-  {875db507-6af9-4856-ad5c-dd536254d5fc}, !- Source Object
-  3,                                      !- Outlet Port
-  {10ce0479-405d-44b3-b47f-4acfc61bb040}, !- Target Object
-  2;                                      !- Inlet Port
-
-OS:Connection,
-  {77eb1cdc-a024-4350-96a9-f23fad6e596d}, !- Handle
-  {d84bea7d-5458-46b6-a655-953511dfe793}, !- Name
-  {16326811-cb2a-4c69-813c-d26f98b7b44e}, !- Source Object
-  2,                                      !- Outlet Port
-  {2f548956-a19c-46d2-9c5b-3c5277ba0183}, !- Target Object
-  2;                                      !- Inlet Port
-
-OS:Sizing:System,
-  {ce123824-811c-4beb-a94d-7dd771f34ee6}, !- Handle
-  {f191af0d-6de5-48a6-96eb-52ad000a145c}, !- AirLoop Name
-  Sensible,                               !- Type of Load to Size On
-  Autosize,                               !- Design Outdoor Air Flow Rate {m3/s}
-  0.3,                                    !- Central Heating Maximum System Air Flow Ratio
-  7,                                      !- Preheat Design Temperature {C}
-  0.008,                                  !- Preheat Design Humidity Ratio {kg-H2O/kg-Air}
-  12.8,                                   !- Precool Design Temperature {C}
-  0.008,                                  !- Precool Design Humidity Ratio {kg-H2O/kg-Air}
-  12.8,                                   !- Central Cooling Design Supply Air Temperature {C}
-  16.7,                                   !- Central Heating Design Supply Air Temperature {C}
-  NonCoincident,                          !- Sizing Option
-  Yes,                                    !- 100% Outdoor Air in Cooling
-  Yes,                                    !- 100% Outdoor Air in Heating
-  0.0085,                                 !- Central Cooling Design Supply Air Humidity Ratio {kg-H2O/kg-Air}
-  0.008,                                  !- Central Heating Design Supply Air Humidity Ratio {kg-H2O/kg-Air}
-  DesignDay,                              !- Cooling Design Air Flow Method
-  0,                                      !- Cooling Design Air Flow Rate {m3/s}
-  DesignDay,                              !- Heating Design Air Flow Method
-  0,                                      !- Heating Design Air Flow Rate {m3/s}
-  ZoneSum,                                !- System Outdoor Air Method
-  1,                                      !- Zone Maximum Outdoor Air Fraction {dimensionless}
-  0.0099676501,                           !- Cooling Supply Air Flow Rate Per Floor Area {m3/s-m2}
-  1,                                      !- Cooling Fraction of Autosized Cooling Supply Air Flow Rate
-  3.9475456e-05,                          !- Cooling Supply Air Flow Rate Per Unit Cooling Capacity {m3/s-W}
-  0.0099676501,                           !- Heating Supply Air Flow Rate Per Floor Area {m3/s-m2}
-  1,                                      !- Heating Fraction of Autosized Heating Supply Air Flow Rate
-  1,                                      !- Heating Fraction of Autosized Cooling Supply Air Flow Rate
-  3.1588213e-05,                          !- Heating Supply Air Flow Rate Per Unit Heating Capacity {m3/s-W}
-  CoolingDesignCapacity,                  !- Cooling Design Capacity Method
-  autosize,                               !- Cooling Design Capacity {W}
-  234.7,                                  !- Cooling Design Capacity Per Floor Area {W/m2}
-  1,                                      !- Fraction of Autosized Cooling Design Capacity
-  HeatingDesignCapacity,                  !- Heating Design Capacity Method
-  autosize,                               !- Heating Design Capacity {W}
-  157,                                    !- Heating Design Capacity Per Floor Area {W/m2}
-  1,                                      !- Fraction of Autosized Heating Design Capacity
-  OnOff;                                  !- Central Cooling Capacity Control Method
-
-OS:AvailabilityManagerAssignmentList,
-  {041fc770-e835-4e35-9d20-233a31992175}, !- Handle
-  Air Loop HVAC 1 AvailabilityManagerAssignmentList 1; !- Name
-
-OS:Connection,
-  {c28193d1-0094-4f53-818d-de895082afc2}, !- Handle
-  {1315e9c2-f8a9-43f8-a695-d253532b8e59}, !- Name
-  {3c5f241b-9de7-43d4-adce-f71991e2b79b}, !- Source Object
-  3,                                      !- Outlet Port
-  {6044ba49-79b2-4aa2-8ce0-fb7a316100a4}, !- Target Object
-  6;                                      !- Inlet Port
-
-OS:Connection,
-  {b0f056fd-6328-48f5-abc3-4dbcb8eff6cc}, !- Handle
-  {34d481bb-61d7-487b-a821-9247092dc7c6}, !- Name
-  {6044ba49-79b2-4aa2-8ce0-fb7a316100a4}, !- Source Object
-  7,                                      !- Outlet Port
-  {54a48a4d-9225-434c-b871-18376ad2ea53}, !- Target Object
-  2;                                      !- Inlet Port
-
-OS:AirTerminal:SingleDuct:ConstantVolume:NoReheat,
-  {7bc5dfd0-0d9c-4736-b09f-9404d799dfa4}, !- Handle
-  res ashp living zone clg direct air,    !- Name
-  {c04d0e1b-529d-4e3c-88e1-e8385a5b9124}, !- Availability Schedule Name
-  {1c2dc875-8bcf-45cb-a3f8-f9af07ba7e01}, !- Air Inlet Node Name
-  {d081d680-86a2-4126-9fce-93f579b66381}, !- Air Outlet Node Name
-  AutoSize;                               !- Maximum Air Flow Rate {m3/s}
-
-OS:Node,
-  {67abed6f-59a7-4d34-bbbe-aa241d312a44}, !- Handle
-  Node 15,                                !- Name
-  {da0894b1-72ad-4120-990a-30bb7b818438}, !- Inlet Port
-  {9086d9d3-edec-4332-a5ee-7bae6649da66}; !- Outlet Port
-
-OS:Connection,
-  {25d08fd3-8660-42b3-aae5-43e7553c7f1f}, !- Handle
-  {ab0157e8-ca43-434d-b6aa-77c6e265ab56}, !- Name
-  {4a8c1238-b573-4f4e-b2ec-f682df56bb1b}, !- Source Object
-  3,                                      !- Outlet Port
-  {fda4e8c0-87bc-469f-9962-30ab4d783302}, !- Target Object
-  4;                                      !- Inlet Port
-
-OS:Connection,
-  {da0894b1-72ad-4120-990a-30bb7b818438}, !- Handle
-  {b46463f8-72d5-4e85-9991-8bb1b680e44e}, !- Name
-  {f11634c0-9856-463d-af2b-364199af5a9c}, !- Source Object
-  4,                                      !- Outlet Port
-  {67abed6f-59a7-4d34-bbbe-aa241d312a44}, !- Target Object
-  2;                                      !- Inlet Port
-
-OS:Connection,
-  {9086d9d3-edec-4332-a5ee-7bae6649da66}, !- Handle
-  {d6bcb0d9-c8fe-461f-8e54-7fc86a1cf651}, !- Name
-  {67abed6f-59a7-4d34-bbbe-aa241d312a44}, !- Source Object
-  3,                                      !- Outlet Port
-  {16326811-cb2a-4c69-813c-d26f98b7b44e}, !- Target Object
-  3;                                      !- Inlet Port
-
-OS:Node,
-  {7e74ecbb-5ee7-4535-b03e-0feb0977777d}, !- Handle
-  Node 16,                                !- Name
-  {db732644-6f5f-4f74-9ad1-cc00e50236e8}, !- Inlet Port
-  {1c2dc875-8bcf-45cb-a3f8-f9af07ba7e01}; !- Outlet Port
-
-OS:Connection,
-  {db732644-6f5f-4f74-9ad1-cc00e50236e8}, !- Handle
-  {e3106a8f-4a03-43bb-98bf-117558ba9f94}, !- Name
-  {10ce0479-405d-44b3-b47f-4acfc61bb040}, !- Source Object
-  3,                                      !- Outlet Port
-  {7e74ecbb-5ee7-4535-b03e-0feb0977777d}, !- Target Object
-  2;                                      !- Inlet Port
-
-OS:Connection,
-  {1c2dc875-8bcf-45cb-a3f8-f9af07ba7e01}, !- Handle
-  {05a6c1c2-8964-4287-9abd-a51cd6c5cc5e}, !- Name
-  {7e74ecbb-5ee7-4535-b03e-0feb0977777d}, !- Source Object
-  3,                                      !- Outlet Port
-  {7bc5dfd0-0d9c-4736-b09f-9404d799dfa4}, !- Target Object
-  3;                                      !- Inlet Port
-
-OS:Connection,
-  {d081d680-86a2-4126-9fce-93f579b66381}, !- Handle
-  {b2ce2e08-06df-4507-8ca0-4effbd127207}, !- Name
-  {7bc5dfd0-0d9c-4736-b09f-9404d799dfa4}, !- Source Object
-  4,                                      !- Outlet Port
-  {4a8c1238-b573-4f4e-b2ec-f682df56bb1b}, !- Target Object
-  2;                                      !- Inlet Port
-
-OS:AdditionalProperties,
-  {3ff2a2dc-48d1-47be-81de-98988d723723}, !- Handle
-  {6044ba49-79b2-4aa2-8ce0-fb7a316100a4}, !- Object Name
-  SizingInfoHVACCapacityDerateFactorEER,  !- Feature Name 1
-  String,                                 !- Feature Data Type 1
-  1.0&#441.0&#441.0&#441.0&#441.0,        !- Feature Value 1
-  SizingInfoHVACRatedCFMperTonCooling,    !- Feature Name 2
-  String,                                 !- Feature Data Type 2
-  394.2,                                  !- Feature Value 2
-  SizingInfoHVACFracCoolLoadServed,       !- Feature Name 3
-  Double,                                 !- Feature Data Type 3
-  1;                                      !- Feature Value 3
-
-OS:AdditionalProperties,
-  {4f9e6767-f767-447c-8897-ee20e65bf246}, !- Handle
-  {6a5c92bd-9841-46d0-b7e6-8e4c2d3b627a}, !- Object Name
-  SizingInfoHVACCapacityDerateFactorCOP,  !- Feature Name 1
-  String,                                 !- Feature Data Type 1
-  1.0&#441.0&#441.0&#441.0&#441.0,        !- Feature Value 1
-  SizingInfoHPSizedForMaxLoad,            !- Feature Name 2
-  Boolean,                                !- Feature Data Type 2
-  false,                                  !- Feature Value 2
-  SizingInfoHVACRatedCFMperTonHeating,    !- Feature Name 3
-  String,                                 !- Feature Data Type 3
-  384.1,                                  !- Feature Value 3
-  SizingInfoHVACFracHeatLoadServed,       !- Feature Name 4
-  Double,                                 !- Feature Data Type 4
-  1;                                      !- Feature Value 4
-=======
->>>>>>> fcfe5a62
