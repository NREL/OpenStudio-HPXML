--- conflicted
+++ resolved
@@ -1,53 +1,26 @@
 !- NOTE: Auto-generated from /test/osw_files/SFA_4units_1story_SL_UA_3Beds_2Baths_Denver_Furnace.osw
 
 OS:Version,
-<<<<<<< HEAD
-  {169f510c-ae24-48e9-8ab0-fd18ed3cbd77}, !- Handle
-  2.9.0;                                  !- Version Identifier
-
-OS:SimulationControl,
-  {1a221b41-42cf-4d96-b407-dc5679e38e57}, !- Handle
-=======
   {f95ce70a-19cb-44c8-ba79-c256682cc9d7}, !- Handle
   2.9.0;                                  !- Version Identifier
 
 OS:SimulationControl,
   {ab95d921-cd0c-4896-ab95-3d0d5b5a242b}, !- Handle
->>>>>>> d385fff4
   ,                                       !- Do Zone Sizing Calculation
   ,                                       !- Do System Sizing Calculation
   ,                                       !- Do Plant Sizing Calculation
   No;                                     !- Run Simulation for Sizing Periods
 
 OS:Timestep,
-<<<<<<< HEAD
-  {b44d6f43-df54-4964-ab98-62550d17af8b}, !- Handle
-  6;                                      !- Number of Timesteps per Hour
-
-OS:ShadowCalculation,
-  {d7d4918e-c134-43c7-9609-a097a1258111}, !- Handle
-=======
   {8a480beb-7495-40d2-85e0-8f92647d82c3}, !- Handle
   6;                                      !- Number of Timesteps per Hour
 
 OS:ShadowCalculation,
   {15dc6274-d459-4ce8-9c8c-bc19ba0ff1a0}, !- Handle
->>>>>>> d385fff4
   20,                                     !- Calculation Frequency
   200;                                    !- Maximum Figures in Shadow Overlap Calculations
 
 OS:SurfaceConvectionAlgorithm:Outside,
-<<<<<<< HEAD
-  {9df02998-23af-4347-8f62-b42f21b8d845}, !- Handle
-  DOE-2;                                  !- Algorithm
-
-OS:SurfaceConvectionAlgorithm:Inside,
-  {ff0d107f-5454-4672-a6fe-d66749690f4c}, !- Handle
-  TARP;                                   !- Algorithm
-
-OS:ZoneCapacitanceMultiplier:ResearchSpecial,
-  {fba4ddab-6e8a-4857-8685-a6e682f47932}, !- Handle
-=======
   {dbc5398e-d799-4732-9e2d-f147866de5a1}, !- Handle
   DOE-2;                                  !- Algorithm
 
@@ -57,17 +30,12 @@
 
 OS:ZoneCapacitanceMultiplier:ResearchSpecial,
   {4b5c0759-58c5-483b-8237-f9eb754a4518}, !- Handle
->>>>>>> d385fff4
   ,                                       !- Temperature Capacity Multiplier
   15,                                     !- Humidity Capacity Multiplier
   ;                                       !- Carbon Dioxide Capacity Multiplier
 
 OS:RunPeriod,
-<<<<<<< HEAD
-  {19509911-dd1b-49b7-b4e0-3722120872dc}, !- Handle
-=======
   {3407330c-dc97-45d6-9f64-81a7aabc6227}, !- Handle
->>>>>>> d385fff4
   Run Period 1,                           !- Name
   1,                                      !- Begin Month
   1,                                      !- Begin Day of Month
@@ -81,21 +49,13 @@
   ;                                       !- Number of Times Runperiod to be Repeated
 
 OS:YearDescription,
-<<<<<<< HEAD
-  {0604a5a0-f0ea-4d28-a474-bed560292c96}, !- Handle
-=======
   {3dea958f-0dad-456c-9d7b-759a6cb6c929}, !- Handle
->>>>>>> d385fff4
   2007,                                   !- Calendar Year
   ,                                       !- Day of Week for Start Day
   ;                                       !- Is Leap Year
 
 OS:WeatherFile,
-<<<<<<< HEAD
-  {0a958f2a-5b42-4a2c-be84-f69f55e434e4}, !- Handle
-=======
   {a12ece42-d09f-4a23-ac75-b8579ef67a23}, !- Handle
->>>>>>> d385fff4
   Denver Intl Ap,                         !- City
   CO,                                     !- State Province Region
   USA,                                    !- Country
@@ -109,13 +69,8 @@
   E23378AA;                               !- Checksum
 
 OS:AdditionalProperties,
-<<<<<<< HEAD
-  {f4bfd668-0e59-4967-bc39-5b334f82e889}, !- Handle
-  {0a958f2a-5b42-4a2c-be84-f69f55e434e4}, !- Object Name
-=======
   {0c2afc93-04a1-4a0b-b28a-faea8b418362}, !- Handle
   {a12ece42-d09f-4a23-ac75-b8579ef67a23}, !- Object Name
->>>>>>> d385fff4
   EPWHeaderCity,                          !- Feature Name 1
   String,                                 !- Feature Data Type 1
   Denver Intl Ap,                         !- Feature Value 1
@@ -223,11 +178,7 @@
   84;                                     !- Feature Value 35
 
 OS:Site,
-<<<<<<< HEAD
-  {9457f956-e400-4968-8e57-33204b5b77fe}, !- Handle
-=======
   {10a5d473-d51c-4eef-ab02-aa3b4103ebea}, !- Handle
->>>>>>> d385fff4
   Denver Intl Ap_CO_USA,                  !- Name
   39.83,                                  !- Latitude {deg}
   -104.65,                                !- Longitude {deg}
@@ -236,11 +187,7 @@
   ;                                       !- Terrain
 
 OS:ClimateZones,
-<<<<<<< HEAD
-  {a2364287-4dd8-4e83-9a2c-372ba97282d3}, !- Handle
-=======
   {d4788cf7-ca30-4198-ad23-c860a9ac9988}, !- Handle
->>>>>>> d385fff4
   ,                                       !- Active Institution
   ,                                       !- Active Year
   ,                                       !- Climate Zone Institution Name 1
@@ -253,31 +200,19 @@
   Cold;                                   !- Climate Zone Value 2
 
 OS:Site:WaterMainsTemperature,
-<<<<<<< HEAD
-  {b6e41ea0-53e8-4997-ab1b-c52cdf9f2167}, !- Handle
-=======
   {393520f0-ee88-42ea-a67e-b35916219df1}, !- Handle
->>>>>>> d385fff4
   Correlation,                            !- Calculation Method
   ,                                       !- Temperature Schedule Name
   10.8753424657535,                       !- Annual Average Outdoor Air Temperature {C}
   23.1524007936508;                       !- Maximum Difference In Monthly Average Outdoor Air Temperatures {deltaC}
 
 OS:RunPeriodControl:DaylightSavingTime,
-<<<<<<< HEAD
-  {aac92786-e351-4bb2-9749-4d016a1c35dd}, !- Handle
-=======
   {6c9d0d14-8d97-412d-bb8a-5c5da796fd5a}, !- Handle
->>>>>>> d385fff4
   4/7,                                    !- Start Date
   10/26;                                  !- End Date
 
 OS:Site:GroundTemperature:Deep,
-<<<<<<< HEAD
-  {93914d07-dc52-4b65-b6a9-64ae1b72a471}, !- Handle
-=======
   {55dff562-e9f8-435d-80dc-ce3a7f3cedd5}, !- Handle
->>>>>>> d385fff4
   10.8753424657535,                       !- January Deep Ground Temperature {C}
   10.8753424657535,                       !- February Deep Ground Temperature {C}
   10.8753424657535,                       !- March Deep Ground Temperature {C}
@@ -292,11 +227,7 @@
   10.8753424657535;                       !- December Deep Ground Temperature {C}
 
 OS:Building,
-<<<<<<< HEAD
-  {d6f45f5d-844f-441e-bc4b-1f71ff064e35}, !- Handle
-=======
   {fe6d988b-0691-4b9a-b9dc-06abb8516f3c}, !- Handle
->>>>>>> d385fff4
   Building 1,                             !- Name
   ,                                       !- Building Sector Type
   0,                                      !- North Axis {deg}
@@ -311,28 +242,6 @@
   4;                                      !- Standards Number of Living Units
 
 OS:AdditionalProperties,
-<<<<<<< HEAD
-  {f706e4fa-334d-4a2a-bd53-b71a31dc4742}, !- Handle
-  {d6f45f5d-844f-441e-bc4b-1f71ff064e35}, !- Object Name
-  num_units,                              !- Feature Name 1
-  Integer,                                !- Feature Data Type 1
-  4,                                      !- Feature Value 1
-  has_rear_units,                         !- Feature Name 2
-  Boolean,                                !- Feature Data Type 2
-  false,                                  !- Feature Value 2
-  horz_location,                          !- Feature Name 3
-  String,                                 !- Feature Data Type 3
-  Left,                                   !- Feature Value 3
-  num_floors,                             !- Feature Name 4
-  Integer,                                !- Feature Data Type 4
-  1,                                      !- Feature Value 4
-  has_hvac_flue,                          !- Feature Name 5
-  Boolean,                                !- Feature Data Type 5
-  true;                                   !- Feature Value 5
-
-OS:ThermalZone,
-  {753163f6-f48e-4f1c-9104-75d07c733899}, !- Handle
-=======
   {eb25cf6e-5e3c-4fca-9a8a-e0e8d5d4d741}, !- Handle
   {fe6d988b-0691-4b9a-b9dc-06abb8516f3c}, !- Object Name
   Total Units Represented,                !- Feature Name 1
@@ -347,7 +256,6 @@
 
 OS:ThermalZone,
   {13c7be73-b796-4fa1-be52-909596c763bd}, !- Handle
->>>>>>> d385fff4
   living zone,                            !- Name
   ,                                       !- Multiplier
   ,                                       !- Ceiling Height {m}
@@ -356,62 +264,16 @@
   ,                                       !- Zone Inside Convection Algorithm
   ,                                       !- Zone Outside Convection Algorithm
   ,                                       !- Zone Conditioning Equipment List Name
-<<<<<<< HEAD
-  {dd4f04d7-82e8-4761-a728-49fe075d3ace}, !- Zone Air Inlet Port List
-  {76256a6c-80e1-4505-92d0-34fb82835682}, !- Zone Air Exhaust Port List
-  {46b1fde8-746e-4834-86cb-52faf9109916}, !- Zone Air Node Name
-  {c6c5cf1b-8085-463c-8286-682eeccc970a}, !- Zone Return Air Port List
-=======
   {22eae124-e1d4-43b4-b3cf-d289561c67af}, !- Zone Air Inlet Port List
   {d48e759b-6e28-43bf-be6b-22addd699ac3}, !- Zone Air Exhaust Port List
   {ad796124-0eaa-431b-8ab8-484393d6e367}, !- Zone Air Node Name
   {b5165c9c-d626-4ffd-a0f1-0097d13e7021}, !- Zone Return Air Port List
->>>>>>> d385fff4
   ,                                       !- Primary Daylighting Control Name
   ,                                       !- Fraction of Zone Controlled by Primary Daylighting Control
   ,                                       !- Secondary Daylighting Control Name
   ,                                       !- Fraction of Zone Controlled by Secondary Daylighting Control
   ,                                       !- Illuminance Map Name
   ,                                       !- Group Rendering Name
-<<<<<<< HEAD
-  {4d785f21-5b67-400c-b1de-817e6f8aab00}, !- Thermostat Name
-  No;                                     !- Use Ideal Air Loads
-
-OS:Node,
-  {003ad3a6-dfae-4d7c-bd16-851f738f5b31}, !- Handle
-  Node 1,                                 !- Name
-  {46b1fde8-746e-4834-86cb-52faf9109916}, !- Inlet Port
-  ;                                       !- Outlet Port
-
-OS:Connection,
-  {46b1fde8-746e-4834-86cb-52faf9109916}, !- Handle
-  {aca2ce76-9e5f-4ca6-b706-6d4a343a714f}, !- Name
-  {753163f6-f48e-4f1c-9104-75d07c733899}, !- Source Object
-  11,                                     !- Outlet Port
-  {003ad3a6-dfae-4d7c-bd16-851f738f5b31}, !- Target Object
-  2;                                      !- Inlet Port
-
-OS:PortList,
-  {dd4f04d7-82e8-4761-a728-49fe075d3ace}, !- Handle
-  {ab39a92e-ffda-4a47-9e4c-8e4988e924da}, !- Name
-  {753163f6-f48e-4f1c-9104-75d07c733899}, !- HVAC Component
-  {57fae39a-4722-4fb2-bdd3-c087b7647509}; !- Port 1
-
-OS:PortList,
-  {76256a6c-80e1-4505-92d0-34fb82835682}, !- Handle
-  {1728510b-fe41-4b02-8df6-5a4b499ebc2c}, !- Name
-  {753163f6-f48e-4f1c-9104-75d07c733899}; !- HVAC Component
-
-OS:PortList,
-  {c6c5cf1b-8085-463c-8286-682eeccc970a}, !- Handle
-  {3731347e-080d-48ff-a830-1743c35f7ef1}, !- Name
-  {753163f6-f48e-4f1c-9104-75d07c733899}, !- HVAC Component
-  {632c7f5c-dcc1-44ef-bbd0-9af1ce8da011}; !- Port 1
-
-OS:Sizing:Zone,
-  {3b252d7b-8111-481d-b8f2-fff7df96007c}, !- Handle
-  {753163f6-f48e-4f1c-9104-75d07c733899}, !- Zone or ZoneList Name
-=======
   {ba7628d8-dc98-4ca1-a835-d488f31cd3ac}, !- Thermostat Name
   No;                                     !- Use Ideal Air Loads
 
@@ -449,7 +311,6 @@
 OS:Sizing:Zone,
   {e3c5e8f7-2899-49b8-864e-3a0c395fb6ab}, !- Handle
   {13c7be73-b796-4fa1-be52-909596c763bd}, !- Zone or ZoneList Name
->>>>>>> d385fff4
   SupplyAirTemperature,                   !- Zone Cooling Design Supply Air Temperature Input Method
   14,                                     !- Zone Cooling Design Supply Air Temperature {C}
   11.11,                                  !- Zone Cooling Design Supply Air Temperature Difference {deltaC}
@@ -478,34 +339,20 @@
   autosize;                               !- Dedicated Outdoor Air High Setpoint Temperature for Design {C}
 
 OS:ZoneHVAC:EquipmentList,
-<<<<<<< HEAD
-  {4ac6f31f-7d0e-4eea-bc65-c60bba701a6c}, !- Handle
-  Zone HVAC Equipment List 1,             !- Name
-  {753163f6-f48e-4f1c-9104-75d07c733899}, !- Thermal Zone
-  SequentialLoad,                         !- Load Distribution Scheme
-  {5bbcc852-aee4-44c7-9fed-c2819852ac28}, !- Zone Equipment 1
-=======
   {76338b50-0955-4ca1-b9df-904caf5d19d2}, !- Handle
   Zone HVAC Equipment List 1,             !- Name
   {13c7be73-b796-4fa1-be52-909596c763bd}, !- Thermal Zone
   SequentialLoad,                         !- Load Distribution Scheme
   {df0dc1a4-9374-4d15-a0b6-a40221178970}, !- Zone Equipment 1
->>>>>>> d385fff4
   1,                                      !- Zone Equipment Cooling Sequence 1
   1,                                      !- Zone Equipment Heating or No-Load Sequence 1
   ,                                       !- Zone Equipment Sequential Cooling Fraction Schedule Name 1
   ;                                       !- Zone Equipment Sequential Heating Fraction Schedule Name 1
 
 OS:Space,
-<<<<<<< HEAD
-  {88d16c40-5950-4fea-92e3-7277309f3cc5}, !- Handle
-  living space,                           !- Name
-  {7a390a15-f00e-4ae2-8ec0-45b9aafa1119}, !- Space Type Name
-=======
   {7bc72bbe-9d2d-407e-8d55-7f2845489d7a}, !- Handle
   living space,                           !- Name
   {5ed2f869-a31e-4034-b2a3-c0f96c197a28}, !- Space Type Name
->>>>>>> d385fff4
   ,                                       !- Default Construction Set Name
   ,                                       !- Default Schedule Set Name
   ,                                       !- Direction of Relative North {deg}
@@ -513,19 +360,6 @@
   ,                                       !- Y Origin {m}
   ,                                       !- Z Origin {m}
   ,                                       !- Building Story Name
-<<<<<<< HEAD
-  {753163f6-f48e-4f1c-9104-75d07c733899}, !- Thermal Zone Name
-  ,                                       !- Part of Total Floor Area
-  ,                                       !- Design Specification Outdoor Air Object Name
-  {f560c7a2-3e84-4634-a582-4f7bda3c6ca2}; !- Building Unit Name
-
-OS:Surface,
-  {bf27a879-5aa9-461e-9d01-154589a8eeae}, !- Handle
-  Surface 1,                              !- Name
-  Floor,                                  !- Surface Type
-  ,                                       !- Construction Name
-  {88d16c40-5950-4fea-92e3-7277309f3cc5}, !- Space Name
-=======
   {13c7be73-b796-4fa1-be52-909596c763bd}, !- Thermal Zone Name
   ,                                       !- Part of Total Floor Area
   ,                                       !- Design Specification Outdoor Air Object Name
@@ -537,7 +371,6 @@
   Floor,                                  !- Surface Type
   ,                                       !- Construction Name
   {7bc72bbe-9d2d-407e-8d55-7f2845489d7a}, !- Space Name
->>>>>>> d385fff4
   Foundation,                             !- Outside Boundary Condition
   ,                                       !- Outside Boundary Condition Object
   NoSun,                                  !- Sun Exposure
@@ -550,19 +383,11 @@
   6.46578440716979, -12.9315688143396, 0; !- X,Y,Z Vertex 4 {m}
 
 OS:Surface,
-<<<<<<< HEAD
-  {baf8dc04-1215-4395-acb0-3b3750f6b77b}, !- Handle
-  Surface 2,                              !- Name
-  Wall,                                   !- Surface Type
-  ,                                       !- Construction Name
-  {88d16c40-5950-4fea-92e3-7277309f3cc5}, !- Space Name
-=======
   {4f8d5429-e5f6-4501-ba4d-48cd992b3979}, !- Handle
   Surface 2,                              !- Name
   Wall,                                   !- Surface Type
   ,                                       !- Construction Name
   {7bc72bbe-9d2d-407e-8d55-7f2845489d7a}, !- Space Name
->>>>>>> d385fff4
   Outdoors,                               !- Outside Boundary Condition
   ,                                       !- Outside Boundary Condition Object
   SunExposed,                             !- Sun Exposure
@@ -575,19 +400,11 @@
   0, -12.9315688143396, 2.4384;           !- X,Y,Z Vertex 4 {m}
 
 OS:Surface,
-<<<<<<< HEAD
-  {8667d8cb-e044-442c-b7b1-4e1df53edb0c}, !- Handle
-  Surface 3,                              !- Name
-  Wall,                                   !- Surface Type
-  ,                                       !- Construction Name
-  {88d16c40-5950-4fea-92e3-7277309f3cc5}, !- Space Name
-=======
   {d105aaa7-d6f5-4511-85e2-3052f92a192e}, !- Handle
   Surface 3,                              !- Name
   Wall,                                   !- Surface Type
   ,                                       !- Construction Name
   {7bc72bbe-9d2d-407e-8d55-7f2845489d7a}, !- Space Name
->>>>>>> d385fff4
   Outdoors,                               !- Outside Boundary Condition
   ,                                       !- Outside Boundary Condition Object
   SunExposed,                             !- Sun Exposure
@@ -600,15 +417,6 @@
   0, 0, 2.4384;                           !- X,Y,Z Vertex 4 {m}
 
 OS:Surface,
-<<<<<<< HEAD
-  {a8330823-9726-486f-bd90-b83808e57cb0}, !- Handle
-  Surface 4,                              !- Name
-  Wall,                                   !- Surface Type
-  ,                                       !- Construction Name
-  {88d16c40-5950-4fea-92e3-7277309f3cc5}, !- Space Name
-  Adiabatic,                              !- Outside Boundary Condition
-  ,                                       !- Outside Boundary Condition Object
-=======
   {22658737-ada3-4a51-aef7-cd621cba5559}, !- Handle
   Surface 4,                              !- Name
   Wall,                                   !- Surface Type
@@ -616,7 +424,6 @@
   {7bc72bbe-9d2d-407e-8d55-7f2845489d7a}, !- Space Name
   Surface,                                !- Outside Boundary Condition
   {c967cff8-46fa-4b1b-ae5f-ff1a3fc44eea}, !- Outside Boundary Condition Object
->>>>>>> d385fff4
   NoSun,                                  !- Sun Exposure
   NoWind,                                 !- Wind Exposure
   ,                                       !- View Factor to Ground
@@ -627,19 +434,11 @@
   6.46578440716979, 0, 2.4384;            !- X,Y,Z Vertex 4 {m}
 
 OS:Surface,
-<<<<<<< HEAD
-  {c8907059-4518-46a0-b38e-f957ac01c056}, !- Handle
-  Surface 5,                              !- Name
-  Wall,                                   !- Surface Type
-  ,                                       !- Construction Name
-  {88d16c40-5950-4fea-92e3-7277309f3cc5}, !- Space Name
-=======
   {ea58dfb2-91d3-49de-8d5a-7ee2a500de65}, !- Handle
   Surface 5,                              !- Name
   Wall,                                   !- Surface Type
   ,                                       !- Construction Name
   {7bc72bbe-9d2d-407e-8d55-7f2845489d7a}, !- Space Name
->>>>>>> d385fff4
   Outdoors,                               !- Outside Boundary Condition
   ,                                       !- Outside Boundary Condition Object
   SunExposed,                             !- Sun Exposure
@@ -652,15 +451,6 @@
   6.46578440716979, -12.9315688143396, 2.4384; !- X,Y,Z Vertex 4 {m}
 
 OS:Surface,
-<<<<<<< HEAD
-  {844df366-562d-4549-afb9-7fd2d67e482d}, !- Handle
-  Surface 6,                              !- Name
-  RoofCeiling,                            !- Surface Type
-  ,                                       !- Construction Name
-  {88d16c40-5950-4fea-92e3-7277309f3cc5}, !- Space Name
-  Surface,                                !- Outside Boundary Condition
-  {f15d8285-41ea-45d4-bdb0-fa8386de2fe4}, !- Outside Boundary Condition Object
-=======
   {17d1064e-6fb4-4fb2-b05f-a26da1027b3b}, !- Handle
   Surface 6,                              !- Name
   RoofCeiling,                            !- Surface Type
@@ -668,7 +458,6 @@
   {7bc72bbe-9d2d-407e-8d55-7f2845489d7a}, !- Space Name
   Surface,                                !- Outside Boundary Condition
   {e93e90c2-697c-4fcf-9b32-09f64be56ab7}, !- Outside Boundary Condition Object
->>>>>>> d385fff4
   NoSun,                                  !- Sun Exposure
   NoWind,                                 !- Wind Exposure
   ,                                       !- View Factor to Ground
@@ -679,11 +468,7 @@
   0, -12.9315688143396, 2.4384;           !- X,Y,Z Vertex 4 {m}
 
 OS:SpaceType,
-<<<<<<< HEAD
-  {7a390a15-f00e-4ae2-8ec0-45b9aafa1119}, !- Handle
-=======
   {5ed2f869-a31e-4034-b2a3-c0f96c197a28}, !- Handle
->>>>>>> d385fff4
   Space Type 1,                           !- Name
   ,                                       !- Default Construction Set Name
   ,                                       !- Default Schedule Set Name
@@ -693,35 +478,6 @@
   ,                                       !- Standards Building Type
   living;                                 !- Standards Space Type
 
-<<<<<<< HEAD
-OS:Surface,
-  {f15d8285-41ea-45d4-bdb0-fa8386de2fe4}, !- Handle
-  Surface 7,                              !- Name
-  Floor,                                  !- Surface Type
-  ,                                       !- Construction Name
-  {2314e77a-8d9d-460d-b09c-9452bfd99215}, !- Space Name
-  Surface,                                !- Outside Boundary Condition
-  {844df366-562d-4549-afb9-7fd2d67e482d}, !- Outside Boundary Condition Object
-  NoSun,                                  !- Sun Exposure
-  NoWind,                                 !- Wind Exposure
-  ,                                       !- View Factor to Ground
-  ,                                       !- Number of Vertices
-  0, -12.9315688143396, 2.4384,           !- X,Y,Z Vertex 1 {m}
-  0, 0, 2.4384,                           !- X,Y,Z Vertex 2 {m}
-  6.46578440716979, 0, 2.4384,            !- X,Y,Z Vertex 3 {m}
-  6.46578440716979, -12.9315688143396, 2.4384; !- X,Y,Z Vertex 4 {m}
-
-OS:Surface,
-  {1fd672ab-6317-47a7-9936-0cc9928d69eb}, !- Handle
-  Surface 8,                              !- Name
-  RoofCeiling,                            !- Surface Type
-  ,                                       !- Construction Name
-  {2314e77a-8d9d-460d-b09c-9452bfd99215}, !- Space Name
-  Outdoors,                               !- Outside Boundary Condition
-  ,                                       !- Outside Boundary Condition Object
-  SunExposed,                             !- Sun Exposure
-  WindExposed,                            !- Wind Exposure
-=======
 OS:ThermalZone,
   {b630a481-23d3-437b-9c30-2579e48507fd}, !- Handle
   living zone|unit 2,                     !- Name
@@ -877,26 +633,14 @@
   {22658737-ada3-4a51-aef7-cd621cba5559}, !- Outside Boundary Condition Object
   NoSun,                                  !- Sun Exposure
   NoWind,                                 !- Wind Exposure
->>>>>>> d385fff4
   ,                                       !- View Factor to Ground
   ,                                       !- Number of Vertices
-  0, -6.46578440716979, 5.6712922035849,  !- X,Y,Z Vertex 1 {m}
-  6.46578440716979, -6.46578440716979, 5.6712922035849, !- X,Y,Z Vertex 2 {m}
-  6.46578440716979, 0, 2.4384,            !- X,Y,Z Vertex 3 {m}
-  0, 0, 2.4384;                           !- X,Y,Z Vertex 4 {m}
+  6.46578440716979, 0, 2.4384,            !- X,Y,Z Vertex 1 {m}
+  6.46578440716979, 0, 0,                 !- X,Y,Z Vertex 2 {m}
+  6.46578440716979, -12.9315688143396, 0, !- X,Y,Z Vertex 3 {m}
+  6.46578440716979, -12.9315688143396, 2.4384; !- X,Y,Z Vertex 4 {m}
 
 OS:Surface,
-<<<<<<< HEAD
-  {3acc3856-6d74-4a40-bbcb-a3338e7dc1e3}, !- Handle
-  Surface 9,                              !- Name
-  RoofCeiling,                            !- Surface Type
-  ,                                       !- Construction Name
-  {2314e77a-8d9d-460d-b09c-9452bfd99215}, !- Space Name
-  Outdoors,                               !- Outside Boundary Condition
-  ,                                       !- Outside Boundary Condition Object
-  SunExposed,                             !- Sun Exposure
-  WindExposed,                            !- Wind Exposure
-=======
   {0de898b1-9e3e-4b26-8ba7-1ea707b4944c}, !- Handle
   Surface 15,                             !- Name
   Wall,                                   !- Surface Type
@@ -906,39 +650,14 @@
   {a269b9e9-e201-4120-9065-5295fe42e121}, !- Outside Boundary Condition Object
   NoSun,                                  !- Sun Exposure
   NoWind,                                 !- Wind Exposure
->>>>>>> d385fff4
   ,                                       !- View Factor to Ground
   ,                                       !- Number of Vertices
-  6.46578440716979, -6.46578440716979, 5.6712922035849, !- X,Y,Z Vertex 1 {m}
-  0, -6.46578440716979, 5.6712922035849,  !- X,Y,Z Vertex 2 {m}
-  0, -12.9315688143396, 2.4384,           !- X,Y,Z Vertex 3 {m}
-  6.46578440716979, -12.9315688143396, 2.4384; !- X,Y,Z Vertex 4 {m}
+  12.9315688143396, -12.9315688143396, 2.4384, !- X,Y,Z Vertex 1 {m}
+  12.9315688143396, -12.9315688143396, 0, !- X,Y,Z Vertex 2 {m}
+  12.9315688143396, 0, 0,                 !- X,Y,Z Vertex 3 {m}
+  12.9315688143396, 0, 2.4384;            !- X,Y,Z Vertex 4 {m}
 
 OS:Surface,
-<<<<<<< HEAD
-  {3ad0b5ae-fab9-477b-b701-b0efd2658927}, !- Handle
-  Surface 10,                             !- Name
-  Wall,                                   !- Surface Type
-  ,                                       !- Construction Name
-  {2314e77a-8d9d-460d-b09c-9452bfd99215}, !- Space Name
-  Outdoors,                               !- Outside Boundary Condition
-  ,                                       !- Outside Boundary Condition Object
-  SunExposed,                             !- Sun Exposure
-  WindExposed,                            !- Wind Exposure
-  ,                                       !- View Factor to Ground
-  ,                                       !- Number of Vertices
-  0, -6.46578440716979, 5.6712922035849,  !- X,Y,Z Vertex 1 {m}
-  0, 0, 2.4384,                           !- X,Y,Z Vertex 2 {m}
-  0, -12.9315688143396, 2.4384;           !- X,Y,Z Vertex 3 {m}
-
-OS:Surface,
-  {059241e3-1aff-494b-8945-1a97c0cf46eb}, !- Handle
-  Surface 11,                             !- Name
-  Wall,                                   !- Surface Type
-  ,                                       !- Construction Name
-  {2314e77a-8d9d-460d-b09c-9452bfd99215}, !- Space Name
-  Adiabatic,                              !- Outside Boundary Condition
-=======
   {3bfea152-86ad-4e5e-992d-9f1fc87efce3}, !- Handle
   Surface 16,                             !- Name
   RoofCeiling,                            !- Surface Type
@@ -962,34 +681,11 @@
   ,                                       !- Construction Name
   {96156480-95af-4fe0-a432-c503894f626c}, !- Space Name
   Outdoors,                               !- Outside Boundary Condition
->>>>>>> d385fff4
   ,                                       !- Outside Boundary Condition Object
   SunExposed,                             !- Sun Exposure
   WindExposed,                            !- Wind Exposure
   ,                                       !- View Factor to Ground
   ,                                       !- Number of Vertices
-<<<<<<< HEAD
-  6.46578440716979, -6.46578440716979, 5.6712922035849, !- X,Y,Z Vertex 1 {m}
-  6.46578440716979, -12.9315688143396, 2.4384, !- X,Y,Z Vertex 2 {m}
-  6.46578440716979, 0, 2.4384;            !- X,Y,Z Vertex 3 {m}
-
-OS:Space,
-  {2314e77a-8d9d-460d-b09c-9452bfd99215}, !- Handle
-  unfinished attic space,                 !- Name
-  {88cf11d8-b527-41c8-9fc9-5e2fd3099722}, !- Space Type Name
-  ,                                       !- Default Construction Set Name
-  ,                                       !- Default Schedule Set Name
-  ,                                       !- Direction of Relative North {deg}
-  ,                                       !- X Origin {m}
-  ,                                       !- Y Origin {m}
-  ,                                       !- Z Origin {m}
-  ,                                       !- Building Story Name
-  {87d61113-9b52-4e30-87b3-b4ee19a6a0b7}; !- Thermal Zone Name
-
-OS:ThermalZone,
-  {87d61113-9b52-4e30-87b3-b4ee19a6a0b7}, !- Handle
-  unfinished attic zone,                  !- Name
-=======
   12.9315688143396, 0, 2.4384,            !- X,Y,Z Vertex 1 {m}
   12.9315688143396, 0, 0,                 !- X,Y,Z Vertex 2 {m}
   6.46578440716979, 0, 0,                 !- X,Y,Z Vertex 3 {m}
@@ -998,7 +694,6 @@
 OS:ThermalZone,
   {edfae7ab-ae16-40c6-91e5-f6b53615530c}, !- Handle
   living zone|unit 3,                     !- Name
->>>>>>> d385fff4
   ,                                       !- Multiplier
   ,                                       !- Ceiling Height {m}
   ,                                       !- Volume {m3}
@@ -1006,17 +701,10 @@
   ,                                       !- Zone Inside Convection Algorithm
   ,                                       !- Zone Outside Convection Algorithm
   ,                                       !- Zone Conditioning Equipment List Name
-<<<<<<< HEAD
-  {87330c39-af34-401d-84b7-a957fad930ad}, !- Zone Air Inlet Port List
-  {a75f6ac5-e830-4161-ae86-ea1d24a9996e}, !- Zone Air Exhaust Port List
-  {af0c2905-4e4e-4210-9211-e86ecf92dd1a}, !- Zone Air Node Name
-  {1cc83bf5-e687-499a-a5e7-7a3dcf51abde}, !- Zone Return Air Port List
-=======
   {fc51b7c3-0f96-4952-bc9d-8ff9ee433a4d}, !- Zone Air Inlet Port List
   {357fb201-e993-4765-9373-8ea085246b08}, !- Zone Air Exhaust Port List
   {13f8b894-92aa-4921-9f94-b15ea26ed2a4}, !- Zone Air Node Name
   {09b97e86-a32e-4304-805a-6a3340e4f3be}, !- Zone Return Air Port List
->>>>>>> d385fff4
   ,                                       !- Primary Daylighting Control Name
   ,                                       !- Fraction of Zone Controlled by Primary Daylighting Control
   ,                                       !- Secondary Daylighting Control Name
@@ -1027,39 +715,6 @@
   No;                                     !- Use Ideal Air Loads
 
 OS:Node,
-<<<<<<< HEAD
-  {aba17a55-6b11-444f-b759-96f54d15f4c8}, !- Handle
-  Node 2,                                 !- Name
-  {af0c2905-4e4e-4210-9211-e86ecf92dd1a}, !- Inlet Port
-  ;                                       !- Outlet Port
-
-OS:Connection,
-  {af0c2905-4e4e-4210-9211-e86ecf92dd1a}, !- Handle
-  {50be73eb-8fa0-4b56-af81-0221ff7070b8}, !- Name
-  {87d61113-9b52-4e30-87b3-b4ee19a6a0b7}, !- Source Object
-  11,                                     !- Outlet Port
-  {aba17a55-6b11-444f-b759-96f54d15f4c8}, !- Target Object
-  2;                                      !- Inlet Port
-
-OS:PortList,
-  {87330c39-af34-401d-84b7-a957fad930ad}, !- Handle
-  {ef54fd5e-f58c-4568-afbe-974b5d31bd6b}, !- Name
-  {87d61113-9b52-4e30-87b3-b4ee19a6a0b7}; !- HVAC Component
-
-OS:PortList,
-  {a75f6ac5-e830-4161-ae86-ea1d24a9996e}, !- Handle
-  {4e9494f5-d9ca-4d3c-a314-746000029af0}, !- Name
-  {87d61113-9b52-4e30-87b3-b4ee19a6a0b7}; !- HVAC Component
-
-OS:PortList,
-  {1cc83bf5-e687-499a-a5e7-7a3dcf51abde}, !- Handle
-  {b8cf6a5d-4128-439a-a135-d7d09effa0cd}, !- Name
-  {87d61113-9b52-4e30-87b3-b4ee19a6a0b7}; !- HVAC Component
-
-OS:Sizing:Zone,
-  {9501e977-5c75-4c47-94f9-417d48e536b3}, !- Handle
-  {87d61113-9b52-4e30-87b3-b4ee19a6a0b7}, !- Zone or ZoneList Name
-=======
   {907f3d7f-81c0-4f84-8d6d-3ecf76d6b4d7}, !- Handle
   Node 3,                                 !- Name
   {13f8b894-92aa-4921-9f94-b15ea26ed2a4}, !- Inlet Port
@@ -1093,7 +748,6 @@
 OS:Sizing:Zone,
   {f7dd3dea-4db0-4f25-8f7b-ecc0648a2826}, !- Handle
   {edfae7ab-ae16-40c6-91e5-f6b53615530c}, !- Zone or ZoneList Name
->>>>>>> d385fff4
   SupplyAirTemperature,                   !- Zone Cooling Design Supply Air Temperature Input Method
   14,                                     !- Zone Cooling Design Supply Air Temperature {C}
   11.11,                                  !- Zone Cooling Design Supply Air Temperature Difference {deltaC}
@@ -1122,369 +776,6 @@
   autosize;                               !- Dedicated Outdoor Air High Setpoint Temperature for Design {C}
 
 OS:ZoneHVAC:EquipmentList,
-<<<<<<< HEAD
-  {f98c84d6-6d0a-4224-bcf7-34b9f633a90a}, !- Handle
-  Zone HVAC Equipment List 2,             !- Name
-  {87d61113-9b52-4e30-87b3-b4ee19a6a0b7}; !- Thermal Zone
-
-OS:SpaceType,
-  {88cf11d8-b527-41c8-9fc9-5e2fd3099722}, !- Handle
-  Space Type 2,                           !- Name
-  ,                                       !- Default Construction Set Name
-  ,                                       !- Default Schedule Set Name
-  ,                                       !- Group Rendering Name
-  ,                                       !- Design Specification Outdoor Air Object Name
-  ,                                       !- Standards Template
-  ,                                       !- Standards Building Type
-  unfinished attic;                       !- Standards Space Type
-
-OS:BuildingUnit,
-  {f560c7a2-3e84-4634-a582-4f7bda3c6ca2}, !- Handle
-  unit 1,                                 !- Name
-  ,                                       !- Rendering Color
-  Residential;                            !- Building Unit Type
-
-OS:AdditionalProperties,
-  {c85d8022-44fd-46b9-a0ab-db4efd94cbbb}, !- Handle
-  {f560c7a2-3e84-4634-a582-4f7bda3c6ca2}, !- Object Name
-  NumberOfBedrooms,                       !- Feature Name 1
-  Integer,                                !- Feature Data Type 1
-  3,                                      !- Feature Value 1
-  NumberOfBathrooms,                      !- Feature Name 2
-  Double,                                 !- Feature Data Type 2
-  2,                                      !- Feature Value 2
-  NumberOfOccupants,                      !- Feature Name 3
-  Double,                                 !- Feature Data Type 3
-  3.3900000000000001;                     !- Feature Value 3
-
-OS:External:File,
-  {04d427a5-6e88-4c41-8c7b-e4853ecaf60f}, !- Handle
-  8760.csv,                               !- Name
-  8760.csv;                               !- File Name
-
-OS:Schedule:File,
-  {7673a319-2a0d-446b-96d8-9035cfd22316}, !- Handle
-  occupants,                              !- Name
-  {d37943d8-7091-43b8-ac54-e7ac60c39a20}, !- Schedule Type Limits Name
-  {04d427a5-6e88-4c41-8c7b-e4853ecaf60f}, !- External File Name
-  1,                                      !- Column Number
-  1,                                      !- Rows to Skip at Top
-  8760,                                   !- Number of Hours of Data
-  ,                                       !- Column Separator
-  ,                                       !- Interpolate to Timestep
-  60;                                     !- Minutes per Item
-
-OS:Schedule:Ruleset,
-  {ba6be695-fa4d-4130-af6a-a3ced053cc6e}, !- Handle
-  Schedule Ruleset 1,                     !- Name
-  {54741223-59f4-463f-acd5-e89af584c593}, !- Schedule Type Limits Name
-  {6d2e6361-48b3-413f-8ac2-f86cb8727d1a}; !- Default Day Schedule Name
-
-OS:Schedule:Day,
-  {6d2e6361-48b3-413f-8ac2-f86cb8727d1a}, !- Handle
-  Schedule Day 3,                         !- Name
-  {54741223-59f4-463f-acd5-e89af584c593}, !- Schedule Type Limits Name
-  ,                                       !- Interpolate to Timestep
-  24,                                     !- Hour 1
-  0,                                      !- Minute 1
-  112.539290946133;                       !- Value Until Time 1
-
-OS:People:Definition,
-  {c39685bf-70a3-47c6-943f-b48d0b9f74ad}, !- Handle
-  res occupants|living space,             !- Name
-  People,                                 !- Number of People Calculation Method
-  3.39,                                   !- Number of People {people}
-  ,                                       !- People per Space Floor Area {person/m2}
-  ,                                       !- Space Floor Area per Person {m2/person}
-  0.319734,                               !- Fraction Radiant
-  0.573,                                  !- Sensible Heat Fraction
-  0,                                      !- Carbon Dioxide Generation Rate {m3/s-W}
-  No,                                     !- Enable ASHRAE 55 Comfort Warnings
-  ZoneAveraged;                           !- Mean Radiant Temperature Calculation Type
-
-OS:People,
-  {cf927fa6-368a-49b5-b0e6-a217ca6e1d0f}, !- Handle
-  res occupants|living space,             !- Name
-  {c39685bf-70a3-47c6-943f-b48d0b9f74ad}, !- People Definition Name
-  {88d16c40-5950-4fea-92e3-7277309f3cc5}, !- Space or SpaceType Name
-  {7673a319-2a0d-446b-96d8-9035cfd22316}, !- Number of People Schedule Name
-  {ba6be695-fa4d-4130-af6a-a3ced053cc6e}, !- Activity Level Schedule Name
-  ,                                       !- Surface Name/Angle Factor List Name
-  ,                                       !- Work Efficiency Schedule Name
-  ,                                       !- Clothing Insulation Schedule Name
-  ,                                       !- Air Velocity Schedule Name
-  1;                                      !- Multiplier
-
-OS:ScheduleTypeLimits,
-  {54741223-59f4-463f-acd5-e89af584c593}, !- Handle
-  ActivityLevel,                          !- Name
-  0,                                      !- Lower Limit Value
-  ,                                       !- Upper Limit Value
-  Continuous,                             !- Numeric Type
-  ActivityLevel;                          !- Unit Type
-
-OS:ScheduleTypeLimits,
-  {d37943d8-7091-43b8-ac54-e7ac60c39a20}, !- Handle
-  Fractional,                             !- Name
-  0,                                      !- Lower Limit Value
-  1,                                      !- Upper Limit Value
-  Continuous;                             !- Numeric Type
-
-OS:Coil:Heating:Gas,
-  {682d6daa-19b8-4699-8ee7-aed8e6443997}, !- Handle
-  res fur gas heating coil,               !- Name
-  {f2c0d03b-17df-4644-a778-906562e2d80f}, !- Availability Schedule Name
-  0.78,                                   !- Gas Burner Efficiency
-  AutoSize,                               !- Nominal Capacity {W}
-  ,                                       !- Air Inlet Node Name
-  ,                                       !- Air Outlet Node Name
-  ,                                       !- Temperature Setpoint Node Name
-  76,                                     !- Parasitic Electric Load {W}
-  ,                                       !- Part Load Fraction Correlation Curve Name
-  0,                                      !- Parasitic Gas Load {W}
-  NaturalGas;                             !- Fuel Type
-
-OS:Schedule:Constant,
-  {f2c0d03b-17df-4644-a778-906562e2d80f}, !- Handle
-  Always On Discrete,                     !- Name
-  {209eafba-ac10-4824-ad9a-f5e307c0fc3e}, !- Schedule Type Limits Name
-  1;                                      !- Value
-
-OS:ScheduleTypeLimits,
-  {209eafba-ac10-4824-ad9a-f5e307c0fc3e}, !- Handle
-  OnOff,                                  !- Name
-  0,                                      !- Lower Limit Value
-  1,                                      !- Upper Limit Value
-  Discrete,                               !- Numeric Type
-  Availability;                           !- Unit Type
-
-OS:Fan:OnOff,
-  {7df7a776-8351-4048-a5cd-d00914a38c0f}, !- Handle
-  res fur gas htg supply fan,             !- Name
-  {f2c0d03b-17df-4644-a778-906562e2d80f}, !- Availability Schedule Name
-  0.75,                                   !- Fan Total Efficiency
-  794.580001233493,                       !- Pressure Rise {Pa}
-  autosize,                               !- Maximum Flow Rate {m3/s}
-  1,                                      !- Motor Efficiency
-  1,                                      !- Motor In Airstream Fraction
-  ,                                       !- Air Inlet Node Name
-  ,                                       !- Air Outlet Node Name
-  {afaaa32a-c369-4fcb-a920-f958a6c72bec}, !- Fan Power Ratio Function of Speed Ratio Curve Name
-  {ee499df5-1056-4e4b-828b-17bf1b871123}, !- Fan Efficiency Ratio Function of Speed Ratio Curve Name
-  res fur gas htg supply fan;             !- End-Use Subcategory
-
-OS:Curve:Exponent,
-  {afaaa32a-c369-4fcb-a920-f958a6c72bec}, !- Handle
-  Fan On Off Power Curve,                 !- Name
-  1,                                      !- Coefficient1 Constant
-  0,                                      !- Coefficient2 Constant
-  0,                                      !- Coefficient3 Constant
-  0,                                      !- Minimum Value of x
-  1,                                      !- Maximum Value of x
-  ,                                       !- Minimum Curve Output
-  ,                                       !- Maximum Curve Output
-  ,                                       !- Input Unit Type for X
-  ;                                       !- Output Unit Type
-
-OS:Curve:Cubic,
-  {ee499df5-1056-4e4b-828b-17bf1b871123}, !- Handle
-  Fan On Off Efficiency Curve,            !- Name
-  1,                                      !- Coefficient1 Constant
-  0,                                      !- Coefficient2 x
-  0,                                      !- Coefficient3 x**2
-  0,                                      !- Coefficient4 x**3
-  0,                                      !- Minimum Value of x
-  1;                                      !- Maximum Value of x
-
-OS:AirLoopHVAC:UnitarySystem,
-  {022d347a-eed5-4795-baef-e3b1d889051f}, !- Handle
-  res fur gas unitary system,             !- Name
-  Load,                                   !- Control Type
-  {753163f6-f48e-4f1c-9104-75d07c733899}, !- Controlling Zone or Thermostat Location
-  None,                                   !- Dehumidification Control Type
-  {f2c0d03b-17df-4644-a778-906562e2d80f}, !- Availability Schedule Name
-  {144d4b21-74d6-42a0-ac06-2bdd0915dac0}, !- Air Inlet Node Name
-  {5f6455f8-9abf-4238-bf43-cd6d5c5344d6}, !- Air Outlet Node Name
-  {7df7a776-8351-4048-a5cd-d00914a38c0f}, !- Supply Fan Name
-  BlowThrough,                            !- Fan Placement
-  {1d599f00-7468-4e28-ad27-99967def64af}, !- Supply Air Fan Operating Mode Schedule Name
-  {682d6daa-19b8-4699-8ee7-aed8e6443997}, !- Heating Coil Name
-  1,                                      !- DX Heating Coil Sizing Ratio
-  ,                                       !- Cooling Coil Name
-  No,                                     !- Use DOAS DX Cooling Coil
-  2,                                      !- DOAS DX Cooling Coil Leaving Minimum Air Temperature {C}
-  SensibleOnlyLoadControl,                !- Latent Load Control
-  ,                                       !- Supplemental Heating Coil Name
-  ,                                       !- Supply Air Flow Rate Method During Cooling Operation
-  0,                                      !- Supply Air Flow Rate During Cooling Operation {m3/s}
-  ,                                       !- Supply Air Flow Rate Per Floor Area During Cooling Operation {m3/s-m2}
-  ,                                       !- Fraction of Autosized Design Cooling Supply Air Flow Rate
-  ,                                       !- Design Supply Air Flow Rate Per Unit of Capacity During Cooling Operation {m3/s-W}
-  ,                                       !- Supply Air Flow Rate Method During Heating Operation
-  autosize,                               !- Supply Air Flow Rate During Heating Operation {m3/s}
-  ,                                       !- Supply Air Flow Rate Per Floor Area during Heating Operation {m3/s-m2}
-  ,                                       !- Fraction of Autosized Design Heating Supply Air Flow Rate
-  ,                                       !- Design Supply Air Flow Rate Per Unit of Capacity During Heating Operation {m3/s-W}
-  ,                                       !- Supply Air Flow Rate Method When No Cooling or Heating is Required
-  0,                                      !- Supply Air Flow Rate When No Cooling or Heating is Required {m3/s}
-  ,                                       !- Supply Air Flow Rate Per Floor Area When No Cooling or Heating is Required {m3/s-m2}
-  ,                                       !- Fraction of Autosized Design Cooling Supply Air Flow Rate When No Cooling or Heating is Required
-  ,                                       !- Fraction of Autosized Design Heating Supply Air Flow Rate When No Cooling or Heating is Required
-  ,                                       !- Design Supply Air Flow Rate Per Unit of Capacity During Cooling Operation When No Cooling or Heating is Required {m3/s-W}
-  ,                                       !- Design Supply Air Flow Rate Per Unit of Capacity During Heating Operation When No Cooling or Heating is Required {m3/s-W}
-  48.8888888888889,                       !- Maximum Supply Air Temperature {C}
-  21,                                     !- Maximum Outdoor Dry-Bulb Temperature for Supplemental Heater Operation {C}
-  ,                                       !- Outdoor Dry-Bulb Temperature Sensor Node Name
-  2.5,                                    !- Maximum Cycling Rate {cycles/hr}
-  60,                                     !- Heat Pump Time Constant {s}
-  0.01,                                   !- Fraction of On-Cycle Power Use
-  60,                                     !- Heat Pump Fan Delay Time {s}
-  0,                                      !- Ancilliary On-Cycle Electric Power {W}
-  0;                                      !- Ancilliary Off-Cycle Electric Power {W}
-
-OS:Schedule:Constant,
-  {1d599f00-7468-4e28-ad27-99967def64af}, !- Handle
-  Always Off Discrete,                    !- Name
-  {70cab164-05a7-4bd7-b949-d014c2a001e1}, !- Schedule Type Limits Name
-  0;                                      !- Value
-
-OS:ScheduleTypeLimits,
-  {70cab164-05a7-4bd7-b949-d014c2a001e1}, !- Handle
-  OnOff 1,                                !- Name
-  0,                                      !- Lower Limit Value
-  1,                                      !- Upper Limit Value
-  Discrete,                               !- Numeric Type
-  Availability;                           !- Unit Type
-
-OS:AirLoopHVAC,
-  {a2c49c32-4e2c-4cd2-8f67-fb524364a121}, !- Handle
-  res fur gas asys,                       !- Name
-  ,                                       !- Controller List Name
-  {f2c0d03b-17df-4644-a778-906562e2d80f}, !- Availability Schedule
-  {e164a5a9-e8fe-4351-b705-7e1fe267ed33}, !- Availability Manager List Name
-  AutoSize,                               !- Design Supply Air Flow Rate {m3/s}
-  ,                                       !- Branch List Name
-  ,                                       !- Connector List Name
-  {07ab6e23-6999-49dc-b8c9-8d793f2b0604}, !- Supply Side Inlet Node Name
-  {64dd4050-b384-4116-b013-88d0e34b6a46}, !- Demand Side Outlet Node Name
-  {8c2d20b7-a1c1-403d-a21b-d3e3824bd1e2}, !- Demand Side Inlet Node A
-  {82181e8b-b176-4d79-99d5-c96edb50484b}, !- Supply Side Outlet Node A
-  ,                                       !- Demand Side Inlet Node B
-  ,                                       !- Supply Side Outlet Node B
-  ,                                       !- Return Air Bypass Flow Temperature Setpoint Schedule Name
-  {479609de-a7b2-45aa-a9d0-1324baa25c39}, !- Demand Mixer Name
-  {a36c3ea6-fd5b-4be4-b1a1-d33bf69dace2}, !- Demand Splitter A Name
-  ,                                       !- Demand Splitter B Name
-  ;                                       !- Supply Splitter Name
-
-OS:Node,
-  {79e55f75-f4bc-4201-93c9-8aa00e444001}, !- Handle
-  Node 3,                                 !- Name
-  {07ab6e23-6999-49dc-b8c9-8d793f2b0604}, !- Inlet Port
-  {144d4b21-74d6-42a0-ac06-2bdd0915dac0}; !- Outlet Port
-
-OS:Node,
-  {8c570e73-63fd-4baa-a504-93d5285069cb}, !- Handle
-  Node 4,                                 !- Name
-  {5f6455f8-9abf-4238-bf43-cd6d5c5344d6}, !- Inlet Port
-  {82181e8b-b176-4d79-99d5-c96edb50484b}; !- Outlet Port
-
-OS:Connection,
-  {07ab6e23-6999-49dc-b8c9-8d793f2b0604}, !- Handle
-  {cbb1d02c-9f6b-4a6f-bc95-77fb8f37fef7}, !- Name
-  {a2c49c32-4e2c-4cd2-8f67-fb524364a121}, !- Source Object
-  8,                                      !- Outlet Port
-  {79e55f75-f4bc-4201-93c9-8aa00e444001}, !- Target Object
-  2;                                      !- Inlet Port
-
-OS:Connection,
-  {82181e8b-b176-4d79-99d5-c96edb50484b}, !- Handle
-  {07b1b698-8d8f-491e-bb4e-c3f4691e1dc0}, !- Name
-  {8c570e73-63fd-4baa-a504-93d5285069cb}, !- Source Object
-  3,                                      !- Outlet Port
-  {a2c49c32-4e2c-4cd2-8f67-fb524364a121}, !- Target Object
-  11;                                     !- Inlet Port
-
-OS:Node,
-  {1df1615d-d887-4e55-a7bc-38779688bfd6}, !- Handle
-  Node 5,                                 !- Name
-  {8c2d20b7-a1c1-403d-a21b-d3e3824bd1e2}, !- Inlet Port
-  {c22cae7c-2dab-4abe-a7eb-fc66e49d1c10}; !- Outlet Port
-
-OS:Node,
-  {a5ca2360-2554-4ac3-98fa-787fd7f6a4eb}, !- Handle
-  Node 6,                                 !- Name
-  {dd969d20-2b52-4b6e-b755-3e961550e855}, !- Inlet Port
-  {64dd4050-b384-4116-b013-88d0e34b6a46}; !- Outlet Port
-
-OS:Node,
-  {d632b7cf-7b93-4169-875b-806aaf05d170}, !- Handle
-  Node 7,                                 !- Name
-  {9a01f5fa-1e71-45bd-a32a-7aeb06ccc76a}, !- Inlet Port
-  {57fae39a-4722-4fb2-bdd3-c087b7647509}; !- Outlet Port
-
-OS:Connection,
-  {8c2d20b7-a1c1-403d-a21b-d3e3824bd1e2}, !- Handle
-  {c71538c0-c121-4216-a2a7-a50daef5d30d}, !- Name
-  {a2c49c32-4e2c-4cd2-8f67-fb524364a121}, !- Source Object
-  10,                                     !- Outlet Port
-  {1df1615d-d887-4e55-a7bc-38779688bfd6}, !- Target Object
-  2;                                      !- Inlet Port
-
-OS:Connection,
-  {64dd4050-b384-4116-b013-88d0e34b6a46}, !- Handle
-  {69733235-0f4c-4586-bb66-0fd1f80542b1}, !- Name
-  {a5ca2360-2554-4ac3-98fa-787fd7f6a4eb}, !- Source Object
-  3,                                      !- Outlet Port
-  {a2c49c32-4e2c-4cd2-8f67-fb524364a121}, !- Target Object
-  9;                                      !- Inlet Port
-
-OS:AirLoopHVAC:ZoneSplitter,
-  {a36c3ea6-fd5b-4be4-b1a1-d33bf69dace2}, !- Handle
-  res fur gas zone splitter,              !- Name
-  {c22cae7c-2dab-4abe-a7eb-fc66e49d1c10}, !- Inlet Node Name
-  {4f4e872d-b5fe-4f4d-99f5-57b4089e8c1a}; !- Outlet Node Name 1
-
-OS:AirLoopHVAC:ZoneMixer,
-  {479609de-a7b2-45aa-a9d0-1324baa25c39}, !- Handle
-  res fur gas zone mixer,                 !- Name
-  {dd969d20-2b52-4b6e-b755-3e961550e855}, !- Outlet Node Name
-  {d79039a6-de92-4d58-a7b9-5490c42dc063}; !- Inlet Node Name 1
-
-OS:Connection,
-  {c22cae7c-2dab-4abe-a7eb-fc66e49d1c10}, !- Handle
-  {9c1b41ab-92da-4e41-9386-0dee49320ad8}, !- Name
-  {1df1615d-d887-4e55-a7bc-38779688bfd6}, !- Source Object
-  3,                                      !- Outlet Port
-  {a36c3ea6-fd5b-4be4-b1a1-d33bf69dace2}, !- Target Object
-  2;                                      !- Inlet Port
-
-OS:Connection,
-  {dd969d20-2b52-4b6e-b755-3e961550e855}, !- Handle
-  {03e5f913-38dc-4d13-aef0-0f9cdf8271bd}, !- Name
-  {479609de-a7b2-45aa-a9d0-1324baa25c39}, !- Source Object
-  2,                                      !- Outlet Port
-  {a5ca2360-2554-4ac3-98fa-787fd7f6a4eb}, !- Target Object
-  2;                                      !- Inlet Port
-
-OS:Sizing:System,
-  {6b4acc95-8403-4aee-8bfd-23a28cb660b2}, !- Handle
-  {a2c49c32-4e2c-4cd2-8f67-fb524364a121}, !- AirLoop Name
-  Sensible,                               !- Type of Load to Size On
-  Autosize,                               !- Design Outdoor Air Flow Rate {m3/s}
-  0.3,                                    !- Central Heating Maximum System Air Flow Ratio
-  7,                                      !- Preheat Design Temperature {C}
-  0.008,                                  !- Preheat Design Humidity Ratio {kg-H2O/kg-Air}
-  12.8,                                   !- Precool Design Temperature {C}
-  0.008,                                  !- Precool Design Humidity Ratio {kg-H2O/kg-Air}
-  12.8,                                   !- Central Cooling Design Supply Air Temperature {C}
-  16.7,                                   !- Central Heating Design Supply Air Temperature {C}
-  NonCoincident,                          !- Sizing Option
-  Yes,                                    !- 100% Outdoor Air in Cooling
-  Yes,                                    !- 100% Outdoor Air in Heating
-  0.0085,                                 !- Central Cooling Design Supply Air Humidity Ratio {kg-H2O/kg-Air}
-  0.008,                                  !- Central Heating Design Supply Air Humidity Ratio {kg-H2O/kg-Air}
-=======
   {7558ee7f-2ddf-4396-b471-0b33a0257f10}, !- Handle
   Zone HVAC Equipment List 3,             !- Name
   {edfae7ab-ae16-40c6-91e5-f6b53615530c}, !- Thermal Zone
@@ -1680,1644 +971,23 @@
   0.008,                                  !- Zone Heating Design Supply Air Humidity Ratio {kg-H2O/kg-air}
   ,                                       !- Zone Heating Sizing Factor
   ,                                       !- Zone Cooling Sizing Factor
->>>>>>> d385fff4
   DesignDay,                              !- Cooling Design Air Flow Method
-  0,                                      !- Cooling Design Air Flow Rate {m3/s}
+  ,                                       !- Cooling Design Air Flow Rate {m3/s}
+  ,                                       !- Cooling Minimum Air Flow per Zone Floor Area {m3/s-m2}
+  ,                                       !- Cooling Minimum Air Flow {m3/s}
+  ,                                       !- Cooling Minimum Air Flow Fraction
   DesignDay,                              !- Heating Design Air Flow Method
-  0,                                      !- Heating Design Air Flow Rate {m3/s}
-  ZoneSum,                                !- System Outdoor Air Method
-  1,                                      !- Zone Maximum Outdoor Air Fraction {dimensionless}
-  0.0099676501,                           !- Cooling Supply Air Flow Rate Per Floor Area {m3/s-m2}
-  1,                                      !- Cooling Fraction of Autosized Cooling Supply Air Flow Rate
-  3.9475456e-005,                         !- Cooling Supply Air Flow Rate Per Unit Cooling Capacity {m3/s-W}
-  0.0099676501,                           !- Heating Supply Air Flow Rate Per Floor Area {m3/s-m2}
-  1,                                      !- Heating Fraction of Autosized Heating Supply Air Flow Rate
-  1,                                      !- Heating Fraction of Autosized Cooling Supply Air Flow Rate
-  3.1588213e-005,                         !- Heating Supply Air Flow Rate Per Unit Heating Capacity {m3/s-W}
-  CoolingDesignCapacity,                  !- Cooling Design Capacity Method
-  autosize,                               !- Cooling Design Capacity {W}
-  234.7,                                  !- Cooling Design Capacity Per Floor Area {W/m2}
-  1,                                      !- Fraction of Autosized Cooling Design Capacity
-  HeatingDesignCapacity,                  !- Heating Design Capacity Method
-  autosize,                               !- Heating Design Capacity {W}
-  157,                                    !- Heating Design Capacity Per Floor Area {W/m2}
-  1,                                      !- Fraction of Autosized Heating Design Capacity
-  OnOff;                                  !- Central Cooling Capacity Control Method
-
-OS:AvailabilityManagerAssignmentList,
-  {e164a5a9-e8fe-4351-b705-7e1fe267ed33}, !- Handle
-  Air Loop HVAC 1 AvailabilityManagerAssignmentList; !- Name
-
-<<<<<<< HEAD
-OS:Connection,
-  {144d4b21-74d6-42a0-ac06-2bdd0915dac0}, !- Handle
-  {5e9d0df7-0c4b-4848-9bd7-97f50deac4c5}, !- Name
-  {79e55f75-f4bc-4201-93c9-8aa00e444001}, !- Source Object
-  3,                                      !- Outlet Port
-  {022d347a-eed5-4795-baef-e3b1d889051f}, !- Target Object
-  6;                                      !- Inlet Port
-
-OS:Connection,
-  {5f6455f8-9abf-4238-bf43-cd6d5c5344d6}, !- Handle
-  {83a78134-32d0-40d3-8193-29609964c1e6}, !- Name
-  {022d347a-eed5-4795-baef-e3b1d889051f}, !- Source Object
-  7,                                      !- Outlet Port
-  {8c570e73-63fd-4baa-a504-93d5285069cb}, !- Target Object
-  2;                                      !- Inlet Port
-
-OS:AirTerminal:SingleDuct:ConstantVolume:NoReheat,
-  {5bbcc852-aee4-44c7-9fed-c2819852ac28}, !- Handle
-  res fur gas living zone direct air,     !- Name
-  {f2c0d03b-17df-4644-a778-906562e2d80f}, !- Availability Schedule Name
-  {e06a152c-4dc6-4942-9886-096a9af64989}, !- Air Inlet Node Name
-  {9a01f5fa-1e71-45bd-a32a-7aeb06ccc76a}, !- Air Outlet Node Name
-  AutoSize;                               !- Maximum Air Flow Rate {m3/s}
-
-OS:Node,
-  {0a19ae64-3a38-4fb1-97e9-9ddf68963fb5}, !- Handle
-  Node 8,                                 !- Name
-  {632c7f5c-dcc1-44ef-bbd0-9af1ce8da011}, !- Inlet Port
-  {d79039a6-de92-4d58-a7b9-5490c42dc063}; !- Outlet Port
-
-OS:Connection,
-  {57fae39a-4722-4fb2-bdd3-c087b7647509}, !- Handle
-  {368b415a-7704-4c60-84db-23ea22cf43db}, !- Name
-  {d632b7cf-7b93-4169-875b-806aaf05d170}, !- Source Object
-  3,                                      !- Outlet Port
-  {dd4f04d7-82e8-4761-a728-49fe075d3ace}, !- Target Object
-  3;                                      !- Inlet Port
-
-OS:Connection,
-  {632c7f5c-dcc1-44ef-bbd0-9af1ce8da011}, !- Handle
-  {16030a6b-f95d-468d-8b70-199f70a03643}, !- Name
-  {c6c5cf1b-8085-463c-8286-682eeccc970a}, !- Source Object
-  3,                                      !- Outlet Port
-  {0a19ae64-3a38-4fb1-97e9-9ddf68963fb5}, !- Target Object
-  2;                                      !- Inlet Port
-
-OS:Connection,
-  {d79039a6-de92-4d58-a7b9-5490c42dc063}, !- Handle
-  {7d5142e9-f1d5-4f93-8a30-2b61e45cc090}, !- Name
-  {0a19ae64-3a38-4fb1-97e9-9ddf68963fb5}, !- Source Object
-  3,                                      !- Outlet Port
-  {479609de-a7b2-45aa-a9d0-1324baa25c39}, !- Target Object
-  3;                                      !- Inlet Port
-
-OS:Node,
-  {ddfba568-29cd-4f30-a69b-09b0433f4374}, !- Handle
-  Node 9,                                 !- Name
-  {4f4e872d-b5fe-4f4d-99f5-57b4089e8c1a}, !- Inlet Port
-  {e06a152c-4dc6-4942-9886-096a9af64989}; !- Outlet Port
-
-OS:Connection,
-  {4f4e872d-b5fe-4f4d-99f5-57b4089e8c1a}, !- Handle
-  {2ee6c8b6-8090-46b2-aba7-50547101eff7}, !- Name
-  {a36c3ea6-fd5b-4be4-b1a1-d33bf69dace2}, !- Source Object
-  3,                                      !- Outlet Port
-  {ddfba568-29cd-4f30-a69b-09b0433f4374}, !- Target Object
-  2;                                      !- Inlet Port
-
-OS:Connection,
-  {e06a152c-4dc6-4942-9886-096a9af64989}, !- Handle
-  {6a12d007-665b-4b8b-86c7-759bbf69d418}, !- Name
-  {ddfba568-29cd-4f30-a69b-09b0433f4374}, !- Source Object
-  3,                                      !- Outlet Port
-  {5bbcc852-aee4-44c7-9fed-c2819852ac28}, !- Target Object
-  3;                                      !- Inlet Port
-
-OS:Connection,
-  {9a01f5fa-1e71-45bd-a32a-7aeb06ccc76a}, !- Handle
-  {63af15b6-007e-4a71-b276-473e91b9b33a}, !- Name
-  {5bbcc852-aee4-44c7-9fed-c2819852ac28}, !- Source Object
-  4,                                      !- Outlet Port
-  {d632b7cf-7b93-4169-875b-806aaf05d170}, !- Target Object
-  2;                                      !- Inlet Port
-
-OS:AdditionalProperties,
-  {f46f3c68-cb22-4c7d-afa6-7fbab8587413}, !- Handle
-  {022d347a-eed5-4795-baef-e3b1d889051f}, !- Object Name
-  SizingInfoHVACFracHeatLoadServed,       !- Feature Name 1
-  Double,                                 !- Feature Data Type 1
-  1;                                      !- Feature Value 1
-
-OS:Schedule:Ruleset,
-  {6889af16-baec-4d1d-b009-ac0dbc67c150}, !- Handle
-  res heating season,                     !- Name
-  {209eafba-ac10-4824-ad9a-f5e307c0fc3e}, !- Schedule Type Limits Name
-  {2b375682-cf0a-41a9-92b6-03a2d647ec33}; !- Default Day Schedule Name
-
-OS:Schedule:Day,
-  {2b375682-cf0a-41a9-92b6-03a2d647ec33}, !- Handle
-  Schedule Day 4,                         !- Name
-  {209eafba-ac10-4824-ad9a-f5e307c0fc3e}, !- Schedule Type Limits Name
-  ,                                       !- Interpolate to Timestep
-  24,                                     !- Hour 1
-  0,                                      !- Minute 1
-  0;                                      !- Value Until Time 1
-
-OS:Schedule:Rule,
-  {f3f3ff22-8b9c-4ad5-b609-c121ba127c38}, !- Handle
-  res heating season allday rule1,        !- Name
-  {6889af16-baec-4d1d-b009-ac0dbc67c150}, !- Schedule Ruleset Name
-  11,                                     !- Rule Order
-  {29dccfa5-a946-478e-9859-4be4d392e588}, !- Day Schedule Name
-  Yes,                                    !- Apply Sunday
-  Yes,                                    !- Apply Monday
-  Yes,                                    !- Apply Tuesday
-  Yes,                                    !- Apply Wednesday
-  Yes,                                    !- Apply Thursday
-  Yes,                                    !- Apply Friday
-  Yes,                                    !- Apply Saturday
-  ,                                       !- Apply Holiday
-  DateRange,                              !- Date Specification Type
-  1,                                      !- Start Month
-  1,                                      !- Start Day
-  1,                                      !- End Month
-  31;                                     !- End Day
-
-OS:Schedule:Day,
-  {29dccfa5-a946-478e-9859-4be4d392e588}, !- Handle
-  res heating season allday1,             !- Name
-  {209eafba-ac10-4824-ad9a-f5e307c0fc3e}, !- Schedule Type Limits Name
-  ,                                       !- Interpolate to Timestep
-  24,                                     !- Hour 1
-  0,                                      !- Minute 1
-  1;                                      !- Value Until Time 1
-
-OS:Schedule:Rule,
-  {546b068a-8725-4fc7-8659-87283df0b95b}, !- Handle
-  res heating season allday rule2,        !- Name
-  {6889af16-baec-4d1d-b009-ac0dbc67c150}, !- Schedule Ruleset Name
-  10,                                     !- Rule Order
-  {21f06e29-d87e-4057-95a1-f4b02bd32c3f}, !- Day Schedule Name
-  Yes,                                    !- Apply Sunday
-  Yes,                                    !- Apply Monday
-  Yes,                                    !- Apply Tuesday
-  Yes,                                    !- Apply Wednesday
-  Yes,                                    !- Apply Thursday
-  Yes,                                    !- Apply Friday
-  Yes,                                    !- Apply Saturday
-  ,                                       !- Apply Holiday
-  DateRange,                              !- Date Specification Type
-  2,                                      !- Start Month
-  1,                                      !- Start Day
-  2,                                      !- End Month
-  28;                                     !- End Day
-
-OS:Schedule:Day,
-  {21f06e29-d87e-4057-95a1-f4b02bd32c3f}, !- Handle
-  res heating season allday2,             !- Name
-  {209eafba-ac10-4824-ad9a-f5e307c0fc3e}, !- Schedule Type Limits Name
-  ,                                       !- Interpolate to Timestep
-  24,                                     !- Hour 1
-  0,                                      !- Minute 1
-  1;                                      !- Value Until Time 1
-
-OS:Schedule:Rule,
-  {ebad8fd1-b7a2-4db1-af07-f20f9d8dbc9e}, !- Handle
-  res heating season allday rule3,        !- Name
-  {6889af16-baec-4d1d-b009-ac0dbc67c150}, !- Schedule Ruleset Name
-  9,                                      !- Rule Order
-  {b4193d51-33c3-4227-b80d-c869a3ace6b1}, !- Day Schedule Name
-  Yes,                                    !- Apply Sunday
-  Yes,                                    !- Apply Monday
-  Yes,                                    !- Apply Tuesday
-  Yes,                                    !- Apply Wednesday
-  Yes,                                    !- Apply Thursday
-  Yes,                                    !- Apply Friday
-  Yes,                                    !- Apply Saturday
-  ,                                       !- Apply Holiday
-  DateRange,                              !- Date Specification Type
-  3,                                      !- Start Month
-  1,                                      !- Start Day
-  3,                                      !- End Month
-  31;                                     !- End Day
-
-OS:Schedule:Day,
-  {b4193d51-33c3-4227-b80d-c869a3ace6b1}, !- Handle
-  res heating season allday3,             !- Name
-  {209eafba-ac10-4824-ad9a-f5e307c0fc3e}, !- Schedule Type Limits Name
-  ,                                       !- Interpolate to Timestep
-  24,                                     !- Hour 1
-  0,                                      !- Minute 1
-  1;                                      !- Value Until Time 1
-
-OS:Schedule:Rule,
-  {ec267981-c18d-4150-a750-01e9d27339c5}, !- Handle
-  res heating season allday rule4,        !- Name
-  {6889af16-baec-4d1d-b009-ac0dbc67c150}, !- Schedule Ruleset Name
-  8,                                      !- Rule Order
-  {a85d72d6-4970-4da5-9ed2-a63ff2092403}, !- Day Schedule Name
-  Yes,                                    !- Apply Sunday
-  Yes,                                    !- Apply Monday
-  Yes,                                    !- Apply Tuesday
-  Yes,                                    !- Apply Wednesday
-  Yes,                                    !- Apply Thursday
-  Yes,                                    !- Apply Friday
-  Yes,                                    !- Apply Saturday
-  ,                                       !- Apply Holiday
-  DateRange,                              !- Date Specification Type
-  4,                                      !- Start Month
-  1,                                      !- Start Day
-  4,                                      !- End Month
-  30;                                     !- End Day
-
-OS:Schedule:Day,
-  {a85d72d6-4970-4da5-9ed2-a63ff2092403}, !- Handle
-  res heating season allday4,             !- Name
-  {209eafba-ac10-4824-ad9a-f5e307c0fc3e}, !- Schedule Type Limits Name
-  ,                                       !- Interpolate to Timestep
-  24,                                     !- Hour 1
-  0,                                      !- Minute 1
-  1;                                      !- Value Until Time 1
-
-OS:Schedule:Rule,
-  {f1a50f43-7b46-42a9-a44a-a9955bfc0362}, !- Handle
-  res heating season allday rule5,        !- Name
-  {6889af16-baec-4d1d-b009-ac0dbc67c150}, !- Schedule Ruleset Name
-  7,                                      !- Rule Order
-  {bd45ab53-5d19-4ef9-8cc4-ce9069854f2c}, !- Day Schedule Name
-  Yes,                                    !- Apply Sunday
-  Yes,                                    !- Apply Monday
-  Yes,                                    !- Apply Tuesday
-  Yes,                                    !- Apply Wednesday
-  Yes,                                    !- Apply Thursday
-  Yes,                                    !- Apply Friday
-  Yes,                                    !- Apply Saturday
-  ,                                       !- Apply Holiday
-  DateRange,                              !- Date Specification Type
-  5,                                      !- Start Month
-  1,                                      !- Start Day
-  5,                                      !- End Month
-  31;                                     !- End Day
-
-OS:Schedule:Day,
-  {bd45ab53-5d19-4ef9-8cc4-ce9069854f2c}, !- Handle
-  res heating season allday5,             !- Name
-  {209eafba-ac10-4824-ad9a-f5e307c0fc3e}, !- Schedule Type Limits Name
-  ,                                       !- Interpolate to Timestep
-  24,                                     !- Hour 1
-  0,                                      !- Minute 1
-  1;                                      !- Value Until Time 1
-
-OS:Schedule:Rule,
-  {6f983ead-2308-49b4-ae14-794ae1033dd7}, !- Handle
-  res heating season allday rule6,        !- Name
-  {6889af16-baec-4d1d-b009-ac0dbc67c150}, !- Schedule Ruleset Name
-  6,                                      !- Rule Order
-  {5bc59a51-e632-4203-9236-4a4d484a2326}, !- Day Schedule Name
-  Yes,                                    !- Apply Sunday
-  Yes,                                    !- Apply Monday
-  Yes,                                    !- Apply Tuesday
-  Yes,                                    !- Apply Wednesday
-  Yes,                                    !- Apply Thursday
-  Yes,                                    !- Apply Friday
-  Yes,                                    !- Apply Saturday
-  ,                                       !- Apply Holiday
-  DateRange,                              !- Date Specification Type
-  6,                                      !- Start Month
-  1,                                      !- Start Day
-  6,                                      !- End Month
-  30;                                     !- End Day
-
-OS:Schedule:Day,
-  {5bc59a51-e632-4203-9236-4a4d484a2326}, !- Handle
-  res heating season allday6,             !- Name
-  {209eafba-ac10-4824-ad9a-f5e307c0fc3e}, !- Schedule Type Limits Name
-  ,                                       !- Interpolate to Timestep
-  24,                                     !- Hour 1
-  0,                                      !- Minute 1
-  1;                                      !- Value Until Time 1
-
-OS:Schedule:Rule,
-  {8413f095-c7d2-4626-964b-d1358f3ec521}, !- Handle
-  res heating season allday rule7,        !- Name
-  {6889af16-baec-4d1d-b009-ac0dbc67c150}, !- Schedule Ruleset Name
-  5,                                      !- Rule Order
-  {4e1a15c6-37fb-41af-92c6-7712eca97669}, !- Day Schedule Name
-  Yes,                                    !- Apply Sunday
-  Yes,                                    !- Apply Monday
-  Yes,                                    !- Apply Tuesday
-  Yes,                                    !- Apply Wednesday
-  Yes,                                    !- Apply Thursday
-  Yes,                                    !- Apply Friday
-  Yes,                                    !- Apply Saturday
-  ,                                       !- Apply Holiday
-  DateRange,                              !- Date Specification Type
-  7,                                      !- Start Month
-  1,                                      !- Start Day
-  7,                                      !- End Month
-  31;                                     !- End Day
-
-OS:Schedule:Day,
-  {4e1a15c6-37fb-41af-92c6-7712eca97669}, !- Handle
-  res heating season allday7,             !- Name
-  {209eafba-ac10-4824-ad9a-f5e307c0fc3e}, !- Schedule Type Limits Name
-  ,                                       !- Interpolate to Timestep
-  24,                                     !- Hour 1
-  0,                                      !- Minute 1
-  1;                                      !- Value Until Time 1
-
-OS:Schedule:Rule,
-  {93ead092-83b6-47d9-9eff-6f39d9e9e2b9}, !- Handle
-  res heating season allday rule8,        !- Name
-  {6889af16-baec-4d1d-b009-ac0dbc67c150}, !- Schedule Ruleset Name
-  4,                                      !- Rule Order
-  {21b270e3-25a3-40cc-99bd-7216e078d993}, !- Day Schedule Name
-  Yes,                                    !- Apply Sunday
-  Yes,                                    !- Apply Monday
-  Yes,                                    !- Apply Tuesday
-  Yes,                                    !- Apply Wednesday
-  Yes,                                    !- Apply Thursday
-  Yes,                                    !- Apply Friday
-  Yes,                                    !- Apply Saturday
-  ,                                       !- Apply Holiday
-  DateRange,                              !- Date Specification Type
-  8,                                      !- Start Month
-  1,                                      !- Start Day
-  8,                                      !- End Month
-  31;                                     !- End Day
-
-OS:Schedule:Day,
-  {21b270e3-25a3-40cc-99bd-7216e078d993}, !- Handle
-  res heating season allday8,             !- Name
-  {209eafba-ac10-4824-ad9a-f5e307c0fc3e}, !- Schedule Type Limits Name
-  ,                                       !- Interpolate to Timestep
-  24,                                     !- Hour 1
-  0,                                      !- Minute 1
-  1;                                      !- Value Until Time 1
-
-OS:Schedule:Rule,
-  {ed44bbf9-0c9d-40a3-ae7e-24b5338f4165}, !- Handle
-  res heating season allday rule9,        !- Name
-  {6889af16-baec-4d1d-b009-ac0dbc67c150}, !- Schedule Ruleset Name
-  3,                                      !- Rule Order
-  {454dacf6-a65f-43bf-be7e-b862a0ea89d7}, !- Day Schedule Name
-  Yes,                                    !- Apply Sunday
-  Yes,                                    !- Apply Monday
-  Yes,                                    !- Apply Tuesday
-  Yes,                                    !- Apply Wednesday
-  Yes,                                    !- Apply Thursday
-  Yes,                                    !- Apply Friday
-  Yes,                                    !- Apply Saturday
-  ,                                       !- Apply Holiday
-  DateRange,                              !- Date Specification Type
-  9,                                      !- Start Month
-  1,                                      !- Start Day
-  9,                                      !- End Month
-  30;                                     !- End Day
-
-OS:Schedule:Day,
-  {454dacf6-a65f-43bf-be7e-b862a0ea89d7}, !- Handle
-  res heating season allday9,             !- Name
-  {209eafba-ac10-4824-ad9a-f5e307c0fc3e}, !- Schedule Type Limits Name
-  ,                                       !- Interpolate to Timestep
-  24,                                     !- Hour 1
-  0,                                      !- Minute 1
-  1;                                      !- Value Until Time 1
-
-OS:Schedule:Rule,
-  {be159884-ca3a-4b01-9ad1-4f56018c187f}, !- Handle
-  res heating season allday rule10,       !- Name
-  {6889af16-baec-4d1d-b009-ac0dbc67c150}, !- Schedule Ruleset Name
-  2,                                      !- Rule Order
-  {65a2ab26-57c9-473f-935e-8f59c1a77635}, !- Day Schedule Name
-  Yes,                                    !- Apply Sunday
-  Yes,                                    !- Apply Monday
-  Yes,                                    !- Apply Tuesday
-  Yes,                                    !- Apply Wednesday
-  Yes,                                    !- Apply Thursday
-  Yes,                                    !- Apply Friday
-  Yes,                                    !- Apply Saturday
-  ,                                       !- Apply Holiday
-  DateRange,                              !- Date Specification Type
-  10,                                     !- Start Month
-  1,                                      !- Start Day
-  10,                                     !- End Month
-  31;                                     !- End Day
-
-OS:Schedule:Day,
-  {65a2ab26-57c9-473f-935e-8f59c1a77635}, !- Handle
-  res heating season allday10,            !- Name
-  {209eafba-ac10-4824-ad9a-f5e307c0fc3e}, !- Schedule Type Limits Name
-  ,                                       !- Interpolate to Timestep
-  24,                                     !- Hour 1
-  0,                                      !- Minute 1
-  1;                                      !- Value Until Time 1
-
-OS:Schedule:Rule,
-  {a32e60b9-ea7e-453d-ba59-87e2f7a95a57}, !- Handle
-  res heating season allday rule11,       !- Name
-  {6889af16-baec-4d1d-b009-ac0dbc67c150}, !- Schedule Ruleset Name
-  1,                                      !- Rule Order
-  {701ece28-2bc1-49be-9f8a-65f0f6d41ea5}, !- Day Schedule Name
-  Yes,                                    !- Apply Sunday
-  Yes,                                    !- Apply Monday
-  Yes,                                    !- Apply Tuesday
-  Yes,                                    !- Apply Wednesday
-  Yes,                                    !- Apply Thursday
-  Yes,                                    !- Apply Friday
-  Yes,                                    !- Apply Saturday
-  ,                                       !- Apply Holiday
-  DateRange,                              !- Date Specification Type
-  11,                                     !- Start Month
-  1,                                      !- Start Day
-  11,                                     !- End Month
-  30;                                     !- End Day
-
-OS:Schedule:Day,
-  {701ece28-2bc1-49be-9f8a-65f0f6d41ea5}, !- Handle
-  res heating season allday11,            !- Name
-  {209eafba-ac10-4824-ad9a-f5e307c0fc3e}, !- Schedule Type Limits Name
-  ,                                       !- Interpolate to Timestep
-  24,                                     !- Hour 1
-  0,                                      !- Minute 1
-  1;                                      !- Value Until Time 1
-
-OS:Schedule:Rule,
-  {6dbaef89-e3be-4fed-9b75-080cbe56f840}, !- Handle
-  res heating season allday rule12,       !- Name
-  {6889af16-baec-4d1d-b009-ac0dbc67c150}, !- Schedule Ruleset Name
-  0,                                      !- Rule Order
-  {c6d49b31-a60b-4593-917b-a4e2f16ed36c}, !- Day Schedule Name
-  Yes,                                    !- Apply Sunday
-  Yes,                                    !- Apply Monday
-  Yes,                                    !- Apply Tuesday
-  Yes,                                    !- Apply Wednesday
-  Yes,                                    !- Apply Thursday
-  Yes,                                    !- Apply Friday
-  Yes,                                    !- Apply Saturday
-  ,                                       !- Apply Holiday
-  DateRange,                              !- Date Specification Type
-  12,                                     !- Start Month
-  1,                                      !- Start Day
-  12,                                     !- End Month
-  31;                                     !- End Day
-
-OS:Schedule:Day,
-  {c6d49b31-a60b-4593-917b-a4e2f16ed36c}, !- Handle
-  res heating season allday12,            !- Name
-  {209eafba-ac10-4824-ad9a-f5e307c0fc3e}, !- Schedule Type Limits Name
-  ,                                       !- Interpolate to Timestep
-  24,                                     !- Hour 1
-  0,                                      !- Minute 1
-  1;                                      !- Value Until Time 1
-
-OS:ThermostatSetpoint:DualSetpoint,
-  {4d785f21-5b67-400c-b1de-817e6f8aab00}, !- Handle
-  living zone temperature setpoint,       !- Name
-  {91eafbdc-c927-4f77-8846-705d54d1f97f}, !- Heating Setpoint Temperature Schedule Name
-  {098cce27-6b79-490e-ba98-409ad0fcaf34}; !- Cooling Setpoint Temperature Schedule Name
-
-OS:ScheduleTypeLimits,
-  {a1ab6bc1-6092-4f2d-a709-10285083c013}, !- Handle
-  Temperature,                            !- Name
-  ,                                       !- Lower Limit Value
-  ,                                       !- Upper Limit Value
-  Continuous,                             !- Numeric Type
-  Temperature;                            !- Unit Type
-
-OS:Schedule:Ruleset,
-  {3318a09d-c8dd-4def-974b-9ec2cba32afb}, !- Handle
-  res cooling season,                     !- Name
-  {209eafba-ac10-4824-ad9a-f5e307c0fc3e}, !- Schedule Type Limits Name
-  {a224fc7b-0aac-4839-bc38-0c7d1258d7a8}; !- Default Day Schedule Name
-
-OS:Schedule:Day,
-  {a224fc7b-0aac-4839-bc38-0c7d1258d7a8}, !- Handle
-  Schedule Day 1,                         !- Name
-  {209eafba-ac10-4824-ad9a-f5e307c0fc3e}, !- Schedule Type Limits Name
-  ,                                       !- Interpolate to Timestep
-  24,                                     !- Hour 1
-  0,                                      !- Minute 1
-  0;                                      !- Value Until Time 1
-
-OS:Schedule:Rule,
-  {faa70bc4-d524-4705-a3cd-de261fb86b0f}, !- Handle
-  res cooling season allday rule1,        !- Name
-  {3318a09d-c8dd-4def-974b-9ec2cba32afb}, !- Schedule Ruleset Name
-  11,                                     !- Rule Order
-  {fd8f3f5b-682f-4c76-9cfc-ba8fa9e6b056}, !- Day Schedule Name
-  Yes,                                    !- Apply Sunday
-  Yes,                                    !- Apply Monday
-  Yes,                                    !- Apply Tuesday
-  Yes,                                    !- Apply Wednesday
-  Yes,                                    !- Apply Thursday
-  Yes,                                    !- Apply Friday
-  Yes,                                    !- Apply Saturday
-  ,                                       !- Apply Holiday
-  DateRange,                              !- Date Specification Type
-  1,                                      !- Start Month
-  1,                                      !- Start Day
-  1,                                      !- End Month
-  31;                                     !- End Day
-
-OS:Schedule:Day,
-  {fd8f3f5b-682f-4c76-9cfc-ba8fa9e6b056}, !- Handle
-  res cooling season allday1,             !- Name
-  {209eafba-ac10-4824-ad9a-f5e307c0fc3e}, !- Schedule Type Limits Name
-  ,                                       !- Interpolate to Timestep
-  24,                                     !- Hour 1
-  0,                                      !- Minute 1
-  1;                                      !- Value Until Time 1
-
-OS:Schedule:Rule,
-  {d1b8bdfe-c0e7-4634-b290-ddf84f7be5e6}, !- Handle
-  res cooling season allday rule2,        !- Name
-  {3318a09d-c8dd-4def-974b-9ec2cba32afb}, !- Schedule Ruleset Name
-  10,                                     !- Rule Order
-  {54d15a9e-8c35-44f8-b1a3-eba10b010a87}, !- Day Schedule Name
-  Yes,                                    !- Apply Sunday
-  Yes,                                    !- Apply Monday
-  Yes,                                    !- Apply Tuesday
-  Yes,                                    !- Apply Wednesday
-  Yes,                                    !- Apply Thursday
-  Yes,                                    !- Apply Friday
-  Yes,                                    !- Apply Saturday
-  ,                                       !- Apply Holiday
-  DateRange,                              !- Date Specification Type
-  2,                                      !- Start Month
-  1,                                      !- Start Day
-  2,                                      !- End Month
-  28;                                     !- End Day
-
-OS:Schedule:Day,
-  {54d15a9e-8c35-44f8-b1a3-eba10b010a87}, !- Handle
-  res cooling season allday2,             !- Name
-  {209eafba-ac10-4824-ad9a-f5e307c0fc3e}, !- Schedule Type Limits Name
-  ,                                       !- Interpolate to Timestep
-  24,                                     !- Hour 1
-  0,                                      !- Minute 1
-  1;                                      !- Value Until Time 1
-
-OS:Schedule:Rule,
-  {5b4abaf1-7360-422a-a20e-7bf1c7e2ae30}, !- Handle
-  res cooling season allday rule3,        !- Name
-  {3318a09d-c8dd-4def-974b-9ec2cba32afb}, !- Schedule Ruleset Name
-  9,                                      !- Rule Order
-  {a5352829-2225-43bf-8b92-bfe0c1c43e54}, !- Day Schedule Name
-  Yes,                                    !- Apply Sunday
-  Yes,                                    !- Apply Monday
-  Yes,                                    !- Apply Tuesday
-  Yes,                                    !- Apply Wednesday
-  Yes,                                    !- Apply Thursday
-  Yes,                                    !- Apply Friday
-  Yes,                                    !- Apply Saturday
-  ,                                       !- Apply Holiday
-  DateRange,                              !- Date Specification Type
-  3,                                      !- Start Month
-  1,                                      !- Start Day
-  3,                                      !- End Month
-  31;                                     !- End Day
-
-OS:Schedule:Day,
-  {a5352829-2225-43bf-8b92-bfe0c1c43e54}, !- Handle
-  res cooling season allday3,             !- Name
-  {209eafba-ac10-4824-ad9a-f5e307c0fc3e}, !- Schedule Type Limits Name
-  ,                                       !- Interpolate to Timestep
-  24,                                     !- Hour 1
-  0,                                      !- Minute 1
-  1;                                      !- Value Until Time 1
-
-OS:Schedule:Rule,
-  {ac57c9ad-1a53-4324-b65c-86b4ac6e0fd7}, !- Handle
-  res cooling season allday rule4,        !- Name
-  {3318a09d-c8dd-4def-974b-9ec2cba32afb}, !- Schedule Ruleset Name
-  8,                                      !- Rule Order
-  {93e994d2-da20-4ddd-bb24-e90f7281a9a2}, !- Day Schedule Name
-  Yes,                                    !- Apply Sunday
-  Yes,                                    !- Apply Monday
-  Yes,                                    !- Apply Tuesday
-  Yes,                                    !- Apply Wednesday
-  Yes,                                    !- Apply Thursday
-  Yes,                                    !- Apply Friday
-  Yes,                                    !- Apply Saturday
-  ,                                       !- Apply Holiday
-  DateRange,                              !- Date Specification Type
-  4,                                      !- Start Month
-  1,                                      !- Start Day
-  4,                                      !- End Month
-  30;                                     !- End Day
-
-OS:Schedule:Day,
-  {93e994d2-da20-4ddd-bb24-e90f7281a9a2}, !- Handle
-  res cooling season allday4,             !- Name
-  {209eafba-ac10-4824-ad9a-f5e307c0fc3e}, !- Schedule Type Limits Name
-  ,                                       !- Interpolate to Timestep
-  24,                                     !- Hour 1
-  0,                                      !- Minute 1
-  1;                                      !- Value Until Time 1
-
-OS:Schedule:Rule,
-  {5efb9ada-a135-4aad-93d5-e017edee64ce}, !- Handle
-  res cooling season allday rule5,        !- Name
-  {3318a09d-c8dd-4def-974b-9ec2cba32afb}, !- Schedule Ruleset Name
-  7,                                      !- Rule Order
-  {90e35e64-54e7-43af-9bd3-0b38ee786d4e}, !- Day Schedule Name
-  Yes,                                    !- Apply Sunday
-  Yes,                                    !- Apply Monday
-  Yes,                                    !- Apply Tuesday
-  Yes,                                    !- Apply Wednesday
-  Yes,                                    !- Apply Thursday
-  Yes,                                    !- Apply Friday
-  Yes,                                    !- Apply Saturday
-  ,                                       !- Apply Holiday
-  DateRange,                              !- Date Specification Type
-  5,                                      !- Start Month
-  1,                                      !- Start Day
-  5,                                      !- End Month
-  31;                                     !- End Day
-
-OS:Schedule:Day,
-  {90e35e64-54e7-43af-9bd3-0b38ee786d4e}, !- Handle
-  res cooling season allday5,             !- Name
-  {209eafba-ac10-4824-ad9a-f5e307c0fc3e}, !- Schedule Type Limits Name
-  ,                                       !- Interpolate to Timestep
-  24,                                     !- Hour 1
-  0,                                      !- Minute 1
-  1;                                      !- Value Until Time 1
-
-OS:Schedule:Rule,
-  {4090442c-0995-4737-8867-e7ead2ebd0cc}, !- Handle
-  res cooling season allday rule6,        !- Name
-  {3318a09d-c8dd-4def-974b-9ec2cba32afb}, !- Schedule Ruleset Name
-  6,                                      !- Rule Order
-  {11406836-00e1-44ee-b92c-e2abd5dcd444}, !- Day Schedule Name
-  Yes,                                    !- Apply Sunday
-  Yes,                                    !- Apply Monday
-  Yes,                                    !- Apply Tuesday
-  Yes,                                    !- Apply Wednesday
-  Yes,                                    !- Apply Thursday
-  Yes,                                    !- Apply Friday
-  Yes,                                    !- Apply Saturday
-  ,                                       !- Apply Holiday
-  DateRange,                              !- Date Specification Type
-  6,                                      !- Start Month
-  1,                                      !- Start Day
-  6,                                      !- End Month
-  30;                                     !- End Day
-
-OS:Schedule:Day,
-  {11406836-00e1-44ee-b92c-e2abd5dcd444}, !- Handle
-  res cooling season allday6,             !- Name
-  {209eafba-ac10-4824-ad9a-f5e307c0fc3e}, !- Schedule Type Limits Name
-  ,                                       !- Interpolate to Timestep
-  24,                                     !- Hour 1
-  0,                                      !- Minute 1
-  1;                                      !- Value Until Time 1
-
-OS:Schedule:Rule,
-  {ecbcba28-9a4e-48a6-96d2-fb771b423176}, !- Handle
-  res cooling season allday rule7,        !- Name
-  {3318a09d-c8dd-4def-974b-9ec2cba32afb}, !- Schedule Ruleset Name
-  5,                                      !- Rule Order
-  {2e0d2362-aec1-4eba-9ec7-543fd38d78b1}, !- Day Schedule Name
-  Yes,                                    !- Apply Sunday
-  Yes,                                    !- Apply Monday
-  Yes,                                    !- Apply Tuesday
-  Yes,                                    !- Apply Wednesday
-  Yes,                                    !- Apply Thursday
-  Yes,                                    !- Apply Friday
-  Yes,                                    !- Apply Saturday
-  ,                                       !- Apply Holiday
-  DateRange,                              !- Date Specification Type
-  7,                                      !- Start Month
-  1,                                      !- Start Day
-  7,                                      !- End Month
-  31;                                     !- End Day
-
-OS:Schedule:Day,
-  {2e0d2362-aec1-4eba-9ec7-543fd38d78b1}, !- Handle
-  res cooling season allday7,             !- Name
-  {209eafba-ac10-4824-ad9a-f5e307c0fc3e}, !- Schedule Type Limits Name
-  ,                                       !- Interpolate to Timestep
-  24,                                     !- Hour 1
-  0,                                      !- Minute 1
-  1;                                      !- Value Until Time 1
-
-OS:Schedule:Rule,
-  {c10c462e-ffdf-48bb-abb7-e5ec66a2eda9}, !- Handle
-  res cooling season allday rule8,        !- Name
-  {3318a09d-c8dd-4def-974b-9ec2cba32afb}, !- Schedule Ruleset Name
-  4,                                      !- Rule Order
-  {bf8424d3-df6b-4c14-85cd-ab9e17feb1b9}, !- Day Schedule Name
-  Yes,                                    !- Apply Sunday
-  Yes,                                    !- Apply Monday
-  Yes,                                    !- Apply Tuesday
-  Yes,                                    !- Apply Wednesday
-  Yes,                                    !- Apply Thursday
-  Yes,                                    !- Apply Friday
-  Yes,                                    !- Apply Saturday
-  ,                                       !- Apply Holiday
-  DateRange,                              !- Date Specification Type
-  8,                                      !- Start Month
-  1,                                      !- Start Day
-  8,                                      !- End Month
-  31;                                     !- End Day
-
-OS:Schedule:Day,
-  {bf8424d3-df6b-4c14-85cd-ab9e17feb1b9}, !- Handle
-  res cooling season allday8,             !- Name
-  {209eafba-ac10-4824-ad9a-f5e307c0fc3e}, !- Schedule Type Limits Name
-  ,                                       !- Interpolate to Timestep
-  24,                                     !- Hour 1
-  0,                                      !- Minute 1
-  1;                                      !- Value Until Time 1
-
-OS:Schedule:Rule,
-  {0717797e-334f-4f75-b5e5-32af21f389ba}, !- Handle
-  res cooling season allday rule9,        !- Name
-  {3318a09d-c8dd-4def-974b-9ec2cba32afb}, !- Schedule Ruleset Name
-  3,                                      !- Rule Order
-  {a5d21f1f-0605-44a1-9013-096890aad738}, !- Day Schedule Name
-  Yes,                                    !- Apply Sunday
-  Yes,                                    !- Apply Monday
-  Yes,                                    !- Apply Tuesday
-  Yes,                                    !- Apply Wednesday
-  Yes,                                    !- Apply Thursday
-  Yes,                                    !- Apply Friday
-  Yes,                                    !- Apply Saturday
-  ,                                       !- Apply Holiday
-  DateRange,                              !- Date Specification Type
-  9,                                      !- Start Month
-  1,                                      !- Start Day
-  9,                                      !- End Month
-  30;                                     !- End Day
-
-OS:Schedule:Day,
-  {a5d21f1f-0605-44a1-9013-096890aad738}, !- Handle
-  res cooling season allday9,             !- Name
-  {209eafba-ac10-4824-ad9a-f5e307c0fc3e}, !- Schedule Type Limits Name
-  ,                                       !- Interpolate to Timestep
-  24,                                     !- Hour 1
-  0,                                      !- Minute 1
-  1;                                      !- Value Until Time 1
-
-OS:Schedule:Rule,
-  {66d9955a-ea0e-4852-b141-7de6b5e7abdf}, !- Handle
-  res cooling season allday rule10,       !- Name
-  {3318a09d-c8dd-4def-974b-9ec2cba32afb}, !- Schedule Ruleset Name
-  2,                                      !- Rule Order
-  {80df1d57-5eab-4300-862c-93d941fb77c7}, !- Day Schedule Name
-  Yes,                                    !- Apply Sunday
-  Yes,                                    !- Apply Monday
-  Yes,                                    !- Apply Tuesday
-  Yes,                                    !- Apply Wednesday
-  Yes,                                    !- Apply Thursday
-  Yes,                                    !- Apply Friday
-  Yes,                                    !- Apply Saturday
-  ,                                       !- Apply Holiday
-  DateRange,                              !- Date Specification Type
-  10,                                     !- Start Month
-  1,                                      !- Start Day
-  10,                                     !- End Month
-  31;                                     !- End Day
-
-OS:Schedule:Day,
-  {80df1d57-5eab-4300-862c-93d941fb77c7}, !- Handle
-  res cooling season allday10,            !- Name
-  {209eafba-ac10-4824-ad9a-f5e307c0fc3e}, !- Schedule Type Limits Name
-  ,                                       !- Interpolate to Timestep
-  24,                                     !- Hour 1
-  0,                                      !- Minute 1
-  1;                                      !- Value Until Time 1
-
-OS:Schedule:Rule,
-  {a6265a48-bef4-4469-9ac3-09314a718e18}, !- Handle
-  res cooling season allday rule11,       !- Name
-  {3318a09d-c8dd-4def-974b-9ec2cba32afb}, !- Schedule Ruleset Name
-  1,                                      !- Rule Order
-  {5f7fc3be-df54-49c3-9696-42f801c3461a}, !- Day Schedule Name
-  Yes,                                    !- Apply Sunday
-  Yes,                                    !- Apply Monday
-  Yes,                                    !- Apply Tuesday
-  Yes,                                    !- Apply Wednesday
-  Yes,                                    !- Apply Thursday
-  Yes,                                    !- Apply Friday
-  Yes,                                    !- Apply Saturday
-  ,                                       !- Apply Holiday
-  DateRange,                              !- Date Specification Type
-  11,                                     !- Start Month
-  1,                                      !- Start Day
-  11,                                     !- End Month
-  30;                                     !- End Day
-
-OS:Schedule:Day,
-  {5f7fc3be-df54-49c3-9696-42f801c3461a}, !- Handle
-  res cooling season allday11,            !- Name
-  {209eafba-ac10-4824-ad9a-f5e307c0fc3e}, !- Schedule Type Limits Name
-  ,                                       !- Interpolate to Timestep
-  24,                                     !- Hour 1
-  0,                                      !- Minute 1
-  1;                                      !- Value Until Time 1
-
-OS:Schedule:Rule,
-  {49d14a1b-1cf5-410c-93d0-fb98e6aba288}, !- Handle
-  res cooling season allday rule12,       !- Name
-  {3318a09d-c8dd-4def-974b-9ec2cba32afb}, !- Schedule Ruleset Name
-  0,                                      !- Rule Order
-  {ba618121-cb79-431c-8701-a3bf2222b737}, !- Day Schedule Name
-  Yes,                                    !- Apply Sunday
-  Yes,                                    !- Apply Monday
-  Yes,                                    !- Apply Tuesday
-  Yes,                                    !- Apply Wednesday
-  Yes,                                    !- Apply Thursday
-  Yes,                                    !- Apply Friday
-  Yes,                                    !- Apply Saturday
-  ,                                       !- Apply Holiday
-  DateRange,                              !- Date Specification Type
-  12,                                     !- Start Month
-  1,                                      !- Start Day
-  12,                                     !- End Month
-  31;                                     !- End Day
-
-OS:Schedule:Day,
-  {ba618121-cb79-431c-8701-a3bf2222b737}, !- Handle
-  res cooling season allday12,            !- Name
-  {209eafba-ac10-4824-ad9a-f5e307c0fc3e}, !- Schedule Type Limits Name
-  ,                                       !- Interpolate to Timestep
-  24,                                     !- Hour 1
-  0,                                      !- Minute 1
-  1;                                      !- Value Until Time 1
-
-OS:AdditionalProperties,
-  {4c200daf-5f0d-4d25-a6de-60b2a744c43f}, !- Handle
-  {4d785f21-5b67-400c-b1de-817e6f8aab00}, !- Object Name
-  htg_wkdy,                               !- Feature Name 1
-  String,                                 !- Feature Data Type 1
-  21.6666666666667&#4421.6666666666667&#4421.6666666666667&#4421.6666666666667&#4421.6666666666667&#4421.6666666666667&#4421.6666666666667&#4421.6666666666667&#4421.6666666666667&#4421.6666666666667&#4421.6666666666667&#4421.6666666666667&#4421.6666666666667&#4421.6666666666667&#4421.6666666666667&#4421.6666666666667&#4421.6666666666667&#4421.6666666666667&#4421.6666666666667&#4421.6666666666667&#4421.6666666666667&#4421.6666666666667&#4421.6666666666667&#4421.6666666666667, !- Feature Value 1
-  htg_wked,                               !- Feature Name 2
-  String,                                 !- Feature Data Type 2
-  21.6666666666667&#4421.6666666666667&#4421.6666666666667&#4421.6666666666667&#4421.6666666666667&#4421.6666666666667&#4421.6666666666667&#4421.6666666666667&#4421.6666666666667&#4421.6666666666667&#4421.6666666666667&#4421.6666666666667&#4421.6666666666667&#4421.6666666666667&#4421.6666666666667&#4421.6666666666667&#4421.6666666666667&#4421.6666666666667&#4421.6666666666667&#4421.6666666666667&#4421.6666666666667&#4421.6666666666667&#4421.6666666666667&#4421.6666666666667, !- Feature Value 2
-  clg_wkdy,                               !- Feature Name 3
-  String,                                 !- Feature Data Type 3
-  24.444444444444443&#4424.444444444444443&#4424.444444444444443&#4424.444444444444443&#4424.444444444444443&#4424.444444444444443&#4424.444444444444443&#4424.444444444444443&#4424.444444444444443&#4424.444444444444443&#4424.444444444444443&#4424.444444444444443&#4424.444444444444443&#4424.444444444444443&#4424.444444444444443&#4424.444444444444443&#4424.444444444444443&#4424.444444444444443&#4424.444444444444443&#4424.444444444444443&#4424.444444444444443&#4424.444444444444443&#4424.444444444444443&#4424.444444444444443, !- Feature Value 3
-  clg_wked,                               !- Feature Name 4
-  String,                                 !- Feature Data Type 4
-  24.444444444444443&#4424.444444444444443&#4424.444444444444443&#4424.444444444444443&#4424.444444444444443&#4424.444444444444443&#4424.444444444444443&#4424.444444444444443&#4424.444444444444443&#4424.444444444444443&#4424.444444444444443&#4424.444444444444443&#4424.444444444444443&#4424.444444444444443&#4424.444444444444443&#4424.444444444444443&#4424.444444444444443&#4424.444444444444443&#4424.444444444444443&#4424.444444444444443&#4424.444444444444443&#4424.444444444444443&#4424.444444444444443&#4424.444444444444443; !- Feature Value 4
-
-OS:Schedule:Ruleset,
-  {91eafbdc-c927-4f77-8846-705d54d1f97f}, !- Handle
-  res heating setpoint,                   !- Name
-  {a1ab6bc1-6092-4f2d-a709-10285083c013}, !- Schedule Type Limits Name
-  {b915ca7d-36dc-48ac-b783-f1f12992000d}, !- Default Day Schedule Name
-  {79ddacfd-9b3a-4174-a2f3-1d80f8b7bba4}, !- Summer Design Day Schedule Name
-  {50f8abae-b2e6-42e2-a635-4ff4e9f7cc0a}; !- Winter Design Day Schedule Name
-
-OS:Schedule:Day,
-  {b915ca7d-36dc-48ac-b783-f1f12992000d}, !- Handle
-  Schedule Day 6,                         !- Name
-  {a1ab6bc1-6092-4f2d-a709-10285083c013}, !- Schedule Type Limits Name
-  ,                                       !- Interpolate to Timestep
-  24,                                     !- Hour 1
-  0,                                      !- Minute 1
-  0;                                      !- Value Until Time 1
-
-OS:Schedule:Rule,
-  {7dc05b82-9f58-4d0f-8620-10c9c6911e7f}, !- Handle
-  res heating setpoint allday rule1,      !- Name
-  {91eafbdc-c927-4f77-8846-705d54d1f97f}, !- Schedule Ruleset Name
-  11,                                     !- Rule Order
-  {0ea8298b-56f4-46bb-a210-d4f87a440167}, !- Day Schedule Name
-  Yes,                                    !- Apply Sunday
-  Yes,                                    !- Apply Monday
-  Yes,                                    !- Apply Tuesday
-  Yes,                                    !- Apply Wednesday
-  Yes,                                    !- Apply Thursday
-  Yes,                                    !- Apply Friday
-  Yes,                                    !- Apply Saturday
-  ,                                       !- Apply Holiday
-  DateRange,                              !- Date Specification Type
-  1,                                      !- Start Month
-  1,                                      !- Start Day
-  1,                                      !- End Month
-  31;                                     !- End Day
-
-OS:Schedule:Day,
-  {0ea8298b-56f4-46bb-a210-d4f87a440167}, !- Handle
-  res heating setpoint allday1,           !- Name
-  {a1ab6bc1-6092-4f2d-a709-10285083c013}, !- Schedule Type Limits Name
-  ,                                       !- Interpolate to Timestep
-  24,                                     !- Hour 1
-  0,                                      !- Minute 1
-  21.6666666666667;                       !- Value Until Time 1
-
-OS:Schedule:Rule,
-  {f8cdc658-5f85-43cc-890a-b55e9bf67813}, !- Handle
-  res heating setpoint allday rule2,      !- Name
-  {91eafbdc-c927-4f77-8846-705d54d1f97f}, !- Schedule Ruleset Name
-  10,                                     !- Rule Order
-  {00506f7c-08e4-4ce7-8f5c-fe6a18af44a0}, !- Day Schedule Name
-  Yes,                                    !- Apply Sunday
-  Yes,                                    !- Apply Monday
-  Yes,                                    !- Apply Tuesday
-  Yes,                                    !- Apply Wednesday
-  Yes,                                    !- Apply Thursday
-  Yes,                                    !- Apply Friday
-  Yes,                                    !- Apply Saturday
-  ,                                       !- Apply Holiday
-  DateRange,                              !- Date Specification Type
-  2,                                      !- Start Month
-  1,                                      !- Start Day
-  2,                                      !- End Month
-  28;                                     !- End Day
-
-OS:Schedule:Day,
-  {00506f7c-08e4-4ce7-8f5c-fe6a18af44a0}, !- Handle
-  res heating setpoint allday2,           !- Name
-  {a1ab6bc1-6092-4f2d-a709-10285083c013}, !- Schedule Type Limits Name
-  ,                                       !- Interpolate to Timestep
-  24,                                     !- Hour 1
-  0,                                      !- Minute 1
-  21.6666666666667;                       !- Value Until Time 1
-
-OS:Schedule:Rule,
-  {91a6ac1f-fdf8-4c3a-bc2b-a85dfe546b7c}, !- Handle
-  res heating setpoint allday rule3,      !- Name
-  {91eafbdc-c927-4f77-8846-705d54d1f97f}, !- Schedule Ruleset Name
-  9,                                      !- Rule Order
-  {38729af9-b950-4f24-8192-e99b9cfb61f5}, !- Day Schedule Name
-  Yes,                                    !- Apply Sunday
-  Yes,                                    !- Apply Monday
-  Yes,                                    !- Apply Tuesday
-  Yes,                                    !- Apply Wednesday
-  Yes,                                    !- Apply Thursday
-  Yes,                                    !- Apply Friday
-  Yes,                                    !- Apply Saturday
-  ,                                       !- Apply Holiday
-  DateRange,                              !- Date Specification Type
-  3,                                      !- Start Month
-  1,                                      !- Start Day
-  3,                                      !- End Month
-  31;                                     !- End Day
-
-OS:Schedule:Day,
-  {38729af9-b950-4f24-8192-e99b9cfb61f5}, !- Handle
-  res heating setpoint allday3,           !- Name
-  {a1ab6bc1-6092-4f2d-a709-10285083c013}, !- Schedule Type Limits Name
-  ,                                       !- Interpolate to Timestep
-  24,                                     !- Hour 1
-  0,                                      !- Minute 1
-  21.6666666666667;                       !- Value Until Time 1
-
-OS:Schedule:Rule,
-  {c9697f45-d08c-4652-b3dd-4d5a95dfea52}, !- Handle
-  res heating setpoint allday rule4,      !- Name
-  {91eafbdc-c927-4f77-8846-705d54d1f97f}, !- Schedule Ruleset Name
-  8,                                      !- Rule Order
-  {2426d78f-0fa5-4557-be52-cb267f04f8f7}, !- Day Schedule Name
-  Yes,                                    !- Apply Sunday
-  Yes,                                    !- Apply Monday
-  Yes,                                    !- Apply Tuesday
-  Yes,                                    !- Apply Wednesday
-  Yes,                                    !- Apply Thursday
-  Yes,                                    !- Apply Friday
-  Yes,                                    !- Apply Saturday
-  ,                                       !- Apply Holiday
-  DateRange,                              !- Date Specification Type
-  4,                                      !- Start Month
-  1,                                      !- Start Day
-  4,                                      !- End Month
-  30;                                     !- End Day
-
-OS:Schedule:Day,
-  {2426d78f-0fa5-4557-be52-cb267f04f8f7}, !- Handle
-  res heating setpoint allday4,           !- Name
-  {a1ab6bc1-6092-4f2d-a709-10285083c013}, !- Schedule Type Limits Name
-  ,                                       !- Interpolate to Timestep
-  24,                                     !- Hour 1
-  0,                                      !- Minute 1
-  21.6666666666667;                       !- Value Until Time 1
-
-OS:Schedule:Rule,
-  {7e730229-a167-4c52-8ed9-30c705515b8e}, !- Handle
-  res heating setpoint allday rule5,      !- Name
-  {91eafbdc-c927-4f77-8846-705d54d1f97f}, !- Schedule Ruleset Name
-  7,                                      !- Rule Order
-  {e711e25c-2301-4f8d-83e9-0ba385f2e616}, !- Day Schedule Name
-  Yes,                                    !- Apply Sunday
-  Yes,                                    !- Apply Monday
-  Yes,                                    !- Apply Tuesday
-  Yes,                                    !- Apply Wednesday
-  Yes,                                    !- Apply Thursday
-  Yes,                                    !- Apply Friday
-  Yes,                                    !- Apply Saturday
-  ,                                       !- Apply Holiday
-  DateRange,                              !- Date Specification Type
-  5,                                      !- Start Month
-  1,                                      !- Start Day
-  5,                                      !- End Month
-  31;                                     !- End Day
-
-OS:Schedule:Day,
-  {e711e25c-2301-4f8d-83e9-0ba385f2e616}, !- Handle
-  res heating setpoint allday5,           !- Name
-  {a1ab6bc1-6092-4f2d-a709-10285083c013}, !- Schedule Type Limits Name
-  ,                                       !- Interpolate to Timestep
-  24,                                     !- Hour 1
-  0,                                      !- Minute 1
-  21.6666666666667;                       !- Value Until Time 1
-
-OS:Schedule:Rule,
-  {f6e932f9-6a94-4443-ac8a-727b1336c860}, !- Handle
-  res heating setpoint allday rule6,      !- Name
-  {91eafbdc-c927-4f77-8846-705d54d1f97f}, !- Schedule Ruleset Name
-  6,                                      !- Rule Order
-  {514119de-eb33-4c0e-a988-b80b5e0581e4}, !- Day Schedule Name
-  Yes,                                    !- Apply Sunday
-  Yes,                                    !- Apply Monday
-  Yes,                                    !- Apply Tuesday
-  Yes,                                    !- Apply Wednesday
-  Yes,                                    !- Apply Thursday
-  Yes,                                    !- Apply Friday
-  Yes,                                    !- Apply Saturday
-  ,                                       !- Apply Holiday
-  DateRange,                              !- Date Specification Type
-  6,                                      !- Start Month
-  1,                                      !- Start Day
-  6,                                      !- End Month
-  30;                                     !- End Day
-
-OS:Schedule:Day,
-  {514119de-eb33-4c0e-a988-b80b5e0581e4}, !- Handle
-  res heating setpoint allday6,           !- Name
-  {a1ab6bc1-6092-4f2d-a709-10285083c013}, !- Schedule Type Limits Name
-  ,                                       !- Interpolate to Timestep
-  24,                                     !- Hour 1
-  0,                                      !- Minute 1
-  21.6666666666667;                       !- Value Until Time 1
-
-OS:Schedule:Rule,
-  {cd848340-4e8c-413a-a70c-9f0c309220ee}, !- Handle
-  res heating setpoint allday rule7,      !- Name
-  {91eafbdc-c927-4f77-8846-705d54d1f97f}, !- Schedule Ruleset Name
-  5,                                      !- Rule Order
-  {9fe115c0-dcf9-4f33-8419-88f97b9ea125}, !- Day Schedule Name
-  Yes,                                    !- Apply Sunday
-  Yes,                                    !- Apply Monday
-  Yes,                                    !- Apply Tuesday
-  Yes,                                    !- Apply Wednesday
-  Yes,                                    !- Apply Thursday
-  Yes,                                    !- Apply Friday
-  Yes,                                    !- Apply Saturday
-  ,                                       !- Apply Holiday
-  DateRange,                              !- Date Specification Type
-  7,                                      !- Start Month
-  1,                                      !- Start Day
-  7,                                      !- End Month
-  31;                                     !- End Day
-
-OS:Schedule:Day,
-  {9fe115c0-dcf9-4f33-8419-88f97b9ea125}, !- Handle
-  res heating setpoint allday7,           !- Name
-  {a1ab6bc1-6092-4f2d-a709-10285083c013}, !- Schedule Type Limits Name
-  ,                                       !- Interpolate to Timestep
-  24,                                     !- Hour 1
-  0,                                      !- Minute 1
-  21.6666666666667;                       !- Value Until Time 1
-
-OS:Schedule:Rule,
-  {6e1ea0bd-aa53-4b73-a998-7f434635ab48}, !- Handle
-  res heating setpoint allday rule8,      !- Name
-  {91eafbdc-c927-4f77-8846-705d54d1f97f}, !- Schedule Ruleset Name
-  4,                                      !- Rule Order
-  {5ebe6dc3-fd09-4c24-9ed2-322045546743}, !- Day Schedule Name
-  Yes,                                    !- Apply Sunday
-  Yes,                                    !- Apply Monday
-  Yes,                                    !- Apply Tuesday
-  Yes,                                    !- Apply Wednesday
-  Yes,                                    !- Apply Thursday
-  Yes,                                    !- Apply Friday
-  Yes,                                    !- Apply Saturday
-  ,                                       !- Apply Holiday
-  DateRange,                              !- Date Specification Type
-  8,                                      !- Start Month
-  1,                                      !- Start Day
-  8,                                      !- End Month
-  31;                                     !- End Day
-
-OS:Schedule:Day,
-  {5ebe6dc3-fd09-4c24-9ed2-322045546743}, !- Handle
-  res heating setpoint allday8,           !- Name
-  {a1ab6bc1-6092-4f2d-a709-10285083c013}, !- Schedule Type Limits Name
-  ,                                       !- Interpolate to Timestep
-  24,                                     !- Hour 1
-  0,                                      !- Minute 1
-  21.6666666666667;                       !- Value Until Time 1
-
-OS:Schedule:Rule,
-  {fa77f637-ec5e-4ccc-87d1-572d57f001eb}, !- Handle
-  res heating setpoint allday rule9,      !- Name
-  {91eafbdc-c927-4f77-8846-705d54d1f97f}, !- Schedule Ruleset Name
-  3,                                      !- Rule Order
-  {d9c22990-9dca-4a75-a6c6-ec8d5fd53c05}, !- Day Schedule Name
-  Yes,                                    !- Apply Sunday
-  Yes,                                    !- Apply Monday
-  Yes,                                    !- Apply Tuesday
-  Yes,                                    !- Apply Wednesday
-  Yes,                                    !- Apply Thursday
-  Yes,                                    !- Apply Friday
-  Yes,                                    !- Apply Saturday
-  ,                                       !- Apply Holiday
-  DateRange,                              !- Date Specification Type
-  9,                                      !- Start Month
-  1,                                      !- Start Day
-  9,                                      !- End Month
-  30;                                     !- End Day
-
-OS:Schedule:Day,
-  {d9c22990-9dca-4a75-a6c6-ec8d5fd53c05}, !- Handle
-  res heating setpoint allday9,           !- Name
-  {a1ab6bc1-6092-4f2d-a709-10285083c013}, !- Schedule Type Limits Name
-  ,                                       !- Interpolate to Timestep
-  24,                                     !- Hour 1
-  0,                                      !- Minute 1
-  21.6666666666667;                       !- Value Until Time 1
-
-OS:Schedule:Rule,
-  {d29ead59-5afe-4f22-8192-3b4410771f67}, !- Handle
-  res heating setpoint allday rule10,     !- Name
-  {91eafbdc-c927-4f77-8846-705d54d1f97f}, !- Schedule Ruleset Name
-  2,                                      !- Rule Order
-  {28b01ad6-ed4c-47f8-8903-f36ace4d6cce}, !- Day Schedule Name
-  Yes,                                    !- Apply Sunday
-  Yes,                                    !- Apply Monday
-  Yes,                                    !- Apply Tuesday
-  Yes,                                    !- Apply Wednesday
-  Yes,                                    !- Apply Thursday
-  Yes,                                    !- Apply Friday
-  Yes,                                    !- Apply Saturday
-  ,                                       !- Apply Holiday
-  DateRange,                              !- Date Specification Type
-  10,                                     !- Start Month
-  1,                                      !- Start Day
-  10,                                     !- End Month
-  31;                                     !- End Day
-
-OS:Schedule:Day,
-  {28b01ad6-ed4c-47f8-8903-f36ace4d6cce}, !- Handle
-  res heating setpoint allday10,          !- Name
-  {a1ab6bc1-6092-4f2d-a709-10285083c013}, !- Schedule Type Limits Name
-  ,                                       !- Interpolate to Timestep
-  24,                                     !- Hour 1
-  0,                                      !- Minute 1
-  21.6666666666667;                       !- Value Until Time 1
-
-OS:Schedule:Rule,
-  {5d4402c9-779c-4faf-a189-d2ac7f16a8a6}, !- Handle
-  res heating setpoint allday rule11,     !- Name
-  {91eafbdc-c927-4f77-8846-705d54d1f97f}, !- Schedule Ruleset Name
-  1,                                      !- Rule Order
-  {f9223efa-ab60-4f7b-9ecc-08e831b368aa}, !- Day Schedule Name
-  Yes,                                    !- Apply Sunday
-  Yes,                                    !- Apply Monday
-  Yes,                                    !- Apply Tuesday
-  Yes,                                    !- Apply Wednesday
-  Yes,                                    !- Apply Thursday
-  Yes,                                    !- Apply Friday
-  Yes,                                    !- Apply Saturday
-  ,                                       !- Apply Holiday
-  DateRange,                              !- Date Specification Type
-  11,                                     !- Start Month
-  1,                                      !- Start Day
-  11,                                     !- End Month
-  30;                                     !- End Day
-
-OS:Schedule:Day,
-  {f9223efa-ab60-4f7b-9ecc-08e831b368aa}, !- Handle
-  res heating setpoint allday11,          !- Name
-  {a1ab6bc1-6092-4f2d-a709-10285083c013}, !- Schedule Type Limits Name
-  ,                                       !- Interpolate to Timestep
-  24,                                     !- Hour 1
-  0,                                      !- Minute 1
-  21.6666666666667;                       !- Value Until Time 1
-
-OS:Schedule:Rule,
-  {2715ba9b-701b-44a9-8cc3-776c94f93770}, !- Handle
-  res heating setpoint allday rule12,     !- Name
-  {91eafbdc-c927-4f77-8846-705d54d1f97f}, !- Schedule Ruleset Name
-  0,                                      !- Rule Order
-  {fd6fe1b0-fc69-41e8-b62d-b5e660343c42}, !- Day Schedule Name
-  Yes,                                    !- Apply Sunday
-  Yes,                                    !- Apply Monday
-  Yes,                                    !- Apply Tuesday
-  Yes,                                    !- Apply Wednesday
-  Yes,                                    !- Apply Thursday
-  Yes,                                    !- Apply Friday
-  Yes,                                    !- Apply Saturday
-  ,                                       !- Apply Holiday
-  DateRange,                              !- Date Specification Type
-  12,                                     !- Start Month
-  1,                                      !- Start Day
-  12,                                     !- End Month
-  31;                                     !- End Day
-
-OS:Schedule:Day,
-  {fd6fe1b0-fc69-41e8-b62d-b5e660343c42}, !- Handle
-  res heating setpoint allday12,          !- Name
-  {a1ab6bc1-6092-4f2d-a709-10285083c013}, !- Schedule Type Limits Name
-  ,                                       !- Interpolate to Timestep
-  24,                                     !- Hour 1
-  0,                                      !- Minute 1
-  21.6666666666667;                       !- Value Until Time 1
-
-OS:Schedule:Day,
-  {50f8abae-b2e6-42e2-a635-4ff4e9f7cc0a}, !- Handle
-  res heating setpoint winter design,     !- Name
-  {a1ab6bc1-6092-4f2d-a709-10285083c013}, !- Schedule Type Limits Name
-  ,                                       !- Interpolate to Timestep
-  24,                                     !- Hour 1
-  0,                                      !- Minute 1
-  21.1111111111111;                       !- Value Until Time 1
-
-OS:Schedule:Day,
-  {79ddacfd-9b3a-4174-a2f3-1d80f8b7bba4}, !- Handle
-  res heating setpoint summer design,     !- Name
-  {a1ab6bc1-6092-4f2d-a709-10285083c013}, !- Schedule Type Limits Name
-  ,                                       !- Interpolate to Timestep
-  24,                                     !- Hour 1
-  0,                                      !- Minute 1
-  23.8888888888889;                       !- Value Until Time 1
-
-OS:Schedule:Ruleset,
-  {098cce27-6b79-490e-ba98-409ad0fcaf34}, !- Handle
-  res cooling setpoint,                   !- Name
-  {a1ab6bc1-6092-4f2d-a709-10285083c013}, !- Schedule Type Limits Name
-  {ec55feae-4540-4375-bf18-73cb03197f78}, !- Default Day Schedule Name
-  {4ba5b04d-c0c1-4d4a-8862-84026672a8d3}, !- Summer Design Day Schedule Name
-  {e55b25ea-3def-4594-9a3b-47b4f4c03309}; !- Winter Design Day Schedule Name
-
-OS:Schedule:Day,
-  {ec55feae-4540-4375-bf18-73cb03197f78}, !- Handle
-  Schedule Day 7,                         !- Name
-  {a1ab6bc1-6092-4f2d-a709-10285083c013}, !- Schedule Type Limits Name
-  ,                                       !- Interpolate to Timestep
-  24,                                     !- Hour 1
-  0,                                      !- Minute 1
-  0;                                      !- Value Until Time 1
-
-OS:Schedule:Rule,
-  {799c7ca6-f377-43fd-bc5c-3d45f1d0b0af}, !- Handle
-  res cooling setpoint allday rule1,      !- Name
-  {098cce27-6b79-490e-ba98-409ad0fcaf34}, !- Schedule Ruleset Name
-  11,                                     !- Rule Order
-  {7e441b15-110b-44fc-8771-dba4b8e02ec3}, !- Day Schedule Name
-  Yes,                                    !- Apply Sunday
-  Yes,                                    !- Apply Monday
-  Yes,                                    !- Apply Tuesday
-  Yes,                                    !- Apply Wednesday
-  Yes,                                    !- Apply Thursday
-  Yes,                                    !- Apply Friday
-  Yes,                                    !- Apply Saturday
-  ,                                       !- Apply Holiday
-  DateRange,                              !- Date Specification Type
-  1,                                      !- Start Month
-  1,                                      !- Start Day
-  1,                                      !- End Month
-  31;                                     !- End Day
-
-OS:Schedule:Day,
-  {7e441b15-110b-44fc-8771-dba4b8e02ec3}, !- Handle
-  res cooling setpoint allday1,           !- Name
-  {a1ab6bc1-6092-4f2d-a709-10285083c013}, !- Schedule Type Limits Name
-  ,                                       !- Interpolate to Timestep
-  24,                                     !- Hour 1
-  0,                                      !- Minute 1
-  24.4444444444444;                       !- Value Until Time 1
-
-OS:Schedule:Rule,
-  {d1e1dbee-2dea-4b20-81b9-e8aeca0cd3b0}, !- Handle
-  res cooling setpoint allday rule2,      !- Name
-  {098cce27-6b79-490e-ba98-409ad0fcaf34}, !- Schedule Ruleset Name
-  10,                                     !- Rule Order
-  {44eca56d-941f-4949-bd25-ceb4fed8b5b0}, !- Day Schedule Name
-  Yes,                                    !- Apply Sunday
-  Yes,                                    !- Apply Monday
-  Yes,                                    !- Apply Tuesday
-  Yes,                                    !- Apply Wednesday
-  Yes,                                    !- Apply Thursday
-  Yes,                                    !- Apply Friday
-  Yes,                                    !- Apply Saturday
-  ,                                       !- Apply Holiday
-  DateRange,                              !- Date Specification Type
-  2,                                      !- Start Month
-  1,                                      !- Start Day
-  2,                                      !- End Month
-  28;                                     !- End Day
-
-OS:Schedule:Day,
-  {44eca56d-941f-4949-bd25-ceb4fed8b5b0}, !- Handle
-  res cooling setpoint allday2,           !- Name
-  {a1ab6bc1-6092-4f2d-a709-10285083c013}, !- Schedule Type Limits Name
-  ,                                       !- Interpolate to Timestep
-  24,                                     !- Hour 1
-  0,                                      !- Minute 1
-  24.4444444444444;                       !- Value Until Time 1
-
-OS:Schedule:Rule,
-  {c059a41d-d6fe-418c-bfb1-bedc4eaf27ea}, !- Handle
-  res cooling setpoint allday rule3,      !- Name
-  {098cce27-6b79-490e-ba98-409ad0fcaf34}, !- Schedule Ruleset Name
-  9,                                      !- Rule Order
-  {4fe34fd8-1bab-4c13-bdc6-7c7c2b1ed295}, !- Day Schedule Name
-  Yes,                                    !- Apply Sunday
-  Yes,                                    !- Apply Monday
-  Yes,                                    !- Apply Tuesday
-  Yes,                                    !- Apply Wednesday
-  Yes,                                    !- Apply Thursday
-  Yes,                                    !- Apply Friday
-  Yes,                                    !- Apply Saturday
-  ,                                       !- Apply Holiday
-  DateRange,                              !- Date Specification Type
-  3,                                      !- Start Month
-  1,                                      !- Start Day
-  3,                                      !- End Month
-  31;                                     !- End Day
-
-OS:Schedule:Day,
-  {4fe34fd8-1bab-4c13-bdc6-7c7c2b1ed295}, !- Handle
-  res cooling setpoint allday3,           !- Name
-  {a1ab6bc1-6092-4f2d-a709-10285083c013}, !- Schedule Type Limits Name
-  ,                                       !- Interpolate to Timestep
-  24,                                     !- Hour 1
-  0,                                      !- Minute 1
-  24.4444444444444;                       !- Value Until Time 1
-
-OS:Schedule:Rule,
-  {f76558d2-fb3e-4a28-8cc7-e0471c6404a1}, !- Handle
-  res cooling setpoint allday rule4,      !- Name
-  {098cce27-6b79-490e-ba98-409ad0fcaf34}, !- Schedule Ruleset Name
-  8,                                      !- Rule Order
-  {b055c2ed-414f-463c-8bbb-e5e20818ec1b}, !- Day Schedule Name
-  Yes,                                    !- Apply Sunday
-  Yes,                                    !- Apply Monday
-  Yes,                                    !- Apply Tuesday
-  Yes,                                    !- Apply Wednesday
-  Yes,                                    !- Apply Thursday
-  Yes,                                    !- Apply Friday
-  Yes,                                    !- Apply Saturday
-  ,                                       !- Apply Holiday
-  DateRange,                              !- Date Specification Type
-  4,                                      !- Start Month
-  1,                                      !- Start Day
-  4,                                      !- End Month
-  30;                                     !- End Day
-
-OS:Schedule:Day,
-  {b055c2ed-414f-463c-8bbb-e5e20818ec1b}, !- Handle
-  res cooling setpoint allday4,           !- Name
-  {a1ab6bc1-6092-4f2d-a709-10285083c013}, !- Schedule Type Limits Name
-  ,                                       !- Interpolate to Timestep
-  24,                                     !- Hour 1
-  0,                                      !- Minute 1
-  24.4444444444444;                       !- Value Until Time 1
-
-OS:Schedule:Rule,
-  {cdcac80a-c8e9-4b6a-be31-a7fd7068a441}, !- Handle
-  res cooling setpoint allday rule5,      !- Name
-  {098cce27-6b79-490e-ba98-409ad0fcaf34}, !- Schedule Ruleset Name
-  7,                                      !- Rule Order
-  {39c5ab92-4dd3-404c-93e3-28ce3b600a66}, !- Day Schedule Name
-  Yes,                                    !- Apply Sunday
-  Yes,                                    !- Apply Monday
-  Yes,                                    !- Apply Tuesday
-  Yes,                                    !- Apply Wednesday
-  Yes,                                    !- Apply Thursday
-  Yes,                                    !- Apply Friday
-  Yes,                                    !- Apply Saturday
-  ,                                       !- Apply Holiday
-  DateRange,                              !- Date Specification Type
-  5,                                      !- Start Month
-  1,                                      !- Start Day
-  5,                                      !- End Month
-  31;                                     !- End Day
-
-OS:Schedule:Day,
-  {39c5ab92-4dd3-404c-93e3-28ce3b600a66}, !- Handle
-  res cooling setpoint allday5,           !- Name
-  {a1ab6bc1-6092-4f2d-a709-10285083c013}, !- Schedule Type Limits Name
-  ,                                       !- Interpolate to Timestep
-  24,                                     !- Hour 1
-  0,                                      !- Minute 1
-  24.4444444444444;                       !- Value Until Time 1
-
-OS:Schedule:Rule,
-  {ba521516-fd89-4b11-b771-91e375b27985}, !- Handle
-  res cooling setpoint allday rule6,      !- Name
-  {098cce27-6b79-490e-ba98-409ad0fcaf34}, !- Schedule Ruleset Name
-  6,                                      !- Rule Order
-  {ffbca6ee-37f1-469e-994a-0c82ba3be7cd}, !- Day Schedule Name
-  Yes,                                    !- Apply Sunday
-  Yes,                                    !- Apply Monday
-  Yes,                                    !- Apply Tuesday
-  Yes,                                    !- Apply Wednesday
-  Yes,                                    !- Apply Thursday
-  Yes,                                    !- Apply Friday
-  Yes,                                    !- Apply Saturday
-  ,                                       !- Apply Holiday
-  DateRange,                              !- Date Specification Type
-  6,                                      !- Start Month
-  1,                                      !- Start Day
-  6,                                      !- End Month
-  30;                                     !- End Day
-
-OS:Schedule:Day,
-  {ffbca6ee-37f1-469e-994a-0c82ba3be7cd}, !- Handle
-  res cooling setpoint allday6,           !- Name
-  {a1ab6bc1-6092-4f2d-a709-10285083c013}, !- Schedule Type Limits Name
-  ,                                       !- Interpolate to Timestep
-  24,                                     !- Hour 1
-  0,                                      !- Minute 1
-  24.4444444444444;                       !- Value Until Time 1
-
-OS:Schedule:Rule,
-  {a6b16af9-0a70-4e32-a96a-8f3d73ea5b9b}, !- Handle
-  res cooling setpoint allday rule7,      !- Name
-  {098cce27-6b79-490e-ba98-409ad0fcaf34}, !- Schedule Ruleset Name
-  5,                                      !- Rule Order
-  {5ce00ceb-73cc-4d3f-8560-29986a9a30dc}, !- Day Schedule Name
-  Yes,                                    !- Apply Sunday
-  Yes,                                    !- Apply Monday
-  Yes,                                    !- Apply Tuesday
-  Yes,                                    !- Apply Wednesday
-  Yes,                                    !- Apply Thursday
-  Yes,                                    !- Apply Friday
-  Yes,                                    !- Apply Saturday
-  ,                                       !- Apply Holiday
-  DateRange,                              !- Date Specification Type
-  7,                                      !- Start Month
-  1,                                      !- Start Day
-  7,                                      !- End Month
-  31;                                     !- End Day
-
-OS:Schedule:Day,
-  {5ce00ceb-73cc-4d3f-8560-29986a9a30dc}, !- Handle
-  res cooling setpoint allday7,           !- Name
-  {a1ab6bc1-6092-4f2d-a709-10285083c013}, !- Schedule Type Limits Name
-  ,                                       !- Interpolate to Timestep
-  24,                                     !- Hour 1
-  0,                                      !- Minute 1
-  24.4444444444444;                       !- Value Until Time 1
-
-OS:Schedule:Rule,
-  {883a5c92-01a7-4400-8ec6-b106a0e64699}, !- Handle
-  res cooling setpoint allday rule8,      !- Name
-  {098cce27-6b79-490e-ba98-409ad0fcaf34}, !- Schedule Ruleset Name
-  4,                                      !- Rule Order
-  {88252e63-1d3e-4909-8bee-cd84be8a7594}, !- Day Schedule Name
-  Yes,                                    !- Apply Sunday
-  Yes,                                    !- Apply Monday
-  Yes,                                    !- Apply Tuesday
-  Yes,                                    !- Apply Wednesday
-  Yes,                                    !- Apply Thursday
-  Yes,                                    !- Apply Friday
-  Yes,                                    !- Apply Saturday
-  ,                                       !- Apply Holiday
-  DateRange,                              !- Date Specification Type
-  8,                                      !- Start Month
-  1,                                      !- Start Day
-  8,                                      !- End Month
-  31;                                     !- End Day
-
-OS:Schedule:Day,
-  {88252e63-1d3e-4909-8bee-cd84be8a7594}, !- Handle
-  res cooling setpoint allday8,           !- Name
-  {a1ab6bc1-6092-4f2d-a709-10285083c013}, !- Schedule Type Limits Name
-  ,                                       !- Interpolate to Timestep
-  24,                                     !- Hour 1
-  0,                                      !- Minute 1
-  24.4444444444444;                       !- Value Until Time 1
-
-OS:Schedule:Rule,
-  {7be6cc69-9a30-4916-a11b-f43d695cb69d}, !- Handle
-  res cooling setpoint allday rule9,      !- Name
-  {098cce27-6b79-490e-ba98-409ad0fcaf34}, !- Schedule Ruleset Name
-  3,                                      !- Rule Order
-  {9dea184d-c623-40ac-9cc3-a305130ee2d3}, !- Day Schedule Name
-  Yes,                                    !- Apply Sunday
-  Yes,                                    !- Apply Monday
-  Yes,                                    !- Apply Tuesday
-  Yes,                                    !- Apply Wednesday
-  Yes,                                    !- Apply Thursday
-  Yes,                                    !- Apply Friday
-  Yes,                                    !- Apply Saturday
-  ,                                       !- Apply Holiday
-  DateRange,                              !- Date Specification Type
-  9,                                      !- Start Month
-  1,                                      !- Start Day
-  9,                                      !- End Month
-  30;                                     !- End Day
-
-OS:Schedule:Day,
-  {9dea184d-c623-40ac-9cc3-a305130ee2d3}, !- Handle
-  res cooling setpoint allday9,           !- Name
-  {a1ab6bc1-6092-4f2d-a709-10285083c013}, !- Schedule Type Limits Name
-  ,                                       !- Interpolate to Timestep
-  24,                                     !- Hour 1
-  0,                                      !- Minute 1
-  24.4444444444444;                       !- Value Until Time 1
-
-OS:Schedule:Rule,
-  {ad538661-cf69-4853-a99e-c68f5dfbbc24}, !- Handle
-  res cooling setpoint allday rule10,     !- Name
-  {098cce27-6b79-490e-ba98-409ad0fcaf34}, !- Schedule Ruleset Name
-  2,                                      !- Rule Order
-  {0877aa37-2d8c-4806-bf2b-7151c4e38e6e}, !- Day Schedule Name
-  Yes,                                    !- Apply Sunday
-  Yes,                                    !- Apply Monday
-  Yes,                                    !- Apply Tuesday
-  Yes,                                    !- Apply Wednesday
-  Yes,                                    !- Apply Thursday
-  Yes,                                    !- Apply Friday
-  Yes,                                    !- Apply Saturday
-  ,                                       !- Apply Holiday
-  DateRange,                              !- Date Specification Type
-  10,                                     !- Start Month
-  1,                                      !- Start Day
-  10,                                     !- End Month
-  31;                                     !- End Day
-
-OS:Schedule:Day,
-  {0877aa37-2d8c-4806-bf2b-7151c4e38e6e}, !- Handle
-  res cooling setpoint allday10,          !- Name
-  {a1ab6bc1-6092-4f2d-a709-10285083c013}, !- Schedule Type Limits Name
-  ,                                       !- Interpolate to Timestep
-  24,                                     !- Hour 1
-  0,                                      !- Minute 1
-  24.4444444444444;                       !- Value Until Time 1
-
-OS:Schedule:Rule,
-  {f347d1c8-7c1a-4ee2-9a86-8fa337c0ebe5}, !- Handle
-  res cooling setpoint allday rule11,     !- Name
-  {098cce27-6b79-490e-ba98-409ad0fcaf34}, !- Schedule Ruleset Name
-  1,                                      !- Rule Order
-  {98ff8187-6934-4be0-8169-fac31c0b53a2}, !- Day Schedule Name
-  Yes,                                    !- Apply Sunday
-  Yes,                                    !- Apply Monday
-  Yes,                                    !- Apply Tuesday
-  Yes,                                    !- Apply Wednesday
-  Yes,                                    !- Apply Thursday
-  Yes,                                    !- Apply Friday
-  Yes,                                    !- Apply Saturday
-  ,                                       !- Apply Holiday
-  DateRange,                              !- Date Specification Type
-  11,                                     !- Start Month
-  1,                                      !- Start Day
-  11,                                     !- End Month
-  30;                                     !- End Day
-
-OS:Schedule:Day,
-  {98ff8187-6934-4be0-8169-fac31c0b53a2}, !- Handle
-  res cooling setpoint allday11,          !- Name
-  {a1ab6bc1-6092-4f2d-a709-10285083c013}, !- Schedule Type Limits Name
-  ,                                       !- Interpolate to Timestep
-  24,                                     !- Hour 1
-  0,                                      !- Minute 1
-  24.4444444444444;                       !- Value Until Time 1
-
-OS:Schedule:Rule,
-  {b37dbd8e-7d15-49f0-b6a2-34c561a876c3}, !- Handle
-  res cooling setpoint allday rule12,     !- Name
-  {098cce27-6b79-490e-ba98-409ad0fcaf34}, !- Schedule Ruleset Name
-  0,                                      !- Rule Order
-  {32a12164-509f-41f4-ade6-8842bb09326a}, !- Day Schedule Name
-  Yes,                                    !- Apply Sunday
-  Yes,                                    !- Apply Monday
-  Yes,                                    !- Apply Tuesday
-  Yes,                                    !- Apply Wednesday
-  Yes,                                    !- Apply Thursday
-  Yes,                                    !- Apply Friday
-  Yes,                                    !- Apply Saturday
-  ,                                       !- Apply Holiday
-  DateRange,                              !- Date Specification Type
-  12,                                     !- Start Month
-  1,                                      !- Start Day
-  12,                                     !- End Month
-  31;                                     !- End Day
-
-OS:Schedule:Day,
-  {32a12164-509f-41f4-ade6-8842bb09326a}, !- Handle
-  res cooling setpoint allday12,          !- Name
-  {a1ab6bc1-6092-4f2d-a709-10285083c013}, !- Schedule Type Limits Name
-  ,                                       !- Interpolate to Timestep
-  24,                                     !- Hour 1
-  0,                                      !- Minute 1
-  24.4444444444444;                       !- Value Until Time 1
-
-OS:Schedule:Day,
-  {e55b25ea-3def-4594-9a3b-47b4f4c03309}, !- Handle
-  res cooling setpoint winter design,     !- Name
-  {a1ab6bc1-6092-4f2d-a709-10285083c013}, !- Schedule Type Limits Name
-  ,                                       !- Interpolate to Timestep
-  24,                                     !- Hour 1
-  0,                                      !- Minute 1
-  21.1111111111111;                       !- Value Until Time 1
-
-OS:Schedule:Day,
-  {4ba5b04d-c0c1-4d4a-8862-84026672a8d3}, !- Handle
-  res cooling setpoint summer design,     !- Name
-  {a1ab6bc1-6092-4f2d-a709-10285083c013}, !- Schedule Type Limits Name
-=======
+  ,                                       !- Heating Design Air Flow Rate {m3/s}
+  ,                                       !- Heating Maximum Air Flow per Zone Floor Area {m3/s-m2}
+  ,                                       !- Heating Maximum Air Flow {m3/s}
+  ,                                       !- Heating Maximum Air Flow Fraction
+  ,                                       !- Design Zone Air Distribution Effectiveness in Cooling Mode
+  ,                                       !- Design Zone Air Distribution Effectiveness in Heating Mode
+  No,                                     !- Account for Dedicated Outdoor Air System
+  NeutralSupplyAir,                       !- Dedicated Outdoor Air System Control Strategy
+  autosize,                               !- Dedicated Outdoor Air Low Setpoint Temperature for Design {C}
+  autosize;                               !- Dedicated Outdoor Air High Setpoint Temperature for Design {C}
+
 OS:ZoneHVAC:EquipmentList,
   {1deea115-34f5-48e2-87cd-8f9f7fbd2487}, !- Handle
   Zone HVAC Equipment List 4,             !- Name
@@ -6918,7 +4588,6 @@
   {b676ab6a-b703-46ac-b4c1-d7c21816bef8}, !- Handle
   res cooling setpoint summer design,     !- Name
   {d78b4086-0380-4a80-9004-9ecec4febc78}, !- Schedule Type Limits Name
->>>>>>> d385fff4
   ,                                       !- Interpolate to Timestep
   24,                                     !- Hour 1
   0,                                      !- Minute 1
