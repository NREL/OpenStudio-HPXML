!- NOTE: Auto-generated from /test/osw_files/SFA_4units_1story_SL_UA_3Beds_2Baths_Denver_Central_System_PTAC.osw

OS:Version,
<<<<<<< HEAD
  {0f87d01c-471e-4b9c-b6a1-2338a79908f3}, !- Handle
  2.9.0;                                  !- Version Identifier

OS:SimulationControl,
  {e43928b5-7bb9-42f7-a81d-54f2ff00d695}, !- Handle
=======
  {ce57b6b0-66bf-4edd-9fa3-b90c4abec6c1}, !- Handle
  2.9.0;                                  !- Version Identifier

OS:SimulationControl,
  {028bed35-c598-4d75-a04d-a52ce032e664}, !- Handle
>>>>>>> d385fff4
  ,                                       !- Do Zone Sizing Calculation
  ,                                       !- Do System Sizing Calculation
  ,                                       !- Do Plant Sizing Calculation
  Yes;                                    !- Run Simulation for Sizing Periods

OS:Timestep,
<<<<<<< HEAD
  {2ef38b17-564c-4f64-a47f-9d9c3efc2c41}, !- Handle
  6;                                      !- Number of Timesteps per Hour

OS:ShadowCalculation,
  {30d09375-bd53-4289-bffc-cede294b6fa0}, !- Handle
=======
  {48b3f3e4-3516-4080-91ec-a86aa8952876}, !- Handle
  6;                                      !- Number of Timesteps per Hour

OS:ShadowCalculation,
  {a5a24d3b-fdc6-45ef-bcbc-6f67904dd677}, !- Handle
>>>>>>> d385fff4
  20,                                     !- Calculation Frequency
  200;                                    !- Maximum Figures in Shadow Overlap Calculations

OS:SurfaceConvectionAlgorithm:Outside,
<<<<<<< HEAD
  {d970c6dd-2a19-4037-b414-9e24c1b462bc}, !- Handle
  DOE-2;                                  !- Algorithm

OS:SurfaceConvectionAlgorithm:Inside,
  {4b293347-c4dd-41d5-9c2d-e03eda7c768c}, !- Handle
  TARP;                                   !- Algorithm

OS:ZoneCapacitanceMultiplier:ResearchSpecial,
  {16c410f9-aec0-4b8e-9f1d-c33cb31fe748}, !- Handle
=======
  {a32ff4c1-f245-4295-9897-afc2dfb60b87}, !- Handle
  DOE-2;                                  !- Algorithm

OS:SurfaceConvectionAlgorithm:Inside,
  {3f7389ad-8ab5-4ac8-bf88-61f17cb3593a}, !- Handle
  TARP;                                   !- Algorithm

OS:ZoneCapacitanceMultiplier:ResearchSpecial,
  {1c024063-e384-4f68-8f26-7227ae7b6e29}, !- Handle
>>>>>>> d385fff4
  ,                                       !- Temperature Capacity Multiplier
  15,                                     !- Humidity Capacity Multiplier
  ;                                       !- Carbon Dioxide Capacity Multiplier

OS:RunPeriod,
<<<<<<< HEAD
  {fdd25e50-246f-4c5d-aa77-6a48a5956529}, !- Handle
=======
  {c1b0b384-405e-497b-b8ea-9c8c9f7503ad}, !- Handle
>>>>>>> d385fff4
  Run Period 1,                           !- Name
  1,                                      !- Begin Month
  1,                                      !- Begin Day of Month
  12,                                     !- End Month
  31,                                     !- End Day of Month
  ,                                       !- Use Weather File Holidays and Special Days
  ,                                       !- Use Weather File Daylight Saving Period
  ,                                       !- Apply Weekend Holiday Rule
  ,                                       !- Use Weather File Rain Indicators
  ,                                       !- Use Weather File Snow Indicators
  ;                                       !- Number of Times Runperiod to be Repeated

OS:YearDescription,
<<<<<<< HEAD
  {f6666162-766d-4485-9fcb-09d23e313b5b}, !- Handle
=======
  {fd770f16-a7da-4304-8bf7-c2a892d5d228}, !- Handle
>>>>>>> d385fff4
  2007,                                   !- Calendar Year
  ,                                       !- Day of Week for Start Day
  ;                                       !- Is Leap Year

OS:Building,
<<<<<<< HEAD
  {db410add-2c8c-48d2-a99a-e412904f96f4}, !- Handle
=======
  {531e548a-14db-46b0-85a6-2f54a85b153e}, !- Handle
>>>>>>> d385fff4
  Building 1,                             !- Name
  ,                                       !- Building Sector Type
  0,                                      !- North Axis {deg}
  ,                                       !- Nominal Floor to Floor Height {m}
  ,                                       !- Space Type Name
  ,                                       !- Default Construction Set Name
  ,                                       !- Default Schedule Set Name
  1,                                      !- Standards Number of Stories
  1,                                      !- Standards Number of Above Ground Stories
  ,                                       !- Standards Template
  singlefamilyattached,                   !- Standards Building Type
  4;                                      !- Standards Number of Living Units

OS:AdditionalProperties,
<<<<<<< HEAD
  {81b69f57-b83d-47b9-9b9c-febbf355ee86}, !- Handle
  {db410add-2c8c-48d2-a99a-e412904f96f4}, !- Object Name
  num_units,                              !- Feature Name 1
  Integer,                                !- Feature Data Type 1
  4,                                      !- Feature Value 1
  has_rear_units,                         !- Feature Name 2
  Boolean,                                !- Feature Data Type 2
  false,                                  !- Feature Value 2
  horz_location,                          !- Feature Name 3
  String,                                 !- Feature Data Type 3
  Left,                                   !- Feature Value 3
  num_floors,                             !- Feature Name 4
  Integer,                                !- Feature Data Type 4
  1,                                      !- Feature Value 4
  has_hvac_flue,                          !- Feature Name 5
  Boolean,                                !- Feature Data Type 5
  true;                                   !- Feature Value 5

OS:ThermalZone,
  {5cf6815b-6415-4de7-b4d7-7d6e7ae671df}, !- Handle
=======
  {4b6ce529-a97c-49c3-9339-82827785607e}, !- Handle
  {531e548a-14db-46b0-85a6-2f54a85b153e}, !- Object Name
  Total Units Represented,                !- Feature Name 1
  Integer,                                !- Feature Data Type 1
  4,                                      !- Feature Value 1
  Total Units Modeled,                    !- Feature Name 2
  Integer,                                !- Feature Data Type 2
  4,                                      !- Feature Value 2
  has_hvac_flue,                          !- Feature Name 3
  Boolean,                                !- Feature Data Type 3
  true;                                   !- Feature Value 3

OS:ThermalZone,
  {65dc5078-d0d5-40bd-acee-3f0a019d0c54}, !- Handle
>>>>>>> d385fff4
  living zone,                            !- Name
  ,                                       !- Multiplier
  ,                                       !- Ceiling Height {m}
  ,                                       !- Volume {m3}
  ,                                       !- Floor Area {m2}
  ,                                       !- Zone Inside Convection Algorithm
  ,                                       !- Zone Outside Convection Algorithm
  ,                                       !- Zone Conditioning Equipment List Name
<<<<<<< HEAD
  {482b984a-fe86-4f73-9ad8-c6e1821dac90}, !- Zone Air Inlet Port List
  {61d75e5b-dd56-4902-a8e7-23dfb9ae0caa}, !- Zone Air Exhaust Port List
  {cc2101af-5c44-4184-b866-e1ad8f1631c7}, !- Zone Air Node Name
  {f3998a56-bc62-4f99-9811-1e7405b0d173}, !- Zone Return Air Port List
=======
  {318ca7a4-0b64-4190-a231-faac9a5d7d12}, !- Zone Air Inlet Port List
  {8d7291a9-81c2-445a-96ae-2a866246b5c1}, !- Zone Air Exhaust Port List
  {f6d83f43-a62b-4253-8d4a-476b636d3171}, !- Zone Air Node Name
  {1cbfaf53-13c9-474f-8171-8347f8401717}, !- Zone Return Air Port List
>>>>>>> d385fff4
  ,                                       !- Primary Daylighting Control Name
  ,                                       !- Fraction of Zone Controlled by Primary Daylighting Control
  ,                                       !- Secondary Daylighting Control Name
  ,                                       !- Fraction of Zone Controlled by Secondary Daylighting Control
  ,                                       !- Illuminance Map Name
  ,                                       !- Group Rendering Name
<<<<<<< HEAD
  {feb91ec2-faf2-48bd-8da2-a8998af3991c}, !- Thermostat Name
  No;                                     !- Use Ideal Air Loads

OS:Node,
  {3c159794-a003-4327-a388-62c1402df108}, !- Handle
  Node 1,                                 !- Name
  {cc2101af-5c44-4184-b866-e1ad8f1631c7}, !- Inlet Port
  ;                                       !- Outlet Port

OS:Connection,
  {cc2101af-5c44-4184-b866-e1ad8f1631c7}, !- Handle
  {7d978c0e-9aea-44c1-bc24-274a0a36f077}, !- Name
  {5cf6815b-6415-4de7-b4d7-7d6e7ae671df}, !- Source Object
  11,                                     !- Outlet Port
  {3c159794-a003-4327-a388-62c1402df108}, !- Target Object
  2;                                      !- Inlet Port

OS:PortList,
  {482b984a-fe86-4f73-9ad8-c6e1821dac90}, !- Handle
  {4d886c8f-5561-4573-b398-2ad9f75c9751}, !- Name
  {5cf6815b-6415-4de7-b4d7-7d6e7ae671df}, !- HVAC Component
  {283a9813-f6bd-4054-a5bf-e1b3471aa26e}; !- Port 1

OS:PortList,
  {61d75e5b-dd56-4902-a8e7-23dfb9ae0caa}, !- Handle
  {127582d1-d281-41f9-bcd5-516c4379bd16}, !- Name
  {5cf6815b-6415-4de7-b4d7-7d6e7ae671df}, !- HVAC Component
  {b55b7d26-6afe-425b-9ddf-318089944d8d}; !- Port 1

OS:PortList,
  {f3998a56-bc62-4f99-9811-1e7405b0d173}, !- Handle
  {5274fa12-d1e6-4fe7-b656-d3a7d1e314ec}, !- Name
  {5cf6815b-6415-4de7-b4d7-7d6e7ae671df}; !- HVAC Component

OS:Sizing:Zone,
  {95684522-f2db-4885-92b8-a5ef4d37e826}, !- Handle
  {5cf6815b-6415-4de7-b4d7-7d6e7ae671df}, !- Zone or ZoneList Name
=======
  {f9f24e5f-619f-4da4-8285-73b7e5f090a7}, !- Thermostat Name
  No;                                     !- Use Ideal Air Loads

OS:Node,
  {d5273eab-b453-4e04-a320-a759fafdb586}, !- Handle
  Node 1,                                 !- Name
  {f6d83f43-a62b-4253-8d4a-476b636d3171}, !- Inlet Port
  ;                                       !- Outlet Port

OS:Connection,
  {f6d83f43-a62b-4253-8d4a-476b636d3171}, !- Handle
  {549f62f5-f82d-4181-af4c-684b357f8add}, !- Name
  {65dc5078-d0d5-40bd-acee-3f0a019d0c54}, !- Source Object
  11,                                     !- Outlet Port
  {d5273eab-b453-4e04-a320-a759fafdb586}, !- Target Object
  2;                                      !- Inlet Port

OS:PortList,
  {318ca7a4-0b64-4190-a231-faac9a5d7d12}, !- Handle
  {6817a571-1c0c-4505-909c-5ecf90550a56}, !- Name
  {65dc5078-d0d5-40bd-acee-3f0a019d0c54}, !- HVAC Component
  {83fc1b1f-28b6-4124-ab29-09c82ed097e3}; !- Port 1

OS:PortList,
  {8d7291a9-81c2-445a-96ae-2a866246b5c1}, !- Handle
  {acaa678e-d6b2-40c8-82f5-a3d8502e9822}, !- Name
  {65dc5078-d0d5-40bd-acee-3f0a019d0c54}, !- HVAC Component
  {30c4c109-d1f1-4701-bdd7-3ecce49d3ce3}; !- Port 1

OS:PortList,
  {1cbfaf53-13c9-474f-8171-8347f8401717}, !- Handle
  {cd8ca8bf-8336-4a43-8e18-eab1ffdc4526}, !- Name
  {65dc5078-d0d5-40bd-acee-3f0a019d0c54}; !- HVAC Component

OS:Sizing:Zone,
  {aecf8b50-5265-4ac6-b868-2f4e557bfb59}, !- Handle
  {65dc5078-d0d5-40bd-acee-3f0a019d0c54}, !- Zone or ZoneList Name
>>>>>>> d385fff4
  SupplyAirTemperature,                   !- Zone Cooling Design Supply Air Temperature Input Method
  13.8888888888889,                       !- Zone Cooling Design Supply Air Temperature {C}
  11.11,                                  !- Zone Cooling Design Supply Air Temperature Difference {deltaC}
  SupplyAirTemperature,                   !- Zone Heating Design Supply Air Temperature Input Method
  50.0000000000001,                       !- Zone Heating Design Supply Air Temperature {C}
  11.11,                                  !- Zone Heating Design Supply Air Temperature Difference {deltaC}
  0.008,                                  !- Zone Cooling Design Supply Air Humidity Ratio {kg-H2O/kg-air}
  0.008,                                  !- Zone Heating Design Supply Air Humidity Ratio {kg-H2O/kg-air}
  ,                                       !- Zone Heating Sizing Factor
  ,                                       !- Zone Cooling Sizing Factor
  DesignDay,                              !- Cooling Design Air Flow Method
  ,                                       !- Cooling Design Air Flow Rate {m3/s}
  ,                                       !- Cooling Minimum Air Flow per Zone Floor Area {m3/s-m2}
  ,                                       !- Cooling Minimum Air Flow {m3/s}
  ,                                       !- Cooling Minimum Air Flow Fraction
  DesignDay,                              !- Heating Design Air Flow Method
  ,                                       !- Heating Design Air Flow Rate {m3/s}
  ,                                       !- Heating Maximum Air Flow per Zone Floor Area {m3/s-m2}
  ,                                       !- Heating Maximum Air Flow {m3/s}
  ,                                       !- Heating Maximum Air Flow Fraction
  ,                                       !- Design Zone Air Distribution Effectiveness in Cooling Mode
  ,                                       !- Design Zone Air Distribution Effectiveness in Heating Mode
  No,                                     !- Account for Dedicated Outdoor Air System
  NeutralSupplyAir,                       !- Dedicated Outdoor Air System Control Strategy
  autosize,                               !- Dedicated Outdoor Air Low Setpoint Temperature for Design {C}
  autosize;                               !- Dedicated Outdoor Air High Setpoint Temperature for Design {C}

OS:ZoneHVAC:EquipmentList,
<<<<<<< HEAD
  {4b73eba7-3ebf-4ec4-be26-ff83598fd718}, !- Handle
  Zone HVAC Equipment List 1,             !- Name
  {5cf6815b-6415-4de7-b4d7-7d6e7ae671df}, !- Thermal Zone
  ,                                       !- Load Distribution Scheme
  {38f43a93-5293-4f9c-906f-827c96e63f8f}, !- Zone Equipment 1
=======
  {113507d9-fec4-40ab-b494-3a4ef375d965}, !- Handle
  Zone HVAC Equipment List 1,             !- Name
  {65dc5078-d0d5-40bd-acee-3f0a019d0c54}, !- Thermal Zone
  ,                                       !- Load Distribution Scheme
  {b3980c56-4b60-486d-be4f-a0c5eecf6e73}, !- Zone Equipment 1
>>>>>>> d385fff4
  1,                                      !- Zone Equipment Cooling Sequence 1
  1,                                      !- Zone Equipment Heating or No-Load Sequence 1
  ,                                       !- Zone Equipment Sequential Cooling Fraction Schedule Name 1
  ;                                       !- Zone Equipment Sequential Heating Fraction Schedule Name 1

OS:Space,
<<<<<<< HEAD
  {b5e3c4b6-5f7e-4dd8-bcad-fb90b2609786}, !- Handle
  living space,                           !- Name
  {12bf9f02-050b-48d1-8b37-cff74d9f6caa}, !- Space Type Name
=======
  {11ea2e1c-5b5d-413d-966b-c9eb5634630e}, !- Handle
  living space,                           !- Name
  {59693cb1-b972-4cae-b160-a13d0f2fd3d7}, !- Space Type Name
>>>>>>> d385fff4
  ,                                       !- Default Construction Set Name
  ,                                       !- Default Schedule Set Name
  ,                                       !- Direction of Relative North {deg}
  ,                                       !- X Origin {m}
  ,                                       !- Y Origin {m}
  ,                                       !- Z Origin {m}
  ,                                       !- Building Story Name
<<<<<<< HEAD
  {5cf6815b-6415-4de7-b4d7-7d6e7ae671df}, !- Thermal Zone Name
  ,                                       !- Part of Total Floor Area
  ,                                       !- Design Specification Outdoor Air Object Name
  {4bb31ddf-edc2-48e6-8431-ef4ff650a46d}; !- Building Unit Name

OS:Surface,
  {4cca67da-2827-4f7c-a968-7bcc7c91ec55}, !- Handle
  Surface 1,                              !- Name
  Floor,                                  !- Surface Type
  ,                                       !- Construction Name
  {b5e3c4b6-5f7e-4dd8-bcad-fb90b2609786}, !- Space Name
=======
  {65dc5078-d0d5-40bd-acee-3f0a019d0c54}, !- Thermal Zone Name
  ,                                       !- Part of Total Floor Area
  ,                                       !- Design Specification Outdoor Air Object Name
  {8d4e1c22-cbad-460b-9c03-140cc024932c}; !- Building Unit Name

OS:Surface,
  {abe9f5ea-02bc-47db-8eec-453d7a524edd}, !- Handle
  Surface 1,                              !- Name
  Floor,                                  !- Surface Type
  ,                                       !- Construction Name
  {11ea2e1c-5b5d-413d-966b-c9eb5634630e}, !- Space Name
>>>>>>> d385fff4
  Foundation,                             !- Outside Boundary Condition
  ,                                       !- Outside Boundary Condition Object
  NoSun,                                  !- Sun Exposure
  NoWind,                                 !- Wind Exposure
  ,                                       !- View Factor to Ground
  ,                                       !- Number of Vertices
  0, -12.9315688143396, 0,                !- X,Y,Z Vertex 1 {m}
  0, 0, 0,                                !- X,Y,Z Vertex 2 {m}
  6.46578440716979, 0, 0,                 !- X,Y,Z Vertex 3 {m}
  6.46578440716979, -12.9315688143396, 0; !- X,Y,Z Vertex 4 {m}

OS:Surface,
<<<<<<< HEAD
  {67ef7709-4f4a-4547-a217-3850ca8df0bc}, !- Handle
  Surface 2,                              !- Name
  Wall,                                   !- Surface Type
  ,                                       !- Construction Name
  {b5e3c4b6-5f7e-4dd8-bcad-fb90b2609786}, !- Space Name
=======
  {d516a79f-59cc-49cf-83bf-dfae26d15d7b}, !- Handle
  Surface 2,                              !- Name
  Wall,                                   !- Surface Type
  ,                                       !- Construction Name
  {11ea2e1c-5b5d-413d-966b-c9eb5634630e}, !- Space Name
>>>>>>> d385fff4
  Outdoors,                               !- Outside Boundary Condition
  ,                                       !- Outside Boundary Condition Object
  SunExposed,                             !- Sun Exposure
  WindExposed,                            !- Wind Exposure
  ,                                       !- View Factor to Ground
  ,                                       !- Number of Vertices
  0, 0, 2.4384,                           !- X,Y,Z Vertex 1 {m}
  0, 0, 0,                                !- X,Y,Z Vertex 2 {m}
  0, -12.9315688143396, 0,                !- X,Y,Z Vertex 3 {m}
  0, -12.9315688143396, 2.4384;           !- X,Y,Z Vertex 4 {m}

OS:Surface,
<<<<<<< HEAD
  {9b90d365-572a-437c-8942-c5cc4dbe767c}, !- Handle
  Surface 3,                              !- Name
  Wall,                                   !- Surface Type
  ,                                       !- Construction Name
  {b5e3c4b6-5f7e-4dd8-bcad-fb90b2609786}, !- Space Name
=======
  {f71f0077-0965-43d1-9d20-bbb45f43a833}, !- Handle
  Surface 3,                              !- Name
  Wall,                                   !- Surface Type
  ,                                       !- Construction Name
  {11ea2e1c-5b5d-413d-966b-c9eb5634630e}, !- Space Name
>>>>>>> d385fff4
  Outdoors,                               !- Outside Boundary Condition
  ,                                       !- Outside Boundary Condition Object
  SunExposed,                             !- Sun Exposure
  WindExposed,                            !- Wind Exposure
  ,                                       !- View Factor to Ground
  ,                                       !- Number of Vertices
  6.46578440716979, 0, 2.4384,            !- X,Y,Z Vertex 1 {m}
  6.46578440716979, 0, 0,                 !- X,Y,Z Vertex 2 {m}
  0, 0, 0,                                !- X,Y,Z Vertex 3 {m}
  0, 0, 2.4384;                           !- X,Y,Z Vertex 4 {m}

OS:Surface,
<<<<<<< HEAD
  {53bfd137-dad9-4800-8610-266081a6bc83}, !- Handle
  Surface 4,                              !- Name
  Wall,                                   !- Surface Type
  ,                                       !- Construction Name
  {b5e3c4b6-5f7e-4dd8-bcad-fb90b2609786}, !- Space Name
  Adiabatic,                              !- Outside Boundary Condition
  ,                                       !- Outside Boundary Condition Object
=======
  {cabacd6d-db92-46ce-9ee7-eede17e9d9b3}, !- Handle
  Surface 4,                              !- Name
  Wall,                                   !- Surface Type
  ,                                       !- Construction Name
  {11ea2e1c-5b5d-413d-966b-c9eb5634630e}, !- Space Name
  Surface,                                !- Outside Boundary Condition
  {509cd991-8b21-409f-bad9-936e4298e800}, !- Outside Boundary Condition Object
>>>>>>> d385fff4
  NoSun,                                  !- Sun Exposure
  NoWind,                                 !- Wind Exposure
  ,                                       !- View Factor to Ground
  ,                                       !- Number of Vertices
  6.46578440716979, -12.9315688143396, 2.4384, !- X,Y,Z Vertex 1 {m}
  6.46578440716979, -12.9315688143396, 0, !- X,Y,Z Vertex 2 {m}
  6.46578440716979, 0, 0,                 !- X,Y,Z Vertex 3 {m}
  6.46578440716979, 0, 2.4384;            !- X,Y,Z Vertex 4 {m}

OS:Surface,
<<<<<<< HEAD
  {8b716fb7-220f-419e-8a36-9d26340c7142}, !- Handle
  Surface 5,                              !- Name
  Wall,                                   !- Surface Type
  ,                                       !- Construction Name
  {b5e3c4b6-5f7e-4dd8-bcad-fb90b2609786}, !- Space Name
=======
  {3cf85289-7daf-4426-ab10-075a30f54335}, !- Handle
  Surface 5,                              !- Name
  Wall,                                   !- Surface Type
  ,                                       !- Construction Name
  {11ea2e1c-5b5d-413d-966b-c9eb5634630e}, !- Space Name
>>>>>>> d385fff4
  Outdoors,                               !- Outside Boundary Condition
  ,                                       !- Outside Boundary Condition Object
  SunExposed,                             !- Sun Exposure
  WindExposed,                            !- Wind Exposure
  ,                                       !- View Factor to Ground
  ,                                       !- Number of Vertices
  0, -12.9315688143396, 2.4384,           !- X,Y,Z Vertex 1 {m}
  0, -12.9315688143396, 0,                !- X,Y,Z Vertex 2 {m}
  6.46578440716979, -12.9315688143396, 0, !- X,Y,Z Vertex 3 {m}
  6.46578440716979, -12.9315688143396, 2.4384; !- X,Y,Z Vertex 4 {m}

OS:Surface,
<<<<<<< HEAD
  {60ad6caf-b0b9-4365-9061-6a7b7905ab40}, !- Handle
  Surface 6,                              !- Name
  RoofCeiling,                            !- Surface Type
  ,                                       !- Construction Name
  {b5e3c4b6-5f7e-4dd8-bcad-fb90b2609786}, !- Space Name
  Surface,                                !- Outside Boundary Condition
  {1fa2bb9a-946b-4b22-9411-426802900a80}, !- Outside Boundary Condition Object
=======
  {b36bd137-2838-494a-b3e7-82c1d5e3c760}, !- Handle
  Surface 6,                              !- Name
  RoofCeiling,                            !- Surface Type
  ,                                       !- Construction Name
  {11ea2e1c-5b5d-413d-966b-c9eb5634630e}, !- Space Name
  Surface,                                !- Outside Boundary Condition
  {7825b658-a3cb-45b4-9afa-4f9a1eb9be99}, !- Outside Boundary Condition Object
>>>>>>> d385fff4
  NoSun,                                  !- Sun Exposure
  NoWind,                                 !- Wind Exposure
  ,                                       !- View Factor to Ground
  ,                                       !- Number of Vertices
  6.46578440716979, -12.9315688143396, 2.4384, !- X,Y,Z Vertex 1 {m}
  6.46578440716979, 0, 2.4384,            !- X,Y,Z Vertex 2 {m}
  0, 0, 2.4384,                           !- X,Y,Z Vertex 3 {m}
  0, -12.9315688143396, 2.4384;           !- X,Y,Z Vertex 4 {m}

OS:SpaceType,
<<<<<<< HEAD
  {12bf9f02-050b-48d1-8b37-cff74d9f6caa}, !- Handle
=======
  {59693cb1-b972-4cae-b160-a13d0f2fd3d7}, !- Handle
>>>>>>> d385fff4
  Space Type 1,                           !- Name
  ,                                       !- Default Construction Set Name
  ,                                       !- Default Schedule Set Name
  ,                                       !- Group Rendering Name
  ,                                       !- Design Specification Outdoor Air Object Name
  ,                                       !- Standards Template
  ,                                       !- Standards Building Type
  living;                                 !- Standards Space Type

<<<<<<< HEAD
OS:Surface,
  {1fa2bb9a-946b-4b22-9411-426802900a80}, !- Handle
  Surface 7,                              !- Name
  Floor,                                  !- Surface Type
  ,                                       !- Construction Name
  {1efe5e3f-dc68-4da1-8287-5bf98a4c4952}, !- Space Name
  Surface,                                !- Outside Boundary Condition
  {60ad6caf-b0b9-4365-9061-6a7b7905ab40}, !- Outside Boundary Condition Object
=======
OS:ThermalZone,
  {f29780b6-ddbf-4240-9098-ac795cf8b10c}, !- Handle
  living zone|unit 2,                     !- Name
  ,                                       !- Multiplier
  ,                                       !- Ceiling Height {m}
  ,                                       !- Volume {m3}
  ,                                       !- Floor Area {m2}
  ,                                       !- Zone Inside Convection Algorithm
  ,                                       !- Zone Outside Convection Algorithm
  ,                                       !- Zone Conditioning Equipment List Name
  {fb3c27f0-efd5-4dbf-8f04-63524ee923b1}, !- Zone Air Inlet Port List
  {cbe4f268-901c-4567-99e9-5335a42ec620}, !- Zone Air Exhaust Port List
  {4d4a58aa-f5fa-4e50-9534-4b96f33af899}, !- Zone Air Node Name
  {b2fa94c9-933b-4476-ba8d-95f3c3fc0bf1}, !- Zone Return Air Port List
  ,                                       !- Primary Daylighting Control Name
  ,                                       !- Fraction of Zone Controlled by Primary Daylighting Control
  ,                                       !- Secondary Daylighting Control Name
  ,                                       !- Fraction of Zone Controlled by Secondary Daylighting Control
  ,                                       !- Illuminance Map Name
  ,                                       !- Group Rendering Name
  {d3a991cf-623e-4562-bf12-fce7b5ae2646}, !- Thermostat Name
  No;                                     !- Use Ideal Air Loads

OS:Node,
  {aa4cf1b8-1803-4cdc-82aa-6d2d6e296161}, !- Handle
  Node 2,                                 !- Name
  {4d4a58aa-f5fa-4e50-9534-4b96f33af899}, !- Inlet Port
  ;                                       !- Outlet Port

OS:Connection,
  {4d4a58aa-f5fa-4e50-9534-4b96f33af899}, !- Handle
  {18b39323-29ac-4f7b-afda-d42cd4fcdd76}, !- Name
  {f29780b6-ddbf-4240-9098-ac795cf8b10c}, !- Source Object
  11,                                     !- Outlet Port
  {aa4cf1b8-1803-4cdc-82aa-6d2d6e296161}, !- Target Object
  2;                                      !- Inlet Port

OS:PortList,
  {fb3c27f0-efd5-4dbf-8f04-63524ee923b1}, !- Handle
  {91456495-482e-4276-ab6b-73fd0d24b7d8}, !- Name
  {f29780b6-ddbf-4240-9098-ac795cf8b10c}, !- HVAC Component
  {bf9a7c39-168b-4775-913d-33cb92cbc498}; !- Port 1

OS:PortList,
  {cbe4f268-901c-4567-99e9-5335a42ec620}, !- Handle
  {2f8e66dc-a821-4c5a-b8de-e9dcf207a4a8}, !- Name
  {f29780b6-ddbf-4240-9098-ac795cf8b10c}, !- HVAC Component
  {c0b3ad1c-1a05-4b14-ac56-7fcce3cd6be3}; !- Port 1

OS:PortList,
  {b2fa94c9-933b-4476-ba8d-95f3c3fc0bf1}, !- Handle
  {1fffca9c-ddcc-4697-834d-f1a270aa1fd1}, !- Name
  {f29780b6-ddbf-4240-9098-ac795cf8b10c}; !- HVAC Component

OS:Sizing:Zone,
  {80710567-4430-4e22-8cdd-478f0cc29dfc}, !- Handle
  {f29780b6-ddbf-4240-9098-ac795cf8b10c}, !- Zone or ZoneList Name
  SupplyAirTemperature,                   !- Zone Cooling Design Supply Air Temperature Input Method
  13.8888888888889,                       !- Zone Cooling Design Supply Air Temperature {C}
  11.11,                                  !- Zone Cooling Design Supply Air Temperature Difference {deltaC}
  SupplyAirTemperature,                   !- Zone Heating Design Supply Air Temperature Input Method
  50.0000000000001,                       !- Zone Heating Design Supply Air Temperature {C}
  11.11,                                  !- Zone Heating Design Supply Air Temperature Difference {deltaC}
  0.008,                                  !- Zone Cooling Design Supply Air Humidity Ratio {kg-H2O/kg-air}
  0.008,                                  !- Zone Heating Design Supply Air Humidity Ratio {kg-H2O/kg-air}
  ,                                       !- Zone Heating Sizing Factor
  ,                                       !- Zone Cooling Sizing Factor
  DesignDay,                              !- Cooling Design Air Flow Method
  ,                                       !- Cooling Design Air Flow Rate {m3/s}
  ,                                       !- Cooling Minimum Air Flow per Zone Floor Area {m3/s-m2}
  ,                                       !- Cooling Minimum Air Flow {m3/s}
  ,                                       !- Cooling Minimum Air Flow Fraction
  DesignDay,                              !- Heating Design Air Flow Method
  ,                                       !- Heating Design Air Flow Rate {m3/s}
  ,                                       !- Heating Maximum Air Flow per Zone Floor Area {m3/s-m2}
  ,                                       !- Heating Maximum Air Flow {m3/s}
  ,                                       !- Heating Maximum Air Flow Fraction
  ,                                       !- Design Zone Air Distribution Effectiveness in Cooling Mode
  ,                                       !- Design Zone Air Distribution Effectiveness in Heating Mode
  No,                                     !- Account for Dedicated Outdoor Air System
  NeutralSupplyAir,                       !- Dedicated Outdoor Air System Control Strategy
  autosize,                               !- Dedicated Outdoor Air Low Setpoint Temperature for Design {C}
  autosize;                               !- Dedicated Outdoor Air High Setpoint Temperature for Design {C}

OS:ZoneHVAC:EquipmentList,
  {7ff3ea04-925e-4938-89f4-a0710b659f81}, !- Handle
  Zone HVAC Equipment List 2,             !- Name
  {f29780b6-ddbf-4240-9098-ac795cf8b10c}, !- Thermal Zone
  ,                                       !- Load Distribution Scheme
  {e538af08-bb71-4b02-b30f-4368a852df1e}, !- Zone Equipment 1
  1,                                      !- Zone Equipment Cooling Sequence 1
  1,                                      !- Zone Equipment Heating or No-Load Sequence 1
  ,                                       !- Zone Equipment Sequential Cooling Fraction Schedule Name 1
  ;                                       !- Zone Equipment Sequential Heating Fraction Schedule Name 1

OS:Space,
  {c84b48f2-e5d0-4900-bb79-6d2b7a0d5a4b}, !- Handle
  living space|unit 2|story 1,            !- Name
  {59693cb1-b972-4cae-b160-a13d0f2fd3d7}, !- Space Type Name
  ,                                       !- Default Construction Set Name
  ,                                       !- Default Schedule Set Name
  -0,                                     !- Direction of Relative North {deg}
  0,                                      !- X Origin {m}
  0,                                      !- Y Origin {m}
  0,                                      !- Z Origin {m}
  ,                                       !- Building Story Name
  {f29780b6-ddbf-4240-9098-ac795cf8b10c}, !- Thermal Zone Name
  ,                                       !- Part of Total Floor Area
  ,                                       !- Design Specification Outdoor Air Object Name
  {9dd2c8ba-3c38-4a7c-ada6-48c770c4a2e2}; !- Building Unit Name

OS:Surface,
  {509cd991-8b21-409f-bad9-936e4298e800}, !- Handle
  Surface 12,                             !- Name
  Wall,                                   !- Surface Type
  ,                                       !- Construction Name
  {c84b48f2-e5d0-4900-bb79-6d2b7a0d5a4b}, !- Space Name
  Surface,                                !- Outside Boundary Condition
  {cabacd6d-db92-46ce-9ee7-eede17e9d9b3}, !- Outside Boundary Condition Object
  NoSun,                                  !- Sun Exposure
  NoWind,                                 !- Wind Exposure
  ,                                       !- View Factor to Ground
  ,                                       !- Number of Vertices
  6.46578440716979, 0, 2.4384,            !- X,Y,Z Vertex 1 {m}
  6.46578440716979, 0, 0,                 !- X,Y,Z Vertex 2 {m}
  6.46578440716979, -12.9315688143396, 0, !- X,Y,Z Vertex 3 {m}
  6.46578440716979, -12.9315688143396, 2.4384; !- X,Y,Z Vertex 4 {m}

OS:Surface,
  {6d1132f6-a0d7-4990-9626-6db8ff327476}, !- Handle
  Surface 13,                             !- Name
  Wall,                                   !- Surface Type
  ,                                       !- Construction Name
  {c84b48f2-e5d0-4900-bb79-6d2b7a0d5a4b}, !- Space Name
  Surface,                                !- Outside Boundary Condition
  {dd3e531c-f223-4798-ab47-0c2efa08122f}, !- Outside Boundary Condition Object
>>>>>>> d385fff4
  NoSun,                                  !- Sun Exposure
  NoWind,                                 !- Wind Exposure
  ,                                       !- View Factor to Ground
  ,                                       !- Number of Vertices
  0, -12.9315688143396, 2.4384,           !- X,Y,Z Vertex 1 {m}
  0, 0, 2.4384,                           !- X,Y,Z Vertex 2 {m}
  6.46578440716979, 0, 2.4384,            !- X,Y,Z Vertex 3 {m}
  6.46578440716979, -12.9315688143396, 2.4384; !- X,Y,Z Vertex 4 {m}

OS:Surface,
<<<<<<< HEAD
  {fabe3966-1fef-4ebd-b634-3c1a4f1f747a}, !- Handle
  Surface 8,                              !- Name
  RoofCeiling,                            !- Surface Type
  ,                                       !- Construction Name
  {1efe5e3f-dc68-4da1-8287-5bf98a4c4952}, !- Space Name
=======
  {0cdc8373-6d6e-4a3e-893d-5dccee93c63e}, !- Handle
  Surface 14,                             !- Name
  Wall,                                   !- Surface Type
  ,                                       !- Construction Name
  {c84b48f2-e5d0-4900-bb79-6d2b7a0d5a4b}, !- Space Name
>>>>>>> d385fff4
  Outdoors,                               !- Outside Boundary Condition
  ,                                       !- Outside Boundary Condition Object
  SunExposed,                             !- Sun Exposure
  WindExposed,                            !- Wind Exposure
  ,                                       !- View Factor to Ground
  ,                                       !- Number of Vertices
  0, -6.46578440716979, 5.6712922035849,  !- X,Y,Z Vertex 1 {m}
  6.46578440716979, -6.46578440716979, 5.6712922035849, !- X,Y,Z Vertex 2 {m}
  6.46578440716979, 0, 2.4384,            !- X,Y,Z Vertex 3 {m}
  0, 0, 2.4384;                           !- X,Y,Z Vertex 4 {m}

OS:Surface,
<<<<<<< HEAD
  {25002c60-e62f-494e-a68a-70ea4108f6f5}, !- Handle
  Surface 9,                              !- Name
  RoofCeiling,                            !- Surface Type
  ,                                       !- Construction Name
  {1efe5e3f-dc68-4da1-8287-5bf98a4c4952}, !- Space Name
  Outdoors,                               !- Outside Boundary Condition
  ,                                       !- Outside Boundary Condition Object
  SunExposed,                             !- Sun Exposure
  WindExposed,                            !- Wind Exposure
  ,                                       !- View Factor to Ground
  ,                                       !- Number of Vertices
  6.46578440716979, -6.46578440716979, 5.6712922035849, !- X,Y,Z Vertex 1 {m}
  0, -6.46578440716979, 5.6712922035849,  !- X,Y,Z Vertex 2 {m}
  0, -12.9315688143396, 2.4384,           !- X,Y,Z Vertex 3 {m}
  6.46578440716979, -12.9315688143396, 2.4384; !- X,Y,Z Vertex 4 {m}

OS:Surface,
  {0b0ad8a8-00ab-4935-af70-6095b1e77a2d}, !- Handle
  Surface 10,                             !- Name
  Wall,                                   !- Surface Type
  ,                                       !- Construction Name
  {1efe5e3f-dc68-4da1-8287-5bf98a4c4952}, !- Space Name
  Outdoors,                               !- Outside Boundary Condition
  ,                                       !- Outside Boundary Condition Object
  SunExposed,                             !- Sun Exposure
  WindExposed,                            !- Wind Exposure
  ,                                       !- View Factor to Ground
  ,                                       !- Number of Vertices
  0, -6.46578440716979, 5.6712922035849,  !- X,Y,Z Vertex 1 {m}
  0, 0, 2.4384,                           !- X,Y,Z Vertex 2 {m}
  0, -12.9315688143396, 2.4384;           !- X,Y,Z Vertex 3 {m}

OS:Surface,
  {a894328b-17db-48f1-825b-3f3bc1f3a40a}, !- Handle
  Surface 11,                             !- Name
  Wall,                                   !- Surface Type
  ,                                       !- Construction Name
  {1efe5e3f-dc68-4da1-8287-5bf98a4c4952}, !- Space Name
  Adiabatic,                              !- Outside Boundary Condition
=======
  {0ee153aa-082c-46af-bac3-5f217bc2ae09}, !- Handle
  Surface 15,                             !- Name
  Floor,                                  !- Surface Type
  ,                                       !- Construction Name
  {c84b48f2-e5d0-4900-bb79-6d2b7a0d5a4b}, !- Space Name
  Foundation,                             !- Outside Boundary Condition
  ,                                       !- Outside Boundary Condition Object
  NoSun,                                  !- Sun Exposure
  NoWind,                                 !- Wind Exposure
  ,                                       !- View Factor to Ground
  ,                                       !- Number of Vertices
  6.46578440716979, -12.9315688143396, 0, !- X,Y,Z Vertex 1 {m}
  6.46578440716979, 0, 0,                 !- X,Y,Z Vertex 2 {m}
  12.9315688143396, 0, 0,                 !- X,Y,Z Vertex 3 {m}
  12.9315688143396, -12.9315688143396, 0; !- X,Y,Z Vertex 4 {m}

OS:Surface,
  {67355d5e-e9b4-4380-95c9-785d3598c505}, !- Handle
  Surface 16,                             !- Name
  RoofCeiling,                            !- Surface Type
  ,                                       !- Construction Name
  {c84b48f2-e5d0-4900-bb79-6d2b7a0d5a4b}, !- Space Name
  Surface,                                !- Outside Boundary Condition
  {40e2d27e-3c9b-4734-a9d0-8753549d6880}, !- Outside Boundary Condition Object
  NoSun,                                  !- Sun Exposure
  NoWind,                                 !- Wind Exposure
  ,                                       !- View Factor to Ground
  ,                                       !- Number of Vertices
  12.9315688143396, -12.9315688143396, 2.4384, !- X,Y,Z Vertex 1 {m}
  12.9315688143396, 0, 2.4384,            !- X,Y,Z Vertex 2 {m}
  6.46578440716979, 0, 2.4384,            !- X,Y,Z Vertex 3 {m}
  6.46578440716979, -12.9315688143396, 2.4384; !- X,Y,Z Vertex 4 {m}

OS:Surface,
  {b3cd2f37-e7d0-4506-9fe0-f3458e4d27bd}, !- Handle
  Surface 17,                             !- Name
  Wall,                                   !- Surface Type
  ,                                       !- Construction Name
  {c84b48f2-e5d0-4900-bb79-6d2b7a0d5a4b}, !- Space Name
  Outdoors,                               !- Outside Boundary Condition
>>>>>>> d385fff4
  ,                                       !- Outside Boundary Condition Object
  SunExposed,                             !- Sun Exposure
  WindExposed,                            !- Wind Exposure
  ,                                       !- View Factor to Ground
  ,                                       !- Number of Vertices
<<<<<<< HEAD
  6.46578440716979, -6.46578440716979, 5.6712922035849, !- X,Y,Z Vertex 1 {m}
  6.46578440716979, -12.9315688143396, 2.4384, !- X,Y,Z Vertex 2 {m}
  6.46578440716979, 0, 2.4384;            !- X,Y,Z Vertex 3 {m}

OS:Space,
  {1efe5e3f-dc68-4da1-8287-5bf98a4c4952}, !- Handle
  unfinished attic space,                 !- Name
  {a23d519e-bf3b-4cbc-b5d3-93049a8ad988}, !- Space Type Name
  ,                                       !- Default Construction Set Name
  ,                                       !- Default Schedule Set Name
  ,                                       !- Direction of Relative North {deg}
  ,                                       !- X Origin {m}
  ,                                       !- Y Origin {m}
  ,                                       !- Z Origin {m}
  ,                                       !- Building Story Name
  {e5163861-8b07-4df9-bc76-c0a0b115aae1}; !- Thermal Zone Name

OS:ThermalZone,
  {e5163861-8b07-4df9-bc76-c0a0b115aae1}, !- Handle
  unfinished attic zone,                  !- Name
=======
  12.9315688143396, 0, 2.4384,            !- X,Y,Z Vertex 1 {m}
  12.9315688143396, 0, 0,                 !- X,Y,Z Vertex 2 {m}
  6.46578440716979, 0, 0,                 !- X,Y,Z Vertex 3 {m}
  6.46578440716979, 0, 2.4384;            !- X,Y,Z Vertex 4 {m}

OS:ThermalZone,
  {070a8dfb-2354-426b-bb08-fef9f3590a0d}, !- Handle
  living zone|unit 3,                     !- Name
>>>>>>> d385fff4
  ,                                       !- Multiplier
  ,                                       !- Ceiling Height {m}
  ,                                       !- Volume {m3}
  ,                                       !- Floor Area {m2}
  ,                                       !- Zone Inside Convection Algorithm
  ,                                       !- Zone Outside Convection Algorithm
  ,                                       !- Zone Conditioning Equipment List Name
<<<<<<< HEAD
  {3da36795-bd45-4cc7-9b29-a2c520f8911b}, !- Zone Air Inlet Port List
  {1f6e2b2f-d86a-4d77-afbc-f298008da16e}, !- Zone Air Exhaust Port List
  {6d50ce6b-ce49-4d48-95a0-6817675df4d5}, !- Zone Air Node Name
  {c8cc4f8e-8eaa-4a06-a391-e64387745ccf}, !- Zone Return Air Port List
=======
  {760300c5-da71-41b0-82e9-1df3145cc022}, !- Zone Air Inlet Port List
  {a2fb51fe-a376-41a6-8fdf-fec076ff026f}, !- Zone Air Exhaust Port List
  {a5bbf079-7b84-4717-8880-681a179d0aee}, !- Zone Air Node Name
  {2be34413-7d36-4aa8-9de9-640bb97fbef5}, !- Zone Return Air Port List
>>>>>>> d385fff4
  ,                                       !- Primary Daylighting Control Name
  ,                                       !- Fraction of Zone Controlled by Primary Daylighting Control
  ,                                       !- Secondary Daylighting Control Name
  ,                                       !- Fraction of Zone Controlled by Secondary Daylighting Control
  ,                                       !- Illuminance Map Name
  ,                                       !- Group Rendering Name
  {0065a3e9-26e8-4b5e-95e3-6fb06039826c}, !- Thermostat Name
  No;                                     !- Use Ideal Air Loads

OS:Node,
<<<<<<< HEAD
  {9c320863-d15d-4352-8f1e-bebdddc98ebe}, !- Handle
  Node 2,                                 !- Name
  {6d50ce6b-ce49-4d48-95a0-6817675df4d5}, !- Inlet Port
  ;                                       !- Outlet Port

OS:Connection,
  {6d50ce6b-ce49-4d48-95a0-6817675df4d5}, !- Handle
  {50a9bd67-206b-4f17-8798-4fd28bb874e6}, !- Name
  {e5163861-8b07-4df9-bc76-c0a0b115aae1}, !- Source Object
  11,                                     !- Outlet Port
  {9c320863-d15d-4352-8f1e-bebdddc98ebe}, !- Target Object
  2;                                      !- Inlet Port

OS:PortList,
  {3da36795-bd45-4cc7-9b29-a2c520f8911b}, !- Handle
  {feff37f2-6578-45c3-874d-30f66cda99bb}, !- Name
  {e5163861-8b07-4df9-bc76-c0a0b115aae1}; !- HVAC Component

OS:PortList,
  {1f6e2b2f-d86a-4d77-afbc-f298008da16e}, !- Handle
  {d4743ace-fe23-40d5-ab55-d3ffb4bca279}, !- Name
  {e5163861-8b07-4df9-bc76-c0a0b115aae1}; !- HVAC Component

OS:PortList,
  {c8cc4f8e-8eaa-4a06-a391-e64387745ccf}, !- Handle
  {d384edde-c3c5-49b4-b3b5-3dd42c469820}, !- Name
  {e5163861-8b07-4df9-bc76-c0a0b115aae1}; !- HVAC Component

OS:Sizing:Zone,
  {e3ea2729-0317-4cc3-91ed-aee5059ea246}, !- Handle
  {e5163861-8b07-4df9-bc76-c0a0b115aae1}, !- Zone or ZoneList Name
=======
  {4f228f95-d372-4660-8986-eff8c7412c9c}, !- Handle
  Node 3,                                 !- Name
  {a5bbf079-7b84-4717-8880-681a179d0aee}, !- Inlet Port
  ;                                       !- Outlet Port

OS:Connection,
  {a5bbf079-7b84-4717-8880-681a179d0aee}, !- Handle
  {199ac8ec-8544-4320-bfc7-616ea5e294e0}, !- Name
  {070a8dfb-2354-426b-bb08-fef9f3590a0d}, !- Source Object
  11,                                     !- Outlet Port
  {4f228f95-d372-4660-8986-eff8c7412c9c}, !- Target Object
  2;                                      !- Inlet Port

OS:PortList,
  {760300c5-da71-41b0-82e9-1df3145cc022}, !- Handle
  {f4661046-2f75-44b6-b7d1-f5fcf4c364c6}, !- Name
  {070a8dfb-2354-426b-bb08-fef9f3590a0d}, !- HVAC Component
  {4b21c805-5d9e-40cf-ae74-2f62a22a4826}; !- Port 1

OS:PortList,
  {a2fb51fe-a376-41a6-8fdf-fec076ff026f}, !- Handle
  {fd62be97-f65c-404e-9bac-9713f41732cd}, !- Name
  {070a8dfb-2354-426b-bb08-fef9f3590a0d}, !- HVAC Component
  {74edf0d0-bdcb-4725-b53a-a4a6a5864dd5}; !- Port 1

OS:PortList,
  {2be34413-7d36-4aa8-9de9-640bb97fbef5}, !- Handle
  {ab03973e-0de7-4dc3-b7ae-5d6f66f85181}, !- Name
  {070a8dfb-2354-426b-bb08-fef9f3590a0d}; !- HVAC Component

OS:Sizing:Zone,
  {8651f858-e2d0-47d6-938f-fbdd89576389}, !- Handle
  {070a8dfb-2354-426b-bb08-fef9f3590a0d}, !- Zone or ZoneList Name
>>>>>>> d385fff4
  SupplyAirTemperature,                   !- Zone Cooling Design Supply Air Temperature Input Method
  13.8888888888889,                       !- Zone Cooling Design Supply Air Temperature {C}
  11.11,                                  !- Zone Cooling Design Supply Air Temperature Difference {deltaC}
  SupplyAirTemperature,                   !- Zone Heating Design Supply Air Temperature Input Method
  50.0000000000001,                       !- Zone Heating Design Supply Air Temperature {C}
  11.11,                                  !- Zone Heating Design Supply Air Temperature Difference {deltaC}
  0.008,                                  !- Zone Cooling Design Supply Air Humidity Ratio {kg-H2O/kg-air}
  0.008,                                  !- Zone Heating Design Supply Air Humidity Ratio {kg-H2O/kg-air}
  ,                                       !- Zone Heating Sizing Factor
  ,                                       !- Zone Cooling Sizing Factor
  DesignDay,                              !- Cooling Design Air Flow Method
  ,                                       !- Cooling Design Air Flow Rate {m3/s}
  ,                                       !- Cooling Minimum Air Flow per Zone Floor Area {m3/s-m2}
  ,                                       !- Cooling Minimum Air Flow {m3/s}
  ,                                       !- Cooling Minimum Air Flow Fraction
  DesignDay,                              !- Heating Design Air Flow Method
  ,                                       !- Heating Design Air Flow Rate {m3/s}
  ,                                       !- Heating Maximum Air Flow per Zone Floor Area {m3/s-m2}
  ,                                       !- Heating Maximum Air Flow {m3/s}
  ,                                       !- Heating Maximum Air Flow Fraction
  ,                                       !- Design Zone Air Distribution Effectiveness in Cooling Mode
  ,                                       !- Design Zone Air Distribution Effectiveness in Heating Mode
  No,                                     !- Account for Dedicated Outdoor Air System
  NeutralSupplyAir,                       !- Dedicated Outdoor Air System Control Strategy
  autosize,                               !- Dedicated Outdoor Air Low Setpoint Temperature for Design {C}
  autosize;                               !- Dedicated Outdoor Air High Setpoint Temperature for Design {C}

OS:ZoneHVAC:EquipmentList,
<<<<<<< HEAD
  {e69d1a5f-7a1b-46ab-8d3c-6a8af08ef713}, !- Handle
  Zone HVAC Equipment List 2,             !- Name
  {e5163861-8b07-4df9-bc76-c0a0b115aae1}; !- Thermal Zone

OS:SpaceType,
  {a23d519e-bf3b-4cbc-b5d3-93049a8ad988}, !- Handle
  Space Type 2,                           !- Name
  ,                                       !- Default Construction Set Name
  ,                                       !- Default Schedule Set Name
  ,                                       !- Group Rendering Name
  ,                                       !- Design Specification Outdoor Air Object Name
  ,                                       !- Standards Template
  ,                                       !- Standards Building Type
  unfinished attic;                       !- Standards Space Type

OS:BuildingUnit,
  {4bb31ddf-edc2-48e6-8431-ef4ff650a46d}, !- Handle
  unit 1,                                 !- Name
  ,                                       !- Rendering Color
  Residential;                            !- Building Unit Type

OS:AdditionalProperties,
  {c11635db-072a-41b9-8f57-fb09cfc4eaad}, !- Handle
  {4bb31ddf-edc2-48e6-8431-ef4ff650a46d}, !- Object Name
  NumberOfBedrooms,                       !- Feature Name 1
  Integer,                                !- Feature Data Type 1
  3,                                      !- Feature Value 1
  NumberOfBathrooms,                      !- Feature Name 2
  Double,                                 !- Feature Data Type 2
  2,                                      !- Feature Value 2
  NumberOfOccupants,                      !- Feature Name 3
  Double,                                 !- Feature Data Type 3
  3.3900000000000001;                     !- Feature Value 3

OS:External:File,
  {6a3c21a2-9bb2-499f-925c-d25500460126}, !- Handle
  8760.csv,                               !- Name
  8760.csv;                               !- File Name

OS:Schedule:File,
  {0aed678f-a62f-495b-9d45-3e482433c38b}, !- Handle
  occupants,                              !- Name
  {d881bf71-7173-4b45-b9c0-ee1f77bbd8de}, !- Schedule Type Limits Name
  {6a3c21a2-9bb2-499f-925c-d25500460126}, !- External File Name
  1,                                      !- Column Number
  1,                                      !- Rows to Skip at Top
  8760,                                   !- Number of Hours of Data
  ,                                       !- Column Separator
  ,                                       !- Interpolate to Timestep
  60;                                     !- Minutes per Item

OS:Schedule:Ruleset,
  {831eed9e-2c61-46cd-93bd-df61b1254d59}, !- Handle
  Schedule Ruleset 1,                     !- Name
  {abb5b780-df2a-4a12-8d30-3b6cabff89d7}, !- Schedule Type Limits Name
  {34dc42d5-6c18-4912-a131-780513447427}; !- Default Day Schedule Name

OS:Schedule:Day,
  {34dc42d5-6c18-4912-a131-780513447427}, !- Handle
  Schedule Day 3,                         !- Name
  {abb5b780-df2a-4a12-8d30-3b6cabff89d7}, !- Schedule Type Limits Name
  ,                                       !- Interpolate to Timestep
  24,                                     !- Hour 1
  0,                                      !- Minute 1
  112.539290946133;                       !- Value Until Time 1

OS:People:Definition,
  {08200b4a-fe20-4c5f-8a30-f3f6eb9c8c2f}, !- Handle
  res occupants|living space,             !- Name
  People,                                 !- Number of People Calculation Method
  3.39,                                   !- Number of People {people}
  ,                                       !- People per Space Floor Area {person/m2}
  ,                                       !- Space Floor Area per Person {m2/person}
  0.319734,                               !- Fraction Radiant
  0.573,                                  !- Sensible Heat Fraction
  0,                                      !- Carbon Dioxide Generation Rate {m3/s-W}
  No,                                     !- Enable ASHRAE 55 Comfort Warnings
  ZoneAveraged;                           !- Mean Radiant Temperature Calculation Type

OS:People,
  {c871574f-fcfd-4885-b980-c17b62467277}, !- Handle
  res occupants|living space,             !- Name
  {08200b4a-fe20-4c5f-8a30-f3f6eb9c8c2f}, !- People Definition Name
  {b5e3c4b6-5f7e-4dd8-bcad-fb90b2609786}, !- Space or SpaceType Name
  {0aed678f-a62f-495b-9d45-3e482433c38b}, !- Number of People Schedule Name
  {831eed9e-2c61-46cd-93bd-df61b1254d59}, !- Activity Level Schedule Name
  ,                                       !- Surface Name/Angle Factor List Name
  ,                                       !- Work Efficiency Schedule Name
  ,                                       !- Clothing Insulation Schedule Name
  ,                                       !- Air Velocity Schedule Name
  1;                                      !- Multiplier

OS:ScheduleTypeLimits,
  {abb5b780-df2a-4a12-8d30-3b6cabff89d7}, !- Handle
  ActivityLevel,                          !- Name
  0,                                      !- Lower Limit Value
  ,                                       !- Upper Limit Value
  Continuous,                             !- Numeric Type
  ActivityLevel;                          !- Unit Type

OS:ScheduleTypeLimits,
  {d881bf71-7173-4b45-b9c0-ee1f77bbd8de}, !- Handle
  Fractional,                             !- Name
  0,                                      !- Lower Limit Value
  1,                                      !- Upper Limit Value
  Continuous;                             !- Numeric Type

OS:WeatherFile,
  {be4f312f-e6cd-4d53-8ee5-93efa89ffa37}, !- Handle
  Denver Intl Ap,                         !- City
  CO,                                     !- State Province Region
  USA,                                    !- Country
  TMY3,                                   !- Data Source
  725650,                                 !- WMO Number
  39.83,                                  !- Latitude {deg}
  -104.65,                                !- Longitude {deg}
  -7,                                     !- Time Zone {hr}
  1650,                                   !- Elevation {m}
  file:../weather/USA_CO_Denver.Intl.AP.725650_TMY3.epw, !- Url
  E23378AA;                               !- Checksum

OS:AdditionalProperties,
  {b3f09a8a-1e8a-46b9-96ed-b5cc31563c9a}, !- Handle
  {be4f312f-e6cd-4d53-8ee5-93efa89ffa37}, !- Object Name
  EPWHeaderCity,                          !- Feature Name 1
  String,                                 !- Feature Data Type 1
  Denver Intl Ap,                         !- Feature Value 1
  EPWHeaderState,                         !- Feature Name 2
  String,                                 !- Feature Data Type 2
  CO,                                     !- Feature Value 2
  EPWHeaderCountry,                       !- Feature Name 3
  String,                                 !- Feature Data Type 3
  USA,                                    !- Feature Value 3
  EPWHeaderDataSource,                    !- Feature Name 4
  String,                                 !- Feature Data Type 4
  TMY3,                                   !- Feature Value 4
  EPWHeaderStation,                       !- Feature Name 5
  String,                                 !- Feature Data Type 5
  725650,                                 !- Feature Value 5
  EPWHeaderLatitude,                      !- Feature Name 6
  Double,                                 !- Feature Data Type 6
  39.829999999999998,                     !- Feature Value 6
  EPWHeaderLongitude,                     !- Feature Name 7
  Double,                                 !- Feature Data Type 7
  -104.65000000000001,                    !- Feature Value 7
  EPWHeaderTimezone,                      !- Feature Name 8
  Double,                                 !- Feature Data Type 8
  -7,                                     !- Feature Value 8
  EPWHeaderAltitude,                      !- Feature Name 9
  Double,                                 !- Feature Data Type 9
  5413.3858267716532,                     !- Feature Value 9
  EPWHeaderLocalPressure,                 !- Feature Name 10
  Double,                                 !- Feature Data Type 10
  0.81937567683596546,                    !- Feature Value 10
  EPWHeaderRecordsPerHour,                !- Feature Name 11
  Double,                                 !- Feature Data Type 11
  0,                                      !- Feature Value 11
  EPWDataAnnualAvgDrybulb,                !- Feature Name 12
  Double,                                 !- Feature Data Type 12
  51.575616438356228,                     !- Feature Value 12
  EPWDataAnnualMinDrybulb,                !- Feature Name 13
  Double,                                 !- Feature Data Type 13
  -2.9200000000000017,                    !- Feature Value 13
  EPWDataAnnualMaxDrybulb,                !- Feature Name 14
  Double,                                 !- Feature Data Type 14
  104,                                    !- Feature Value 14
  EPWDataCDD50F,                          !- Feature Name 15
  Double,                                 !- Feature Data Type 15
  3072.2925000000005,                     !- Feature Value 15
  EPWDataCDD65F,                          !- Feature Name 16
  Double,                                 !- Feature Data Type 16
  883.62000000000035,                     !- Feature Value 16
  EPWDataHDD50F,                          !- Feature Name 17
  Double,                                 !- Feature Data Type 17
  2497.1925000000001,                     !- Feature Value 17
  EPWDataHDD65F,                          !- Feature Name 18
  Double,                                 !- Feature Data Type 18
  5783.5200000000013,                     !- Feature Value 18
  EPWDataAnnualAvgWindspeed,              !- Feature Name 19
  Double,                                 !- Feature Data Type 19
  3.9165296803649667,                     !- Feature Value 19
  EPWDataMonthlyAvgDrybulbs,              !- Feature Name 20
  String,                                 !- Feature Data Type 20
  33.4191935483871&#4431.90142857142857&#4443.02620967741937&#4442.48624999999999&#4459.877741935483854&#4473.57574999999997&#4472.07975806451608&#4472.70008064516134&#4466.49200000000006&#4450.079112903225806&#4437.218250000000005&#4434.582177419354835, !- Feature Value 20
  EPWDataGroundMonthlyTemps,              !- Feature Name 21
  String,                                 !- Feature Data Type 21
  44.08306285945173&#4440.89570904991865&#4440.64045432632048&#4442.153016571250646&#4448.225111118704206&#4454.268919273837525&#4459.508577937551024&#4462.82777283423508&#4463.10975667174995&#4460.41014950381947&#4455.304105212311526&#4449.445696474514364, !- Feature Value 21
  EPWDataWSF,                             !- Feature Name 22
  Double,                                 !- Feature Data Type 22
  0.58999999999999997,                    !- Feature Value 22
  EPWDataMonthlyAvgDailyHighDrybulbs,     !- Feature Name 23
  String,                                 !- Feature Data Type 23
  47.41032258064516&#4446.58642857142857&#4455.15032258064517&#4453.708&#4472.80193548387098&#4488.67600000000002&#4486.1858064516129&#4485.87225806451613&#4482.082&#4463.18064516129033&#4448.73400000000001&#4448.87935483870968, !- Feature Value 23
  EPWDataMonthlyAvgDailyLowDrybulbs,      !- Feature Name 24
  String,                                 !- Feature Data Type 24
  19.347741935483874&#4419.856428571428573&#4430.316129032258065&#4431.112&#4447.41612903225806&#4457.901999999999994&#4459.063870967741934&#4460.956774193548384&#4452.352000000000004&#4438.41612903225806&#4427.002000000000002&#4423.02903225806451, !- Feature Value 24
  EPWDesignHeatingDrybulb,                !- Feature Name 25
  Double,                                 !- Feature Data Type 25
  12.02,                                  !- Feature Value 25
  EPWDesignHeatingWindspeed,              !- Feature Name 26
  Double,                                 !- Feature Data Type 26
  2.8062500000000004,                     !- Feature Value 26
  EPWDesignCoolingDrybulb,                !- Feature Name 27
  Double,                                 !- Feature Data Type 27
  91.939999999999998,                     !- Feature Value 27
  EPWDesignCoolingWetbulb,                !- Feature Name 28
  Double,                                 !- Feature Data Type 28
  59.95131430195849,                      !- Feature Value 28
  EPWDesignCoolingHumidityRatio,          !- Feature Name 29
  Double,                                 !- Feature Data Type 29
  0.0059161086834698092,                  !- Feature Value 29
  EPWDesignCoolingWindspeed,              !- Feature Name 30
  Double,                                 !- Feature Data Type 30
  3.7999999999999989,                     !- Feature Value 30
  EPWDesignDailyTemperatureRange,         !- Feature Name 31
  Double,                                 !- Feature Data Type 31
  24.915483870967748,                     !- Feature Value 31
  EPWDesignDehumidDrybulb,                !- Feature Name 32
  Double,                                 !- Feature Data Type 32
  67.996785714285721,                     !- Feature Value 32
  EPWDesignDehumidHumidityRatio,          !- Feature Name 33
  Double,                                 !- Feature Data Type 33
  0.012133744170488724,                   !- Feature Value 33
  EPWDesignCoolingDirectNormal,           !- Feature Name 34
  Double,                                 !- Feature Data Type 34
  985,                                    !- Feature Value 34
  EPWDesignCoolingDiffuseHorizontal,      !- Feature Name 35
  Double,                                 !- Feature Data Type 35
  84;                                     !- Feature Value 35

OS:Site,
  {a5c1c637-4d03-4730-8c88-43efa5fe71ae}, !- Handle
  Denver Intl Ap_CO_USA,                  !- Name
  39.83,                                  !- Latitude {deg}
  -104.65,                                !- Longitude {deg}
  -7,                                     !- Time Zone {hr}
  1650,                                   !- Elevation {m}
  ;                                       !- Terrain

OS:ClimateZones,
  {679fa010-003e-4d0d-aaae-8b5f337cee36}, !- Handle
  ,                                       !- Active Institution
  ,                                       !- Active Year
  ,                                       !- Climate Zone Institution Name 1
  ,                                       !- Climate Zone Document Name 1
  ,                                       !- Climate Zone Document Year 1
  ,                                       !- Climate Zone Value 1
  Building America,                       !- Climate Zone Institution Name 2
  ,                                       !- Climate Zone Document Name 2
  0,                                      !- Climate Zone Document Year 2
  Cold;                                   !- Climate Zone Value 2

OS:Site:WaterMainsTemperature,
  {df25a44e-54f5-43b8-99ed-5af121f4f98b}, !- Handle
  Correlation,                            !- Calculation Method
  ,                                       !- Temperature Schedule Name
  10.8753424657535,                       !- Annual Average Outdoor Air Temperature {C}
  23.1524007936508;                       !- Maximum Difference In Monthly Average Outdoor Air Temperatures {deltaC}

OS:RunPeriodControl:DaylightSavingTime,
  {8de00379-987f-4e4d-acdf-5a53af9aad9d}, !- Handle
  4/7,                                    !- Start Date
  10/26;                                  !- End Date

OS:Site:GroundTemperature:Deep,
  {b7a5c0a5-c98a-44ee-afdc-884538175dcc}, !- Handle
  10.8753424657535,                       !- January Deep Ground Temperature {C}
  10.8753424657535,                       !- February Deep Ground Temperature {C}
  10.8753424657535,                       !- March Deep Ground Temperature {C}
  10.8753424657535,                       !- April Deep Ground Temperature {C}
  10.8753424657535,                       !- May Deep Ground Temperature {C}
  10.8753424657535,                       !- June Deep Ground Temperature {C}
  10.8753424657535,                       !- July Deep Ground Temperature {C}
  10.8753424657535,                       !- August Deep Ground Temperature {C}
  10.8753424657535,                       !- September Deep Ground Temperature {C}
  10.8753424657535,                       !- October Deep Ground Temperature {C}
  10.8753424657535,                       !- November Deep Ground Temperature {C}
  10.8753424657535;                       !- December Deep Ground Temperature {C}

OS:PlantLoop,
  {f7babd76-f254-4f3c-a4ba-8917b6bcd31a}, !- Handle
  Hot Water Loop,                         !- Name
  Water,                                  !- Fluid Type
  0,                                      !- Glycol Concentration
  ,                                       !- User Defined Fluid Type
  ,                                       !- Plant Equipment Operation Heating Load
  ,                                       !- Plant Equipment Operation Cooling Load
  ,                                       !- Primary Plant Equipment Operation Scheme
  {cb0e50d9-2743-4329-9bdc-f82e317c727e}, !- Loop Temperature Setpoint Node Name
  ,                                       !- Maximum Loop Temperature {C}
  10,                                     !- Minimum Loop Temperature {C}
  ,                                       !- Maximum Loop Flow Rate {m3/s}
  ,                                       !- Minimum Loop Flow Rate {m3/s}
  Autocalculate,                          !- Plant Loop Volume {m3}
  {f0e91afb-1435-4cb8-88a3-498d7438fb3b}, !- Plant Side Inlet Node Name
  {fda94e3f-4b65-4a72-9d6b-d467a1702e99}, !- Plant Side Outlet Node Name
  ,                                       !- Plant Side Branch List Name
  {eaf20b9e-b4df-4b29-a4e3-66056ffd0715}, !- Demand Side Inlet Node Name
  {b8bcf0a1-788e-410c-8d56-e539fb08c334}, !- Demand Side Outlet Node Name
  ,                                       !- Demand Side Branch List Name
  ,                                       !- Demand Side Connector List Name
  Optimal,                                !- Load Distribution Scheme
  {0e1e1100-2238-4f72-ac98-d3913a997e15}, !- Availability Manager List Name
  ,                                       !- Plant Loop Demand Calculation Scheme
  ,                                       !- Common Pipe Simulation
  ,                                       !- Pressure Simulation Type
  ,                                       !- Plant Equipment Operation Heating Load Schedule
  ,                                       !- Plant Equipment Operation Cooling Load Schedule
  ,                                       !- Primary Plant Equipment Operation Scheme Schedule
  ,                                       !- Component Setpoint Operation Scheme Schedule
  {9ce6f6d6-0b7a-41e3-b43f-2c08d2a7a3f9}, !- Demand Mixer Name
  {c20d2f49-1cda-4e21-b732-3d6c98e52b07}, !- Demand Splitter Name
  {1a0cdfe9-a10c-461c-9d38-a19480ca977e}, !- Supply Mixer Name
  {364f1518-a8c2-426d-a6c6-c819fde7a4f8}; !- Supply Splitter Name

OS:Node,
  {9552419d-4054-4cb2-91d3-1fba2cfab15b}, !- Handle
  Node 3,                                 !- Name
  {f0e91afb-1435-4cb8-88a3-498d7438fb3b}, !- Inlet Port
  {2373bd21-bec9-4e59-a1a6-720107d87dee}; !- Outlet Port

OS:Node,
  {cb0e50d9-2743-4329-9bdc-f82e317c727e}, !- Handle
  Node 4,                                 !- Name
  {767c752a-63a7-4334-ab4a-112846a5f00a}, !- Inlet Port
  {fda94e3f-4b65-4a72-9d6b-d467a1702e99}; !- Outlet Port

OS:Node,
  {07f13b38-b033-4c1e-841c-bda948322c1e}, !- Handle
  Node 5,                                 !- Name
  {e24b4413-231f-4935-b5ea-854904755ba1}, !- Inlet Port
  {c1389849-b7f1-4375-908e-27a01855a04b}; !- Outlet Port

OS:Connector:Mixer,
  {1a0cdfe9-a10c-461c-9d38-a19480ca977e}, !- Handle
  Connector Mixer 1,                      !- Name
  {dba8a4e6-7a1f-4d3b-928c-55b3e21ec3b1}, !- Outlet Branch Name
  {db8024ab-076d-4177-b57a-5069023d3126}, !- Inlet Branch Name 1
  {929f4cb9-35d4-441f-9fbd-1a5c74f291bb}; !- Inlet Branch Name 2

OS:Connector:Splitter,
  {364f1518-a8c2-426d-a6c6-c819fde7a4f8}, !- Handle
  Connector Splitter 1,                   !- Name
  {103b003c-d422-44c0-9c82-2b3f0a1f8bcf}, !- Inlet Branch Name
  {e24b4413-231f-4935-b5ea-854904755ba1}, !- Outlet Branch Name 1
  {bccdd6dd-b3cd-43c4-9ea5-8ffe9d94445a}; !- Outlet Branch Name 2

OS:Connection,
  {f0e91afb-1435-4cb8-88a3-498d7438fb3b}, !- Handle
  {046dc4c6-acff-4482-8da4-125de8023b90}, !- Name
  {f7babd76-f254-4f3c-a4ba-8917b6bcd31a}, !- Source Object
  14,                                     !- Outlet Port
  {9552419d-4054-4cb2-91d3-1fba2cfab15b}, !- Target Object
  2;                                      !- Inlet Port

OS:Connection,
  {e24b4413-231f-4935-b5ea-854904755ba1}, !- Handle
  {b1f01162-189f-42ae-95bd-2916d87dcb4f}, !- Name
  {364f1518-a8c2-426d-a6c6-c819fde7a4f8}, !- Source Object
  3,                                      !- Outlet Port
  {07f13b38-b033-4c1e-841c-bda948322c1e}, !- Target Object
  2;                                      !- Inlet Port

OS:Connection,
  {fda94e3f-4b65-4a72-9d6b-d467a1702e99}, !- Handle
  {11a5287e-f68e-4313-b7b0-7f867962db7e}, !- Name
  {cb0e50d9-2743-4329-9bdc-f82e317c727e}, !- Source Object
  3,                                      !- Outlet Port
  {f7babd76-f254-4f3c-a4ba-8917b6bcd31a}, !- Target Object
  15;                                     !- Inlet Port

OS:Node,
  {76d07743-fad0-4509-a763-408156c97255}, !- Handle
  Node 6,                                 !- Name
  {eaf20b9e-b4df-4b29-a4e3-66056ffd0715}, !- Inlet Port
  {a2b131b7-91a1-47bc-bfd1-8c193fab9f95}; !- Outlet Port

OS:Node,
  {c776866d-67ad-489f-b42b-7154bac9a055}, !- Handle
  Node 7,                                 !- Name
  {fb1918a0-297d-4aa1-9584-861acbb71dd4}, !- Inlet Port
  {b8bcf0a1-788e-410c-8d56-e539fb08c334}; !- Outlet Port

OS:Node,
  {f0d7a5ed-fe6f-48c1-93b3-2e4ac705136b}, !- Handle
  Node 8,                                 !- Name
  {f8c0f315-2ca4-46d5-b090-800ccc912b05}, !- Inlet Port
  {e86e35f8-e217-4c47-8d68-547cae824e01}; !- Outlet Port

OS:Connector:Mixer,
  {9ce6f6d6-0b7a-41e3-b43f-2c08d2a7a3f9}, !- Handle
  Connector Mixer 2,                      !- Name
  {a4239342-beed-43dd-be6e-6cea290d39b5}, !- Outlet Branch Name
  {82ad27bb-5039-4b16-b7b7-082cb42e2b36}, !- Inlet Branch Name 1
  {31461cb8-176a-42e8-8cce-5edd6fedc19d}; !- Inlet Branch Name 2

OS:Connector:Splitter,
  {c20d2f49-1cda-4e21-b732-3d6c98e52b07}, !- Handle
  Connector Splitter 2,                   !- Name
  {5b836fca-a214-419e-a747-9ba928962e46}, !- Inlet Branch Name
  {f8c0f315-2ca4-46d5-b090-800ccc912b05}, !- Outlet Branch Name 1
  {a39512bb-824d-4105-a5ee-c6002899d163}; !- Outlet Branch Name 2

OS:Connection,
  {eaf20b9e-b4df-4b29-a4e3-66056ffd0715}, !- Handle
  {1026a446-bfd8-4762-b2d7-cb5df0bd97f0}, !- Name
  {f7babd76-f254-4f3c-a4ba-8917b6bcd31a}, !- Source Object
  17,                                     !- Outlet Port
  {76d07743-fad0-4509-a763-408156c97255}, !- Target Object
  2;                                      !- Inlet Port

OS:Connection,
  {f8c0f315-2ca4-46d5-b090-800ccc912b05}, !- Handle
  {9a8c8ffa-0d14-4b2f-bccb-26a0c20c2a56}, !- Name
  {c20d2f49-1cda-4e21-b732-3d6c98e52b07}, !- Source Object
  3,                                      !- Outlet Port
  {f0d7a5ed-fe6f-48c1-93b3-2e4ac705136b}, !- Target Object
  2;                                      !- Inlet Port

OS:Connection,
  {b8bcf0a1-788e-410c-8d56-e539fb08c334}, !- Handle
  {0cb969a3-6292-42e0-aee1-e1f240215464}, !- Name
  {c776866d-67ad-489f-b42b-7154bac9a055}, !- Source Object
  3,                                      !- Outlet Port
  {f7babd76-f254-4f3c-a4ba-8917b6bcd31a}, !- Target Object
  18;                                     !- Inlet Port

OS:Sizing:Plant,
  {406a9ec7-c54d-4270-8985-2f95b2c1d5d0}, !- Handle
  {f7babd76-f254-4f3c-a4ba-8917b6bcd31a}, !- Plant or Condenser Loop Name
  Heating,                                !- Loop Type
  82.2222222222223,                       !- Design Loop Exit Temperature {C}
  11.1111111111111,                       !- Loop Design Temperature Difference {deltaC}
  NonCoincident,                          !- Sizing Option
  1,                                      !- Zone Timesteps in Averaging Window
  None;                                   !- Coincident Sizing Factor Mode

OS:AvailabilityManagerAssignmentList,
  {0e1e1100-2238-4f72-ac98-d3913a997e15}, !- Handle
  Plant Loop 1 AvailabilityManagerAssignmentList; !- Name

OS:Schedule:Ruleset,
  {dd1031d0-bb6a-429a-99a6-188749083f1b}, !- Handle
  Hot Water Loop Temp - 180F,             !- Name
  {9fd9573b-d9d0-4073-bddd-fb914ddfe18b}, !- Schedule Type Limits Name
  {6ec07803-0115-413e-be7d-c1adc314b521}; !- Default Day Schedule Name

OS:Schedule:Day,
  {6ec07803-0115-413e-be7d-c1adc314b521}, !- Handle
  Hot Water Loop Temp - 180F Default,     !- Name
  {9fd9573b-d9d0-4073-bddd-fb914ddfe18b}, !- Schedule Type Limits Name
  ,                                       !- Interpolate to Timestep
  24,                                     !- Hour 1
  0,                                      !- Minute 1
  82.2222222222223;                       !- Value Until Time 1

OS:ScheduleTypeLimits,
  {9fd9573b-d9d0-4073-bddd-fb914ddfe18b}, !- Handle
  Temperature,                            !- Name
  0,                                      !- Lower Limit Value
  100,                                    !- Upper Limit Value
  Continuous,                             !- Numeric Type
  Temperature;                            !- Unit Type

OS:SetpointManager:Scheduled,
  {351bc79f-7d94-49a5-bb26-2a5e74b8ad0f}, !- Handle
  Hot Water Loop Setpoint Manager,        !- Name
  Temperature,                            !- Control Variable
  {dd1031d0-bb6a-429a-99a6-188749083f1b}, !- Schedule Name
  {cb0e50d9-2743-4329-9bdc-f82e317c727e}; !- Setpoint Node or NodeList Name

OS:Pump:VariableSpeed,
  {420ba44e-d792-42a9-b47f-3715d7a77640}, !- Handle
  Central pump,                           !- Name
  {2373bd21-bec9-4e59-a1a6-720107d87dee}, !- Inlet Node Name
  {00c05f23-3790-486e-b11c-306425e74b59}, !- Outlet Node Name
  ,                                       !- Rated Flow Rate {m3/s}
  179344.0152,                            !- Rated Pump Head {Pa}
  ,                                       !- Rated Power Consumption {W}
  0.9,                                    !- Motor Efficiency
  ,                                       !- Fraction of Motor Inefficiencies to Fluid Stream
  ,                                       !- Coefficient 1 of the Part Load Performance Curve
  ,                                       !- Coefficient 2 of the Part Load Performance Curve
  ,                                       !- Coefficient 3 of the Part Load Performance Curve
  ,                                       !- Coefficient 4 of the Part Load Performance Curve
  ,                                       !- Minimum Flow Rate {m3/s}
  Intermittent,                           !- Pump Control Type
  ,                                       !- Pump Flow Rate Schedule Name
  ,                                       !- Pump Curve Name
  ,                                       !- Impeller Diameter {m}
  ,                                       !- VFD Control Type
  ,                                       !- Pump RPM Schedule Name
  ,                                       !- Minimum Pressure Schedule {Pa}
  ,                                       !- Maximum Pressure Schedule {Pa}
  ,                                       !- Minimum RPM Schedule {rev/min}
  ,                                       !- Maximum RPM Schedule {rev/min}
  ,                                       !- Zone Name
  0.5,                                    !- Skin Loss Radiative Fraction
  PowerPerFlowPerPressure,                !- Design Power Sizing Method
  348701.1,                               !- Design Electric Power per Unit Flow Rate {W/(m3/s)}
  1.282051282,                            !- Design Shaft Power per Unit Flow Rate per Unit Head {W-s/m3-Pa}
  0,                                      !- Design Minimum Flow Rate Fraction
  General;                                !- End-Use Subcategory

OS:Node,
  {6202be29-04c2-41e7-9432-17c89c2b9e64}, !- Handle
  Node 9,                                 !- Name
  {00c05f23-3790-486e-b11c-306425e74b59}, !- Inlet Port
  {103b003c-d422-44c0-9c82-2b3f0a1f8bcf}; !- Outlet Port

OS:Connection,
  {2373bd21-bec9-4e59-a1a6-720107d87dee}, !- Handle
  {aa2d614e-2b19-42ec-b146-f51a754eb9cf}, !- Name
  {9552419d-4054-4cb2-91d3-1fba2cfab15b}, !- Source Object
  3,                                      !- Outlet Port
  {420ba44e-d792-42a9-b47f-3715d7a77640}, !- Target Object
  2;                                      !- Inlet Port

OS:Connection,
  {00c05f23-3790-486e-b11c-306425e74b59}, !- Handle
  {92eeb458-105f-416e-80dd-8ce5ba1cf585}, !- Name
  {420ba44e-d792-42a9-b47f-3715d7a77640}, !- Source Object
  3,                                      !- Outlet Port
  {6202be29-04c2-41e7-9432-17c89c2b9e64}, !- Target Object
  2;                                      !- Inlet Port

OS:Connection,
  {103b003c-d422-44c0-9c82-2b3f0a1f8bcf}, !- Handle
  {07dece47-608e-49ae-a544-4029cd4c6a4c}, !- Name
  {6202be29-04c2-41e7-9432-17c89c2b9e64}, !- Source Object
  3,                                      !- Outlet Port
  {364f1518-a8c2-426d-a6c6-c819fde7a4f8}, !- Target Object
  2;                                      !- Inlet Port

OS:Boiler:HotWater,
  {bc2a4947-9371-4822-88f6-496a51b0c84a}, !- Handle
  Boiler,                                 !- Name
  NaturalGas,                             !- Fuel Type
  ,                                       !- Nominal Capacity {W}
  0.78,                                   !- Nominal Thermal Efficiency
  LeavingBoiler,                          !- Efficiency Curve Temperature Evaluation Variable
  ,                                       !- Normalized Boiler Efficiency Curve Name
  82.2222222222223,                       !- Design Water Outlet Temperature {C}
  ,                                       !- Design Water Flow Rate {m3/s}
  0,                                      !- Minimum Part Load Ratio
  1.2,                                    !- Maximum Part Load Ratio
  1,                                      !- Optimum Part Load Ratio
  {c1389849-b7f1-4375-908e-27a01855a04b}, !- Boiler Water Inlet Node Name
  {7a833f42-40b6-4051-8034-a3d8baf85ec6}, !- Boiler Water Outlet Node Name
  95.0000000000001,                       !- Water Outlet Upper Temperature Limit {C}
  LeavingSetpointModulated,               !- Boiler Flow Mode
  0,                                      !- Parasitic Electric Load {W}
  1,                                      !- Sizing Factor
  General;                                !- End-Use Subcategory

OS:Node,
  {f815a714-065a-4a9f-9a72-7d3e45733b7a}, !- Handle
  Node 10,                                !- Name
  {7a833f42-40b6-4051-8034-a3d8baf85ec6}, !- Inlet Port
  {db8024ab-076d-4177-b57a-5069023d3126}; !- Outlet Port

OS:Connection,
  {c1389849-b7f1-4375-908e-27a01855a04b}, !- Handle
  {a1b67637-a11f-4908-8b01-c202d85863f4}, !- Name
  {07f13b38-b033-4c1e-841c-bda948322c1e}, !- Source Object
  3,                                      !- Outlet Port
  {bc2a4947-9371-4822-88f6-496a51b0c84a}, !- Target Object
  12;                                     !- Inlet Port

OS:Connection,
  {7a833f42-40b6-4051-8034-a3d8baf85ec6}, !- Handle
  {36b6c9e1-ca71-44a8-8624-4b4fa6ab1842}, !- Name
  {bc2a4947-9371-4822-88f6-496a51b0c84a}, !- Source Object
  13,                                     !- Outlet Port
  {f815a714-065a-4a9f-9a72-7d3e45733b7a}, !- Target Object
  2;                                      !- Inlet Port

OS:Connection,
  {db8024ab-076d-4177-b57a-5069023d3126}, !- Handle
  {32eefd8e-0906-4037-bf45-4676908f730b}, !- Name
  {f815a714-065a-4a9f-9a72-7d3e45733b7a}, !- Source Object
  3,                                      !- Outlet Port
  {1a0cdfe9-a10c-461c-9d38-a19480ca977e}, !- Target Object
  3;                                      !- Inlet Port

OS:Pipe:Adiabatic,
  {8ec831d6-17f9-4592-a3b6-85996344d9b8}, !- Handle
  Hot Water Loop Boiler Bypass,           !- Name
  {26b14a0f-e08e-4cde-b1a0-072ddf3d875b}, !- Inlet Node Name
  {b7215eb4-ecd9-495f-a34b-2da9f3767e9b}; !- Outlet Node Name

OS:Node,
  {06c56fdd-4f17-4aa4-bc5c-c22f9f6271f2}, !- Handle
  Node 11,                                !- Name
  {bccdd6dd-b3cd-43c4-9ea5-8ffe9d94445a}, !- Inlet Port
  {26b14a0f-e08e-4cde-b1a0-072ddf3d875b}; !- Outlet Port

OS:Connection,
  {bccdd6dd-b3cd-43c4-9ea5-8ffe9d94445a}, !- Handle
  {abfdaca0-33f1-45a6-8d0a-979fca5a5269}, !- Name
  {364f1518-a8c2-426d-a6c6-c819fde7a4f8}, !- Source Object
  4,                                      !- Outlet Port
  {06c56fdd-4f17-4aa4-bc5c-c22f9f6271f2}, !- Target Object
  2;                                      !- Inlet Port

OS:Node,
  {6ce8164a-39ff-452d-9556-dd1accfa751e}, !- Handle
  Node 12,                                !- Name
  {b7215eb4-ecd9-495f-a34b-2da9f3767e9b}, !- Inlet Port
  {929f4cb9-35d4-441f-9fbd-1a5c74f291bb}; !- Outlet Port

OS:Connection,
  {26b14a0f-e08e-4cde-b1a0-072ddf3d875b}, !- Handle
  {232e6eee-0440-456a-b662-1a5f51077c84}, !- Name
  {06c56fdd-4f17-4aa4-bc5c-c22f9f6271f2}, !- Source Object
  3,                                      !- Outlet Port
  {8ec831d6-17f9-4592-a3b6-85996344d9b8}, !- Target Object
  2;                                      !- Inlet Port

OS:Connection,
  {b7215eb4-ecd9-495f-a34b-2da9f3767e9b}, !- Handle
  {84b94861-8479-445a-847a-4c976a88f292}, !- Name
  {8ec831d6-17f9-4592-a3b6-85996344d9b8}, !- Source Object
  3,                                      !- Outlet Port
  {6ce8164a-39ff-452d-9556-dd1accfa751e}, !- Target Object
  2;                                      !- Inlet Port

OS:Connection,
  {929f4cb9-35d4-441f-9fbd-1a5c74f291bb}, !- Handle
  {921dd5e9-0751-471e-9650-7de63775a1c7}, !- Name
  {6ce8164a-39ff-452d-9556-dd1accfa751e}, !- Source Object
  3,                                      !- Outlet Port
  {1a0cdfe9-a10c-461c-9d38-a19480ca977e}, !- Target Object
  4;                                      !- Inlet Port

OS:Pipe:Adiabatic,
  {41e33336-cb72-453d-99b0-b6fbf0347b57}, !- Handle
  Hot Water Loop Coil Bypass,             !- Name
  {e86e35f8-e217-4c47-8d68-547cae824e01}, !- Inlet Node Name
  {39bac7bc-b7bb-4af5-8011-b3dfd65d1a42}; !- Outlet Node Name

OS:Node,
  {cbc19eec-31a8-476c-8f27-4da57ea8e294}, !- Handle
  Node 13,                                !- Name
  {39bac7bc-b7bb-4af5-8011-b3dfd65d1a42}, !- Inlet Port
  {82ad27bb-5039-4b16-b7b7-082cb42e2b36}; !- Outlet Port

OS:Connection,
  {e86e35f8-e217-4c47-8d68-547cae824e01}, !- Handle
  {cbd7018a-3d35-4980-884b-e26555c8365d}, !- Name
  {f0d7a5ed-fe6f-48c1-93b3-2e4ac705136b}, !- Source Object
  3,                                      !- Outlet Port
  {41e33336-cb72-453d-99b0-b6fbf0347b57}, !- Target Object
  2;                                      !- Inlet Port

OS:Connection,
  {39bac7bc-b7bb-4af5-8011-b3dfd65d1a42}, !- Handle
  {6a263a69-94eb-43fa-b302-6d732a61f7df}, !- Name
  {41e33336-cb72-453d-99b0-b6fbf0347b57}, !- Source Object
  3,                                      !- Outlet Port
  {cbc19eec-31a8-476c-8f27-4da57ea8e294}, !- Target Object
  2;                                      !- Inlet Port

OS:Connection,
  {82ad27bb-5039-4b16-b7b7-082cb42e2b36}, !- Handle
  {9e47cd2e-d155-4363-833d-6bc8f168b662}, !- Name
  {cbc19eec-31a8-476c-8f27-4da57ea8e294}, !- Source Object
  3,                                      !- Outlet Port
  {9ce6f6d6-0b7a-41e3-b43f-2c08d2a7a3f9}, !- Target Object
  3;                                      !- Inlet Port

OS:Pipe:Adiabatic,
  {8aaab25f-0c60-4c10-a4e5-538a61c91e11}, !- Handle
  Hot Water Loop Supply Outlet,           !- Name
  {3e920e69-9358-419c-b303-f820d7424853}, !- Inlet Node Name
  {767c752a-63a7-4334-ab4a-112846a5f00a}; !- Outlet Node Name

OS:Node,
  {b4356e1f-d789-4a04-b8da-45d1a96ff1e6}, !- Handle
  Node 14,                                !- Name
  {dba8a4e6-7a1f-4d3b-928c-55b3e21ec3b1}, !- Inlet Port
  {3e920e69-9358-419c-b303-f820d7424853}; !- Outlet Port

OS:Connection,
  {dba8a4e6-7a1f-4d3b-928c-55b3e21ec3b1}, !- Handle
  {6f062d6d-4af9-4480-9fb6-064fddf1c07a}, !- Name
  {1a0cdfe9-a10c-461c-9d38-a19480ca977e}, !- Source Object
  2,                                      !- Outlet Port
  {b4356e1f-d789-4a04-b8da-45d1a96ff1e6}, !- Target Object
  2;                                      !- Inlet Port

OS:Connection,
  {3e920e69-9358-419c-b303-f820d7424853}, !- Handle
  {b8804986-aaf2-494c-a193-baad7f0c374e}, !- Name
  {b4356e1f-d789-4a04-b8da-45d1a96ff1e6}, !- Source Object
  3,                                      !- Outlet Port
  {8aaab25f-0c60-4c10-a4e5-538a61c91e11}, !- Target Object
  2;                                      !- Inlet Port

OS:Connection,
  {767c752a-63a7-4334-ab4a-112846a5f00a}, !- Handle
  {dd4e2590-fd8f-4609-90c1-598a0ea48c5c}, !- Name
  {8aaab25f-0c60-4c10-a4e5-538a61c91e11}, !- Source Object
  3,                                      !- Outlet Port
  {cb0e50d9-2743-4329-9bdc-f82e317c727e}, !- Target Object
  2;                                      !- Inlet Port

OS:Pipe:Adiabatic,
  {2eedb309-f847-480e-93f1-144626015bd2}, !- Handle
  Hot Water Loop Demand Inlet,            !- Name
  {a2b131b7-91a1-47bc-bfd1-8c193fab9f95}, !- Inlet Node Name
  {05b9a8ea-26a4-4551-9648-8c8304710970}; !- Outlet Node Name

OS:Node,
  {34666d33-a3a8-4f2a-b464-f271ca1cef8c}, !- Handle
  Node 15,                                !- Name
  {05b9a8ea-26a4-4551-9648-8c8304710970}, !- Inlet Port
  {5b836fca-a214-419e-a747-9ba928962e46}; !- Outlet Port

OS:Connection,
  {a2b131b7-91a1-47bc-bfd1-8c193fab9f95}, !- Handle
  {52c11879-1b0f-4647-b710-59bb4948373e}, !- Name
  {76d07743-fad0-4509-a763-408156c97255}, !- Source Object
  3,                                      !- Outlet Port
  {2eedb309-f847-480e-93f1-144626015bd2}, !- Target Object
  2;                                      !- Inlet Port

OS:Connection,
  {05b9a8ea-26a4-4551-9648-8c8304710970}, !- Handle
  {88406a28-3784-466f-b003-048fc289296c}, !- Name
  {2eedb309-f847-480e-93f1-144626015bd2}, !- Source Object
  3,                                      !- Outlet Port
  {34666d33-a3a8-4f2a-b464-f271ca1cef8c}, !- Target Object
  2;                                      !- Inlet Port

OS:Connection,
  {5b836fca-a214-419e-a747-9ba928962e46}, !- Handle
  {25f60e71-567a-4e3c-a7d1-b82d38a98bf3}, !- Name
  {34666d33-a3a8-4f2a-b464-f271ca1cef8c}, !- Source Object
  3,                                      !- Outlet Port
  {c20d2f49-1cda-4e21-b732-3d6c98e52b07}, !- Target Object
  2;                                      !- Inlet Port

OS:Pipe:Adiabatic,
  {b7c8392c-6209-4bd8-a13e-9b89932cdf3e}, !- Handle
  Hot Water Loop Demand Outlet,           !- Name
  {a179a1b2-718c-41f9-95ab-f22b1b1c1b1d}, !- Inlet Node Name
  {fb1918a0-297d-4aa1-9584-861acbb71dd4}; !- Outlet Node Name

OS:Node,
  {2325f0a1-87fc-4023-8949-963655f5911a}, !- Handle
  Node 16,                                !- Name
  {a4239342-beed-43dd-be6e-6cea290d39b5}, !- Inlet Port
  {a179a1b2-718c-41f9-95ab-f22b1b1c1b1d}; !- Outlet Port

OS:Connection,
  {a4239342-beed-43dd-be6e-6cea290d39b5}, !- Handle
  {046dbeed-a8a7-45eb-9648-d335e32e2bfb}, !- Name
  {9ce6f6d6-0b7a-41e3-b43f-2c08d2a7a3f9}, !- Source Object
  2,                                      !- Outlet Port
  {2325f0a1-87fc-4023-8949-963655f5911a}, !- Target Object
  2;                                      !- Inlet Port

OS:Connection,
  {a179a1b2-718c-41f9-95ab-f22b1b1c1b1d}, !- Handle
  {7459f4fb-1c98-4666-950a-6e912dc92b79}, !- Name
  {2325f0a1-87fc-4023-8949-963655f5911a}, !- Source Object
  3,                                      !- Outlet Port
  {b7c8392c-6209-4bd8-a13e-9b89932cdf3e}, !- Target Object
  2;                                      !- Inlet Port

OS:Connection,
  {fb1918a0-297d-4aa1-9584-861acbb71dd4}, !- Handle
  {7b4ed4ea-a30c-415f-a001-d2cf3d3f088e}, !- Name
  {b7c8392c-6209-4bd8-a13e-9b89932cdf3e}, !- Source Object
  3,                                      !- Outlet Port
  {c776866d-67ad-489f-b42b-7154bac9a055}, !- Target Object
  2;                                      !- Inlet Port

OS:Fan:ConstantVolume,
  {5c44eac9-9063-420c-b5e9-730b43374e35}, !- Handle
  living zone PTAC Fan,                   !- Name
  {4dae0376-bd12-4464-97f7-682ac3321196}, !- Availability Schedule Name
  0.52,                                   !- Fan Total Efficiency
  331.2882503,                            !- Pressure Rise {Pa}
  AutoSize,                               !- Maximum Flow Rate {m3/s}
  0.8,                                    !- Motor Efficiency
  1,                                      !- Motor In Airstream Fraction
  ,                                       !- Air Inlet Node Name
  ,                                       !- Air Outlet Node Name
  ;                                       !- End-Use Subcategory

OS:Schedule:Constant,
  {4dae0376-bd12-4464-97f7-682ac3321196}, !- Handle
  Always On Discrete,                     !- Name
  {13c556b3-b0b5-4cb0-81bd-6df910301c1e}, !- Schedule Type Limits Name
  1;                                      !- Value

OS:ScheduleTypeLimits,
  {13c556b3-b0b5-4cb0-81bd-6df910301c1e}, !- Handle
  OnOff,                                  !- Name
  0,                                      !- Lower Limit Value
  1,                                      !- Upper Limit Value
  Discrete,                               !- Numeric Type
  Availability;                           !- Unit Type

OS:Coil:Heating:Water,
  {3d986f44-4bb0-4117-ad17-a6e692f32970}, !- Handle
  Hot Water Loop Water Htg Coil,          !- Name
  {4dae0376-bd12-4464-97f7-682ac3321196}, !- Availability Schedule Name
  ,                                       !- U-Factor Times Area Value {W/K}
  ,                                       !- Maximum Water Flow Rate {m3/s}
  {eea91091-36ed-4b77-a24c-5b9837420e7f}, !- Water Inlet Node Name
  {82e97ee1-b69e-4305-af45-33e9bdba7fa8}, !- Water Outlet Node Name
  ,                                       !- Air Inlet Node Name
  ,                                       !- Air Outlet Node Name
  ,                                       !- Performance Input Method
  ,                                       !- Rated Capacity {W}
  82.2222222222223,                       !- Rated Inlet Water Temperature {C}
  16.6,                                   !- Rated Inlet Air Temperature {C}
  71.1111111111112,                       !- Rated Outlet Water Temperature {C}
  32.2,                                   !- Rated Outlet Air Temperature {C}
  ;                                       !- Rated Ratio for Air and Water Convection

OS:Node,
  {b2d9daa7-fecc-4446-9fb8-8fdde3b60cf7}, !- Handle
  Node 17,                                !- Name
  {a39512bb-824d-4105-a5ee-c6002899d163}, !- Inlet Port
  {eea91091-36ed-4b77-a24c-5b9837420e7f}; !- Outlet Port

OS:Connection,
  {a39512bb-824d-4105-a5ee-c6002899d163}, !- Handle
  {2e6f7693-65f8-42b7-9172-47a36a4399e1}, !- Name
  {c20d2f49-1cda-4e21-b732-3d6c98e52b07}, !- Source Object
  4,                                      !- Outlet Port
  {b2d9daa7-fecc-4446-9fb8-8fdde3b60cf7}, !- Target Object
  2;                                      !- Inlet Port

OS:Node,
  {ef08542d-cd33-4056-a5e9-0d9bb12aff94}, !- Handle
  Node 18,                                !- Name
  {82e97ee1-b69e-4305-af45-33e9bdba7fa8}, !- Inlet Port
  {31461cb8-176a-42e8-8cce-5edd6fedc19d}; !- Outlet Port

OS:Connection,
  {eea91091-36ed-4b77-a24c-5b9837420e7f}, !- Handle
  {af80360b-0c1a-4f4f-bd75-3fdae9c689be}, !- Name
  {b2d9daa7-fecc-4446-9fb8-8fdde3b60cf7}, !- Source Object
  3,                                      !- Outlet Port
  {3d986f44-4bb0-4117-ad17-a6e692f32970}, !- Target Object
  5;                                      !- Inlet Port

OS:Connection,
  {82e97ee1-b69e-4305-af45-33e9bdba7fa8}, !- Handle
  {d40d86f5-8935-4585-b49e-3a42315b5beb}, !- Name
  {3d986f44-4bb0-4117-ad17-a6e692f32970}, !- Source Object
  6,                                      !- Outlet Port
  {ef08542d-cd33-4056-a5e9-0d9bb12aff94}, !- Target Object
  2;                                      !- Inlet Port

OS:Connection,
  {31461cb8-176a-42e8-8cce-5edd6fedc19d}, !- Handle
  {715c8664-fdcc-4fbc-a6ed-d6439fa1e369}, !- Name
  {ef08542d-cd33-4056-a5e9-0d9bb12aff94}, !- Source Object
  3,                                      !- Outlet Port
  {9ce6f6d6-0b7a-41e3-b43f-2c08d2a7a3f9}, !- Target Object
  4;                                      !- Inlet Port

OS:Controller:WaterCoil,
  {d07bea9a-62b4-478a-9e9a-d66046c19864}, !- Handle
  Hot Water Loop Water Htg Coil Controller, !- Name
  {3d986f44-4bb0-4117-ad17-a6e692f32970}, !- Water Coil Name
  ,                                       !- Control Variable
  Normal,                                 !- Action
  ,                                       !- Actuator Variable
  ,                                       !- Sensor Node Name
  ,                                       !- Actuator Node Name
  0.1,                                    !- Controller Convergence Tolerance {deltaC}
  ,                                       !- Maximum Actuated Flow {m3/s}
  0;                                      !- Minimum Actuated Flow {m3/s}

OS:Coil:Cooling:DX:SingleSpeed,
  {5f3e480a-4983-448c-9f41-b7facef90933}, !- Handle
  living zone PTAC 1spd DX AC Clg Coil,   !- Name
  {4dae0376-bd12-4464-97f7-682ac3321196}, !- Availability Schedule Name
  autosize,                               !- Rated Total Cooling Capacity {W}
  autosize,                               !- Rated Sensible Heat Ratio
  3,                                      !- Rated COP {W/W}
  autosize,                               !- Rated Air Flow Rate {m3/s}
  773.3,                                  !- Rated Evaporator Fan Power Per Volume Flow Rate {W/(m3/s)}
  ,                                       !- Air Inlet Node Name
  ,                                       !- Air Outlet Node Name
  {5e73bbe9-2795-4c03-9b59-2c53ca3186f5}, !- Total Cooling Capacity Function of Temperature Curve Name
  {2dfde451-759d-49f4-9589-14f3306ea371}, !- Total Cooling Capacity Function of Flow Fraction Curve Name
  {ec54d0a2-8fb4-4979-b597-74f66259f64a}, !- Energy Input Ratio Function of Temperature Curve Name
  {b628103b-408d-4d45-9715-66b65f46470a}, !- Energy Input Ratio Function of Flow Fraction Curve Name
  {52c1d445-4344-4558-b3bd-5deefdea06a9}, !- Part Load Fraction Correlation Curve Name
  ,                                       !- Nominal Time for Condensate Removal to Begin {s}
  ,                                       !- Ratio of Initial Moisture Evaporation Rate and Steady State Latent Capacity {dimensionless}
  ,                                       !- Maximum Cycling Rate {cycles/hr}
  ,                                       !- Latent Capacity Time Constant {s}
  ,                                       !- Condenser Air Inlet Node Name
  AirCooled,                              !- Condenser Type
  0,                                      !- Evaporative Condenser Effectiveness {dimensionless}
  Autosize,                               !- Evaporative Condenser Air Flow Rate {m3/s}
  Autosize,                               !- Evaporative Condenser Pump Rated Power Consumption {W}
  0,                                      !- Crankcase Heater Capacity {W}
  0,                                      !- Maximum Outdoor Dry-Bulb Temperature for Crankcase Heater Operation {C}
  ,                                       !- Supply Water Storage Tank Name
  ,                                       !- Condensate Collection Water Storage Tank Name
  0,                                      !- Basin Heater Capacity {W/K}
  10,                                     !- Basin Heater Setpoint Temperature {C}
  ;                                       !- Basin Heater Operating Schedule Name

OS:Curve:Biquadratic,
  {42fa9366-16af-4f30-a0b8-13e7f41ff01f}, !- Handle
  Curve Biquadratic 1,                    !- Name
  0.942587793,                            !- Coefficient1 Constant
  0.009543347,                            !- Coefficient2 x
  0.00068377,                             !- Coefficient3 x**2
  -0.011042676,                           !- Coefficient4 y
  5.249e-006,                             !- Coefficient5 y**2
  -9.72e-006,                             !- Coefficient6 x*y
  17,                                     !- Minimum Value of x
  22,                                     !- Maximum Value of x
  13,                                     !- Minimum Value of y
  46;                                     !- Maximum Value of y

OS:Curve:Quadratic,
  {b1a6573b-ed99-4ba2-a5ab-e775c03f51d2}, !- Handle
  Curve Quadratic 1,                      !- Name
  0.8,                                    !- Coefficient1 Constant
  0.2,                                    !- Coefficient2 x
  0,                                      !- Coefficient3 x**2
  0.5,                                    !- Minimum Value of x
  1.5;                                    !- Maximum Value of x

OS:Curve:Biquadratic,
  {e79928e0-70dd-461d-8554-930263f2f44c}, !- Handle
  Curve Biquadratic 2,                    !- Name
  0.342414409,                            !- Coefficient1 Constant
  0.034885008,                            !- Coefficient2 x
  -0.0006237,                             !- Coefficient3 x**2
  0.004977216,                            !- Coefficient4 y
  0.000437951,                            !- Coefficient5 y**2
  -0.000728028,                           !- Coefficient6 x*y
  17,                                     !- Minimum Value of x
  22,                                     !- Maximum Value of x
  13,                                     !- Minimum Value of y
  46;                                     !- Maximum Value of y

OS:Curve:Quadratic,
  {a1a68d72-3bd3-4249-8636-6aab7a221d4c}, !- Handle
  Curve Quadratic 2,                      !- Name
  1.1552,                                 !- Coefficient1 Constant
  -0.1808,                                !- Coefficient2 x
  0.0256,                                 !- Coefficient3 x**2
  0.5,                                    !- Minimum Value of x
  1.5;                                    !- Maximum Value of x

OS:Curve:Quadratic,
  {e4a27a1f-c399-409e-a96c-31393f0b4ea7}, !- Handle
  Curve Quadratic 3,                      !- Name
  0.85,                                   !- Coefficient1 Constant
  0.15,                                   !- Coefficient2 x
  0,                                      !- Coefficient3 x**2
  0,                                      !- Minimum Value of x
  1;                                      !- Maximum Value of x

OS:Curve:Biquadratic,
  {5e73bbe9-2795-4c03-9b59-2c53ca3186f5}, !- Handle
  Curve Biquadratic 3,                    !- Name
  0.942587793,                            !- Coefficient1 Constant
  0.009543347,                            !- Coefficient2 x
  0.00068377,                             !- Coefficient3 x**2
  -0.011042676,                           !- Coefficient4 y
  5.249e-006,                             !- Coefficient5 y**2
  -9.72e-006,                             !- Coefficient6 x*y
  12.77778,                               !- Minimum Value of x
  23.88889,                               !- Maximum Value of x
  23.88889,                               !- Minimum Value of y
  46.11111;                               !- Maximum Value of y

OS:Curve:Quadratic,
  {2dfde451-759d-49f4-9589-14f3306ea371}, !- Handle
  Curve Quadratic 4,                      !- Name
  0.8,                                    !- Coefficient1 Constant
  0.2,                                    !- Coefficient2 x
  0,                                      !- Coefficient3 x**2
  0.5,                                    !- Minimum Value of x
  1.5;                                    !- Maximum Value of x

OS:Curve:Biquadratic,
  {ec54d0a2-8fb4-4979-b597-74f66259f64a}, !- Handle
  Curve Biquadratic 4,                    !- Name
  0.342414409,                            !- Coefficient1 Constant
  0.034885008,                            !- Coefficient2 x
  -0.0006237,                             !- Coefficient3 x**2
  0.004977216,                            !- Coefficient4 y
  0.000437951,                            !- Coefficient5 y**2
  -0.000728028,                           !- Coefficient6 x*y
  12.77778,                               !- Minimum Value of x
  23.88889,                               !- Maximum Value of x
  23.88889,                               !- Minimum Value of y
  46.11111;                               !- Maximum Value of y

OS:Curve:Quadratic,
  {b628103b-408d-4d45-9715-66b65f46470a}, !- Handle
  Curve Quadratic 5,                      !- Name
  1.1552,                                 !- Coefficient1 Constant
  -0.1808,                                !- Coefficient2 x
  0.0256,                                 !- Coefficient3 x**2
  0.5,                                    !- Minimum Value of x
  1.5;                                    !- Maximum Value of x

OS:Curve:Quadratic,
  {52c1d445-4344-4558-b3bd-5deefdea06a9}, !- Handle
  Curve Quadratic 6,                      !- Name
  0.85,                                   !- Coefficient1 Constant
  0.15,                                   !- Coefficient2 x
  0,                                      !- Coefficient3 x**2
  0,                                      !- Minimum Value of x
  1,                                      !- Maximum Value of x
  0.7,                                    !- Minimum Curve Output
  1;                                      !- Maximum Curve Output

OS:ZoneHVAC:PackagedTerminalAirConditioner,
  {38f43a93-5293-4f9c-906f-827c96e63f8f}, !- Handle
  living zone PTAC,                       !- Name
  {4dae0376-bd12-4464-97f7-682ac3321196}, !- Availability Schedule Name
  {bd937f73-b482-407b-b41d-ba7c9f16662c}, !- Air Inlet Node Name
  {afa9a92c-ac59-48a6-b10e-5b3c2abf1669}, !- Air Outlet Node Name
  OutdoorAir:Mixer,                       !- Outdoor Air Mixer Object Type
  ,                                       !- Outdoor Air Mixer Name
  Autosize,                               !- Supply Air Flow Rate During Cooling Operation {m3/s}
  Autosize,                               !- Supply Air Flow Rate During Heating Operation {m3/s}
  Autosize,                               !- Supply Air Flow Rate When No Cooling or Heating is Needed {m3/s}
  Autosize,                               !- Outdoor Air Flow Rate During Cooling Operation {m3/s}
  Autosize,                               !- Outdoor Air Flow Rate During Heating Operation {m3/s}
  Autosize,                               !- Outdoor Air Flow Rate When No Cooling or Heating is Needed {m3/s}
  {5c44eac9-9063-420c-b5e9-730b43374e35}, !- Supply Air Fan Name
  {3d986f44-4bb0-4117-ad17-a6e692f32970}, !- Heating Coil Name
  {5f3e480a-4983-448c-9f41-b7facef90933}, !- Cooling Coil Name
  DrawThrough,                            !- Fan Placement
  {4dae0376-bd12-4464-97f7-682ac3321196}; !- Supply Air Fan Operating Mode Schedule Name

OS:Node,
  {30d06f8b-bd03-49b6-8feb-e189306c48c5}, !- Handle
  Node 19,                                !- Name
  {b55b7d26-6afe-425b-9ddf-318089944d8d}, !- Inlet Port
  {bd937f73-b482-407b-b41d-ba7c9f16662c}; !- Outlet Port

OS:Connection,
  {b55b7d26-6afe-425b-9ddf-318089944d8d}, !- Handle
  {e72a3a76-01c7-4705-8ccb-1b12286186fc}, !- Name
  {61d75e5b-dd56-4902-a8e7-23dfb9ae0caa}, !- Source Object
  3,                                      !- Outlet Port
  {30d06f8b-bd03-49b6-8feb-e189306c48c5}, !- Target Object
  2;                                      !- Inlet Port

OS:Connection,
  {bd937f73-b482-407b-b41d-ba7c9f16662c}, !- Handle
  {01d73c8d-9347-4661-81fb-1cf5d89e4f21}, !- Name
  {30d06f8b-bd03-49b6-8feb-e189306c48c5}, !- Source Object
  3,                                      !- Outlet Port
  {38f43a93-5293-4f9c-906f-827c96e63f8f}, !- Target Object
  3;                                      !- Inlet Port

OS:Node,
  {7d40caf5-f328-4ee8-9b32-21a9d800c6fb}, !- Handle
  Node 20,                                !- Name
  {afa9a92c-ac59-48a6-b10e-5b3c2abf1669}, !- Inlet Port
  {283a9813-f6bd-4054-a5bf-e1b3471aa26e}; !- Outlet Port

OS:Connection,
  {283a9813-f6bd-4054-a5bf-e1b3471aa26e}, !- Handle
  {d79a1a6e-4d48-46b7-8108-d08461c68a88}, !- Name
  {7d40caf5-f328-4ee8-9b32-21a9d800c6fb}, !- Source Object
  3,                                      !- Outlet Port
  {482b984a-fe86-4f73-9ad8-c6e1821dac90}, !- Target Object
  3;                                      !- Inlet Port

OS:Connection,
  {afa9a92c-ac59-48a6-b10e-5b3c2abf1669}, !- Handle
  {f29c708f-e038-4357-a523-31f662898934}, !- Name
  {38f43a93-5293-4f9c-906f-827c96e63f8f}, !- Source Object
  4,                                      !- Outlet Port
  {7d40caf5-f328-4ee8-9b32-21a9d800c6fb}, !- Target Object
  2;                                      !- Inlet Port

OS:EnergyManagementSystem:Sensor,
  {fc351167-c425-4b47-b363-98d677db3a91}, !- Handle
  Central_pump_s,                         !- Name
  Central pump,                           !- Output Variable or Output Meter Index Key Name
  Pump Electric Energy;                   !- Output Variable or Output Meter Name

OS:EnergyManagementSystem:Program,
  {248fe9d2-7448-450c-90d5-bedf4c96b7bf}, !- Handle
  Central_pumps_program,                  !- Name
  Set central_pumps_h = Central_pump_s;   !- Program Line 1

OS:EnergyManagementSystem:OutputVariable,
  {e227828b-4737-42ff-bb5d-91d9761b251f}, !- Handle
  Central htg pump:Pumps:Electricity,     !- Name
  central_pumps_h,                        !- EMS Variable Name
  Summed,                                 !- Type of Data in Variable
  SystemTimestep,                         !- Update Frequency
  {248fe9d2-7448-450c-90d5-bedf4c96b7bf}, !- EMS Program or Subroutine Name
  J;                                      !- Units

OS:EnergyManagementSystem:ProgramCallingManager,
  {0c1c2f88-d47d-4f32-8071-ea49e7ea0bb2}, !- Handle
  Central pump program calling manager,   !- Name
  EndOfSystemTimestepBeforeHVACReporting, !- EnergyPlus Model Calling Point
  {248fe9d2-7448-450c-90d5-bedf4c96b7bf}; !- Program Name 1

OS:Schedule:Ruleset,
  {872c942b-b2c1-4d07-940b-7776e6bc20a5}, !- Handle
  res heating season,                     !- Name
  {13c556b3-b0b5-4cb0-81bd-6df910301c1e}, !- Schedule Type Limits Name
  {6479881c-39a9-42d4-af39-a730f72ac340}; !- Default Day Schedule Name

OS:Schedule:Day,
  {6479881c-39a9-42d4-af39-a730f72ac340}, !- Handle
  Schedule Day 4,                         !- Name
  {13c556b3-b0b5-4cb0-81bd-6df910301c1e}, !- Schedule Type Limits Name
  ,                                       !- Interpolate to Timestep
  24,                                     !- Hour 1
  0,                                      !- Minute 1
  0;                                      !- Value Until Time 1

OS:Schedule:Rule,
  {bfbd1239-7b9e-4a33-8d72-d02b35a81833}, !- Handle
  res heating season allday rule1,        !- Name
  {872c942b-b2c1-4d07-940b-7776e6bc20a5}, !- Schedule Ruleset Name
  11,                                     !- Rule Order
  {064bf23f-5550-4763-b577-64af1ef2bfd1}, !- Day Schedule Name
  Yes,                                    !- Apply Sunday
  Yes,                                    !- Apply Monday
  Yes,                                    !- Apply Tuesday
  Yes,                                    !- Apply Wednesday
  Yes,                                    !- Apply Thursday
  Yes,                                    !- Apply Friday
  Yes,                                    !- Apply Saturday
  ,                                       !- Apply Holiday
  DateRange,                              !- Date Specification Type
  1,                                      !- Start Month
  1,                                      !- Start Day
  1,                                      !- End Month
  31;                                     !- End Day

OS:Schedule:Day,
  {064bf23f-5550-4763-b577-64af1ef2bfd1}, !- Handle
  res heating season allday1,             !- Name
  {13c556b3-b0b5-4cb0-81bd-6df910301c1e}, !- Schedule Type Limits Name
  ,                                       !- Interpolate to Timestep
  24,                                     !- Hour 1
  0,                                      !- Minute 1
  1;                                      !- Value Until Time 1

OS:Schedule:Rule,
  {acd8ae6e-b9ee-4733-90ef-64f8fdc47066}, !- Handle
  res heating season allday rule2,        !- Name
  {872c942b-b2c1-4d07-940b-7776e6bc20a5}, !- Schedule Ruleset Name
  10,                                     !- Rule Order
  {e11649db-dee3-45c2-9650-9a1bc02a926a}, !- Day Schedule Name
  Yes,                                    !- Apply Sunday
  Yes,                                    !- Apply Monday
  Yes,                                    !- Apply Tuesday
  Yes,                                    !- Apply Wednesday
  Yes,                                    !- Apply Thursday
  Yes,                                    !- Apply Friday
  Yes,                                    !- Apply Saturday
  ,                                       !- Apply Holiday
  DateRange,                              !- Date Specification Type
  2,                                      !- Start Month
  1,                                      !- Start Day
  2,                                      !- End Month
  28;                                     !- End Day

OS:Schedule:Day,
  {e11649db-dee3-45c2-9650-9a1bc02a926a}, !- Handle
  res heating season allday2,             !- Name
  {13c556b3-b0b5-4cb0-81bd-6df910301c1e}, !- Schedule Type Limits Name
  ,                                       !- Interpolate to Timestep
  24,                                     !- Hour 1
  0,                                      !- Minute 1
  1;                                      !- Value Until Time 1

OS:Schedule:Rule,
  {cec20b4d-c66b-415d-8756-b2f6e717d594}, !- Handle
  res heating season allday rule3,        !- Name
  {872c942b-b2c1-4d07-940b-7776e6bc20a5}, !- Schedule Ruleset Name
  9,                                      !- Rule Order
  {c8a6d60f-e959-4013-ae08-2d5da82aaf38}, !- Day Schedule Name
  Yes,                                    !- Apply Sunday
  Yes,                                    !- Apply Monday
  Yes,                                    !- Apply Tuesday
  Yes,                                    !- Apply Wednesday
  Yes,                                    !- Apply Thursday
  Yes,                                    !- Apply Friday
  Yes,                                    !- Apply Saturday
  ,                                       !- Apply Holiday
  DateRange,                              !- Date Specification Type
  3,                                      !- Start Month
  1,                                      !- Start Day
  3,                                      !- End Month
  31;                                     !- End Day

OS:Schedule:Day,
  {c8a6d60f-e959-4013-ae08-2d5da82aaf38}, !- Handle
  res heating season allday3,             !- Name
  {13c556b3-b0b5-4cb0-81bd-6df910301c1e}, !- Schedule Type Limits Name
  ,                                       !- Interpolate to Timestep
  24,                                     !- Hour 1
  0,                                      !- Minute 1
  1;                                      !- Value Until Time 1

OS:Schedule:Rule,
  {9afd7bcf-8668-4e18-808b-3845d284fe02}, !- Handle
  res heating season allday rule4,        !- Name
  {872c942b-b2c1-4d07-940b-7776e6bc20a5}, !- Schedule Ruleset Name
  8,                                      !- Rule Order
  {1afdf370-e799-4394-bd94-7e06e97906fd}, !- Day Schedule Name
  Yes,                                    !- Apply Sunday
  Yes,                                    !- Apply Monday
  Yes,                                    !- Apply Tuesday
  Yes,                                    !- Apply Wednesday
  Yes,                                    !- Apply Thursday
  Yes,                                    !- Apply Friday
  Yes,                                    !- Apply Saturday
  ,                                       !- Apply Holiday
  DateRange,                              !- Date Specification Type
  4,                                      !- Start Month
  1,                                      !- Start Day
  4,                                      !- End Month
  30;                                     !- End Day

OS:Schedule:Day,
  {1afdf370-e799-4394-bd94-7e06e97906fd}, !- Handle
  res heating season allday4,             !- Name
  {13c556b3-b0b5-4cb0-81bd-6df910301c1e}, !- Schedule Type Limits Name
  ,                                       !- Interpolate to Timestep
  24,                                     !- Hour 1
  0,                                      !- Minute 1
  1;                                      !- Value Until Time 1

OS:Schedule:Rule,
  {0eef6fda-fe40-4e85-8ea7-3aa20fc21639}, !- Handle
  res heating season allday rule5,        !- Name
  {872c942b-b2c1-4d07-940b-7776e6bc20a5}, !- Schedule Ruleset Name
  7,                                      !- Rule Order
  {b6855a82-604c-4b0f-aa35-735f283298f1}, !- Day Schedule Name
  Yes,                                    !- Apply Sunday
  Yes,                                    !- Apply Monday
  Yes,                                    !- Apply Tuesday
  Yes,                                    !- Apply Wednesday
  Yes,                                    !- Apply Thursday
  Yes,                                    !- Apply Friday
  Yes,                                    !- Apply Saturday
  ,                                       !- Apply Holiday
  DateRange,                              !- Date Specification Type
  5,                                      !- Start Month
  1,                                      !- Start Day
  5,                                      !- End Month
  31;                                     !- End Day

OS:Schedule:Day,
  {b6855a82-604c-4b0f-aa35-735f283298f1}, !- Handle
  res heating season allday5,             !- Name
  {13c556b3-b0b5-4cb0-81bd-6df910301c1e}, !- Schedule Type Limits Name
  ,                                       !- Interpolate to Timestep
  24,                                     !- Hour 1
  0,                                      !- Minute 1
  1;                                      !- Value Until Time 1

OS:Schedule:Rule,
  {e741cfa4-23ad-4545-b76e-a6b2ffa672b1}, !- Handle
  res heating season allday rule6,        !- Name
  {872c942b-b2c1-4d07-940b-7776e6bc20a5}, !- Schedule Ruleset Name
  6,                                      !- Rule Order
  {2821b04a-08e3-4646-9dd0-1d05a6e4c767}, !- Day Schedule Name
  Yes,                                    !- Apply Sunday
  Yes,                                    !- Apply Monday
  Yes,                                    !- Apply Tuesday
  Yes,                                    !- Apply Wednesday
  Yes,                                    !- Apply Thursday
  Yes,                                    !- Apply Friday
  Yes,                                    !- Apply Saturday
  ,                                       !- Apply Holiday
  DateRange,                              !- Date Specification Type
  6,                                      !- Start Month
  1,                                      !- Start Day
  6,                                      !- End Month
  30;                                     !- End Day

OS:Schedule:Day,
  {2821b04a-08e3-4646-9dd0-1d05a6e4c767}, !- Handle
  res heating season allday6,             !- Name
  {13c556b3-b0b5-4cb0-81bd-6df910301c1e}, !- Schedule Type Limits Name
  ,                                       !- Interpolate to Timestep
  24,                                     !- Hour 1
  0,                                      !- Minute 1
  1;                                      !- Value Until Time 1

OS:Schedule:Rule,
  {5c027bd9-63f5-4437-9d74-da6c812b43c8}, !- Handle
  res heating season allday rule7,        !- Name
  {872c942b-b2c1-4d07-940b-7776e6bc20a5}, !- Schedule Ruleset Name
  5,                                      !- Rule Order
  {cf8de56a-f05c-4812-bafd-e7bb47e1aa83}, !- Day Schedule Name
  Yes,                                    !- Apply Sunday
  Yes,                                    !- Apply Monday
  Yes,                                    !- Apply Tuesday
  Yes,                                    !- Apply Wednesday
  Yes,                                    !- Apply Thursday
  Yes,                                    !- Apply Friday
  Yes,                                    !- Apply Saturday
  ,                                       !- Apply Holiday
  DateRange,                              !- Date Specification Type
  7,                                      !- Start Month
  1,                                      !- Start Day
  7,                                      !- End Month
  31;                                     !- End Day

OS:Schedule:Day,
  {cf8de56a-f05c-4812-bafd-e7bb47e1aa83}, !- Handle
  res heating season allday7,             !- Name
  {13c556b3-b0b5-4cb0-81bd-6df910301c1e}, !- Schedule Type Limits Name
  ,                                       !- Interpolate to Timestep
  24,                                     !- Hour 1
  0,                                      !- Minute 1
  1;                                      !- Value Until Time 1

OS:Schedule:Rule,
  {55a07e7d-f063-4db6-a388-183f142003e1}, !- Handle
  res heating season allday rule8,        !- Name
  {872c942b-b2c1-4d07-940b-7776e6bc20a5}, !- Schedule Ruleset Name
  4,                                      !- Rule Order
  {c950ca65-af19-4d15-a32d-477a8e438517}, !- Day Schedule Name
  Yes,                                    !- Apply Sunday
  Yes,                                    !- Apply Monday
  Yes,                                    !- Apply Tuesday
  Yes,                                    !- Apply Wednesday
  Yes,                                    !- Apply Thursday
  Yes,                                    !- Apply Friday
  Yes,                                    !- Apply Saturday
  ,                                       !- Apply Holiday
  DateRange,                              !- Date Specification Type
  8,                                      !- Start Month
  1,                                      !- Start Day
  8,                                      !- End Month
  31;                                     !- End Day

OS:Schedule:Day,
  {c950ca65-af19-4d15-a32d-477a8e438517}, !- Handle
  res heating season allday8,             !- Name
  {13c556b3-b0b5-4cb0-81bd-6df910301c1e}, !- Schedule Type Limits Name
  ,                                       !- Interpolate to Timestep
  24,                                     !- Hour 1
  0,                                      !- Minute 1
  1;                                      !- Value Until Time 1

OS:Schedule:Rule,
  {d6744ec6-6f8f-4aff-b1c4-e82e0f7989a2}, !- Handle
  res heating season allday rule9,        !- Name
  {872c942b-b2c1-4d07-940b-7776e6bc20a5}, !- Schedule Ruleset Name
  3,                                      !- Rule Order
  {19e56eb9-8195-4c8c-9708-502b322f042f}, !- Day Schedule Name
  Yes,                                    !- Apply Sunday
  Yes,                                    !- Apply Monday
  Yes,                                    !- Apply Tuesday
  Yes,                                    !- Apply Wednesday
  Yes,                                    !- Apply Thursday
  Yes,                                    !- Apply Friday
  Yes,                                    !- Apply Saturday
  ,                                       !- Apply Holiday
  DateRange,                              !- Date Specification Type
  9,                                      !- Start Month
  1,                                      !- Start Day
  9,                                      !- End Month
  30;                                     !- End Day

OS:Schedule:Day,
  {19e56eb9-8195-4c8c-9708-502b322f042f}, !- Handle
  res heating season allday9,             !- Name
  {13c556b3-b0b5-4cb0-81bd-6df910301c1e}, !- Schedule Type Limits Name
  ,                                       !- Interpolate to Timestep
  24,                                     !- Hour 1
  0,                                      !- Minute 1
  1;                                      !- Value Until Time 1

OS:Schedule:Rule,
  {d17f53b7-64dc-4d9e-8ea9-09358e7d30a4}, !- Handle
  res heating season allday rule10,       !- Name
  {872c942b-b2c1-4d07-940b-7776e6bc20a5}, !- Schedule Ruleset Name
  2,                                      !- Rule Order
  {df66c151-735a-4696-94c0-6d5b7800bf88}, !- Day Schedule Name
  Yes,                                    !- Apply Sunday
  Yes,                                    !- Apply Monday
  Yes,                                    !- Apply Tuesday
  Yes,                                    !- Apply Wednesday
  Yes,                                    !- Apply Thursday
  Yes,                                    !- Apply Friday
  Yes,                                    !- Apply Saturday
  ,                                       !- Apply Holiday
  DateRange,                              !- Date Specification Type
  10,                                     !- Start Month
  1,                                      !- Start Day
  10,                                     !- End Month
  31;                                     !- End Day

OS:Schedule:Day,
  {df66c151-735a-4696-94c0-6d5b7800bf88}, !- Handle
  res heating season allday10,            !- Name
  {13c556b3-b0b5-4cb0-81bd-6df910301c1e}, !- Schedule Type Limits Name
  ,                                       !- Interpolate to Timestep
  24,                                     !- Hour 1
  0,                                      !- Minute 1
  1;                                      !- Value Until Time 1

OS:Schedule:Rule,
  {9fb2d36f-6293-48cc-9e16-1796c3242900}, !- Handle
  res heating season allday rule11,       !- Name
  {872c942b-b2c1-4d07-940b-7776e6bc20a5}, !- Schedule Ruleset Name
  1,                                      !- Rule Order
  {707c1a92-da3b-423f-bdf3-f5dec3991f2f}, !- Day Schedule Name
  Yes,                                    !- Apply Sunday
  Yes,                                    !- Apply Monday
  Yes,                                    !- Apply Tuesday
  Yes,                                    !- Apply Wednesday
  Yes,                                    !- Apply Thursday
  Yes,                                    !- Apply Friday
  Yes,                                    !- Apply Saturday
  ,                                       !- Apply Holiday
  DateRange,                              !- Date Specification Type
  11,                                     !- Start Month
  1,                                      !- Start Day
  11,                                     !- End Month
  30;                                     !- End Day

OS:Schedule:Day,
  {707c1a92-da3b-423f-bdf3-f5dec3991f2f}, !- Handle
  res heating season allday11,            !- Name
  {13c556b3-b0b5-4cb0-81bd-6df910301c1e}, !- Schedule Type Limits Name
  ,                                       !- Interpolate to Timestep
  24,                                     !- Hour 1
  0,                                      !- Minute 1
  1;                                      !- Value Until Time 1

OS:Schedule:Rule,
  {d9f64462-130b-472b-b121-4b69f00eb212}, !- Handle
  res heating season allday rule12,       !- Name
  {872c942b-b2c1-4d07-940b-7776e6bc20a5}, !- Schedule Ruleset Name
  0,                                      !- Rule Order
  {92603493-e06f-4e1f-8be6-645b0e190d0a}, !- Day Schedule Name
  Yes,                                    !- Apply Sunday
  Yes,                                    !- Apply Monday
  Yes,                                    !- Apply Tuesday
  Yes,                                    !- Apply Wednesday
  Yes,                                    !- Apply Thursday
  Yes,                                    !- Apply Friday
  Yes,                                    !- Apply Saturday
  ,                                       !- Apply Holiday
  DateRange,                              !- Date Specification Type
  12,                                     !- Start Month
  1,                                      !- Start Day
  12,                                     !- End Month
  31;                                     !- End Day

OS:Schedule:Day,
  {92603493-e06f-4e1f-8be6-645b0e190d0a}, !- Handle
  res heating season allday12,            !- Name
  {13c556b3-b0b5-4cb0-81bd-6df910301c1e}, !- Schedule Type Limits Name
  ,                                       !- Interpolate to Timestep
  24,                                     !- Hour 1
  0,                                      !- Minute 1
  1;                                      !- Value Until Time 1

OS:ThermostatSetpoint:DualSetpoint,
  {feb91ec2-faf2-48bd-8da2-a8998af3991c}, !- Handle
  living zone temperature setpoint,       !- Name
  {eed80d99-6e73-4ff5-8224-1f2fa86e0795}, !- Heating Setpoint Temperature Schedule Name
  {4632fea6-f48d-40f4-9940-927309c67197}; !- Cooling Setpoint Temperature Schedule Name

OS:Schedule:Ruleset,
  {e795637f-c2e4-4aff-88a1-971fb81fbdb3}, !- Handle
  res cooling season,                     !- Name
  {13c556b3-b0b5-4cb0-81bd-6df910301c1e}, !- Schedule Type Limits Name
  {c2ed7fb8-2172-4ebb-9e0f-39168478e8cb}; !- Default Day Schedule Name

OS:Schedule:Day,
  {c2ed7fb8-2172-4ebb-9e0f-39168478e8cb}, !- Handle
  Schedule Day 1,                         !- Name
  {13c556b3-b0b5-4cb0-81bd-6df910301c1e}, !- Schedule Type Limits Name
  ,                                       !- Interpolate to Timestep
  24,                                     !- Hour 1
  0,                                      !- Minute 1
  0;                                      !- Value Until Time 1

OS:Schedule:Rule,
  {96166132-f355-4233-891d-a376be8b0466}, !- Handle
  res cooling season allday rule1,        !- Name
  {e795637f-c2e4-4aff-88a1-971fb81fbdb3}, !- Schedule Ruleset Name
  11,                                     !- Rule Order
  {3b099605-b6f6-44fc-868c-df4ebf7d2beb}, !- Day Schedule Name
  Yes,                                    !- Apply Sunday
  Yes,                                    !- Apply Monday
  Yes,                                    !- Apply Tuesday
  Yes,                                    !- Apply Wednesday
  Yes,                                    !- Apply Thursday
  Yes,                                    !- Apply Friday
  Yes,                                    !- Apply Saturday
  ,                                       !- Apply Holiday
  DateRange,                              !- Date Specification Type
  1,                                      !- Start Month
  1,                                      !- Start Day
  1,                                      !- End Month
  31;                                     !- End Day

OS:Schedule:Day,
  {3b099605-b6f6-44fc-868c-df4ebf7d2beb}, !- Handle
  res cooling season allday1,             !- Name
  {13c556b3-b0b5-4cb0-81bd-6df910301c1e}, !- Schedule Type Limits Name
  ,                                       !- Interpolate to Timestep
  24,                                     !- Hour 1
  0,                                      !- Minute 1
  1;                                      !- Value Until Time 1

OS:Schedule:Rule,
  {9a2d8520-e62b-4945-9a95-a94694530f11}, !- Handle
  res cooling season allday rule2,        !- Name
  {e795637f-c2e4-4aff-88a1-971fb81fbdb3}, !- Schedule Ruleset Name
  10,                                     !- Rule Order
  {f319d2b6-7799-4959-92ed-e10d9d1cc3f8}, !- Day Schedule Name
  Yes,                                    !- Apply Sunday
  Yes,                                    !- Apply Monday
  Yes,                                    !- Apply Tuesday
  Yes,                                    !- Apply Wednesday
  Yes,                                    !- Apply Thursday
  Yes,                                    !- Apply Friday
  Yes,                                    !- Apply Saturday
  ,                                       !- Apply Holiday
  DateRange,                              !- Date Specification Type
  2,                                      !- Start Month
  1,                                      !- Start Day
  2,                                      !- End Month
  28;                                     !- End Day

OS:Schedule:Day,
  {f319d2b6-7799-4959-92ed-e10d9d1cc3f8}, !- Handle
  res cooling season allday2,             !- Name
  {13c556b3-b0b5-4cb0-81bd-6df910301c1e}, !- Schedule Type Limits Name
  ,                                       !- Interpolate to Timestep
  24,                                     !- Hour 1
  0,                                      !- Minute 1
  1;                                      !- Value Until Time 1

OS:Schedule:Rule,
  {0bbe98cc-0fde-4dbe-840f-129f0eb3c7ea}, !- Handle
  res cooling season allday rule3,        !- Name
  {e795637f-c2e4-4aff-88a1-971fb81fbdb3}, !- Schedule Ruleset Name
  9,                                      !- Rule Order
  {66d16a32-210a-4c11-8862-0a59e6a5c6e6}, !- Day Schedule Name
  Yes,                                    !- Apply Sunday
  Yes,                                    !- Apply Monday
  Yes,                                    !- Apply Tuesday
  Yes,                                    !- Apply Wednesday
  Yes,                                    !- Apply Thursday
  Yes,                                    !- Apply Friday
  Yes,                                    !- Apply Saturday
  ,                                       !- Apply Holiday
  DateRange,                              !- Date Specification Type
  3,                                      !- Start Month
  1,                                      !- Start Day
  3,                                      !- End Month
  31;                                     !- End Day

OS:Schedule:Day,
  {66d16a32-210a-4c11-8862-0a59e6a5c6e6}, !- Handle
  res cooling season allday3,             !- Name
  {13c556b3-b0b5-4cb0-81bd-6df910301c1e}, !- Schedule Type Limits Name
  ,                                       !- Interpolate to Timestep
  24,                                     !- Hour 1
  0,                                      !- Minute 1
  1;                                      !- Value Until Time 1

OS:Schedule:Rule,
  {ebc06020-6b3b-44b2-ab75-8b20ce3161bb}, !- Handle
  res cooling season allday rule4,        !- Name
  {e795637f-c2e4-4aff-88a1-971fb81fbdb3}, !- Schedule Ruleset Name
  8,                                      !- Rule Order
  {5e4bbc38-0861-44cd-b69a-b14d7e300c6d}, !- Day Schedule Name
  Yes,                                    !- Apply Sunday
  Yes,                                    !- Apply Monday
  Yes,                                    !- Apply Tuesday
  Yes,                                    !- Apply Wednesday
  Yes,                                    !- Apply Thursday
  Yes,                                    !- Apply Friday
  Yes,                                    !- Apply Saturday
  ,                                       !- Apply Holiday
  DateRange,                              !- Date Specification Type
  4,                                      !- Start Month
  1,                                      !- Start Day
  4,                                      !- End Month
  30;                                     !- End Day

OS:Schedule:Day,
  {5e4bbc38-0861-44cd-b69a-b14d7e300c6d}, !- Handle
  res cooling season allday4,             !- Name
  {13c556b3-b0b5-4cb0-81bd-6df910301c1e}, !- Schedule Type Limits Name
  ,                                       !- Interpolate to Timestep
  24,                                     !- Hour 1
  0,                                      !- Minute 1
  1;                                      !- Value Until Time 1

OS:Schedule:Rule,
  {c558463e-7a27-471b-a909-f9fa16d54c8e}, !- Handle
  res cooling season allday rule5,        !- Name
  {e795637f-c2e4-4aff-88a1-971fb81fbdb3}, !- Schedule Ruleset Name
  7,                                      !- Rule Order
  {c11cbf89-0525-4008-bc48-30344c1fb58f}, !- Day Schedule Name
  Yes,                                    !- Apply Sunday
  Yes,                                    !- Apply Monday
  Yes,                                    !- Apply Tuesday
  Yes,                                    !- Apply Wednesday
  Yes,                                    !- Apply Thursday
  Yes,                                    !- Apply Friday
  Yes,                                    !- Apply Saturday
  ,                                       !- Apply Holiday
  DateRange,                              !- Date Specification Type
  5,                                      !- Start Month
  1,                                      !- Start Day
  5,                                      !- End Month
  31;                                     !- End Day

OS:Schedule:Day,
  {c11cbf89-0525-4008-bc48-30344c1fb58f}, !- Handle
  res cooling season allday5,             !- Name
  {13c556b3-b0b5-4cb0-81bd-6df910301c1e}, !- Schedule Type Limits Name
  ,                                       !- Interpolate to Timestep
  24,                                     !- Hour 1
  0,                                      !- Minute 1
  1;                                      !- Value Until Time 1

OS:Schedule:Rule,
  {ddfd342b-2dd7-4ec7-a0f7-a6238e2de5a7}, !- Handle
  res cooling season allday rule6,        !- Name
  {e795637f-c2e4-4aff-88a1-971fb81fbdb3}, !- Schedule Ruleset Name
  6,                                      !- Rule Order
  {27da3c1f-ad49-4b36-a4f2-c218d71cd06e}, !- Day Schedule Name
  Yes,                                    !- Apply Sunday
  Yes,                                    !- Apply Monday
  Yes,                                    !- Apply Tuesday
  Yes,                                    !- Apply Wednesday
  Yes,                                    !- Apply Thursday
  Yes,                                    !- Apply Friday
  Yes,                                    !- Apply Saturday
  ,                                       !- Apply Holiday
  DateRange,                              !- Date Specification Type
  6,                                      !- Start Month
  1,                                      !- Start Day
  6,                                      !- End Month
  30;                                     !- End Day

OS:Schedule:Day,
  {27da3c1f-ad49-4b36-a4f2-c218d71cd06e}, !- Handle
  res cooling season allday6,             !- Name
  {13c556b3-b0b5-4cb0-81bd-6df910301c1e}, !- Schedule Type Limits Name
  ,                                       !- Interpolate to Timestep
  24,                                     !- Hour 1
  0,                                      !- Minute 1
  1;                                      !- Value Until Time 1

OS:Schedule:Rule,
  {1995934b-da87-4787-a92f-589a2d4e2cbb}, !- Handle
  res cooling season allday rule7,        !- Name
  {e795637f-c2e4-4aff-88a1-971fb81fbdb3}, !- Schedule Ruleset Name
  5,                                      !- Rule Order
  {f7310bff-dd54-41af-8f5a-1c39fa6148d2}, !- Day Schedule Name
  Yes,                                    !- Apply Sunday
  Yes,                                    !- Apply Monday
  Yes,                                    !- Apply Tuesday
  Yes,                                    !- Apply Wednesday
  Yes,                                    !- Apply Thursday
  Yes,                                    !- Apply Friday
  Yes,                                    !- Apply Saturday
  ,                                       !- Apply Holiday
  DateRange,                              !- Date Specification Type
  7,                                      !- Start Month
  1,                                      !- Start Day
  7,                                      !- End Month
  31;                                     !- End Day

OS:Schedule:Day,
  {f7310bff-dd54-41af-8f5a-1c39fa6148d2}, !- Handle
  res cooling season allday7,             !- Name
  {13c556b3-b0b5-4cb0-81bd-6df910301c1e}, !- Schedule Type Limits Name
  ,                                       !- Interpolate to Timestep
  24,                                     !- Hour 1
  0,                                      !- Minute 1
  1;                                      !- Value Until Time 1

OS:Schedule:Rule,
  {ff849113-11a2-448f-86ec-6e5981ed6cea}, !- Handle
  res cooling season allday rule8,        !- Name
  {e795637f-c2e4-4aff-88a1-971fb81fbdb3}, !- Schedule Ruleset Name
  4,                                      !- Rule Order
  {6d4d9cae-72d7-48ac-a9e4-da4c2967ff44}, !- Day Schedule Name
  Yes,                                    !- Apply Sunday
  Yes,                                    !- Apply Monday
  Yes,                                    !- Apply Tuesday
  Yes,                                    !- Apply Wednesday
  Yes,                                    !- Apply Thursday
  Yes,                                    !- Apply Friday
  Yes,                                    !- Apply Saturday
  ,                                       !- Apply Holiday
  DateRange,                              !- Date Specification Type
  8,                                      !- Start Month
  1,                                      !- Start Day
  8,                                      !- End Month
  31;                                     !- End Day

OS:Schedule:Day,
  {6d4d9cae-72d7-48ac-a9e4-da4c2967ff44}, !- Handle
  res cooling season allday8,             !- Name
  {13c556b3-b0b5-4cb0-81bd-6df910301c1e}, !- Schedule Type Limits Name
  ,                                       !- Interpolate to Timestep
  24,                                     !- Hour 1
  0,                                      !- Minute 1
  1;                                      !- Value Until Time 1

OS:Schedule:Rule,
  {6e1f2b94-3ef5-4ca5-9c35-b0de30ad7bea}, !- Handle
  res cooling season allday rule9,        !- Name
  {e795637f-c2e4-4aff-88a1-971fb81fbdb3}, !- Schedule Ruleset Name
  3,                                      !- Rule Order
  {536886d1-0758-410b-9461-c2abaf659299}, !- Day Schedule Name
  Yes,                                    !- Apply Sunday
  Yes,                                    !- Apply Monday
  Yes,                                    !- Apply Tuesday
  Yes,                                    !- Apply Wednesday
  Yes,                                    !- Apply Thursday
  Yes,                                    !- Apply Friday
  Yes,                                    !- Apply Saturday
  ,                                       !- Apply Holiday
  DateRange,                              !- Date Specification Type
  9,                                      !- Start Month
  1,                                      !- Start Day
  9,                                      !- End Month
  30;                                     !- End Day

OS:Schedule:Day,
  {536886d1-0758-410b-9461-c2abaf659299}, !- Handle
  res cooling season allday9,             !- Name
  {13c556b3-b0b5-4cb0-81bd-6df910301c1e}, !- Schedule Type Limits Name
  ,                                       !- Interpolate to Timestep
  24,                                     !- Hour 1
  0,                                      !- Minute 1
  1;                                      !- Value Until Time 1

OS:Schedule:Rule,
  {77d58c80-38c0-4f07-8afe-54e4c88317e9}, !- Handle
  res cooling season allday rule10,       !- Name
  {e795637f-c2e4-4aff-88a1-971fb81fbdb3}, !- Schedule Ruleset Name
  2,                                      !- Rule Order
  {7bbc599f-b304-4213-a89f-e7347cf209d3}, !- Day Schedule Name
  Yes,                                    !- Apply Sunday
  Yes,                                    !- Apply Monday
  Yes,                                    !- Apply Tuesday
  Yes,                                    !- Apply Wednesday
  Yes,                                    !- Apply Thursday
  Yes,                                    !- Apply Friday
  Yes,                                    !- Apply Saturday
  ,                                       !- Apply Holiday
  DateRange,                              !- Date Specification Type
  10,                                     !- Start Month
  1,                                      !- Start Day
  10,                                     !- End Month
  31;                                     !- End Day

OS:Schedule:Day,
  {7bbc599f-b304-4213-a89f-e7347cf209d3}, !- Handle
  res cooling season allday10,            !- Name
  {13c556b3-b0b5-4cb0-81bd-6df910301c1e}, !- Schedule Type Limits Name
  ,                                       !- Interpolate to Timestep
  24,                                     !- Hour 1
  0,                                      !- Minute 1
  1;                                      !- Value Until Time 1

OS:Schedule:Rule,
  {82d13293-afa7-4f30-a8b6-48475c860527}, !- Handle
  res cooling season allday rule11,       !- Name
  {e795637f-c2e4-4aff-88a1-971fb81fbdb3}, !- Schedule Ruleset Name
  1,                                      !- Rule Order
  {e742ecce-4f0c-4caa-9368-fbcda5c7e5ac}, !- Day Schedule Name
  Yes,                                    !- Apply Sunday
  Yes,                                    !- Apply Monday
  Yes,                                    !- Apply Tuesday
  Yes,                                    !- Apply Wednesday
  Yes,                                    !- Apply Thursday
  Yes,                                    !- Apply Friday
  Yes,                                    !- Apply Saturday
  ,                                       !- Apply Holiday
  DateRange,                              !- Date Specification Type
  11,                                     !- Start Month
  1,                                      !- Start Day
  11,                                     !- End Month
  30;                                     !- End Day

OS:Schedule:Day,
  {e742ecce-4f0c-4caa-9368-fbcda5c7e5ac}, !- Handle
  res cooling season allday11,            !- Name
  {13c556b3-b0b5-4cb0-81bd-6df910301c1e}, !- Schedule Type Limits Name
  ,                                       !- Interpolate to Timestep
  24,                                     !- Hour 1
  0,                                      !- Minute 1
  1;                                      !- Value Until Time 1

OS:Schedule:Rule,
  {c8aeeafb-0c4e-4c08-ad29-a5dadc029300}, !- Handle
  res cooling season allday rule12,       !- Name
  {e795637f-c2e4-4aff-88a1-971fb81fbdb3}, !- Schedule Ruleset Name
  0,                                      !- Rule Order
  {6a465d47-fde8-429b-890e-ab3df02712df}, !- Day Schedule Name
  Yes,                                    !- Apply Sunday
  Yes,                                    !- Apply Monday
  Yes,                                    !- Apply Tuesday
  Yes,                                    !- Apply Wednesday
  Yes,                                    !- Apply Thursday
  Yes,                                    !- Apply Friday
  Yes,                                    !- Apply Saturday
  ,                                       !- Apply Holiday
  DateRange,                              !- Date Specification Type
  12,                                     !- Start Month
  1,                                      !- Start Day
  12,                                     !- End Month
  31;                                     !- End Day

OS:Schedule:Day,
  {6a465d47-fde8-429b-890e-ab3df02712df}, !- Handle
  res cooling season allday12,            !- Name
  {13c556b3-b0b5-4cb0-81bd-6df910301c1e}, !- Schedule Type Limits Name
  ,                                       !- Interpolate to Timestep
  24,                                     !- Hour 1
  0,                                      !- Minute 1
  1;                                      !- Value Until Time 1

OS:AdditionalProperties,
  {d6b35ab2-dc90-4f9c-ad58-4ccb019eda4c}, !- Handle
  {feb91ec2-faf2-48bd-8da2-a8998af3991c}, !- Object Name
  htg_wkdy,                               !- Feature Name 1
  String,                                 !- Feature Data Type 1
  21.6666666666667&#4421.6666666666667&#4421.6666666666667&#4421.6666666666667&#4421.6666666666667&#4421.6666666666667&#4421.6666666666667&#4421.6666666666667&#4421.6666666666667&#4421.6666666666667&#4421.6666666666667&#4421.6666666666667&#4421.6666666666667&#4421.6666666666667&#4421.6666666666667&#4421.6666666666667&#4421.6666666666667&#4421.6666666666667&#4421.6666666666667&#4421.6666666666667&#4421.6666666666667&#4421.6666666666667&#4421.6666666666667&#4421.6666666666667, !- Feature Value 1
  htg_wked,                               !- Feature Name 2
  String,                                 !- Feature Data Type 2
  21.6666666666667&#4421.6666666666667&#4421.6666666666667&#4421.6666666666667&#4421.6666666666667&#4421.6666666666667&#4421.6666666666667&#4421.6666666666667&#4421.6666666666667&#4421.6666666666667&#4421.6666666666667&#4421.6666666666667&#4421.6666666666667&#4421.6666666666667&#4421.6666666666667&#4421.6666666666667&#4421.6666666666667&#4421.6666666666667&#4421.6666666666667&#4421.6666666666667&#4421.6666666666667&#4421.6666666666667&#4421.6666666666667&#4421.6666666666667, !- Feature Value 2
  clg_wkdy,                               !- Feature Name 3
  String,                                 !- Feature Data Type 3
  24.444444444444443&#4424.444444444444443&#4424.444444444444443&#4424.444444444444443&#4424.444444444444443&#4424.444444444444443&#4424.444444444444443&#4424.444444444444443&#4424.444444444444443&#4424.444444444444443&#4424.444444444444443&#4424.444444444444443&#4424.444444444444443&#4424.444444444444443&#4424.444444444444443&#4424.444444444444443&#4424.444444444444443&#4424.444444444444443&#4424.444444444444443&#4424.444444444444443&#4424.444444444444443&#4424.444444444444443&#4424.444444444444443&#4424.444444444444443, !- Feature Value 3
  clg_wked,                               !- Feature Name 4
  String,                                 !- Feature Data Type 4
  24.444444444444443&#4424.444444444444443&#4424.444444444444443&#4424.444444444444443&#4424.444444444444443&#4424.444444444444443&#4424.444444444444443&#4424.444444444444443&#4424.444444444444443&#4424.444444444444443&#4424.444444444444443&#4424.444444444444443&#4424.444444444444443&#4424.444444444444443&#4424.444444444444443&#4424.444444444444443&#4424.444444444444443&#4424.444444444444443&#4424.444444444444443&#4424.444444444444443&#4424.444444444444443&#4424.444444444444443&#4424.444444444444443&#4424.444444444444443; !- Feature Value 4

OS:Schedule:Ruleset,
  {eed80d99-6e73-4ff5-8224-1f2fa86e0795}, !- Handle
  res heating setpoint,                   !- Name
  {9fd9573b-d9d0-4073-bddd-fb914ddfe18b}, !- Schedule Type Limits Name
  {3f2b3c13-8398-4e14-9406-4bd9f2187e00}, !- Default Day Schedule Name
  {05a38913-2c4b-42d0-a49c-f01fb2b1742d}, !- Summer Design Day Schedule Name
  {d4b93fad-8430-4f1e-99a5-eac104ce551d}; !- Winter Design Day Schedule Name

OS:Schedule:Day,
  {3f2b3c13-8398-4e14-9406-4bd9f2187e00}, !- Handle
  Schedule Day 6,                         !- Name
  {9fd9573b-d9d0-4073-bddd-fb914ddfe18b}, !- Schedule Type Limits Name
  ,                                       !- Interpolate to Timestep
  24,                                     !- Hour 1
  0,                                      !- Minute 1
  0;                                      !- Value Until Time 1

OS:Schedule:Rule,
  {0c0de829-714c-4f96-8914-261e3ee8b885}, !- Handle
  res heating setpoint allday rule1,      !- Name
  {eed80d99-6e73-4ff5-8224-1f2fa86e0795}, !- Schedule Ruleset Name
  11,                                     !- Rule Order
  {98cb572c-a9d2-4863-8263-a46c6e32dc40}, !- Day Schedule Name
  Yes,                                    !- Apply Sunday
  Yes,                                    !- Apply Monday
  Yes,                                    !- Apply Tuesday
  Yes,                                    !- Apply Wednesday
  Yes,                                    !- Apply Thursday
  Yes,                                    !- Apply Friday
  Yes,                                    !- Apply Saturday
  ,                                       !- Apply Holiday
  DateRange,                              !- Date Specification Type
  1,                                      !- Start Month
  1,                                      !- Start Day
  1,                                      !- End Month
  31;                                     !- End Day

OS:Schedule:Day,
  {98cb572c-a9d2-4863-8263-a46c6e32dc40}, !- Handle
  res heating setpoint allday1,           !- Name
  {9fd9573b-d9d0-4073-bddd-fb914ddfe18b}, !- Schedule Type Limits Name
  ,                                       !- Interpolate to Timestep
  24,                                     !- Hour 1
  0,                                      !- Minute 1
  21.6666666666667;                       !- Value Until Time 1

OS:Schedule:Rule,
  {3a3b7481-5988-4cf7-acb5-dce906365dc1}, !- Handle
  res heating setpoint allday rule2,      !- Name
  {eed80d99-6e73-4ff5-8224-1f2fa86e0795}, !- Schedule Ruleset Name
  10,                                     !- Rule Order
  {7aa385c2-4507-4034-a226-5e05700cc7a1}, !- Day Schedule Name
  Yes,                                    !- Apply Sunday
  Yes,                                    !- Apply Monday
  Yes,                                    !- Apply Tuesday
  Yes,                                    !- Apply Wednesday
  Yes,                                    !- Apply Thursday
  Yes,                                    !- Apply Friday
  Yes,                                    !- Apply Saturday
  ,                                       !- Apply Holiday
  DateRange,                              !- Date Specification Type
  2,                                      !- Start Month
  1,                                      !- Start Day
  2,                                      !- End Month
  28;                                     !- End Day

OS:Schedule:Day,
  {7aa385c2-4507-4034-a226-5e05700cc7a1}, !- Handle
  res heating setpoint allday2,           !- Name
  {9fd9573b-d9d0-4073-bddd-fb914ddfe18b}, !- Schedule Type Limits Name
  ,                                       !- Interpolate to Timestep
  24,                                     !- Hour 1
  0,                                      !- Minute 1
  21.6666666666667;                       !- Value Until Time 1

OS:Schedule:Rule,
  {3b074e15-c43b-4b22-8f9c-be740593ff05}, !- Handle
  res heating setpoint allday rule3,      !- Name
  {eed80d99-6e73-4ff5-8224-1f2fa86e0795}, !- Schedule Ruleset Name
  9,                                      !- Rule Order
  {2224ba58-b5cc-4dc1-bd66-bf015268552b}, !- Day Schedule Name
  Yes,                                    !- Apply Sunday
  Yes,                                    !- Apply Monday
  Yes,                                    !- Apply Tuesday
  Yes,                                    !- Apply Wednesday
  Yes,                                    !- Apply Thursday
  Yes,                                    !- Apply Friday
  Yes,                                    !- Apply Saturday
  ,                                       !- Apply Holiday
  DateRange,                              !- Date Specification Type
  3,                                      !- Start Month
  1,                                      !- Start Day
  3,                                      !- End Month
  31;                                     !- End Day

OS:Schedule:Day,
  {2224ba58-b5cc-4dc1-bd66-bf015268552b}, !- Handle
  res heating setpoint allday3,           !- Name
  {9fd9573b-d9d0-4073-bddd-fb914ddfe18b}, !- Schedule Type Limits Name
  ,                                       !- Interpolate to Timestep
  24,                                     !- Hour 1
  0,                                      !- Minute 1
  21.6666666666667;                       !- Value Until Time 1

OS:Schedule:Rule,
  {1cddad00-a89a-476b-a8e8-187249f26674}, !- Handle
  res heating setpoint allday rule4,      !- Name
  {eed80d99-6e73-4ff5-8224-1f2fa86e0795}, !- Schedule Ruleset Name
  8,                                      !- Rule Order
  {61c32c66-3764-43f0-8ad3-cdf1d1c638d6}, !- Day Schedule Name
  Yes,                                    !- Apply Sunday
  Yes,                                    !- Apply Monday
  Yes,                                    !- Apply Tuesday
  Yes,                                    !- Apply Wednesday
  Yes,                                    !- Apply Thursday
  Yes,                                    !- Apply Friday
  Yes,                                    !- Apply Saturday
  ,                                       !- Apply Holiday
  DateRange,                              !- Date Specification Type
  4,                                      !- Start Month
  1,                                      !- Start Day
  4,                                      !- End Month
  30;                                     !- End Day

OS:Schedule:Day,
  {61c32c66-3764-43f0-8ad3-cdf1d1c638d6}, !- Handle
  res heating setpoint allday4,           !- Name
  {9fd9573b-d9d0-4073-bddd-fb914ddfe18b}, !- Schedule Type Limits Name
  ,                                       !- Interpolate to Timestep
  24,                                     !- Hour 1
  0,                                      !- Minute 1
  21.6666666666667;                       !- Value Until Time 1

OS:Schedule:Rule,
  {1c04cd30-7bbe-4f0f-87b5-008c013fd034}, !- Handle
  res heating setpoint allday rule5,      !- Name
  {eed80d99-6e73-4ff5-8224-1f2fa86e0795}, !- Schedule Ruleset Name
  7,                                      !- Rule Order
  {3336afe4-03fe-48a2-9e83-28d9bcf77cb7}, !- Day Schedule Name
  Yes,                                    !- Apply Sunday
  Yes,                                    !- Apply Monday
  Yes,                                    !- Apply Tuesday
  Yes,                                    !- Apply Wednesday
  Yes,                                    !- Apply Thursday
  Yes,                                    !- Apply Friday
  Yes,                                    !- Apply Saturday
  ,                                       !- Apply Holiday
  DateRange,                              !- Date Specification Type
  5,                                      !- Start Month
  1,                                      !- Start Day
  5,                                      !- End Month
  31;                                     !- End Day

OS:Schedule:Day,
  {3336afe4-03fe-48a2-9e83-28d9bcf77cb7}, !- Handle
  res heating setpoint allday5,           !- Name
  {9fd9573b-d9d0-4073-bddd-fb914ddfe18b}, !- Schedule Type Limits Name
  ,                                       !- Interpolate to Timestep
  24,                                     !- Hour 1
  0,                                      !- Minute 1
  21.6666666666667;                       !- Value Until Time 1

OS:Schedule:Rule,
  {41d5ba45-00bb-47dd-b456-c97a8b303178}, !- Handle
  res heating setpoint allday rule6,      !- Name
  {eed80d99-6e73-4ff5-8224-1f2fa86e0795}, !- Schedule Ruleset Name
  6,                                      !- Rule Order
  {1ece7e5a-061c-4b95-b508-24ac608f112b}, !- Day Schedule Name
  Yes,                                    !- Apply Sunday
  Yes,                                    !- Apply Monday
  Yes,                                    !- Apply Tuesday
  Yes,                                    !- Apply Wednesday
  Yes,                                    !- Apply Thursday
  Yes,                                    !- Apply Friday
  Yes,                                    !- Apply Saturday
  ,                                       !- Apply Holiday
  DateRange,                              !- Date Specification Type
  6,                                      !- Start Month
  1,                                      !- Start Day
  6,                                      !- End Month
  30;                                     !- End Day

OS:Schedule:Day,
  {1ece7e5a-061c-4b95-b508-24ac608f112b}, !- Handle
  res heating setpoint allday6,           !- Name
  {9fd9573b-d9d0-4073-bddd-fb914ddfe18b}, !- Schedule Type Limits Name
  ,                                       !- Interpolate to Timestep
  24,                                     !- Hour 1
  0,                                      !- Minute 1
  21.6666666666667;                       !- Value Until Time 1

OS:Schedule:Rule,
  {50b124ad-a021-4320-b70e-5a39a9682040}, !- Handle
  res heating setpoint allday rule7,      !- Name
  {eed80d99-6e73-4ff5-8224-1f2fa86e0795}, !- Schedule Ruleset Name
  5,                                      !- Rule Order
  {96e9dbc4-db6e-4747-8e0e-5274f66e44ac}, !- Day Schedule Name
  Yes,                                    !- Apply Sunday
  Yes,                                    !- Apply Monday
  Yes,                                    !- Apply Tuesday
  Yes,                                    !- Apply Wednesday
  Yes,                                    !- Apply Thursday
  Yes,                                    !- Apply Friday
  Yes,                                    !- Apply Saturday
  ,                                       !- Apply Holiday
  DateRange,                              !- Date Specification Type
  7,                                      !- Start Month
  1,                                      !- Start Day
  7,                                      !- End Month
  31;                                     !- End Day

OS:Schedule:Day,
  {96e9dbc4-db6e-4747-8e0e-5274f66e44ac}, !- Handle
  res heating setpoint allday7,           !- Name
  {9fd9573b-d9d0-4073-bddd-fb914ddfe18b}, !- Schedule Type Limits Name
  ,                                       !- Interpolate to Timestep
  24,                                     !- Hour 1
  0,                                      !- Minute 1
  21.6666666666667;                       !- Value Until Time 1

OS:Schedule:Rule,
  {23323d0c-2901-44c0-854d-e7713e246b9c}, !- Handle
  res heating setpoint allday rule8,      !- Name
  {eed80d99-6e73-4ff5-8224-1f2fa86e0795}, !- Schedule Ruleset Name
  4,                                      !- Rule Order
  {fa98c8ff-8eaf-413c-a62e-19cb6f9bb082}, !- Day Schedule Name
  Yes,                                    !- Apply Sunday
  Yes,                                    !- Apply Monday
  Yes,                                    !- Apply Tuesday
  Yes,                                    !- Apply Wednesday
  Yes,                                    !- Apply Thursday
  Yes,                                    !- Apply Friday
  Yes,                                    !- Apply Saturday
  ,                                       !- Apply Holiday
  DateRange,                              !- Date Specification Type
  8,                                      !- Start Month
  1,                                      !- Start Day
  8,                                      !- End Month
  31;                                     !- End Day

OS:Schedule:Day,
  {fa98c8ff-8eaf-413c-a62e-19cb6f9bb082}, !- Handle
  res heating setpoint allday8,           !- Name
  {9fd9573b-d9d0-4073-bddd-fb914ddfe18b}, !- Schedule Type Limits Name
  ,                                       !- Interpolate to Timestep
  24,                                     !- Hour 1
  0,                                      !- Minute 1
  21.6666666666667;                       !- Value Until Time 1

OS:Schedule:Rule,
  {466e7e26-6670-479f-8aa2-5bfa4395905f}, !- Handle
  res heating setpoint allday rule9,      !- Name
  {eed80d99-6e73-4ff5-8224-1f2fa86e0795}, !- Schedule Ruleset Name
  3,                                      !- Rule Order
  {18174654-dfa3-4a41-b414-77e841376dc5}, !- Day Schedule Name
  Yes,                                    !- Apply Sunday
  Yes,                                    !- Apply Monday
  Yes,                                    !- Apply Tuesday
  Yes,                                    !- Apply Wednesday
  Yes,                                    !- Apply Thursday
  Yes,                                    !- Apply Friday
  Yes,                                    !- Apply Saturday
  ,                                       !- Apply Holiday
  DateRange,                              !- Date Specification Type
  9,                                      !- Start Month
  1,                                      !- Start Day
  9,                                      !- End Month
  30;                                     !- End Day

OS:Schedule:Day,
  {18174654-dfa3-4a41-b414-77e841376dc5}, !- Handle
  res heating setpoint allday9,           !- Name
  {9fd9573b-d9d0-4073-bddd-fb914ddfe18b}, !- Schedule Type Limits Name
  ,                                       !- Interpolate to Timestep
  24,                                     !- Hour 1
  0,                                      !- Minute 1
  21.6666666666667;                       !- Value Until Time 1

OS:Schedule:Rule,
  {9bfcc78c-11e2-4730-bd40-8a44688c4a3a}, !- Handle
  res heating setpoint allday rule10,     !- Name
  {eed80d99-6e73-4ff5-8224-1f2fa86e0795}, !- Schedule Ruleset Name
  2,                                      !- Rule Order
  {d5d6af91-1b27-470d-bd90-4d97c178ed8c}, !- Day Schedule Name
  Yes,                                    !- Apply Sunday
  Yes,                                    !- Apply Monday
  Yes,                                    !- Apply Tuesday
  Yes,                                    !- Apply Wednesday
  Yes,                                    !- Apply Thursday
  Yes,                                    !- Apply Friday
  Yes,                                    !- Apply Saturday
  ,                                       !- Apply Holiday
  DateRange,                              !- Date Specification Type
  10,                                     !- Start Month
  1,                                      !- Start Day
  10,                                     !- End Month
  31;                                     !- End Day

OS:Schedule:Day,
  {d5d6af91-1b27-470d-bd90-4d97c178ed8c}, !- Handle
  res heating setpoint allday10,          !- Name
  {9fd9573b-d9d0-4073-bddd-fb914ddfe18b}, !- Schedule Type Limits Name
  ,                                       !- Interpolate to Timestep
  24,                                     !- Hour 1
  0,                                      !- Minute 1
  21.6666666666667;                       !- Value Until Time 1

OS:Schedule:Rule,
  {3cb4edba-a4d0-4402-8669-e3f73cf05481}, !- Handle
  res heating setpoint allday rule11,     !- Name
  {eed80d99-6e73-4ff5-8224-1f2fa86e0795}, !- Schedule Ruleset Name
  1,                                      !- Rule Order
  {4abbf8f1-d8ae-43b6-a8dc-63e1639243a8}, !- Day Schedule Name
  Yes,                                    !- Apply Sunday
  Yes,                                    !- Apply Monday
  Yes,                                    !- Apply Tuesday
  Yes,                                    !- Apply Wednesday
  Yes,                                    !- Apply Thursday
  Yes,                                    !- Apply Friday
  Yes,                                    !- Apply Saturday
  ,                                       !- Apply Holiday
  DateRange,                              !- Date Specification Type
  11,                                     !- Start Month
  1,                                      !- Start Day
  11,                                     !- End Month
  30;                                     !- End Day

OS:Schedule:Day,
  {4abbf8f1-d8ae-43b6-a8dc-63e1639243a8}, !- Handle
  res heating setpoint allday11,          !- Name
  {9fd9573b-d9d0-4073-bddd-fb914ddfe18b}, !- Schedule Type Limits Name
  ,                                       !- Interpolate to Timestep
  24,                                     !- Hour 1
  0,                                      !- Minute 1
  21.6666666666667;                       !- Value Until Time 1

OS:Schedule:Rule,
  {b2cd8829-0dbd-4edf-bb75-20ebe2a5835a}, !- Handle
  res heating setpoint allday rule12,     !- Name
  {eed80d99-6e73-4ff5-8224-1f2fa86e0795}, !- Schedule Ruleset Name
  0,                                      !- Rule Order
  {2c342fcb-f703-42d7-9dab-fead45830e48}, !- Day Schedule Name
  Yes,                                    !- Apply Sunday
  Yes,                                    !- Apply Monday
  Yes,                                    !- Apply Tuesday
  Yes,                                    !- Apply Wednesday
  Yes,                                    !- Apply Thursday
  Yes,                                    !- Apply Friday
  Yes,                                    !- Apply Saturday
  ,                                       !- Apply Holiday
  DateRange,                              !- Date Specification Type
  12,                                     !- Start Month
  1,                                      !- Start Day
  12,                                     !- End Month
  31;                                     !- End Day

OS:Schedule:Day,
  {2c342fcb-f703-42d7-9dab-fead45830e48}, !- Handle
  res heating setpoint allday12,          !- Name
  {9fd9573b-d9d0-4073-bddd-fb914ddfe18b}, !- Schedule Type Limits Name
  ,                                       !- Interpolate to Timestep
  24,                                     !- Hour 1
  0,                                      !- Minute 1
  21.6666666666667;                       !- Value Until Time 1

OS:Schedule:Day,
  {d4b93fad-8430-4f1e-99a5-eac104ce551d}, !- Handle
  res heating setpoint winter design,     !- Name
  {9fd9573b-d9d0-4073-bddd-fb914ddfe18b}, !- Schedule Type Limits Name
  ,                                       !- Interpolate to Timestep
  24,                                     !- Hour 1
  0,                                      !- Minute 1
  21.1111111111111;                       !- Value Until Time 1

OS:Schedule:Day,
  {05a38913-2c4b-42d0-a49c-f01fb2b1742d}, !- Handle
  res heating setpoint summer design,     !- Name
  {9fd9573b-d9d0-4073-bddd-fb914ddfe18b}, !- Schedule Type Limits Name
  ,                                       !- Interpolate to Timestep
  24,                                     !- Hour 1
  0,                                      !- Minute 1
  23.8888888888889;                       !- Value Until Time 1

OS:Schedule:Ruleset,
  {4632fea6-f48d-40f4-9940-927309c67197}, !- Handle
  res cooling setpoint,                   !- Name
  {9fd9573b-d9d0-4073-bddd-fb914ddfe18b}, !- Schedule Type Limits Name
  {608fdd62-2647-4a4f-aad5-bd525780c1ee}, !- Default Day Schedule Name
  {414cfae5-4d66-4ed6-8403-54a90e076363}, !- Summer Design Day Schedule Name
  {bfbcc7b5-46bf-44fb-ac9e-8c24895fe910}; !- Winter Design Day Schedule Name

OS:Schedule:Day,
  {608fdd62-2647-4a4f-aad5-bd525780c1ee}, !- Handle
  Schedule Day 7,                         !- Name
  {9fd9573b-d9d0-4073-bddd-fb914ddfe18b}, !- Schedule Type Limits Name
  ,                                       !- Interpolate to Timestep
  24,                                     !- Hour 1
  0,                                      !- Minute 1
  0;                                      !- Value Until Time 1

OS:Schedule:Rule,
  {03f21779-49f0-413e-83e0-cd5a699af3cf}, !- Handle
  res cooling setpoint allday rule1,      !- Name
  {4632fea6-f48d-40f4-9940-927309c67197}, !- Schedule Ruleset Name
  11,                                     !- Rule Order
  {6cb1921d-097f-4173-a6a0-882340a42be1}, !- Day Schedule Name
  Yes,                                    !- Apply Sunday
  Yes,                                    !- Apply Monday
  Yes,                                    !- Apply Tuesday
  Yes,                                    !- Apply Wednesday
  Yes,                                    !- Apply Thursday
  Yes,                                    !- Apply Friday
  Yes,                                    !- Apply Saturday
  ,                                       !- Apply Holiday
  DateRange,                              !- Date Specification Type
  1,                                      !- Start Month
  1,                                      !- Start Day
  1,                                      !- End Month
  31;                                     !- End Day

OS:Schedule:Day,
  {6cb1921d-097f-4173-a6a0-882340a42be1}, !- Handle
  res cooling setpoint allday1,           !- Name
  {9fd9573b-d9d0-4073-bddd-fb914ddfe18b}, !- Schedule Type Limits Name
  ,                                       !- Interpolate to Timestep
  24,                                     !- Hour 1
  0,                                      !- Minute 1
  24.4444444444444;                       !- Value Until Time 1

OS:Schedule:Rule,
  {4637309f-902d-4a02-88f2-9b5ec37056ea}, !- Handle
  res cooling setpoint allday rule2,      !- Name
  {4632fea6-f48d-40f4-9940-927309c67197}, !- Schedule Ruleset Name
  10,                                     !- Rule Order
  {9edac95c-1da5-4383-9f1d-356d79d6ef6f}, !- Day Schedule Name
  Yes,                                    !- Apply Sunday
  Yes,                                    !- Apply Monday
  Yes,                                    !- Apply Tuesday
  Yes,                                    !- Apply Wednesday
  Yes,                                    !- Apply Thursday
  Yes,                                    !- Apply Friday
  Yes,                                    !- Apply Saturday
  ,                                       !- Apply Holiday
  DateRange,                              !- Date Specification Type
  2,                                      !- Start Month
  1,                                      !- Start Day
  2,                                      !- End Month
  28;                                     !- End Day

OS:Schedule:Day,
  {9edac95c-1da5-4383-9f1d-356d79d6ef6f}, !- Handle
  res cooling setpoint allday2,           !- Name
  {9fd9573b-d9d0-4073-bddd-fb914ddfe18b}, !- Schedule Type Limits Name
  ,                                       !- Interpolate to Timestep
  24,                                     !- Hour 1
  0,                                      !- Minute 1
  24.4444444444444;                       !- Value Until Time 1

OS:Schedule:Rule,
  {f3d91676-1bca-47af-98e1-ef7ef6ca99c3}, !- Handle
  res cooling setpoint allday rule3,      !- Name
  {4632fea6-f48d-40f4-9940-927309c67197}, !- Schedule Ruleset Name
  9,                                      !- Rule Order
  {49c66624-6ac5-4d72-91c3-143ecb20e65d}, !- Day Schedule Name
  Yes,                                    !- Apply Sunday
  Yes,                                    !- Apply Monday
  Yes,                                    !- Apply Tuesday
  Yes,                                    !- Apply Wednesday
  Yes,                                    !- Apply Thursday
  Yes,                                    !- Apply Friday
  Yes,                                    !- Apply Saturday
  ,                                       !- Apply Holiday
  DateRange,                              !- Date Specification Type
  3,                                      !- Start Month
  1,                                      !- Start Day
  3,                                      !- End Month
  31;                                     !- End Day

OS:Schedule:Day,
  {49c66624-6ac5-4d72-91c3-143ecb20e65d}, !- Handle
  res cooling setpoint allday3,           !- Name
  {9fd9573b-d9d0-4073-bddd-fb914ddfe18b}, !- Schedule Type Limits Name
  ,                                       !- Interpolate to Timestep
  24,                                     !- Hour 1
  0,                                      !- Minute 1
  24.4444444444444;                       !- Value Until Time 1

OS:Schedule:Rule,
  {6e498c59-3504-4a2e-af43-9b1d96ce39fe}, !- Handle
  res cooling setpoint allday rule4,      !- Name
  {4632fea6-f48d-40f4-9940-927309c67197}, !- Schedule Ruleset Name
  8,                                      !- Rule Order
  {ee409219-5667-4a5d-a22a-674528bfe5e4}, !- Day Schedule Name
  Yes,                                    !- Apply Sunday
  Yes,                                    !- Apply Monday
  Yes,                                    !- Apply Tuesday
  Yes,                                    !- Apply Wednesday
  Yes,                                    !- Apply Thursday
  Yes,                                    !- Apply Friday
  Yes,                                    !- Apply Saturday
  ,                                       !- Apply Holiday
  DateRange,                              !- Date Specification Type
  4,                                      !- Start Month
  1,                                      !- Start Day
  4,                                      !- End Month
  30;                                     !- End Day

OS:Schedule:Day,
  {ee409219-5667-4a5d-a22a-674528bfe5e4}, !- Handle
  res cooling setpoint allday4,           !- Name
  {9fd9573b-d9d0-4073-bddd-fb914ddfe18b}, !- Schedule Type Limits Name
  ,                                       !- Interpolate to Timestep
  24,                                     !- Hour 1
  0,                                      !- Minute 1
  24.4444444444444;                       !- Value Until Time 1

OS:Schedule:Rule,
  {7614ba7f-9032-43be-a21f-691a669a990e}, !- Handle
  res cooling setpoint allday rule5,      !- Name
  {4632fea6-f48d-40f4-9940-927309c67197}, !- Schedule Ruleset Name
  7,                                      !- Rule Order
  {3382f3f9-9dc5-4549-b55e-dfeb92e583a4}, !- Day Schedule Name
  Yes,                                    !- Apply Sunday
  Yes,                                    !- Apply Monday
  Yes,                                    !- Apply Tuesday
  Yes,                                    !- Apply Wednesday
  Yes,                                    !- Apply Thursday
  Yes,                                    !- Apply Friday
  Yes,                                    !- Apply Saturday
  ,                                       !- Apply Holiday
  DateRange,                              !- Date Specification Type
  5,                                      !- Start Month
  1,                                      !- Start Day
  5,                                      !- End Month
  31;                                     !- End Day

OS:Schedule:Day,
  {3382f3f9-9dc5-4549-b55e-dfeb92e583a4}, !- Handle
  res cooling setpoint allday5,           !- Name
  {9fd9573b-d9d0-4073-bddd-fb914ddfe18b}, !- Schedule Type Limits Name
  ,                                       !- Interpolate to Timestep
  24,                                     !- Hour 1
  0,                                      !- Minute 1
  24.4444444444444;                       !- Value Until Time 1

OS:Schedule:Rule,
  {5cb0ba16-ef25-4c6e-8f90-526540889578}, !- Handle
  res cooling setpoint allday rule6,      !- Name
  {4632fea6-f48d-40f4-9940-927309c67197}, !- Schedule Ruleset Name
  6,                                      !- Rule Order
  {0a60756a-61db-4ac1-96f4-0deee5086bda}, !- Day Schedule Name
  Yes,                                    !- Apply Sunday
  Yes,                                    !- Apply Monday
  Yes,                                    !- Apply Tuesday
  Yes,                                    !- Apply Wednesday
  Yes,                                    !- Apply Thursday
  Yes,                                    !- Apply Friday
  Yes,                                    !- Apply Saturday
  ,                                       !- Apply Holiday
  DateRange,                              !- Date Specification Type
  6,                                      !- Start Month
  1,                                      !- Start Day
  6,                                      !- End Month
  30;                                     !- End Day

OS:Schedule:Day,
  {0a60756a-61db-4ac1-96f4-0deee5086bda}, !- Handle
  res cooling setpoint allday6,           !- Name
  {9fd9573b-d9d0-4073-bddd-fb914ddfe18b}, !- Schedule Type Limits Name
  ,                                       !- Interpolate to Timestep
  24,                                     !- Hour 1
  0,                                      !- Minute 1
  24.4444444444444;                       !- Value Until Time 1

OS:Schedule:Rule,
  {4ad1e97a-9208-4bb9-916e-ac50ea138cfb}, !- Handle
  res cooling setpoint allday rule7,      !- Name
  {4632fea6-f48d-40f4-9940-927309c67197}, !- Schedule Ruleset Name
  5,                                      !- Rule Order
  {72ea55b5-a041-4df9-b17b-8e86fa48b104}, !- Day Schedule Name
  Yes,                                    !- Apply Sunday
  Yes,                                    !- Apply Monday
  Yes,                                    !- Apply Tuesday
  Yes,                                    !- Apply Wednesday
  Yes,                                    !- Apply Thursday
  Yes,                                    !- Apply Friday
  Yes,                                    !- Apply Saturday
  ,                                       !- Apply Holiday
  DateRange,                              !- Date Specification Type
  7,                                      !- Start Month
  1,                                      !- Start Day
  7,                                      !- End Month
  31;                                     !- End Day

OS:Schedule:Day,
  {72ea55b5-a041-4df9-b17b-8e86fa48b104}, !- Handle
  res cooling setpoint allday7,           !- Name
  {9fd9573b-d9d0-4073-bddd-fb914ddfe18b}, !- Schedule Type Limits Name
  ,                                       !- Interpolate to Timestep
  24,                                     !- Hour 1
  0,                                      !- Minute 1
  24.4444444444444;                       !- Value Until Time 1

OS:Schedule:Rule,
  {22593a8b-1731-4d4e-ad3f-3c96c265d622}, !- Handle
  res cooling setpoint allday rule8,      !- Name
  {4632fea6-f48d-40f4-9940-927309c67197}, !- Schedule Ruleset Name
  4,                                      !- Rule Order
  {d10c02a9-8953-47fa-816c-64d3cccfbdbc}, !- Day Schedule Name
  Yes,                                    !- Apply Sunday
  Yes,                                    !- Apply Monday
  Yes,                                    !- Apply Tuesday
  Yes,                                    !- Apply Wednesday
  Yes,                                    !- Apply Thursday
  Yes,                                    !- Apply Friday
  Yes,                                    !- Apply Saturday
  ,                                       !- Apply Holiday
  DateRange,                              !- Date Specification Type
  8,                                      !- Start Month
  1,                                      !- Start Day
  8,                                      !- End Month
  31;                                     !- End Day

OS:Schedule:Day,
  {d10c02a9-8953-47fa-816c-64d3cccfbdbc}, !- Handle
  res cooling setpoint allday8,           !- Name
  {9fd9573b-d9d0-4073-bddd-fb914ddfe18b}, !- Schedule Type Limits Name
  ,                                       !- Interpolate to Timestep
  24,                                     !- Hour 1
  0,                                      !- Minute 1
  24.4444444444444;                       !- Value Until Time 1

OS:Schedule:Rule,
  {128f1549-e956-4de3-ac8c-5a47a3fb59f4}, !- Handle
  res cooling setpoint allday rule9,      !- Name
  {4632fea6-f48d-40f4-9940-927309c67197}, !- Schedule Ruleset Name
  3,                                      !- Rule Order
  {d7c6a056-6b92-417b-bc0f-d50e6bb49d48}, !- Day Schedule Name
  Yes,                                    !- Apply Sunday
  Yes,                                    !- Apply Monday
  Yes,                                    !- Apply Tuesday
  Yes,                                    !- Apply Wednesday
  Yes,                                    !- Apply Thursday
  Yes,                                    !- Apply Friday
  Yes,                                    !- Apply Saturday
  ,                                       !- Apply Holiday
  DateRange,                              !- Date Specification Type
  9,                                      !- Start Month
  1,                                      !- Start Day
  9,                                      !- End Month
  30;                                     !- End Day

OS:Schedule:Day,
  {d7c6a056-6b92-417b-bc0f-d50e6bb49d48}, !- Handle
  res cooling setpoint allday9,           !- Name
  {9fd9573b-d9d0-4073-bddd-fb914ddfe18b}, !- Schedule Type Limits Name
  ,                                       !- Interpolate to Timestep
  24,                                     !- Hour 1
  0,                                      !- Minute 1
  24.4444444444444;                       !- Value Until Time 1

OS:Schedule:Rule,
  {bccb718f-95f3-4ba2-b9f0-c19253a5eac7}, !- Handle
  res cooling setpoint allday rule10,     !- Name
  {4632fea6-f48d-40f4-9940-927309c67197}, !- Schedule Ruleset Name
  2,                                      !- Rule Order
  {7929f6e8-7d50-4946-8da4-447caaaed3b0}, !- Day Schedule Name
  Yes,                                    !- Apply Sunday
  Yes,                                    !- Apply Monday
  Yes,                                    !- Apply Tuesday
  Yes,                                    !- Apply Wednesday
  Yes,                                    !- Apply Thursday
  Yes,                                    !- Apply Friday
  Yes,                                    !- Apply Saturday
  ,                                       !- Apply Holiday
  DateRange,                              !- Date Specification Type
  10,                                     !- Start Month
  1,                                      !- Start Day
  10,                                     !- End Month
  31;                                     !- End Day

OS:Schedule:Day,
  {7929f6e8-7d50-4946-8da4-447caaaed3b0}, !- Handle
  res cooling setpoint allday10,          !- Name
  {9fd9573b-d9d0-4073-bddd-fb914ddfe18b}, !- Schedule Type Limits Name
  ,                                       !- Interpolate to Timestep
  24,                                     !- Hour 1
  0,                                      !- Minute 1
  24.4444444444444;                       !- Value Until Time 1

OS:Schedule:Rule,
  {10e0fbe2-297d-4440-bf2a-ba726d1e6335}, !- Handle
  res cooling setpoint allday rule11,     !- Name
  {4632fea6-f48d-40f4-9940-927309c67197}, !- Schedule Ruleset Name
  1,                                      !- Rule Order
  {1b560834-47bf-4c1f-8b4e-008794370af9}, !- Day Schedule Name
  Yes,                                    !- Apply Sunday
  Yes,                                    !- Apply Monday
  Yes,                                    !- Apply Tuesday
  Yes,                                    !- Apply Wednesday
  Yes,                                    !- Apply Thursday
  Yes,                                    !- Apply Friday
  Yes,                                    !- Apply Saturday
  ,                                       !- Apply Holiday
  DateRange,                              !- Date Specification Type
  11,                                     !- Start Month
  1,                                      !- Start Day
  11,                                     !- End Month
  30;                                     !- End Day

OS:Schedule:Day,
  {1b560834-47bf-4c1f-8b4e-008794370af9}, !- Handle
  res cooling setpoint allday11,          !- Name
  {9fd9573b-d9d0-4073-bddd-fb914ddfe18b}, !- Schedule Type Limits Name
  ,                                       !- Interpolate to Timestep
  24,                                     !- Hour 1
  0,                                      !- Minute 1
  24.4444444444444;                       !- Value Until Time 1

OS:Schedule:Rule,
  {4c1c882f-83dc-4735-82b5-3d9904668502}, !- Handle
  res cooling setpoint allday rule12,     !- Name
  {4632fea6-f48d-40f4-9940-927309c67197}, !- Schedule Ruleset Name
  0,                                      !- Rule Order
  {48dd822f-6ddf-4904-a5d5-eaa53049746e}, !- Day Schedule Name
  Yes,                                    !- Apply Sunday
  Yes,                                    !- Apply Monday
  Yes,                                    !- Apply Tuesday
  Yes,                                    !- Apply Wednesday
  Yes,                                    !- Apply Thursday
  Yes,                                    !- Apply Friday
  Yes,                                    !- Apply Saturday
  ,                                       !- Apply Holiday
  DateRange,                              !- Date Specification Type
  12,                                     !- Start Month
  1,                                      !- Start Day
  12,                                     !- End Month
  31;                                     !- End Day
=======
  {d3a5f577-2377-4e05-adb1-5cae8ace6094}, !- Handle
  Zone HVAC Equipment List 3,             !- Name
  {070a8dfb-2354-426b-bb08-fef9f3590a0d}, !- Thermal Zone
  ,                                       !- Load Distribution Scheme
  {924be25e-ef84-41a4-9257-8d5541824484}, !- Zone Equipment 1
  1,                                      !- Zone Equipment Cooling Sequence 1
  1,                                      !- Zone Equipment Heating or No-Load Sequence 1
  ,                                       !- Zone Equipment Sequential Cooling Fraction Schedule Name 1
  ;                                       !- Zone Equipment Sequential Heating Fraction Schedule Name 1

OS:Space,
  {a732d05e-90d4-403c-9c4e-0b36f4abd8d8}, !- Handle
  living space|unit 3|story 1,            !- Name
  {59693cb1-b972-4cae-b160-a13d0f2fd3d7}, !- Space Type Name
  ,                                       !- Default Construction Set Name
  ,                                       !- Default Schedule Set Name
  -0,                                     !- Direction of Relative North {deg}
  0,                                      !- X Origin {m}
  0,                                      !- Y Origin {m}
  0,                                      !- Z Origin {m}
  ,                                       !- Building Story Name
  {070a8dfb-2354-426b-bb08-fef9f3590a0d}, !- Thermal Zone Name
  ,                                       !- Part of Total Floor Area
  ,                                       !- Design Specification Outdoor Air Object Name
  {f5da6e80-5a3c-4c3f-9c99-711dde376ce4}; !- Building Unit Name

OS:Surface,
  {dd3e531c-f223-4798-ab47-0c2efa08122f}, !- Handle
  Surface 23,                             !- Name
  Wall,                                   !- Surface Type
  ,                                       !- Construction Name
  {a732d05e-90d4-403c-9c4e-0b36f4abd8d8}, !- Space Name
  Surface,                                !- Outside Boundary Condition
  {6d1132f6-a0d7-4990-9626-6db8ff327476}, !- Outside Boundary Condition Object
  NoSun,                                  !- Sun Exposure
  NoWind,                                 !- Wind Exposure
  ,                                       !- View Factor to Ground
  ,                                       !- Number of Vertices
  12.9315688143396, 0, 2.4384,            !- X,Y,Z Vertex 1 {m}
  12.9315688143396, 0, 0,                 !- X,Y,Z Vertex 2 {m}
  12.9315688143396, -12.9315688143396, 0, !- X,Y,Z Vertex 3 {m}
  12.9315688143396, -12.9315688143396, 2.4384; !- X,Y,Z Vertex 4 {m}

OS:Surface,
  {442c35a4-3981-4407-aac2-adce949bf65c}, !- Handle
  Surface 24,                             !- Name
  Wall,                                   !- Surface Type
  ,                                       !- Construction Name
  {a732d05e-90d4-403c-9c4e-0b36f4abd8d8}, !- Space Name
  Surface,                                !- Outside Boundary Condition
  {94c5de65-a25c-41e0-87b1-2448bdb05a36}, !- Outside Boundary Condition Object
  NoSun,                                  !- Sun Exposure
  NoWind,                                 !- Wind Exposure
  ,                                       !- View Factor to Ground
  ,                                       !- Number of Vertices
  19.3973532215094, -12.9315688143396, 2.4384, !- X,Y,Z Vertex 1 {m}
  19.3973532215094, -12.9315688143396, 0, !- X,Y,Z Vertex 2 {m}
  19.3973532215094, 0, 0,                 !- X,Y,Z Vertex 3 {m}
  19.3973532215094, 0, 2.4384;            !- X,Y,Z Vertex 4 {m}

OS:Surface,
  {da43d6f2-9ada-4183-8383-7ac045dcda60}, !- Handle
  Surface 25,                             !- Name
  Wall,                                   !- Surface Type
  ,                                       !- Construction Name
  {a732d05e-90d4-403c-9c4e-0b36f4abd8d8}, !- Space Name
  Outdoors,                               !- Outside Boundary Condition
  ,                                       !- Outside Boundary Condition Object
  SunExposed,                             !- Sun Exposure
  WindExposed,                            !- Wind Exposure
  ,                                       !- View Factor to Ground
  ,                                       !- Number of Vertices
  12.9315688143396, -12.9315688143396, 2.4384, !- X,Y,Z Vertex 1 {m}
  12.9315688143396, -12.9315688143396, 0, !- X,Y,Z Vertex 2 {m}
  19.3973532215094, -12.9315688143396, 0, !- X,Y,Z Vertex 3 {m}
  19.3973532215094, -12.9315688143396, 2.4384; !- X,Y,Z Vertex 4 {m}

OS:Surface,
  {68b4a618-cfe8-4f4e-a2c0-67563d55e527}, !- Handle
  Surface 26,                             !- Name
  Floor,                                  !- Surface Type
  ,                                       !- Construction Name
  {a732d05e-90d4-403c-9c4e-0b36f4abd8d8}, !- Space Name
  Foundation,                             !- Outside Boundary Condition
  ,                                       !- Outside Boundary Condition Object
  NoSun,                                  !- Sun Exposure
  NoWind,                                 !- Wind Exposure
  ,                                       !- View Factor to Ground
  ,                                       !- Number of Vertices
  12.9315688143396, -12.9315688143396, 0, !- X,Y,Z Vertex 1 {m}
  12.9315688143396, 0, 0,                 !- X,Y,Z Vertex 2 {m}
  19.3973532215094, 0, 0,                 !- X,Y,Z Vertex 3 {m}
  19.3973532215094, -12.9315688143396, 0; !- X,Y,Z Vertex 4 {m}

OS:Surface,
  {1f6c5104-cf40-4afd-b538-1e37c04e70d3}, !- Handle
  Surface 27,                             !- Name
  RoofCeiling,                            !- Surface Type
  ,                                       !- Construction Name
  {a732d05e-90d4-403c-9c4e-0b36f4abd8d8}, !- Space Name
  Surface,                                !- Outside Boundary Condition
  {0cbd191e-2851-4ece-a530-30a9aa944021}, !- Outside Boundary Condition Object
  NoSun,                                  !- Sun Exposure
  NoWind,                                 !- Wind Exposure
  ,                                       !- View Factor to Ground
  ,                                       !- Number of Vertices
  19.3973532215094, -12.9315688143396, 2.4384, !- X,Y,Z Vertex 1 {m}
  19.3973532215094, 0, 2.4384,            !- X,Y,Z Vertex 2 {m}
  12.9315688143396, 0, 2.4384,            !- X,Y,Z Vertex 3 {m}
  12.9315688143396, -12.9315688143396, 2.4384; !- X,Y,Z Vertex 4 {m}

OS:Surface,
  {a85f890d-2682-4730-b5d8-3c7cb58ae16f}, !- Handle
  Surface 28,                             !- Name
  Wall,                                   !- Surface Type
  ,                                       !- Construction Name
  {a732d05e-90d4-403c-9c4e-0b36f4abd8d8}, !- Space Name
  Outdoors,                               !- Outside Boundary Condition
  ,                                       !- Outside Boundary Condition Object
  SunExposed,                             !- Sun Exposure
  WindExposed,                            !- Wind Exposure
  ,                                       !- View Factor to Ground
  ,                                       !- Number of Vertices
  19.3973532215094, 0, 2.4384,            !- X,Y,Z Vertex 1 {m}
  19.3973532215094, 0, 0,                 !- X,Y,Z Vertex 2 {m}
  12.9315688143396, 0, 0,                 !- X,Y,Z Vertex 3 {m}
  12.9315688143396, 0, 2.4384;            !- X,Y,Z Vertex 4 {m}

OS:ThermalZone,
  {e114a8b3-e14d-4498-bb9c-263c4f55fa65}, !- Handle
  living zone|unit 4,                     !- Name
  ,                                       !- Multiplier
  ,                                       !- Ceiling Height {m}
  ,                                       !- Volume {m3}
  ,                                       !- Floor Area {m2}
  ,                                       !- Zone Inside Convection Algorithm
  ,                                       !- Zone Outside Convection Algorithm
  ,                                       !- Zone Conditioning Equipment List Name
  {dcd16038-cc1c-4b8b-a30c-ca0b7749d027}, !- Zone Air Inlet Port List
  {5e76451e-b005-4a33-b3c9-4edda28cbf83}, !- Zone Air Exhaust Port List
  {77d9f4c7-fd40-44ce-bd39-69a96613d9ea}, !- Zone Air Node Name
  {8b88fe8b-28ef-4e07-af8a-4543411e0063}, !- Zone Return Air Port List
  ,                                       !- Primary Daylighting Control Name
  ,                                       !- Fraction of Zone Controlled by Primary Daylighting Control
  ,                                       !- Secondary Daylighting Control Name
  ,                                       !- Fraction of Zone Controlled by Secondary Daylighting Control
  ,                                       !- Illuminance Map Name
  ,                                       !- Group Rendering Name
  {5704490f-e5d3-4a4e-9beb-25299f5c544e}, !- Thermostat Name
  No;                                     !- Use Ideal Air Loads

OS:Node,
  {837ebbbf-a6fd-46d9-a4b6-9b2b596ae96b}, !- Handle
  Node 4,                                 !- Name
  {77d9f4c7-fd40-44ce-bd39-69a96613d9ea}, !- Inlet Port
  ;                                       !- Outlet Port

OS:Connection,
  {77d9f4c7-fd40-44ce-bd39-69a96613d9ea}, !- Handle
  {6e48310a-da17-44a3-80f7-c438f1fddc4a}, !- Name
  {e114a8b3-e14d-4498-bb9c-263c4f55fa65}, !- Source Object
  11,                                     !- Outlet Port
  {837ebbbf-a6fd-46d9-a4b6-9b2b596ae96b}, !- Target Object
  2;                                      !- Inlet Port

OS:PortList,
  {dcd16038-cc1c-4b8b-a30c-ca0b7749d027}, !- Handle
  {07db7ebc-2463-4f0d-9b40-ff50bb2f2733}, !- Name
  {e114a8b3-e14d-4498-bb9c-263c4f55fa65}, !- HVAC Component
  {65d81164-9f45-4aba-a97c-f6051741e1f9}; !- Port 1

OS:PortList,
  {5e76451e-b005-4a33-b3c9-4edda28cbf83}, !- Handle
  {d2cde34b-e9d8-4d31-bba3-7687e5618336}, !- Name
  {e114a8b3-e14d-4498-bb9c-263c4f55fa65}, !- HVAC Component
  {0045d34e-127d-4869-8e1e-bf706f6a3a3d}; !- Port 1

OS:PortList,
  {8b88fe8b-28ef-4e07-af8a-4543411e0063}, !- Handle
  {f254e059-ef2b-463d-8fe0-77f10a104003}, !- Name
  {e114a8b3-e14d-4498-bb9c-263c4f55fa65}; !- HVAC Component

OS:Sizing:Zone,
  {5bc5b9bc-d4df-4757-864d-451085af0889}, !- Handle
  {e114a8b3-e14d-4498-bb9c-263c4f55fa65}, !- Zone or ZoneList Name
  SupplyAirTemperature,                   !- Zone Cooling Design Supply Air Temperature Input Method
  13.8888888888889,                       !- Zone Cooling Design Supply Air Temperature {C}
  11.11,                                  !- Zone Cooling Design Supply Air Temperature Difference {deltaC}
  SupplyAirTemperature,                   !- Zone Heating Design Supply Air Temperature Input Method
  50.0000000000001,                       !- Zone Heating Design Supply Air Temperature {C}
  11.11,                                  !- Zone Heating Design Supply Air Temperature Difference {deltaC}
  0.008,                                  !- Zone Cooling Design Supply Air Humidity Ratio {kg-H2O/kg-air}
  0.008,                                  !- Zone Heating Design Supply Air Humidity Ratio {kg-H2O/kg-air}
  ,                                       !- Zone Heating Sizing Factor
  ,                                       !- Zone Cooling Sizing Factor
  DesignDay,                              !- Cooling Design Air Flow Method
  ,                                       !- Cooling Design Air Flow Rate {m3/s}
  ,                                       !- Cooling Minimum Air Flow per Zone Floor Area {m3/s-m2}
  ,                                       !- Cooling Minimum Air Flow {m3/s}
  ,                                       !- Cooling Minimum Air Flow Fraction
  DesignDay,                              !- Heating Design Air Flow Method
  ,                                       !- Heating Design Air Flow Rate {m3/s}
  ,                                       !- Heating Maximum Air Flow per Zone Floor Area {m3/s-m2}
  ,                                       !- Heating Maximum Air Flow {m3/s}
  ,                                       !- Heating Maximum Air Flow Fraction
  ,                                       !- Design Zone Air Distribution Effectiveness in Cooling Mode
  ,                                       !- Design Zone Air Distribution Effectiveness in Heating Mode
  No,                                     !- Account for Dedicated Outdoor Air System
  NeutralSupplyAir,                       !- Dedicated Outdoor Air System Control Strategy
  autosize,                               !- Dedicated Outdoor Air Low Setpoint Temperature for Design {C}
  autosize;                               !- Dedicated Outdoor Air High Setpoint Temperature for Design {C}

OS:ZoneHVAC:EquipmentList,
  {7ca8dcc2-bb52-4636-9f9d-66544fb8d9c6}, !- Handle
  Zone HVAC Equipment List 4,             !- Name
  {e114a8b3-e14d-4498-bb9c-263c4f55fa65}, !- Thermal Zone
  ,                                       !- Load Distribution Scheme
  {10d1e74b-4a16-4d8e-9185-8214b71016a1}, !- Zone Equipment 1
  1,                                      !- Zone Equipment Cooling Sequence 1
  1,                                      !- Zone Equipment Heating or No-Load Sequence 1
  ,                                       !- Zone Equipment Sequential Cooling Fraction Schedule Name 1
  ;                                       !- Zone Equipment Sequential Heating Fraction Schedule Name 1

OS:Space,
  {d5b1d101-1270-4d28-8490-1d0ac72bc5e7}, !- Handle
  living space|unit 4|story 1,            !- Name
  {59693cb1-b972-4cae-b160-a13d0f2fd3d7}, !- Space Type Name
  ,                                       !- Default Construction Set Name
  ,                                       !- Default Schedule Set Name
  -0,                                     !- Direction of Relative North {deg}
  0,                                      !- X Origin {m}
  0,                                      !- Y Origin {m}
  0,                                      !- Z Origin {m}
  ,                                       !- Building Story Name
  {e114a8b3-e14d-4498-bb9c-263c4f55fa65}, !- Thermal Zone Name
  ,                                       !- Part of Total Floor Area
  ,                                       !- Design Specification Outdoor Air Object Name
  {902a3b6e-51b9-4257-ae77-3adbd7e82002}; !- Building Unit Name

OS:Surface,
  {94c5de65-a25c-41e0-87b1-2448bdb05a36}, !- Handle
  Surface 34,                             !- Name
  Wall,                                   !- Surface Type
  ,                                       !- Construction Name
  {d5b1d101-1270-4d28-8490-1d0ac72bc5e7}, !- Space Name
  Surface,                                !- Outside Boundary Condition
  {442c35a4-3981-4407-aac2-adce949bf65c}, !- Outside Boundary Condition Object
  NoSun,                                  !- Sun Exposure
  NoWind,                                 !- Wind Exposure
  ,                                       !- View Factor to Ground
  ,                                       !- Number of Vertices
  19.3973532215094, 0, 2.4384,            !- X,Y,Z Vertex 1 {m}
  19.3973532215094, 0, 0,                 !- X,Y,Z Vertex 2 {m}
  19.3973532215094, -12.9315688143396, 0, !- X,Y,Z Vertex 3 {m}
  19.3973532215094, -12.9315688143396, 2.4384; !- X,Y,Z Vertex 4 {m}

OS:Surface,
  {311fa029-f928-4fe4-bbee-603435ca30f2}, !- Handle
  Surface 35,                             !- Name
  Wall,                                   !- Surface Type
  ,                                       !- Construction Name
  {d5b1d101-1270-4d28-8490-1d0ac72bc5e7}, !- Space Name
  Outdoors,                               !- Outside Boundary Condition
  ,                                       !- Outside Boundary Condition Object
  SunExposed,                             !- Sun Exposure
  WindExposed,                            !- Wind Exposure
  ,                                       !- View Factor to Ground
  ,                                       !- Number of Vertices
  25.8631376286792, -12.9315688143396, 2.4384, !- X,Y,Z Vertex 1 {m}
  25.8631376286792, -12.9315688143396, 0, !- X,Y,Z Vertex 2 {m}
  25.8631376286792, 0, 0,                 !- X,Y,Z Vertex 3 {m}
  25.8631376286792, 0, 2.4384;            !- X,Y,Z Vertex 4 {m}

OS:Surface,
  {f8131686-05b5-45d0-8215-dd0a010eee98}, !- Handle
  Surface 36,                             !- Name
  Wall,                                   !- Surface Type
  ,                                       !- Construction Name
  {d5b1d101-1270-4d28-8490-1d0ac72bc5e7}, !- Space Name
  Outdoors,                               !- Outside Boundary Condition
  ,                                       !- Outside Boundary Condition Object
  SunExposed,                             !- Sun Exposure
  WindExposed,                            !- Wind Exposure
  ,                                       !- View Factor to Ground
  ,                                       !- Number of Vertices
  19.3973532215094, -12.9315688143396, 2.4384, !- X,Y,Z Vertex 1 {m}
  19.3973532215094, -12.9315688143396, 0, !- X,Y,Z Vertex 2 {m}
  25.8631376286792, -12.9315688143396, 0, !- X,Y,Z Vertex 3 {m}
  25.8631376286792, -12.9315688143396, 2.4384; !- X,Y,Z Vertex 4 {m}

OS:Surface,
  {44e9c175-a6a8-42df-8c74-b3f87a2664f1}, !- Handle
  Surface 37,                             !- Name
  Floor,                                  !- Surface Type
  ,                                       !- Construction Name
  {d5b1d101-1270-4d28-8490-1d0ac72bc5e7}, !- Space Name
  Foundation,                             !- Outside Boundary Condition
  ,                                       !- Outside Boundary Condition Object
  NoSun,                                  !- Sun Exposure
  NoWind,                                 !- Wind Exposure
  ,                                       !- View Factor to Ground
  ,                                       !- Number of Vertices
  19.3973532215094, -12.9315688143396, 0, !- X,Y,Z Vertex 1 {m}
  19.3973532215094, 0, 0,                 !- X,Y,Z Vertex 2 {m}
  25.8631376286792, 0, 0,                 !- X,Y,Z Vertex 3 {m}
  25.8631376286792, -12.9315688143396, 0; !- X,Y,Z Vertex 4 {m}

OS:Surface,
  {b89ec5cc-f920-4b5a-a6cb-eeff458f20f9}, !- Handle
  Surface 38,                             !- Name
  RoofCeiling,                            !- Surface Type
  ,                                       !- Construction Name
  {d5b1d101-1270-4d28-8490-1d0ac72bc5e7}, !- Space Name
  Surface,                                !- Outside Boundary Condition
  {893d6ac5-a21f-4d43-95da-a94df25583b5}, !- Outside Boundary Condition Object
  NoSun,                                  !- Sun Exposure
  NoWind,                                 !- Wind Exposure
  ,                                       !- View Factor to Ground
  ,                                       !- Number of Vertices
  25.8631376286792, -12.9315688143396, 2.4384, !- X,Y,Z Vertex 1 {m}
  25.8631376286792, 0, 2.4384,            !- X,Y,Z Vertex 2 {m}
  19.3973532215094, 0, 2.4384,            !- X,Y,Z Vertex 3 {m}
  19.3973532215094, -12.9315688143396, 2.4384; !- X,Y,Z Vertex 4 {m}

OS:Surface,
  {0da0fe73-3aa2-450c-9b94-eead0bf4dce1}, !- Handle
  Surface 39,                             !- Name
  Wall,                                   !- Surface Type
  ,                                       !- Construction Name
  {d5b1d101-1270-4d28-8490-1d0ac72bc5e7}, !- Space Name
  Outdoors,                               !- Outside Boundary Condition
  ,                                       !- Outside Boundary Condition Object
  SunExposed,                             !- Sun Exposure
  WindExposed,                            !- Wind Exposure
  ,                                       !- View Factor to Ground
  ,                                       !- Number of Vertices
  25.8631376286792, 0, 2.4384,            !- X,Y,Z Vertex 1 {m}
  25.8631376286792, 0, 0,                 !- X,Y,Z Vertex 2 {m}
  19.3973532215094, 0, 0,                 !- X,Y,Z Vertex 3 {m}
  19.3973532215094, 0, 2.4384;            !- X,Y,Z Vertex 4 {m}

OS:Surface,
  {7825b658-a3cb-45b4-9afa-4f9a1eb9be99}, !- Handle
  Surface 7,                              !- Name
  Floor,                                  !- Surface Type
  ,                                       !- Construction Name
  {ec99c7fa-7657-4bdc-9840-2bd21acdfebc}, !- Space Name
  Surface,                                !- Outside Boundary Condition
  {b36bd137-2838-494a-b3e7-82c1d5e3c760}, !- Outside Boundary Condition Object
  NoSun,                                  !- Sun Exposure
  NoWind,                                 !- Wind Exposure
  ,                                       !- View Factor to Ground
  ,                                       !- Number of Vertices
  6.46578440716979, 0, 2.4384,            !- X,Y,Z Vertex 1 {m}
  6.46578440716979, -12.9315688143396, 2.4384, !- X,Y,Z Vertex 2 {m}
  0, -12.9315688143396, 2.4384,           !- X,Y,Z Vertex 3 {m}
  0, 0, 2.4384;                           !- X,Y,Z Vertex 4 {m}

OS:Surface,
  {8b65033c-8f3a-45de-94fb-20f803f4c0d2}, !- Handle
  Surface 8,                              !- Name
  RoofCeiling,                            !- Surface Type
  ,                                       !- Construction Name
  {ec99c7fa-7657-4bdc-9840-2bd21acdfebc}, !- Space Name
  Outdoors,                               !- Outside Boundary Condition
  ,                                       !- Outside Boundary Condition Object
  SunExposed,                             !- Sun Exposure
  WindExposed,                            !- Wind Exposure
  ,                                       !- View Factor to Ground
  ,                                       !- Number of Vertices
  0, -6.46578440716979, 5.6712922035849,  !- X,Y,Z Vertex 1 {m}
  25.8631376286792, -6.46578440716979, 5.6712922035849, !- X,Y,Z Vertex 2 {m}
  25.8631376286792, 0, 2.4384,            !- X,Y,Z Vertex 3 {m}
  0, 0, 2.4384;                           !- X,Y,Z Vertex 4 {m}

OS:Surface,
  {88093c97-b8f0-4ac7-9673-577eda7fc12c}, !- Handle
  Surface 9,                              !- Name
  RoofCeiling,                            !- Surface Type
  ,                                       !- Construction Name
  {ec99c7fa-7657-4bdc-9840-2bd21acdfebc}, !- Space Name
  Outdoors,                               !- Outside Boundary Condition
  ,                                       !- Outside Boundary Condition Object
  SunExposed,                             !- Sun Exposure
  WindExposed,                            !- Wind Exposure
  ,                                       !- View Factor to Ground
  ,                                       !- Number of Vertices
  25.8631376286792, -6.46578440716979, 5.6712922035849, !- X,Y,Z Vertex 1 {m}
  0, -6.46578440716979, 5.6712922035849,  !- X,Y,Z Vertex 2 {m}
  0, -12.9315688143396, 2.4384,           !- X,Y,Z Vertex 3 {m}
  25.8631376286792, -12.9315688143396, 2.4384; !- X,Y,Z Vertex 4 {m}

OS:Surface,
  {a617b89a-1642-4bc9-8127-6c0bdad23c07}, !- Handle
  Surface 10,                             !- Name
  Wall,                                   !- Surface Type
  ,                                       !- Construction Name
  {ec99c7fa-7657-4bdc-9840-2bd21acdfebc}, !- Space Name
  Outdoors,                               !- Outside Boundary Condition
  ,                                       !- Outside Boundary Condition Object
  SunExposed,                             !- Sun Exposure
  WindExposed,                            !- Wind Exposure
  ,                                       !- View Factor to Ground
  ,                                       !- Number of Vertices
  0, -6.46578440716979, 5.6712922035849,  !- X,Y,Z Vertex 1 {m}
  0, 0, 2.4384,                           !- X,Y,Z Vertex 2 {m}
  0, -12.9315688143396, 2.4384;           !- X,Y,Z Vertex 3 {m}

OS:Surface,
  {6393841a-e27b-4a13-aa91-3a2e6b287603}, !- Handle
  Surface 11,                             !- Name
  Wall,                                   !- Surface Type
  ,                                       !- Construction Name
  {ec99c7fa-7657-4bdc-9840-2bd21acdfebc}, !- Space Name
  Outdoors,                               !- Outside Boundary Condition
  ,                                       !- Outside Boundary Condition Object
  SunExposed,                             !- Sun Exposure
  WindExposed,                            !- Wind Exposure
  ,                                       !- View Factor to Ground
  ,                                       !- Number of Vertices
  25.8631376286792, -6.46578440716979, 5.6712922035849, !- X,Y,Z Vertex 1 {m}
  25.8631376286792, -12.9315688143396, 2.4384, !- X,Y,Z Vertex 2 {m}
  25.8631376286792, 0, 2.4384;            !- X,Y,Z Vertex 3 {m}

OS:Space,
  {ec99c7fa-7657-4bdc-9840-2bd21acdfebc}, !- Handle
  unfinished attic space,                 !- Name
  {25043262-6430-4dd3-be11-0e22b92c631a}, !- Space Type Name
  ,                                       !- Default Construction Set Name
  ,                                       !- Default Schedule Set Name
  ,                                       !- Direction of Relative North {deg}
  ,                                       !- X Origin {m}
  ,                                       !- Y Origin {m}
  ,                                       !- Z Origin {m}
  ,                                       !- Building Story Name
  {c4df7ec9-2bb3-4535-9582-39252752ab54}; !- Thermal Zone Name

OS:ThermalZone,
  {c4df7ec9-2bb3-4535-9582-39252752ab54}, !- Handle
  unfinished attic zone,                  !- Name
  ,                                       !- Multiplier
  ,                                       !- Ceiling Height {m}
  ,                                       !- Volume {m3}
  ,                                       !- Floor Area {m2}
  ,                                       !- Zone Inside Convection Algorithm
  ,                                       !- Zone Outside Convection Algorithm
  ,                                       !- Zone Conditioning Equipment List Name
  {479b0ac2-3de1-4889-b2d7-b59878d71f7d}, !- Zone Air Inlet Port List
  {3f9873c7-3311-4f9d-b1d6-6bfa14e40326}, !- Zone Air Exhaust Port List
  {d610d9a0-6a64-457e-8421-07b89d599586}, !- Zone Air Node Name
  {7130b0cd-1e0b-4a91-b32e-71911cd87407}, !- Zone Return Air Port List
  ,                                       !- Primary Daylighting Control Name
  ,                                       !- Fraction of Zone Controlled by Primary Daylighting Control
  ,                                       !- Secondary Daylighting Control Name
  ,                                       !- Fraction of Zone Controlled by Secondary Daylighting Control
  ,                                       !- Illuminance Map Name
  ,                                       !- Group Rendering Name
  ,                                       !- Thermostat Name
  No;                                     !- Use Ideal Air Loads

OS:Node,
  {3c01637d-29b9-42e1-96c1-25ac4ab21417}, !- Handle
  Node 5,                                 !- Name
  {d610d9a0-6a64-457e-8421-07b89d599586}, !- Inlet Port
  ;                                       !- Outlet Port

OS:Connection,
  {d610d9a0-6a64-457e-8421-07b89d599586}, !- Handle
  {46408a91-dd93-46f5-a36c-0442a2cd7ac9}, !- Name
  {c4df7ec9-2bb3-4535-9582-39252752ab54}, !- Source Object
  11,                                     !- Outlet Port
  {3c01637d-29b9-42e1-96c1-25ac4ab21417}, !- Target Object
  2;                                      !- Inlet Port

OS:PortList,
  {479b0ac2-3de1-4889-b2d7-b59878d71f7d}, !- Handle
  {4c5159fa-1b24-4400-819f-15366c2ad99b}, !- Name
  {c4df7ec9-2bb3-4535-9582-39252752ab54}; !- HVAC Component

OS:PortList,
  {3f9873c7-3311-4f9d-b1d6-6bfa14e40326}, !- Handle
  {41994939-da9e-4d57-82b8-a3e528f2324f}, !- Name
  {c4df7ec9-2bb3-4535-9582-39252752ab54}; !- HVAC Component

OS:PortList,
  {7130b0cd-1e0b-4a91-b32e-71911cd87407}, !- Handle
  {11caa54f-4bd2-4f14-8154-45abd7bccb28}, !- Name
  {c4df7ec9-2bb3-4535-9582-39252752ab54}; !- HVAC Component

OS:Sizing:Zone,
  {4b82431a-a019-4091-b38f-008157350261}, !- Handle
  {c4df7ec9-2bb3-4535-9582-39252752ab54}, !- Zone or ZoneList Name
  SupplyAirTemperature,                   !- Zone Cooling Design Supply Air Temperature Input Method
  14,                                     !- Zone Cooling Design Supply Air Temperature {C}
  11.11,                                  !- Zone Cooling Design Supply Air Temperature Difference {deltaC}
  SupplyAirTemperature,                   !- Zone Heating Design Supply Air Temperature Input Method
  40,                                     !- Zone Heating Design Supply Air Temperature {C}
  11.11,                                  !- Zone Heating Design Supply Air Temperature Difference {deltaC}
  0.0085,                                 !- Zone Cooling Design Supply Air Humidity Ratio {kg-H2O/kg-air}
  0.008,                                  !- Zone Heating Design Supply Air Humidity Ratio {kg-H2O/kg-air}
  ,                                       !- Zone Heating Sizing Factor
  ,                                       !- Zone Cooling Sizing Factor
  DesignDay,                              !- Cooling Design Air Flow Method
  ,                                       !- Cooling Design Air Flow Rate {m3/s}
  ,                                       !- Cooling Minimum Air Flow per Zone Floor Area {m3/s-m2}
  ,                                       !- Cooling Minimum Air Flow {m3/s}
  ,                                       !- Cooling Minimum Air Flow Fraction
  DesignDay,                              !- Heating Design Air Flow Method
  ,                                       !- Heating Design Air Flow Rate {m3/s}
  ,                                       !- Heating Maximum Air Flow per Zone Floor Area {m3/s-m2}
  ,                                       !- Heating Maximum Air Flow {m3/s}
  ,                                       !- Heating Maximum Air Flow Fraction
  ,                                       !- Design Zone Air Distribution Effectiveness in Cooling Mode
  ,                                       !- Design Zone Air Distribution Effectiveness in Heating Mode
  No,                                     !- Account for Dedicated Outdoor Air System
  NeutralSupplyAir,                       !- Dedicated Outdoor Air System Control Strategy
  autosize,                               !- Dedicated Outdoor Air Low Setpoint Temperature for Design {C}
  autosize;                               !- Dedicated Outdoor Air High Setpoint Temperature for Design {C}

OS:ZoneHVAC:EquipmentList,
  {69c9e9ee-9b09-4541-bb54-f876c0ee7441}, !- Handle
  Zone HVAC Equipment List 5,             !- Name
  {c4df7ec9-2bb3-4535-9582-39252752ab54}; !- Thermal Zone

OS:SpaceType,
  {25043262-6430-4dd3-be11-0e22b92c631a}, !- Handle
  Space Type 2,                           !- Name
  ,                                       !- Default Construction Set Name
  ,                                       !- Default Schedule Set Name
  ,                                       !- Group Rendering Name
  ,                                       !- Design Specification Outdoor Air Object Name
  ,                                       !- Standards Template
  ,                                       !- Standards Building Type
  unfinished attic;                       !- Standards Space Type

OS:BuildingUnit,
  {8d4e1c22-cbad-460b-9c03-140cc024932c}, !- Handle
  unit 1,                                 !- Name
  ,                                       !- Rendering Color
  Residential;                            !- Building Unit Type

OS:AdditionalProperties,
  {6ab24e02-410c-4e42-966a-0581d49d1e29}, !- Handle
  {8d4e1c22-cbad-460b-9c03-140cc024932c}, !- Object Name
  Units Represented,                      !- Feature Name 1
  Integer,                                !- Feature Data Type 1
  1,                                      !- Feature Value 1
  NumberOfBedrooms,                       !- Feature Name 2
  Integer,                                !- Feature Data Type 2
  3,                                      !- Feature Value 2
  NumberOfBathrooms,                      !- Feature Name 3
  Double,                                 !- Feature Data Type 3
  2,                                      !- Feature Value 3
  NumberOfOccupants,                      !- Feature Name 4
  Double,                                 !- Feature Data Type 4
  3.3900000000000001;                     !- Feature Value 4

OS:BuildingUnit,
  {9dd2c8ba-3c38-4a7c-ada6-48c770c4a2e2}, !- Handle
  unit 2,                                 !- Name
  ,                                       !- Rendering Color
  Residential;                            !- Building Unit Type

OS:AdditionalProperties,
  {9022bb3d-a8ec-470d-a5ce-bdaf18d2d218}, !- Handle
  {9dd2c8ba-3c38-4a7c-ada6-48c770c4a2e2}, !- Object Name
  Units Represented,                      !- Feature Name 1
  Integer,                                !- Feature Data Type 1
  1,                                      !- Feature Value 1
  NumberOfBedrooms,                       !- Feature Name 2
  Integer,                                !- Feature Data Type 2
  3,                                      !- Feature Value 2
  NumberOfBathrooms,                      !- Feature Name 3
  Double,                                 !- Feature Data Type 3
  2,                                      !- Feature Value 3
  NumberOfOccupants,                      !- Feature Name 4
  Double,                                 !- Feature Data Type 4
  3.3900000000000001;                     !- Feature Value 4

OS:BuildingUnit,
  {f5da6e80-5a3c-4c3f-9c99-711dde376ce4}, !- Handle
  unit 3,                                 !- Name
  ,                                       !- Rendering Color
  Residential;                            !- Building Unit Type

OS:AdditionalProperties,
  {c46e6536-7f65-4924-b821-000727cde69d}, !- Handle
  {f5da6e80-5a3c-4c3f-9c99-711dde376ce4}, !- Object Name
  Units Represented,                      !- Feature Name 1
  Integer,                                !- Feature Data Type 1
  1,                                      !- Feature Value 1
  NumberOfBedrooms,                       !- Feature Name 2
  Integer,                                !- Feature Data Type 2
  3,                                      !- Feature Value 2
  NumberOfBathrooms,                      !- Feature Name 3
  Double,                                 !- Feature Data Type 3
  2,                                      !- Feature Value 3
  NumberOfOccupants,                      !- Feature Name 4
  Double,                                 !- Feature Data Type 4
  3.3900000000000001;                     !- Feature Value 4

OS:BuildingUnit,
  {902a3b6e-51b9-4257-ae77-3adbd7e82002}, !- Handle
  unit 4,                                 !- Name
  ,                                       !- Rendering Color
  Residential;                            !- Building Unit Type

OS:AdditionalProperties,
  {da1efa89-9ecc-4be2-90f9-bc42f96d2d8b}, !- Handle
  {902a3b6e-51b9-4257-ae77-3adbd7e82002}, !- Object Name
  Units Represented,                      !- Feature Name 1
  Integer,                                !- Feature Data Type 1
  1,                                      !- Feature Value 1
  NumberOfBedrooms,                       !- Feature Name 2
  Integer,                                !- Feature Data Type 2
  3,                                      !- Feature Value 2
  NumberOfBathrooms,                      !- Feature Name 3
  Double,                                 !- Feature Data Type 3
  2,                                      !- Feature Value 3
  NumberOfOccupants,                      !- Feature Name 4
  Double,                                 !- Feature Data Type 4
  3.3900000000000001;                     !- Feature Value 4

OS:Surface,
  {0cbd191e-2851-4ece-a530-30a9aa944021}, !- Handle
  Surface 18,                             !- Name
  Floor,                                  !- Surface Type
  ,                                       !- Construction Name
  {ec99c7fa-7657-4bdc-9840-2bd21acdfebc}, !- Space Name
  Surface,                                !- Outside Boundary Condition
  {1f6c5104-cf40-4afd-b538-1e37c04e70d3}, !- Outside Boundary Condition Object
  NoSun,                                  !- Sun Exposure
  NoWind,                                 !- Wind Exposure
  ,                                       !- View Factor to Ground
  ,                                       !- Number of Vertices
  19.3973532215094, 0, 2.4384,            !- X,Y,Z Vertex 1 {m}
  19.3973532215094, -12.9315688143396, 2.4384, !- X,Y,Z Vertex 2 {m}
  12.9315688143396, -12.9315688143396, 2.4384, !- X,Y,Z Vertex 3 {m}
  12.9315688143396, 0, 2.4384;            !- X,Y,Z Vertex 4 {m}

OS:Surface,
  {893d6ac5-a21f-4d43-95da-a94df25583b5}, !- Handle
  Surface 19,                             !- Name
  Floor,                                  !- Surface Type
  ,                                       !- Construction Name
  {ec99c7fa-7657-4bdc-9840-2bd21acdfebc}, !- Space Name
  Surface,                                !- Outside Boundary Condition
  {b89ec5cc-f920-4b5a-a6cb-eeff458f20f9}, !- Outside Boundary Condition Object
  NoSun,                                  !- Sun Exposure
  NoWind,                                 !- Wind Exposure
  ,                                       !- View Factor to Ground
  ,                                       !- Number of Vertices
  25.8631376286792, 0, 2.4384,            !- X,Y,Z Vertex 1 {m}
  25.8631376286792, -12.9315688143396, 2.4384, !- X,Y,Z Vertex 2 {m}
  19.3973532215094, -12.9315688143396, 2.4384, !- X,Y,Z Vertex 3 {m}
  19.3973532215094, 0, 2.4384;            !- X,Y,Z Vertex 4 {m}

OS:Surface,
  {40e2d27e-3c9b-4734-a9d0-8753549d6880}, !- Handle
  Surface 20,                             !- Name
  Floor,                                  !- Surface Type
  ,                                       !- Construction Name
  {ec99c7fa-7657-4bdc-9840-2bd21acdfebc}, !- Space Name
  Surface,                                !- Outside Boundary Condition
  {67355d5e-e9b4-4380-95c9-785d3598c505}, !- Outside Boundary Condition Object
  NoSun,                                  !- Sun Exposure
  NoWind,                                 !- Wind Exposure
  ,                                       !- View Factor to Ground
  ,                                       !- Number of Vertices
  12.9315688143396, 0, 2.4384,            !- X,Y,Z Vertex 1 {m}
  12.9315688143396, -12.9315688143396, 2.4384, !- X,Y,Z Vertex 2 {m}
  6.46578440716979, -12.9315688143396, 2.4384, !- X,Y,Z Vertex 3 {m}
  6.46578440716979, 0, 2.4384;            !- X,Y,Z Vertex 4 {m}
>>>>>>> d385fff4

OS:External:File,
  {ed23c46f-bf5a-42ed-b1f6-52948e559d36}, !- Handle
  8760.csv,                               !- Name
  8760.csv;                               !- File Name

OS:Schedule:File,
  {6a01f725-a1e7-4a5d-910b-691097feec22}, !- Handle
  occupants,                              !- Name
  {fe0122e0-f116-43d2-8653-8da66875c7b7}, !- Schedule Type Limits Name
  {ed23c46f-bf5a-42ed-b1f6-52948e559d36}, !- External File Name
  1,                                      !- Column Number
  1,                                      !- Rows to Skip at Top
  8760,                                   !- Number of Hours of Data
  ,                                       !- Column Separator
  ,                                       !- Interpolate to Timestep
  60;                                     !- Minutes per Item

OS:Schedule:Ruleset,
  {fb62a0fe-d0a6-49e6-a0b3-c57b2410fd21}, !- Handle
  Schedule Ruleset 1,                     !- Name
  {da163b12-e4d9-4a87-8aec-e2b175477781}, !- Schedule Type Limits Name
  {3acc72ac-f7b8-4ebe-902d-6fe05d23f85c}; !- Default Day Schedule Name

OS:Schedule:Day,
<<<<<<< HEAD
  {48dd822f-6ddf-4904-a5d5-eaa53049746e}, !- Handle
  res cooling setpoint allday12,          !- Name
  {9fd9573b-d9d0-4073-bddd-fb914ddfe18b}, !- Schedule Type Limits Name
  ,                                       !- Interpolate to Timestep
  24,                                     !- Hour 1
  0,                                      !- Minute 1
  24.4444444444444;                       !- Value Until Time 1

OS:Schedule:Day,
  {bfbcc7b5-46bf-44fb-ac9e-8c24895fe910}, !- Handle
  res cooling setpoint winter design,     !- Name
  {9fd9573b-d9d0-4073-bddd-fb914ddfe18b}, !- Schedule Type Limits Name
  ,                                       !- Interpolate to Timestep
  24,                                     !- Hour 1
  0,                                      !- Minute 1
  21.1111111111111;                       !- Value Until Time 1

OS:Schedule:Day,
  {414cfae5-4d66-4ed6-8403-54a90e076363}, !- Handle
  res cooling setpoint summer design,     !- Name
  {9fd9573b-d9d0-4073-bddd-fb914ddfe18b}, !- Schedule Type Limits Name
=======
  {3acc72ac-f7b8-4ebe-902d-6fe05d23f85c}, !- Handle
  Schedule Day 3,                         !- Name
  {da163b12-e4d9-4a87-8aec-e2b175477781}, !- Schedule Type Limits Name
  ,                                       !- Interpolate to Timestep
  24,                                     !- Hour 1
  0,                                      !- Minute 1
  112.539290946133;                       !- Value Until Time 1

OS:People:Definition,
  {c773061f-b08e-435d-bf8b-5e2087c9f209}, !- Handle
  res occupants|living space,             !- Name
  People,                                 !- Number of People Calculation Method
  3.39,                                   !- Number of People {people}
  ,                                       !- People per Space Floor Area {person/m2}
  ,                                       !- Space Floor Area per Person {m2/person}
  0.319734,                               !- Fraction Radiant
  0.573,                                  !- Sensible Heat Fraction
  0,                                      !- Carbon Dioxide Generation Rate {m3/s-W}
  No,                                     !- Enable ASHRAE 55 Comfort Warnings
  ZoneAveraged;                           !- Mean Radiant Temperature Calculation Type

OS:People,
  {124b9cc0-bd64-415e-86d0-665d4bf42e50}, !- Handle
  res occupants|living space,             !- Name
  {c773061f-b08e-435d-bf8b-5e2087c9f209}, !- People Definition Name
  {11ea2e1c-5b5d-413d-966b-c9eb5634630e}, !- Space or SpaceType Name
  {6a01f725-a1e7-4a5d-910b-691097feec22}, !- Number of People Schedule Name
  {fb62a0fe-d0a6-49e6-a0b3-c57b2410fd21}, !- Activity Level Schedule Name
  ,                                       !- Surface Name/Angle Factor List Name
  ,                                       !- Work Efficiency Schedule Name
  ,                                       !- Clothing Insulation Schedule Name
  ,                                       !- Air Velocity Schedule Name
  1;                                      !- Multiplier

OS:ScheduleTypeLimits,
  {da163b12-e4d9-4a87-8aec-e2b175477781}, !- Handle
  ActivityLevel,                          !- Name
  0,                                      !- Lower Limit Value
  ,                                       !- Upper Limit Value
  Continuous,                             !- Numeric Type
  ActivityLevel;                          !- Unit Type

OS:ScheduleTypeLimits,
  {fe0122e0-f116-43d2-8653-8da66875c7b7}, !- Handle
  Fractional,                             !- Name
  0,                                      !- Lower Limit Value
  1,                                      !- Upper Limit Value
  Continuous;                             !- Numeric Type

OS:People:Definition,
  {998e8ad2-9ced-4559-a66f-9c9d218501a7}, !- Handle
  res occupants|unit 2|living space|unit 2|story 1, !- Name
  People,                                 !- Number of People Calculation Method
  3.39,                                   !- Number of People {people}
  ,                                       !- People per Space Floor Area {person/m2}
  ,                                       !- Space Floor Area per Person {m2/person}
  0.319734,                               !- Fraction Radiant
  0.573,                                  !- Sensible Heat Fraction
  0,                                      !- Carbon Dioxide Generation Rate {m3/s-W}
  No,                                     !- Enable ASHRAE 55 Comfort Warnings
  ZoneAveraged;                           !- Mean Radiant Temperature Calculation Type

OS:People,
  {dcc35cf8-9385-4307-b0d0-b59f80b38232}, !- Handle
  res occupants|unit 2|living space|unit 2|story 1, !- Name
  {998e8ad2-9ced-4559-a66f-9c9d218501a7}, !- People Definition Name
  {c84b48f2-e5d0-4900-bb79-6d2b7a0d5a4b}, !- Space or SpaceType Name
  {6a01f725-a1e7-4a5d-910b-691097feec22}, !- Number of People Schedule Name
  {fb62a0fe-d0a6-49e6-a0b3-c57b2410fd21}, !- Activity Level Schedule Name
  ,                                       !- Surface Name/Angle Factor List Name
  ,                                       !- Work Efficiency Schedule Name
  ,                                       !- Clothing Insulation Schedule Name
  ,                                       !- Air Velocity Schedule Name
  1;                                      !- Multiplier

OS:People:Definition,
  {e2dd3e0b-d677-41f7-aa8f-eb65eb2da40e}, !- Handle
  res occupants|unit 3|living space|unit 3|story 1, !- Name
  People,                                 !- Number of People Calculation Method
  3.39,                                   !- Number of People {people}
  ,                                       !- People per Space Floor Area {person/m2}
  ,                                       !- Space Floor Area per Person {m2/person}
  0.319734,                               !- Fraction Radiant
  0.573,                                  !- Sensible Heat Fraction
  0,                                      !- Carbon Dioxide Generation Rate {m3/s-W}
  No,                                     !- Enable ASHRAE 55 Comfort Warnings
  ZoneAveraged;                           !- Mean Radiant Temperature Calculation Type

OS:People,
  {a8cc58ba-7f95-4289-81aa-a11453334672}, !- Handle
  res occupants|unit 3|living space|unit 3|story 1, !- Name
  {e2dd3e0b-d677-41f7-aa8f-eb65eb2da40e}, !- People Definition Name
  {a732d05e-90d4-403c-9c4e-0b36f4abd8d8}, !- Space or SpaceType Name
  {6a01f725-a1e7-4a5d-910b-691097feec22}, !- Number of People Schedule Name
  {fb62a0fe-d0a6-49e6-a0b3-c57b2410fd21}, !- Activity Level Schedule Name
  ,                                       !- Surface Name/Angle Factor List Name
  ,                                       !- Work Efficiency Schedule Name
  ,                                       !- Clothing Insulation Schedule Name
  ,                                       !- Air Velocity Schedule Name
  1;                                      !- Multiplier

OS:People:Definition,
  {eedaff38-d719-44c6-a64e-10a5d2efe8d9}, !- Handle
  res occupants|unit 4|living space|unit 4|story 1, !- Name
  People,                                 !- Number of People Calculation Method
  3.39,                                   !- Number of People {people}
  ,                                       !- People per Space Floor Area {person/m2}
  ,                                       !- Space Floor Area per Person {m2/person}
  0.319734,                               !- Fraction Radiant
  0.573,                                  !- Sensible Heat Fraction
  0,                                      !- Carbon Dioxide Generation Rate {m3/s-W}
  No,                                     !- Enable ASHRAE 55 Comfort Warnings
  ZoneAveraged;                           !- Mean Radiant Temperature Calculation Type

OS:People,
  {a48aa68c-3145-428e-b8dc-9a6e9105eb7f}, !- Handle
  res occupants|unit 4|living space|unit 4|story 1, !- Name
  {eedaff38-d719-44c6-a64e-10a5d2efe8d9}, !- People Definition Name
  {d5b1d101-1270-4d28-8490-1d0ac72bc5e7}, !- Space or SpaceType Name
  {6a01f725-a1e7-4a5d-910b-691097feec22}, !- Number of People Schedule Name
  {fb62a0fe-d0a6-49e6-a0b3-c57b2410fd21}, !- Activity Level Schedule Name
  ,                                       !- Surface Name/Angle Factor List Name
  ,                                       !- Work Efficiency Schedule Name
  ,                                       !- Clothing Insulation Schedule Name
  ,                                       !- Air Velocity Schedule Name
  1;                                      !- Multiplier

OS:WeatherFile,
  {71be95f6-28f8-4c86-8215-d5dac11cc411}, !- Handle
  Denver Intl Ap,                         !- City
  CO,                                     !- State Province Region
  USA,                                    !- Country
  TMY3,                                   !- Data Source
  725650,                                 !- WMO Number
  39.83,                                  !- Latitude {deg}
  -104.65,                                !- Longitude {deg}
  -7,                                     !- Time Zone {hr}
  1650,                                   !- Elevation {m}
  file:../weather/USA_CO_Denver.Intl.AP.725650_TMY3.epw, !- Url
  E23378AA;                               !- Checksum

OS:AdditionalProperties,
  {848ff25c-4fee-4b02-911f-3f4f9820dd2d}, !- Handle
  {71be95f6-28f8-4c86-8215-d5dac11cc411}, !- Object Name
  EPWHeaderCity,                          !- Feature Name 1
  String,                                 !- Feature Data Type 1
  Denver Intl Ap,                         !- Feature Value 1
  EPWHeaderState,                         !- Feature Name 2
  String,                                 !- Feature Data Type 2
  CO,                                     !- Feature Value 2
  EPWHeaderCountry,                       !- Feature Name 3
  String,                                 !- Feature Data Type 3
  USA,                                    !- Feature Value 3
  EPWHeaderDataSource,                    !- Feature Name 4
  String,                                 !- Feature Data Type 4
  TMY3,                                   !- Feature Value 4
  EPWHeaderStation,                       !- Feature Name 5
  String,                                 !- Feature Data Type 5
  725650,                                 !- Feature Value 5
  EPWHeaderLatitude,                      !- Feature Name 6
  Double,                                 !- Feature Data Type 6
  39.829999999999998,                     !- Feature Value 6
  EPWHeaderLongitude,                     !- Feature Name 7
  Double,                                 !- Feature Data Type 7
  -104.65000000000001,                    !- Feature Value 7
  EPWHeaderTimezone,                      !- Feature Name 8
  Double,                                 !- Feature Data Type 8
  -7,                                     !- Feature Value 8
  EPWHeaderAltitude,                      !- Feature Name 9
  Double,                                 !- Feature Data Type 9
  5413.3858267716532,                     !- Feature Value 9
  EPWHeaderLocalPressure,                 !- Feature Name 10
  Double,                                 !- Feature Data Type 10
  0.81937567683596546,                    !- Feature Value 10
  EPWHeaderRecordsPerHour,                !- Feature Name 11
  Double,                                 !- Feature Data Type 11
  0,                                      !- Feature Value 11
  EPWDataAnnualAvgDrybulb,                !- Feature Name 12
  Double,                                 !- Feature Data Type 12
  51.575616438356228,                     !- Feature Value 12
  EPWDataAnnualMinDrybulb,                !- Feature Name 13
  Double,                                 !- Feature Data Type 13
  -2.9200000000000017,                    !- Feature Value 13
  EPWDataAnnualMaxDrybulb,                !- Feature Name 14
  Double,                                 !- Feature Data Type 14
  104,                                    !- Feature Value 14
  EPWDataCDD50F,                          !- Feature Name 15
  Double,                                 !- Feature Data Type 15
  3072.2925000000005,                     !- Feature Value 15
  EPWDataCDD65F,                          !- Feature Name 16
  Double,                                 !- Feature Data Type 16
  883.62000000000035,                     !- Feature Value 16
  EPWDataHDD50F,                          !- Feature Name 17
  Double,                                 !- Feature Data Type 17
  2497.1925000000001,                     !- Feature Value 17
  EPWDataHDD65F,                          !- Feature Name 18
  Double,                                 !- Feature Data Type 18
  5783.5200000000013,                     !- Feature Value 18
  EPWDataAnnualAvgWindspeed,              !- Feature Name 19
  Double,                                 !- Feature Data Type 19
  3.9165296803649667,                     !- Feature Value 19
  EPWDataMonthlyAvgDrybulbs,              !- Feature Name 20
  String,                                 !- Feature Data Type 20
  33.4191935483871&#4431.90142857142857&#4443.02620967741937&#4442.48624999999999&#4459.877741935483854&#4473.57574999999997&#4472.07975806451608&#4472.70008064516134&#4466.49200000000006&#4450.079112903225806&#4437.218250000000005&#4434.582177419354835, !- Feature Value 20
  EPWDataGroundMonthlyTemps,              !- Feature Name 21
  String,                                 !- Feature Data Type 21
  44.08306285945173&#4440.89570904991865&#4440.64045432632048&#4442.153016571250646&#4448.225111118704206&#4454.268919273837525&#4459.508577937551024&#4462.82777283423508&#4463.10975667174995&#4460.41014950381947&#4455.304105212311526&#4449.445696474514364, !- Feature Value 21
  EPWDataWSF,                             !- Feature Name 22
  Double,                                 !- Feature Data Type 22
  0.58999999999999997,                    !- Feature Value 22
  EPWDataMonthlyAvgDailyHighDrybulbs,     !- Feature Name 23
  String,                                 !- Feature Data Type 23
  47.41032258064516&#4446.58642857142857&#4455.15032258064517&#4453.708&#4472.80193548387098&#4488.67600000000002&#4486.1858064516129&#4485.87225806451613&#4482.082&#4463.18064516129033&#4448.73400000000001&#4448.87935483870968, !- Feature Value 23
  EPWDataMonthlyAvgDailyLowDrybulbs,      !- Feature Name 24
  String,                                 !- Feature Data Type 24
  19.347741935483874&#4419.856428571428573&#4430.316129032258065&#4431.112&#4447.41612903225806&#4457.901999999999994&#4459.063870967741934&#4460.956774193548384&#4452.352000000000004&#4438.41612903225806&#4427.002000000000002&#4423.02903225806451, !- Feature Value 24
  EPWDesignHeatingDrybulb,                !- Feature Name 25
  Double,                                 !- Feature Data Type 25
  12.02,                                  !- Feature Value 25
  EPWDesignHeatingWindspeed,              !- Feature Name 26
  Double,                                 !- Feature Data Type 26
  2.8062500000000004,                     !- Feature Value 26
  EPWDesignCoolingDrybulb,                !- Feature Name 27
  Double,                                 !- Feature Data Type 27
  91.939999999999998,                     !- Feature Value 27
  EPWDesignCoolingWetbulb,                !- Feature Name 28
  Double,                                 !- Feature Data Type 28
  59.95131430195849,                      !- Feature Value 28
  EPWDesignCoolingHumidityRatio,          !- Feature Name 29
  Double,                                 !- Feature Data Type 29
  0.0059161086834698092,                  !- Feature Value 29
  EPWDesignCoolingWindspeed,              !- Feature Name 30
  Double,                                 !- Feature Data Type 30
  3.7999999999999989,                     !- Feature Value 30
  EPWDesignDailyTemperatureRange,         !- Feature Name 31
  Double,                                 !- Feature Data Type 31
  24.915483870967748,                     !- Feature Value 31
  EPWDesignDehumidDrybulb,                !- Feature Name 32
  Double,                                 !- Feature Data Type 32
  67.996785714285721,                     !- Feature Value 32
  EPWDesignDehumidHumidityRatio,          !- Feature Name 33
  Double,                                 !- Feature Data Type 33
  0.012133744170488724,                   !- Feature Value 33
  EPWDesignCoolingDirectNormal,           !- Feature Name 34
  Double,                                 !- Feature Data Type 34
  985,                                    !- Feature Value 34
  EPWDesignCoolingDiffuseHorizontal,      !- Feature Name 35
  Double,                                 !- Feature Data Type 35
  84;                                     !- Feature Value 35

OS:Site,
  {863cb28b-8231-4456-b26a-552f5b6023aa}, !- Handle
  Denver Intl Ap_CO_USA,                  !- Name
  39.83,                                  !- Latitude {deg}
  -104.65,                                !- Longitude {deg}
  -7,                                     !- Time Zone {hr}
  1650,                                   !- Elevation {m}
  ;                                       !- Terrain

OS:ClimateZones,
  {42f73b92-4389-4f0d-8139-82c526692068}, !- Handle
  ,                                       !- Active Institution
  ,                                       !- Active Year
  ,                                       !- Climate Zone Institution Name 1
  ,                                       !- Climate Zone Document Name 1
  ,                                       !- Climate Zone Document Year 1
  ,                                       !- Climate Zone Value 1
  Building America,                       !- Climate Zone Institution Name 2
  ,                                       !- Climate Zone Document Name 2
  0,                                      !- Climate Zone Document Year 2
  Cold;                                   !- Climate Zone Value 2

OS:Site:WaterMainsTemperature,
  {98ae6d5c-9dac-4180-bc2d-75682d208d47}, !- Handle
  Correlation,                            !- Calculation Method
  ,                                       !- Temperature Schedule Name
  10.8753424657535,                       !- Annual Average Outdoor Air Temperature {C}
  23.1524007936508;                       !- Maximum Difference In Monthly Average Outdoor Air Temperatures {deltaC}

OS:RunPeriodControl:DaylightSavingTime,
  {83adb736-550b-478b-a787-b3796c0a24cf}, !- Handle
  4/7,                                    !- Start Date
  10/26;                                  !- End Date

OS:Site:GroundTemperature:Deep,
  {09ec89f0-e016-4ac8-a299-6397dd3d731b}, !- Handle
  10.8753424657535,                       !- January Deep Ground Temperature {C}
  10.8753424657535,                       !- February Deep Ground Temperature {C}
  10.8753424657535,                       !- March Deep Ground Temperature {C}
  10.8753424657535,                       !- April Deep Ground Temperature {C}
  10.8753424657535,                       !- May Deep Ground Temperature {C}
  10.8753424657535,                       !- June Deep Ground Temperature {C}
  10.8753424657535,                       !- July Deep Ground Temperature {C}
  10.8753424657535,                       !- August Deep Ground Temperature {C}
  10.8753424657535,                       !- September Deep Ground Temperature {C}
  10.8753424657535,                       !- October Deep Ground Temperature {C}
  10.8753424657535,                       !- November Deep Ground Temperature {C}
  10.8753424657535;                       !- December Deep Ground Temperature {C}

OS:PlantLoop,
  {67216f7d-7cce-4aae-9268-3911ac61bfe0}, !- Handle
  Hot Water Loop,                         !- Name
  Water,                                  !- Fluid Type
  0,                                      !- Glycol Concentration
  ,                                       !- User Defined Fluid Type
  ,                                       !- Plant Equipment Operation Heating Load
  ,                                       !- Plant Equipment Operation Cooling Load
  ,                                       !- Primary Plant Equipment Operation Scheme
  {be67b3b2-98ad-41bc-9703-00a5c5736b72}, !- Loop Temperature Setpoint Node Name
  ,                                       !- Maximum Loop Temperature {C}
  10,                                     !- Minimum Loop Temperature {C}
  ,                                       !- Maximum Loop Flow Rate {m3/s}
  ,                                       !- Minimum Loop Flow Rate {m3/s}
  Autocalculate,                          !- Plant Loop Volume {m3}
  {0b767b60-9d6a-427f-a015-86ec8c14ab94}, !- Plant Side Inlet Node Name
  {c3817005-4af5-4637-bc0c-9fef0285337e}, !- Plant Side Outlet Node Name
  ,                                       !- Plant Side Branch List Name
  {66f2f8f4-078b-4626-ae42-00c4b614b9fe}, !- Demand Side Inlet Node Name
  {9d1f47e4-7a10-4363-a064-65d114eab1f9}, !- Demand Side Outlet Node Name
  ,                                       !- Demand Side Branch List Name
  ,                                       !- Demand Side Connector List Name
  Optimal,                                !- Load Distribution Scheme
  {ceab25cf-096d-43dd-864e-f77f5c9824d4}, !- Availability Manager List Name
  ,                                       !- Plant Loop Demand Calculation Scheme
  ,                                       !- Common Pipe Simulation
  ,                                       !- Pressure Simulation Type
  ,                                       !- Plant Equipment Operation Heating Load Schedule
  ,                                       !- Plant Equipment Operation Cooling Load Schedule
  ,                                       !- Primary Plant Equipment Operation Scheme Schedule
  ,                                       !- Component Setpoint Operation Scheme Schedule
  {971a954d-cfe8-411f-b65b-ea69c2370a63}, !- Demand Mixer Name
  {a95b050b-7139-4e54-9b95-23058a558df5}, !- Demand Splitter Name
  {60d8bd44-e35b-4730-8a35-a463d055b9f8}, !- Supply Mixer Name
  {1b355ee8-6bee-4efa-b2dd-4cc3d938f090}; !- Supply Splitter Name

OS:Node,
  {ff1f52d8-a775-475e-bb1e-60993c48b8c5}, !- Handle
  Node 6,                                 !- Name
  {0b767b60-9d6a-427f-a015-86ec8c14ab94}, !- Inlet Port
  {7f760ba8-221b-4158-884f-84c18b2a6dd8}; !- Outlet Port

OS:Node,
  {be67b3b2-98ad-41bc-9703-00a5c5736b72}, !- Handle
  Node 7,                                 !- Name
  {fc11a5d4-e090-4c22-a1a0-ebb8486da9cd}, !- Inlet Port
  {c3817005-4af5-4637-bc0c-9fef0285337e}; !- Outlet Port

OS:Node,
  {588cfb6e-b86c-4f0e-a5d7-3d2b8f4f6806}, !- Handle
  Node 8,                                 !- Name
  {b94c187b-67d0-4931-8de7-28bf02bd08ae}, !- Inlet Port
  {920219fb-3ca8-4293-97bb-472b9c160fea}; !- Outlet Port

OS:Connector:Mixer,
  {60d8bd44-e35b-4730-8a35-a463d055b9f8}, !- Handle
  Connector Mixer 1,                      !- Name
  {99aeae3e-56e2-4bce-aecc-b4cec99f542c}, !- Outlet Branch Name
  {5e9289a7-cedc-4aac-b3e2-d64bc786ecd4}, !- Inlet Branch Name 1
  {cfe4cfb8-048b-424c-88ee-36a96547dd6e}; !- Inlet Branch Name 2

OS:Connector:Splitter,
  {1b355ee8-6bee-4efa-b2dd-4cc3d938f090}, !- Handle
  Connector Splitter 1,                   !- Name
  {0b7f8715-93c6-4ddd-b68b-c086a49127ad}, !- Inlet Branch Name
  {b94c187b-67d0-4931-8de7-28bf02bd08ae}, !- Outlet Branch Name 1
  {899fd2c1-6931-453d-8240-d67c7517025c}; !- Outlet Branch Name 2

OS:Connection,
  {0b767b60-9d6a-427f-a015-86ec8c14ab94}, !- Handle
  {59b4f384-1f94-4663-9d76-9fabf15275cc}, !- Name
  {67216f7d-7cce-4aae-9268-3911ac61bfe0}, !- Source Object
  14,                                     !- Outlet Port
  {ff1f52d8-a775-475e-bb1e-60993c48b8c5}, !- Target Object
  2;                                      !- Inlet Port

OS:Connection,
  {b94c187b-67d0-4931-8de7-28bf02bd08ae}, !- Handle
  {6d828d00-39f5-4318-a215-34bee5a49bcc}, !- Name
  {1b355ee8-6bee-4efa-b2dd-4cc3d938f090}, !- Source Object
  3,                                      !- Outlet Port
  {588cfb6e-b86c-4f0e-a5d7-3d2b8f4f6806}, !- Target Object
  2;                                      !- Inlet Port

OS:Connection,
  {c3817005-4af5-4637-bc0c-9fef0285337e}, !- Handle
  {ebc8a327-fa85-41d7-92be-19aef1ee60cd}, !- Name
  {be67b3b2-98ad-41bc-9703-00a5c5736b72}, !- Source Object
  3,                                      !- Outlet Port
  {67216f7d-7cce-4aae-9268-3911ac61bfe0}, !- Target Object
  15;                                     !- Inlet Port

OS:Node,
  {721aacc5-b2d7-4036-a620-4f2665b51321}, !- Handle
  Node 9,                                 !- Name
  {66f2f8f4-078b-4626-ae42-00c4b614b9fe}, !- Inlet Port
  {a352fee0-5a7d-45ff-9965-ba54cc450fdf}; !- Outlet Port

OS:Node,
  {ca22f8a9-69b9-4620-a8f1-3579f8766d8e}, !- Handle
  Node 10,                                !- Name
  {b23902c0-12f8-4ce4-9232-22dd1b748039}, !- Inlet Port
  {9d1f47e4-7a10-4363-a064-65d114eab1f9}; !- Outlet Port

OS:Node,
  {27bb4d68-990f-4e8d-a5f4-3a132008fb16}, !- Handle
  Node 11,                                !- Name
  {a34b9852-dde7-44eb-a80a-5ba90020f9dc}, !- Inlet Port
  {db826c77-02c1-4408-aa4f-86a18e32e57c}; !- Outlet Port

OS:Connector:Mixer,
  {971a954d-cfe8-411f-b65b-ea69c2370a63}, !- Handle
  Connector Mixer 2,                      !- Name
  {aefc9e39-4e36-43a3-8062-310f809dff24}, !- Outlet Branch Name
  {7e48a077-7a48-4ec5-b8fc-828b72a2257f}, !- Inlet Branch Name 1
  {3e672e37-6872-4473-a9de-ee84b509ebea}, !- Inlet Branch Name 2
  {178d2753-73a0-49cb-9f97-3c2afec21426}, !- Inlet Branch Name 3
  {4e7ec7f2-c20c-4c35-8660-83d89e668a67}, !- Inlet Branch Name 4
  {d79e2169-7ea5-4ad2-89c5-b956aaabbf48}; !- Inlet Branch Name 5

OS:Connector:Splitter,
  {a95b050b-7139-4e54-9b95-23058a558df5}, !- Handle
  Connector Splitter 2,                   !- Name
  {981910d3-b1cb-4620-9616-d251e9a2e2fd}, !- Inlet Branch Name
  {a34b9852-dde7-44eb-a80a-5ba90020f9dc}, !- Outlet Branch Name 1
  {6cd6127f-1b56-4620-9c07-6bdb2ca7be9b}, !- Outlet Branch Name 2
  {5e82c8ab-eb1d-4efa-93f1-a8dd123a8c84}, !- Outlet Branch Name 3
  {59ad7ce1-9447-4a23-b53a-c1f963df3193}, !- Outlet Branch Name 4
  {f36e4f61-143b-4e5f-85f5-c8fe1339215b}; !- Outlet Branch Name 5

OS:Connection,
  {66f2f8f4-078b-4626-ae42-00c4b614b9fe}, !- Handle
  {ec862c76-121c-40ae-a65d-7a15a9a41b86}, !- Name
  {67216f7d-7cce-4aae-9268-3911ac61bfe0}, !- Source Object
  17,                                     !- Outlet Port
  {721aacc5-b2d7-4036-a620-4f2665b51321}, !- Target Object
  2;                                      !- Inlet Port

OS:Connection,
  {a34b9852-dde7-44eb-a80a-5ba90020f9dc}, !- Handle
  {3a8553d8-243d-4574-a55a-7fa6f49218e0}, !- Name
  {a95b050b-7139-4e54-9b95-23058a558df5}, !- Source Object
  3,                                      !- Outlet Port
  {27bb4d68-990f-4e8d-a5f4-3a132008fb16}, !- Target Object
  2;                                      !- Inlet Port

OS:Connection,
  {9d1f47e4-7a10-4363-a064-65d114eab1f9}, !- Handle
  {c4ae4c12-2097-4cc6-a013-ef0ffc3664dd}, !- Name
  {ca22f8a9-69b9-4620-a8f1-3579f8766d8e}, !- Source Object
  3,                                      !- Outlet Port
  {67216f7d-7cce-4aae-9268-3911ac61bfe0}, !- Target Object
  18;                                     !- Inlet Port

OS:Sizing:Plant,
  {9700a849-a81b-455d-8d91-888427a10eb9}, !- Handle
  {67216f7d-7cce-4aae-9268-3911ac61bfe0}, !- Plant or Condenser Loop Name
  Heating,                                !- Loop Type
  82.2222222222223,                       !- Design Loop Exit Temperature {C}
  11.1111111111111,                       !- Loop Design Temperature Difference {deltaC}
  NonCoincident,                          !- Sizing Option
  1,                                      !- Zone Timesteps in Averaging Window
  None;                                   !- Coincident Sizing Factor Mode

OS:AvailabilityManagerAssignmentList,
  {ceab25cf-096d-43dd-864e-f77f5c9824d4}, !- Handle
  Plant Loop 1 AvailabilityManagerAssignmentList; !- Name

OS:Schedule:Ruleset,
  {d832ccf4-c70b-4d83-9c07-d4cb3b835a24}, !- Handle
  Hot Water Loop Temp - 180F,             !- Name
  {6f66493d-8fb7-4a6a-88b3-cbc39ca08495}, !- Schedule Type Limits Name
  {79748d5a-57db-41c2-b713-855f5f83637d}; !- Default Day Schedule Name

OS:Schedule:Day,
  {79748d5a-57db-41c2-b713-855f5f83637d}, !- Handle
  Hot Water Loop Temp - 180F Default,     !- Name
  {6f66493d-8fb7-4a6a-88b3-cbc39ca08495}, !- Schedule Type Limits Name
  ,                                       !- Interpolate to Timestep
  24,                                     !- Hour 1
  0,                                      !- Minute 1
  82.2222222222223;                       !- Value Until Time 1

OS:ScheduleTypeLimits,
  {6f66493d-8fb7-4a6a-88b3-cbc39ca08495}, !- Handle
  Temperature,                            !- Name
  0,                                      !- Lower Limit Value
  100,                                    !- Upper Limit Value
  Continuous,                             !- Numeric Type
  Temperature;                            !- Unit Type

OS:SetpointManager:Scheduled,
  {c3080d0c-15ce-48f5-a763-de40dd5e155f}, !- Handle
  Hot Water Loop Setpoint Manager,        !- Name
  Temperature,                            !- Control Variable
  {d832ccf4-c70b-4d83-9c07-d4cb3b835a24}, !- Schedule Name
  {be67b3b2-98ad-41bc-9703-00a5c5736b72}; !- Setpoint Node or NodeList Name

OS:Pump:VariableSpeed,
  {d8ad4f87-f807-480f-9a1e-dbc5b84d1f34}, !- Handle
  Central pump,                           !- Name
  {7f760ba8-221b-4158-884f-84c18b2a6dd8}, !- Inlet Node Name
  {508739f5-c918-43ca-8496-d1ec2829be14}, !- Outlet Node Name
  ,                                       !- Rated Flow Rate {m3/s}
  179344.0152,                            !- Rated Pump Head {Pa}
  ,                                       !- Rated Power Consumption {W}
  0.9,                                    !- Motor Efficiency
  ,                                       !- Fraction of Motor Inefficiencies to Fluid Stream
  ,                                       !- Coefficient 1 of the Part Load Performance Curve
  ,                                       !- Coefficient 2 of the Part Load Performance Curve
  ,                                       !- Coefficient 3 of the Part Load Performance Curve
  ,                                       !- Coefficient 4 of the Part Load Performance Curve
  ,                                       !- Minimum Flow Rate {m3/s}
  Intermittent,                           !- Pump Control Type
  ,                                       !- Pump Flow Rate Schedule Name
  ,                                       !- Pump Curve Name
  ,                                       !- Impeller Diameter {m}
  ,                                       !- VFD Control Type
  ,                                       !- Pump RPM Schedule Name
  ,                                       !- Minimum Pressure Schedule {Pa}
  ,                                       !- Maximum Pressure Schedule {Pa}
  ,                                       !- Minimum RPM Schedule {rev/min}
  ,                                       !- Maximum RPM Schedule {rev/min}
  ,                                       !- Zone Name
  0.5,                                    !- Skin Loss Radiative Fraction
  PowerPerFlowPerPressure,                !- Design Power Sizing Method
  348701.1,                               !- Design Electric Power per Unit Flow Rate {W/(m3/s)}
  1.282051282,                            !- Design Shaft Power per Unit Flow Rate per Unit Head {W-s/m3-Pa}
  0,                                      !- Design Minimum Flow Rate Fraction
  General;                                !- End-Use Subcategory

OS:Node,
  {87d98f6b-3301-4e4a-a98b-469c8137eba7}, !- Handle
  Node 12,                                !- Name
  {508739f5-c918-43ca-8496-d1ec2829be14}, !- Inlet Port
  {0b7f8715-93c6-4ddd-b68b-c086a49127ad}; !- Outlet Port

OS:Connection,
  {7f760ba8-221b-4158-884f-84c18b2a6dd8}, !- Handle
  {fd784daf-a9ce-4ffc-82be-0e67bb72c669}, !- Name
  {ff1f52d8-a775-475e-bb1e-60993c48b8c5}, !- Source Object
  3,                                      !- Outlet Port
  {d8ad4f87-f807-480f-9a1e-dbc5b84d1f34}, !- Target Object
  2;                                      !- Inlet Port

OS:Connection,
  {508739f5-c918-43ca-8496-d1ec2829be14}, !- Handle
  {66716f08-51dc-4bbe-af30-3f074252904b}, !- Name
  {d8ad4f87-f807-480f-9a1e-dbc5b84d1f34}, !- Source Object
  3,                                      !- Outlet Port
  {87d98f6b-3301-4e4a-a98b-469c8137eba7}, !- Target Object
  2;                                      !- Inlet Port

OS:Connection,
  {0b7f8715-93c6-4ddd-b68b-c086a49127ad}, !- Handle
  {c0b3934f-8676-4c33-b21c-ece5fe01fc0b}, !- Name
  {87d98f6b-3301-4e4a-a98b-469c8137eba7}, !- Source Object
  3,                                      !- Outlet Port
  {1b355ee8-6bee-4efa-b2dd-4cc3d938f090}, !- Target Object
  2;                                      !- Inlet Port

OS:Boiler:HotWater,
  {adb29c5a-8712-4588-bd02-1bc9e412f068}, !- Handle
  Boiler,                                 !- Name
  NaturalGas,                             !- Fuel Type
  ,                                       !- Nominal Capacity {W}
  0.78,                                   !- Nominal Thermal Efficiency
  LeavingBoiler,                          !- Efficiency Curve Temperature Evaluation Variable
  ,                                       !- Normalized Boiler Efficiency Curve Name
  82.2222222222223,                       !- Design Water Outlet Temperature {C}
  ,                                       !- Design Water Flow Rate {m3/s}
  0,                                      !- Minimum Part Load Ratio
  1.2,                                    !- Maximum Part Load Ratio
  1,                                      !- Optimum Part Load Ratio
  {920219fb-3ca8-4293-97bb-472b9c160fea}, !- Boiler Water Inlet Node Name
  {be9d5bd4-bd2c-4f25-a7b0-5d46b2bfbe27}, !- Boiler Water Outlet Node Name
  95.0000000000001,                       !- Water Outlet Upper Temperature Limit {C}
  LeavingSetpointModulated,               !- Boiler Flow Mode
  0,                                      !- Parasitic Electric Load {W}
  1,                                      !- Sizing Factor
  General;                                !- End-Use Subcategory

OS:Node,
  {987b04a7-2c6b-42b2-bb10-c2262101017b}, !- Handle
  Node 13,                                !- Name
  {be9d5bd4-bd2c-4f25-a7b0-5d46b2bfbe27}, !- Inlet Port
  {5e9289a7-cedc-4aac-b3e2-d64bc786ecd4}; !- Outlet Port

OS:Connection,
  {920219fb-3ca8-4293-97bb-472b9c160fea}, !- Handle
  {583da2ea-423c-4ade-92a2-fb8967580358}, !- Name
  {588cfb6e-b86c-4f0e-a5d7-3d2b8f4f6806}, !- Source Object
  3,                                      !- Outlet Port
  {adb29c5a-8712-4588-bd02-1bc9e412f068}, !- Target Object
  12;                                     !- Inlet Port

OS:Connection,
  {be9d5bd4-bd2c-4f25-a7b0-5d46b2bfbe27}, !- Handle
  {52b27c47-8051-42ff-af71-6cabf8756205}, !- Name
  {adb29c5a-8712-4588-bd02-1bc9e412f068}, !- Source Object
  13,                                     !- Outlet Port
  {987b04a7-2c6b-42b2-bb10-c2262101017b}, !- Target Object
  2;                                      !- Inlet Port

OS:Connection,
  {5e9289a7-cedc-4aac-b3e2-d64bc786ecd4}, !- Handle
  {43abf45d-1c77-4236-89a7-9a07391ccc5c}, !- Name
  {987b04a7-2c6b-42b2-bb10-c2262101017b}, !- Source Object
  3,                                      !- Outlet Port
  {60d8bd44-e35b-4730-8a35-a463d055b9f8}, !- Target Object
  3;                                      !- Inlet Port

OS:Pipe:Adiabatic,
  {b8d63d12-2bac-46ec-b32c-8712d15df14b}, !- Handle
  Hot Water Loop Boiler Bypass,           !- Name
  {9d581b66-6228-4fad-aacc-8e926e7c3616}, !- Inlet Node Name
  {3651a1ba-db3a-44ff-b965-2f018c2e6082}; !- Outlet Node Name

OS:Node,
  {825cea9f-e115-4cbc-a6bd-975bb53d16c6}, !- Handle
  Node 14,                                !- Name
  {899fd2c1-6931-453d-8240-d67c7517025c}, !- Inlet Port
  {9d581b66-6228-4fad-aacc-8e926e7c3616}; !- Outlet Port

OS:Connection,
  {899fd2c1-6931-453d-8240-d67c7517025c}, !- Handle
  {0ae9917e-d090-4083-89c7-4896aa04bcc1}, !- Name
  {1b355ee8-6bee-4efa-b2dd-4cc3d938f090}, !- Source Object
  4,                                      !- Outlet Port
  {825cea9f-e115-4cbc-a6bd-975bb53d16c6}, !- Target Object
  2;                                      !- Inlet Port

OS:Node,
  {4c279142-8754-482b-92ec-f15cb5ab8117}, !- Handle
  Node 15,                                !- Name
  {3651a1ba-db3a-44ff-b965-2f018c2e6082}, !- Inlet Port
  {cfe4cfb8-048b-424c-88ee-36a96547dd6e}; !- Outlet Port

OS:Connection,
  {9d581b66-6228-4fad-aacc-8e926e7c3616}, !- Handle
  {70af4aa6-9d29-4540-8642-f25f1778cd2a}, !- Name
  {825cea9f-e115-4cbc-a6bd-975bb53d16c6}, !- Source Object
  3,                                      !- Outlet Port
  {b8d63d12-2bac-46ec-b32c-8712d15df14b}, !- Target Object
  2;                                      !- Inlet Port

OS:Connection,
  {3651a1ba-db3a-44ff-b965-2f018c2e6082}, !- Handle
  {5bf848c7-62c9-4643-a8b4-5ff222a8896e}, !- Name
  {b8d63d12-2bac-46ec-b32c-8712d15df14b}, !- Source Object
  3,                                      !- Outlet Port
  {4c279142-8754-482b-92ec-f15cb5ab8117}, !- Target Object
  2;                                      !- Inlet Port

OS:Connection,
  {cfe4cfb8-048b-424c-88ee-36a96547dd6e}, !- Handle
  {1af4c84a-9096-4e98-8459-03e4d11a29a8}, !- Name
  {4c279142-8754-482b-92ec-f15cb5ab8117}, !- Source Object
  3,                                      !- Outlet Port
  {60d8bd44-e35b-4730-8a35-a463d055b9f8}, !- Target Object
  4;                                      !- Inlet Port

OS:Pipe:Adiabatic,
  {99eaba92-6440-4092-aba4-89100995698b}, !- Handle
  Hot Water Loop Coil Bypass,             !- Name
  {db826c77-02c1-4408-aa4f-86a18e32e57c}, !- Inlet Node Name
  {35c807bc-805d-4381-b27b-d46a6aa36609}; !- Outlet Node Name

OS:Node,
  {9bc37c7f-36f5-4fd2-9422-206a46d8fda2}, !- Handle
  Node 16,                                !- Name
  {35c807bc-805d-4381-b27b-d46a6aa36609}, !- Inlet Port
  {7e48a077-7a48-4ec5-b8fc-828b72a2257f}; !- Outlet Port

OS:Connection,
  {db826c77-02c1-4408-aa4f-86a18e32e57c}, !- Handle
  {6be64dba-d410-4023-bd00-80280ae07512}, !- Name
  {27bb4d68-990f-4e8d-a5f4-3a132008fb16}, !- Source Object
  3,                                      !- Outlet Port
  {99eaba92-6440-4092-aba4-89100995698b}, !- Target Object
  2;                                      !- Inlet Port

OS:Connection,
  {35c807bc-805d-4381-b27b-d46a6aa36609}, !- Handle
  {c7554a7f-d33e-4c98-9cbb-5faf5b7010b7}, !- Name
  {99eaba92-6440-4092-aba4-89100995698b}, !- Source Object
  3,                                      !- Outlet Port
  {9bc37c7f-36f5-4fd2-9422-206a46d8fda2}, !- Target Object
  2;                                      !- Inlet Port

OS:Connection,
  {7e48a077-7a48-4ec5-b8fc-828b72a2257f}, !- Handle
  {02a82c77-2491-4884-8901-3ca560a542d0}, !- Name
  {9bc37c7f-36f5-4fd2-9422-206a46d8fda2}, !- Source Object
  3,                                      !- Outlet Port
  {971a954d-cfe8-411f-b65b-ea69c2370a63}, !- Target Object
  3;                                      !- Inlet Port

OS:Pipe:Adiabatic,
  {c3d4e053-ec3c-45b4-925c-33efd0df41d6}, !- Handle
  Hot Water Loop Supply Outlet,           !- Name
  {07a89a61-5014-4b1d-86c6-5170b4f09631}, !- Inlet Node Name
  {fc11a5d4-e090-4c22-a1a0-ebb8486da9cd}; !- Outlet Node Name

OS:Node,
  {5be3a168-4fcb-4d91-9cdf-aee21553bb5d}, !- Handle
  Node 17,                                !- Name
  {99aeae3e-56e2-4bce-aecc-b4cec99f542c}, !- Inlet Port
  {07a89a61-5014-4b1d-86c6-5170b4f09631}; !- Outlet Port

OS:Connection,
  {99aeae3e-56e2-4bce-aecc-b4cec99f542c}, !- Handle
  {35f9decd-8c2b-41d3-800f-e804a95d2e71}, !- Name
  {60d8bd44-e35b-4730-8a35-a463d055b9f8}, !- Source Object
  2,                                      !- Outlet Port
  {5be3a168-4fcb-4d91-9cdf-aee21553bb5d}, !- Target Object
  2;                                      !- Inlet Port

OS:Connection,
  {07a89a61-5014-4b1d-86c6-5170b4f09631}, !- Handle
  {fb910653-9b84-48e6-b464-e6874e978545}, !- Name
  {5be3a168-4fcb-4d91-9cdf-aee21553bb5d}, !- Source Object
  3,                                      !- Outlet Port
  {c3d4e053-ec3c-45b4-925c-33efd0df41d6}, !- Target Object
  2;                                      !- Inlet Port

OS:Connection,
  {fc11a5d4-e090-4c22-a1a0-ebb8486da9cd}, !- Handle
  {6648f9de-1dce-4177-b774-c2bb45742820}, !- Name
  {c3d4e053-ec3c-45b4-925c-33efd0df41d6}, !- Source Object
  3,                                      !- Outlet Port
  {be67b3b2-98ad-41bc-9703-00a5c5736b72}, !- Target Object
  2;                                      !- Inlet Port

OS:Pipe:Adiabatic,
  {f51b1bdb-1a02-4b97-a770-ccf226ea6ddc}, !- Handle
  Hot Water Loop Demand Inlet,            !- Name
  {a352fee0-5a7d-45ff-9965-ba54cc450fdf}, !- Inlet Node Name
  {40712b95-bad3-4f0e-94b5-e7c400182a75}; !- Outlet Node Name

OS:Node,
  {899d1028-cdfc-4c02-a34b-0da69ee9572e}, !- Handle
  Node 18,                                !- Name
  {40712b95-bad3-4f0e-94b5-e7c400182a75}, !- Inlet Port
  {981910d3-b1cb-4620-9616-d251e9a2e2fd}; !- Outlet Port

OS:Connection,
  {a352fee0-5a7d-45ff-9965-ba54cc450fdf}, !- Handle
  {b396e6c6-85d0-4d57-b30f-561a099d487f}, !- Name
  {721aacc5-b2d7-4036-a620-4f2665b51321}, !- Source Object
  3,                                      !- Outlet Port
  {f51b1bdb-1a02-4b97-a770-ccf226ea6ddc}, !- Target Object
  2;                                      !- Inlet Port

OS:Connection,
  {40712b95-bad3-4f0e-94b5-e7c400182a75}, !- Handle
  {4e172186-2994-4bc0-8ff3-b16ce532d628}, !- Name
  {f51b1bdb-1a02-4b97-a770-ccf226ea6ddc}, !- Source Object
  3,                                      !- Outlet Port
  {899d1028-cdfc-4c02-a34b-0da69ee9572e}, !- Target Object
  2;                                      !- Inlet Port

OS:Connection,
  {981910d3-b1cb-4620-9616-d251e9a2e2fd}, !- Handle
  {8df0df85-7045-4174-bc99-563c936d54af}, !- Name
  {899d1028-cdfc-4c02-a34b-0da69ee9572e}, !- Source Object
  3,                                      !- Outlet Port
  {a95b050b-7139-4e54-9b95-23058a558df5}, !- Target Object
  2;                                      !- Inlet Port

OS:Pipe:Adiabatic,
  {2bb56a18-28c8-4aef-9d2e-d3791638b5ff}, !- Handle
  Hot Water Loop Demand Outlet,           !- Name
  {3ee6f6d4-587f-47db-b4d7-ab865c129dc7}, !- Inlet Node Name
  {b23902c0-12f8-4ce4-9232-22dd1b748039}; !- Outlet Node Name

OS:Node,
  {4e9c8e4f-c78b-43d7-9091-17b328211cb9}, !- Handle
  Node 19,                                !- Name
  {aefc9e39-4e36-43a3-8062-310f809dff24}, !- Inlet Port
  {3ee6f6d4-587f-47db-b4d7-ab865c129dc7}; !- Outlet Port

OS:Connection,
  {aefc9e39-4e36-43a3-8062-310f809dff24}, !- Handle
  {b787cbcf-68d3-41ab-b622-68eb0a274b04}, !- Name
  {971a954d-cfe8-411f-b65b-ea69c2370a63}, !- Source Object
  2,                                      !- Outlet Port
  {4e9c8e4f-c78b-43d7-9091-17b328211cb9}, !- Target Object
  2;                                      !- Inlet Port

OS:Connection,
  {3ee6f6d4-587f-47db-b4d7-ab865c129dc7}, !- Handle
  {3011e4e9-a1e2-456f-8102-e82f83607d92}, !- Name
  {4e9c8e4f-c78b-43d7-9091-17b328211cb9}, !- Source Object
  3,                                      !- Outlet Port
  {2bb56a18-28c8-4aef-9d2e-d3791638b5ff}, !- Target Object
  2;                                      !- Inlet Port

OS:Connection,
  {b23902c0-12f8-4ce4-9232-22dd1b748039}, !- Handle
  {5b9ebf61-55f5-428f-8a6a-6d130b485647}, !- Name
  {2bb56a18-28c8-4aef-9d2e-d3791638b5ff}, !- Source Object
  3,                                      !- Outlet Port
  {ca22f8a9-69b9-4620-a8f1-3579f8766d8e}, !- Target Object
  2;                                      !- Inlet Port

OS:Fan:ConstantVolume,
  {dab4f689-4d80-49dd-9a39-534cecb8c6c4}, !- Handle
  living zone PTAC Fan,                   !- Name
  {624f7d49-1b83-430a-85f9-be768ce5de65}, !- Availability Schedule Name
  0.52,                                   !- Fan Total Efficiency
  331.2882503,                            !- Pressure Rise {Pa}
  AutoSize,                               !- Maximum Flow Rate {m3/s}
  0.8,                                    !- Motor Efficiency
  1,                                      !- Motor In Airstream Fraction
  ,                                       !- Air Inlet Node Name
  ,                                       !- Air Outlet Node Name
  ;                                       !- End-Use Subcategory

OS:Schedule:Constant,
  {624f7d49-1b83-430a-85f9-be768ce5de65}, !- Handle
  Always On Discrete,                     !- Name
  {5e79570e-a457-438b-83a7-760cb509955c}, !- Schedule Type Limits Name
  1;                                      !- Value

OS:ScheduleTypeLimits,
  {5e79570e-a457-438b-83a7-760cb509955c}, !- Handle
  OnOff,                                  !- Name
  0,                                      !- Lower Limit Value
  1,                                      !- Upper Limit Value
  Discrete,                               !- Numeric Type
  Availability;                           !- Unit Type

OS:Coil:Heating:Water,
  {58cd9f75-d6b5-4a26-9d00-ea219030a186}, !- Handle
  Hot Water Loop Water Htg Coil,          !- Name
  {624f7d49-1b83-430a-85f9-be768ce5de65}, !- Availability Schedule Name
  ,                                       !- U-Factor Times Area Value {W/K}
  ,                                       !- Maximum Water Flow Rate {m3/s}
  {83abb897-0492-4798-8ecb-3ed594bbf2ce}, !- Water Inlet Node Name
  {4b09dd98-47c6-43a3-9b47-f42e4d511a20}, !- Water Outlet Node Name
  ,                                       !- Air Inlet Node Name
  ,                                       !- Air Outlet Node Name
  ,                                       !- Performance Input Method
  ,                                       !- Rated Capacity {W}
  82.2222222222223,                       !- Rated Inlet Water Temperature {C}
  16.6,                                   !- Rated Inlet Air Temperature {C}
  71.1111111111112,                       !- Rated Outlet Water Temperature {C}
  32.2,                                   !- Rated Outlet Air Temperature {C}
  ;                                       !- Rated Ratio for Air and Water Convection

OS:Node,
  {73dffbe9-79b2-4999-b0be-b428881d4d33}, !- Handle
  Node 20,                                !- Name
  {6cd6127f-1b56-4620-9c07-6bdb2ca7be9b}, !- Inlet Port
  {83abb897-0492-4798-8ecb-3ed594bbf2ce}; !- Outlet Port

OS:Connection,
  {6cd6127f-1b56-4620-9c07-6bdb2ca7be9b}, !- Handle
  {e3f7cd7f-eee8-4056-91c4-9df6a5a558c3}, !- Name
  {a95b050b-7139-4e54-9b95-23058a558df5}, !- Source Object
  4,                                      !- Outlet Port
  {73dffbe9-79b2-4999-b0be-b428881d4d33}, !- Target Object
  2;                                      !- Inlet Port

OS:Node,
  {8d72a998-dd7c-486a-a64a-c00674904136}, !- Handle
  Node 21,                                !- Name
  {4b09dd98-47c6-43a3-9b47-f42e4d511a20}, !- Inlet Port
  {3e672e37-6872-4473-a9de-ee84b509ebea}; !- Outlet Port

OS:Connection,
  {83abb897-0492-4798-8ecb-3ed594bbf2ce}, !- Handle
  {6efa6834-406f-4e99-a5d2-ba7c5be35bc9}, !- Name
  {73dffbe9-79b2-4999-b0be-b428881d4d33}, !- Source Object
  3,                                      !- Outlet Port
  {58cd9f75-d6b5-4a26-9d00-ea219030a186}, !- Target Object
  5;                                      !- Inlet Port

OS:Connection,
  {4b09dd98-47c6-43a3-9b47-f42e4d511a20}, !- Handle
  {9b360c6b-b688-43ba-8c5d-33cf0cda7b89}, !- Name
  {58cd9f75-d6b5-4a26-9d00-ea219030a186}, !- Source Object
  6,                                      !- Outlet Port
  {8d72a998-dd7c-486a-a64a-c00674904136}, !- Target Object
  2;                                      !- Inlet Port

OS:Connection,
  {3e672e37-6872-4473-a9de-ee84b509ebea}, !- Handle
  {1960d6e1-76cf-4516-9bd2-851785a00911}, !- Name
  {8d72a998-dd7c-486a-a64a-c00674904136}, !- Source Object
  3,                                      !- Outlet Port
  {971a954d-cfe8-411f-b65b-ea69c2370a63}, !- Target Object
  4;                                      !- Inlet Port

OS:Controller:WaterCoil,
  {674de749-3b2f-44e9-9701-7a2c585fb34c}, !- Handle
  Hot Water Loop Water Htg Coil Controller, !- Name
  {58cd9f75-d6b5-4a26-9d00-ea219030a186}, !- Water Coil Name
  ,                                       !- Control Variable
  Normal,                                 !- Action
  ,                                       !- Actuator Variable
  ,                                       !- Sensor Node Name
  ,                                       !- Actuator Node Name
  0.1,                                    !- Controller Convergence Tolerance {deltaC}
  ,                                       !- Maximum Actuated Flow {m3/s}
  0;                                      !- Minimum Actuated Flow {m3/s}

OS:Coil:Cooling:DX:SingleSpeed,
  {43e4ab1f-b9ae-4301-8b50-f9ec1de7ce9c}, !- Handle
  living zone PTAC 1spd DX AC Clg Coil,   !- Name
  {624f7d49-1b83-430a-85f9-be768ce5de65}, !- Availability Schedule Name
  autosize,                               !- Rated Total Cooling Capacity {W}
  autosize,                               !- Rated Sensible Heat Ratio
  3,                                      !- Rated COP {W/W}
  autosize,                               !- Rated Air Flow Rate {m3/s}
  773.3,                                  !- Rated Evaporator Fan Power Per Volume Flow Rate {W/(m3/s)}
  ,                                       !- Air Inlet Node Name
  ,                                       !- Air Outlet Node Name
  {b2e07757-7110-4f37-b496-d603cb84d670}, !- Total Cooling Capacity Function of Temperature Curve Name
  {e8092973-3e06-41f4-bced-a8ea7b99c46d}, !- Total Cooling Capacity Function of Flow Fraction Curve Name
  {a5d714ca-034e-47b0-9b39-a245702cece3}, !- Energy Input Ratio Function of Temperature Curve Name
  {d9bbef31-5975-4c40-a6cf-5fd40a4d3998}, !- Energy Input Ratio Function of Flow Fraction Curve Name
  {eed9f35b-88d8-44f8-9f1b-fed818b2cc7b}, !- Part Load Fraction Correlation Curve Name
  ,                                       !- Nominal Time for Condensate Removal to Begin {s}
  ,                                       !- Ratio of Initial Moisture Evaporation Rate and Steady State Latent Capacity {dimensionless}
  ,                                       !- Maximum Cycling Rate {cycles/hr}
  ,                                       !- Latent Capacity Time Constant {s}
  ,                                       !- Condenser Air Inlet Node Name
  AirCooled,                              !- Condenser Type
  0,                                      !- Evaporative Condenser Effectiveness {dimensionless}
  Autosize,                               !- Evaporative Condenser Air Flow Rate {m3/s}
  Autosize,                               !- Evaporative Condenser Pump Rated Power Consumption {W}
  0,                                      !- Crankcase Heater Capacity {W}
  0,                                      !- Maximum Outdoor Dry-Bulb Temperature for Crankcase Heater Operation {C}
  ,                                       !- Supply Water Storage Tank Name
  ,                                       !- Condensate Collection Water Storage Tank Name
  0,                                      !- Basin Heater Capacity {W/K}
  10,                                     !- Basin Heater Setpoint Temperature {C}
  ;                                       !- Basin Heater Operating Schedule Name

OS:Curve:Biquadratic,
  {70d7641b-5fc3-4897-9f5f-bc0e5724dea5}, !- Handle
  Curve Biquadratic 1,                    !- Name
  0.942587793,                            !- Coefficient1 Constant
  0.009543347,                            !- Coefficient2 x
  0.00068377,                             !- Coefficient3 x**2
  -0.011042676,                           !- Coefficient4 y
  5.249e-006,                             !- Coefficient5 y**2
  -9.72e-006,                             !- Coefficient6 x*y
  17,                                     !- Minimum Value of x
  22,                                     !- Maximum Value of x
  13,                                     !- Minimum Value of y
  46;                                     !- Maximum Value of y

OS:Curve:Quadratic,
  {98405a22-c848-416b-b389-0509a68beb13}, !- Handle
  Curve Quadratic 1,                      !- Name
  0.8,                                    !- Coefficient1 Constant
  0.2,                                    !- Coefficient2 x
  0,                                      !- Coefficient3 x**2
  0.5,                                    !- Minimum Value of x
  1.5;                                    !- Maximum Value of x

OS:Curve:Biquadratic,
  {1efdc2a9-8369-4bdb-9efb-f1b45672bee5}, !- Handle
  Curve Biquadratic 2,                    !- Name
  0.342414409,                            !- Coefficient1 Constant
  0.034885008,                            !- Coefficient2 x
  -0.0006237,                             !- Coefficient3 x**2
  0.004977216,                            !- Coefficient4 y
  0.000437951,                            !- Coefficient5 y**2
  -0.000728028,                           !- Coefficient6 x*y
  17,                                     !- Minimum Value of x
  22,                                     !- Maximum Value of x
  13,                                     !- Minimum Value of y
  46;                                     !- Maximum Value of y

OS:Curve:Quadratic,
  {451e3adb-665c-49fa-a18a-b645b9ebf0ba}, !- Handle
  Curve Quadratic 2,                      !- Name
  1.1552,                                 !- Coefficient1 Constant
  -0.1808,                                !- Coefficient2 x
  0.0256,                                 !- Coefficient3 x**2
  0.5,                                    !- Minimum Value of x
  1.5;                                    !- Maximum Value of x

OS:Curve:Quadratic,
  {2084181a-a812-4f8d-8567-38fea2ca80bc}, !- Handle
  Curve Quadratic 3,                      !- Name
  0.85,                                   !- Coefficient1 Constant
  0.15,                                   !- Coefficient2 x
  0,                                      !- Coefficient3 x**2
  0,                                      !- Minimum Value of x
  1;                                      !- Maximum Value of x

OS:Curve:Biquadratic,
  {b2e07757-7110-4f37-b496-d603cb84d670}, !- Handle
  Curve Biquadratic 3,                    !- Name
  0.942587793,                            !- Coefficient1 Constant
  0.009543347,                            !- Coefficient2 x
  0.00068377,                             !- Coefficient3 x**2
  -0.011042676,                           !- Coefficient4 y
  5.249e-006,                             !- Coefficient5 y**2
  -9.72e-006,                             !- Coefficient6 x*y
  12.77778,                               !- Minimum Value of x
  23.88889,                               !- Maximum Value of x
  23.88889,                               !- Minimum Value of y
  46.11111;                               !- Maximum Value of y

OS:Curve:Quadratic,
  {e8092973-3e06-41f4-bced-a8ea7b99c46d}, !- Handle
  Curve Quadratic 4,                      !- Name
  0.8,                                    !- Coefficient1 Constant
  0.2,                                    !- Coefficient2 x
  0,                                      !- Coefficient3 x**2
  0.5,                                    !- Minimum Value of x
  1.5;                                    !- Maximum Value of x

OS:Curve:Biquadratic,
  {a5d714ca-034e-47b0-9b39-a245702cece3}, !- Handle
  Curve Biquadratic 4,                    !- Name
  0.342414409,                            !- Coefficient1 Constant
  0.034885008,                            !- Coefficient2 x
  -0.0006237,                             !- Coefficient3 x**2
  0.004977216,                            !- Coefficient4 y
  0.000437951,                            !- Coefficient5 y**2
  -0.000728028,                           !- Coefficient6 x*y
  12.77778,                               !- Minimum Value of x
  23.88889,                               !- Maximum Value of x
  23.88889,                               !- Minimum Value of y
  46.11111;                               !- Maximum Value of y

OS:Curve:Quadratic,
  {d9bbef31-5975-4c40-a6cf-5fd40a4d3998}, !- Handle
  Curve Quadratic 5,                      !- Name
  1.1552,                                 !- Coefficient1 Constant
  -0.1808,                                !- Coefficient2 x
  0.0256,                                 !- Coefficient3 x**2
  0.5,                                    !- Minimum Value of x
  1.5;                                    !- Maximum Value of x

OS:Curve:Quadratic,
  {eed9f35b-88d8-44f8-9f1b-fed818b2cc7b}, !- Handle
  Curve Quadratic 6,                      !- Name
  0.85,                                   !- Coefficient1 Constant
  0.15,                                   !- Coefficient2 x
  0,                                      !- Coefficient3 x**2
  0,                                      !- Minimum Value of x
  1,                                      !- Maximum Value of x
  0.7,                                    !- Minimum Curve Output
  1;                                      !- Maximum Curve Output

OS:ZoneHVAC:PackagedTerminalAirConditioner,
  {b3980c56-4b60-486d-be4f-a0c5eecf6e73}, !- Handle
  living zone PTAC,                       !- Name
  {624f7d49-1b83-430a-85f9-be768ce5de65}, !- Availability Schedule Name
  {ecfa4c4a-dab5-436d-978e-6250748319ef}, !- Air Inlet Node Name
  {000456b1-4c97-4b32-9ee9-b675f3ae9c5e}, !- Air Outlet Node Name
  OutdoorAir:Mixer,                       !- Outdoor Air Mixer Object Type
  ,                                       !- Outdoor Air Mixer Name
  Autosize,                               !- Supply Air Flow Rate During Cooling Operation {m3/s}
  Autosize,                               !- Supply Air Flow Rate During Heating Operation {m3/s}
  Autosize,                               !- Supply Air Flow Rate When No Cooling or Heating is Needed {m3/s}
  Autosize,                               !- Outdoor Air Flow Rate During Cooling Operation {m3/s}
  Autosize,                               !- Outdoor Air Flow Rate During Heating Operation {m3/s}
  Autosize,                               !- Outdoor Air Flow Rate When No Cooling or Heating is Needed {m3/s}
  {dab4f689-4d80-49dd-9a39-534cecb8c6c4}, !- Supply Air Fan Name
  {58cd9f75-d6b5-4a26-9d00-ea219030a186}, !- Heating Coil Name
  {43e4ab1f-b9ae-4301-8b50-f9ec1de7ce9c}, !- Cooling Coil Name
  DrawThrough,                            !- Fan Placement
  {624f7d49-1b83-430a-85f9-be768ce5de65}; !- Supply Air Fan Operating Mode Schedule Name

OS:Node,
  {a30180d5-d473-4e12-bd2c-78d3fa3b96e2}, !- Handle
  Node 22,                                !- Name
  {30c4c109-d1f1-4701-bdd7-3ecce49d3ce3}, !- Inlet Port
  {ecfa4c4a-dab5-436d-978e-6250748319ef}; !- Outlet Port

OS:Connection,
  {30c4c109-d1f1-4701-bdd7-3ecce49d3ce3}, !- Handle
  {6d151311-0896-4eec-9c49-8b1b02fe6477}, !- Name
  {8d7291a9-81c2-445a-96ae-2a866246b5c1}, !- Source Object
  3,                                      !- Outlet Port
  {a30180d5-d473-4e12-bd2c-78d3fa3b96e2}, !- Target Object
  2;                                      !- Inlet Port

OS:Connection,
  {ecfa4c4a-dab5-436d-978e-6250748319ef}, !- Handle
  {0bf33611-99f5-4f67-bb5b-85c5cfc40385}, !- Name
  {a30180d5-d473-4e12-bd2c-78d3fa3b96e2}, !- Source Object
  3,                                      !- Outlet Port
  {b3980c56-4b60-486d-be4f-a0c5eecf6e73}, !- Target Object
  3;                                      !- Inlet Port

OS:Node,
  {81cab98a-6285-4188-bcdf-03438c58cbfb}, !- Handle
  Node 23,                                !- Name
  {000456b1-4c97-4b32-9ee9-b675f3ae9c5e}, !- Inlet Port
  {83fc1b1f-28b6-4124-ab29-09c82ed097e3}; !- Outlet Port

OS:Connection,
  {83fc1b1f-28b6-4124-ab29-09c82ed097e3}, !- Handle
  {4b2e254d-ad1a-4b2b-86cb-452dcc8fd8be}, !- Name
  {81cab98a-6285-4188-bcdf-03438c58cbfb}, !- Source Object
  3,                                      !- Outlet Port
  {318ca7a4-0b64-4190-a231-faac9a5d7d12}, !- Target Object
  3;                                      !- Inlet Port

OS:Connection,
  {000456b1-4c97-4b32-9ee9-b675f3ae9c5e}, !- Handle
  {41ded952-f55e-4806-8de1-e9eda914ad96}, !- Name
  {b3980c56-4b60-486d-be4f-a0c5eecf6e73}, !- Source Object
  4,                                      !- Outlet Port
  {81cab98a-6285-4188-bcdf-03438c58cbfb}, !- Target Object
  2;                                      !- Inlet Port

OS:Fan:ConstantVolume,
  {71a84b59-b34a-4866-9d89-e921bf61eaf9}, !- Handle
  living zone|unit 2 PTAC Fan,            !- Name
  {624f7d49-1b83-430a-85f9-be768ce5de65}, !- Availability Schedule Name
  0.52,                                   !- Fan Total Efficiency
  331.2882503,                            !- Pressure Rise {Pa}
  AutoSize,                               !- Maximum Flow Rate {m3/s}
  0.8,                                    !- Motor Efficiency
  1,                                      !- Motor In Airstream Fraction
  ,                                       !- Air Inlet Node Name
  ,                                       !- Air Outlet Node Name
  ;                                       !- End-Use Subcategory

OS:Coil:Heating:Water,
  {2f5ed4e2-e967-4d0f-8b41-2c30b8debf1d}, !- Handle
  Hot Water Loop Water Htg Coil 1,        !- Name
  {624f7d49-1b83-430a-85f9-be768ce5de65}, !- Availability Schedule Name
  ,                                       !- U-Factor Times Area Value {W/K}
  ,                                       !- Maximum Water Flow Rate {m3/s}
  {1d536a7b-21bc-4687-8389-642b6027b6a6}, !- Water Inlet Node Name
  {7fbaee2f-bc76-41df-bdba-84ded7ec02df}, !- Water Outlet Node Name
  ,                                       !- Air Inlet Node Name
  ,                                       !- Air Outlet Node Name
  ,                                       !- Performance Input Method
  ,                                       !- Rated Capacity {W}
  82.2222222222223,                       !- Rated Inlet Water Temperature {C}
  16.6,                                   !- Rated Inlet Air Temperature {C}
  71.1111111111112,                       !- Rated Outlet Water Temperature {C}
  32.2,                                   !- Rated Outlet Air Temperature {C}
  ;                                       !- Rated Ratio for Air and Water Convection

OS:Node,
  {5d109f1e-9492-44f9-a690-6b22bcf9f790}, !- Handle
  Node 24,                                !- Name
  {5e82c8ab-eb1d-4efa-93f1-a8dd123a8c84}, !- Inlet Port
  {1d536a7b-21bc-4687-8389-642b6027b6a6}; !- Outlet Port

OS:Connection,
  {5e82c8ab-eb1d-4efa-93f1-a8dd123a8c84}, !- Handle
  {54dbaae5-3a45-48c6-a24f-83b5d171295a}, !- Name
  {a95b050b-7139-4e54-9b95-23058a558df5}, !- Source Object
  5,                                      !- Outlet Port
  {5d109f1e-9492-44f9-a690-6b22bcf9f790}, !- Target Object
  2;                                      !- Inlet Port

OS:Node,
  {b0f915f6-d2a5-4fad-a1b7-62dff2bbfea0}, !- Handle
  Node 25,                                !- Name
  {7fbaee2f-bc76-41df-bdba-84ded7ec02df}, !- Inlet Port
  {178d2753-73a0-49cb-9f97-3c2afec21426}; !- Outlet Port

OS:Connection,
  {1d536a7b-21bc-4687-8389-642b6027b6a6}, !- Handle
  {1711d34e-fb0a-42d3-939a-fffb743f2c6c}, !- Name
  {5d109f1e-9492-44f9-a690-6b22bcf9f790}, !- Source Object
  3,                                      !- Outlet Port
  {2f5ed4e2-e967-4d0f-8b41-2c30b8debf1d}, !- Target Object
  5;                                      !- Inlet Port

OS:Connection,
  {7fbaee2f-bc76-41df-bdba-84ded7ec02df}, !- Handle
  {be8ba4c0-b0a5-4155-b810-1872d77edb09}, !- Name
  {2f5ed4e2-e967-4d0f-8b41-2c30b8debf1d}, !- Source Object
  6,                                      !- Outlet Port
  {b0f915f6-d2a5-4fad-a1b7-62dff2bbfea0}, !- Target Object
  2;                                      !- Inlet Port

OS:Connection,
  {178d2753-73a0-49cb-9f97-3c2afec21426}, !- Handle
  {8d40b835-5c35-4c40-bfdd-dc642da81edc}, !- Name
  {b0f915f6-d2a5-4fad-a1b7-62dff2bbfea0}, !- Source Object
  3,                                      !- Outlet Port
  {971a954d-cfe8-411f-b65b-ea69c2370a63}, !- Target Object
  5;                                      !- Inlet Port

OS:Controller:WaterCoil,
  {6c7c6eb1-3781-43a9-a53e-ffb5be2eab66}, !- Handle
  Hot Water Loop Water Htg Coil 1 Controller, !- Name
  {2f5ed4e2-e967-4d0f-8b41-2c30b8debf1d}, !- Water Coil Name
  ,                                       !- Control Variable
  Normal,                                 !- Action
  ,                                       !- Actuator Variable
  ,                                       !- Sensor Node Name
  ,                                       !- Actuator Node Name
  0.1,                                    !- Controller Convergence Tolerance {deltaC}
  ,                                       !- Maximum Actuated Flow {m3/s}
  0;                                      !- Minimum Actuated Flow {m3/s}

OS:Coil:Cooling:DX:SingleSpeed,
  {ece3077e-50cd-42bd-9dfe-a273d270fb4b}, !- Handle
  living zone|unit 2 PTAC 1spd DX AC Clg Coil, !- Name
  {624f7d49-1b83-430a-85f9-be768ce5de65}, !- Availability Schedule Name
  autosize,                               !- Rated Total Cooling Capacity {W}
  autosize,                               !- Rated Sensible Heat Ratio
  3,                                      !- Rated COP {W/W}
  autosize,                               !- Rated Air Flow Rate {m3/s}
  773.3,                                  !- Rated Evaporator Fan Power Per Volume Flow Rate {W/(m3/s)}
  ,                                       !- Air Inlet Node Name
  ,                                       !- Air Outlet Node Name
  {346fb7b4-9a39-41b5-929c-3104e6edcfdb}, !- Total Cooling Capacity Function of Temperature Curve Name
  {8c87d883-0558-475b-90e6-9e5fd9e68cb2}, !- Total Cooling Capacity Function of Flow Fraction Curve Name
  {ca973fe1-0f7f-4ce3-b56f-a98459a9e037}, !- Energy Input Ratio Function of Temperature Curve Name
  {cdb29e21-350c-400b-8afd-238a802ab561}, !- Energy Input Ratio Function of Flow Fraction Curve Name
  {7f7de7b5-17db-4efe-96a4-e81a41701474}, !- Part Load Fraction Correlation Curve Name
  ,                                       !- Nominal Time for Condensate Removal to Begin {s}
  ,                                       !- Ratio of Initial Moisture Evaporation Rate and Steady State Latent Capacity {dimensionless}
  ,                                       !- Maximum Cycling Rate {cycles/hr}
  ,                                       !- Latent Capacity Time Constant {s}
  ,                                       !- Condenser Air Inlet Node Name
  AirCooled,                              !- Condenser Type
  0,                                      !- Evaporative Condenser Effectiveness {dimensionless}
  Autosize,                               !- Evaporative Condenser Air Flow Rate {m3/s}
  Autosize,                               !- Evaporative Condenser Pump Rated Power Consumption {W}
  0,                                      !- Crankcase Heater Capacity {W}
  0,                                      !- Maximum Outdoor Dry-Bulb Temperature for Crankcase Heater Operation {C}
  ,                                       !- Supply Water Storage Tank Name
  ,                                       !- Condensate Collection Water Storage Tank Name
  0,                                      !- Basin Heater Capacity {W/K}
  10,                                     !- Basin Heater Setpoint Temperature {C}
  ;                                       !- Basin Heater Operating Schedule Name

OS:Curve:Biquadratic,
  {91052607-3a37-45ec-854e-fe690f2bb35a}, !- Handle
  Curve Biquadratic 5,                    !- Name
  0.942587793,                            !- Coefficient1 Constant
  0.009543347,                            !- Coefficient2 x
  0.00068377,                             !- Coefficient3 x**2
  -0.011042676,                           !- Coefficient4 y
  5.249e-006,                             !- Coefficient5 y**2
  -9.72e-006,                             !- Coefficient6 x*y
  17,                                     !- Minimum Value of x
  22,                                     !- Maximum Value of x
  13,                                     !- Minimum Value of y
  46;                                     !- Maximum Value of y

OS:Curve:Quadratic,
  {9aff2849-1371-46b9-b0e4-1d415cbbf585}, !- Handle
  Curve Quadratic 7,                      !- Name
  0.8,                                    !- Coefficient1 Constant
  0.2,                                    !- Coefficient2 x
  0,                                      !- Coefficient3 x**2
  0.5,                                    !- Minimum Value of x
  1.5;                                    !- Maximum Value of x

OS:Curve:Biquadratic,
  {871e21fc-906b-4133-a73d-7b7a80eb75ea}, !- Handle
  Curve Biquadratic 6,                    !- Name
  0.342414409,                            !- Coefficient1 Constant
  0.034885008,                            !- Coefficient2 x
  -0.0006237,                             !- Coefficient3 x**2
  0.004977216,                            !- Coefficient4 y
  0.000437951,                            !- Coefficient5 y**2
  -0.000728028,                           !- Coefficient6 x*y
  17,                                     !- Minimum Value of x
  22,                                     !- Maximum Value of x
  13,                                     !- Minimum Value of y
  46;                                     !- Maximum Value of y

OS:Curve:Quadratic,
  {28321840-99b2-4772-b546-7b74b64a6fc2}, !- Handle
  Curve Quadratic 8,                      !- Name
  1.1552,                                 !- Coefficient1 Constant
  -0.1808,                                !- Coefficient2 x
  0.0256,                                 !- Coefficient3 x**2
  0.5,                                    !- Minimum Value of x
  1.5;                                    !- Maximum Value of x

OS:Curve:Quadratic,
  {e05401db-93c4-4c6d-b320-5e4553ef61dc}, !- Handle
  Curve Quadratic 9,                      !- Name
  0.85,                                   !- Coefficient1 Constant
  0.15,                                   !- Coefficient2 x
  0,                                      !- Coefficient3 x**2
  0,                                      !- Minimum Value of x
  1;                                      !- Maximum Value of x

OS:Curve:Biquadratic,
  {346fb7b4-9a39-41b5-929c-3104e6edcfdb}, !- Handle
  Curve Biquadratic 7,                    !- Name
  0.942587793,                            !- Coefficient1 Constant
  0.009543347,                            !- Coefficient2 x
  0.00068377,                             !- Coefficient3 x**2
  -0.011042676,                           !- Coefficient4 y
  5.249e-006,                             !- Coefficient5 y**2
  -9.72e-006,                             !- Coefficient6 x*y
  12.77778,                               !- Minimum Value of x
  23.88889,                               !- Maximum Value of x
  23.88889,                               !- Minimum Value of y
  46.11111;                               !- Maximum Value of y

OS:Curve:Quadratic,
  {8c87d883-0558-475b-90e6-9e5fd9e68cb2}, !- Handle
  Curve Quadratic 10,                     !- Name
  0.8,                                    !- Coefficient1 Constant
  0.2,                                    !- Coefficient2 x
  0,                                      !- Coefficient3 x**2
  0.5,                                    !- Minimum Value of x
  1.5;                                    !- Maximum Value of x

OS:Curve:Biquadratic,
  {ca973fe1-0f7f-4ce3-b56f-a98459a9e037}, !- Handle
  Curve Biquadratic 8,                    !- Name
  0.342414409,                            !- Coefficient1 Constant
  0.034885008,                            !- Coefficient2 x
  -0.0006237,                             !- Coefficient3 x**2
  0.004977216,                            !- Coefficient4 y
  0.000437951,                            !- Coefficient5 y**2
  -0.000728028,                           !- Coefficient6 x*y
  12.77778,                               !- Minimum Value of x
  23.88889,                               !- Maximum Value of x
  23.88889,                               !- Minimum Value of y
  46.11111;                               !- Maximum Value of y

OS:Curve:Quadratic,
  {cdb29e21-350c-400b-8afd-238a802ab561}, !- Handle
  Curve Quadratic 11,                     !- Name
  1.1552,                                 !- Coefficient1 Constant
  -0.1808,                                !- Coefficient2 x
  0.0256,                                 !- Coefficient3 x**2
  0.5,                                    !- Minimum Value of x
  1.5;                                    !- Maximum Value of x

OS:Curve:Quadratic,
  {7f7de7b5-17db-4efe-96a4-e81a41701474}, !- Handle
  Curve Quadratic 12,                     !- Name
  0.85,                                   !- Coefficient1 Constant
  0.15,                                   !- Coefficient2 x
  0,                                      !- Coefficient3 x**2
  0,                                      !- Minimum Value of x
  1,                                      !- Maximum Value of x
  0.7,                                    !- Minimum Curve Output
  1;                                      !- Maximum Curve Output

OS:ZoneHVAC:PackagedTerminalAirConditioner,
  {e538af08-bb71-4b02-b30f-4368a852df1e}, !- Handle
  living zone|unit 2 PTAC,                !- Name
  {624f7d49-1b83-430a-85f9-be768ce5de65}, !- Availability Schedule Name
  {8caa592e-c6b3-4c12-a4b7-b8c4fe8c21d9}, !- Air Inlet Node Name
  {2ec53b29-17d6-4577-a4a7-ea451874c832}, !- Air Outlet Node Name
  OutdoorAir:Mixer,                       !- Outdoor Air Mixer Object Type
  ,                                       !- Outdoor Air Mixer Name
  Autosize,                               !- Supply Air Flow Rate During Cooling Operation {m3/s}
  Autosize,                               !- Supply Air Flow Rate During Heating Operation {m3/s}
  Autosize,                               !- Supply Air Flow Rate When No Cooling or Heating is Needed {m3/s}
  Autosize,                               !- Outdoor Air Flow Rate During Cooling Operation {m3/s}
  Autosize,                               !- Outdoor Air Flow Rate During Heating Operation {m3/s}
  Autosize,                               !- Outdoor Air Flow Rate When No Cooling or Heating is Needed {m3/s}
  {71a84b59-b34a-4866-9d89-e921bf61eaf9}, !- Supply Air Fan Name
  {2f5ed4e2-e967-4d0f-8b41-2c30b8debf1d}, !- Heating Coil Name
  {ece3077e-50cd-42bd-9dfe-a273d270fb4b}, !- Cooling Coil Name
  DrawThrough,                            !- Fan Placement
  {624f7d49-1b83-430a-85f9-be768ce5de65}; !- Supply Air Fan Operating Mode Schedule Name

OS:Node,
  {d15b06ef-461a-4002-9e70-6172b8da9154}, !- Handle
  Node 26,                                !- Name
  {c0b3ad1c-1a05-4b14-ac56-7fcce3cd6be3}, !- Inlet Port
  {8caa592e-c6b3-4c12-a4b7-b8c4fe8c21d9}; !- Outlet Port

OS:Connection,
  {c0b3ad1c-1a05-4b14-ac56-7fcce3cd6be3}, !- Handle
  {827673b7-389a-43f0-93bb-281b25a206b3}, !- Name
  {cbe4f268-901c-4567-99e9-5335a42ec620}, !- Source Object
  3,                                      !- Outlet Port
  {d15b06ef-461a-4002-9e70-6172b8da9154}, !- Target Object
  2;                                      !- Inlet Port

OS:Connection,
  {8caa592e-c6b3-4c12-a4b7-b8c4fe8c21d9}, !- Handle
  {e7d66d6e-8d5e-4fc5-a6a5-535346383978}, !- Name
  {d15b06ef-461a-4002-9e70-6172b8da9154}, !- Source Object
  3,                                      !- Outlet Port
  {e538af08-bb71-4b02-b30f-4368a852df1e}, !- Target Object
  3;                                      !- Inlet Port

OS:Node,
  {b28405a2-7857-4354-abcb-97af9292b10b}, !- Handle
  Node 27,                                !- Name
  {2ec53b29-17d6-4577-a4a7-ea451874c832}, !- Inlet Port
  {bf9a7c39-168b-4775-913d-33cb92cbc498}; !- Outlet Port

OS:Connection,
  {bf9a7c39-168b-4775-913d-33cb92cbc498}, !- Handle
  {aacfa238-ea95-4f6c-a4af-ae12393ef053}, !- Name
  {b28405a2-7857-4354-abcb-97af9292b10b}, !- Source Object
  3,                                      !- Outlet Port
  {fb3c27f0-efd5-4dbf-8f04-63524ee923b1}, !- Target Object
  3;                                      !- Inlet Port

OS:Connection,
  {2ec53b29-17d6-4577-a4a7-ea451874c832}, !- Handle
  {e9f1a5aa-b1c9-4df4-9d66-e21d10d8a3c2}, !- Name
  {e538af08-bb71-4b02-b30f-4368a852df1e}, !- Source Object
  4,                                      !- Outlet Port
  {b28405a2-7857-4354-abcb-97af9292b10b}, !- Target Object
  2;                                      !- Inlet Port

OS:Fan:ConstantVolume,
  {16c6028f-cbfe-4dbd-b58a-533faf55e132}, !- Handle
  living zone|unit 3 PTAC Fan,            !- Name
  {624f7d49-1b83-430a-85f9-be768ce5de65}, !- Availability Schedule Name
  0.52,                                   !- Fan Total Efficiency
  331.2882503,                            !- Pressure Rise {Pa}
  AutoSize,                               !- Maximum Flow Rate {m3/s}
  0.8,                                    !- Motor Efficiency
  1,                                      !- Motor In Airstream Fraction
  ,                                       !- Air Inlet Node Name
  ,                                       !- Air Outlet Node Name
  ;                                       !- End-Use Subcategory

OS:Coil:Heating:Water,
  {41cd3648-a731-4330-97a1-dbc8c21c1214}, !- Handle
  Hot Water Loop Water Htg Coil 2,        !- Name
  {624f7d49-1b83-430a-85f9-be768ce5de65}, !- Availability Schedule Name
  ,                                       !- U-Factor Times Area Value {W/K}
  ,                                       !- Maximum Water Flow Rate {m3/s}
  {61bca670-b5b1-4392-88c5-1e3ab603dfb5}, !- Water Inlet Node Name
  {637e875d-a1a1-4e4e-a344-3c4457f754f4}, !- Water Outlet Node Name
  ,                                       !- Air Inlet Node Name
  ,                                       !- Air Outlet Node Name
  ,                                       !- Performance Input Method
  ,                                       !- Rated Capacity {W}
  82.2222222222223,                       !- Rated Inlet Water Temperature {C}
  16.6,                                   !- Rated Inlet Air Temperature {C}
  71.1111111111112,                       !- Rated Outlet Water Temperature {C}
  32.2,                                   !- Rated Outlet Air Temperature {C}
  ;                                       !- Rated Ratio for Air and Water Convection

OS:Node,
  {c8bf8a85-8570-486f-82ed-abb11cb94c1d}, !- Handle
  Node 28,                                !- Name
  {59ad7ce1-9447-4a23-b53a-c1f963df3193}, !- Inlet Port
  {61bca670-b5b1-4392-88c5-1e3ab603dfb5}; !- Outlet Port

OS:Connection,
  {59ad7ce1-9447-4a23-b53a-c1f963df3193}, !- Handle
  {68485b4c-c324-4b5b-85c0-400cbcd9720a}, !- Name
  {a95b050b-7139-4e54-9b95-23058a558df5}, !- Source Object
  6,                                      !- Outlet Port
  {c8bf8a85-8570-486f-82ed-abb11cb94c1d}, !- Target Object
  2;                                      !- Inlet Port

OS:Node,
  {40b7c2b8-b76c-4076-ba61-528ca07a7320}, !- Handle
  Node 29,                                !- Name
  {637e875d-a1a1-4e4e-a344-3c4457f754f4}, !- Inlet Port
  {4e7ec7f2-c20c-4c35-8660-83d89e668a67}; !- Outlet Port

OS:Connection,
  {61bca670-b5b1-4392-88c5-1e3ab603dfb5}, !- Handle
  {97479405-961d-4fdd-a369-f73a206e8dc5}, !- Name
  {c8bf8a85-8570-486f-82ed-abb11cb94c1d}, !- Source Object
  3,                                      !- Outlet Port
  {41cd3648-a731-4330-97a1-dbc8c21c1214}, !- Target Object
  5;                                      !- Inlet Port

OS:Connection,
  {637e875d-a1a1-4e4e-a344-3c4457f754f4}, !- Handle
  {7fcc184e-3a17-422f-a58b-51d259d6173f}, !- Name
  {41cd3648-a731-4330-97a1-dbc8c21c1214}, !- Source Object
  6,                                      !- Outlet Port
  {40b7c2b8-b76c-4076-ba61-528ca07a7320}, !- Target Object
  2;                                      !- Inlet Port

OS:Connection,
  {4e7ec7f2-c20c-4c35-8660-83d89e668a67}, !- Handle
  {e933ae9e-c162-4688-85e3-4fcc6e4a7f8a}, !- Name
  {40b7c2b8-b76c-4076-ba61-528ca07a7320}, !- Source Object
  3,                                      !- Outlet Port
  {971a954d-cfe8-411f-b65b-ea69c2370a63}, !- Target Object
  6;                                      !- Inlet Port

OS:Controller:WaterCoil,
  {7d9cdf4a-09ee-451d-8f98-7c50e1825266}, !- Handle
  Hot Water Loop Water Htg Coil 2 Controller, !- Name
  {41cd3648-a731-4330-97a1-dbc8c21c1214}, !- Water Coil Name
  ,                                       !- Control Variable
  Normal,                                 !- Action
  ,                                       !- Actuator Variable
  ,                                       !- Sensor Node Name
  ,                                       !- Actuator Node Name
  0.1,                                    !- Controller Convergence Tolerance {deltaC}
  ,                                       !- Maximum Actuated Flow {m3/s}
  0;                                      !- Minimum Actuated Flow {m3/s}

OS:Coil:Cooling:DX:SingleSpeed,
  {6e133dc9-b3e0-447a-9de6-0005d95d51fe}, !- Handle
  living zone|unit 3 PTAC 1spd DX AC Clg Coil, !- Name
  {624f7d49-1b83-430a-85f9-be768ce5de65}, !- Availability Schedule Name
  autosize,                               !- Rated Total Cooling Capacity {W}
  autosize,                               !- Rated Sensible Heat Ratio
  3,                                      !- Rated COP {W/W}
  autosize,                               !- Rated Air Flow Rate {m3/s}
  773.3,                                  !- Rated Evaporator Fan Power Per Volume Flow Rate {W/(m3/s)}
  ,                                       !- Air Inlet Node Name
  ,                                       !- Air Outlet Node Name
  {d2eb6e3b-ce39-40f7-b12e-9d6c70d07058}, !- Total Cooling Capacity Function of Temperature Curve Name
  {3b81e44c-7195-4b5f-b829-98d078e388d4}, !- Total Cooling Capacity Function of Flow Fraction Curve Name
  {063a0d3b-1323-4440-9a9a-4a6510458b7c}, !- Energy Input Ratio Function of Temperature Curve Name
  {b78acd89-bd04-43f9-9e6a-4d30a667cc67}, !- Energy Input Ratio Function of Flow Fraction Curve Name
  {ab5d02a9-deb3-4e21-9ada-26398dfd1d17}, !- Part Load Fraction Correlation Curve Name
  ,                                       !- Nominal Time for Condensate Removal to Begin {s}
  ,                                       !- Ratio of Initial Moisture Evaporation Rate and Steady State Latent Capacity {dimensionless}
  ,                                       !- Maximum Cycling Rate {cycles/hr}
  ,                                       !- Latent Capacity Time Constant {s}
  ,                                       !- Condenser Air Inlet Node Name
  AirCooled,                              !- Condenser Type
  0,                                      !- Evaporative Condenser Effectiveness {dimensionless}
  Autosize,                               !- Evaporative Condenser Air Flow Rate {m3/s}
  Autosize,                               !- Evaporative Condenser Pump Rated Power Consumption {W}
  0,                                      !- Crankcase Heater Capacity {W}
  0,                                      !- Maximum Outdoor Dry-Bulb Temperature for Crankcase Heater Operation {C}
  ,                                       !- Supply Water Storage Tank Name
  ,                                       !- Condensate Collection Water Storage Tank Name
  0,                                      !- Basin Heater Capacity {W/K}
  10,                                     !- Basin Heater Setpoint Temperature {C}
  ;                                       !- Basin Heater Operating Schedule Name

OS:Curve:Biquadratic,
  {e29085c3-86d2-4971-830e-fc3d19b150d0}, !- Handle
  Curve Biquadratic 9,                    !- Name
  0.942587793,                            !- Coefficient1 Constant
  0.009543347,                            !- Coefficient2 x
  0.00068377,                             !- Coefficient3 x**2
  -0.011042676,                           !- Coefficient4 y
  5.249e-006,                             !- Coefficient5 y**2
  -9.72e-006,                             !- Coefficient6 x*y
  17,                                     !- Minimum Value of x
  22,                                     !- Maximum Value of x
  13,                                     !- Minimum Value of y
  46;                                     !- Maximum Value of y

OS:Curve:Quadratic,
  {fc633f73-e7c4-442a-8d9f-237a06c6379c}, !- Handle
  Curve Quadratic 13,                     !- Name
  0.8,                                    !- Coefficient1 Constant
  0.2,                                    !- Coefficient2 x
  0,                                      !- Coefficient3 x**2
  0.5,                                    !- Minimum Value of x
  1.5;                                    !- Maximum Value of x

OS:Curve:Biquadratic,
  {559b02a1-36fc-4c98-8a1b-d6c271b8eeec}, !- Handle
  Curve Biquadratic 10,                   !- Name
  0.342414409,                            !- Coefficient1 Constant
  0.034885008,                            !- Coefficient2 x
  -0.0006237,                             !- Coefficient3 x**2
  0.004977216,                            !- Coefficient4 y
  0.000437951,                            !- Coefficient5 y**2
  -0.000728028,                           !- Coefficient6 x*y
  17,                                     !- Minimum Value of x
  22,                                     !- Maximum Value of x
  13,                                     !- Minimum Value of y
  46;                                     !- Maximum Value of y

OS:Curve:Quadratic,
  {9997ef9e-65b7-4501-bfa4-ff4100b68b8d}, !- Handle
  Curve Quadratic 14,                     !- Name
  1.1552,                                 !- Coefficient1 Constant
  -0.1808,                                !- Coefficient2 x
  0.0256,                                 !- Coefficient3 x**2
  0.5,                                    !- Minimum Value of x
  1.5;                                    !- Maximum Value of x

OS:Curve:Quadratic,
  {09077c55-d759-4065-a7a0-8e31a8dc046f}, !- Handle
  Curve Quadratic 15,                     !- Name
  0.85,                                   !- Coefficient1 Constant
  0.15,                                   !- Coefficient2 x
  0,                                      !- Coefficient3 x**2
  0,                                      !- Minimum Value of x
  1;                                      !- Maximum Value of x

OS:Curve:Biquadratic,
  {d2eb6e3b-ce39-40f7-b12e-9d6c70d07058}, !- Handle
  Curve Biquadratic 11,                   !- Name
  0.942587793,                            !- Coefficient1 Constant
  0.009543347,                            !- Coefficient2 x
  0.00068377,                             !- Coefficient3 x**2
  -0.011042676,                           !- Coefficient4 y
  5.249e-006,                             !- Coefficient5 y**2
  -9.72e-006,                             !- Coefficient6 x*y
  12.77778,                               !- Minimum Value of x
  23.88889,                               !- Maximum Value of x
  23.88889,                               !- Minimum Value of y
  46.11111;                               !- Maximum Value of y

OS:Curve:Quadratic,
  {3b81e44c-7195-4b5f-b829-98d078e388d4}, !- Handle
  Curve Quadratic 16,                     !- Name
  0.8,                                    !- Coefficient1 Constant
  0.2,                                    !- Coefficient2 x
  0,                                      !- Coefficient3 x**2
  0.5,                                    !- Minimum Value of x
  1.5;                                    !- Maximum Value of x

OS:Curve:Biquadratic,
  {063a0d3b-1323-4440-9a9a-4a6510458b7c}, !- Handle
  Curve Biquadratic 12,                   !- Name
  0.342414409,                            !- Coefficient1 Constant
  0.034885008,                            !- Coefficient2 x
  -0.0006237,                             !- Coefficient3 x**2
  0.004977216,                            !- Coefficient4 y
  0.000437951,                            !- Coefficient5 y**2
  -0.000728028,                           !- Coefficient6 x*y
  12.77778,                               !- Minimum Value of x
  23.88889,                               !- Maximum Value of x
  23.88889,                               !- Minimum Value of y
  46.11111;                               !- Maximum Value of y

OS:Curve:Quadratic,
  {b78acd89-bd04-43f9-9e6a-4d30a667cc67}, !- Handle
  Curve Quadratic 17,                     !- Name
  1.1552,                                 !- Coefficient1 Constant
  -0.1808,                                !- Coefficient2 x
  0.0256,                                 !- Coefficient3 x**2
  0.5,                                    !- Minimum Value of x
  1.5;                                    !- Maximum Value of x

OS:Curve:Quadratic,
  {ab5d02a9-deb3-4e21-9ada-26398dfd1d17}, !- Handle
  Curve Quadratic 18,                     !- Name
  0.85,                                   !- Coefficient1 Constant
  0.15,                                   !- Coefficient2 x
  0,                                      !- Coefficient3 x**2
  0,                                      !- Minimum Value of x
  1,                                      !- Maximum Value of x
  0.7,                                    !- Minimum Curve Output
  1;                                      !- Maximum Curve Output

OS:ZoneHVAC:PackagedTerminalAirConditioner,
  {924be25e-ef84-41a4-9257-8d5541824484}, !- Handle
  living zone|unit 3 PTAC,                !- Name
  {624f7d49-1b83-430a-85f9-be768ce5de65}, !- Availability Schedule Name
  {9a8daffc-aa01-4639-a2ea-9a0335b6e6be}, !- Air Inlet Node Name
  {eb3f50df-d152-447c-825e-51876f735f2a}, !- Air Outlet Node Name
  OutdoorAir:Mixer,                       !- Outdoor Air Mixer Object Type
  ,                                       !- Outdoor Air Mixer Name
  Autosize,                               !- Supply Air Flow Rate During Cooling Operation {m3/s}
  Autosize,                               !- Supply Air Flow Rate During Heating Operation {m3/s}
  Autosize,                               !- Supply Air Flow Rate When No Cooling or Heating is Needed {m3/s}
  Autosize,                               !- Outdoor Air Flow Rate During Cooling Operation {m3/s}
  Autosize,                               !- Outdoor Air Flow Rate During Heating Operation {m3/s}
  Autosize,                               !- Outdoor Air Flow Rate When No Cooling or Heating is Needed {m3/s}
  {16c6028f-cbfe-4dbd-b58a-533faf55e132}, !- Supply Air Fan Name
  {41cd3648-a731-4330-97a1-dbc8c21c1214}, !- Heating Coil Name
  {6e133dc9-b3e0-447a-9de6-0005d95d51fe}, !- Cooling Coil Name
  DrawThrough,                            !- Fan Placement
  {624f7d49-1b83-430a-85f9-be768ce5de65}; !- Supply Air Fan Operating Mode Schedule Name

OS:Node,
  {b6367d8b-88eb-483b-b5fc-e00ad1ab491e}, !- Handle
  Node 30,                                !- Name
  {74edf0d0-bdcb-4725-b53a-a4a6a5864dd5}, !- Inlet Port
  {9a8daffc-aa01-4639-a2ea-9a0335b6e6be}; !- Outlet Port

OS:Connection,
  {74edf0d0-bdcb-4725-b53a-a4a6a5864dd5}, !- Handle
  {bb884644-ccba-4271-a5be-f9a3f58a0e6c}, !- Name
  {a2fb51fe-a376-41a6-8fdf-fec076ff026f}, !- Source Object
  3,                                      !- Outlet Port
  {b6367d8b-88eb-483b-b5fc-e00ad1ab491e}, !- Target Object
  2;                                      !- Inlet Port

OS:Connection,
  {9a8daffc-aa01-4639-a2ea-9a0335b6e6be}, !- Handle
  {998b4a72-4121-4972-8bd8-4f6254d5cdfe}, !- Name
  {b6367d8b-88eb-483b-b5fc-e00ad1ab491e}, !- Source Object
  3,                                      !- Outlet Port
  {924be25e-ef84-41a4-9257-8d5541824484}, !- Target Object
  3;                                      !- Inlet Port

OS:Node,
  {6824fbac-88b5-441b-a72c-b0f332d933a9}, !- Handle
  Node 31,                                !- Name
  {eb3f50df-d152-447c-825e-51876f735f2a}, !- Inlet Port
  {4b21c805-5d9e-40cf-ae74-2f62a22a4826}; !- Outlet Port

OS:Connection,
  {4b21c805-5d9e-40cf-ae74-2f62a22a4826}, !- Handle
  {df9f739c-6156-4c73-9630-4ba93cef8543}, !- Name
  {6824fbac-88b5-441b-a72c-b0f332d933a9}, !- Source Object
  3,                                      !- Outlet Port
  {760300c5-da71-41b0-82e9-1df3145cc022}, !- Target Object
  3;                                      !- Inlet Port

OS:Connection,
  {eb3f50df-d152-447c-825e-51876f735f2a}, !- Handle
  {4aabb469-4858-4cec-97f8-8a48cbd80903}, !- Name
  {924be25e-ef84-41a4-9257-8d5541824484}, !- Source Object
  4,                                      !- Outlet Port
  {6824fbac-88b5-441b-a72c-b0f332d933a9}, !- Target Object
  2;                                      !- Inlet Port

OS:Fan:ConstantVolume,
  {e8325b56-3276-4848-8d30-38a83d451b33}, !- Handle
  living zone|unit 4 PTAC Fan,            !- Name
  {624f7d49-1b83-430a-85f9-be768ce5de65}, !- Availability Schedule Name
  0.52,                                   !- Fan Total Efficiency
  331.2882503,                            !- Pressure Rise {Pa}
  AutoSize,                               !- Maximum Flow Rate {m3/s}
  0.8,                                    !- Motor Efficiency
  1,                                      !- Motor In Airstream Fraction
  ,                                       !- Air Inlet Node Name
  ,                                       !- Air Outlet Node Name
  ;                                       !- End-Use Subcategory

OS:Coil:Heating:Water,
  {0b647313-e6ac-466e-a2a7-dc1961aece4e}, !- Handle
  Hot Water Loop Water Htg Coil 3,        !- Name
  {624f7d49-1b83-430a-85f9-be768ce5de65}, !- Availability Schedule Name
  ,                                       !- U-Factor Times Area Value {W/K}
  ,                                       !- Maximum Water Flow Rate {m3/s}
  {14d69302-cb10-4875-b20a-028958988248}, !- Water Inlet Node Name
  {3e2b2c3b-4636-407e-b453-ad94669c7a5e}, !- Water Outlet Node Name
  ,                                       !- Air Inlet Node Name
  ,                                       !- Air Outlet Node Name
  ,                                       !- Performance Input Method
  ,                                       !- Rated Capacity {W}
  82.2222222222223,                       !- Rated Inlet Water Temperature {C}
  16.6,                                   !- Rated Inlet Air Temperature {C}
  71.1111111111112,                       !- Rated Outlet Water Temperature {C}
  32.2,                                   !- Rated Outlet Air Temperature {C}
  ;                                       !- Rated Ratio for Air and Water Convection

OS:Node,
  {e1c4790a-aebf-4372-8f59-e329ee066868}, !- Handle
  Node 32,                                !- Name
  {f36e4f61-143b-4e5f-85f5-c8fe1339215b}, !- Inlet Port
  {14d69302-cb10-4875-b20a-028958988248}; !- Outlet Port

OS:Connection,
  {f36e4f61-143b-4e5f-85f5-c8fe1339215b}, !- Handle
  {b9a9a684-6efd-45c4-bc2f-29f934a1d72b}, !- Name
  {a95b050b-7139-4e54-9b95-23058a558df5}, !- Source Object
  7,                                      !- Outlet Port
  {e1c4790a-aebf-4372-8f59-e329ee066868}, !- Target Object
  2;                                      !- Inlet Port

OS:Node,
  {94a8703d-9032-45a3-96b6-0eb9b45588c4}, !- Handle
  Node 33,                                !- Name
  {3e2b2c3b-4636-407e-b453-ad94669c7a5e}, !- Inlet Port
  {d79e2169-7ea5-4ad2-89c5-b956aaabbf48}; !- Outlet Port

OS:Connection,
  {14d69302-cb10-4875-b20a-028958988248}, !- Handle
  {406efdb4-21f3-4c05-adf1-932d8489b5b5}, !- Name
  {e1c4790a-aebf-4372-8f59-e329ee066868}, !- Source Object
  3,                                      !- Outlet Port
  {0b647313-e6ac-466e-a2a7-dc1961aece4e}, !- Target Object
  5;                                      !- Inlet Port

OS:Connection,
  {3e2b2c3b-4636-407e-b453-ad94669c7a5e}, !- Handle
  {6c6d1251-e3d9-4f08-b465-eac24e1c97ad}, !- Name
  {0b647313-e6ac-466e-a2a7-dc1961aece4e}, !- Source Object
  6,                                      !- Outlet Port
  {94a8703d-9032-45a3-96b6-0eb9b45588c4}, !- Target Object
  2;                                      !- Inlet Port

OS:Connection,
  {d79e2169-7ea5-4ad2-89c5-b956aaabbf48}, !- Handle
  {cd097edf-bc58-4a73-83e4-b0b197c019cd}, !- Name
  {94a8703d-9032-45a3-96b6-0eb9b45588c4}, !- Source Object
  3,                                      !- Outlet Port
  {971a954d-cfe8-411f-b65b-ea69c2370a63}, !- Target Object
  7;                                      !- Inlet Port

OS:Controller:WaterCoil,
  {9db056e7-390f-4287-b549-f84a70243b2e}, !- Handle
  Hot Water Loop Water Htg Coil 3 Controller, !- Name
  {0b647313-e6ac-466e-a2a7-dc1961aece4e}, !- Water Coil Name
  ,                                       !- Control Variable
  Normal,                                 !- Action
  ,                                       !- Actuator Variable
  ,                                       !- Sensor Node Name
  ,                                       !- Actuator Node Name
  0.1,                                    !- Controller Convergence Tolerance {deltaC}
  ,                                       !- Maximum Actuated Flow {m3/s}
  0;                                      !- Minimum Actuated Flow {m3/s}

OS:Coil:Cooling:DX:SingleSpeed,
  {dfad301a-4fb2-41db-951b-705cfd13d55d}, !- Handle
  living zone|unit 4 PTAC 1spd DX AC Clg Coil, !- Name
  {624f7d49-1b83-430a-85f9-be768ce5de65}, !- Availability Schedule Name
  autosize,                               !- Rated Total Cooling Capacity {W}
  autosize,                               !- Rated Sensible Heat Ratio
  3,                                      !- Rated COP {W/W}
  autosize,                               !- Rated Air Flow Rate {m3/s}
  773.3,                                  !- Rated Evaporator Fan Power Per Volume Flow Rate {W/(m3/s)}
  ,                                       !- Air Inlet Node Name
  ,                                       !- Air Outlet Node Name
  {e0487783-4962-4aff-840e-5dbaf24ac56b}, !- Total Cooling Capacity Function of Temperature Curve Name
  {3fd5446a-cb62-4ca3-82d7-6ffe4c64cbe6}, !- Total Cooling Capacity Function of Flow Fraction Curve Name
  {5101ea2e-03e5-4ef9-a555-26ea868b60be}, !- Energy Input Ratio Function of Temperature Curve Name
  {7f9a4033-e4ae-424c-b03a-59772deb9e2e}, !- Energy Input Ratio Function of Flow Fraction Curve Name
  {6a6ae087-846e-47d6-bd1d-cf14af22737b}, !- Part Load Fraction Correlation Curve Name
  ,                                       !- Nominal Time for Condensate Removal to Begin {s}
  ,                                       !- Ratio of Initial Moisture Evaporation Rate and Steady State Latent Capacity {dimensionless}
  ,                                       !- Maximum Cycling Rate {cycles/hr}
  ,                                       !- Latent Capacity Time Constant {s}
  ,                                       !- Condenser Air Inlet Node Name
  AirCooled,                              !- Condenser Type
  0,                                      !- Evaporative Condenser Effectiveness {dimensionless}
  Autosize,                               !- Evaporative Condenser Air Flow Rate {m3/s}
  Autosize,                               !- Evaporative Condenser Pump Rated Power Consumption {W}
  0,                                      !- Crankcase Heater Capacity {W}
  0,                                      !- Maximum Outdoor Dry-Bulb Temperature for Crankcase Heater Operation {C}
  ,                                       !- Supply Water Storage Tank Name
  ,                                       !- Condensate Collection Water Storage Tank Name
  0,                                      !- Basin Heater Capacity {W/K}
  10,                                     !- Basin Heater Setpoint Temperature {C}
  ;                                       !- Basin Heater Operating Schedule Name

OS:Curve:Biquadratic,
  {c185653e-43b2-406d-af56-0667045ffa2f}, !- Handle
  Curve Biquadratic 13,                   !- Name
  0.942587793,                            !- Coefficient1 Constant
  0.009543347,                            !- Coefficient2 x
  0.00068377,                             !- Coefficient3 x**2
  -0.011042676,                           !- Coefficient4 y
  5.249e-006,                             !- Coefficient5 y**2
  -9.72e-006,                             !- Coefficient6 x*y
  17,                                     !- Minimum Value of x
  22,                                     !- Maximum Value of x
  13,                                     !- Minimum Value of y
  46;                                     !- Maximum Value of y

OS:Curve:Quadratic,
  {9342c2a0-b2c5-4ad7-bdd2-e222ca30d633}, !- Handle
  Curve Quadratic 19,                     !- Name
  0.8,                                    !- Coefficient1 Constant
  0.2,                                    !- Coefficient2 x
  0,                                      !- Coefficient3 x**2
  0.5,                                    !- Minimum Value of x
  1.5;                                    !- Maximum Value of x

OS:Curve:Biquadratic,
  {791f86ac-9924-4c88-8d11-568c8702517d}, !- Handle
  Curve Biquadratic 14,                   !- Name
  0.342414409,                            !- Coefficient1 Constant
  0.034885008,                            !- Coefficient2 x
  -0.0006237,                             !- Coefficient3 x**2
  0.004977216,                            !- Coefficient4 y
  0.000437951,                            !- Coefficient5 y**2
  -0.000728028,                           !- Coefficient6 x*y
  17,                                     !- Minimum Value of x
  22,                                     !- Maximum Value of x
  13,                                     !- Minimum Value of y
  46;                                     !- Maximum Value of y

OS:Curve:Quadratic,
  {865cca9c-b4de-42c8-9e3c-d31e2f903f23}, !- Handle
  Curve Quadratic 20,                     !- Name
  1.1552,                                 !- Coefficient1 Constant
  -0.1808,                                !- Coefficient2 x
  0.0256,                                 !- Coefficient3 x**2
  0.5,                                    !- Minimum Value of x
  1.5;                                    !- Maximum Value of x

OS:Curve:Quadratic,
  {8dcda369-79e7-4c22-872f-6e89c22cb646}, !- Handle
  Curve Quadratic 21,                     !- Name
  0.85,                                   !- Coefficient1 Constant
  0.15,                                   !- Coefficient2 x
  0,                                      !- Coefficient3 x**2
  0,                                      !- Minimum Value of x
  1;                                      !- Maximum Value of x

OS:Curve:Biquadratic,
  {e0487783-4962-4aff-840e-5dbaf24ac56b}, !- Handle
  Curve Biquadratic 15,                   !- Name
  0.942587793,                            !- Coefficient1 Constant
  0.009543347,                            !- Coefficient2 x
  0.00068377,                             !- Coefficient3 x**2
  -0.011042676,                           !- Coefficient4 y
  5.249e-006,                             !- Coefficient5 y**2
  -9.72e-006,                             !- Coefficient6 x*y
  12.77778,                               !- Minimum Value of x
  23.88889,                               !- Maximum Value of x
  23.88889,                               !- Minimum Value of y
  46.11111;                               !- Maximum Value of y

OS:Curve:Quadratic,
  {3fd5446a-cb62-4ca3-82d7-6ffe4c64cbe6}, !- Handle
  Curve Quadratic 22,                     !- Name
  0.8,                                    !- Coefficient1 Constant
  0.2,                                    !- Coefficient2 x
  0,                                      !- Coefficient3 x**2
  0.5,                                    !- Minimum Value of x
  1.5;                                    !- Maximum Value of x

OS:Curve:Biquadratic,
  {5101ea2e-03e5-4ef9-a555-26ea868b60be}, !- Handle
  Curve Biquadratic 16,                   !- Name
  0.342414409,                            !- Coefficient1 Constant
  0.034885008,                            !- Coefficient2 x
  -0.0006237,                             !- Coefficient3 x**2
  0.004977216,                            !- Coefficient4 y
  0.000437951,                            !- Coefficient5 y**2
  -0.000728028,                           !- Coefficient6 x*y
  12.77778,                               !- Minimum Value of x
  23.88889,                               !- Maximum Value of x
  23.88889,                               !- Minimum Value of y
  46.11111;                               !- Maximum Value of y

OS:Curve:Quadratic,
  {7f9a4033-e4ae-424c-b03a-59772deb9e2e}, !- Handle
  Curve Quadratic 23,                     !- Name
  1.1552,                                 !- Coefficient1 Constant
  -0.1808,                                !- Coefficient2 x
  0.0256,                                 !- Coefficient3 x**2
  0.5,                                    !- Minimum Value of x
  1.5;                                    !- Maximum Value of x

OS:Curve:Quadratic,
  {6a6ae087-846e-47d6-bd1d-cf14af22737b}, !- Handle
  Curve Quadratic 24,                     !- Name
  0.85,                                   !- Coefficient1 Constant
  0.15,                                   !- Coefficient2 x
  0,                                      !- Coefficient3 x**2
  0,                                      !- Minimum Value of x
  1,                                      !- Maximum Value of x
  0.7,                                    !- Minimum Curve Output
  1;                                      !- Maximum Curve Output

OS:ZoneHVAC:PackagedTerminalAirConditioner,
  {10d1e74b-4a16-4d8e-9185-8214b71016a1}, !- Handle
  living zone|unit 4 PTAC,                !- Name
  {624f7d49-1b83-430a-85f9-be768ce5de65}, !- Availability Schedule Name
  {41fb6f67-2d7e-454c-a378-08c66a47312d}, !- Air Inlet Node Name
  {7f5b3c93-6098-468b-82f0-001ab811dc69}, !- Air Outlet Node Name
  OutdoorAir:Mixer,                       !- Outdoor Air Mixer Object Type
  ,                                       !- Outdoor Air Mixer Name
  Autosize,                               !- Supply Air Flow Rate During Cooling Operation {m3/s}
  Autosize,                               !- Supply Air Flow Rate During Heating Operation {m3/s}
  Autosize,                               !- Supply Air Flow Rate When No Cooling or Heating is Needed {m3/s}
  Autosize,                               !- Outdoor Air Flow Rate During Cooling Operation {m3/s}
  Autosize,                               !- Outdoor Air Flow Rate During Heating Operation {m3/s}
  Autosize,                               !- Outdoor Air Flow Rate When No Cooling or Heating is Needed {m3/s}
  {e8325b56-3276-4848-8d30-38a83d451b33}, !- Supply Air Fan Name
  {0b647313-e6ac-466e-a2a7-dc1961aece4e}, !- Heating Coil Name
  {dfad301a-4fb2-41db-951b-705cfd13d55d}, !- Cooling Coil Name
  DrawThrough,                            !- Fan Placement
  {624f7d49-1b83-430a-85f9-be768ce5de65}; !- Supply Air Fan Operating Mode Schedule Name

OS:Node,
  {c1eb0986-ca30-44e1-8c00-e3b4bbd6935e}, !- Handle
  Node 34,                                !- Name
  {0045d34e-127d-4869-8e1e-bf706f6a3a3d}, !- Inlet Port
  {41fb6f67-2d7e-454c-a378-08c66a47312d}; !- Outlet Port

OS:Connection,
  {0045d34e-127d-4869-8e1e-bf706f6a3a3d}, !- Handle
  {c9f0ea58-9fbd-40fa-9d86-7e513dc28294}, !- Name
  {5e76451e-b005-4a33-b3c9-4edda28cbf83}, !- Source Object
  3,                                      !- Outlet Port
  {c1eb0986-ca30-44e1-8c00-e3b4bbd6935e}, !- Target Object
  2;                                      !- Inlet Port

OS:Connection,
  {41fb6f67-2d7e-454c-a378-08c66a47312d}, !- Handle
  {0c2494d1-dac1-4c8b-9fbd-aa03671dc25e}, !- Name
  {c1eb0986-ca30-44e1-8c00-e3b4bbd6935e}, !- Source Object
  3,                                      !- Outlet Port
  {10d1e74b-4a16-4d8e-9185-8214b71016a1}, !- Target Object
  3;                                      !- Inlet Port

OS:Node,
  {9078b789-7911-4e4c-b4cd-04265084fbf8}, !- Handle
  Node 35,                                !- Name
  {7f5b3c93-6098-468b-82f0-001ab811dc69}, !- Inlet Port
  {65d81164-9f45-4aba-a97c-f6051741e1f9}; !- Outlet Port

OS:Connection,
  {65d81164-9f45-4aba-a97c-f6051741e1f9}, !- Handle
  {afa82466-24af-447b-b4fb-e51e4949c987}, !- Name
  {9078b789-7911-4e4c-b4cd-04265084fbf8}, !- Source Object
  3,                                      !- Outlet Port
  {dcd16038-cc1c-4b8b-a30c-ca0b7749d027}, !- Target Object
  3;                                      !- Inlet Port

OS:Connection,
  {7f5b3c93-6098-468b-82f0-001ab811dc69}, !- Handle
  {a382c2f9-42a1-4693-8f52-97da2ef4eeb2}, !- Name
  {10d1e74b-4a16-4d8e-9185-8214b71016a1}, !- Source Object
  4,                                      !- Outlet Port
  {9078b789-7911-4e4c-b4cd-04265084fbf8}, !- Target Object
  2;                                      !- Inlet Port

OS:EnergyManagementSystem:Sensor,
  {820a3743-a8fd-44a5-83b7-e83f829775e6}, !- Handle
  Central_pump_s,                         !- Name
  Central pump,                           !- Output Variable or Output Meter Index Key Name
  Pump Electric Energy;                   !- Output Variable or Output Meter Name

OS:EnergyManagementSystem:Program,
  {ebd8968a-58cb-4ecb-963d-7507f2077e81}, !- Handle
  Central_pumps_program,                  !- Name
  Set central_pumps_h = Central_pump_s;   !- Program Line 1

OS:EnergyManagementSystem:OutputVariable,
  {affd0582-2111-451b-beec-7b20ebc81aa3}, !- Handle
  Central htg pump:Pumps:Electricity,     !- Name
  central_pumps_h,                        !- EMS Variable Name
  Summed,                                 !- Type of Data in Variable
  SystemTimestep,                         !- Update Frequency
  {ebd8968a-58cb-4ecb-963d-7507f2077e81}, !- EMS Program or Subroutine Name
  J;                                      !- Units

OS:EnergyManagementSystem:ProgramCallingManager,
  {0a99f3e4-6055-49cb-8c07-3b4591fd5f45}, !- Handle
  Central pump program calling manager,   !- Name
  EndOfSystemTimestepBeforeHVACReporting, !- EnergyPlus Model Calling Point
  {ebd8968a-58cb-4ecb-963d-7507f2077e81}; !- Program Name 1

OS:Schedule:Ruleset,
  {70a44615-e664-41cc-8c1b-f87bdfa49504}, !- Handle
  res heating season,                     !- Name
  {5e79570e-a457-438b-83a7-760cb509955c}, !- Schedule Type Limits Name
  {3c7ebfa2-1657-4560-9f59-af493811c1ac}; !- Default Day Schedule Name

OS:Schedule:Day,
  {3c7ebfa2-1657-4560-9f59-af493811c1ac}, !- Handle
  Schedule Day 10,                        !- Name
  {5e79570e-a457-438b-83a7-760cb509955c}, !- Schedule Type Limits Name
  ,                                       !- Interpolate to Timestep
  24,                                     !- Hour 1
  0,                                      !- Minute 1
  0;                                      !- Value Until Time 1

OS:Schedule:Rule,
  {455d1515-bccf-41d3-8a7e-7ecad27ba5fe}, !- Handle
  res heating season allday rule1,        !- Name
  {70a44615-e664-41cc-8c1b-f87bdfa49504}, !- Schedule Ruleset Name
  11,                                     !- Rule Order
  {a77f4160-9ff0-4bbd-b1fc-88e03f811515}, !- Day Schedule Name
  Yes,                                    !- Apply Sunday
  Yes,                                    !- Apply Monday
  Yes,                                    !- Apply Tuesday
  Yes,                                    !- Apply Wednesday
  Yes,                                    !- Apply Thursday
  Yes,                                    !- Apply Friday
  Yes,                                    !- Apply Saturday
  ,                                       !- Apply Holiday
  DateRange,                              !- Date Specification Type
  1,                                      !- Start Month
  1,                                      !- Start Day
  1,                                      !- End Month
  31;                                     !- End Day

OS:Schedule:Day,
  {a77f4160-9ff0-4bbd-b1fc-88e03f811515}, !- Handle
  res heating season allday1,             !- Name
  {5e79570e-a457-438b-83a7-760cb509955c}, !- Schedule Type Limits Name
  ,                                       !- Interpolate to Timestep
  24,                                     !- Hour 1
  0,                                      !- Minute 1
  1;                                      !- Value Until Time 1

OS:Schedule:Rule,
  {fe5a3778-4cdf-463a-95da-662662475b7a}, !- Handle
  res heating season allday rule2,        !- Name
  {70a44615-e664-41cc-8c1b-f87bdfa49504}, !- Schedule Ruleset Name
  10,                                     !- Rule Order
  {3a723d97-500c-4e5b-9e93-c808b20e50e8}, !- Day Schedule Name
  Yes,                                    !- Apply Sunday
  Yes,                                    !- Apply Monday
  Yes,                                    !- Apply Tuesday
  Yes,                                    !- Apply Wednesday
  Yes,                                    !- Apply Thursday
  Yes,                                    !- Apply Friday
  Yes,                                    !- Apply Saturday
  ,                                       !- Apply Holiday
  DateRange,                              !- Date Specification Type
  2,                                      !- Start Month
  1,                                      !- Start Day
  2,                                      !- End Month
  28;                                     !- End Day

OS:Schedule:Day,
  {3a723d97-500c-4e5b-9e93-c808b20e50e8}, !- Handle
  res heating season allday2,             !- Name
  {5e79570e-a457-438b-83a7-760cb509955c}, !- Schedule Type Limits Name
  ,                                       !- Interpolate to Timestep
  24,                                     !- Hour 1
  0,                                      !- Minute 1
  1;                                      !- Value Until Time 1

OS:Schedule:Rule,
  {e2b521d0-da24-462d-8186-09baad99ace0}, !- Handle
  res heating season allday rule3,        !- Name
  {70a44615-e664-41cc-8c1b-f87bdfa49504}, !- Schedule Ruleset Name
  9,                                      !- Rule Order
  {b32ee465-7642-466e-9dda-34ef9f2a8d7f}, !- Day Schedule Name
  Yes,                                    !- Apply Sunday
  Yes,                                    !- Apply Monday
  Yes,                                    !- Apply Tuesday
  Yes,                                    !- Apply Wednesday
  Yes,                                    !- Apply Thursday
  Yes,                                    !- Apply Friday
  Yes,                                    !- Apply Saturday
  ,                                       !- Apply Holiday
  DateRange,                              !- Date Specification Type
  3,                                      !- Start Month
  1,                                      !- Start Day
  3,                                      !- End Month
  31;                                     !- End Day

OS:Schedule:Day,
  {b32ee465-7642-466e-9dda-34ef9f2a8d7f}, !- Handle
  res heating season allday3,             !- Name
  {5e79570e-a457-438b-83a7-760cb509955c}, !- Schedule Type Limits Name
  ,                                       !- Interpolate to Timestep
  24,                                     !- Hour 1
  0,                                      !- Minute 1
  1;                                      !- Value Until Time 1

OS:Schedule:Rule,
  {b27b4ed0-36ce-4672-936c-687d3cb31bd7}, !- Handle
  res heating season allday rule4,        !- Name
  {70a44615-e664-41cc-8c1b-f87bdfa49504}, !- Schedule Ruleset Name
  8,                                      !- Rule Order
  {2f6f62d1-8cf5-498b-9697-efb5c7d2fd33}, !- Day Schedule Name
  Yes,                                    !- Apply Sunday
  Yes,                                    !- Apply Monday
  Yes,                                    !- Apply Tuesday
  Yes,                                    !- Apply Wednesday
  Yes,                                    !- Apply Thursday
  Yes,                                    !- Apply Friday
  Yes,                                    !- Apply Saturday
  ,                                       !- Apply Holiday
  DateRange,                              !- Date Specification Type
  4,                                      !- Start Month
  1,                                      !- Start Day
  4,                                      !- End Month
  30;                                     !- End Day

OS:Schedule:Day,
  {2f6f62d1-8cf5-498b-9697-efb5c7d2fd33}, !- Handle
  res heating season allday4,             !- Name
  {5e79570e-a457-438b-83a7-760cb509955c}, !- Schedule Type Limits Name
  ,                                       !- Interpolate to Timestep
  24,                                     !- Hour 1
  0,                                      !- Minute 1
  1;                                      !- Value Until Time 1

OS:Schedule:Rule,
  {25eba7f1-719e-4077-b9d9-cec2fbfc41d0}, !- Handle
  res heating season allday rule5,        !- Name
  {70a44615-e664-41cc-8c1b-f87bdfa49504}, !- Schedule Ruleset Name
  7,                                      !- Rule Order
  {609c606c-0669-43e6-95ef-58a1df27c041}, !- Day Schedule Name
  Yes,                                    !- Apply Sunday
  Yes,                                    !- Apply Monday
  Yes,                                    !- Apply Tuesday
  Yes,                                    !- Apply Wednesday
  Yes,                                    !- Apply Thursday
  Yes,                                    !- Apply Friday
  Yes,                                    !- Apply Saturday
  ,                                       !- Apply Holiday
  DateRange,                              !- Date Specification Type
  5,                                      !- Start Month
  1,                                      !- Start Day
  5,                                      !- End Month
  31;                                     !- End Day

OS:Schedule:Day,
  {609c606c-0669-43e6-95ef-58a1df27c041}, !- Handle
  res heating season allday5,             !- Name
  {5e79570e-a457-438b-83a7-760cb509955c}, !- Schedule Type Limits Name
  ,                                       !- Interpolate to Timestep
  24,                                     !- Hour 1
  0,                                      !- Minute 1
  1;                                      !- Value Until Time 1

OS:Schedule:Rule,
  {be0db64f-7f7a-4a5a-be6c-c4851fb54789}, !- Handle
  res heating season allday rule6,        !- Name
  {70a44615-e664-41cc-8c1b-f87bdfa49504}, !- Schedule Ruleset Name
  6,                                      !- Rule Order
  {0a667750-7a50-4641-b39d-0f054f0a4d40}, !- Day Schedule Name
  Yes,                                    !- Apply Sunday
  Yes,                                    !- Apply Monday
  Yes,                                    !- Apply Tuesday
  Yes,                                    !- Apply Wednesday
  Yes,                                    !- Apply Thursday
  Yes,                                    !- Apply Friday
  Yes,                                    !- Apply Saturday
  ,                                       !- Apply Holiday
  DateRange,                              !- Date Specification Type
  6,                                      !- Start Month
  1,                                      !- Start Day
  6,                                      !- End Month
  30;                                     !- End Day

OS:Schedule:Day,
  {0a667750-7a50-4641-b39d-0f054f0a4d40}, !- Handle
  res heating season allday6,             !- Name
  {5e79570e-a457-438b-83a7-760cb509955c}, !- Schedule Type Limits Name
  ,                                       !- Interpolate to Timestep
  24,                                     !- Hour 1
  0,                                      !- Minute 1
  1;                                      !- Value Until Time 1

OS:Schedule:Rule,
  {9fce23b2-9cbf-4f87-8ea5-5bbbe32136ad}, !- Handle
  res heating season allday rule7,        !- Name
  {70a44615-e664-41cc-8c1b-f87bdfa49504}, !- Schedule Ruleset Name
  5,                                      !- Rule Order
  {8e841758-2c7d-4f84-ae9b-331085495e7a}, !- Day Schedule Name
  Yes,                                    !- Apply Sunday
  Yes,                                    !- Apply Monday
  Yes,                                    !- Apply Tuesday
  Yes,                                    !- Apply Wednesday
  Yes,                                    !- Apply Thursday
  Yes,                                    !- Apply Friday
  Yes,                                    !- Apply Saturday
  ,                                       !- Apply Holiday
  DateRange,                              !- Date Specification Type
  7,                                      !- Start Month
  1,                                      !- Start Day
  7,                                      !- End Month
  31;                                     !- End Day

OS:Schedule:Day,
  {8e841758-2c7d-4f84-ae9b-331085495e7a}, !- Handle
  res heating season allday7,             !- Name
  {5e79570e-a457-438b-83a7-760cb509955c}, !- Schedule Type Limits Name
  ,                                       !- Interpolate to Timestep
  24,                                     !- Hour 1
  0,                                      !- Minute 1
  1;                                      !- Value Until Time 1

OS:Schedule:Rule,
  {84e8ec8b-0b6e-4bd8-9857-f46fa972d1c3}, !- Handle
  res heating season allday rule8,        !- Name
  {70a44615-e664-41cc-8c1b-f87bdfa49504}, !- Schedule Ruleset Name
  4,                                      !- Rule Order
  {7c2e4bb6-dbca-438d-b063-b9d10467c793}, !- Day Schedule Name
  Yes,                                    !- Apply Sunday
  Yes,                                    !- Apply Monday
  Yes,                                    !- Apply Tuesday
  Yes,                                    !- Apply Wednesday
  Yes,                                    !- Apply Thursday
  Yes,                                    !- Apply Friday
  Yes,                                    !- Apply Saturday
  ,                                       !- Apply Holiday
  DateRange,                              !- Date Specification Type
  8,                                      !- Start Month
  1,                                      !- Start Day
  8,                                      !- End Month
  31;                                     !- End Day

OS:Schedule:Day,
  {7c2e4bb6-dbca-438d-b063-b9d10467c793}, !- Handle
  res heating season allday8,             !- Name
  {5e79570e-a457-438b-83a7-760cb509955c}, !- Schedule Type Limits Name
  ,                                       !- Interpolate to Timestep
  24,                                     !- Hour 1
  0,                                      !- Minute 1
  1;                                      !- Value Until Time 1

OS:Schedule:Rule,
  {38bfc202-4e2e-4cdf-9608-8de2281d33f5}, !- Handle
  res heating season allday rule9,        !- Name
  {70a44615-e664-41cc-8c1b-f87bdfa49504}, !- Schedule Ruleset Name
  3,                                      !- Rule Order
  {7fa29fe8-f4d5-45c9-a86b-c671b95fc63b}, !- Day Schedule Name
  Yes,                                    !- Apply Sunday
  Yes,                                    !- Apply Monday
  Yes,                                    !- Apply Tuesday
  Yes,                                    !- Apply Wednesday
  Yes,                                    !- Apply Thursday
  Yes,                                    !- Apply Friday
  Yes,                                    !- Apply Saturday
  ,                                       !- Apply Holiday
  DateRange,                              !- Date Specification Type
  9,                                      !- Start Month
  1,                                      !- Start Day
  9,                                      !- End Month
  30;                                     !- End Day

OS:Schedule:Day,
  {7fa29fe8-f4d5-45c9-a86b-c671b95fc63b}, !- Handle
  res heating season allday9,             !- Name
  {5e79570e-a457-438b-83a7-760cb509955c}, !- Schedule Type Limits Name
  ,                                       !- Interpolate to Timestep
  24,                                     !- Hour 1
  0,                                      !- Minute 1
  1;                                      !- Value Until Time 1

OS:Schedule:Rule,
  {439f8238-e823-42f5-aa8b-ba7f84e1b503}, !- Handle
  res heating season allday rule10,       !- Name
  {70a44615-e664-41cc-8c1b-f87bdfa49504}, !- Schedule Ruleset Name
  2,                                      !- Rule Order
  {a1b5657a-9958-45c1-bc54-e135b729c75f}, !- Day Schedule Name
  Yes,                                    !- Apply Sunday
  Yes,                                    !- Apply Monday
  Yes,                                    !- Apply Tuesday
  Yes,                                    !- Apply Wednesday
  Yes,                                    !- Apply Thursday
  Yes,                                    !- Apply Friday
  Yes,                                    !- Apply Saturday
  ,                                       !- Apply Holiday
  DateRange,                              !- Date Specification Type
  10,                                     !- Start Month
  1,                                      !- Start Day
  10,                                     !- End Month
  31;                                     !- End Day

OS:Schedule:Day,
  {a1b5657a-9958-45c1-bc54-e135b729c75f}, !- Handle
  res heating season allday10,            !- Name
  {5e79570e-a457-438b-83a7-760cb509955c}, !- Schedule Type Limits Name
  ,                                       !- Interpolate to Timestep
  24,                                     !- Hour 1
  0,                                      !- Minute 1
  1;                                      !- Value Until Time 1

OS:Schedule:Rule,
  {ec4bcaf1-da61-402b-9357-4d9ed38e678d}, !- Handle
  res heating season allday rule11,       !- Name
  {70a44615-e664-41cc-8c1b-f87bdfa49504}, !- Schedule Ruleset Name
  1,                                      !- Rule Order
  {919055c3-22e2-4e82-a3ce-5bb5ab93e88a}, !- Day Schedule Name
  Yes,                                    !- Apply Sunday
  Yes,                                    !- Apply Monday
  Yes,                                    !- Apply Tuesday
  Yes,                                    !- Apply Wednesday
  Yes,                                    !- Apply Thursday
  Yes,                                    !- Apply Friday
  Yes,                                    !- Apply Saturday
  ,                                       !- Apply Holiday
  DateRange,                              !- Date Specification Type
  11,                                     !- Start Month
  1,                                      !- Start Day
  11,                                     !- End Month
  30;                                     !- End Day

OS:Schedule:Day,
  {919055c3-22e2-4e82-a3ce-5bb5ab93e88a}, !- Handle
  res heating season allday11,            !- Name
  {5e79570e-a457-438b-83a7-760cb509955c}, !- Schedule Type Limits Name
  ,                                       !- Interpolate to Timestep
  24,                                     !- Hour 1
  0,                                      !- Minute 1
  1;                                      !- Value Until Time 1

OS:Schedule:Rule,
  {77dc94a9-75c9-45e1-bdbc-4901a5df1a6b}, !- Handle
  res heating season allday rule12,       !- Name
  {70a44615-e664-41cc-8c1b-f87bdfa49504}, !- Schedule Ruleset Name
  0,                                      !- Rule Order
  {6e00debe-185a-4f60-a92e-ebff1a4cf6ae}, !- Day Schedule Name
  Yes,                                    !- Apply Sunday
  Yes,                                    !- Apply Monday
  Yes,                                    !- Apply Tuesday
  Yes,                                    !- Apply Wednesday
  Yes,                                    !- Apply Thursday
  Yes,                                    !- Apply Friday
  Yes,                                    !- Apply Saturday
  ,                                       !- Apply Holiday
  DateRange,                              !- Date Specification Type
  12,                                     !- Start Month
  1,                                      !- Start Day
  12,                                     !- End Month
  31;                                     !- End Day

OS:Schedule:Day,
  {6e00debe-185a-4f60-a92e-ebff1a4cf6ae}, !- Handle
  res heating season allday12,            !- Name
  {5e79570e-a457-438b-83a7-760cb509955c}, !- Schedule Type Limits Name
  ,                                       !- Interpolate to Timestep
  24,                                     !- Hour 1
  0,                                      !- Minute 1
  1;                                      !- Value Until Time 1

OS:ThermostatSetpoint:DualSetpoint,
  {5704490f-e5d3-4a4e-9beb-25299f5c544e}, !- Handle
  living zone|unit 4 temperature setpoint, !- Name
  {4bbe9795-58f2-4c5d-bbad-b41079a4d6d8}, !- Heating Setpoint Temperature Schedule Name
  {3cc6ba74-1e62-4cf2-b9ef-54a8e183d6a2}; !- Cooling Setpoint Temperature Schedule Name

OS:ThermostatSetpoint:DualSetpoint,
  {f9f24e5f-619f-4da4-8285-73b7e5f090a7}, !- Handle
  living zone temperature setpoint,       !- Name
  {4bbe9795-58f2-4c5d-bbad-b41079a4d6d8}, !- Heating Setpoint Temperature Schedule Name
  {3cc6ba74-1e62-4cf2-b9ef-54a8e183d6a2}; !- Cooling Setpoint Temperature Schedule Name

OS:ThermostatSetpoint:DualSetpoint,
  {d3a991cf-623e-4562-bf12-fce7b5ae2646}, !- Handle
  living zone|unit 2 temperature setpoint, !- Name
  {4bbe9795-58f2-4c5d-bbad-b41079a4d6d8}, !- Heating Setpoint Temperature Schedule Name
  {3cc6ba74-1e62-4cf2-b9ef-54a8e183d6a2}; !- Cooling Setpoint Temperature Schedule Name

OS:ThermostatSetpoint:DualSetpoint,
  {0065a3e9-26e8-4b5e-95e3-6fb06039826c}, !- Handle
  living zone|unit 3 temperature setpoint, !- Name
  {4bbe9795-58f2-4c5d-bbad-b41079a4d6d8}, !- Heating Setpoint Temperature Schedule Name
  {3cc6ba74-1e62-4cf2-b9ef-54a8e183d6a2}; !- Cooling Setpoint Temperature Schedule Name

OS:Schedule:Ruleset,
  {c7426799-1a52-4758-8f55-f7ad43ec161a}, !- Handle
  res cooling season,                     !- Name
  {5e79570e-a457-438b-83a7-760cb509955c}, !- Schedule Type Limits Name
  {bc00c3e7-b0c5-48da-a7d9-a168a773dcfa}; !- Default Day Schedule Name

OS:Schedule:Day,
  {bc00c3e7-b0c5-48da-a7d9-a168a773dcfa}, !- Handle
  Schedule Day 1,                         !- Name
  {5e79570e-a457-438b-83a7-760cb509955c}, !- Schedule Type Limits Name
  ,                                       !- Interpolate to Timestep
  24,                                     !- Hour 1
  0,                                      !- Minute 1
  0;                                      !- Value Until Time 1

OS:Schedule:Rule,
  {8144d75a-a508-4eab-b0c5-43116cc58ea4}, !- Handle
  res cooling season allday rule1,        !- Name
  {c7426799-1a52-4758-8f55-f7ad43ec161a}, !- Schedule Ruleset Name
  11,                                     !- Rule Order
  {e7e3f25a-a49e-4946-8171-e3357e3d6802}, !- Day Schedule Name
  Yes,                                    !- Apply Sunday
  Yes,                                    !- Apply Monday
  Yes,                                    !- Apply Tuesday
  Yes,                                    !- Apply Wednesday
  Yes,                                    !- Apply Thursday
  Yes,                                    !- Apply Friday
  Yes,                                    !- Apply Saturday
  ,                                       !- Apply Holiday
  DateRange,                              !- Date Specification Type
  1,                                      !- Start Month
  1,                                      !- Start Day
  1,                                      !- End Month
  31;                                     !- End Day

OS:Schedule:Day,
  {e7e3f25a-a49e-4946-8171-e3357e3d6802}, !- Handle
  res cooling season allday1,             !- Name
  {5e79570e-a457-438b-83a7-760cb509955c}, !- Schedule Type Limits Name
  ,                                       !- Interpolate to Timestep
  24,                                     !- Hour 1
  0,                                      !- Minute 1
  1;                                      !- Value Until Time 1

OS:Schedule:Rule,
  {c1381f59-69e6-4d58-90fa-9f0db3c25a58}, !- Handle
  res cooling season allday rule2,        !- Name
  {c7426799-1a52-4758-8f55-f7ad43ec161a}, !- Schedule Ruleset Name
  10,                                     !- Rule Order
  {780bb24f-edd9-470d-930e-fa9410a398e3}, !- Day Schedule Name
  Yes,                                    !- Apply Sunday
  Yes,                                    !- Apply Monday
  Yes,                                    !- Apply Tuesday
  Yes,                                    !- Apply Wednesday
  Yes,                                    !- Apply Thursday
  Yes,                                    !- Apply Friday
  Yes,                                    !- Apply Saturday
  ,                                       !- Apply Holiday
  DateRange,                              !- Date Specification Type
  2,                                      !- Start Month
  1,                                      !- Start Day
  2,                                      !- End Month
  28;                                     !- End Day

OS:Schedule:Day,
  {780bb24f-edd9-470d-930e-fa9410a398e3}, !- Handle
  res cooling season allday2,             !- Name
  {5e79570e-a457-438b-83a7-760cb509955c}, !- Schedule Type Limits Name
  ,                                       !- Interpolate to Timestep
  24,                                     !- Hour 1
  0,                                      !- Minute 1
  1;                                      !- Value Until Time 1

OS:Schedule:Rule,
  {0390f17f-524d-4405-bce3-762ac655900e}, !- Handle
  res cooling season allday rule3,        !- Name
  {c7426799-1a52-4758-8f55-f7ad43ec161a}, !- Schedule Ruleset Name
  9,                                      !- Rule Order
  {33ba69ab-b719-42bf-8fec-b36bc9bec29a}, !- Day Schedule Name
  Yes,                                    !- Apply Sunday
  Yes,                                    !- Apply Monday
  Yes,                                    !- Apply Tuesday
  Yes,                                    !- Apply Wednesday
  Yes,                                    !- Apply Thursday
  Yes,                                    !- Apply Friday
  Yes,                                    !- Apply Saturday
  ,                                       !- Apply Holiday
  DateRange,                              !- Date Specification Type
  3,                                      !- Start Month
  1,                                      !- Start Day
  3,                                      !- End Month
  31;                                     !- End Day

OS:Schedule:Day,
  {33ba69ab-b719-42bf-8fec-b36bc9bec29a}, !- Handle
  res cooling season allday3,             !- Name
  {5e79570e-a457-438b-83a7-760cb509955c}, !- Schedule Type Limits Name
  ,                                       !- Interpolate to Timestep
  24,                                     !- Hour 1
  0,                                      !- Minute 1
  1;                                      !- Value Until Time 1

OS:Schedule:Rule,
  {f9962d9d-6155-45b3-95a3-d725efd50c41}, !- Handle
  res cooling season allday rule4,        !- Name
  {c7426799-1a52-4758-8f55-f7ad43ec161a}, !- Schedule Ruleset Name
  8,                                      !- Rule Order
  {a3a8f89f-133f-46e0-9370-3a2745c51d5c}, !- Day Schedule Name
  Yes,                                    !- Apply Sunday
  Yes,                                    !- Apply Monday
  Yes,                                    !- Apply Tuesday
  Yes,                                    !- Apply Wednesday
  Yes,                                    !- Apply Thursday
  Yes,                                    !- Apply Friday
  Yes,                                    !- Apply Saturday
  ,                                       !- Apply Holiday
  DateRange,                              !- Date Specification Type
  4,                                      !- Start Month
  1,                                      !- Start Day
  4,                                      !- End Month
  30;                                     !- End Day

OS:Schedule:Day,
  {a3a8f89f-133f-46e0-9370-3a2745c51d5c}, !- Handle
  res cooling season allday4,             !- Name
  {5e79570e-a457-438b-83a7-760cb509955c}, !- Schedule Type Limits Name
  ,                                       !- Interpolate to Timestep
  24,                                     !- Hour 1
  0,                                      !- Minute 1
  1;                                      !- Value Until Time 1

OS:Schedule:Rule,
  {7e411b31-af83-4aa3-b008-752f1e7ac72b}, !- Handle
  res cooling season allday rule5,        !- Name
  {c7426799-1a52-4758-8f55-f7ad43ec161a}, !- Schedule Ruleset Name
  7,                                      !- Rule Order
  {0c19cd7c-d6a1-43cb-ae8b-ae707b3bb8e1}, !- Day Schedule Name
  Yes,                                    !- Apply Sunday
  Yes,                                    !- Apply Monday
  Yes,                                    !- Apply Tuesday
  Yes,                                    !- Apply Wednesday
  Yes,                                    !- Apply Thursday
  Yes,                                    !- Apply Friday
  Yes,                                    !- Apply Saturday
  ,                                       !- Apply Holiday
  DateRange,                              !- Date Specification Type
  5,                                      !- Start Month
  1,                                      !- Start Day
  5,                                      !- End Month
  31;                                     !- End Day

OS:Schedule:Day,
  {0c19cd7c-d6a1-43cb-ae8b-ae707b3bb8e1}, !- Handle
  res cooling season allday5,             !- Name
  {5e79570e-a457-438b-83a7-760cb509955c}, !- Schedule Type Limits Name
  ,                                       !- Interpolate to Timestep
  24,                                     !- Hour 1
  0,                                      !- Minute 1
  1;                                      !- Value Until Time 1

OS:Schedule:Rule,
  {a06b15ee-5585-4fc0-8033-e44c5a655c06}, !- Handle
  res cooling season allday rule6,        !- Name
  {c7426799-1a52-4758-8f55-f7ad43ec161a}, !- Schedule Ruleset Name
  6,                                      !- Rule Order
  {f97488ee-ade5-424b-9e50-619f8752f795}, !- Day Schedule Name
  Yes,                                    !- Apply Sunday
  Yes,                                    !- Apply Monday
  Yes,                                    !- Apply Tuesday
  Yes,                                    !- Apply Wednesday
  Yes,                                    !- Apply Thursday
  Yes,                                    !- Apply Friday
  Yes,                                    !- Apply Saturday
  ,                                       !- Apply Holiday
  DateRange,                              !- Date Specification Type
  6,                                      !- Start Month
  1,                                      !- Start Day
  6,                                      !- End Month
  30;                                     !- End Day

OS:Schedule:Day,
  {f97488ee-ade5-424b-9e50-619f8752f795}, !- Handle
  res cooling season allday6,             !- Name
  {5e79570e-a457-438b-83a7-760cb509955c}, !- Schedule Type Limits Name
  ,                                       !- Interpolate to Timestep
  24,                                     !- Hour 1
  0,                                      !- Minute 1
  1;                                      !- Value Until Time 1

OS:Schedule:Rule,
  {2ee188cb-f896-41f1-9739-d910325d916a}, !- Handle
  res cooling season allday rule7,        !- Name
  {c7426799-1a52-4758-8f55-f7ad43ec161a}, !- Schedule Ruleset Name
  5,                                      !- Rule Order
  {38c900e9-563c-4f57-97a6-ebfc131a7e3d}, !- Day Schedule Name
  Yes,                                    !- Apply Sunday
  Yes,                                    !- Apply Monday
  Yes,                                    !- Apply Tuesday
  Yes,                                    !- Apply Wednesday
  Yes,                                    !- Apply Thursday
  Yes,                                    !- Apply Friday
  Yes,                                    !- Apply Saturday
  ,                                       !- Apply Holiday
  DateRange,                              !- Date Specification Type
  7,                                      !- Start Month
  1,                                      !- Start Day
  7,                                      !- End Month
  31;                                     !- End Day

OS:Schedule:Day,
  {38c900e9-563c-4f57-97a6-ebfc131a7e3d}, !- Handle
  res cooling season allday7,             !- Name
  {5e79570e-a457-438b-83a7-760cb509955c}, !- Schedule Type Limits Name
  ,                                       !- Interpolate to Timestep
  24,                                     !- Hour 1
  0,                                      !- Minute 1
  1;                                      !- Value Until Time 1

OS:Schedule:Rule,
  {5db7ecc1-9d84-4c0b-b09a-e3af23c47910}, !- Handle
  res cooling season allday rule8,        !- Name
  {c7426799-1a52-4758-8f55-f7ad43ec161a}, !- Schedule Ruleset Name
  4,                                      !- Rule Order
  {4537f12c-5989-43c4-91c8-41e357cd234d}, !- Day Schedule Name
  Yes,                                    !- Apply Sunday
  Yes,                                    !- Apply Monday
  Yes,                                    !- Apply Tuesday
  Yes,                                    !- Apply Wednesday
  Yes,                                    !- Apply Thursday
  Yes,                                    !- Apply Friday
  Yes,                                    !- Apply Saturday
  ,                                       !- Apply Holiday
  DateRange,                              !- Date Specification Type
  8,                                      !- Start Month
  1,                                      !- Start Day
  8,                                      !- End Month
  31;                                     !- End Day

OS:Schedule:Day,
  {4537f12c-5989-43c4-91c8-41e357cd234d}, !- Handle
  res cooling season allday8,             !- Name
  {5e79570e-a457-438b-83a7-760cb509955c}, !- Schedule Type Limits Name
  ,                                       !- Interpolate to Timestep
  24,                                     !- Hour 1
  0,                                      !- Minute 1
  1;                                      !- Value Until Time 1

OS:Schedule:Rule,
  {cf377f22-e3e5-4141-88dc-465b9b9b540a}, !- Handle
  res cooling season allday rule9,        !- Name
  {c7426799-1a52-4758-8f55-f7ad43ec161a}, !- Schedule Ruleset Name
  3,                                      !- Rule Order
  {6d1b2071-acce-4c71-9e16-93a02e3fa2de}, !- Day Schedule Name
  Yes,                                    !- Apply Sunday
  Yes,                                    !- Apply Monday
  Yes,                                    !- Apply Tuesday
  Yes,                                    !- Apply Wednesday
  Yes,                                    !- Apply Thursday
  Yes,                                    !- Apply Friday
  Yes,                                    !- Apply Saturday
  ,                                       !- Apply Holiday
  DateRange,                              !- Date Specification Type
  9,                                      !- Start Month
  1,                                      !- Start Day
  9,                                      !- End Month
  30;                                     !- End Day

OS:Schedule:Day,
  {6d1b2071-acce-4c71-9e16-93a02e3fa2de}, !- Handle
  res cooling season allday9,             !- Name
  {5e79570e-a457-438b-83a7-760cb509955c}, !- Schedule Type Limits Name
  ,                                       !- Interpolate to Timestep
  24,                                     !- Hour 1
  0,                                      !- Minute 1
  1;                                      !- Value Until Time 1

OS:Schedule:Rule,
  {ab085464-d35d-46bb-b4ea-d9d7841f1399}, !- Handle
  res cooling season allday rule10,       !- Name
  {c7426799-1a52-4758-8f55-f7ad43ec161a}, !- Schedule Ruleset Name
  2,                                      !- Rule Order
  {bd8f212e-4bd5-409a-a7cb-04cbea1f0bc4}, !- Day Schedule Name
  Yes,                                    !- Apply Sunday
  Yes,                                    !- Apply Monday
  Yes,                                    !- Apply Tuesday
  Yes,                                    !- Apply Wednesday
  Yes,                                    !- Apply Thursday
  Yes,                                    !- Apply Friday
  Yes,                                    !- Apply Saturday
  ,                                       !- Apply Holiday
  DateRange,                              !- Date Specification Type
  10,                                     !- Start Month
  1,                                      !- Start Day
  10,                                     !- End Month
  31;                                     !- End Day

OS:Schedule:Day,
  {bd8f212e-4bd5-409a-a7cb-04cbea1f0bc4}, !- Handle
  res cooling season allday10,            !- Name
  {5e79570e-a457-438b-83a7-760cb509955c}, !- Schedule Type Limits Name
  ,                                       !- Interpolate to Timestep
  24,                                     !- Hour 1
  0,                                      !- Minute 1
  1;                                      !- Value Until Time 1

OS:Schedule:Rule,
  {7a247e25-b803-47b0-882a-fb7199240cc0}, !- Handle
  res cooling season allday rule11,       !- Name
  {c7426799-1a52-4758-8f55-f7ad43ec161a}, !- Schedule Ruleset Name
  1,                                      !- Rule Order
  {435221b3-f9a9-49f9-920f-eaf2c7908fc9}, !- Day Schedule Name
  Yes,                                    !- Apply Sunday
  Yes,                                    !- Apply Monday
  Yes,                                    !- Apply Tuesday
  Yes,                                    !- Apply Wednesday
  Yes,                                    !- Apply Thursday
  Yes,                                    !- Apply Friday
  Yes,                                    !- Apply Saturday
  ,                                       !- Apply Holiday
  DateRange,                              !- Date Specification Type
  11,                                     !- Start Month
  1,                                      !- Start Day
  11,                                     !- End Month
  30;                                     !- End Day

OS:Schedule:Day,
  {435221b3-f9a9-49f9-920f-eaf2c7908fc9}, !- Handle
  res cooling season allday11,            !- Name
  {5e79570e-a457-438b-83a7-760cb509955c}, !- Schedule Type Limits Name
  ,                                       !- Interpolate to Timestep
  24,                                     !- Hour 1
  0,                                      !- Minute 1
  1;                                      !- Value Until Time 1

OS:Schedule:Rule,
  {78a7c759-1ecb-49c0-b281-948db9d5b007}, !- Handle
  res cooling season allday rule12,       !- Name
  {c7426799-1a52-4758-8f55-f7ad43ec161a}, !- Schedule Ruleset Name
  0,                                      !- Rule Order
  {3e6ea538-4469-498a-bdf7-ff3b45d4b851}, !- Day Schedule Name
  Yes,                                    !- Apply Sunday
  Yes,                                    !- Apply Monday
  Yes,                                    !- Apply Tuesday
  Yes,                                    !- Apply Wednesday
  Yes,                                    !- Apply Thursday
  Yes,                                    !- Apply Friday
  Yes,                                    !- Apply Saturday
  ,                                       !- Apply Holiday
  DateRange,                              !- Date Specification Type
  12,                                     !- Start Month
  1,                                      !- Start Day
  12,                                     !- End Month
  31;                                     !- End Day

OS:Schedule:Day,
  {3e6ea538-4469-498a-bdf7-ff3b45d4b851}, !- Handle
  res cooling season allday12,            !- Name
  {5e79570e-a457-438b-83a7-760cb509955c}, !- Schedule Type Limits Name
  ,                                       !- Interpolate to Timestep
  24,                                     !- Hour 1
  0,                                      !- Minute 1
  1;                                      !- Value Until Time 1

OS:AdditionalProperties,
  {f3cf3aa2-80b2-4454-9c1f-6f84cacdb30b}, !- Handle
  {5704490f-e5d3-4a4e-9beb-25299f5c544e}, !- Object Name
  htg_wkdy,                               !- Feature Name 1
  String,                                 !- Feature Data Type 1
  21.6666666666667&#4421.6666666666667&#4421.6666666666667&#4421.6666666666667&#4421.6666666666667&#4421.6666666666667&#4421.6666666666667&#4421.6666666666667&#4421.6666666666667&#4421.6666666666667&#4421.6666666666667&#4421.6666666666667&#4421.6666666666667&#4421.6666666666667&#4421.6666666666667&#4421.6666666666667&#4421.6666666666667&#4421.6666666666667&#4421.6666666666667&#4421.6666666666667&#4421.6666666666667&#4421.6666666666667&#4421.6666666666667&#4421.6666666666667, !- Feature Value 1
  htg_wked,                               !- Feature Name 2
  String,                                 !- Feature Data Type 2
  21.6666666666667&#4421.6666666666667&#4421.6666666666667&#4421.6666666666667&#4421.6666666666667&#4421.6666666666667&#4421.6666666666667&#4421.6666666666667&#4421.6666666666667&#4421.6666666666667&#4421.6666666666667&#4421.6666666666667&#4421.6666666666667&#4421.6666666666667&#4421.6666666666667&#4421.6666666666667&#4421.6666666666667&#4421.6666666666667&#4421.6666666666667&#4421.6666666666667&#4421.6666666666667&#4421.6666666666667&#4421.6666666666667&#4421.6666666666667, !- Feature Value 2
  clg_wkdy,                               !- Feature Name 3
  String,                                 !- Feature Data Type 3
  24.444444444444443&#4424.444444444444443&#4424.444444444444443&#4424.444444444444443&#4424.444444444444443&#4424.444444444444443&#4424.444444444444443&#4424.444444444444443&#4424.444444444444443&#4424.444444444444443&#4424.444444444444443&#4424.444444444444443&#4424.444444444444443&#4424.444444444444443&#4424.444444444444443&#4424.444444444444443&#4424.444444444444443&#4424.444444444444443&#4424.444444444444443&#4424.444444444444443&#4424.444444444444443&#4424.444444444444443&#4424.444444444444443&#4424.444444444444443, !- Feature Value 3
  clg_wked,                               !- Feature Name 4
  String,                                 !- Feature Data Type 4
  24.444444444444443&#4424.444444444444443&#4424.444444444444443&#4424.444444444444443&#4424.444444444444443&#4424.444444444444443&#4424.444444444444443&#4424.444444444444443&#4424.444444444444443&#4424.444444444444443&#4424.444444444444443&#4424.444444444444443&#4424.444444444444443&#4424.444444444444443&#4424.444444444444443&#4424.444444444444443&#4424.444444444444443&#4424.444444444444443&#4424.444444444444443&#4424.444444444444443&#4424.444444444444443&#4424.444444444444443&#4424.444444444444443&#4424.444444444444443; !- Feature Value 4

OS:AdditionalProperties,
  {4d927e14-0344-41a6-922e-f67530989301}, !- Handle
  {f9f24e5f-619f-4da4-8285-73b7e5f090a7}, !- Object Name
  htg_wkdy,                               !- Feature Name 1
  String,                                 !- Feature Data Type 1
  21.6666666666667&#4421.6666666666667&#4421.6666666666667&#4421.6666666666667&#4421.6666666666667&#4421.6666666666667&#4421.6666666666667&#4421.6666666666667&#4421.6666666666667&#4421.6666666666667&#4421.6666666666667&#4421.6666666666667&#4421.6666666666667&#4421.6666666666667&#4421.6666666666667&#4421.6666666666667&#4421.6666666666667&#4421.6666666666667&#4421.6666666666667&#4421.6666666666667&#4421.6666666666667&#4421.6666666666667&#4421.6666666666667&#4421.6666666666667, !- Feature Value 1
  htg_wked,                               !- Feature Name 2
  String,                                 !- Feature Data Type 2
  21.6666666666667&#4421.6666666666667&#4421.6666666666667&#4421.6666666666667&#4421.6666666666667&#4421.6666666666667&#4421.6666666666667&#4421.6666666666667&#4421.6666666666667&#4421.6666666666667&#4421.6666666666667&#4421.6666666666667&#4421.6666666666667&#4421.6666666666667&#4421.6666666666667&#4421.6666666666667&#4421.6666666666667&#4421.6666666666667&#4421.6666666666667&#4421.6666666666667&#4421.6666666666667&#4421.6666666666667&#4421.6666666666667&#4421.6666666666667, !- Feature Value 2
  clg_wkdy,                               !- Feature Name 3
  String,                                 !- Feature Data Type 3
  24.444444444444443&#4424.444444444444443&#4424.444444444444443&#4424.444444444444443&#4424.444444444444443&#4424.444444444444443&#4424.444444444444443&#4424.444444444444443&#4424.444444444444443&#4424.444444444444443&#4424.444444444444443&#4424.444444444444443&#4424.444444444444443&#4424.444444444444443&#4424.444444444444443&#4424.444444444444443&#4424.444444444444443&#4424.444444444444443&#4424.444444444444443&#4424.444444444444443&#4424.444444444444443&#4424.444444444444443&#4424.444444444444443&#4424.444444444444443, !- Feature Value 3
  clg_wked,                               !- Feature Name 4
  String,                                 !- Feature Data Type 4
  24.444444444444443&#4424.444444444444443&#4424.444444444444443&#4424.444444444444443&#4424.444444444444443&#4424.444444444444443&#4424.444444444444443&#4424.444444444444443&#4424.444444444444443&#4424.444444444444443&#4424.444444444444443&#4424.444444444444443&#4424.444444444444443&#4424.444444444444443&#4424.444444444444443&#4424.444444444444443&#4424.444444444444443&#4424.444444444444443&#4424.444444444444443&#4424.444444444444443&#4424.444444444444443&#4424.444444444444443&#4424.444444444444443&#4424.444444444444443; !- Feature Value 4

OS:AdditionalProperties,
  {1b1ca1c5-1932-4e8c-b681-568212b9bb2c}, !- Handle
  {d3a991cf-623e-4562-bf12-fce7b5ae2646}, !- Object Name
  htg_wkdy,                               !- Feature Name 1
  String,                                 !- Feature Data Type 1
  21.6666666666667&#4421.6666666666667&#4421.6666666666667&#4421.6666666666667&#4421.6666666666667&#4421.6666666666667&#4421.6666666666667&#4421.6666666666667&#4421.6666666666667&#4421.6666666666667&#4421.6666666666667&#4421.6666666666667&#4421.6666666666667&#4421.6666666666667&#4421.6666666666667&#4421.6666666666667&#4421.6666666666667&#4421.6666666666667&#4421.6666666666667&#4421.6666666666667&#4421.6666666666667&#4421.6666666666667&#4421.6666666666667&#4421.6666666666667, !- Feature Value 1
  htg_wked,                               !- Feature Name 2
  String,                                 !- Feature Data Type 2
  21.6666666666667&#4421.6666666666667&#4421.6666666666667&#4421.6666666666667&#4421.6666666666667&#4421.6666666666667&#4421.6666666666667&#4421.6666666666667&#4421.6666666666667&#4421.6666666666667&#4421.6666666666667&#4421.6666666666667&#4421.6666666666667&#4421.6666666666667&#4421.6666666666667&#4421.6666666666667&#4421.6666666666667&#4421.6666666666667&#4421.6666666666667&#4421.6666666666667&#4421.6666666666667&#4421.6666666666667&#4421.6666666666667&#4421.6666666666667, !- Feature Value 2
  clg_wkdy,                               !- Feature Name 3
  String,                                 !- Feature Data Type 3
  24.444444444444443&#4424.444444444444443&#4424.444444444444443&#4424.444444444444443&#4424.444444444444443&#4424.444444444444443&#4424.444444444444443&#4424.444444444444443&#4424.444444444444443&#4424.444444444444443&#4424.444444444444443&#4424.444444444444443&#4424.444444444444443&#4424.444444444444443&#4424.444444444444443&#4424.444444444444443&#4424.444444444444443&#4424.444444444444443&#4424.444444444444443&#4424.444444444444443&#4424.444444444444443&#4424.444444444444443&#4424.444444444444443&#4424.444444444444443, !- Feature Value 3
  clg_wked,                               !- Feature Name 4
  String,                                 !- Feature Data Type 4
  24.444444444444443&#4424.444444444444443&#4424.444444444444443&#4424.444444444444443&#4424.444444444444443&#4424.444444444444443&#4424.444444444444443&#4424.444444444444443&#4424.444444444444443&#4424.444444444444443&#4424.444444444444443&#4424.444444444444443&#4424.444444444444443&#4424.444444444444443&#4424.444444444444443&#4424.444444444444443&#4424.444444444444443&#4424.444444444444443&#4424.444444444444443&#4424.444444444444443&#4424.444444444444443&#4424.444444444444443&#4424.444444444444443&#4424.444444444444443; !- Feature Value 4

OS:AdditionalProperties,
  {b05cccbf-2bf2-4339-b53f-139677c7787d}, !- Handle
  {0065a3e9-26e8-4b5e-95e3-6fb06039826c}, !- Object Name
  htg_wkdy,                               !- Feature Name 1
  String,                                 !- Feature Data Type 1
  21.6666666666667&#4421.6666666666667&#4421.6666666666667&#4421.6666666666667&#4421.6666666666667&#4421.6666666666667&#4421.6666666666667&#4421.6666666666667&#4421.6666666666667&#4421.6666666666667&#4421.6666666666667&#4421.6666666666667&#4421.6666666666667&#4421.6666666666667&#4421.6666666666667&#4421.6666666666667&#4421.6666666666667&#4421.6666666666667&#4421.6666666666667&#4421.6666666666667&#4421.6666666666667&#4421.6666666666667&#4421.6666666666667&#4421.6666666666667, !- Feature Value 1
  htg_wked,                               !- Feature Name 2
  String,                                 !- Feature Data Type 2
  21.6666666666667&#4421.6666666666667&#4421.6666666666667&#4421.6666666666667&#4421.6666666666667&#4421.6666666666667&#4421.6666666666667&#4421.6666666666667&#4421.6666666666667&#4421.6666666666667&#4421.6666666666667&#4421.6666666666667&#4421.6666666666667&#4421.6666666666667&#4421.6666666666667&#4421.6666666666667&#4421.6666666666667&#4421.6666666666667&#4421.6666666666667&#4421.6666666666667&#4421.6666666666667&#4421.6666666666667&#4421.6666666666667&#4421.6666666666667, !- Feature Value 2
  clg_wkdy,                               !- Feature Name 3
  String,                                 !- Feature Data Type 3
  24.444444444444443&#4424.444444444444443&#4424.444444444444443&#4424.444444444444443&#4424.444444444444443&#4424.444444444444443&#4424.444444444444443&#4424.444444444444443&#4424.444444444444443&#4424.444444444444443&#4424.444444444444443&#4424.444444444444443&#4424.444444444444443&#4424.444444444444443&#4424.444444444444443&#4424.444444444444443&#4424.444444444444443&#4424.444444444444443&#4424.444444444444443&#4424.444444444444443&#4424.444444444444443&#4424.444444444444443&#4424.444444444444443&#4424.444444444444443, !- Feature Value 3
  clg_wked,                               !- Feature Name 4
  String,                                 !- Feature Data Type 4
  24.444444444444443&#4424.444444444444443&#4424.444444444444443&#4424.444444444444443&#4424.444444444444443&#4424.444444444444443&#4424.444444444444443&#4424.444444444444443&#4424.444444444444443&#4424.444444444444443&#4424.444444444444443&#4424.444444444444443&#4424.444444444444443&#4424.444444444444443&#4424.444444444444443&#4424.444444444444443&#4424.444444444444443&#4424.444444444444443&#4424.444444444444443&#4424.444444444444443&#4424.444444444444443&#4424.444444444444443&#4424.444444444444443&#4424.444444444444443; !- Feature Value 4

OS:Schedule:Ruleset,
  {4bbe9795-58f2-4c5d-bbad-b41079a4d6d8}, !- Handle
  res heating setpoint,                   !- Name
  {6f66493d-8fb7-4a6a-88b3-cbc39ca08495}, !- Schedule Type Limits Name
  {8743c25f-d127-4e16-ab1d-40c8bd9f809a}, !- Default Day Schedule Name
  {a6bcfe5c-db2e-457e-a9fe-c890e9e37c1d}, !- Summer Design Day Schedule Name
  {5feecbfb-dec9-486e-a766-d60a3621cdba}; !- Winter Design Day Schedule Name

OS:Schedule:Day,
  {8743c25f-d127-4e16-ab1d-40c8bd9f809a}, !- Handle
  Schedule Day 5,                         !- Name
  {6f66493d-8fb7-4a6a-88b3-cbc39ca08495}, !- Schedule Type Limits Name
  ,                                       !- Interpolate to Timestep
  24,                                     !- Hour 1
  0,                                      !- Minute 1
  0;                                      !- Value Until Time 1

OS:Schedule:Rule,
  {9cd629c5-a187-4a3f-a9ee-601827cd4514}, !- Handle
  res heating setpoint allday rule1,      !- Name
  {4bbe9795-58f2-4c5d-bbad-b41079a4d6d8}, !- Schedule Ruleset Name
  11,                                     !- Rule Order
  {2608fda9-a769-4f3d-8d49-e844f1a32df7}, !- Day Schedule Name
  Yes,                                    !- Apply Sunday
  Yes,                                    !- Apply Monday
  Yes,                                    !- Apply Tuesday
  Yes,                                    !- Apply Wednesday
  Yes,                                    !- Apply Thursday
  Yes,                                    !- Apply Friday
  Yes,                                    !- Apply Saturday
  ,                                       !- Apply Holiday
  DateRange,                              !- Date Specification Type
  1,                                      !- Start Month
  1,                                      !- Start Day
  1,                                      !- End Month
  31;                                     !- End Day

OS:Schedule:Day,
  {2608fda9-a769-4f3d-8d49-e844f1a32df7}, !- Handle
  res heating setpoint allday1,           !- Name
  {6f66493d-8fb7-4a6a-88b3-cbc39ca08495}, !- Schedule Type Limits Name
  ,                                       !- Interpolate to Timestep
  24,                                     !- Hour 1
  0,                                      !- Minute 1
  21.6666666666667;                       !- Value Until Time 1

OS:Schedule:Rule,
  {b31ba628-3e33-4bf8-bf30-b5a0fcfd87e6}, !- Handle
  res heating setpoint allday rule2,      !- Name
  {4bbe9795-58f2-4c5d-bbad-b41079a4d6d8}, !- Schedule Ruleset Name
  10,                                     !- Rule Order
  {71d6f8db-bfed-45ef-a134-3f58f0b1080d}, !- Day Schedule Name
  Yes,                                    !- Apply Sunday
  Yes,                                    !- Apply Monday
  Yes,                                    !- Apply Tuesday
  Yes,                                    !- Apply Wednesday
  Yes,                                    !- Apply Thursday
  Yes,                                    !- Apply Friday
  Yes,                                    !- Apply Saturday
  ,                                       !- Apply Holiday
  DateRange,                              !- Date Specification Type
  2,                                      !- Start Month
  1,                                      !- Start Day
  2,                                      !- End Month
  28;                                     !- End Day

OS:Schedule:Day,
  {71d6f8db-bfed-45ef-a134-3f58f0b1080d}, !- Handle
  res heating setpoint allday2,           !- Name
  {6f66493d-8fb7-4a6a-88b3-cbc39ca08495}, !- Schedule Type Limits Name
  ,                                       !- Interpolate to Timestep
  24,                                     !- Hour 1
  0,                                      !- Minute 1
  21.6666666666667;                       !- Value Until Time 1

OS:Schedule:Rule,
  {c918a091-684b-4e48-b47b-ed95f252923b}, !- Handle
  res heating setpoint allday rule3,      !- Name
  {4bbe9795-58f2-4c5d-bbad-b41079a4d6d8}, !- Schedule Ruleset Name
  9,                                      !- Rule Order
  {566261a4-cfb4-4619-a3a4-6b9c2bb11091}, !- Day Schedule Name
  Yes,                                    !- Apply Sunday
  Yes,                                    !- Apply Monday
  Yes,                                    !- Apply Tuesday
  Yes,                                    !- Apply Wednesday
  Yes,                                    !- Apply Thursday
  Yes,                                    !- Apply Friday
  Yes,                                    !- Apply Saturday
  ,                                       !- Apply Holiday
  DateRange,                              !- Date Specification Type
  3,                                      !- Start Month
  1,                                      !- Start Day
  3,                                      !- End Month
  31;                                     !- End Day

OS:Schedule:Day,
  {566261a4-cfb4-4619-a3a4-6b9c2bb11091}, !- Handle
  res heating setpoint allday3,           !- Name
  {6f66493d-8fb7-4a6a-88b3-cbc39ca08495}, !- Schedule Type Limits Name
  ,                                       !- Interpolate to Timestep
  24,                                     !- Hour 1
  0,                                      !- Minute 1
  21.6666666666667;                       !- Value Until Time 1

OS:Schedule:Rule,
  {e93790a2-3794-4fa3-baa3-a03bd4bc48c6}, !- Handle
  res heating setpoint allday rule4,      !- Name
  {4bbe9795-58f2-4c5d-bbad-b41079a4d6d8}, !- Schedule Ruleset Name
  8,                                      !- Rule Order
  {24a8748d-246e-4054-acac-aefd6294e4e2}, !- Day Schedule Name
  Yes,                                    !- Apply Sunday
  Yes,                                    !- Apply Monday
  Yes,                                    !- Apply Tuesday
  Yes,                                    !- Apply Wednesday
  Yes,                                    !- Apply Thursday
  Yes,                                    !- Apply Friday
  Yes,                                    !- Apply Saturday
  ,                                       !- Apply Holiday
  DateRange,                              !- Date Specification Type
  4,                                      !- Start Month
  1,                                      !- Start Day
  4,                                      !- End Month
  30;                                     !- End Day

OS:Schedule:Day,
  {24a8748d-246e-4054-acac-aefd6294e4e2}, !- Handle
  res heating setpoint allday4,           !- Name
  {6f66493d-8fb7-4a6a-88b3-cbc39ca08495}, !- Schedule Type Limits Name
  ,                                       !- Interpolate to Timestep
  24,                                     !- Hour 1
  0,                                      !- Minute 1
  21.6666666666667;                       !- Value Until Time 1

OS:Schedule:Rule,
  {2d523589-ba37-45b6-837d-8bb28deb30f7}, !- Handle
  res heating setpoint allday rule5,      !- Name
  {4bbe9795-58f2-4c5d-bbad-b41079a4d6d8}, !- Schedule Ruleset Name
  7,                                      !- Rule Order
  {a77522a5-01a2-49d9-b8a6-8d4338220259}, !- Day Schedule Name
  Yes,                                    !- Apply Sunday
  Yes,                                    !- Apply Monday
  Yes,                                    !- Apply Tuesday
  Yes,                                    !- Apply Wednesday
  Yes,                                    !- Apply Thursday
  Yes,                                    !- Apply Friday
  Yes,                                    !- Apply Saturday
  ,                                       !- Apply Holiday
  DateRange,                              !- Date Specification Type
  5,                                      !- Start Month
  1,                                      !- Start Day
  5,                                      !- End Month
  31;                                     !- End Day

OS:Schedule:Day,
  {a77522a5-01a2-49d9-b8a6-8d4338220259}, !- Handle
  res heating setpoint allday5,           !- Name
  {6f66493d-8fb7-4a6a-88b3-cbc39ca08495}, !- Schedule Type Limits Name
  ,                                       !- Interpolate to Timestep
  24,                                     !- Hour 1
  0,                                      !- Minute 1
  21.6666666666667;                       !- Value Until Time 1

OS:Schedule:Rule,
  {48c2837b-3ffe-4274-96c3-77f383be76fe}, !- Handle
  res heating setpoint allday rule6,      !- Name
  {4bbe9795-58f2-4c5d-bbad-b41079a4d6d8}, !- Schedule Ruleset Name
  6,                                      !- Rule Order
  {5dde2082-dc33-4891-9ae2-a1847a120f57}, !- Day Schedule Name
  Yes,                                    !- Apply Sunday
  Yes,                                    !- Apply Monday
  Yes,                                    !- Apply Tuesday
  Yes,                                    !- Apply Wednesday
  Yes,                                    !- Apply Thursday
  Yes,                                    !- Apply Friday
  Yes,                                    !- Apply Saturday
  ,                                       !- Apply Holiday
  DateRange,                              !- Date Specification Type
  6,                                      !- Start Month
  1,                                      !- Start Day
  6,                                      !- End Month
  30;                                     !- End Day

OS:Schedule:Day,
  {5dde2082-dc33-4891-9ae2-a1847a120f57}, !- Handle
  res heating setpoint allday6,           !- Name
  {6f66493d-8fb7-4a6a-88b3-cbc39ca08495}, !- Schedule Type Limits Name
  ,                                       !- Interpolate to Timestep
  24,                                     !- Hour 1
  0,                                      !- Minute 1
  21.6666666666667;                       !- Value Until Time 1

OS:Schedule:Rule,
  {1171f9f6-8ff6-4e75-b79e-342aaa2f06ad}, !- Handle
  res heating setpoint allday rule7,      !- Name
  {4bbe9795-58f2-4c5d-bbad-b41079a4d6d8}, !- Schedule Ruleset Name
  5,                                      !- Rule Order
  {a6201afa-f541-4605-ad76-40724a8c5c51}, !- Day Schedule Name
  Yes,                                    !- Apply Sunday
  Yes,                                    !- Apply Monday
  Yes,                                    !- Apply Tuesday
  Yes,                                    !- Apply Wednesday
  Yes,                                    !- Apply Thursday
  Yes,                                    !- Apply Friday
  Yes,                                    !- Apply Saturday
  ,                                       !- Apply Holiday
  DateRange,                              !- Date Specification Type
  7,                                      !- Start Month
  1,                                      !- Start Day
  7,                                      !- End Month
  31;                                     !- End Day

OS:Schedule:Day,
  {a6201afa-f541-4605-ad76-40724a8c5c51}, !- Handle
  res heating setpoint allday7,           !- Name
  {6f66493d-8fb7-4a6a-88b3-cbc39ca08495}, !- Schedule Type Limits Name
  ,                                       !- Interpolate to Timestep
  24,                                     !- Hour 1
  0,                                      !- Minute 1
  21.6666666666667;                       !- Value Until Time 1

OS:Schedule:Rule,
  {97147990-6254-4d88-b30b-7a87a4264d2a}, !- Handle
  res heating setpoint allday rule8,      !- Name
  {4bbe9795-58f2-4c5d-bbad-b41079a4d6d8}, !- Schedule Ruleset Name
  4,                                      !- Rule Order
  {43702040-4718-4bcf-8560-4942bb632693}, !- Day Schedule Name
  Yes,                                    !- Apply Sunday
  Yes,                                    !- Apply Monday
  Yes,                                    !- Apply Tuesday
  Yes,                                    !- Apply Wednesday
  Yes,                                    !- Apply Thursday
  Yes,                                    !- Apply Friday
  Yes,                                    !- Apply Saturday
  ,                                       !- Apply Holiday
  DateRange,                              !- Date Specification Type
  8,                                      !- Start Month
  1,                                      !- Start Day
  8,                                      !- End Month
  31;                                     !- End Day

OS:Schedule:Day,
  {43702040-4718-4bcf-8560-4942bb632693}, !- Handle
  res heating setpoint allday8,           !- Name
  {6f66493d-8fb7-4a6a-88b3-cbc39ca08495}, !- Schedule Type Limits Name
  ,                                       !- Interpolate to Timestep
  24,                                     !- Hour 1
  0,                                      !- Minute 1
  21.6666666666667;                       !- Value Until Time 1

OS:Schedule:Rule,
  {3a7eaf5b-3046-4303-be38-e01ed1985e96}, !- Handle
  res heating setpoint allday rule9,      !- Name
  {4bbe9795-58f2-4c5d-bbad-b41079a4d6d8}, !- Schedule Ruleset Name
  3,                                      !- Rule Order
  {a1d0d1a1-7841-4f31-9649-92361993c18a}, !- Day Schedule Name
  Yes,                                    !- Apply Sunday
  Yes,                                    !- Apply Monday
  Yes,                                    !- Apply Tuesday
  Yes,                                    !- Apply Wednesday
  Yes,                                    !- Apply Thursday
  Yes,                                    !- Apply Friday
  Yes,                                    !- Apply Saturday
  ,                                       !- Apply Holiday
  DateRange,                              !- Date Specification Type
  9,                                      !- Start Month
  1,                                      !- Start Day
  9,                                      !- End Month
  30;                                     !- End Day

OS:Schedule:Day,
  {a1d0d1a1-7841-4f31-9649-92361993c18a}, !- Handle
  res heating setpoint allday9,           !- Name
  {6f66493d-8fb7-4a6a-88b3-cbc39ca08495}, !- Schedule Type Limits Name
  ,                                       !- Interpolate to Timestep
  24,                                     !- Hour 1
  0,                                      !- Minute 1
  21.6666666666667;                       !- Value Until Time 1

OS:Schedule:Rule,
  {bcf8bdf8-5f61-44c2-98eb-058ed679a201}, !- Handle
  res heating setpoint allday rule10,     !- Name
  {4bbe9795-58f2-4c5d-bbad-b41079a4d6d8}, !- Schedule Ruleset Name
  2,                                      !- Rule Order
  {b762b488-7c29-49ec-8df6-b327f5fa41ce}, !- Day Schedule Name
  Yes,                                    !- Apply Sunday
  Yes,                                    !- Apply Monday
  Yes,                                    !- Apply Tuesday
  Yes,                                    !- Apply Wednesday
  Yes,                                    !- Apply Thursday
  Yes,                                    !- Apply Friday
  Yes,                                    !- Apply Saturday
  ,                                       !- Apply Holiday
  DateRange,                              !- Date Specification Type
  10,                                     !- Start Month
  1,                                      !- Start Day
  10,                                     !- End Month
  31;                                     !- End Day

OS:Schedule:Day,
  {b762b488-7c29-49ec-8df6-b327f5fa41ce}, !- Handle
  res heating setpoint allday10,          !- Name
  {6f66493d-8fb7-4a6a-88b3-cbc39ca08495}, !- Schedule Type Limits Name
  ,                                       !- Interpolate to Timestep
  24,                                     !- Hour 1
  0,                                      !- Minute 1
  21.6666666666667;                       !- Value Until Time 1

OS:Schedule:Rule,
  {dbe63795-f8c1-4dbc-9f49-68ea0d34ead9}, !- Handle
  res heating setpoint allday rule11,     !- Name
  {4bbe9795-58f2-4c5d-bbad-b41079a4d6d8}, !- Schedule Ruleset Name
  1,                                      !- Rule Order
  {c3979f0f-d741-4ab7-b3fa-a1d646b166f3}, !- Day Schedule Name
  Yes,                                    !- Apply Sunday
  Yes,                                    !- Apply Monday
  Yes,                                    !- Apply Tuesday
  Yes,                                    !- Apply Wednesday
  Yes,                                    !- Apply Thursday
  Yes,                                    !- Apply Friday
  Yes,                                    !- Apply Saturday
  ,                                       !- Apply Holiday
  DateRange,                              !- Date Specification Type
  11,                                     !- Start Month
  1,                                      !- Start Day
  11,                                     !- End Month
  30;                                     !- End Day

OS:Schedule:Day,
  {c3979f0f-d741-4ab7-b3fa-a1d646b166f3}, !- Handle
  res heating setpoint allday11,          !- Name
  {6f66493d-8fb7-4a6a-88b3-cbc39ca08495}, !- Schedule Type Limits Name
  ,                                       !- Interpolate to Timestep
  24,                                     !- Hour 1
  0,                                      !- Minute 1
  21.6666666666667;                       !- Value Until Time 1

OS:Schedule:Rule,
  {3d1ad405-a121-4412-82e1-e6d1e4675849}, !- Handle
  res heating setpoint allday rule12,     !- Name
  {4bbe9795-58f2-4c5d-bbad-b41079a4d6d8}, !- Schedule Ruleset Name
  0,                                      !- Rule Order
  {c8b7a607-7b5c-4142-9954-d56937130ecf}, !- Day Schedule Name
  Yes,                                    !- Apply Sunday
  Yes,                                    !- Apply Monday
  Yes,                                    !- Apply Tuesday
  Yes,                                    !- Apply Wednesday
  Yes,                                    !- Apply Thursday
  Yes,                                    !- Apply Friday
  Yes,                                    !- Apply Saturday
  ,                                       !- Apply Holiday
  DateRange,                              !- Date Specification Type
  12,                                     !- Start Month
  1,                                      !- Start Day
  12,                                     !- End Month
  31;                                     !- End Day

OS:Schedule:Day,
  {c8b7a607-7b5c-4142-9954-d56937130ecf}, !- Handle
  res heating setpoint allday12,          !- Name
  {6f66493d-8fb7-4a6a-88b3-cbc39ca08495}, !- Schedule Type Limits Name
  ,                                       !- Interpolate to Timestep
  24,                                     !- Hour 1
  0,                                      !- Minute 1
  21.6666666666667;                       !- Value Until Time 1

OS:Schedule:Day,
  {5feecbfb-dec9-486e-a766-d60a3621cdba}, !- Handle
  res heating setpoint winter design,     !- Name
  {6f66493d-8fb7-4a6a-88b3-cbc39ca08495}, !- Schedule Type Limits Name
  ,                                       !- Interpolate to Timestep
  24,                                     !- Hour 1
  0,                                      !- Minute 1
  21.1111111111111;                       !- Value Until Time 1

OS:Schedule:Day,
  {a6bcfe5c-db2e-457e-a9fe-c890e9e37c1d}, !- Handle
  res heating setpoint summer design,     !- Name
  {6f66493d-8fb7-4a6a-88b3-cbc39ca08495}, !- Schedule Type Limits Name
  ,                                       !- Interpolate to Timestep
  24,                                     !- Hour 1
  0,                                      !- Minute 1
  23.8888888888889;                       !- Value Until Time 1

OS:Schedule:Ruleset,
  {3cc6ba74-1e62-4cf2-b9ef-54a8e183d6a2}, !- Handle
  res cooling setpoint,                   !- Name
  {6f66493d-8fb7-4a6a-88b3-cbc39ca08495}, !- Schedule Type Limits Name
  {f8b97d68-b7eb-47f7-95b4-faf3e0296c1e}, !- Default Day Schedule Name
  {15fd01e6-5220-4c6c-b35c-2aea13a0e6f3}, !- Summer Design Day Schedule Name
  {508725e3-6742-4b26-974c-1d6c5c99d6cd}; !- Winter Design Day Schedule Name

OS:Schedule:Day,
  {f8b97d68-b7eb-47f7-95b4-faf3e0296c1e}, !- Handle
  Schedule Day 6,                         !- Name
  {6f66493d-8fb7-4a6a-88b3-cbc39ca08495}, !- Schedule Type Limits Name
  ,                                       !- Interpolate to Timestep
  24,                                     !- Hour 1
  0,                                      !- Minute 1
  0;                                      !- Value Until Time 1

OS:Schedule:Rule,
  {91f2d850-5f04-43e5-9ebf-5a85a0edeb22}, !- Handle
  res cooling setpoint allday rule1,      !- Name
  {3cc6ba74-1e62-4cf2-b9ef-54a8e183d6a2}, !- Schedule Ruleset Name
  11,                                     !- Rule Order
  {591d4de0-5da8-4611-ba08-c1c87f417c99}, !- Day Schedule Name
  Yes,                                    !- Apply Sunday
  Yes,                                    !- Apply Monday
  Yes,                                    !- Apply Tuesday
  Yes,                                    !- Apply Wednesday
  Yes,                                    !- Apply Thursday
  Yes,                                    !- Apply Friday
  Yes,                                    !- Apply Saturday
  ,                                       !- Apply Holiday
  DateRange,                              !- Date Specification Type
  1,                                      !- Start Month
  1,                                      !- Start Day
  1,                                      !- End Month
  31;                                     !- End Day

OS:Schedule:Day,
  {591d4de0-5da8-4611-ba08-c1c87f417c99}, !- Handle
  res cooling setpoint allday1,           !- Name
  {6f66493d-8fb7-4a6a-88b3-cbc39ca08495}, !- Schedule Type Limits Name
  ,                                       !- Interpolate to Timestep
  24,                                     !- Hour 1
  0,                                      !- Minute 1
  24.4444444444444;                       !- Value Until Time 1

OS:Schedule:Rule,
  {c85b65aa-a3b9-4faa-98b8-6183aedac2a3}, !- Handle
  res cooling setpoint allday rule2,      !- Name
  {3cc6ba74-1e62-4cf2-b9ef-54a8e183d6a2}, !- Schedule Ruleset Name
  10,                                     !- Rule Order
  {db988cd5-6ec2-4307-abcf-2f4885655a66}, !- Day Schedule Name
  Yes,                                    !- Apply Sunday
  Yes,                                    !- Apply Monday
  Yes,                                    !- Apply Tuesday
  Yes,                                    !- Apply Wednesday
  Yes,                                    !- Apply Thursday
  Yes,                                    !- Apply Friday
  Yes,                                    !- Apply Saturday
  ,                                       !- Apply Holiday
  DateRange,                              !- Date Specification Type
  2,                                      !- Start Month
  1,                                      !- Start Day
  2,                                      !- End Month
  28;                                     !- End Day

OS:Schedule:Day,
  {db988cd5-6ec2-4307-abcf-2f4885655a66}, !- Handle
  res cooling setpoint allday2,           !- Name
  {6f66493d-8fb7-4a6a-88b3-cbc39ca08495}, !- Schedule Type Limits Name
  ,                                       !- Interpolate to Timestep
  24,                                     !- Hour 1
  0,                                      !- Minute 1
  24.4444444444444;                       !- Value Until Time 1

OS:Schedule:Rule,
  {6f6ac259-ed7d-490b-b59c-f865552774de}, !- Handle
  res cooling setpoint allday rule3,      !- Name
  {3cc6ba74-1e62-4cf2-b9ef-54a8e183d6a2}, !- Schedule Ruleset Name
  9,                                      !- Rule Order
  {d9164ac1-4b21-49dd-9e24-8ad0fcb89d5b}, !- Day Schedule Name
  Yes,                                    !- Apply Sunday
  Yes,                                    !- Apply Monday
  Yes,                                    !- Apply Tuesday
  Yes,                                    !- Apply Wednesday
  Yes,                                    !- Apply Thursday
  Yes,                                    !- Apply Friday
  Yes,                                    !- Apply Saturday
  ,                                       !- Apply Holiday
  DateRange,                              !- Date Specification Type
  3,                                      !- Start Month
  1,                                      !- Start Day
  3,                                      !- End Month
  31;                                     !- End Day

OS:Schedule:Day,
  {d9164ac1-4b21-49dd-9e24-8ad0fcb89d5b}, !- Handle
  res cooling setpoint allday3,           !- Name
  {6f66493d-8fb7-4a6a-88b3-cbc39ca08495}, !- Schedule Type Limits Name
  ,                                       !- Interpolate to Timestep
  24,                                     !- Hour 1
  0,                                      !- Minute 1
  24.4444444444444;                       !- Value Until Time 1

OS:Schedule:Rule,
  {d023888b-3909-4520-b1b6-43095047e930}, !- Handle
  res cooling setpoint allday rule4,      !- Name
  {3cc6ba74-1e62-4cf2-b9ef-54a8e183d6a2}, !- Schedule Ruleset Name
  8,                                      !- Rule Order
  {03727497-c28d-44e8-8c23-441c879fea9f}, !- Day Schedule Name
  Yes,                                    !- Apply Sunday
  Yes,                                    !- Apply Monday
  Yes,                                    !- Apply Tuesday
  Yes,                                    !- Apply Wednesday
  Yes,                                    !- Apply Thursday
  Yes,                                    !- Apply Friday
  Yes,                                    !- Apply Saturday
  ,                                       !- Apply Holiday
  DateRange,                              !- Date Specification Type
  4,                                      !- Start Month
  1,                                      !- Start Day
  4,                                      !- End Month
  30;                                     !- End Day

OS:Schedule:Day,
  {03727497-c28d-44e8-8c23-441c879fea9f}, !- Handle
  res cooling setpoint allday4,           !- Name
  {6f66493d-8fb7-4a6a-88b3-cbc39ca08495}, !- Schedule Type Limits Name
  ,                                       !- Interpolate to Timestep
  24,                                     !- Hour 1
  0,                                      !- Minute 1
  24.4444444444444;                       !- Value Until Time 1

OS:Schedule:Rule,
  {72fd8222-fd77-4e22-9eb4-dbe05bdb887d}, !- Handle
  res cooling setpoint allday rule5,      !- Name
  {3cc6ba74-1e62-4cf2-b9ef-54a8e183d6a2}, !- Schedule Ruleset Name
  7,                                      !- Rule Order
  {a22c5338-b2f8-4589-b6ff-3d1f209218db}, !- Day Schedule Name
  Yes,                                    !- Apply Sunday
  Yes,                                    !- Apply Monday
  Yes,                                    !- Apply Tuesday
  Yes,                                    !- Apply Wednesday
  Yes,                                    !- Apply Thursday
  Yes,                                    !- Apply Friday
  Yes,                                    !- Apply Saturday
  ,                                       !- Apply Holiday
  DateRange,                              !- Date Specification Type
  5,                                      !- Start Month
  1,                                      !- Start Day
  5,                                      !- End Month
  31;                                     !- End Day

OS:Schedule:Day,
  {a22c5338-b2f8-4589-b6ff-3d1f209218db}, !- Handle
  res cooling setpoint allday5,           !- Name
  {6f66493d-8fb7-4a6a-88b3-cbc39ca08495}, !- Schedule Type Limits Name
  ,                                       !- Interpolate to Timestep
  24,                                     !- Hour 1
  0,                                      !- Minute 1
  24.4444444444444;                       !- Value Until Time 1

OS:Schedule:Rule,
  {6e3c07f1-7128-490c-acab-800158e0ef28}, !- Handle
  res cooling setpoint allday rule6,      !- Name
  {3cc6ba74-1e62-4cf2-b9ef-54a8e183d6a2}, !- Schedule Ruleset Name
  6,                                      !- Rule Order
  {4461a78c-5083-48ab-a4db-055dcc1abb6c}, !- Day Schedule Name
  Yes,                                    !- Apply Sunday
  Yes,                                    !- Apply Monday
  Yes,                                    !- Apply Tuesday
  Yes,                                    !- Apply Wednesday
  Yes,                                    !- Apply Thursday
  Yes,                                    !- Apply Friday
  Yes,                                    !- Apply Saturday
  ,                                       !- Apply Holiday
  DateRange,                              !- Date Specification Type
  6,                                      !- Start Month
  1,                                      !- Start Day
  6,                                      !- End Month
  30;                                     !- End Day

OS:Schedule:Day,
  {4461a78c-5083-48ab-a4db-055dcc1abb6c}, !- Handle
  res cooling setpoint allday6,           !- Name
  {6f66493d-8fb7-4a6a-88b3-cbc39ca08495}, !- Schedule Type Limits Name
  ,                                       !- Interpolate to Timestep
  24,                                     !- Hour 1
  0,                                      !- Minute 1
  24.4444444444444;                       !- Value Until Time 1

OS:Schedule:Rule,
  {0d45a4c0-36cd-49ba-8782-4a1b9e84c78c}, !- Handle
  res cooling setpoint allday rule7,      !- Name
  {3cc6ba74-1e62-4cf2-b9ef-54a8e183d6a2}, !- Schedule Ruleset Name
  5,                                      !- Rule Order
  {46f44dbd-8418-4f6c-9eea-e8661961e4d8}, !- Day Schedule Name
  Yes,                                    !- Apply Sunday
  Yes,                                    !- Apply Monday
  Yes,                                    !- Apply Tuesday
  Yes,                                    !- Apply Wednesday
  Yes,                                    !- Apply Thursday
  Yes,                                    !- Apply Friday
  Yes,                                    !- Apply Saturday
  ,                                       !- Apply Holiday
  DateRange,                              !- Date Specification Type
  7,                                      !- Start Month
  1,                                      !- Start Day
  7,                                      !- End Month
  31;                                     !- End Day

OS:Schedule:Day,
  {46f44dbd-8418-4f6c-9eea-e8661961e4d8}, !- Handle
  res cooling setpoint allday7,           !- Name
  {6f66493d-8fb7-4a6a-88b3-cbc39ca08495}, !- Schedule Type Limits Name
  ,                                       !- Interpolate to Timestep
  24,                                     !- Hour 1
  0,                                      !- Minute 1
  24.4444444444444;                       !- Value Until Time 1

OS:Schedule:Rule,
  {7e74d3bd-24d8-42c8-a7f2-825a48b38755}, !- Handle
  res cooling setpoint allday rule8,      !- Name
  {3cc6ba74-1e62-4cf2-b9ef-54a8e183d6a2}, !- Schedule Ruleset Name
  4,                                      !- Rule Order
  {6a9b3bbc-6279-4a78-a957-e7526c35ed03}, !- Day Schedule Name
  Yes,                                    !- Apply Sunday
  Yes,                                    !- Apply Monday
  Yes,                                    !- Apply Tuesday
  Yes,                                    !- Apply Wednesday
  Yes,                                    !- Apply Thursday
  Yes,                                    !- Apply Friday
  Yes,                                    !- Apply Saturday
  ,                                       !- Apply Holiday
  DateRange,                              !- Date Specification Type
  8,                                      !- Start Month
  1,                                      !- Start Day
  8,                                      !- End Month
  31;                                     !- End Day

OS:Schedule:Day,
  {6a9b3bbc-6279-4a78-a957-e7526c35ed03}, !- Handle
  res cooling setpoint allday8,           !- Name
  {6f66493d-8fb7-4a6a-88b3-cbc39ca08495}, !- Schedule Type Limits Name
  ,                                       !- Interpolate to Timestep
  24,                                     !- Hour 1
  0,                                      !- Minute 1
  24.4444444444444;                       !- Value Until Time 1

OS:Schedule:Rule,
  {8ecc9a15-d8b0-401f-bbef-f8014e24d222}, !- Handle
  res cooling setpoint allday rule9,      !- Name
  {3cc6ba74-1e62-4cf2-b9ef-54a8e183d6a2}, !- Schedule Ruleset Name
  3,                                      !- Rule Order
  {34e9a075-917f-419b-bd16-6669a9fdd188}, !- Day Schedule Name
  Yes,                                    !- Apply Sunday
  Yes,                                    !- Apply Monday
  Yes,                                    !- Apply Tuesday
  Yes,                                    !- Apply Wednesday
  Yes,                                    !- Apply Thursday
  Yes,                                    !- Apply Friday
  Yes,                                    !- Apply Saturday
  ,                                       !- Apply Holiday
  DateRange,                              !- Date Specification Type
  9,                                      !- Start Month
  1,                                      !- Start Day
  9,                                      !- End Month
  30;                                     !- End Day

OS:Schedule:Day,
  {34e9a075-917f-419b-bd16-6669a9fdd188}, !- Handle
  res cooling setpoint allday9,           !- Name
  {6f66493d-8fb7-4a6a-88b3-cbc39ca08495}, !- Schedule Type Limits Name
  ,                                       !- Interpolate to Timestep
  24,                                     !- Hour 1
  0,                                      !- Minute 1
  24.4444444444444;                       !- Value Until Time 1

OS:Schedule:Rule,
  {00047d0c-78be-4301-abff-de72133bd453}, !- Handle
  res cooling setpoint allday rule10,     !- Name
  {3cc6ba74-1e62-4cf2-b9ef-54a8e183d6a2}, !- Schedule Ruleset Name
  2,                                      !- Rule Order
  {4459ab5d-5e9d-4786-be2b-087d1189d431}, !- Day Schedule Name
  Yes,                                    !- Apply Sunday
  Yes,                                    !- Apply Monday
  Yes,                                    !- Apply Tuesday
  Yes,                                    !- Apply Wednesday
  Yes,                                    !- Apply Thursday
  Yes,                                    !- Apply Friday
  Yes,                                    !- Apply Saturday
  ,                                       !- Apply Holiday
  DateRange,                              !- Date Specification Type
  10,                                     !- Start Month
  1,                                      !- Start Day
  10,                                     !- End Month
  31;                                     !- End Day

OS:Schedule:Day,
  {4459ab5d-5e9d-4786-be2b-087d1189d431}, !- Handle
  res cooling setpoint allday10,          !- Name
  {6f66493d-8fb7-4a6a-88b3-cbc39ca08495}, !- Schedule Type Limits Name
  ,                                       !- Interpolate to Timestep
  24,                                     !- Hour 1
  0,                                      !- Minute 1
  24.4444444444444;                       !- Value Until Time 1

OS:Schedule:Rule,
  {4b3cf6e9-fe7a-4dac-98e8-357f036ed877}, !- Handle
  res cooling setpoint allday rule11,     !- Name
  {3cc6ba74-1e62-4cf2-b9ef-54a8e183d6a2}, !- Schedule Ruleset Name
  1,                                      !- Rule Order
  {5a916ef4-9ebc-4251-9edf-d5b0f5bc8229}, !- Day Schedule Name
  Yes,                                    !- Apply Sunday
  Yes,                                    !- Apply Monday
  Yes,                                    !- Apply Tuesday
  Yes,                                    !- Apply Wednesday
  Yes,                                    !- Apply Thursday
  Yes,                                    !- Apply Friday
  Yes,                                    !- Apply Saturday
  ,                                       !- Apply Holiday
  DateRange,                              !- Date Specification Type
  11,                                     !- Start Month
  1,                                      !- Start Day
  11,                                     !- End Month
  30;                                     !- End Day

OS:Schedule:Day,
  {5a916ef4-9ebc-4251-9edf-d5b0f5bc8229}, !- Handle
  res cooling setpoint allday11,          !- Name
  {6f66493d-8fb7-4a6a-88b3-cbc39ca08495}, !- Schedule Type Limits Name
  ,                                       !- Interpolate to Timestep
  24,                                     !- Hour 1
  0,                                      !- Minute 1
  24.4444444444444;                       !- Value Until Time 1

OS:Schedule:Rule,
  {99175171-15ff-4077-ace2-13c11ff51698}, !- Handle
  res cooling setpoint allday rule12,     !- Name
  {3cc6ba74-1e62-4cf2-b9ef-54a8e183d6a2}, !- Schedule Ruleset Name
  0,                                      !- Rule Order
  {e22558b4-7956-4968-bf90-69b168213955}, !- Day Schedule Name
  Yes,                                    !- Apply Sunday
  Yes,                                    !- Apply Monday
  Yes,                                    !- Apply Tuesday
  Yes,                                    !- Apply Wednesday
  Yes,                                    !- Apply Thursday
  Yes,                                    !- Apply Friday
  Yes,                                    !- Apply Saturday
  ,                                       !- Apply Holiday
  DateRange,                              !- Date Specification Type
  12,                                     !- Start Month
  1,                                      !- Start Day
  12,                                     !- End Month
  31;                                     !- End Day

OS:Schedule:Day,
  {e22558b4-7956-4968-bf90-69b168213955}, !- Handle
  res cooling setpoint allday12,          !- Name
  {6f66493d-8fb7-4a6a-88b3-cbc39ca08495}, !- Schedule Type Limits Name
  ,                                       !- Interpolate to Timestep
  24,                                     !- Hour 1
  0,                                      !- Minute 1
  24.4444444444444;                       !- Value Until Time 1

OS:Schedule:Day,
  {508725e3-6742-4b26-974c-1d6c5c99d6cd}, !- Handle
  res cooling setpoint winter design,     !- Name
  {6f66493d-8fb7-4a6a-88b3-cbc39ca08495}, !- Schedule Type Limits Name
  ,                                       !- Interpolate to Timestep
  24,                                     !- Hour 1
  0,                                      !- Minute 1
  21.1111111111111;                       !- Value Until Time 1

OS:Schedule:Day,
  {15fd01e6-5220-4c6c-b35c-2aea13a0e6f3}, !- Handle
  res cooling setpoint summer design,     !- Name
  {6f66493d-8fb7-4a6a-88b3-cbc39ca08495}, !- Schedule Type Limits Name
>>>>>>> d385fff4
  ,                                       !- Interpolate to Timestep
  24,                                     !- Hour 1
  0,                                      !- Minute 1
  23.8888888888889;                       !- Value Until Time 1
<|MERGE_RESOLUTION|>--- conflicted
+++ resolved
@@ -1,53 +1,26 @@
 !- NOTE: Auto-generated from /test/osw_files/SFA_4units_1story_SL_UA_3Beds_2Baths_Denver_Central_System_PTAC.osw
 
 OS:Version,
-<<<<<<< HEAD
-  {0f87d01c-471e-4b9c-b6a1-2338a79908f3}, !- Handle
-  2.9.0;                                  !- Version Identifier
-
-OS:SimulationControl,
-  {e43928b5-7bb9-42f7-a81d-54f2ff00d695}, !- Handle
-=======
   {ce57b6b0-66bf-4edd-9fa3-b90c4abec6c1}, !- Handle
   2.9.0;                                  !- Version Identifier
 
 OS:SimulationControl,
   {028bed35-c598-4d75-a04d-a52ce032e664}, !- Handle
->>>>>>> d385fff4
   ,                                       !- Do Zone Sizing Calculation
   ,                                       !- Do System Sizing Calculation
   ,                                       !- Do Plant Sizing Calculation
   Yes;                                    !- Run Simulation for Sizing Periods
 
 OS:Timestep,
-<<<<<<< HEAD
-  {2ef38b17-564c-4f64-a47f-9d9c3efc2c41}, !- Handle
-  6;                                      !- Number of Timesteps per Hour
-
-OS:ShadowCalculation,
-  {30d09375-bd53-4289-bffc-cede294b6fa0}, !- Handle
-=======
   {48b3f3e4-3516-4080-91ec-a86aa8952876}, !- Handle
   6;                                      !- Number of Timesteps per Hour
 
 OS:ShadowCalculation,
   {a5a24d3b-fdc6-45ef-bcbc-6f67904dd677}, !- Handle
->>>>>>> d385fff4
   20,                                     !- Calculation Frequency
   200;                                    !- Maximum Figures in Shadow Overlap Calculations
 
 OS:SurfaceConvectionAlgorithm:Outside,
-<<<<<<< HEAD
-  {d970c6dd-2a19-4037-b414-9e24c1b462bc}, !- Handle
-  DOE-2;                                  !- Algorithm
-
-OS:SurfaceConvectionAlgorithm:Inside,
-  {4b293347-c4dd-41d5-9c2d-e03eda7c768c}, !- Handle
-  TARP;                                   !- Algorithm
-
-OS:ZoneCapacitanceMultiplier:ResearchSpecial,
-  {16c410f9-aec0-4b8e-9f1d-c33cb31fe748}, !- Handle
-=======
   {a32ff4c1-f245-4295-9897-afc2dfb60b87}, !- Handle
   DOE-2;                                  !- Algorithm
 
@@ -57,17 +30,12 @@
 
 OS:ZoneCapacitanceMultiplier:ResearchSpecial,
   {1c024063-e384-4f68-8f26-7227ae7b6e29}, !- Handle
->>>>>>> d385fff4
   ,                                       !- Temperature Capacity Multiplier
   15,                                     !- Humidity Capacity Multiplier
   ;                                       !- Carbon Dioxide Capacity Multiplier
 
 OS:RunPeriod,
-<<<<<<< HEAD
-  {fdd25e50-246f-4c5d-aa77-6a48a5956529}, !- Handle
-=======
   {c1b0b384-405e-497b-b8ea-9c8c9f7503ad}, !- Handle
->>>>>>> d385fff4
   Run Period 1,                           !- Name
   1,                                      !- Begin Month
   1,                                      !- Begin Day of Month
@@ -81,21 +49,13 @@
   ;                                       !- Number of Times Runperiod to be Repeated
 
 OS:YearDescription,
-<<<<<<< HEAD
-  {f6666162-766d-4485-9fcb-09d23e313b5b}, !- Handle
-=======
   {fd770f16-a7da-4304-8bf7-c2a892d5d228}, !- Handle
->>>>>>> d385fff4
   2007,                                   !- Calendar Year
   ,                                       !- Day of Week for Start Day
   ;                                       !- Is Leap Year
 
 OS:Building,
-<<<<<<< HEAD
-  {db410add-2c8c-48d2-a99a-e412904f96f4}, !- Handle
-=======
   {531e548a-14db-46b0-85a6-2f54a85b153e}, !- Handle
->>>>>>> d385fff4
   Building 1,                             !- Name
   ,                                       !- Building Sector Type
   0,                                      !- North Axis {deg}
@@ -110,28 +70,6 @@
   4;                                      !- Standards Number of Living Units
 
 OS:AdditionalProperties,
-<<<<<<< HEAD
-  {81b69f57-b83d-47b9-9b9c-febbf355ee86}, !- Handle
-  {db410add-2c8c-48d2-a99a-e412904f96f4}, !- Object Name
-  num_units,                              !- Feature Name 1
-  Integer,                                !- Feature Data Type 1
-  4,                                      !- Feature Value 1
-  has_rear_units,                         !- Feature Name 2
-  Boolean,                                !- Feature Data Type 2
-  false,                                  !- Feature Value 2
-  horz_location,                          !- Feature Name 3
-  String,                                 !- Feature Data Type 3
-  Left,                                   !- Feature Value 3
-  num_floors,                             !- Feature Name 4
-  Integer,                                !- Feature Data Type 4
-  1,                                      !- Feature Value 4
-  has_hvac_flue,                          !- Feature Name 5
-  Boolean,                                !- Feature Data Type 5
-  true;                                   !- Feature Value 5
-
-OS:ThermalZone,
-  {5cf6815b-6415-4de7-b4d7-7d6e7ae671df}, !- Handle
-=======
   {4b6ce529-a97c-49c3-9339-82827785607e}, !- Handle
   {531e548a-14db-46b0-85a6-2f54a85b153e}, !- Object Name
   Total Units Represented,                !- Feature Name 1
@@ -146,7 +84,6 @@
 
 OS:ThermalZone,
   {65dc5078-d0d5-40bd-acee-3f0a019d0c54}, !- Handle
->>>>>>> d385fff4
   living zone,                            !- Name
   ,                                       !- Multiplier
   ,                                       !- Ceiling Height {m}
@@ -155,62 +92,16 @@
   ,                                       !- Zone Inside Convection Algorithm
   ,                                       !- Zone Outside Convection Algorithm
   ,                                       !- Zone Conditioning Equipment List Name
-<<<<<<< HEAD
-  {482b984a-fe86-4f73-9ad8-c6e1821dac90}, !- Zone Air Inlet Port List
-  {61d75e5b-dd56-4902-a8e7-23dfb9ae0caa}, !- Zone Air Exhaust Port List
-  {cc2101af-5c44-4184-b866-e1ad8f1631c7}, !- Zone Air Node Name
-  {f3998a56-bc62-4f99-9811-1e7405b0d173}, !- Zone Return Air Port List
-=======
   {318ca7a4-0b64-4190-a231-faac9a5d7d12}, !- Zone Air Inlet Port List
   {8d7291a9-81c2-445a-96ae-2a866246b5c1}, !- Zone Air Exhaust Port List
   {f6d83f43-a62b-4253-8d4a-476b636d3171}, !- Zone Air Node Name
   {1cbfaf53-13c9-474f-8171-8347f8401717}, !- Zone Return Air Port List
->>>>>>> d385fff4
   ,                                       !- Primary Daylighting Control Name
   ,                                       !- Fraction of Zone Controlled by Primary Daylighting Control
   ,                                       !- Secondary Daylighting Control Name
   ,                                       !- Fraction of Zone Controlled by Secondary Daylighting Control
   ,                                       !- Illuminance Map Name
   ,                                       !- Group Rendering Name
-<<<<<<< HEAD
-  {feb91ec2-faf2-48bd-8da2-a8998af3991c}, !- Thermostat Name
-  No;                                     !- Use Ideal Air Loads
-
-OS:Node,
-  {3c159794-a003-4327-a388-62c1402df108}, !- Handle
-  Node 1,                                 !- Name
-  {cc2101af-5c44-4184-b866-e1ad8f1631c7}, !- Inlet Port
-  ;                                       !- Outlet Port
-
-OS:Connection,
-  {cc2101af-5c44-4184-b866-e1ad8f1631c7}, !- Handle
-  {7d978c0e-9aea-44c1-bc24-274a0a36f077}, !- Name
-  {5cf6815b-6415-4de7-b4d7-7d6e7ae671df}, !- Source Object
-  11,                                     !- Outlet Port
-  {3c159794-a003-4327-a388-62c1402df108}, !- Target Object
-  2;                                      !- Inlet Port
-
-OS:PortList,
-  {482b984a-fe86-4f73-9ad8-c6e1821dac90}, !- Handle
-  {4d886c8f-5561-4573-b398-2ad9f75c9751}, !- Name
-  {5cf6815b-6415-4de7-b4d7-7d6e7ae671df}, !- HVAC Component
-  {283a9813-f6bd-4054-a5bf-e1b3471aa26e}; !- Port 1
-
-OS:PortList,
-  {61d75e5b-dd56-4902-a8e7-23dfb9ae0caa}, !- Handle
-  {127582d1-d281-41f9-bcd5-516c4379bd16}, !- Name
-  {5cf6815b-6415-4de7-b4d7-7d6e7ae671df}, !- HVAC Component
-  {b55b7d26-6afe-425b-9ddf-318089944d8d}; !- Port 1
-
-OS:PortList,
-  {f3998a56-bc62-4f99-9811-1e7405b0d173}, !- Handle
-  {5274fa12-d1e6-4fe7-b656-d3a7d1e314ec}, !- Name
-  {5cf6815b-6415-4de7-b4d7-7d6e7ae671df}; !- HVAC Component
-
-OS:Sizing:Zone,
-  {95684522-f2db-4885-92b8-a5ef4d37e826}, !- Handle
-  {5cf6815b-6415-4de7-b4d7-7d6e7ae671df}, !- Zone or ZoneList Name
-=======
   {f9f24e5f-619f-4da4-8285-73b7e5f090a7}, !- Thermostat Name
   No;                                     !- Use Ideal Air Loads
 
@@ -248,7 +139,6 @@
 OS:Sizing:Zone,
   {aecf8b50-5265-4ac6-b868-2f4e557bfb59}, !- Handle
   {65dc5078-d0d5-40bd-acee-3f0a019d0c54}, !- Zone or ZoneList Name
->>>>>>> d385fff4
   SupplyAirTemperature,                   !- Zone Cooling Design Supply Air Temperature Input Method
   13.8888888888889,                       !- Zone Cooling Design Supply Air Temperature {C}
   11.11,                                  !- Zone Cooling Design Supply Air Temperature Difference {deltaC}
@@ -277,34 +167,20 @@
   autosize;                               !- Dedicated Outdoor Air High Setpoint Temperature for Design {C}
 
 OS:ZoneHVAC:EquipmentList,
-<<<<<<< HEAD
-  {4b73eba7-3ebf-4ec4-be26-ff83598fd718}, !- Handle
-  Zone HVAC Equipment List 1,             !- Name
-  {5cf6815b-6415-4de7-b4d7-7d6e7ae671df}, !- Thermal Zone
-  ,                                       !- Load Distribution Scheme
-  {38f43a93-5293-4f9c-906f-827c96e63f8f}, !- Zone Equipment 1
-=======
   {113507d9-fec4-40ab-b494-3a4ef375d965}, !- Handle
   Zone HVAC Equipment List 1,             !- Name
   {65dc5078-d0d5-40bd-acee-3f0a019d0c54}, !- Thermal Zone
   ,                                       !- Load Distribution Scheme
   {b3980c56-4b60-486d-be4f-a0c5eecf6e73}, !- Zone Equipment 1
->>>>>>> d385fff4
   1,                                      !- Zone Equipment Cooling Sequence 1
   1,                                      !- Zone Equipment Heating or No-Load Sequence 1
   ,                                       !- Zone Equipment Sequential Cooling Fraction Schedule Name 1
   ;                                       !- Zone Equipment Sequential Heating Fraction Schedule Name 1
 
 OS:Space,
-<<<<<<< HEAD
-  {b5e3c4b6-5f7e-4dd8-bcad-fb90b2609786}, !- Handle
-  living space,                           !- Name
-  {12bf9f02-050b-48d1-8b37-cff74d9f6caa}, !- Space Type Name
-=======
   {11ea2e1c-5b5d-413d-966b-c9eb5634630e}, !- Handle
   living space,                           !- Name
   {59693cb1-b972-4cae-b160-a13d0f2fd3d7}, !- Space Type Name
->>>>>>> d385fff4
   ,                                       !- Default Construction Set Name
   ,                                       !- Default Schedule Set Name
   ,                                       !- Direction of Relative North {deg}
@@ -312,19 +188,6 @@
   ,                                       !- Y Origin {m}
   ,                                       !- Z Origin {m}
   ,                                       !- Building Story Name
-<<<<<<< HEAD
-  {5cf6815b-6415-4de7-b4d7-7d6e7ae671df}, !- Thermal Zone Name
-  ,                                       !- Part of Total Floor Area
-  ,                                       !- Design Specification Outdoor Air Object Name
-  {4bb31ddf-edc2-48e6-8431-ef4ff650a46d}; !- Building Unit Name
-
-OS:Surface,
-  {4cca67da-2827-4f7c-a968-7bcc7c91ec55}, !- Handle
-  Surface 1,                              !- Name
-  Floor,                                  !- Surface Type
-  ,                                       !- Construction Name
-  {b5e3c4b6-5f7e-4dd8-bcad-fb90b2609786}, !- Space Name
-=======
   {65dc5078-d0d5-40bd-acee-3f0a019d0c54}, !- Thermal Zone Name
   ,                                       !- Part of Total Floor Area
   ,                                       !- Design Specification Outdoor Air Object Name
@@ -336,7 +199,6 @@
   Floor,                                  !- Surface Type
   ,                                       !- Construction Name
   {11ea2e1c-5b5d-413d-966b-c9eb5634630e}, !- Space Name
->>>>>>> d385fff4
   Foundation,                             !- Outside Boundary Condition
   ,                                       !- Outside Boundary Condition Object
   NoSun,                                  !- Sun Exposure
@@ -349,19 +211,11 @@
   6.46578440716979, -12.9315688143396, 0; !- X,Y,Z Vertex 4 {m}
 
 OS:Surface,
-<<<<<<< HEAD
-  {67ef7709-4f4a-4547-a217-3850ca8df0bc}, !- Handle
-  Surface 2,                              !- Name
-  Wall,                                   !- Surface Type
-  ,                                       !- Construction Name
-  {b5e3c4b6-5f7e-4dd8-bcad-fb90b2609786}, !- Space Name
-=======
   {d516a79f-59cc-49cf-83bf-dfae26d15d7b}, !- Handle
   Surface 2,                              !- Name
   Wall,                                   !- Surface Type
   ,                                       !- Construction Name
   {11ea2e1c-5b5d-413d-966b-c9eb5634630e}, !- Space Name
->>>>>>> d385fff4
   Outdoors,                               !- Outside Boundary Condition
   ,                                       !- Outside Boundary Condition Object
   SunExposed,                             !- Sun Exposure
@@ -374,19 +228,11 @@
   0, -12.9315688143396, 2.4384;           !- X,Y,Z Vertex 4 {m}
 
 OS:Surface,
-<<<<<<< HEAD
-  {9b90d365-572a-437c-8942-c5cc4dbe767c}, !- Handle
-  Surface 3,                              !- Name
-  Wall,                                   !- Surface Type
-  ,                                       !- Construction Name
-  {b5e3c4b6-5f7e-4dd8-bcad-fb90b2609786}, !- Space Name
-=======
   {f71f0077-0965-43d1-9d20-bbb45f43a833}, !- Handle
   Surface 3,                              !- Name
   Wall,                                   !- Surface Type
   ,                                       !- Construction Name
   {11ea2e1c-5b5d-413d-966b-c9eb5634630e}, !- Space Name
->>>>>>> d385fff4
   Outdoors,                               !- Outside Boundary Condition
   ,                                       !- Outside Boundary Condition Object
   SunExposed,                             !- Sun Exposure
@@ -399,15 +245,6 @@
   0, 0, 2.4384;                           !- X,Y,Z Vertex 4 {m}
 
 OS:Surface,
-<<<<<<< HEAD
-  {53bfd137-dad9-4800-8610-266081a6bc83}, !- Handle
-  Surface 4,                              !- Name
-  Wall,                                   !- Surface Type
-  ,                                       !- Construction Name
-  {b5e3c4b6-5f7e-4dd8-bcad-fb90b2609786}, !- Space Name
-  Adiabatic,                              !- Outside Boundary Condition
-  ,                                       !- Outside Boundary Condition Object
-=======
   {cabacd6d-db92-46ce-9ee7-eede17e9d9b3}, !- Handle
   Surface 4,                              !- Name
   Wall,                                   !- Surface Type
@@ -415,7 +252,6 @@
   {11ea2e1c-5b5d-413d-966b-c9eb5634630e}, !- Space Name
   Surface,                                !- Outside Boundary Condition
   {509cd991-8b21-409f-bad9-936e4298e800}, !- Outside Boundary Condition Object
->>>>>>> d385fff4
   NoSun,                                  !- Sun Exposure
   NoWind,                                 !- Wind Exposure
   ,                                       !- View Factor to Ground
@@ -426,19 +262,11 @@
   6.46578440716979, 0, 2.4384;            !- X,Y,Z Vertex 4 {m}
 
 OS:Surface,
-<<<<<<< HEAD
-  {8b716fb7-220f-419e-8a36-9d26340c7142}, !- Handle
-  Surface 5,                              !- Name
-  Wall,                                   !- Surface Type
-  ,                                       !- Construction Name
-  {b5e3c4b6-5f7e-4dd8-bcad-fb90b2609786}, !- Space Name
-=======
   {3cf85289-7daf-4426-ab10-075a30f54335}, !- Handle
   Surface 5,                              !- Name
   Wall,                                   !- Surface Type
   ,                                       !- Construction Name
   {11ea2e1c-5b5d-413d-966b-c9eb5634630e}, !- Space Name
->>>>>>> d385fff4
   Outdoors,                               !- Outside Boundary Condition
   ,                                       !- Outside Boundary Condition Object
   SunExposed,                             !- Sun Exposure
@@ -451,15 +279,6 @@
   6.46578440716979, -12.9315688143396, 2.4384; !- X,Y,Z Vertex 4 {m}
 
 OS:Surface,
-<<<<<<< HEAD
-  {60ad6caf-b0b9-4365-9061-6a7b7905ab40}, !- Handle
-  Surface 6,                              !- Name
-  RoofCeiling,                            !- Surface Type
-  ,                                       !- Construction Name
-  {b5e3c4b6-5f7e-4dd8-bcad-fb90b2609786}, !- Space Name
-  Surface,                                !- Outside Boundary Condition
-  {1fa2bb9a-946b-4b22-9411-426802900a80}, !- Outside Boundary Condition Object
-=======
   {b36bd137-2838-494a-b3e7-82c1d5e3c760}, !- Handle
   Surface 6,                              !- Name
   RoofCeiling,                            !- Surface Type
@@ -467,7 +286,6 @@
   {11ea2e1c-5b5d-413d-966b-c9eb5634630e}, !- Space Name
   Surface,                                !- Outside Boundary Condition
   {7825b658-a3cb-45b4-9afa-4f9a1eb9be99}, !- Outside Boundary Condition Object
->>>>>>> d385fff4
   NoSun,                                  !- Sun Exposure
   NoWind,                                 !- Wind Exposure
   ,                                       !- View Factor to Ground
@@ -478,11 +296,7 @@
   0, -12.9315688143396, 2.4384;           !- X,Y,Z Vertex 4 {m}
 
 OS:SpaceType,
-<<<<<<< HEAD
-  {12bf9f02-050b-48d1-8b37-cff74d9f6caa}, !- Handle
-=======
   {59693cb1-b972-4cae-b160-a13d0f2fd3d7}, !- Handle
->>>>>>> d385fff4
   Space Type 1,                           !- Name
   ,                                       !- Default Construction Set Name
   ,                                       !- Default Schedule Set Name
@@ -492,16 +306,6 @@
   ,                                       !- Standards Building Type
   living;                                 !- Standards Space Type
 
-<<<<<<< HEAD
-OS:Surface,
-  {1fa2bb9a-946b-4b22-9411-426802900a80}, !- Handle
-  Surface 7,                              !- Name
-  Floor,                                  !- Surface Type
-  ,                                       !- Construction Name
-  {1efe5e3f-dc68-4da1-8287-5bf98a4c4952}, !- Space Name
-  Surface,                                !- Outside Boundary Condition
-  {60ad6caf-b0b9-4365-9061-6a7b7905ab40}, !- Outside Boundary Condition Object
-=======
 OS:ThermalZone,
   {f29780b6-ddbf-4240-9098-ac795cf8b10c}, !- Handle
   living zone|unit 2,                     !- Name
@@ -638,83 +442,33 @@
   {c84b48f2-e5d0-4900-bb79-6d2b7a0d5a4b}, !- Space Name
   Surface,                                !- Outside Boundary Condition
   {dd3e531c-f223-4798-ab47-0c2efa08122f}, !- Outside Boundary Condition Object
->>>>>>> d385fff4
   NoSun,                                  !- Sun Exposure
   NoWind,                                 !- Wind Exposure
   ,                                       !- View Factor to Ground
   ,                                       !- Number of Vertices
-  0, -12.9315688143396, 2.4384,           !- X,Y,Z Vertex 1 {m}
-  0, 0, 2.4384,                           !- X,Y,Z Vertex 2 {m}
-  6.46578440716979, 0, 2.4384,            !- X,Y,Z Vertex 3 {m}
-  6.46578440716979, -12.9315688143396, 2.4384; !- X,Y,Z Vertex 4 {m}
+  12.9315688143396, -12.9315688143396, 2.4384, !- X,Y,Z Vertex 1 {m}
+  12.9315688143396, -12.9315688143396, 0, !- X,Y,Z Vertex 2 {m}
+  12.9315688143396, 0, 0,                 !- X,Y,Z Vertex 3 {m}
+  12.9315688143396, 0, 2.4384;            !- X,Y,Z Vertex 4 {m}
 
 OS:Surface,
-<<<<<<< HEAD
-  {fabe3966-1fef-4ebd-b634-3c1a4f1f747a}, !- Handle
-  Surface 8,                              !- Name
-  RoofCeiling,                            !- Surface Type
-  ,                                       !- Construction Name
-  {1efe5e3f-dc68-4da1-8287-5bf98a4c4952}, !- Space Name
-=======
   {0cdc8373-6d6e-4a3e-893d-5dccee93c63e}, !- Handle
   Surface 14,                             !- Name
   Wall,                                   !- Surface Type
   ,                                       !- Construction Name
   {c84b48f2-e5d0-4900-bb79-6d2b7a0d5a4b}, !- Space Name
->>>>>>> d385fff4
   Outdoors,                               !- Outside Boundary Condition
   ,                                       !- Outside Boundary Condition Object
   SunExposed,                             !- Sun Exposure
   WindExposed,                            !- Wind Exposure
   ,                                       !- View Factor to Ground
   ,                                       !- Number of Vertices
-  0, -6.46578440716979, 5.6712922035849,  !- X,Y,Z Vertex 1 {m}
-  6.46578440716979, -6.46578440716979, 5.6712922035849, !- X,Y,Z Vertex 2 {m}
-  6.46578440716979, 0, 2.4384,            !- X,Y,Z Vertex 3 {m}
-  0, 0, 2.4384;                           !- X,Y,Z Vertex 4 {m}
+  6.46578440716979, -12.9315688143396, 2.4384, !- X,Y,Z Vertex 1 {m}
+  6.46578440716979, -12.9315688143396, 0, !- X,Y,Z Vertex 2 {m}
+  12.9315688143396, -12.9315688143396, 0, !- X,Y,Z Vertex 3 {m}
+  12.9315688143396, -12.9315688143396, 2.4384; !- X,Y,Z Vertex 4 {m}
 
 OS:Surface,
-<<<<<<< HEAD
-  {25002c60-e62f-494e-a68a-70ea4108f6f5}, !- Handle
-  Surface 9,                              !- Name
-  RoofCeiling,                            !- Surface Type
-  ,                                       !- Construction Name
-  {1efe5e3f-dc68-4da1-8287-5bf98a4c4952}, !- Space Name
-  Outdoors,                               !- Outside Boundary Condition
-  ,                                       !- Outside Boundary Condition Object
-  SunExposed,                             !- Sun Exposure
-  WindExposed,                            !- Wind Exposure
-  ,                                       !- View Factor to Ground
-  ,                                       !- Number of Vertices
-  6.46578440716979, -6.46578440716979, 5.6712922035849, !- X,Y,Z Vertex 1 {m}
-  0, -6.46578440716979, 5.6712922035849,  !- X,Y,Z Vertex 2 {m}
-  0, -12.9315688143396, 2.4384,           !- X,Y,Z Vertex 3 {m}
-  6.46578440716979, -12.9315688143396, 2.4384; !- X,Y,Z Vertex 4 {m}
-
-OS:Surface,
-  {0b0ad8a8-00ab-4935-af70-6095b1e77a2d}, !- Handle
-  Surface 10,                             !- Name
-  Wall,                                   !- Surface Type
-  ,                                       !- Construction Name
-  {1efe5e3f-dc68-4da1-8287-5bf98a4c4952}, !- Space Name
-  Outdoors,                               !- Outside Boundary Condition
-  ,                                       !- Outside Boundary Condition Object
-  SunExposed,                             !- Sun Exposure
-  WindExposed,                            !- Wind Exposure
-  ,                                       !- View Factor to Ground
-  ,                                       !- Number of Vertices
-  0, -6.46578440716979, 5.6712922035849,  !- X,Y,Z Vertex 1 {m}
-  0, 0, 2.4384,                           !- X,Y,Z Vertex 2 {m}
-  0, -12.9315688143396, 2.4384;           !- X,Y,Z Vertex 3 {m}
-
-OS:Surface,
-  {a894328b-17db-48f1-825b-3f3bc1f3a40a}, !- Handle
-  Surface 11,                             !- Name
-  Wall,                                   !- Surface Type
-  ,                                       !- Construction Name
-  {1efe5e3f-dc68-4da1-8287-5bf98a4c4952}, !- Space Name
-  Adiabatic,                              !- Outside Boundary Condition
-=======
   {0ee153aa-082c-46af-bac3-5f217bc2ae09}, !- Handle
   Surface 15,                             !- Name
   Floor,                                  !- Surface Type
@@ -755,34 +509,11 @@
   ,                                       !- Construction Name
   {c84b48f2-e5d0-4900-bb79-6d2b7a0d5a4b}, !- Space Name
   Outdoors,                               !- Outside Boundary Condition
->>>>>>> d385fff4
   ,                                       !- Outside Boundary Condition Object
   SunExposed,                             !- Sun Exposure
   WindExposed,                            !- Wind Exposure
   ,                                       !- View Factor to Ground
   ,                                       !- Number of Vertices
-<<<<<<< HEAD
-  6.46578440716979, -6.46578440716979, 5.6712922035849, !- X,Y,Z Vertex 1 {m}
-  6.46578440716979, -12.9315688143396, 2.4384, !- X,Y,Z Vertex 2 {m}
-  6.46578440716979, 0, 2.4384;            !- X,Y,Z Vertex 3 {m}
-
-OS:Space,
-  {1efe5e3f-dc68-4da1-8287-5bf98a4c4952}, !- Handle
-  unfinished attic space,                 !- Name
-  {a23d519e-bf3b-4cbc-b5d3-93049a8ad988}, !- Space Type Name
-  ,                                       !- Default Construction Set Name
-  ,                                       !- Default Schedule Set Name
-  ,                                       !- Direction of Relative North {deg}
-  ,                                       !- X Origin {m}
-  ,                                       !- Y Origin {m}
-  ,                                       !- Z Origin {m}
-  ,                                       !- Building Story Name
-  {e5163861-8b07-4df9-bc76-c0a0b115aae1}; !- Thermal Zone Name
-
-OS:ThermalZone,
-  {e5163861-8b07-4df9-bc76-c0a0b115aae1}, !- Handle
-  unfinished attic zone,                  !- Name
-=======
   12.9315688143396, 0, 2.4384,            !- X,Y,Z Vertex 1 {m}
   12.9315688143396, 0, 0,                 !- X,Y,Z Vertex 2 {m}
   6.46578440716979, 0, 0,                 !- X,Y,Z Vertex 3 {m}
@@ -791,7 +522,6 @@
 OS:ThermalZone,
   {070a8dfb-2354-426b-bb08-fef9f3590a0d}, !- Handle
   living zone|unit 3,                     !- Name
->>>>>>> d385fff4
   ,                                       !- Multiplier
   ,                                       !- Ceiling Height {m}
   ,                                       !- Volume {m3}
@@ -799,17 +529,10 @@
   ,                                       !- Zone Inside Convection Algorithm
   ,                                       !- Zone Outside Convection Algorithm
   ,                                       !- Zone Conditioning Equipment List Name
-<<<<<<< HEAD
-  {3da36795-bd45-4cc7-9b29-a2c520f8911b}, !- Zone Air Inlet Port List
-  {1f6e2b2f-d86a-4d77-afbc-f298008da16e}, !- Zone Air Exhaust Port List
-  {6d50ce6b-ce49-4d48-95a0-6817675df4d5}, !- Zone Air Node Name
-  {c8cc4f8e-8eaa-4a06-a391-e64387745ccf}, !- Zone Return Air Port List
-=======
   {760300c5-da71-41b0-82e9-1df3145cc022}, !- Zone Air Inlet Port List
   {a2fb51fe-a376-41a6-8fdf-fec076ff026f}, !- Zone Air Exhaust Port List
   {a5bbf079-7b84-4717-8880-681a179d0aee}, !- Zone Air Node Name
   {2be34413-7d36-4aa8-9de9-640bb97fbef5}, !- Zone Return Air Port List
->>>>>>> d385fff4
   ,                                       !- Primary Daylighting Control Name
   ,                                       !- Fraction of Zone Controlled by Primary Daylighting Control
   ,                                       !- Secondary Daylighting Control Name
@@ -820,39 +543,6 @@
   No;                                     !- Use Ideal Air Loads
 
 OS:Node,
-<<<<<<< HEAD
-  {9c320863-d15d-4352-8f1e-bebdddc98ebe}, !- Handle
-  Node 2,                                 !- Name
-  {6d50ce6b-ce49-4d48-95a0-6817675df4d5}, !- Inlet Port
-  ;                                       !- Outlet Port
-
-OS:Connection,
-  {6d50ce6b-ce49-4d48-95a0-6817675df4d5}, !- Handle
-  {50a9bd67-206b-4f17-8798-4fd28bb874e6}, !- Name
-  {e5163861-8b07-4df9-bc76-c0a0b115aae1}, !- Source Object
-  11,                                     !- Outlet Port
-  {9c320863-d15d-4352-8f1e-bebdddc98ebe}, !- Target Object
-  2;                                      !- Inlet Port
-
-OS:PortList,
-  {3da36795-bd45-4cc7-9b29-a2c520f8911b}, !- Handle
-  {feff37f2-6578-45c3-874d-30f66cda99bb}, !- Name
-  {e5163861-8b07-4df9-bc76-c0a0b115aae1}; !- HVAC Component
-
-OS:PortList,
-  {1f6e2b2f-d86a-4d77-afbc-f298008da16e}, !- Handle
-  {d4743ace-fe23-40d5-ab55-d3ffb4bca279}, !- Name
-  {e5163861-8b07-4df9-bc76-c0a0b115aae1}; !- HVAC Component
-
-OS:PortList,
-  {c8cc4f8e-8eaa-4a06-a391-e64387745ccf}, !- Handle
-  {d384edde-c3c5-49b4-b3b5-3dd42c469820}, !- Name
-  {e5163861-8b07-4df9-bc76-c0a0b115aae1}; !- HVAC Component
-
-OS:Sizing:Zone,
-  {e3ea2729-0317-4cc3-91ed-aee5059ea246}, !- Handle
-  {e5163861-8b07-4df9-bc76-c0a0b115aae1}, !- Zone or ZoneList Name
-=======
   {4f228f95-d372-4660-8986-eff8c7412c9c}, !- Handle
   Node 3,                                 !- Name
   {a5bbf079-7b84-4717-8880-681a179d0aee}, !- Inlet Port
@@ -886,7 +576,6 @@
 OS:Sizing:Zone,
   {8651f858-e2d0-47d6-938f-fbdd89576389}, !- Handle
   {070a8dfb-2354-426b-bb08-fef9f3590a0d}, !- Zone or ZoneList Name
->>>>>>> d385fff4
   SupplyAirTemperature,                   !- Zone Cooling Design Supply Air Temperature Input Method
   13.8888888888889,                       !- Zone Cooling Design Supply Air Temperature {C}
   11.11,                                  !- Zone Cooling Design Supply Air Temperature Difference {deltaC}
@@ -915,2610 +604,6 @@
   autosize;                               !- Dedicated Outdoor Air High Setpoint Temperature for Design {C}
 
 OS:ZoneHVAC:EquipmentList,
-<<<<<<< HEAD
-  {e69d1a5f-7a1b-46ab-8d3c-6a8af08ef713}, !- Handle
-  Zone HVAC Equipment List 2,             !- Name
-  {e5163861-8b07-4df9-bc76-c0a0b115aae1}; !- Thermal Zone
-
-OS:SpaceType,
-  {a23d519e-bf3b-4cbc-b5d3-93049a8ad988}, !- Handle
-  Space Type 2,                           !- Name
-  ,                                       !- Default Construction Set Name
-  ,                                       !- Default Schedule Set Name
-  ,                                       !- Group Rendering Name
-  ,                                       !- Design Specification Outdoor Air Object Name
-  ,                                       !- Standards Template
-  ,                                       !- Standards Building Type
-  unfinished attic;                       !- Standards Space Type
-
-OS:BuildingUnit,
-  {4bb31ddf-edc2-48e6-8431-ef4ff650a46d}, !- Handle
-  unit 1,                                 !- Name
-  ,                                       !- Rendering Color
-  Residential;                            !- Building Unit Type
-
-OS:AdditionalProperties,
-  {c11635db-072a-41b9-8f57-fb09cfc4eaad}, !- Handle
-  {4bb31ddf-edc2-48e6-8431-ef4ff650a46d}, !- Object Name
-  NumberOfBedrooms,                       !- Feature Name 1
-  Integer,                                !- Feature Data Type 1
-  3,                                      !- Feature Value 1
-  NumberOfBathrooms,                      !- Feature Name 2
-  Double,                                 !- Feature Data Type 2
-  2,                                      !- Feature Value 2
-  NumberOfOccupants,                      !- Feature Name 3
-  Double,                                 !- Feature Data Type 3
-  3.3900000000000001;                     !- Feature Value 3
-
-OS:External:File,
-  {6a3c21a2-9bb2-499f-925c-d25500460126}, !- Handle
-  8760.csv,                               !- Name
-  8760.csv;                               !- File Name
-
-OS:Schedule:File,
-  {0aed678f-a62f-495b-9d45-3e482433c38b}, !- Handle
-  occupants,                              !- Name
-  {d881bf71-7173-4b45-b9c0-ee1f77bbd8de}, !- Schedule Type Limits Name
-  {6a3c21a2-9bb2-499f-925c-d25500460126}, !- External File Name
-  1,                                      !- Column Number
-  1,                                      !- Rows to Skip at Top
-  8760,                                   !- Number of Hours of Data
-  ,                                       !- Column Separator
-  ,                                       !- Interpolate to Timestep
-  60;                                     !- Minutes per Item
-
-OS:Schedule:Ruleset,
-  {831eed9e-2c61-46cd-93bd-df61b1254d59}, !- Handle
-  Schedule Ruleset 1,                     !- Name
-  {abb5b780-df2a-4a12-8d30-3b6cabff89d7}, !- Schedule Type Limits Name
-  {34dc42d5-6c18-4912-a131-780513447427}; !- Default Day Schedule Name
-
-OS:Schedule:Day,
-  {34dc42d5-6c18-4912-a131-780513447427}, !- Handle
-  Schedule Day 3,                         !- Name
-  {abb5b780-df2a-4a12-8d30-3b6cabff89d7}, !- Schedule Type Limits Name
-  ,                                       !- Interpolate to Timestep
-  24,                                     !- Hour 1
-  0,                                      !- Minute 1
-  112.539290946133;                       !- Value Until Time 1
-
-OS:People:Definition,
-  {08200b4a-fe20-4c5f-8a30-f3f6eb9c8c2f}, !- Handle
-  res occupants|living space,             !- Name
-  People,                                 !- Number of People Calculation Method
-  3.39,                                   !- Number of People {people}
-  ,                                       !- People per Space Floor Area {person/m2}
-  ,                                       !- Space Floor Area per Person {m2/person}
-  0.319734,                               !- Fraction Radiant
-  0.573,                                  !- Sensible Heat Fraction
-  0,                                      !- Carbon Dioxide Generation Rate {m3/s-W}
-  No,                                     !- Enable ASHRAE 55 Comfort Warnings
-  ZoneAveraged;                           !- Mean Radiant Temperature Calculation Type
-
-OS:People,
-  {c871574f-fcfd-4885-b980-c17b62467277}, !- Handle
-  res occupants|living space,             !- Name
-  {08200b4a-fe20-4c5f-8a30-f3f6eb9c8c2f}, !- People Definition Name
-  {b5e3c4b6-5f7e-4dd8-bcad-fb90b2609786}, !- Space or SpaceType Name
-  {0aed678f-a62f-495b-9d45-3e482433c38b}, !- Number of People Schedule Name
-  {831eed9e-2c61-46cd-93bd-df61b1254d59}, !- Activity Level Schedule Name
-  ,                                       !- Surface Name/Angle Factor List Name
-  ,                                       !- Work Efficiency Schedule Name
-  ,                                       !- Clothing Insulation Schedule Name
-  ,                                       !- Air Velocity Schedule Name
-  1;                                      !- Multiplier
-
-OS:ScheduleTypeLimits,
-  {abb5b780-df2a-4a12-8d30-3b6cabff89d7}, !- Handle
-  ActivityLevel,                          !- Name
-  0,                                      !- Lower Limit Value
-  ,                                       !- Upper Limit Value
-  Continuous,                             !- Numeric Type
-  ActivityLevel;                          !- Unit Type
-
-OS:ScheduleTypeLimits,
-  {d881bf71-7173-4b45-b9c0-ee1f77bbd8de}, !- Handle
-  Fractional,                             !- Name
-  0,                                      !- Lower Limit Value
-  1,                                      !- Upper Limit Value
-  Continuous;                             !- Numeric Type
-
-OS:WeatherFile,
-  {be4f312f-e6cd-4d53-8ee5-93efa89ffa37}, !- Handle
-  Denver Intl Ap,                         !- City
-  CO,                                     !- State Province Region
-  USA,                                    !- Country
-  TMY3,                                   !- Data Source
-  725650,                                 !- WMO Number
-  39.83,                                  !- Latitude {deg}
-  -104.65,                                !- Longitude {deg}
-  -7,                                     !- Time Zone {hr}
-  1650,                                   !- Elevation {m}
-  file:../weather/USA_CO_Denver.Intl.AP.725650_TMY3.epw, !- Url
-  E23378AA;                               !- Checksum
-
-OS:AdditionalProperties,
-  {b3f09a8a-1e8a-46b9-96ed-b5cc31563c9a}, !- Handle
-  {be4f312f-e6cd-4d53-8ee5-93efa89ffa37}, !- Object Name
-  EPWHeaderCity,                          !- Feature Name 1
-  String,                                 !- Feature Data Type 1
-  Denver Intl Ap,                         !- Feature Value 1
-  EPWHeaderState,                         !- Feature Name 2
-  String,                                 !- Feature Data Type 2
-  CO,                                     !- Feature Value 2
-  EPWHeaderCountry,                       !- Feature Name 3
-  String,                                 !- Feature Data Type 3
-  USA,                                    !- Feature Value 3
-  EPWHeaderDataSource,                    !- Feature Name 4
-  String,                                 !- Feature Data Type 4
-  TMY3,                                   !- Feature Value 4
-  EPWHeaderStation,                       !- Feature Name 5
-  String,                                 !- Feature Data Type 5
-  725650,                                 !- Feature Value 5
-  EPWHeaderLatitude,                      !- Feature Name 6
-  Double,                                 !- Feature Data Type 6
-  39.829999999999998,                     !- Feature Value 6
-  EPWHeaderLongitude,                     !- Feature Name 7
-  Double,                                 !- Feature Data Type 7
-  -104.65000000000001,                    !- Feature Value 7
-  EPWHeaderTimezone,                      !- Feature Name 8
-  Double,                                 !- Feature Data Type 8
-  -7,                                     !- Feature Value 8
-  EPWHeaderAltitude,                      !- Feature Name 9
-  Double,                                 !- Feature Data Type 9
-  5413.3858267716532,                     !- Feature Value 9
-  EPWHeaderLocalPressure,                 !- Feature Name 10
-  Double,                                 !- Feature Data Type 10
-  0.81937567683596546,                    !- Feature Value 10
-  EPWHeaderRecordsPerHour,                !- Feature Name 11
-  Double,                                 !- Feature Data Type 11
-  0,                                      !- Feature Value 11
-  EPWDataAnnualAvgDrybulb,                !- Feature Name 12
-  Double,                                 !- Feature Data Type 12
-  51.575616438356228,                     !- Feature Value 12
-  EPWDataAnnualMinDrybulb,                !- Feature Name 13
-  Double,                                 !- Feature Data Type 13
-  -2.9200000000000017,                    !- Feature Value 13
-  EPWDataAnnualMaxDrybulb,                !- Feature Name 14
-  Double,                                 !- Feature Data Type 14
-  104,                                    !- Feature Value 14
-  EPWDataCDD50F,                          !- Feature Name 15
-  Double,                                 !- Feature Data Type 15
-  3072.2925000000005,                     !- Feature Value 15
-  EPWDataCDD65F,                          !- Feature Name 16
-  Double,                                 !- Feature Data Type 16
-  883.62000000000035,                     !- Feature Value 16
-  EPWDataHDD50F,                          !- Feature Name 17
-  Double,                                 !- Feature Data Type 17
-  2497.1925000000001,                     !- Feature Value 17
-  EPWDataHDD65F,                          !- Feature Name 18
-  Double,                                 !- Feature Data Type 18
-  5783.5200000000013,                     !- Feature Value 18
-  EPWDataAnnualAvgWindspeed,              !- Feature Name 19
-  Double,                                 !- Feature Data Type 19
-  3.9165296803649667,                     !- Feature Value 19
-  EPWDataMonthlyAvgDrybulbs,              !- Feature Name 20
-  String,                                 !- Feature Data Type 20
-  33.4191935483871&#4431.90142857142857&#4443.02620967741937&#4442.48624999999999&#4459.877741935483854&#4473.57574999999997&#4472.07975806451608&#4472.70008064516134&#4466.49200000000006&#4450.079112903225806&#4437.218250000000005&#4434.582177419354835, !- Feature Value 20
-  EPWDataGroundMonthlyTemps,              !- Feature Name 21
-  String,                                 !- Feature Data Type 21
-  44.08306285945173&#4440.89570904991865&#4440.64045432632048&#4442.153016571250646&#4448.225111118704206&#4454.268919273837525&#4459.508577937551024&#4462.82777283423508&#4463.10975667174995&#4460.41014950381947&#4455.304105212311526&#4449.445696474514364, !- Feature Value 21
-  EPWDataWSF,                             !- Feature Name 22
-  Double,                                 !- Feature Data Type 22
-  0.58999999999999997,                    !- Feature Value 22
-  EPWDataMonthlyAvgDailyHighDrybulbs,     !- Feature Name 23
-  String,                                 !- Feature Data Type 23
-  47.41032258064516&#4446.58642857142857&#4455.15032258064517&#4453.708&#4472.80193548387098&#4488.67600000000002&#4486.1858064516129&#4485.87225806451613&#4482.082&#4463.18064516129033&#4448.73400000000001&#4448.87935483870968, !- Feature Value 23
-  EPWDataMonthlyAvgDailyLowDrybulbs,      !- Feature Name 24
-  String,                                 !- Feature Data Type 24
-  19.347741935483874&#4419.856428571428573&#4430.316129032258065&#4431.112&#4447.41612903225806&#4457.901999999999994&#4459.063870967741934&#4460.956774193548384&#4452.352000000000004&#4438.41612903225806&#4427.002000000000002&#4423.02903225806451, !- Feature Value 24
-  EPWDesignHeatingDrybulb,                !- Feature Name 25
-  Double,                                 !- Feature Data Type 25
-  12.02,                                  !- Feature Value 25
-  EPWDesignHeatingWindspeed,              !- Feature Name 26
-  Double,                                 !- Feature Data Type 26
-  2.8062500000000004,                     !- Feature Value 26
-  EPWDesignCoolingDrybulb,                !- Feature Name 27
-  Double,                                 !- Feature Data Type 27
-  91.939999999999998,                     !- Feature Value 27
-  EPWDesignCoolingWetbulb,                !- Feature Name 28
-  Double,                                 !- Feature Data Type 28
-  59.95131430195849,                      !- Feature Value 28
-  EPWDesignCoolingHumidityRatio,          !- Feature Name 29
-  Double,                                 !- Feature Data Type 29
-  0.0059161086834698092,                  !- Feature Value 29
-  EPWDesignCoolingWindspeed,              !- Feature Name 30
-  Double,                                 !- Feature Data Type 30
-  3.7999999999999989,                     !- Feature Value 30
-  EPWDesignDailyTemperatureRange,         !- Feature Name 31
-  Double,                                 !- Feature Data Type 31
-  24.915483870967748,                     !- Feature Value 31
-  EPWDesignDehumidDrybulb,                !- Feature Name 32
-  Double,                                 !- Feature Data Type 32
-  67.996785714285721,                     !- Feature Value 32
-  EPWDesignDehumidHumidityRatio,          !- Feature Name 33
-  Double,                                 !- Feature Data Type 33
-  0.012133744170488724,                   !- Feature Value 33
-  EPWDesignCoolingDirectNormal,           !- Feature Name 34
-  Double,                                 !- Feature Data Type 34
-  985,                                    !- Feature Value 34
-  EPWDesignCoolingDiffuseHorizontal,      !- Feature Name 35
-  Double,                                 !- Feature Data Type 35
-  84;                                     !- Feature Value 35
-
-OS:Site,
-  {a5c1c637-4d03-4730-8c88-43efa5fe71ae}, !- Handle
-  Denver Intl Ap_CO_USA,                  !- Name
-  39.83,                                  !- Latitude {deg}
-  -104.65,                                !- Longitude {deg}
-  -7,                                     !- Time Zone {hr}
-  1650,                                   !- Elevation {m}
-  ;                                       !- Terrain
-
-OS:ClimateZones,
-  {679fa010-003e-4d0d-aaae-8b5f337cee36}, !- Handle
-  ,                                       !- Active Institution
-  ,                                       !- Active Year
-  ,                                       !- Climate Zone Institution Name 1
-  ,                                       !- Climate Zone Document Name 1
-  ,                                       !- Climate Zone Document Year 1
-  ,                                       !- Climate Zone Value 1
-  Building America,                       !- Climate Zone Institution Name 2
-  ,                                       !- Climate Zone Document Name 2
-  0,                                      !- Climate Zone Document Year 2
-  Cold;                                   !- Climate Zone Value 2
-
-OS:Site:WaterMainsTemperature,
-  {df25a44e-54f5-43b8-99ed-5af121f4f98b}, !- Handle
-  Correlation,                            !- Calculation Method
-  ,                                       !- Temperature Schedule Name
-  10.8753424657535,                       !- Annual Average Outdoor Air Temperature {C}
-  23.1524007936508;                       !- Maximum Difference In Monthly Average Outdoor Air Temperatures {deltaC}
-
-OS:RunPeriodControl:DaylightSavingTime,
-  {8de00379-987f-4e4d-acdf-5a53af9aad9d}, !- Handle
-  4/7,                                    !- Start Date
-  10/26;                                  !- End Date
-
-OS:Site:GroundTemperature:Deep,
-  {b7a5c0a5-c98a-44ee-afdc-884538175dcc}, !- Handle
-  10.8753424657535,                       !- January Deep Ground Temperature {C}
-  10.8753424657535,                       !- February Deep Ground Temperature {C}
-  10.8753424657535,                       !- March Deep Ground Temperature {C}
-  10.8753424657535,                       !- April Deep Ground Temperature {C}
-  10.8753424657535,                       !- May Deep Ground Temperature {C}
-  10.8753424657535,                       !- June Deep Ground Temperature {C}
-  10.8753424657535,                       !- July Deep Ground Temperature {C}
-  10.8753424657535,                       !- August Deep Ground Temperature {C}
-  10.8753424657535,                       !- September Deep Ground Temperature {C}
-  10.8753424657535,                       !- October Deep Ground Temperature {C}
-  10.8753424657535,                       !- November Deep Ground Temperature {C}
-  10.8753424657535;                       !- December Deep Ground Temperature {C}
-
-OS:PlantLoop,
-  {f7babd76-f254-4f3c-a4ba-8917b6bcd31a}, !- Handle
-  Hot Water Loop,                         !- Name
-  Water,                                  !- Fluid Type
-  0,                                      !- Glycol Concentration
-  ,                                       !- User Defined Fluid Type
-  ,                                       !- Plant Equipment Operation Heating Load
-  ,                                       !- Plant Equipment Operation Cooling Load
-  ,                                       !- Primary Plant Equipment Operation Scheme
-  {cb0e50d9-2743-4329-9bdc-f82e317c727e}, !- Loop Temperature Setpoint Node Name
-  ,                                       !- Maximum Loop Temperature {C}
-  10,                                     !- Minimum Loop Temperature {C}
-  ,                                       !- Maximum Loop Flow Rate {m3/s}
-  ,                                       !- Minimum Loop Flow Rate {m3/s}
-  Autocalculate,                          !- Plant Loop Volume {m3}
-  {f0e91afb-1435-4cb8-88a3-498d7438fb3b}, !- Plant Side Inlet Node Name
-  {fda94e3f-4b65-4a72-9d6b-d467a1702e99}, !- Plant Side Outlet Node Name
-  ,                                       !- Plant Side Branch List Name
-  {eaf20b9e-b4df-4b29-a4e3-66056ffd0715}, !- Demand Side Inlet Node Name
-  {b8bcf0a1-788e-410c-8d56-e539fb08c334}, !- Demand Side Outlet Node Name
-  ,                                       !- Demand Side Branch List Name
-  ,                                       !- Demand Side Connector List Name
-  Optimal,                                !- Load Distribution Scheme
-  {0e1e1100-2238-4f72-ac98-d3913a997e15}, !- Availability Manager List Name
-  ,                                       !- Plant Loop Demand Calculation Scheme
-  ,                                       !- Common Pipe Simulation
-  ,                                       !- Pressure Simulation Type
-  ,                                       !- Plant Equipment Operation Heating Load Schedule
-  ,                                       !- Plant Equipment Operation Cooling Load Schedule
-  ,                                       !- Primary Plant Equipment Operation Scheme Schedule
-  ,                                       !- Component Setpoint Operation Scheme Schedule
-  {9ce6f6d6-0b7a-41e3-b43f-2c08d2a7a3f9}, !- Demand Mixer Name
-  {c20d2f49-1cda-4e21-b732-3d6c98e52b07}, !- Demand Splitter Name
-  {1a0cdfe9-a10c-461c-9d38-a19480ca977e}, !- Supply Mixer Name
-  {364f1518-a8c2-426d-a6c6-c819fde7a4f8}; !- Supply Splitter Name
-
-OS:Node,
-  {9552419d-4054-4cb2-91d3-1fba2cfab15b}, !- Handle
-  Node 3,                                 !- Name
-  {f0e91afb-1435-4cb8-88a3-498d7438fb3b}, !- Inlet Port
-  {2373bd21-bec9-4e59-a1a6-720107d87dee}; !- Outlet Port
-
-OS:Node,
-  {cb0e50d9-2743-4329-9bdc-f82e317c727e}, !- Handle
-  Node 4,                                 !- Name
-  {767c752a-63a7-4334-ab4a-112846a5f00a}, !- Inlet Port
-  {fda94e3f-4b65-4a72-9d6b-d467a1702e99}; !- Outlet Port
-
-OS:Node,
-  {07f13b38-b033-4c1e-841c-bda948322c1e}, !- Handle
-  Node 5,                                 !- Name
-  {e24b4413-231f-4935-b5ea-854904755ba1}, !- Inlet Port
-  {c1389849-b7f1-4375-908e-27a01855a04b}; !- Outlet Port
-
-OS:Connector:Mixer,
-  {1a0cdfe9-a10c-461c-9d38-a19480ca977e}, !- Handle
-  Connector Mixer 1,                      !- Name
-  {dba8a4e6-7a1f-4d3b-928c-55b3e21ec3b1}, !- Outlet Branch Name
-  {db8024ab-076d-4177-b57a-5069023d3126}, !- Inlet Branch Name 1
-  {929f4cb9-35d4-441f-9fbd-1a5c74f291bb}; !- Inlet Branch Name 2
-
-OS:Connector:Splitter,
-  {364f1518-a8c2-426d-a6c6-c819fde7a4f8}, !- Handle
-  Connector Splitter 1,                   !- Name
-  {103b003c-d422-44c0-9c82-2b3f0a1f8bcf}, !- Inlet Branch Name
-  {e24b4413-231f-4935-b5ea-854904755ba1}, !- Outlet Branch Name 1
-  {bccdd6dd-b3cd-43c4-9ea5-8ffe9d94445a}; !- Outlet Branch Name 2
-
-OS:Connection,
-  {f0e91afb-1435-4cb8-88a3-498d7438fb3b}, !- Handle
-  {046dc4c6-acff-4482-8da4-125de8023b90}, !- Name
-  {f7babd76-f254-4f3c-a4ba-8917b6bcd31a}, !- Source Object
-  14,                                     !- Outlet Port
-  {9552419d-4054-4cb2-91d3-1fba2cfab15b}, !- Target Object
-  2;                                      !- Inlet Port
-
-OS:Connection,
-  {e24b4413-231f-4935-b5ea-854904755ba1}, !- Handle
-  {b1f01162-189f-42ae-95bd-2916d87dcb4f}, !- Name
-  {364f1518-a8c2-426d-a6c6-c819fde7a4f8}, !- Source Object
-  3,                                      !- Outlet Port
-  {07f13b38-b033-4c1e-841c-bda948322c1e}, !- Target Object
-  2;                                      !- Inlet Port
-
-OS:Connection,
-  {fda94e3f-4b65-4a72-9d6b-d467a1702e99}, !- Handle
-  {11a5287e-f68e-4313-b7b0-7f867962db7e}, !- Name
-  {cb0e50d9-2743-4329-9bdc-f82e317c727e}, !- Source Object
-  3,                                      !- Outlet Port
-  {f7babd76-f254-4f3c-a4ba-8917b6bcd31a}, !- Target Object
-  15;                                     !- Inlet Port
-
-OS:Node,
-  {76d07743-fad0-4509-a763-408156c97255}, !- Handle
-  Node 6,                                 !- Name
-  {eaf20b9e-b4df-4b29-a4e3-66056ffd0715}, !- Inlet Port
-  {a2b131b7-91a1-47bc-bfd1-8c193fab9f95}; !- Outlet Port
-
-OS:Node,
-  {c776866d-67ad-489f-b42b-7154bac9a055}, !- Handle
-  Node 7,                                 !- Name
-  {fb1918a0-297d-4aa1-9584-861acbb71dd4}, !- Inlet Port
-  {b8bcf0a1-788e-410c-8d56-e539fb08c334}; !- Outlet Port
-
-OS:Node,
-  {f0d7a5ed-fe6f-48c1-93b3-2e4ac705136b}, !- Handle
-  Node 8,                                 !- Name
-  {f8c0f315-2ca4-46d5-b090-800ccc912b05}, !- Inlet Port
-  {e86e35f8-e217-4c47-8d68-547cae824e01}; !- Outlet Port
-
-OS:Connector:Mixer,
-  {9ce6f6d6-0b7a-41e3-b43f-2c08d2a7a3f9}, !- Handle
-  Connector Mixer 2,                      !- Name
-  {a4239342-beed-43dd-be6e-6cea290d39b5}, !- Outlet Branch Name
-  {82ad27bb-5039-4b16-b7b7-082cb42e2b36}, !- Inlet Branch Name 1
-  {31461cb8-176a-42e8-8cce-5edd6fedc19d}; !- Inlet Branch Name 2
-
-OS:Connector:Splitter,
-  {c20d2f49-1cda-4e21-b732-3d6c98e52b07}, !- Handle
-  Connector Splitter 2,                   !- Name
-  {5b836fca-a214-419e-a747-9ba928962e46}, !- Inlet Branch Name
-  {f8c0f315-2ca4-46d5-b090-800ccc912b05}, !- Outlet Branch Name 1
-  {a39512bb-824d-4105-a5ee-c6002899d163}; !- Outlet Branch Name 2
-
-OS:Connection,
-  {eaf20b9e-b4df-4b29-a4e3-66056ffd0715}, !- Handle
-  {1026a446-bfd8-4762-b2d7-cb5df0bd97f0}, !- Name
-  {f7babd76-f254-4f3c-a4ba-8917b6bcd31a}, !- Source Object
-  17,                                     !- Outlet Port
-  {76d07743-fad0-4509-a763-408156c97255}, !- Target Object
-  2;                                      !- Inlet Port
-
-OS:Connection,
-  {f8c0f315-2ca4-46d5-b090-800ccc912b05}, !- Handle
-  {9a8c8ffa-0d14-4b2f-bccb-26a0c20c2a56}, !- Name
-  {c20d2f49-1cda-4e21-b732-3d6c98e52b07}, !- Source Object
-  3,                                      !- Outlet Port
-  {f0d7a5ed-fe6f-48c1-93b3-2e4ac705136b}, !- Target Object
-  2;                                      !- Inlet Port
-
-OS:Connection,
-  {b8bcf0a1-788e-410c-8d56-e539fb08c334}, !- Handle
-  {0cb969a3-6292-42e0-aee1-e1f240215464}, !- Name
-  {c776866d-67ad-489f-b42b-7154bac9a055}, !- Source Object
-  3,                                      !- Outlet Port
-  {f7babd76-f254-4f3c-a4ba-8917b6bcd31a}, !- Target Object
-  18;                                     !- Inlet Port
-
-OS:Sizing:Plant,
-  {406a9ec7-c54d-4270-8985-2f95b2c1d5d0}, !- Handle
-  {f7babd76-f254-4f3c-a4ba-8917b6bcd31a}, !- Plant or Condenser Loop Name
-  Heating,                                !- Loop Type
-  82.2222222222223,                       !- Design Loop Exit Temperature {C}
-  11.1111111111111,                       !- Loop Design Temperature Difference {deltaC}
-  NonCoincident,                          !- Sizing Option
-  1,                                      !- Zone Timesteps in Averaging Window
-  None;                                   !- Coincident Sizing Factor Mode
-
-OS:AvailabilityManagerAssignmentList,
-  {0e1e1100-2238-4f72-ac98-d3913a997e15}, !- Handle
-  Plant Loop 1 AvailabilityManagerAssignmentList; !- Name
-
-OS:Schedule:Ruleset,
-  {dd1031d0-bb6a-429a-99a6-188749083f1b}, !- Handle
-  Hot Water Loop Temp - 180F,             !- Name
-  {9fd9573b-d9d0-4073-bddd-fb914ddfe18b}, !- Schedule Type Limits Name
-  {6ec07803-0115-413e-be7d-c1adc314b521}; !- Default Day Schedule Name
-
-OS:Schedule:Day,
-  {6ec07803-0115-413e-be7d-c1adc314b521}, !- Handle
-  Hot Water Loop Temp - 180F Default,     !- Name
-  {9fd9573b-d9d0-4073-bddd-fb914ddfe18b}, !- Schedule Type Limits Name
-  ,                                       !- Interpolate to Timestep
-  24,                                     !- Hour 1
-  0,                                      !- Minute 1
-  82.2222222222223;                       !- Value Until Time 1
-
-OS:ScheduleTypeLimits,
-  {9fd9573b-d9d0-4073-bddd-fb914ddfe18b}, !- Handle
-  Temperature,                            !- Name
-  0,                                      !- Lower Limit Value
-  100,                                    !- Upper Limit Value
-  Continuous,                             !- Numeric Type
-  Temperature;                            !- Unit Type
-
-OS:SetpointManager:Scheduled,
-  {351bc79f-7d94-49a5-bb26-2a5e74b8ad0f}, !- Handle
-  Hot Water Loop Setpoint Manager,        !- Name
-  Temperature,                            !- Control Variable
-  {dd1031d0-bb6a-429a-99a6-188749083f1b}, !- Schedule Name
-  {cb0e50d9-2743-4329-9bdc-f82e317c727e}; !- Setpoint Node or NodeList Name
-
-OS:Pump:VariableSpeed,
-  {420ba44e-d792-42a9-b47f-3715d7a77640}, !- Handle
-  Central pump,                           !- Name
-  {2373bd21-bec9-4e59-a1a6-720107d87dee}, !- Inlet Node Name
-  {00c05f23-3790-486e-b11c-306425e74b59}, !- Outlet Node Name
-  ,                                       !- Rated Flow Rate {m3/s}
-  179344.0152,                            !- Rated Pump Head {Pa}
-  ,                                       !- Rated Power Consumption {W}
-  0.9,                                    !- Motor Efficiency
-  ,                                       !- Fraction of Motor Inefficiencies to Fluid Stream
-  ,                                       !- Coefficient 1 of the Part Load Performance Curve
-  ,                                       !- Coefficient 2 of the Part Load Performance Curve
-  ,                                       !- Coefficient 3 of the Part Load Performance Curve
-  ,                                       !- Coefficient 4 of the Part Load Performance Curve
-  ,                                       !- Minimum Flow Rate {m3/s}
-  Intermittent,                           !- Pump Control Type
-  ,                                       !- Pump Flow Rate Schedule Name
-  ,                                       !- Pump Curve Name
-  ,                                       !- Impeller Diameter {m}
-  ,                                       !- VFD Control Type
-  ,                                       !- Pump RPM Schedule Name
-  ,                                       !- Minimum Pressure Schedule {Pa}
-  ,                                       !- Maximum Pressure Schedule {Pa}
-  ,                                       !- Minimum RPM Schedule {rev/min}
-  ,                                       !- Maximum RPM Schedule {rev/min}
-  ,                                       !- Zone Name
-  0.5,                                    !- Skin Loss Radiative Fraction
-  PowerPerFlowPerPressure,                !- Design Power Sizing Method
-  348701.1,                               !- Design Electric Power per Unit Flow Rate {W/(m3/s)}
-  1.282051282,                            !- Design Shaft Power per Unit Flow Rate per Unit Head {W-s/m3-Pa}
-  0,                                      !- Design Minimum Flow Rate Fraction
-  General;                                !- End-Use Subcategory
-
-OS:Node,
-  {6202be29-04c2-41e7-9432-17c89c2b9e64}, !- Handle
-  Node 9,                                 !- Name
-  {00c05f23-3790-486e-b11c-306425e74b59}, !- Inlet Port
-  {103b003c-d422-44c0-9c82-2b3f0a1f8bcf}; !- Outlet Port
-
-OS:Connection,
-  {2373bd21-bec9-4e59-a1a6-720107d87dee}, !- Handle
-  {aa2d614e-2b19-42ec-b146-f51a754eb9cf}, !- Name
-  {9552419d-4054-4cb2-91d3-1fba2cfab15b}, !- Source Object
-  3,                                      !- Outlet Port
-  {420ba44e-d792-42a9-b47f-3715d7a77640}, !- Target Object
-  2;                                      !- Inlet Port
-
-OS:Connection,
-  {00c05f23-3790-486e-b11c-306425e74b59}, !- Handle
-  {92eeb458-105f-416e-80dd-8ce5ba1cf585}, !- Name
-  {420ba44e-d792-42a9-b47f-3715d7a77640}, !- Source Object
-  3,                                      !- Outlet Port
-  {6202be29-04c2-41e7-9432-17c89c2b9e64}, !- Target Object
-  2;                                      !- Inlet Port
-
-OS:Connection,
-  {103b003c-d422-44c0-9c82-2b3f0a1f8bcf}, !- Handle
-  {07dece47-608e-49ae-a544-4029cd4c6a4c}, !- Name
-  {6202be29-04c2-41e7-9432-17c89c2b9e64}, !- Source Object
-  3,                                      !- Outlet Port
-  {364f1518-a8c2-426d-a6c6-c819fde7a4f8}, !- Target Object
-  2;                                      !- Inlet Port
-
-OS:Boiler:HotWater,
-  {bc2a4947-9371-4822-88f6-496a51b0c84a}, !- Handle
-  Boiler,                                 !- Name
-  NaturalGas,                             !- Fuel Type
-  ,                                       !- Nominal Capacity {W}
-  0.78,                                   !- Nominal Thermal Efficiency
-  LeavingBoiler,                          !- Efficiency Curve Temperature Evaluation Variable
-  ,                                       !- Normalized Boiler Efficiency Curve Name
-  82.2222222222223,                       !- Design Water Outlet Temperature {C}
-  ,                                       !- Design Water Flow Rate {m3/s}
-  0,                                      !- Minimum Part Load Ratio
-  1.2,                                    !- Maximum Part Load Ratio
-  1,                                      !- Optimum Part Load Ratio
-  {c1389849-b7f1-4375-908e-27a01855a04b}, !- Boiler Water Inlet Node Name
-  {7a833f42-40b6-4051-8034-a3d8baf85ec6}, !- Boiler Water Outlet Node Name
-  95.0000000000001,                       !- Water Outlet Upper Temperature Limit {C}
-  LeavingSetpointModulated,               !- Boiler Flow Mode
-  0,                                      !- Parasitic Electric Load {W}
-  1,                                      !- Sizing Factor
-  General;                                !- End-Use Subcategory
-
-OS:Node,
-  {f815a714-065a-4a9f-9a72-7d3e45733b7a}, !- Handle
-  Node 10,                                !- Name
-  {7a833f42-40b6-4051-8034-a3d8baf85ec6}, !- Inlet Port
-  {db8024ab-076d-4177-b57a-5069023d3126}; !- Outlet Port
-
-OS:Connection,
-  {c1389849-b7f1-4375-908e-27a01855a04b}, !- Handle
-  {a1b67637-a11f-4908-8b01-c202d85863f4}, !- Name
-  {07f13b38-b033-4c1e-841c-bda948322c1e}, !- Source Object
-  3,                                      !- Outlet Port
-  {bc2a4947-9371-4822-88f6-496a51b0c84a}, !- Target Object
-  12;                                     !- Inlet Port
-
-OS:Connection,
-  {7a833f42-40b6-4051-8034-a3d8baf85ec6}, !- Handle
-  {36b6c9e1-ca71-44a8-8624-4b4fa6ab1842}, !- Name
-  {bc2a4947-9371-4822-88f6-496a51b0c84a}, !- Source Object
-  13,                                     !- Outlet Port
-  {f815a714-065a-4a9f-9a72-7d3e45733b7a}, !- Target Object
-  2;                                      !- Inlet Port
-
-OS:Connection,
-  {db8024ab-076d-4177-b57a-5069023d3126}, !- Handle
-  {32eefd8e-0906-4037-bf45-4676908f730b}, !- Name
-  {f815a714-065a-4a9f-9a72-7d3e45733b7a}, !- Source Object
-  3,                                      !- Outlet Port
-  {1a0cdfe9-a10c-461c-9d38-a19480ca977e}, !- Target Object
-  3;                                      !- Inlet Port
-
-OS:Pipe:Adiabatic,
-  {8ec831d6-17f9-4592-a3b6-85996344d9b8}, !- Handle
-  Hot Water Loop Boiler Bypass,           !- Name
-  {26b14a0f-e08e-4cde-b1a0-072ddf3d875b}, !- Inlet Node Name
-  {b7215eb4-ecd9-495f-a34b-2da9f3767e9b}; !- Outlet Node Name
-
-OS:Node,
-  {06c56fdd-4f17-4aa4-bc5c-c22f9f6271f2}, !- Handle
-  Node 11,                                !- Name
-  {bccdd6dd-b3cd-43c4-9ea5-8ffe9d94445a}, !- Inlet Port
-  {26b14a0f-e08e-4cde-b1a0-072ddf3d875b}; !- Outlet Port
-
-OS:Connection,
-  {bccdd6dd-b3cd-43c4-9ea5-8ffe9d94445a}, !- Handle
-  {abfdaca0-33f1-45a6-8d0a-979fca5a5269}, !- Name
-  {364f1518-a8c2-426d-a6c6-c819fde7a4f8}, !- Source Object
-  4,                                      !- Outlet Port
-  {06c56fdd-4f17-4aa4-bc5c-c22f9f6271f2}, !- Target Object
-  2;                                      !- Inlet Port
-
-OS:Node,
-  {6ce8164a-39ff-452d-9556-dd1accfa751e}, !- Handle
-  Node 12,                                !- Name
-  {b7215eb4-ecd9-495f-a34b-2da9f3767e9b}, !- Inlet Port
-  {929f4cb9-35d4-441f-9fbd-1a5c74f291bb}; !- Outlet Port
-
-OS:Connection,
-  {26b14a0f-e08e-4cde-b1a0-072ddf3d875b}, !- Handle
-  {232e6eee-0440-456a-b662-1a5f51077c84}, !- Name
-  {06c56fdd-4f17-4aa4-bc5c-c22f9f6271f2}, !- Source Object
-  3,                                      !- Outlet Port
-  {8ec831d6-17f9-4592-a3b6-85996344d9b8}, !- Target Object
-  2;                                      !- Inlet Port
-
-OS:Connection,
-  {b7215eb4-ecd9-495f-a34b-2da9f3767e9b}, !- Handle
-  {84b94861-8479-445a-847a-4c976a88f292}, !- Name
-  {8ec831d6-17f9-4592-a3b6-85996344d9b8}, !- Source Object
-  3,                                      !- Outlet Port
-  {6ce8164a-39ff-452d-9556-dd1accfa751e}, !- Target Object
-  2;                                      !- Inlet Port
-
-OS:Connection,
-  {929f4cb9-35d4-441f-9fbd-1a5c74f291bb}, !- Handle
-  {921dd5e9-0751-471e-9650-7de63775a1c7}, !- Name
-  {6ce8164a-39ff-452d-9556-dd1accfa751e}, !- Source Object
-  3,                                      !- Outlet Port
-  {1a0cdfe9-a10c-461c-9d38-a19480ca977e}, !- Target Object
-  4;                                      !- Inlet Port
-
-OS:Pipe:Adiabatic,
-  {41e33336-cb72-453d-99b0-b6fbf0347b57}, !- Handle
-  Hot Water Loop Coil Bypass,             !- Name
-  {e86e35f8-e217-4c47-8d68-547cae824e01}, !- Inlet Node Name
-  {39bac7bc-b7bb-4af5-8011-b3dfd65d1a42}; !- Outlet Node Name
-
-OS:Node,
-  {cbc19eec-31a8-476c-8f27-4da57ea8e294}, !- Handle
-  Node 13,                                !- Name
-  {39bac7bc-b7bb-4af5-8011-b3dfd65d1a42}, !- Inlet Port
-  {82ad27bb-5039-4b16-b7b7-082cb42e2b36}; !- Outlet Port
-
-OS:Connection,
-  {e86e35f8-e217-4c47-8d68-547cae824e01}, !- Handle
-  {cbd7018a-3d35-4980-884b-e26555c8365d}, !- Name
-  {f0d7a5ed-fe6f-48c1-93b3-2e4ac705136b}, !- Source Object
-  3,                                      !- Outlet Port
-  {41e33336-cb72-453d-99b0-b6fbf0347b57}, !- Target Object
-  2;                                      !- Inlet Port
-
-OS:Connection,
-  {39bac7bc-b7bb-4af5-8011-b3dfd65d1a42}, !- Handle
-  {6a263a69-94eb-43fa-b302-6d732a61f7df}, !- Name
-  {41e33336-cb72-453d-99b0-b6fbf0347b57}, !- Source Object
-  3,                                      !- Outlet Port
-  {cbc19eec-31a8-476c-8f27-4da57ea8e294}, !- Target Object
-  2;                                      !- Inlet Port
-
-OS:Connection,
-  {82ad27bb-5039-4b16-b7b7-082cb42e2b36}, !- Handle
-  {9e47cd2e-d155-4363-833d-6bc8f168b662}, !- Name
-  {cbc19eec-31a8-476c-8f27-4da57ea8e294}, !- Source Object
-  3,                                      !- Outlet Port
-  {9ce6f6d6-0b7a-41e3-b43f-2c08d2a7a3f9}, !- Target Object
-  3;                                      !- Inlet Port
-
-OS:Pipe:Adiabatic,
-  {8aaab25f-0c60-4c10-a4e5-538a61c91e11}, !- Handle
-  Hot Water Loop Supply Outlet,           !- Name
-  {3e920e69-9358-419c-b303-f820d7424853}, !- Inlet Node Name
-  {767c752a-63a7-4334-ab4a-112846a5f00a}; !- Outlet Node Name
-
-OS:Node,
-  {b4356e1f-d789-4a04-b8da-45d1a96ff1e6}, !- Handle
-  Node 14,                                !- Name
-  {dba8a4e6-7a1f-4d3b-928c-55b3e21ec3b1}, !- Inlet Port
-  {3e920e69-9358-419c-b303-f820d7424853}; !- Outlet Port
-
-OS:Connection,
-  {dba8a4e6-7a1f-4d3b-928c-55b3e21ec3b1}, !- Handle
-  {6f062d6d-4af9-4480-9fb6-064fddf1c07a}, !- Name
-  {1a0cdfe9-a10c-461c-9d38-a19480ca977e}, !- Source Object
-  2,                                      !- Outlet Port
-  {b4356e1f-d789-4a04-b8da-45d1a96ff1e6}, !- Target Object
-  2;                                      !- Inlet Port
-
-OS:Connection,
-  {3e920e69-9358-419c-b303-f820d7424853}, !- Handle
-  {b8804986-aaf2-494c-a193-baad7f0c374e}, !- Name
-  {b4356e1f-d789-4a04-b8da-45d1a96ff1e6}, !- Source Object
-  3,                                      !- Outlet Port
-  {8aaab25f-0c60-4c10-a4e5-538a61c91e11}, !- Target Object
-  2;                                      !- Inlet Port
-
-OS:Connection,
-  {767c752a-63a7-4334-ab4a-112846a5f00a}, !- Handle
-  {dd4e2590-fd8f-4609-90c1-598a0ea48c5c}, !- Name
-  {8aaab25f-0c60-4c10-a4e5-538a61c91e11}, !- Source Object
-  3,                                      !- Outlet Port
-  {cb0e50d9-2743-4329-9bdc-f82e317c727e}, !- Target Object
-  2;                                      !- Inlet Port
-
-OS:Pipe:Adiabatic,
-  {2eedb309-f847-480e-93f1-144626015bd2}, !- Handle
-  Hot Water Loop Demand Inlet,            !- Name
-  {a2b131b7-91a1-47bc-bfd1-8c193fab9f95}, !- Inlet Node Name
-  {05b9a8ea-26a4-4551-9648-8c8304710970}; !- Outlet Node Name
-
-OS:Node,
-  {34666d33-a3a8-4f2a-b464-f271ca1cef8c}, !- Handle
-  Node 15,                                !- Name
-  {05b9a8ea-26a4-4551-9648-8c8304710970}, !- Inlet Port
-  {5b836fca-a214-419e-a747-9ba928962e46}; !- Outlet Port
-
-OS:Connection,
-  {a2b131b7-91a1-47bc-bfd1-8c193fab9f95}, !- Handle
-  {52c11879-1b0f-4647-b710-59bb4948373e}, !- Name
-  {76d07743-fad0-4509-a763-408156c97255}, !- Source Object
-  3,                                      !- Outlet Port
-  {2eedb309-f847-480e-93f1-144626015bd2}, !- Target Object
-  2;                                      !- Inlet Port
-
-OS:Connection,
-  {05b9a8ea-26a4-4551-9648-8c8304710970}, !- Handle
-  {88406a28-3784-466f-b003-048fc289296c}, !- Name
-  {2eedb309-f847-480e-93f1-144626015bd2}, !- Source Object
-  3,                                      !- Outlet Port
-  {34666d33-a3a8-4f2a-b464-f271ca1cef8c}, !- Target Object
-  2;                                      !- Inlet Port
-
-OS:Connection,
-  {5b836fca-a214-419e-a747-9ba928962e46}, !- Handle
-  {25f60e71-567a-4e3c-a7d1-b82d38a98bf3}, !- Name
-  {34666d33-a3a8-4f2a-b464-f271ca1cef8c}, !- Source Object
-  3,                                      !- Outlet Port
-  {c20d2f49-1cda-4e21-b732-3d6c98e52b07}, !- Target Object
-  2;                                      !- Inlet Port
-
-OS:Pipe:Adiabatic,
-  {b7c8392c-6209-4bd8-a13e-9b89932cdf3e}, !- Handle
-  Hot Water Loop Demand Outlet,           !- Name
-  {a179a1b2-718c-41f9-95ab-f22b1b1c1b1d}, !- Inlet Node Name
-  {fb1918a0-297d-4aa1-9584-861acbb71dd4}; !- Outlet Node Name
-
-OS:Node,
-  {2325f0a1-87fc-4023-8949-963655f5911a}, !- Handle
-  Node 16,                                !- Name
-  {a4239342-beed-43dd-be6e-6cea290d39b5}, !- Inlet Port
-  {a179a1b2-718c-41f9-95ab-f22b1b1c1b1d}; !- Outlet Port
-
-OS:Connection,
-  {a4239342-beed-43dd-be6e-6cea290d39b5}, !- Handle
-  {046dbeed-a8a7-45eb-9648-d335e32e2bfb}, !- Name
-  {9ce6f6d6-0b7a-41e3-b43f-2c08d2a7a3f9}, !- Source Object
-  2,                                      !- Outlet Port
-  {2325f0a1-87fc-4023-8949-963655f5911a}, !- Target Object
-  2;                                      !- Inlet Port
-
-OS:Connection,
-  {a179a1b2-718c-41f9-95ab-f22b1b1c1b1d}, !- Handle
-  {7459f4fb-1c98-4666-950a-6e912dc92b79}, !- Name
-  {2325f0a1-87fc-4023-8949-963655f5911a}, !- Source Object
-  3,                                      !- Outlet Port
-  {b7c8392c-6209-4bd8-a13e-9b89932cdf3e}, !- Target Object
-  2;                                      !- Inlet Port
-
-OS:Connection,
-  {fb1918a0-297d-4aa1-9584-861acbb71dd4}, !- Handle
-  {7b4ed4ea-a30c-415f-a001-d2cf3d3f088e}, !- Name
-  {b7c8392c-6209-4bd8-a13e-9b89932cdf3e}, !- Source Object
-  3,                                      !- Outlet Port
-  {c776866d-67ad-489f-b42b-7154bac9a055}, !- Target Object
-  2;                                      !- Inlet Port
-
-OS:Fan:ConstantVolume,
-  {5c44eac9-9063-420c-b5e9-730b43374e35}, !- Handle
-  living zone PTAC Fan,                   !- Name
-  {4dae0376-bd12-4464-97f7-682ac3321196}, !- Availability Schedule Name
-  0.52,                                   !- Fan Total Efficiency
-  331.2882503,                            !- Pressure Rise {Pa}
-  AutoSize,                               !- Maximum Flow Rate {m3/s}
-  0.8,                                    !- Motor Efficiency
-  1,                                      !- Motor In Airstream Fraction
-  ,                                       !- Air Inlet Node Name
-  ,                                       !- Air Outlet Node Name
-  ;                                       !- End-Use Subcategory
-
-OS:Schedule:Constant,
-  {4dae0376-bd12-4464-97f7-682ac3321196}, !- Handle
-  Always On Discrete,                     !- Name
-  {13c556b3-b0b5-4cb0-81bd-6df910301c1e}, !- Schedule Type Limits Name
-  1;                                      !- Value
-
-OS:ScheduleTypeLimits,
-  {13c556b3-b0b5-4cb0-81bd-6df910301c1e}, !- Handle
-  OnOff,                                  !- Name
-  0,                                      !- Lower Limit Value
-  1,                                      !- Upper Limit Value
-  Discrete,                               !- Numeric Type
-  Availability;                           !- Unit Type
-
-OS:Coil:Heating:Water,
-  {3d986f44-4bb0-4117-ad17-a6e692f32970}, !- Handle
-  Hot Water Loop Water Htg Coil,          !- Name
-  {4dae0376-bd12-4464-97f7-682ac3321196}, !- Availability Schedule Name
-  ,                                       !- U-Factor Times Area Value {W/K}
-  ,                                       !- Maximum Water Flow Rate {m3/s}
-  {eea91091-36ed-4b77-a24c-5b9837420e7f}, !- Water Inlet Node Name
-  {82e97ee1-b69e-4305-af45-33e9bdba7fa8}, !- Water Outlet Node Name
-  ,                                       !- Air Inlet Node Name
-  ,                                       !- Air Outlet Node Name
-  ,                                       !- Performance Input Method
-  ,                                       !- Rated Capacity {W}
-  82.2222222222223,                       !- Rated Inlet Water Temperature {C}
-  16.6,                                   !- Rated Inlet Air Temperature {C}
-  71.1111111111112,                       !- Rated Outlet Water Temperature {C}
-  32.2,                                   !- Rated Outlet Air Temperature {C}
-  ;                                       !- Rated Ratio for Air and Water Convection
-
-OS:Node,
-  {b2d9daa7-fecc-4446-9fb8-8fdde3b60cf7}, !- Handle
-  Node 17,                                !- Name
-  {a39512bb-824d-4105-a5ee-c6002899d163}, !- Inlet Port
-  {eea91091-36ed-4b77-a24c-5b9837420e7f}; !- Outlet Port
-
-OS:Connection,
-  {a39512bb-824d-4105-a5ee-c6002899d163}, !- Handle
-  {2e6f7693-65f8-42b7-9172-47a36a4399e1}, !- Name
-  {c20d2f49-1cda-4e21-b732-3d6c98e52b07}, !- Source Object
-  4,                                      !- Outlet Port
-  {b2d9daa7-fecc-4446-9fb8-8fdde3b60cf7}, !- Target Object
-  2;                                      !- Inlet Port
-
-OS:Node,
-  {ef08542d-cd33-4056-a5e9-0d9bb12aff94}, !- Handle
-  Node 18,                                !- Name
-  {82e97ee1-b69e-4305-af45-33e9bdba7fa8}, !- Inlet Port
-  {31461cb8-176a-42e8-8cce-5edd6fedc19d}; !- Outlet Port
-
-OS:Connection,
-  {eea91091-36ed-4b77-a24c-5b9837420e7f}, !- Handle
-  {af80360b-0c1a-4f4f-bd75-3fdae9c689be}, !- Name
-  {b2d9daa7-fecc-4446-9fb8-8fdde3b60cf7}, !- Source Object
-  3,                                      !- Outlet Port
-  {3d986f44-4bb0-4117-ad17-a6e692f32970}, !- Target Object
-  5;                                      !- Inlet Port
-
-OS:Connection,
-  {82e97ee1-b69e-4305-af45-33e9bdba7fa8}, !- Handle
-  {d40d86f5-8935-4585-b49e-3a42315b5beb}, !- Name
-  {3d986f44-4bb0-4117-ad17-a6e692f32970}, !- Source Object
-  6,                                      !- Outlet Port
-  {ef08542d-cd33-4056-a5e9-0d9bb12aff94}, !- Target Object
-  2;                                      !- Inlet Port
-
-OS:Connection,
-  {31461cb8-176a-42e8-8cce-5edd6fedc19d}, !- Handle
-  {715c8664-fdcc-4fbc-a6ed-d6439fa1e369}, !- Name
-  {ef08542d-cd33-4056-a5e9-0d9bb12aff94}, !- Source Object
-  3,                                      !- Outlet Port
-  {9ce6f6d6-0b7a-41e3-b43f-2c08d2a7a3f9}, !- Target Object
-  4;                                      !- Inlet Port
-
-OS:Controller:WaterCoil,
-  {d07bea9a-62b4-478a-9e9a-d66046c19864}, !- Handle
-  Hot Water Loop Water Htg Coil Controller, !- Name
-  {3d986f44-4bb0-4117-ad17-a6e692f32970}, !- Water Coil Name
-  ,                                       !- Control Variable
-  Normal,                                 !- Action
-  ,                                       !- Actuator Variable
-  ,                                       !- Sensor Node Name
-  ,                                       !- Actuator Node Name
-  0.1,                                    !- Controller Convergence Tolerance {deltaC}
-  ,                                       !- Maximum Actuated Flow {m3/s}
-  0;                                      !- Minimum Actuated Flow {m3/s}
-
-OS:Coil:Cooling:DX:SingleSpeed,
-  {5f3e480a-4983-448c-9f41-b7facef90933}, !- Handle
-  living zone PTAC 1spd DX AC Clg Coil,   !- Name
-  {4dae0376-bd12-4464-97f7-682ac3321196}, !- Availability Schedule Name
-  autosize,                               !- Rated Total Cooling Capacity {W}
-  autosize,                               !- Rated Sensible Heat Ratio
-  3,                                      !- Rated COP {W/W}
-  autosize,                               !- Rated Air Flow Rate {m3/s}
-  773.3,                                  !- Rated Evaporator Fan Power Per Volume Flow Rate {W/(m3/s)}
-  ,                                       !- Air Inlet Node Name
-  ,                                       !- Air Outlet Node Name
-  {5e73bbe9-2795-4c03-9b59-2c53ca3186f5}, !- Total Cooling Capacity Function of Temperature Curve Name
-  {2dfde451-759d-49f4-9589-14f3306ea371}, !- Total Cooling Capacity Function of Flow Fraction Curve Name
-  {ec54d0a2-8fb4-4979-b597-74f66259f64a}, !- Energy Input Ratio Function of Temperature Curve Name
-  {b628103b-408d-4d45-9715-66b65f46470a}, !- Energy Input Ratio Function of Flow Fraction Curve Name
-  {52c1d445-4344-4558-b3bd-5deefdea06a9}, !- Part Load Fraction Correlation Curve Name
-  ,                                       !- Nominal Time for Condensate Removal to Begin {s}
-  ,                                       !- Ratio of Initial Moisture Evaporation Rate and Steady State Latent Capacity {dimensionless}
-  ,                                       !- Maximum Cycling Rate {cycles/hr}
-  ,                                       !- Latent Capacity Time Constant {s}
-  ,                                       !- Condenser Air Inlet Node Name
-  AirCooled,                              !- Condenser Type
-  0,                                      !- Evaporative Condenser Effectiveness {dimensionless}
-  Autosize,                               !- Evaporative Condenser Air Flow Rate {m3/s}
-  Autosize,                               !- Evaporative Condenser Pump Rated Power Consumption {W}
-  0,                                      !- Crankcase Heater Capacity {W}
-  0,                                      !- Maximum Outdoor Dry-Bulb Temperature for Crankcase Heater Operation {C}
-  ,                                       !- Supply Water Storage Tank Name
-  ,                                       !- Condensate Collection Water Storage Tank Name
-  0,                                      !- Basin Heater Capacity {W/K}
-  10,                                     !- Basin Heater Setpoint Temperature {C}
-  ;                                       !- Basin Heater Operating Schedule Name
-
-OS:Curve:Biquadratic,
-  {42fa9366-16af-4f30-a0b8-13e7f41ff01f}, !- Handle
-  Curve Biquadratic 1,                    !- Name
-  0.942587793,                            !- Coefficient1 Constant
-  0.009543347,                            !- Coefficient2 x
-  0.00068377,                             !- Coefficient3 x**2
-  -0.011042676,                           !- Coefficient4 y
-  5.249e-006,                             !- Coefficient5 y**2
-  -9.72e-006,                             !- Coefficient6 x*y
-  17,                                     !- Minimum Value of x
-  22,                                     !- Maximum Value of x
-  13,                                     !- Minimum Value of y
-  46;                                     !- Maximum Value of y
-
-OS:Curve:Quadratic,
-  {b1a6573b-ed99-4ba2-a5ab-e775c03f51d2}, !- Handle
-  Curve Quadratic 1,                      !- Name
-  0.8,                                    !- Coefficient1 Constant
-  0.2,                                    !- Coefficient2 x
-  0,                                      !- Coefficient3 x**2
-  0.5,                                    !- Minimum Value of x
-  1.5;                                    !- Maximum Value of x
-
-OS:Curve:Biquadratic,
-  {e79928e0-70dd-461d-8554-930263f2f44c}, !- Handle
-  Curve Biquadratic 2,                    !- Name
-  0.342414409,                            !- Coefficient1 Constant
-  0.034885008,                            !- Coefficient2 x
-  -0.0006237,                             !- Coefficient3 x**2
-  0.004977216,                            !- Coefficient4 y
-  0.000437951,                            !- Coefficient5 y**2
-  -0.000728028,                           !- Coefficient6 x*y
-  17,                                     !- Minimum Value of x
-  22,                                     !- Maximum Value of x
-  13,                                     !- Minimum Value of y
-  46;                                     !- Maximum Value of y
-
-OS:Curve:Quadratic,
-  {a1a68d72-3bd3-4249-8636-6aab7a221d4c}, !- Handle
-  Curve Quadratic 2,                      !- Name
-  1.1552,                                 !- Coefficient1 Constant
-  -0.1808,                                !- Coefficient2 x
-  0.0256,                                 !- Coefficient3 x**2
-  0.5,                                    !- Minimum Value of x
-  1.5;                                    !- Maximum Value of x
-
-OS:Curve:Quadratic,
-  {e4a27a1f-c399-409e-a96c-31393f0b4ea7}, !- Handle
-  Curve Quadratic 3,                      !- Name
-  0.85,                                   !- Coefficient1 Constant
-  0.15,                                   !- Coefficient2 x
-  0,                                      !- Coefficient3 x**2
-  0,                                      !- Minimum Value of x
-  1;                                      !- Maximum Value of x
-
-OS:Curve:Biquadratic,
-  {5e73bbe9-2795-4c03-9b59-2c53ca3186f5}, !- Handle
-  Curve Biquadratic 3,                    !- Name
-  0.942587793,                            !- Coefficient1 Constant
-  0.009543347,                            !- Coefficient2 x
-  0.00068377,                             !- Coefficient3 x**2
-  -0.011042676,                           !- Coefficient4 y
-  5.249e-006,                             !- Coefficient5 y**2
-  -9.72e-006,                             !- Coefficient6 x*y
-  12.77778,                               !- Minimum Value of x
-  23.88889,                               !- Maximum Value of x
-  23.88889,                               !- Minimum Value of y
-  46.11111;                               !- Maximum Value of y
-
-OS:Curve:Quadratic,
-  {2dfde451-759d-49f4-9589-14f3306ea371}, !- Handle
-  Curve Quadratic 4,                      !- Name
-  0.8,                                    !- Coefficient1 Constant
-  0.2,                                    !- Coefficient2 x
-  0,                                      !- Coefficient3 x**2
-  0.5,                                    !- Minimum Value of x
-  1.5;                                    !- Maximum Value of x
-
-OS:Curve:Biquadratic,
-  {ec54d0a2-8fb4-4979-b597-74f66259f64a}, !- Handle
-  Curve Biquadratic 4,                    !- Name
-  0.342414409,                            !- Coefficient1 Constant
-  0.034885008,                            !- Coefficient2 x
-  -0.0006237,                             !- Coefficient3 x**2
-  0.004977216,                            !- Coefficient4 y
-  0.000437951,                            !- Coefficient5 y**2
-  -0.000728028,                           !- Coefficient6 x*y
-  12.77778,                               !- Minimum Value of x
-  23.88889,                               !- Maximum Value of x
-  23.88889,                               !- Minimum Value of y
-  46.11111;                               !- Maximum Value of y
-
-OS:Curve:Quadratic,
-  {b628103b-408d-4d45-9715-66b65f46470a}, !- Handle
-  Curve Quadratic 5,                      !- Name
-  1.1552,                                 !- Coefficient1 Constant
-  -0.1808,                                !- Coefficient2 x
-  0.0256,                                 !- Coefficient3 x**2
-  0.5,                                    !- Minimum Value of x
-  1.5;                                    !- Maximum Value of x
-
-OS:Curve:Quadratic,
-  {52c1d445-4344-4558-b3bd-5deefdea06a9}, !- Handle
-  Curve Quadratic 6,                      !- Name
-  0.85,                                   !- Coefficient1 Constant
-  0.15,                                   !- Coefficient2 x
-  0,                                      !- Coefficient3 x**2
-  0,                                      !- Minimum Value of x
-  1,                                      !- Maximum Value of x
-  0.7,                                    !- Minimum Curve Output
-  1;                                      !- Maximum Curve Output
-
-OS:ZoneHVAC:PackagedTerminalAirConditioner,
-  {38f43a93-5293-4f9c-906f-827c96e63f8f}, !- Handle
-  living zone PTAC,                       !- Name
-  {4dae0376-bd12-4464-97f7-682ac3321196}, !- Availability Schedule Name
-  {bd937f73-b482-407b-b41d-ba7c9f16662c}, !- Air Inlet Node Name
-  {afa9a92c-ac59-48a6-b10e-5b3c2abf1669}, !- Air Outlet Node Name
-  OutdoorAir:Mixer,                       !- Outdoor Air Mixer Object Type
-  ,                                       !- Outdoor Air Mixer Name
-  Autosize,                               !- Supply Air Flow Rate During Cooling Operation {m3/s}
-  Autosize,                               !- Supply Air Flow Rate During Heating Operation {m3/s}
-  Autosize,                               !- Supply Air Flow Rate When No Cooling or Heating is Needed {m3/s}
-  Autosize,                               !- Outdoor Air Flow Rate During Cooling Operation {m3/s}
-  Autosize,                               !- Outdoor Air Flow Rate During Heating Operation {m3/s}
-  Autosize,                               !- Outdoor Air Flow Rate When No Cooling or Heating is Needed {m3/s}
-  {5c44eac9-9063-420c-b5e9-730b43374e35}, !- Supply Air Fan Name
-  {3d986f44-4bb0-4117-ad17-a6e692f32970}, !- Heating Coil Name
-  {5f3e480a-4983-448c-9f41-b7facef90933}, !- Cooling Coil Name
-  DrawThrough,                            !- Fan Placement
-  {4dae0376-bd12-4464-97f7-682ac3321196}; !- Supply Air Fan Operating Mode Schedule Name
-
-OS:Node,
-  {30d06f8b-bd03-49b6-8feb-e189306c48c5}, !- Handle
-  Node 19,                                !- Name
-  {b55b7d26-6afe-425b-9ddf-318089944d8d}, !- Inlet Port
-  {bd937f73-b482-407b-b41d-ba7c9f16662c}; !- Outlet Port
-
-OS:Connection,
-  {b55b7d26-6afe-425b-9ddf-318089944d8d}, !- Handle
-  {e72a3a76-01c7-4705-8ccb-1b12286186fc}, !- Name
-  {61d75e5b-dd56-4902-a8e7-23dfb9ae0caa}, !- Source Object
-  3,                                      !- Outlet Port
-  {30d06f8b-bd03-49b6-8feb-e189306c48c5}, !- Target Object
-  2;                                      !- Inlet Port
-
-OS:Connection,
-  {bd937f73-b482-407b-b41d-ba7c9f16662c}, !- Handle
-  {01d73c8d-9347-4661-81fb-1cf5d89e4f21}, !- Name
-  {30d06f8b-bd03-49b6-8feb-e189306c48c5}, !- Source Object
-  3,                                      !- Outlet Port
-  {38f43a93-5293-4f9c-906f-827c96e63f8f}, !- Target Object
-  3;                                      !- Inlet Port
-
-OS:Node,
-  {7d40caf5-f328-4ee8-9b32-21a9d800c6fb}, !- Handle
-  Node 20,                                !- Name
-  {afa9a92c-ac59-48a6-b10e-5b3c2abf1669}, !- Inlet Port
-  {283a9813-f6bd-4054-a5bf-e1b3471aa26e}; !- Outlet Port
-
-OS:Connection,
-  {283a9813-f6bd-4054-a5bf-e1b3471aa26e}, !- Handle
-  {d79a1a6e-4d48-46b7-8108-d08461c68a88}, !- Name
-  {7d40caf5-f328-4ee8-9b32-21a9d800c6fb}, !- Source Object
-  3,                                      !- Outlet Port
-  {482b984a-fe86-4f73-9ad8-c6e1821dac90}, !- Target Object
-  3;                                      !- Inlet Port
-
-OS:Connection,
-  {afa9a92c-ac59-48a6-b10e-5b3c2abf1669}, !- Handle
-  {f29c708f-e038-4357-a523-31f662898934}, !- Name
-  {38f43a93-5293-4f9c-906f-827c96e63f8f}, !- Source Object
-  4,                                      !- Outlet Port
-  {7d40caf5-f328-4ee8-9b32-21a9d800c6fb}, !- Target Object
-  2;                                      !- Inlet Port
-
-OS:EnergyManagementSystem:Sensor,
-  {fc351167-c425-4b47-b363-98d677db3a91}, !- Handle
-  Central_pump_s,                         !- Name
-  Central pump,                           !- Output Variable or Output Meter Index Key Name
-  Pump Electric Energy;                   !- Output Variable or Output Meter Name
-
-OS:EnergyManagementSystem:Program,
-  {248fe9d2-7448-450c-90d5-bedf4c96b7bf}, !- Handle
-  Central_pumps_program,                  !- Name
-  Set central_pumps_h = Central_pump_s;   !- Program Line 1
-
-OS:EnergyManagementSystem:OutputVariable,
-  {e227828b-4737-42ff-bb5d-91d9761b251f}, !- Handle
-  Central htg pump:Pumps:Electricity,     !- Name
-  central_pumps_h,                        !- EMS Variable Name
-  Summed,                                 !- Type of Data in Variable
-  SystemTimestep,                         !- Update Frequency
-  {248fe9d2-7448-450c-90d5-bedf4c96b7bf}, !- EMS Program or Subroutine Name
-  J;                                      !- Units
-
-OS:EnergyManagementSystem:ProgramCallingManager,
-  {0c1c2f88-d47d-4f32-8071-ea49e7ea0bb2}, !- Handle
-  Central pump program calling manager,   !- Name
-  EndOfSystemTimestepBeforeHVACReporting, !- EnergyPlus Model Calling Point
-  {248fe9d2-7448-450c-90d5-bedf4c96b7bf}; !- Program Name 1
-
-OS:Schedule:Ruleset,
-  {872c942b-b2c1-4d07-940b-7776e6bc20a5}, !- Handle
-  res heating season,                     !- Name
-  {13c556b3-b0b5-4cb0-81bd-6df910301c1e}, !- Schedule Type Limits Name
-  {6479881c-39a9-42d4-af39-a730f72ac340}; !- Default Day Schedule Name
-
-OS:Schedule:Day,
-  {6479881c-39a9-42d4-af39-a730f72ac340}, !- Handle
-  Schedule Day 4,                         !- Name
-  {13c556b3-b0b5-4cb0-81bd-6df910301c1e}, !- Schedule Type Limits Name
-  ,                                       !- Interpolate to Timestep
-  24,                                     !- Hour 1
-  0,                                      !- Minute 1
-  0;                                      !- Value Until Time 1
-
-OS:Schedule:Rule,
-  {bfbd1239-7b9e-4a33-8d72-d02b35a81833}, !- Handle
-  res heating season allday rule1,        !- Name
-  {872c942b-b2c1-4d07-940b-7776e6bc20a5}, !- Schedule Ruleset Name
-  11,                                     !- Rule Order
-  {064bf23f-5550-4763-b577-64af1ef2bfd1}, !- Day Schedule Name
-  Yes,                                    !- Apply Sunday
-  Yes,                                    !- Apply Monday
-  Yes,                                    !- Apply Tuesday
-  Yes,                                    !- Apply Wednesday
-  Yes,                                    !- Apply Thursday
-  Yes,                                    !- Apply Friday
-  Yes,                                    !- Apply Saturday
-  ,                                       !- Apply Holiday
-  DateRange,                              !- Date Specification Type
-  1,                                      !- Start Month
-  1,                                      !- Start Day
-  1,                                      !- End Month
-  31;                                     !- End Day
-
-OS:Schedule:Day,
-  {064bf23f-5550-4763-b577-64af1ef2bfd1}, !- Handle
-  res heating season allday1,             !- Name
-  {13c556b3-b0b5-4cb0-81bd-6df910301c1e}, !- Schedule Type Limits Name
-  ,                                       !- Interpolate to Timestep
-  24,                                     !- Hour 1
-  0,                                      !- Minute 1
-  1;                                      !- Value Until Time 1
-
-OS:Schedule:Rule,
-  {acd8ae6e-b9ee-4733-90ef-64f8fdc47066}, !- Handle
-  res heating season allday rule2,        !- Name
-  {872c942b-b2c1-4d07-940b-7776e6bc20a5}, !- Schedule Ruleset Name
-  10,                                     !- Rule Order
-  {e11649db-dee3-45c2-9650-9a1bc02a926a}, !- Day Schedule Name
-  Yes,                                    !- Apply Sunday
-  Yes,                                    !- Apply Monday
-  Yes,                                    !- Apply Tuesday
-  Yes,                                    !- Apply Wednesday
-  Yes,                                    !- Apply Thursday
-  Yes,                                    !- Apply Friday
-  Yes,                                    !- Apply Saturday
-  ,                                       !- Apply Holiday
-  DateRange,                              !- Date Specification Type
-  2,                                      !- Start Month
-  1,                                      !- Start Day
-  2,                                      !- End Month
-  28;                                     !- End Day
-
-OS:Schedule:Day,
-  {e11649db-dee3-45c2-9650-9a1bc02a926a}, !- Handle
-  res heating season allday2,             !- Name
-  {13c556b3-b0b5-4cb0-81bd-6df910301c1e}, !- Schedule Type Limits Name
-  ,                                       !- Interpolate to Timestep
-  24,                                     !- Hour 1
-  0,                                      !- Minute 1
-  1;                                      !- Value Until Time 1
-
-OS:Schedule:Rule,
-  {cec20b4d-c66b-415d-8756-b2f6e717d594}, !- Handle
-  res heating season allday rule3,        !- Name
-  {872c942b-b2c1-4d07-940b-7776e6bc20a5}, !- Schedule Ruleset Name
-  9,                                      !- Rule Order
-  {c8a6d60f-e959-4013-ae08-2d5da82aaf38}, !- Day Schedule Name
-  Yes,                                    !- Apply Sunday
-  Yes,                                    !- Apply Monday
-  Yes,                                    !- Apply Tuesday
-  Yes,                                    !- Apply Wednesday
-  Yes,                                    !- Apply Thursday
-  Yes,                                    !- Apply Friday
-  Yes,                                    !- Apply Saturday
-  ,                                       !- Apply Holiday
-  DateRange,                              !- Date Specification Type
-  3,                                      !- Start Month
-  1,                                      !- Start Day
-  3,                                      !- End Month
-  31;                                     !- End Day
-
-OS:Schedule:Day,
-  {c8a6d60f-e959-4013-ae08-2d5da82aaf38}, !- Handle
-  res heating season allday3,             !- Name
-  {13c556b3-b0b5-4cb0-81bd-6df910301c1e}, !- Schedule Type Limits Name
-  ,                                       !- Interpolate to Timestep
-  24,                                     !- Hour 1
-  0,                                      !- Minute 1
-  1;                                      !- Value Until Time 1
-
-OS:Schedule:Rule,
-  {9afd7bcf-8668-4e18-808b-3845d284fe02}, !- Handle
-  res heating season allday rule4,        !- Name
-  {872c942b-b2c1-4d07-940b-7776e6bc20a5}, !- Schedule Ruleset Name
-  8,                                      !- Rule Order
-  {1afdf370-e799-4394-bd94-7e06e97906fd}, !- Day Schedule Name
-  Yes,                                    !- Apply Sunday
-  Yes,                                    !- Apply Monday
-  Yes,                                    !- Apply Tuesday
-  Yes,                                    !- Apply Wednesday
-  Yes,                                    !- Apply Thursday
-  Yes,                                    !- Apply Friday
-  Yes,                                    !- Apply Saturday
-  ,                                       !- Apply Holiday
-  DateRange,                              !- Date Specification Type
-  4,                                      !- Start Month
-  1,                                      !- Start Day
-  4,                                      !- End Month
-  30;                                     !- End Day
-
-OS:Schedule:Day,
-  {1afdf370-e799-4394-bd94-7e06e97906fd}, !- Handle
-  res heating season allday4,             !- Name
-  {13c556b3-b0b5-4cb0-81bd-6df910301c1e}, !- Schedule Type Limits Name
-  ,                                       !- Interpolate to Timestep
-  24,                                     !- Hour 1
-  0,                                      !- Minute 1
-  1;                                      !- Value Until Time 1
-
-OS:Schedule:Rule,
-  {0eef6fda-fe40-4e85-8ea7-3aa20fc21639}, !- Handle
-  res heating season allday rule5,        !- Name
-  {872c942b-b2c1-4d07-940b-7776e6bc20a5}, !- Schedule Ruleset Name
-  7,                                      !- Rule Order
-  {b6855a82-604c-4b0f-aa35-735f283298f1}, !- Day Schedule Name
-  Yes,                                    !- Apply Sunday
-  Yes,                                    !- Apply Monday
-  Yes,                                    !- Apply Tuesday
-  Yes,                                    !- Apply Wednesday
-  Yes,                                    !- Apply Thursday
-  Yes,                                    !- Apply Friday
-  Yes,                                    !- Apply Saturday
-  ,                                       !- Apply Holiday
-  DateRange,                              !- Date Specification Type
-  5,                                      !- Start Month
-  1,                                      !- Start Day
-  5,                                      !- End Month
-  31;                                     !- End Day
-
-OS:Schedule:Day,
-  {b6855a82-604c-4b0f-aa35-735f283298f1}, !- Handle
-  res heating season allday5,             !- Name
-  {13c556b3-b0b5-4cb0-81bd-6df910301c1e}, !- Schedule Type Limits Name
-  ,                                       !- Interpolate to Timestep
-  24,                                     !- Hour 1
-  0,                                      !- Minute 1
-  1;                                      !- Value Until Time 1
-
-OS:Schedule:Rule,
-  {e741cfa4-23ad-4545-b76e-a6b2ffa672b1}, !- Handle
-  res heating season allday rule6,        !- Name
-  {872c942b-b2c1-4d07-940b-7776e6bc20a5}, !- Schedule Ruleset Name
-  6,                                      !- Rule Order
-  {2821b04a-08e3-4646-9dd0-1d05a6e4c767}, !- Day Schedule Name
-  Yes,                                    !- Apply Sunday
-  Yes,                                    !- Apply Monday
-  Yes,                                    !- Apply Tuesday
-  Yes,                                    !- Apply Wednesday
-  Yes,                                    !- Apply Thursday
-  Yes,                                    !- Apply Friday
-  Yes,                                    !- Apply Saturday
-  ,                                       !- Apply Holiday
-  DateRange,                              !- Date Specification Type
-  6,                                      !- Start Month
-  1,                                      !- Start Day
-  6,                                      !- End Month
-  30;                                     !- End Day
-
-OS:Schedule:Day,
-  {2821b04a-08e3-4646-9dd0-1d05a6e4c767}, !- Handle
-  res heating season allday6,             !- Name
-  {13c556b3-b0b5-4cb0-81bd-6df910301c1e}, !- Schedule Type Limits Name
-  ,                                       !- Interpolate to Timestep
-  24,                                     !- Hour 1
-  0,                                      !- Minute 1
-  1;                                      !- Value Until Time 1
-
-OS:Schedule:Rule,
-  {5c027bd9-63f5-4437-9d74-da6c812b43c8}, !- Handle
-  res heating season allday rule7,        !- Name
-  {872c942b-b2c1-4d07-940b-7776e6bc20a5}, !- Schedule Ruleset Name
-  5,                                      !- Rule Order
-  {cf8de56a-f05c-4812-bafd-e7bb47e1aa83}, !- Day Schedule Name
-  Yes,                                    !- Apply Sunday
-  Yes,                                    !- Apply Monday
-  Yes,                                    !- Apply Tuesday
-  Yes,                                    !- Apply Wednesday
-  Yes,                                    !- Apply Thursday
-  Yes,                                    !- Apply Friday
-  Yes,                                    !- Apply Saturday
-  ,                                       !- Apply Holiday
-  DateRange,                              !- Date Specification Type
-  7,                                      !- Start Month
-  1,                                      !- Start Day
-  7,                                      !- End Month
-  31;                                     !- End Day
-
-OS:Schedule:Day,
-  {cf8de56a-f05c-4812-bafd-e7bb47e1aa83}, !- Handle
-  res heating season allday7,             !- Name
-  {13c556b3-b0b5-4cb0-81bd-6df910301c1e}, !- Schedule Type Limits Name
-  ,                                       !- Interpolate to Timestep
-  24,                                     !- Hour 1
-  0,                                      !- Minute 1
-  1;                                      !- Value Until Time 1
-
-OS:Schedule:Rule,
-  {55a07e7d-f063-4db6-a388-183f142003e1}, !- Handle
-  res heating season allday rule8,        !- Name
-  {872c942b-b2c1-4d07-940b-7776e6bc20a5}, !- Schedule Ruleset Name
-  4,                                      !- Rule Order
-  {c950ca65-af19-4d15-a32d-477a8e438517}, !- Day Schedule Name
-  Yes,                                    !- Apply Sunday
-  Yes,                                    !- Apply Monday
-  Yes,                                    !- Apply Tuesday
-  Yes,                                    !- Apply Wednesday
-  Yes,                                    !- Apply Thursday
-  Yes,                                    !- Apply Friday
-  Yes,                                    !- Apply Saturday
-  ,                                       !- Apply Holiday
-  DateRange,                              !- Date Specification Type
-  8,                                      !- Start Month
-  1,                                      !- Start Day
-  8,                                      !- End Month
-  31;                                     !- End Day
-
-OS:Schedule:Day,
-  {c950ca65-af19-4d15-a32d-477a8e438517}, !- Handle
-  res heating season allday8,             !- Name
-  {13c556b3-b0b5-4cb0-81bd-6df910301c1e}, !- Schedule Type Limits Name
-  ,                                       !- Interpolate to Timestep
-  24,                                     !- Hour 1
-  0,                                      !- Minute 1
-  1;                                      !- Value Until Time 1
-
-OS:Schedule:Rule,
-  {d6744ec6-6f8f-4aff-b1c4-e82e0f7989a2}, !- Handle
-  res heating season allday rule9,        !- Name
-  {872c942b-b2c1-4d07-940b-7776e6bc20a5}, !- Schedule Ruleset Name
-  3,                                      !- Rule Order
-  {19e56eb9-8195-4c8c-9708-502b322f042f}, !- Day Schedule Name
-  Yes,                                    !- Apply Sunday
-  Yes,                                    !- Apply Monday
-  Yes,                                    !- Apply Tuesday
-  Yes,                                    !- Apply Wednesday
-  Yes,                                    !- Apply Thursday
-  Yes,                                    !- Apply Friday
-  Yes,                                    !- Apply Saturday
-  ,                                       !- Apply Holiday
-  DateRange,                              !- Date Specification Type
-  9,                                      !- Start Month
-  1,                                      !- Start Day
-  9,                                      !- End Month
-  30;                                     !- End Day
-
-OS:Schedule:Day,
-  {19e56eb9-8195-4c8c-9708-502b322f042f}, !- Handle
-  res heating season allday9,             !- Name
-  {13c556b3-b0b5-4cb0-81bd-6df910301c1e}, !- Schedule Type Limits Name
-  ,                                       !- Interpolate to Timestep
-  24,                                     !- Hour 1
-  0,                                      !- Minute 1
-  1;                                      !- Value Until Time 1
-
-OS:Schedule:Rule,
-  {d17f53b7-64dc-4d9e-8ea9-09358e7d30a4}, !- Handle
-  res heating season allday rule10,       !- Name
-  {872c942b-b2c1-4d07-940b-7776e6bc20a5}, !- Schedule Ruleset Name
-  2,                                      !- Rule Order
-  {df66c151-735a-4696-94c0-6d5b7800bf88}, !- Day Schedule Name
-  Yes,                                    !- Apply Sunday
-  Yes,                                    !- Apply Monday
-  Yes,                                    !- Apply Tuesday
-  Yes,                                    !- Apply Wednesday
-  Yes,                                    !- Apply Thursday
-  Yes,                                    !- Apply Friday
-  Yes,                                    !- Apply Saturday
-  ,                                       !- Apply Holiday
-  DateRange,                              !- Date Specification Type
-  10,                                     !- Start Month
-  1,                                      !- Start Day
-  10,                                     !- End Month
-  31;                                     !- End Day
-
-OS:Schedule:Day,
-  {df66c151-735a-4696-94c0-6d5b7800bf88}, !- Handle
-  res heating season allday10,            !- Name
-  {13c556b3-b0b5-4cb0-81bd-6df910301c1e}, !- Schedule Type Limits Name
-  ,                                       !- Interpolate to Timestep
-  24,                                     !- Hour 1
-  0,                                      !- Minute 1
-  1;                                      !- Value Until Time 1
-
-OS:Schedule:Rule,
-  {9fb2d36f-6293-48cc-9e16-1796c3242900}, !- Handle
-  res heating season allday rule11,       !- Name
-  {872c942b-b2c1-4d07-940b-7776e6bc20a5}, !- Schedule Ruleset Name
-  1,                                      !- Rule Order
-  {707c1a92-da3b-423f-bdf3-f5dec3991f2f}, !- Day Schedule Name
-  Yes,                                    !- Apply Sunday
-  Yes,                                    !- Apply Monday
-  Yes,                                    !- Apply Tuesday
-  Yes,                                    !- Apply Wednesday
-  Yes,                                    !- Apply Thursday
-  Yes,                                    !- Apply Friday
-  Yes,                                    !- Apply Saturday
-  ,                                       !- Apply Holiday
-  DateRange,                              !- Date Specification Type
-  11,                                     !- Start Month
-  1,                                      !- Start Day
-  11,                                     !- End Month
-  30;                                     !- End Day
-
-OS:Schedule:Day,
-  {707c1a92-da3b-423f-bdf3-f5dec3991f2f}, !- Handle
-  res heating season allday11,            !- Name
-  {13c556b3-b0b5-4cb0-81bd-6df910301c1e}, !- Schedule Type Limits Name
-  ,                                       !- Interpolate to Timestep
-  24,                                     !- Hour 1
-  0,                                      !- Minute 1
-  1;                                      !- Value Until Time 1
-
-OS:Schedule:Rule,
-  {d9f64462-130b-472b-b121-4b69f00eb212}, !- Handle
-  res heating season allday rule12,       !- Name
-  {872c942b-b2c1-4d07-940b-7776e6bc20a5}, !- Schedule Ruleset Name
-  0,                                      !- Rule Order
-  {92603493-e06f-4e1f-8be6-645b0e190d0a}, !- Day Schedule Name
-  Yes,                                    !- Apply Sunday
-  Yes,                                    !- Apply Monday
-  Yes,                                    !- Apply Tuesday
-  Yes,                                    !- Apply Wednesday
-  Yes,                                    !- Apply Thursday
-  Yes,                                    !- Apply Friday
-  Yes,                                    !- Apply Saturday
-  ,                                       !- Apply Holiday
-  DateRange,                              !- Date Specification Type
-  12,                                     !- Start Month
-  1,                                      !- Start Day
-  12,                                     !- End Month
-  31;                                     !- End Day
-
-OS:Schedule:Day,
-  {92603493-e06f-4e1f-8be6-645b0e190d0a}, !- Handle
-  res heating season allday12,            !- Name
-  {13c556b3-b0b5-4cb0-81bd-6df910301c1e}, !- Schedule Type Limits Name
-  ,                                       !- Interpolate to Timestep
-  24,                                     !- Hour 1
-  0,                                      !- Minute 1
-  1;                                      !- Value Until Time 1
-
-OS:ThermostatSetpoint:DualSetpoint,
-  {feb91ec2-faf2-48bd-8da2-a8998af3991c}, !- Handle
-  living zone temperature setpoint,       !- Name
-  {eed80d99-6e73-4ff5-8224-1f2fa86e0795}, !- Heating Setpoint Temperature Schedule Name
-  {4632fea6-f48d-40f4-9940-927309c67197}; !- Cooling Setpoint Temperature Schedule Name
-
-OS:Schedule:Ruleset,
-  {e795637f-c2e4-4aff-88a1-971fb81fbdb3}, !- Handle
-  res cooling season,                     !- Name
-  {13c556b3-b0b5-4cb0-81bd-6df910301c1e}, !- Schedule Type Limits Name
-  {c2ed7fb8-2172-4ebb-9e0f-39168478e8cb}; !- Default Day Schedule Name
-
-OS:Schedule:Day,
-  {c2ed7fb8-2172-4ebb-9e0f-39168478e8cb}, !- Handle
-  Schedule Day 1,                         !- Name
-  {13c556b3-b0b5-4cb0-81bd-6df910301c1e}, !- Schedule Type Limits Name
-  ,                                       !- Interpolate to Timestep
-  24,                                     !- Hour 1
-  0,                                      !- Minute 1
-  0;                                      !- Value Until Time 1
-
-OS:Schedule:Rule,
-  {96166132-f355-4233-891d-a376be8b0466}, !- Handle
-  res cooling season allday rule1,        !- Name
-  {e795637f-c2e4-4aff-88a1-971fb81fbdb3}, !- Schedule Ruleset Name
-  11,                                     !- Rule Order
-  {3b099605-b6f6-44fc-868c-df4ebf7d2beb}, !- Day Schedule Name
-  Yes,                                    !- Apply Sunday
-  Yes,                                    !- Apply Monday
-  Yes,                                    !- Apply Tuesday
-  Yes,                                    !- Apply Wednesday
-  Yes,                                    !- Apply Thursday
-  Yes,                                    !- Apply Friday
-  Yes,                                    !- Apply Saturday
-  ,                                       !- Apply Holiday
-  DateRange,                              !- Date Specification Type
-  1,                                      !- Start Month
-  1,                                      !- Start Day
-  1,                                      !- End Month
-  31;                                     !- End Day
-
-OS:Schedule:Day,
-  {3b099605-b6f6-44fc-868c-df4ebf7d2beb}, !- Handle
-  res cooling season allday1,             !- Name
-  {13c556b3-b0b5-4cb0-81bd-6df910301c1e}, !- Schedule Type Limits Name
-  ,                                       !- Interpolate to Timestep
-  24,                                     !- Hour 1
-  0,                                      !- Minute 1
-  1;                                      !- Value Until Time 1
-
-OS:Schedule:Rule,
-  {9a2d8520-e62b-4945-9a95-a94694530f11}, !- Handle
-  res cooling season allday rule2,        !- Name
-  {e795637f-c2e4-4aff-88a1-971fb81fbdb3}, !- Schedule Ruleset Name
-  10,                                     !- Rule Order
-  {f319d2b6-7799-4959-92ed-e10d9d1cc3f8}, !- Day Schedule Name
-  Yes,                                    !- Apply Sunday
-  Yes,                                    !- Apply Monday
-  Yes,                                    !- Apply Tuesday
-  Yes,                                    !- Apply Wednesday
-  Yes,                                    !- Apply Thursday
-  Yes,                                    !- Apply Friday
-  Yes,                                    !- Apply Saturday
-  ,                                       !- Apply Holiday
-  DateRange,                              !- Date Specification Type
-  2,                                      !- Start Month
-  1,                                      !- Start Day
-  2,                                      !- End Month
-  28;                                     !- End Day
-
-OS:Schedule:Day,
-  {f319d2b6-7799-4959-92ed-e10d9d1cc3f8}, !- Handle
-  res cooling season allday2,             !- Name
-  {13c556b3-b0b5-4cb0-81bd-6df910301c1e}, !- Schedule Type Limits Name
-  ,                                       !- Interpolate to Timestep
-  24,                                     !- Hour 1
-  0,                                      !- Minute 1
-  1;                                      !- Value Until Time 1
-
-OS:Schedule:Rule,
-  {0bbe98cc-0fde-4dbe-840f-129f0eb3c7ea}, !- Handle
-  res cooling season allday rule3,        !- Name
-  {e795637f-c2e4-4aff-88a1-971fb81fbdb3}, !- Schedule Ruleset Name
-  9,                                      !- Rule Order
-  {66d16a32-210a-4c11-8862-0a59e6a5c6e6}, !- Day Schedule Name
-  Yes,                                    !- Apply Sunday
-  Yes,                                    !- Apply Monday
-  Yes,                                    !- Apply Tuesday
-  Yes,                                    !- Apply Wednesday
-  Yes,                                    !- Apply Thursday
-  Yes,                                    !- Apply Friday
-  Yes,                                    !- Apply Saturday
-  ,                                       !- Apply Holiday
-  DateRange,                              !- Date Specification Type
-  3,                                      !- Start Month
-  1,                                      !- Start Day
-  3,                                      !- End Month
-  31;                                     !- End Day
-
-OS:Schedule:Day,
-  {66d16a32-210a-4c11-8862-0a59e6a5c6e6}, !- Handle
-  res cooling season allday3,             !- Name
-  {13c556b3-b0b5-4cb0-81bd-6df910301c1e}, !- Schedule Type Limits Name
-  ,                                       !- Interpolate to Timestep
-  24,                                     !- Hour 1
-  0,                                      !- Minute 1
-  1;                                      !- Value Until Time 1
-
-OS:Schedule:Rule,
-  {ebc06020-6b3b-44b2-ab75-8b20ce3161bb}, !- Handle
-  res cooling season allday rule4,        !- Name
-  {e795637f-c2e4-4aff-88a1-971fb81fbdb3}, !- Schedule Ruleset Name
-  8,                                      !- Rule Order
-  {5e4bbc38-0861-44cd-b69a-b14d7e300c6d}, !- Day Schedule Name
-  Yes,                                    !- Apply Sunday
-  Yes,                                    !- Apply Monday
-  Yes,                                    !- Apply Tuesday
-  Yes,                                    !- Apply Wednesday
-  Yes,                                    !- Apply Thursday
-  Yes,                                    !- Apply Friday
-  Yes,                                    !- Apply Saturday
-  ,                                       !- Apply Holiday
-  DateRange,                              !- Date Specification Type
-  4,                                      !- Start Month
-  1,                                      !- Start Day
-  4,                                      !- End Month
-  30;                                     !- End Day
-
-OS:Schedule:Day,
-  {5e4bbc38-0861-44cd-b69a-b14d7e300c6d}, !- Handle
-  res cooling season allday4,             !- Name
-  {13c556b3-b0b5-4cb0-81bd-6df910301c1e}, !- Schedule Type Limits Name
-  ,                                       !- Interpolate to Timestep
-  24,                                     !- Hour 1
-  0,                                      !- Minute 1
-  1;                                      !- Value Until Time 1
-
-OS:Schedule:Rule,
-  {c558463e-7a27-471b-a909-f9fa16d54c8e}, !- Handle
-  res cooling season allday rule5,        !- Name
-  {e795637f-c2e4-4aff-88a1-971fb81fbdb3}, !- Schedule Ruleset Name
-  7,                                      !- Rule Order
-  {c11cbf89-0525-4008-bc48-30344c1fb58f}, !- Day Schedule Name
-  Yes,                                    !- Apply Sunday
-  Yes,                                    !- Apply Monday
-  Yes,                                    !- Apply Tuesday
-  Yes,                                    !- Apply Wednesday
-  Yes,                                    !- Apply Thursday
-  Yes,                                    !- Apply Friday
-  Yes,                                    !- Apply Saturday
-  ,                                       !- Apply Holiday
-  DateRange,                              !- Date Specification Type
-  5,                                      !- Start Month
-  1,                                      !- Start Day
-  5,                                      !- End Month
-  31;                                     !- End Day
-
-OS:Schedule:Day,
-  {c11cbf89-0525-4008-bc48-30344c1fb58f}, !- Handle
-  res cooling season allday5,             !- Name
-  {13c556b3-b0b5-4cb0-81bd-6df910301c1e}, !- Schedule Type Limits Name
-  ,                                       !- Interpolate to Timestep
-  24,                                     !- Hour 1
-  0,                                      !- Minute 1
-  1;                                      !- Value Until Time 1
-
-OS:Schedule:Rule,
-  {ddfd342b-2dd7-4ec7-a0f7-a6238e2de5a7}, !- Handle
-  res cooling season allday rule6,        !- Name
-  {e795637f-c2e4-4aff-88a1-971fb81fbdb3}, !- Schedule Ruleset Name
-  6,                                      !- Rule Order
-  {27da3c1f-ad49-4b36-a4f2-c218d71cd06e}, !- Day Schedule Name
-  Yes,                                    !- Apply Sunday
-  Yes,                                    !- Apply Monday
-  Yes,                                    !- Apply Tuesday
-  Yes,                                    !- Apply Wednesday
-  Yes,                                    !- Apply Thursday
-  Yes,                                    !- Apply Friday
-  Yes,                                    !- Apply Saturday
-  ,                                       !- Apply Holiday
-  DateRange,                              !- Date Specification Type
-  6,                                      !- Start Month
-  1,                                      !- Start Day
-  6,                                      !- End Month
-  30;                                     !- End Day
-
-OS:Schedule:Day,
-  {27da3c1f-ad49-4b36-a4f2-c218d71cd06e}, !- Handle
-  res cooling season allday6,             !- Name
-  {13c556b3-b0b5-4cb0-81bd-6df910301c1e}, !- Schedule Type Limits Name
-  ,                                       !- Interpolate to Timestep
-  24,                                     !- Hour 1
-  0,                                      !- Minute 1
-  1;                                      !- Value Until Time 1
-
-OS:Schedule:Rule,
-  {1995934b-da87-4787-a92f-589a2d4e2cbb}, !- Handle
-  res cooling season allday rule7,        !- Name
-  {e795637f-c2e4-4aff-88a1-971fb81fbdb3}, !- Schedule Ruleset Name
-  5,                                      !- Rule Order
-  {f7310bff-dd54-41af-8f5a-1c39fa6148d2}, !- Day Schedule Name
-  Yes,                                    !- Apply Sunday
-  Yes,                                    !- Apply Monday
-  Yes,                                    !- Apply Tuesday
-  Yes,                                    !- Apply Wednesday
-  Yes,                                    !- Apply Thursday
-  Yes,                                    !- Apply Friday
-  Yes,                                    !- Apply Saturday
-  ,                                       !- Apply Holiday
-  DateRange,                              !- Date Specification Type
-  7,                                      !- Start Month
-  1,                                      !- Start Day
-  7,                                      !- End Month
-  31;                                     !- End Day
-
-OS:Schedule:Day,
-  {f7310bff-dd54-41af-8f5a-1c39fa6148d2}, !- Handle
-  res cooling season allday7,             !- Name
-  {13c556b3-b0b5-4cb0-81bd-6df910301c1e}, !- Schedule Type Limits Name
-  ,                                       !- Interpolate to Timestep
-  24,                                     !- Hour 1
-  0,                                      !- Minute 1
-  1;                                      !- Value Until Time 1
-
-OS:Schedule:Rule,
-  {ff849113-11a2-448f-86ec-6e5981ed6cea}, !- Handle
-  res cooling season allday rule8,        !- Name
-  {e795637f-c2e4-4aff-88a1-971fb81fbdb3}, !- Schedule Ruleset Name
-  4,                                      !- Rule Order
-  {6d4d9cae-72d7-48ac-a9e4-da4c2967ff44}, !- Day Schedule Name
-  Yes,                                    !- Apply Sunday
-  Yes,                                    !- Apply Monday
-  Yes,                                    !- Apply Tuesday
-  Yes,                                    !- Apply Wednesday
-  Yes,                                    !- Apply Thursday
-  Yes,                                    !- Apply Friday
-  Yes,                                    !- Apply Saturday
-  ,                                       !- Apply Holiday
-  DateRange,                              !- Date Specification Type
-  8,                                      !- Start Month
-  1,                                      !- Start Day
-  8,                                      !- End Month
-  31;                                     !- End Day
-
-OS:Schedule:Day,
-  {6d4d9cae-72d7-48ac-a9e4-da4c2967ff44}, !- Handle
-  res cooling season allday8,             !- Name
-  {13c556b3-b0b5-4cb0-81bd-6df910301c1e}, !- Schedule Type Limits Name
-  ,                                       !- Interpolate to Timestep
-  24,                                     !- Hour 1
-  0,                                      !- Minute 1
-  1;                                      !- Value Until Time 1
-
-OS:Schedule:Rule,
-  {6e1f2b94-3ef5-4ca5-9c35-b0de30ad7bea}, !- Handle
-  res cooling season allday rule9,        !- Name
-  {e795637f-c2e4-4aff-88a1-971fb81fbdb3}, !- Schedule Ruleset Name
-  3,                                      !- Rule Order
-  {536886d1-0758-410b-9461-c2abaf659299}, !- Day Schedule Name
-  Yes,                                    !- Apply Sunday
-  Yes,                                    !- Apply Monday
-  Yes,                                    !- Apply Tuesday
-  Yes,                                    !- Apply Wednesday
-  Yes,                                    !- Apply Thursday
-  Yes,                                    !- Apply Friday
-  Yes,                                    !- Apply Saturday
-  ,                                       !- Apply Holiday
-  DateRange,                              !- Date Specification Type
-  9,                                      !- Start Month
-  1,                                      !- Start Day
-  9,                                      !- End Month
-  30;                                     !- End Day
-
-OS:Schedule:Day,
-  {536886d1-0758-410b-9461-c2abaf659299}, !- Handle
-  res cooling season allday9,             !- Name
-  {13c556b3-b0b5-4cb0-81bd-6df910301c1e}, !- Schedule Type Limits Name
-  ,                                       !- Interpolate to Timestep
-  24,                                     !- Hour 1
-  0,                                      !- Minute 1
-  1;                                      !- Value Until Time 1
-
-OS:Schedule:Rule,
-  {77d58c80-38c0-4f07-8afe-54e4c88317e9}, !- Handle
-  res cooling season allday rule10,       !- Name
-  {e795637f-c2e4-4aff-88a1-971fb81fbdb3}, !- Schedule Ruleset Name
-  2,                                      !- Rule Order
-  {7bbc599f-b304-4213-a89f-e7347cf209d3}, !- Day Schedule Name
-  Yes,                                    !- Apply Sunday
-  Yes,                                    !- Apply Monday
-  Yes,                                    !- Apply Tuesday
-  Yes,                                    !- Apply Wednesday
-  Yes,                                    !- Apply Thursday
-  Yes,                                    !- Apply Friday
-  Yes,                                    !- Apply Saturday
-  ,                                       !- Apply Holiday
-  DateRange,                              !- Date Specification Type
-  10,                                     !- Start Month
-  1,                                      !- Start Day
-  10,                                     !- End Month
-  31;                                     !- End Day
-
-OS:Schedule:Day,
-  {7bbc599f-b304-4213-a89f-e7347cf209d3}, !- Handle
-  res cooling season allday10,            !- Name
-  {13c556b3-b0b5-4cb0-81bd-6df910301c1e}, !- Schedule Type Limits Name
-  ,                                       !- Interpolate to Timestep
-  24,                                     !- Hour 1
-  0,                                      !- Minute 1
-  1;                                      !- Value Until Time 1
-
-OS:Schedule:Rule,
-  {82d13293-afa7-4f30-a8b6-48475c860527}, !- Handle
-  res cooling season allday rule11,       !- Name
-  {e795637f-c2e4-4aff-88a1-971fb81fbdb3}, !- Schedule Ruleset Name
-  1,                                      !- Rule Order
-  {e742ecce-4f0c-4caa-9368-fbcda5c7e5ac}, !- Day Schedule Name
-  Yes,                                    !- Apply Sunday
-  Yes,                                    !- Apply Monday
-  Yes,                                    !- Apply Tuesday
-  Yes,                                    !- Apply Wednesday
-  Yes,                                    !- Apply Thursday
-  Yes,                                    !- Apply Friday
-  Yes,                                    !- Apply Saturday
-  ,                                       !- Apply Holiday
-  DateRange,                              !- Date Specification Type
-  11,                                     !- Start Month
-  1,                                      !- Start Day
-  11,                                     !- End Month
-  30;                                     !- End Day
-
-OS:Schedule:Day,
-  {e742ecce-4f0c-4caa-9368-fbcda5c7e5ac}, !- Handle
-  res cooling season allday11,            !- Name
-  {13c556b3-b0b5-4cb0-81bd-6df910301c1e}, !- Schedule Type Limits Name
-  ,                                       !- Interpolate to Timestep
-  24,                                     !- Hour 1
-  0,                                      !- Minute 1
-  1;                                      !- Value Until Time 1
-
-OS:Schedule:Rule,
-  {c8aeeafb-0c4e-4c08-ad29-a5dadc029300}, !- Handle
-  res cooling season allday rule12,       !- Name
-  {e795637f-c2e4-4aff-88a1-971fb81fbdb3}, !- Schedule Ruleset Name
-  0,                                      !- Rule Order
-  {6a465d47-fde8-429b-890e-ab3df02712df}, !- Day Schedule Name
-  Yes,                                    !- Apply Sunday
-  Yes,                                    !- Apply Monday
-  Yes,                                    !- Apply Tuesday
-  Yes,                                    !- Apply Wednesday
-  Yes,                                    !- Apply Thursday
-  Yes,                                    !- Apply Friday
-  Yes,                                    !- Apply Saturday
-  ,                                       !- Apply Holiday
-  DateRange,                              !- Date Specification Type
-  12,                                     !- Start Month
-  1,                                      !- Start Day
-  12,                                     !- End Month
-  31;                                     !- End Day
-
-OS:Schedule:Day,
-  {6a465d47-fde8-429b-890e-ab3df02712df}, !- Handle
-  res cooling season allday12,            !- Name
-  {13c556b3-b0b5-4cb0-81bd-6df910301c1e}, !- Schedule Type Limits Name
-  ,                                       !- Interpolate to Timestep
-  24,                                     !- Hour 1
-  0,                                      !- Minute 1
-  1;                                      !- Value Until Time 1
-
-OS:AdditionalProperties,
-  {d6b35ab2-dc90-4f9c-ad58-4ccb019eda4c}, !- Handle
-  {feb91ec2-faf2-48bd-8da2-a8998af3991c}, !- Object Name
-  htg_wkdy,                               !- Feature Name 1
-  String,                                 !- Feature Data Type 1
-  21.6666666666667&#4421.6666666666667&#4421.6666666666667&#4421.6666666666667&#4421.6666666666667&#4421.6666666666667&#4421.6666666666667&#4421.6666666666667&#4421.6666666666667&#4421.6666666666667&#4421.6666666666667&#4421.6666666666667&#4421.6666666666667&#4421.6666666666667&#4421.6666666666667&#4421.6666666666667&#4421.6666666666667&#4421.6666666666667&#4421.6666666666667&#4421.6666666666667&#4421.6666666666667&#4421.6666666666667&#4421.6666666666667&#4421.6666666666667, !- Feature Value 1
-  htg_wked,                               !- Feature Name 2
-  String,                                 !- Feature Data Type 2
-  21.6666666666667&#4421.6666666666667&#4421.6666666666667&#4421.6666666666667&#4421.6666666666667&#4421.6666666666667&#4421.6666666666667&#4421.6666666666667&#4421.6666666666667&#4421.6666666666667&#4421.6666666666667&#4421.6666666666667&#4421.6666666666667&#4421.6666666666667&#4421.6666666666667&#4421.6666666666667&#4421.6666666666667&#4421.6666666666667&#4421.6666666666667&#4421.6666666666667&#4421.6666666666667&#4421.6666666666667&#4421.6666666666667&#4421.6666666666667, !- Feature Value 2
-  clg_wkdy,                               !- Feature Name 3
-  String,                                 !- Feature Data Type 3
-  24.444444444444443&#4424.444444444444443&#4424.444444444444443&#4424.444444444444443&#4424.444444444444443&#4424.444444444444443&#4424.444444444444443&#4424.444444444444443&#4424.444444444444443&#4424.444444444444443&#4424.444444444444443&#4424.444444444444443&#4424.444444444444443&#4424.444444444444443&#4424.444444444444443&#4424.444444444444443&#4424.444444444444443&#4424.444444444444443&#4424.444444444444443&#4424.444444444444443&#4424.444444444444443&#4424.444444444444443&#4424.444444444444443&#4424.444444444444443, !- Feature Value 3
-  clg_wked,                               !- Feature Name 4
-  String,                                 !- Feature Data Type 4
-  24.444444444444443&#4424.444444444444443&#4424.444444444444443&#4424.444444444444443&#4424.444444444444443&#4424.444444444444443&#4424.444444444444443&#4424.444444444444443&#4424.444444444444443&#4424.444444444444443&#4424.444444444444443&#4424.444444444444443&#4424.444444444444443&#4424.444444444444443&#4424.444444444444443&#4424.444444444444443&#4424.444444444444443&#4424.444444444444443&#4424.444444444444443&#4424.444444444444443&#4424.444444444444443&#4424.444444444444443&#4424.444444444444443&#4424.444444444444443; !- Feature Value 4
-
-OS:Schedule:Ruleset,
-  {eed80d99-6e73-4ff5-8224-1f2fa86e0795}, !- Handle
-  res heating setpoint,                   !- Name
-  {9fd9573b-d9d0-4073-bddd-fb914ddfe18b}, !- Schedule Type Limits Name
-  {3f2b3c13-8398-4e14-9406-4bd9f2187e00}, !- Default Day Schedule Name
-  {05a38913-2c4b-42d0-a49c-f01fb2b1742d}, !- Summer Design Day Schedule Name
-  {d4b93fad-8430-4f1e-99a5-eac104ce551d}; !- Winter Design Day Schedule Name
-
-OS:Schedule:Day,
-  {3f2b3c13-8398-4e14-9406-4bd9f2187e00}, !- Handle
-  Schedule Day 6,                         !- Name
-  {9fd9573b-d9d0-4073-bddd-fb914ddfe18b}, !- Schedule Type Limits Name
-  ,                                       !- Interpolate to Timestep
-  24,                                     !- Hour 1
-  0,                                      !- Minute 1
-  0;                                      !- Value Until Time 1
-
-OS:Schedule:Rule,
-  {0c0de829-714c-4f96-8914-261e3ee8b885}, !- Handle
-  res heating setpoint allday rule1,      !- Name
-  {eed80d99-6e73-4ff5-8224-1f2fa86e0795}, !- Schedule Ruleset Name
-  11,                                     !- Rule Order
-  {98cb572c-a9d2-4863-8263-a46c6e32dc40}, !- Day Schedule Name
-  Yes,                                    !- Apply Sunday
-  Yes,                                    !- Apply Monday
-  Yes,                                    !- Apply Tuesday
-  Yes,                                    !- Apply Wednesday
-  Yes,                                    !- Apply Thursday
-  Yes,                                    !- Apply Friday
-  Yes,                                    !- Apply Saturday
-  ,                                       !- Apply Holiday
-  DateRange,                              !- Date Specification Type
-  1,                                      !- Start Month
-  1,                                      !- Start Day
-  1,                                      !- End Month
-  31;                                     !- End Day
-
-OS:Schedule:Day,
-  {98cb572c-a9d2-4863-8263-a46c6e32dc40}, !- Handle
-  res heating setpoint allday1,           !- Name
-  {9fd9573b-d9d0-4073-bddd-fb914ddfe18b}, !- Schedule Type Limits Name
-  ,                                       !- Interpolate to Timestep
-  24,                                     !- Hour 1
-  0,                                      !- Minute 1
-  21.6666666666667;                       !- Value Until Time 1
-
-OS:Schedule:Rule,
-  {3a3b7481-5988-4cf7-acb5-dce906365dc1}, !- Handle
-  res heating setpoint allday rule2,      !- Name
-  {eed80d99-6e73-4ff5-8224-1f2fa86e0795}, !- Schedule Ruleset Name
-  10,                                     !- Rule Order
-  {7aa385c2-4507-4034-a226-5e05700cc7a1}, !- Day Schedule Name
-  Yes,                                    !- Apply Sunday
-  Yes,                                    !- Apply Monday
-  Yes,                                    !- Apply Tuesday
-  Yes,                                    !- Apply Wednesday
-  Yes,                                    !- Apply Thursday
-  Yes,                                    !- Apply Friday
-  Yes,                                    !- Apply Saturday
-  ,                                       !- Apply Holiday
-  DateRange,                              !- Date Specification Type
-  2,                                      !- Start Month
-  1,                                      !- Start Day
-  2,                                      !- End Month
-  28;                                     !- End Day
-
-OS:Schedule:Day,
-  {7aa385c2-4507-4034-a226-5e05700cc7a1}, !- Handle
-  res heating setpoint allday2,           !- Name
-  {9fd9573b-d9d0-4073-bddd-fb914ddfe18b}, !- Schedule Type Limits Name
-  ,                                       !- Interpolate to Timestep
-  24,                                     !- Hour 1
-  0,                                      !- Minute 1
-  21.6666666666667;                       !- Value Until Time 1
-
-OS:Schedule:Rule,
-  {3b074e15-c43b-4b22-8f9c-be740593ff05}, !- Handle
-  res heating setpoint allday rule3,      !- Name
-  {eed80d99-6e73-4ff5-8224-1f2fa86e0795}, !- Schedule Ruleset Name
-  9,                                      !- Rule Order
-  {2224ba58-b5cc-4dc1-bd66-bf015268552b}, !- Day Schedule Name
-  Yes,                                    !- Apply Sunday
-  Yes,                                    !- Apply Monday
-  Yes,                                    !- Apply Tuesday
-  Yes,                                    !- Apply Wednesday
-  Yes,                                    !- Apply Thursday
-  Yes,                                    !- Apply Friday
-  Yes,                                    !- Apply Saturday
-  ,                                       !- Apply Holiday
-  DateRange,                              !- Date Specification Type
-  3,                                      !- Start Month
-  1,                                      !- Start Day
-  3,                                      !- End Month
-  31;                                     !- End Day
-
-OS:Schedule:Day,
-  {2224ba58-b5cc-4dc1-bd66-bf015268552b}, !- Handle
-  res heating setpoint allday3,           !- Name
-  {9fd9573b-d9d0-4073-bddd-fb914ddfe18b}, !- Schedule Type Limits Name
-  ,                                       !- Interpolate to Timestep
-  24,                                     !- Hour 1
-  0,                                      !- Minute 1
-  21.6666666666667;                       !- Value Until Time 1
-
-OS:Schedule:Rule,
-  {1cddad00-a89a-476b-a8e8-187249f26674}, !- Handle
-  res heating setpoint allday rule4,      !- Name
-  {eed80d99-6e73-4ff5-8224-1f2fa86e0795}, !- Schedule Ruleset Name
-  8,                                      !- Rule Order
-  {61c32c66-3764-43f0-8ad3-cdf1d1c638d6}, !- Day Schedule Name
-  Yes,                                    !- Apply Sunday
-  Yes,                                    !- Apply Monday
-  Yes,                                    !- Apply Tuesday
-  Yes,                                    !- Apply Wednesday
-  Yes,                                    !- Apply Thursday
-  Yes,                                    !- Apply Friday
-  Yes,                                    !- Apply Saturday
-  ,                                       !- Apply Holiday
-  DateRange,                              !- Date Specification Type
-  4,                                      !- Start Month
-  1,                                      !- Start Day
-  4,                                      !- End Month
-  30;                                     !- End Day
-
-OS:Schedule:Day,
-  {61c32c66-3764-43f0-8ad3-cdf1d1c638d6}, !- Handle
-  res heating setpoint allday4,           !- Name
-  {9fd9573b-d9d0-4073-bddd-fb914ddfe18b}, !- Schedule Type Limits Name
-  ,                                       !- Interpolate to Timestep
-  24,                                     !- Hour 1
-  0,                                      !- Minute 1
-  21.6666666666667;                       !- Value Until Time 1
-
-OS:Schedule:Rule,
-  {1c04cd30-7bbe-4f0f-87b5-008c013fd034}, !- Handle
-  res heating setpoint allday rule5,      !- Name
-  {eed80d99-6e73-4ff5-8224-1f2fa86e0795}, !- Schedule Ruleset Name
-  7,                                      !- Rule Order
-  {3336afe4-03fe-48a2-9e83-28d9bcf77cb7}, !- Day Schedule Name
-  Yes,                                    !- Apply Sunday
-  Yes,                                    !- Apply Monday
-  Yes,                                    !- Apply Tuesday
-  Yes,                                    !- Apply Wednesday
-  Yes,                                    !- Apply Thursday
-  Yes,                                    !- Apply Friday
-  Yes,                                    !- Apply Saturday
-  ,                                       !- Apply Holiday
-  DateRange,                              !- Date Specification Type
-  5,                                      !- Start Month
-  1,                                      !- Start Day
-  5,                                      !- End Month
-  31;                                     !- End Day
-
-OS:Schedule:Day,
-  {3336afe4-03fe-48a2-9e83-28d9bcf77cb7}, !- Handle
-  res heating setpoint allday5,           !- Name
-  {9fd9573b-d9d0-4073-bddd-fb914ddfe18b}, !- Schedule Type Limits Name
-  ,                                       !- Interpolate to Timestep
-  24,                                     !- Hour 1
-  0,                                      !- Minute 1
-  21.6666666666667;                       !- Value Until Time 1
-
-OS:Schedule:Rule,
-  {41d5ba45-00bb-47dd-b456-c97a8b303178}, !- Handle
-  res heating setpoint allday rule6,      !- Name
-  {eed80d99-6e73-4ff5-8224-1f2fa86e0795}, !- Schedule Ruleset Name
-  6,                                      !- Rule Order
-  {1ece7e5a-061c-4b95-b508-24ac608f112b}, !- Day Schedule Name
-  Yes,                                    !- Apply Sunday
-  Yes,                                    !- Apply Monday
-  Yes,                                    !- Apply Tuesday
-  Yes,                                    !- Apply Wednesday
-  Yes,                                    !- Apply Thursday
-  Yes,                                    !- Apply Friday
-  Yes,                                    !- Apply Saturday
-  ,                                       !- Apply Holiday
-  DateRange,                              !- Date Specification Type
-  6,                                      !- Start Month
-  1,                                      !- Start Day
-  6,                                      !- End Month
-  30;                                     !- End Day
-
-OS:Schedule:Day,
-  {1ece7e5a-061c-4b95-b508-24ac608f112b}, !- Handle
-  res heating setpoint allday6,           !- Name
-  {9fd9573b-d9d0-4073-bddd-fb914ddfe18b}, !- Schedule Type Limits Name
-  ,                                       !- Interpolate to Timestep
-  24,                                     !- Hour 1
-  0,                                      !- Minute 1
-  21.6666666666667;                       !- Value Until Time 1
-
-OS:Schedule:Rule,
-  {50b124ad-a021-4320-b70e-5a39a9682040}, !- Handle
-  res heating setpoint allday rule7,      !- Name
-  {eed80d99-6e73-4ff5-8224-1f2fa86e0795}, !- Schedule Ruleset Name
-  5,                                      !- Rule Order
-  {96e9dbc4-db6e-4747-8e0e-5274f66e44ac}, !- Day Schedule Name
-  Yes,                                    !- Apply Sunday
-  Yes,                                    !- Apply Monday
-  Yes,                                    !- Apply Tuesday
-  Yes,                                    !- Apply Wednesday
-  Yes,                                    !- Apply Thursday
-  Yes,                                    !- Apply Friday
-  Yes,                                    !- Apply Saturday
-  ,                                       !- Apply Holiday
-  DateRange,                              !- Date Specification Type
-  7,                                      !- Start Month
-  1,                                      !- Start Day
-  7,                                      !- End Month
-  31;                                     !- End Day
-
-OS:Schedule:Day,
-  {96e9dbc4-db6e-4747-8e0e-5274f66e44ac}, !- Handle
-  res heating setpoint allday7,           !- Name
-  {9fd9573b-d9d0-4073-bddd-fb914ddfe18b}, !- Schedule Type Limits Name
-  ,                                       !- Interpolate to Timestep
-  24,                                     !- Hour 1
-  0,                                      !- Minute 1
-  21.6666666666667;                       !- Value Until Time 1
-
-OS:Schedule:Rule,
-  {23323d0c-2901-44c0-854d-e7713e246b9c}, !- Handle
-  res heating setpoint allday rule8,      !- Name
-  {eed80d99-6e73-4ff5-8224-1f2fa86e0795}, !- Schedule Ruleset Name
-  4,                                      !- Rule Order
-  {fa98c8ff-8eaf-413c-a62e-19cb6f9bb082}, !- Day Schedule Name
-  Yes,                                    !- Apply Sunday
-  Yes,                                    !- Apply Monday
-  Yes,                                    !- Apply Tuesday
-  Yes,                                    !- Apply Wednesday
-  Yes,                                    !- Apply Thursday
-  Yes,                                    !- Apply Friday
-  Yes,                                    !- Apply Saturday
-  ,                                       !- Apply Holiday
-  DateRange,                              !- Date Specification Type
-  8,                                      !- Start Month
-  1,                                      !- Start Day
-  8,                                      !- End Month
-  31;                                     !- End Day
-
-OS:Schedule:Day,
-  {fa98c8ff-8eaf-413c-a62e-19cb6f9bb082}, !- Handle
-  res heating setpoint allday8,           !- Name
-  {9fd9573b-d9d0-4073-bddd-fb914ddfe18b}, !- Schedule Type Limits Name
-  ,                                       !- Interpolate to Timestep
-  24,                                     !- Hour 1
-  0,                                      !- Minute 1
-  21.6666666666667;                       !- Value Until Time 1
-
-OS:Schedule:Rule,
-  {466e7e26-6670-479f-8aa2-5bfa4395905f}, !- Handle
-  res heating setpoint allday rule9,      !- Name
-  {eed80d99-6e73-4ff5-8224-1f2fa86e0795}, !- Schedule Ruleset Name
-  3,                                      !- Rule Order
-  {18174654-dfa3-4a41-b414-77e841376dc5}, !- Day Schedule Name
-  Yes,                                    !- Apply Sunday
-  Yes,                                    !- Apply Monday
-  Yes,                                    !- Apply Tuesday
-  Yes,                                    !- Apply Wednesday
-  Yes,                                    !- Apply Thursday
-  Yes,                                    !- Apply Friday
-  Yes,                                    !- Apply Saturday
-  ,                                       !- Apply Holiday
-  DateRange,                              !- Date Specification Type
-  9,                                      !- Start Month
-  1,                                      !- Start Day
-  9,                                      !- End Month
-  30;                                     !- End Day
-
-OS:Schedule:Day,
-  {18174654-dfa3-4a41-b414-77e841376dc5}, !- Handle
-  res heating setpoint allday9,           !- Name
-  {9fd9573b-d9d0-4073-bddd-fb914ddfe18b}, !- Schedule Type Limits Name
-  ,                                       !- Interpolate to Timestep
-  24,                                     !- Hour 1
-  0,                                      !- Minute 1
-  21.6666666666667;                       !- Value Until Time 1
-
-OS:Schedule:Rule,
-  {9bfcc78c-11e2-4730-bd40-8a44688c4a3a}, !- Handle
-  res heating setpoint allday rule10,     !- Name
-  {eed80d99-6e73-4ff5-8224-1f2fa86e0795}, !- Schedule Ruleset Name
-  2,                                      !- Rule Order
-  {d5d6af91-1b27-470d-bd90-4d97c178ed8c}, !- Day Schedule Name
-  Yes,                                    !- Apply Sunday
-  Yes,                                    !- Apply Monday
-  Yes,                                    !- Apply Tuesday
-  Yes,                                    !- Apply Wednesday
-  Yes,                                    !- Apply Thursday
-  Yes,                                    !- Apply Friday
-  Yes,                                    !- Apply Saturday
-  ,                                       !- Apply Holiday
-  DateRange,                              !- Date Specification Type
-  10,                                     !- Start Month
-  1,                                      !- Start Day
-  10,                                     !- End Month
-  31;                                     !- End Day
-
-OS:Schedule:Day,
-  {d5d6af91-1b27-470d-bd90-4d97c178ed8c}, !- Handle
-  res heating setpoint allday10,          !- Name
-  {9fd9573b-d9d0-4073-bddd-fb914ddfe18b}, !- Schedule Type Limits Name
-  ,                                       !- Interpolate to Timestep
-  24,                                     !- Hour 1
-  0,                                      !- Minute 1
-  21.6666666666667;                       !- Value Until Time 1
-
-OS:Schedule:Rule,
-  {3cb4edba-a4d0-4402-8669-e3f73cf05481}, !- Handle
-  res heating setpoint allday rule11,     !- Name
-  {eed80d99-6e73-4ff5-8224-1f2fa86e0795}, !- Schedule Ruleset Name
-  1,                                      !- Rule Order
-  {4abbf8f1-d8ae-43b6-a8dc-63e1639243a8}, !- Day Schedule Name
-  Yes,                                    !- Apply Sunday
-  Yes,                                    !- Apply Monday
-  Yes,                                    !- Apply Tuesday
-  Yes,                                    !- Apply Wednesday
-  Yes,                                    !- Apply Thursday
-  Yes,                                    !- Apply Friday
-  Yes,                                    !- Apply Saturday
-  ,                                       !- Apply Holiday
-  DateRange,                              !- Date Specification Type
-  11,                                     !- Start Month
-  1,                                      !- Start Day
-  11,                                     !- End Month
-  30;                                     !- End Day
-
-OS:Schedule:Day,
-  {4abbf8f1-d8ae-43b6-a8dc-63e1639243a8}, !- Handle
-  res heating setpoint allday11,          !- Name
-  {9fd9573b-d9d0-4073-bddd-fb914ddfe18b}, !- Schedule Type Limits Name
-  ,                                       !- Interpolate to Timestep
-  24,                                     !- Hour 1
-  0,                                      !- Minute 1
-  21.6666666666667;                       !- Value Until Time 1
-
-OS:Schedule:Rule,
-  {b2cd8829-0dbd-4edf-bb75-20ebe2a5835a}, !- Handle
-  res heating setpoint allday rule12,     !- Name
-  {eed80d99-6e73-4ff5-8224-1f2fa86e0795}, !- Schedule Ruleset Name
-  0,                                      !- Rule Order
-  {2c342fcb-f703-42d7-9dab-fead45830e48}, !- Day Schedule Name
-  Yes,                                    !- Apply Sunday
-  Yes,                                    !- Apply Monday
-  Yes,                                    !- Apply Tuesday
-  Yes,                                    !- Apply Wednesday
-  Yes,                                    !- Apply Thursday
-  Yes,                                    !- Apply Friday
-  Yes,                                    !- Apply Saturday
-  ,                                       !- Apply Holiday
-  DateRange,                              !- Date Specification Type
-  12,                                     !- Start Month
-  1,                                      !- Start Day
-  12,                                     !- End Month
-  31;                                     !- End Day
-
-OS:Schedule:Day,
-  {2c342fcb-f703-42d7-9dab-fead45830e48}, !- Handle
-  res heating setpoint allday12,          !- Name
-  {9fd9573b-d9d0-4073-bddd-fb914ddfe18b}, !- Schedule Type Limits Name
-  ,                                       !- Interpolate to Timestep
-  24,                                     !- Hour 1
-  0,                                      !- Minute 1
-  21.6666666666667;                       !- Value Until Time 1
-
-OS:Schedule:Day,
-  {d4b93fad-8430-4f1e-99a5-eac104ce551d}, !- Handle
-  res heating setpoint winter design,     !- Name
-  {9fd9573b-d9d0-4073-bddd-fb914ddfe18b}, !- Schedule Type Limits Name
-  ,                                       !- Interpolate to Timestep
-  24,                                     !- Hour 1
-  0,                                      !- Minute 1
-  21.1111111111111;                       !- Value Until Time 1
-
-OS:Schedule:Day,
-  {05a38913-2c4b-42d0-a49c-f01fb2b1742d}, !- Handle
-  res heating setpoint summer design,     !- Name
-  {9fd9573b-d9d0-4073-bddd-fb914ddfe18b}, !- Schedule Type Limits Name
-  ,                                       !- Interpolate to Timestep
-  24,                                     !- Hour 1
-  0,                                      !- Minute 1
-  23.8888888888889;                       !- Value Until Time 1
-
-OS:Schedule:Ruleset,
-  {4632fea6-f48d-40f4-9940-927309c67197}, !- Handle
-  res cooling setpoint,                   !- Name
-  {9fd9573b-d9d0-4073-bddd-fb914ddfe18b}, !- Schedule Type Limits Name
-  {608fdd62-2647-4a4f-aad5-bd525780c1ee}, !- Default Day Schedule Name
-  {414cfae5-4d66-4ed6-8403-54a90e076363}, !- Summer Design Day Schedule Name
-  {bfbcc7b5-46bf-44fb-ac9e-8c24895fe910}; !- Winter Design Day Schedule Name
-
-OS:Schedule:Day,
-  {608fdd62-2647-4a4f-aad5-bd525780c1ee}, !- Handle
-  Schedule Day 7,                         !- Name
-  {9fd9573b-d9d0-4073-bddd-fb914ddfe18b}, !- Schedule Type Limits Name
-  ,                                       !- Interpolate to Timestep
-  24,                                     !- Hour 1
-  0,                                      !- Minute 1
-  0;                                      !- Value Until Time 1
-
-OS:Schedule:Rule,
-  {03f21779-49f0-413e-83e0-cd5a699af3cf}, !- Handle
-  res cooling setpoint allday rule1,      !- Name
-  {4632fea6-f48d-40f4-9940-927309c67197}, !- Schedule Ruleset Name
-  11,                                     !- Rule Order
-  {6cb1921d-097f-4173-a6a0-882340a42be1}, !- Day Schedule Name
-  Yes,                                    !- Apply Sunday
-  Yes,                                    !- Apply Monday
-  Yes,                                    !- Apply Tuesday
-  Yes,                                    !- Apply Wednesday
-  Yes,                                    !- Apply Thursday
-  Yes,                                    !- Apply Friday
-  Yes,                                    !- Apply Saturday
-  ,                                       !- Apply Holiday
-  DateRange,                              !- Date Specification Type
-  1,                                      !- Start Month
-  1,                                      !- Start Day
-  1,                                      !- End Month
-  31;                                     !- End Day
-
-OS:Schedule:Day,
-  {6cb1921d-097f-4173-a6a0-882340a42be1}, !- Handle
-  res cooling setpoint allday1,           !- Name
-  {9fd9573b-d9d0-4073-bddd-fb914ddfe18b}, !- Schedule Type Limits Name
-  ,                                       !- Interpolate to Timestep
-  24,                                     !- Hour 1
-  0,                                      !- Minute 1
-  24.4444444444444;                       !- Value Until Time 1
-
-OS:Schedule:Rule,
-  {4637309f-902d-4a02-88f2-9b5ec37056ea}, !- Handle
-  res cooling setpoint allday rule2,      !- Name
-  {4632fea6-f48d-40f4-9940-927309c67197}, !- Schedule Ruleset Name
-  10,                                     !- Rule Order
-  {9edac95c-1da5-4383-9f1d-356d79d6ef6f}, !- Day Schedule Name
-  Yes,                                    !- Apply Sunday
-  Yes,                                    !- Apply Monday
-  Yes,                                    !- Apply Tuesday
-  Yes,                                    !- Apply Wednesday
-  Yes,                                    !- Apply Thursday
-  Yes,                                    !- Apply Friday
-  Yes,                                    !- Apply Saturday
-  ,                                       !- Apply Holiday
-  DateRange,                              !- Date Specification Type
-  2,                                      !- Start Month
-  1,                                      !- Start Day
-  2,                                      !- End Month
-  28;                                     !- End Day
-
-OS:Schedule:Day,
-  {9edac95c-1da5-4383-9f1d-356d79d6ef6f}, !- Handle
-  res cooling setpoint allday2,           !- Name
-  {9fd9573b-d9d0-4073-bddd-fb914ddfe18b}, !- Schedule Type Limits Name
-  ,                                       !- Interpolate to Timestep
-  24,                                     !- Hour 1
-  0,                                      !- Minute 1
-  24.4444444444444;                       !- Value Until Time 1
-
-OS:Schedule:Rule,
-  {f3d91676-1bca-47af-98e1-ef7ef6ca99c3}, !- Handle
-  res cooling setpoint allday rule3,      !- Name
-  {4632fea6-f48d-40f4-9940-927309c67197}, !- Schedule Ruleset Name
-  9,                                      !- Rule Order
-  {49c66624-6ac5-4d72-91c3-143ecb20e65d}, !- Day Schedule Name
-  Yes,                                    !- Apply Sunday
-  Yes,                                    !- Apply Monday
-  Yes,                                    !- Apply Tuesday
-  Yes,                                    !- Apply Wednesday
-  Yes,                                    !- Apply Thursday
-  Yes,                                    !- Apply Friday
-  Yes,                                    !- Apply Saturday
-  ,                                       !- Apply Holiday
-  DateRange,                              !- Date Specification Type
-  3,                                      !- Start Month
-  1,                                      !- Start Day
-  3,                                      !- End Month
-  31;                                     !- End Day
-
-OS:Schedule:Day,
-  {49c66624-6ac5-4d72-91c3-143ecb20e65d}, !- Handle
-  res cooling setpoint allday3,           !- Name
-  {9fd9573b-d9d0-4073-bddd-fb914ddfe18b}, !- Schedule Type Limits Name
-  ,                                       !- Interpolate to Timestep
-  24,                                     !- Hour 1
-  0,                                      !- Minute 1
-  24.4444444444444;                       !- Value Until Time 1
-
-OS:Schedule:Rule,
-  {6e498c59-3504-4a2e-af43-9b1d96ce39fe}, !- Handle
-  res cooling setpoint allday rule4,      !- Name
-  {4632fea6-f48d-40f4-9940-927309c67197}, !- Schedule Ruleset Name
-  8,                                      !- Rule Order
-  {ee409219-5667-4a5d-a22a-674528bfe5e4}, !- Day Schedule Name
-  Yes,                                    !- Apply Sunday
-  Yes,                                    !- Apply Monday
-  Yes,                                    !- Apply Tuesday
-  Yes,                                    !- Apply Wednesday
-  Yes,                                    !- Apply Thursday
-  Yes,                                    !- Apply Friday
-  Yes,                                    !- Apply Saturday
-  ,                                       !- Apply Holiday
-  DateRange,                              !- Date Specification Type
-  4,                                      !- Start Month
-  1,                                      !- Start Day
-  4,                                      !- End Month
-  30;                                     !- End Day
-
-OS:Schedule:Day,
-  {ee409219-5667-4a5d-a22a-674528bfe5e4}, !- Handle
-  res cooling setpoint allday4,           !- Name
-  {9fd9573b-d9d0-4073-bddd-fb914ddfe18b}, !- Schedule Type Limits Name
-  ,                                       !- Interpolate to Timestep
-  24,                                     !- Hour 1
-  0,                                      !- Minute 1
-  24.4444444444444;                       !- Value Until Time 1
-
-OS:Schedule:Rule,
-  {7614ba7f-9032-43be-a21f-691a669a990e}, !- Handle
-  res cooling setpoint allday rule5,      !- Name
-  {4632fea6-f48d-40f4-9940-927309c67197}, !- Schedule Ruleset Name
-  7,                                      !- Rule Order
-  {3382f3f9-9dc5-4549-b55e-dfeb92e583a4}, !- Day Schedule Name
-  Yes,                                    !- Apply Sunday
-  Yes,                                    !- Apply Monday
-  Yes,                                    !- Apply Tuesday
-  Yes,                                    !- Apply Wednesday
-  Yes,                                    !- Apply Thursday
-  Yes,                                    !- Apply Friday
-  Yes,                                    !- Apply Saturday
-  ,                                       !- Apply Holiday
-  DateRange,                              !- Date Specification Type
-  5,                                      !- Start Month
-  1,                                      !- Start Day
-  5,                                      !- End Month
-  31;                                     !- End Day
-
-OS:Schedule:Day,
-  {3382f3f9-9dc5-4549-b55e-dfeb92e583a4}, !- Handle
-  res cooling setpoint allday5,           !- Name
-  {9fd9573b-d9d0-4073-bddd-fb914ddfe18b}, !- Schedule Type Limits Name
-  ,                                       !- Interpolate to Timestep
-  24,                                     !- Hour 1
-  0,                                      !- Minute 1
-  24.4444444444444;                       !- Value Until Time 1
-
-OS:Schedule:Rule,
-  {5cb0ba16-ef25-4c6e-8f90-526540889578}, !- Handle
-  res cooling setpoint allday rule6,      !- Name
-  {4632fea6-f48d-40f4-9940-927309c67197}, !- Schedule Ruleset Name
-  6,                                      !- Rule Order
-  {0a60756a-61db-4ac1-96f4-0deee5086bda}, !- Day Schedule Name
-  Yes,                                    !- Apply Sunday
-  Yes,                                    !- Apply Monday
-  Yes,                                    !- Apply Tuesday
-  Yes,                                    !- Apply Wednesday
-  Yes,                                    !- Apply Thursday
-  Yes,                                    !- Apply Friday
-  Yes,                                    !- Apply Saturday
-  ,                                       !- Apply Holiday
-  DateRange,                              !- Date Specification Type
-  6,                                      !- Start Month
-  1,                                      !- Start Day
-  6,                                      !- End Month
-  30;                                     !- End Day
-
-OS:Schedule:Day,
-  {0a60756a-61db-4ac1-96f4-0deee5086bda}, !- Handle
-  res cooling setpoint allday6,           !- Name
-  {9fd9573b-d9d0-4073-bddd-fb914ddfe18b}, !- Schedule Type Limits Name
-  ,                                       !- Interpolate to Timestep
-  24,                                     !- Hour 1
-  0,                                      !- Minute 1
-  24.4444444444444;                       !- Value Until Time 1
-
-OS:Schedule:Rule,
-  {4ad1e97a-9208-4bb9-916e-ac50ea138cfb}, !- Handle
-  res cooling setpoint allday rule7,      !- Name
-  {4632fea6-f48d-40f4-9940-927309c67197}, !- Schedule Ruleset Name
-  5,                                      !- Rule Order
-  {72ea55b5-a041-4df9-b17b-8e86fa48b104}, !- Day Schedule Name
-  Yes,                                    !- Apply Sunday
-  Yes,                                    !- Apply Monday
-  Yes,                                    !- Apply Tuesday
-  Yes,                                    !- Apply Wednesday
-  Yes,                                    !- Apply Thursday
-  Yes,                                    !- Apply Friday
-  Yes,                                    !- Apply Saturday
-  ,                                       !- Apply Holiday
-  DateRange,                              !- Date Specification Type
-  7,                                      !- Start Month
-  1,                                      !- Start Day
-  7,                                      !- End Month
-  31;                                     !- End Day
-
-OS:Schedule:Day,
-  {72ea55b5-a041-4df9-b17b-8e86fa48b104}, !- Handle
-  res cooling setpoint allday7,           !- Name
-  {9fd9573b-d9d0-4073-bddd-fb914ddfe18b}, !- Schedule Type Limits Name
-  ,                                       !- Interpolate to Timestep
-  24,                                     !- Hour 1
-  0,                                      !- Minute 1
-  24.4444444444444;                       !- Value Until Time 1
-
-OS:Schedule:Rule,
-  {22593a8b-1731-4d4e-ad3f-3c96c265d622}, !- Handle
-  res cooling setpoint allday rule8,      !- Name
-  {4632fea6-f48d-40f4-9940-927309c67197}, !- Schedule Ruleset Name
-  4,                                      !- Rule Order
-  {d10c02a9-8953-47fa-816c-64d3cccfbdbc}, !- Day Schedule Name
-  Yes,                                    !- Apply Sunday
-  Yes,                                    !- Apply Monday
-  Yes,                                    !- Apply Tuesday
-  Yes,                                    !- Apply Wednesday
-  Yes,                                    !- Apply Thursday
-  Yes,                                    !- Apply Friday
-  Yes,                                    !- Apply Saturday
-  ,                                       !- Apply Holiday
-  DateRange,                              !- Date Specification Type
-  8,                                      !- Start Month
-  1,                                      !- Start Day
-  8,                                      !- End Month
-  31;                                     !- End Day
-
-OS:Schedule:Day,
-  {d10c02a9-8953-47fa-816c-64d3cccfbdbc}, !- Handle
-  res cooling setpoint allday8,           !- Name
-  {9fd9573b-d9d0-4073-bddd-fb914ddfe18b}, !- Schedule Type Limits Name
-  ,                                       !- Interpolate to Timestep
-  24,                                     !- Hour 1
-  0,                                      !- Minute 1
-  24.4444444444444;                       !- Value Until Time 1
-
-OS:Schedule:Rule,
-  {128f1549-e956-4de3-ac8c-5a47a3fb59f4}, !- Handle
-  res cooling setpoint allday rule9,      !- Name
-  {4632fea6-f48d-40f4-9940-927309c67197}, !- Schedule Ruleset Name
-  3,                                      !- Rule Order
-  {d7c6a056-6b92-417b-bc0f-d50e6bb49d48}, !- Day Schedule Name
-  Yes,                                    !- Apply Sunday
-  Yes,                                    !- Apply Monday
-  Yes,                                    !- Apply Tuesday
-  Yes,                                    !- Apply Wednesday
-  Yes,                                    !- Apply Thursday
-  Yes,                                    !- Apply Friday
-  Yes,                                    !- Apply Saturday
-  ,                                       !- Apply Holiday
-  DateRange,                              !- Date Specification Type
-  9,                                      !- Start Month
-  1,                                      !- Start Day
-  9,                                      !- End Month
-  30;                                     !- End Day
-
-OS:Schedule:Day,
-  {d7c6a056-6b92-417b-bc0f-d50e6bb49d48}, !- Handle
-  res cooling setpoint allday9,           !- Name
-  {9fd9573b-d9d0-4073-bddd-fb914ddfe18b}, !- Schedule Type Limits Name
-  ,                                       !- Interpolate to Timestep
-  24,                                     !- Hour 1
-  0,                                      !- Minute 1
-  24.4444444444444;                       !- Value Until Time 1
-
-OS:Schedule:Rule,
-  {bccb718f-95f3-4ba2-b9f0-c19253a5eac7}, !- Handle
-  res cooling setpoint allday rule10,     !- Name
-  {4632fea6-f48d-40f4-9940-927309c67197}, !- Schedule Ruleset Name
-  2,                                      !- Rule Order
-  {7929f6e8-7d50-4946-8da4-447caaaed3b0}, !- Day Schedule Name
-  Yes,                                    !- Apply Sunday
-  Yes,                                    !- Apply Monday
-  Yes,                                    !- Apply Tuesday
-  Yes,                                    !- Apply Wednesday
-  Yes,                                    !- Apply Thursday
-  Yes,                                    !- Apply Friday
-  Yes,                                    !- Apply Saturday
-  ,                                       !- Apply Holiday
-  DateRange,                              !- Date Specification Type
-  10,                                     !- Start Month
-  1,                                      !- Start Day
-  10,                                     !- End Month
-  31;                                     !- End Day
-
-OS:Schedule:Day,
-  {7929f6e8-7d50-4946-8da4-447caaaed3b0}, !- Handle
-  res cooling setpoint allday10,          !- Name
-  {9fd9573b-d9d0-4073-bddd-fb914ddfe18b}, !- Schedule Type Limits Name
-  ,                                       !- Interpolate to Timestep
-  24,                                     !- Hour 1
-  0,                                      !- Minute 1
-  24.4444444444444;                       !- Value Until Time 1
-
-OS:Schedule:Rule,
-  {10e0fbe2-297d-4440-bf2a-ba726d1e6335}, !- Handle
-  res cooling setpoint allday rule11,     !- Name
-  {4632fea6-f48d-40f4-9940-927309c67197}, !- Schedule Ruleset Name
-  1,                                      !- Rule Order
-  {1b560834-47bf-4c1f-8b4e-008794370af9}, !- Day Schedule Name
-  Yes,                                    !- Apply Sunday
-  Yes,                                    !- Apply Monday
-  Yes,                                    !- Apply Tuesday
-  Yes,                                    !- Apply Wednesday
-  Yes,                                    !- Apply Thursday
-  Yes,                                    !- Apply Friday
-  Yes,                                    !- Apply Saturday
-  ,                                       !- Apply Holiday
-  DateRange,                              !- Date Specification Type
-  11,                                     !- Start Month
-  1,                                      !- Start Day
-  11,                                     !- End Month
-  30;                                     !- End Day
-
-OS:Schedule:Day,
-  {1b560834-47bf-4c1f-8b4e-008794370af9}, !- Handle
-  res cooling setpoint allday11,          !- Name
-  {9fd9573b-d9d0-4073-bddd-fb914ddfe18b}, !- Schedule Type Limits Name
-  ,                                       !- Interpolate to Timestep
-  24,                                     !- Hour 1
-  0,                                      !- Minute 1
-  24.4444444444444;                       !- Value Until Time 1
-
-OS:Schedule:Rule,
-  {4c1c882f-83dc-4735-82b5-3d9904668502}, !- Handle
-  res cooling setpoint allday rule12,     !- Name
-  {4632fea6-f48d-40f4-9940-927309c67197}, !- Schedule Ruleset Name
-  0,                                      !- Rule Order
-  {48dd822f-6ddf-4904-a5d5-eaa53049746e}, !- Day Schedule Name
-  Yes,                                    !- Apply Sunday
-  Yes,                                    !- Apply Monday
-  Yes,                                    !- Apply Tuesday
-  Yes,                                    !- Apply Wednesday
-  Yes,                                    !- Apply Thursday
-  Yes,                                    !- Apply Friday
-  Yes,                                    !- Apply Saturday
-  ,                                       !- Apply Holiday
-  DateRange,                              !- Date Specification Type
-  12,                                     !- Start Month
-  1,                                      !- Start Day
-  12,                                     !- End Month
-  31;                                     !- End Day
-=======
   {d3a5f577-2377-4e05-adb1-5cae8ace6094}, !- Handle
   Zone HVAC Equipment List 3,             !- Name
   {070a8dfb-2354-426b-bb08-fef9f3590a0d}, !- Thermal Zone
@@ -4192,7 +1277,6 @@
   12.9315688143396, -12.9315688143396, 2.4384, !- X,Y,Z Vertex 2 {m}
   6.46578440716979, -12.9315688143396, 2.4384, !- X,Y,Z Vertex 3 {m}
   6.46578440716979, 0, 2.4384;            !- X,Y,Z Vertex 4 {m}
->>>>>>> d385fff4
 
 OS:External:File,
   {ed23c46f-bf5a-42ed-b1f6-52948e559d36}, !- Handle
@@ -4218,29 +1302,6 @@
   {3acc72ac-f7b8-4ebe-902d-6fe05d23f85c}; !- Default Day Schedule Name
 
 OS:Schedule:Day,
-<<<<<<< HEAD
-  {48dd822f-6ddf-4904-a5d5-eaa53049746e}, !- Handle
-  res cooling setpoint allday12,          !- Name
-  {9fd9573b-d9d0-4073-bddd-fb914ddfe18b}, !- Schedule Type Limits Name
-  ,                                       !- Interpolate to Timestep
-  24,                                     !- Hour 1
-  0,                                      !- Minute 1
-  24.4444444444444;                       !- Value Until Time 1
-
-OS:Schedule:Day,
-  {bfbcc7b5-46bf-44fb-ac9e-8c24895fe910}, !- Handle
-  res cooling setpoint winter design,     !- Name
-  {9fd9573b-d9d0-4073-bddd-fb914ddfe18b}, !- Schedule Type Limits Name
-  ,                                       !- Interpolate to Timestep
-  24,                                     !- Hour 1
-  0,                                      !- Minute 1
-  21.1111111111111;                       !- Value Until Time 1
-
-OS:Schedule:Day,
-  {414cfae5-4d66-4ed6-8403-54a90e076363}, !- Handle
-  res cooling setpoint summer design,     !- Name
-  {9fd9573b-d9d0-4073-bddd-fb914ddfe18b}, !- Schedule Type Limits Name
-=======
   {3acc72ac-f7b8-4ebe-902d-6fe05d23f85c}, !- Handle
   Schedule Day 3,                         !- Name
   {da163b12-e4d9-4a87-8aec-e2b175477781}, !- Schedule Type Limits Name
@@ -7849,7 +4910,6 @@
   {15fd01e6-5220-4c6c-b35c-2aea13a0e6f3}, !- Handle
   res cooling setpoint summer design,     !- Name
   {6f66493d-8fb7-4a6a-88b3-cbc39ca08495}, !- Schedule Type Limits Name
->>>>>>> d385fff4
   ,                                       !- Interpolate to Timestep
   24,                                     !- Hour 1
   0,                                      !- Minute 1
