--- conflicted
+++ resolved
@@ -1,69 +1,41 @@
 !- NOTE: Auto-generated from /test/osw_files/SFA_4units_1story_SL_UA_3Beds_2Baths_Denver_Central_System_PTAC.osw
 
 OS:Version,
-<<<<<<< HEAD
-  {68ebcef5-f2a1-475c-b09c-7b0a24ec8f6b}, !- Handle
-  3.0.1;                                  !- Version Identifier
+  {bcfced28-bfd0-4bb9-aecc-3f18c4ae0414}, !- Handle
+  2.9.0;                                  !- Version Identifier
 
 OS:SimulationControl,
-  {a10cd651-c5d2-4fac-b712-101396573233}, !- Handle
-=======
-  {1c2a4a67-04ca-47aa-9fc8-f1dd6f8dcad4}, !- Handle
-  2.9.0;                                  !- Version Identifier
-
-OS:SimulationControl,
-  {9ce2f1d9-b014-4046-9b39-88f13ce1b7d8}, !- Handle
->>>>>>> fcfe5a62
+  {6c0cd57d-cb70-47cc-b88b-8d6e1a955d12}, !- Handle
   ,                                       !- Do Zone Sizing Calculation
   ,                                       !- Do System Sizing Calculation
   ,                                       !- Do Plant Sizing Calculation
   No;                                     !- Run Simulation for Sizing Periods
 
 OS:Timestep,
-<<<<<<< HEAD
-  {57bcd127-a358-4a74-b1ab-7141a52ed147}, !- Handle
+  {4b2154e2-d1fb-4b1c-a090-0a5e0bfceaaa}, !- Handle
   6;                                      !- Number of Timesteps per Hour
 
 OS:ShadowCalculation,
-  {2c63fd61-783f-4384-892a-08313be447c1}, !- Handle
-  PolygonClipping,                        !- Shading Calculation Method
-  ,                                       !- Shading Calculation Update Frequency Method
-  20,                                     !- Shading Calculation Update Frequency
-  15000,                                  !- Maximum Figures in Shadow Overlap Calculations
-  ,                                       !- Polygon Clipping Algorithm
-  512,                                    !- Pixel Counting Resolution
-  ,                                       !- Sky Diffuse Modeling Algorithm
-  No,                                     !- Output External Shading Calculation Results
-  No,                                     !- Disable Self-Shading Within Shading Zone Groups
-  No;                                     !- Disable Self-Shading From Shading Zone Groups to Other Zones
-
-OS:Building,
-  {651d6d0e-36d6-4012-9d75-142ee87f87c2}, !- Handle
-=======
-  {1236891b-8e41-4bf7-8332-4ccabe309fbb}, !- Handle
-  6;                                      !- Number of Timesteps per Hour
-
-OS:ShadowCalculation,
-  {c3efb4cd-5e87-4ffd-a0ef-febe89fce671}, !- Handle
+  {3d9b62f5-30d1-4dae-b97f-1ffb81af105a}, !- Handle
   20,                                     !- Calculation Frequency
   200;                                    !- Maximum Figures in Shadow Overlap Calculations
 
 OS:SurfaceConvectionAlgorithm:Outside,
-  {a9bb81f7-c673-43f1-967e-a26f00c1bc09}, !- Handle
+  {2dd8f521-487f-4b7c-88cb-741964a65af9}, !- Handle
   DOE-2;                                  !- Algorithm
 
 OS:SurfaceConvectionAlgorithm:Inside,
-  {d2f2f3f8-fe0d-4c16-9a12-69460a5eace6}, !- Handle
+  {bef47d5b-a2ce-485f-84c9-21dd74026480}, !- Handle
   TARP;                                   !- Algorithm
 
 OS:ZoneCapacitanceMultiplier:ResearchSpecial,
-  {b08acd46-3ea4-412d-872b-2d80fcc46275}, !- Handle
+  {197f5141-ddb1-4f4e-b5a7-1cb9f0e01173}, !- Handle
   3.6,                                    !- Temperature Capacity Multiplier
   15,                                     !- Humidity Capacity Multiplier
   ;                                       !- Carbon Dioxide Capacity Multiplier
 
 OS:RunPeriod,
-  {b2eea773-a833-446b-b22a-45a8ea587f2c}, !- Handle
+  {92fd3504-d6b1-4116-bd5d-49c12119e8fb}, !- Handle
   Run Period 1,                           !- Name
   1,                                      !- Begin Month
   1,                                      !- Begin Day of Month
@@ -77,14 +49,13 @@
   ;                                       !- Number of Times Runperiod to be Repeated
 
 OS:YearDescription,
-  {9f61fe59-af69-4a75-afab-6590b096cef3}, !- Handle
+  {13efce8a-62e2-4416-8f90-de0ceaf5bc5b}, !- Handle
   2007,                                   !- Calendar Year
   ,                                       !- Day of Week for Start Day
   ;                                       !- Is Leap Year
 
 OS:Building,
-  {cc6c9f23-d73c-40b1-beb6-1758b188a864}, !- Handle
->>>>>>> fcfe5a62
+  {28ac9248-3a62-4c17-902e-75666cd73b5d}, !- Handle
   Building 1,                             !- Name
   ,                                       !- Building Sector Type
   ,                                       !- North Axis {deg}
@@ -99,13 +70,8 @@
   4;                                      !- Standards Number of Living Units
 
 OS:AdditionalProperties,
-<<<<<<< HEAD
-  {3445ea02-aae3-4387-8fe1-99f4528c1f59}, !- Handle
-  {651d6d0e-36d6-4012-9d75-142ee87f87c2}, !- Object Name
-=======
-  {2ad47c14-5282-4e23-a729-98a1f275f65e}, !- Handle
-  {cc6c9f23-d73c-40b1-beb6-1758b188a864}, !- Object Name
->>>>>>> fcfe5a62
+  {b72b16b9-c52f-4c27-83da-64e56f5f7ba5}, !- Handle
+  {28ac9248-3a62-4c17-902e-75666cd73b5d}, !- Object Name
   Total Units Represented,                !- Feature Name 1
   Integer,                                !- Feature Data Type 1
   4,                                      !- Feature Value 1
@@ -114,11 +80,7 @@
   4;                                      !- Feature Value 2
 
 OS:ThermalZone,
-<<<<<<< HEAD
-  {bd908325-f398-4d68-a511-3b1733e5a194}, !- Handle
-=======
-  {92726373-29af-4d9b-94a4-d21cc2cefb7c}, !- Handle
->>>>>>> fcfe5a62
+  {1fa76c43-980d-4161-b720-2b2198e60b4a}, !- Handle
   living zone,                            !- Name
   ,                                       !- Multiplier
   ,                                       !- Ceiling Height {m}
@@ -127,98 +89,51 @@
   ,                                       !- Zone Inside Convection Algorithm
   ,                                       !- Zone Outside Convection Algorithm
   ,                                       !- Zone Conditioning Equipment List Name
-<<<<<<< HEAD
-  {04056198-6412-4eec-87f9-14b599e2d12e}, !- Zone Air Inlet Port List
-  {a4e75c36-4eed-4a8c-8324-069722dfb29e}, !- Zone Air Exhaust Port List
-  {300b665e-5fb1-4f25-9d72-69a13dbbf9ef}, !- Zone Air Node Name
-  {edb0242b-d22c-45e5-8822-acf5eae22ed6}, !- Zone Return Air Port List
-=======
-  {5fee9e9b-0cf3-4a74-926e-8eb53dfd2a7e}, !- Zone Air Inlet Port List
-  {1d076c1a-852f-4c24-8bcc-133b4f7c7b76}, !- Zone Air Exhaust Port List
-  {d2643498-2ad3-47d6-9358-f7da0a2861d6}, !- Zone Air Node Name
-  {428e32b9-af2e-4de5-bfa8-1e2f75b0d15b}, !- Zone Return Air Port List
->>>>>>> fcfe5a62
+  {2117e2d4-ca8e-4323-a2ed-5d1a1152f03b}, !- Zone Air Inlet Port List
+  {973256e5-1e34-420f-a3a0-e42e93a58cf1}, !- Zone Air Exhaust Port List
+  {f2177808-58fd-4acd-a2a4-cc761a4dae42}, !- Zone Air Node Name
+  {28449e26-b113-42db-99db-567505e5b898}, !- Zone Return Air Port List
   ,                                       !- Primary Daylighting Control Name
   ,                                       !- Fraction of Zone Controlled by Primary Daylighting Control
   ,                                       !- Secondary Daylighting Control Name
   ,                                       !- Fraction of Zone Controlled by Secondary Daylighting Control
   ,                                       !- Illuminance Map Name
   ,                                       !- Group Rendering Name
-<<<<<<< HEAD
-  {c8700929-a160-4e6a-9ee9-7e55a6b0b53c}, !- Thermostat Name
-  No;                                     !- Use Ideal Air Loads
-
-OS:Node,
-  {0acb0ee3-7b40-4f2c-bc7e-d9f82b271668}, !- Handle
-  Node 1,                                 !- Name
-  {300b665e-5fb1-4f25-9d72-69a13dbbf9ef}, !- Inlet Port
-  ;                                       !- Outlet Port
-
-OS:Connection,
-  {300b665e-5fb1-4f25-9d72-69a13dbbf9ef}, !- Handle
-  {4df5d95f-f22c-43b0-a2d3-a24d7153cca7}, !- Name
-  {bd908325-f398-4d68-a511-3b1733e5a194}, !- Source Object
-  11,                                     !- Outlet Port
-  {0acb0ee3-7b40-4f2c-bc7e-d9f82b271668}, !- Target Object
-  2;                                      !- Inlet Port
-
-OS:PortList,
-  {04056198-6412-4eec-87f9-14b599e2d12e}, !- Handle
-  {09e41d21-3917-4069-af63-5c3ae6bfdcea}, !- Name
-  {bd908325-f398-4d68-a511-3b1733e5a194}, !- HVAC Component
-  {42c35460-b3fa-4168-bbde-9c290705977d}; !- Port 1
-
-OS:PortList,
-  {a4e75c36-4eed-4a8c-8324-069722dfb29e}, !- Handle
-  {a45c7eec-41f6-48b5-8acd-af499f3511e2}, !- Name
-  {bd908325-f398-4d68-a511-3b1733e5a194}, !- HVAC Component
-  {37e534ef-b8b7-434f-87a9-b24a27ebc59d}; !- Port 1
-
-OS:PortList,
-  {edb0242b-d22c-45e5-8822-acf5eae22ed6}, !- Handle
-  {7f66d21b-af2f-45f3-9900-a02a0059cc34}, !- Name
-  {bd908325-f398-4d68-a511-3b1733e5a194}; !- HVAC Component
-
-OS:Sizing:Zone,
-  {e3f9a300-884d-4a73-81c3-6eee94c5999a}, !- Handle
-  {bd908325-f398-4d68-a511-3b1733e5a194}, !- Zone or ZoneList Name
-=======
   ,                                       !- Thermostat Name
   No;                                     !- Use Ideal Air Loads
 
 OS:Node,
-  {451ff481-2ea8-4f2a-9775-dbffe24dbe4b}, !- Handle
+  {040972e4-b04c-44ab-94f5-2c05aeda61ea}, !- Handle
   Node 1,                                 !- Name
-  {d2643498-2ad3-47d6-9358-f7da0a2861d6}, !- Inlet Port
+  {f2177808-58fd-4acd-a2a4-cc761a4dae42}, !- Inlet Port
   ;                                       !- Outlet Port
 
 OS:Connection,
-  {d2643498-2ad3-47d6-9358-f7da0a2861d6}, !- Handle
-  {30357bc9-d059-4138-b99f-ad5ea9fd36ed}, !- Name
-  {92726373-29af-4d9b-94a4-d21cc2cefb7c}, !- Source Object
+  {f2177808-58fd-4acd-a2a4-cc761a4dae42}, !- Handle
+  {458413c5-7dfb-4264-b7c6-3d88e2e13252}, !- Name
+  {1fa76c43-980d-4161-b720-2b2198e60b4a}, !- Source Object
   11,                                     !- Outlet Port
-  {451ff481-2ea8-4f2a-9775-dbffe24dbe4b}, !- Target Object
+  {040972e4-b04c-44ab-94f5-2c05aeda61ea}, !- Target Object
   2;                                      !- Inlet Port
 
 OS:PortList,
-  {5fee9e9b-0cf3-4a74-926e-8eb53dfd2a7e}, !- Handle
-  {3b207b89-7693-4a7e-abc7-34b775c6b153}, !- Name
-  {92726373-29af-4d9b-94a4-d21cc2cefb7c}; !- HVAC Component
-
-OS:PortList,
-  {1d076c1a-852f-4c24-8bcc-133b4f7c7b76}, !- Handle
-  {840b5049-f9a7-4325-861e-9000e15d6803}, !- Name
-  {92726373-29af-4d9b-94a4-d21cc2cefb7c}; !- HVAC Component
-
-OS:PortList,
-  {428e32b9-af2e-4de5-bfa8-1e2f75b0d15b}, !- Handle
-  {407a550a-7238-4ee6-8f76-39166d8cbb86}, !- Name
-  {92726373-29af-4d9b-94a4-d21cc2cefb7c}; !- HVAC Component
+  {2117e2d4-ca8e-4323-a2ed-5d1a1152f03b}, !- Handle
+  {9084ac55-30b8-43ee-84c0-ab0df4f28e56}, !- Name
+  {1fa76c43-980d-4161-b720-2b2198e60b4a}; !- HVAC Component
+
+OS:PortList,
+  {973256e5-1e34-420f-a3a0-e42e93a58cf1}, !- Handle
+  {cdc78e0b-3c19-4db5-a2eb-cf66c59d6f2a}, !- Name
+  {1fa76c43-980d-4161-b720-2b2198e60b4a}; !- HVAC Component
+
+OS:PortList,
+  {28449e26-b113-42db-99db-567505e5b898}, !- Handle
+  {bb0a60cd-6f61-4d70-ac76-c2d78658ccd3}, !- Name
+  {1fa76c43-980d-4161-b720-2b2198e60b4a}; !- HVAC Component
 
 OS:Sizing:Zone,
-  {0bdbad31-41e3-488b-a6c2-9e2da0577b18}, !- Handle
-  {92726373-29af-4d9b-94a4-d21cc2cefb7c}, !- Zone or ZoneList Name
->>>>>>> fcfe5a62
+  {7dcc9a52-6a7c-4410-aa4d-977d3d9745d9}, !- Handle
+  {1fa76c43-980d-4161-b720-2b2198e60b4a}, !- Zone or ZoneList Name
   SupplyAirTemperature,                   !- Zone Cooling Design Supply Air Temperature Input Method
   14,                                     !- Zone Cooling Design Supply Air Temperature {C}
   11.11,                                  !- Zone Cooling Design Supply Air Temperature Difference {deltaC}
@@ -239,37 +154,22 @@
   ,                                       !- Heating Maximum Air Flow per Zone Floor Area {m3/s-m2}
   ,                                       !- Heating Maximum Air Flow {m3/s}
   ,                                       !- Heating Maximum Air Flow Fraction
+  ,                                       !- Design Zone Air Distribution Effectiveness in Cooling Mode
+  ,                                       !- Design Zone Air Distribution Effectiveness in Heating Mode
   No,                                     !- Account for Dedicated Outdoor Air System
   NeutralSupplyAir,                       !- Dedicated Outdoor Air System Control Strategy
   autosize,                               !- Dedicated Outdoor Air Low Setpoint Temperature for Design {C}
   autosize;                               !- Dedicated Outdoor Air High Setpoint Temperature for Design {C}
 
 OS:ZoneHVAC:EquipmentList,
-<<<<<<< HEAD
-  {79c9acf5-2e9f-491a-b479-4d8eed42c1ed}, !- Handle
+  {b5e5a25f-0cfd-41b7-b65c-924e407fea26}, !- Handle
   Zone HVAC Equipment List 1,             !- Name
-  {bd908325-f398-4d68-a511-3b1733e5a194}, !- Thermal Zone
-  ,                                       !- Load Distribution Scheme
-  {a4a2a3ec-0e47-4c0a-a8f3-095e924abb93}, !- Zone Equipment 1
-  1,                                      !- Zone Equipment Cooling Sequence 1
-  1,                                      !- Zone Equipment Heating or No-Load Sequence 1
-  ,                                       !- Zone Equipment Sequential Cooling Fraction Schedule Name 1
-  ;                                       !- Zone Equipment Sequential Heating Fraction Schedule Name 1
+  {1fa76c43-980d-4161-b720-2b2198e60b4a}; !- Thermal Zone
 
 OS:Space,
-  {0d241c82-bd67-4401-b2e8-a6be4a1472cb}, !- Handle
+  {6ccf3443-7554-41ba-9287-3261c9f26e7b}, !- Handle
   living space,                           !- Name
-  {8457f258-eb56-4ea2-8725-e23ad3b0ff66}, !- Space Type Name
-=======
-  {39f45965-d51c-4fcc-b844-a7697ab6cc21}, !- Handle
-  Zone HVAC Equipment List 1,             !- Name
-  {92726373-29af-4d9b-94a4-d21cc2cefb7c}; !- Thermal Zone
-
-OS:Space,
-  {65051fc5-4826-4a89-af3a-5dcbfdcacd03}, !- Handle
-  living space,                           !- Name
-  {2897c424-e6ef-459e-a1c2-c2548ecce912}, !- Space Type Name
->>>>>>> fcfe5a62
+  {4b4a3a2d-b0cc-4845-aa9d-100745b4f833}, !- Space Type Name
   ,                                       !- Default Construction Set Name
   ,                                       !- Default Schedule Set Name
   ,                                       !- Direction of Relative North {deg}
@@ -277,31 +177,17 @@
   ,                                       !- Y Origin {m}
   ,                                       !- Z Origin {m}
   ,                                       !- Building Story Name
-<<<<<<< HEAD
-  {bd908325-f398-4d68-a511-3b1733e5a194}, !- Thermal Zone Name
+  {1fa76c43-980d-4161-b720-2b2198e60b4a}, !- Thermal Zone Name
   ,                                       !- Part of Total Floor Area
   ,                                       !- Design Specification Outdoor Air Object Name
-  {6b69c8fb-d025-45f6-8a0d-951b2c5a7a32}; !- Building Unit Name
-
-OS:Surface,
-  {788ecf4f-ad83-4df9-87fb-7988d584eca5}, !- Handle
+  {fce64607-1bf2-49b4-baa0-6333ba26e4a4}; !- Building Unit Name
+
+OS:Surface,
+  {64d22a45-5ae2-4519-bdad-1502c51b4bc3}, !- Handle
   Surface 1,                              !- Name
   Floor,                                  !- Surface Type
   ,                                       !- Construction Name
-  {0d241c82-bd67-4401-b2e8-a6be4a1472cb}, !- Space Name
-=======
-  {92726373-29af-4d9b-94a4-d21cc2cefb7c}, !- Thermal Zone Name
-  ,                                       !- Part of Total Floor Area
-  ,                                       !- Design Specification Outdoor Air Object Name
-  {9fb809fa-433a-48ca-b62f-391ecc9f5c42}; !- Building Unit Name
-
-OS:Surface,
-  {8d9c41d7-61fd-46e6-9375-045cd5b70fa6}, !- Handle
-  Surface 1,                              !- Name
-  Floor,                                  !- Surface Type
-  ,                                       !- Construction Name
-  {65051fc5-4826-4a89-af3a-5dcbfdcacd03}, !- Space Name
->>>>>>> fcfe5a62
+  {6ccf3443-7554-41ba-9287-3261c9f26e7b}, !- Space Name
   Foundation,                             !- Outside Boundary Condition
   ,                                       !- Outside Boundary Condition Object
   NoSun,                                  !- Sun Exposure
@@ -314,19 +200,11 @@
   6.46578440716979, -12.9315688143396, 0; !- X,Y,Z Vertex 4 {m}
 
 OS:Surface,
-<<<<<<< HEAD
-  {fda42bef-e256-4565-8783-9a787692b413}, !- Handle
+  {b5372d01-0794-4900-900f-5d5baa8d63ae}, !- Handle
   Surface 2,                              !- Name
   Wall,                                   !- Surface Type
   ,                                       !- Construction Name
-  {0d241c82-bd67-4401-b2e8-a6be4a1472cb}, !- Space Name
-=======
-  {bec840a5-614d-4dd6-95c4-7f1ace74eecf}, !- Handle
-  Surface 2,                              !- Name
-  Wall,                                   !- Surface Type
-  ,                                       !- Construction Name
-  {65051fc5-4826-4a89-af3a-5dcbfdcacd03}, !- Space Name
->>>>>>> fcfe5a62
+  {6ccf3443-7554-41ba-9287-3261c9f26e7b}, !- Space Name
   Outdoors,                               !- Outside Boundary Condition
   ,                                       !- Outside Boundary Condition Object
   SunExposed,                             !- Sun Exposure
@@ -339,19 +217,11 @@
   0, -12.9315688143396, 2.4384;           !- X,Y,Z Vertex 4 {m}
 
 OS:Surface,
-<<<<<<< HEAD
-  {4ed9c7b3-6bb3-4303-adc7-b128c1461b15}, !- Handle
+  {ecf5f463-70f5-4fed-9fda-78dddacdfa42}, !- Handle
   Surface 3,                              !- Name
   Wall,                                   !- Surface Type
   ,                                       !- Construction Name
-  {0d241c82-bd67-4401-b2e8-a6be4a1472cb}, !- Space Name
-=======
-  {685be891-99b8-4dcc-9893-036088640d63}, !- Handle
-  Surface 3,                              !- Name
-  Wall,                                   !- Surface Type
-  ,                                       !- Construction Name
-  {65051fc5-4826-4a89-af3a-5dcbfdcacd03}, !- Space Name
->>>>>>> fcfe5a62
+  {6ccf3443-7554-41ba-9287-3261c9f26e7b}, !- Space Name
   Outdoors,                               !- Outside Boundary Condition
   ,                                       !- Outside Boundary Condition Object
   SunExposed,                             !- Sun Exposure
@@ -364,23 +234,13 @@
   0, 0, 2.4384;                           !- X,Y,Z Vertex 4 {m}
 
 OS:Surface,
-<<<<<<< HEAD
-  {ade87d5f-6407-4490-9ac4-b8a2d4f5f76e}, !- Handle
+  {42531979-cccf-411b-bd72-75a001e81f8e}, !- Handle
   Surface 4,                              !- Name
   Wall,                                   !- Surface Type
   ,                                       !- Construction Name
-  {0d241c82-bd67-4401-b2e8-a6be4a1472cb}, !- Space Name
-  Surface,                                !- Outside Boundary Condition
-  {de49743c-1cb2-4005-a80f-63201b1d1506}, !- Outside Boundary Condition Object
-=======
-  {c22b1f74-3db6-429d-b2f6-40ae33f71084}, !- Handle
-  Surface 4,                              !- Name
-  Wall,                                   !- Surface Type
-  ,                                       !- Construction Name
-  {65051fc5-4826-4a89-af3a-5dcbfdcacd03}, !- Space Name
-  Surface,                                !- Outside Boundary Condition
-  {3856ab58-2ff8-4ca9-9ec0-34939b3ee8a3}, !- Outside Boundary Condition Object
->>>>>>> fcfe5a62
+  {6ccf3443-7554-41ba-9287-3261c9f26e7b}, !- Space Name
+  Surface,                                !- Outside Boundary Condition
+  {86423e63-4408-4df6-be62-f2bf57af61d3}, !- Outside Boundary Condition Object
   NoSun,                                  !- Sun Exposure
   NoWind,                                 !- Wind Exposure
   ,                                       !- View Factor to Ground
@@ -391,19 +251,11 @@
   6.46578440716979, 0, 2.4384;            !- X,Y,Z Vertex 4 {m}
 
 OS:Surface,
-<<<<<<< HEAD
-  {8e58b2b7-271a-4ecf-9403-d42720263137}, !- Handle
+  {d6a16697-3383-4f5d-8138-40d99a5ac645}, !- Handle
   Surface 5,                              !- Name
   Wall,                                   !- Surface Type
   ,                                       !- Construction Name
-  {0d241c82-bd67-4401-b2e8-a6be4a1472cb}, !- Space Name
-=======
-  {e2f0bd7c-18f2-42c0-842e-c5d6cdf6de58}, !- Handle
-  Surface 5,                              !- Name
-  Wall,                                   !- Surface Type
-  ,                                       !- Construction Name
-  {65051fc5-4826-4a89-af3a-5dcbfdcacd03}, !- Space Name
->>>>>>> fcfe5a62
+  {6ccf3443-7554-41ba-9287-3261c9f26e7b}, !- Space Name
   Outdoors,                               !- Outside Boundary Condition
   ,                                       !- Outside Boundary Condition Object
   SunExposed,                             !- Sun Exposure
@@ -416,23 +268,13 @@
   6.46578440716979, -12.9315688143396, 2.4384; !- X,Y,Z Vertex 4 {m}
 
 OS:Surface,
-<<<<<<< HEAD
-  {d9cef9a0-ea7b-48e9-b016-b11c6c0b32cc}, !- Handle
+  {85453ad6-dd36-4ce4-8f09-6ebc69145573}, !- Handle
   Surface 6,                              !- Name
   RoofCeiling,                            !- Surface Type
   ,                                       !- Construction Name
-  {0d241c82-bd67-4401-b2e8-a6be4a1472cb}, !- Space Name
-  Surface,                                !- Outside Boundary Condition
-  {1f89ea18-8ba0-473c-8707-27df7f8ed302}, !- Outside Boundary Condition Object
-=======
-  {b784cba8-2c34-4a25-97d6-522a95f32bfb}, !- Handle
-  Surface 6,                              !- Name
-  RoofCeiling,                            !- Surface Type
-  ,                                       !- Construction Name
-  {65051fc5-4826-4a89-af3a-5dcbfdcacd03}, !- Space Name
-  Surface,                                !- Outside Boundary Condition
-  {a50df206-38f5-454b-9694-f6cfb1b08afd}, !- Outside Boundary Condition Object
->>>>>>> fcfe5a62
+  {6ccf3443-7554-41ba-9287-3261c9f26e7b}, !- Space Name
+  Surface,                                !- Outside Boundary Condition
+  {1ac69d3d-ac59-4e43-b7bc-003665320a77}, !- Outside Boundary Condition Object
   NoSun,                                  !- Sun Exposure
   NoWind,                                 !- Wind Exposure
   ,                                       !- View Factor to Ground
@@ -443,11 +285,7 @@
   0, -12.9315688143396, 2.4384;           !- X,Y,Z Vertex 4 {m}
 
 OS:SpaceType,
-<<<<<<< HEAD
-  {8457f258-eb56-4ea2-8725-e23ad3b0ff66}, !- Handle
-=======
-  {2897c424-e6ef-459e-a1c2-c2548ecce912}, !- Handle
->>>>>>> fcfe5a62
+  {4b4a3a2d-b0cc-4845-aa9d-100745b4f833}, !- Handle
   Space Type 1,                           !- Name
   ,                                       !- Default Construction Set Name
   ,                                       !- Default Schedule Set Name
@@ -458,11 +296,7 @@
   living;                                 !- Standards Space Type
 
 OS:ThermalZone,
-<<<<<<< HEAD
-  {3d33aa26-369c-4491-aaba-b3b5356f2d3e}, !- Handle
-=======
-  {da09f06b-2859-4bc9-978b-d58150732ccf}, !- Handle
->>>>>>> fcfe5a62
+  {02445c41-c571-455d-ad2b-f14a873efdb5}, !- Handle
   living zone|unit 2,                     !- Name
   ,                                       !- Multiplier
   ,                                       !- Ceiling Height {m}
@@ -471,98 +305,51 @@
   ,                                       !- Zone Inside Convection Algorithm
   ,                                       !- Zone Outside Convection Algorithm
   ,                                       !- Zone Conditioning Equipment List Name
-<<<<<<< HEAD
-  {e6a1f12d-bd79-4cd5-93c9-2aeeeffd11bb}, !- Zone Air Inlet Port List
-  {cf332484-6741-4aad-9b66-15c436337e92}, !- Zone Air Exhaust Port List
-  {7338b826-eb48-4de6-8e87-0eb36a704569}, !- Zone Air Node Name
-  {0d79b4e1-db58-4676-9b41-9110ed7b7726}, !- Zone Return Air Port List
-=======
-  {9c4f8a98-20e7-448b-9414-faa98f8e5d7c}, !- Zone Air Inlet Port List
-  {11986a4b-cb54-4940-891e-96cfa8426222}, !- Zone Air Exhaust Port List
-  {17d17f45-527d-4289-9c36-1c10436be7ec}, !- Zone Air Node Name
-  {6313c582-bb1c-46aa-8d83-cadfff228448}, !- Zone Return Air Port List
->>>>>>> fcfe5a62
+  {bcebbe97-2d84-40b3-86d7-dcbe58d07bb2}, !- Zone Air Inlet Port List
+  {5df979af-84ef-4b4d-8d2f-62ae9965d4c4}, !- Zone Air Exhaust Port List
+  {df4005e2-85f0-4357-84a3-a0bb1e2f2d13}, !- Zone Air Node Name
+  {0087b55f-cae8-440a-bfa3-644faa86fe1c}, !- Zone Return Air Port List
   ,                                       !- Primary Daylighting Control Name
   ,                                       !- Fraction of Zone Controlled by Primary Daylighting Control
   ,                                       !- Secondary Daylighting Control Name
   ,                                       !- Fraction of Zone Controlled by Secondary Daylighting Control
   ,                                       !- Illuminance Map Name
   ,                                       !- Group Rendering Name
-<<<<<<< HEAD
-  {8ab27296-3870-4dd3-aef2-eaddbcb47884}, !- Thermostat Name
-  No;                                     !- Use Ideal Air Loads
-
-OS:Node,
-  {2a4fc340-8bc4-4851-8dae-038363d67995}, !- Handle
-  Node 2,                                 !- Name
-  {7338b826-eb48-4de6-8e87-0eb36a704569}, !- Inlet Port
-  ;                                       !- Outlet Port
-
-OS:Connection,
-  {7338b826-eb48-4de6-8e87-0eb36a704569}, !- Handle
-  {48e30b32-9f26-4625-8b4a-2947aea163f6}, !- Name
-  {3d33aa26-369c-4491-aaba-b3b5356f2d3e}, !- Source Object
-  11,                                     !- Outlet Port
-  {2a4fc340-8bc4-4851-8dae-038363d67995}, !- Target Object
-  2;                                      !- Inlet Port
-
-OS:PortList,
-  {e6a1f12d-bd79-4cd5-93c9-2aeeeffd11bb}, !- Handle
-  {21996c26-2b96-4da4-9652-d396af7acccc}, !- Name
-  {3d33aa26-369c-4491-aaba-b3b5356f2d3e}, !- HVAC Component
-  {fd5167fa-74f5-4329-8efb-c37b26e1ce4a}; !- Port 1
-
-OS:PortList,
-  {cf332484-6741-4aad-9b66-15c436337e92}, !- Handle
-  {78684c33-b801-4da9-b9ab-972ba2a5a6f6}, !- Name
-  {3d33aa26-369c-4491-aaba-b3b5356f2d3e}, !- HVAC Component
-  {07bc5ff3-0058-4fee-a8fc-392341afc165}; !- Port 1
-
-OS:PortList,
-  {0d79b4e1-db58-4676-9b41-9110ed7b7726}, !- Handle
-  {944e3060-bf11-4538-98fd-1fc306adb00f}, !- Name
-  {3d33aa26-369c-4491-aaba-b3b5356f2d3e}; !- HVAC Component
-
-OS:Sizing:Zone,
-  {6042111c-53a2-4ee6-95b2-dc7f7b701443}, !- Handle
-  {3d33aa26-369c-4491-aaba-b3b5356f2d3e}, !- Zone or ZoneList Name
-=======
   ,                                       !- Thermostat Name
   No;                                     !- Use Ideal Air Loads
 
 OS:Node,
-  {25e7adc8-682f-4bcb-a0c4-0fcb277dbac6}, !- Handle
+  {0c1c00ab-142b-477c-8e89-5ce326b56e64}, !- Handle
   Node 2,                                 !- Name
-  {17d17f45-527d-4289-9c36-1c10436be7ec}, !- Inlet Port
+  {df4005e2-85f0-4357-84a3-a0bb1e2f2d13}, !- Inlet Port
   ;                                       !- Outlet Port
 
 OS:Connection,
-  {17d17f45-527d-4289-9c36-1c10436be7ec}, !- Handle
-  {a9c4bf29-415a-45f5-bf48-189b585c2e5c}, !- Name
-  {da09f06b-2859-4bc9-978b-d58150732ccf}, !- Source Object
+  {df4005e2-85f0-4357-84a3-a0bb1e2f2d13}, !- Handle
+  {8e7bbf50-c092-41f5-ab20-b89287f204e2}, !- Name
+  {02445c41-c571-455d-ad2b-f14a873efdb5}, !- Source Object
   11,                                     !- Outlet Port
-  {25e7adc8-682f-4bcb-a0c4-0fcb277dbac6}, !- Target Object
+  {0c1c00ab-142b-477c-8e89-5ce326b56e64}, !- Target Object
   2;                                      !- Inlet Port
 
 OS:PortList,
-  {9c4f8a98-20e7-448b-9414-faa98f8e5d7c}, !- Handle
-  {7487805f-1a3d-4674-bd0a-99119be2e1a7}, !- Name
-  {da09f06b-2859-4bc9-978b-d58150732ccf}; !- HVAC Component
-
-OS:PortList,
-  {11986a4b-cb54-4940-891e-96cfa8426222}, !- Handle
-  {8c53f457-6c90-41e4-ae29-4230d7d4b0c8}, !- Name
-  {da09f06b-2859-4bc9-978b-d58150732ccf}; !- HVAC Component
-
-OS:PortList,
-  {6313c582-bb1c-46aa-8d83-cadfff228448}, !- Handle
-  {7fd02f1b-2b79-4738-83d4-1cac67f71878}, !- Name
-  {da09f06b-2859-4bc9-978b-d58150732ccf}; !- HVAC Component
+  {bcebbe97-2d84-40b3-86d7-dcbe58d07bb2}, !- Handle
+  {238786a0-8b0d-434e-ba10-2b62d7b9c8e1}, !- Name
+  {02445c41-c571-455d-ad2b-f14a873efdb5}; !- HVAC Component
+
+OS:PortList,
+  {5df979af-84ef-4b4d-8d2f-62ae9965d4c4}, !- Handle
+  {fdaadee8-9931-405e-94a3-61059f2b9e60}, !- Name
+  {02445c41-c571-455d-ad2b-f14a873efdb5}; !- HVAC Component
+
+OS:PortList,
+  {0087b55f-cae8-440a-bfa3-644faa86fe1c}, !- Handle
+  {fe6d68ab-5ba7-4cdd-83ce-71ce34a5515a}, !- Name
+  {02445c41-c571-455d-ad2b-f14a873efdb5}; !- HVAC Component
 
 OS:Sizing:Zone,
-  {c333debe-1790-4c5c-8cb1-8f61fcce8775}, !- Handle
-  {da09f06b-2859-4bc9-978b-d58150732ccf}, !- Zone or ZoneList Name
->>>>>>> fcfe5a62
+  {daa8ec11-bec2-46cf-9cb2-107c0a1eeb5f}, !- Handle
+  {02445c41-c571-455d-ad2b-f14a873efdb5}, !- Zone or ZoneList Name
   SupplyAirTemperature,                   !- Zone Cooling Design Supply Air Temperature Input Method
   14,                                     !- Zone Cooling Design Supply Air Temperature {C}
   11.11,                                  !- Zone Cooling Design Supply Air Temperature Difference {deltaC}
@@ -583,37 +370,22 @@
   ,                                       !- Heating Maximum Air Flow per Zone Floor Area {m3/s-m2}
   ,                                       !- Heating Maximum Air Flow {m3/s}
   ,                                       !- Heating Maximum Air Flow Fraction
+  ,                                       !- Design Zone Air Distribution Effectiveness in Cooling Mode
+  ,                                       !- Design Zone Air Distribution Effectiveness in Heating Mode
   No,                                     !- Account for Dedicated Outdoor Air System
   NeutralSupplyAir,                       !- Dedicated Outdoor Air System Control Strategy
   autosize,                               !- Dedicated Outdoor Air Low Setpoint Temperature for Design {C}
   autosize;                               !- Dedicated Outdoor Air High Setpoint Temperature for Design {C}
 
 OS:ZoneHVAC:EquipmentList,
-<<<<<<< HEAD
-  {6fe274f5-1b68-427b-807b-b8ea031a8860}, !- Handle
+  {86cb4290-8d9c-4080-bbb8-43b063c8b3ef}, !- Handle
   Zone HVAC Equipment List 2,             !- Name
-  {3d33aa26-369c-4491-aaba-b3b5356f2d3e}, !- Thermal Zone
-  ,                                       !- Load Distribution Scheme
-  {d372c225-69d8-4a23-b9b9-c019f38ed294}, !- Zone Equipment 1
-  1,                                      !- Zone Equipment Cooling Sequence 1
-  1,                                      !- Zone Equipment Heating or No-Load Sequence 1
-  ,                                       !- Zone Equipment Sequential Cooling Fraction Schedule Name 1
-  ;                                       !- Zone Equipment Sequential Heating Fraction Schedule Name 1
+  {02445c41-c571-455d-ad2b-f14a873efdb5}; !- Thermal Zone
 
 OS:Space,
-  {c7d6cfb4-6f8d-4da7-87bc-3990036142ec}, !- Handle
+  {9330ebf9-1f73-4b1d-add7-a21f77236ff2}, !- Handle
   living space|unit 2|story 1,            !- Name
-  {8457f258-eb56-4ea2-8725-e23ad3b0ff66}, !- Space Type Name
-=======
-  {2453fab8-85b2-4f14-b7cb-0f842694666b}, !- Handle
-  Zone HVAC Equipment List 2,             !- Name
-  {da09f06b-2859-4bc9-978b-d58150732ccf}; !- Thermal Zone
-
-OS:Space,
-  {3df85dad-a268-4fe8-890f-8071b83b1d11}, !- Handle
-  living space|unit 2|story 1,            !- Name
-  {2897c424-e6ef-459e-a1c2-c2548ecce912}, !- Space Type Name
->>>>>>> fcfe5a62
+  {4b4a3a2d-b0cc-4845-aa9d-100745b4f833}, !- Space Type Name
   ,                                       !- Default Construction Set Name
   ,                                       !- Default Schedule Set Name
   -0,                                     !- Direction of Relative North {deg}
@@ -621,32 +393,85 @@
   0,                                      !- Y Origin {m}
   0,                                      !- Z Origin {m}
   ,                                       !- Building Story Name
-<<<<<<< HEAD
-  {3d33aa26-369c-4491-aaba-b3b5356f2d3e}, !- Thermal Zone Name
+  {02445c41-c571-455d-ad2b-f14a873efdb5}, !- Thermal Zone Name
   ,                                       !- Part of Total Floor Area
   ,                                       !- Design Specification Outdoor Air Object Name
-  {371652eb-5200-4ccb-aac8-d925e4fcce09}; !- Building Unit Name
-
-OS:Surface,
-  {9347943e-3815-4eba-859d-59b8791f13fe}, !- Handle
-=======
-  {da09f06b-2859-4bc9-978b-d58150732ccf}, !- Thermal Zone Name
-  ,                                       !- Part of Total Floor Area
-  ,                                       !- Design Specification Outdoor Air Object Name
-  {51da0eaa-8f19-41ae-865b-6a636e590792}; !- Building Unit Name
-
-OS:Surface,
-  {a8ec12fa-ef5c-4906-9ec4-5563c9020c44}, !- Handle
->>>>>>> fcfe5a62
+  {d07fe488-0f3e-4a2c-9059-bc667fad9fba}; !- Building Unit Name
+
+OS:Surface,
+  {8489ba96-6792-4bd6-af4a-f41e8e876434}, !- Handle
   Surface 12,                             !- Name
   Floor,                                  !- Surface Type
   ,                                       !- Construction Name
-<<<<<<< HEAD
-  {c7d6cfb4-6f8d-4da7-87bc-3990036142ec}, !- Space Name
+  {9330ebf9-1f73-4b1d-add7-a21f77236ff2}, !- Space Name
   Foundation,                             !- Outside Boundary Condition
   ,                                       !- Outside Boundary Condition Object
-=======
-  {3df85dad-a268-4fe8-890f-8071b83b1d11}, !- Space Name
+  NoSun,                                  !- Sun Exposure
+  NoWind,                                 !- Wind Exposure
+  ,                                       !- View Factor to Ground
+  ,                                       !- Number of Vertices
+  6.46578440716979, -12.9315688143396, 0, !- X,Y,Z Vertex 1 {m}
+  6.46578440716979, 0, 0,                 !- X,Y,Z Vertex 2 {m}
+  12.9315688143396, 0, 0,                 !- X,Y,Z Vertex 3 {m}
+  12.9315688143396, -12.9315688143396, 0; !- X,Y,Z Vertex 4 {m}
+
+OS:Surface,
+  {dcf7efd0-c471-43da-bf2e-b3f657ec37c3}, !- Handle
+  Surface 13,                             !- Name
+  Wall,                                   !- Surface Type
+  ,                                       !- Construction Name
+  {9330ebf9-1f73-4b1d-add7-a21f77236ff2}, !- Space Name
+  Outdoors,                               !- Outside Boundary Condition
+  ,                                       !- Outside Boundary Condition Object
+  SunExposed,                             !- Sun Exposure
+  WindExposed,                            !- Wind Exposure
+  ,                                       !- View Factor to Ground
+  ,                                       !- Number of Vertices
+  6.46578440716979, -12.9315688143396, 2.4384, !- X,Y,Z Vertex 1 {m}
+  6.46578440716979, -12.9315688143396, 0, !- X,Y,Z Vertex 2 {m}
+  12.9315688143396, -12.9315688143396, 0, !- X,Y,Z Vertex 3 {m}
+  12.9315688143396, -12.9315688143396, 2.4384; !- X,Y,Z Vertex 4 {m}
+
+OS:Surface,
+  {e32ee420-2ba0-426b-b1d5-60481d2eb31f}, !- Handle
+  Surface 14,                             !- Name
+  Wall,                                   !- Surface Type
+  ,                                       !- Construction Name
+  {9330ebf9-1f73-4b1d-add7-a21f77236ff2}, !- Space Name
+  Surface,                                !- Outside Boundary Condition
+  {c26a5648-9aa7-4c46-9a28-2553d7757979}, !- Outside Boundary Condition Object
+  NoSun,                                  !- Sun Exposure
+  NoWind,                                 !- Wind Exposure
+  ,                                       !- View Factor to Ground
+  ,                                       !- Number of Vertices
+  12.9315688143396, -12.9315688143396, 2.4384, !- X,Y,Z Vertex 1 {m}
+  12.9315688143396, -12.9315688143396, 0, !- X,Y,Z Vertex 2 {m}
+  12.9315688143396, 0, 0,                 !- X,Y,Z Vertex 3 {m}
+  12.9315688143396, 0, 2.4384;            !- X,Y,Z Vertex 4 {m}
+
+OS:Surface,
+  {86423e63-4408-4df6-be62-f2bf57af61d3}, !- Handle
+  Surface 15,                             !- Name
+  Wall,                                   !- Surface Type
+  ,                                       !- Construction Name
+  {9330ebf9-1f73-4b1d-add7-a21f77236ff2}, !- Space Name
+  Surface,                                !- Outside Boundary Condition
+  {42531979-cccf-411b-bd72-75a001e81f8e}, !- Outside Boundary Condition Object
+  NoSun,                                  !- Sun Exposure
+  NoWind,                                 !- Wind Exposure
+  ,                                       !- View Factor to Ground
+  ,                                       !- Number of Vertices
+  6.46578440716979, 0, 2.4384,            !- X,Y,Z Vertex 1 {m}
+  6.46578440716979, 0, 0,                 !- X,Y,Z Vertex 2 {m}
+  6.46578440716979, -12.9315688143396, 0, !- X,Y,Z Vertex 3 {m}
+  6.46578440716979, -12.9315688143396, 2.4384; !- X,Y,Z Vertex 4 {m}
+
+OS:Surface,
+  {d3fd136f-5ec3-40bd-b7f9-c2ba1e6473ff}, !- Handle
+  Surface 16,                             !- Name
+  Wall,                                   !- Surface Type
+  ,                                       !- Construction Name
+  {9330ebf9-1f73-4b1d-add7-a21f77236ff2}, !- Space Name
   Outdoors,                               !- Outside Boundary Condition
   ,                                       !- Outside Boundary Condition Object
   SunExposed,                             !- Sun Exposure
@@ -659,87 +484,13 @@
   6.46578440716979, 0, 2.4384;            !- X,Y,Z Vertex 4 {m}
 
 OS:Surface,
-  {356130e3-daf2-48aa-83d1-c2f41c65a7f9}, !- Handle
-  Surface 13,                             !- Name
-  Wall,                                   !- Surface Type
-  ,                                       !- Construction Name
-  {3df85dad-a268-4fe8-890f-8071b83b1d11}, !- Space Name
-  Surface,                                !- Outside Boundary Condition
-  {ae795e8f-a64e-463e-9d9c-638abbefd0c8}, !- Outside Boundary Condition Object
->>>>>>> fcfe5a62
-  NoSun,                                  !- Sun Exposure
-  NoWind,                                 !- Wind Exposure
-  ,                                       !- View Factor to Ground
-  ,                                       !- Number of Vertices
-  6.46578440716979, -12.9315688143396, 0, !- X,Y,Z Vertex 1 {m}
-  6.46578440716979, 0, 0,                 !- X,Y,Z Vertex 2 {m}
-  12.9315688143396, 0, 0,                 !- X,Y,Z Vertex 3 {m}
-  12.9315688143396, -12.9315688143396, 0; !- X,Y,Z Vertex 4 {m}
-
-OS:Surface,
-<<<<<<< HEAD
-  {ee531f5a-eb42-490a-8eb5-dc6c164af5c6}, !- Handle
-  Surface 13,                             !- Name
-  Wall,                                   !- Surface Type
-  ,                                       !- Construction Name
-  {c7d6cfb4-6f8d-4da7-87bc-3990036142ec}, !- Space Name
-  Surface,                                !- Outside Boundary Condition
-  {a37e3e7e-1499-4194-acff-a80b65205587}, !- Outside Boundary Condition Object
-  NoSun,                                  !- Sun Exposure
-  NoWind,                                 !- Wind Exposure
-=======
-  {db9b6928-732a-4d2e-877b-96f14155573c}, !- Handle
-  Surface 14,                             !- Name
-  Wall,                                   !- Surface Type
-  ,                                       !- Construction Name
-  {3df85dad-a268-4fe8-890f-8071b83b1d11}, !- Space Name
-  Outdoors,                               !- Outside Boundary Condition
-  ,                                       !- Outside Boundary Condition Object
-  SunExposed,                             !- Sun Exposure
-  WindExposed,                            !- Wind Exposure
->>>>>>> fcfe5a62
-  ,                                       !- View Factor to Ground
-  ,                                       !- Number of Vertices
-  12.9315688143396, -12.9315688143396, 2.4384, !- X,Y,Z Vertex 1 {m}
-  12.9315688143396, -12.9315688143396, 0, !- X,Y,Z Vertex 2 {m}
-  12.9315688143396, 0, 0,                 !- X,Y,Z Vertex 3 {m}
-  12.9315688143396, 0, 2.4384;            !- X,Y,Z Vertex 4 {m}
-
-OS:Surface,
-<<<<<<< HEAD
-  {de49743c-1cb2-4005-a80f-63201b1d1506}, !- Handle
-  Surface 14,                             !- Name
-  Wall,                                   !- Surface Type
-  ,                                       !- Construction Name
-  {c7d6cfb4-6f8d-4da7-87bc-3990036142ec}, !- Space Name
-  Surface,                                !- Outside Boundary Condition
-  {ade87d5f-6407-4490-9ac4-b8a2d4f5f76e}, !- Outside Boundary Condition Object
-  NoSun,                                  !- Sun Exposure
-  NoWind,                                 !- Wind Exposure
-  ,                                       !- View Factor to Ground
-  ,                                       !- Number of Vertices
-  6.46578440716979, 0, 2.4384,            !- X,Y,Z Vertex 1 {m}
-  6.46578440716979, 0, 0,                 !- X,Y,Z Vertex 2 {m}
-  6.46578440716979, -12.9315688143396, 0, !- X,Y,Z Vertex 3 {m}
-  6.46578440716979, -12.9315688143396, 2.4384; !- X,Y,Z Vertex 4 {m}
-
-OS:Surface,
-  {a921b873-c248-432e-b46e-4f4e82e60c9f}, !- Handle
-  Surface 15,                             !- Name
+  {814de41d-afe1-48a4-be2c-3e2a54e468c9}, !- Handle
+  Surface 17,                             !- Name
   RoofCeiling,                            !- Surface Type
   ,                                       !- Construction Name
-  {c7d6cfb4-6f8d-4da7-87bc-3990036142ec}, !- Space Name
-  Surface,                                !- Outside Boundary Condition
-  {8fce4b99-cc77-4603-99e4-f884f8b4de5f}, !- Outside Boundary Condition Object
-=======
-  {577ff843-c520-4645-8caa-b1b688cfcd8a}, !- Handle
-  Surface 15,                             !- Name
-  RoofCeiling,                            !- Surface Type
-  ,                                       !- Construction Name
-  {3df85dad-a268-4fe8-890f-8071b83b1d11}, !- Space Name
-  Surface,                                !- Outside Boundary Condition
-  {a3fec8bf-6a31-47d8-819d-53fd1ab164cb}, !- Outside Boundary Condition Object
->>>>>>> fcfe5a62
+  {9330ebf9-1f73-4b1d-add7-a21f77236ff2}, !- Space Name
+  Surface,                                !- Outside Boundary Condition
+  {030b9659-d6c9-4a9a-a6c1-1c80a4cd491c}, !- Outside Boundary Condition Object
   NoSun,                                  !- Sun Exposure
   NoWind,                                 !- Wind Exposure
   ,                                       !- View Factor to Ground
@@ -749,80 +500,8 @@
   6.46578440716979, 0, 2.4384,            !- X,Y,Z Vertex 3 {m}
   6.46578440716979, -12.9315688143396, 2.4384; !- X,Y,Z Vertex 4 {m}
 
-OS:Surface,
-<<<<<<< HEAD
-  {8fd49bdd-e717-4643-a079-f9c1dd721625}, !- Handle
-  Surface 16,                             !- Name
-  Wall,                                   !- Surface Type
-  ,                                       !- Construction Name
-  {c7d6cfb4-6f8d-4da7-87bc-3990036142ec}, !- Space Name
-  Outdoors,                               !- Outside Boundary Condition
-  ,                                       !- Outside Boundary Condition Object
-  SunExposed,                             !- Sun Exposure
-  WindExposed,                            !- Wind Exposure
-  ,                                       !- View Factor to Ground
-  ,                                       !- Number of Vertices
-  12.9315688143396, 0, 2.4384,            !- X,Y,Z Vertex 1 {m}
-  12.9315688143396, 0, 0,                 !- X,Y,Z Vertex 2 {m}
-  6.46578440716979, 0, 0,                 !- X,Y,Z Vertex 3 {m}
-  6.46578440716979, 0, 2.4384;            !- X,Y,Z Vertex 4 {m}
-
-OS:Surface,
-  {02a6911f-4e68-4dd8-91d7-0e19c3a38f88}, !- Handle
-=======
-  {3856ab58-2ff8-4ca9-9ec0-34939b3ee8a3}, !- Handle
-  Surface 16,                             !- Name
-  Wall,                                   !- Surface Type
-  ,                                       !- Construction Name
-  {3df85dad-a268-4fe8-890f-8071b83b1d11}, !- Space Name
-  Surface,                                !- Outside Boundary Condition
-  {c22b1f74-3db6-429d-b2f6-40ae33f71084}, !- Outside Boundary Condition Object
-  NoSun,                                  !- Sun Exposure
-  NoWind,                                 !- Wind Exposure
-  ,                                       !- View Factor to Ground
-  ,                                       !- Number of Vertices
-  6.46578440716979, 0, 2.4384,            !- X,Y,Z Vertex 1 {m}
-  6.46578440716979, 0, 0,                 !- X,Y,Z Vertex 2 {m}
-  6.46578440716979, -12.9315688143396, 0, !- X,Y,Z Vertex 3 {m}
-  6.46578440716979, -12.9315688143396, 2.4384; !- X,Y,Z Vertex 4 {m}
-
-OS:Surface,
-  {a56d1d47-f115-45cd-ab7c-27c429f1d3b8}, !- Handle
->>>>>>> fcfe5a62
-  Surface 17,                             !- Name
-  Floor,                                  !- Surface Type
-  ,                                       !- Construction Name
-<<<<<<< HEAD
-  {c7d6cfb4-6f8d-4da7-87bc-3990036142ec}, !- Space Name
-  Outdoors,                               !- Outside Boundary Condition
-  ,                                       !- Outside Boundary Condition Object
-  SunExposed,                             !- Sun Exposure
-  WindExposed,                            !- Wind Exposure
-  ,                                       !- View Factor to Ground
-  ,                                       !- Number of Vertices
-  6.46578440716979, -12.9315688143396, 2.4384, !- X,Y,Z Vertex 1 {m}
-  6.46578440716979, -12.9315688143396, 0, !- X,Y,Z Vertex 2 {m}
-  12.9315688143396, -12.9315688143396, 0, !- X,Y,Z Vertex 3 {m}
-  12.9315688143396, -12.9315688143396, 2.4384; !- X,Y,Z Vertex 4 {m}
-
 OS:ThermalZone,
-  {8db6b03c-c6bf-4af1-b71e-094e8d71acc4}, !- Handle
-=======
-  {3df85dad-a268-4fe8-890f-8071b83b1d11}, !- Space Name
-  Foundation,                             !- Outside Boundary Condition
-  ,                                       !- Outside Boundary Condition Object
-  NoSun,                                  !- Sun Exposure
-  NoWind,                                 !- Wind Exposure
-  ,                                       !- View Factor to Ground
-  ,                                       !- Number of Vertices
-  6.46578440716979, -12.9315688143396, 0, !- X,Y,Z Vertex 1 {m}
-  6.46578440716979, 0, 0,                 !- X,Y,Z Vertex 2 {m}
-  12.9315688143396, 0, 0,                 !- X,Y,Z Vertex 3 {m}
-  12.9315688143396, -12.9315688143396, 0; !- X,Y,Z Vertex 4 {m}
-
-OS:ThermalZone,
-  {5e9f59b6-e4b5-48a9-b873-de0746b3e85e}, !- Handle
->>>>>>> fcfe5a62
+  {e6ea2813-0e3e-48ba-9ec1-5089cb563924}, !- Handle
   living zone|unit 3,                     !- Name
   ,                                       !- Multiplier
   ,                                       !- Ceiling Height {m}
@@ -831,98 +510,51 @@
   ,                                       !- Zone Inside Convection Algorithm
   ,                                       !- Zone Outside Convection Algorithm
   ,                                       !- Zone Conditioning Equipment List Name
-<<<<<<< HEAD
-  {88bf31ca-332d-41c4-968e-f6c3c522dd0e}, !- Zone Air Inlet Port List
-  {2d6d6d7d-392d-4f08-a559-92a1f49bc14d}, !- Zone Air Exhaust Port List
-  {4f2e8870-06a7-4041-a149-8df536cfb2b3}, !- Zone Air Node Name
-  {60cf5b05-2840-49d4-a63a-eac79fdc45f4}, !- Zone Return Air Port List
-=======
-  {c74bdb6e-a89d-4e67-a9ed-46223daf7968}, !- Zone Air Inlet Port List
-  {75393db5-a289-4564-8057-0836d039bd65}, !- Zone Air Exhaust Port List
-  {234e766e-92ee-4b4b-ad2a-0f4c09948c4f}, !- Zone Air Node Name
-  {b5d52136-0074-4e37-be8b-9d1418261ec0}, !- Zone Return Air Port List
->>>>>>> fcfe5a62
+  {25d96ffc-0561-408d-8c43-aa209aeb572a}, !- Zone Air Inlet Port List
+  {b4dbd66e-aeda-45b9-b05c-27e5c87c9f88}, !- Zone Air Exhaust Port List
+  {8147cd9b-40a4-428b-9b59-def9e09bc227}, !- Zone Air Node Name
+  {5febb0fd-7723-4ae4-894b-581fc0b0957f}, !- Zone Return Air Port List
   ,                                       !- Primary Daylighting Control Name
   ,                                       !- Fraction of Zone Controlled by Primary Daylighting Control
   ,                                       !- Secondary Daylighting Control Name
   ,                                       !- Fraction of Zone Controlled by Secondary Daylighting Control
   ,                                       !- Illuminance Map Name
   ,                                       !- Group Rendering Name
-<<<<<<< HEAD
-  {1d0e5c31-d010-4dac-93e4-c623fad900ae}, !- Thermostat Name
-  No;                                     !- Use Ideal Air Loads
-
-OS:Node,
-  {49c985ac-2b9f-4f43-bb5c-d9b6525370ae}, !- Handle
-  Node 3,                                 !- Name
-  {4f2e8870-06a7-4041-a149-8df536cfb2b3}, !- Inlet Port
-  ;                                       !- Outlet Port
-
-OS:Connection,
-  {4f2e8870-06a7-4041-a149-8df536cfb2b3}, !- Handle
-  {32f932c5-e028-4a3d-8d78-c357e4108fc1}, !- Name
-  {8db6b03c-c6bf-4af1-b71e-094e8d71acc4}, !- Source Object
-  11,                                     !- Outlet Port
-  {49c985ac-2b9f-4f43-bb5c-d9b6525370ae}, !- Target Object
-  2;                                      !- Inlet Port
-
-OS:PortList,
-  {88bf31ca-332d-41c4-968e-f6c3c522dd0e}, !- Handle
-  {3eb0bd44-6810-48d7-b29f-460437ec243a}, !- Name
-  {8db6b03c-c6bf-4af1-b71e-094e8d71acc4}, !- HVAC Component
-  {5bbdf32b-41ab-4b1a-9a78-658278278c60}; !- Port 1
-
-OS:PortList,
-  {2d6d6d7d-392d-4f08-a559-92a1f49bc14d}, !- Handle
-  {c0482c43-0573-4838-815a-a0d3b7c9a0ed}, !- Name
-  {8db6b03c-c6bf-4af1-b71e-094e8d71acc4}, !- HVAC Component
-  {59d467b9-fe17-42a8-b60f-4a8cd04317c7}; !- Port 1
-
-OS:PortList,
-  {60cf5b05-2840-49d4-a63a-eac79fdc45f4}, !- Handle
-  {1ff8448c-558f-402f-8c29-4c59a72c0fdb}, !- Name
-  {8db6b03c-c6bf-4af1-b71e-094e8d71acc4}; !- HVAC Component
-
-OS:Sizing:Zone,
-  {71f3354f-94a7-458a-ac66-8a2f3d4b55f8}, !- Handle
-  {8db6b03c-c6bf-4af1-b71e-094e8d71acc4}, !- Zone or ZoneList Name
-=======
   ,                                       !- Thermostat Name
   No;                                     !- Use Ideal Air Loads
 
 OS:Node,
-  {3fa8c459-7124-46e3-90cc-cbb978c9bddd}, !- Handle
+  {477b5e7c-42e5-46c3-b6b4-e980ce8ebfc7}, !- Handle
   Node 3,                                 !- Name
-  {234e766e-92ee-4b4b-ad2a-0f4c09948c4f}, !- Inlet Port
+  {8147cd9b-40a4-428b-9b59-def9e09bc227}, !- Inlet Port
   ;                                       !- Outlet Port
 
 OS:Connection,
-  {234e766e-92ee-4b4b-ad2a-0f4c09948c4f}, !- Handle
-  {29e7fb3e-9be3-4ee2-b383-1eaf458289ac}, !- Name
-  {5e9f59b6-e4b5-48a9-b873-de0746b3e85e}, !- Source Object
+  {8147cd9b-40a4-428b-9b59-def9e09bc227}, !- Handle
+  {60a116d3-9f65-483b-ac9a-b1adb79a7855}, !- Name
+  {e6ea2813-0e3e-48ba-9ec1-5089cb563924}, !- Source Object
   11,                                     !- Outlet Port
-  {3fa8c459-7124-46e3-90cc-cbb978c9bddd}, !- Target Object
+  {477b5e7c-42e5-46c3-b6b4-e980ce8ebfc7}, !- Target Object
   2;                                      !- Inlet Port
 
 OS:PortList,
-  {c74bdb6e-a89d-4e67-a9ed-46223daf7968}, !- Handle
-  {12ba3857-ffda-4770-a4df-86f5d3d8d279}, !- Name
-  {5e9f59b6-e4b5-48a9-b873-de0746b3e85e}; !- HVAC Component
-
-OS:PortList,
-  {75393db5-a289-4564-8057-0836d039bd65}, !- Handle
-  {83c5e3ab-366c-4933-8e24-568b1f1eda24}, !- Name
-  {5e9f59b6-e4b5-48a9-b873-de0746b3e85e}; !- HVAC Component
-
-OS:PortList,
-  {b5d52136-0074-4e37-be8b-9d1418261ec0}, !- Handle
-  {b213a45c-d121-45f0-b425-fec6227c9143}, !- Name
-  {5e9f59b6-e4b5-48a9-b873-de0746b3e85e}; !- HVAC Component
+  {25d96ffc-0561-408d-8c43-aa209aeb572a}, !- Handle
+  {c6108145-b967-407d-8d9b-311f1084b095}, !- Name
+  {e6ea2813-0e3e-48ba-9ec1-5089cb563924}; !- HVAC Component
+
+OS:PortList,
+  {b4dbd66e-aeda-45b9-b05c-27e5c87c9f88}, !- Handle
+  {3d227713-9a7a-49d7-89a6-2ebf9199c282}, !- Name
+  {e6ea2813-0e3e-48ba-9ec1-5089cb563924}; !- HVAC Component
+
+OS:PortList,
+  {5febb0fd-7723-4ae4-894b-581fc0b0957f}, !- Handle
+  {8509ff2b-3a01-4512-a230-77644b8912aa}, !- Name
+  {e6ea2813-0e3e-48ba-9ec1-5089cb563924}; !- HVAC Component
 
 OS:Sizing:Zone,
-  {b8377a76-6cbd-4865-83c3-51c7b40daa23}, !- Handle
-  {5e9f59b6-e4b5-48a9-b873-de0746b3e85e}, !- Zone or ZoneList Name
->>>>>>> fcfe5a62
+  {857a1edb-dc43-47df-b81a-fafbd36d78ae}, !- Handle
+  {e6ea2813-0e3e-48ba-9ec1-5089cb563924}, !- Zone or ZoneList Name
   SupplyAirTemperature,                   !- Zone Cooling Design Supply Air Temperature Input Method
   14,                                     !- Zone Cooling Design Supply Air Temperature {C}
   11.11,                                  !- Zone Cooling Design Supply Air Temperature Difference {deltaC}
@@ -943,37 +575,22 @@
   ,                                       !- Heating Maximum Air Flow per Zone Floor Area {m3/s-m2}
   ,                                       !- Heating Maximum Air Flow {m3/s}
   ,                                       !- Heating Maximum Air Flow Fraction
+  ,                                       !- Design Zone Air Distribution Effectiveness in Cooling Mode
+  ,                                       !- Design Zone Air Distribution Effectiveness in Heating Mode
   No,                                     !- Account for Dedicated Outdoor Air System
   NeutralSupplyAir,                       !- Dedicated Outdoor Air System Control Strategy
   autosize,                               !- Dedicated Outdoor Air Low Setpoint Temperature for Design {C}
   autosize;                               !- Dedicated Outdoor Air High Setpoint Temperature for Design {C}
 
 OS:ZoneHVAC:EquipmentList,
-<<<<<<< HEAD
-  {1d16bcf4-b292-4bf0-bcce-007878e03d99}, !- Handle
+  {180e85fb-eb45-4677-9004-b9128b1a1ff4}, !- Handle
   Zone HVAC Equipment List 3,             !- Name
-  {8db6b03c-c6bf-4af1-b71e-094e8d71acc4}, !- Thermal Zone
-  ,                                       !- Load Distribution Scheme
-  {45331c17-3f59-4767-bc62-8733511710b0}, !- Zone Equipment 1
-  1,                                      !- Zone Equipment Cooling Sequence 1
-  1,                                      !- Zone Equipment Heating or No-Load Sequence 1
-  ,                                       !- Zone Equipment Sequential Cooling Fraction Schedule Name 1
-  ;                                       !- Zone Equipment Sequential Heating Fraction Schedule Name 1
+  {e6ea2813-0e3e-48ba-9ec1-5089cb563924}; !- Thermal Zone
 
 OS:Space,
-  {a4d18c25-f59f-4a97-a30f-ebacd6e610f7}, !- Handle
+  {8352f921-1dd8-43ad-98c1-988d87a7d827}, !- Handle
   living space|unit 3|story 1,            !- Name
-  {8457f258-eb56-4ea2-8725-e23ad3b0ff66}, !- Space Type Name
-=======
-  {effe8fce-33ee-4a9b-944e-d3f53bf9f20d}, !- Handle
-  Zone HVAC Equipment List 3,             !- Name
-  {5e9f59b6-e4b5-48a9-b873-de0746b3e85e}; !- Thermal Zone
-
-OS:Space,
-  {2cc84aed-fd1e-4618-850b-b214b92e10da}, !- Handle
-  living space|unit 3|story 1,            !- Name
-  {2897c424-e6ef-459e-a1c2-c2548ecce912}, !- Space Type Name
->>>>>>> fcfe5a62
+  {4b4a3a2d-b0cc-4845-aa9d-100745b4f833}, !- Space Type Name
   ,                                       !- Default Construction Set Name
   ,                                       !- Default Schedule Set Name
   -0,                                     !- Direction of Relative North {deg}
@@ -981,32 +598,85 @@
   0,                                      !- Y Origin {m}
   0,                                      !- Z Origin {m}
   ,                                       !- Building Story Name
-<<<<<<< HEAD
-  {8db6b03c-c6bf-4af1-b71e-094e8d71acc4}, !- Thermal Zone Name
+  {e6ea2813-0e3e-48ba-9ec1-5089cb563924}, !- Thermal Zone Name
   ,                                       !- Part of Total Floor Area
   ,                                       !- Design Specification Outdoor Air Object Name
-  {95d8234e-b008-4848-9a34-b610e51db66f}; !- Building Unit Name
-
-OS:Surface,
-  {56fa93e8-29c9-4470-bc39-a6865310e0ff}, !- Handle
-=======
-  {5e9f59b6-e4b5-48a9-b873-de0746b3e85e}, !- Thermal Zone Name
-  ,                                       !- Part of Total Floor Area
-  ,                                       !- Design Specification Outdoor Air Object Name
-  {85eabb86-ba90-4083-ac61-e596a219e2da}; !- Building Unit Name
-
-OS:Surface,
-  {9376300d-cd01-4db7-aea5-81e15ad12df2}, !- Handle
->>>>>>> fcfe5a62
+  {cf0705aa-a42b-44e4-95ad-d7aafac2ff38}; !- Building Unit Name
+
+OS:Surface,
+  {6534e62f-e1be-4619-895d-0cdbb7e433e8}, !- Handle
   Surface 23,                             !- Name
   Floor,                                  !- Surface Type
   ,                                       !- Construction Name
-<<<<<<< HEAD
-  {a4d18c25-f59f-4a97-a30f-ebacd6e610f7}, !- Space Name
+  {8352f921-1dd8-43ad-98c1-988d87a7d827}, !- Space Name
   Foundation,                             !- Outside Boundary Condition
   ,                                       !- Outside Boundary Condition Object
-=======
-  {2cc84aed-fd1e-4618-850b-b214b92e10da}, !- Space Name
+  NoSun,                                  !- Sun Exposure
+  NoWind,                                 !- Wind Exposure
+  ,                                       !- View Factor to Ground
+  ,                                       !- Number of Vertices
+  12.9315688143396, -12.9315688143396, 0, !- X,Y,Z Vertex 1 {m}
+  12.9315688143396, 0, 0,                 !- X,Y,Z Vertex 2 {m}
+  19.3973532215094, 0, 0,                 !- X,Y,Z Vertex 3 {m}
+  19.3973532215094, -12.9315688143396, 0; !- X,Y,Z Vertex 4 {m}
+
+OS:Surface,
+  {598511ec-2b57-44e0-85eb-b0a5fe380372}, !- Handle
+  Surface 24,                             !- Name
+  Wall,                                   !- Surface Type
+  ,                                       !- Construction Name
+  {8352f921-1dd8-43ad-98c1-988d87a7d827}, !- Space Name
+  Outdoors,                               !- Outside Boundary Condition
+  ,                                       !- Outside Boundary Condition Object
+  SunExposed,                             !- Sun Exposure
+  WindExposed,                            !- Wind Exposure
+  ,                                       !- View Factor to Ground
+  ,                                       !- Number of Vertices
+  12.9315688143396, -12.9315688143396, 2.4384, !- X,Y,Z Vertex 1 {m}
+  12.9315688143396, -12.9315688143396, 0, !- X,Y,Z Vertex 2 {m}
+  19.3973532215094, -12.9315688143396, 0, !- X,Y,Z Vertex 3 {m}
+  19.3973532215094, -12.9315688143396, 2.4384; !- X,Y,Z Vertex 4 {m}
+
+OS:Surface,
+  {0f44ad2d-438a-477b-87d4-873dc45debd5}, !- Handle
+  Surface 25,                             !- Name
+  Wall,                                   !- Surface Type
+  ,                                       !- Construction Name
+  {8352f921-1dd8-43ad-98c1-988d87a7d827}, !- Space Name
+  Surface,                                !- Outside Boundary Condition
+  {ee7be993-e12d-4fbd-ae74-4bf696f03436}, !- Outside Boundary Condition Object
+  NoSun,                                  !- Sun Exposure
+  NoWind,                                 !- Wind Exposure
+  ,                                       !- View Factor to Ground
+  ,                                       !- Number of Vertices
+  19.3973532215094, -12.9315688143396, 2.4384, !- X,Y,Z Vertex 1 {m}
+  19.3973532215094, -12.9315688143396, 0, !- X,Y,Z Vertex 2 {m}
+  19.3973532215094, 0, 0,                 !- X,Y,Z Vertex 3 {m}
+  19.3973532215094, 0, 2.4384;            !- X,Y,Z Vertex 4 {m}
+
+OS:Surface,
+  {c26a5648-9aa7-4c46-9a28-2553d7757979}, !- Handle
+  Surface 26,                             !- Name
+  Wall,                                   !- Surface Type
+  ,                                       !- Construction Name
+  {8352f921-1dd8-43ad-98c1-988d87a7d827}, !- Space Name
+  Surface,                                !- Outside Boundary Condition
+  {e32ee420-2ba0-426b-b1d5-60481d2eb31f}, !- Outside Boundary Condition Object
+  NoSun,                                  !- Sun Exposure
+  NoWind,                                 !- Wind Exposure
+  ,                                       !- View Factor to Ground
+  ,                                       !- Number of Vertices
+  12.9315688143396, 0, 2.4384,            !- X,Y,Z Vertex 1 {m}
+  12.9315688143396, 0, 0,                 !- X,Y,Z Vertex 2 {m}
+  12.9315688143396, -12.9315688143396, 0, !- X,Y,Z Vertex 3 {m}
+  12.9315688143396, -12.9315688143396, 2.4384; !- X,Y,Z Vertex 4 {m}
+
+OS:Surface,
+  {d174685f-2ca5-4495-84a1-2cd7b0fa3cdc}, !- Handle
+  Surface 27,                             !- Name
+  Wall,                                   !- Surface Type
+  ,                                       !- Construction Name
+  {8352f921-1dd8-43ad-98c1-988d87a7d827}, !- Space Name
   Outdoors,                               !- Outside Boundary Condition
   ,                                       !- Outside Boundary Condition Object
   SunExposed,                             !- Sun Exposure
@@ -1019,87 +689,13 @@
   12.9315688143396, 0, 2.4384;            !- X,Y,Z Vertex 4 {m}
 
 OS:Surface,
-  {f13a97e7-1bdf-4af1-9da2-4f81fd8177b8}, !- Handle
-  Surface 24,                             !- Name
-  Wall,                                   !- Surface Type
-  ,                                       !- Construction Name
-  {2cc84aed-fd1e-4618-850b-b214b92e10da}, !- Space Name
-  Surface,                                !- Outside Boundary Condition
-  {c685ee95-fd83-4fff-9da1-30e14a846eca}, !- Outside Boundary Condition Object
->>>>>>> fcfe5a62
-  NoSun,                                  !- Sun Exposure
-  NoWind,                                 !- Wind Exposure
-  ,                                       !- View Factor to Ground
-  ,                                       !- Number of Vertices
-  12.9315688143396, -12.9315688143396, 0, !- X,Y,Z Vertex 1 {m}
-  12.9315688143396, 0, 0,                 !- X,Y,Z Vertex 2 {m}
-  19.3973532215094, 0, 0,                 !- X,Y,Z Vertex 3 {m}
-  19.3973532215094, -12.9315688143396, 0; !- X,Y,Z Vertex 4 {m}
-
-OS:Surface,
-<<<<<<< HEAD
-  {30fe2d2d-27e4-4ede-a552-05d7718be020}, !- Handle
-  Surface 24,                             !- Name
-  Wall,                                   !- Surface Type
-  ,                                       !- Construction Name
-  {a4d18c25-f59f-4a97-a30f-ebacd6e610f7}, !- Space Name
-  Surface,                                !- Outside Boundary Condition
-  {48bd3b99-d9ab-4af8-9908-1af0a1908a24}, !- Outside Boundary Condition Object
-  NoSun,                                  !- Sun Exposure
-  NoWind,                                 !- Wind Exposure
-=======
-  {625faa37-d2be-4cd8-a40a-008ed5286d60}, !- Handle
-  Surface 25,                             !- Name
-  Wall,                                   !- Surface Type
-  ,                                       !- Construction Name
-  {2cc84aed-fd1e-4618-850b-b214b92e10da}, !- Space Name
-  Outdoors,                               !- Outside Boundary Condition
-  ,                                       !- Outside Boundary Condition Object
-  SunExposed,                             !- Sun Exposure
-  WindExposed,                            !- Wind Exposure
->>>>>>> fcfe5a62
-  ,                                       !- View Factor to Ground
-  ,                                       !- Number of Vertices
-  19.3973532215094, -12.9315688143396, 2.4384, !- X,Y,Z Vertex 1 {m}
-  19.3973532215094, -12.9315688143396, 0, !- X,Y,Z Vertex 2 {m}
-  19.3973532215094, 0, 0,                 !- X,Y,Z Vertex 3 {m}
-  19.3973532215094, 0, 2.4384;            !- X,Y,Z Vertex 4 {m}
-
-OS:Surface,
-<<<<<<< HEAD
-  {a37e3e7e-1499-4194-acff-a80b65205587}, !- Handle
-  Surface 25,                             !- Name
-  Wall,                                   !- Surface Type
-  ,                                       !- Construction Name
-  {a4d18c25-f59f-4a97-a30f-ebacd6e610f7}, !- Space Name
-  Surface,                                !- Outside Boundary Condition
-  {ee531f5a-eb42-490a-8eb5-dc6c164af5c6}, !- Outside Boundary Condition Object
-  NoSun,                                  !- Sun Exposure
-  NoWind,                                 !- Wind Exposure
-  ,                                       !- View Factor to Ground
-  ,                                       !- Number of Vertices
-  12.9315688143396, 0, 2.4384,            !- X,Y,Z Vertex 1 {m}
-  12.9315688143396, 0, 0,                 !- X,Y,Z Vertex 2 {m}
-  12.9315688143396, -12.9315688143396, 0, !- X,Y,Z Vertex 3 {m}
-  12.9315688143396, -12.9315688143396, 2.4384; !- X,Y,Z Vertex 4 {m}
-
-OS:Surface,
-  {05428e91-33ca-48bf-aedb-73623283baf1}, !- Handle
-  Surface 26,                             !- Name
+  {0976193d-3418-422f-a2c7-4a1cfd46cd55}, !- Handle
+  Surface 28,                             !- Name
   RoofCeiling,                            !- Surface Type
   ,                                       !- Construction Name
-  {a4d18c25-f59f-4a97-a30f-ebacd6e610f7}, !- Space Name
-  Surface,                                !- Outside Boundary Condition
-  {b3b07be2-0b50-432e-bfef-bbfd4aa6fb43}, !- Outside Boundary Condition Object
-=======
-  {072c1009-dda6-43ca-8b34-119b8599b680}, !- Handle
-  Surface 26,                             !- Name
-  RoofCeiling,                            !- Surface Type
-  ,                                       !- Construction Name
-  {2cc84aed-fd1e-4618-850b-b214b92e10da}, !- Space Name
-  Surface,                                !- Outside Boundary Condition
-  {d29a3d50-a0dd-4312-84f3-0b850864b9e4}, !- Outside Boundary Condition Object
->>>>>>> fcfe5a62
+  {8352f921-1dd8-43ad-98c1-988d87a7d827}, !- Space Name
+  Surface,                                !- Outside Boundary Condition
+  {88a6e192-57e7-4713-b6be-4833a2cc5ee2}, !- Outside Boundary Condition Object
   NoSun,                                  !- Sun Exposure
   NoWind,                                 !- Wind Exposure
   ,                                       !- View Factor to Ground
@@ -1109,80 +705,8 @@
   12.9315688143396, 0, 2.4384,            !- X,Y,Z Vertex 3 {m}
   12.9315688143396, -12.9315688143396, 2.4384; !- X,Y,Z Vertex 4 {m}
 
-OS:Surface,
-<<<<<<< HEAD
-  {b58cd6b4-3fa3-4243-b50a-94a04e472756}, !- Handle
-  Surface 27,                             !- Name
-  Wall,                                   !- Surface Type
-  ,                                       !- Construction Name
-  {a4d18c25-f59f-4a97-a30f-ebacd6e610f7}, !- Space Name
-  Outdoors,                               !- Outside Boundary Condition
-  ,                                       !- Outside Boundary Condition Object
-  SunExposed,                             !- Sun Exposure
-  WindExposed,                            !- Wind Exposure
-  ,                                       !- View Factor to Ground
-  ,                                       !- Number of Vertices
-  19.3973532215094, 0, 2.4384,            !- X,Y,Z Vertex 1 {m}
-  19.3973532215094, 0, 0,                 !- X,Y,Z Vertex 2 {m}
-  12.9315688143396, 0, 0,                 !- X,Y,Z Vertex 3 {m}
-  12.9315688143396, 0, 2.4384;            !- X,Y,Z Vertex 4 {m}
-
-OS:Surface,
-  {de4d1a82-cce3-4f7a-8c16-533e97408ed2}, !- Handle
-=======
-  {ae795e8f-a64e-463e-9d9c-638abbefd0c8}, !- Handle
-  Surface 27,                             !- Name
-  Wall,                                   !- Surface Type
-  ,                                       !- Construction Name
-  {2cc84aed-fd1e-4618-850b-b214b92e10da}, !- Space Name
-  Surface,                                !- Outside Boundary Condition
-  {356130e3-daf2-48aa-83d1-c2f41c65a7f9}, !- Outside Boundary Condition Object
-  NoSun,                                  !- Sun Exposure
-  NoWind,                                 !- Wind Exposure
-  ,                                       !- View Factor to Ground
-  ,                                       !- Number of Vertices
-  12.9315688143396, 0, 2.4384,            !- X,Y,Z Vertex 1 {m}
-  12.9315688143396, 0, 0,                 !- X,Y,Z Vertex 2 {m}
-  12.9315688143396, -12.9315688143396, 0, !- X,Y,Z Vertex 3 {m}
-  12.9315688143396, -12.9315688143396, 2.4384; !- X,Y,Z Vertex 4 {m}
-
-OS:Surface,
-  {3f6a224f-fe49-452d-9102-5babc3d7d0fd}, !- Handle
->>>>>>> fcfe5a62
-  Surface 28,                             !- Name
-  Floor,                                  !- Surface Type
-  ,                                       !- Construction Name
-<<<<<<< HEAD
-  {a4d18c25-f59f-4a97-a30f-ebacd6e610f7}, !- Space Name
-  Outdoors,                               !- Outside Boundary Condition
-  ,                                       !- Outside Boundary Condition Object
-  SunExposed,                             !- Sun Exposure
-  WindExposed,                            !- Wind Exposure
-  ,                                       !- View Factor to Ground
-  ,                                       !- Number of Vertices
-  12.9315688143396, -12.9315688143396, 2.4384, !- X,Y,Z Vertex 1 {m}
-  12.9315688143396, -12.9315688143396, 0, !- X,Y,Z Vertex 2 {m}
-  19.3973532215094, -12.9315688143396, 0, !- X,Y,Z Vertex 3 {m}
-  19.3973532215094, -12.9315688143396, 2.4384; !- X,Y,Z Vertex 4 {m}
-
 OS:ThermalZone,
-  {e511e4b1-f945-4f9e-adb2-90b1cf4ed24f}, !- Handle
-=======
-  {2cc84aed-fd1e-4618-850b-b214b92e10da}, !- Space Name
-  Foundation,                             !- Outside Boundary Condition
-  ,                                       !- Outside Boundary Condition Object
-  NoSun,                                  !- Sun Exposure
-  NoWind,                                 !- Wind Exposure
-  ,                                       !- View Factor to Ground
-  ,                                       !- Number of Vertices
-  12.9315688143396, -12.9315688143396, 0, !- X,Y,Z Vertex 1 {m}
-  12.9315688143396, 0, 0,                 !- X,Y,Z Vertex 2 {m}
-  19.3973532215094, 0, 0,                 !- X,Y,Z Vertex 3 {m}
-  19.3973532215094, -12.9315688143396, 0; !- X,Y,Z Vertex 4 {m}
-
-OS:ThermalZone,
-  {4426777f-1750-485f-a5a4-3e86465bee6b}, !- Handle
->>>>>>> fcfe5a62
+  {1a095705-cc3e-4543-be84-dbb4a7e5ccd0}, !- Handle
   living zone|unit 4,                     !- Name
   ,                                       !- Multiplier
   ,                                       !- Ceiling Height {m}
@@ -1191,98 +715,51 @@
   ,                                       !- Zone Inside Convection Algorithm
   ,                                       !- Zone Outside Convection Algorithm
   ,                                       !- Zone Conditioning Equipment List Name
-<<<<<<< HEAD
-  {84023ca5-7f23-4ef0-9296-3be75548a896}, !- Zone Air Inlet Port List
-  {3e2ad444-df6c-4f85-bb56-3fcbb5419fa6}, !- Zone Air Exhaust Port List
-  {5b7e9577-f4c3-4321-814e-069792c96ed2}, !- Zone Air Node Name
-  {ce85ee7d-844f-44d9-87fd-a28c464c0745}, !- Zone Return Air Port List
-=======
-  {9b41fa0f-343e-4f26-b0dc-20635aa32805}, !- Zone Air Inlet Port List
-  {17b3ee28-9c65-48c8-883a-9d761ecef179}, !- Zone Air Exhaust Port List
-  {207a70ba-b880-470b-b8fe-24866bbb5147}, !- Zone Air Node Name
-  {7114a5dd-db09-47fe-8092-12acafe44b78}, !- Zone Return Air Port List
->>>>>>> fcfe5a62
+  {d84caf74-6e47-4121-9323-d63d86fc0fb2}, !- Zone Air Inlet Port List
+  {862b57be-b436-45e5-9071-90e145876c21}, !- Zone Air Exhaust Port List
+  {f5b9a98e-6a3d-47a6-b7dc-778bfd1e8b5a}, !- Zone Air Node Name
+  {049fb615-9905-4421-967d-4a5838e2ab1a}, !- Zone Return Air Port List
   ,                                       !- Primary Daylighting Control Name
   ,                                       !- Fraction of Zone Controlled by Primary Daylighting Control
   ,                                       !- Secondary Daylighting Control Name
   ,                                       !- Fraction of Zone Controlled by Secondary Daylighting Control
   ,                                       !- Illuminance Map Name
   ,                                       !- Group Rendering Name
-<<<<<<< HEAD
-  {12d604b0-9b22-4854-a596-dd0286e7dbcd}, !- Thermostat Name
-  No;                                     !- Use Ideal Air Loads
-
-OS:Node,
-  {2d64ceb5-7194-4740-93b8-67bf511c566a}, !- Handle
-  Node 4,                                 !- Name
-  {5b7e9577-f4c3-4321-814e-069792c96ed2}, !- Inlet Port
-  ;                                       !- Outlet Port
-
-OS:Connection,
-  {5b7e9577-f4c3-4321-814e-069792c96ed2}, !- Handle
-  {d7d65cbd-6ff0-479d-8151-5618498cfa2a}, !- Name
-  {e511e4b1-f945-4f9e-adb2-90b1cf4ed24f}, !- Source Object
-  11,                                     !- Outlet Port
-  {2d64ceb5-7194-4740-93b8-67bf511c566a}, !- Target Object
-  2;                                      !- Inlet Port
-
-OS:PortList,
-  {84023ca5-7f23-4ef0-9296-3be75548a896}, !- Handle
-  {6cb39772-52f0-48fc-a5a5-f468d958b3fd}, !- Name
-  {e511e4b1-f945-4f9e-adb2-90b1cf4ed24f}, !- HVAC Component
-  {c9ea909c-5856-4c49-b706-91a770146b42}; !- Port 1
-
-OS:PortList,
-  {3e2ad444-df6c-4f85-bb56-3fcbb5419fa6}, !- Handle
-  {b6612b79-71f5-4b90-a6d7-b0c2c9d49bb8}, !- Name
-  {e511e4b1-f945-4f9e-adb2-90b1cf4ed24f}, !- HVAC Component
-  {2d12416e-c9a8-4794-8129-66a601a0dfab}; !- Port 1
-
-OS:PortList,
-  {ce85ee7d-844f-44d9-87fd-a28c464c0745}, !- Handle
-  {d170b65a-7b73-4c24-b9e4-0e4fddf24ed1}, !- Name
-  {e511e4b1-f945-4f9e-adb2-90b1cf4ed24f}; !- HVAC Component
-
-OS:Sizing:Zone,
-  {eb6fe43d-f3aa-49ca-b2ab-d6c1fdee7c52}, !- Handle
-  {e511e4b1-f945-4f9e-adb2-90b1cf4ed24f}, !- Zone or ZoneList Name
-=======
   ,                                       !- Thermostat Name
   No;                                     !- Use Ideal Air Loads
 
 OS:Node,
-  {67ed13fa-d93b-4c3d-9da4-fb945f955c86}, !- Handle
+  {3ce9a315-b5ee-4bf9-9676-69e0e078ddd6}, !- Handle
   Node 4,                                 !- Name
-  {207a70ba-b880-470b-b8fe-24866bbb5147}, !- Inlet Port
+  {f5b9a98e-6a3d-47a6-b7dc-778bfd1e8b5a}, !- Inlet Port
   ;                                       !- Outlet Port
 
 OS:Connection,
-  {207a70ba-b880-470b-b8fe-24866bbb5147}, !- Handle
-  {8beb3a11-ddf1-431d-b802-0204a454481e}, !- Name
-  {4426777f-1750-485f-a5a4-3e86465bee6b}, !- Source Object
+  {f5b9a98e-6a3d-47a6-b7dc-778bfd1e8b5a}, !- Handle
+  {f3b6224a-843c-4b23-aac0-a4f5ba0a5016}, !- Name
+  {1a095705-cc3e-4543-be84-dbb4a7e5ccd0}, !- Source Object
   11,                                     !- Outlet Port
-  {67ed13fa-d93b-4c3d-9da4-fb945f955c86}, !- Target Object
+  {3ce9a315-b5ee-4bf9-9676-69e0e078ddd6}, !- Target Object
   2;                                      !- Inlet Port
 
 OS:PortList,
-  {9b41fa0f-343e-4f26-b0dc-20635aa32805}, !- Handle
-  {d930969b-080b-418c-a2ef-5f32b7a1729c}, !- Name
-  {4426777f-1750-485f-a5a4-3e86465bee6b}; !- HVAC Component
-
-OS:PortList,
-  {17b3ee28-9c65-48c8-883a-9d761ecef179}, !- Handle
-  {6dbe41b2-080e-48ff-9d4a-e6a43e7328a4}, !- Name
-  {4426777f-1750-485f-a5a4-3e86465bee6b}; !- HVAC Component
-
-OS:PortList,
-  {7114a5dd-db09-47fe-8092-12acafe44b78}, !- Handle
-  {746e2112-f24c-4db5-943f-c5e5454efd5a}, !- Name
-  {4426777f-1750-485f-a5a4-3e86465bee6b}; !- HVAC Component
+  {d84caf74-6e47-4121-9323-d63d86fc0fb2}, !- Handle
+  {7d434c36-1c35-477a-a05b-e4ceaa17c995}, !- Name
+  {1a095705-cc3e-4543-be84-dbb4a7e5ccd0}; !- HVAC Component
+
+OS:PortList,
+  {862b57be-b436-45e5-9071-90e145876c21}, !- Handle
+  {6001fc3d-3948-4cfa-b0b4-f7c814655f2f}, !- Name
+  {1a095705-cc3e-4543-be84-dbb4a7e5ccd0}; !- HVAC Component
+
+OS:PortList,
+  {049fb615-9905-4421-967d-4a5838e2ab1a}, !- Handle
+  {31dce76b-2958-4bb2-a662-859c8a013932}, !- Name
+  {1a095705-cc3e-4543-be84-dbb4a7e5ccd0}; !- HVAC Component
 
 OS:Sizing:Zone,
-  {69be7d0d-d645-494a-a9b5-3a8cbc33d724}, !- Handle
-  {4426777f-1750-485f-a5a4-3e86465bee6b}, !- Zone or ZoneList Name
->>>>>>> fcfe5a62
+  {02f90831-441d-4aa3-8607-3711b7197bd8}, !- Handle
+  {1a095705-cc3e-4543-be84-dbb4a7e5ccd0}, !- Zone or ZoneList Name
   SupplyAirTemperature,                   !- Zone Cooling Design Supply Air Temperature Input Method
   14,                                     !- Zone Cooling Design Supply Air Temperature {C}
   11.11,                                  !- Zone Cooling Design Supply Air Temperature Difference {deltaC}
@@ -1303,37 +780,22 @@
   ,                                       !- Heating Maximum Air Flow per Zone Floor Area {m3/s-m2}
   ,                                       !- Heating Maximum Air Flow {m3/s}
   ,                                       !- Heating Maximum Air Flow Fraction
+  ,                                       !- Design Zone Air Distribution Effectiveness in Cooling Mode
+  ,                                       !- Design Zone Air Distribution Effectiveness in Heating Mode
   No,                                     !- Account for Dedicated Outdoor Air System
   NeutralSupplyAir,                       !- Dedicated Outdoor Air System Control Strategy
   autosize,                               !- Dedicated Outdoor Air Low Setpoint Temperature for Design {C}
   autosize;                               !- Dedicated Outdoor Air High Setpoint Temperature for Design {C}
 
 OS:ZoneHVAC:EquipmentList,
-<<<<<<< HEAD
-  {7d60f554-80a2-43d1-a365-5c4f28774fcc}, !- Handle
+  {2c13cbb5-749c-4a26-ad22-5b8de83d7cf1}, !- Handle
   Zone HVAC Equipment List 4,             !- Name
-  {e511e4b1-f945-4f9e-adb2-90b1cf4ed24f}, !- Thermal Zone
-  ,                                       !- Load Distribution Scheme
-  {a85e9b70-2465-4ba9-aa2f-f8eab86c13e3}, !- Zone Equipment 1
-  1,                                      !- Zone Equipment Cooling Sequence 1
-  1,                                      !- Zone Equipment Heating or No-Load Sequence 1
-  ,                                       !- Zone Equipment Sequential Cooling Fraction Schedule Name 1
-  ;                                       !- Zone Equipment Sequential Heating Fraction Schedule Name 1
+  {1a095705-cc3e-4543-be84-dbb4a7e5ccd0}; !- Thermal Zone
 
 OS:Space,
-  {59062c79-720e-46be-a8fa-9914da1490a6}, !- Handle
+  {689f74d6-aa0e-4f08-8490-8979e5bf3c18}, !- Handle
   living space|unit 4|story 1,            !- Name
-  {8457f258-eb56-4ea2-8725-e23ad3b0ff66}, !- Space Type Name
-=======
-  {adf49050-43a1-4dd6-b0d0-650e1f677e60}, !- Handle
-  Zone HVAC Equipment List 4,             !- Name
-  {4426777f-1750-485f-a5a4-3e86465bee6b}; !- Thermal Zone
-
-OS:Space,
-  {26d85ca7-b5ab-4ca7-902b-6ebc29b1aa79}, !- Handle
-  living space|unit 4|story 1,            !- Name
-  {2897c424-e6ef-459e-a1c2-c2548ecce912}, !- Space Type Name
->>>>>>> fcfe5a62
+  {4b4a3a2d-b0cc-4845-aa9d-100745b4f833}, !- Space Type Name
   ,                                       !- Default Construction Set Name
   ,                                       !- Default Schedule Set Name
   -0,                                     !- Direction of Relative North {deg}
@@ -1341,126 +803,104 @@
   0,                                      !- Y Origin {m}
   0,                                      !- Z Origin {m}
   ,                                       !- Building Story Name
-<<<<<<< HEAD
-  {e511e4b1-f945-4f9e-adb2-90b1cf4ed24f}, !- Thermal Zone Name
+  {1a095705-cc3e-4543-be84-dbb4a7e5ccd0}, !- Thermal Zone Name
   ,                                       !- Part of Total Floor Area
   ,                                       !- Design Specification Outdoor Air Object Name
-  {ada0c7eb-63a0-42a5-a7c8-ab19166a6ec1}; !- Building Unit Name
-
-OS:Surface,
-  {1681a909-d859-434e-bad7-b1870d7399a9}, !- Handle
-=======
-  {4426777f-1750-485f-a5a4-3e86465bee6b}, !- Thermal Zone Name
-  ,                                       !- Part of Total Floor Area
-  ,                                       !- Design Specification Outdoor Air Object Name
-  {2d1faf48-5e6d-467f-a98f-8231b98050eb}; !- Building Unit Name
-
-OS:Surface,
-  {61d65d9e-dbab-4537-bc3b-ea9ad9d4b513}, !- Handle
->>>>>>> fcfe5a62
+  {95186e26-04a9-42f9-862e-e9d02f2f7317}; !- Building Unit Name
+
+OS:Surface,
+  {838a1aa1-e975-497d-b573-a8e8d0b3b890}, !- Handle
   Surface 34,                             !- Name
   Floor,                                  !- Surface Type
   ,                                       !- Construction Name
-<<<<<<< HEAD
-  {59062c79-720e-46be-a8fa-9914da1490a6}, !- Space Name
+  {689f74d6-aa0e-4f08-8490-8979e5bf3c18}, !- Space Name
   Foundation,                             !- Outside Boundary Condition
-=======
-  {26d85ca7-b5ab-4ca7-902b-6ebc29b1aa79}, !- Space Name
-  Outdoors,                               !- Outside Boundary Condition
->>>>>>> fcfe5a62
-  ,                                       !- Outside Boundary Condition Object
-  NoSun,                                  !- Sun Exposure
-  NoWind,                                 !- Wind Exposure
-  ,                                       !- View Factor to Ground
-  ,                                       !- Number of Vertices
-<<<<<<< HEAD
+  ,                                       !- Outside Boundary Condition Object
+  NoSun,                                  !- Sun Exposure
+  NoWind,                                 !- Wind Exposure
+  ,                                       !- View Factor to Ground
+  ,                                       !- Number of Vertices
   19.3973532215094, -12.9315688143396, 0, !- X,Y,Z Vertex 1 {m}
   19.3973532215094, 0, 0,                 !- X,Y,Z Vertex 2 {m}
   25.8631376286792, 0, 0,                 !- X,Y,Z Vertex 3 {m}
   25.8631376286792, -12.9315688143396, 0; !- X,Y,Z Vertex 4 {m}
 
 OS:Surface,
-  {7fd33e30-a375-4aa4-bb47-f0a26b4cb475}, !- Handle
+  {5010b2df-1205-430e-89c3-b62967449f4f}, !- Handle
   Surface 35,                             !- Name
   Wall,                                   !- Surface Type
   ,                                       !- Construction Name
-  {59062c79-720e-46be-a8fa-9914da1490a6}, !- Space Name
-=======
+  {689f74d6-aa0e-4f08-8490-8979e5bf3c18}, !- Space Name
+  Outdoors,                               !- Outside Boundary Condition
+  ,                                       !- Outside Boundary Condition Object
+  SunExposed,                             !- Sun Exposure
+  WindExposed,                            !- Wind Exposure
+  ,                                       !- View Factor to Ground
+  ,                                       !- Number of Vertices
+  19.3973532215094, -12.9315688143396, 2.4384, !- X,Y,Z Vertex 1 {m}
+  19.3973532215094, -12.9315688143396, 0, !- X,Y,Z Vertex 2 {m}
+  25.8631376286792, -12.9315688143396, 0, !- X,Y,Z Vertex 3 {m}
+  25.8631376286792, -12.9315688143396, 2.4384; !- X,Y,Z Vertex 4 {m}
+
+OS:Surface,
+  {f96bbf5d-6ab1-4d87-9c97-963bdfe24f4f}, !- Handle
+  Surface 36,                             !- Name
+  Wall,                                   !- Surface Type
+  ,                                       !- Construction Name
+  {689f74d6-aa0e-4f08-8490-8979e5bf3c18}, !- Space Name
+  Outdoors,                               !- Outside Boundary Condition
+  ,                                       !- Outside Boundary Condition Object
+  SunExposed,                             !- Sun Exposure
+  WindExposed,                            !- Wind Exposure
+  ,                                       !- View Factor to Ground
+  ,                                       !- Number of Vertices
+  25.8631376286792, -12.9315688143396, 2.4384, !- X,Y,Z Vertex 1 {m}
+  25.8631376286792, -12.9315688143396, 0, !- X,Y,Z Vertex 2 {m}
+  25.8631376286792, 0, 0,                 !- X,Y,Z Vertex 3 {m}
+  25.8631376286792, 0, 2.4384;            !- X,Y,Z Vertex 4 {m}
+
+OS:Surface,
+  {ee7be993-e12d-4fbd-ae74-4bf696f03436}, !- Handle
+  Surface 37,                             !- Name
+  Wall,                                   !- Surface Type
+  ,                                       !- Construction Name
+  {689f74d6-aa0e-4f08-8490-8979e5bf3c18}, !- Space Name
+  Surface,                                !- Outside Boundary Condition
+  {0f44ad2d-438a-477b-87d4-873dc45debd5}, !- Outside Boundary Condition Object
+  NoSun,                                  !- Sun Exposure
+  NoWind,                                 !- Wind Exposure
+  ,                                       !- View Factor to Ground
+  ,                                       !- Number of Vertices
+  19.3973532215094, 0, 2.4384,            !- X,Y,Z Vertex 1 {m}
+  19.3973532215094, 0, 0,                 !- X,Y,Z Vertex 2 {m}
+  19.3973532215094, -12.9315688143396, 0, !- X,Y,Z Vertex 3 {m}
+  19.3973532215094, -12.9315688143396, 2.4384; !- X,Y,Z Vertex 4 {m}
+
+OS:Surface,
+  {6c8f918a-39a1-4dea-bcf2-24e1659b0966}, !- Handle
+  Surface 38,                             !- Name
+  Wall,                                   !- Surface Type
+  ,                                       !- Construction Name
+  {689f74d6-aa0e-4f08-8490-8979e5bf3c18}, !- Space Name
+  Outdoors,                               !- Outside Boundary Condition
+  ,                                       !- Outside Boundary Condition Object
+  SunExposed,                             !- Sun Exposure
+  WindExposed,                            !- Wind Exposure
+  ,                                       !- View Factor to Ground
+  ,                                       !- Number of Vertices
   25.8631376286792, 0, 2.4384,            !- X,Y,Z Vertex 1 {m}
   25.8631376286792, 0, 0,                 !- X,Y,Z Vertex 2 {m}
   19.3973532215094, 0, 0,                 !- X,Y,Z Vertex 3 {m}
   19.3973532215094, 0, 2.4384;            !- X,Y,Z Vertex 4 {m}
 
 OS:Surface,
-  {0d4c4b76-d9c3-4b56-b3f9-32e56fa7892c}, !- Handle
-  Surface 35,                             !- Name
-  Wall,                                   !- Surface Type
-  ,                                       !- Construction Name
-  {26d85ca7-b5ab-4ca7-902b-6ebc29b1aa79}, !- Space Name
->>>>>>> fcfe5a62
-  Outdoors,                               !- Outside Boundary Condition
-  ,                                       !- Outside Boundary Condition Object
-  SunExposed,                             !- Sun Exposure
-  WindExposed,                            !- Wind Exposure
-  ,                                       !- View Factor to Ground
-  ,                                       !- Number of Vertices
-  25.8631376286792, -12.9315688143396, 2.4384, !- X,Y,Z Vertex 1 {m}
-  25.8631376286792, -12.9315688143396, 0, !- X,Y,Z Vertex 2 {m}
-  25.8631376286792, 0, 0,                 !- X,Y,Z Vertex 3 {m}
-  25.8631376286792, 0, 2.4384;            !- X,Y,Z Vertex 4 {m}
-
-OS:Surface,
-<<<<<<< HEAD
-  {48bd3b99-d9ab-4af8-9908-1af0a1908a24}, !- Handle
-  Surface 36,                             !- Name
-  Wall,                                   !- Surface Type
-  ,                                       !- Construction Name
-  {59062c79-720e-46be-a8fa-9914da1490a6}, !- Space Name
-  Surface,                                !- Outside Boundary Condition
-  {30fe2d2d-27e4-4ede-a552-05d7718be020}, !- Outside Boundary Condition Object
-  NoSun,                                  !- Sun Exposure
-  NoWind,                                 !- Wind Exposure
-  ,                                       !- View Factor to Ground
-  ,                                       !- Number of Vertices
-  19.3973532215094, 0, 2.4384,            !- X,Y,Z Vertex 1 {m}
-  19.3973532215094, 0, 0,                 !- X,Y,Z Vertex 2 {m}
-  19.3973532215094, -12.9315688143396, 0, !- X,Y,Z Vertex 3 {m}
-  19.3973532215094, -12.9315688143396, 2.4384; !- X,Y,Z Vertex 4 {m}
-
-OS:Surface,
-  {4f9f090b-153c-4ca6-ad3d-8ec1c741c9bc}, !- Handle
-  Surface 37,                             !- Name
+  {5254ded6-b89b-4231-846f-f75c976f3abe}, !- Handle
+  Surface 39,                             !- Name
   RoofCeiling,                            !- Surface Type
   ,                                       !- Construction Name
-  {59062c79-720e-46be-a8fa-9914da1490a6}, !- Space Name
-  Surface,                                !- Outside Boundary Condition
-  {dcb0451c-e354-42f1-8997-af80455958ed}, !- Outside Boundary Condition Object
-=======
-  {2b4bf430-e0b0-4042-81a5-138238b0b0fc}, !- Handle
-  Surface 36,                             !- Name
-  Wall,                                   !- Surface Type
-  ,                                       !- Construction Name
-  {26d85ca7-b5ab-4ca7-902b-6ebc29b1aa79}, !- Space Name
-  Outdoors,                               !- Outside Boundary Condition
-  ,                                       !- Outside Boundary Condition Object
-  SunExposed,                             !- Sun Exposure
-  WindExposed,                            !- Wind Exposure
-  ,                                       !- View Factor to Ground
-  ,                                       !- Number of Vertices
-  19.3973532215094, -12.9315688143396, 2.4384, !- X,Y,Z Vertex 1 {m}
-  19.3973532215094, -12.9315688143396, 0, !- X,Y,Z Vertex 2 {m}
-  25.8631376286792, -12.9315688143396, 0, !- X,Y,Z Vertex 3 {m}
-  25.8631376286792, -12.9315688143396, 2.4384; !- X,Y,Z Vertex 4 {m}
-
-OS:Surface,
-  {f2a0f2e7-dad6-4fbb-8d22-417afe487e2a}, !- Handle
-  Surface 37,                             !- Name
-  RoofCeiling,                            !- Surface Type
-  ,                                       !- Construction Name
-  {26d85ca7-b5ab-4ca7-902b-6ebc29b1aa79}, !- Space Name
-  Surface,                                !- Outside Boundary Condition
-  {4b71ea01-50e2-4676-93ec-2ce7caa04799}, !- Outside Boundary Condition Object
->>>>>>> fcfe5a62
+  {689f74d6-aa0e-4f08-8490-8979e5bf3c18}, !- Space Name
+  Surface,                                !- Outside Boundary Condition
+  {344ab55a-c71f-40f9-8a5b-ebadbf02e85f}, !- Outside Boundary Condition Object
   NoSun,                                  !- Sun Exposure
   NoWind,                                 !- Wind Exposure
   ,                                       !- View Factor to Ground
@@ -1471,91 +911,13 @@
   19.3973532215094, -12.9315688143396, 2.4384; !- X,Y,Z Vertex 4 {m}
 
 OS:Surface,
-<<<<<<< HEAD
-  {4db95ca1-0cf7-4d9f-b872-b88cfc34f1cb}, !- Handle
-  Surface 38,                             !- Name
-  Wall,                                   !- Surface Type
-  ,                                       !- Construction Name
-  {59062c79-720e-46be-a8fa-9914da1490a6}, !- Space Name
-  Outdoors,                               !- Outside Boundary Condition
-  ,                                       !- Outside Boundary Condition Object
-  SunExposed,                             !- Sun Exposure
-  WindExposed,                            !- Wind Exposure
-  ,                                       !- View Factor to Ground
-  ,                                       !- Number of Vertices
-  25.8631376286792, 0, 2.4384,            !- X,Y,Z Vertex 1 {m}
-  25.8631376286792, 0, 0,                 !- X,Y,Z Vertex 2 {m}
-  19.3973532215094, 0, 0,                 !- X,Y,Z Vertex 3 {m}
-  19.3973532215094, 0, 2.4384;            !- X,Y,Z Vertex 4 {m}
-
-OS:Surface,
-  {8cfb7c6a-7819-4f9b-a4f3-3f30f45263ad}, !- Handle
-=======
-  {c685ee95-fd83-4fff-9da1-30e14a846eca}, !- Handle
-  Surface 38,                             !- Name
-  Wall,                                   !- Surface Type
-  ,                                       !- Construction Name
-  {26d85ca7-b5ab-4ca7-902b-6ebc29b1aa79}, !- Space Name
-  Surface,                                !- Outside Boundary Condition
-  {f13a97e7-1bdf-4af1-9da2-4f81fd8177b8}, !- Outside Boundary Condition Object
-  NoSun,                                  !- Sun Exposure
-  NoWind,                                 !- Wind Exposure
-  ,                                       !- View Factor to Ground
-  ,                                       !- Number of Vertices
-  19.3973532215094, 0, 2.4384,            !- X,Y,Z Vertex 1 {m}
-  19.3973532215094, 0, 0,                 !- X,Y,Z Vertex 2 {m}
-  19.3973532215094, -12.9315688143396, 0, !- X,Y,Z Vertex 3 {m}
-  19.3973532215094, -12.9315688143396, 2.4384; !- X,Y,Z Vertex 4 {m}
-
-OS:Surface,
-  {9339559c-71ef-4886-aa71-5fd4ff25111d}, !- Handle
->>>>>>> fcfe5a62
-  Surface 39,                             !- Name
-  Floor,                                  !- Surface Type
-  ,                                       !- Construction Name
-<<<<<<< HEAD
-  {59062c79-720e-46be-a8fa-9914da1490a6}, !- Space Name
-  Outdoors,                               !- Outside Boundary Condition
-  ,                                       !- Outside Boundary Condition Object
-  SunExposed,                             !- Sun Exposure
-  WindExposed,                            !- Wind Exposure
-  ,                                       !- View Factor to Ground
-  ,                                       !- Number of Vertices
-  19.3973532215094, -12.9315688143396, 2.4384, !- X,Y,Z Vertex 1 {m}
-  19.3973532215094, -12.9315688143396, 0, !- X,Y,Z Vertex 2 {m}
-  25.8631376286792, -12.9315688143396, 0, !- X,Y,Z Vertex 3 {m}
-  25.8631376286792, -12.9315688143396, 2.4384; !- X,Y,Z Vertex 4 {m}
-
-OS:Surface,
-  {1f89ea18-8ba0-473c-8707-27df7f8ed302}, !- Handle
+  {1ac69d3d-ac59-4e43-b7bc-003665320a77}, !- Handle
   Surface 7,                              !- Name
   Floor,                                  !- Surface Type
   ,                                       !- Construction Name
-  {57aba545-dda1-47f3-8850-d4195a6a3718}, !- Space Name
-  Surface,                                !- Outside Boundary Condition
-  {d9cef9a0-ea7b-48e9-b016-b11c6c0b32cc}, !- Outside Boundary Condition Object
-=======
-  {26d85ca7-b5ab-4ca7-902b-6ebc29b1aa79}, !- Space Name
-  Foundation,                             !- Outside Boundary Condition
-  ,                                       !- Outside Boundary Condition Object
-  NoSun,                                  !- Sun Exposure
-  NoWind,                                 !- Wind Exposure
-  ,                                       !- View Factor to Ground
-  ,                                       !- Number of Vertices
-  19.3973532215094, -12.9315688143396, 0, !- X,Y,Z Vertex 1 {m}
-  19.3973532215094, 0, 0,                 !- X,Y,Z Vertex 2 {m}
-  25.8631376286792, 0, 0,                 !- X,Y,Z Vertex 3 {m}
-  25.8631376286792, -12.9315688143396, 0; !- X,Y,Z Vertex 4 {m}
-
-OS:Surface,
-  {a50df206-38f5-454b-9694-f6cfb1b08afd}, !- Handle
-  Surface 7,                              !- Name
-  Floor,                                  !- Surface Type
-  ,                                       !- Construction Name
-  {90d87856-da67-4a3e-b435-6a8ab1ccd926}, !- Space Name
-  Surface,                                !- Outside Boundary Condition
-  {b784cba8-2c34-4a25-97d6-522a95f32bfb}, !- Outside Boundary Condition Object
->>>>>>> fcfe5a62
+  {91b15438-0df5-498c-b18f-ca399d0f471c}, !- Space Name
+  Surface,                                !- Outside Boundary Condition
+  {85453ad6-dd36-4ce4-8f09-6ebc69145573}, !- Outside Boundary Condition Object
   NoSun,                                  !- Sun Exposure
   NoWind,                                 !- Wind Exposure
   ,                                       !- View Factor to Ground
@@ -1566,19 +928,11 @@
   0, 0, 2.4384;                           !- X,Y,Z Vertex 4 {m}
 
 OS:Surface,
-<<<<<<< HEAD
-  {dadcc717-a56d-49a9-8e9f-8589065be3e6}, !- Handle
+  {841f7ec9-6fa9-40f7-ae7b-0e6c70d8c749}, !- Handle
   Surface 8,                              !- Name
   RoofCeiling,                            !- Surface Type
   ,                                       !- Construction Name
-  {57aba545-dda1-47f3-8850-d4195a6a3718}, !- Space Name
-=======
-  {5d2ad6f5-93a1-4015-9717-c081055455b5}, !- Handle
-  Surface 8,                              !- Name
-  RoofCeiling,                            !- Surface Type
-  ,                                       !- Construction Name
-  {90d87856-da67-4a3e-b435-6a8ab1ccd926}, !- Space Name
->>>>>>> fcfe5a62
+  {91b15438-0df5-498c-b18f-ca399d0f471c}, !- Space Name
   Outdoors,                               !- Outside Boundary Condition
   ,                                       !- Outside Boundary Condition Object
   SunExposed,                             !- Sun Exposure
@@ -1591,19 +945,11 @@
   0, 0, 2.4384;                           !- X,Y,Z Vertex 4 {m}
 
 OS:Surface,
-<<<<<<< HEAD
-  {3aff2838-d197-4b55-aabc-745dc0adc61f}, !- Handle
+  {b7284483-8495-41c1-b0e5-9475378f5133}, !- Handle
   Surface 9,                              !- Name
   RoofCeiling,                            !- Surface Type
   ,                                       !- Construction Name
-  {57aba545-dda1-47f3-8850-d4195a6a3718}, !- Space Name
-=======
-  {6b518f15-d651-4fb7-9861-26de44851248}, !- Handle
-  Surface 9,                              !- Name
-  RoofCeiling,                            !- Surface Type
-  ,                                       !- Construction Name
-  {90d87856-da67-4a3e-b435-6a8ab1ccd926}, !- Space Name
->>>>>>> fcfe5a62
+  {91b15438-0df5-498c-b18f-ca399d0f471c}, !- Space Name
   Outdoors,                               !- Outside Boundary Condition
   ,                                       !- Outside Boundary Condition Object
   SunExposed,                             !- Sun Exposure
@@ -1616,19 +962,11 @@
   25.8631376286792, -12.9315688143396, 2.4384; !- X,Y,Z Vertex 4 {m}
 
 OS:Surface,
-<<<<<<< HEAD
-  {421b2ccd-5e52-4ddb-bf8e-b99540074740}, !- Handle
+  {a2ee556c-edbc-467f-9059-49eb0c03faab}, !- Handle
   Surface 10,                             !- Name
   Wall,                                   !- Surface Type
   ,                                       !- Construction Name
-  {57aba545-dda1-47f3-8850-d4195a6a3718}, !- Space Name
-=======
-  {5c9705cf-1011-461a-acbb-25f32cc3e270}, !- Handle
-  Surface 10,                             !- Name
-  Wall,                                   !- Surface Type
-  ,                                       !- Construction Name
-  {90d87856-da67-4a3e-b435-6a8ab1ccd926}, !- Space Name
->>>>>>> fcfe5a62
+  {91b15438-0df5-498c-b18f-ca399d0f471c}, !- Space Name
   Outdoors,                               !- Outside Boundary Condition
   ,                                       !- Outside Boundary Condition Object
   SunExposed,                             !- Sun Exposure
@@ -1640,19 +978,11 @@
   0, -12.9315688143396, 2.4384;           !- X,Y,Z Vertex 3 {m}
 
 OS:Surface,
-<<<<<<< HEAD
-  {aac245a8-bd61-478c-ad2d-7e05d0542d78}, !- Handle
+  {63d1b0f7-7d52-44ff-a938-dabd94b2f571}, !- Handle
   Surface 11,                             !- Name
   Wall,                                   !- Surface Type
   ,                                       !- Construction Name
-  {57aba545-dda1-47f3-8850-d4195a6a3718}, !- Space Name
-=======
-  {ea7a8607-c32c-4f29-ac49-15bd40596cb4}, !- Handle
-  Surface 11,                             !- Name
-  Wall,                                   !- Surface Type
-  ,                                       !- Construction Name
-  {90d87856-da67-4a3e-b435-6a8ab1ccd926}, !- Space Name
->>>>>>> fcfe5a62
+  {91b15438-0df5-498c-b18f-ca399d0f471c}, !- Space Name
   Outdoors,                               !- Outside Boundary Condition
   ,                                       !- Outside Boundary Condition Object
   SunExposed,                             !- Sun Exposure
@@ -1664,15 +994,9 @@
   25.8631376286792, 0, 2.4384;            !- X,Y,Z Vertex 3 {m}
 
 OS:Space,
-<<<<<<< HEAD
-  {57aba545-dda1-47f3-8850-d4195a6a3718}, !- Handle
+  {91b15438-0df5-498c-b18f-ca399d0f471c}, !- Handle
   unfinished attic space,                 !- Name
-  {be984791-de1c-428e-b9d5-62e677b31d22}, !- Space Type Name
-=======
-  {90d87856-da67-4a3e-b435-6a8ab1ccd926}, !- Handle
-  unfinished attic space,                 !- Name
-  {e44f100a-1273-4987-9ddd-550e26391f85}, !- Space Type Name
->>>>>>> fcfe5a62
+  {b43ecb18-a47f-4238-9c5b-67988b93c03d}, !- Space Type Name
   ,                                       !- Default Construction Set Name
   ,                                       !- Default Schedule Set Name
   ,                                       !- Direction of Relative North {deg}
@@ -1680,17 +1004,10 @@
   ,                                       !- Y Origin {m}
   ,                                       !- Z Origin {m}
   ,                                       !- Building Story Name
-<<<<<<< HEAD
-  {f0b32bd4-4e89-425f-be57-6b123fe6a659}; !- Thermal Zone Name
+  {2c24dc68-d3c4-42f3-8ae2-47d17edff3a6}; !- Thermal Zone Name
 
 OS:ThermalZone,
-  {f0b32bd4-4e89-425f-be57-6b123fe6a659}, !- Handle
-=======
-  {8b6a35a0-af0d-43ad-b009-80aac025fcf1}; !- Thermal Zone Name
-
-OS:ThermalZone,
-  {8b6a35a0-af0d-43ad-b009-80aac025fcf1}, !- Handle
->>>>>>> fcfe5a62
+  {2c24dc68-d3c4-42f3-8ae2-47d17edff3a6}, !- Handle
   unfinished attic zone,                  !- Name
   ,                                       !- Multiplier
   ,                                       !- Ceiling Height {m}
@@ -1699,17 +1016,10 @@
   ,                                       !- Zone Inside Convection Algorithm
   ,                                       !- Zone Outside Convection Algorithm
   ,                                       !- Zone Conditioning Equipment List Name
-<<<<<<< HEAD
-  {d10dfc3a-0ce6-4e1c-a960-c2bdb3451b81}, !- Zone Air Inlet Port List
-  {a44103de-81ae-47d3-ab4b-2a716242fa7c}, !- Zone Air Exhaust Port List
-  {a47bd48c-2fb5-4643-95f3-406512a0c89f}, !- Zone Air Node Name
-  {208a1f87-901b-4cab-84ed-95f98a5caef0}, !- Zone Return Air Port List
-=======
-  {726c4a49-40d5-4ff8-8991-f70a40661a6f}, !- Zone Air Inlet Port List
-  {29c37985-18a3-43e1-8857-4165302ecbfe}, !- Zone Air Exhaust Port List
-  {b978fbeb-cd1e-47fb-a7dd-3c885698dba7}, !- Zone Air Node Name
-  {bc29d173-c0cc-497b-b9d5-b50556c12329}, !- Zone Return Air Port List
->>>>>>> fcfe5a62
+  {b005d7c1-3e66-498b-a529-3b194aa37c4d}, !- Zone Air Inlet Port List
+  {897e2a71-11a8-4a24-895e-9243fac4db64}, !- Zone Air Exhaust Port List
+  {7e182689-fec0-466a-9294-7abca73dfe01}, !- Zone Air Node Name
+  {d6f63b75-29da-41a6-b29c-11faaa029ad4}, !- Zone Return Air Port List
   ,                                       !- Primary Daylighting Control Name
   ,                                       !- Fraction of Zone Controlled by Primary Daylighting Control
   ,                                       !- Secondary Daylighting Control Name
@@ -1720,71 +1030,37 @@
   No;                                     !- Use Ideal Air Loads
 
 OS:Node,
-<<<<<<< HEAD
-  {7b4ed19f-eb46-4ad5-b2df-fbb3cb0e37b4}, !- Handle
+  {d311bab8-1fcb-4634-82f5-8050d1931e7f}, !- Handle
   Node 5,                                 !- Name
-  {a47bd48c-2fb5-4643-95f3-406512a0c89f}, !- Inlet Port
+  {7e182689-fec0-466a-9294-7abca73dfe01}, !- Inlet Port
   ;                                       !- Outlet Port
 
 OS:Connection,
-  {a47bd48c-2fb5-4643-95f3-406512a0c89f}, !- Handle
-  {e90e29e3-db33-4ca1-9687-7bb3be41f4e1}, !- Name
-  {f0b32bd4-4e89-425f-be57-6b123fe6a659}, !- Source Object
+  {7e182689-fec0-466a-9294-7abca73dfe01}, !- Handle
+  {bfd88dd0-0762-416b-8e0b-e3d215cc7d8b}, !- Name
+  {2c24dc68-d3c4-42f3-8ae2-47d17edff3a6}, !- Source Object
   11,                                     !- Outlet Port
-  {7b4ed19f-eb46-4ad5-b2df-fbb3cb0e37b4}, !- Target Object
+  {d311bab8-1fcb-4634-82f5-8050d1931e7f}, !- Target Object
   2;                                      !- Inlet Port
 
 OS:PortList,
-  {d10dfc3a-0ce6-4e1c-a960-c2bdb3451b81}, !- Handle
-  {ce63a619-d5c8-481c-ba52-a88bf0cb5d0e}, !- Name
-  {f0b32bd4-4e89-425f-be57-6b123fe6a659}; !- HVAC Component
-
-OS:PortList,
-  {a44103de-81ae-47d3-ab4b-2a716242fa7c}, !- Handle
-  {dc154380-e82b-4ead-85ed-28fbcc1240d0}, !- Name
-  {f0b32bd4-4e89-425f-be57-6b123fe6a659}; !- HVAC Component
-
-OS:PortList,
-  {208a1f87-901b-4cab-84ed-95f98a5caef0}, !- Handle
-  {9f0a7665-fff0-4203-8367-f5ecae451cb9}, !- Name
-  {f0b32bd4-4e89-425f-be57-6b123fe6a659}; !- HVAC Component
+  {b005d7c1-3e66-498b-a529-3b194aa37c4d}, !- Handle
+  {8da2c5a7-1dea-4336-9f46-eab6a6d970c3}, !- Name
+  {2c24dc68-d3c4-42f3-8ae2-47d17edff3a6}; !- HVAC Component
+
+OS:PortList,
+  {897e2a71-11a8-4a24-895e-9243fac4db64}, !- Handle
+  {dd64d796-d219-4b76-8ba7-26442215a30e}, !- Name
+  {2c24dc68-d3c4-42f3-8ae2-47d17edff3a6}; !- HVAC Component
+
+OS:PortList,
+  {d6f63b75-29da-41a6-b29c-11faaa029ad4}, !- Handle
+  {d2ece2e9-3fee-48e7-9353-3f83d4ba9f38}, !- Name
+  {2c24dc68-d3c4-42f3-8ae2-47d17edff3a6}; !- HVAC Component
 
 OS:Sizing:Zone,
-  {a4a0ffe2-6083-48b5-8ab9-37491016ab0a}, !- Handle
-  {f0b32bd4-4e89-425f-be57-6b123fe6a659}, !- Zone or ZoneList Name
-=======
-  {65ddead2-5001-4cb1-8703-a1e0a2a3b276}, !- Handle
-  Node 5,                                 !- Name
-  {b978fbeb-cd1e-47fb-a7dd-3c885698dba7}, !- Inlet Port
-  ;                                       !- Outlet Port
-
-OS:Connection,
-  {b978fbeb-cd1e-47fb-a7dd-3c885698dba7}, !- Handle
-  {2be984b8-6ca9-4f26-897b-fd71d7cb2e08}, !- Name
-  {8b6a35a0-af0d-43ad-b009-80aac025fcf1}, !- Source Object
-  11,                                     !- Outlet Port
-  {65ddead2-5001-4cb1-8703-a1e0a2a3b276}, !- Target Object
-  2;                                      !- Inlet Port
-
-OS:PortList,
-  {726c4a49-40d5-4ff8-8991-f70a40661a6f}, !- Handle
-  {b61eb6f9-7b60-4bd8-be13-405b2640e008}, !- Name
-  {8b6a35a0-af0d-43ad-b009-80aac025fcf1}; !- HVAC Component
-
-OS:PortList,
-  {29c37985-18a3-43e1-8857-4165302ecbfe}, !- Handle
-  {d61dd092-587c-4107-954b-a29d013ecb64}, !- Name
-  {8b6a35a0-af0d-43ad-b009-80aac025fcf1}; !- HVAC Component
-
-OS:PortList,
-  {bc29d173-c0cc-497b-b9d5-b50556c12329}, !- Handle
-  {c35a3930-8ab8-425a-b9ed-1c236504c221}, !- Name
-  {8b6a35a0-af0d-43ad-b009-80aac025fcf1}; !- HVAC Component
-
-OS:Sizing:Zone,
-  {c5fedc29-df8c-4da6-a881-6675c6ff169e}, !- Handle
-  {8b6a35a0-af0d-43ad-b009-80aac025fcf1}, !- Zone or ZoneList Name
->>>>>>> fcfe5a62
+  {60f043d0-dd0e-4f92-9a63-1a0cd9ecea4d}, !- Handle
+  {2c24dc68-d3c4-42f3-8ae2-47d17edff3a6}, !- Zone or ZoneList Name
   SupplyAirTemperature,                   !- Zone Cooling Design Supply Air Temperature Input Method
   14,                                     !- Zone Cooling Design Supply Air Temperature {C}
   11.11,                                  !- Zone Cooling Design Supply Air Temperature Difference {deltaC}
@@ -1805,27 +1081,20 @@
   ,                                       !- Heating Maximum Air Flow per Zone Floor Area {m3/s-m2}
   ,                                       !- Heating Maximum Air Flow {m3/s}
   ,                                       !- Heating Maximum Air Flow Fraction
+  ,                                       !- Design Zone Air Distribution Effectiveness in Cooling Mode
+  ,                                       !- Design Zone Air Distribution Effectiveness in Heating Mode
   No,                                     !- Account for Dedicated Outdoor Air System
   NeutralSupplyAir,                       !- Dedicated Outdoor Air System Control Strategy
   autosize,                               !- Dedicated Outdoor Air Low Setpoint Temperature for Design {C}
   autosize;                               !- Dedicated Outdoor Air High Setpoint Temperature for Design {C}
 
 OS:ZoneHVAC:EquipmentList,
-<<<<<<< HEAD
-  {d98d8505-2577-43d4-981c-c046be3dd00b}, !- Handle
+  {295a9078-16e1-4fe2-b5b1-f8f4b36fb67a}, !- Handle
   Zone HVAC Equipment List 5,             !- Name
-  {f0b32bd4-4e89-425f-be57-6b123fe6a659}; !- Thermal Zone
+  {2c24dc68-d3c4-42f3-8ae2-47d17edff3a6}; !- Thermal Zone
 
 OS:SpaceType,
-  {be984791-de1c-428e-b9d5-62e677b31d22}, !- Handle
-=======
-  {b52042c0-cb59-47eb-af43-99805531d0bf}, !- Handle
-  Zone HVAC Equipment List 5,             !- Name
-  {8b6a35a0-af0d-43ad-b009-80aac025fcf1}; !- Thermal Zone
-
-OS:SpaceType,
-  {e44f100a-1273-4987-9ddd-550e26391f85}, !- Handle
->>>>>>> fcfe5a62
+  {b43ecb18-a47f-4238-9c5b-67988b93c03d}, !- Handle
   Space Type 2,                           !- Name
   ,                                       !- Default Construction Set Name
   ,                                       !- Default Schedule Set Name
@@ -1836,23 +1105,14 @@
   unfinished attic;                       !- Standards Space Type
 
 OS:BuildingUnit,
-<<<<<<< HEAD
-  {6b69c8fb-d025-45f6-8a0d-951b2c5a7a32}, !- Handle
-=======
-  {9fb809fa-433a-48ca-b62f-391ecc9f5c42}, !- Handle
->>>>>>> fcfe5a62
+  {fce64607-1bf2-49b4-baa0-6333ba26e4a4}, !- Handle
   unit 1,                                 !- Name
   ,                                       !- Rendering Color
   Residential;                            !- Building Unit Type
 
 OS:AdditionalProperties,
-<<<<<<< HEAD
-  {e053eda4-467e-4db5-8e98-c5b03fbc5e89}, !- Handle
-  {6b69c8fb-d025-45f6-8a0d-951b2c5a7a32}, !- Object Name
-=======
-  {8b2721f8-30ef-4517-bd60-f1d4f7883700}, !- Handle
-  {9fb809fa-433a-48ca-b62f-391ecc9f5c42}, !- Object Name
->>>>>>> fcfe5a62
+  {a3605818-9950-4a5b-96f9-25650d13f937}, !- Handle
+  {fce64607-1bf2-49b4-baa0-6333ba26e4a4}, !- Object Name
   Units Represented,                      !- Feature Name 1
   Integer,                                !- Feature Data Type 1
   1,                                      !- Feature Value 1
@@ -1867,23 +1127,14 @@
   3.3900000000000001;                     !- Feature Value 4
 
 OS:BuildingUnit,
-<<<<<<< HEAD
-  {371652eb-5200-4ccb-aac8-d925e4fcce09}, !- Handle
-=======
-  {51da0eaa-8f19-41ae-865b-6a636e590792}, !- Handle
->>>>>>> fcfe5a62
+  {d07fe488-0f3e-4a2c-9059-bc667fad9fba}, !- Handle
   unit 2,                                 !- Name
   ,                                       !- Rendering Color
   Residential;                            !- Building Unit Type
 
 OS:AdditionalProperties,
-<<<<<<< HEAD
-  {8f2075f6-1bd3-43e4-bdd5-1b6dc72ce1fd}, !- Handle
-  {371652eb-5200-4ccb-aac8-d925e4fcce09}, !- Object Name
-=======
-  {daa2aa84-f3f0-438f-88b8-7f67d95bdf60}, !- Handle
-  {51da0eaa-8f19-41ae-865b-6a636e590792}, !- Object Name
->>>>>>> fcfe5a62
+  {d221658b-f4ee-464b-b614-e717c4b06eca}, !- Handle
+  {d07fe488-0f3e-4a2c-9059-bc667fad9fba}, !- Object Name
   Units Represented,                      !- Feature Name 1
   Integer,                                !- Feature Data Type 1
   1,                                      !- Feature Value 1
@@ -1895,23 +1146,14 @@
   2;                                      !- Feature Value 3
 
 OS:BuildingUnit,
-<<<<<<< HEAD
-  {95d8234e-b008-4848-9a34-b610e51db66f}, !- Handle
-=======
-  {85eabb86-ba90-4083-ac61-e596a219e2da}, !- Handle
->>>>>>> fcfe5a62
+  {cf0705aa-a42b-44e4-95ad-d7aafac2ff38}, !- Handle
   unit 3,                                 !- Name
   ,                                       !- Rendering Color
   Residential;                            !- Building Unit Type
 
 OS:AdditionalProperties,
-<<<<<<< HEAD
-  {40f1d8b8-09c2-4def-9174-1fcc6a0e2e68}, !- Handle
-  {95d8234e-b008-4848-9a34-b610e51db66f}, !- Object Name
-=======
-  {7501c9b1-7bff-41cd-802c-08ad07b2bf6a}, !- Handle
-  {85eabb86-ba90-4083-ac61-e596a219e2da}, !- Object Name
->>>>>>> fcfe5a62
+  {e826001a-9695-4ed2-bb7f-ff98c776faf7}, !- Handle
+  {cf0705aa-a42b-44e4-95ad-d7aafac2ff38}, !- Object Name
   Units Represented,                      !- Feature Name 1
   Integer,                                !- Feature Data Type 1
   1,                                      !- Feature Value 1
@@ -1923,23 +1165,14 @@
   2;                                      !- Feature Value 3
 
 OS:BuildingUnit,
-<<<<<<< HEAD
-  {ada0c7eb-63a0-42a5-a7c8-ab19166a6ec1}, !- Handle
-=======
-  {2d1faf48-5e6d-467f-a98f-8231b98050eb}, !- Handle
->>>>>>> fcfe5a62
+  {95186e26-04a9-42f9-862e-e9d02f2f7317}, !- Handle
   unit 4,                                 !- Name
   ,                                       !- Rendering Color
   Residential;                            !- Building Unit Type
 
 OS:AdditionalProperties,
-<<<<<<< HEAD
-  {07f5e0a4-db95-4a97-919e-856645dae460}, !- Handle
-  {ada0c7eb-63a0-42a5-a7c8-ab19166a6ec1}, !- Object Name
-=======
-  {10bb5dcb-879a-42d0-a33d-e29d494847e3}, !- Handle
-  {2d1faf48-5e6d-467f-a98f-8231b98050eb}, !- Object Name
->>>>>>> fcfe5a62
+  {ef162724-857a-4f7f-aca3-6fb8a869f636}, !- Handle
+  {95186e26-04a9-42f9-862e-e9d02f2f7317}, !- Object Name
   Units Represented,                      !- Feature Name 1
   Integer,                                !- Feature Data Type 1
   1,                                      !- Feature Value 1
@@ -1951,23 +1184,13 @@
   2;                                      !- Feature Value 3
 
 OS:Surface,
-<<<<<<< HEAD
-  {b3b07be2-0b50-432e-bfef-bbfd4aa6fb43}, !- Handle
+  {88a6e192-57e7-4713-b6be-4833a2cc5ee2}, !- Handle
   Surface 18,                             !- Name
   Floor,                                  !- Surface Type
   ,                                       !- Construction Name
-  {57aba545-dda1-47f3-8850-d4195a6a3718}, !- Space Name
-  Surface,                                !- Outside Boundary Condition
-  {05428e91-33ca-48bf-aedb-73623283baf1}, !- Outside Boundary Condition Object
-=======
-  {d29a3d50-a0dd-4312-84f3-0b850864b9e4}, !- Handle
-  Surface 18,                             !- Name
-  Floor,                                  !- Surface Type
-  ,                                       !- Construction Name
-  {90d87856-da67-4a3e-b435-6a8ab1ccd926}, !- Space Name
-  Surface,                                !- Outside Boundary Condition
-  {072c1009-dda6-43ca-8b34-119b8599b680}, !- Outside Boundary Condition Object
->>>>>>> fcfe5a62
+  {91b15438-0df5-498c-b18f-ca399d0f471c}, !- Space Name
+  Surface,                                !- Outside Boundary Condition
+  {0976193d-3418-422f-a2c7-4a1cfd46cd55}, !- Outside Boundary Condition Object
   NoSun,                                  !- Sun Exposure
   NoWind,                                 !- Wind Exposure
   ,                                       !- View Factor to Ground
@@ -1978,23 +1201,13 @@
   12.9315688143396, 0, 2.4384;            !- X,Y,Z Vertex 4 {m}
 
 OS:Surface,
-<<<<<<< HEAD
-  {dcb0451c-e354-42f1-8997-af80455958ed}, !- Handle
+  {344ab55a-c71f-40f9-8a5b-ebadbf02e85f}, !- Handle
   Surface 19,                             !- Name
   Floor,                                  !- Surface Type
   ,                                       !- Construction Name
-  {57aba545-dda1-47f3-8850-d4195a6a3718}, !- Space Name
-  Surface,                                !- Outside Boundary Condition
-  {4f9f090b-153c-4ca6-ad3d-8ec1c741c9bc}, !- Outside Boundary Condition Object
-=======
-  {4b71ea01-50e2-4676-93ec-2ce7caa04799}, !- Handle
-  Surface 19,                             !- Name
-  Floor,                                  !- Surface Type
-  ,                                       !- Construction Name
-  {90d87856-da67-4a3e-b435-6a8ab1ccd926}, !- Space Name
-  Surface,                                !- Outside Boundary Condition
-  {f2a0f2e7-dad6-4fbb-8d22-417afe487e2a}, !- Outside Boundary Condition Object
->>>>>>> fcfe5a62
+  {91b15438-0df5-498c-b18f-ca399d0f471c}, !- Space Name
+  Surface,                                !- Outside Boundary Condition
+  {5254ded6-b89b-4231-846f-f75c976f3abe}, !- Outside Boundary Condition Object
   NoSun,                                  !- Sun Exposure
   NoWind,                                 !- Wind Exposure
   ,                                       !- View Factor to Ground
@@ -2005,23 +1218,13 @@
   19.3973532215094, 0, 2.4384;            !- X,Y,Z Vertex 4 {m}
 
 OS:Surface,
-<<<<<<< HEAD
-  {8fce4b99-cc77-4603-99e4-f884f8b4de5f}, !- Handle
+  {030b9659-d6c9-4a9a-a6c1-1c80a4cd491c}, !- Handle
   Surface 20,                             !- Name
   Floor,                                  !- Surface Type
   ,                                       !- Construction Name
-  {57aba545-dda1-47f3-8850-d4195a6a3718}, !- Space Name
-  Surface,                                !- Outside Boundary Condition
-  {a921b873-c248-432e-b46e-4f4e82e60c9f}, !- Outside Boundary Condition Object
-=======
-  {a3fec8bf-6a31-47d8-819d-53fd1ab164cb}, !- Handle
-  Surface 20,                             !- Name
-  Floor,                                  !- Surface Type
-  ,                                       !- Construction Name
-  {90d87856-da67-4a3e-b435-6a8ab1ccd926}, !- Space Name
-  Surface,                                !- Outside Boundary Condition
-  {577ff843-c520-4645-8caa-b1b688cfcd8a}, !- Outside Boundary Condition Object
->>>>>>> fcfe5a62
+  {91b15438-0df5-498c-b18f-ca399d0f471c}, !- Space Name
+  Surface,                                !- Outside Boundary Condition
+  {814de41d-afe1-48a4-be2c-3e2a54e468c9}, !- Outside Boundary Condition Object
   NoSun,                                  !- Sun Exposure
   NoWind,                                 !- Wind Exposure
   ,                                       !- View Factor to Ground
@@ -2031,2796 +1234,8 @@
   6.46578440716979, -12.9315688143396, 2.4384, !- X,Y,Z Vertex 3 {m}
   6.46578440716979, 0, 2.4384;            !- X,Y,Z Vertex 4 {m}
 
-<<<<<<< HEAD
-OS:YearDescription,
-  {60dfae95-321d-4805-b56c-e2644e70d9d6}; !- Handle
-
-OS:External:File,
-  {97d7c4bc-1ad9-451f-83a1-7faac6d5d1b7}, !- Handle
-  8760.csv,                               !- Name
-  8760.csv;                               !- File Name
-
-OS:Schedule:File,
-  {ec2b23e0-fbc9-4fe1-aff7-45b4d2f63e17}, !- Handle
-  occupants,                              !- Name
-  {9a4ce588-ae9a-4329-99df-08a6f790d563}, !- Schedule Type Limits Name
-  {97d7c4bc-1ad9-451f-83a1-7faac6d5d1b7}, !- External File Name
-  1,                                      !- Column Number
-  1,                                      !- Rows to Skip at Top
-  8760,                                   !- Number of Hours of Data
-  ,                                       !- Column Separator
-  ,                                       !- Interpolate to Timestep
-  60;                                     !- Minutes per Item
-
-OS:Schedule:Ruleset,
-  {21e308cd-781c-4bcf-9cac-63291495d26b}, !- Handle
-  Schedule Ruleset 1,                     !- Name
-  {ca22203f-069d-4125-bbf6-a308af0b4dcd}, !- Schedule Type Limits Name
-  {3d4404e4-c227-4a30-b3d2-d1772f1759d8}; !- Default Day Schedule Name
-
 OS:Schedule:Day,
-  {3d4404e4-c227-4a30-b3d2-d1772f1759d8}, !- Handle
-  Schedule Day 3,                         !- Name
-  {ca22203f-069d-4125-bbf6-a308af0b4dcd}, !- Schedule Type Limits Name
-  ,                                       !- Interpolate to Timestep
-  24,                                     !- Hour 1
-  0,                                      !- Minute 1
-  112.539290946133;                       !- Value Until Time 1
-
-OS:People:Definition,
-  {2f51fa3d-b8eb-42ed-b838-3be10bd07334}, !- Handle
-  res occupants|living space,             !- Name
-  People,                                 !- Number of People Calculation Method
-  3.39,                                   !- Number of People {people}
-  ,                                       !- People per Space Floor Area {person/m2}
-  ,                                       !- Space Floor Area per Person {m2/person}
-  0.319734,                               !- Fraction Radiant
-  0.573,                                  !- Sensible Heat Fraction
-  0,                                      !- Carbon Dioxide Generation Rate {m3/s-W}
-  No,                                     !- Enable ASHRAE 55 Comfort Warnings
-  ZoneAveraged;                           !- Mean Radiant Temperature Calculation Type
-
-OS:People,
-  {e4ee5c97-6786-4325-bcd4-8a19eee9ae53}, !- Handle
-  res occupants|living space,             !- Name
-  {2f51fa3d-b8eb-42ed-b838-3be10bd07334}, !- People Definition Name
-  {0d241c82-bd67-4401-b2e8-a6be4a1472cb}, !- Space or SpaceType Name
-  {ec2b23e0-fbc9-4fe1-aff7-45b4d2f63e17}, !- Number of People Schedule Name
-  {21e308cd-781c-4bcf-9cac-63291495d26b}, !- Activity Level Schedule Name
-  ,                                       !- Surface Name/Angle Factor List Name
-  ,                                       !- Work Efficiency Schedule Name
-  ,                                       !- Clothing Insulation Schedule Name
-  ,                                       !- Air Velocity Schedule Name
-  1;                                      !- Multiplier
-
-OS:ScheduleTypeLimits,
-  {ca22203f-069d-4125-bbf6-a308af0b4dcd}, !- Handle
-  ActivityLevel,                          !- Name
-  0,                                      !- Lower Limit Value
-  ,                                       !- Upper Limit Value
-  Continuous,                             !- Numeric Type
-  ActivityLevel;                          !- Unit Type
-
-OS:ScheduleTypeLimits,
-  {9a4ce588-ae9a-4329-99df-08a6f790d563}, !- Handle
-  Fractional,                             !- Name
-  0,                                      !- Lower Limit Value
-  1,                                      !- Upper Limit Value
-  Continuous;                             !- Numeric Type
-
-OS:People:Definition,
-  {faf6dd8c-7459-4fdf-a7cc-49f89f05fd95}, !- Handle
-  res occupants|unit 2|living space|unit 2|story 1, !- Name
-  People,                                 !- Number of People Calculation Method
-  3.39,                                   !- Number of People {people}
-  ,                                       !- People per Space Floor Area {person/m2}
-  ,                                       !- Space Floor Area per Person {m2/person}
-  0.319734,                               !- Fraction Radiant
-  0.573,                                  !- Sensible Heat Fraction
-  0,                                      !- Carbon Dioxide Generation Rate {m3/s-W}
-  No,                                     !- Enable ASHRAE 55 Comfort Warnings
-  ZoneAveraged;                           !- Mean Radiant Temperature Calculation Type
-
-OS:People,
-  {5a74f0fb-44ee-4830-9087-dc178613c6f3}, !- Handle
-  res occupants|unit 2|living space|unit 2|story 1, !- Name
-  {faf6dd8c-7459-4fdf-a7cc-49f89f05fd95}, !- People Definition Name
-  {c7d6cfb4-6f8d-4da7-87bc-3990036142ec}, !- Space or SpaceType Name
-  {ec2b23e0-fbc9-4fe1-aff7-45b4d2f63e17}, !- Number of People Schedule Name
-  {21e308cd-781c-4bcf-9cac-63291495d26b}, !- Activity Level Schedule Name
-  ,                                       !- Surface Name/Angle Factor List Name
-  ,                                       !- Work Efficiency Schedule Name
-  ,                                       !- Clothing Insulation Schedule Name
-  ,                                       !- Air Velocity Schedule Name
-  1;                                      !- Multiplier
-
-OS:People:Definition,
-  {70e873c6-6f26-4cd7-ac57-fab9905922b6}, !- Handle
-  res occupants|unit 3|living space|unit 3|story 1, !- Name
-  People,                                 !- Number of People Calculation Method
-  3.39,                                   !- Number of People {people}
-  ,                                       !- People per Space Floor Area {person/m2}
-  ,                                       !- Space Floor Area per Person {m2/person}
-  0.319734,                               !- Fraction Radiant
-  0.573,                                  !- Sensible Heat Fraction
-  0,                                      !- Carbon Dioxide Generation Rate {m3/s-W}
-  No,                                     !- Enable ASHRAE 55 Comfort Warnings
-  ZoneAveraged;                           !- Mean Radiant Temperature Calculation Type
-
-OS:People,
-  {4506c62c-086d-48d9-a160-03fb4a695243}, !- Handle
-  res occupants|unit 3|living space|unit 3|story 1, !- Name
-  {70e873c6-6f26-4cd7-ac57-fab9905922b6}, !- People Definition Name
-  {a4d18c25-f59f-4a97-a30f-ebacd6e610f7}, !- Space or SpaceType Name
-  {ec2b23e0-fbc9-4fe1-aff7-45b4d2f63e17}, !- Number of People Schedule Name
-  {21e308cd-781c-4bcf-9cac-63291495d26b}, !- Activity Level Schedule Name
-  ,                                       !- Surface Name/Angle Factor List Name
-  ,                                       !- Work Efficiency Schedule Name
-  ,                                       !- Clothing Insulation Schedule Name
-  ,                                       !- Air Velocity Schedule Name
-  1;                                      !- Multiplier
-
-OS:People:Definition,
-  {232b6282-bc00-4b3d-9567-f8f6151005d8}, !- Handle
-  res occupants|unit 4|living space|unit 4|story 1, !- Name
-  People,                                 !- Number of People Calculation Method
-  3.39,                                   !- Number of People {people}
-  ,                                       !- People per Space Floor Area {person/m2}
-  ,                                       !- Space Floor Area per Person {m2/person}
-  0.319734,                               !- Fraction Radiant
-  0.573,                                  !- Sensible Heat Fraction
-  0,                                      !- Carbon Dioxide Generation Rate {m3/s-W}
-  No,                                     !- Enable ASHRAE 55 Comfort Warnings
-  ZoneAveraged;                           !- Mean Radiant Temperature Calculation Type
-
-OS:People,
-  {23ba8e92-6a20-4af9-b273-212fa2bbf4a9}, !- Handle
-  res occupants|unit 4|living space|unit 4|story 1, !- Name
-  {232b6282-bc00-4b3d-9567-f8f6151005d8}, !- People Definition Name
-  {59062c79-720e-46be-a8fa-9914da1490a6}, !- Space or SpaceType Name
-  {ec2b23e0-fbc9-4fe1-aff7-45b4d2f63e17}, !- Number of People Schedule Name
-  {21e308cd-781c-4bcf-9cac-63291495d26b}, !- Activity Level Schedule Name
-  ,                                       !- Surface Name/Angle Factor List Name
-  ,                                       !- Work Efficiency Schedule Name
-  ,                                       !- Clothing Insulation Schedule Name
-  ,                                       !- Air Velocity Schedule Name
-  1;                                      !- Multiplier
-
-OS:WeatherFile,
-  {95dc500f-6064-47ed-9267-318b7d5b5d00}, !- Handle
-  Denver Intl Ap,                         !- City
-  CO,                                     !- State Province Region
-  USA,                                    !- Country
-  TMY3,                                   !- Data Source
-  725650,                                 !- WMO Number
-  39.83,                                  !- Latitude {deg}
-  -104.65,                                !- Longitude {deg}
-  -7,                                     !- Time Zone {hr}
-  1650,                                   !- Elevation {m}
-  C:/OpenStudio/OpenStudio-BuildStock/resources/measures/HPXMLtoOpenStudio/weather/USA_CO_Denver.Intl.AP.725650_TMY3.epw, !- Url
-  E23378AA;                               !- Checksum
-
-OS:AdditionalProperties,
-  {d8cceb4b-a557-482d-8a07-aca2f79fd12f}, !- Handle
-  {95dc500f-6064-47ed-9267-318b7d5b5d00}, !- Object Name
-  EPWHeaderCity,                          !- Feature Name 1
-  String,                                 !- Feature Data Type 1
-  Denver Intl Ap,                         !- Feature Value 1
-  EPWHeaderState,                         !- Feature Name 2
-  String,                                 !- Feature Data Type 2
-  CO,                                     !- Feature Value 2
-  EPWHeaderCountry,                       !- Feature Name 3
-  String,                                 !- Feature Data Type 3
-  USA,                                    !- Feature Value 3
-  EPWHeaderDataSource,                    !- Feature Name 4
-  String,                                 !- Feature Data Type 4
-  TMY3,                                   !- Feature Value 4
-  EPWHeaderStation,                       !- Feature Name 5
-  String,                                 !- Feature Data Type 5
-  725650,                                 !- Feature Value 5
-  EPWHeaderLatitude,                      !- Feature Name 6
-  Double,                                 !- Feature Data Type 6
-  39.829999999999998,                     !- Feature Value 6
-  EPWHeaderLongitude,                     !- Feature Name 7
-  Double,                                 !- Feature Data Type 7
-  -104.65000000000001,                    !- Feature Value 7
-  EPWHeaderTimezone,                      !- Feature Name 8
-  Double,                                 !- Feature Data Type 8
-  -7,                                     !- Feature Value 8
-  EPWHeaderAltitude,                      !- Feature Name 9
-  Double,                                 !- Feature Data Type 9
-  5413.3858267716532,                     !- Feature Value 9
-  EPWHeaderLocalPressure,                 !- Feature Name 10
-  Double,                                 !- Feature Data Type 10
-  0.81937567683596546,                    !- Feature Value 10
-  EPWHeaderRecordsPerHour,                !- Feature Name 11
-  Double,                                 !- Feature Data Type 11
-  0,                                      !- Feature Value 11
-  EPWDataAnnualAvgDrybulb,                !- Feature Name 12
-  Double,                                 !- Feature Data Type 12
-  51.575616438356228,                     !- Feature Value 12
-  EPWDataAnnualMinDrybulb,                !- Feature Name 13
-  Double,                                 !- Feature Data Type 13
-  -2.9200000000000017,                    !- Feature Value 13
-  EPWDataAnnualMaxDrybulb,                !- Feature Name 14
-  Double,                                 !- Feature Data Type 14
-  104,                                    !- Feature Value 14
-  EPWDataCDD50F,                          !- Feature Name 15
-  Double,                                 !- Feature Data Type 15
-  3072.2925000000005,                     !- Feature Value 15
-  EPWDataCDD65F,                          !- Feature Name 16
-  Double,                                 !- Feature Data Type 16
-  883.62000000000035,                     !- Feature Value 16
-  EPWDataHDD50F,                          !- Feature Name 17
-  Double,                                 !- Feature Data Type 17
-  2497.1925000000001,                     !- Feature Value 17
-  EPWDataHDD65F,                          !- Feature Name 18
-  Double,                                 !- Feature Data Type 18
-  5783.5200000000013,                     !- Feature Value 18
-  EPWDataAnnualAvgWindspeed,              !- Feature Name 19
-  Double,                                 !- Feature Data Type 19
-  3.9165296803649667,                     !- Feature Value 19
-  EPWDataMonthlyAvgDrybulbs,              !- Feature Name 20
-  String,                                 !- Feature Data Type 20
-  33.4191935483871&#4431.90142857142857&#4443.02620967741937&#4442.48624999999999&#4459.877741935483854&#4473.57574999999997&#4472.07975806451608&#4472.70008064516134&#4466.49200000000006&#4450.079112903225806&#4437.218250000000005&#4434.582177419354835, !- Feature Value 20
-  EPWDataGroundMonthlyTemps,              !- Feature Name 21
-  String,                                 !- Feature Data Type 21
-  44.08306285945173&#4440.89570904991865&#4440.64045432632048&#4442.153016571250646&#4448.225111118704206&#4454.268919273837525&#4459.508577937551024&#4462.82777283423508&#4463.10975667174995&#4460.41014950381947&#4455.304105212311526&#4449.445696474514364, !- Feature Value 21
-  EPWDataWSF,                             !- Feature Name 22
-  Double,                                 !- Feature Data Type 22
-  0.58999999999999997,                    !- Feature Value 22
-  EPWDataMonthlyAvgDailyHighDrybulbs,     !- Feature Name 23
-  String,                                 !- Feature Data Type 23
-  47.41032258064516&#4446.58642857142857&#4455.15032258064517&#4453.708&#4472.80193548387098&#4488.67600000000002&#4486.1858064516129&#4485.87225806451613&#4482.082&#4463.18064516129033&#4448.73400000000001&#4448.87935483870968, !- Feature Value 23
-  EPWDataMonthlyAvgDailyLowDrybulbs,      !- Feature Name 24
-  String,                                 !- Feature Data Type 24
-  19.347741935483874&#4419.856428571428573&#4430.316129032258065&#4431.112&#4447.41612903225806&#4457.901999999999994&#4459.063870967741934&#4460.956774193548384&#4452.352000000000004&#4438.41612903225806&#4427.002000000000002&#4423.02903225806451, !- Feature Value 24
-  EPWDesignHeatingDrybulb,                !- Feature Name 25
-  Double,                                 !- Feature Data Type 25
-  12.02,                                  !- Feature Value 25
-  EPWDesignHeatingWindspeed,              !- Feature Name 26
-  Double,                                 !- Feature Data Type 26
-  2.8062500000000004,                     !- Feature Value 26
-  EPWDesignCoolingDrybulb,                !- Feature Name 27
-  Double,                                 !- Feature Data Type 27
-  91.939999999999998,                     !- Feature Value 27
-  EPWDesignCoolingWetbulb,                !- Feature Name 28
-  Double,                                 !- Feature Data Type 28
-  59.95131430195849,                      !- Feature Value 28
-  EPWDesignCoolingHumidityRatio,          !- Feature Name 29
-  Double,                                 !- Feature Data Type 29
-  0.0059161086834698092,                  !- Feature Value 29
-  EPWDesignCoolingWindspeed,              !- Feature Name 30
-  Double,                                 !- Feature Data Type 30
-  3.7999999999999989,                     !- Feature Value 30
-  EPWDesignDailyTemperatureRange,         !- Feature Name 31
-  Double,                                 !- Feature Data Type 31
-  24.915483870967748,                     !- Feature Value 31
-  EPWDesignDehumidDrybulb,                !- Feature Name 32
-  Double,                                 !- Feature Data Type 32
-  67.996785714285721,                     !- Feature Value 32
-  EPWDesignDehumidHumidityRatio,          !- Feature Name 33
-  Double,                                 !- Feature Data Type 33
-  0.012133744170488724,                   !- Feature Value 33
-  EPWDesignCoolingDirectNormal,           !- Feature Name 34
-  Double,                                 !- Feature Data Type 34
-  985,                                    !- Feature Value 34
-  EPWDesignCoolingDiffuseHorizontal,      !- Feature Name 35
-  Double,                                 !- Feature Data Type 35
-  84;                                     !- Feature Value 35
-
-OS:Site,
-  {f1d6ff27-a51e-454a-a1ec-1d212b134f50}, !- Handle
-  Denver Intl Ap_CO_USA,                  !- Name
-  39.83,                                  !- Latitude {deg}
-  -104.65,                                !- Longitude {deg}
-  -7,                                     !- Time Zone {hr}
-  1650,                                   !- Elevation {m}
-  ;                                       !- Terrain
-
-OS:ClimateZones,
-  {4adcb2f2-b5f1-4ab9-bba0-da19f3335cf0}, !- Handle
-  Building America,                       !- Climate Zone Institution Name 1
-  ,                                       !- Climate Zone Document Name 1
-  0,                                      !- Climate Zone Document Year 1
-  Cold;                                   !- Climate Zone Value 1
-
-OS:Site:WaterMainsTemperature,
-  {7dc3e6a3-9ec9-42e8-8c30-51556a8479e9}, !- Handle
-  Correlation,                            !- Calculation Method
-  ,                                       !- Temperature Schedule Name
-  10.8753424657535,                       !- Annual Average Outdoor Air Temperature {C}
-  23.1524007936508;                       !- Maximum Difference In Monthly Average Outdoor Air Temperatures {deltaC}
-
-OS:RunPeriodControl:DaylightSavingTime,
-  {8031f9fb-20d3-4d19-9839-822d6b6b92e7}, !- Handle
-  4/7,                                    !- Start Date
-  10/26;                                  !- End Date
-
-OS:Site:GroundTemperature:Deep,
-  {378ed30c-1072-48c3-bd08-0f4a77968bab}, !- Handle
-  10.8753424657535,                       !- January Deep Ground Temperature {C}
-  10.8753424657535,                       !- February Deep Ground Temperature {C}
-  10.8753424657535,                       !- March Deep Ground Temperature {C}
-  10.8753424657535,                       !- April Deep Ground Temperature {C}
-  10.8753424657535,                       !- May Deep Ground Temperature {C}
-  10.8753424657535,                       !- June Deep Ground Temperature {C}
-  10.8753424657535,                       !- July Deep Ground Temperature {C}
-  10.8753424657535,                       !- August Deep Ground Temperature {C}
-  10.8753424657535,                       !- September Deep Ground Temperature {C}
-  10.8753424657535,                       !- October Deep Ground Temperature {C}
-  10.8753424657535,                       !- November Deep Ground Temperature {C}
-  10.8753424657535;                       !- December Deep Ground Temperature {C}
-
-OS:PlantLoop,
-  {c3ba3aaf-79dd-411d-b9f6-67a747d1f2e4}, !- Handle
-  Hot Water Loop,                         !- Name
-  Water,                                  !- Fluid Type
-  0,                                      !- Glycol Concentration
-  ,                                       !- User Defined Fluid Type
-  ,                                       !- Plant Equipment Operation Heating Load
-  ,                                       !- Plant Equipment Operation Cooling Load
-  ,                                       !- Primary Plant Equipment Operation Scheme
-  {cb1559e9-33c1-4e88-a832-bc5ec95e324b}, !- Loop Temperature Setpoint Node Name
-  ,                                       !- Maximum Loop Temperature {C}
-  10,                                     !- Minimum Loop Temperature {C}
-  ,                                       !- Maximum Loop Flow Rate {m3/s}
-  ,                                       !- Minimum Loop Flow Rate {m3/s}
-  Autocalculate,                          !- Plant Loop Volume {m3}
-  {7244dd98-6bf6-43aa-b6be-b75110a7796c}, !- Plant Side Inlet Node Name
-  {57a83330-1fc2-464e-8ab2-4176674af6b0}, !- Plant Side Outlet Node Name
-  ,                                       !- Plant Side Branch List Name
-  {1c427197-a28f-4f13-91d2-dc64e20652aa}, !- Demand Side Inlet Node Name
-  {f3afa904-e0e9-41f9-a2ce-96291b69062d}, !- Demand Side Outlet Node Name
-  ,                                       !- Demand Side Branch List Name
-  ,                                       !- Demand Side Connector List Name
-  Optimal,                                !- Load Distribution Scheme
-  {23c1d895-9aaa-4601-9dd6-494edcf422a7}, !- Availability Manager List Name
-  ,                                       !- Plant Loop Demand Calculation Scheme
-  ,                                       !- Common Pipe Simulation
-  ,                                       !- Pressure Simulation Type
-  ,                                       !- Plant Equipment Operation Heating Load Schedule
-  ,                                       !- Plant Equipment Operation Cooling Load Schedule
-  ,                                       !- Primary Plant Equipment Operation Scheme Schedule
-  ,                                       !- Component Setpoint Operation Scheme Schedule
-  {217d8bd5-26cc-4542-9c38-951a7b42d772}, !- Demand Mixer Name
-  {140b3ae7-d3d4-472b-bc1b-d2c93843766f}, !- Demand Splitter Name
-  {ba1a8286-1140-4a9a-ba65-a3c84f8c1a7f}, !- Supply Mixer Name
-  {39b909ca-1c39-472c-becb-402350034959}; !- Supply Splitter Name
-
-OS:Node,
-  {6a1291a9-21a6-4fcf-a9b6-b499a1b8de42}, !- Handle
-  Node 6,                                 !- Name
-  {7244dd98-6bf6-43aa-b6be-b75110a7796c}, !- Inlet Port
-  {d833f9ca-8fc3-45ed-9403-ca67aca5eb47}; !- Outlet Port
-
-OS:Node,
-  {cb1559e9-33c1-4e88-a832-bc5ec95e324b}, !- Handle
-  Node 7,                                 !- Name
-  {bb516095-51be-4ba6-acd5-7bfa60fcdb53}, !- Inlet Port
-  {57a83330-1fc2-464e-8ab2-4176674af6b0}; !- Outlet Port
-
-OS:Node,
-  {31c75435-e88b-40d6-ad05-ce2746e94a64}, !- Handle
-  Node 8,                                 !- Name
-  {c4734c21-4ff2-4d0d-b99d-5eb837aec8dd}, !- Inlet Port
-  {0a61c9ab-6a07-46a1-bf25-71f21ed17d17}; !- Outlet Port
-
-OS:Connector:Mixer,
-  {ba1a8286-1140-4a9a-ba65-a3c84f8c1a7f}, !- Handle
-  Connector Mixer 1,                      !- Name
-  {dbd4d5f0-a01d-40b5-bda2-238cd1f5e8a9}, !- Outlet Branch Name
-  {54bfac17-00e5-4bab-bc8c-1dd71c73a00d}, !- Inlet Branch Name 1
-  {e5ba4522-b696-4778-8899-69e0aca221ed}; !- Inlet Branch Name 2
-
-OS:Connector:Splitter,
-  {39b909ca-1c39-472c-becb-402350034959}, !- Handle
-  Connector Splitter 1,                   !- Name
-  {5e6d49a2-4f7e-4b0f-80fd-45f8c88c9b35}, !- Inlet Branch Name
-  {c4734c21-4ff2-4d0d-b99d-5eb837aec8dd}, !- Outlet Branch Name 1
-  {4caf1237-02dd-4703-8079-f004cd9cb120}; !- Outlet Branch Name 2
-
-OS:Connection,
-  {7244dd98-6bf6-43aa-b6be-b75110a7796c}, !- Handle
-  {1a0375f2-7045-42b1-a5d4-79d7c093b67c}, !- Name
-  {c3ba3aaf-79dd-411d-b9f6-67a747d1f2e4}, !- Source Object
-  14,                                     !- Outlet Port
-  {6a1291a9-21a6-4fcf-a9b6-b499a1b8de42}, !- Target Object
-  2;                                      !- Inlet Port
-
-OS:Connection,
-  {c4734c21-4ff2-4d0d-b99d-5eb837aec8dd}, !- Handle
-  {769aaabf-8a6e-4dd1-af44-7d1858c477ec}, !- Name
-  {39b909ca-1c39-472c-becb-402350034959}, !- Source Object
-  3,                                      !- Outlet Port
-  {31c75435-e88b-40d6-ad05-ce2746e94a64}, !- Target Object
-  2;                                      !- Inlet Port
-
-OS:Connection,
-  {57a83330-1fc2-464e-8ab2-4176674af6b0}, !- Handle
-  {863db1c8-c2f3-460a-9785-b67ce98bbf0d}, !- Name
-  {cb1559e9-33c1-4e88-a832-bc5ec95e324b}, !- Source Object
-  3,                                      !- Outlet Port
-  {c3ba3aaf-79dd-411d-b9f6-67a747d1f2e4}, !- Target Object
-  15;                                     !- Inlet Port
-
-OS:Node,
-  {bdca1360-7618-4305-824c-eb9ace39a1c1}, !- Handle
-  Node 9,                                 !- Name
-  {1c427197-a28f-4f13-91d2-dc64e20652aa}, !- Inlet Port
-  {203ff6df-12ae-4a6c-9958-dff06029ffec}; !- Outlet Port
-
-OS:Node,
-  {25886ff8-3772-4894-92de-96ecf058be8a}, !- Handle
-  Node 10,                                !- Name
-  {626d469d-15c7-4cc0-9175-c5e115744781}, !- Inlet Port
-  {f3afa904-e0e9-41f9-a2ce-96291b69062d}; !- Outlet Port
-
-OS:Node,
-  {87af8a29-5c2b-43f1-8c1d-6fab1bcb134e}, !- Handle
-  Node 11,                                !- Name
-  {c7d24e0f-82de-4705-85e2-8fa60f1f7aee}, !- Inlet Port
-  {8472a094-40cb-4caf-b4ee-562789dfd7ee}; !- Outlet Port
-
-OS:Connector:Mixer,
-  {217d8bd5-26cc-4542-9c38-951a7b42d772}, !- Handle
-  Connector Mixer 2,                      !- Name
-  {b22a13e3-6987-437e-bcd5-37dadd338c0e}, !- Outlet Branch Name
-  {3ada1e61-9d26-41e1-a95c-b63f473e32ce}, !- Inlet Branch Name 1
-  {faa18b36-98b9-49e6-8f43-f730b36679be}, !- Inlet Branch Name 2
-  {9e69d89a-e079-4720-b7a8-8429333ab498}, !- Inlet Branch Name 3
-  {1e443614-46d9-4fe4-8348-862e6d7f3f52}, !- Inlet Branch Name 4
-  {c947ff1d-7633-4ae8-8cf2-4b58705e5bed}; !- Inlet Branch Name 5
-
-OS:Connector:Splitter,
-  {140b3ae7-d3d4-472b-bc1b-d2c93843766f}, !- Handle
-  Connector Splitter 2,                   !- Name
-  {ea71ec76-12c7-47df-86fa-8bcc77792245}, !- Inlet Branch Name
-  {c7d24e0f-82de-4705-85e2-8fa60f1f7aee}, !- Outlet Branch Name 1
-  {b1380517-a834-4012-b705-23b214731df9}, !- Outlet Branch Name 2
-  {2759158a-dbd5-4742-a4af-c1228b424fcb}, !- Outlet Branch Name 3
-  {eb1e3080-64ca-4074-b82a-ff03cde9e902}, !- Outlet Branch Name 4
-  {c91ac5aa-8e64-41de-a5d8-6b7cb4f021ac}; !- Outlet Branch Name 5
-
-OS:Connection,
-  {1c427197-a28f-4f13-91d2-dc64e20652aa}, !- Handle
-  {bcd7fea6-1324-4a72-97e7-8c9382ebae3f}, !- Name
-  {c3ba3aaf-79dd-411d-b9f6-67a747d1f2e4}, !- Source Object
-  17,                                     !- Outlet Port
-  {bdca1360-7618-4305-824c-eb9ace39a1c1}, !- Target Object
-  2;                                      !- Inlet Port
-
-OS:Connection,
-  {c7d24e0f-82de-4705-85e2-8fa60f1f7aee}, !- Handle
-  {69759076-b962-44b6-85b0-98ba37536011}, !- Name
-  {140b3ae7-d3d4-472b-bc1b-d2c93843766f}, !- Source Object
-  3,                                      !- Outlet Port
-  {87af8a29-5c2b-43f1-8c1d-6fab1bcb134e}, !- Target Object
-  2;                                      !- Inlet Port
-
-OS:Connection,
-  {f3afa904-e0e9-41f9-a2ce-96291b69062d}, !- Handle
-  {6620d963-5374-4773-96e1-de59f66eac24}, !- Name
-  {25886ff8-3772-4894-92de-96ecf058be8a}, !- Source Object
-  3,                                      !- Outlet Port
-  {c3ba3aaf-79dd-411d-b9f6-67a747d1f2e4}, !- Target Object
-  18;                                     !- Inlet Port
-
-OS:Sizing:Plant,
-  {c3bdde2b-7ef4-49c2-bdef-9e5e70e5e25e}, !- Handle
-  {c3ba3aaf-79dd-411d-b9f6-67a747d1f2e4}, !- Plant or Condenser Loop Name
-  Heating,                                !- Loop Type
-  82.2222222222223,                       !- Design Loop Exit Temperature {C}
-  11.1111111111111,                       !- Loop Design Temperature Difference {deltaC}
-  NonCoincident,                          !- Sizing Option
-  1,                                      !- Zone Timesteps in Averaging Window
-  None;                                   !- Coincident Sizing Factor Mode
-
-OS:AvailabilityManagerAssignmentList,
-  {23c1d895-9aaa-4601-9dd6-494edcf422a7}, !- Handle
-  Plant Loop 1 AvailabilityManagerAssignmentList; !- Name
-
-OS:Schedule:Ruleset,
-  {bb8ae26a-0ba8-40a8-a04f-76774d20e04b}, !- Handle
-  Hot Water Loop Temp - 180F,             !- Name
-  {12e9e9ba-7f51-4384-a263-fb986c21a90b}, !- Schedule Type Limits Name
-  {99c1f1d9-d012-430a-b5ba-d338679bcf83}; !- Default Day Schedule Name
-
-OS:Schedule:Day,
-  {99c1f1d9-d012-430a-b5ba-d338679bcf83}, !- Handle
-  Hot Water Loop Temp - 180F Default,     !- Name
-  {12e9e9ba-7f51-4384-a263-fb986c21a90b}, !- Schedule Type Limits Name
-  ,                                       !- Interpolate to Timestep
-  24,                                     !- Hour 1
-  0,                                      !- Minute 1
-  82.2222222222223;                       !- Value Until Time 1
-
-OS:ScheduleTypeLimits,
-  {12e9e9ba-7f51-4384-a263-fb986c21a90b}, !- Handle
-  Temperature,                            !- Name
-  0,                                      !- Lower Limit Value
-  100,                                    !- Upper Limit Value
-  Continuous,                             !- Numeric Type
-  Temperature;                            !- Unit Type
-
-OS:SetpointManager:Scheduled,
-  {cbcee008-f6f8-4556-8430-a18c9ebe679b}, !- Handle
-  Hot Water Loop Setpoint Manager,        !- Name
-  Temperature,                            !- Control Variable
-  {bb8ae26a-0ba8-40a8-a04f-76774d20e04b}, !- Schedule Name
-  {cb1559e9-33c1-4e88-a832-bc5ec95e324b}; !- Setpoint Node or NodeList Name
-
-OS:Pump:VariableSpeed,
-  {92125d9d-c99d-4aea-b7ca-637e9c4dd589}, !- Handle
-  Central pump,                           !- Name
-  {d833f9ca-8fc3-45ed-9403-ca67aca5eb47}, !- Inlet Node Name
-  {70e55dc4-c4fe-44e7-a474-9c133306f532}, !- Outlet Node Name
-  ,                                       !- Rated Flow Rate {m3/s}
-  179344.0152,                            !- Rated Pump Head {Pa}
-  ,                                       !- Rated Power Consumption {W}
-  0.9,                                    !- Motor Efficiency
-  ,                                       !- Fraction of Motor Inefficiencies to Fluid Stream
-  ,                                       !- Coefficient 1 of the Part Load Performance Curve
-  ,                                       !- Coefficient 2 of the Part Load Performance Curve
-  ,                                       !- Coefficient 3 of the Part Load Performance Curve
-  ,                                       !- Coefficient 4 of the Part Load Performance Curve
-  ,                                       !- Minimum Flow Rate {m3/s}
-  Intermittent,                           !- Pump Control Type
-  ,                                       !- Pump Flow Rate Schedule Name
-  ,                                       !- Pump Curve Name
-  ,                                       !- Impeller Diameter {m}
-  ,                                       !- VFD Control Type
-  ,                                       !- Pump RPM Schedule Name
-  ,                                       !- Minimum Pressure Schedule {Pa}
-  ,                                       !- Maximum Pressure Schedule {Pa}
-  ,                                       !- Minimum RPM Schedule {rev/min}
-  ,                                       !- Maximum RPM Schedule {rev/min}
-  ,                                       !- Zone Name
-  0.5,                                    !- Skin Loss Radiative Fraction
-  PowerPerFlowPerPressure,                !- Design Power Sizing Method
-  348701.1,                               !- Design Electric Power per Unit Flow Rate {W/(m3/s)}
-  1.282051282,                            !- Design Shaft Power per Unit Flow Rate per Unit Head {W-s/m3-Pa}
-  0,                                      !- Design Minimum Flow Rate Fraction
-  General;                                !- End-Use Subcategory
-
-OS:Node,
-  {a102824d-761d-4b6a-b6f3-d3cc5611fbb8}, !- Handle
-  Node 12,                                !- Name
-  {70e55dc4-c4fe-44e7-a474-9c133306f532}, !- Inlet Port
-  {5e6d49a2-4f7e-4b0f-80fd-45f8c88c9b35}; !- Outlet Port
-
-OS:Connection,
-  {d833f9ca-8fc3-45ed-9403-ca67aca5eb47}, !- Handle
-  {79cafe83-27fe-457b-bc19-3129256ccdc8}, !- Name
-  {6a1291a9-21a6-4fcf-a9b6-b499a1b8de42}, !- Source Object
-  3,                                      !- Outlet Port
-  {92125d9d-c99d-4aea-b7ca-637e9c4dd589}, !- Target Object
-  2;                                      !- Inlet Port
-
-OS:Connection,
-  {70e55dc4-c4fe-44e7-a474-9c133306f532}, !- Handle
-  {0e6b7198-2dc3-4ff2-8985-9c5bfac7debf}, !- Name
-  {92125d9d-c99d-4aea-b7ca-637e9c4dd589}, !- Source Object
-  3,                                      !- Outlet Port
-  {a102824d-761d-4b6a-b6f3-d3cc5611fbb8}, !- Target Object
-  2;                                      !- Inlet Port
-
-OS:Connection,
-  {5e6d49a2-4f7e-4b0f-80fd-45f8c88c9b35}, !- Handle
-  {7cc3ebdf-949d-44e3-93cf-81e7ce503c41}, !- Name
-  {a102824d-761d-4b6a-b6f3-d3cc5611fbb8}, !- Source Object
-  3,                                      !- Outlet Port
-  {39b909ca-1c39-472c-becb-402350034959}, !- Target Object
-  2;                                      !- Inlet Port
-
-OS:Boiler:HotWater,
-  {3b71fb54-0833-42e2-8c82-517b8dce843f}, !- Handle
-  Boiler,                                 !- Name
-  NaturalGas,                             !- Fuel Type
-  ,                                       !- Nominal Capacity {W}
-  0.78,                                   !- Nominal Thermal Efficiency
-  LeavingBoiler,                          !- Efficiency Curve Temperature Evaluation Variable
-  ,                                       !- Normalized Boiler Efficiency Curve Name
-  ,                                       !- Design Water Flow Rate {m3/s}
-  0,                                      !- Minimum Part Load Ratio
-  1.2,                                    !- Maximum Part Load Ratio
-  1,                                      !- Optimum Part Load Ratio
-  {0a61c9ab-6a07-46a1-bf25-71f21ed17d17}, !- Boiler Water Inlet Node Name
-  {b572bde3-389a-40d8-be87-138b60026559}, !- Boiler Water Outlet Node Name
-  95.0000000000001,                       !- Water Outlet Upper Temperature Limit {C}
-  LeavingSetpointModulated,               !- Boiler Flow Mode
-  0,                                      !- Parasitic Electric Load {W}
-  1,                                      !- Sizing Factor
-  General;                                !- End-Use Subcategory
-
-OS:Node,
-  {654e1062-46e6-4b3c-b5a7-2cf3f66ee6f4}, !- Handle
-  Node 13,                                !- Name
-  {b572bde3-389a-40d8-be87-138b60026559}, !- Inlet Port
-  {54bfac17-00e5-4bab-bc8c-1dd71c73a00d}; !- Outlet Port
-
-OS:Connection,
-  {0a61c9ab-6a07-46a1-bf25-71f21ed17d17}, !- Handle
-  {a8a4d1fa-28c3-477a-97cf-d8676eed40de}, !- Name
-  {31c75435-e88b-40d6-ad05-ce2746e94a64}, !- Source Object
-  3,                                      !- Outlet Port
-  {3b71fb54-0833-42e2-8c82-517b8dce843f}, !- Target Object
-  11;                                     !- Inlet Port
-
-OS:Connection,
-  {b572bde3-389a-40d8-be87-138b60026559}, !- Handle
-  {ecd656f8-b374-4899-9c90-e310515046e8}, !- Name
-  {3b71fb54-0833-42e2-8c82-517b8dce843f}, !- Source Object
-  12,                                     !- Outlet Port
-  {654e1062-46e6-4b3c-b5a7-2cf3f66ee6f4}, !- Target Object
-  2;                                      !- Inlet Port
-
-OS:Connection,
-  {54bfac17-00e5-4bab-bc8c-1dd71c73a00d}, !- Handle
-  {8a945246-e7a1-4547-8501-c8052329a153}, !- Name
-  {654e1062-46e6-4b3c-b5a7-2cf3f66ee6f4}, !- Source Object
-  3,                                      !- Outlet Port
-  {ba1a8286-1140-4a9a-ba65-a3c84f8c1a7f}, !- Target Object
-  3;                                      !- Inlet Port
-
-OS:Pipe:Adiabatic,
-  {52da5ac9-80e3-4720-8c5f-692aaa4ea00b}, !- Handle
-  Hot Water Loop Supply Equipment Bypass, !- Name
-  {b4c7ec3f-554a-47d3-b269-1ccb7fcc0273}, !- Inlet Node Name
-  {7d1b3c3e-1478-40c7-83fc-534eb5c3662f}; !- Outlet Node Name
-
-OS:Node,
-  {cfb6f33b-20b2-477b-9335-734d28cc278c}, !- Handle
-  Node 14,                                !- Name
-  {4caf1237-02dd-4703-8079-f004cd9cb120}, !- Inlet Port
-  {b4c7ec3f-554a-47d3-b269-1ccb7fcc0273}; !- Outlet Port
-
-OS:Connection,
-  {4caf1237-02dd-4703-8079-f004cd9cb120}, !- Handle
-  {45433b20-84b0-494e-8109-89654b48141c}, !- Name
-  {39b909ca-1c39-472c-becb-402350034959}, !- Source Object
-  4,                                      !- Outlet Port
-  {cfb6f33b-20b2-477b-9335-734d28cc278c}, !- Target Object
-  2;                                      !- Inlet Port
-
-OS:Node,
-  {5a95efa9-6d72-42c6-ab4e-b2ee78b318fb}, !- Handle
-  Node 15,                                !- Name
-  {7d1b3c3e-1478-40c7-83fc-534eb5c3662f}, !- Inlet Port
-  {e5ba4522-b696-4778-8899-69e0aca221ed}; !- Outlet Port
-
-OS:Connection,
-  {b4c7ec3f-554a-47d3-b269-1ccb7fcc0273}, !- Handle
-  {5522a111-c276-49cc-88c8-d18845d9ad2e}, !- Name
-  {cfb6f33b-20b2-477b-9335-734d28cc278c}, !- Source Object
-  3,                                      !- Outlet Port
-  {52da5ac9-80e3-4720-8c5f-692aaa4ea00b}, !- Target Object
-  2;                                      !- Inlet Port
-
-OS:Connection,
-  {7d1b3c3e-1478-40c7-83fc-534eb5c3662f}, !- Handle
-  {94dcc09b-99db-4f0c-b2bb-0095e55302cb}, !- Name
-  {52da5ac9-80e3-4720-8c5f-692aaa4ea00b}, !- Source Object
-  3,                                      !- Outlet Port
-  {5a95efa9-6d72-42c6-ab4e-b2ee78b318fb}, !- Target Object
-  2;                                      !- Inlet Port
-
-OS:Connection,
-  {e5ba4522-b696-4778-8899-69e0aca221ed}, !- Handle
-  {4e7e0ed4-51cc-4f27-9f9a-571cfa2bcae6}, !- Name
-  {5a95efa9-6d72-42c6-ab4e-b2ee78b318fb}, !- Source Object
-  3,                                      !- Outlet Port
-  {ba1a8286-1140-4a9a-ba65-a3c84f8c1a7f}, !- Target Object
-  4;                                      !- Inlet Port
-
-OS:Pipe:Adiabatic,
-  {0f556ad3-d94c-4837-b7c5-aedb91e41079}, !- Handle
-  Hot Water Loop Coil Bypass,             !- Name
-  {8472a094-40cb-4caf-b4ee-562789dfd7ee}, !- Inlet Node Name
-  {c87b4922-97fd-4d08-8b1f-ce2d325a6a93}; !- Outlet Node Name
-
-OS:Node,
-  {99188c02-3a8c-43fd-bab0-3474402f8694}, !- Handle
-  Node 16,                                !- Name
-  {c87b4922-97fd-4d08-8b1f-ce2d325a6a93}, !- Inlet Port
-  {3ada1e61-9d26-41e1-a95c-b63f473e32ce}; !- Outlet Port
-
-OS:Connection,
-  {8472a094-40cb-4caf-b4ee-562789dfd7ee}, !- Handle
-  {24f353a6-6e9f-41f9-b4aa-9a4ecb9473a7}, !- Name
-  {87af8a29-5c2b-43f1-8c1d-6fab1bcb134e}, !- Source Object
-  3,                                      !- Outlet Port
-  {0f556ad3-d94c-4837-b7c5-aedb91e41079}, !- Target Object
-  2;                                      !- Inlet Port
-
-OS:Connection,
-  {c87b4922-97fd-4d08-8b1f-ce2d325a6a93}, !- Handle
-  {3d80d2c8-32e9-46cd-928e-608b662498fb}, !- Name
-  {0f556ad3-d94c-4837-b7c5-aedb91e41079}, !- Source Object
-  3,                                      !- Outlet Port
-  {99188c02-3a8c-43fd-bab0-3474402f8694}, !- Target Object
-  2;                                      !- Inlet Port
-
-OS:Connection,
-  {3ada1e61-9d26-41e1-a95c-b63f473e32ce}, !- Handle
-  {118ed153-2dcb-474c-9371-ff9251612133}, !- Name
-  {99188c02-3a8c-43fd-bab0-3474402f8694}, !- Source Object
-  3,                                      !- Outlet Port
-  {217d8bd5-26cc-4542-9c38-951a7b42d772}, !- Target Object
-  3;                                      !- Inlet Port
-
-OS:Pipe:Adiabatic,
-  {ca3da32a-a7d3-47f7-9bcc-ed680461be6b}, !- Handle
-  Hot Water Loop Supply Outlet,           !- Name
-  {41673a3a-c0b1-47ec-b646-f6853dde045a}, !- Inlet Node Name
-  {bb516095-51be-4ba6-acd5-7bfa60fcdb53}; !- Outlet Node Name
-
-OS:Node,
-  {ae6b80e7-fd2e-4bf9-b6ea-567f7b8b101b}, !- Handle
-  Node 17,                                !- Name
-  {dbd4d5f0-a01d-40b5-bda2-238cd1f5e8a9}, !- Inlet Port
-  {41673a3a-c0b1-47ec-b646-f6853dde045a}; !- Outlet Port
-
-OS:Connection,
-  {dbd4d5f0-a01d-40b5-bda2-238cd1f5e8a9}, !- Handle
-  {9a0c07cb-96b8-4fa5-85c1-0b408597c195}, !- Name
-  {ba1a8286-1140-4a9a-ba65-a3c84f8c1a7f}, !- Source Object
-  2,                                      !- Outlet Port
-  {ae6b80e7-fd2e-4bf9-b6ea-567f7b8b101b}, !- Target Object
-  2;                                      !- Inlet Port
-
-OS:Connection,
-  {41673a3a-c0b1-47ec-b646-f6853dde045a}, !- Handle
-  {22c21453-7f3e-4169-b8f4-15aa691aff4b}, !- Name
-  {ae6b80e7-fd2e-4bf9-b6ea-567f7b8b101b}, !- Source Object
-  3,                                      !- Outlet Port
-  {ca3da32a-a7d3-47f7-9bcc-ed680461be6b}, !- Target Object
-  2;                                      !- Inlet Port
-
-OS:Connection,
-  {bb516095-51be-4ba6-acd5-7bfa60fcdb53}, !- Handle
-  {4348a628-4cf1-4da1-9b68-be23cf214d14}, !- Name
-  {ca3da32a-a7d3-47f7-9bcc-ed680461be6b}, !- Source Object
-  3,                                      !- Outlet Port
-  {cb1559e9-33c1-4e88-a832-bc5ec95e324b}, !- Target Object
-  2;                                      !- Inlet Port
-
-OS:Pipe:Adiabatic,
-  {de90f7c0-7478-42f7-9b9f-f46ffcd20e67}, !- Handle
-  Hot Water Loop Demand Inlet,            !- Name
-  {203ff6df-12ae-4a6c-9958-dff06029ffec}, !- Inlet Node Name
-  {49af7d19-f76c-4de5-a0e8-c4c5290db1aa}; !- Outlet Node Name
-
-OS:Node,
-  {de084979-7767-480e-8e7f-db671ec64ad2}, !- Handle
-  Node 18,                                !- Name
-  {49af7d19-f76c-4de5-a0e8-c4c5290db1aa}, !- Inlet Port
-  {ea71ec76-12c7-47df-86fa-8bcc77792245}; !- Outlet Port
-
-OS:Connection,
-  {203ff6df-12ae-4a6c-9958-dff06029ffec}, !- Handle
-  {a40b8d4f-394b-4f1c-af2c-8bf049aee43b}, !- Name
-  {bdca1360-7618-4305-824c-eb9ace39a1c1}, !- Source Object
-  3,                                      !- Outlet Port
-  {de90f7c0-7478-42f7-9b9f-f46ffcd20e67}, !- Target Object
-  2;                                      !- Inlet Port
-
-OS:Connection,
-  {49af7d19-f76c-4de5-a0e8-c4c5290db1aa}, !- Handle
-  {02b905df-d438-423f-af30-586e1a61ed45}, !- Name
-  {de90f7c0-7478-42f7-9b9f-f46ffcd20e67}, !- Source Object
-  3,                                      !- Outlet Port
-  {de084979-7767-480e-8e7f-db671ec64ad2}, !- Target Object
-  2;                                      !- Inlet Port
-
-OS:Connection,
-  {ea71ec76-12c7-47df-86fa-8bcc77792245}, !- Handle
-  {e5b78049-76a3-4004-818f-bdf8a7e3109a}, !- Name
-  {de084979-7767-480e-8e7f-db671ec64ad2}, !- Source Object
-  3,                                      !- Outlet Port
-  {140b3ae7-d3d4-472b-bc1b-d2c93843766f}, !- Target Object
-  2;                                      !- Inlet Port
-
-OS:Pipe:Adiabatic,
-  {2ebb6375-e44c-49fc-a2de-5c31ca6b5088}, !- Handle
-  Hot Water Loop Demand Outlet,           !- Name
-  {f76908b4-1b99-477e-8d19-b3a7f753b6fa}, !- Inlet Node Name
-  {626d469d-15c7-4cc0-9175-c5e115744781}; !- Outlet Node Name
-
-OS:Node,
-  {dc17b402-7aae-4e15-bd14-b1288b54c626}, !- Handle
-  Node 19,                                !- Name
-  {b22a13e3-6987-437e-bcd5-37dadd338c0e}, !- Inlet Port
-  {f76908b4-1b99-477e-8d19-b3a7f753b6fa}; !- Outlet Port
-
-OS:Connection,
-  {b22a13e3-6987-437e-bcd5-37dadd338c0e}, !- Handle
-  {c7d02306-e70d-46ee-9dff-e0146e906297}, !- Name
-  {217d8bd5-26cc-4542-9c38-951a7b42d772}, !- Source Object
-  2,                                      !- Outlet Port
-  {dc17b402-7aae-4e15-bd14-b1288b54c626}, !- Target Object
-  2;                                      !- Inlet Port
-
-OS:Connection,
-  {f76908b4-1b99-477e-8d19-b3a7f753b6fa}, !- Handle
-  {efda62e4-7a4b-4469-8082-5f74aca34db7}, !- Name
-  {dc17b402-7aae-4e15-bd14-b1288b54c626}, !- Source Object
-  3,                                      !- Outlet Port
-  {2ebb6375-e44c-49fc-a2de-5c31ca6b5088}, !- Target Object
-  2;                                      !- Inlet Port
-
-OS:Connection,
-  {626d469d-15c7-4cc0-9175-c5e115744781}, !- Handle
-  {07d5145e-c033-452b-b419-ad1eda6014ec}, !- Name
-  {2ebb6375-e44c-49fc-a2de-5c31ca6b5088}, !- Source Object
-  3,                                      !- Outlet Port
-  {25886ff8-3772-4894-92de-96ecf058be8a}, !- Target Object
-  2;                                      !- Inlet Port
-
-OS:Fan:ConstantVolume,
-  {8c2e7fa8-12b1-4866-b7bb-199d56f8ba0d}, !- Handle
-  living zone PTAC Fan,                   !- Name
-  {e08b8822-645a-4997-8b0f-b4a74ae9d5e0}, !- Availability Schedule Name
-  0.52,                                   !- Fan Total Efficiency
-  331.2882503,                            !- Pressure Rise {Pa}
-  AutoSize,                               !- Maximum Flow Rate {m3/s}
-  0.8,                                    !- Motor Efficiency
-  1,                                      !- Motor In Airstream Fraction
-  ,                                       !- Air Inlet Node Name
-  ,                                       !- Air Outlet Node Name
-  ;                                       !- End-Use Subcategory
-
-OS:Schedule:Constant,
-  {e08b8822-645a-4997-8b0f-b4a74ae9d5e0}, !- Handle
-  Always On Discrete,                     !- Name
-  {b01a8b0b-bcf0-4c5a-a1c8-a82701d091cd}, !- Schedule Type Limits Name
-  1;                                      !- Value
-
-OS:ScheduleTypeLimits,
-  {b01a8b0b-bcf0-4c5a-a1c8-a82701d091cd}, !- Handle
-  OnOff,                                  !- Name
-  0,                                      !- Lower Limit Value
-  1,                                      !- Upper Limit Value
-  Discrete,                               !- Numeric Type
-  Availability;                           !- Unit Type
-
-OS:Coil:Heating:Water,
-  {ec63524b-833c-4d2e-9d90-bdd8352d6126}, !- Handle
-  Hot Water Loop Water Htg Coil,          !- Name
-  {e08b8822-645a-4997-8b0f-b4a74ae9d5e0}, !- Availability Schedule Name
-  ,                                       !- U-Factor Times Area Value {W/K}
-  ,                                       !- Maximum Water Flow Rate {m3/s}
-  {a8276992-a50b-4f83-b489-17a99de42883}, !- Water Inlet Node Name
-  {164f3131-6ce4-43ed-9dcf-b5664766aeef}, !- Water Outlet Node Name
-  ,                                       !- Air Inlet Node Name
-  ,                                       !- Air Outlet Node Name
-  ,                                       !- Performance Input Method
-  ,                                       !- Rated Capacity {W}
-  82.2222222222223,                       !- Rated Inlet Water Temperature {C}
-  16.6,                                   !- Rated Inlet Air Temperature {C}
-  71.1111111111112,                       !- Rated Outlet Water Temperature {C}
-  32.2,                                   !- Rated Outlet Air Temperature {C}
-  ;                                       !- Rated Ratio for Air and Water Convection
-
-OS:Node,
-  {a7114efb-9773-4749-8a6b-c93fa55d4ecf}, !- Handle
-  Node 20,                                !- Name
-  {b1380517-a834-4012-b705-23b214731df9}, !- Inlet Port
-  {a8276992-a50b-4f83-b489-17a99de42883}; !- Outlet Port
-
-OS:Connection,
-  {b1380517-a834-4012-b705-23b214731df9}, !- Handle
-  {c04c31af-4974-4e89-a7a2-707557ba6b58}, !- Name
-  {140b3ae7-d3d4-472b-bc1b-d2c93843766f}, !- Source Object
-  4,                                      !- Outlet Port
-  {a7114efb-9773-4749-8a6b-c93fa55d4ecf}, !- Target Object
-  2;                                      !- Inlet Port
-
-OS:Node,
-  {ed30174f-5840-402d-ab18-501fd29f5b36}, !- Handle
-  Node 21,                                !- Name
-  {164f3131-6ce4-43ed-9dcf-b5664766aeef}, !- Inlet Port
-  {faa18b36-98b9-49e6-8f43-f730b36679be}; !- Outlet Port
-
-OS:Connection,
-  {a8276992-a50b-4f83-b489-17a99de42883}, !- Handle
-  {4ad29ea4-6db0-422b-99cd-5a47605f8db1}, !- Name
-  {a7114efb-9773-4749-8a6b-c93fa55d4ecf}, !- Source Object
-  3,                                      !- Outlet Port
-  {ec63524b-833c-4d2e-9d90-bdd8352d6126}, !- Target Object
-  5;                                      !- Inlet Port
-
-OS:Connection,
-  {164f3131-6ce4-43ed-9dcf-b5664766aeef}, !- Handle
-  {dfd1bf5e-596a-4b0d-8d7c-ed18fea750f7}, !- Name
-  {ec63524b-833c-4d2e-9d90-bdd8352d6126}, !- Source Object
-  6,                                      !- Outlet Port
-  {ed30174f-5840-402d-ab18-501fd29f5b36}, !- Target Object
-  2;                                      !- Inlet Port
-
-OS:Connection,
-  {faa18b36-98b9-49e6-8f43-f730b36679be}, !- Handle
-  {8d16a021-85f5-4b02-b26d-b60039821bbe}, !- Name
-  {ed30174f-5840-402d-ab18-501fd29f5b36}, !- Source Object
-  3,                                      !- Outlet Port
-  {217d8bd5-26cc-4542-9c38-951a7b42d772}, !- Target Object
-  4;                                      !- Inlet Port
-
-OS:Controller:WaterCoil,
-  {52dba4be-52eb-418c-a053-63acbdc5ee1a}, !- Handle
-  Hot Water Loop Water Htg Coil Controller, !- Name
-  {ec63524b-833c-4d2e-9d90-bdd8352d6126}, !- Water Coil Name
-  ,                                       !- Control Variable
-  Normal,                                 !- Action
-  ,                                       !- Actuator Variable
-  ,                                       !- Sensor Node Name
-  ,                                       !- Actuator Node Name
-  0.1,                                    !- Controller Convergence Tolerance {deltaC}
-  ,                                       !- Maximum Actuated Flow {m3/s}
-  0;                                      !- Minimum Actuated Flow {m3/s}
-
-OS:Coil:Cooling:DX:SingleSpeed,
-  {b5d3d59e-a6c5-4e75-bccc-5782360e063d}, !- Handle
-  living zone PTAC 1spd DX AC Clg Coil,   !- Name
-  {e08b8822-645a-4997-8b0f-b4a74ae9d5e0}, !- Availability Schedule Name
-  autosize,                               !- Rated Total Cooling Capacity {W}
-  autosize,                               !- Rated Sensible Heat Ratio
-  3,                                      !- Rated COP {W/W}
-  autosize,                               !- Rated Air Flow Rate {m3/s}
-  773.3,                                  !- Rated Evaporator Fan Power Per Volume Flow Rate {W/(m3/s)}
-  ,                                       !- Air Inlet Node Name
-  ,                                       !- Air Outlet Node Name
-  {9cd805e3-4cd0-4cb2-8472-35bc192bfa7e}, !- Total Cooling Capacity Function of Temperature Curve Name
-  {eb88cad4-b32c-4119-890d-2bf7b9d4818d}, !- Total Cooling Capacity Function of Flow Fraction Curve Name
-  {c8f5ac0f-9c17-4522-afcf-06f88c08e21c}, !- Energy Input Ratio Function of Temperature Curve Name
-  {526d7338-dc71-43ab-8ce2-c4775045f689}, !- Energy Input Ratio Function of Flow Fraction Curve Name
-  {91211132-911e-492e-9cef-f2ee4b148836}, !- Part Load Fraction Correlation Curve Name
-  -25,                                    !- Minimum Outdoor Dry-Bulb Temperature for Compressor Operation {C}
-  ,                                       !- Nominal Time for Condensate Removal to Begin {s}
-  ,                                       !- Ratio of Initial Moisture Evaporation Rate and Steady State Latent Capacity {dimensionless}
-  ,                                       !- Maximum Cycling Rate {cycles/hr}
-  ,                                       !- Latent Capacity Time Constant {s}
-  ,                                       !- Condenser Air Inlet Node Name
-  AirCooled,                              !- Condenser Type
-  0,                                      !- Evaporative Condenser Effectiveness {dimensionless}
-  Autosize,                               !- Evaporative Condenser Air Flow Rate {m3/s}
-  Autosize,                               !- Evaporative Condenser Pump Rated Power Consumption {W}
-  0,                                      !- Crankcase Heater Capacity {W}
-  0,                                      !- Maximum Outdoor Dry-Bulb Temperature for Crankcase Heater Operation {C}
-  ,                                       !- Supply Water Storage Tank Name
-  ,                                       !- Condensate Collection Water Storage Tank Name
-  0,                                      !- Basin Heater Capacity {W/K}
-  10,                                     !- Basin Heater Setpoint Temperature {C}
-  ;                                       !- Basin Heater Operating Schedule Name
-
-OS:Curve:Biquadratic,
-  {ed1e40d0-3b77-41ad-86a2-564697d51d42}, !- Handle
-  Curve Biquadratic 1,                    !- Name
-  0.942587793,                            !- Coefficient1 Constant
-  0.009543347,                            !- Coefficient2 x
-  0.00068377,                             !- Coefficient3 x**2
-  -0.011042676,                           !- Coefficient4 y
-  5.249e-06,                              !- Coefficient5 y**2
-  -9.72e-06,                              !- Coefficient6 x*y
-  17,                                     !- Minimum Value of x
-  22,                                     !- Maximum Value of x
-  13,                                     !- Minimum Value of y
-  46;                                     !- Maximum Value of y
-
-OS:Curve:Quadratic,
-  {28428e61-a8a0-404a-8c7e-cab317f1b83a}, !- Handle
-  Curve Quadratic 1,                      !- Name
-  0.8,                                    !- Coefficient1 Constant
-  0.2,                                    !- Coefficient2 x
-  0,                                      !- Coefficient3 x**2
-  0.5,                                    !- Minimum Value of x
-  1.5;                                    !- Maximum Value of x
-
-OS:Curve:Biquadratic,
-  {ae8127a8-02ba-4c2f-85f6-af223f39f1b3}, !- Handle
-  Curve Biquadratic 2,                    !- Name
-  0.342414409,                            !- Coefficient1 Constant
-  0.034885008,                            !- Coefficient2 x
-  -0.0006237,                             !- Coefficient3 x**2
-  0.004977216,                            !- Coefficient4 y
-  0.000437951,                            !- Coefficient5 y**2
-  -0.000728028,                           !- Coefficient6 x*y
-  17,                                     !- Minimum Value of x
-  22,                                     !- Maximum Value of x
-  13,                                     !- Minimum Value of y
-  46;                                     !- Maximum Value of y
-
-OS:Curve:Quadratic,
-  {8a8fec1f-63f0-4a35-a0dd-91faaffaee8e}, !- Handle
-  Curve Quadratic 2,                      !- Name
-  1.1552,                                 !- Coefficient1 Constant
-  -0.1808,                                !- Coefficient2 x
-  0.0256,                                 !- Coefficient3 x**2
-  0.5,                                    !- Minimum Value of x
-  1.5;                                    !- Maximum Value of x
-
-OS:Curve:Quadratic,
-  {6895e3ee-0e52-44ef-901f-1fcb76245d13}, !- Handle
-  Curve Quadratic 3,                      !- Name
-  0.85,                                   !- Coefficient1 Constant
-  0.15,                                   !- Coefficient2 x
-  0,                                      !- Coefficient3 x**2
-  0,                                      !- Minimum Value of x
-  1;                                      !- Maximum Value of x
-
-OS:Curve:Biquadratic,
-  {9cd805e3-4cd0-4cb2-8472-35bc192bfa7e}, !- Handle
-  Curve Biquadratic 3,                    !- Name
-  0.942587793,                            !- Coefficient1 Constant
-  0.009543347,                            !- Coefficient2 x
-  0.00068377,                             !- Coefficient3 x**2
-  -0.011042676,                           !- Coefficient4 y
-  5.249e-06,                              !- Coefficient5 y**2
-  -9.72e-06,                              !- Coefficient6 x*y
-  12.77778,                               !- Minimum Value of x
-  23.88889,                               !- Maximum Value of x
-  23.88889,                               !- Minimum Value of y
-  46.11111;                               !- Maximum Value of y
-
-OS:Curve:Quadratic,
-  {eb88cad4-b32c-4119-890d-2bf7b9d4818d}, !- Handle
-  Curve Quadratic 4,                      !- Name
-  0.8,                                    !- Coefficient1 Constant
-  0.2,                                    !- Coefficient2 x
-  0,                                      !- Coefficient3 x**2
-  0.5,                                    !- Minimum Value of x
-  1.5;                                    !- Maximum Value of x
-
-OS:Curve:Biquadratic,
-  {c8f5ac0f-9c17-4522-afcf-06f88c08e21c}, !- Handle
-  Curve Biquadratic 4,                    !- Name
-  0.342414409,                            !- Coefficient1 Constant
-  0.034885008,                            !- Coefficient2 x
-  -0.0006237,                             !- Coefficient3 x**2
-  0.004977216,                            !- Coefficient4 y
-  0.000437951,                            !- Coefficient5 y**2
-  -0.000728028,                           !- Coefficient6 x*y
-  12.77778,                               !- Minimum Value of x
-  23.88889,                               !- Maximum Value of x
-  23.88889,                               !- Minimum Value of y
-  46.11111;                               !- Maximum Value of y
-
-OS:Curve:Quadratic,
-  {526d7338-dc71-43ab-8ce2-c4775045f689}, !- Handle
-  Curve Quadratic 5,                      !- Name
-  1.1552,                                 !- Coefficient1 Constant
-  -0.1808,                                !- Coefficient2 x
-  0.0256,                                 !- Coefficient3 x**2
-  0.5,                                    !- Minimum Value of x
-  1.5;                                    !- Maximum Value of x
-
-OS:Curve:Quadratic,
-  {91211132-911e-492e-9cef-f2ee4b148836}, !- Handle
-  Curve Quadratic 6,                      !- Name
-  0.85,                                   !- Coefficient1 Constant
-  0.15,                                   !- Coefficient2 x
-  0,                                      !- Coefficient3 x**2
-  0,                                      !- Minimum Value of x
-  1,                                      !- Maximum Value of x
-  0.7,                                    !- Minimum Curve Output
-  1;                                      !- Maximum Curve Output
-
-OS:ZoneHVAC:PackagedTerminalAirConditioner,
-  {a4a2a3ec-0e47-4c0a-a8f3-095e924abb93}, !- Handle
-  living zone PTAC,                       !- Name
-  {e08b8822-645a-4997-8b0f-b4a74ae9d5e0}, !- Availability Schedule Name
-  {7c289bc7-e672-4108-95a6-b0a97d529f02}, !- Air Inlet Node Name
-  {c7ec4dae-46df-4c64-9195-662e2f9341eb}, !- Air Outlet Node Name
-  OutdoorAir:Mixer,                       !- Outdoor Air Mixer Object Type
-  ,                                       !- Outdoor Air Mixer Name
-  Autosize,                               !- Supply Air Flow Rate During Cooling Operation {m3/s}
-  Autosize,                               !- Supply Air Flow Rate During Heating Operation {m3/s}
-  Autosize,                               !- Supply Air Flow Rate When No Cooling or Heating is Needed {m3/s}
-  Autosize,                               !- Outdoor Air Flow Rate During Cooling Operation {m3/s}
-  Autosize,                               !- Outdoor Air Flow Rate During Heating Operation {m3/s}
-  Autosize,                               !- Outdoor Air Flow Rate When No Cooling or Heating is Needed {m3/s}
-  {8c2e7fa8-12b1-4866-b7bb-199d56f8ba0d}, !- Supply Air Fan Name
-  {ec63524b-833c-4d2e-9d90-bdd8352d6126}, !- Heating Coil Name
-  {b5d3d59e-a6c5-4e75-bccc-5782360e063d}, !- Cooling Coil Name
-  DrawThrough,                            !- Fan Placement
-  {e08b8822-645a-4997-8b0f-b4a74ae9d5e0}; !- Supply Air Fan Operating Mode Schedule Name
-
-OS:Node,
-  {15680abe-7628-4341-b69f-35f8a2e65acf}, !- Handle
-  Node 22,                                !- Name
-  {37e534ef-b8b7-434f-87a9-b24a27ebc59d}, !- Inlet Port
-  {7c289bc7-e672-4108-95a6-b0a97d529f02}; !- Outlet Port
-
-OS:Connection,
-  {37e534ef-b8b7-434f-87a9-b24a27ebc59d}, !- Handle
-  {cd633e35-9915-4b6d-a288-b1ef97333622}, !- Name
-  {a4e75c36-4eed-4a8c-8324-069722dfb29e}, !- Source Object
-  3,                                      !- Outlet Port
-  {15680abe-7628-4341-b69f-35f8a2e65acf}, !- Target Object
-  2;                                      !- Inlet Port
-
-OS:Connection,
-  {7c289bc7-e672-4108-95a6-b0a97d529f02}, !- Handle
-  {b5944cd1-e8a7-4efa-af3c-c0eec7d2e863}, !- Name
-  {15680abe-7628-4341-b69f-35f8a2e65acf}, !- Source Object
-  3,                                      !- Outlet Port
-  {a4a2a3ec-0e47-4c0a-a8f3-095e924abb93}, !- Target Object
-  3;                                      !- Inlet Port
-
-OS:Node,
-  {e7d618fe-5cfb-4642-bfb3-fa4662fdadd6}, !- Handle
-  Node 23,                                !- Name
-  {c7ec4dae-46df-4c64-9195-662e2f9341eb}, !- Inlet Port
-  {42c35460-b3fa-4168-bbde-9c290705977d}; !- Outlet Port
-
-OS:Connection,
-  {42c35460-b3fa-4168-bbde-9c290705977d}, !- Handle
-  {69a1b245-2c28-4b80-911d-cce4f62fadc3}, !- Name
-  {e7d618fe-5cfb-4642-bfb3-fa4662fdadd6}, !- Source Object
-  3,                                      !- Outlet Port
-  {04056198-6412-4eec-87f9-14b599e2d12e}, !- Target Object
-  3;                                      !- Inlet Port
-
-OS:Connection,
-  {c7ec4dae-46df-4c64-9195-662e2f9341eb}, !- Handle
-  {bffcfdcd-df7c-444e-95c2-f6e1b2c3b8e9}, !- Name
-  {a4a2a3ec-0e47-4c0a-a8f3-095e924abb93}, !- Source Object
-  4,                                      !- Outlet Port
-  {e7d618fe-5cfb-4642-bfb3-fa4662fdadd6}, !- Target Object
-  2;                                      !- Inlet Port
-
-OS:Fan:ConstantVolume,
-  {06387eb3-080a-458a-8f71-093a66ca3d24}, !- Handle
-  living zone|unit 2 PTAC Fan,            !- Name
-  {e08b8822-645a-4997-8b0f-b4a74ae9d5e0}, !- Availability Schedule Name
-  0.52,                                   !- Fan Total Efficiency
-  331.2882503,                            !- Pressure Rise {Pa}
-  AutoSize,                               !- Maximum Flow Rate {m3/s}
-  0.8,                                    !- Motor Efficiency
-  1,                                      !- Motor In Airstream Fraction
-  ,                                       !- Air Inlet Node Name
-  ,                                       !- Air Outlet Node Name
-  ;                                       !- End-Use Subcategory
-
-OS:Coil:Heating:Water,
-  {81f76036-0f77-4b7a-9dbc-e358172acb6c}, !- Handle
-  Hot Water Loop Water Htg Coil 1,        !- Name
-  {e08b8822-645a-4997-8b0f-b4a74ae9d5e0}, !- Availability Schedule Name
-  ,                                       !- U-Factor Times Area Value {W/K}
-  ,                                       !- Maximum Water Flow Rate {m3/s}
-  {51da4085-81d1-4745-a2c0-0df5f6a256a7}, !- Water Inlet Node Name
-  {75e2b44c-43ce-430f-bc0e-210ff32dfb92}, !- Water Outlet Node Name
-  ,                                       !- Air Inlet Node Name
-  ,                                       !- Air Outlet Node Name
-  ,                                       !- Performance Input Method
-  ,                                       !- Rated Capacity {W}
-  82.2222222222223,                       !- Rated Inlet Water Temperature {C}
-  16.6,                                   !- Rated Inlet Air Temperature {C}
-  71.1111111111112,                       !- Rated Outlet Water Temperature {C}
-  32.2,                                   !- Rated Outlet Air Temperature {C}
-  ;                                       !- Rated Ratio for Air and Water Convection
-
-OS:Node,
-  {3b7d2860-1ac3-40ce-9ec7-9e7906f60bfb}, !- Handle
-  Node 24,                                !- Name
-  {2759158a-dbd5-4742-a4af-c1228b424fcb}, !- Inlet Port
-  {51da4085-81d1-4745-a2c0-0df5f6a256a7}; !- Outlet Port
-
-OS:Connection,
-  {2759158a-dbd5-4742-a4af-c1228b424fcb}, !- Handle
-  {32cf03f9-6153-4043-aae8-cf6389c9d749}, !- Name
-  {140b3ae7-d3d4-472b-bc1b-d2c93843766f}, !- Source Object
-  5,                                      !- Outlet Port
-  {3b7d2860-1ac3-40ce-9ec7-9e7906f60bfb}, !- Target Object
-  2;                                      !- Inlet Port
-
-OS:Node,
-  {91a2844a-c599-42cd-bc12-eb9ae5c58d47}, !- Handle
-  Node 25,                                !- Name
-  {75e2b44c-43ce-430f-bc0e-210ff32dfb92}, !- Inlet Port
-  {9e69d89a-e079-4720-b7a8-8429333ab498}; !- Outlet Port
-
-OS:Connection,
-  {51da4085-81d1-4745-a2c0-0df5f6a256a7}, !- Handle
-  {5d877343-306a-4e22-a6f7-7ddbc3cca01a}, !- Name
-  {3b7d2860-1ac3-40ce-9ec7-9e7906f60bfb}, !- Source Object
-  3,                                      !- Outlet Port
-  {81f76036-0f77-4b7a-9dbc-e358172acb6c}, !- Target Object
-  5;                                      !- Inlet Port
-
-OS:Connection,
-  {75e2b44c-43ce-430f-bc0e-210ff32dfb92}, !- Handle
-  {49ff6c1d-e7e7-4af2-a8b6-27d5be5e418e}, !- Name
-  {81f76036-0f77-4b7a-9dbc-e358172acb6c}, !- Source Object
-  6,                                      !- Outlet Port
-  {91a2844a-c599-42cd-bc12-eb9ae5c58d47}, !- Target Object
-  2;                                      !- Inlet Port
-
-OS:Connection,
-  {9e69d89a-e079-4720-b7a8-8429333ab498}, !- Handle
-  {292b62fe-2ffd-4c88-b1fb-624848597c33}, !- Name
-  {91a2844a-c599-42cd-bc12-eb9ae5c58d47}, !- Source Object
-  3,                                      !- Outlet Port
-  {217d8bd5-26cc-4542-9c38-951a7b42d772}, !- Target Object
-  5;                                      !- Inlet Port
-
-OS:Controller:WaterCoil,
-  {c5918838-34fb-4819-80e9-1437f74eb0cb}, !- Handle
-  Hot Water Loop Water Htg Coil 1 Controller, !- Name
-  {81f76036-0f77-4b7a-9dbc-e358172acb6c}, !- Water Coil Name
-  ,                                       !- Control Variable
-  Normal,                                 !- Action
-  ,                                       !- Actuator Variable
-  ,                                       !- Sensor Node Name
-  ,                                       !- Actuator Node Name
-  0.1,                                    !- Controller Convergence Tolerance {deltaC}
-  ,                                       !- Maximum Actuated Flow {m3/s}
-  0;                                      !- Minimum Actuated Flow {m3/s}
-
-OS:Coil:Cooling:DX:SingleSpeed,
-  {2c9fdd42-538c-4bfb-809d-4637eaa2e64d}, !- Handle
-  living zone|unit 2 PTAC 1spd DX AC Clg Coil, !- Name
-  {e08b8822-645a-4997-8b0f-b4a74ae9d5e0}, !- Availability Schedule Name
-  autosize,                               !- Rated Total Cooling Capacity {W}
-  autosize,                               !- Rated Sensible Heat Ratio
-  3,                                      !- Rated COP {W/W}
-  autosize,                               !- Rated Air Flow Rate {m3/s}
-  773.3,                                  !- Rated Evaporator Fan Power Per Volume Flow Rate {W/(m3/s)}
-  ,                                       !- Air Inlet Node Name
-  ,                                       !- Air Outlet Node Name
-  {7c446e4f-61b3-4b8f-aa01-d9ddbd5e0110}, !- Total Cooling Capacity Function of Temperature Curve Name
-  {ca07af25-63e2-4dfc-8adf-71889001c448}, !- Total Cooling Capacity Function of Flow Fraction Curve Name
-  {f73c5f51-7983-4f64-bf21-bd63db48ac41}, !- Energy Input Ratio Function of Temperature Curve Name
-  {d6dd53c3-c495-46c8-8b6b-423769c7cae1}, !- Energy Input Ratio Function of Flow Fraction Curve Name
-  {17297d89-d8b2-475e-a8e9-c16a7889425c}, !- Part Load Fraction Correlation Curve Name
-  -25,                                    !- Minimum Outdoor Dry-Bulb Temperature for Compressor Operation {C}
-  ,                                       !- Nominal Time for Condensate Removal to Begin {s}
-  ,                                       !- Ratio of Initial Moisture Evaporation Rate and Steady State Latent Capacity {dimensionless}
-  ,                                       !- Maximum Cycling Rate {cycles/hr}
-  ,                                       !- Latent Capacity Time Constant {s}
-  ,                                       !- Condenser Air Inlet Node Name
-  AirCooled,                              !- Condenser Type
-  0,                                      !- Evaporative Condenser Effectiveness {dimensionless}
-  Autosize,                               !- Evaporative Condenser Air Flow Rate {m3/s}
-  Autosize,                               !- Evaporative Condenser Pump Rated Power Consumption {W}
-  0,                                      !- Crankcase Heater Capacity {W}
-  0,                                      !- Maximum Outdoor Dry-Bulb Temperature for Crankcase Heater Operation {C}
-  ,                                       !- Supply Water Storage Tank Name
-  ,                                       !- Condensate Collection Water Storage Tank Name
-  0,                                      !- Basin Heater Capacity {W/K}
-  10,                                     !- Basin Heater Setpoint Temperature {C}
-  ;                                       !- Basin Heater Operating Schedule Name
-
-OS:Curve:Biquadratic,
-  {f711d3f4-1de3-4664-a3b4-b37cf56b5705}, !- Handle
-  Curve Biquadratic 5,                    !- Name
-  0.942587793,                            !- Coefficient1 Constant
-  0.009543347,                            !- Coefficient2 x
-  0.00068377,                             !- Coefficient3 x**2
-  -0.011042676,                           !- Coefficient4 y
-  5.249e-06,                              !- Coefficient5 y**2
-  -9.72e-06,                              !- Coefficient6 x*y
-  17,                                     !- Minimum Value of x
-  22,                                     !- Maximum Value of x
-  13,                                     !- Minimum Value of y
-  46;                                     !- Maximum Value of y
-
-OS:Curve:Quadratic,
-  {dbf2e7eb-7009-431c-b5ed-676f4c286c08}, !- Handle
-  Curve Quadratic 7,                      !- Name
-  0.8,                                    !- Coefficient1 Constant
-  0.2,                                    !- Coefficient2 x
-  0,                                      !- Coefficient3 x**2
-  0.5,                                    !- Minimum Value of x
-  1.5;                                    !- Maximum Value of x
-
-OS:Curve:Biquadratic,
-  {61748605-e2d8-446d-bede-d714c8f2eb1a}, !- Handle
-  Curve Biquadratic 6,                    !- Name
-  0.342414409,                            !- Coefficient1 Constant
-  0.034885008,                            !- Coefficient2 x
-  -0.0006237,                             !- Coefficient3 x**2
-  0.004977216,                            !- Coefficient4 y
-  0.000437951,                            !- Coefficient5 y**2
-  -0.000728028,                           !- Coefficient6 x*y
-  17,                                     !- Minimum Value of x
-  22,                                     !- Maximum Value of x
-  13,                                     !- Minimum Value of y
-  46;                                     !- Maximum Value of y
-
-OS:Curve:Quadratic,
-  {820ad6e1-f628-47af-bd82-6aff96caf4d2}, !- Handle
-  Curve Quadratic 8,                      !- Name
-  1.1552,                                 !- Coefficient1 Constant
-  -0.1808,                                !- Coefficient2 x
-  0.0256,                                 !- Coefficient3 x**2
-  0.5,                                    !- Minimum Value of x
-  1.5;                                    !- Maximum Value of x
-
-OS:Curve:Quadratic,
-  {301cd1c8-fb4b-47f5-a11b-a2995351d236}, !- Handle
-  Curve Quadratic 9,                      !- Name
-  0.85,                                   !- Coefficient1 Constant
-  0.15,                                   !- Coefficient2 x
-  0,                                      !- Coefficient3 x**2
-  0,                                      !- Minimum Value of x
-  1;                                      !- Maximum Value of x
-
-OS:Curve:Biquadratic,
-  {7c446e4f-61b3-4b8f-aa01-d9ddbd5e0110}, !- Handle
-  Curve Biquadratic 7,                    !- Name
-  0.942587793,                            !- Coefficient1 Constant
-  0.009543347,                            !- Coefficient2 x
-  0.00068377,                             !- Coefficient3 x**2
-  -0.011042676,                           !- Coefficient4 y
-  5.249e-06,                              !- Coefficient5 y**2
-  -9.72e-06,                              !- Coefficient6 x*y
-  12.77778,                               !- Minimum Value of x
-  23.88889,                               !- Maximum Value of x
-  23.88889,                               !- Minimum Value of y
-  46.11111;                               !- Maximum Value of y
-
-OS:Curve:Quadratic,
-  {ca07af25-63e2-4dfc-8adf-71889001c448}, !- Handle
-  Curve Quadratic 10,                     !- Name
-  0.8,                                    !- Coefficient1 Constant
-  0.2,                                    !- Coefficient2 x
-  0,                                      !- Coefficient3 x**2
-  0.5,                                    !- Minimum Value of x
-  1.5;                                    !- Maximum Value of x
-
-OS:Curve:Biquadratic,
-  {f73c5f51-7983-4f64-bf21-bd63db48ac41}, !- Handle
-  Curve Biquadratic 8,                    !- Name
-  0.342414409,                            !- Coefficient1 Constant
-  0.034885008,                            !- Coefficient2 x
-  -0.0006237,                             !- Coefficient3 x**2
-  0.004977216,                            !- Coefficient4 y
-  0.000437951,                            !- Coefficient5 y**2
-  -0.000728028,                           !- Coefficient6 x*y
-  12.77778,                               !- Minimum Value of x
-  23.88889,                               !- Maximum Value of x
-  23.88889,                               !- Minimum Value of y
-  46.11111;                               !- Maximum Value of y
-
-OS:Curve:Quadratic,
-  {d6dd53c3-c495-46c8-8b6b-423769c7cae1}, !- Handle
-  Curve Quadratic 11,                     !- Name
-  1.1552,                                 !- Coefficient1 Constant
-  -0.1808,                                !- Coefficient2 x
-  0.0256,                                 !- Coefficient3 x**2
-  0.5,                                    !- Minimum Value of x
-  1.5;                                    !- Maximum Value of x
-
-OS:Curve:Quadratic,
-  {17297d89-d8b2-475e-a8e9-c16a7889425c}, !- Handle
-  Curve Quadratic 12,                     !- Name
-  0.85,                                   !- Coefficient1 Constant
-  0.15,                                   !- Coefficient2 x
-  0,                                      !- Coefficient3 x**2
-  0,                                      !- Minimum Value of x
-  1,                                      !- Maximum Value of x
-  0.7,                                    !- Minimum Curve Output
-  1;                                      !- Maximum Curve Output
-
-OS:ZoneHVAC:PackagedTerminalAirConditioner,
-  {d372c225-69d8-4a23-b9b9-c019f38ed294}, !- Handle
-  living zone|unit 2 PTAC,                !- Name
-  {e08b8822-645a-4997-8b0f-b4a74ae9d5e0}, !- Availability Schedule Name
-  {6cd3a186-b326-42dd-bd78-9d68caa6220b}, !- Air Inlet Node Name
-  {6cbc38ae-b01c-489e-88c5-b5a00df86e46}, !- Air Outlet Node Name
-  OutdoorAir:Mixer,                       !- Outdoor Air Mixer Object Type
-  ,                                       !- Outdoor Air Mixer Name
-  Autosize,                               !- Supply Air Flow Rate During Cooling Operation {m3/s}
-  Autosize,                               !- Supply Air Flow Rate During Heating Operation {m3/s}
-  Autosize,                               !- Supply Air Flow Rate When No Cooling or Heating is Needed {m3/s}
-  Autosize,                               !- Outdoor Air Flow Rate During Cooling Operation {m3/s}
-  Autosize,                               !- Outdoor Air Flow Rate During Heating Operation {m3/s}
-  Autosize,                               !- Outdoor Air Flow Rate When No Cooling or Heating is Needed {m3/s}
-  {06387eb3-080a-458a-8f71-093a66ca3d24}, !- Supply Air Fan Name
-  {81f76036-0f77-4b7a-9dbc-e358172acb6c}, !- Heating Coil Name
-  {2c9fdd42-538c-4bfb-809d-4637eaa2e64d}, !- Cooling Coil Name
-  DrawThrough,                            !- Fan Placement
-  {e08b8822-645a-4997-8b0f-b4a74ae9d5e0}; !- Supply Air Fan Operating Mode Schedule Name
-
-OS:Node,
-  {a6a65747-6fe6-4713-bdf3-4a4b7a248724}, !- Handle
-  Node 26,                                !- Name
-  {07bc5ff3-0058-4fee-a8fc-392341afc165}, !- Inlet Port
-  {6cd3a186-b326-42dd-bd78-9d68caa6220b}; !- Outlet Port
-
-OS:Connection,
-  {07bc5ff3-0058-4fee-a8fc-392341afc165}, !- Handle
-  {9878b8a1-bbcd-4cd2-9435-1c36e5b1d45a}, !- Name
-  {cf332484-6741-4aad-9b66-15c436337e92}, !- Source Object
-  3,                                      !- Outlet Port
-  {a6a65747-6fe6-4713-bdf3-4a4b7a248724}, !- Target Object
-  2;                                      !- Inlet Port
-
-OS:Connection,
-  {6cd3a186-b326-42dd-bd78-9d68caa6220b}, !- Handle
-  {39e5fb8b-9fa4-4391-a9f3-adcd8dcbdb5c}, !- Name
-  {a6a65747-6fe6-4713-bdf3-4a4b7a248724}, !- Source Object
-  3,                                      !- Outlet Port
-  {d372c225-69d8-4a23-b9b9-c019f38ed294}, !- Target Object
-  3;                                      !- Inlet Port
-
-OS:Node,
-  {510050c4-eede-4fc4-91c9-bacd62fe7aad}, !- Handle
-  Node 27,                                !- Name
-  {6cbc38ae-b01c-489e-88c5-b5a00df86e46}, !- Inlet Port
-  {fd5167fa-74f5-4329-8efb-c37b26e1ce4a}; !- Outlet Port
-
-OS:Connection,
-  {fd5167fa-74f5-4329-8efb-c37b26e1ce4a}, !- Handle
-  {0ce0a8bb-38fd-49e7-a3d9-d2cf59b429a8}, !- Name
-  {510050c4-eede-4fc4-91c9-bacd62fe7aad}, !- Source Object
-  3,                                      !- Outlet Port
-  {e6a1f12d-bd79-4cd5-93c9-2aeeeffd11bb}, !- Target Object
-  3;                                      !- Inlet Port
-
-OS:Connection,
-  {6cbc38ae-b01c-489e-88c5-b5a00df86e46}, !- Handle
-  {acac1d72-b586-464c-adae-17d0a3cfd696}, !- Name
-  {d372c225-69d8-4a23-b9b9-c019f38ed294}, !- Source Object
-  4,                                      !- Outlet Port
-  {510050c4-eede-4fc4-91c9-bacd62fe7aad}, !- Target Object
-  2;                                      !- Inlet Port
-
-OS:Fan:ConstantVolume,
-  {10bb24a4-0b0a-476a-96dc-47b7159b536e}, !- Handle
-  living zone|unit 3 PTAC Fan,            !- Name
-  {e08b8822-645a-4997-8b0f-b4a74ae9d5e0}, !- Availability Schedule Name
-  0.52,                                   !- Fan Total Efficiency
-  331.2882503,                            !- Pressure Rise {Pa}
-  AutoSize,                               !- Maximum Flow Rate {m3/s}
-  0.8,                                    !- Motor Efficiency
-  1,                                      !- Motor In Airstream Fraction
-  ,                                       !- Air Inlet Node Name
-  ,                                       !- Air Outlet Node Name
-  ;                                       !- End-Use Subcategory
-
-OS:Coil:Heating:Water,
-  {071ffe3b-3451-4f4c-ab02-02e850fd0945}, !- Handle
-  Hot Water Loop Water Htg Coil 2,        !- Name
-  {e08b8822-645a-4997-8b0f-b4a74ae9d5e0}, !- Availability Schedule Name
-  ,                                       !- U-Factor Times Area Value {W/K}
-  ,                                       !- Maximum Water Flow Rate {m3/s}
-  {541c2cc2-2568-4444-adf8-1b309e873690}, !- Water Inlet Node Name
-  {f75a8ef3-34bb-4083-be40-eaac9db87cfe}, !- Water Outlet Node Name
-  ,                                       !- Air Inlet Node Name
-  ,                                       !- Air Outlet Node Name
-  ,                                       !- Performance Input Method
-  ,                                       !- Rated Capacity {W}
-  82.2222222222223,                       !- Rated Inlet Water Temperature {C}
-  16.6,                                   !- Rated Inlet Air Temperature {C}
-  71.1111111111112,                       !- Rated Outlet Water Temperature {C}
-  32.2,                                   !- Rated Outlet Air Temperature {C}
-  ;                                       !- Rated Ratio for Air and Water Convection
-
-OS:Node,
-  {ac3969a0-9401-4d7d-865d-00fb4281d98e}, !- Handle
-  Node 28,                                !- Name
-  {eb1e3080-64ca-4074-b82a-ff03cde9e902}, !- Inlet Port
-  {541c2cc2-2568-4444-adf8-1b309e873690}; !- Outlet Port
-
-OS:Connection,
-  {eb1e3080-64ca-4074-b82a-ff03cde9e902}, !- Handle
-  {98cc7300-4934-4f38-b9ef-0f0d5ace5274}, !- Name
-  {140b3ae7-d3d4-472b-bc1b-d2c93843766f}, !- Source Object
-  6,                                      !- Outlet Port
-  {ac3969a0-9401-4d7d-865d-00fb4281d98e}, !- Target Object
-  2;                                      !- Inlet Port
-
-OS:Node,
-  {b8e1b4f3-88ae-4134-9644-e0bac1893e37}, !- Handle
-  Node 29,                                !- Name
-  {f75a8ef3-34bb-4083-be40-eaac9db87cfe}, !- Inlet Port
-  {1e443614-46d9-4fe4-8348-862e6d7f3f52}; !- Outlet Port
-
-OS:Connection,
-  {541c2cc2-2568-4444-adf8-1b309e873690}, !- Handle
-  {73e14a67-70b5-44a0-9adc-e0e9ea69f02b}, !- Name
-  {ac3969a0-9401-4d7d-865d-00fb4281d98e}, !- Source Object
-  3,                                      !- Outlet Port
-  {071ffe3b-3451-4f4c-ab02-02e850fd0945}, !- Target Object
-  5;                                      !- Inlet Port
-
-OS:Connection,
-  {f75a8ef3-34bb-4083-be40-eaac9db87cfe}, !- Handle
-  {5d92e0c3-d3c9-4cac-820e-8f8b0c85b99d}, !- Name
-  {071ffe3b-3451-4f4c-ab02-02e850fd0945}, !- Source Object
-  6,                                      !- Outlet Port
-  {b8e1b4f3-88ae-4134-9644-e0bac1893e37}, !- Target Object
-  2;                                      !- Inlet Port
-
-OS:Connection,
-  {1e443614-46d9-4fe4-8348-862e6d7f3f52}, !- Handle
-  {a8f01752-09a5-41f5-9639-26667df84c5a}, !- Name
-  {b8e1b4f3-88ae-4134-9644-e0bac1893e37}, !- Source Object
-  3,                                      !- Outlet Port
-  {217d8bd5-26cc-4542-9c38-951a7b42d772}, !- Target Object
-  6;                                      !- Inlet Port
-
-OS:Controller:WaterCoil,
-  {04583113-2f41-4bcd-b616-628b0af3325d}, !- Handle
-  Hot Water Loop Water Htg Coil 2 Controller, !- Name
-  {071ffe3b-3451-4f4c-ab02-02e850fd0945}, !- Water Coil Name
-  ,                                       !- Control Variable
-  Normal,                                 !- Action
-  ,                                       !- Actuator Variable
-  ,                                       !- Sensor Node Name
-  ,                                       !- Actuator Node Name
-  0.1,                                    !- Controller Convergence Tolerance {deltaC}
-  ,                                       !- Maximum Actuated Flow {m3/s}
-  0;                                      !- Minimum Actuated Flow {m3/s}
-
-OS:Coil:Cooling:DX:SingleSpeed,
-  {0541eaeb-6996-45c0-a3ff-68fe247b7d9e}, !- Handle
-  living zone|unit 3 PTAC 1spd DX AC Clg Coil, !- Name
-  {e08b8822-645a-4997-8b0f-b4a74ae9d5e0}, !- Availability Schedule Name
-  autosize,                               !- Rated Total Cooling Capacity {W}
-  autosize,                               !- Rated Sensible Heat Ratio
-  3,                                      !- Rated COP {W/W}
-  autosize,                               !- Rated Air Flow Rate {m3/s}
-  773.3,                                  !- Rated Evaporator Fan Power Per Volume Flow Rate {W/(m3/s)}
-  ,                                       !- Air Inlet Node Name
-  ,                                       !- Air Outlet Node Name
-  {290c7800-4998-43d6-b977-b2525240aae1}, !- Total Cooling Capacity Function of Temperature Curve Name
-  {72287404-507f-4132-b3ee-1ca349513390}, !- Total Cooling Capacity Function of Flow Fraction Curve Name
-  {1ffd2914-f5d9-4623-9965-6abb6a4bca61}, !- Energy Input Ratio Function of Temperature Curve Name
-  {2b66bac4-edb1-45bf-a6c1-3cd8d7ae6d35}, !- Energy Input Ratio Function of Flow Fraction Curve Name
-  {643504ca-befd-45fb-8b78-3d81446789bc}, !- Part Load Fraction Correlation Curve Name
-  -25,                                    !- Minimum Outdoor Dry-Bulb Temperature for Compressor Operation {C}
-  ,                                       !- Nominal Time for Condensate Removal to Begin {s}
-  ,                                       !- Ratio of Initial Moisture Evaporation Rate and Steady State Latent Capacity {dimensionless}
-  ,                                       !- Maximum Cycling Rate {cycles/hr}
-  ,                                       !- Latent Capacity Time Constant {s}
-  ,                                       !- Condenser Air Inlet Node Name
-  AirCooled,                              !- Condenser Type
-  0,                                      !- Evaporative Condenser Effectiveness {dimensionless}
-  Autosize,                               !- Evaporative Condenser Air Flow Rate {m3/s}
-  Autosize,                               !- Evaporative Condenser Pump Rated Power Consumption {W}
-  0,                                      !- Crankcase Heater Capacity {W}
-  0,                                      !- Maximum Outdoor Dry-Bulb Temperature for Crankcase Heater Operation {C}
-  ,                                       !- Supply Water Storage Tank Name
-  ,                                       !- Condensate Collection Water Storage Tank Name
-  0,                                      !- Basin Heater Capacity {W/K}
-  10,                                     !- Basin Heater Setpoint Temperature {C}
-  ;                                       !- Basin Heater Operating Schedule Name
-
-OS:Curve:Biquadratic,
-  {4fc0252f-c77f-4ddc-aa5a-3f8d090089a6}, !- Handle
-  Curve Biquadratic 9,                    !- Name
-  0.942587793,                            !- Coefficient1 Constant
-  0.009543347,                            !- Coefficient2 x
-  0.00068377,                             !- Coefficient3 x**2
-  -0.011042676,                           !- Coefficient4 y
-  5.249e-06,                              !- Coefficient5 y**2
-  -9.72e-06,                              !- Coefficient6 x*y
-  17,                                     !- Minimum Value of x
-  22,                                     !- Maximum Value of x
-  13,                                     !- Minimum Value of y
-  46;                                     !- Maximum Value of y
-
-OS:Curve:Quadratic,
-  {923de844-5c62-4446-a7c9-6a1b0c0f0c9a}, !- Handle
-  Curve Quadratic 13,                     !- Name
-  0.8,                                    !- Coefficient1 Constant
-  0.2,                                    !- Coefficient2 x
-  0,                                      !- Coefficient3 x**2
-  0.5,                                    !- Minimum Value of x
-  1.5;                                    !- Maximum Value of x
-
-OS:Curve:Biquadratic,
-  {ec594b74-fed0-4c38-bad3-cd20d91c79c7}, !- Handle
-  Curve Biquadratic 10,                   !- Name
-  0.342414409,                            !- Coefficient1 Constant
-  0.034885008,                            !- Coefficient2 x
-  -0.0006237,                             !- Coefficient3 x**2
-  0.004977216,                            !- Coefficient4 y
-  0.000437951,                            !- Coefficient5 y**2
-  -0.000728028,                           !- Coefficient6 x*y
-  17,                                     !- Minimum Value of x
-  22,                                     !- Maximum Value of x
-  13,                                     !- Minimum Value of y
-  46;                                     !- Maximum Value of y
-
-OS:Curve:Quadratic,
-  {12d60c9f-dede-44b5-b6cc-0617d3cb1361}, !- Handle
-  Curve Quadratic 14,                     !- Name
-  1.1552,                                 !- Coefficient1 Constant
-  -0.1808,                                !- Coefficient2 x
-  0.0256,                                 !- Coefficient3 x**2
-  0.5,                                    !- Minimum Value of x
-  1.5;                                    !- Maximum Value of x
-
-OS:Curve:Quadratic,
-  {0517424e-4edf-430f-a81d-54d47edd4148}, !- Handle
-  Curve Quadratic 15,                     !- Name
-  0.85,                                   !- Coefficient1 Constant
-  0.15,                                   !- Coefficient2 x
-  0,                                      !- Coefficient3 x**2
-  0,                                      !- Minimum Value of x
-  1;                                      !- Maximum Value of x
-
-OS:Curve:Biquadratic,
-  {290c7800-4998-43d6-b977-b2525240aae1}, !- Handle
-  Curve Biquadratic 11,                   !- Name
-  0.942587793,                            !- Coefficient1 Constant
-  0.009543347,                            !- Coefficient2 x
-  0.00068377,                             !- Coefficient3 x**2
-  -0.011042676,                           !- Coefficient4 y
-  5.249e-06,                              !- Coefficient5 y**2
-  -9.72e-06,                              !- Coefficient6 x*y
-  12.77778,                               !- Minimum Value of x
-  23.88889,                               !- Maximum Value of x
-  23.88889,                               !- Minimum Value of y
-  46.11111;                               !- Maximum Value of y
-
-OS:Curve:Quadratic,
-  {72287404-507f-4132-b3ee-1ca349513390}, !- Handle
-  Curve Quadratic 16,                     !- Name
-  0.8,                                    !- Coefficient1 Constant
-  0.2,                                    !- Coefficient2 x
-  0,                                      !- Coefficient3 x**2
-  0.5,                                    !- Minimum Value of x
-  1.5;                                    !- Maximum Value of x
-
-OS:Curve:Biquadratic,
-  {1ffd2914-f5d9-4623-9965-6abb6a4bca61}, !- Handle
-  Curve Biquadratic 12,                   !- Name
-  0.342414409,                            !- Coefficient1 Constant
-  0.034885008,                            !- Coefficient2 x
-  -0.0006237,                             !- Coefficient3 x**2
-  0.004977216,                            !- Coefficient4 y
-  0.000437951,                            !- Coefficient5 y**2
-  -0.000728028,                           !- Coefficient6 x*y
-  12.77778,                               !- Minimum Value of x
-  23.88889,                               !- Maximum Value of x
-  23.88889,                               !- Minimum Value of y
-  46.11111;                               !- Maximum Value of y
-
-OS:Curve:Quadratic,
-  {2b66bac4-edb1-45bf-a6c1-3cd8d7ae6d35}, !- Handle
-  Curve Quadratic 17,                     !- Name
-  1.1552,                                 !- Coefficient1 Constant
-  -0.1808,                                !- Coefficient2 x
-  0.0256,                                 !- Coefficient3 x**2
-  0.5,                                    !- Minimum Value of x
-  1.5;                                    !- Maximum Value of x
-
-OS:Curve:Quadratic,
-  {643504ca-befd-45fb-8b78-3d81446789bc}, !- Handle
-  Curve Quadratic 18,                     !- Name
-  0.85,                                   !- Coefficient1 Constant
-  0.15,                                   !- Coefficient2 x
-  0,                                      !- Coefficient3 x**2
-  0,                                      !- Minimum Value of x
-  1,                                      !- Maximum Value of x
-  0.7,                                    !- Minimum Curve Output
-  1;                                      !- Maximum Curve Output
-
-OS:ZoneHVAC:PackagedTerminalAirConditioner,
-  {45331c17-3f59-4767-bc62-8733511710b0}, !- Handle
-  living zone|unit 3 PTAC,                !- Name
-  {e08b8822-645a-4997-8b0f-b4a74ae9d5e0}, !- Availability Schedule Name
-  {dafc26df-d56e-4b09-aefb-b5a1278ea2e0}, !- Air Inlet Node Name
-  {c7ae5a7e-9cc3-40d1-aa9c-d2a1a2338750}, !- Air Outlet Node Name
-  OutdoorAir:Mixer,                       !- Outdoor Air Mixer Object Type
-  ,                                       !- Outdoor Air Mixer Name
-  Autosize,                               !- Supply Air Flow Rate During Cooling Operation {m3/s}
-  Autosize,                               !- Supply Air Flow Rate During Heating Operation {m3/s}
-  Autosize,                               !- Supply Air Flow Rate When No Cooling or Heating is Needed {m3/s}
-  Autosize,                               !- Outdoor Air Flow Rate During Cooling Operation {m3/s}
-  Autosize,                               !- Outdoor Air Flow Rate During Heating Operation {m3/s}
-  Autosize,                               !- Outdoor Air Flow Rate When No Cooling or Heating is Needed {m3/s}
-  {10bb24a4-0b0a-476a-96dc-47b7159b536e}, !- Supply Air Fan Name
-  {071ffe3b-3451-4f4c-ab02-02e850fd0945}, !- Heating Coil Name
-  {0541eaeb-6996-45c0-a3ff-68fe247b7d9e}, !- Cooling Coil Name
-  DrawThrough,                            !- Fan Placement
-  {e08b8822-645a-4997-8b0f-b4a74ae9d5e0}; !- Supply Air Fan Operating Mode Schedule Name
-
-OS:Node,
-  {61ecfb29-0cdb-4637-942a-b48dc32409cc}, !- Handle
-  Node 30,                                !- Name
-  {59d467b9-fe17-42a8-b60f-4a8cd04317c7}, !- Inlet Port
-  {dafc26df-d56e-4b09-aefb-b5a1278ea2e0}; !- Outlet Port
-
-OS:Connection,
-  {59d467b9-fe17-42a8-b60f-4a8cd04317c7}, !- Handle
-  {70bbcc92-d3af-4f00-8a4f-1efbe09a98d4}, !- Name
-  {2d6d6d7d-392d-4f08-a559-92a1f49bc14d}, !- Source Object
-  3,                                      !- Outlet Port
-  {61ecfb29-0cdb-4637-942a-b48dc32409cc}, !- Target Object
-  2;                                      !- Inlet Port
-
-OS:Connection,
-  {dafc26df-d56e-4b09-aefb-b5a1278ea2e0}, !- Handle
-  {a8927772-29ca-4f91-811b-13fd5ff99464}, !- Name
-  {61ecfb29-0cdb-4637-942a-b48dc32409cc}, !- Source Object
-  3,                                      !- Outlet Port
-  {45331c17-3f59-4767-bc62-8733511710b0}, !- Target Object
-  3;                                      !- Inlet Port
-
-OS:Node,
-  {2d9c92a0-9a10-4c3c-94d4-ca4a28212bcd}, !- Handle
-  Node 31,                                !- Name
-  {c7ae5a7e-9cc3-40d1-aa9c-d2a1a2338750}, !- Inlet Port
-  {5bbdf32b-41ab-4b1a-9a78-658278278c60}; !- Outlet Port
-
-OS:Connection,
-  {5bbdf32b-41ab-4b1a-9a78-658278278c60}, !- Handle
-  {bea0f6ad-e119-4eb0-8501-a3994c4faac5}, !- Name
-  {2d9c92a0-9a10-4c3c-94d4-ca4a28212bcd}, !- Source Object
-  3,                                      !- Outlet Port
-  {88bf31ca-332d-41c4-968e-f6c3c522dd0e}, !- Target Object
-  3;                                      !- Inlet Port
-
-OS:Connection,
-  {c7ae5a7e-9cc3-40d1-aa9c-d2a1a2338750}, !- Handle
-  {53f5e91f-11bc-4d73-a6ab-e91873caa85a}, !- Name
-  {45331c17-3f59-4767-bc62-8733511710b0}, !- Source Object
-  4,                                      !- Outlet Port
-  {2d9c92a0-9a10-4c3c-94d4-ca4a28212bcd}, !- Target Object
-  2;                                      !- Inlet Port
-
-OS:Fan:ConstantVolume,
-  {66e47fa1-275c-4241-87cb-4a55c093579d}, !- Handle
-  living zone|unit 4 PTAC Fan,            !- Name
-  {e08b8822-645a-4997-8b0f-b4a74ae9d5e0}, !- Availability Schedule Name
-  0.52,                                   !- Fan Total Efficiency
-  331.2882503,                            !- Pressure Rise {Pa}
-  AutoSize,                               !- Maximum Flow Rate {m3/s}
-  0.8,                                    !- Motor Efficiency
-  1,                                      !- Motor In Airstream Fraction
-  ,                                       !- Air Inlet Node Name
-  ,                                       !- Air Outlet Node Name
-  ;                                       !- End-Use Subcategory
-
-OS:Coil:Heating:Water,
-  {35964fd4-7dd2-47e0-acfe-40ee0be55e26}, !- Handle
-  Hot Water Loop Water Htg Coil 3,        !- Name
-  {e08b8822-645a-4997-8b0f-b4a74ae9d5e0}, !- Availability Schedule Name
-  ,                                       !- U-Factor Times Area Value {W/K}
-  ,                                       !- Maximum Water Flow Rate {m3/s}
-  {a4eca13c-17b8-4111-acee-a1d6d60ee85f}, !- Water Inlet Node Name
-  {b54102a9-cc37-4c27-9e10-2e785453b8ba}, !- Water Outlet Node Name
-  ,                                       !- Air Inlet Node Name
-  ,                                       !- Air Outlet Node Name
-  ,                                       !- Performance Input Method
-  ,                                       !- Rated Capacity {W}
-  82.2222222222223,                       !- Rated Inlet Water Temperature {C}
-  16.6,                                   !- Rated Inlet Air Temperature {C}
-  71.1111111111112,                       !- Rated Outlet Water Temperature {C}
-  32.2,                                   !- Rated Outlet Air Temperature {C}
-  ;                                       !- Rated Ratio for Air and Water Convection
-
-OS:Node,
-  {2d42a2de-ade9-4ca8-87c6-d6cb0741375d}, !- Handle
-  Node 32,                                !- Name
-  {c91ac5aa-8e64-41de-a5d8-6b7cb4f021ac}, !- Inlet Port
-  {a4eca13c-17b8-4111-acee-a1d6d60ee85f}; !- Outlet Port
-
-OS:Connection,
-  {c91ac5aa-8e64-41de-a5d8-6b7cb4f021ac}, !- Handle
-  {2aa524be-ccf4-4820-9b02-1f1150039cdf}, !- Name
-  {140b3ae7-d3d4-472b-bc1b-d2c93843766f}, !- Source Object
-  7,                                      !- Outlet Port
-  {2d42a2de-ade9-4ca8-87c6-d6cb0741375d}, !- Target Object
-  2;                                      !- Inlet Port
-
-OS:Node,
-  {4b78003f-4a1f-4e29-9c8c-9a645faf2f09}, !- Handle
-  Node 33,                                !- Name
-  {b54102a9-cc37-4c27-9e10-2e785453b8ba}, !- Inlet Port
-  {c947ff1d-7633-4ae8-8cf2-4b58705e5bed}; !- Outlet Port
-
-OS:Connection,
-  {a4eca13c-17b8-4111-acee-a1d6d60ee85f}, !- Handle
-  {a839374f-3b32-41c4-bcb5-3cad28bedeac}, !- Name
-  {2d42a2de-ade9-4ca8-87c6-d6cb0741375d}, !- Source Object
-  3,                                      !- Outlet Port
-  {35964fd4-7dd2-47e0-acfe-40ee0be55e26}, !- Target Object
-  5;                                      !- Inlet Port
-
-OS:Connection,
-  {b54102a9-cc37-4c27-9e10-2e785453b8ba}, !- Handle
-  {f873c2a3-51cc-4add-a0dd-50e5fa5d4823}, !- Name
-  {35964fd4-7dd2-47e0-acfe-40ee0be55e26}, !- Source Object
-  6,                                      !- Outlet Port
-  {4b78003f-4a1f-4e29-9c8c-9a645faf2f09}, !- Target Object
-  2;                                      !- Inlet Port
-
-OS:Connection,
-  {c947ff1d-7633-4ae8-8cf2-4b58705e5bed}, !- Handle
-  {3f50e052-b766-409e-b500-20a808174a3f}, !- Name
-  {4b78003f-4a1f-4e29-9c8c-9a645faf2f09}, !- Source Object
-  3,                                      !- Outlet Port
-  {217d8bd5-26cc-4542-9c38-951a7b42d772}, !- Target Object
-  7;                                      !- Inlet Port
-
-OS:Controller:WaterCoil,
-  {018d4314-e8b6-45a8-8040-122faf109856}, !- Handle
-  Hot Water Loop Water Htg Coil 3 Controller, !- Name
-  {35964fd4-7dd2-47e0-acfe-40ee0be55e26}, !- Water Coil Name
-  ,                                       !- Control Variable
-  Normal,                                 !- Action
-  ,                                       !- Actuator Variable
-  ,                                       !- Sensor Node Name
-  ,                                       !- Actuator Node Name
-  0.1,                                    !- Controller Convergence Tolerance {deltaC}
-  ,                                       !- Maximum Actuated Flow {m3/s}
-  0;                                      !- Minimum Actuated Flow {m3/s}
-
-OS:Coil:Cooling:DX:SingleSpeed,
-  {1b8c861c-b302-4c63-8e0f-2a2f99e3a0ef}, !- Handle
-  living zone|unit 4 PTAC 1spd DX AC Clg Coil, !- Name
-  {e08b8822-645a-4997-8b0f-b4a74ae9d5e0}, !- Availability Schedule Name
-  autosize,                               !- Rated Total Cooling Capacity {W}
-  autosize,                               !- Rated Sensible Heat Ratio
-  3,                                      !- Rated COP {W/W}
-  autosize,                               !- Rated Air Flow Rate {m3/s}
-  773.3,                                  !- Rated Evaporator Fan Power Per Volume Flow Rate {W/(m3/s)}
-  ,                                       !- Air Inlet Node Name
-  ,                                       !- Air Outlet Node Name
-  {8e3ba7fd-402c-4db9-b14f-02c168ab1767}, !- Total Cooling Capacity Function of Temperature Curve Name
-  {4b792178-4f8d-48fe-8937-e30a81da5845}, !- Total Cooling Capacity Function of Flow Fraction Curve Name
-  {db64cce9-7e89-4b07-97ec-9e99af1718e6}, !- Energy Input Ratio Function of Temperature Curve Name
-  {723779d2-b38a-4ef7-89b3-5c70ca438a3f}, !- Energy Input Ratio Function of Flow Fraction Curve Name
-  {f0fce2be-69c0-413c-82e7-23a183477936}, !- Part Load Fraction Correlation Curve Name
-  -25,                                    !- Minimum Outdoor Dry-Bulb Temperature for Compressor Operation {C}
-  ,                                       !- Nominal Time for Condensate Removal to Begin {s}
-  ,                                       !- Ratio of Initial Moisture Evaporation Rate and Steady State Latent Capacity {dimensionless}
-  ,                                       !- Maximum Cycling Rate {cycles/hr}
-  ,                                       !- Latent Capacity Time Constant {s}
-  ,                                       !- Condenser Air Inlet Node Name
-  AirCooled,                              !- Condenser Type
-  0,                                      !- Evaporative Condenser Effectiveness {dimensionless}
-  Autosize,                               !- Evaporative Condenser Air Flow Rate {m3/s}
-  Autosize,                               !- Evaporative Condenser Pump Rated Power Consumption {W}
-  0,                                      !- Crankcase Heater Capacity {W}
-  0,                                      !- Maximum Outdoor Dry-Bulb Temperature for Crankcase Heater Operation {C}
-  ,                                       !- Supply Water Storage Tank Name
-  ,                                       !- Condensate Collection Water Storage Tank Name
-  0,                                      !- Basin Heater Capacity {W/K}
-  10,                                     !- Basin Heater Setpoint Temperature {C}
-  ;                                       !- Basin Heater Operating Schedule Name
-
-OS:Curve:Biquadratic,
-  {3e4bfae8-7bdc-4d8b-bdef-f457524aa32e}, !- Handle
-  Curve Biquadratic 13,                   !- Name
-  0.942587793,                            !- Coefficient1 Constant
-  0.009543347,                            !- Coefficient2 x
-  0.00068377,                             !- Coefficient3 x**2
-  -0.011042676,                           !- Coefficient4 y
-  5.249e-06,                              !- Coefficient5 y**2
-  -9.72e-06,                              !- Coefficient6 x*y
-  17,                                     !- Minimum Value of x
-  22,                                     !- Maximum Value of x
-  13,                                     !- Minimum Value of y
-  46;                                     !- Maximum Value of y
-
-OS:Curve:Quadratic,
-  {1dff882e-077a-430d-aad8-7405e80aedf0}, !- Handle
-  Curve Quadratic 19,                     !- Name
-  0.8,                                    !- Coefficient1 Constant
-  0.2,                                    !- Coefficient2 x
-  0,                                      !- Coefficient3 x**2
-  0.5,                                    !- Minimum Value of x
-  1.5;                                    !- Maximum Value of x
-
-OS:Curve:Biquadratic,
-  {d17229c0-a750-4df4-b8c7-a1c3361ea088}, !- Handle
-  Curve Biquadratic 14,                   !- Name
-  0.342414409,                            !- Coefficient1 Constant
-  0.034885008,                            !- Coefficient2 x
-  -0.0006237,                             !- Coefficient3 x**2
-  0.004977216,                            !- Coefficient4 y
-  0.000437951,                            !- Coefficient5 y**2
-  -0.000728028,                           !- Coefficient6 x*y
-  17,                                     !- Minimum Value of x
-  22,                                     !- Maximum Value of x
-  13,                                     !- Minimum Value of y
-  46;                                     !- Maximum Value of y
-
-OS:Curve:Quadratic,
-  {d146d7ba-5cac-4d3a-9d04-d31b8cde807d}, !- Handle
-  Curve Quadratic 20,                     !- Name
-  1.1552,                                 !- Coefficient1 Constant
-  -0.1808,                                !- Coefficient2 x
-  0.0256,                                 !- Coefficient3 x**2
-  0.5,                                    !- Minimum Value of x
-  1.5;                                    !- Maximum Value of x
-
-OS:Curve:Quadratic,
-  {ef478592-91d8-4c52-8537-ad277c36a6df}, !- Handle
-  Curve Quadratic 21,                     !- Name
-  0.85,                                   !- Coefficient1 Constant
-  0.15,                                   !- Coefficient2 x
-  0,                                      !- Coefficient3 x**2
-  0,                                      !- Minimum Value of x
-  1;                                      !- Maximum Value of x
-
-OS:Curve:Biquadratic,
-  {8e3ba7fd-402c-4db9-b14f-02c168ab1767}, !- Handle
-  Curve Biquadratic 15,                   !- Name
-  0.942587793,                            !- Coefficient1 Constant
-  0.009543347,                            !- Coefficient2 x
-  0.00068377,                             !- Coefficient3 x**2
-  -0.011042676,                           !- Coefficient4 y
-  5.249e-06,                              !- Coefficient5 y**2
-  -9.72e-06,                              !- Coefficient6 x*y
-  12.77778,                               !- Minimum Value of x
-  23.88889,                               !- Maximum Value of x
-  23.88889,                               !- Minimum Value of y
-  46.11111;                               !- Maximum Value of y
-
-OS:Curve:Quadratic,
-  {4b792178-4f8d-48fe-8937-e30a81da5845}, !- Handle
-  Curve Quadratic 22,                     !- Name
-  0.8,                                    !- Coefficient1 Constant
-  0.2,                                    !- Coefficient2 x
-  0,                                      !- Coefficient3 x**2
-  0.5,                                    !- Minimum Value of x
-  1.5;                                    !- Maximum Value of x
-
-OS:Curve:Biquadratic,
-  {db64cce9-7e89-4b07-97ec-9e99af1718e6}, !- Handle
-  Curve Biquadratic 16,                   !- Name
-  0.342414409,                            !- Coefficient1 Constant
-  0.034885008,                            !- Coefficient2 x
-  -0.0006237,                             !- Coefficient3 x**2
-  0.004977216,                            !- Coefficient4 y
-  0.000437951,                            !- Coefficient5 y**2
-  -0.000728028,                           !- Coefficient6 x*y
-  12.77778,                               !- Minimum Value of x
-  23.88889,                               !- Maximum Value of x
-  23.88889,                               !- Minimum Value of y
-  46.11111;                               !- Maximum Value of y
-
-OS:Curve:Quadratic,
-  {723779d2-b38a-4ef7-89b3-5c70ca438a3f}, !- Handle
-  Curve Quadratic 23,                     !- Name
-  1.1552,                                 !- Coefficient1 Constant
-  -0.1808,                                !- Coefficient2 x
-  0.0256,                                 !- Coefficient3 x**2
-  0.5,                                    !- Minimum Value of x
-  1.5;                                    !- Maximum Value of x
-
-OS:Curve:Quadratic,
-  {f0fce2be-69c0-413c-82e7-23a183477936}, !- Handle
-  Curve Quadratic 24,                     !- Name
-  0.85,                                   !- Coefficient1 Constant
-  0.15,                                   !- Coefficient2 x
-  0,                                      !- Coefficient3 x**2
-  0,                                      !- Minimum Value of x
-  1,                                      !- Maximum Value of x
-  0.7,                                    !- Minimum Curve Output
-  1;                                      !- Maximum Curve Output
-
-OS:ZoneHVAC:PackagedTerminalAirConditioner,
-  {a85e9b70-2465-4ba9-aa2f-f8eab86c13e3}, !- Handle
-  living zone|unit 4 PTAC,                !- Name
-  {e08b8822-645a-4997-8b0f-b4a74ae9d5e0}, !- Availability Schedule Name
-  {2e1c4690-d637-498c-8956-aeebd6bbb2cb}, !- Air Inlet Node Name
-  {c01160fc-67f4-458e-b844-d98b14d3ea01}, !- Air Outlet Node Name
-  OutdoorAir:Mixer,                       !- Outdoor Air Mixer Object Type
-  ,                                       !- Outdoor Air Mixer Name
-  Autosize,                               !- Supply Air Flow Rate During Cooling Operation {m3/s}
-  Autosize,                               !- Supply Air Flow Rate During Heating Operation {m3/s}
-  Autosize,                               !- Supply Air Flow Rate When No Cooling or Heating is Needed {m3/s}
-  Autosize,                               !- Outdoor Air Flow Rate During Cooling Operation {m3/s}
-  Autosize,                               !- Outdoor Air Flow Rate During Heating Operation {m3/s}
-  Autosize,                               !- Outdoor Air Flow Rate When No Cooling or Heating is Needed {m3/s}
-  {66e47fa1-275c-4241-87cb-4a55c093579d}, !- Supply Air Fan Name
-  {35964fd4-7dd2-47e0-acfe-40ee0be55e26}, !- Heating Coil Name
-  {1b8c861c-b302-4c63-8e0f-2a2f99e3a0ef}, !- Cooling Coil Name
-  DrawThrough,                            !- Fan Placement
-  {e08b8822-645a-4997-8b0f-b4a74ae9d5e0}; !- Supply Air Fan Operating Mode Schedule Name
-
-OS:Node,
-  {0490c90e-eaee-4d4d-96da-0743cf9031d3}, !- Handle
-  Node 34,                                !- Name
-  {2d12416e-c9a8-4794-8129-66a601a0dfab}, !- Inlet Port
-  {2e1c4690-d637-498c-8956-aeebd6bbb2cb}; !- Outlet Port
-
-OS:Connection,
-  {2d12416e-c9a8-4794-8129-66a601a0dfab}, !- Handle
-  {0beb414a-3036-4781-8616-a20779f47ca9}, !- Name
-  {3e2ad444-df6c-4f85-bb56-3fcbb5419fa6}, !- Source Object
-  3,                                      !- Outlet Port
-  {0490c90e-eaee-4d4d-96da-0743cf9031d3}, !- Target Object
-  2;                                      !- Inlet Port
-
-OS:Connection,
-  {2e1c4690-d637-498c-8956-aeebd6bbb2cb}, !- Handle
-  {4aa0f5e8-0863-4e3e-8d09-e39716aa3da6}, !- Name
-  {0490c90e-eaee-4d4d-96da-0743cf9031d3}, !- Source Object
-  3,                                      !- Outlet Port
-  {a85e9b70-2465-4ba9-aa2f-f8eab86c13e3}, !- Target Object
-  3;                                      !- Inlet Port
-
-OS:Node,
-  {14abad58-3f39-482a-a702-0439ffd1d037}, !- Handle
-  Node 35,                                !- Name
-  {c01160fc-67f4-458e-b844-d98b14d3ea01}, !- Inlet Port
-  {c9ea909c-5856-4c49-b706-91a770146b42}; !- Outlet Port
-
-OS:Connection,
-  {c9ea909c-5856-4c49-b706-91a770146b42}, !- Handle
-  {c5b67476-7f1a-4d94-a40f-9c72e82e4d89}, !- Name
-  {14abad58-3f39-482a-a702-0439ffd1d037}, !- Source Object
-  3,                                      !- Outlet Port
-  {84023ca5-7f23-4ef0-9296-3be75548a896}, !- Target Object
-  3;                                      !- Inlet Port
-
-OS:Connection,
-  {c01160fc-67f4-458e-b844-d98b14d3ea01}, !- Handle
-  {695376b8-e6a9-41b1-a971-26d4b81b8ca5}, !- Name
-  {a85e9b70-2465-4ba9-aa2f-f8eab86c13e3}, !- Source Object
-  4,                                      !- Outlet Port
-  {14abad58-3f39-482a-a702-0439ffd1d037}, !- Target Object
-  2;                                      !- Inlet Port
-
-OS:EnergyManagementSystem:Sensor,
-  {065152aa-4045-4c80-9e8b-997febcca5d5}, !- Handle
-  Central_pump_s,                         !- Name
-  Central pump,                           !- Output Variable or Output Meter Index Key Name
-  Pump Electric Energy;                   !- Output Variable or Output Meter Name
-
-OS:EnergyManagementSystem:Program,
-  {34458491-ce85-4c10-80f6-f387f979c365}, !- Handle
-  Central_pumps_program,                  !- Name
-  Set central_pumps_h = Central_pump_s;   !- Program Line 1
-
-OS:EnergyManagementSystem:OutputVariable,
-  {17159907-7be9-4f62-abc2-8fef0faa813e}, !- Handle
-  Central htg pump:Pumps:Electricity,     !- Name
-  central_pumps_h,                        !- EMS Variable Name
-  Summed,                                 !- Type of Data in Variable
-  SystemTimestep,                         !- Update Frequency
-  {34458491-ce85-4c10-80f6-f387f979c365}, !- EMS Program or Subroutine Name
-  J;                                      !- Units
-
-OS:EnergyManagementSystem:ProgramCallingManager,
-  {2cc610e4-4fd6-42fc-86f1-b832512cb244}, !- Handle
-  Central pump program calling manager,   !- Name
-  EndOfSystemTimestepBeforeHVACReporting, !- EnergyPlus Model Calling Point
-  {34458491-ce85-4c10-80f6-f387f979c365}; !- Program Name 1
-
-OS:Schedule:Ruleset,
-  {bb0d9ea1-b8a9-4be3-bc11-520097b95712}, !- Handle
-  res heating season,                     !- Name
-  {b01a8b0b-bcf0-4c5a-a1c8-a82701d091cd}, !- Schedule Type Limits Name
-  {a8b01987-777c-452f-96fd-b66cf38c2665}; !- Default Day Schedule Name
-
-OS:Schedule:Day,
-  {a8b01987-777c-452f-96fd-b66cf38c2665}, !- Handle
-  Schedule Day 10,                        !- Name
-  {b01a8b0b-bcf0-4c5a-a1c8-a82701d091cd}, !- Schedule Type Limits Name
-  ,                                       !- Interpolate to Timestep
-  24,                                     !- Hour 1
-  0,                                      !- Minute 1
-  0;                                      !- Value Until Time 1
-
-OS:Schedule:Rule,
-  {676bce59-0498-4d4b-ad27-4e2d91915fd1}, !- Handle
-  res heating season allday rule1,        !- Name
-  {bb0d9ea1-b8a9-4be3-bc11-520097b95712}, !- Schedule Ruleset Name
-  11,                                     !- Rule Order
-  {8f291f3a-cbd1-485b-bdd1-17f199f77d50}, !- Day Schedule Name
-  Yes,                                    !- Apply Sunday
-  Yes,                                    !- Apply Monday
-  Yes,                                    !- Apply Tuesday
-  Yes,                                    !- Apply Wednesday
-  Yes,                                    !- Apply Thursday
-  Yes,                                    !- Apply Friday
-  Yes,                                    !- Apply Saturday
-  DateRange,                              !- Date Specification Type
-  1,                                      !- Start Month
-  1,                                      !- Start Day
-  1,                                      !- End Month
-  31;                                     !- End Day
-
-OS:Schedule:Day,
-  {8f291f3a-cbd1-485b-bdd1-17f199f77d50}, !- Handle
-  res heating season allday1,             !- Name
-  {b01a8b0b-bcf0-4c5a-a1c8-a82701d091cd}, !- Schedule Type Limits Name
-  ,                                       !- Interpolate to Timestep
-  24,                                     !- Hour 1
-  0,                                      !- Minute 1
-  1;                                      !- Value Until Time 1
-
-OS:Schedule:Rule,
-  {dc624117-9ff8-4f0f-b98f-8f3c857cee8a}, !- Handle
-  res heating season allday rule2,        !- Name
-  {bb0d9ea1-b8a9-4be3-bc11-520097b95712}, !- Schedule Ruleset Name
-  10,                                     !- Rule Order
-  {9717bdec-cc4c-447c-9cd2-c6bca3cf9fa2}, !- Day Schedule Name
-  Yes,                                    !- Apply Sunday
-  Yes,                                    !- Apply Monday
-  Yes,                                    !- Apply Tuesday
-  Yes,                                    !- Apply Wednesday
-  Yes,                                    !- Apply Thursday
-  Yes,                                    !- Apply Friday
-  Yes,                                    !- Apply Saturday
-  DateRange,                              !- Date Specification Type
-  2,                                      !- Start Month
-  1,                                      !- Start Day
-  2,                                      !- End Month
-  28;                                     !- End Day
-
-OS:Schedule:Day,
-  {9717bdec-cc4c-447c-9cd2-c6bca3cf9fa2}, !- Handle
-  res heating season allday2,             !- Name
-  {b01a8b0b-bcf0-4c5a-a1c8-a82701d091cd}, !- Schedule Type Limits Name
-  ,                                       !- Interpolate to Timestep
-  24,                                     !- Hour 1
-  0,                                      !- Minute 1
-  1;                                      !- Value Until Time 1
-
-OS:Schedule:Rule,
-  {b71fc56a-a25e-4345-bf6b-2643b64e3dc2}, !- Handle
-  res heating season allday rule3,        !- Name
-  {bb0d9ea1-b8a9-4be3-bc11-520097b95712}, !- Schedule Ruleset Name
-  9,                                      !- Rule Order
-  {8252a1c1-b2f1-434c-a26f-66afe710e261}, !- Day Schedule Name
-  Yes,                                    !- Apply Sunday
-  Yes,                                    !- Apply Monday
-  Yes,                                    !- Apply Tuesday
-  Yes,                                    !- Apply Wednesday
-  Yes,                                    !- Apply Thursday
-  Yes,                                    !- Apply Friday
-  Yes,                                    !- Apply Saturday
-  DateRange,                              !- Date Specification Type
-  3,                                      !- Start Month
-  1,                                      !- Start Day
-  3,                                      !- End Month
-  31;                                     !- End Day
-
-OS:Schedule:Day,
-  {8252a1c1-b2f1-434c-a26f-66afe710e261}, !- Handle
-  res heating season allday3,             !- Name
-  {b01a8b0b-bcf0-4c5a-a1c8-a82701d091cd}, !- Schedule Type Limits Name
-  ,                                       !- Interpolate to Timestep
-  24,                                     !- Hour 1
-  0,                                      !- Minute 1
-  1;                                      !- Value Until Time 1
-
-OS:Schedule:Rule,
-  {a364081c-1c03-471a-8928-3faeec370ebe}, !- Handle
-  res heating season allday rule4,        !- Name
-  {bb0d9ea1-b8a9-4be3-bc11-520097b95712}, !- Schedule Ruleset Name
-  8,                                      !- Rule Order
-  {0e46550b-df26-4334-8cfe-bfea22a3c492}, !- Day Schedule Name
-  Yes,                                    !- Apply Sunday
-  Yes,                                    !- Apply Monday
-  Yes,                                    !- Apply Tuesday
-  Yes,                                    !- Apply Wednesday
-  Yes,                                    !- Apply Thursday
-  Yes,                                    !- Apply Friday
-  Yes,                                    !- Apply Saturday
-  DateRange,                              !- Date Specification Type
-  4,                                      !- Start Month
-  1,                                      !- Start Day
-  4,                                      !- End Month
-  30;                                     !- End Day
-
-OS:Schedule:Day,
-  {0e46550b-df26-4334-8cfe-bfea22a3c492}, !- Handle
-  res heating season allday4,             !- Name
-  {b01a8b0b-bcf0-4c5a-a1c8-a82701d091cd}, !- Schedule Type Limits Name
-  ,                                       !- Interpolate to Timestep
-  24,                                     !- Hour 1
-  0,                                      !- Minute 1
-  1;                                      !- Value Until Time 1
-
-OS:Schedule:Rule,
-  {0f042c6c-497e-4916-a446-41c8d0cd2fe7}, !- Handle
-  res heating season allday rule5,        !- Name
-  {bb0d9ea1-b8a9-4be3-bc11-520097b95712}, !- Schedule Ruleset Name
-  7,                                      !- Rule Order
-  {c658b7da-64ab-4f5a-96e6-b28cd4369b78}, !- Day Schedule Name
-  Yes,                                    !- Apply Sunday
-  Yes,                                    !- Apply Monday
-  Yes,                                    !- Apply Tuesday
-  Yes,                                    !- Apply Wednesday
-  Yes,                                    !- Apply Thursday
-  Yes,                                    !- Apply Friday
-  Yes,                                    !- Apply Saturday
-  DateRange,                              !- Date Specification Type
-  5,                                      !- Start Month
-  1,                                      !- Start Day
-  5,                                      !- End Month
-  31;                                     !- End Day
-
-OS:Schedule:Day,
-  {c658b7da-64ab-4f5a-96e6-b28cd4369b78}, !- Handle
-  res heating season allday5,             !- Name
-  {b01a8b0b-bcf0-4c5a-a1c8-a82701d091cd}, !- Schedule Type Limits Name
-  ,                                       !- Interpolate to Timestep
-  24,                                     !- Hour 1
-  0,                                      !- Minute 1
-  1;                                      !- Value Until Time 1
-
-OS:Schedule:Rule,
-  {13d93b11-f006-435d-aa77-c64914021c68}, !- Handle
-  res heating season allday rule6,        !- Name
-  {bb0d9ea1-b8a9-4be3-bc11-520097b95712}, !- Schedule Ruleset Name
-  6,                                      !- Rule Order
-  {56c63530-09a3-48ab-933e-9ba1cddafe6a}, !- Day Schedule Name
-  Yes,                                    !- Apply Sunday
-  Yes,                                    !- Apply Monday
-  Yes,                                    !- Apply Tuesday
-  Yes,                                    !- Apply Wednesday
-  Yes,                                    !- Apply Thursday
-  Yes,                                    !- Apply Friday
-  Yes,                                    !- Apply Saturday
-  DateRange,                              !- Date Specification Type
-  6,                                      !- Start Month
-  1,                                      !- Start Day
-  6,                                      !- End Month
-  30;                                     !- End Day
-
-OS:Schedule:Day,
-  {56c63530-09a3-48ab-933e-9ba1cddafe6a}, !- Handle
-  res heating season allday6,             !- Name
-  {b01a8b0b-bcf0-4c5a-a1c8-a82701d091cd}, !- Schedule Type Limits Name
-  ,                                       !- Interpolate to Timestep
-  24,                                     !- Hour 1
-  0,                                      !- Minute 1
-  1;                                      !- Value Until Time 1
-
-OS:Schedule:Rule,
-  {a509efea-b238-4f4d-be0b-8c4a251e96a5}, !- Handle
-  res heating season allday rule7,        !- Name
-  {bb0d9ea1-b8a9-4be3-bc11-520097b95712}, !- Schedule Ruleset Name
-  5,                                      !- Rule Order
-  {a6a65b48-d2b0-4164-aa92-0f190d8d5c21}, !- Day Schedule Name
-  Yes,                                    !- Apply Sunday
-  Yes,                                    !- Apply Monday
-  Yes,                                    !- Apply Tuesday
-  Yes,                                    !- Apply Wednesday
-  Yes,                                    !- Apply Thursday
-  Yes,                                    !- Apply Friday
-  Yes,                                    !- Apply Saturday
-  DateRange,                              !- Date Specification Type
-  7,                                      !- Start Month
-  1,                                      !- Start Day
-  7,                                      !- End Month
-  31;                                     !- End Day
-
-OS:Schedule:Day,
-  {a6a65b48-d2b0-4164-aa92-0f190d8d5c21}, !- Handle
-  res heating season allday7,             !- Name
-  {b01a8b0b-bcf0-4c5a-a1c8-a82701d091cd}, !- Schedule Type Limits Name
-  ,                                       !- Interpolate to Timestep
-  24,                                     !- Hour 1
-  0,                                      !- Minute 1
-  1;                                      !- Value Until Time 1
-
-OS:Schedule:Rule,
-  {81070a4a-23fa-4f47-bd57-68d4c63c6bbf}, !- Handle
-  res heating season allday rule8,        !- Name
-  {bb0d9ea1-b8a9-4be3-bc11-520097b95712}, !- Schedule Ruleset Name
-  4,                                      !- Rule Order
-  {ed6bac18-6517-4c07-8646-5ded044a519c}, !- Day Schedule Name
-  Yes,                                    !- Apply Sunday
-  Yes,                                    !- Apply Monday
-  Yes,                                    !- Apply Tuesday
-  Yes,                                    !- Apply Wednesday
-  Yes,                                    !- Apply Thursday
-  Yes,                                    !- Apply Friday
-  Yes,                                    !- Apply Saturday
-  DateRange,                              !- Date Specification Type
-  8,                                      !- Start Month
-  1,                                      !- Start Day
-  8,                                      !- End Month
-  31;                                     !- End Day
-
-OS:Schedule:Day,
-  {ed6bac18-6517-4c07-8646-5ded044a519c}, !- Handle
-  res heating season allday8,             !- Name
-  {b01a8b0b-bcf0-4c5a-a1c8-a82701d091cd}, !- Schedule Type Limits Name
-  ,                                       !- Interpolate to Timestep
-  24,                                     !- Hour 1
-  0,                                      !- Minute 1
-  1;                                      !- Value Until Time 1
-
-OS:Schedule:Rule,
-  {3531654c-fa86-4a22-96f6-65dfadc4b6f5}, !- Handle
-  res heating season allday rule9,        !- Name
-  {bb0d9ea1-b8a9-4be3-bc11-520097b95712}, !- Schedule Ruleset Name
-  3,                                      !- Rule Order
-  {d1952503-2f95-4cec-b928-2eafc61b7a82}, !- Day Schedule Name
-  Yes,                                    !- Apply Sunday
-  Yes,                                    !- Apply Monday
-  Yes,                                    !- Apply Tuesday
-  Yes,                                    !- Apply Wednesday
-  Yes,                                    !- Apply Thursday
-  Yes,                                    !- Apply Friday
-  Yes,                                    !- Apply Saturday
-  DateRange,                              !- Date Specification Type
-  9,                                      !- Start Month
-  1,                                      !- Start Day
-  9,                                      !- End Month
-  30;                                     !- End Day
-
-OS:Schedule:Day,
-  {d1952503-2f95-4cec-b928-2eafc61b7a82}, !- Handle
-  res heating season allday9,             !- Name
-  {b01a8b0b-bcf0-4c5a-a1c8-a82701d091cd}, !- Schedule Type Limits Name
-  ,                                       !- Interpolate to Timestep
-  24,                                     !- Hour 1
-  0,                                      !- Minute 1
-  1;                                      !- Value Until Time 1
-
-OS:Schedule:Rule,
-  {e9da3bb7-087b-4fa3-8e8a-6182363f438f}, !- Handle
-  res heating season allday rule10,       !- Name
-  {bb0d9ea1-b8a9-4be3-bc11-520097b95712}, !- Schedule Ruleset Name
-  2,                                      !- Rule Order
-  {d163eb86-f0e5-4915-8780-2a77c35163a2}, !- Day Schedule Name
-  Yes,                                    !- Apply Sunday
-  Yes,                                    !- Apply Monday
-  Yes,                                    !- Apply Tuesday
-  Yes,                                    !- Apply Wednesday
-  Yes,                                    !- Apply Thursday
-  Yes,                                    !- Apply Friday
-  Yes,                                    !- Apply Saturday
-  DateRange,                              !- Date Specification Type
-  10,                                     !- Start Month
-  1,                                      !- Start Day
-  10,                                     !- End Month
-  31;                                     !- End Day
-
-OS:Schedule:Day,
-  {d163eb86-f0e5-4915-8780-2a77c35163a2}, !- Handle
-  res heating season allday10,            !- Name
-  {b01a8b0b-bcf0-4c5a-a1c8-a82701d091cd}, !- Schedule Type Limits Name
-  ,                                       !- Interpolate to Timestep
-  24,                                     !- Hour 1
-  0,                                      !- Minute 1
-  1;                                      !- Value Until Time 1
-
-OS:Schedule:Rule,
-  {aef911f4-6031-4802-a03e-3e946c2a6e58}, !- Handle
-  res heating season allday rule11,       !- Name
-  {bb0d9ea1-b8a9-4be3-bc11-520097b95712}, !- Schedule Ruleset Name
-  1,                                      !- Rule Order
-  {9ba0adca-0465-4e6f-90a7-ef67e08258a9}, !- Day Schedule Name
-  Yes,                                    !- Apply Sunday
-  Yes,                                    !- Apply Monday
-  Yes,                                    !- Apply Tuesday
-  Yes,                                    !- Apply Wednesday
-  Yes,                                    !- Apply Thursday
-  Yes,                                    !- Apply Friday
-  Yes,                                    !- Apply Saturday
-  DateRange,                              !- Date Specification Type
-  11,                                     !- Start Month
-  1,                                      !- Start Day
-  11,                                     !- End Month
-  30;                                     !- End Day
-
-OS:Schedule:Day,
-  {9ba0adca-0465-4e6f-90a7-ef67e08258a9}, !- Handle
-  res heating season allday11,            !- Name
-  {b01a8b0b-bcf0-4c5a-a1c8-a82701d091cd}, !- Schedule Type Limits Name
-  ,                                       !- Interpolate to Timestep
-  24,                                     !- Hour 1
-  0,                                      !- Minute 1
-  1;                                      !- Value Until Time 1
-
-OS:Schedule:Rule,
-  {0ccc7867-6508-4755-a5fd-1cfd4c362b93}, !- Handle
-  res heating season allday rule12,       !- Name
-  {bb0d9ea1-b8a9-4be3-bc11-520097b95712}, !- Schedule Ruleset Name
-  0,                                      !- Rule Order
-  {4fa552c5-f26d-4630-9553-449e308f7698}, !- Day Schedule Name
-  Yes,                                    !- Apply Sunday
-  Yes,                                    !- Apply Monday
-  Yes,                                    !- Apply Tuesday
-  Yes,                                    !- Apply Wednesday
-  Yes,                                    !- Apply Thursday
-  Yes,                                    !- Apply Friday
-  Yes,                                    !- Apply Saturday
-  DateRange,                              !- Date Specification Type
-  12,                                     !- Start Month
-  1,                                      !- Start Day
-  12,                                     !- End Month
-  31;                                     !- End Day
-
-OS:Schedule:Day,
-  {4fa552c5-f26d-4630-9553-449e308f7698}, !- Handle
-  res heating season allday12,            !- Name
-  {b01a8b0b-bcf0-4c5a-a1c8-a82701d091cd}, !- Schedule Type Limits Name
-  ,                                       !- Interpolate to Timestep
-  24,                                     !- Hour 1
-  0,                                      !- Minute 1
-  1;                                      !- Value Until Time 1
-
-OS:ThermostatSetpoint:DualSetpoint,
-  {c8700929-a160-4e6a-9ee9-7e55a6b0b53c}, !- Handle
-  living zone temperature setpoint,       !- Name
-  {abcf8539-1a2b-48bf-aa73-2ed1874b5e43}, !- Heating Setpoint Temperature Schedule Name
-  {3e74b089-d7fb-468a-bc7c-3e466260dbff}; !- Cooling Setpoint Temperature Schedule Name
-
-OS:ScheduleTypeLimits,
-  {4d559d33-1201-478b-9213-85d733bf0b1a}, !- Handle
-  Temperature 1,                          !- Name
-  ,                                       !- Lower Limit Value
-  ,                                       !- Upper Limit Value
-  Continuous,                             !- Numeric Type
-  Temperature;                            !- Unit Type
-
-OS:ThermostatSetpoint:DualSetpoint,
-  {12d604b0-9b22-4854-a596-dd0286e7dbcd}, !- Handle
-  living zone|unit 4 temperature setpoint, !- Name
-  {abcf8539-1a2b-48bf-aa73-2ed1874b5e43}, !- Heating Setpoint Temperature Schedule Name
-  {3e74b089-d7fb-468a-bc7c-3e466260dbff}; !- Cooling Setpoint Temperature Schedule Name
-
-OS:ThermostatSetpoint:DualSetpoint,
-  {8ab27296-3870-4dd3-aef2-eaddbcb47884}, !- Handle
-  living zone|unit 2 temperature setpoint, !- Name
-  {abcf8539-1a2b-48bf-aa73-2ed1874b5e43}, !- Heating Setpoint Temperature Schedule Name
-  {3e74b089-d7fb-468a-bc7c-3e466260dbff}; !- Cooling Setpoint Temperature Schedule Name
-
-OS:ThermostatSetpoint:DualSetpoint,
-  {1d0e5c31-d010-4dac-93e4-c623fad900ae}, !- Handle
-  living zone|unit 3 temperature setpoint, !- Name
-  {abcf8539-1a2b-48bf-aa73-2ed1874b5e43}, !- Heating Setpoint Temperature Schedule Name
-  {3e74b089-d7fb-468a-bc7c-3e466260dbff}; !- Cooling Setpoint Temperature Schedule Name
-
-OS:Schedule:Ruleset,
-  {10dc9609-005c-4393-860e-057fc08888b9}, !- Handle
-  res cooling season,                     !- Name
-  {b01a8b0b-bcf0-4c5a-a1c8-a82701d091cd}, !- Schedule Type Limits Name
-  {feb11eac-9f42-443b-afe2-568a4b131e0c}; !- Default Day Schedule Name
-
-OS:Schedule:Day,
-  {feb11eac-9f42-443b-afe2-568a4b131e0c}, !- Handle
-  Schedule Day 1,                         !- Name
-  {b01a8b0b-bcf0-4c5a-a1c8-a82701d091cd}, !- Schedule Type Limits Name
-  ,                                       !- Interpolate to Timestep
-  24,                                     !- Hour 1
-  0,                                      !- Minute 1
-  0;                                      !- Value Until Time 1
-
-OS:Schedule:Rule,
-  {05d7486b-fe77-47ef-aac1-54b1ecc46410}, !- Handle
-  res cooling season allday rule1,        !- Name
-  {10dc9609-005c-4393-860e-057fc08888b9}, !- Schedule Ruleset Name
-  11,                                     !- Rule Order
-  {386c31e6-c328-4b34-8313-60ce581ad03e}, !- Day Schedule Name
-  Yes,                                    !- Apply Sunday
-  Yes,                                    !- Apply Monday
-  Yes,                                    !- Apply Tuesday
-  Yes,                                    !- Apply Wednesday
-  Yes,                                    !- Apply Thursday
-  Yes,                                    !- Apply Friday
-  Yes,                                    !- Apply Saturday
-  DateRange,                              !- Date Specification Type
-  1,                                      !- Start Month
-  1,                                      !- Start Day
-  1,                                      !- End Month
-  31;                                     !- End Day
-
-OS:Schedule:Day,
-  {386c31e6-c328-4b34-8313-60ce581ad03e}, !- Handle
-  res cooling season allday1,             !- Name
-  {b01a8b0b-bcf0-4c5a-a1c8-a82701d091cd}, !- Schedule Type Limits Name
-  ,                                       !- Interpolate to Timestep
-  24,                                     !- Hour 1
-  0,                                      !- Minute 1
-  1;                                      !- Value Until Time 1
-
-OS:Schedule:Rule,
-  {d08340ca-dcfb-4b3f-b40e-da99b37828c1}, !- Handle
-  res cooling season allday rule2,        !- Name
-  {10dc9609-005c-4393-860e-057fc08888b9}, !- Schedule Ruleset Name
-  10,                                     !- Rule Order
-  {6d814959-8994-4ecf-9ccd-0cf9ab3aad71}, !- Day Schedule Name
-  Yes,                                    !- Apply Sunday
-  Yes,                                    !- Apply Monday
-  Yes,                                    !- Apply Tuesday
-  Yes,                                    !- Apply Wednesday
-  Yes,                                    !- Apply Thursday
-  Yes,                                    !- Apply Friday
-  Yes,                                    !- Apply Saturday
-  DateRange,                              !- Date Specification Type
-  2,                                      !- Start Month
-  1,                                      !- Start Day
-  2,                                      !- End Month
-  28;                                     !- End Day
-
-OS:Schedule:Day,
-  {6d814959-8994-4ecf-9ccd-0cf9ab3aad71}, !- Handle
-  res cooling season allday2,             !- Name
-  {b01a8b0b-bcf0-4c5a-a1c8-a82701d091cd}, !- Schedule Type Limits Name
-  ,                                       !- Interpolate to Timestep
-  24,                                     !- Hour 1
-  0,                                      !- Minute 1
-  1;                                      !- Value Until Time 1
-
-OS:Schedule:Rule,
-  {f1f20866-8242-4387-b3f5-164b75099122}, !- Handle
-  res cooling season allday rule3,        !- Name
-  {10dc9609-005c-4393-860e-057fc08888b9}, !- Schedule Ruleset Name
-  9,                                      !- Rule Order
-  {f5f61a46-a8f3-41e6-9d40-2bb78e6125d6}, !- Day Schedule Name
-  Yes,                                    !- Apply Sunday
-  Yes,                                    !- Apply Monday
-  Yes,                                    !- Apply Tuesday
-  Yes,                                    !- Apply Wednesday
-  Yes,                                    !- Apply Thursday
-  Yes,                                    !- Apply Friday
-  Yes,                                    !- Apply Saturday
-  DateRange,                              !- Date Specification Type
-  3,                                      !- Start Month
-  1,                                      !- Start Day
-  3,                                      !- End Month
-  31;                                     !- End Day
-
-OS:Schedule:Day,
-  {f5f61a46-a8f3-41e6-9d40-2bb78e6125d6}, !- Handle
-  res cooling season allday3,             !- Name
-  {b01a8b0b-bcf0-4c5a-a1c8-a82701d091cd}, !- Schedule Type Limits Name
-  ,                                       !- Interpolate to Timestep
-  24,                                     !- Hour 1
-  0,                                      !- Minute 1
-  1;                                      !- Value Until Time 1
-
-OS:Schedule:Rule,
-  {2e45ba34-b401-4c31-8f48-8d68a670c0a6}, !- Handle
-  res cooling season allday rule4,        !- Name
-  {10dc9609-005c-4393-860e-057fc08888b9}, !- Schedule Ruleset Name
-  8,                                      !- Rule Order
-  {d3179b07-518e-40d7-8f25-d230346cc820}, !- Day Schedule Name
-  Yes,                                    !- Apply Sunday
-  Yes,                                    !- Apply Monday
-  Yes,                                    !- Apply Tuesday
-  Yes,                                    !- Apply Wednesday
-  Yes,                                    !- Apply Thursday
-  Yes,                                    !- Apply Friday
-  Yes,                                    !- Apply Saturday
-  DateRange,                              !- Date Specification Type
-  4,                                      !- Start Month
-  1,                                      !- Start Day
-  4,                                      !- End Month
-  30;                                     !- End Day
-
-OS:Schedule:Day,
-  {d3179b07-518e-40d7-8f25-d230346cc820}, !- Handle
-  res cooling season allday4,             !- Name
-  {b01a8b0b-bcf0-4c5a-a1c8-a82701d091cd}, !- Schedule Type Limits Name
-  ,                                       !- Interpolate to Timestep
-  24,                                     !- Hour 1
-  0,                                      !- Minute 1
-  1;                                      !- Value Until Time 1
-
-OS:Schedule:Rule,
-  {938bb066-5913-46a6-af5d-82b2d3a7c1f5}, !- Handle
-  res cooling season allday rule5,        !- Name
-  {10dc9609-005c-4393-860e-057fc08888b9}, !- Schedule Ruleset Name
-  7,                                      !- Rule Order
-  {16a38f48-3442-467d-a7f9-f3bfdc825194}, !- Day Schedule Name
-  Yes,                                    !- Apply Sunday
-  Yes,                                    !- Apply Monday
-  Yes,                                    !- Apply Tuesday
-  Yes,                                    !- Apply Wednesday
-  Yes,                                    !- Apply Thursday
-  Yes,                                    !- Apply Friday
-  Yes,                                    !- Apply Saturday
-  DateRange,                              !- Date Specification Type
-  5,                                      !- Start Month
-  1,                                      !- Start Day
-  5,                                      !- End Month
-  31;                                     !- End Day
-
-OS:Schedule:Day,
-  {16a38f48-3442-467d-a7f9-f3bfdc825194}, !- Handle
-  res cooling season allday5,             !- Name
-  {b01a8b0b-bcf0-4c5a-a1c8-a82701d091cd}, !- Schedule Type Limits Name
-  ,                                       !- Interpolate to Timestep
-  24,                                     !- Hour 1
-  0,                                      !- Minute 1
-  1;                                      !- Value Until Time 1
-
-OS:Schedule:Rule,
-  {53661c9a-dad1-4b22-9796-8d38cec3047d}, !- Handle
-  res cooling season allday rule6,        !- Name
-  {10dc9609-005c-4393-860e-057fc08888b9}, !- Schedule Ruleset Name
-  6,                                      !- Rule Order
-  {10ce13fe-ced2-4afa-ac2d-3347dc9a9885}, !- Day Schedule Name
-  Yes,                                    !- Apply Sunday
-  Yes,                                    !- Apply Monday
-  Yes,                                    !- Apply Tuesday
-  Yes,                                    !- Apply Wednesday
-  Yes,                                    !- Apply Thursday
-  Yes,                                    !- Apply Friday
-  Yes,                                    !- Apply Saturday
-  DateRange,                              !- Date Specification Type
-  6,                                      !- Start Month
-  1,                                      !- Start Day
-  6,                                      !- End Month
-  30;                                     !- End Day
-
-OS:Schedule:Day,
-  {10ce13fe-ced2-4afa-ac2d-3347dc9a9885}, !- Handle
-  res cooling season allday6,             !- Name
-  {b01a8b0b-bcf0-4c5a-a1c8-a82701d091cd}, !- Schedule Type Limits Name
-  ,                                       !- Interpolate to Timestep
-  24,                                     !- Hour 1
-  0,                                      !- Minute 1
-  1;                                      !- Value Until Time 1
-
-OS:Schedule:Rule,
-  {42a2372d-b15c-4282-abbf-e96707e653ed}, !- Handle
-  res cooling season allday rule7,        !- Name
-  {10dc9609-005c-4393-860e-057fc08888b9}, !- Schedule Ruleset Name
-  5,                                      !- Rule Order
-  {4eae1e89-d134-49d6-a413-75cf8253fde6}, !- Day Schedule Name
-  Yes,                                    !- Apply Sunday
-  Yes,                                    !- Apply Monday
-  Yes,                                    !- Apply Tuesday
-  Yes,                                    !- Apply Wednesday
-  Yes,                                    !- Apply Thursday
-  Yes,                                    !- Apply Friday
-  Yes,                                    !- Apply Saturday
-  DateRange,                              !- Date Specification Type
-  7,                                      !- Start Month
-  1,                                      !- Start Day
-  7,                                      !- End Month
-  31;                                     !- End Day
-
-OS:Schedule:Day,
-  {4eae1e89-d134-49d6-a413-75cf8253fde6}, !- Handle
-  res cooling season allday7,             !- Name
-  {b01a8b0b-bcf0-4c5a-a1c8-a82701d091cd}, !- Schedule Type Limits Name
-  ,                                       !- Interpolate to Timestep
-  24,                                     !- Hour 1
-  0,                                      !- Minute 1
-  1;                                      !- Value Until Time 1
-
-OS:Schedule:Rule,
-  {563e49f1-1e8a-45fe-ae31-a8f436d643ff}, !- Handle
-  res cooling season allday rule8,        !- Name
-  {10dc9609-005c-4393-860e-057fc08888b9}, !- Schedule Ruleset Name
-  4,                                      !- Rule Order
-  {c57b6381-f678-4321-bddb-9569f75e1a08}, !- Day Schedule Name
-  Yes,                                    !- Apply Sunday
-  Yes,                                    !- Apply Monday
-  Yes,                                    !- Apply Tuesday
-  Yes,                                    !- Apply Wednesday
-  Yes,                                    !- Apply Thursday
-  Yes,                                    !- Apply Friday
-  Yes,                                    !- Apply Saturday
-  DateRange,                              !- Date Specification Type
-  8,                                      !- Start Month
-  1,                                      !- Start Day
-  8,                                      !- End Month
-  31;                                     !- End Day
-
-OS:Schedule:Day,
-  {c57b6381-f678-4321-bddb-9569f75e1a08}, !- Handle
-  res cooling season allday8,             !- Name
-  {b01a8b0b-bcf0-4c5a-a1c8-a82701d091cd}, !- Schedule Type Limits Name
-  ,                                       !- Interpolate to Timestep
-  24,                                     !- Hour 1
-  0,                                      !- Minute 1
-  1;                                      !- Value Until Time 1
-
-OS:Schedule:Rule,
-  {80fa0246-294a-45ce-be0c-f86b8e020ed8}, !- Handle
-  res cooling season allday rule9,        !- Name
-  {10dc9609-005c-4393-860e-057fc08888b9}, !- Schedule Ruleset Name
-  3,                                      !- Rule Order
-  {0a95bc63-85b8-4e40-ae17-aed8a763479f}, !- Day Schedule Name
-  Yes,                                    !- Apply Sunday
-  Yes,                                    !- Apply Monday
-  Yes,                                    !- Apply Tuesday
-  Yes,                                    !- Apply Wednesday
-  Yes,                                    !- Apply Thursday
-  Yes,                                    !- Apply Friday
-  Yes,                                    !- Apply Saturday
-  DateRange,                              !- Date Specification Type
-  9,                                      !- Start Month
-  1,                                      !- Start Day
-  9,                                      !- End Month
-  30;                                     !- End Day
-
-OS:Schedule:Day,
-  {0a95bc63-85b8-4e40-ae17-aed8a763479f}, !- Handle
-  res cooling season allday9,             !- Name
-  {b01a8b0b-bcf0-4c5a-a1c8-a82701d091cd}, !- Schedule Type Limits Name
-  ,                                       !- Interpolate to Timestep
-  24,                                     !- Hour 1
-  0,                                      !- Minute 1
-  1;                                      !- Value Until Time 1
-
-OS:Schedule:Rule,
-  {d25e3902-1aef-482a-8b4e-16cd338252d6}, !- Handle
-  res cooling season allday rule10,       !- Name
-  {10dc9609-005c-4393-860e-057fc08888b9}, !- Schedule Ruleset Name
-  2,                                      !- Rule Order
-  {7922becb-baa7-4bc7-9a9d-926b4497fefa}, !- Day Schedule Name
-  Yes,                                    !- Apply Sunday
-  Yes,                                    !- Apply Monday
-  Yes,                                    !- Apply Tuesday
-  Yes,                                    !- Apply Wednesday
-  Yes,                                    !- Apply Thursday
-  Yes,                                    !- Apply Friday
-  Yes,                                    !- Apply Saturday
-  DateRange,                              !- Date Specification Type
-  10,                                     !- Start Month
-  1,                                      !- Start Day
-  10,                                     !- End Month
-  31;                                     !- End Day
-
-OS:Schedule:Day,
-  {7922becb-baa7-4bc7-9a9d-926b4497fefa}, !- Handle
-  res cooling season allday10,            !- Name
-  {b01a8b0b-bcf0-4c5a-a1c8-a82701d091cd}, !- Schedule Type Limits Name
-  ,                                       !- Interpolate to Timestep
-  24,                                     !- Hour 1
-  0,                                      !- Minute 1
-  1;                                      !- Value Until Time 1
-
-OS:Schedule:Rule,
-  {857f713d-fac3-4332-928e-88c1b591c04b}, !- Handle
-  res cooling season allday rule11,       !- Name
-  {10dc9609-005c-4393-860e-057fc08888b9}, !- Schedule Ruleset Name
-  1,                                      !- Rule Order
-  {c8159002-c4a9-4c02-ad51-fc8084159474}, !- Day Schedule Name
-  Yes,                                    !- Apply Sunday
-  Yes,                                    !- Apply Monday
-  Yes,                                    !- Apply Tuesday
-  Yes,                                    !- Apply Wednesday
-  Yes,                                    !- Apply Thursday
-  Yes,                                    !- Apply Friday
-  Yes,                                    !- Apply Saturday
-  DateRange,                              !- Date Specification Type
-  11,                                     !- Start Month
-  1,                                      !- Start Day
-  11,                                     !- End Month
-  30;                                     !- End Day
-
-OS:Schedule:Day,
-  {c8159002-c4a9-4c02-ad51-fc8084159474}, !- Handle
-  res cooling season allday11,            !- Name
-  {b01a8b0b-bcf0-4c5a-a1c8-a82701d091cd}, !- Schedule Type Limits Name
-  ,                                       !- Interpolate to Timestep
-  24,                                     !- Hour 1
-  0,                                      !- Minute 1
-  1;                                      !- Value Until Time 1
-
-OS:Schedule:Rule,
-  {f5df53c8-5b4c-4010-818b-6cfd87ba3b4e}, !- Handle
-  res cooling season allday rule12,       !- Name
-  {10dc9609-005c-4393-860e-057fc08888b9}, !- Schedule Ruleset Name
-  0,                                      !- Rule Order
-  {f8b95fa0-2241-49aa-baf2-7121157c971b}, !- Day Schedule Name
-  Yes,                                    !- Apply Sunday
-  Yes,                                    !- Apply Monday
-  Yes,                                    !- Apply Tuesday
-  Yes,                                    !- Apply Wednesday
-  Yes,                                    !- Apply Thursday
-  Yes,                                    !- Apply Friday
-  Yes,                                    !- Apply Saturday
-  DateRange,                              !- Date Specification Type
-  12,                                     !- Start Month
-  1,                                      !- Start Day
-  12,                                     !- End Month
-  31;                                     !- End Day
-
-OS:Schedule:Day,
-  {f8b95fa0-2241-49aa-baf2-7121157c971b}, !- Handle
-  res cooling season allday12,            !- Name
-  {b01a8b0b-bcf0-4c5a-a1c8-a82701d091cd}, !- Schedule Type Limits Name
-=======
-OS:Schedule:Day,
-  {27398cca-5425-49b4-8778-022bcfa0dde8}, !- Handle
+  {b1c81037-59b4-45ce-b655-cfa8ee272857}, !- Handle
   Schedule Day 1,                         !- Name
   ,                                       !- Schedule Type Limits Name
   ,                                       !- Interpolate to Timestep
@@ -4829,820 +1244,10 @@
   0;                                      !- Value Until Time 1
 
 OS:Schedule:Day,
-  {fd13a45e-f6ef-42be-8e7d-1e7d984025f0}, !- Handle
+  {21d62340-5fea-43f1-9c2a-edd94718bfec}, !- Handle
   Schedule Day 2,                         !- Name
   ,                                       !- Schedule Type Limits Name
->>>>>>> fcfe5a62
   ,                                       !- Interpolate to Timestep
   24,                                     !- Hour 1
   0,                                      !- Minute 1
   1;                                      !- Value Until Time 1
-<<<<<<< HEAD
-
-OS:AdditionalProperties,
-  {d5451f76-0c86-4a2f-a046-5bf2585dead1}, !- Handle
-  {c8700929-a160-4e6a-9ee9-7e55a6b0b53c}, !- Object Name
-  htg_wkdy,                               !- Feature Name 1
-  String,                                 !- Feature Data Type 1
-  21.6666666666667&#4421.6666666666667&#4421.6666666666667&#4421.6666666666667&#4421.6666666666667&#4421.6666666666667&#4421.6666666666667&#4421.6666666666667&#4421.6666666666667&#4421.6666666666667&#4421.6666666666667&#4421.6666666666667&#4421.6666666666667&#4421.6666666666667&#4421.6666666666667&#4421.6666666666667&#4421.6666666666667&#4421.6666666666667&#4421.6666666666667&#4421.6666666666667&#4421.6666666666667&#4421.6666666666667&#4421.6666666666667&#4421.6666666666667, !- Feature Value 1
-  htg_wked,                               !- Feature Name 2
-  String,                                 !- Feature Data Type 2
-  21.6666666666667&#4421.6666666666667&#4421.6666666666667&#4421.6666666666667&#4421.6666666666667&#4421.6666666666667&#4421.6666666666667&#4421.6666666666667&#4421.6666666666667&#4421.6666666666667&#4421.6666666666667&#4421.6666666666667&#4421.6666666666667&#4421.6666666666667&#4421.6666666666667&#4421.6666666666667&#4421.6666666666667&#4421.6666666666667&#4421.6666666666667&#4421.6666666666667&#4421.6666666666667&#4421.6666666666667&#4421.6666666666667&#4421.6666666666667, !- Feature Value 2
-  clg_wkdy,                               !- Feature Name 3
-  String,                                 !- Feature Data Type 3
-  24.444444444444443&#4424.444444444444443&#4424.444444444444443&#4424.444444444444443&#4424.444444444444443&#4424.444444444444443&#4424.444444444444443&#4424.444444444444443&#4424.444444444444443&#4424.444444444444443&#4424.444444444444443&#4424.444444444444443&#4424.444444444444443&#4424.444444444444443&#4424.444444444444443&#4424.444444444444443&#4424.444444444444443&#4424.444444444444443&#4424.444444444444443&#4424.444444444444443&#4424.444444444444443&#4424.444444444444443&#4424.444444444444443&#4424.444444444444443, !- Feature Value 3
-  clg_wked,                               !- Feature Name 4
-  String,                                 !- Feature Data Type 4
-  24.444444444444443&#4424.444444444444443&#4424.444444444444443&#4424.444444444444443&#4424.444444444444443&#4424.444444444444443&#4424.444444444444443&#4424.444444444444443&#4424.444444444444443&#4424.444444444444443&#4424.444444444444443&#4424.444444444444443&#4424.444444444444443&#4424.444444444444443&#4424.444444444444443&#4424.444444444444443&#4424.444444444444443&#4424.444444444444443&#4424.444444444444443&#4424.444444444444443&#4424.444444444444443&#4424.444444444444443&#4424.444444444444443&#4424.444444444444443; !- Feature Value 4
-
-OS:AdditionalProperties,
-  {081f834f-e1c9-42c2-9d8c-8733b8158a66}, !- Handle
-  {12d604b0-9b22-4854-a596-dd0286e7dbcd}, !- Object Name
-  htg_wkdy,                               !- Feature Name 1
-  String,                                 !- Feature Data Type 1
-  21.6666666666667&#4421.6666666666667&#4421.6666666666667&#4421.6666666666667&#4421.6666666666667&#4421.6666666666667&#4421.6666666666667&#4421.6666666666667&#4421.6666666666667&#4421.6666666666667&#4421.6666666666667&#4421.6666666666667&#4421.6666666666667&#4421.6666666666667&#4421.6666666666667&#4421.6666666666667&#4421.6666666666667&#4421.6666666666667&#4421.6666666666667&#4421.6666666666667&#4421.6666666666667&#4421.6666666666667&#4421.6666666666667&#4421.6666666666667, !- Feature Value 1
-  htg_wked,                               !- Feature Name 2
-  String,                                 !- Feature Data Type 2
-  21.6666666666667&#4421.6666666666667&#4421.6666666666667&#4421.6666666666667&#4421.6666666666667&#4421.6666666666667&#4421.6666666666667&#4421.6666666666667&#4421.6666666666667&#4421.6666666666667&#4421.6666666666667&#4421.6666666666667&#4421.6666666666667&#4421.6666666666667&#4421.6666666666667&#4421.6666666666667&#4421.6666666666667&#4421.6666666666667&#4421.6666666666667&#4421.6666666666667&#4421.6666666666667&#4421.6666666666667&#4421.6666666666667&#4421.6666666666667, !- Feature Value 2
-  clg_wkdy,                               !- Feature Name 3
-  String,                                 !- Feature Data Type 3
-  24.444444444444443&#4424.444444444444443&#4424.444444444444443&#4424.444444444444443&#4424.444444444444443&#4424.444444444444443&#4424.444444444444443&#4424.444444444444443&#4424.444444444444443&#4424.444444444444443&#4424.444444444444443&#4424.444444444444443&#4424.444444444444443&#4424.444444444444443&#4424.444444444444443&#4424.444444444444443&#4424.444444444444443&#4424.444444444444443&#4424.444444444444443&#4424.444444444444443&#4424.444444444444443&#4424.444444444444443&#4424.444444444444443&#4424.444444444444443, !- Feature Value 3
-  clg_wked,                               !- Feature Name 4
-  String,                                 !- Feature Data Type 4
-  24.444444444444443&#4424.444444444444443&#4424.444444444444443&#4424.444444444444443&#4424.444444444444443&#4424.444444444444443&#4424.444444444444443&#4424.444444444444443&#4424.444444444444443&#4424.444444444444443&#4424.444444444444443&#4424.444444444444443&#4424.444444444444443&#4424.444444444444443&#4424.444444444444443&#4424.444444444444443&#4424.444444444444443&#4424.444444444444443&#4424.444444444444443&#4424.444444444444443&#4424.444444444444443&#4424.444444444444443&#4424.444444444444443&#4424.444444444444443; !- Feature Value 4
-
-OS:AdditionalProperties,
-  {9efe3097-834a-413a-8e80-2a9c0f91669f}, !- Handle
-  {8ab27296-3870-4dd3-aef2-eaddbcb47884}, !- Object Name
-  htg_wkdy,                               !- Feature Name 1
-  String,                                 !- Feature Data Type 1
-  21.6666666666667&#4421.6666666666667&#4421.6666666666667&#4421.6666666666667&#4421.6666666666667&#4421.6666666666667&#4421.6666666666667&#4421.6666666666667&#4421.6666666666667&#4421.6666666666667&#4421.6666666666667&#4421.6666666666667&#4421.6666666666667&#4421.6666666666667&#4421.6666666666667&#4421.6666666666667&#4421.6666666666667&#4421.6666666666667&#4421.6666666666667&#4421.6666666666667&#4421.6666666666667&#4421.6666666666667&#4421.6666666666667&#4421.6666666666667, !- Feature Value 1
-  htg_wked,                               !- Feature Name 2
-  String,                                 !- Feature Data Type 2
-  21.6666666666667&#4421.6666666666667&#4421.6666666666667&#4421.6666666666667&#4421.6666666666667&#4421.6666666666667&#4421.6666666666667&#4421.6666666666667&#4421.6666666666667&#4421.6666666666667&#4421.6666666666667&#4421.6666666666667&#4421.6666666666667&#4421.6666666666667&#4421.6666666666667&#4421.6666666666667&#4421.6666666666667&#4421.6666666666667&#4421.6666666666667&#4421.6666666666667&#4421.6666666666667&#4421.6666666666667&#4421.6666666666667&#4421.6666666666667, !- Feature Value 2
-  clg_wkdy,                               !- Feature Name 3
-  String,                                 !- Feature Data Type 3
-  24.444444444444443&#4424.444444444444443&#4424.444444444444443&#4424.444444444444443&#4424.444444444444443&#4424.444444444444443&#4424.444444444444443&#4424.444444444444443&#4424.444444444444443&#4424.444444444444443&#4424.444444444444443&#4424.444444444444443&#4424.444444444444443&#4424.444444444444443&#4424.444444444444443&#4424.444444444444443&#4424.444444444444443&#4424.444444444444443&#4424.444444444444443&#4424.444444444444443&#4424.444444444444443&#4424.444444444444443&#4424.444444444444443&#4424.444444444444443, !- Feature Value 3
-  clg_wked,                               !- Feature Name 4
-  String,                                 !- Feature Data Type 4
-  24.444444444444443&#4424.444444444444443&#4424.444444444444443&#4424.444444444444443&#4424.444444444444443&#4424.444444444444443&#4424.444444444444443&#4424.444444444444443&#4424.444444444444443&#4424.444444444444443&#4424.444444444444443&#4424.444444444444443&#4424.444444444444443&#4424.444444444444443&#4424.444444444444443&#4424.444444444444443&#4424.444444444444443&#4424.444444444444443&#4424.444444444444443&#4424.444444444444443&#4424.444444444444443&#4424.444444444444443&#4424.444444444444443&#4424.444444444444443; !- Feature Value 4
-
-OS:AdditionalProperties,
-  {1aa6f011-e735-4ea3-b1c4-76eb118d29fe}, !- Handle
-  {1d0e5c31-d010-4dac-93e4-c623fad900ae}, !- Object Name
-  htg_wkdy,                               !- Feature Name 1
-  String,                                 !- Feature Data Type 1
-  21.6666666666667&#4421.6666666666667&#4421.6666666666667&#4421.6666666666667&#4421.6666666666667&#4421.6666666666667&#4421.6666666666667&#4421.6666666666667&#4421.6666666666667&#4421.6666666666667&#4421.6666666666667&#4421.6666666666667&#4421.6666666666667&#4421.6666666666667&#4421.6666666666667&#4421.6666666666667&#4421.6666666666667&#4421.6666666666667&#4421.6666666666667&#4421.6666666666667&#4421.6666666666667&#4421.6666666666667&#4421.6666666666667&#4421.6666666666667, !- Feature Value 1
-  htg_wked,                               !- Feature Name 2
-  String,                                 !- Feature Data Type 2
-  21.6666666666667&#4421.6666666666667&#4421.6666666666667&#4421.6666666666667&#4421.6666666666667&#4421.6666666666667&#4421.6666666666667&#4421.6666666666667&#4421.6666666666667&#4421.6666666666667&#4421.6666666666667&#4421.6666666666667&#4421.6666666666667&#4421.6666666666667&#4421.6666666666667&#4421.6666666666667&#4421.6666666666667&#4421.6666666666667&#4421.6666666666667&#4421.6666666666667&#4421.6666666666667&#4421.6666666666667&#4421.6666666666667&#4421.6666666666667, !- Feature Value 2
-  clg_wkdy,                               !- Feature Name 3
-  String,                                 !- Feature Data Type 3
-  24.444444444444443&#4424.444444444444443&#4424.444444444444443&#4424.444444444444443&#4424.444444444444443&#4424.444444444444443&#4424.444444444444443&#4424.444444444444443&#4424.444444444444443&#4424.444444444444443&#4424.444444444444443&#4424.444444444444443&#4424.444444444444443&#4424.444444444444443&#4424.444444444444443&#4424.444444444444443&#4424.444444444444443&#4424.444444444444443&#4424.444444444444443&#4424.444444444444443&#4424.444444444444443&#4424.444444444444443&#4424.444444444444443&#4424.444444444444443, !- Feature Value 3
-  clg_wked,                               !- Feature Name 4
-  String,                                 !- Feature Data Type 4
-  24.444444444444443&#4424.444444444444443&#4424.444444444444443&#4424.444444444444443&#4424.444444444444443&#4424.444444444444443&#4424.444444444444443&#4424.444444444444443&#4424.444444444444443&#4424.444444444444443&#4424.444444444444443&#4424.444444444444443&#4424.444444444444443&#4424.444444444444443&#4424.444444444444443&#4424.444444444444443&#4424.444444444444443&#4424.444444444444443&#4424.444444444444443&#4424.444444444444443&#4424.444444444444443&#4424.444444444444443&#4424.444444444444443&#4424.444444444444443; !- Feature Value 4
-
-OS:Schedule:Ruleset,
-  {abcf8539-1a2b-48bf-aa73-2ed1874b5e43}, !- Handle
-  res heating setpoint,                   !- Name
-  {4d559d33-1201-478b-9213-85d733bf0b1a}, !- Schedule Type Limits Name
-  {c6d83bfb-a44a-4c5c-9f5a-850dba7f35bb}, !- Default Day Schedule Name
-  {9db7650c-0276-4921-8c0f-7b842a91c508}, !- Summer Design Day Schedule Name
-  {4435302c-59f9-409d-b60b-c0786419f60b}; !- Winter Design Day Schedule Name
-
-OS:Schedule:Day,
-  {c6d83bfb-a44a-4c5c-9f5a-850dba7f35bb}, !- Handle
-  Schedule Day 5,                         !- Name
-  {4d559d33-1201-478b-9213-85d733bf0b1a}, !- Schedule Type Limits Name
-  ,                                       !- Interpolate to Timestep
-  24,                                     !- Hour 1
-  0,                                      !- Minute 1
-  0;                                      !- Value Until Time 1
-
-OS:Schedule:Rule,
-  {c51269b5-0eb0-4908-af8e-56abd12d5d7e}, !- Handle
-  res heating setpoint allday rule1,      !- Name
-  {abcf8539-1a2b-48bf-aa73-2ed1874b5e43}, !- Schedule Ruleset Name
-  11,                                     !- Rule Order
-  {2ee1622e-379f-417f-bb83-f2c4b289a083}, !- Day Schedule Name
-  Yes,                                    !- Apply Sunday
-  Yes,                                    !- Apply Monday
-  Yes,                                    !- Apply Tuesday
-  Yes,                                    !- Apply Wednesday
-  Yes,                                    !- Apply Thursday
-  Yes,                                    !- Apply Friday
-  Yes,                                    !- Apply Saturday
-  DateRange,                              !- Date Specification Type
-  1,                                      !- Start Month
-  1,                                      !- Start Day
-  1,                                      !- End Month
-  31;                                     !- End Day
-
-OS:Schedule:Day,
-  {2ee1622e-379f-417f-bb83-f2c4b289a083}, !- Handle
-  res heating setpoint allday1,           !- Name
-  {4d559d33-1201-478b-9213-85d733bf0b1a}, !- Schedule Type Limits Name
-  ,                                       !- Interpolate to Timestep
-  24,                                     !- Hour 1
-  0,                                      !- Minute 1
-  21.6666666666667;                       !- Value Until Time 1
-
-OS:Schedule:Rule,
-  {b6b83b8b-b592-45f3-9c6b-3e7d7780464b}, !- Handle
-  res heating setpoint allday rule2,      !- Name
-  {abcf8539-1a2b-48bf-aa73-2ed1874b5e43}, !- Schedule Ruleset Name
-  10,                                     !- Rule Order
-  {73d0f6e0-d72a-4264-bdc7-eeed7f86f645}, !- Day Schedule Name
-  Yes,                                    !- Apply Sunday
-  Yes,                                    !- Apply Monday
-  Yes,                                    !- Apply Tuesday
-  Yes,                                    !- Apply Wednesday
-  Yes,                                    !- Apply Thursday
-  Yes,                                    !- Apply Friday
-  Yes,                                    !- Apply Saturday
-  DateRange,                              !- Date Specification Type
-  2,                                      !- Start Month
-  1,                                      !- Start Day
-  2,                                      !- End Month
-  28;                                     !- End Day
-
-OS:Schedule:Day,
-  {73d0f6e0-d72a-4264-bdc7-eeed7f86f645}, !- Handle
-  res heating setpoint allday2,           !- Name
-  {4d559d33-1201-478b-9213-85d733bf0b1a}, !- Schedule Type Limits Name
-  ,                                       !- Interpolate to Timestep
-  24,                                     !- Hour 1
-  0,                                      !- Minute 1
-  21.6666666666667;                       !- Value Until Time 1
-
-OS:Schedule:Rule,
-  {c6607ffb-96fb-426e-b946-451bf03560e9}, !- Handle
-  res heating setpoint allday rule3,      !- Name
-  {abcf8539-1a2b-48bf-aa73-2ed1874b5e43}, !- Schedule Ruleset Name
-  9,                                      !- Rule Order
-  {73a85944-5e49-48f6-88f6-ada58eec4383}, !- Day Schedule Name
-  Yes,                                    !- Apply Sunday
-  Yes,                                    !- Apply Monday
-  Yes,                                    !- Apply Tuesday
-  Yes,                                    !- Apply Wednesday
-  Yes,                                    !- Apply Thursday
-  Yes,                                    !- Apply Friday
-  Yes,                                    !- Apply Saturday
-  DateRange,                              !- Date Specification Type
-  3,                                      !- Start Month
-  1,                                      !- Start Day
-  3,                                      !- End Month
-  31;                                     !- End Day
-
-OS:Schedule:Day,
-  {73a85944-5e49-48f6-88f6-ada58eec4383}, !- Handle
-  res heating setpoint allday3,           !- Name
-  {4d559d33-1201-478b-9213-85d733bf0b1a}, !- Schedule Type Limits Name
-  ,                                       !- Interpolate to Timestep
-  24,                                     !- Hour 1
-  0,                                      !- Minute 1
-  21.6666666666667;                       !- Value Until Time 1
-
-OS:Schedule:Rule,
-  {e9de9d74-fb52-48e9-a046-56ea07fabb58}, !- Handle
-  res heating setpoint allday rule4,      !- Name
-  {abcf8539-1a2b-48bf-aa73-2ed1874b5e43}, !- Schedule Ruleset Name
-  8,                                      !- Rule Order
-  {c0d23392-12b2-4c78-a65c-62bd6fd757f2}, !- Day Schedule Name
-  Yes,                                    !- Apply Sunday
-  Yes,                                    !- Apply Monday
-  Yes,                                    !- Apply Tuesday
-  Yes,                                    !- Apply Wednesday
-  Yes,                                    !- Apply Thursday
-  Yes,                                    !- Apply Friday
-  Yes,                                    !- Apply Saturday
-  DateRange,                              !- Date Specification Type
-  4,                                      !- Start Month
-  1,                                      !- Start Day
-  4,                                      !- End Month
-  30;                                     !- End Day
-
-OS:Schedule:Day,
-  {c0d23392-12b2-4c78-a65c-62bd6fd757f2}, !- Handle
-  res heating setpoint allday4,           !- Name
-  {4d559d33-1201-478b-9213-85d733bf0b1a}, !- Schedule Type Limits Name
-  ,                                       !- Interpolate to Timestep
-  24,                                     !- Hour 1
-  0,                                      !- Minute 1
-  21.6666666666667;                       !- Value Until Time 1
-
-OS:Schedule:Rule,
-  {0839ba4d-85c0-40ff-8da4-f508e1c6092a}, !- Handle
-  res heating setpoint allday rule5,      !- Name
-  {abcf8539-1a2b-48bf-aa73-2ed1874b5e43}, !- Schedule Ruleset Name
-  7,                                      !- Rule Order
-  {34565d3a-ce70-46f8-96af-0df40f4b5157}, !- Day Schedule Name
-  Yes,                                    !- Apply Sunday
-  Yes,                                    !- Apply Monday
-  Yes,                                    !- Apply Tuesday
-  Yes,                                    !- Apply Wednesday
-  Yes,                                    !- Apply Thursday
-  Yes,                                    !- Apply Friday
-  Yes,                                    !- Apply Saturday
-  DateRange,                              !- Date Specification Type
-  5,                                      !- Start Month
-  1,                                      !- Start Day
-  5,                                      !- End Month
-  31;                                     !- End Day
-
-OS:Schedule:Day,
-  {34565d3a-ce70-46f8-96af-0df40f4b5157}, !- Handle
-  res heating setpoint allday5,           !- Name
-  {4d559d33-1201-478b-9213-85d733bf0b1a}, !- Schedule Type Limits Name
-  ,                                       !- Interpolate to Timestep
-  24,                                     !- Hour 1
-  0,                                      !- Minute 1
-  21.6666666666667;                       !- Value Until Time 1
-
-OS:Schedule:Rule,
-  {77ae7a27-7c1d-45ed-903f-119e080da323}, !- Handle
-  res heating setpoint allday rule6,      !- Name
-  {abcf8539-1a2b-48bf-aa73-2ed1874b5e43}, !- Schedule Ruleset Name
-  6,                                      !- Rule Order
-  {f10037e7-c012-4b65-a2bc-dbac8cc75c71}, !- Day Schedule Name
-  Yes,                                    !- Apply Sunday
-  Yes,                                    !- Apply Monday
-  Yes,                                    !- Apply Tuesday
-  Yes,                                    !- Apply Wednesday
-  Yes,                                    !- Apply Thursday
-  Yes,                                    !- Apply Friday
-  Yes,                                    !- Apply Saturday
-  DateRange,                              !- Date Specification Type
-  6,                                      !- Start Month
-  1,                                      !- Start Day
-  6,                                      !- End Month
-  30;                                     !- End Day
-
-OS:Schedule:Day,
-  {f10037e7-c012-4b65-a2bc-dbac8cc75c71}, !- Handle
-  res heating setpoint allday6,           !- Name
-  {4d559d33-1201-478b-9213-85d733bf0b1a}, !- Schedule Type Limits Name
-  ,                                       !- Interpolate to Timestep
-  24,                                     !- Hour 1
-  0,                                      !- Minute 1
-  21.6666666666667;                       !- Value Until Time 1
-
-OS:Schedule:Rule,
-  {3da0216b-e4fe-4c97-80f3-be15999be65b}, !- Handle
-  res heating setpoint allday rule7,      !- Name
-  {abcf8539-1a2b-48bf-aa73-2ed1874b5e43}, !- Schedule Ruleset Name
-  5,                                      !- Rule Order
-  {18ff36f5-fd4c-4b98-b8bc-c80503dc5c0c}, !- Day Schedule Name
-  Yes,                                    !- Apply Sunday
-  Yes,                                    !- Apply Monday
-  Yes,                                    !- Apply Tuesday
-  Yes,                                    !- Apply Wednesday
-  Yes,                                    !- Apply Thursday
-  Yes,                                    !- Apply Friday
-  Yes,                                    !- Apply Saturday
-  DateRange,                              !- Date Specification Type
-  7,                                      !- Start Month
-  1,                                      !- Start Day
-  7,                                      !- End Month
-  31;                                     !- End Day
-
-OS:Schedule:Day,
-  {18ff36f5-fd4c-4b98-b8bc-c80503dc5c0c}, !- Handle
-  res heating setpoint allday7,           !- Name
-  {4d559d33-1201-478b-9213-85d733bf0b1a}, !- Schedule Type Limits Name
-  ,                                       !- Interpolate to Timestep
-  24,                                     !- Hour 1
-  0,                                      !- Minute 1
-  21.6666666666667;                       !- Value Until Time 1
-
-OS:Schedule:Rule,
-  {a0be1f38-3681-4d19-9dff-dd07f4d4938b}, !- Handle
-  res heating setpoint allday rule8,      !- Name
-  {abcf8539-1a2b-48bf-aa73-2ed1874b5e43}, !- Schedule Ruleset Name
-  4,                                      !- Rule Order
-  {77ada16f-60d0-4f54-9732-f72304a44f21}, !- Day Schedule Name
-  Yes,                                    !- Apply Sunday
-  Yes,                                    !- Apply Monday
-  Yes,                                    !- Apply Tuesday
-  Yes,                                    !- Apply Wednesday
-  Yes,                                    !- Apply Thursday
-  Yes,                                    !- Apply Friday
-  Yes,                                    !- Apply Saturday
-  DateRange,                              !- Date Specification Type
-  8,                                      !- Start Month
-  1,                                      !- Start Day
-  8,                                      !- End Month
-  31;                                     !- End Day
-
-OS:Schedule:Day,
-  {77ada16f-60d0-4f54-9732-f72304a44f21}, !- Handle
-  res heating setpoint allday8,           !- Name
-  {4d559d33-1201-478b-9213-85d733bf0b1a}, !- Schedule Type Limits Name
-  ,                                       !- Interpolate to Timestep
-  24,                                     !- Hour 1
-  0,                                      !- Minute 1
-  21.6666666666667;                       !- Value Until Time 1
-
-OS:Schedule:Rule,
-  {f706b38e-3d2c-407d-a004-3bd51c9a9571}, !- Handle
-  res heating setpoint allday rule9,      !- Name
-  {abcf8539-1a2b-48bf-aa73-2ed1874b5e43}, !- Schedule Ruleset Name
-  3,                                      !- Rule Order
-  {fa2356e5-5324-4c5d-b510-368828936e8e}, !- Day Schedule Name
-  Yes,                                    !- Apply Sunday
-  Yes,                                    !- Apply Monday
-  Yes,                                    !- Apply Tuesday
-  Yes,                                    !- Apply Wednesday
-  Yes,                                    !- Apply Thursday
-  Yes,                                    !- Apply Friday
-  Yes,                                    !- Apply Saturday
-  DateRange,                              !- Date Specification Type
-  9,                                      !- Start Month
-  1,                                      !- Start Day
-  9,                                      !- End Month
-  30;                                     !- End Day
-
-OS:Schedule:Day,
-  {fa2356e5-5324-4c5d-b510-368828936e8e}, !- Handle
-  res heating setpoint allday9,           !- Name
-  {4d559d33-1201-478b-9213-85d733bf0b1a}, !- Schedule Type Limits Name
-  ,                                       !- Interpolate to Timestep
-  24,                                     !- Hour 1
-  0,                                      !- Minute 1
-  21.6666666666667;                       !- Value Until Time 1
-
-OS:Schedule:Rule,
-  {523c2eda-3185-446a-bf3c-03c2f257b7c2}, !- Handle
-  res heating setpoint allday rule10,     !- Name
-  {abcf8539-1a2b-48bf-aa73-2ed1874b5e43}, !- Schedule Ruleset Name
-  2,                                      !- Rule Order
-  {0aa30f58-80a2-4071-86b2-74ff12bd2742}, !- Day Schedule Name
-  Yes,                                    !- Apply Sunday
-  Yes,                                    !- Apply Monday
-  Yes,                                    !- Apply Tuesday
-  Yes,                                    !- Apply Wednesday
-  Yes,                                    !- Apply Thursday
-  Yes,                                    !- Apply Friday
-  Yes,                                    !- Apply Saturday
-  DateRange,                              !- Date Specification Type
-  10,                                     !- Start Month
-  1,                                      !- Start Day
-  10,                                     !- End Month
-  31;                                     !- End Day
-
-OS:Schedule:Day,
-  {0aa30f58-80a2-4071-86b2-74ff12bd2742}, !- Handle
-  res heating setpoint allday10,          !- Name
-  {4d559d33-1201-478b-9213-85d733bf0b1a}, !- Schedule Type Limits Name
-  ,                                       !- Interpolate to Timestep
-  24,                                     !- Hour 1
-  0,                                      !- Minute 1
-  21.6666666666667;                       !- Value Until Time 1
-
-OS:Schedule:Rule,
-  {1665929c-2d19-4263-a572-c96ba8350e62}, !- Handle
-  res heating setpoint allday rule11,     !- Name
-  {abcf8539-1a2b-48bf-aa73-2ed1874b5e43}, !- Schedule Ruleset Name
-  1,                                      !- Rule Order
-  {f19e08d4-9650-4a16-aaf4-163e1be7ce4a}, !- Day Schedule Name
-  Yes,                                    !- Apply Sunday
-  Yes,                                    !- Apply Monday
-  Yes,                                    !- Apply Tuesday
-  Yes,                                    !- Apply Wednesday
-  Yes,                                    !- Apply Thursday
-  Yes,                                    !- Apply Friday
-  Yes,                                    !- Apply Saturday
-  DateRange,                              !- Date Specification Type
-  11,                                     !- Start Month
-  1,                                      !- Start Day
-  11,                                     !- End Month
-  30;                                     !- End Day
-
-OS:Schedule:Day,
-  {f19e08d4-9650-4a16-aaf4-163e1be7ce4a}, !- Handle
-  res heating setpoint allday11,          !- Name
-  {4d559d33-1201-478b-9213-85d733bf0b1a}, !- Schedule Type Limits Name
-  ,                                       !- Interpolate to Timestep
-  24,                                     !- Hour 1
-  0,                                      !- Minute 1
-  21.6666666666667;                       !- Value Until Time 1
-
-OS:Schedule:Rule,
-  {f8e6500c-5e37-4930-b59e-e8b2bd7bb3a8}, !- Handle
-  res heating setpoint allday rule12,     !- Name
-  {abcf8539-1a2b-48bf-aa73-2ed1874b5e43}, !- Schedule Ruleset Name
-  0,                                      !- Rule Order
-  {7aca3f7d-9820-44b9-887e-fd7e14ec0a9b}, !- Day Schedule Name
-  Yes,                                    !- Apply Sunday
-  Yes,                                    !- Apply Monday
-  Yes,                                    !- Apply Tuesday
-  Yes,                                    !- Apply Wednesday
-  Yes,                                    !- Apply Thursday
-  Yes,                                    !- Apply Friday
-  Yes,                                    !- Apply Saturday
-  DateRange,                              !- Date Specification Type
-  12,                                     !- Start Month
-  1,                                      !- Start Day
-  12,                                     !- End Month
-  31;                                     !- End Day
-
-OS:Schedule:Day,
-  {7aca3f7d-9820-44b9-887e-fd7e14ec0a9b}, !- Handle
-  res heating setpoint allday12,          !- Name
-  {4d559d33-1201-478b-9213-85d733bf0b1a}, !- Schedule Type Limits Name
-  ,                                       !- Interpolate to Timestep
-  24,                                     !- Hour 1
-  0,                                      !- Minute 1
-  21.6666666666667;                       !- Value Until Time 1
-
-OS:Schedule:Day,
-  {4435302c-59f9-409d-b60b-c0786419f60b}, !- Handle
-  res heating setpoint winter design,     !- Name
-  {4d559d33-1201-478b-9213-85d733bf0b1a}, !- Schedule Type Limits Name
-  ,                                       !- Interpolate to Timestep
-  24,                                     !- Hour 1
-  0,                                      !- Minute 1
-  21.1111111111111;                       !- Value Until Time 1
-
-OS:Schedule:Day,
-  {9db7650c-0276-4921-8c0f-7b842a91c508}, !- Handle
-  res heating setpoint summer design,     !- Name
-  {4d559d33-1201-478b-9213-85d733bf0b1a}, !- Schedule Type Limits Name
-  ,                                       !- Interpolate to Timestep
-  24,                                     !- Hour 1
-  0,                                      !- Minute 1
-  23.8888888888889;                       !- Value Until Time 1
-
-OS:Schedule:Ruleset,
-  {3e74b089-d7fb-468a-bc7c-3e466260dbff}, !- Handle
-  res cooling setpoint,                   !- Name
-  {4d559d33-1201-478b-9213-85d733bf0b1a}, !- Schedule Type Limits Name
-  {91146fb3-cb68-4399-bc2e-0489b058c781}, !- Default Day Schedule Name
-  {d09ce61e-88f8-4686-8ef0-845f9bda983d}, !- Summer Design Day Schedule Name
-  {be75ec1d-72e3-4a7f-8ffd-6d0e456ca1e5}; !- Winter Design Day Schedule Name
-
-OS:Schedule:Day,
-  {91146fb3-cb68-4399-bc2e-0489b058c781}, !- Handle
-  Schedule Day 6,                         !- Name
-  {4d559d33-1201-478b-9213-85d733bf0b1a}, !- Schedule Type Limits Name
-  ,                                       !- Interpolate to Timestep
-  24,                                     !- Hour 1
-  0,                                      !- Minute 1
-  0;                                      !- Value Until Time 1
-
-OS:Schedule:Rule,
-  {33b78e05-3736-43d7-88c1-97781faf537b}, !- Handle
-  res cooling setpoint allday rule1,      !- Name
-  {3e74b089-d7fb-468a-bc7c-3e466260dbff}, !- Schedule Ruleset Name
-  11,                                     !- Rule Order
-  {64233149-538c-48a9-bb16-19480dcb205c}, !- Day Schedule Name
-  Yes,                                    !- Apply Sunday
-  Yes,                                    !- Apply Monday
-  Yes,                                    !- Apply Tuesday
-  Yes,                                    !- Apply Wednesday
-  Yes,                                    !- Apply Thursday
-  Yes,                                    !- Apply Friday
-  Yes,                                    !- Apply Saturday
-  DateRange,                              !- Date Specification Type
-  1,                                      !- Start Month
-  1,                                      !- Start Day
-  1,                                      !- End Month
-  31;                                     !- End Day
-
-OS:Schedule:Day,
-  {64233149-538c-48a9-bb16-19480dcb205c}, !- Handle
-  res cooling setpoint allday1,           !- Name
-  {4d559d33-1201-478b-9213-85d733bf0b1a}, !- Schedule Type Limits Name
-  ,                                       !- Interpolate to Timestep
-  24,                                     !- Hour 1
-  0,                                      !- Minute 1
-  24.4444444444444;                       !- Value Until Time 1
-
-OS:Schedule:Rule,
-  {c251003b-5ad8-4929-b224-021659448d39}, !- Handle
-  res cooling setpoint allday rule2,      !- Name
-  {3e74b089-d7fb-468a-bc7c-3e466260dbff}, !- Schedule Ruleset Name
-  10,                                     !- Rule Order
-  {3ddeca08-f3ea-45c9-a945-46f62e9a3070}, !- Day Schedule Name
-  Yes,                                    !- Apply Sunday
-  Yes,                                    !- Apply Monday
-  Yes,                                    !- Apply Tuesday
-  Yes,                                    !- Apply Wednesday
-  Yes,                                    !- Apply Thursday
-  Yes,                                    !- Apply Friday
-  Yes,                                    !- Apply Saturday
-  DateRange,                              !- Date Specification Type
-  2,                                      !- Start Month
-  1,                                      !- Start Day
-  2,                                      !- End Month
-  28;                                     !- End Day
-
-OS:Schedule:Day,
-  {3ddeca08-f3ea-45c9-a945-46f62e9a3070}, !- Handle
-  res cooling setpoint allday2,           !- Name
-  {4d559d33-1201-478b-9213-85d733bf0b1a}, !- Schedule Type Limits Name
-  ,                                       !- Interpolate to Timestep
-  24,                                     !- Hour 1
-  0,                                      !- Minute 1
-  24.4444444444444;                       !- Value Until Time 1
-
-OS:Schedule:Rule,
-  {afd02beb-54b5-40ce-8ef2-dbbc80ad55d2}, !- Handle
-  res cooling setpoint allday rule3,      !- Name
-  {3e74b089-d7fb-468a-bc7c-3e466260dbff}, !- Schedule Ruleset Name
-  9,                                      !- Rule Order
-  {40ab44a7-c42a-4dc4-8297-b607f62221e5}, !- Day Schedule Name
-  Yes,                                    !- Apply Sunday
-  Yes,                                    !- Apply Monday
-  Yes,                                    !- Apply Tuesday
-  Yes,                                    !- Apply Wednesday
-  Yes,                                    !- Apply Thursday
-  Yes,                                    !- Apply Friday
-  Yes,                                    !- Apply Saturday
-  DateRange,                              !- Date Specification Type
-  3,                                      !- Start Month
-  1,                                      !- Start Day
-  3,                                      !- End Month
-  31;                                     !- End Day
-
-OS:Schedule:Day,
-  {40ab44a7-c42a-4dc4-8297-b607f62221e5}, !- Handle
-  res cooling setpoint allday3,           !- Name
-  {4d559d33-1201-478b-9213-85d733bf0b1a}, !- Schedule Type Limits Name
-  ,                                       !- Interpolate to Timestep
-  24,                                     !- Hour 1
-  0,                                      !- Minute 1
-  24.4444444444444;                       !- Value Until Time 1
-
-OS:Schedule:Rule,
-  {14ac8d92-6635-442a-b5fa-31502455bb0e}, !- Handle
-  res cooling setpoint allday rule4,      !- Name
-  {3e74b089-d7fb-468a-bc7c-3e466260dbff}, !- Schedule Ruleset Name
-  8,                                      !- Rule Order
-  {200f7372-33b3-41bc-869c-8cd7189391cc}, !- Day Schedule Name
-  Yes,                                    !- Apply Sunday
-  Yes,                                    !- Apply Monday
-  Yes,                                    !- Apply Tuesday
-  Yes,                                    !- Apply Wednesday
-  Yes,                                    !- Apply Thursday
-  Yes,                                    !- Apply Friday
-  Yes,                                    !- Apply Saturday
-  DateRange,                              !- Date Specification Type
-  4,                                      !- Start Month
-  1,                                      !- Start Day
-  4,                                      !- End Month
-  30;                                     !- End Day
-
-OS:Schedule:Day,
-  {200f7372-33b3-41bc-869c-8cd7189391cc}, !- Handle
-  res cooling setpoint allday4,           !- Name
-  {4d559d33-1201-478b-9213-85d733bf0b1a}, !- Schedule Type Limits Name
-  ,                                       !- Interpolate to Timestep
-  24,                                     !- Hour 1
-  0,                                      !- Minute 1
-  24.4444444444444;                       !- Value Until Time 1
-
-OS:Schedule:Rule,
-  {b3737cf8-f860-4341-8913-375c868670b9}, !- Handle
-  res cooling setpoint allday rule5,      !- Name
-  {3e74b089-d7fb-468a-bc7c-3e466260dbff}, !- Schedule Ruleset Name
-  7,                                      !- Rule Order
-  {1bbcb215-6b75-4218-a3ec-c95f3278c25f}, !- Day Schedule Name
-  Yes,                                    !- Apply Sunday
-  Yes,                                    !- Apply Monday
-  Yes,                                    !- Apply Tuesday
-  Yes,                                    !- Apply Wednesday
-  Yes,                                    !- Apply Thursday
-  Yes,                                    !- Apply Friday
-  Yes,                                    !- Apply Saturday
-  DateRange,                              !- Date Specification Type
-  5,                                      !- Start Month
-  1,                                      !- Start Day
-  5,                                      !- End Month
-  31;                                     !- End Day
-
-OS:Schedule:Day,
-  {1bbcb215-6b75-4218-a3ec-c95f3278c25f}, !- Handle
-  res cooling setpoint allday5,           !- Name
-  {4d559d33-1201-478b-9213-85d733bf0b1a}, !- Schedule Type Limits Name
-  ,                                       !- Interpolate to Timestep
-  24,                                     !- Hour 1
-  0,                                      !- Minute 1
-  24.4444444444444;                       !- Value Until Time 1
-
-OS:Schedule:Rule,
-  {1bef2d7b-cdf0-45e0-bf42-7f9a69cedebd}, !- Handle
-  res cooling setpoint allday rule6,      !- Name
-  {3e74b089-d7fb-468a-bc7c-3e466260dbff}, !- Schedule Ruleset Name
-  6,                                      !- Rule Order
-  {2f156346-8c67-4547-b43d-99e245baf169}, !- Day Schedule Name
-  Yes,                                    !- Apply Sunday
-  Yes,                                    !- Apply Monday
-  Yes,                                    !- Apply Tuesday
-  Yes,                                    !- Apply Wednesday
-  Yes,                                    !- Apply Thursday
-  Yes,                                    !- Apply Friday
-  Yes,                                    !- Apply Saturday
-  DateRange,                              !- Date Specification Type
-  6,                                      !- Start Month
-  1,                                      !- Start Day
-  6,                                      !- End Month
-  30;                                     !- End Day
-
-OS:Schedule:Day,
-  {2f156346-8c67-4547-b43d-99e245baf169}, !- Handle
-  res cooling setpoint allday6,           !- Name
-  {4d559d33-1201-478b-9213-85d733bf0b1a}, !- Schedule Type Limits Name
-  ,                                       !- Interpolate to Timestep
-  24,                                     !- Hour 1
-  0,                                      !- Minute 1
-  24.4444444444444;                       !- Value Until Time 1
-
-OS:Schedule:Rule,
-  {883ef52d-c610-44fe-9249-41a801333b81}, !- Handle
-  res cooling setpoint allday rule7,      !- Name
-  {3e74b089-d7fb-468a-bc7c-3e466260dbff}, !- Schedule Ruleset Name
-  5,                                      !- Rule Order
-  {d238def1-ce49-4847-b94b-170c4e7fb2fa}, !- Day Schedule Name
-  Yes,                                    !- Apply Sunday
-  Yes,                                    !- Apply Monday
-  Yes,                                    !- Apply Tuesday
-  Yes,                                    !- Apply Wednesday
-  Yes,                                    !- Apply Thursday
-  Yes,                                    !- Apply Friday
-  Yes,                                    !- Apply Saturday
-  DateRange,                              !- Date Specification Type
-  7,                                      !- Start Month
-  1,                                      !- Start Day
-  7,                                      !- End Month
-  31;                                     !- End Day
-
-OS:Schedule:Day,
-  {d238def1-ce49-4847-b94b-170c4e7fb2fa}, !- Handle
-  res cooling setpoint allday7,           !- Name
-  {4d559d33-1201-478b-9213-85d733bf0b1a}, !- Schedule Type Limits Name
-  ,                                       !- Interpolate to Timestep
-  24,                                     !- Hour 1
-  0,                                      !- Minute 1
-  24.4444444444444;                       !- Value Until Time 1
-
-OS:Schedule:Rule,
-  {921643d1-8f5c-49b0-bc14-e08ff37cdd65}, !- Handle
-  res cooling setpoint allday rule8,      !- Name
-  {3e74b089-d7fb-468a-bc7c-3e466260dbff}, !- Schedule Ruleset Name
-  4,                                      !- Rule Order
-  {d0d85b1f-cb9c-4ea4-8121-0e6b973f2588}, !- Day Schedule Name
-  Yes,                                    !- Apply Sunday
-  Yes,                                    !- Apply Monday
-  Yes,                                    !- Apply Tuesday
-  Yes,                                    !- Apply Wednesday
-  Yes,                                    !- Apply Thursday
-  Yes,                                    !- Apply Friday
-  Yes,                                    !- Apply Saturday
-  DateRange,                              !- Date Specification Type
-  8,                                      !- Start Month
-  1,                                      !- Start Day
-  8,                                      !- End Month
-  31;                                     !- End Day
-
-OS:Schedule:Day,
-  {d0d85b1f-cb9c-4ea4-8121-0e6b973f2588}, !- Handle
-  res cooling setpoint allday8,           !- Name
-  {4d559d33-1201-478b-9213-85d733bf0b1a}, !- Schedule Type Limits Name
-  ,                                       !- Interpolate to Timestep
-  24,                                     !- Hour 1
-  0,                                      !- Minute 1
-  24.4444444444444;                       !- Value Until Time 1
-
-OS:Schedule:Rule,
-  {eb6ba97a-4ca1-410c-a293-d331c4f7448e}, !- Handle
-  res cooling setpoint allday rule9,      !- Name
-  {3e74b089-d7fb-468a-bc7c-3e466260dbff}, !- Schedule Ruleset Name
-  3,                                      !- Rule Order
-  {3651694c-2a28-47d3-8167-55a7a38d53c4}, !- Day Schedule Name
-  Yes,                                    !- Apply Sunday
-  Yes,                                    !- Apply Monday
-  Yes,                                    !- Apply Tuesday
-  Yes,                                    !- Apply Wednesday
-  Yes,                                    !- Apply Thursday
-  Yes,                                    !- Apply Friday
-  Yes,                                    !- Apply Saturday
-  DateRange,                              !- Date Specification Type
-  9,                                      !- Start Month
-  1,                                      !- Start Day
-  9,                                      !- End Month
-  30;                                     !- End Day
-
-OS:Schedule:Day,
-  {3651694c-2a28-47d3-8167-55a7a38d53c4}, !- Handle
-  res cooling setpoint allday9,           !- Name
-  {4d559d33-1201-478b-9213-85d733bf0b1a}, !- Schedule Type Limits Name
-  ,                                       !- Interpolate to Timestep
-  24,                                     !- Hour 1
-  0,                                      !- Minute 1
-  24.4444444444444;                       !- Value Until Time 1
-
-OS:Schedule:Rule,
-  {f36d20de-e92e-4dd9-96da-d214ad4db67d}, !- Handle
-  res cooling setpoint allday rule10,     !- Name
-  {3e74b089-d7fb-468a-bc7c-3e466260dbff}, !- Schedule Ruleset Name
-  2,                                      !- Rule Order
-  {47a4c562-b751-4dd3-8543-27d1bb9eeb8e}, !- Day Schedule Name
-  Yes,                                    !- Apply Sunday
-  Yes,                                    !- Apply Monday
-  Yes,                                    !- Apply Tuesday
-  Yes,                                    !- Apply Wednesday
-  Yes,                                    !- Apply Thursday
-  Yes,                                    !- Apply Friday
-  Yes,                                    !- Apply Saturday
-  DateRange,                              !- Date Specification Type
-  10,                                     !- Start Month
-  1,                                      !- Start Day
-  10,                                     !- End Month
-  31;                                     !- End Day
-
-OS:Schedule:Day,
-  {47a4c562-b751-4dd3-8543-27d1bb9eeb8e}, !- Handle
-  res cooling setpoint allday10,          !- Name
-  {4d559d33-1201-478b-9213-85d733bf0b1a}, !- Schedule Type Limits Name
-  ,                                       !- Interpolate to Timestep
-  24,                                     !- Hour 1
-  0,                                      !- Minute 1
-  24.4444444444444;                       !- Value Until Time 1
-
-OS:Schedule:Rule,
-  {7e640386-0c11-46c1-a522-754101dc92a9}, !- Handle
-  res cooling setpoint allday rule11,     !- Name
-  {3e74b089-d7fb-468a-bc7c-3e466260dbff}, !- Schedule Ruleset Name
-  1,                                      !- Rule Order
-  {2b01175a-56ba-43db-a630-d153529ac63c}, !- Day Schedule Name
-  Yes,                                    !- Apply Sunday
-  Yes,                                    !- Apply Monday
-  Yes,                                    !- Apply Tuesday
-  Yes,                                    !- Apply Wednesday
-  Yes,                                    !- Apply Thursday
-  Yes,                                    !- Apply Friday
-  Yes,                                    !- Apply Saturday
-  DateRange,                              !- Date Specification Type
-  11,                                     !- Start Month
-  1,                                      !- Start Day
-  11,                                     !- End Month
-  30;                                     !- End Day
-
-OS:Schedule:Day,
-  {2b01175a-56ba-43db-a630-d153529ac63c}, !- Handle
-  res cooling setpoint allday11,          !- Name
-  {4d559d33-1201-478b-9213-85d733bf0b1a}, !- Schedule Type Limits Name
-  ,                                       !- Interpolate to Timestep
-  24,                                     !- Hour 1
-  0,                                      !- Minute 1
-  24.4444444444444;                       !- Value Until Time 1
-
-OS:Schedule:Rule,
-  {20515594-e1ea-4290-9e7e-f20a9338daf8}, !- Handle
-  res cooling setpoint allday rule12,     !- Name
-  {3e74b089-d7fb-468a-bc7c-3e466260dbff}, !- Schedule Ruleset Name
-  0,                                      !- Rule Order
-  {8c455947-1ab8-46bf-8914-02adc868c079}, !- Day Schedule Name
-  Yes,                                    !- Apply Sunday
-  Yes,                                    !- Apply Monday
-  Yes,                                    !- Apply Tuesday
-  Yes,                                    !- Apply Wednesday
-  Yes,                                    !- Apply Thursday
-  Yes,                                    !- Apply Friday
-  Yes,                                    !- Apply Saturday
-  DateRange,                              !- Date Specification Type
-  12,                                     !- Start Month
-  1,                                      !- Start Day
-  12,                                     !- End Month
-  31;                                     !- End Day
-
-OS:Schedule:Day,
-  {8c455947-1ab8-46bf-8914-02adc868c079}, !- Handle
-  res cooling setpoint allday12,          !- Name
-  {4d559d33-1201-478b-9213-85d733bf0b1a}, !- Schedule Type Limits Name
-  ,                                       !- Interpolate to Timestep
-  24,                                     !- Hour 1
-  0,                                      !- Minute 1
-  24.4444444444444;                       !- Value Until Time 1
-
-OS:Schedule:Day,
-  {be75ec1d-72e3-4a7f-8ffd-6d0e456ca1e5}, !- Handle
-  res cooling setpoint winter design,     !- Name
-  {4d559d33-1201-478b-9213-85d733bf0b1a}, !- Schedule Type Limits Name
-  ,                                       !- Interpolate to Timestep
-  24,                                     !- Hour 1
-  0,                                      !- Minute 1
-  21.1111111111111;                       !- Value Until Time 1
-
-OS:Schedule:Day,
-  {d09ce61e-88f8-4686-8ef0-845f9bda983d}, !- Handle
-  res cooling setpoint summer design,     !- Name
-  {4d559d33-1201-478b-9213-85d733bf0b1a}, !- Schedule Type Limits Name
-  ,                                       !- Interpolate to Timestep
-  24,                                     !- Hour 1
-  0,                                      !- Minute 1
-  23.8888888888889;                       !- Value Until Time 1
-=======
->>>>>>> fcfe5a62
