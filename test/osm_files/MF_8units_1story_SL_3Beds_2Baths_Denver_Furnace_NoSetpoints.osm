--- conflicted
+++ resolved
@@ -1,73 +1,41 @@
 !- NOTE: Auto-generated from /test/osw_files/MF_8units_1story_SL_3Beds_2Baths_Denver_Furnace_NoSetpoints.osw
 
 OS:Version,
-<<<<<<< HEAD
-  {7b1de2d1-4179-401e-bda2-96d47cbaa521}, !- Handle
+  {f5a387c2-766c-457c-8a30-a38a875f136d}, !- Handle
   2.9.0;                                  !- Version Identifier
 
 OS:SimulationControl,
-  {ea728227-c0ce-4303-a32d-825908ce8222}, !- Handle
-=======
-  {5aee8f76-7dc9-4e8d-b1f4-261d95e22739}, !- Handle
-  2.9.0;                                  !- Version Identifier
-
-OS:SimulationControl,
-  {55e64f14-8cf6-4787-8fd0-186c1b0a2a31}, !- Handle
->>>>>>> 64865042
+  {c81de740-7ff0-4767-86ad-13a5bf81f5a5}, !- Handle
   ,                                       !- Do Zone Sizing Calculation
   ,                                       !- Do System Sizing Calculation
   ,                                       !- Do Plant Sizing Calculation
   No;                                     !- Run Simulation for Sizing Periods
 
 OS:Timestep,
-<<<<<<< HEAD
-  {81ecfc2c-d2f0-45b9-921a-3937318488e2}, !- Handle
+  {6904189c-f497-43e1-a60d-b06710dba8e6}, !- Handle
   6;                                      !- Number of Timesteps per Hour
 
 OS:ShadowCalculation,
-  {9174f596-9a08-482d-ae0c-bcdfd0e9ead4}, !- Handle
-=======
-  {cf9f212f-d0b6-42b2-8688-796691137429}, !- Handle
-  6;                                      !- Number of Timesteps per Hour
-
-OS:ShadowCalculation,
-  {719c745a-14cd-483a-8f54-046d8d352302}, !- Handle
->>>>>>> 64865042
+  {e33ef2cb-5cbc-4841-b13a-7a4887f21715}, !- Handle
   20,                                     !- Calculation Frequency
   200;                                    !- Maximum Figures in Shadow Overlap Calculations
 
 OS:SurfaceConvectionAlgorithm:Outside,
-<<<<<<< HEAD
-  {0ac4d5a1-d3eb-4243-abae-5ae0d10a989f}, !- Handle
+  {3376821c-cdb8-4a69-9a9e-bb34bb62e382}, !- Handle
   DOE-2;                                  !- Algorithm
 
 OS:SurfaceConvectionAlgorithm:Inside,
-  {c707f949-fb83-4170-89e8-8a3601b75004}, !- Handle
+  {4c0aaae1-1d59-4b42-ab77-59d44915652a}, !- Handle
   TARP;                                   !- Algorithm
 
 OS:ZoneCapacitanceMultiplier:ResearchSpecial,
-  {154af193-b800-4ece-a821-e5c968e4dba7}, !- Handle
-=======
-  {c43b03f8-9d7e-41c1-81d8-2eeb350cc67c}, !- Handle
-  DOE-2;                                  !- Algorithm
-
-OS:SurfaceConvectionAlgorithm:Inside,
-  {d3bc8397-321e-47e2-9f85-18772290d3c0}, !- Handle
-  TARP;                                   !- Algorithm
-
-OS:ZoneCapacitanceMultiplier:ResearchSpecial,
-  {348e2c7e-dafb-42fc-9253-95951556013b}, !- Handle
->>>>>>> 64865042
+  {79744ffc-b2b4-44b0-b9ae-726fb96bc307}, !- Handle
   ,                                       !- Temperature Capacity Multiplier
   15,                                     !- Humidity Capacity Multiplier
   ;                                       !- Carbon Dioxide Capacity Multiplier
 
 OS:RunPeriod,
-<<<<<<< HEAD
-  {a105ef81-6244-43fb-9cde-5cec446a4112}, !- Handle
-=======
-  {c5db9fbc-1137-4464-9146-cf1920266136}, !- Handle
->>>>>>> 64865042
+  {f6c968bc-ed7a-4ecd-899c-a68170d2d201}, !- Handle
   Run Period 1,                           !- Name
   1,                                      !- Begin Month
   1,                                      !- Begin Day of Month
@@ -81,21 +49,13 @@
   ;                                       !- Number of Times Runperiod to be Repeated
 
 OS:YearDescription,
-<<<<<<< HEAD
-  {135c5bb4-f9c3-4ff4-963a-6862e863bff9}, !- Handle
-=======
-  {9fff0e7f-9687-4d45-9004-c1ad143946af}, !- Handle
->>>>>>> 64865042
+  {4513850d-f334-4b3c-8ffb-87401689f810}, !- Handle
   2007,                                   !- Calendar Year
   ,                                       !- Day of Week for Start Day
   ;                                       !- Is Leap Year
 
 OS:WeatherFile,
-<<<<<<< HEAD
-  {4d71e12b-de8c-44fd-8b19-1e4910bcc786}, !- Handle
-=======
-  {028698c7-7da6-45f0-9b51-1d89ae453f23}, !- Handle
->>>>>>> 64865042
+  {5e3d727f-9326-43a4-98f3-6747125da802}, !- Handle
   Denver Intl Ap,                         !- City
   CO,                                     !- State Province Region
   USA,                                    !- Country
@@ -109,13 +69,8 @@
   E23378AA;                               !- Checksum
 
 OS:AdditionalProperties,
-<<<<<<< HEAD
-  {206d63d7-a917-4cb9-ac78-1e5bee0130b8}, !- Handle
-  {4d71e12b-de8c-44fd-8b19-1e4910bcc786}, !- Object Name
-=======
-  {f855beac-40b1-4859-859e-4f1ae927b751}, !- Handle
-  {028698c7-7da6-45f0-9b51-1d89ae453f23}, !- Object Name
->>>>>>> 64865042
+  {c32f95b0-fa8d-4f09-9d5b-e9eda90f26a8}, !- Handle
+  {5e3d727f-9326-43a4-98f3-6747125da802}, !- Object Name
   EPWHeaderCity,                          !- Feature Name 1
   String,                                 !- Feature Data Type 1
   Denver Intl Ap,                         !- Feature Value 1
@@ -223,11 +178,7 @@
   84;                                     !- Feature Value 35
 
 OS:Site,
-<<<<<<< HEAD
-  {dfa40fb2-8d11-46f7-9303-6ce325741965}, !- Handle
-=======
-  {e0efdee6-d7dd-42c4-8f3c-f5eeaedea78e}, !- Handle
->>>>>>> 64865042
+  {0c65564b-db12-47be-a829-0d799cc4abd1}, !- Handle
   Denver Intl Ap_CO_USA,                  !- Name
   39.83,                                  !- Latitude {deg}
   -104.65,                                !- Longitude {deg}
@@ -236,11 +187,7 @@
   ;                                       !- Terrain
 
 OS:ClimateZones,
-<<<<<<< HEAD
-  {15024338-408a-4166-8f95-556edebd4614}, !- Handle
-=======
-  {c044981d-42db-4a6f-8e1a-d158190a8fab}, !- Handle
->>>>>>> 64865042
+  {4f07ed55-0713-4738-afe0-1c22ee72a49e}, !- Handle
   ,                                       !- Active Institution
   ,                                       !- Active Year
   ,                                       !- Climate Zone Institution Name 1
@@ -253,32 +200,19 @@
   Cold;                                   !- Climate Zone Value 2
 
 OS:Site:WaterMainsTemperature,
-<<<<<<< HEAD
-  {bafde131-966c-4b5b-a995-a6a07e25e564}, !- Handle
-=======
-  {cbb7e1e2-4e31-43c7-8bea-bf06ac016907}, !- Handle
->>>>>>> 64865042
+  {d06dd8fe-a363-4cfb-9c52-e4b306933618}, !- Handle
   Correlation,                            !- Calculation Method
   ,                                       !- Temperature Schedule Name
   10.8753424657535,                       !- Annual Average Outdoor Air Temperature {C}
   23.1524007936508;                       !- Maximum Difference In Monthly Average Outdoor Air Temperatures {deltaC}
 
 OS:RunPeriodControl:DaylightSavingTime,
-<<<<<<< HEAD
-  {c3442c50-c414-4ae3-bad1-f73ac627da34}, !- Handle
-  4/7,                                    !- Start Date
-  10/26;                                  !- End Date
-
-OS:Site:GroundTemperature:Deep,
-  {1c42147c-8884-4f5e-9ffc-c9ad8dc623a3}, !- Handle
-=======
-  {b7c0c157-51f1-4446-aecb-e14ea02e32af}, !- Handle
+  {8fc87508-039c-41fb-9d08-f7e40518cb0e}, !- Handle
   3/12,                                   !- Start Date
   11/5;                                   !- End Date
 
 OS:Site:GroundTemperature:Deep,
-  {fe159e60-9759-42ec-b791-c0f333613dfd}, !- Handle
->>>>>>> 64865042
+  {85395e68-96c8-417c-84a4-caac18187bc5}, !- Handle
   10.8753424657535,                       !- January Deep Ground Temperature {C}
   10.8753424657535,                       !- February Deep Ground Temperature {C}
   10.8753424657535,                       !- March Deep Ground Temperature {C}
@@ -293,11 +227,7 @@
   10.8753424657535;                       !- December Deep Ground Temperature {C}
 
 OS:Building,
-<<<<<<< HEAD
-  {6cdeb121-7753-4ed5-b789-15fed82c9893}, !- Handle
-=======
-  {0afc2f32-b1c8-4344-b89f-7626b8729797}, !- Handle
->>>>>>> 64865042
+  {85a3c09f-abfb-4763-ade3-67db95da055f}, !- Handle
   Building 1,                             !- Name
   ,                                       !- Building Sector Type
   0,                                      !- North Axis {deg}
@@ -312,13 +242,8 @@
   8;                                      !- Standards Number of Living Units
 
 OS:AdditionalProperties,
-<<<<<<< HEAD
-  {e379f356-05ff-4188-b7f7-83c8f86dedd0}, !- Handle
-  {6cdeb121-7753-4ed5-b789-15fed82c9893}, !- Object Name
-=======
-  {6991b14a-906c-4764-810c-6bd01a832778}, !- Handle
-  {0afc2f32-b1c8-4344-b89f-7626b8729797}, !- Object Name
->>>>>>> 64865042
+  {39dd617e-cda6-4596-935f-5d9cf0597d44}, !- Handle
+  {85a3c09f-abfb-4763-ade3-67db95da055f}, !- Object Name
   num_units,                              !- Feature Name 1
   Integer,                                !- Feature Data Type 1
   8,                                      !- Feature Value 1
@@ -348,11 +273,7 @@
   true;                                   !- Feature Value 9
 
 OS:ThermalZone,
-<<<<<<< HEAD
-  {1ef90ce7-91ca-4ace-8eb3-974849c81c47}, !- Handle
-=======
-  {9a20ac21-c870-467e-a515-c349b00bc9b8}, !- Handle
->>>>>>> 64865042
+  {65714290-e6f2-4a89-b576-af42311c1b4a}, !- Handle
   living zone,                            !- Name
   ,                                       !- Multiplier
   ,                                       !- Ceiling Height {m}
@@ -361,17 +282,10 @@
   ,                                       !- Zone Inside Convection Algorithm
   ,                                       !- Zone Outside Convection Algorithm
   ,                                       !- Zone Conditioning Equipment List Name
-<<<<<<< HEAD
-  {1913a74e-f9a0-401c-872a-c4d7a3da8695}, !- Zone Air Inlet Port List
-  {b3086a81-dcb8-4c0f-bd37-8bfd67c9d848}, !- Zone Air Exhaust Port List
-  {df1fb73e-4bb5-4e41-bb83-f2f6c8d99ceb}, !- Zone Air Node Name
-  {1a0cff83-0cab-41c9-8acf-64ccac657b04}, !- Zone Return Air Port List
-=======
-  {3593e1a5-2252-4f6a-aef5-e5829d020a46}, !- Zone Air Inlet Port List
-  {1e68a966-8191-422c-b0c1-1ea41ff0cd92}, !- Zone Air Exhaust Port List
-  {92cb8e5c-25fd-4c44-8de3-6f6c6bfbc79f}, !- Zone Air Node Name
-  {8eaa5987-c50c-4e41-89b3-1b5c3133dae1}, !- Zone Return Air Port List
->>>>>>> 64865042
+  {83e8836f-3267-44b0-bbd4-aeba399e2b8a}, !- Zone Air Inlet Port List
+  {bf411c40-fed5-42d8-9a32-024b588fbc1e}, !- Zone Air Exhaust Port List
+  {2c8c8ba0-e342-40a7-8771-c2d556a68e99}, !- Zone Air Node Name
+  {575bc0cc-942b-4993-9186-a2ba65c98a75}, !- Zone Return Air Port List
   ,                                       !- Primary Daylighting Control Name
   ,                                       !- Fraction of Zone Controlled by Primary Daylighting Control
   ,                                       !- Secondary Daylighting Control Name
@@ -382,75 +296,39 @@
   No;                                     !- Use Ideal Air Loads
 
 OS:Node,
-<<<<<<< HEAD
-  {076d5c42-7728-4c6e-ad6e-399901752b53}, !- Handle
+  {3421c00b-8f2a-4d5c-b200-31bc3432b2a9}, !- Handle
   Node 1,                                 !- Name
-  {df1fb73e-4bb5-4e41-bb83-f2f6c8d99ceb}, !- Inlet Port
+  {2c8c8ba0-e342-40a7-8771-c2d556a68e99}, !- Inlet Port
   ;                                       !- Outlet Port
 
 OS:Connection,
-  {df1fb73e-4bb5-4e41-bb83-f2f6c8d99ceb}, !- Handle
-  {532eba9e-9df2-45ae-aa4a-35e3adf57cf5}, !- Name
-  {1ef90ce7-91ca-4ace-8eb3-974849c81c47}, !- Source Object
+  {2c8c8ba0-e342-40a7-8771-c2d556a68e99}, !- Handle
+  {484d09ed-0463-4fed-83d8-64a27275e734}, !- Name
+  {65714290-e6f2-4a89-b576-af42311c1b4a}, !- Source Object
   11,                                     !- Outlet Port
-  {076d5c42-7728-4c6e-ad6e-399901752b53}, !- Target Object
+  {3421c00b-8f2a-4d5c-b200-31bc3432b2a9}, !- Target Object
   2;                                      !- Inlet Port
 
 OS:PortList,
-  {1913a74e-f9a0-401c-872a-c4d7a3da8695}, !- Handle
-  {03d537b6-e06e-4377-aee2-773d0a387dd4}, !- Name
-  {1ef90ce7-91ca-4ace-8eb3-974849c81c47}, !- HVAC Component
-  {7a1cd9d5-7953-494c-8f9f-f1ee1ec7d6e2}; !- Port 1
+  {83e8836f-3267-44b0-bbd4-aeba399e2b8a}, !- Handle
+  {3483c7f9-b2c4-4c8f-b194-9fc0a183925e}, !- Name
+  {65714290-e6f2-4a89-b576-af42311c1b4a}, !- HVAC Component
+  {fa1f214b-0972-4d59-8e14-1edb9f37bc17}; !- Port 1
 
 OS:PortList,
-  {b3086a81-dcb8-4c0f-bd37-8bfd67c9d848}, !- Handle
-  {83c5eae6-b4c8-45c5-b96b-30c36529bfbe}, !- Name
-  {1ef90ce7-91ca-4ace-8eb3-974849c81c47}; !- HVAC Component
+  {bf411c40-fed5-42d8-9a32-024b588fbc1e}, !- Handle
+  {e8858c2f-fc39-44fa-8ed4-15b449a1b11a}, !- Name
+  {65714290-e6f2-4a89-b576-af42311c1b4a}; !- HVAC Component
 
 OS:PortList,
-  {1a0cff83-0cab-41c9-8acf-64ccac657b04}, !- Handle
-  {c6e984bf-7aa2-4f48-a89d-f29719065eea}, !- Name
-  {1ef90ce7-91ca-4ace-8eb3-974849c81c47}, !- HVAC Component
-  {e89a7aaf-1c21-45ef-9e8a-71195dc08d10}; !- Port 1
+  {575bc0cc-942b-4993-9186-a2ba65c98a75}, !- Handle
+  {03d6044d-2535-4d9b-b9ec-444955a3f5dd}, !- Name
+  {65714290-e6f2-4a89-b576-af42311c1b4a}, !- HVAC Component
+  {26ed7750-b738-4bff-b30a-7d35195dc47c}; !- Port 1
 
 OS:Sizing:Zone,
-  {51edddb1-6ba4-4e5b-88d7-f5b7139c43ab}, !- Handle
-  {1ef90ce7-91ca-4ace-8eb3-974849c81c47}, !- Zone or ZoneList Name
-=======
-  {a6e383a5-3440-4ddf-807e-523b9920d218}, !- Handle
-  Node 1,                                 !- Name
-  {92cb8e5c-25fd-4c44-8de3-6f6c6bfbc79f}, !- Inlet Port
-  ;                                       !- Outlet Port
-
-OS:Connection,
-  {92cb8e5c-25fd-4c44-8de3-6f6c6bfbc79f}, !- Handle
-  {16a099ac-6223-42f8-8bd5-0c1f00c3abd6}, !- Name
-  {9a20ac21-c870-467e-a515-c349b00bc9b8}, !- Source Object
-  11,                                     !- Outlet Port
-  {a6e383a5-3440-4ddf-807e-523b9920d218}, !- Target Object
-  2;                                      !- Inlet Port
-
-OS:PortList,
-  {3593e1a5-2252-4f6a-aef5-e5829d020a46}, !- Handle
-  {6c869893-9c04-4894-a1c6-3cbeba056a24}, !- Name
-  {9a20ac21-c870-467e-a515-c349b00bc9b8}, !- HVAC Component
-  {df245d96-6c80-4486-9754-79e05d1d97cc}; !- Port 1
-
-OS:PortList,
-  {1e68a966-8191-422c-b0c1-1ea41ff0cd92}, !- Handle
-  {1784ce86-9644-43a6-8685-b092de85d9a8}, !- Name
-  {9a20ac21-c870-467e-a515-c349b00bc9b8}; !- HVAC Component
-
-OS:PortList,
-  {8eaa5987-c50c-4e41-89b3-1b5c3133dae1}, !- Handle
-  {5e801bf2-4a17-4573-beeb-9e78490566d7}, !- Name
-  {9a20ac21-c870-467e-a515-c349b00bc9b8}, !- HVAC Component
-  {8e935098-b10f-456d-bbeb-ab54d2a2000b}; !- Port 1
-
-OS:Sizing:Zone,
-  {8a16ddba-5877-49f3-9a74-fb16e6b77c51}, !- Handle
-  {9a20ac21-c870-467e-a515-c349b00bc9b8}, !- Zone or ZoneList Name
->>>>>>> 64865042
+  {4cfb8315-b340-42bc-ac25-23fe8ba8eed1}, !- Handle
+  {65714290-e6f2-4a89-b576-af42311c1b4a}, !- Zone or ZoneList Name
   SupplyAirTemperature,                   !- Zone Cooling Design Supply Air Temperature Input Method
   14,                                     !- Zone Cooling Design Supply Air Temperature {C}
   11.11,                                  !- Zone Cooling Design Supply Air Temperature Difference {deltaC}
@@ -479,34 +357,20 @@
   autosize;                               !- Dedicated Outdoor Air High Setpoint Temperature for Design {C}
 
 OS:ZoneHVAC:EquipmentList,
-<<<<<<< HEAD
-  {d8e0a6fc-e4ca-4403-82bb-e5c86656a985}, !- Handle
+  {3a845d99-eb98-4d23-9740-c527f2e90109}, !- Handle
   Zone HVAC Equipment List 1,             !- Name
-  {1ef90ce7-91ca-4ace-8eb3-974849c81c47}, !- Thermal Zone
+  {65714290-e6f2-4a89-b576-af42311c1b4a}, !- Thermal Zone
   SequentialLoad,                         !- Load Distribution Scheme
-  {becaf8a2-82aa-49c4-9c02-3e3b3d775d9a}, !- Zone Equipment 1
-=======
-  {9a84c35c-890e-4ae0-b552-41a413a76f06}, !- Handle
-  Zone HVAC Equipment List 1,             !- Name
-  {9a20ac21-c870-467e-a515-c349b00bc9b8}, !- Thermal Zone
-  SequentialLoad,                         !- Load Distribution Scheme
-  {90b1cf41-a4c9-4e10-a174-3faa801b8736}, !- Zone Equipment 1
->>>>>>> 64865042
+  {23756b1a-c376-4c23-ab44-bc60f4e2a95a}, !- Zone Equipment 1
   1,                                      !- Zone Equipment Cooling Sequence 1
   1,                                      !- Zone Equipment Heating or No-Load Sequence 1
   ,                                       !- Zone Equipment Sequential Cooling Fraction Schedule Name 1
   ;                                       !- Zone Equipment Sequential Heating Fraction Schedule Name 1
 
 OS:Space,
-<<<<<<< HEAD
-  {ddbb338d-026d-49c6-a750-edf5fd8c5814}, !- Handle
+  {d671b4a2-0078-4c76-ac47-311c771a88a4}, !- Handle
   living space,                           !- Name
-  {64a20f43-6d1e-41ae-9625-6aace48b81fa}, !- Space Type Name
-=======
-  {0adb1401-77ae-4726-a055-c07efcd3b467}, !- Handle
-  living space,                           !- Name
-  {9bebbb5f-fd1e-49ed-9bd6-1f2c20f880f3}, !- Space Type Name
->>>>>>> 64865042
+  {558684c1-ad28-405d-a55c-ebb6794b4e9c}, !- Space Type Name
   ,                                       !- Default Construction Set Name
   ,                                       !- Default Schedule Set Name
   ,                                       !- Direction of Relative North {deg}
@@ -514,31 +378,17 @@
   ,                                       !- Y Origin {m}
   ,                                       !- Z Origin {m}
   ,                                       !- Building Story Name
-<<<<<<< HEAD
-  {1ef90ce7-91ca-4ace-8eb3-974849c81c47}, !- Thermal Zone Name
+  {65714290-e6f2-4a89-b576-af42311c1b4a}, !- Thermal Zone Name
   ,                                       !- Part of Total Floor Area
   ,                                       !- Design Specification Outdoor Air Object Name
-  {e9374474-2db8-404d-9ee4-0cdf5e1e92ea}; !- Building Unit Name
+  {b86d9cab-386a-44ea-8423-5e42529bb5e0}; !- Building Unit Name
 
 OS:Surface,
-  {3ffae35a-75e2-4881-9313-8ee573262a39}, !- Handle
+  {6dbfd68e-1080-4c10-848c-5b31e65a3878}, !- Handle
   Surface 1,                              !- Name
   Floor,                                  !- Surface Type
   ,                                       !- Construction Name
-  {ddbb338d-026d-49c6-a750-edf5fd8c5814}, !- Space Name
-=======
-  {9a20ac21-c870-467e-a515-c349b00bc9b8}, !- Thermal Zone Name
-  ,                                       !- Part of Total Floor Area
-  ,                                       !- Design Specification Outdoor Air Object Name
-  {ac25b883-c77b-49d4-98c3-4927a7c03516}; !- Building Unit Name
-
-OS:Surface,
-  {bee13606-f0df-4412-b60f-a0dffd1737a9}, !- Handle
-  Surface 1,                              !- Name
-  Floor,                                  !- Surface Type
-  ,                                       !- Construction Name
-  {0adb1401-77ae-4726-a055-c07efcd3b467}, !- Space Name
->>>>>>> 64865042
+  {d671b4a2-0078-4c76-ac47-311c771a88a4}, !- Space Name
   Foundation,                             !- Outside Boundary Condition
   ,                                       !- Outside Boundary Condition Object
   NoSun,                                  !- Sun Exposure
@@ -551,19 +401,11 @@
   6.46578440716979, -12.9315688143396, 0; !- X,Y,Z Vertex 4 {m}
 
 OS:Surface,
-<<<<<<< HEAD
-  {4f29ae92-5835-4006-a65e-cc2e243ca4f8}, !- Handle
+  {9a812c0c-5655-4414-b69c-fb56d3ffd926}, !- Handle
   Surface 2,                              !- Name
   Wall,                                   !- Surface Type
   ,                                       !- Construction Name
-  {ddbb338d-026d-49c6-a750-edf5fd8c5814}, !- Space Name
-=======
-  {a528c6cd-ffb4-49a8-99e8-e54e6f08df1b}, !- Handle
-  Surface 2,                              !- Name
-  Wall,                                   !- Surface Type
-  ,                                       !- Construction Name
-  {0adb1401-77ae-4726-a055-c07efcd3b467}, !- Space Name
->>>>>>> 64865042
+  {d671b4a2-0078-4c76-ac47-311c771a88a4}, !- Space Name
   Outdoors,                               !- Outside Boundary Condition
   ,                                       !- Outside Boundary Condition Object
   SunExposed,                             !- Sun Exposure
@@ -576,19 +418,11 @@
   0, -12.9315688143396, 2.4384;           !- X,Y,Z Vertex 4 {m}
 
 OS:Surface,
-<<<<<<< HEAD
-  {f8d3af15-2288-48f7-baea-1d423d1c5255}, !- Handle
+  {39457b68-baca-4a16-a111-79f2543be951}, !- Handle
   Surface 3,                              !- Name
   Wall,                                   !- Surface Type
   ,                                       !- Construction Name
-  {ddbb338d-026d-49c6-a750-edf5fd8c5814}, !- Space Name
-=======
-  {ada9389a-7692-40e5-9be7-fe488420b1ee}, !- Handle
-  Surface 3,                              !- Name
-  Wall,                                   !- Surface Type
-  ,                                       !- Construction Name
-  {0adb1401-77ae-4726-a055-c07efcd3b467}, !- Space Name
->>>>>>> 64865042
+  {d671b4a2-0078-4c76-ac47-311c771a88a4}, !- Space Name
   Adiabatic,                              !- Outside Boundary Condition
   ,                                       !- Outside Boundary Condition Object
   NoSun,                                  !- Sun Exposure
@@ -601,19 +435,11 @@
   0, 0, 2.4384;                           !- X,Y,Z Vertex 4 {m}
 
 OS:Surface,
-<<<<<<< HEAD
-  {7237d993-e7c3-49bc-b73b-2cc104a9cd22}, !- Handle
+  {6bd96a59-1d11-491b-b9b3-871ad022eabe}, !- Handle
   Surface 4,                              !- Name
   Wall,                                   !- Surface Type
   ,                                       !- Construction Name
-  {ddbb338d-026d-49c6-a750-edf5fd8c5814}, !- Space Name
-=======
-  {1b664d14-285d-43bc-8e0a-657114199a1c}, !- Handle
-  Surface 4,                              !- Name
-  Wall,                                   !- Surface Type
-  ,                                       !- Construction Name
-  {0adb1401-77ae-4726-a055-c07efcd3b467}, !- Space Name
->>>>>>> 64865042
+  {d671b4a2-0078-4c76-ac47-311c771a88a4}, !- Space Name
   Adiabatic,                              !- Outside Boundary Condition
   ,                                       !- Outside Boundary Condition Object
   NoSun,                                  !- Sun Exposure
@@ -626,19 +452,11 @@
   6.46578440716979, 0, 2.4384;            !- X,Y,Z Vertex 4 {m}
 
 OS:Surface,
-<<<<<<< HEAD
-  {7237865b-20a9-4bd0-ae42-bae43f7aa707}, !- Handle
+  {094d3f57-c54f-45ad-a0fc-ba03ee2d1549}, !- Handle
   Surface 5,                              !- Name
   Wall,                                   !- Surface Type
   ,                                       !- Construction Name
-  {ddbb338d-026d-49c6-a750-edf5fd8c5814}, !- Space Name
-=======
-  {08369cae-817a-45a5-a31c-a31a4854eac6}, !- Handle
-  Surface 5,                              !- Name
-  Wall,                                   !- Surface Type
-  ,                                       !- Construction Name
-  {0adb1401-77ae-4726-a055-c07efcd3b467}, !- Space Name
->>>>>>> 64865042
+  {d671b4a2-0078-4c76-ac47-311c771a88a4}, !- Space Name
   Outdoors,                               !- Outside Boundary Condition
   ,                                       !- Outside Boundary Condition Object
   SunExposed,                             !- Sun Exposure
@@ -651,19 +469,11 @@
   6.46578440716979, -12.9315688143396, 2.4384; !- X,Y,Z Vertex 4 {m}
 
 OS:Surface,
-<<<<<<< HEAD
-  {b95eeb30-e841-4721-a457-7afeab987c99}, !- Handle
+  {832338dc-bbf7-42e9-b024-3c217c37413c}, !- Handle
   Surface 6,                              !- Name
   RoofCeiling,                            !- Surface Type
   ,                                       !- Construction Name
-  {ddbb338d-026d-49c6-a750-edf5fd8c5814}, !- Space Name
-=======
-  {86a14249-0f23-405d-beda-78de9f2d6e97}, !- Handle
-  Surface 6,                              !- Name
-  RoofCeiling,                            !- Surface Type
-  ,                                       !- Construction Name
-  {0adb1401-77ae-4726-a055-c07efcd3b467}, !- Space Name
->>>>>>> 64865042
+  {d671b4a2-0078-4c76-ac47-311c771a88a4}, !- Space Name
   Outdoors,                               !- Outside Boundary Condition
   ,                                       !- Outside Boundary Condition Object
   SunExposed,                             !- Sun Exposure
@@ -676,11 +486,7 @@
   0, -12.9315688143396, 2.4384;           !- X,Y,Z Vertex 4 {m}
 
 OS:SpaceType,
-<<<<<<< HEAD
-  {64a20f43-6d1e-41ae-9625-6aace48b81fa}, !- Handle
-=======
-  {9bebbb5f-fd1e-49ed-9bd6-1f2c20f880f3}, !- Handle
->>>>>>> 64865042
+  {558684c1-ad28-405d-a55c-ebb6794b4e9c}, !- Handle
   Space Type 1,                           !- Name
   ,                                       !- Default Construction Set Name
   ,                                       !- Default Schedule Set Name
@@ -691,11 +497,7 @@
   living;                                 !- Standards Space Type
 
 OS:ThermalZone,
-<<<<<<< HEAD
-  {d32c904e-8a06-47e4-b6bf-dbe962030255}, !- Handle
-=======
-  {7cb7f296-cd4e-4f67-88db-44883b9da71f}, !- Handle
->>>>>>> 64865042
+  {bf73e3e4-85aa-4898-8669-5b3140bc1c8a}, !- Handle
   corridor zone,                          !- Name
   ,                                       !- Multiplier
   ,                                       !- Ceiling Height {m}
@@ -704,17 +506,10 @@
   ,                                       !- Zone Inside Convection Algorithm
   ,                                       !- Zone Outside Convection Algorithm
   ,                                       !- Zone Conditioning Equipment List Name
-<<<<<<< HEAD
-  {d248d57c-e18a-4703-9dd2-1963105da110}, !- Zone Air Inlet Port List
-  {8b47f716-e287-458a-aaa4-15cafb7f3dc1}, !- Zone Air Exhaust Port List
-  {2ff938ad-69ab-4a05-99d5-ad9bd79e386c}, !- Zone Air Node Name
-  {a6afcce5-d037-49c6-8aa1-6bbf3c658f9c}, !- Zone Return Air Port List
-=======
-  {7e13a3cb-4ee4-47b6-be5d-2a9f6891a9c8}, !- Zone Air Inlet Port List
-  {bc577736-22db-47a5-994f-7f13638858af}, !- Zone Air Exhaust Port List
-  {3c95925d-2344-436b-ae5e-70d39fe87f62}, !- Zone Air Node Name
-  {d473746f-b1f3-4c1e-a819-b24cefa13d81}, !- Zone Return Air Port List
->>>>>>> 64865042
+  {13a50ab2-25d7-4244-8dbc-f002b237686e}, !- Zone Air Inlet Port List
+  {f12ac042-ee51-45ee-a1be-534b3bd7be58}, !- Zone Air Exhaust Port List
+  {38dd380a-fc37-458c-82d8-7e0586583d0a}, !- Zone Air Node Name
+  {9187ec08-fbd9-4528-90a1-2c37c6b07b78}, !- Zone Return Air Port List
   ,                                       !- Primary Daylighting Control Name
   ,                                       !- Fraction of Zone Controlled by Primary Daylighting Control
   ,                                       !- Secondary Daylighting Control Name
@@ -725,71 +520,37 @@
   No;                                     !- Use Ideal Air Loads
 
 OS:Node,
-<<<<<<< HEAD
-  {e2c02f09-7fa2-415f-a7a7-63d01960eaf5}, !- Handle
+  {cdc6ca24-c8e4-44d0-8609-23154550d820}, !- Handle
   Node 2,                                 !- Name
-  {2ff938ad-69ab-4a05-99d5-ad9bd79e386c}, !- Inlet Port
+  {38dd380a-fc37-458c-82d8-7e0586583d0a}, !- Inlet Port
   ;                                       !- Outlet Port
 
 OS:Connection,
-  {2ff938ad-69ab-4a05-99d5-ad9bd79e386c}, !- Handle
-  {d9463497-6a92-45f0-a24d-f3d6ef8425dc}, !- Name
-  {d32c904e-8a06-47e4-b6bf-dbe962030255}, !- Source Object
+  {38dd380a-fc37-458c-82d8-7e0586583d0a}, !- Handle
+  {1f438b76-04e6-4032-bbd6-cff67c8e5343}, !- Name
+  {bf73e3e4-85aa-4898-8669-5b3140bc1c8a}, !- Source Object
   11,                                     !- Outlet Port
-  {e2c02f09-7fa2-415f-a7a7-63d01960eaf5}, !- Target Object
+  {cdc6ca24-c8e4-44d0-8609-23154550d820}, !- Target Object
   2;                                      !- Inlet Port
 
 OS:PortList,
-  {d248d57c-e18a-4703-9dd2-1963105da110}, !- Handle
-  {c4580518-9308-49ae-897d-8a4f2312de16}, !- Name
-  {d32c904e-8a06-47e4-b6bf-dbe962030255}; !- HVAC Component
+  {13a50ab2-25d7-4244-8dbc-f002b237686e}, !- Handle
+  {71891bcd-b994-40f6-ace0-c89895fe883d}, !- Name
+  {bf73e3e4-85aa-4898-8669-5b3140bc1c8a}; !- HVAC Component
 
 OS:PortList,
-  {8b47f716-e287-458a-aaa4-15cafb7f3dc1}, !- Handle
-  {a0edb526-fa64-4a4d-87e4-727dff5afe96}, !- Name
-  {d32c904e-8a06-47e4-b6bf-dbe962030255}; !- HVAC Component
+  {f12ac042-ee51-45ee-a1be-534b3bd7be58}, !- Handle
+  {f0d97235-c1af-412e-85cf-4dc438bee280}, !- Name
+  {bf73e3e4-85aa-4898-8669-5b3140bc1c8a}; !- HVAC Component
 
 OS:PortList,
-  {a6afcce5-d037-49c6-8aa1-6bbf3c658f9c}, !- Handle
-  {8b4a48f1-5c69-4c32-8626-7513e99ec69a}, !- Name
-  {d32c904e-8a06-47e4-b6bf-dbe962030255}; !- HVAC Component
+  {9187ec08-fbd9-4528-90a1-2c37c6b07b78}, !- Handle
+  {8496da38-80a3-4b9b-8260-7364df916207}, !- Name
+  {bf73e3e4-85aa-4898-8669-5b3140bc1c8a}; !- HVAC Component
 
 OS:Sizing:Zone,
-  {2ac8ab41-c6cf-498b-889d-ff27d97409d3}, !- Handle
-  {d32c904e-8a06-47e4-b6bf-dbe962030255}, !- Zone or ZoneList Name
-=======
-  {042cf9d1-37ec-45cb-b68d-7656a66cf09e}, !- Handle
-  Node 2,                                 !- Name
-  {3c95925d-2344-436b-ae5e-70d39fe87f62}, !- Inlet Port
-  ;                                       !- Outlet Port
-
-OS:Connection,
-  {3c95925d-2344-436b-ae5e-70d39fe87f62}, !- Handle
-  {3d5c9991-e5d8-405e-a88e-fbe58189448a}, !- Name
-  {7cb7f296-cd4e-4f67-88db-44883b9da71f}, !- Source Object
-  11,                                     !- Outlet Port
-  {042cf9d1-37ec-45cb-b68d-7656a66cf09e}, !- Target Object
-  2;                                      !- Inlet Port
-
-OS:PortList,
-  {7e13a3cb-4ee4-47b6-be5d-2a9f6891a9c8}, !- Handle
-  {828f553d-0373-47cf-81e4-064f46078011}, !- Name
-  {7cb7f296-cd4e-4f67-88db-44883b9da71f}; !- HVAC Component
-
-OS:PortList,
-  {bc577736-22db-47a5-994f-7f13638858af}, !- Handle
-  {393a7da3-6eb9-436f-bafe-4d89a59d64fa}, !- Name
-  {7cb7f296-cd4e-4f67-88db-44883b9da71f}; !- HVAC Component
-
-OS:PortList,
-  {d473746f-b1f3-4c1e-a819-b24cefa13d81}, !- Handle
-  {2bb0cdfe-a6a5-4c8e-8f91-78a8e9a8774f}, !- Name
-  {7cb7f296-cd4e-4f67-88db-44883b9da71f}; !- HVAC Component
-
-OS:Sizing:Zone,
-  {0f57c3c1-f558-4fa5-b603-8bd91f41a457}, !- Handle
-  {7cb7f296-cd4e-4f67-88db-44883b9da71f}, !- Zone or ZoneList Name
->>>>>>> 64865042
+  {78a38b2f-0ce9-4efe-8699-a3804fff1b02}, !- Handle
+  {bf73e3e4-85aa-4898-8669-5b3140bc1c8a}, !- Zone or ZoneList Name
   SupplyAirTemperature,                   !- Zone Cooling Design Supply Air Temperature Input Method
   14,                                     !- Zone Cooling Design Supply Air Temperature {C}
   11.11,                                  !- Zone Cooling Design Supply Air Temperature Difference {deltaC}
@@ -818,25 +579,14 @@
   autosize;                               !- Dedicated Outdoor Air High Setpoint Temperature for Design {C}
 
 OS:ZoneHVAC:EquipmentList,
-<<<<<<< HEAD
-  {63046731-9981-4bc7-904e-f062541159ed}, !- Handle
+  {67c949fc-7d84-471e-846d-d8012ad7f14a}, !- Handle
   Zone HVAC Equipment List 2,             !- Name
-  {d32c904e-8a06-47e4-b6bf-dbe962030255}; !- Thermal Zone
+  {bf73e3e4-85aa-4898-8669-5b3140bc1c8a}; !- Thermal Zone
 
 OS:Space,
-  {a98a07e1-392a-4abd-a3f3-8e16ecd2f63d}, !- Handle
+  {3772ae56-414d-4c83-8caa-30f1e733dde4}, !- Handle
   corridor space,                         !- Name
-  {4d0e6226-0cac-4f7b-8a84-f1ecdb68aa86}, !- Space Type Name
-=======
-  {8443f898-8c6c-421a-b13c-d58a9185f78f}, !- Handle
-  Zone HVAC Equipment List 2,             !- Name
-  {7cb7f296-cd4e-4f67-88db-44883b9da71f}; !- Thermal Zone
-
-OS:Space,
-  {3f927a74-9a26-4ce8-9bf5-035ada1cbe38}, !- Handle
-  corridor space,                         !- Name
-  {d6e4af7d-5628-47f2-a654-c70f51572a97}, !- Space Type Name
->>>>>>> 64865042
+  {850f7711-d629-445b-a686-3b49660381c2}, !- Space Type Name
   ,                                       !- Default Construction Set Name
   ,                                       !- Default Schedule Set Name
   ,                                       !- Direction of Relative North {deg}
@@ -844,25 +594,14 @@
   ,                                       !- Y Origin {m}
   ,                                       !- Z Origin {m}
   ,                                       !- Building Story Name
-<<<<<<< HEAD
-  {d32c904e-8a06-47e4-b6bf-dbe962030255}; !- Thermal Zone Name
+  {bf73e3e4-85aa-4898-8669-5b3140bc1c8a}; !- Thermal Zone Name
 
 OS:Surface,
-  {060b9698-e3cc-4310-a8cd-66a18f652f02}, !- Handle
+  {db9ef4c2-cd11-44e8-8501-dc4bd9a2ee93}, !- Handle
   Surface 7,                              !- Name
   Floor,                                  !- Surface Type
   ,                                       !- Construction Name
-  {a98a07e1-392a-4abd-a3f3-8e16ecd2f63d}, !- Space Name
-=======
-  {7cb7f296-cd4e-4f67-88db-44883b9da71f}; !- Thermal Zone Name
-
-OS:Surface,
-  {4672618e-0651-4673-a1b2-fe712ef18e73}, !- Handle
-  Surface 7,                              !- Name
-  Floor,                                  !- Surface Type
-  ,                                       !- Construction Name
-  {3f927a74-9a26-4ce8-9bf5-035ada1cbe38}, !- Space Name
->>>>>>> 64865042
+  {3772ae56-414d-4c83-8caa-30f1e733dde4}, !- Space Name
   Foundation,                             !- Outside Boundary Condition
   ,                                       !- Outside Boundary Condition Object
   NoSun,                                  !- Sun Exposure
@@ -875,19 +614,11 @@
   6.46578440716979, 0, 0;                 !- X,Y,Z Vertex 4 {m}
 
 OS:Surface,
-<<<<<<< HEAD
-  {b47d0898-fe4d-4c49-98f3-6116eea092c3}, !- Handle
+  {c812c7cf-5d2e-4b80-9cc1-a8daa12b54ec}, !- Handle
   Surface 8,                              !- Name
   Wall,                                   !- Surface Type
   ,                                       !- Construction Name
-  {a98a07e1-392a-4abd-a3f3-8e16ecd2f63d}, !- Space Name
-=======
-  {f1923170-d6d0-4b88-bf40-9bec4c454377}, !- Handle
-  Surface 8,                              !- Name
-  Wall,                                   !- Surface Type
-  ,                                       !- Construction Name
-  {3f927a74-9a26-4ce8-9bf5-035ada1cbe38}, !- Space Name
->>>>>>> 64865042
+  {3772ae56-414d-4c83-8caa-30f1e733dde4}, !- Space Name
   Outdoors,                               !- Outside Boundary Condition
   ,                                       !- Outside Boundary Condition Object
   SunExposed,                             !- Sun Exposure
@@ -900,19 +631,11 @@
   0, 0, 2.4384;                           !- X,Y,Z Vertex 4 {m}
 
 OS:Surface,
-<<<<<<< HEAD
-  {8acd2689-86c5-4da3-b8ac-f1d4b9472c92}, !- Handle
+  {0d864fbf-96c0-439b-ace0-42dfc0f96450}, !- Handle
   Surface 9,                              !- Name
   Wall,                                   !- Surface Type
   ,                                       !- Construction Name
-  {a98a07e1-392a-4abd-a3f3-8e16ecd2f63d}, !- Space Name
-=======
-  {27581cbd-e8b7-4eba-83ea-70ff3a31d76a}, !- Handle
-  Surface 9,                              !- Name
-  Wall,                                   !- Surface Type
-  ,                                       !- Construction Name
-  {3f927a74-9a26-4ce8-9bf5-035ada1cbe38}, !- Space Name
->>>>>>> 64865042
+  {3772ae56-414d-4c83-8caa-30f1e733dde4}, !- Space Name
   Adiabatic,                              !- Outside Boundary Condition
   ,                                       !- Outside Boundary Condition Object
   NoSun,                                  !- Sun Exposure
@@ -925,19 +648,11 @@
   0, 1.524, 2.4384;                       !- X,Y,Z Vertex 4 {m}
 
 OS:Surface,
-<<<<<<< HEAD
-  {32f1fab5-6264-4e34-8c5e-6227110e9d4c}, !- Handle
+  {63d31377-ffcd-44a1-bff1-1e7b5b3cc3c1}, !- Handle
   Surface 10,                             !- Name
   Wall,                                   !- Surface Type
   ,                                       !- Construction Name
-  {a98a07e1-392a-4abd-a3f3-8e16ecd2f63d}, !- Space Name
-=======
-  {31cec2c2-aaf7-4528-88ce-0f948e5a0340}, !- Handle
-  Surface 10,                             !- Name
-  Wall,                                   !- Surface Type
-  ,                                       !- Construction Name
-  {3f927a74-9a26-4ce8-9bf5-035ada1cbe38}, !- Space Name
->>>>>>> 64865042
+  {3772ae56-414d-4c83-8caa-30f1e733dde4}, !- Space Name
   Adiabatic,                              !- Outside Boundary Condition
   ,                                       !- Outside Boundary Condition Object
   NoSun,                                  !- Sun Exposure
@@ -950,19 +665,11 @@
   6.46578440716979, 1.524, 2.4384;        !- X,Y,Z Vertex 4 {m}
 
 OS:Surface,
-<<<<<<< HEAD
-  {4af1fedb-a121-453d-8929-83c96f9d64cc}, !- Handle
+  {d351b060-71eb-43ba-b7bb-87ddd6a11a8c}, !- Handle
   Surface 11,                             !- Name
   Wall,                                   !- Surface Type
   ,                                       !- Construction Name
-  {a98a07e1-392a-4abd-a3f3-8e16ecd2f63d}, !- Space Name
-=======
-  {ae848b2e-2467-4a29-905d-6c2f6491b8ab}, !- Handle
-  Surface 11,                             !- Name
-  Wall,                                   !- Surface Type
-  ,                                       !- Construction Name
-  {3f927a74-9a26-4ce8-9bf5-035ada1cbe38}, !- Space Name
->>>>>>> 64865042
+  {3772ae56-414d-4c83-8caa-30f1e733dde4}, !- Space Name
   Adiabatic,                              !- Outside Boundary Condition
   ,                                       !- Outside Boundary Condition Object
   NoSun,                                  !- Sun Exposure
@@ -975,19 +682,11 @@
   6.46578440716979, 0, 2.4384;            !- X,Y,Z Vertex 4 {m}
 
 OS:Surface,
-<<<<<<< HEAD
-  {61c96277-7bed-4076-bc09-6eab5db24983}, !- Handle
+  {3f4fee24-9151-41e5-82e4-f20f6e7630ca}, !- Handle
   Surface 12,                             !- Name
   RoofCeiling,                            !- Surface Type
   ,                                       !- Construction Name
-  {a98a07e1-392a-4abd-a3f3-8e16ecd2f63d}, !- Space Name
-=======
-  {aa514e0b-30c1-4afe-ab31-e6336b2a9179}, !- Handle
-  Surface 12,                             !- Name
-  RoofCeiling,                            !- Surface Type
-  ,                                       !- Construction Name
-  {3f927a74-9a26-4ce8-9bf5-035ada1cbe38}, !- Space Name
->>>>>>> 64865042
+  {3772ae56-414d-4c83-8caa-30f1e733dde4}, !- Space Name
   Outdoors,                               !- Outside Boundary Condition
   ,                                       !- Outside Boundary Condition Object
   SunExposed,                             !- Sun Exposure
@@ -1000,11 +699,7 @@
   0, 0, 2.4384;                           !- X,Y,Z Vertex 4 {m}
 
 OS:SpaceType,
-<<<<<<< HEAD
-  {4d0e6226-0cac-4f7b-8a84-f1ecdb68aa86}, !- Handle
-=======
-  {d6e4af7d-5628-47f2-a654-c70f51572a97}, !- Handle
->>>>>>> 64865042
+  {850f7711-d629-445b-a686-3b49660381c2}, !- Handle
   Space Type 2,                           !- Name
   ,                                       !- Default Construction Set Name
   ,                                       !- Default Schedule Set Name
@@ -1015,23 +710,14 @@
   corridor;                               !- Standards Space Type
 
 OS:BuildingUnit,
-<<<<<<< HEAD
-  {e9374474-2db8-404d-9ee4-0cdf5e1e92ea}, !- Handle
-=======
-  {ac25b883-c77b-49d4-98c3-4927a7c03516}, !- Handle
->>>>>>> 64865042
+  {b86d9cab-386a-44ea-8423-5e42529bb5e0}, !- Handle
   unit 1,                                 !- Name
   ,                                       !- Rendering Color
   Residential;                            !- Building Unit Type
 
 OS:AdditionalProperties,
-<<<<<<< HEAD
-  {fa37d934-18eb-44d7-9f6c-650cc7d6dece}, !- Handle
-  {e9374474-2db8-404d-9ee4-0cdf5e1e92ea}, !- Object Name
-=======
-  {eb4305ab-0b82-42d9-8b5d-5f6b8b2eca89}, !- Handle
-  {ac25b883-c77b-49d4-98c3-4927a7c03516}, !- Object Name
->>>>>>> 64865042
+  {1be43bfc-81a9-4a48-9483-46ff753407dd}, !- Handle
+  {b86d9cab-386a-44ea-8423-5e42529bb5e0}, !- Object Name
   NumberOfBedrooms,                       !- Feature Name 1
   Integer,                                !- Feature Data Type 1
   3,                                      !- Feature Value 1
@@ -1043,20 +729,12 @@
   3.3900000000000001;                     !- Feature Value 3
 
 OS:External:File,
-<<<<<<< HEAD
-  {052f2fc7-1b66-4a69-9d64-1a2b769418f0}, !- Handle
-=======
-  {f6ad2604-479a-45c9-a871-8e7f8cc05aec}, !- Handle
->>>>>>> 64865042
+  {a49adcbd-7847-4cf2-8fbc-14b8a6df3748}, !- Handle
   8760.csv,                               !- Name
   8760.csv;                               !- File Name
 
 OS:Schedule:Day,
-<<<<<<< HEAD
-  {86aa01f3-2a92-4a53-897c-d200f0f642ac}, !- Handle
-=======
-  {3ee43b23-4c54-41ad-a0c7-eda5128d637b}, !- Handle
->>>>>>> 64865042
+  {a42b83fb-2693-4a25-a4a7-f32a007c34aa}, !- Handle
   Schedule Day 1,                         !- Name
   ,                                       !- Schedule Type Limits Name
   ,                                       !- Interpolate to Timestep
@@ -1065,11 +743,7 @@
   0;                                      !- Value Until Time 1
 
 OS:Schedule:Day,
-<<<<<<< HEAD
-  {13f74e7d-de20-4632-be60-598f75d169ef}, !- Handle
-=======
-  {aa74c6cc-0717-4dfb-8f45-7120d58f6eed}, !- Handle
->>>>>>> 64865042
+  {abe9648a-c7a1-472c-8354-55918c45bedb}, !- Handle
   Schedule Day 2,                         !- Name
   ,                                       !- Schedule Type Limits Name
   ,                                       !- Interpolate to Timestep
@@ -1078,17 +752,10 @@
   1;                                      !- Value Until Time 1
 
 OS:Schedule:File,
-<<<<<<< HEAD
-  {efd478ce-b0c9-43c0-bfd1-5b03208e25da}, !- Handle
+  {5b45f6a1-399d-4ff6-903e-1f1673c6b0e5}, !- Handle
   occupants,                              !- Name
-  {7e0c8908-8e9b-4789-b4db-022d35a75498}, !- Schedule Type Limits Name
-  {052f2fc7-1b66-4a69-9d64-1a2b769418f0}, !- External File Name
-=======
-  {119fe144-f44e-4f1b-b389-90badc75dc04}, !- Handle
-  occupants,                              !- Name
-  {79ab99fc-2e65-49bb-a23c-207457e3b6ff}, !- Schedule Type Limits Name
-  {f6ad2604-479a-45c9-a871-8e7f8cc05aec}, !- External File Name
->>>>>>> 64865042
+  {cd890d14-d120-4fb6-9e40-d2f1c2850443}, !- Schedule Type Limits Name
+  {a49adcbd-7847-4cf2-8fbc-14b8a6df3748}, !- External File Name
   1,                                      !- Column Number
   1,                                      !- Rows to Skip at Top
   8760,                                   !- Number of Hours of Data
@@ -1097,38 +764,22 @@
   60;                                     !- Minutes per Item
 
 OS:Schedule:Ruleset,
-<<<<<<< HEAD
-  {c5808c0b-075b-42c3-ad14-969716419f7f}, !- Handle
+  {bbadd1fd-f8f4-473f-8692-d46974e1d334}, !- Handle
   Schedule Ruleset 1,                     !- Name
-  {ec24e009-1885-45c6-ba52-ba462d190d99}, !- Schedule Type Limits Name
-  {49c0b023-ac0b-4180-9f52-5bb8ceea89bf}; !- Default Day Schedule Name
+  {98c74f75-6aca-45ef-acba-fda0669d69ab}, !- Schedule Type Limits Name
+  {ddf316d2-e356-4ef4-9c96-83231db07d95}; !- Default Day Schedule Name
 
 OS:Schedule:Day,
-  {49c0b023-ac0b-4180-9f52-5bb8ceea89bf}, !- Handle
+  {ddf316d2-e356-4ef4-9c96-83231db07d95}, !- Handle
   Schedule Day 3,                         !- Name
-  {ec24e009-1885-45c6-ba52-ba462d190d99}, !- Schedule Type Limits Name
-=======
-  {6787a363-9e5d-415c-8572-e8c8541fe965}, !- Handle
-  Schedule Ruleset 1,                     !- Name
-  {7d7eb052-53ba-4c18-9063-4404b5f1a178}, !- Schedule Type Limits Name
-  {22612eb5-d624-4e87-ac85-27f9eb146623}; !- Default Day Schedule Name
-
-OS:Schedule:Day,
-  {22612eb5-d624-4e87-ac85-27f9eb146623}, !- Handle
-  Schedule Day 3,                         !- Name
-  {7d7eb052-53ba-4c18-9063-4404b5f1a178}, !- Schedule Type Limits Name
->>>>>>> 64865042
+  {98c74f75-6aca-45ef-acba-fda0669d69ab}, !- Schedule Type Limits Name
   ,                                       !- Interpolate to Timestep
   24,                                     !- Hour 1
   0,                                      !- Minute 1
   112.539290946133;                       !- Value Until Time 1
 
 OS:People:Definition,
-<<<<<<< HEAD
-  {73789c17-419d-4b77-9599-21b758dfbbb2}, !- Handle
-=======
-  {c8da011b-e01b-4214-a37b-e094debe6de5}, !- Handle
->>>>>>> 64865042
+  {b817461b-f5f4-4c28-bc9d-76d3f04d510e}, !- Handle
   res occupants|living space,             !- Name
   People,                                 !- Number of People Calculation Method
   3.39,                                   !- Number of People {people}
@@ -1141,21 +792,12 @@
   ZoneAveraged;                           !- Mean Radiant Temperature Calculation Type
 
 OS:People,
-<<<<<<< HEAD
-  {0f9f32a5-24a6-4bc4-90c5-d4daa0bd7392}, !- Handle
+  {5d32daf7-fc31-4d13-9292-c7bd4a769ada}, !- Handle
   res occupants|living space,             !- Name
-  {73789c17-419d-4b77-9599-21b758dfbbb2}, !- People Definition Name
-  {ddbb338d-026d-49c6-a750-edf5fd8c5814}, !- Space or SpaceType Name
-  {efd478ce-b0c9-43c0-bfd1-5b03208e25da}, !- Number of People Schedule Name
-  {c5808c0b-075b-42c3-ad14-969716419f7f}, !- Activity Level Schedule Name
-=======
-  {ece1d450-a0dc-4495-9bf7-f6336f2c7081}, !- Handle
-  res occupants|living space,             !- Name
-  {c8da011b-e01b-4214-a37b-e094debe6de5}, !- People Definition Name
-  {0adb1401-77ae-4726-a055-c07efcd3b467}, !- Space or SpaceType Name
-  {119fe144-f44e-4f1b-b389-90badc75dc04}, !- Number of People Schedule Name
-  {6787a363-9e5d-415c-8572-e8c8541fe965}, !- Activity Level Schedule Name
->>>>>>> 64865042
+  {b817461b-f5f4-4c28-bc9d-76d3f04d510e}, !- People Definition Name
+  {d671b4a2-0078-4c76-ac47-311c771a88a4}, !- Space or SpaceType Name
+  {5b45f6a1-399d-4ff6-903e-1f1673c6b0e5}, !- Number of People Schedule Name
+  {bbadd1fd-f8f4-473f-8692-d46974e1d334}, !- Activity Level Schedule Name
   ,                                       !- Surface Name/Angle Factor List Name
   ,                                       !- Work Efficiency Schedule Name
   ,                                       !- Clothing Insulation Schedule Name
@@ -1163,11 +805,7 @@
   1;                                      !- Multiplier
 
 OS:ScheduleTypeLimits,
-<<<<<<< HEAD
-  {ec24e009-1885-45c6-ba52-ba462d190d99}, !- Handle
-=======
-  {7d7eb052-53ba-4c18-9063-4404b5f1a178}, !- Handle
->>>>>>> 64865042
+  {98c74f75-6aca-45ef-acba-fda0669d69ab}, !- Handle
   ActivityLevel,                          !- Name
   0,                                      !- Lower Limit Value
   ,                                       !- Upper Limit Value
@@ -1175,26 +813,16 @@
   ActivityLevel;                          !- Unit Type
 
 OS:ScheduleTypeLimits,
-<<<<<<< HEAD
-  {7e0c8908-8e9b-4789-b4db-022d35a75498}, !- Handle
-=======
-  {79ab99fc-2e65-49bb-a23c-207457e3b6ff}, !- Handle
->>>>>>> 64865042
+  {cd890d14-d120-4fb6-9e40-d2f1c2850443}, !- Handle
   Fractional,                             !- Name
   0,                                      !- Lower Limit Value
   1,                                      !- Upper Limit Value
   Continuous;                             !- Numeric Type
 
 OS:Coil:Heating:Gas,
-<<<<<<< HEAD
-  {55da0941-0826-464a-9de4-fe55b130aa23}, !- Handle
+  {c609455c-5a27-4974-86f1-766c6f76aa5c}, !- Handle
   res fur gas heating coil,               !- Name
-  {4002f656-517d-4f8e-bf0b-485393667f99}, !- Availability Schedule Name
-=======
-  {57abacde-2a81-48e8-a71c-45bbeab6e2e3}, !- Handle
-  res fur gas heating coil,               !- Name
-  {8efc20c4-973e-4fff-99d3-fde665c5acf6}, !- Availability Schedule Name
->>>>>>> 64865042
+  {ca43a7be-62c2-4ce2-b651-c0ccb1cba8e9}, !- Availability Schedule Name
   0.78,                                   !- Gas Burner Efficiency
   AutoSize,                               !- Nominal Capacity {W}
   ,                                       !- Air Inlet Node Name
@@ -1206,23 +834,13 @@
   NaturalGas;                             !- Fuel Type
 
 OS:Schedule:Constant,
-<<<<<<< HEAD
-  {4002f656-517d-4f8e-bf0b-485393667f99}, !- Handle
+  {ca43a7be-62c2-4ce2-b651-c0ccb1cba8e9}, !- Handle
   Always On Discrete,                     !- Name
-  {ece15b95-432a-4f13-b571-9b126ba6a949}, !- Schedule Type Limits Name
+  {5abb13fc-5858-40ed-b085-26b15f3ddddc}, !- Schedule Type Limits Name
   1;                                      !- Value
 
 OS:ScheduleTypeLimits,
-  {ece15b95-432a-4f13-b571-9b126ba6a949}, !- Handle
-=======
-  {8efc20c4-973e-4fff-99d3-fde665c5acf6}, !- Handle
-  Always On Discrete,                     !- Name
-  {51c9f4e2-2504-46be-80e4-ad2f1ba1617c}, !- Schedule Type Limits Name
-  1;                                      !- Value
-
-OS:ScheduleTypeLimits,
-  {51c9f4e2-2504-46be-80e4-ad2f1ba1617c}, !- Handle
->>>>>>> 64865042
+  {5abb13fc-5858-40ed-b085-26b15f3ddddc}, !- Handle
   OnOff,                                  !- Name
   0,                                      !- Lower Limit Value
   1,                                      !- Upper Limit Value
@@ -1230,15 +848,9 @@
   Availability;                           !- Unit Type
 
 OS:Fan:OnOff,
-<<<<<<< HEAD
-  {57cb28e5-26c0-44b1-9c23-4f1eea9aada8}, !- Handle
+  {d3484646-b049-44fb-bf1e-ba3a12a1a38d}, !- Handle
   res fur gas htg supply fan,             !- Name
-  {4002f656-517d-4f8e-bf0b-485393667f99}, !- Availability Schedule Name
-=======
-  {74d5edf1-7508-484c-92d9-e2d1e0e7988e}, !- Handle
-  res fur gas htg supply fan,             !- Name
-  {8efc20c4-973e-4fff-99d3-fde665c5acf6}, !- Availability Schedule Name
->>>>>>> 64865042
+  {ca43a7be-62c2-4ce2-b651-c0ccb1cba8e9}, !- Availability Schedule Name
   0.75,                                   !- Fan Total Efficiency
   794.580001233493,                       !- Pressure Rise {Pa}
   autosize,                               !- Maximum Flow Rate {m3/s}
@@ -1246,21 +858,12 @@
   1,                                      !- Motor In Airstream Fraction
   ,                                       !- Air Inlet Node Name
   ,                                       !- Air Outlet Node Name
-<<<<<<< HEAD
-  {aed745fb-a6ba-4e1d-8dd4-49ab3ca469db}, !- Fan Power Ratio Function of Speed Ratio Curve Name
-  {d436714a-c77e-4158-8adc-6e4e444e7567}, !- Fan Efficiency Ratio Function of Speed Ratio Curve Name
+  {9fc50b04-2dd2-4658-8242-d5f2d16380d0}, !- Fan Power Ratio Function of Speed Ratio Curve Name
+  {c7dc8e45-f4a4-4c6c-a385-5e506d18d16a}, !- Fan Efficiency Ratio Function of Speed Ratio Curve Name
   res fur gas htg supply fan;             !- End-Use Subcategory
 
 OS:Curve:Exponent,
-  {aed745fb-a6ba-4e1d-8dd4-49ab3ca469db}, !- Handle
-=======
-  {641186ff-d1e5-49b6-bbff-adef0a4d49b6}, !- Fan Power Ratio Function of Speed Ratio Curve Name
-  {5caf5c63-f6cd-4326-b3e5-f99bb6809fdf}, !- Fan Efficiency Ratio Function of Speed Ratio Curve Name
-  res fur gas htg supply fan;             !- End-Use Subcategory
-
-OS:Curve:Exponent,
-  {641186ff-d1e5-49b6-bbff-adef0a4d49b6}, !- Handle
->>>>>>> 64865042
+  {9fc50b04-2dd2-4658-8242-d5f2d16380d0}, !- Handle
   Fan On Off Power Curve,                 !- Name
   1,                                      !- Coefficient1 Constant
   0,                                      !- Coefficient2 Constant
@@ -1273,11 +876,7 @@
   ;                                       !- Output Unit Type
 
 OS:Curve:Cubic,
-<<<<<<< HEAD
-  {d436714a-c77e-4158-8adc-6e4e444e7567}, !- Handle
-=======
-  {5caf5c63-f6cd-4326-b3e5-f99bb6809fdf}, !- Handle
->>>>>>> 64865042
+  {c7dc8e45-f4a4-4c6c-a385-5e506d18d16a}, !- Handle
   Fan On Off Efficiency Curve,            !- Name
   1,                                      !- Coefficient1 Constant
   0,                                      !- Coefficient2 x
@@ -1287,33 +886,18 @@
   1;                                      !- Maximum Value of x
 
 OS:AirLoopHVAC:UnitarySystem,
-<<<<<<< HEAD
-  {9441c6dd-1236-415a-a195-77418eff1f32}, !- Handle
+  {1eff83e5-10b4-4fe5-aecd-7b4bebde37e0}, !- Handle
   res fur gas unitary system,             !- Name
   Load,                                   !- Control Type
-  {1ef90ce7-91ca-4ace-8eb3-974849c81c47}, !- Controlling Zone or Thermostat Location
+  {65714290-e6f2-4a89-b576-af42311c1b4a}, !- Controlling Zone or Thermostat Location
   None,                                   !- Dehumidification Control Type
-  {4002f656-517d-4f8e-bf0b-485393667f99}, !- Availability Schedule Name
-  {a444be1a-985f-47d6-bd80-255fd61a0992}, !- Air Inlet Node Name
-  {30fd1bfa-ac36-4903-a704-524b069aa4f5}, !- Air Outlet Node Name
-  {57cb28e5-26c0-44b1-9c23-4f1eea9aada8}, !- Supply Fan Name
+  {ca43a7be-62c2-4ce2-b651-c0ccb1cba8e9}, !- Availability Schedule Name
+  {4ba459cf-51d5-4377-82fc-4c09cb0a9454}, !- Air Inlet Node Name
+  {1bc4de2f-22f0-4714-b307-de8e9cb84fb4}, !- Air Outlet Node Name
+  {d3484646-b049-44fb-bf1e-ba3a12a1a38d}, !- Supply Fan Name
   BlowThrough,                            !- Fan Placement
-  {7156b2ed-51f5-4089-a49b-611549a4e6d5}, !- Supply Air Fan Operating Mode Schedule Name
-  {55da0941-0826-464a-9de4-fe55b130aa23}, !- Heating Coil Name
-=======
-  {779a9508-c8d3-4cb4-8629-1757b88ec1cd}, !- Handle
-  res fur gas unitary system,             !- Name
-  Load,                                   !- Control Type
-  {9a20ac21-c870-467e-a515-c349b00bc9b8}, !- Controlling Zone or Thermostat Location
-  None,                                   !- Dehumidification Control Type
-  {8efc20c4-973e-4fff-99d3-fde665c5acf6}, !- Availability Schedule Name
-  {be863737-aa56-4af1-8328-05d4ac6e129f}, !- Air Inlet Node Name
-  {c81d3cd4-fece-4763-9527-c2ea2e2d8fe6}, !- Air Outlet Node Name
-  {74d5edf1-7508-484c-92d9-e2d1e0e7988e}, !- Supply Fan Name
-  BlowThrough,                            !- Fan Placement
-  {2db5c214-44b0-4665-a32f-899c235f8748}, !- Supply Air Fan Operating Mode Schedule Name
-  {57abacde-2a81-48e8-a71c-45bbeab6e2e3}, !- Heating Coil Name
->>>>>>> 64865042
+  {e878eb62-646a-442c-98ec-27fff6721f7a}, !- Supply Air Fan Operating Mode Schedule Name
+  {c609455c-5a27-4974-86f1-766c6f76aa5c}, !- Heating Coil Name
   1,                                      !- DX Heating Coil Sizing Ratio
   ,                                       !- Cooling Coil Name
   No,                                     !- Use DOAS DX Cooling Coil
@@ -1348,23 +932,13 @@
   0;                                      !- Ancilliary Off-Cycle Electric Power {W}
 
 OS:Schedule:Constant,
-<<<<<<< HEAD
-  {7156b2ed-51f5-4089-a49b-611549a4e6d5}, !- Handle
+  {e878eb62-646a-442c-98ec-27fff6721f7a}, !- Handle
   Always Off Discrete,                    !- Name
-  {81b308cd-ebbf-4e6a-9e4d-2bfa77e00cc2}, !- Schedule Type Limits Name
+  {6ec535b2-df47-45e1-83a0-5f3178e49e54}, !- Schedule Type Limits Name
   0;                                      !- Value
 
 OS:ScheduleTypeLimits,
-  {81b308cd-ebbf-4e6a-9e4d-2bfa77e00cc2}, !- Handle
-=======
-  {2db5c214-44b0-4665-a32f-899c235f8748}, !- Handle
-  Always Off Discrete,                    !- Name
-  {4067e48f-db7d-4df2-96b6-0e9eebc9525d}, !- Schedule Type Limits Name
-  0;                                      !- Value
-
-OS:ScheduleTypeLimits,
-  {4067e48f-db7d-4df2-96b6-0e9eebc9525d}, !- Handle
->>>>>>> 64865042
+  {6ec535b2-df47-45e1-83a0-5f3178e49e54}, !- Handle
   OnOff 1,                                !- Name
   0,                                      !- Lower Limit Value
   1,                                      !- Upper Limit Value
@@ -1372,234 +946,119 @@
   Availability;                           !- Unit Type
 
 OS:AirLoopHVAC,
-<<<<<<< HEAD
-  {c43ac9a4-33be-422a-ab03-3e73536efffb}, !- Handle
+  {af2c31b5-88da-4205-bba1-d7e576dd379f}, !- Handle
   res fur gas asys,                       !- Name
   ,                                       !- Controller List Name
-  {4002f656-517d-4f8e-bf0b-485393667f99}, !- Availability Schedule
-  {7f5bfa7e-c016-4c61-b9fc-f73631a8a504}, !- Availability Manager List Name
+  {ca43a7be-62c2-4ce2-b651-c0ccb1cba8e9}, !- Availability Schedule
+  {574b73fe-ddad-4970-99b6-99ce0944f3fc}, !- Availability Manager List Name
   AutoSize,                               !- Design Supply Air Flow Rate {m3/s}
   ,                                       !- Branch List Name
   ,                                       !- Connector List Name
-  {edd2761d-3c0d-4384-82d6-858ebb0641c4}, !- Supply Side Inlet Node Name
-  {18723d6c-3444-4389-afc8-0894b6be304a}, !- Demand Side Outlet Node Name
-  {63748745-6c17-4eb2-a68f-1eaf3a645a2f}, !- Demand Side Inlet Node A
-  {1e8ca205-0eca-40c9-8883-71027012f1c0}, !- Supply Side Outlet Node A
+  {bc0244ef-2d33-420f-993e-4a3ed1306950}, !- Supply Side Inlet Node Name
+  {4d87bdcd-9541-472c-9af6-6496687300e7}, !- Demand Side Outlet Node Name
+  {a4b54bc9-efed-42eb-b332-ccf89a2dbb0b}, !- Demand Side Inlet Node A
+  {8d0f4b5c-437d-4ab9-a716-024d964c03e5}, !- Supply Side Outlet Node A
   ,                                       !- Demand Side Inlet Node B
   ,                                       !- Supply Side Outlet Node B
   ,                                       !- Return Air Bypass Flow Temperature Setpoint Schedule Name
-  {be6c0c21-9d7b-45ff-8430-aedb8c6547ad}, !- Demand Mixer Name
-  {ccd158b7-113d-437e-a4de-17a60720cf6e}, !- Demand Splitter A Name
-=======
-  {be2450a2-91ae-4ce8-87c6-2c729944d651}, !- Handle
-  res fur gas asys,                       !- Name
-  ,                                       !- Controller List Name
-  {8efc20c4-973e-4fff-99d3-fde665c5acf6}, !- Availability Schedule
-  {c766cfb1-9eef-4244-9ed3-f3f5434fc847}, !- Availability Manager List Name
-  AutoSize,                               !- Design Supply Air Flow Rate {m3/s}
-  ,                                       !- Branch List Name
-  ,                                       !- Connector List Name
-  {8744cccb-4628-490b-9352-b01e283a215c}, !- Supply Side Inlet Node Name
-  {f422b135-3e1b-4509-a5d1-3889a9b74fc9}, !- Demand Side Outlet Node Name
-  {0bfee516-b9cc-44b2-9d7b-9cf73cb30df9}, !- Demand Side Inlet Node A
-  {ddb93e49-7e0e-4de2-b88b-5af6b5a43ab2}, !- Supply Side Outlet Node A
-  ,                                       !- Demand Side Inlet Node B
-  ,                                       !- Supply Side Outlet Node B
-  ,                                       !- Return Air Bypass Flow Temperature Setpoint Schedule Name
-  {486933f9-24e4-47be-9cbd-b4c3aa20699a}, !- Demand Mixer Name
-  {54bb47f3-7dd2-4b20-b59f-5cf1ba55d556}, !- Demand Splitter A Name
->>>>>>> 64865042
+  {978d08ca-86b3-465a-a1df-0e11397af6c8}, !- Demand Mixer Name
+  {416d813e-f7cf-4234-bd17-4f0fb2d2b296}, !- Demand Splitter A Name
   ,                                       !- Demand Splitter B Name
   ;                                       !- Supply Splitter Name
 
 OS:Node,
-<<<<<<< HEAD
-  {48d46646-8641-49b5-a607-49576f03ae97}, !- Handle
+  {90c18997-d51c-45ad-a4da-5e1b0deb7556}, !- Handle
   Node 3,                                 !- Name
-  {edd2761d-3c0d-4384-82d6-858ebb0641c4}, !- Inlet Port
-  {a444be1a-985f-47d6-bd80-255fd61a0992}; !- Outlet Port
+  {bc0244ef-2d33-420f-993e-4a3ed1306950}, !- Inlet Port
+  {4ba459cf-51d5-4377-82fc-4c09cb0a9454}; !- Outlet Port
 
 OS:Node,
-  {c51fab2e-2d24-45e6-b4cd-2eb1eac97dac}, !- Handle
+  {d5073b99-d72e-4b6a-a53c-8b662b9bbb8a}, !- Handle
   Node 4,                                 !- Name
-  {30fd1bfa-ac36-4903-a704-524b069aa4f5}, !- Inlet Port
-  {1e8ca205-0eca-40c9-8883-71027012f1c0}; !- Outlet Port
-
-OS:Connection,
-  {edd2761d-3c0d-4384-82d6-858ebb0641c4}, !- Handle
-  {b49daef5-74de-4239-b0fc-44c59115d053}, !- Name
-  {c43ac9a4-33be-422a-ab03-3e73536efffb}, !- Source Object
+  {1bc4de2f-22f0-4714-b307-de8e9cb84fb4}, !- Inlet Port
+  {8d0f4b5c-437d-4ab9-a716-024d964c03e5}; !- Outlet Port
+
+OS:Connection,
+  {bc0244ef-2d33-420f-993e-4a3ed1306950}, !- Handle
+  {69352d63-f015-44dd-a3df-7e0c4a41c380}, !- Name
+  {af2c31b5-88da-4205-bba1-d7e576dd379f}, !- Source Object
   8,                                      !- Outlet Port
-  {48d46646-8641-49b5-a607-49576f03ae97}, !- Target Object
+  {90c18997-d51c-45ad-a4da-5e1b0deb7556}, !- Target Object
   2;                                      !- Inlet Port
 
 OS:Connection,
-  {1e8ca205-0eca-40c9-8883-71027012f1c0}, !- Handle
-  {da1d4b68-b907-4869-a879-862b1b26f823}, !- Name
-  {c51fab2e-2d24-45e6-b4cd-2eb1eac97dac}, !- Source Object
+  {8d0f4b5c-437d-4ab9-a716-024d964c03e5}, !- Handle
+  {855b8f7b-e7bc-4ec2-a673-09d97574bb3a}, !- Name
+  {d5073b99-d72e-4b6a-a53c-8b662b9bbb8a}, !- Source Object
   3,                                      !- Outlet Port
-  {c43ac9a4-33be-422a-ab03-3e73536efffb}, !- Target Object
+  {af2c31b5-88da-4205-bba1-d7e576dd379f}, !- Target Object
   11;                                     !- Inlet Port
 
 OS:Node,
-  {e03a6813-5210-43d7-97ab-15fb34039675}, !- Handle
+  {4a3dd8a8-bcd9-413b-bcd3-57dfc4aab45e}, !- Handle
   Node 5,                                 !- Name
-  {63748745-6c17-4eb2-a68f-1eaf3a645a2f}, !- Inlet Port
-  {d65375f4-3521-4f31-9a9f-002238071a24}; !- Outlet Port
+  {a4b54bc9-efed-42eb-b332-ccf89a2dbb0b}, !- Inlet Port
+  {85282332-40af-41e7-a41a-36f74570f2ff}; !- Outlet Port
 
 OS:Node,
-  {f3d508ab-2526-4964-916e-e8691218383c}, !- Handle
+  {b7e7af81-0ff8-4715-8ae0-8d52c83d8061}, !- Handle
   Node 6,                                 !- Name
-  {42f2c1f5-0b52-4a2f-8243-49c4f0d8959e}, !- Inlet Port
-  {18723d6c-3444-4389-afc8-0894b6be304a}; !- Outlet Port
+  {0bf6d274-4974-4096-82c7-daee01163f58}, !- Inlet Port
+  {4d87bdcd-9541-472c-9af6-6496687300e7}; !- Outlet Port
 
 OS:Node,
-  {6e56452b-b212-4ae7-bada-c243264d813b}, !- Handle
+  {bd9f4151-3933-4782-945e-e4e877dda69e}, !- Handle
   Node 7,                                 !- Name
-  {cdee2992-bf19-42ac-9967-a05a66d82a1f}, !- Inlet Port
-  {7a1cd9d5-7953-494c-8f9f-f1ee1ec7d6e2}; !- Outlet Port
-
-OS:Connection,
-  {63748745-6c17-4eb2-a68f-1eaf3a645a2f}, !- Handle
-  {c7bf151a-e9e4-45fb-999c-2bfdca62542e}, !- Name
-  {c43ac9a4-33be-422a-ab03-3e73536efffb}, !- Source Object
+  {1a7bff8c-2666-46cf-88fd-33251d457e31}, !- Inlet Port
+  {fa1f214b-0972-4d59-8e14-1edb9f37bc17}; !- Outlet Port
+
+OS:Connection,
+  {a4b54bc9-efed-42eb-b332-ccf89a2dbb0b}, !- Handle
+  {737ff1da-c778-4c88-b3ad-90398efe701c}, !- Name
+  {af2c31b5-88da-4205-bba1-d7e576dd379f}, !- Source Object
   10,                                     !- Outlet Port
-  {e03a6813-5210-43d7-97ab-15fb34039675}, !- Target Object
+  {4a3dd8a8-bcd9-413b-bcd3-57dfc4aab45e}, !- Target Object
   2;                                      !- Inlet Port
 
 OS:Connection,
-  {18723d6c-3444-4389-afc8-0894b6be304a}, !- Handle
-  {4bb01997-5846-46a6-ac81-8edf775828b6}, !- Name
-  {f3d508ab-2526-4964-916e-e8691218383c}, !- Source Object
+  {4d87bdcd-9541-472c-9af6-6496687300e7}, !- Handle
+  {ba74550e-ab78-4576-b946-8677d4db80bc}, !- Name
+  {b7e7af81-0ff8-4715-8ae0-8d52c83d8061}, !- Source Object
   3,                                      !- Outlet Port
-  {c43ac9a4-33be-422a-ab03-3e73536efffb}, !- Target Object
+  {af2c31b5-88da-4205-bba1-d7e576dd379f}, !- Target Object
   9;                                      !- Inlet Port
 
 OS:AirLoopHVAC:ZoneSplitter,
-  {ccd158b7-113d-437e-a4de-17a60720cf6e}, !- Handle
+  {416d813e-f7cf-4234-bd17-4f0fb2d2b296}, !- Handle
   res fur gas zone splitter,              !- Name
-  {d65375f4-3521-4f31-9a9f-002238071a24}, !- Inlet Node Name
-  {85e308a6-1011-4971-a3c9-78016ffccbda}; !- Outlet Node Name 1
+  {85282332-40af-41e7-a41a-36f74570f2ff}, !- Inlet Node Name
+  {26645ed4-bc6a-4faf-aeba-1f3abc153b57}; !- Outlet Node Name 1
 
 OS:AirLoopHVAC:ZoneMixer,
-  {be6c0c21-9d7b-45ff-8430-aedb8c6547ad}, !- Handle
+  {978d08ca-86b3-465a-a1df-0e11397af6c8}, !- Handle
   res fur gas zone mixer,                 !- Name
-  {42f2c1f5-0b52-4a2f-8243-49c4f0d8959e}, !- Outlet Node Name
-  {7895de1e-d976-4c4b-8f28-181d291ff807}; !- Inlet Node Name 1
-
-OS:Connection,
-  {d65375f4-3521-4f31-9a9f-002238071a24}, !- Handle
-  {fce77fd4-6115-4a43-b1fa-076963aad8ee}, !- Name
-  {e03a6813-5210-43d7-97ab-15fb34039675}, !- Source Object
+  {0bf6d274-4974-4096-82c7-daee01163f58}, !- Outlet Node Name
+  {9bec72f6-0a4a-4ffc-bd64-5265ad749402}; !- Inlet Node Name 1
+
+OS:Connection,
+  {85282332-40af-41e7-a41a-36f74570f2ff}, !- Handle
+  {93ea7adb-3857-4413-ab65-5c9a259b193e}, !- Name
+  {4a3dd8a8-bcd9-413b-bcd3-57dfc4aab45e}, !- Source Object
   3,                                      !- Outlet Port
-  {ccd158b7-113d-437e-a4de-17a60720cf6e}, !- Target Object
+  {416d813e-f7cf-4234-bd17-4f0fb2d2b296}, !- Target Object
   2;                                      !- Inlet Port
 
 OS:Connection,
-  {42f2c1f5-0b52-4a2f-8243-49c4f0d8959e}, !- Handle
-  {d5f1e249-a656-4043-bd11-5bd112f9b5b6}, !- Name
-  {be6c0c21-9d7b-45ff-8430-aedb8c6547ad}, !- Source Object
+  {0bf6d274-4974-4096-82c7-daee01163f58}, !- Handle
+  {bed01893-3466-4970-9d33-1b86e58bdf20}, !- Name
+  {978d08ca-86b3-465a-a1df-0e11397af6c8}, !- Source Object
   2,                                      !- Outlet Port
-  {f3d508ab-2526-4964-916e-e8691218383c}, !- Target Object
+  {b7e7af81-0ff8-4715-8ae0-8d52c83d8061}, !- Target Object
   2;                                      !- Inlet Port
 
 OS:Sizing:System,
-  {8a08abeb-b7a9-4669-ae1c-ae25c5ca9a15}, !- Handle
-  {c43ac9a4-33be-422a-ab03-3e73536efffb}, !- AirLoop Name
-=======
-  {9205a20a-44cd-44fd-87d1-e26eea057256}, !- Handle
-  Node 3,                                 !- Name
-  {8744cccb-4628-490b-9352-b01e283a215c}, !- Inlet Port
-  {be863737-aa56-4af1-8328-05d4ac6e129f}; !- Outlet Port
-
-OS:Node,
-  {c35eb6d1-bf8c-474c-ae15-4fe90fd99329}, !- Handle
-  Node 4,                                 !- Name
-  {c81d3cd4-fece-4763-9527-c2ea2e2d8fe6}, !- Inlet Port
-  {ddb93e49-7e0e-4de2-b88b-5af6b5a43ab2}; !- Outlet Port
-
-OS:Connection,
-  {8744cccb-4628-490b-9352-b01e283a215c}, !- Handle
-  {63e76789-19ea-4fab-a757-642f752a3b1c}, !- Name
-  {be2450a2-91ae-4ce8-87c6-2c729944d651}, !- Source Object
-  8,                                      !- Outlet Port
-  {9205a20a-44cd-44fd-87d1-e26eea057256}, !- Target Object
-  2;                                      !- Inlet Port
-
-OS:Connection,
-  {ddb93e49-7e0e-4de2-b88b-5af6b5a43ab2}, !- Handle
-  {a0ae4f8f-93ec-4980-87bf-b9c2eccd907b}, !- Name
-  {c35eb6d1-bf8c-474c-ae15-4fe90fd99329}, !- Source Object
-  3,                                      !- Outlet Port
-  {be2450a2-91ae-4ce8-87c6-2c729944d651}, !- Target Object
-  11;                                     !- Inlet Port
-
-OS:Node,
-  {0b7991fb-74bb-46a7-bab6-da6b1786e139}, !- Handle
-  Node 5,                                 !- Name
-  {0bfee516-b9cc-44b2-9d7b-9cf73cb30df9}, !- Inlet Port
-  {2a9d0ef3-b621-490c-9154-a72491383e54}; !- Outlet Port
-
-OS:Node,
-  {bd357876-a024-43ae-be9c-01d95f27aa3b}, !- Handle
-  Node 6,                                 !- Name
-  {2d165333-29b4-4791-8de6-9b23fc5887e5}, !- Inlet Port
-  {f422b135-3e1b-4509-a5d1-3889a9b74fc9}; !- Outlet Port
-
-OS:Node,
-  {bf945a0e-d6b7-4f87-9b01-8d002cc86498}, !- Handle
-  Node 7,                                 !- Name
-  {ec7714e3-e357-4932-988a-67d6305da339}, !- Inlet Port
-  {df245d96-6c80-4486-9754-79e05d1d97cc}; !- Outlet Port
-
-OS:Connection,
-  {0bfee516-b9cc-44b2-9d7b-9cf73cb30df9}, !- Handle
-  {3e5d7358-6660-46bc-8463-fe23d15fde30}, !- Name
-  {be2450a2-91ae-4ce8-87c6-2c729944d651}, !- Source Object
-  10,                                     !- Outlet Port
-  {0b7991fb-74bb-46a7-bab6-da6b1786e139}, !- Target Object
-  2;                                      !- Inlet Port
-
-OS:Connection,
-  {f422b135-3e1b-4509-a5d1-3889a9b74fc9}, !- Handle
-  {1d3a1b84-d9a8-44a1-9f17-12dfde8535a0}, !- Name
-  {bd357876-a024-43ae-be9c-01d95f27aa3b}, !- Source Object
-  3,                                      !- Outlet Port
-  {be2450a2-91ae-4ce8-87c6-2c729944d651}, !- Target Object
-  9;                                      !- Inlet Port
-
-OS:AirLoopHVAC:ZoneSplitter,
-  {54bb47f3-7dd2-4b20-b59f-5cf1ba55d556}, !- Handle
-  res fur gas zone splitter,              !- Name
-  {2a9d0ef3-b621-490c-9154-a72491383e54}, !- Inlet Node Name
-  {3f88a011-7759-4de0-9eeb-6d32c8bd1ed4}; !- Outlet Node Name 1
-
-OS:AirLoopHVAC:ZoneMixer,
-  {486933f9-24e4-47be-9cbd-b4c3aa20699a}, !- Handle
-  res fur gas zone mixer,                 !- Name
-  {2d165333-29b4-4791-8de6-9b23fc5887e5}, !- Outlet Node Name
-  {5f8584ba-7934-4649-ab0c-dfd6209650bf}; !- Inlet Node Name 1
-
-OS:Connection,
-  {2a9d0ef3-b621-490c-9154-a72491383e54}, !- Handle
-  {273855ee-b867-450d-84bb-c7f1f1d07797}, !- Name
-  {0b7991fb-74bb-46a7-bab6-da6b1786e139}, !- Source Object
-  3,                                      !- Outlet Port
-  {54bb47f3-7dd2-4b20-b59f-5cf1ba55d556}, !- Target Object
-  2;                                      !- Inlet Port
-
-OS:Connection,
-  {2d165333-29b4-4791-8de6-9b23fc5887e5}, !- Handle
-  {f2eed87d-fe27-46e0-a5ce-c436cb4d41a4}, !- Name
-  {486933f9-24e4-47be-9cbd-b4c3aa20699a}, !- Source Object
-  2,                                      !- Outlet Port
-  {bd357876-a024-43ae-be9c-01d95f27aa3b}, !- Target Object
-  2;                                      !- Inlet Port
-
-OS:Sizing:System,
-  {677af4e5-2085-4dbb-9f97-e73861d9e478}, !- Handle
-  {be2450a2-91ae-4ce8-87c6-2c729944d651}, !- AirLoop Name
->>>>>>> 64865042
+  {55d588a4-b4a7-437a-9066-64ab42de68ec}, !- Handle
+  {af2c31b5-88da-4205-bba1-d7e576dd379f}, !- AirLoop Name
   Sensible,                               !- Type of Load to Size On
   Autosize,                               !- Design Outdoor Air Flow Rate {m3/s}
   0.3,                                    !- Central Heating Maximum System Air Flow Ratio
@@ -1638,189 +1097,96 @@
   OnOff;                                  !- Central Cooling Capacity Control Method
 
 OS:AvailabilityManagerAssignmentList,
-<<<<<<< HEAD
-  {7f5bfa7e-c016-4c61-b9fc-f73631a8a504}, !- Handle
+  {574b73fe-ddad-4970-99b6-99ce0944f3fc}, !- Handle
   Air Loop HVAC 1 AvailabilityManagerAssignmentList; !- Name
 
 OS:Connection,
-  {a444be1a-985f-47d6-bd80-255fd61a0992}, !- Handle
-  {6c59e60e-a1fa-4b81-af12-c1c55bb1a5b3}, !- Name
-  {48d46646-8641-49b5-a607-49576f03ae97}, !- Source Object
+  {4ba459cf-51d5-4377-82fc-4c09cb0a9454}, !- Handle
+  {c28d1206-1a70-45bc-a4a0-568cec4f17da}, !- Name
+  {90c18997-d51c-45ad-a4da-5e1b0deb7556}, !- Source Object
   3,                                      !- Outlet Port
-  {9441c6dd-1236-415a-a195-77418eff1f32}, !- Target Object
+  {1eff83e5-10b4-4fe5-aecd-7b4bebde37e0}, !- Target Object
   6;                                      !- Inlet Port
 
 OS:Connection,
-  {30fd1bfa-ac36-4903-a704-524b069aa4f5}, !- Handle
-  {4b447f81-7adc-43e9-a80f-651230c07719}, !- Name
-  {9441c6dd-1236-415a-a195-77418eff1f32}, !- Source Object
+  {1bc4de2f-22f0-4714-b307-de8e9cb84fb4}, !- Handle
+  {ae2afc38-9927-4446-8ce5-c2464700a7a7}, !- Name
+  {1eff83e5-10b4-4fe5-aecd-7b4bebde37e0}, !- Source Object
   7,                                      !- Outlet Port
-  {c51fab2e-2d24-45e6-b4cd-2eb1eac97dac}, !- Target Object
+  {d5073b99-d72e-4b6a-a53c-8b662b9bbb8a}, !- Target Object
   2;                                      !- Inlet Port
 
 OS:AirTerminal:SingleDuct:ConstantVolume:NoReheat,
-  {becaf8a2-82aa-49c4-9c02-3e3b3d775d9a}, !- Handle
+  {23756b1a-c376-4c23-ab44-bc60f4e2a95a}, !- Handle
   res fur gas living zone direct air,     !- Name
-  {4002f656-517d-4f8e-bf0b-485393667f99}, !- Availability Schedule Name
-  {eda65dc8-6cb0-42ac-85ac-b316df532939}, !- Air Inlet Node Name
-  {cdee2992-bf19-42ac-9967-a05a66d82a1f}, !- Air Outlet Node Name
+  {ca43a7be-62c2-4ce2-b651-c0ccb1cba8e9}, !- Availability Schedule Name
+  {78105ead-98b8-42b9-b89d-41e57c03c903}, !- Air Inlet Node Name
+  {1a7bff8c-2666-46cf-88fd-33251d457e31}, !- Air Outlet Node Name
   AutoSize;                               !- Maximum Air Flow Rate {m3/s}
 
 OS:Node,
-  {0acb3b76-26e0-421e-bac1-46dae72ff2ca}, !- Handle
+  {cd76bcb9-259d-436f-a123-348820456f38}, !- Handle
   Node 8,                                 !- Name
-  {e89a7aaf-1c21-45ef-9e8a-71195dc08d10}, !- Inlet Port
-  {7895de1e-d976-4c4b-8f28-181d291ff807}; !- Outlet Port
-
-OS:Connection,
-  {7a1cd9d5-7953-494c-8f9f-f1ee1ec7d6e2}, !- Handle
-  {acba63e8-aba8-42aa-afd7-12180560050c}, !- Name
-  {6e56452b-b212-4ae7-bada-c243264d813b}, !- Source Object
+  {26ed7750-b738-4bff-b30a-7d35195dc47c}, !- Inlet Port
+  {9bec72f6-0a4a-4ffc-bd64-5265ad749402}; !- Outlet Port
+
+OS:Connection,
+  {fa1f214b-0972-4d59-8e14-1edb9f37bc17}, !- Handle
+  {81895f1a-33b2-4140-b11b-eb0943434c45}, !- Name
+  {bd9f4151-3933-4782-945e-e4e877dda69e}, !- Source Object
   3,                                      !- Outlet Port
-  {1913a74e-f9a0-401c-872a-c4d7a3da8695}, !- Target Object
+  {83e8836f-3267-44b0-bbd4-aeba399e2b8a}, !- Target Object
   3;                                      !- Inlet Port
 
 OS:Connection,
-  {e89a7aaf-1c21-45ef-9e8a-71195dc08d10}, !- Handle
-  {8860c487-243a-4bb0-b196-4f0a5f56b8e0}, !- Name
-  {1a0cff83-0cab-41c9-8acf-64ccac657b04}, !- Source Object
+  {26ed7750-b738-4bff-b30a-7d35195dc47c}, !- Handle
+  {571dfe3d-17ab-40e1-be68-2053c046e36e}, !- Name
+  {575bc0cc-942b-4993-9186-a2ba65c98a75}, !- Source Object
   3,                                      !- Outlet Port
-  {0acb3b76-26e0-421e-bac1-46dae72ff2ca}, !- Target Object
+  {cd76bcb9-259d-436f-a123-348820456f38}, !- Target Object
   2;                                      !- Inlet Port
 
 OS:Connection,
-  {7895de1e-d976-4c4b-8f28-181d291ff807}, !- Handle
-  {6b7995a4-7eb7-41fa-b6cf-336b9d204e89}, !- Name
-  {0acb3b76-26e0-421e-bac1-46dae72ff2ca}, !- Source Object
+  {9bec72f6-0a4a-4ffc-bd64-5265ad749402}, !- Handle
+  {f3a51b3d-7d9c-4a5c-9aec-edae67ecbe01}, !- Name
+  {cd76bcb9-259d-436f-a123-348820456f38}, !- Source Object
   3,                                      !- Outlet Port
-  {be6c0c21-9d7b-45ff-8430-aedb8c6547ad}, !- Target Object
+  {978d08ca-86b3-465a-a1df-0e11397af6c8}, !- Target Object
   3;                                      !- Inlet Port
 
 OS:Node,
-  {345fff30-5811-4def-ab11-99b3be29ba31}, !- Handle
+  {e3dc7cc6-0f57-4840-80ee-b777c3103cab}, !- Handle
   Node 9,                                 !- Name
-  {85e308a6-1011-4971-a3c9-78016ffccbda}, !- Inlet Port
-  {eda65dc8-6cb0-42ac-85ac-b316df532939}; !- Outlet Port
-
-OS:Connection,
-  {85e308a6-1011-4971-a3c9-78016ffccbda}, !- Handle
-  {0eede324-3ad9-4535-a988-20f96cb59904}, !- Name
-  {ccd158b7-113d-437e-a4de-17a60720cf6e}, !- Source Object
+  {26645ed4-bc6a-4faf-aeba-1f3abc153b57}, !- Inlet Port
+  {78105ead-98b8-42b9-b89d-41e57c03c903}; !- Outlet Port
+
+OS:Connection,
+  {26645ed4-bc6a-4faf-aeba-1f3abc153b57}, !- Handle
+  {1ea030db-5099-40a6-8f00-e532d564280c}, !- Name
+  {416d813e-f7cf-4234-bd17-4f0fb2d2b296}, !- Source Object
   3,                                      !- Outlet Port
-  {345fff30-5811-4def-ab11-99b3be29ba31}, !- Target Object
+  {e3dc7cc6-0f57-4840-80ee-b777c3103cab}, !- Target Object
   2;                                      !- Inlet Port
 
 OS:Connection,
-  {eda65dc8-6cb0-42ac-85ac-b316df532939}, !- Handle
-  {4940080b-a0c8-40e2-bbef-b5c75da76630}, !- Name
-  {345fff30-5811-4def-ab11-99b3be29ba31}, !- Source Object
+  {78105ead-98b8-42b9-b89d-41e57c03c903}, !- Handle
+  {3471d4d6-0570-4a58-b900-7eb4c53dda4d}, !- Name
+  {e3dc7cc6-0f57-4840-80ee-b777c3103cab}, !- Source Object
   3,                                      !- Outlet Port
-  {becaf8a2-82aa-49c4-9c02-3e3b3d775d9a}, !- Target Object
+  {23756b1a-c376-4c23-ab44-bc60f4e2a95a}, !- Target Object
   3;                                      !- Inlet Port
 
 OS:Connection,
-  {cdee2992-bf19-42ac-9967-a05a66d82a1f}, !- Handle
-  {b8f2a420-d200-4997-90d3-55d442a04ded}, !- Name
-  {becaf8a2-82aa-49c4-9c02-3e3b3d775d9a}, !- Source Object
+  {1a7bff8c-2666-46cf-88fd-33251d457e31}, !- Handle
+  {d0b45a6c-f45d-4bf8-af9b-04b1472a5070}, !- Name
+  {23756b1a-c376-4c23-ab44-bc60f4e2a95a}, !- Source Object
   4,                                      !- Outlet Port
-  {6e56452b-b212-4ae7-bada-c243264d813b}, !- Target Object
+  {bd9f4151-3933-4782-945e-e4e877dda69e}, !- Target Object
   2;                                      !- Inlet Port
 
 OS:AdditionalProperties,
-  {b6edf228-d0c8-48e4-858c-93d8024ffe78}, !- Handle
-  {9441c6dd-1236-415a-a195-77418eff1f32}, !- Object Name
-=======
-  {c766cfb1-9eef-4244-9ed3-f3f5434fc847}, !- Handle
-  Air Loop HVAC 1 AvailabilityManagerAssignmentList; !- Name
-
-OS:Connection,
-  {be863737-aa56-4af1-8328-05d4ac6e129f}, !- Handle
-  {f7600da6-476a-4be0-9192-91db2a2a9ef7}, !- Name
-  {9205a20a-44cd-44fd-87d1-e26eea057256}, !- Source Object
-  3,                                      !- Outlet Port
-  {779a9508-c8d3-4cb4-8629-1757b88ec1cd}, !- Target Object
-  6;                                      !- Inlet Port
-
-OS:Connection,
-  {c81d3cd4-fece-4763-9527-c2ea2e2d8fe6}, !- Handle
-  {e6882748-15e0-4a81-894f-a0a15ff0de78}, !- Name
-  {779a9508-c8d3-4cb4-8629-1757b88ec1cd}, !- Source Object
-  7,                                      !- Outlet Port
-  {c35eb6d1-bf8c-474c-ae15-4fe90fd99329}, !- Target Object
-  2;                                      !- Inlet Port
-
-OS:AirTerminal:SingleDuct:ConstantVolume:NoReheat,
-  {90b1cf41-a4c9-4e10-a174-3faa801b8736}, !- Handle
-  res fur gas living zone direct air,     !- Name
-  {8efc20c4-973e-4fff-99d3-fde665c5acf6}, !- Availability Schedule Name
-  {4475168a-70b7-4ea4-86ce-ff50736e67b3}, !- Air Inlet Node Name
-  {ec7714e3-e357-4932-988a-67d6305da339}, !- Air Outlet Node Name
-  AutoSize;                               !- Maximum Air Flow Rate {m3/s}
-
-OS:Node,
-  {fa407403-c59b-45f3-ac4a-9dccf543452a}, !- Handle
-  Node 8,                                 !- Name
-  {8e935098-b10f-456d-bbeb-ab54d2a2000b}, !- Inlet Port
-  {5f8584ba-7934-4649-ab0c-dfd6209650bf}; !- Outlet Port
-
-OS:Connection,
-  {df245d96-6c80-4486-9754-79e05d1d97cc}, !- Handle
-  {a7e12dfd-8364-401d-8338-0f515d7ee4d8}, !- Name
-  {bf945a0e-d6b7-4f87-9b01-8d002cc86498}, !- Source Object
-  3,                                      !- Outlet Port
-  {3593e1a5-2252-4f6a-aef5-e5829d020a46}, !- Target Object
-  3;                                      !- Inlet Port
-
-OS:Connection,
-  {8e935098-b10f-456d-bbeb-ab54d2a2000b}, !- Handle
-  {ba615c94-69ac-40c4-b8b2-9e24259fac1d}, !- Name
-  {8eaa5987-c50c-4e41-89b3-1b5c3133dae1}, !- Source Object
-  3,                                      !- Outlet Port
-  {fa407403-c59b-45f3-ac4a-9dccf543452a}, !- Target Object
-  2;                                      !- Inlet Port
-
-OS:Connection,
-  {5f8584ba-7934-4649-ab0c-dfd6209650bf}, !- Handle
-  {b9a20cda-ec6b-485a-b77e-f8aba1aec1ed}, !- Name
-  {fa407403-c59b-45f3-ac4a-9dccf543452a}, !- Source Object
-  3,                                      !- Outlet Port
-  {486933f9-24e4-47be-9cbd-b4c3aa20699a}, !- Target Object
-  3;                                      !- Inlet Port
-
-OS:Node,
-  {7b6c25ab-0af3-4d05-bc54-0e7bd3dd3321}, !- Handle
-  Node 9,                                 !- Name
-  {3f88a011-7759-4de0-9eeb-6d32c8bd1ed4}, !- Inlet Port
-  {4475168a-70b7-4ea4-86ce-ff50736e67b3}; !- Outlet Port
-
-OS:Connection,
-  {3f88a011-7759-4de0-9eeb-6d32c8bd1ed4}, !- Handle
-  {a2171830-97d0-4fab-bb28-907b9fcc9481}, !- Name
-  {54bb47f3-7dd2-4b20-b59f-5cf1ba55d556}, !- Source Object
-  3,                                      !- Outlet Port
-  {7b6c25ab-0af3-4d05-bc54-0e7bd3dd3321}, !- Target Object
-  2;                                      !- Inlet Port
-
-OS:Connection,
-  {4475168a-70b7-4ea4-86ce-ff50736e67b3}, !- Handle
-  {42a2a883-82fc-420c-88ff-9dec89d44f20}, !- Name
-  {7b6c25ab-0af3-4d05-bc54-0e7bd3dd3321}, !- Source Object
-  3,                                      !- Outlet Port
-  {90b1cf41-a4c9-4e10-a174-3faa801b8736}, !- Target Object
-  3;                                      !- Inlet Port
-
-OS:Connection,
-  {ec7714e3-e357-4932-988a-67d6305da339}, !- Handle
-  {5c334290-26cf-45a3-8007-d79f1fc298b7}, !- Name
-  {90b1cf41-a4c9-4e10-a174-3faa801b8736}, !- Source Object
-  4,                                      !- Outlet Port
-  {bf945a0e-d6b7-4f87-9b01-8d002cc86498}, !- Target Object
-  2;                                      !- Inlet Port
-
-OS:AdditionalProperties,
-  {ee0619bd-9890-44c0-9f25-b47006666bd6}, !- Handle
-  {779a9508-c8d3-4cb4-8629-1757b88ec1cd}, !- Object Name
->>>>>>> 64865042
+  {5a5ef015-8aac-4a1a-91bb-a377b34edadb}, !- Handle
+  {1eff83e5-10b4-4fe5-aecd-7b4bebde37e0}, !- Object Name
   SizingInfoHVACFracHeatLoadServed,       !- Feature Name 1
   Double,                                 !- Feature Data Type 1
   1;                                      !- Feature Value 1
