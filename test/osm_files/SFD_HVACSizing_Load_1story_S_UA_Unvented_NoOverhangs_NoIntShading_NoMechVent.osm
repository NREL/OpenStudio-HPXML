--- conflicted
+++ resolved
@@ -1,69 +1,41 @@
 !- NOTE: Auto-generated from /test/osw_files/SFD_HVACSizing_Load_1story_S_UA_Unvented_NoOverhangs_NoIntShading_NoMechVent.osw
 
 OS:Version,
-<<<<<<< HEAD
-  {31a4a52a-fd7c-4f84-af64-95c7577cf1ee}, !- Handle
-  3.0.1;                                  !- Version Identifier
+  {a67a66a7-8b48-4ce6-8553-57b67f4cc5be}, !- Handle
+  2.9.0;                                  !- Version Identifier
 
 OS:SimulationControl,
-  {e58219f4-6cc7-488a-b7c1-e9b6dee5f6bc}, !- Handle
-=======
-  {f4c4b00f-1547-4c10-8c41-d713afc11bda}, !- Handle
-  2.9.0;                                  !- Version Identifier
-
-OS:SimulationControl,
-  {95ca5e12-d737-4da2-b772-d8eff4530905}, !- Handle
->>>>>>> fcfe5a62
+  {db78dfcb-c332-4744-967a-99e3692777b4}, !- Handle
   ,                                       !- Do Zone Sizing Calculation
   ,                                       !- Do System Sizing Calculation
   ,                                       !- Do Plant Sizing Calculation
   No;                                     !- Run Simulation for Sizing Periods
 
 OS:Timestep,
-<<<<<<< HEAD
-  {08c9e976-c50e-4d04-973e-553f877fb56e}, !- Handle
+  {fa538393-3a0f-4fa7-8589-266fcf13df66}, !- Handle
   6;                                      !- Number of Timesteps per Hour
 
 OS:ShadowCalculation,
-  {405e1c76-6ace-40cd-83b0-d2534d63eee3}, !- Handle
-  PolygonClipping,                        !- Shading Calculation Method
-  ,                                       !- Shading Calculation Update Frequency Method
-  20,                                     !- Shading Calculation Update Frequency
-  15000,                                  !- Maximum Figures in Shadow Overlap Calculations
-  ,                                       !- Polygon Clipping Algorithm
-  512,                                    !- Pixel Counting Resolution
-  ,                                       !- Sky Diffuse Modeling Algorithm
-  No,                                     !- Output External Shading Calculation Results
-  No,                                     !- Disable Self-Shading Within Shading Zone Groups
-  No;                                     !- Disable Self-Shading From Shading Zone Groups to Other Zones
-
-OS:WeatherFile,
-  {55ece62e-6efc-4061-953b-1da6fda46a3f}, !- Handle
-=======
-  {9607cf8e-969d-4cd1-a9ca-bc5471317e01}, !- Handle
-  6;                                      !- Number of Timesteps per Hour
-
-OS:ShadowCalculation,
-  {511db786-d6f9-4bdd-a60a-5bab3dbf8e32}, !- Handle
+  {9af06f3e-3058-4f69-8268-de65246da6df}, !- Handle
   20,                                     !- Calculation Frequency
   200;                                    !- Maximum Figures in Shadow Overlap Calculations
 
 OS:SurfaceConvectionAlgorithm:Outside,
-  {ad55cd8d-4a6a-4282-8120-879544976927}, !- Handle
+  {6f95c90e-8861-4382-88d3-afbe1d878a6c}, !- Handle
   DOE-2;                                  !- Algorithm
 
 OS:SurfaceConvectionAlgorithm:Inside,
-  {0211419d-66c6-418b-bcb6-9acea4836ff7}, !- Handle
+  {1ca3d91b-f3c3-4bde-8bf8-758f44a92ecc}, !- Handle
   TARP;                                   !- Algorithm
 
 OS:ZoneCapacitanceMultiplier:ResearchSpecial,
-  {c084c301-f04b-49e8-b9b5-9ccf0379b8c7}, !- Handle
+  {6800af06-5dec-4969-8825-89f80ec407ea}, !- Handle
   3.6,                                    !- Temperature Capacity Multiplier
   15,                                     !- Humidity Capacity Multiplier
   ;                                       !- Carbon Dioxide Capacity Multiplier
 
 OS:RunPeriod,
-  {3a86863d-cb12-48c1-809d-abbc7816a3f4}, !- Handle
+  {6bddf424-358c-4951-97e4-f31b63d8cb33}, !- Handle
   Run Period 1,                           !- Name
   1,                                      !- Begin Month
   1,                                      !- Begin Day of Month
@@ -77,14 +49,13 @@
   ;                                       !- Number of Times Runperiod to be Repeated
 
 OS:YearDescription,
-  {cc04fcd2-6ab0-47f7-abd9-6e850ab5bfde}, !- Handle
+  {0b0836d2-a407-431b-a52b-0270b5b52725}, !- Handle
   2007,                                   !- Calendar Year
   ,                                       !- Day of Week for Start Day
   ;                                       !- Is Leap Year
 
 OS:WeatherFile,
-  {0ca111dc-127e-4dc2-a4ff-f2ec917ac90e}, !- Handle
->>>>>>> fcfe5a62
+  {c9d45523-9332-4c45-b887-659b9444c946}, !- Handle
   Denver Intl Ap,                         !- City
   CO,                                     !- State Province Region
   USA,                                    !- Country
@@ -94,17 +65,12 @@
   -104.65,                                !- Longitude {deg}
   -7,                                     !- Time Zone {hr}
   1650,                                   !- Elevation {m}
-  C:/OpenStudio/OpenStudio-BuildStock/resources/measures/HPXMLtoOpenStudio/weather/USA_CO_Denver.Intl.AP.725650_TMY3.epw, !- Url
+  file:../weather/USA_CO_Denver.Intl.AP.725650_TMY3.epw, !- Url
   E23378AA;                               !- Checksum
 
 OS:AdditionalProperties,
-<<<<<<< HEAD
-  {b65b229d-d5f0-46b5-bb01-81bc372bdd42}, !- Handle
-  {55ece62e-6efc-4061-953b-1da6fda46a3f}, !- Object Name
-=======
-  {b51c1100-dea8-4eed-aa29-de03180cb957}, !- Handle
-  {0ca111dc-127e-4dc2-a4ff-f2ec917ac90e}, !- Object Name
->>>>>>> fcfe5a62
+  {9669de25-028f-432c-bfbf-b570019116ff}, !- Handle
+  {c9d45523-9332-4c45-b887-659b9444c946}, !- Object Name
   EPWHeaderCity,                          !- Feature Name 1
   String,                                 !- Feature Data Type 1
   Denver Intl Ap,                         !- Feature Value 1
@@ -211,15 +177,8 @@
   Double,                                 !- Feature Data Type 35
   84;                                     !- Feature Value 35
 
-OS:YearDescription,
-  {23734853-a1da-47a7-85f6-69d3267b4e26}; !- Handle
-
 OS:Site,
-<<<<<<< HEAD
-  {e2b5c66a-2153-4864-8a91-b296b86e737b}, !- Handle
-=======
-  {5d9b1afe-bd21-4726-bbd4-146988569e1d}, !- Handle
->>>>>>> fcfe5a62
+  {2543cd43-1a9f-4ff0-9169-c7624050e6b3}, !- Handle
   Denver Intl Ap_CO_USA,                  !- Name
   39.83,                                  !- Latitude {deg}
   -104.65,                                !- Longitude {deg}
@@ -228,45 +187,32 @@
   ;                                       !- Terrain
 
 OS:ClimateZones,
-<<<<<<< HEAD
-  {5a39d37a-cf65-4e00-abbc-06f567a2a774}, !- Handle
-  Building America,                       !- Climate Zone Institution Name 1
-=======
-  {d155b9eb-b2d3-47a9-b7fe-74f2352b7b63}, !- Handle
+  {291c0b44-99e0-421f-b340-9ba204676ba1}, !- Handle
   ,                                       !- Active Institution
   ,                                       !- Active Year
   ,                                       !- Climate Zone Institution Name 1
->>>>>>> fcfe5a62
   ,                                       !- Climate Zone Document Name 1
-  0,                                      !- Climate Zone Document Year 1
-  Cold;                                   !- Climate Zone Value 1
+  ,                                       !- Climate Zone Document Year 1
+  ,                                       !- Climate Zone Value 1
+  Building America,                       !- Climate Zone Institution Name 2
+  ,                                       !- Climate Zone Document Name 2
+  0,                                      !- Climate Zone Document Year 2
+  Cold;                                   !- Climate Zone Value 2
 
 OS:Site:WaterMainsTemperature,
-<<<<<<< HEAD
-  {24f9a3f3-cb14-460d-950c-4ea25e958a55}, !- Handle
-=======
-  {930e353b-bca8-4544-a968-5f9f975fb74a}, !- Handle
->>>>>>> fcfe5a62
+  {17b76027-787f-43c0-85d0-695860a1e7e3}, !- Handle
   Correlation,                            !- Calculation Method
   ,                                       !- Temperature Schedule Name
   10.8753424657535,                       !- Annual Average Outdoor Air Temperature {C}
   23.1524007936508;                       !- Maximum Difference In Monthly Average Outdoor Air Temperatures {deltaC}
 
 OS:RunPeriodControl:DaylightSavingTime,
-<<<<<<< HEAD
-  {6367a976-4e1d-4c6e-8236-e4131d609332}, !- Handle
-=======
-  {0128e46c-47f7-477e-a12c-7bb15a62d20d}, !- Handle
->>>>>>> fcfe5a62
+  {ed131232-7e9f-4c19-8c86-f1ed7af292f6}, !- Handle
   4/7,                                    !- Start Date
   10/26;                                  !- End Date
 
 OS:Site:GroundTemperature:Deep,
-<<<<<<< HEAD
-  {8dc48313-5d1b-4a35-9ef1-672c5dc4d67d}, !- Handle
-=======
-  {bdb79dcc-dec0-4b7e-b171-0ff369cb2b69}, !- Handle
->>>>>>> fcfe5a62
+  {93c7c1dc-7be6-4637-a7a7-4cafde7e8bce}, !- Handle
   10.8753424657535,                       !- January Deep Ground Temperature {C}
   10.8753424657535,                       !- February Deep Ground Temperature {C}
   10.8753424657535,                       !- March Deep Ground Temperature {C}
@@ -281,11 +227,7 @@
   10.8753424657535;                       !- December Deep Ground Temperature {C}
 
 OS:Building,
-<<<<<<< HEAD
-  {f2f74f61-00f6-4d3e-bc73-fae5f154e5ef}, !- Handle
-=======
-  {0282011f-7598-4d5b-a3d2-b618fc6f1dcd}, !- Handle
->>>>>>> fcfe5a62
+  {90d55986-799a-42c2-9ae2-3558662f5649}, !- Handle
   Building 1,                             !- Name
   ,                                       !- Building Sector Type
   ,                                       !- North Axis {deg}
@@ -300,13 +242,8 @@
   1;                                      !- Standards Number of Living Units
 
 OS:AdditionalProperties,
-<<<<<<< HEAD
-  {3794c7d5-b858-4bf6-af98-2105c7c1f830}, !- Handle
-  {f2f74f61-00f6-4d3e-bc73-fae5f154e5ef}, !- Object Name
-=======
-  {3e25158f-1b61-434f-ac3e-09f72b0097af}, !- Handle
-  {0282011f-7598-4d5b-a3d2-b618fc6f1dcd}, !- Object Name
->>>>>>> fcfe5a62
+  {1c188f6c-9d15-4ce6-b93c-8daa1f02f42a}, !- Handle
+  {90d55986-799a-42c2-9ae2-3558662f5649}, !- Object Name
   Total Units Represented,                !- Feature Name 1
   Integer,                                !- Feature Data Type 1
   1,                                      !- Feature Value 1
@@ -315,11 +252,7 @@
   1;                                      !- Feature Value 2
 
 OS:ThermalZone,
-<<<<<<< HEAD
-  {3148ad0c-eeaf-4232-a9d1-1038866d2f50}, !- Handle
-=======
-  {e74c5929-eeec-43e2-a70b-6125ce453c33}, !- Handle
->>>>>>> fcfe5a62
+  {3deca602-ec98-4067-af6f-f9e0bbdcbbcc}, !- Handle
   living zone,                            !- Name
   ,                                       !- Multiplier
   ,                                       !- Ceiling Height {m}
@@ -328,17 +261,10 @@
   ,                                       !- Zone Inside Convection Algorithm
   ,                                       !- Zone Outside Convection Algorithm
   ,                                       !- Zone Conditioning Equipment List Name
-<<<<<<< HEAD
-  {71e7dd18-ffe6-4f57-ad04-e43422f9935b}, !- Zone Air Inlet Port List
-  {0931bac9-b8cc-40b4-a858-d306efc5c7f2}, !- Zone Air Exhaust Port List
-  {cd8eee53-276c-44e6-bb06-e9824733190d}, !- Zone Air Node Name
-  {e7f162e6-7803-45e2-a309-a064ad479225}, !- Zone Return Air Port List
-=======
-  {fb680a86-5c7f-4c90-87ec-9bda98818c43}, !- Zone Air Inlet Port List
-  {cc9df323-ce8a-4597-b02e-b0b422e16557}, !- Zone Air Exhaust Port List
-  {98c29880-f5b9-4adf-9d78-166845b2f369}, !- Zone Air Node Name
-  {e601d2f5-bd4b-42be-b660-84026525d44d}, !- Zone Return Air Port List
->>>>>>> fcfe5a62
+  {09e61beb-dae7-4240-b148-ef80a75fc43f}, !- Zone Air Inlet Port List
+  {8238cb3f-3c5e-46a0-ab6a-a0bae13cd5c8}, !- Zone Air Exhaust Port List
+  {9fe440e6-add2-4bea-aa00-6db9503bf000}, !- Zone Air Node Name
+  {ef470628-daef-4811-96b4-d4c84275b5a7}, !- Zone Return Air Port List
   ,                                       !- Primary Daylighting Control Name
   ,                                       !- Fraction of Zone Controlled by Primary Daylighting Control
   ,                                       !- Secondary Daylighting Control Name
@@ -349,71 +275,37 @@
   No;                                     !- Use Ideal Air Loads
 
 OS:Node,
-<<<<<<< HEAD
-  {52107e81-c730-4a8c-847f-50ae6bdc05d0}, !- Handle
+  {b9e8aae3-f322-4abc-a733-9175987a8b33}, !- Handle
   Node 1,                                 !- Name
-  {cd8eee53-276c-44e6-bb06-e9824733190d}, !- Inlet Port
+  {9fe440e6-add2-4bea-aa00-6db9503bf000}, !- Inlet Port
   ;                                       !- Outlet Port
 
 OS:Connection,
-  {cd8eee53-276c-44e6-bb06-e9824733190d}, !- Handle
-  {dabef30c-9634-4fd9-aee9-832b043ea6b1}, !- Name
-  {3148ad0c-eeaf-4232-a9d1-1038866d2f50}, !- Source Object
+  {9fe440e6-add2-4bea-aa00-6db9503bf000}, !- Handle
+  {563dc164-401e-4f91-ba84-19c3ff19251b}, !- Name
+  {3deca602-ec98-4067-af6f-f9e0bbdcbbcc}, !- Source Object
   11,                                     !- Outlet Port
-  {52107e81-c730-4a8c-847f-50ae6bdc05d0}, !- Target Object
+  {b9e8aae3-f322-4abc-a733-9175987a8b33}, !- Target Object
   2;                                      !- Inlet Port
 
 OS:PortList,
-  {71e7dd18-ffe6-4f57-ad04-e43422f9935b}, !- Handle
-  {2e422b8e-d9b9-4fb2-932c-50e101bcd131}, !- Name
-  {3148ad0c-eeaf-4232-a9d1-1038866d2f50}; !- HVAC Component
+  {09e61beb-dae7-4240-b148-ef80a75fc43f}, !- Handle
+  {dcbefb33-82f4-4c40-bb86-6a830a7fcf73}, !- Name
+  {3deca602-ec98-4067-af6f-f9e0bbdcbbcc}; !- HVAC Component
 
 OS:PortList,
-  {0931bac9-b8cc-40b4-a858-d306efc5c7f2}, !- Handle
-  {dcb774c8-c054-4ee9-a526-b58cf03d6a3f}, !- Name
-  {3148ad0c-eeaf-4232-a9d1-1038866d2f50}; !- HVAC Component
+  {8238cb3f-3c5e-46a0-ab6a-a0bae13cd5c8}, !- Handle
+  {3689032c-96e2-4d58-9598-dc5ae74f43a4}, !- Name
+  {3deca602-ec98-4067-af6f-f9e0bbdcbbcc}; !- HVAC Component
 
 OS:PortList,
-  {e7f162e6-7803-45e2-a309-a064ad479225}, !- Handle
-  {8c3ebb5b-ecbe-459f-a0bc-055f443091dc}, !- Name
-  {3148ad0c-eeaf-4232-a9d1-1038866d2f50}; !- HVAC Component
+  {ef470628-daef-4811-96b4-d4c84275b5a7}, !- Handle
+  {a67d4ce1-28bc-43f1-97df-57fb4033e76b}, !- Name
+  {3deca602-ec98-4067-af6f-f9e0bbdcbbcc}; !- HVAC Component
 
 OS:Sizing:Zone,
-  {447f4b85-a5a0-4c32-bf68-d636ba558778}, !- Handle
-  {3148ad0c-eeaf-4232-a9d1-1038866d2f50}, !- Zone or ZoneList Name
-=======
-  {e0dc5943-d748-4851-9ddf-88cc6a875dde}, !- Handle
-  Node 1,                                 !- Name
-  {98c29880-f5b9-4adf-9d78-166845b2f369}, !- Inlet Port
-  ;                                       !- Outlet Port
-
-OS:Connection,
-  {98c29880-f5b9-4adf-9d78-166845b2f369}, !- Handle
-  {885877d4-d93f-40c2-a488-5abfee819bdc}, !- Name
-  {e74c5929-eeec-43e2-a70b-6125ce453c33}, !- Source Object
-  11,                                     !- Outlet Port
-  {e0dc5943-d748-4851-9ddf-88cc6a875dde}, !- Target Object
-  2;                                      !- Inlet Port
-
-OS:PortList,
-  {fb680a86-5c7f-4c90-87ec-9bda98818c43}, !- Handle
-  {184de654-265d-4e75-839a-5f74232b6655}, !- Name
-  {e74c5929-eeec-43e2-a70b-6125ce453c33}; !- HVAC Component
-
-OS:PortList,
-  {cc9df323-ce8a-4597-b02e-b0b422e16557}, !- Handle
-  {8ddebda0-634a-4d9f-ad08-96cc66f6ee1c}, !- Name
-  {e74c5929-eeec-43e2-a70b-6125ce453c33}; !- HVAC Component
-
-OS:PortList,
-  {e601d2f5-bd4b-42be-b660-84026525d44d}, !- Handle
-  {5ca8b52a-d7f8-4e18-822e-26fa4b484086}, !- Name
-  {e74c5929-eeec-43e2-a70b-6125ce453c33}; !- HVAC Component
-
-OS:Sizing:Zone,
-  {79b039c7-ec6b-4f1c-999c-80645605923b}, !- Handle
-  {e74c5929-eeec-43e2-a70b-6125ce453c33}, !- Zone or ZoneList Name
->>>>>>> fcfe5a62
+  {005b052c-71ce-47f4-a597-c9e1f876102f}, !- Handle
+  {3deca602-ec98-4067-af6f-f9e0bbdcbbcc}, !- Zone or ZoneList Name
   SupplyAirTemperature,                   !- Zone Cooling Design Supply Air Temperature Input Method
   14,                                     !- Zone Cooling Design Supply Air Temperature {C}
   11.11,                                  !- Zone Cooling Design Supply Air Temperature Difference {deltaC}
@@ -434,31 +326,22 @@
   ,                                       !- Heating Maximum Air Flow per Zone Floor Area {m3/s-m2}
   ,                                       !- Heating Maximum Air Flow {m3/s}
   ,                                       !- Heating Maximum Air Flow Fraction
+  ,                                       !- Design Zone Air Distribution Effectiveness in Cooling Mode
+  ,                                       !- Design Zone Air Distribution Effectiveness in Heating Mode
   No,                                     !- Account for Dedicated Outdoor Air System
   NeutralSupplyAir,                       !- Dedicated Outdoor Air System Control Strategy
   autosize,                               !- Dedicated Outdoor Air Low Setpoint Temperature for Design {C}
   autosize;                               !- Dedicated Outdoor Air High Setpoint Temperature for Design {C}
 
 OS:ZoneHVAC:EquipmentList,
-<<<<<<< HEAD
-  {dac84d5f-588c-4bda-9c9d-f4f63f9e071f}, !- Handle
+  {d65b8690-9e9f-4464-bf3d-6d9bd3d4079d}, !- Handle
   Zone HVAC Equipment List 1,             !- Name
-  {3148ad0c-eeaf-4232-a9d1-1038866d2f50}; !- Thermal Zone
+  {3deca602-ec98-4067-af6f-f9e0bbdcbbcc}; !- Thermal Zone
 
 OS:Space,
-  {fbd891da-64d3-4920-813b-102a0bf0f6a5}, !- Handle
+  {e5c0ec80-a5e6-4243-80af-2caf92c7435b}, !- Handle
   living space,                           !- Name
-  {efeac4ff-f853-4cef-9616-d429ab88c71c}, !- Space Type Name
-=======
-  {191ed196-de18-4d6c-8b6c-be123e7ade05}, !- Handle
-  Zone HVAC Equipment List 1,             !- Name
-  {e74c5929-eeec-43e2-a70b-6125ce453c33}; !- Thermal Zone
-
-OS:Space,
-  {0c0036cf-b4fe-4e19-9933-03341400a492}, !- Handle
-  living space,                           !- Name
-  {3c8c158e-dc84-44d5-a7d2-aeefd91c21d1}, !- Space Type Name
->>>>>>> fcfe5a62
+  {bb48e3ae-b6a7-46bf-b587-bd7f1bfb7d7a}, !- Space Type Name
   ,                                       !- Default Construction Set Name
   ,                                       !- Default Schedule Set Name
   -0,                                     !- Direction of Relative North {deg}
@@ -466,35 +349,19 @@
   0,                                      !- Y Origin {m}
   0,                                      !- Z Origin {m}
   ,                                       !- Building Story Name
-<<<<<<< HEAD
-  {3148ad0c-eeaf-4232-a9d1-1038866d2f50}, !- Thermal Zone Name
+  {3deca602-ec98-4067-af6f-f9e0bbdcbbcc}, !- Thermal Zone Name
   ,                                       !- Part of Total Floor Area
   ,                                       !- Design Specification Outdoor Air Object Name
-  {b3fa7341-bff1-4799-b3df-1ebbf83fd653}; !- Building Unit Name
-
-OS:Surface,
-  {a199e77c-b9e9-4266-a039-85381ae78423}, !- Handle
+  {b3668bad-6a72-4502-beab-f53d6036a8ff}; !- Building Unit Name
+
+OS:Surface,
+  {029f5fbd-e624-4606-b66a-9e2d1bd94043}, !- Handle
   Surface 1,                              !- Name
   Floor,                                  !- Surface Type
-  {4a3f26fa-4b28-4e63-a0b7-959f36afff75}, !- Construction Name
-  {fbd891da-64d3-4920-813b-102a0bf0f6a5}, !- Space Name
+  ,                                       !- Construction Name
+  {e5c0ec80-a5e6-4243-80af-2caf92c7435b}, !- Space Name
   Foundation,                             !- Outside Boundary Condition
-  {6e09b0c9-029b-402a-b351-7af65619eea9}, !- Outside Boundary Condition Object
-=======
-  {e74c5929-eeec-43e2-a70b-6125ce453c33}, !- Thermal Zone Name
-  ,                                       !- Part of Total Floor Area
-  ,                                       !- Design Specification Outdoor Air Object Name
-  {dc276119-a0a4-4bf3-bedf-1eaf729a6a97}; !- Building Unit Name
-
-OS:Surface,
-  {b926f18b-b427-4ff5-ac3c-66360bc4f63f}, !- Handle
-  Surface 1,                              !- Name
-  Floor,                                  !- Surface Type
-  ,                                       !- Construction Name
-  {0c0036cf-b4fe-4e19-9933-03341400a492}, !- Space Name
-  Foundation,                             !- Outside Boundary Condition
-  ,                                       !- Outside Boundary Condition Object
->>>>>>> fcfe5a62
+  ,                                       !- Outside Boundary Condition Object
   NoSun,                                  !- Sun Exposure
   NoWind,                                 !- Wind Exposure
   ,                                       !- View Factor to Ground
@@ -505,19 +372,11 @@
   17.2888817744574, 0, 0;                 !- X,Y,Z Vertex 4 {m}
 
 OS:Surface,
-<<<<<<< HEAD
-  {d14da246-45c2-4670-b797-05923c87a503}, !- Handle
+  {c9a71f37-0582-4307-b189-aed239cc922e}, !- Handle
   Surface 2,                              !- Name
   Wall,                                   !- Surface Type
-  {1c9cab52-4c6a-46eb-ae5d-3e83133fcd26}, !- Construction Name
-  {fbd891da-64d3-4920-813b-102a0bf0f6a5}, !- Space Name
-=======
-  {a27c8ee7-c6e1-4b81-96d6-b463d39bb56d}, !- Handle
-  Surface 2,                              !- Name
-  Wall,                                   !- Surface Type
-  ,                                       !- Construction Name
-  {0c0036cf-b4fe-4e19-9933-03341400a492}, !- Space Name
->>>>>>> fcfe5a62
+  ,                                       !- Construction Name
+  {e5c0ec80-a5e6-4243-80af-2caf92c7435b}, !- Space Name
   Outdoors,                               !- Outside Boundary Condition
   ,                                       !- Outside Boundary Condition Object
   SunExposed,                             !- Sun Exposure
@@ -530,19 +389,11 @@
   0, 0, 2.4384;                           !- X,Y,Z Vertex 4 {m}
 
 OS:Surface,
-<<<<<<< HEAD
-  {a3c78184-9429-4c70-9e54-cb172f69057e}, !- Handle
+  {3c774e9b-08c9-47e8-ae1b-42a7d6d2f538}, !- Handle
   Surface 3,                              !- Name
   Wall,                                   !- Surface Type
-  {1c9cab52-4c6a-46eb-ae5d-3e83133fcd26}, !- Construction Name
-  {fbd891da-64d3-4920-813b-102a0bf0f6a5}, !- Space Name
-=======
-  {ad2909d7-dbe5-4d08-baa0-15cd8703ab8f}, !- Handle
-  Surface 3,                              !- Name
-  Wall,                                   !- Surface Type
-  ,                                       !- Construction Name
-  {0c0036cf-b4fe-4e19-9933-03341400a492}, !- Space Name
->>>>>>> fcfe5a62
+  ,                                       !- Construction Name
+  {e5c0ec80-a5e6-4243-80af-2caf92c7435b}, !- Space Name
   Outdoors,                               !- Outside Boundary Condition
   ,                                       !- Outside Boundary Condition Object
   SunExposed,                             !- Sun Exposure
@@ -555,19 +406,11 @@
   0, 10.7471427258245, 2.4384;            !- X,Y,Z Vertex 4 {m}
 
 OS:Surface,
-<<<<<<< HEAD
-  {235ccfa5-3a71-421b-af87-4a09dff4bb61}, !- Handle
+  {53d880f8-5c9d-4def-961a-030026e38e88}, !- Handle
   Surface 4,                              !- Name
   Wall,                                   !- Surface Type
-  {1c9cab52-4c6a-46eb-ae5d-3e83133fcd26}, !- Construction Name
-  {fbd891da-64d3-4920-813b-102a0bf0f6a5}, !- Space Name
-=======
-  {92c03721-185e-4b54-9149-a015e51e1189}, !- Handle
-  Surface 4,                              !- Name
-  Wall,                                   !- Surface Type
-  ,                                       !- Construction Name
-  {0c0036cf-b4fe-4e19-9933-03341400a492}, !- Space Name
->>>>>>> fcfe5a62
+  ,                                       !- Construction Name
+  {e5c0ec80-a5e6-4243-80af-2caf92c7435b}, !- Space Name
   Outdoors,                               !- Outside Boundary Condition
   ,                                       !- Outside Boundary Condition Object
   SunExposed,                             !- Sun Exposure
@@ -580,54 +423,30 @@
   17.2888817744574, 10.7471427258245, 2.4384; !- X,Y,Z Vertex 4 {m}
 
 OS:Surface,
-<<<<<<< HEAD
-  {26a7ee64-1290-4207-a5f2-f4739229e1ca}, !- Handle
+  {8bfbae01-f8d7-427d-a6b3-f20fb3052a2f}, !- Handle
   Surface 5,                              !- Name
   Wall,                                   !- Surface Type
-  {1c9cab52-4c6a-46eb-ae5d-3e83133fcd26}, !- Construction Name
-  {fbd891da-64d3-4920-813b-102a0bf0f6a5}, !- Space Name
-=======
-  {3a5f5b8a-351b-4a00-9935-b1a99d341fad}, !- Handle
-  Surface 5,                              !- Name
-  Wall,                                   !- Surface Type
-  ,                                       !- Construction Name
-  {0c0036cf-b4fe-4e19-9933-03341400a492}, !- Space Name
->>>>>>> fcfe5a62
-  Outdoors,                               !- Outside Boundary Condition
-  ,                                       !- Outside Boundary Condition Object
-  SunExposed,                             !- Sun Exposure
-  WindExposed,                            !- Wind Exposure
-  ,                                       !- View Factor to Ground
-  ,                                       !- Number of Vertices
-<<<<<<< HEAD
-  17.2888817744574, 0, 0,                 !- X,Y,Z Vertex 1 {m}
-  17.2888817744574, 0, 2.4384,            !- X,Y,Z Vertex 2 {m}
-  1.04865714285714, 0, 2.43840088208656,  !- X,Y,Z Vertex 3 {m}
-  1.04865714285714, 0, 8.46803096088422e-07; !- X,Y,Z Vertex 4 {m}
-
-OS:Surface,
-  {481b56a5-9f81-4483-a5d6-0b5eb4551f57}, !- Handle
-  Surface 6,                              !- Name
-  RoofCeiling,                            !- Surface Type
-  {df30d5e4-9358-42eb-8c2b-bbdaa3c4d265}, !- Construction Name
-  {fbd891da-64d3-4920-813b-102a0bf0f6a5}, !- Space Name
-  Surface,                                !- Outside Boundary Condition
-  {25753ac2-1770-4882-a5cd-c5b58fd58b87}, !- Outside Boundary Condition Object
-=======
+  ,                                       !- Construction Name
+  {e5c0ec80-a5e6-4243-80af-2caf92c7435b}, !- Space Name
+  Outdoors,                               !- Outside Boundary Condition
+  ,                                       !- Outside Boundary Condition Object
+  SunExposed,                             !- Sun Exposure
+  WindExposed,                            !- Wind Exposure
+  ,                                       !- View Factor to Ground
+  ,                                       !- Number of Vertices
   0, 0, 2.4384,                           !- X,Y,Z Vertex 1 {m}
   0, 0, 0,                                !- X,Y,Z Vertex 2 {m}
   17.2888817744574, 0, 0,                 !- X,Y,Z Vertex 3 {m}
   17.2888817744574, 0, 2.4384;            !- X,Y,Z Vertex 4 {m}
 
 OS:Surface,
-  {9787ea16-eeb6-42c5-b11c-6f1ad3ff2d97}, !- Handle
+  {cfade3f8-cb33-4a8b-99a9-ef24c91cbef5}, !- Handle
   Surface 6,                              !- Name
   RoofCeiling,                            !- Surface Type
   ,                                       !- Construction Name
-  {0c0036cf-b4fe-4e19-9933-03341400a492}, !- Space Name
+  {e5c0ec80-a5e6-4243-80af-2caf92c7435b}, !- Space Name
   Surface,                                !- Outside Boundary Condition
-  {0054f25f-037f-4a58-a78e-511d22512442}, !- Outside Boundary Condition Object
->>>>>>> fcfe5a62
+  {3a37c90e-bed7-46cf-875f-03311c6cc62e}, !- Outside Boundary Condition Object
   NoSun,                                  !- Sun Exposure
   NoWind,                                 !- Wind Exposure
   ,                                       !- View Factor to Ground
@@ -638,11 +457,7 @@
   0, 0, 2.4384;                           !- X,Y,Z Vertex 4 {m}
 
 OS:SpaceType,
-<<<<<<< HEAD
-  {efeac4ff-f853-4cef-9616-d429ab88c71c}, !- Handle
-=======
-  {3c8c158e-dc84-44d5-a7d2-aeefd91c21d1}, !- Handle
->>>>>>> fcfe5a62
+  {bb48e3ae-b6a7-46bf-b587-bd7f1bfb7d7a}, !- Handle
   Space Type 1,                           !- Name
   ,                                       !- Default Construction Set Name
   ,                                       !- Default Schedule Set Name
@@ -653,23 +468,13 @@
   living;                                 !- Standards Space Type
 
 OS:Surface,
-<<<<<<< HEAD
-  {25753ac2-1770-4882-a5cd-c5b58fd58b87}, !- Handle
+  {3a37c90e-bed7-46cf-875f-03311c6cc62e}, !- Handle
   Surface 7,                              !- Name
   Floor,                                  !- Surface Type
-  {acfe4dbe-2d49-423d-aa1b-4d0ac19e9e1f}, !- Construction Name
-  {c0c7c072-ee12-4c26-a102-1edcac9d1402}, !- Space Name
+  ,                                       !- Construction Name
+  {70f5a020-fa8f-440f-86ef-aafc7a2526eb}, !- Space Name
   Surface,                                !- Outside Boundary Condition
-  {481b56a5-9f81-4483-a5d6-0b5eb4551f57}, !- Outside Boundary Condition Object
-=======
-  {0054f25f-037f-4a58-a78e-511d22512442}, !- Handle
-  Surface 7,                              !- Name
-  Floor,                                  !- Surface Type
-  ,                                       !- Construction Name
-  {499fc4d5-d02b-4a59-a85b-7a07b7fa41f3}, !- Space Name
-  Surface,                                !- Outside Boundary Condition
-  {9787ea16-eeb6-42c5-b11c-6f1ad3ff2d97}, !- Outside Boundary Condition Object
->>>>>>> fcfe5a62
+  {cfade3f8-cb33-4a8b-99a9-ef24c91cbef5}, !- Outside Boundary Condition Object
   NoSun,                                  !- Sun Exposure
   NoWind,                                 !- Wind Exposure
   ,                                       !- View Factor to Ground
@@ -680,19 +485,11 @@
   0, 0, 0;                                !- X,Y,Z Vertex 4 {m}
 
 OS:Surface,
-<<<<<<< HEAD
-  {a6a3a4f5-41bb-419b-8e21-3ffaa692b0dc}, !- Handle
+  {ab5df99c-8480-4831-ad71-4fdb5de5d28a}, !- Handle
   Surface 8,                              !- Name
   RoofCeiling,                            !- Surface Type
-  {6dd3880a-418f-4086-ac20-9e2f9b11a74f}, !- Construction Name
-  {c0c7c072-ee12-4c26-a102-1edcac9d1402}, !- Space Name
-=======
-  {e6d6fe48-d2d3-41d4-864c-249f46dd5ba4}, !- Handle
-  Surface 8,                              !- Name
-  RoofCeiling,                            !- Surface Type
-  ,                                       !- Construction Name
-  {499fc4d5-d02b-4a59-a85b-7a07b7fa41f3}, !- Space Name
->>>>>>> fcfe5a62
+  ,                                       !- Construction Name
+  {70f5a020-fa8f-440f-86ef-aafc7a2526eb}, !- Space Name
   Outdoors,                               !- Outside Boundary Condition
   ,                                       !- Outside Boundary Condition Object
   SunExposed,                             !- Sun Exposure
@@ -705,19 +502,11 @@
   17.2888817744574, 0, 0;                 !- X,Y,Z Vertex 4 {m}
 
 OS:Surface,
-<<<<<<< HEAD
-  {3bcbef23-9b90-40b8-84dd-8eb6fab69022}, !- Handle
+  {b9c908d7-9ece-470c-b587-21aefd496142}, !- Handle
   Surface 9,                              !- Name
   RoofCeiling,                            !- Surface Type
-  {6dd3880a-418f-4086-ac20-9e2f9b11a74f}, !- Construction Name
-  {c0c7c072-ee12-4c26-a102-1edcac9d1402}, !- Space Name
-=======
-  {f94e7e57-8b03-4155-820a-2a049ac4eb94}, !- Handle
-  Surface 9,                              !- Name
-  RoofCeiling,                            !- Surface Type
-  ,                                       !- Construction Name
-  {499fc4d5-d02b-4a59-a85b-7a07b7fa41f3}, !- Space Name
->>>>>>> fcfe5a62
+  ,                                       !- Construction Name
+  {70f5a020-fa8f-440f-86ef-aafc7a2526eb}, !- Space Name
   Outdoors,                               !- Outside Boundary Condition
   ,                                       !- Outside Boundary Condition Object
   SunExposed,                             !- Sun Exposure
@@ -730,19 +519,11 @@
   0, 10.7471427258245, 0;                 !- X,Y,Z Vertex 4 {m}
 
 OS:Surface,
-<<<<<<< HEAD
-  {2e8404ac-7410-4b9b-9382-b156f7cda5c9}, !- Handle
+  {5bb89d4f-d653-41ed-be54-39ac7a4a2e8b}, !- Handle
   Surface 10,                             !- Name
   Wall,                                   !- Surface Type
-  {1a74327e-1b1f-49b2-b37a-ae92aad952f1}, !- Construction Name
-  {c0c7c072-ee12-4c26-a102-1edcac9d1402}, !- Space Name
-=======
-  {13f94711-2679-476d-9d6f-520e686d4638}, !- Handle
-  Surface 10,                             !- Name
-  Wall,                                   !- Surface Type
-  ,                                       !- Construction Name
-  {499fc4d5-d02b-4a59-a85b-7a07b7fa41f3}, !- Space Name
->>>>>>> fcfe5a62
+  ,                                       !- Construction Name
+  {70f5a020-fa8f-440f-86ef-aafc7a2526eb}, !- Space Name
   Outdoors,                               !- Outside Boundary Condition
   ,                                       !- Outside Boundary Condition Object
   SunExposed,                             !- Sun Exposure
@@ -754,19 +535,11 @@
   0, 0, 0;                                !- X,Y,Z Vertex 3 {m}
 
 OS:Surface,
-<<<<<<< HEAD
-  {48b9add5-d458-4530-b7f6-5adf36fbe3be}, !- Handle
+  {759169d8-180f-478e-833e-190fececee03}, !- Handle
   Surface 11,                             !- Name
   Wall,                                   !- Surface Type
-  {1a74327e-1b1f-49b2-b37a-ae92aad952f1}, !- Construction Name
-  {c0c7c072-ee12-4c26-a102-1edcac9d1402}, !- Space Name
-=======
-  {b8465a0b-0f27-443b-8856-b037a4c94e5d}, !- Handle
-  Surface 11,                             !- Name
-  Wall,                                   !- Surface Type
-  ,                                       !- Construction Name
-  {499fc4d5-d02b-4a59-a85b-7a07b7fa41f3}, !- Space Name
->>>>>>> fcfe5a62
+  ,                                       !- Construction Name
+  {70f5a020-fa8f-440f-86ef-aafc7a2526eb}, !- Space Name
   Outdoors,                               !- Outside Boundary Condition
   ,                                       !- Outside Boundary Condition Object
   SunExposed,                             !- Sun Exposure
@@ -778,15 +551,9 @@
   17.2888817744574, 10.7471427258245, 0;  !- X,Y,Z Vertex 3 {m}
 
 OS:Space,
-<<<<<<< HEAD
-  {c0c7c072-ee12-4c26-a102-1edcac9d1402}, !- Handle
+  {70f5a020-fa8f-440f-86ef-aafc7a2526eb}, !- Handle
   unfinished attic space,                 !- Name
-  {ad3316c0-817f-4869-a527-8cd1a0bcdcac}, !- Space Type Name
-=======
-  {499fc4d5-d02b-4a59-a85b-7a07b7fa41f3}, !- Handle
-  unfinished attic space,                 !- Name
-  {e7ec5080-48c3-4976-a8bb-a454d72dd98e}, !- Space Type Name
->>>>>>> fcfe5a62
+  {5f701a4d-880c-41fb-a6e0-696e8dfdae9c}, !- Space Type Name
   ,                                       !- Default Construction Set Name
   ,                                       !- Default Schedule Set Name
   -0,                                     !- Direction of Relative North {deg}
@@ -794,17 +561,10 @@
   0,                                      !- Y Origin {m}
   2.4384,                                 !- Z Origin {m}
   ,                                       !- Building Story Name
-<<<<<<< HEAD
-  {38bb8234-8bd2-4eb2-b178-6ba36fe7ef81}; !- Thermal Zone Name
+  {b13d1200-8fe4-4ac4-aaed-a7a4f4b3e6c3}; !- Thermal Zone Name
 
 OS:ThermalZone,
-  {38bb8234-8bd2-4eb2-b178-6ba36fe7ef81}, !- Handle
-=======
-  {906076a7-b424-41e7-b15c-5ddfea4c7801}; !- Thermal Zone Name
-
-OS:ThermalZone,
-  {906076a7-b424-41e7-b15c-5ddfea4c7801}, !- Handle
->>>>>>> fcfe5a62
+  {b13d1200-8fe4-4ac4-aaed-a7a4f4b3e6c3}, !- Handle
   unfinished attic zone,                  !- Name
   ,                                       !- Multiplier
   ,                                       !- Ceiling Height {m}
@@ -813,17 +573,10 @@
   ,                                       !- Zone Inside Convection Algorithm
   ,                                       !- Zone Outside Convection Algorithm
   ,                                       !- Zone Conditioning Equipment List Name
-<<<<<<< HEAD
-  {1efbc2b4-7839-42e9-b893-dda04e703d99}, !- Zone Air Inlet Port List
-  {a6c70d5b-e2b7-4d1c-a67b-7941fdc6f65d}, !- Zone Air Exhaust Port List
-  {97eb28fa-3bcb-4748-85fb-223cb3398c32}, !- Zone Air Node Name
-  {7e548bf8-2475-42d2-9287-dc2b3c5bb8e3}, !- Zone Return Air Port List
-=======
-  {9b4b526c-6229-45d5-88bc-d13e5dc8e4d1}, !- Zone Air Inlet Port List
-  {6d359e0b-a042-4e13-9667-f763056517b8}, !- Zone Air Exhaust Port List
-  {5b1e6f8b-dd7f-4993-95f6-02f85ccd397f}, !- Zone Air Node Name
-  {0108ae56-e76a-4d38-8c03-69ccbac37dbe}, !- Zone Return Air Port List
->>>>>>> fcfe5a62
+  {66c0c820-9279-42c2-b518-f6f6b0dddc9c}, !- Zone Air Inlet Port List
+  {e49b3917-d101-4529-b66f-fc990abaf887}, !- Zone Air Exhaust Port List
+  {fb26b61d-fe9a-4826-9db9-9024f2c1ca29}, !- Zone Air Node Name
+  {887430dd-7f43-4579-8e8b-6cbed9292852}, !- Zone Return Air Port List
   ,                                       !- Primary Daylighting Control Name
   ,                                       !- Fraction of Zone Controlled by Primary Daylighting Control
   ,                                       !- Secondary Daylighting Control Name
@@ -834,71 +587,37 @@
   No;                                     !- Use Ideal Air Loads
 
 OS:Node,
-<<<<<<< HEAD
-  {9d92adcf-3fbe-4d68-8d27-0606362aeb97}, !- Handle
+  {6d33c0eb-a922-4224-a094-a53c351a29c3}, !- Handle
   Node 2,                                 !- Name
-  {97eb28fa-3bcb-4748-85fb-223cb3398c32}, !- Inlet Port
+  {fb26b61d-fe9a-4826-9db9-9024f2c1ca29}, !- Inlet Port
   ;                                       !- Outlet Port
 
 OS:Connection,
-  {97eb28fa-3bcb-4748-85fb-223cb3398c32}, !- Handle
-  {b4ad79af-1f8b-4bba-8361-ddaa9e37fddc}, !- Name
-  {38bb8234-8bd2-4eb2-b178-6ba36fe7ef81}, !- Source Object
+  {fb26b61d-fe9a-4826-9db9-9024f2c1ca29}, !- Handle
+  {3296124c-6556-4a84-adb4-839eab444f69}, !- Name
+  {b13d1200-8fe4-4ac4-aaed-a7a4f4b3e6c3}, !- Source Object
   11,                                     !- Outlet Port
-  {9d92adcf-3fbe-4d68-8d27-0606362aeb97}, !- Target Object
+  {6d33c0eb-a922-4224-a094-a53c351a29c3}, !- Target Object
   2;                                      !- Inlet Port
 
 OS:PortList,
-  {1efbc2b4-7839-42e9-b893-dda04e703d99}, !- Handle
-  {190a48bf-f4af-42e8-b9b4-90f758e84cbd}, !- Name
-  {38bb8234-8bd2-4eb2-b178-6ba36fe7ef81}; !- HVAC Component
+  {66c0c820-9279-42c2-b518-f6f6b0dddc9c}, !- Handle
+  {3d031fd8-4f3a-4ee6-9328-0b18c9ff6f86}, !- Name
+  {b13d1200-8fe4-4ac4-aaed-a7a4f4b3e6c3}; !- HVAC Component
 
 OS:PortList,
-  {a6c70d5b-e2b7-4d1c-a67b-7941fdc6f65d}, !- Handle
-  {e3fc832b-8fd6-4926-8e4f-57bda75aea5e}, !- Name
-  {38bb8234-8bd2-4eb2-b178-6ba36fe7ef81}; !- HVAC Component
+  {e49b3917-d101-4529-b66f-fc990abaf887}, !- Handle
+  {62826f4a-6184-4060-9a8c-0c80193452df}, !- Name
+  {b13d1200-8fe4-4ac4-aaed-a7a4f4b3e6c3}; !- HVAC Component
 
 OS:PortList,
-  {7e548bf8-2475-42d2-9287-dc2b3c5bb8e3}, !- Handle
-  {4dac256a-2762-4807-99ff-62502431cd76}, !- Name
-  {38bb8234-8bd2-4eb2-b178-6ba36fe7ef81}; !- HVAC Component
+  {887430dd-7f43-4579-8e8b-6cbed9292852}, !- Handle
+  {1a93a651-dfdf-461f-a885-4467e043ad31}, !- Name
+  {b13d1200-8fe4-4ac4-aaed-a7a4f4b3e6c3}; !- HVAC Component
 
 OS:Sizing:Zone,
-  {059621ae-ba2c-4d3b-b23e-29e56ae06776}, !- Handle
-  {38bb8234-8bd2-4eb2-b178-6ba36fe7ef81}, !- Zone or ZoneList Name
-=======
-  {ea80e2c8-7a12-4e15-aa1c-8c9341b902d0}, !- Handle
-  Node 2,                                 !- Name
-  {5b1e6f8b-dd7f-4993-95f6-02f85ccd397f}, !- Inlet Port
-  ;                                       !- Outlet Port
-
-OS:Connection,
-  {5b1e6f8b-dd7f-4993-95f6-02f85ccd397f}, !- Handle
-  {0f03daaa-204b-4501-938e-ef5f5c891cc1}, !- Name
-  {906076a7-b424-41e7-b15c-5ddfea4c7801}, !- Source Object
-  11,                                     !- Outlet Port
-  {ea80e2c8-7a12-4e15-aa1c-8c9341b902d0}, !- Target Object
-  2;                                      !- Inlet Port
-
-OS:PortList,
-  {9b4b526c-6229-45d5-88bc-d13e5dc8e4d1}, !- Handle
-  {0a7033f8-49aa-449d-b7ed-91bf253f94af}, !- Name
-  {906076a7-b424-41e7-b15c-5ddfea4c7801}; !- HVAC Component
-
-OS:PortList,
-  {6d359e0b-a042-4e13-9667-f763056517b8}, !- Handle
-  {c951d8d8-d733-425d-9d9c-a76a17718168}, !- Name
-  {906076a7-b424-41e7-b15c-5ddfea4c7801}; !- HVAC Component
-
-OS:PortList,
-  {0108ae56-e76a-4d38-8c03-69ccbac37dbe}, !- Handle
-  {11c0bda6-2a54-4581-aec1-8a5fb5cebbf0}, !- Name
-  {906076a7-b424-41e7-b15c-5ddfea4c7801}; !- HVAC Component
-
-OS:Sizing:Zone,
-  {3caa70a8-3dd6-4dff-ba15-cdcef7ca3024}, !- Handle
-  {906076a7-b424-41e7-b15c-5ddfea4c7801}, !- Zone or ZoneList Name
->>>>>>> fcfe5a62
+  {17392d2c-0e83-45c1-a1c0-71ce56443b3f}, !- Handle
+  {b13d1200-8fe4-4ac4-aaed-a7a4f4b3e6c3}, !- Zone or ZoneList Name
   SupplyAirTemperature,                   !- Zone Cooling Design Supply Air Temperature Input Method
   14,                                     !- Zone Cooling Design Supply Air Temperature {C}
   11.11,                                  !- Zone Cooling Design Supply Air Temperature Difference {deltaC}
@@ -919,27 +638,20 @@
   ,                                       !- Heating Maximum Air Flow per Zone Floor Area {m3/s-m2}
   ,                                       !- Heating Maximum Air Flow {m3/s}
   ,                                       !- Heating Maximum Air Flow Fraction
+  ,                                       !- Design Zone Air Distribution Effectiveness in Cooling Mode
+  ,                                       !- Design Zone Air Distribution Effectiveness in Heating Mode
   No,                                     !- Account for Dedicated Outdoor Air System
   NeutralSupplyAir,                       !- Dedicated Outdoor Air System Control Strategy
   autosize,                               !- Dedicated Outdoor Air Low Setpoint Temperature for Design {C}
   autosize;                               !- Dedicated Outdoor Air High Setpoint Temperature for Design {C}
 
 OS:ZoneHVAC:EquipmentList,
-<<<<<<< HEAD
-  {d9632e1b-870c-4f35-aa65-0645f35629e1}, !- Handle
+  {3c2974c0-a2bf-42ee-a8df-1ba562f97bac}, !- Handle
   Zone HVAC Equipment List 2,             !- Name
-  {38bb8234-8bd2-4eb2-b178-6ba36fe7ef81}; !- Thermal Zone
+  {b13d1200-8fe4-4ac4-aaed-a7a4f4b3e6c3}; !- Thermal Zone
 
 OS:SpaceType,
-  {ad3316c0-817f-4869-a527-8cd1a0bcdcac}, !- Handle
-=======
-  {a76d1f72-049d-48aa-9fa4-66e297ed783b}, !- Handle
-  Zone HVAC Equipment List 2,             !- Name
-  {906076a7-b424-41e7-b15c-5ddfea4c7801}; !- Thermal Zone
-
-OS:SpaceType,
-  {e7ec5080-48c3-4976-a8bb-a454d72dd98e}, !- Handle
->>>>>>> fcfe5a62
+  {5f701a4d-880c-41fb-a6e0-696e8dfdae9c}, !- Handle
   Space Type 2,                           !- Name
   ,                                       !- Default Construction Set Name
   ,                                       !- Default Schedule Set Name
@@ -950,23 +662,14 @@
   unfinished attic;                       !- Standards Space Type
 
 OS:BuildingUnit,
-<<<<<<< HEAD
-  {b3fa7341-bff1-4799-b3df-1ebbf83fd653}, !- Handle
-=======
-  {dc276119-a0a4-4bf3-bedf-1eaf729a6a97}, !- Handle
->>>>>>> fcfe5a62
+  {b3668bad-6a72-4502-beab-f53d6036a8ff}, !- Handle
   unit 1,                                 !- Name
   ,                                       !- Rendering Color
   Residential;                            !- Building Unit Type
 
 OS:AdditionalProperties,
-<<<<<<< HEAD
-  {46643a15-0a21-4578-b900-d2b33855c8d7}, !- Handle
-  {b3fa7341-bff1-4799-b3df-1ebbf83fd653}, !- Object Name
-=======
-  {dec63f76-1ac1-4f96-b1cf-f4ab9896c372}, !- Handle
-  {dc276119-a0a4-4bf3-bedf-1eaf729a6a97}, !- Object Name
->>>>>>> fcfe5a62
+  {ef99c0bf-7104-46b6-b17d-e9b5b0b6b637}, !- Handle
+  {b3668bad-6a72-4502-beab-f53d6036a8ff}, !- Object Name
   NumberOfBedrooms,                       !- Feature Name 1
   Integer,                                !- Feature Data Type 1
   3,                                      !- Feature Value 1
@@ -977,14 +680,8 @@
   Double,                                 !- Feature Data Type 3
   2.6400000000000001;                     !- Feature Value 3
 
-<<<<<<< HEAD
-OS:External:File,
-  {a3b8052d-1d40-4116-a6d9-6d73b95f3c4c}, !- Handle
-  8760.csv,                               !- Name
-  8760.csv;                               !- File Name
-
 OS:Schedule:Day,
-  {d3cf5970-1ab5-4c04-bb7d-ba08bce5d87b}, !- Handle
+  {b796078a-00bf-4618-86a7-7ba229a62c0b}, !- Handle
   Schedule Day 1,                         !- Name
   ,                                       !- Schedule Type Limits Name
   ,                                       !- Interpolate to Timestep
@@ -993,1348 +690,10 @@
   0;                                      !- Value Until Time 1
 
 OS:Schedule:Day,
-  {7db42300-6c2f-4f24-90a3-27d548a70664}, !- Handle
+  {588c931c-d3e8-4002-afb8-215ab05f9075}, !- Handle
   Schedule Day 2,                         !- Name
   ,                                       !- Schedule Type Limits Name
   ,                                       !- Interpolate to Timestep
   24,                                     !- Hour 1
   0,                                      !- Minute 1
   1;                                      !- Value Until Time 1
-
-OS:Schedule:File,
-  {02628d7f-b9e2-400c-b7dd-0ecb1d5974fb}, !- Handle
-  occupants,                              !- Name
-  {b60851d8-35ec-42a7-8e7e-6eff783263e4}, !- Schedule Type Limits Name
-  {a3b8052d-1d40-4116-a6d9-6d73b95f3c4c}, !- External File Name
-  1,                                      !- Column Number
-  1,                                      !- Rows to Skip at Top
-  8760,                                   !- Number of Hours of Data
-  ,                                       !- Column Separator
-  ,                                       !- Interpolate to Timestep
-  60;                                     !- Minutes per Item
-
-OS:Schedule:Ruleset,
-  {b0444ffc-a45e-4e79-a2f6-a0e99ed8f418}, !- Handle
-  Schedule Ruleset 1,                     !- Name
-  {53f90ea9-d93a-4d7b-a4da-ff81a4c04d4a}, !- Schedule Type Limits Name
-  {8414b7c5-494d-4058-8366-bc5ade1934eb}; !- Default Day Schedule Name
-
-OS:Schedule:Day,
-  {8414b7c5-494d-4058-8366-bc5ade1934eb}, !- Handle
-  Schedule Day 3,                         !- Name
-  {53f90ea9-d93a-4d7b-a4da-ff81a4c04d4a}, !- Schedule Type Limits Name
-  ,                                       !- Interpolate to Timestep
-  24,                                     !- Hour 1
-  0,                                      !- Minute 1
-  112.539290946133;                       !- Value Until Time 1
-
-OS:People:Definition,
-  {17eaddcf-3e1e-4a7f-952e-d9bff559248b}, !- Handle
-  res occupants|living space,             !- Name
-  People,                                 !- Number of People Calculation Method
-  2.64,                                   !- Number of People {people}
-  ,                                       !- People per Space Floor Area {person/m2}
-  ,                                       !- Space Floor Area per Person {m2/person}
-  0.319734,                               !- Fraction Radiant
-  0.573,                                  !- Sensible Heat Fraction
-  0,                                      !- Carbon Dioxide Generation Rate {m3/s-W}
-  No,                                     !- Enable ASHRAE 55 Comfort Warnings
-  ZoneAveraged;                           !- Mean Radiant Temperature Calculation Type
-
-OS:People,
-  {0e53db4e-186e-4618-bbec-c921288e27d2}, !- Handle
-  res occupants|living space,             !- Name
-  {17eaddcf-3e1e-4a7f-952e-d9bff559248b}, !- People Definition Name
-  {fbd891da-64d3-4920-813b-102a0bf0f6a5}, !- Space or SpaceType Name
-  {02628d7f-b9e2-400c-b7dd-0ecb1d5974fb}, !- Number of People Schedule Name
-  {b0444ffc-a45e-4e79-a2f6-a0e99ed8f418}, !- Activity Level Schedule Name
-  ,                                       !- Surface Name/Angle Factor List Name
-  ,                                       !- Work Efficiency Schedule Name
-  ,                                       !- Clothing Insulation Schedule Name
-  ,                                       !- Air Velocity Schedule Name
-  1;                                      !- Multiplier
-
-OS:ScheduleTypeLimits,
-  {53f90ea9-d93a-4d7b-a4da-ff81a4c04d4a}, !- Handle
-  ActivityLevel,                          !- Name
-  0,                                      !- Lower Limit Value
-  ,                                       !- Upper Limit Value
-  Continuous,                             !- Numeric Type
-  ActivityLevel;                          !- Unit Type
-
-OS:ScheduleTypeLimits,
-  {b60851d8-35ec-42a7-8e7e-6eff783263e4}, !- Handle
-  Fractional,                             !- Name
-  0,                                      !- Lower Limit Value
-  1,                                      !- Upper Limit Value
-  Continuous;                             !- Numeric Type
-
-OS:ShadingSurfaceGroup,
-  {e9e3ea3d-8656-4813-99d4-359f4a607730}, !- Handle
-  res neighbors,                          !- Name
-  Building;                               !- Shading Surface Type
-
-OS:ShadingSurface,
-  {863a0d74-07c6-4c8d-95bc-97a44a8c5ad1}, !- Handle
-  res neighbors left,                     !- Name
-  ,                                       !- Construction Name
-  {e9e3ea3d-8656-4813-99d4-359f4a607730}, !- Shading Surface Group Name
-  ,                                       !- Transmittance Schedule Name
-  ,                                       !- Number of Vertices
-  -3.048, 0, 0,                           !- X,Y,Z Vertex 1 {m}
-  -3.048, 0, 5.12518568145614,            !- X,Y,Z Vertex 2 {m}
-  -3.048, 10.7471427258245, 5.12518568145614, !- X,Y,Z Vertex 3 {m}
-  -3.048, 10.7471427258245, 0;            !- X,Y,Z Vertex 4 {m}
-
-OS:ShadingSurface,
-  {9cbaf2c1-8667-4ae0-bfc2-18610aa89174}, !- Handle
-  res neighbors right,                    !- Name
-  ,                                       !- Construction Name
-  {e9e3ea3d-8656-4813-99d4-359f4a607730}, !- Shading Surface Group Name
-  ,                                       !- Transmittance Schedule Name
-  ,                                       !- Number of Vertices
-  20.3368817744574, 10.7471427258245, 0,  !- X,Y,Z Vertex 1 {m}
-  20.3368817744574, 10.7471427258245, 5.12518568145614, !- X,Y,Z Vertex 2 {m}
-  20.3368817744574, 0, 5.12518568145614,  !- X,Y,Z Vertex 3 {m}
-  20.3368817744574, 0, 0;                 !- X,Y,Z Vertex 4 {m}
-
-OS:SubSurface,
-  {248b7256-6722-4ae3-b101-81460b5b0d0f}, !- Handle
-  unit 1 - Surface 5 - Door,              !- Name
-  Door,                                   !- Sub Surface Type
-  {45fa9fd8-d552-4d17-9fe4-c8706e867196}, !- Construction Name
-  {209c6507-7d25-48b7-8bdb-520c5c6b9a11}, !- Surface Name
-  ,                                       !- Outside Boundary Condition Object
-  ,                                       !- View Factor to Ground
-  ,                                       !- Shading Control Name
-  ,                                       !- Frame and Divider Name
-  ,                                       !- Multiplier
-  ,                                       !- Number of Vertices
-  0.1524, 0, 2.1336,                      !- X,Y,Z Vertex 1 {m}
-  0.1524, 0, 0,                           !- X,Y,Z Vertex 2 {m}
-  1.02325714285714, 0, 0,                 !- X,Y,Z Vertex 3 {m}
-  1.02325714285714, 0, 2.1336;            !- X,Y,Z Vertex 4 {m}
-
-OS:Surface,
-  {209c6507-7d25-48b7-8bdb-520c5c6b9a11}, !- Handle
-  Surface 12,                             !- Name
-  Wall,                                   !- Surface Type
-  {1c9cab52-4c6a-46eb-ae5d-3e83133fcd26}, !- Construction Name
-  {fbd891da-64d3-4920-813b-102a0bf0f6a5}, !- Space Name
-  Outdoors,                               !- Outside Boundary Condition
-  ,                                       !- Outside Boundary Condition Object
-  SunExposed,                             !- Sun Exposure
-  WindExposed,                            !- Wind Exposure
-  ,                                       !- View Factor to Ground
-  ,                                       !- Number of Vertices
-  1.04865714285714, 0, 2.43840088208656,  !- X,Y,Z Vertex 1 {m}
-  0.127000756639339, 0, 2.4384,           !- X,Y,Z Vertex 2 {m}
-  0.12700075663934, 0, 0,                 !- X,Y,Z Vertex 3 {m}
-  1.04865714285714, 0, 8.46803096088422e-07; !- X,Y,Z Vertex 4 {m}
-
-OS:Surface,
-  {4623e1dd-a9ba-4edb-96f6-7be1a6a63d61}, !- Handle
-  Surface 13,                             !- Name
-  Wall,                                   !- Surface Type
-  {1c9cab52-4c6a-46eb-ae5d-3e83133fcd26}, !- Construction Name
-  {fbd891da-64d3-4920-813b-102a0bf0f6a5}, !- Space Name
-  Outdoors,                               !- Outside Boundary Condition
-  ,                                       !- Outside Boundary Condition Object
-  SunExposed,                             !- Sun Exposure
-  WindExposed,                            !- Wind Exposure
-  ,                                       !- View Factor to Ground
-  ,                                       !- Number of Vertices
-  0.127000756639339, 0, 2.4384,           !- X,Y,Z Vertex 1 {m}
-  0, 0, 2.4384,                           !- X,Y,Z Vertex 2 {m}
-  0, 0, 0,                                !- X,Y,Z Vertex 3 {m}
-  0.12700075663934, 0, 0;                 !- X,Y,Z Vertex 4 {m}
-
-OS:SubSurface,
-  {32007586-034c-42b1-9ed7-f7bd77f5c278}, !- Handle
-  Surface 3 - Window 1,                   !- Name
-  FixedWindow,                            !- Sub Surface Type
-  {9a8b74f9-f6f5-4f55-bef7-0e3f57d266c1}, !- Construction Name
-  {a3c78184-9429-4c70-9e54-cb172f69057e}, !- Surface Name
-  ,                                       !- Outside Boundary Condition Object
-  ,                                       !- View Factor to Ground
-  ,                                       !- Shading Control Name
-  ,                                       !- Frame and Divider Name
-  ,                                       !- Multiplier
-  ,                                       !- Number of Vertices
-  14.76338096336, 10.7471427258245, 2.1336, !- X,Y,Z Vertex 1 {m}
-  14.76338096336, 10.7471427258245, 0.931506540122505, !- X,Y,Z Vertex 2 {m}
-  13.8615854195659, 10.7471427258245, 0.931506540122505, !- X,Y,Z Vertex 3 {m}
-  13.8615854195659, 10.7471427258245, 2.1336; !- X,Y,Z Vertex 4 {m}
-
-OS:SubSurface,
-  {c01c42b1-eb2b-470e-a329-3162a500fea3}, !- Handle
-  Surface 3 - Window 2,                   !- Name
-  FixedWindow,                            !- Sub Surface Type
-  {9a8b74f9-f6f5-4f55-bef7-0e3f57d266c1}, !- Construction Name
-  {a3c78184-9429-4c70-9e54-cb172f69057e}, !- Surface Name
-  ,                                       !- Outside Boundary Condition Object
-  ,                                       !- View Factor to Ground
-  ,                                       !- Shading Control Name
-  ,                                       !- Frame and Divider Name
-  ,                                       !- Multiplier
-  ,                                       !- Number of Vertices
-  13.8006254195659, 10.7471427258245, 2.1336, !- X,Y,Z Vertex 1 {m}
-  13.8006254195659, 10.7471427258245, 0.931506540122505, !- X,Y,Z Vertex 2 {m}
-  12.8988298757719, 10.7471427258245, 0.931506540122505, !- X,Y,Z Vertex 3 {m}
-  12.8988298757719, 10.7471427258245, 2.1336; !- X,Y,Z Vertex 4 {m}
-
-OS:SubSurface,
-  {aff29ef4-8051-4151-90a0-e43153038df4}, !- Handle
-  Surface 3 - Window 3,                   !- Name
-  FixedWindow,                            !- Sub Surface Type
-  {9a8b74f9-f6f5-4f55-bef7-0e3f57d266c1}, !- Construction Name
-  {a3c78184-9429-4c70-9e54-cb172f69057e}, !- Surface Name
-  ,                                       !- Outside Boundary Condition Object
-  ,                                       !- View Factor to Ground
-  ,                                       !- Shading Control Name
-  ,                                       !- Frame and Divider Name
-  ,                                       !- Multiplier
-  ,                                       !- Number of Vertices
-  11.3056046084685, 10.7471427258245, 2.1336, !- X,Y,Z Vertex 1 {m}
-  11.3056046084685, 10.7471427258245, 0.931506540122505, !- X,Y,Z Vertex 2 {m}
-  10.4038090646744, 10.7471427258245, 0.931506540122505, !- X,Y,Z Vertex 3 {m}
-  10.4038090646744, 10.7471427258245, 2.1336; !- X,Y,Z Vertex 4 {m}
-
-OS:SubSurface,
-  {85111d51-2826-4b6c-8730-b82cd9a31ea0}, !- Handle
-  Surface 3 - Window 4,                   !- Name
-  FixedWindow,                            !- Sub Surface Type
-  {9a8b74f9-f6f5-4f55-bef7-0e3f57d266c1}, !- Construction Name
-  {a3c78184-9429-4c70-9e54-cb172f69057e}, !- Surface Name
-  ,                                       !- Outside Boundary Condition Object
-  ,                                       !- View Factor to Ground
-  ,                                       !- Shading Control Name
-  ,                                       !- Frame and Divider Name
-  ,                                       !- Multiplier
-  ,                                       !- Number of Vertices
-  10.3428490646744, 10.7471427258245, 2.1336, !- X,Y,Z Vertex 1 {m}
-  10.3428490646744, 10.7471427258245, 0.931506540122505, !- X,Y,Z Vertex 2 {m}
-  9.44105352088037, 10.7471427258245, 0.931506540122505, !- X,Y,Z Vertex 3 {m}
-  9.44105352088037, 10.7471427258245, 2.1336; !- X,Y,Z Vertex 4 {m}
-
-OS:SubSurface,
-  {00ee86c0-e450-46fd-8d38-aaef4a4e7583}, !- Handle
-  Surface 3 - Window 5,                   !- Name
-  FixedWindow,                            !- Sub Surface Type
-  {9a8b74f9-f6f5-4f55-bef7-0e3f57d266c1}, !- Construction Name
-  {a3c78184-9429-4c70-9e54-cb172f69057e}, !- Surface Name
-  ,                                       !- Outside Boundary Condition Object
-  ,                                       !- View Factor to Ground
-  ,                                       !- Shading Control Name
-  ,                                       !- Frame and Divider Name
-  ,                                       !- Multiplier
-  ,                                       !- Number of Vertices
-  7.84782825357703, 10.7471427258245, 2.1336, !- X,Y,Z Vertex 1 {m}
-  7.84782825357703, 10.7471427258245, 0.931506540122505, !- X,Y,Z Vertex 2 {m}
-  6.94603270978296, 10.7471427258245, 0.931506540122505, !- X,Y,Z Vertex 3 {m}
-  6.94603270978296, 10.7471427258245, 2.1336; !- X,Y,Z Vertex 4 {m}
-
-OS:SubSurface,
-  {8a9d671d-e3a3-4023-b893-9e4e229933ad}, !- Handle
-  Surface 3 - Window 6,                   !- Name
-  FixedWindow,                            !- Sub Surface Type
-  {9a8b74f9-f6f5-4f55-bef7-0e3f57d266c1}, !- Construction Name
-  {a3c78184-9429-4c70-9e54-cb172f69057e}, !- Surface Name
-  ,                                       !- Outside Boundary Condition Object
-  ,                                       !- View Factor to Ground
-  ,                                       !- Shading Control Name
-  ,                                       !- Frame and Divider Name
-  ,                                       !- Multiplier
-  ,                                       !- Number of Vertices
-  6.88507270978296, 10.7471427258245, 2.1336, !- X,Y,Z Vertex 1 {m}
-  6.88507270978296, 10.7471427258245, 0.931506540122505, !- X,Y,Z Vertex 2 {m}
-  5.98327716598889, 10.7471427258245, 0.931506540122505, !- X,Y,Z Vertex 3 {m}
-  5.98327716598889, 10.7471427258245, 2.1336; !- X,Y,Z Vertex 4 {m}
-
-OS:SubSurface,
-  {90ce5156-58dc-4787-b238-da03ca82c635}, !- Handle
-  Surface 3 - Window 7,                   !- Name
-  FixedWindow,                            !- Sub Surface Type
-  {9a8b74f9-f6f5-4f55-bef7-0e3f57d266c1}, !- Construction Name
-  {a3c78184-9429-4c70-9e54-cb172f69057e}, !- Surface Name
-  ,                                       !- Outside Boundary Condition Object
-  ,                                       !- View Factor to Ground
-  ,                                       !- Shading Control Name
-  ,                                       !- Frame and Divider Name
-  ,                                       !- Multiplier
-  ,                                       !- Number of Vertices
-  3.90867412678852, 10.7471427258245, 2.1336, !- X,Y,Z Vertex 1 {m}
-  3.90867412678852, 10.7471427258245, 0.931506540122505, !- X,Y,Z Vertex 2 {m}
-  3.00687858299444, 10.7471427258245, 0.931506540122505, !- X,Y,Z Vertex 3 {m}
-  3.00687858299444, 10.7471427258245, 2.1336; !- X,Y,Z Vertex 4 {m}
-
-OS:SubSurface,
-  {9ee549d8-f280-4f57-b76a-ee2e95e81a84}, !- Handle
-  Surface 2 - Window 1,                   !- Name
-  FixedWindow,                            !- Sub Surface Type
-  {9a8b74f9-f6f5-4f55-bef7-0e3f57d266c1}, !- Construction Name
-  {d14da246-45c2-4670-b797-05923c87a503}, !- Surface Name
-  ,                                       !- Outside Boundary Condition Object
-  ,                                       !- View Factor to Ground
-  ,                                       !- Shading Control Name
-  ,                                       !- Frame and Divider Name
-  ,                                       !- Multiplier
-  ,                                       !- Number of Vertices
-  0, 8.93210657300739, 2.1336,            !- X,Y,Z Vertex 1 {m}
-  0, 8.93210657300739, 1.01218771832419,  !- X,Y,Z Vertex 2 {m}
-  0, 8.09083704436837, 1.01218771832419,  !- X,Y,Z Vertex 3 {m}
-  0, 8.09083704436837, 2.1336;            !- X,Y,Z Vertex 4 {m}
-
-OS:SubSurface,
-  {610319cd-5512-445b-a75a-69ee8e26c59d}, !- Handle
-  Surface 2 - Window 2,                   !- Name
-  FixedWindow,                            !- Sub Surface Type
-  {9a8b74f9-f6f5-4f55-bef7-0e3f57d266c1}, !- Construction Name
-  {d14da246-45c2-4670-b797-05923c87a503}, !- Surface Name
-  ,                                       !- Outside Boundary Condition Object
-  ,                                       !- View Factor to Ground
-  ,                                       !- Shading Control Name
-  ,                                       !- Frame and Divider Name
-  ,                                       !- Multiplier
-  ,                                       !- Number of Vertices
-  0, 8.02987704436837, 2.1336,            !- X,Y,Z Vertex 1 {m}
-  0, 8.02987704436837, 1.01218771832419,  !- X,Y,Z Vertex 2 {m}
-  0, 7.18860751572936, 1.01218771832419,  !- X,Y,Z Vertex 3 {m}
-  0, 7.18860751572936, 2.1336;            !- X,Y,Z Vertex 4 {m}
-
-OS:SubSurface,
-  {5fd57ef8-a534-4421-b6d7-27597701c3df}, !- Handle
-  Surface 2 - Window 3,                   !- Name
-  FixedWindow,                            !- Sub Surface Type
-  {9a8b74f9-f6f5-4f55-bef7-0e3f57d266c1}, !- Construction Name
-  {d14da246-45c2-4670-b797-05923c87a503}, !- Surface Name
-  ,                                       !- Outside Boundary Condition Object
-  ,                                       !- View Factor to Ground
-  ,                                       !- Shading Control Name
-  ,                                       !- Frame and Divider Name
-  ,                                       !- Multiplier
-  ,                                       !- Number of Vertices
-  0, 6.24532089155127, 2.1336,            !- X,Y,Z Vertex 1 {m}
-  0, 6.24532089155127, 1.01218771832419,  !- X,Y,Z Vertex 2 {m}
-  0, 5.40405136291225, 1.01218771832419,  !- X,Y,Z Vertex 3 {m}
-  0, 5.40405136291225, 2.1336;            !- X,Y,Z Vertex 4 {m}
-
-OS:SubSurface,
-  {ef1db058-de58-46e9-9d14-8572dbfb25e2}, !- Handle
-  Surface 2 - Window 4,                   !- Name
-  FixedWindow,                            !- Sub Surface Type
-  {9a8b74f9-f6f5-4f55-bef7-0e3f57d266c1}, !- Construction Name
-  {d14da246-45c2-4670-b797-05923c87a503}, !- Surface Name
-  ,                                       !- Outside Boundary Condition Object
-  ,                                       !- View Factor to Ground
-  ,                                       !- Shading Control Name
-  ,                                       !- Frame and Divider Name
-  ,                                       !- Multiplier
-  ,                                       !- Number of Vertices
-  0, 5.34309136291225, 2.1336,            !- X,Y,Z Vertex 1 {m}
-  0, 5.34309136291225, 1.01218771832419,  !- X,Y,Z Vertex 2 {m}
-  0, 4.50182183427323, 1.01218771832419,  !- X,Y,Z Vertex 3 {m}
-  0, 4.50182183427323, 2.1336;            !- X,Y,Z Vertex 4 {m}
-
-OS:SubSurface,
-  {465a6ede-4cf1-4f9b-b003-ded5941d526c}, !- Handle
-  Surface 2 - Window 5,                   !- Name
-  FixedWindow,                            !- Sub Surface Type
-  {9a8b74f9-f6f5-4f55-bef7-0e3f57d266c1}, !- Construction Name
-  {d14da246-45c2-4670-b797-05923c87a503}, !- Surface Name
-  ,                                       !- Outside Boundary Condition Object
-  ,                                       !- View Factor to Ground
-  ,                                       !- Shading Control Name
-  ,                                       !- Frame and Divider Name
-  ,                                       !- Multiplier
-  ,                                       !- Number of Vertices
-  0, 3.10742044577563, 2.1336,            !- X,Y,Z Vertex 1 {m}
-  0, 3.10742044577563, 1.01218771832419,  !- X,Y,Z Vertex 2 {m}
-  0, 2.26615091713662, 1.01218771832419,  !- X,Y,Z Vertex 3 {m}
-  0, 2.26615091713662, 2.1336;            !- X,Y,Z Vertex 4 {m}
-
-OS:SubSurface,
-  {1f581490-b850-4f80-95e0-2723fc3f1a65}, !- Handle
-  Surface 4 - Window 1,                   !- Name
-  FixedWindow,                            !- Sub Surface Type
-  {9a8b74f9-f6f5-4f55-bef7-0e3f57d266c1}, !- Construction Name
-  {235ccfa5-3a71-421b-af87-4a09dff4bb61}, !- Surface Name
-  ,                                       !- Outside Boundary Condition Object
-  ,                                       !- View Factor to Ground
-  ,                                       !- Shading Control Name
-  ,                                       !- Frame and Divider Name
-  ,                                       !- Multiplier
-  ,                                       !- Number of Vertices
-  17.2888817744574, 1.81503615281711, 2.1336, !- X,Y,Z Vertex 1 {m}
-  17.2888817744574, 1.81503615281711, 1.01218771832419, !- X,Y,Z Vertex 2 {m}
-  17.2888817744574, 2.65630568145613, 1.01218771832419, !- X,Y,Z Vertex 3 {m}
-  17.2888817744574, 2.65630568145613, 2.1336; !- X,Y,Z Vertex 4 {m}
-
-OS:SubSurface,
-  {b37452ca-b070-4fc8-8bfa-857ad0b76fd2}, !- Handle
-  Surface 4 - Window 2,                   !- Name
-  FixedWindow,                            !- Sub Surface Type
-  {9a8b74f9-f6f5-4f55-bef7-0e3f57d266c1}, !- Construction Name
-  {235ccfa5-3a71-421b-af87-4a09dff4bb61}, !- Surface Name
-  ,                                       !- Outside Boundary Condition Object
-  ,                                       !- View Factor to Ground
-  ,                                       !- Shading Control Name
-  ,                                       !- Frame and Divider Name
-  ,                                       !- Multiplier
-  ,                                       !- Number of Vertices
-  17.2888817744574, 2.71726568145613, 2.1336, !- X,Y,Z Vertex 1 {m}
-  17.2888817744574, 2.71726568145613, 1.01218771832419, !- X,Y,Z Vertex 2 {m}
-  17.2888817744574, 3.55853521009514, 1.01218771832419, !- X,Y,Z Vertex 3 {m}
-  17.2888817744574, 3.55853521009514, 2.1336; !- X,Y,Z Vertex 4 {m}
-
-OS:SubSurface,
-  {d8eef012-8541-4cb3-98b7-afa24e9b66aa}, !- Handle
-  Surface 4 - Window 3,                   !- Name
-  FixedWindow,                            !- Sub Surface Type
-  {9a8b74f9-f6f5-4f55-bef7-0e3f57d266c1}, !- Construction Name
-  {235ccfa5-3a71-421b-af87-4a09dff4bb61}, !- Surface Name
-  ,                                       !- Outside Boundary Condition Object
-  ,                                       !- View Factor to Ground
-  ,                                       !- Shading Control Name
-  ,                                       !- Frame and Divider Name
-  ,                                       !- Multiplier
-  ,                                       !- Number of Vertices
-  17.2888817744574, 4.50182183427323, 2.1336, !- X,Y,Z Vertex 1 {m}
-  17.2888817744574, 4.50182183427323, 1.01218771832419, !- X,Y,Z Vertex 2 {m}
-  17.2888817744574, 5.34309136291225, 1.01218771832419, !- X,Y,Z Vertex 3 {m}
-  17.2888817744574, 5.34309136291225, 2.1336; !- X,Y,Z Vertex 4 {m}
-
-OS:SubSurface,
-  {cf3f6ff0-1454-4fd2-b6ee-f8c8a6b3bc93}, !- Handle
-  Surface 4 - Window 4,                   !- Name
-  FixedWindow,                            !- Sub Surface Type
-  {9a8b74f9-f6f5-4f55-bef7-0e3f57d266c1}, !- Construction Name
-  {235ccfa5-3a71-421b-af87-4a09dff4bb61}, !- Surface Name
-  ,                                       !- Outside Boundary Condition Object
-  ,                                       !- View Factor to Ground
-  ,                                       !- Shading Control Name
-  ,                                       !- Frame and Divider Name
-  ,                                       !- Multiplier
-  ,                                       !- Number of Vertices
-  17.2888817744574, 5.40405136291225, 2.1336, !- X,Y,Z Vertex 1 {m}
-  17.2888817744574, 5.40405136291225, 1.01218771832419, !- X,Y,Z Vertex 2 {m}
-  17.2888817744574, 6.24532089155127, 1.01218771832419, !- X,Y,Z Vertex 3 {m}
-  17.2888817744574, 6.24532089155127, 2.1336; !- X,Y,Z Vertex 4 {m}
-
-OS:SubSurface,
-  {3f1c3605-cd3a-44ac-a46c-e3abaa859a10}, !- Handle
-  Surface 4 - Window 5,                   !- Name
-  FixedWindow,                            !- Sub Surface Type
-  {9a8b74f9-f6f5-4f55-bef7-0e3f57d266c1}, !- Construction Name
-  {235ccfa5-3a71-421b-af87-4a09dff4bb61}, !- Surface Name
-  ,                                       !- Outside Boundary Condition Object
-  ,                                       !- View Factor to Ground
-  ,                                       !- Shading Control Name
-  ,                                       !- Frame and Divider Name
-  ,                                       !- Multiplier
-  ,                                       !- Number of Vertices
-  17.2888817744574, 7.63972228004887, 2.1336, !- X,Y,Z Vertex 1 {m}
-  17.2888817744574, 7.63972228004887, 1.01218771832419, !- X,Y,Z Vertex 2 {m}
-  17.2888817744574, 8.48099180868788, 1.01218771832419, !- X,Y,Z Vertex 3 {m}
-  17.2888817744574, 8.48099180868788, 2.1336; !- X,Y,Z Vertex 4 {m}
-
-OS:Material,
-  {739cfd79-f8f9-4185-af0d-8a4a3040154f}, !- Handle
-  FloorUAAdditionalCeilingIns,            !- Name
-  Rough,                                  !- Roughness
-  0.12827,                                !- Thickness {m}
-  0.04111125,                             !- Conductivity {W/m-K}
-  16.02,                                  !- Density {kg/m3}
-  1046.75;                                !- Specific Heat {J/kg-K}
-
-OS:Material,
-  {969bf415-eaff-4379-85f3-0b9558dabde5}, !- Handle
-  FloorUATrussandIns,                     !- Name
-  Rough,                                  !- Roughness
-  0.0889,                                 !- Thickness {m}
-  0.0436673814251492,                     !- Conductivity {W/m-K}
-  50.7834,                                !- Density {kg/m3}
-  1165.09548895899;                       !- Specific Heat {J/kg-K}
-
-OS:Material,
-  {9118da24-b03d-4884-8a6f-f8b6e19f6c32}, !- Handle
-  Drywall 0.5 in.,                        !- Name
-  Rough,                                  !- Roughness
-  0.0127,                                 !- Thickness {m}
-  0.1602906,                              !- Conductivity {W/m-K}
-  801,                                    !- Density {kg/m3}
-  837.4,                                  !- Specific Heat {J/kg-K}
-  0.9,                                    !- Thermal Absorptance
-  0.5,                                    !- Solar Absorptance
-  0.1;                                    !- Visible Absorptance
-
-OS:Construction,
-  {acfe4dbe-2d49-423d-aa1b-4d0ac19e9e1f}, !- Handle
-  FloorFinInsUnfinAttic,                  !- Name
-  ,                                       !- Surface Rendering Name
-  {739cfd79-f8f9-4185-af0d-8a4a3040154f}, !- Layer 1
-  {969bf415-eaff-4379-85f3-0b9558dabde5}, !- Layer 2
-  {9118da24-b03d-4884-8a6f-f8b6e19f6c32}; !- Layer 3
-
-OS:Construction,
-  {df30d5e4-9358-42eb-8c2b-bbdaa3c4d265}, !- Handle
-  FloorFinInsUnfinAttic Reversed,         !- Name
-  ,                                       !- Surface Rendering Name
-  {9118da24-b03d-4884-8a6f-f8b6e19f6c32}, !- Layer 1
-  {969bf415-eaff-4379-85f3-0b9558dabde5}, !- Layer 2
-  {739cfd79-f8f9-4185-af0d-8a4a3040154f}; !- Layer 3
-
-OS:Material,
-  {72e17eda-9517-4509-8502-91701f7e8c87}, !- Handle
-  Asphalt Shingles&#44 Medium,            !- Name
-  Rough,                                  !- Roughness
-  0.009525,                               !- Thickness {m}
-  0.162714,                               !- Conductivity {W/m-K}
-  1121.4,                                 !- Density {kg/m3}
-  1465.45,                                !- Specific Heat {J/kg-K}
-  0.91,                                   !- Thermal Absorptance
-  0.85,                                   !- Solar Absorptance
-  0.85;                                   !- Visible Absorptance
-
-OS:Material,
-  {9e085404-2029-4abe-ac9f-4d11ccf66ffa}, !- Handle
-  RoofSheathing,                          !- Name
-  Rough,                                  !- Roughness
-  0.01905,                                !- Thickness {m}
-  0.1154577,                              !- Conductivity {W/m-K}
-  512.64,                                 !- Density {kg/m3}
-  1214.23;                                !- Specific Heat {J/kg-K}
-
-OS:Material,
-  {9649945d-b35e-4afc-9554-ccc7639390fb}, !- Handle
-  RoofUARoofIns,                          !- Name
-  Rough,                                  !- Roughness
-  0.18415,                                !- Thickness {m}
-  8.02397499707217,                       !- Conductivity {W/m-K}
-  37.004876748,                           !- Density {kg/m3}
-  1207.88064650997;                       !- Specific Heat {J/kg-K}
-
-OS:Construction,
-  {6dd3880a-418f-4086-ac20-9e2f9b11a74f}, !- Handle
-  RoofUnfinInsExt,                        !- Name
-  ,                                       !- Surface Rendering Name
-  {72e17eda-9517-4509-8502-91701f7e8c87}, !- Layer 1
-  {9e085404-2029-4abe-ac9f-4d11ccf66ffa}, !- Layer 2
-  {9649945d-b35e-4afc-9554-ccc7639390fb}; !- Layer 3
-
-OS:AdditionalProperties,
-  {65a1ac08-fd02-41ba-b7d9-338918aa08e3}, !- Handle
-  {3bcbef23-9b90-40b8-84dd-8eb6fab69022}, !- Object Name
-  SizingInfoRoofColor,                    !- Feature Name 1
-  String,                                 !- Feature Data Type 1
-  medium,                                 !- Feature Value 1
-  SizingInfoRoofMaterial,                 !- Feature Name 2
-  String,                                 !- Feature Data Type 2
-  asphalt shingles,                       !- Feature Value 2
-  SizingInfoRoofRigidInsRvalue,           !- Feature Name 3
-  Double,                                 !- Feature Data Type 3
-  0,                                      !- Feature Value 3
-  SizingInfoRoofHasRadiantBarrier,        !- Feature Name 4
-  Boolean,                                !- Feature Data Type 4
-  false;                                  !- Feature Value 4
-
-OS:AdditionalProperties,
-  {f7a032b6-871c-472b-a356-2354c1b8533b}, !- Handle
-  {a6a3a4f5-41bb-419b-8e21-3ffaa692b0dc}, !- Object Name
-  SizingInfoRoofColor,                    !- Feature Name 1
-  String,                                 !- Feature Data Type 1
-  medium,                                 !- Feature Value 1
-  SizingInfoRoofMaterial,                 !- Feature Name 2
-  String,                                 !- Feature Data Type 2
-  asphalt shingles,                       !- Feature Value 2
-  SizingInfoRoofRigidInsRvalue,           !- Feature Name 3
-  Double,                                 !- Feature Data Type 3
-  0,                                      !- Feature Value 3
-  SizingInfoRoofHasRadiantBarrier,        !- Feature Name 4
-  Boolean,                                !- Feature Data Type 4
-  false;                                  !- Feature Value 4
-
-OS:Foundation:Kiva,
-  {6e09b0c9-029b-402a-b351-7af65619eea9}, !- Handle
-  Foundation Kiva 1,                      !- Name
-  ,                                       !- Initial Indoor Air Temperature {C}
-  ,                                       !- Interior Horizontal Insulation Material Name
-  ,                                       !- Interior Horizontal Insulation Depth {m}
-  ,                                       !- Interior Horizontal Insulation Width {m}
-  ,                                       !- Interior Vertical Insulation Material Name
-  ,                                       !- Interior Vertical Insulation Depth {m}
-  ,                                       !- Exterior Horizontal Insulation Material Name
-  ,                                       !- Exterior Horizontal Insulation Depth {m}
-  ,                                       !- Exterior Horizontal Insulation Width {m}
-  ,                                       !- Exterior Vertical Insulation Material Name
-  ,                                       !- Exterior Vertical Insulation Depth {m}
-  0.2032,                                 !- Wall Height Above Grade {m}
-  0.2032,                                 !- Wall Depth Below Slab {m}
-  {2878e8b1-5db6-4658-a330-b7a191172586}, !- Footing Wall Construction Name
-  ,                                       !- Footing Material Name
-  ;                                       !- Footing Depth {m}
-
-OS:Material,
-  {51cb5c14-5071-4ffe-ae40-fb777574b1c8}, !- Handle
-  FootingMaterial,                        !- Name
-  Rough,                                  !- Roughness
-  0.2032,                                 !- Thickness {m}
-  1.803125,                               !- Conductivity {W/m-K}
-  2242.8,                                 !- Density {kg/m3}
-  837.4,                                  !- Specific Heat {J/kg-K}
-  0.9;                                    !- Thermal Absorptance
-
-OS:Construction,
-  {2878e8b1-5db6-4658-a330-b7a191172586}, !- Handle
-  FootingConstruction,                    !- Name
-  ,                                       !- Surface Rendering Name
-  {51cb5c14-5071-4ffe-ae40-fb777574b1c8}; !- Layer 1
-
-OS:Foundation:Kiva:Settings,
-  {8a99fba2-187a-401a-a8f1-1b28c11101c2}, !- Handle
-  1.731,                                  !- Soil Conductivity {W/m-K}
-  1842.3,                                 !- Soil Density {kg/m3}
-  418.7,                                  !- Soil Specific Heat {J/kg-K}
-  0.9,                                    !- Ground Solar Absorptivity {dimensionless}
-  0.9,                                    !- Ground Thermal Absorptivity {dimensionless}
-  0.03,                                   !- Ground Surface Roughness {m}
-  40,                                     !- Far-Field Width {m}
-  ZeroFlux,                               !- Deep-Ground Boundary Condition
-  40,                                     !- Deep-Ground Depth {m}
-  0.02,                                   !- Minimum Cell Dimension {m}
-  1.5,                                    !- Maximum Cell Growth Coefficient {dimensionless}
-  Hourly;                                 !- Simulation Timestep
-
-OS:Material,
-  {da34a687-7452-46fe-80e9-b4a776455afe}, !- Handle
-  Concrete 4.0 in.,                       !- Name
-  Rough,                                  !- Roughness
-  0.1016,                                 !- Thickness {m}
-  1.803125,                               !- Conductivity {W/m-K}
-  2242.8,                                 !- Density {kg/m3}
-  837.4,                                  !- Specific Heat {J/kg-K}
-  0.9;                                    !- Thermal Absorptance
-
-OS:Material,
-  {b64ea344-bc05-4df2-b58d-e69e7c6489ca}, !- Handle
-  Floor Covering,                         !- Name
-  Rough,                                  !- Roughness
-  0.0127,                                 !- Thickness {m}
-  0.0433443509615385,                     !- Conductivity {W/m-K}
-  54.468,                                 !- Density {kg/m3}
-  1339.84,                                !- Specific Heat {J/kg-K}
-  0.9,                                    !- Thermal Absorptance
-  0.9;                                    !- Solar Absorptance
-
-OS:Construction,
-  {4a3f26fa-4b28-4e63-a0b7-959f36afff75}, !- Handle
-  FloorFndGrndFinSlab,                    !- Name
-  ,                                       !- Surface Rendering Name
-  {da34a687-7452-46fe-80e9-b4a776455afe}, !- Layer 1
-  {b64ea344-bc05-4df2-b58d-e69e7c6489ca}; !- Layer 2
-
-OS:SurfaceProperty:ExposedFoundationPerimeter,
-  {cad0f4aa-2e55-4a34-b5c6-9fd45ec48469}, !- Handle
-  {a199e77c-b9e9-4266-a039-85381ae78423}, !- Surface Name
-  TotalExposedPerimeter,                  !- Exposed Perimeter Calculation Method
-  56.0720490005642;                       !- Total Exposed Perimeter {m}
-
-OS:AdditionalProperties,
-  {89b13005-4aae-4935-824c-76aceba47ce5}, !- Handle
-  {a199e77c-b9e9-4266-a039-85381ae78423}, !- Object Name
-  SizingInfoSlabRvalue,                   !- Feature Name 1
-  Double,                                 !- Feature Data Type 1
-  13.002788583308323;                     !- Feature Value 1
-
-OS:Material,
-  {9f6fca9f-0a5b-490e-8620-4e74d7b023ba}, !- Handle
-  Vinyl&#44 Light,                        !- Name
-  Rough,                                  !- Roughness
-  0.009525,                               !- Thickness {m}
-  0.089435,                               !- Conductivity {W/m-K}
-  177.822,                                !- Density {kg/m3}
-  1046.75,                                !- Specific Heat {J/kg-K}
-  0.9,                                    !- Thermal Absorptance
-  0.3,                                    !- Solar Absorptance
-  0.3;                                    !- Visible Absorptance
-
-OS:Material,
-  {f8b5e681-7bf4-4c45-8f10-872fdde25a30}, !- Handle
-  WallSheathing,                          !- Name
-  Rough,                                  !- Roughness
-  0.0127,                                 !- Thickness {m}
-  0.1154577,                              !- Conductivity {W/m-K}
-  512.64,                                 !- Density {kg/m3}
-  1214.23;                                !- Specific Heat {J/kg-K}
-
-OS:Material,
-  {cf59cd0b-daef-42ba-9122-2bfb476200c2}, !- Handle
-  WallStudAndCavity,                      !- Name
-  Rough,                                  !- Roughness
-  0.0889,                                 !- Thickness {m}
-  0.0542450177597404,                     !- Conductivity {W/m-K}
-  162.40275,                              !- Density {kg/m3}
-  1178.91670776819;                       !- Specific Heat {J/kg-K}
-
-OS:Construction,
-  {1c9cab52-4c6a-46eb-ae5d-3e83133fcd26}, !- Handle
-  WallExtInsFin,                          !- Name
-  ,                                       !- Surface Rendering Name
-  {9f6fca9f-0a5b-490e-8620-4e74d7b023ba}, !- Layer 1
-  {f8b5e681-7bf4-4c45-8f10-872fdde25a30}, !- Layer 2
-  {cf59cd0b-daef-42ba-9122-2bfb476200c2}, !- Layer 3
-  {9118da24-b03d-4884-8a6f-f8b6e19f6c32}; !- Layer 4
-
-OS:AdditionalProperties,
-  {b9ebe5d1-6dbb-465c-9a4d-df93734389dd}, !- Handle
-  {d14da246-45c2-4670-b797-05923c87a503}, !- Object Name
-  SizingInfoWallType,                     !- Feature Name 1
-  String,                                 !- Feature Data Type 1
-  WoodStud,                               !- Feature Value 1
-  SizingInfoStudWallCavityRvalue,         !- Feature Name 2
-  Double,                                 !- Feature Data Type 2
-  13;                                     !- Feature Value 2
-
-OS:AdditionalProperties,
-  {6aaa52b1-c635-4d83-9eb3-60a08dc3d852}, !- Handle
-  {26a7ee64-1290-4207-a5f2-f4739229e1ca}, !- Object Name
-  SizingInfoWallType,                     !- Feature Name 1
-  String,                                 !- Feature Data Type 1
-  WoodStud,                               !- Feature Value 1
-  SizingInfoStudWallCavityRvalue,         !- Feature Name 2
-  Double,                                 !- Feature Data Type 2
-  13;                                     !- Feature Value 2
-
-OS:AdditionalProperties,
-  {5bcbdfaa-7c96-4276-85fd-43ce024264b7}, !- Handle
-  {a3c78184-9429-4c70-9e54-cb172f69057e}, !- Object Name
-  SizingInfoWallType,                     !- Feature Name 1
-  String,                                 !- Feature Data Type 1
-  WoodStud,                               !- Feature Value 1
-  SizingInfoStudWallCavityRvalue,         !- Feature Name 2
-  Double,                                 !- Feature Data Type 2
-  13;                                     !- Feature Value 2
-
-OS:AdditionalProperties,
-  {556c0f04-8895-40ba-bfa2-fca5444e89a4}, !- Handle
-  {235ccfa5-3a71-421b-af87-4a09dff4bb61}, !- Object Name
-  SizingInfoWallType,                     !- Feature Name 1
-  String,                                 !- Feature Data Type 1
-  WoodStud,                               !- Feature Value 1
-  SizingInfoStudWallCavityRvalue,         !- Feature Name 2
-  Double,                                 !- Feature Data Type 2
-  13;                                     !- Feature Value 2
-
-OS:AdditionalProperties,
-  {4b7fd517-2fb9-4c5e-8890-4639b53c1ae0}, !- Handle
-  {4623e1dd-a9ba-4edb-96f6-7be1a6a63d61}, !- Object Name
-  SizingInfoWallType,                     !- Feature Name 1
-  String,                                 !- Feature Data Type 1
-  WoodStud,                               !- Feature Value 1
-  SizingInfoStudWallCavityRvalue,         !- Feature Name 2
-  Double,                                 !- Feature Data Type 2
-  13;                                     !- Feature Value 2
-
-OS:AdditionalProperties,
-  {afea52db-d728-4ba5-b077-669c47edf1fc}, !- Handle
-  {209c6507-7d25-48b7-8bdb-520c5c6b9a11}, !- Object Name
-  SizingInfoWallType,                     !- Feature Name 1
-  String,                                 !- Feature Data Type 1
-  WoodStud,                               !- Feature Value 1
-  SizingInfoStudWallCavityRvalue,         !- Feature Name 2
-  Double,                                 !- Feature Data Type 2
-  13;                                     !- Feature Value 2
-
-OS:Material,
-  {20458adb-d6ea-400f-875b-8ebebb5534d5}, !- Handle
-  WallStudAndCavity 1,                    !- Name
-  Rough,                                  !- Roughness
-  0.0889,                                 !- Thickness {m}
-  0.393743535157484,                      !- Conductivity {W/m-K}
-  83.034082224,                           !- Density {kg/m3}
-  1211.67419087611;                       !- Specific Heat {J/kg-K}
-
-OS:Construction,
-  {1a74327e-1b1f-49b2-b37a-ae92aad952f1}, !- Handle
-  WallExtUninsUnfin,                      !- Name
-  ,                                       !- Surface Rendering Name
-  {9f6fca9f-0a5b-490e-8620-4e74d7b023ba}, !- Layer 1
-  {f8b5e681-7bf4-4c45-8f10-872fdde25a30}, !- Layer 2
-  {20458adb-d6ea-400f-875b-8ebebb5534d5}; !- Layer 3
-
-OS:AdditionalProperties,
-  {37cd8cf4-5c07-4ee0-b016-90c9177bbfd0}, !- Handle
-  {2e8404ac-7410-4b9b-9382-b156f7cda5c9}, !- Object Name
-  SizingInfoWallType,                     !- Feature Name 1
-  String,                                 !- Feature Data Type 1
-  WoodStud,                               !- Feature Value 1
-  SizingInfoStudWallCavityRvalue,         !- Feature Name 2
-  Integer,                                !- Feature Data Type 2
-  0;                                      !- Feature Value 2
-
-OS:AdditionalProperties,
-  {a653921b-ce2c-4845-9e79-1a79dfa80077}, !- Handle
-  {48b9add5-d458-4530-b7f6-5adf36fbe3be}, !- Object Name
-  SizingInfoWallType,                     !- Feature Name 1
-  String,                                 !- Feature Data Type 1
-  WoodStud,                               !- Feature Value 1
-  SizingInfoStudWallCavityRvalue,         !- Feature Name 2
-  Integer,                                !- Feature Data Type 2
-  0;                                      !- Feature Value 2
-
-OS:InternalMass:Definition,
-  {0e9e63aa-f504-44d6-b1b2-23d610159c37}, !- Handle
-  living space Partition,                 !- Name
-  {b9466609-33a9-41ba-b7f9-9693d688611d}, !- Construction Name
-  SurfaceArea,                            !- Design Level Calculation Method
-  185.80608,                              !- Surface Area {m2}
-  ,                                       !- Surface Area per Space Floor Area {dimensionless}
-  ;                                       !- Surface Area per Person {m2/person}
-
-OS:InternalMass,
-  {23a93480-8a29-4f6d-bf9b-c50036be49bc}, !- Handle
-  living space Partition,                 !- Name
-  {0e9e63aa-f504-44d6-b1b2-23d610159c37}, !- Internal Mass Definition Name
-  {fbd891da-64d3-4920-813b-102a0bf0f6a5}, !- Space or SpaceType Name
-  1;                                      !- Multiplier
-
-OS:Material,
-  {489228a4-c111-4a2c-9bfb-2a3b5b005d39}, !- Handle
-  WallStudAndCavity 2,                    !- Name
-  Rough,                                  !- Roughness
-  0.0889,                                 !- Thickness {m}
-  0.397941757589692,                      !- Conductivity {W/m-K}
-  83.034082224,                           !- Density {kg/m3}
-  1211.67419087611;                       !- Specific Heat {J/kg-K}
-
-OS:Construction,
-  {b9466609-33a9-41ba-b7f9-9693d688611d}, !- Handle
-  WallIntFinUninsFin,                     !- Name
-  ,                                       !- Surface Rendering Name
-  {489228a4-c111-4a2c-9bfb-2a3b5b005d39}, !- Layer 1
-  {9118da24-b03d-4884-8a6f-f8b6e19f6c32}; !- Layer 2
-
-OS:AdditionalProperties,
-  {74edb10d-f203-48c4-9181-d7ca9cd938bb}, !- Handle
-  {0e9e63aa-f504-44d6-b1b2-23d610159c37}, !- Object Name
-  SizingInfoWallType,                     !- Feature Name 1
-  String,                                 !- Feature Data Type 1
-  WoodStud,                               !- Feature Value 1
-  SizingInfoStudWallCavityRvalue,         !- Feature Name 2
-  Integer,                                !- Feature Data Type 2
-  0;                                      !- Feature Value 2
-
-OS:InternalMass:Definition,
-  {1f2d2c6b-bc16-45ce-838f-f5bdbd686315}, !- Handle
-  res furniture mass living space,        !- Name
-  {14a1d2a4-1a4d-4c0f-bb03-30385d4f99f7}, !- Construction Name
-  SurfaceArea,                            !- Design Level Calculation Method
-  74.3224319999998,                       !- Surface Area {m2}
-  ,                                       !- Surface Area per Space Floor Area {dimensionless}
-  ;                                       !- Surface Area per Person {m2/person}
-
-OS:InternalMass,
-  {76137e4d-7a3f-47f7-9e4d-ccae4809c422}, !- Handle
-  res furniture mass living space,        !- Name
-  {1f2d2c6b-bc16-45ce-838f-f5bdbd686315}, !- Internal Mass Definition Name
-  {fbd891da-64d3-4920-813b-102a0bf0f6a5}, !- Space or SpaceType Name
-  1;                                      !- Multiplier
-
-OS:Material,
-  {b714bafc-88ea-4fae-8572-50544fec3290}, !- Handle
-  res furniture material living space,    !- Name
-  Rough,                                  !- Roughness
-  0.1524,                                 !- Thickness {m}
-  0.1154577,                              !- Conductivity {W/m-K}
-  640.8,                                  !- Density {kg/m3}
-  1214.23,                                !- Specific Heat {J/kg-K}
-  0.9,                                    !- Thermal Absorptance
-  0.6,                                    !- Solar Absorptance
-  0.1;                                    !- Visible Absorptance
-
-OS:Construction,
-  {14a1d2a4-1a4d-4c0f-bb03-30385d4f99f7}, !- Handle
-  res furniture construction living space, !- Name
-  ,                                       !- Surface Rendering Name
-  {b714bafc-88ea-4fae-8572-50544fec3290}; !- Layer 1
-
-OS:WindowMaterial:SimpleGlazingSystem,
-  {0832af36-3789-4ce7-aa1d-32a6987104b7}, !- Handle
-  WindowMaterial,                         !- Name
-  2.10086,                                !- U-Factor {W/m2-K}
-  0.3;                                    !- Solar Heat Gain Coefficient
-
-OS:Construction,
-  {9a8b74f9-f6f5-4f55-bef7-0e3f57d266c1}, !- Handle
-  WindowConstruction,                     !- Name
-  ,                                       !- Surface Rendering Name
-  {0832af36-3789-4ce7-aa1d-32a6987104b7}; !- Layer 1
-
-OS:Material,
-  {8614ff29-0fba-4401-accf-a87b12937133}, !- Handle
-  DoorMaterial,                           !- Name
-  Rough,                                  !- Roughness
-  0.04445,                                !- Thickness {m}
-  0.0612266553480475,                     !- Conductivity {W/m-K}
-  512.64,                                 !- Density {kg/m3}
-  1214.23;                                !- Specific Heat {J/kg-K}
-
-OS:Construction,
-  {45fa9fd8-d552-4d17-9fe4-c8706e867196}, !- Handle
-  Door,                                   !- Name
-  ,                                       !- Surface Rendering Name
-  {8614ff29-0fba-4401-accf-a87b12937133}; !- Layer 1
-
-OS:PlantLoop,
-  {964ead9c-f55c-48c5-b43b-756a5190b920}, !- Handle
-  Domestic Hot Water Loop,                !- Name
-  ,                                       !- Fluid Type
-  0,                                      !- Glycol Concentration
-  ,                                       !- User Defined Fluid Type
-  ,                                       !- Plant Equipment Operation Heating Load
-  ,                                       !- Plant Equipment Operation Cooling Load
-  ,                                       !- Primary Plant Equipment Operation Scheme
-  {9f153b15-fda2-4578-b142-bfc7dca97e1f}, !- Loop Temperature Setpoint Node Name
-  ,                                       !- Maximum Loop Temperature {C}
-  ,                                       !- Minimum Loop Temperature {C}
-  0.01,                                   !- Maximum Loop Flow Rate {m3/s}
-  ,                                       !- Minimum Loop Flow Rate {m3/s}
-  0.003,                                  !- Plant Loop Volume {m3}
-  {71527acd-168e-49cf-bb28-05959b4e4fc1}, !- Plant Side Inlet Node Name
-  {eb436aab-6ae1-4316-9136-f628758ec7e6}, !- Plant Side Outlet Node Name
-  ,                                       !- Plant Side Branch List Name
-  {674f22f9-bbf1-4ee8-a318-85a20125aa98}, !- Demand Side Inlet Node Name
-  {5245d671-9aba-460e-856b-a8dbb516b1df}, !- Demand Side Outlet Node Name
-  ,                                       !- Demand Side Branch List Name
-  ,                                       !- Demand Side Connector List Name
-  Optimal,                                !- Load Distribution Scheme
-  {e5ca2179-5914-4e27-be41-e4e2964745dc}, !- Availability Manager List Name
-  ,                                       !- Plant Loop Demand Calculation Scheme
-  ,                                       !- Common Pipe Simulation
-  ,                                       !- Pressure Simulation Type
-  ,                                       !- Plant Equipment Operation Heating Load Schedule
-  ,                                       !- Plant Equipment Operation Cooling Load Schedule
-  ,                                       !- Primary Plant Equipment Operation Scheme Schedule
-  ,                                       !- Component Setpoint Operation Scheme Schedule
-  {a163b26d-42d1-4c1c-aa91-3d87168cd848}, !- Demand Mixer Name
-  {a4bd8dc5-d732-4478-8919-9cc3ad95e626}, !- Demand Splitter Name
-  {b81daf6f-c998-4df3-91b4-d405af1c7f79}, !- Supply Mixer Name
-  {c7988e5c-3e1d-4419-833c-1dc6224bccee}; !- Supply Splitter Name
-
-OS:Node,
-  {0bf309f4-3a02-4e05-b14b-352b1838d8c7}, !- Handle
-  Node 3,                                 !- Name
-  {71527acd-168e-49cf-bb28-05959b4e4fc1}, !- Inlet Port
-  {d9564aae-f52a-4686-9b50-5677dae934a6}; !- Outlet Port
-
-OS:Node,
-  {9f153b15-fda2-4578-b142-bfc7dca97e1f}, !- Handle
-  Node 4,                                 !- Name
-  {64ca9ade-9091-4323-8452-4a0b10b7d33a}, !- Inlet Port
-  {eb436aab-6ae1-4316-9136-f628758ec7e6}; !- Outlet Port
-
-OS:Node,
-  {6dbe4b61-b020-49b1-be1d-ace9a8d6add2}, !- Handle
-  Node 5,                                 !- Name
-  {b28908ea-d2bd-4937-b79a-2699ce60b730}, !- Inlet Port
-  {6161632d-5bee-46e9-87c8-cc623ca3b4b8}; !- Outlet Port
-
-OS:Connector:Mixer,
-  {b81daf6f-c998-4df3-91b4-d405af1c7f79}, !- Handle
-  Connector Mixer 1,                      !- Name
-  {b7714226-2d88-4a27-89c4-de1f9ecfce64}, !- Outlet Branch Name
-  {c13a5638-5f4a-4a8c-8240-e10b3ed412d8}, !- Inlet Branch Name 1
-  {e685d610-6d1f-473d-9e2b-f385cb6e343b}; !- Inlet Branch Name 2
-
-OS:Connector:Splitter,
-  {c7988e5c-3e1d-4419-833c-1dc6224bccee}, !- Handle
-  Connector Splitter 1,                   !- Name
-  {84fb3158-df8d-4498-aa7e-cd90b2cdae09}, !- Inlet Branch Name
-  {b28908ea-d2bd-4937-b79a-2699ce60b730}, !- Outlet Branch Name 1
-  {052720d7-d397-4212-bd34-43767026987c}; !- Outlet Branch Name 2
-
-OS:Connection,
-  {71527acd-168e-49cf-bb28-05959b4e4fc1}, !- Handle
-  {237c1d3a-ee56-4a7b-a852-27f5ae435464}, !- Name
-  {964ead9c-f55c-48c5-b43b-756a5190b920}, !- Source Object
-  14,                                     !- Outlet Port
-  {0bf309f4-3a02-4e05-b14b-352b1838d8c7}, !- Target Object
-  2;                                      !- Inlet Port
-
-OS:Connection,
-  {b28908ea-d2bd-4937-b79a-2699ce60b730}, !- Handle
-  {2c2542ec-8b15-48cf-af24-c67cebf47c5f}, !- Name
-  {c7988e5c-3e1d-4419-833c-1dc6224bccee}, !- Source Object
-  3,                                      !- Outlet Port
-  {6dbe4b61-b020-49b1-be1d-ace9a8d6add2}, !- Target Object
-  2;                                      !- Inlet Port
-
-OS:Connection,
-  {eb436aab-6ae1-4316-9136-f628758ec7e6}, !- Handle
-  {c62e549a-f2b8-483b-ae16-a0bf562fce5c}, !- Name
-  {9f153b15-fda2-4578-b142-bfc7dca97e1f}, !- Source Object
-  3,                                      !- Outlet Port
-  {964ead9c-f55c-48c5-b43b-756a5190b920}, !- Target Object
-  15;                                     !- Inlet Port
-
-OS:Node,
-  {deabda79-ca4d-4e20-92a7-528958ddcffb}, !- Handle
-  Node 6,                                 !- Name
-  {674f22f9-bbf1-4ee8-a318-85a20125aa98}, !- Inlet Port
-  {436bddd2-5b2e-4bcb-ac05-35784eae2b5c}; !- Outlet Port
-
-OS:Node,
-  {cdbbbbf7-ae16-41a1-8a8c-5596797cd9a7}, !- Handle
-  Node 7,                                 !- Name
-  {450fbc08-d1b7-4c64-b8f0-c07aef00903c}, !- Inlet Port
-  {5245d671-9aba-460e-856b-a8dbb516b1df}; !- Outlet Port
-
-OS:Node,
-  {31bd2466-81e3-4c5d-a797-1d354a976e71}, !- Handle
-  Node 8,                                 !- Name
-  {19543f91-5ea2-445c-89f1-e3ec455a1480}, !- Inlet Port
-  {5d976c3a-0011-48b9-8118-7b5cfbde18a3}; !- Outlet Port
-
-OS:Connector:Mixer,
-  {a163b26d-42d1-4c1c-aa91-3d87168cd848}, !- Handle
-  Connector Mixer 2,                      !- Name
-  {450fbc08-d1b7-4c64-b8f0-c07aef00903c}, !- Outlet Branch Name
-  {5d976c3a-0011-48b9-8118-7b5cfbde18a3}; !- Inlet Branch Name 1
-
-OS:Connector:Splitter,
-  {a4bd8dc5-d732-4478-8919-9cc3ad95e626}, !- Handle
-  Connector Splitter 2,                   !- Name
-  {436bddd2-5b2e-4bcb-ac05-35784eae2b5c}, !- Inlet Branch Name
-  {19543f91-5ea2-445c-89f1-e3ec455a1480}; !- Outlet Branch Name 1
-
-OS:Connection,
-  {674f22f9-bbf1-4ee8-a318-85a20125aa98}, !- Handle
-  {e96a8f07-8226-496e-a74b-767fa420392a}, !- Name
-  {964ead9c-f55c-48c5-b43b-756a5190b920}, !- Source Object
-  17,                                     !- Outlet Port
-  {deabda79-ca4d-4e20-92a7-528958ddcffb}, !- Target Object
-  2;                                      !- Inlet Port
-
-OS:Connection,
-  {436bddd2-5b2e-4bcb-ac05-35784eae2b5c}, !- Handle
-  {efc82e63-4fcb-42ee-b210-811d9f1285d3}, !- Name
-  {deabda79-ca4d-4e20-92a7-528958ddcffb}, !- Source Object
-  3,                                      !- Outlet Port
-  {a4bd8dc5-d732-4478-8919-9cc3ad95e626}, !- Target Object
-  2;                                      !- Inlet Port
-
-OS:Connection,
-  {19543f91-5ea2-445c-89f1-e3ec455a1480}, !- Handle
-  {fad697cc-cde0-41c2-a14f-60ab9343c1df}, !- Name
-  {a4bd8dc5-d732-4478-8919-9cc3ad95e626}, !- Source Object
-  3,                                      !- Outlet Port
-  {31bd2466-81e3-4c5d-a797-1d354a976e71}, !- Target Object
-  2;                                      !- Inlet Port
-
-OS:Connection,
-  {5d976c3a-0011-48b9-8118-7b5cfbde18a3}, !- Handle
-  {15f127bd-c742-4af1-b4c1-cede6fb191a0}, !- Name
-  {31bd2466-81e3-4c5d-a797-1d354a976e71}, !- Source Object
-  3,                                      !- Outlet Port
-  {a163b26d-42d1-4c1c-aa91-3d87168cd848}, !- Target Object
-  3;                                      !- Inlet Port
-
-OS:Connection,
-  {450fbc08-d1b7-4c64-b8f0-c07aef00903c}, !- Handle
-  {24fb3783-f12a-463f-8c84-7381ea606d07}, !- Name
-  {a163b26d-42d1-4c1c-aa91-3d87168cd848}, !- Source Object
-  2,                                      !- Outlet Port
-  {cdbbbbf7-ae16-41a1-8a8c-5596797cd9a7}, !- Target Object
-  2;                                      !- Inlet Port
-
-OS:Connection,
-  {5245d671-9aba-460e-856b-a8dbb516b1df}, !- Handle
-  {ba012099-977e-4dd4-977c-39469cc23046}, !- Name
-  {cdbbbbf7-ae16-41a1-8a8c-5596797cd9a7}, !- Source Object
-  3,                                      !- Outlet Port
-  {964ead9c-f55c-48c5-b43b-756a5190b920}, !- Target Object
-  18;                                     !- Inlet Port
-
-OS:Sizing:Plant,
-  {f52318e2-66b6-439e-a6fd-1949eb32d14c}, !- Handle
-  {964ead9c-f55c-48c5-b43b-756a5190b920}, !- Plant or Condenser Loop Name
-  Heating,                                !- Loop Type
-  52.6666666666667,                       !- Design Loop Exit Temperature {C}
-  5.55555555555556,                       !- Loop Design Temperature Difference {deltaC}
-  NonCoincident,                          !- Sizing Option
-  1,                                      !- Zone Timesteps in Averaging Window
-  None;                                   !- Coincident Sizing Factor Mode
-
-OS:AvailabilityManagerAssignmentList,
-  {e5ca2179-5914-4e27-be41-e4e2964745dc}, !- Handle
-  Plant Loop 1 AvailabilityManagerAssignmentList; !- Name
-
-OS:Pipe:Adiabatic,
-  {939e8965-dbc6-4dcb-9309-764afd49ab4c}, !- Handle
-  Pipe Adiabatic 1,                       !- Name
-  {6161632d-5bee-46e9-87c8-cc623ca3b4b8}, !- Inlet Node Name
-  {033246a9-3c3e-4e53-a2f9-566cca59ae74}; !- Outlet Node Name
-
-OS:Pipe:Adiabatic,
-  {ae9387e5-7016-4c21-b1ac-0a4020188ff6}, !- Handle
-  Pipe Adiabatic 2,                       !- Name
-  {642e6146-a99c-4f62-b682-dcffedccdbd2}, !- Inlet Node Name
-  {64ca9ade-9091-4323-8452-4a0b10b7d33a}; !- Outlet Node Name
-
-OS:Node,
-  {2f9f3ee1-5686-450f-a508-4af977d8aa24}, !- Handle
-  Node 9,                                 !- Name
-  {033246a9-3c3e-4e53-a2f9-566cca59ae74}, !- Inlet Port
-  {c13a5638-5f4a-4a8c-8240-e10b3ed412d8}; !- Outlet Port
-
-OS:Connection,
-  {6161632d-5bee-46e9-87c8-cc623ca3b4b8}, !- Handle
-  {6dddaa2c-0257-48b6-8012-25b0330e94be}, !- Name
-  {6dbe4b61-b020-49b1-be1d-ace9a8d6add2}, !- Source Object
-  3,                                      !- Outlet Port
-  {939e8965-dbc6-4dcb-9309-764afd49ab4c}, !- Target Object
-  2;                                      !- Inlet Port
-
-OS:Connection,
-  {033246a9-3c3e-4e53-a2f9-566cca59ae74}, !- Handle
-  {8b3eb338-36f6-4df6-aae8-318ef140d323}, !- Name
-  {939e8965-dbc6-4dcb-9309-764afd49ab4c}, !- Source Object
-  3,                                      !- Outlet Port
-  {2f9f3ee1-5686-450f-a508-4af977d8aa24}, !- Target Object
-  2;                                      !- Inlet Port
-
-OS:Connection,
-  {c13a5638-5f4a-4a8c-8240-e10b3ed412d8}, !- Handle
-  {5cdfb3b9-d687-48f2-94b2-d12a6e14374e}, !- Name
-  {2f9f3ee1-5686-450f-a508-4af977d8aa24}, !- Source Object
-  3,                                      !- Outlet Port
-  {b81daf6f-c998-4df3-91b4-d405af1c7f79}, !- Target Object
-  3;                                      !- Inlet Port
-
-OS:Node,
-  {6a8bfaee-c0a4-4039-be41-6bdf518df099}, !- Handle
-  Node 10,                                !- Name
-  {b7714226-2d88-4a27-89c4-de1f9ecfce64}, !- Inlet Port
-  {642e6146-a99c-4f62-b682-dcffedccdbd2}; !- Outlet Port
-
-OS:Connection,
-  {b7714226-2d88-4a27-89c4-de1f9ecfce64}, !- Handle
-  {71221f03-141c-40b2-bf6a-d9afc54ab298}, !- Name
-  {b81daf6f-c998-4df3-91b4-d405af1c7f79}, !- Source Object
-  2,                                      !- Outlet Port
-  {6a8bfaee-c0a4-4039-be41-6bdf518df099}, !- Target Object
-  2;                                      !- Inlet Port
-
-OS:Connection,
-  {642e6146-a99c-4f62-b682-dcffedccdbd2}, !- Handle
-  {38dcc13c-ccf5-46ad-b2f5-1e03e165b901}, !- Name
-  {6a8bfaee-c0a4-4039-be41-6bdf518df099}, !- Source Object
-  3,                                      !- Outlet Port
-  {ae9387e5-7016-4c21-b1ac-0a4020188ff6}, !- Target Object
-  2;                                      !- Inlet Port
-
-OS:Connection,
-  {64ca9ade-9091-4323-8452-4a0b10b7d33a}, !- Handle
-  {38361741-e2fc-494a-8293-ccf486e8a28d}, !- Name
-  {ae9387e5-7016-4c21-b1ac-0a4020188ff6}, !- Source Object
-  3,                                      !- Outlet Port
-  {9f153b15-fda2-4578-b142-bfc7dca97e1f}, !- Target Object
-  2;                                      !- Inlet Port
-
-OS:Pump:VariableSpeed,
-  {f8fb4e15-6242-40fb-b086-5ab4d488e2f9}, !- Handle
-  Pump Variable Speed 1,                  !- Name
-  {d9564aae-f52a-4686-9b50-5677dae934a6}, !- Inlet Node Name
-  {051bb02d-4722-4fc3-b49b-172faff61c7f}, !- Outlet Node Name
-  0.01,                                   !- Rated Flow Rate {m3/s}
-  1,                                      !- Rated Pump Head {Pa}
-  0,                                      !- Rated Power Consumption {W}
-  1,                                      !- Motor Efficiency
-  0,                                      !- Fraction of Motor Inefficiencies to Fluid Stream
-  0,                                      !- Coefficient 1 of the Part Load Performance Curve
-  1,                                      !- Coefficient 2 of the Part Load Performance Curve
-  0,                                      !- Coefficient 3 of the Part Load Performance Curve
-  0,                                      !- Coefficient 4 of the Part Load Performance Curve
-  ,                                       !- Minimum Flow Rate {m3/s}
-  Intermittent,                           !- Pump Control Type
-  ,                                       !- Pump Flow Rate Schedule Name
-  ,                                       !- Pump Curve Name
-  ,                                       !- Impeller Diameter {m}
-  ,                                       !- VFD Control Type
-  ,                                       !- Pump RPM Schedule Name
-  ,                                       !- Minimum Pressure Schedule {Pa}
-  ,                                       !- Maximum Pressure Schedule {Pa}
-  ,                                       !- Minimum RPM Schedule {rev/min}
-  ,                                       !- Maximum RPM Schedule {rev/min}
-  ,                                       !- Zone Name
-  0.5,                                    !- Skin Loss Radiative Fraction
-  PowerPerFlowPerPressure,                !- Design Power Sizing Method
-  348701.1,                               !- Design Electric Power per Unit Flow Rate {W/(m3/s)}
-  1.282051282,                            !- Design Shaft Power per Unit Flow Rate per Unit Head {W-s/m3-Pa}
-  0,                                      !- Design Minimum Flow Rate Fraction
-  General;                                !- End-Use Subcategory
-
-OS:Node,
-  {e92a02d6-f5ee-4532-a8e8-dce425ad09b6}, !- Handle
-  Node 11,                                !- Name
-  {051bb02d-4722-4fc3-b49b-172faff61c7f}, !- Inlet Port
-  {84fb3158-df8d-4498-aa7e-cd90b2cdae09}; !- Outlet Port
-
-OS:Connection,
-  {d9564aae-f52a-4686-9b50-5677dae934a6}, !- Handle
-  {b5bc91e5-89db-41b1-b43b-12de1b1699af}, !- Name
-  {0bf309f4-3a02-4e05-b14b-352b1838d8c7}, !- Source Object
-  3,                                      !- Outlet Port
-  {f8fb4e15-6242-40fb-b086-5ab4d488e2f9}, !- Target Object
-  2;                                      !- Inlet Port
-
-OS:Connection,
-  {051bb02d-4722-4fc3-b49b-172faff61c7f}, !- Handle
-  {bd5c57d5-45c3-420f-9191-2ae5bf47a2b1}, !- Name
-  {f8fb4e15-6242-40fb-b086-5ab4d488e2f9}, !- Source Object
-  3,                                      !- Outlet Port
-  {e92a02d6-f5ee-4532-a8e8-dce425ad09b6}, !- Target Object
-  2;                                      !- Inlet Port
-
-OS:Connection,
-  {84fb3158-df8d-4498-aa7e-cd90b2cdae09}, !- Handle
-  {17d4c0b3-1f4c-4f20-8083-788c4f3cddec}, !- Name
-  {e92a02d6-f5ee-4532-a8e8-dce425ad09b6}, !- Source Object
-  3,                                      !- Outlet Port
-  {c7988e5c-3e1d-4419-833c-1dc6224bccee}, !- Target Object
-  2;                                      !- Inlet Port
-
-OS:Schedule:Constant,
-  {b2398df3-65af-4857-b38a-eb7706ffe9db}, !- Handle
-  dhw temp,                               !- Name
-  {6c36a5c2-c272-4368-963b-c7451eef2c2b}, !- Schedule Type Limits Name
-  52.6666666666667;                       !- Value
-
-OS:SetpointManager:Scheduled,
-  {7b6e3752-6e8e-4c69-9e3b-50c5bf89ec66}, !- Handle
-  Setpoint Manager Scheduled 1,           !- Name
-  Temperature,                            !- Control Variable
-  {b2398df3-65af-4857-b38a-eb7706ffe9db}, !- Schedule Name
-  {9f153b15-fda2-4578-b142-bfc7dca97e1f}; !- Setpoint Node or NodeList Name
-
-OS:ScheduleTypeLimits,
-  {6c36a5c2-c272-4368-963b-c7451eef2c2b}, !- Handle
-  Temperature,                            !- Name
-  ,                                       !- Lower Limit Value
-  ,                                       !- Upper Limit Value
-  Continuous,                             !- Numeric Type
-  Temperature;                            !- Unit Type
-
-OS:WaterHeater:Mixed,
-  {c8481452-c79d-4872-9966-01b4203c8842}, !- Handle
-  res wh,                                 !- Name
-  0.143845647790854,                      !- Tank Volume {m3}
-  {dc6a9338-79f8-4d26-adb7-a6e1bca6a815}, !- Setpoint Temperature Schedule Name
-  2,                                      !- Deadband Temperature Difference {deltaC}
-  99,                                     !- Maximum Temperature Limit {C}
-  Cycle,                                  !- Heater Control Type
-  11722.8428068889,                       !- Heater Maximum Capacity {W}
-  0,                                      !- Heater Minimum Capacity {W}
-  ,                                       !- Heater Ignition Minimum Flow Rate {m3/s}
-  ,                                       !- Heater Ignition Delay {s}
-  NaturalGas,                             !- Heater Fuel Type
-  0.773298241318794,                      !- Heater Thermal Efficiency
-  ,                                       !- Part Load Factor Curve Name
-  0,                                      !- Off Cycle Parasitic Fuel Consumption Rate {W}
-  Electricity,                            !- Off Cycle Parasitic Fuel Type
-  0,                                      !- Off Cycle Parasitic Heat Fraction to Tank
-  0,                                      !- On Cycle Parasitic Fuel Consumption Rate {W}
-  Electricity,                            !- On Cycle Parasitic Fuel Type
-  0,                                      !- On Cycle Parasitic Heat Fraction to Tank
-  ThermalZone,                            !- Ambient Temperature Indicator
-  ,                                       !- Ambient Temperature Schedule Name
-  {3148ad0c-eeaf-4232-a9d1-1038866d2f50}, !- Ambient Temperature Thermal Zone Name
-  ,                                       !- Ambient Temperature Outdoor Air Node Name
-  4.15693173076374,                       !- Off Cycle Loss Coefficient to Ambient Temperature {W/K}
-  0.64,                                   !- Off Cycle Loss Fraction to Thermal Zone
-  4.15693173076374,                       !- On Cycle Loss Coefficient to Ambient Temperature {W/K}
-  1,                                      !- On Cycle Loss Fraction to Thermal Zone
-  ,                                       !- Peak Use Flow Rate {m3/s}
-  ,                                       !- Use Flow Rate Fraction Schedule Name
-  ,                                       !- Cold Water Supply Temperature Schedule Name
-  {3af27cbd-1a4d-4b7c-a5c6-ff5ad40390f1}, !- Use Side Inlet Node Name
-  {73fe7da7-8297-4a66-9e6e-ab85df530eb9}, !- Use Side Outlet Node Name
-  1,                                      !- Use Side Effectiveness
-  ,                                       !- Source Side Inlet Node Name
-  ,                                       !- Source Side Outlet Node Name
-  1,                                      !- Source Side Effectiveness
-  autosize,                               !- Use Side Design Flow Rate {m3/s}
-  autosize,                               !- Source Side Design Flow Rate {m3/s}
-  1.5,                                    !- Indirect Water Heating Recovery Time {hr}
-  IndirectHeatPrimarySetpoint,            !- Source Side Flow Control Mode
-  ,                                       !- Indirect Alternate Setpoint Temperature Schedule Name
-  res wh;                                 !- End-Use Subcategory
-
-OS:Schedule:Constant,
-  {dc6a9338-79f8-4d26-adb7-a6e1bca6a815}, !- Handle
-  WH Setpoint Temp,                       !- Name
-  {6c36a5c2-c272-4368-963b-c7451eef2c2b}, !- Schedule Type Limits Name
-  52.6666666666667;                       !- Value
-
-OS:Node,
-  {f655f4d5-d266-4f47-b687-98aa56383bae}, !- Handle
-  Node 12,                                !- Name
-  {052720d7-d397-4212-bd34-43767026987c}, !- Inlet Port
-  {3af27cbd-1a4d-4b7c-a5c6-ff5ad40390f1}; !- Outlet Port
-
-OS:Connection,
-  {052720d7-d397-4212-bd34-43767026987c}, !- Handle
-  {00ef7e75-b93d-4ad7-9070-b6b21553a2d4}, !- Name
-  {c7988e5c-3e1d-4419-833c-1dc6224bccee}, !- Source Object
-  4,                                      !- Outlet Port
-  {f655f4d5-d266-4f47-b687-98aa56383bae}, !- Target Object
-  2;                                      !- Inlet Port
-
-OS:Node,
-  {da89724d-0849-42ae-891f-69620c0f988e}, !- Handle
-  Node 13,                                !- Name
-  {73fe7da7-8297-4a66-9e6e-ab85df530eb9}, !- Inlet Port
-  {e685d610-6d1f-473d-9e2b-f385cb6e343b}; !- Outlet Port
-
-OS:Connection,
-  {3af27cbd-1a4d-4b7c-a5c6-ff5ad40390f1}, !- Handle
-  {26e66103-8809-4a3c-b6af-59824a24abd2}, !- Name
-  {f655f4d5-d266-4f47-b687-98aa56383bae}, !- Source Object
-  3,                                      !- Outlet Port
-  {c8481452-c79d-4872-9966-01b4203c8842}, !- Target Object
-  31;                                     !- Inlet Port
-
-OS:Connection,
-  {73fe7da7-8297-4a66-9e6e-ab85df530eb9}, !- Handle
-  {f4cf80de-5eb7-4dff-bdf4-8acce89031ed}, !- Name
-  {c8481452-c79d-4872-9966-01b4203c8842}, !- Source Object
-  32,                                     !- Outlet Port
-  {da89724d-0849-42ae-891f-69620c0f988e}, !- Target Object
-  2;                                      !- Inlet Port
-
-OS:Connection,
-  {e685d610-6d1f-473d-9e2b-f385cb6e343b}, !- Handle
-  {10e93f32-695e-44be-88bc-08ec8642b3fd}, !- Name
-  {da89724d-0849-42ae-891f-69620c0f988e}, !- Source Object
-  3,                                      !- Outlet Port
-  {b81daf6f-c998-4df3-91b4-d405af1c7f79}, !- Target Object
-  4;                                      !- Inlet Port
-=======
-OS:Schedule:Day,
-  {dc3f1158-2228-4d8d-9fe5-3d38e2fa4979}, !- Handle
-  Schedule Day 1,                         !- Name
-  ,                                       !- Schedule Type Limits Name
-  ,                                       !- Interpolate to Timestep
-  24,                                     !- Hour 1
-  0,                                      !- Minute 1
-  0;                                      !- Value Until Time 1
-
-OS:Schedule:Day,
-  {e1e675c7-53ea-4275-836f-90e526039aaa}, !- Handle
-  Schedule Day 2,                         !- Name
-  ,                                       !- Schedule Type Limits Name
-  ,                                       !- Interpolate to Timestep
-  24,                                     !- Hour 1
-  0,                                      !- Minute 1
-  1;                                      !- Value Until Time 1
->>>>>>> fcfe5a62
