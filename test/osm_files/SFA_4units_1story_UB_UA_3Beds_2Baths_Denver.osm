!- NOTE: Auto-generated from /test/osw_files/SFA_4units_1story_UB_UA_3Beds_2Baths_Denver.osw

OS:Version,
<<<<<<< HEAD
  {e6a89376-0bc2-4783-a420-25c07c320035}, !- Handle
  2.9.0;                                  !- Version Identifier

OS:SimulationControl,
  {81ff15df-1f18-4662-a225-bde05b91ecfc}, !- Handle
=======
  {f32d5e40-5f04-4ec2-bc7b-add33cd3d23f}, !- Handle
  2.9.0;                                  !- Version Identifier

OS:SimulationControl,
  {b213fed9-f02d-4565-8a11-0dfee053d695}, !- Handle
>>>>>>> 64865042
  ,                                       !- Do Zone Sizing Calculation
  ,                                       !- Do System Sizing Calculation
  ,                                       !- Do Plant Sizing Calculation
  No;                                     !- Run Simulation for Sizing Periods

OS:Timestep,
<<<<<<< HEAD
  {9b0165a2-5d0c-464e-804a-1fea9a2c3dc2}, !- Handle
  6;                                      !- Number of Timesteps per Hour

OS:ShadowCalculation,
  {be7b7f49-d9a2-414f-98b2-c1e488ca8439}, !- Handle
=======
  {ba3baff3-8979-434e-b6ad-5f208491462e}, !- Handle
  6;                                      !- Number of Timesteps per Hour

OS:ShadowCalculation,
  {996b840f-3c02-4e41-8083-621b9be22962}, !- Handle
>>>>>>> 64865042
  20,                                     !- Calculation Frequency
  200;                                    !- Maximum Figures in Shadow Overlap Calculations

OS:SurfaceConvectionAlgorithm:Outside,
<<<<<<< HEAD
  {bb155b21-6c24-4a59-ae65-d3779643a417}, !- Handle
  DOE-2;                                  !- Algorithm

OS:SurfaceConvectionAlgorithm:Inside,
  {eb785d72-c9b5-4cf1-a901-5a26f6cc024e}, !- Handle
  TARP;                                   !- Algorithm

OS:ZoneCapacitanceMultiplier:ResearchSpecial,
  {e7ceff84-7203-4466-a866-a26ebc26e05c}, !- Handle
=======
  {21d1260a-6b60-4f6c-a5aa-eff382f7a37c}, !- Handle
  DOE-2;                                  !- Algorithm

OS:SurfaceConvectionAlgorithm:Inside,
  {5598754c-ce31-4811-9365-8f7b87eba36a}, !- Handle
  TARP;                                   !- Algorithm

OS:ZoneCapacitanceMultiplier:ResearchSpecial,
  {8dfbfd89-e276-4fc0-82b4-d6f9d5ade6b8}, !- Handle
>>>>>>> 64865042
  ,                                       !- Temperature Capacity Multiplier
  15,                                     !- Humidity Capacity Multiplier
  ;                                       !- Carbon Dioxide Capacity Multiplier

OS:RunPeriod,
<<<<<<< HEAD
  {0aa3b363-50c0-468c-b7f0-e9a5f0676f21}, !- Handle
=======
  {84bbec49-09f9-41a2-b995-056768500cd3}, !- Handle
>>>>>>> 64865042
  Run Period 1,                           !- Name
  1,                                      !- Begin Month
  1,                                      !- Begin Day of Month
  12,                                     !- End Month
  31,                                     !- End Day of Month
  ,                                       !- Use Weather File Holidays and Special Days
  ,                                       !- Use Weather File Daylight Saving Period
  ,                                       !- Apply Weekend Holiday Rule
  ,                                       !- Use Weather File Rain Indicators
  ,                                       !- Use Weather File Snow Indicators
  ;                                       !- Number of Times Runperiod to be Repeated

OS:YearDescription,
<<<<<<< HEAD
  {7373316b-1781-4119-86f4-b6e214b0c412}, !- Handle
=======
  {6db0516b-837e-421d-b288-9ce158f5dc4f}, !- Handle
>>>>>>> 64865042
  2007,                                   !- Calendar Year
  ,                                       !- Day of Week for Start Day
  ;                                       !- Is Leap Year

OS:WeatherFile,
<<<<<<< HEAD
  {a248c2bc-7563-4845-bf7d-875045088966}, !- Handle
=======
  {93d7465a-9659-48b1-84a2-07f056d2d832}, !- Handle
>>>>>>> 64865042
  Denver Intl Ap,                         !- City
  CO,                                     !- State Province Region
  USA,                                    !- Country
  TMY3,                                   !- Data Source
  725650,                                 !- WMO Number
  39.83,                                  !- Latitude {deg}
  -104.65,                                !- Longitude {deg}
  -7,                                     !- Time Zone {hr}
  1650,                                   !- Elevation {m}
  file:../weather/USA_CO_Denver.Intl.AP.725650_TMY3.epw, !- Url
  E23378AA;                               !- Checksum

OS:AdditionalProperties,
<<<<<<< HEAD
  {b7fd8142-a4f3-43b5-946c-1225e58996b9}, !- Handle
  {a248c2bc-7563-4845-bf7d-875045088966}, !- Object Name
=======
  {b7657706-356a-4812-8ff3-353a010cafe4}, !- Handle
  {93d7465a-9659-48b1-84a2-07f056d2d832}, !- Object Name
>>>>>>> 64865042
  EPWHeaderCity,                          !- Feature Name 1
  String,                                 !- Feature Data Type 1
  Denver Intl Ap,                         !- Feature Value 1
  EPWHeaderState,                         !- Feature Name 2
  String,                                 !- Feature Data Type 2
  CO,                                     !- Feature Value 2
  EPWHeaderCountry,                       !- Feature Name 3
  String,                                 !- Feature Data Type 3
  USA,                                    !- Feature Value 3
  EPWHeaderDataSource,                    !- Feature Name 4
  String,                                 !- Feature Data Type 4
  TMY3,                                   !- Feature Value 4
  EPWHeaderStation,                       !- Feature Name 5
  String,                                 !- Feature Data Type 5
  725650,                                 !- Feature Value 5
  EPWHeaderLatitude,                      !- Feature Name 6
  Double,                                 !- Feature Data Type 6
  39.829999999999998,                     !- Feature Value 6
  EPWHeaderLongitude,                     !- Feature Name 7
  Double,                                 !- Feature Data Type 7
  -104.65000000000001,                    !- Feature Value 7
  EPWHeaderTimezone,                      !- Feature Name 8
  Double,                                 !- Feature Data Type 8
  -7,                                     !- Feature Value 8
  EPWHeaderAltitude,                      !- Feature Name 9
  Double,                                 !- Feature Data Type 9
  5413.3858267716532,                     !- Feature Value 9
  EPWHeaderLocalPressure,                 !- Feature Name 10
  Double,                                 !- Feature Data Type 10
  0.81937567683596546,                    !- Feature Value 10
  EPWHeaderRecordsPerHour,                !- Feature Name 11
  Double,                                 !- Feature Data Type 11
  0,                                      !- Feature Value 11
  EPWDataAnnualAvgDrybulb,                !- Feature Name 12
  Double,                                 !- Feature Data Type 12
  51.575616438356228,                     !- Feature Value 12
  EPWDataAnnualMinDrybulb,                !- Feature Name 13
  Double,                                 !- Feature Data Type 13
  -2.9200000000000017,                    !- Feature Value 13
  EPWDataAnnualMaxDrybulb,                !- Feature Name 14
  Double,                                 !- Feature Data Type 14
  104,                                    !- Feature Value 14
  EPWDataCDD50F,                          !- Feature Name 15
  Double,                                 !- Feature Data Type 15
  3072.2925000000005,                     !- Feature Value 15
  EPWDataCDD65F,                          !- Feature Name 16
  Double,                                 !- Feature Data Type 16
  883.62000000000035,                     !- Feature Value 16
  EPWDataHDD50F,                          !- Feature Name 17
  Double,                                 !- Feature Data Type 17
  2497.1925000000001,                     !- Feature Value 17
  EPWDataHDD65F,                          !- Feature Name 18
  Double,                                 !- Feature Data Type 18
  5783.5200000000013,                     !- Feature Value 18
  EPWDataAnnualAvgWindspeed,              !- Feature Name 19
  Double,                                 !- Feature Data Type 19
  3.9165296803649667,                     !- Feature Value 19
  EPWDataMonthlyAvgDrybulbs,              !- Feature Name 20
  String,                                 !- Feature Data Type 20
  33.4191935483871&#4431.90142857142857&#4443.02620967741937&#4442.48624999999999&#4459.877741935483854&#4473.57574999999997&#4472.07975806451608&#4472.70008064516134&#4466.49200000000006&#4450.079112903225806&#4437.218250000000005&#4434.582177419354835, !- Feature Value 20
  EPWDataGroundMonthlyTemps,              !- Feature Name 21
  String,                                 !- Feature Data Type 21
  44.08306285945173&#4440.89570904991865&#4440.64045432632048&#4442.153016571250646&#4448.225111118704206&#4454.268919273837525&#4459.508577937551024&#4462.82777283423508&#4463.10975667174995&#4460.41014950381947&#4455.304105212311526&#4449.445696474514364, !- Feature Value 21
  EPWDataWSF,                             !- Feature Name 22
  Double,                                 !- Feature Data Type 22
  0.58999999999999997,                    !- Feature Value 22
  EPWDataMonthlyAvgDailyHighDrybulbs,     !- Feature Name 23
  String,                                 !- Feature Data Type 23
  47.41032258064516&#4446.58642857142857&#4455.15032258064517&#4453.708&#4472.80193548387098&#4488.67600000000002&#4486.1858064516129&#4485.87225806451613&#4482.082&#4463.18064516129033&#4448.73400000000001&#4448.87935483870968, !- Feature Value 23
  EPWDataMonthlyAvgDailyLowDrybulbs,      !- Feature Name 24
  String,                                 !- Feature Data Type 24
  19.347741935483874&#4419.856428571428573&#4430.316129032258065&#4431.112&#4447.41612903225806&#4457.901999999999994&#4459.063870967741934&#4460.956774193548384&#4452.352000000000004&#4438.41612903225806&#4427.002000000000002&#4423.02903225806451, !- Feature Value 24
  EPWDesignHeatingDrybulb,                !- Feature Name 25
  Double,                                 !- Feature Data Type 25
  12.02,                                  !- Feature Value 25
  EPWDesignHeatingWindspeed,              !- Feature Name 26
  Double,                                 !- Feature Data Type 26
  2.8062500000000004,                     !- Feature Value 26
  EPWDesignCoolingDrybulb,                !- Feature Name 27
  Double,                                 !- Feature Data Type 27
  91.939999999999998,                     !- Feature Value 27
  EPWDesignCoolingWetbulb,                !- Feature Name 28
  Double,                                 !- Feature Data Type 28
  59.95131430195849,                      !- Feature Value 28
  EPWDesignCoolingHumidityRatio,          !- Feature Name 29
  Double,                                 !- Feature Data Type 29
  0.0059161086834698092,                  !- Feature Value 29
  EPWDesignCoolingWindspeed,              !- Feature Name 30
  Double,                                 !- Feature Data Type 30
  3.7999999999999989,                     !- Feature Value 30
  EPWDesignDailyTemperatureRange,         !- Feature Name 31
  Double,                                 !- Feature Data Type 31
  24.915483870967748,                     !- Feature Value 31
  EPWDesignDehumidDrybulb,                !- Feature Name 32
  Double,                                 !- Feature Data Type 32
  67.996785714285721,                     !- Feature Value 32
  EPWDesignDehumidHumidityRatio,          !- Feature Name 33
  Double,                                 !- Feature Data Type 33
  0.012133744170488724,                   !- Feature Value 33
  EPWDesignCoolingDirectNormal,           !- Feature Name 34
  Double,                                 !- Feature Data Type 34
  985,                                    !- Feature Value 34
  EPWDesignCoolingDiffuseHorizontal,      !- Feature Name 35
  Double,                                 !- Feature Data Type 35
  84;                                     !- Feature Value 35

OS:Site,
<<<<<<< HEAD
  {7d3f5512-4e84-4a14-bf1e-a0e17497b3e6}, !- Handle
=======
  {76dbb25a-e669-4d72-8eb6-0d26b712b20b}, !- Handle
>>>>>>> 64865042
  Denver Intl Ap_CO_USA,                  !- Name
  39.83,                                  !- Latitude {deg}
  -104.65,                                !- Longitude {deg}
  -7,                                     !- Time Zone {hr}
  1650,                                   !- Elevation {m}
  ;                                       !- Terrain

OS:ClimateZones,
<<<<<<< HEAD
  {a4f43d9a-2b4a-4575-814c-9bc6353b6c37}, !- Handle
=======
  {815710a4-28d4-4794-8921-88802adbd8bf}, !- Handle
>>>>>>> 64865042
  ,                                       !- Active Institution
  ,                                       !- Active Year
  ,                                       !- Climate Zone Institution Name 1
  ,                                       !- Climate Zone Document Name 1
  ,                                       !- Climate Zone Document Year 1
  ,                                       !- Climate Zone Value 1
  Building America,                       !- Climate Zone Institution Name 2
  ,                                       !- Climate Zone Document Name 2
  0,                                      !- Climate Zone Document Year 2
  Cold;                                   !- Climate Zone Value 2

OS:Site:WaterMainsTemperature,
<<<<<<< HEAD
  {56f02696-751b-40a3-9aad-167f8e971301}, !- Handle
=======
  {49d852ff-9663-4fa2-8169-9bb286cd8dc0}, !- Handle
>>>>>>> 64865042
  Correlation,                            !- Calculation Method
  ,                                       !- Temperature Schedule Name
  10.8753424657535,                       !- Annual Average Outdoor Air Temperature {C}
  23.1524007936508;                       !- Maximum Difference In Monthly Average Outdoor Air Temperatures {deltaC}

OS:RunPeriodControl:DaylightSavingTime,
<<<<<<< HEAD
  {7ba71119-cd94-45e3-b9c4-29c64689ef2f}, !- Handle
  4/7,                                    !- Start Date
  10/26;                                  !- End Date

OS:Site:GroundTemperature:Deep,
  {377f57c1-dcb5-4f95-8318-98246eb13a52}, !- Handle
=======
  {a6091735-b87f-49ac-bf9c-cd83e3983250}, !- Handle
  3/12,                                   !- Start Date
  11/5;                                   !- End Date

OS:Site:GroundTemperature:Deep,
  {46cfe1a9-b519-4d0e-a18c-ad592d058a92}, !- Handle
>>>>>>> 64865042
  10.8753424657535,                       !- January Deep Ground Temperature {C}
  10.8753424657535,                       !- February Deep Ground Temperature {C}
  10.8753424657535,                       !- March Deep Ground Temperature {C}
  10.8753424657535,                       !- April Deep Ground Temperature {C}
  10.8753424657535,                       !- May Deep Ground Temperature {C}
  10.8753424657535,                       !- June Deep Ground Temperature {C}
  10.8753424657535,                       !- July Deep Ground Temperature {C}
  10.8753424657535,                       !- August Deep Ground Temperature {C}
  10.8753424657535,                       !- September Deep Ground Temperature {C}
  10.8753424657535,                       !- October Deep Ground Temperature {C}
  10.8753424657535,                       !- November Deep Ground Temperature {C}
  10.8753424657535;                       !- December Deep Ground Temperature {C}

OS:Building,
<<<<<<< HEAD
  {01d68408-88d0-4db4-bdd2-443a279d4b00}, !- Handle
=======
  {176814e5-5b28-4c35-b4a6-aea2b5de77b6}, !- Handle
>>>>>>> 64865042
  Building 1,                             !- Name
  ,                                       !- Building Sector Type
  0,                                      !- North Axis {deg}
  ,                                       !- Nominal Floor to Floor Height {m}
  ,                                       !- Space Type Name
  ,                                       !- Default Construction Set Name
  ,                                       !- Default Schedule Set Name
  2,                                      !- Standards Number of Stories
  1,                                      !- Standards Number of Above Ground Stories
  ,                                       !- Standards Template
  singlefamilyattached,                   !- Standards Building Type
  4;                                      !- Standards Number of Living Units

OS:AdditionalProperties,
<<<<<<< HEAD
  {2a337bb7-091d-44d5-838f-ab14ad6255a4}, !- Handle
  {01d68408-88d0-4db4-bdd2-443a279d4b00}, !- Object Name
=======
  {7c40ad74-1df9-4335-811c-5556dc5d56aa}, !- Handle
  {176814e5-5b28-4c35-b4a6-aea2b5de77b6}, !- Object Name
>>>>>>> 64865042
  num_units,                              !- Feature Name 1
  Integer,                                !- Feature Data Type 1
  4,                                      !- Feature Value 1
  has_rear_units,                         !- Feature Name 2
  Boolean,                                !- Feature Data Type 2
  false,                                  !- Feature Value 2
  horz_location,                          !- Feature Name 3
  String,                                 !- Feature Data Type 3
  Left,                                   !- Feature Value 3
  num_floors,                             !- Feature Name 4
  Integer,                                !- Feature Data Type 4
  1;                                      !- Feature Value 4

OS:ThermalZone,
<<<<<<< HEAD
  {25b9b4a9-3351-4743-b732-4d7593313d17}, !- Handle
=======
  {8d677427-1db9-48b8-ac00-628f7c7a048a}, !- Handle
>>>>>>> 64865042
  living zone,                            !- Name
  ,                                       !- Multiplier
  ,                                       !- Ceiling Height {m}
  ,                                       !- Volume {m3}
  ,                                       !- Floor Area {m2}
  ,                                       !- Zone Inside Convection Algorithm
  ,                                       !- Zone Outside Convection Algorithm
  ,                                       !- Zone Conditioning Equipment List Name
<<<<<<< HEAD
  {166502a9-8f58-4286-bd8e-e0882df7ee92}, !- Zone Air Inlet Port List
  {553e5ff3-3444-4502-b30d-f9c5858709bc}, !- Zone Air Exhaust Port List
  {bd5a8555-ba08-4593-86cd-b2451e671073}, !- Zone Air Node Name
  {cfd00738-696d-4f89-b8fc-5b38eabb15f2}, !- Zone Return Air Port List
=======
  {1fe15e26-76d1-478f-b6e6-7c3f72c96195}, !- Zone Air Inlet Port List
  {85692c8d-0e9e-4e42-ba29-83a08bb92ff7}, !- Zone Air Exhaust Port List
  {5001c803-ed1a-46f9-9186-c78ce0465190}, !- Zone Air Node Name
  {94e3a52e-a6f5-49e7-8a15-f9b739b67615}, !- Zone Return Air Port List
>>>>>>> 64865042
  ,                                       !- Primary Daylighting Control Name
  ,                                       !- Fraction of Zone Controlled by Primary Daylighting Control
  ,                                       !- Secondary Daylighting Control Name
  ,                                       !- Fraction of Zone Controlled by Secondary Daylighting Control
  ,                                       !- Illuminance Map Name
  ,                                       !- Group Rendering Name
  ,                                       !- Thermostat Name
  No;                                     !- Use Ideal Air Loads

OS:Node,
<<<<<<< HEAD
  {c0cec73c-97cd-4770-9f18-d0ec379d8e65}, !- Handle
  Node 1,                                 !- Name
  {bd5a8555-ba08-4593-86cd-b2451e671073}, !- Inlet Port
  ;                                       !- Outlet Port

OS:Connection,
  {bd5a8555-ba08-4593-86cd-b2451e671073}, !- Handle
  {07dd2153-af55-496f-b457-784e73af0f82}, !- Name
  {25b9b4a9-3351-4743-b732-4d7593313d17}, !- Source Object
  11,                                     !- Outlet Port
  {c0cec73c-97cd-4770-9f18-d0ec379d8e65}, !- Target Object
  2;                                      !- Inlet Port

OS:PortList,
  {166502a9-8f58-4286-bd8e-e0882df7ee92}, !- Handle
  {3fdf2504-c286-468d-ae28-ef7a0d3b830b}, !- Name
  {25b9b4a9-3351-4743-b732-4d7593313d17}; !- HVAC Component

OS:PortList,
  {553e5ff3-3444-4502-b30d-f9c5858709bc}, !- Handle
  {ce3f4cf4-ab0c-40df-9dc6-1ce25d6d7732}, !- Name
  {25b9b4a9-3351-4743-b732-4d7593313d17}; !- HVAC Component

OS:PortList,
  {cfd00738-696d-4f89-b8fc-5b38eabb15f2}, !- Handle
  {0d926f63-af2d-4c01-9fd9-a1b41edddeea}, !- Name
  {25b9b4a9-3351-4743-b732-4d7593313d17}; !- HVAC Component

OS:Sizing:Zone,
  {a45475d0-0099-43e5-afe8-3bb25ed8ee54}, !- Handle
  {25b9b4a9-3351-4743-b732-4d7593313d17}, !- Zone or ZoneList Name
=======
  {931393cc-b171-4b7c-8cac-bcd3ae386f32}, !- Handle
  Node 1,                                 !- Name
  {5001c803-ed1a-46f9-9186-c78ce0465190}, !- Inlet Port
  ;                                       !- Outlet Port

OS:Connection,
  {5001c803-ed1a-46f9-9186-c78ce0465190}, !- Handle
  {fdf8e53f-b59c-4fe1-8199-0982df4c9e9a}, !- Name
  {8d677427-1db9-48b8-ac00-628f7c7a048a}, !- Source Object
  11,                                     !- Outlet Port
  {931393cc-b171-4b7c-8cac-bcd3ae386f32}, !- Target Object
  2;                                      !- Inlet Port

OS:PortList,
  {1fe15e26-76d1-478f-b6e6-7c3f72c96195}, !- Handle
  {a12a78bb-30ea-480a-95f8-46a86d70421d}, !- Name
  {8d677427-1db9-48b8-ac00-628f7c7a048a}; !- HVAC Component

OS:PortList,
  {85692c8d-0e9e-4e42-ba29-83a08bb92ff7}, !- Handle
  {57f2ec12-e21e-49a2-8cb6-0e7ff94c6cb9}, !- Name
  {8d677427-1db9-48b8-ac00-628f7c7a048a}; !- HVAC Component

OS:PortList,
  {94e3a52e-a6f5-49e7-8a15-f9b739b67615}, !- Handle
  {91088af2-9d5a-4da6-82ba-5945347c1599}, !- Name
  {8d677427-1db9-48b8-ac00-628f7c7a048a}; !- HVAC Component

OS:Sizing:Zone,
  {19dab5a7-47e4-4d64-bec1-4ea566acbd08}, !- Handle
  {8d677427-1db9-48b8-ac00-628f7c7a048a}, !- Zone or ZoneList Name
>>>>>>> 64865042
  SupplyAirTemperature,                   !- Zone Cooling Design Supply Air Temperature Input Method
  14,                                     !- Zone Cooling Design Supply Air Temperature {C}
  11.11,                                  !- Zone Cooling Design Supply Air Temperature Difference {deltaC}
  SupplyAirTemperature,                   !- Zone Heating Design Supply Air Temperature Input Method
  40,                                     !- Zone Heating Design Supply Air Temperature {C}
  11.11,                                  !- Zone Heating Design Supply Air Temperature Difference {deltaC}
  0.0085,                                 !- Zone Cooling Design Supply Air Humidity Ratio {kg-H2O/kg-air}
  0.008,                                  !- Zone Heating Design Supply Air Humidity Ratio {kg-H2O/kg-air}
  ,                                       !- Zone Heating Sizing Factor
  ,                                       !- Zone Cooling Sizing Factor
  DesignDay,                              !- Cooling Design Air Flow Method
  ,                                       !- Cooling Design Air Flow Rate {m3/s}
  ,                                       !- Cooling Minimum Air Flow per Zone Floor Area {m3/s-m2}
  ,                                       !- Cooling Minimum Air Flow {m3/s}
  ,                                       !- Cooling Minimum Air Flow Fraction
  DesignDay,                              !- Heating Design Air Flow Method
  ,                                       !- Heating Design Air Flow Rate {m3/s}
  ,                                       !- Heating Maximum Air Flow per Zone Floor Area {m3/s-m2}
  ,                                       !- Heating Maximum Air Flow {m3/s}
  ,                                       !- Heating Maximum Air Flow Fraction
  ,                                       !- Design Zone Air Distribution Effectiveness in Cooling Mode
  ,                                       !- Design Zone Air Distribution Effectiveness in Heating Mode
  No,                                     !- Account for Dedicated Outdoor Air System
  NeutralSupplyAir,                       !- Dedicated Outdoor Air System Control Strategy
  autosize,                               !- Dedicated Outdoor Air Low Setpoint Temperature for Design {C}
  autosize;                               !- Dedicated Outdoor Air High Setpoint Temperature for Design {C}

OS:ZoneHVAC:EquipmentList,
<<<<<<< HEAD
  {64fba07a-74f2-4e2f-9227-d0f75d506a57}, !- Handle
  Zone HVAC Equipment List 1,             !- Name
  {25b9b4a9-3351-4743-b732-4d7593313d17}; !- Thermal Zone

OS:Space,
  {b77d6a4a-5677-4a55-ab6c-0247af950505}, !- Handle
  living space,                           !- Name
  {72c074e2-1cac-460c-9af1-3d9c59220d02}, !- Space Type Name
=======
  {11c88e3e-172c-4f02-89b2-a424f79ca6a0}, !- Handle
  Zone HVAC Equipment List 1,             !- Name
  {8d677427-1db9-48b8-ac00-628f7c7a048a}; !- Thermal Zone

OS:Space,
  {e558528f-6cd9-4859-bdb2-30d79bdfd59c}, !- Handle
  living space,                           !- Name
  {f277d298-3866-4fdc-8c4e-b1d1fb15130b}, !- Space Type Name
>>>>>>> 64865042
  ,                                       !- Default Construction Set Name
  ,                                       !- Default Schedule Set Name
  ,                                       !- Direction of Relative North {deg}
  ,                                       !- X Origin {m}
  ,                                       !- Y Origin {m}
  ,                                       !- Z Origin {m}
  ,                                       !- Building Story Name
<<<<<<< HEAD
  {25b9b4a9-3351-4743-b732-4d7593313d17}, !- Thermal Zone Name
  ,                                       !- Part of Total Floor Area
  ,                                       !- Design Specification Outdoor Air Object Name
  {950e13bc-5ef0-47a9-8de6-7e3fc6e32eb9}; !- Building Unit Name

OS:Surface,
  {4ef5a0a8-aa4e-4c5f-af5e-35388f217ea9}, !- Handle
  Surface 1,                              !- Name
  Floor,                                  !- Surface Type
  ,                                       !- Construction Name
  {b77d6a4a-5677-4a55-ab6c-0247af950505}, !- Space Name
  Surface,                                !- Outside Boundary Condition
  {9c694f0f-d856-4f71-a24c-75d2986d1ffa}, !- Outside Boundary Condition Object
=======
  {8d677427-1db9-48b8-ac00-628f7c7a048a}, !- Thermal Zone Name
  ,                                       !- Part of Total Floor Area
  ,                                       !- Design Specification Outdoor Air Object Name
  {8593fb6e-e642-4b8d-8b92-159d93779a7c}; !- Building Unit Name

OS:Surface,
  {c812bf38-534b-46fa-af14-ed06a07deea5}, !- Handle
  Surface 1,                              !- Name
  Floor,                                  !- Surface Type
  ,                                       !- Construction Name
  {e558528f-6cd9-4859-bdb2-30d79bdfd59c}, !- Space Name
  Surface,                                !- Outside Boundary Condition
  {64e140df-d07a-42cf-9075-acce4a938c6d}, !- Outside Boundary Condition Object
>>>>>>> 64865042
  NoSun,                                  !- Sun Exposure
  NoWind,                                 !- Wind Exposure
  ,                                       !- View Factor to Ground
  ,                                       !- Number of Vertices
  0, -12.9315688143396, 0,                !- X,Y,Z Vertex 1 {m}
  0, 0, 0,                                !- X,Y,Z Vertex 2 {m}
  6.46578440716979, 0, 0,                 !- X,Y,Z Vertex 3 {m}
  6.46578440716979, -12.9315688143396, 0; !- X,Y,Z Vertex 4 {m}

OS:Surface,
<<<<<<< HEAD
  {8f718425-c910-4289-a84c-d3fe75f1b6ee}, !- Handle
  Surface 2,                              !- Name
  Wall,                                   !- Surface Type
  ,                                       !- Construction Name
  {b77d6a4a-5677-4a55-ab6c-0247af950505}, !- Space Name
=======
  {464a984a-e153-4917-b603-8f88af6f44c3}, !- Handle
  Surface 2,                              !- Name
  Wall,                                   !- Surface Type
  ,                                       !- Construction Name
  {e558528f-6cd9-4859-bdb2-30d79bdfd59c}, !- Space Name
>>>>>>> 64865042
  Outdoors,                               !- Outside Boundary Condition
  ,                                       !- Outside Boundary Condition Object
  SunExposed,                             !- Sun Exposure
  WindExposed,                            !- Wind Exposure
  ,                                       !- View Factor to Ground
  ,                                       !- Number of Vertices
  0, 0, 2.4384,                           !- X,Y,Z Vertex 1 {m}
  0, 0, 0,                                !- X,Y,Z Vertex 2 {m}
  0, -12.9315688143396, 0,                !- X,Y,Z Vertex 3 {m}
  0, -12.9315688143396, 2.4384;           !- X,Y,Z Vertex 4 {m}

OS:Surface,
<<<<<<< HEAD
  {201217cb-fbd0-4f97-b3c7-9bb81e5586e5}, !- Handle
  Surface 3,                              !- Name
  Wall,                                   !- Surface Type
  ,                                       !- Construction Name
  {b77d6a4a-5677-4a55-ab6c-0247af950505}, !- Space Name
=======
  {6bce27e1-4c85-491c-adff-234d5102179c}, !- Handle
  Surface 3,                              !- Name
  Wall,                                   !- Surface Type
  ,                                       !- Construction Name
  {e558528f-6cd9-4859-bdb2-30d79bdfd59c}, !- Space Name
>>>>>>> 64865042
  Outdoors,                               !- Outside Boundary Condition
  ,                                       !- Outside Boundary Condition Object
  SunExposed,                             !- Sun Exposure
  WindExposed,                            !- Wind Exposure
  ,                                       !- View Factor to Ground
  ,                                       !- Number of Vertices
  6.46578440716979, 0, 2.4384,            !- X,Y,Z Vertex 1 {m}
  6.46578440716979, 0, 0,                 !- X,Y,Z Vertex 2 {m}
  0, 0, 0,                                !- X,Y,Z Vertex 3 {m}
  0, 0, 2.4384;                           !- X,Y,Z Vertex 4 {m}

OS:Surface,
<<<<<<< HEAD
  {60d0ffc5-4a2a-4de0-9348-12adcc3a5d2d}, !- Handle
  Surface 4,                              !- Name
  Wall,                                   !- Surface Type
  ,                                       !- Construction Name
  {b77d6a4a-5677-4a55-ab6c-0247af950505}, !- Space Name
=======
  {024d7df6-22a8-4074-9f9c-76486fd44674}, !- Handle
  Surface 4,                              !- Name
  Wall,                                   !- Surface Type
  ,                                       !- Construction Name
  {e558528f-6cd9-4859-bdb2-30d79bdfd59c}, !- Space Name
>>>>>>> 64865042
  Adiabatic,                              !- Outside Boundary Condition
  ,                                       !- Outside Boundary Condition Object
  NoSun,                                  !- Sun Exposure
  NoWind,                                 !- Wind Exposure
  ,                                       !- View Factor to Ground
  ,                                       !- Number of Vertices
  6.46578440716979, -12.9315688143396, 2.4384, !- X,Y,Z Vertex 1 {m}
  6.46578440716979, -12.9315688143396, 0, !- X,Y,Z Vertex 2 {m}
  6.46578440716979, 0, 0,                 !- X,Y,Z Vertex 3 {m}
  6.46578440716979, 0, 2.4384;            !- X,Y,Z Vertex 4 {m}

OS:Surface,
<<<<<<< HEAD
  {a78f5cb6-bffc-4a5e-a83e-c930ff531607}, !- Handle
  Surface 5,                              !- Name
  Wall,                                   !- Surface Type
  ,                                       !- Construction Name
  {b77d6a4a-5677-4a55-ab6c-0247af950505}, !- Space Name
=======
  {a7a8aeac-5f4c-4793-ac2b-46b4e83b7cb2}, !- Handle
  Surface 5,                              !- Name
  Wall,                                   !- Surface Type
  ,                                       !- Construction Name
  {e558528f-6cd9-4859-bdb2-30d79bdfd59c}, !- Space Name
>>>>>>> 64865042
  Outdoors,                               !- Outside Boundary Condition
  ,                                       !- Outside Boundary Condition Object
  SunExposed,                             !- Sun Exposure
  WindExposed,                            !- Wind Exposure
  ,                                       !- View Factor to Ground
  ,                                       !- Number of Vertices
  0, -12.9315688143396, 2.4384,           !- X,Y,Z Vertex 1 {m}
  0, -12.9315688143396, 0,                !- X,Y,Z Vertex 2 {m}
  6.46578440716979, -12.9315688143396, 0, !- X,Y,Z Vertex 3 {m}
  6.46578440716979, -12.9315688143396, 2.4384; !- X,Y,Z Vertex 4 {m}

OS:Surface,
<<<<<<< HEAD
  {5209ac57-1914-4c30-877e-90103c8e93b6}, !- Handle
  Surface 6,                              !- Name
  RoofCeiling,                            !- Surface Type
  ,                                       !- Construction Name
  {b77d6a4a-5677-4a55-ab6c-0247af950505}, !- Space Name
  Surface,                                !- Outside Boundary Condition
  {71403e3f-f515-4fa1-b3d3-ce255e01c7d0}, !- Outside Boundary Condition Object
=======
  {9e3d8f46-0e98-4793-9aa2-5e3f8471f583}, !- Handle
  Surface 6,                              !- Name
  RoofCeiling,                            !- Surface Type
  ,                                       !- Construction Name
  {e558528f-6cd9-4859-bdb2-30d79bdfd59c}, !- Space Name
  Surface,                                !- Outside Boundary Condition
  {4efb1b67-4d01-4687-9b74-752d3b84890a}, !- Outside Boundary Condition Object
>>>>>>> 64865042
  NoSun,                                  !- Sun Exposure
  NoWind,                                 !- Wind Exposure
  ,                                       !- View Factor to Ground
  ,                                       !- Number of Vertices
  6.46578440716979, -12.9315688143396, 2.4384, !- X,Y,Z Vertex 1 {m}
  6.46578440716979, 0, 2.4384,            !- X,Y,Z Vertex 2 {m}
  0, 0, 2.4384,                           !- X,Y,Z Vertex 3 {m}
  0, -12.9315688143396, 2.4384;           !- X,Y,Z Vertex 4 {m}

OS:SpaceType,
<<<<<<< HEAD
  {72c074e2-1cac-460c-9af1-3d9c59220d02}, !- Handle
=======
  {f277d298-3866-4fdc-8c4e-b1d1fb15130b}, !- Handle
>>>>>>> 64865042
  Space Type 1,                           !- Name
  ,                                       !- Default Construction Set Name
  ,                                       !- Default Schedule Set Name
  ,                                       !- Group Rendering Name
  ,                                       !- Design Specification Outdoor Air Object Name
  ,                                       !- Standards Template
  ,                                       !- Standards Building Type
  living;                                 !- Standards Space Type

OS:Surface,
<<<<<<< HEAD
  {05140df6-5a68-4bc2-92e0-186b2085ff03}, !- Handle
  Surface 12,                             !- Name
  Floor,                                  !- Surface Type
  ,                                       !- Construction Name
  {196a4dae-a501-4e06-b77a-c2b37746397a}, !- Space Name
=======
  {0ca28265-dff1-4c11-8b87-321be670a61c}, !- Handle
  Surface 12,                             !- Name
  Floor,                                  !- Surface Type
  ,                                       !- Construction Name
  {a276282a-d8f3-4f88-ae9f-41e08b79c760}, !- Space Name
>>>>>>> 64865042
  Foundation,                             !- Outside Boundary Condition
  ,                                       !- Outside Boundary Condition Object
  NoSun,                                  !- Sun Exposure
  NoWind,                                 !- Wind Exposure
  ,                                       !- View Factor to Ground
  ,                                       !- Number of Vertices
  0, -12.9315688143396, -2.4384,          !- X,Y,Z Vertex 1 {m}
  0, 0, -2.4384,                          !- X,Y,Z Vertex 2 {m}
  6.46578440716979, 0, -2.4384,           !- X,Y,Z Vertex 3 {m}
  6.46578440716979, -12.9315688143396, -2.4384; !- X,Y,Z Vertex 4 {m}

OS:Surface,
<<<<<<< HEAD
  {b01c56da-63d0-4924-9522-947ac0ac22f9}, !- Handle
  Surface 13,                             !- Name
  Wall,                                   !- Surface Type
  ,                                       !- Construction Name
  {196a4dae-a501-4e06-b77a-c2b37746397a}, !- Space Name
=======
  {de879faf-3900-4db3-b3d1-0772ca607326}, !- Handle
  Surface 13,                             !- Name
  Wall,                                   !- Surface Type
  ,                                       !- Construction Name
  {a276282a-d8f3-4f88-ae9f-41e08b79c760}, !- Space Name
>>>>>>> 64865042
  Foundation,                             !- Outside Boundary Condition
  ,                                       !- Outside Boundary Condition Object
  NoSun,                                  !- Sun Exposure
  NoWind,                                 !- Wind Exposure
  ,                                       !- View Factor to Ground
  ,                                       !- Number of Vertices
  0, 0, 0,                                !- X,Y,Z Vertex 1 {m}
  0, 0, -2.4384,                          !- X,Y,Z Vertex 2 {m}
  0, -12.9315688143396, -2.4384,          !- X,Y,Z Vertex 3 {m}
  0, -12.9315688143396, 0;                !- X,Y,Z Vertex 4 {m}

OS:Surface,
<<<<<<< HEAD
  {76aeeeac-692b-41b4-8993-7d670f23de04}, !- Handle
  Surface 14,                             !- Name
  Wall,                                   !- Surface Type
  ,                                       !- Construction Name
  {196a4dae-a501-4e06-b77a-c2b37746397a}, !- Space Name
=======
  {c1af2570-4885-4ced-8ac8-d2f2815849f7}, !- Handle
  Surface 14,                             !- Name
  Wall,                                   !- Surface Type
  ,                                       !- Construction Name
  {a276282a-d8f3-4f88-ae9f-41e08b79c760}, !- Space Name
>>>>>>> 64865042
  Foundation,                             !- Outside Boundary Condition
  ,                                       !- Outside Boundary Condition Object
  NoSun,                                  !- Sun Exposure
  NoWind,                                 !- Wind Exposure
  ,                                       !- View Factor to Ground
  ,                                       !- Number of Vertices
  6.46578440716979, 0, 0,                 !- X,Y,Z Vertex 1 {m}
  6.46578440716979, 0, -2.4384,           !- X,Y,Z Vertex 2 {m}
  0, 0, -2.4384,                          !- X,Y,Z Vertex 3 {m}
  0, 0, 0;                                !- X,Y,Z Vertex 4 {m}

OS:Surface,
<<<<<<< HEAD
  {1bb6b169-261c-4b62-b2fd-66cee50dd37a}, !- Handle
  Surface 15,                             !- Name
  Wall,                                   !- Surface Type
  ,                                       !- Construction Name
  {196a4dae-a501-4e06-b77a-c2b37746397a}, !- Space Name
=======
  {e60b6f85-d2b7-42fb-9db7-2e991ae86d46}, !- Handle
  Surface 15,                             !- Name
  Wall,                                   !- Surface Type
  ,                                       !- Construction Name
  {a276282a-d8f3-4f88-ae9f-41e08b79c760}, !- Space Name
>>>>>>> 64865042
  Adiabatic,                              !- Outside Boundary Condition
  ,                                       !- Outside Boundary Condition Object
  NoSun,                                  !- Sun Exposure
  NoWind,                                 !- Wind Exposure
  ,                                       !- View Factor to Ground
  ,                                       !- Number of Vertices
  6.46578440716979, -12.9315688143396, 0, !- X,Y,Z Vertex 1 {m}
  6.46578440716979, -12.9315688143396, -2.4384, !- X,Y,Z Vertex 2 {m}
  6.46578440716979, 0, -2.4384,           !- X,Y,Z Vertex 3 {m}
  6.46578440716979, 0, 0;                 !- X,Y,Z Vertex 4 {m}

OS:Surface,
<<<<<<< HEAD
  {2a7a33e6-1d8c-4535-86de-546b59d38f02}, !- Handle
  Surface 16,                             !- Name
  Wall,                                   !- Surface Type
  ,                                       !- Construction Name
  {196a4dae-a501-4e06-b77a-c2b37746397a}, !- Space Name
=======
  {7c1e34a9-d3e2-44e0-9f51-43858ab52534}, !- Handle
  Surface 16,                             !- Name
  Wall,                                   !- Surface Type
  ,                                       !- Construction Name
  {a276282a-d8f3-4f88-ae9f-41e08b79c760}, !- Space Name
>>>>>>> 64865042
  Foundation,                             !- Outside Boundary Condition
  ,                                       !- Outside Boundary Condition Object
  NoSun,                                  !- Sun Exposure
  NoWind,                                 !- Wind Exposure
  ,                                       !- View Factor to Ground
  ,                                       !- Number of Vertices
  0, -12.9315688143396, 0,                !- X,Y,Z Vertex 1 {m}
  0, -12.9315688143396, -2.4384,          !- X,Y,Z Vertex 2 {m}
  6.46578440716979, -12.9315688143396, -2.4384, !- X,Y,Z Vertex 3 {m}
  6.46578440716979, -12.9315688143396, 0; !- X,Y,Z Vertex 4 {m}

OS:Surface,
<<<<<<< HEAD
  {9c694f0f-d856-4f71-a24c-75d2986d1ffa}, !- Handle
  Surface 17,                             !- Name
  RoofCeiling,                            !- Surface Type
  ,                                       !- Construction Name
  {196a4dae-a501-4e06-b77a-c2b37746397a}, !- Space Name
  Surface,                                !- Outside Boundary Condition
  {4ef5a0a8-aa4e-4c5f-af5e-35388f217ea9}, !- Outside Boundary Condition Object
=======
  {64e140df-d07a-42cf-9075-acce4a938c6d}, !- Handle
  Surface 17,                             !- Name
  RoofCeiling,                            !- Surface Type
  ,                                       !- Construction Name
  {a276282a-d8f3-4f88-ae9f-41e08b79c760}, !- Space Name
  Surface,                                !- Outside Boundary Condition
  {c812bf38-534b-46fa-af14-ed06a07deea5}, !- Outside Boundary Condition Object
>>>>>>> 64865042
  NoSun,                                  !- Sun Exposure
  NoWind,                                 !- Wind Exposure
  ,                                       !- View Factor to Ground
  ,                                       !- Number of Vertices
  6.46578440716979, -12.9315688143396, 0, !- X,Y,Z Vertex 1 {m}
  6.46578440716979, 0, 0,                 !- X,Y,Z Vertex 2 {m}
  0, 0, 0,                                !- X,Y,Z Vertex 3 {m}
  0, -12.9315688143396, 0;                !- X,Y,Z Vertex 4 {m}

OS:Space,
<<<<<<< HEAD
  {196a4dae-a501-4e06-b77a-c2b37746397a}, !- Handle
  unfinished basement space,              !- Name
  {f413bcea-3a62-4f8e-b1a7-6ae6d1822f2c}, !- Space Type Name
=======
  {a276282a-d8f3-4f88-ae9f-41e08b79c760}, !- Handle
  unfinished basement space,              !- Name
  {9612b36b-6b12-4db7-aec4-50ac243e437b}, !- Space Type Name
>>>>>>> 64865042
  ,                                       !- Default Construction Set Name
  ,                                       !- Default Schedule Set Name
  ,                                       !- Direction of Relative North {deg}
  ,                                       !- X Origin {m}
  ,                                       !- Y Origin {m}
  ,                                       !- Z Origin {m}
  ,                                       !- Building Story Name
<<<<<<< HEAD
  {c9ab18d0-8bab-4ca6-b66b-f2f0bb25086a}; !- Thermal Zone Name

OS:ThermalZone,
  {c9ab18d0-8bab-4ca6-b66b-f2f0bb25086a}, !- Handle
=======
  {3e219abe-eb2d-44f0-a14a-871f6a0196fc}; !- Thermal Zone Name

OS:ThermalZone,
  {3e219abe-eb2d-44f0-a14a-871f6a0196fc}, !- Handle
>>>>>>> 64865042
  unfinished basement zone,               !- Name
  ,                                       !- Multiplier
  ,                                       !- Ceiling Height {m}
  ,                                       !- Volume {m3}
  ,                                       !- Floor Area {m2}
  ,                                       !- Zone Inside Convection Algorithm
  ,                                       !- Zone Outside Convection Algorithm
  ,                                       !- Zone Conditioning Equipment List Name
<<<<<<< HEAD
  {96ae2f46-87ac-4e24-a6b3-a134f015f6e5}, !- Zone Air Inlet Port List
  {8fb8a262-e01d-4d46-b369-02b78f299a59}, !- Zone Air Exhaust Port List
  {a8d21df2-ebc0-445e-9aaf-388ded69ae9d}, !- Zone Air Node Name
  {85c12a34-328d-4d61-9bf4-c92e0a39ad49}, !- Zone Return Air Port List
=======
  {1bebce0c-bcfb-4811-b667-f37f4c37b111}, !- Zone Air Inlet Port List
  {4c55ae36-b353-4e92-bcbe-e4601a6d3dce}, !- Zone Air Exhaust Port List
  {b3c2bf26-5564-4049-9706-95fafe1cd8d4}, !- Zone Air Node Name
  {0ef32eb1-e6ab-4e5e-abcd-6a28f5f249a1}, !- Zone Return Air Port List
>>>>>>> 64865042
  ,                                       !- Primary Daylighting Control Name
  ,                                       !- Fraction of Zone Controlled by Primary Daylighting Control
  ,                                       !- Secondary Daylighting Control Name
  ,                                       !- Fraction of Zone Controlled by Secondary Daylighting Control
  ,                                       !- Illuminance Map Name
  ,                                       !- Group Rendering Name
  ,                                       !- Thermostat Name
  No;                                     !- Use Ideal Air Loads

OS:Node,
<<<<<<< HEAD
  {75a9168e-5487-4ddc-8ce2-f03071887ce3}, !- Handle
  Node 2,                                 !- Name
  {a8d21df2-ebc0-445e-9aaf-388ded69ae9d}, !- Inlet Port
  ;                                       !- Outlet Port

OS:Connection,
  {a8d21df2-ebc0-445e-9aaf-388ded69ae9d}, !- Handle
  {b427c41d-eba9-4b31-b3a4-2075d5fb5eb6}, !- Name
  {c9ab18d0-8bab-4ca6-b66b-f2f0bb25086a}, !- Source Object
  11,                                     !- Outlet Port
  {75a9168e-5487-4ddc-8ce2-f03071887ce3}, !- Target Object
  2;                                      !- Inlet Port

OS:PortList,
  {96ae2f46-87ac-4e24-a6b3-a134f015f6e5}, !- Handle
  {00c7b158-d7d8-469f-87e8-161f31896477}, !- Name
  {c9ab18d0-8bab-4ca6-b66b-f2f0bb25086a}; !- HVAC Component

OS:PortList,
  {8fb8a262-e01d-4d46-b369-02b78f299a59}, !- Handle
  {0b7fb496-db5e-46c4-89c1-65016cb39970}, !- Name
  {c9ab18d0-8bab-4ca6-b66b-f2f0bb25086a}; !- HVAC Component

OS:PortList,
  {85c12a34-328d-4d61-9bf4-c92e0a39ad49}, !- Handle
  {7d6f73dc-4923-4137-b193-1446767a22fa}, !- Name
  {c9ab18d0-8bab-4ca6-b66b-f2f0bb25086a}; !- HVAC Component

OS:Sizing:Zone,
  {93f5377d-e196-4aa1-b70a-8c5261cc5404}, !- Handle
  {c9ab18d0-8bab-4ca6-b66b-f2f0bb25086a}, !- Zone or ZoneList Name
=======
  {25d29509-5482-4d8d-a1a7-b0c35c3440b1}, !- Handle
  Node 2,                                 !- Name
  {b3c2bf26-5564-4049-9706-95fafe1cd8d4}, !- Inlet Port
  ;                                       !- Outlet Port

OS:Connection,
  {b3c2bf26-5564-4049-9706-95fafe1cd8d4}, !- Handle
  {e4d2c113-0d96-49b8-b81d-08c7be8b95d2}, !- Name
  {3e219abe-eb2d-44f0-a14a-871f6a0196fc}, !- Source Object
  11,                                     !- Outlet Port
  {25d29509-5482-4d8d-a1a7-b0c35c3440b1}, !- Target Object
  2;                                      !- Inlet Port

OS:PortList,
  {1bebce0c-bcfb-4811-b667-f37f4c37b111}, !- Handle
  {1d495a4e-044a-4a5e-a64e-a36228f0d666}, !- Name
  {3e219abe-eb2d-44f0-a14a-871f6a0196fc}; !- HVAC Component

OS:PortList,
  {4c55ae36-b353-4e92-bcbe-e4601a6d3dce}, !- Handle
  {30b2befd-192e-4112-91db-1c9f378fc90f}, !- Name
  {3e219abe-eb2d-44f0-a14a-871f6a0196fc}; !- HVAC Component

OS:PortList,
  {0ef32eb1-e6ab-4e5e-abcd-6a28f5f249a1}, !- Handle
  {03c01397-bfe9-4736-8383-925fe0f11078}, !- Name
  {3e219abe-eb2d-44f0-a14a-871f6a0196fc}; !- HVAC Component

OS:Sizing:Zone,
  {b9648828-4ae5-4b7d-8400-22574061ba7d}, !- Handle
  {3e219abe-eb2d-44f0-a14a-871f6a0196fc}, !- Zone or ZoneList Name
>>>>>>> 64865042
  SupplyAirTemperature,                   !- Zone Cooling Design Supply Air Temperature Input Method
  14,                                     !- Zone Cooling Design Supply Air Temperature {C}
  11.11,                                  !- Zone Cooling Design Supply Air Temperature Difference {deltaC}
  SupplyAirTemperature,                   !- Zone Heating Design Supply Air Temperature Input Method
  40,                                     !- Zone Heating Design Supply Air Temperature {C}
  11.11,                                  !- Zone Heating Design Supply Air Temperature Difference {deltaC}
  0.0085,                                 !- Zone Cooling Design Supply Air Humidity Ratio {kg-H2O/kg-air}
  0.008,                                  !- Zone Heating Design Supply Air Humidity Ratio {kg-H2O/kg-air}
  ,                                       !- Zone Heating Sizing Factor
  ,                                       !- Zone Cooling Sizing Factor
  DesignDay,                              !- Cooling Design Air Flow Method
  ,                                       !- Cooling Design Air Flow Rate {m3/s}
  ,                                       !- Cooling Minimum Air Flow per Zone Floor Area {m3/s-m2}
  ,                                       !- Cooling Minimum Air Flow {m3/s}
  ,                                       !- Cooling Minimum Air Flow Fraction
  DesignDay,                              !- Heating Design Air Flow Method
  ,                                       !- Heating Design Air Flow Rate {m3/s}
  ,                                       !- Heating Maximum Air Flow per Zone Floor Area {m3/s-m2}
  ,                                       !- Heating Maximum Air Flow {m3/s}
  ,                                       !- Heating Maximum Air Flow Fraction
  ,                                       !- Design Zone Air Distribution Effectiveness in Cooling Mode
  ,                                       !- Design Zone Air Distribution Effectiveness in Heating Mode
  No,                                     !- Account for Dedicated Outdoor Air System
  NeutralSupplyAir,                       !- Dedicated Outdoor Air System Control Strategy
  autosize,                               !- Dedicated Outdoor Air Low Setpoint Temperature for Design {C}
  autosize;                               !- Dedicated Outdoor Air High Setpoint Temperature for Design {C}

OS:ZoneHVAC:EquipmentList,
<<<<<<< HEAD
  {d4631aed-322b-4546-b5cf-c84e2c01d22a}, !- Handle
  Zone HVAC Equipment List 2,             !- Name
  {c9ab18d0-8bab-4ca6-b66b-f2f0bb25086a}; !- Thermal Zone

OS:SpaceType,
  {f413bcea-3a62-4f8e-b1a7-6ae6d1822f2c}, !- Handle
=======
  {8c1fb1cb-1e19-4d10-8750-f9dfc4560f2c}, !- Handle
  Zone HVAC Equipment List 2,             !- Name
  {3e219abe-eb2d-44f0-a14a-871f6a0196fc}; !- Thermal Zone

OS:SpaceType,
  {9612b36b-6b12-4db7-aec4-50ac243e437b}, !- Handle
>>>>>>> 64865042
  Space Type 2,                           !- Name
  ,                                       !- Default Construction Set Name
  ,                                       !- Default Schedule Set Name
  ,                                       !- Group Rendering Name
  ,                                       !- Design Specification Outdoor Air Object Name
  ,                                       !- Standards Template
  ,                                       !- Standards Building Type
  unfinished basement;                    !- Standards Space Type

OS:Surface,
<<<<<<< HEAD
  {71403e3f-f515-4fa1-b3d3-ce255e01c7d0}, !- Handle
  Surface 7,                              !- Name
  Floor,                                  !- Surface Type
  ,                                       !- Construction Name
  {d050e6b8-ffc0-4c18-bed7-4ef75328d7bb}, !- Space Name
  Surface,                                !- Outside Boundary Condition
  {5209ac57-1914-4c30-877e-90103c8e93b6}, !- Outside Boundary Condition Object
=======
  {4efb1b67-4d01-4687-9b74-752d3b84890a}, !- Handle
  Surface 7,                              !- Name
  Floor,                                  !- Surface Type
  ,                                       !- Construction Name
  {6f36769b-6384-4ded-b107-d61e29650c70}, !- Space Name
  Surface,                                !- Outside Boundary Condition
  {9e3d8f46-0e98-4793-9aa2-5e3f8471f583}, !- Outside Boundary Condition Object
>>>>>>> 64865042
  NoSun,                                  !- Sun Exposure
  NoWind,                                 !- Wind Exposure
  ,                                       !- View Factor to Ground
  ,                                       !- Number of Vertices
  0, -12.9315688143396, 2.4384,           !- X,Y,Z Vertex 1 {m}
  0, 0, 2.4384,                           !- X,Y,Z Vertex 2 {m}
  6.46578440716979, 0, 2.4384,            !- X,Y,Z Vertex 3 {m}
  6.46578440716979, -12.9315688143396, 2.4384; !- X,Y,Z Vertex 4 {m}

OS:Surface,
<<<<<<< HEAD
  {6073cb6d-b99a-46b6-8e0a-c9a81cab0ede}, !- Handle
  Surface 8,                              !- Name
  RoofCeiling,                            !- Surface Type
  ,                                       !- Construction Name
  {d050e6b8-ffc0-4c18-bed7-4ef75328d7bb}, !- Space Name
=======
  {f02418a0-ac94-467c-8631-eb19ec76a7ba}, !- Handle
  Surface 8,                              !- Name
  RoofCeiling,                            !- Surface Type
  ,                                       !- Construction Name
  {6f36769b-6384-4ded-b107-d61e29650c70}, !- Space Name
>>>>>>> 64865042
  Outdoors,                               !- Outside Boundary Condition
  ,                                       !- Outside Boundary Condition Object
  SunExposed,                             !- Sun Exposure
  WindExposed,                            !- Wind Exposure
  ,                                       !- View Factor to Ground
  ,                                       !- Number of Vertices
  0, -6.46578440716979, 5.6712922035849,  !- X,Y,Z Vertex 1 {m}
  6.46578440716979, -6.46578440716979, 5.6712922035849, !- X,Y,Z Vertex 2 {m}
  6.46578440716979, 0, 2.4384,            !- X,Y,Z Vertex 3 {m}
  0, 0, 2.4384;                           !- X,Y,Z Vertex 4 {m}

OS:Surface,
<<<<<<< HEAD
  {0a3b9df2-b822-45bc-84d1-d6015b622cb0}, !- Handle
  Surface 9,                              !- Name
  RoofCeiling,                            !- Surface Type
  ,                                       !- Construction Name
  {d050e6b8-ffc0-4c18-bed7-4ef75328d7bb}, !- Space Name
=======
  {ded50aef-939e-4479-a141-19db0829d53d}, !- Handle
  Surface 9,                              !- Name
  RoofCeiling,                            !- Surface Type
  ,                                       !- Construction Name
  {6f36769b-6384-4ded-b107-d61e29650c70}, !- Space Name
>>>>>>> 64865042
  Outdoors,                               !- Outside Boundary Condition
  ,                                       !- Outside Boundary Condition Object
  SunExposed,                             !- Sun Exposure
  WindExposed,                            !- Wind Exposure
  ,                                       !- View Factor to Ground
  ,                                       !- Number of Vertices
  6.46578440716979, -6.46578440716979, 5.6712922035849, !- X,Y,Z Vertex 1 {m}
  0, -6.46578440716979, 5.6712922035849,  !- X,Y,Z Vertex 2 {m}
  0, -12.9315688143396, 2.4384,           !- X,Y,Z Vertex 3 {m}
  6.46578440716979, -12.9315688143396, 2.4384; !- X,Y,Z Vertex 4 {m}

OS:Surface,
<<<<<<< HEAD
  {7b2acc37-eafd-44cb-bcb7-6a9d00859a08}, !- Handle
  Surface 10,                             !- Name
  Wall,                                   !- Surface Type
  ,                                       !- Construction Name
  {d050e6b8-ffc0-4c18-bed7-4ef75328d7bb}, !- Space Name
=======
  {959e0c75-a9ea-456f-98e7-dbc9dc43fc17}, !- Handle
  Surface 10,                             !- Name
  Wall,                                   !- Surface Type
  ,                                       !- Construction Name
  {6f36769b-6384-4ded-b107-d61e29650c70}, !- Space Name
>>>>>>> 64865042
  Outdoors,                               !- Outside Boundary Condition
  ,                                       !- Outside Boundary Condition Object
  SunExposed,                             !- Sun Exposure
  WindExposed,                            !- Wind Exposure
  ,                                       !- View Factor to Ground
  ,                                       !- Number of Vertices
  0, -6.46578440716979, 5.6712922035849,  !- X,Y,Z Vertex 1 {m}
  0, 0, 2.4384,                           !- X,Y,Z Vertex 2 {m}
  0, -12.9315688143396, 2.4384;           !- X,Y,Z Vertex 3 {m}

OS:Surface,
<<<<<<< HEAD
  {1136027c-434a-4ba8-9f28-ae2f1c885c1a}, !- Handle
  Surface 11,                             !- Name
  Wall,                                   !- Surface Type
  ,                                       !- Construction Name
  {d050e6b8-ffc0-4c18-bed7-4ef75328d7bb}, !- Space Name
=======
  {2a13f1e6-0230-46a8-9981-bb3fa2545e01}, !- Handle
  Surface 11,                             !- Name
  Wall,                                   !- Surface Type
  ,                                       !- Construction Name
  {6f36769b-6384-4ded-b107-d61e29650c70}, !- Space Name
>>>>>>> 64865042
  Adiabatic,                              !- Outside Boundary Condition
  ,                                       !- Outside Boundary Condition Object
  NoSun,                                  !- Sun Exposure
  NoWind,                                 !- Wind Exposure
  ,                                       !- View Factor to Ground
  ,                                       !- Number of Vertices
  6.46578440716979, -6.46578440716979, 5.6712922035849, !- X,Y,Z Vertex 1 {m}
  6.46578440716979, -12.9315688143396, 2.4384, !- X,Y,Z Vertex 2 {m}
  6.46578440716979, 0, 2.4384;            !- X,Y,Z Vertex 3 {m}

OS:Space,
<<<<<<< HEAD
  {d050e6b8-ffc0-4c18-bed7-4ef75328d7bb}, !- Handle
  unfinished attic space,                 !- Name
  {35c3b9dd-849a-4ce3-a30d-6ac1750eb449}, !- Space Type Name
=======
  {6f36769b-6384-4ded-b107-d61e29650c70}, !- Handle
  unfinished attic space,                 !- Name
  {376f0223-2118-46be-82c0-b19a0f52db94}, !- Space Type Name
>>>>>>> 64865042
  ,                                       !- Default Construction Set Name
  ,                                       !- Default Schedule Set Name
  ,                                       !- Direction of Relative North {deg}
  ,                                       !- X Origin {m}
  ,                                       !- Y Origin {m}
  ,                                       !- Z Origin {m}
  ,                                       !- Building Story Name
<<<<<<< HEAD
  {65adc31e-90a9-40a0-9b30-2a6973dbdf89}; !- Thermal Zone Name

OS:ThermalZone,
  {65adc31e-90a9-40a0-9b30-2a6973dbdf89}, !- Handle
=======
  {aabdf023-c95a-4e0c-a71e-43948c5affe0}; !- Thermal Zone Name

OS:ThermalZone,
  {aabdf023-c95a-4e0c-a71e-43948c5affe0}, !- Handle
>>>>>>> 64865042
  unfinished attic zone,                  !- Name
  ,                                       !- Multiplier
  ,                                       !- Ceiling Height {m}
  ,                                       !- Volume {m3}
  ,                                       !- Floor Area {m2}
  ,                                       !- Zone Inside Convection Algorithm
  ,                                       !- Zone Outside Convection Algorithm
  ,                                       !- Zone Conditioning Equipment List Name
<<<<<<< HEAD
  {8db8df79-cc58-4b49-af3d-3ea2156eaec2}, !- Zone Air Inlet Port List
  {18f79832-5a28-423a-9b62-2e9b176403cd}, !- Zone Air Exhaust Port List
  {bbfcb581-d6dc-4c95-8944-142dd4b424d2}, !- Zone Air Node Name
  {7cf5467e-067c-4e55-b388-d3d26c308166}, !- Zone Return Air Port List
=======
  {158f039d-0cb4-4cfd-b926-7051f1635e3b}, !- Zone Air Inlet Port List
  {c7dd58a7-b9ea-45a6-bd4c-d5ec13f2bfad}, !- Zone Air Exhaust Port List
  {d651fae2-d5c1-4bd8-a314-e4dc3ed164d0}, !- Zone Air Node Name
  {b64e1c67-6d9a-4ca7-bf6c-bc5a66361ae2}, !- Zone Return Air Port List
>>>>>>> 64865042
  ,                                       !- Primary Daylighting Control Name
  ,                                       !- Fraction of Zone Controlled by Primary Daylighting Control
  ,                                       !- Secondary Daylighting Control Name
  ,                                       !- Fraction of Zone Controlled by Secondary Daylighting Control
  ,                                       !- Illuminance Map Name
  ,                                       !- Group Rendering Name
  ,                                       !- Thermostat Name
  No;                                     !- Use Ideal Air Loads

OS:Node,
<<<<<<< HEAD
  {e1c601b1-8054-4577-a571-923e592b8bb3}, !- Handle
  Node 3,                                 !- Name
  {bbfcb581-d6dc-4c95-8944-142dd4b424d2}, !- Inlet Port
  ;                                       !- Outlet Port

OS:Connection,
  {bbfcb581-d6dc-4c95-8944-142dd4b424d2}, !- Handle
  {15466da7-1dba-4d6b-8a61-29805432c3f7}, !- Name
  {65adc31e-90a9-40a0-9b30-2a6973dbdf89}, !- Source Object
  11,                                     !- Outlet Port
  {e1c601b1-8054-4577-a571-923e592b8bb3}, !- Target Object
  2;                                      !- Inlet Port

OS:PortList,
  {8db8df79-cc58-4b49-af3d-3ea2156eaec2}, !- Handle
  {c0fe6960-8b9f-45be-8b33-10a6e18c6008}, !- Name
  {65adc31e-90a9-40a0-9b30-2a6973dbdf89}; !- HVAC Component

OS:PortList,
  {18f79832-5a28-423a-9b62-2e9b176403cd}, !- Handle
  {18499a19-82b3-41cb-8c6e-09230eed02b6}, !- Name
  {65adc31e-90a9-40a0-9b30-2a6973dbdf89}; !- HVAC Component

OS:PortList,
  {7cf5467e-067c-4e55-b388-d3d26c308166}, !- Handle
  {4423d80f-458c-4a1b-b189-266dfe68d028}, !- Name
  {65adc31e-90a9-40a0-9b30-2a6973dbdf89}; !- HVAC Component

OS:Sizing:Zone,
  {216a22ea-abe5-48da-854d-8ad47c43a2ea}, !- Handle
  {65adc31e-90a9-40a0-9b30-2a6973dbdf89}, !- Zone or ZoneList Name
=======
  {c35f38d8-8e26-4123-a448-87dffafc42a6}, !- Handle
  Node 3,                                 !- Name
  {d651fae2-d5c1-4bd8-a314-e4dc3ed164d0}, !- Inlet Port
  ;                                       !- Outlet Port

OS:Connection,
  {d651fae2-d5c1-4bd8-a314-e4dc3ed164d0}, !- Handle
  {75e0731e-b900-45e6-8b53-40613eb8c649}, !- Name
  {aabdf023-c95a-4e0c-a71e-43948c5affe0}, !- Source Object
  11,                                     !- Outlet Port
  {c35f38d8-8e26-4123-a448-87dffafc42a6}, !- Target Object
  2;                                      !- Inlet Port

OS:PortList,
  {158f039d-0cb4-4cfd-b926-7051f1635e3b}, !- Handle
  {5002f22b-d893-4fc7-925b-8044baea7e0c}, !- Name
  {aabdf023-c95a-4e0c-a71e-43948c5affe0}; !- HVAC Component

OS:PortList,
  {c7dd58a7-b9ea-45a6-bd4c-d5ec13f2bfad}, !- Handle
  {02d9a745-81a3-45a5-8c46-e453a8702d16}, !- Name
  {aabdf023-c95a-4e0c-a71e-43948c5affe0}; !- HVAC Component

OS:PortList,
  {b64e1c67-6d9a-4ca7-bf6c-bc5a66361ae2}, !- Handle
  {b0a80d30-feaa-4d19-b761-a5eb1825ee80}, !- Name
  {aabdf023-c95a-4e0c-a71e-43948c5affe0}; !- HVAC Component

OS:Sizing:Zone,
  {af1bc29a-d756-4db3-bf0e-e35d52091b7b}, !- Handle
  {aabdf023-c95a-4e0c-a71e-43948c5affe0}, !- Zone or ZoneList Name
>>>>>>> 64865042
  SupplyAirTemperature,                   !- Zone Cooling Design Supply Air Temperature Input Method
  14,                                     !- Zone Cooling Design Supply Air Temperature {C}
  11.11,                                  !- Zone Cooling Design Supply Air Temperature Difference {deltaC}
  SupplyAirTemperature,                   !- Zone Heating Design Supply Air Temperature Input Method
  40,                                     !- Zone Heating Design Supply Air Temperature {C}
  11.11,                                  !- Zone Heating Design Supply Air Temperature Difference {deltaC}
  0.0085,                                 !- Zone Cooling Design Supply Air Humidity Ratio {kg-H2O/kg-air}
  0.008,                                  !- Zone Heating Design Supply Air Humidity Ratio {kg-H2O/kg-air}
  ,                                       !- Zone Heating Sizing Factor
  ,                                       !- Zone Cooling Sizing Factor
  DesignDay,                              !- Cooling Design Air Flow Method
  ,                                       !- Cooling Design Air Flow Rate {m3/s}
  ,                                       !- Cooling Minimum Air Flow per Zone Floor Area {m3/s-m2}
  ,                                       !- Cooling Minimum Air Flow {m3/s}
  ,                                       !- Cooling Minimum Air Flow Fraction
  DesignDay,                              !- Heating Design Air Flow Method
  ,                                       !- Heating Design Air Flow Rate {m3/s}
  ,                                       !- Heating Maximum Air Flow per Zone Floor Area {m3/s-m2}
  ,                                       !- Heating Maximum Air Flow {m3/s}
  ,                                       !- Heating Maximum Air Flow Fraction
  ,                                       !- Design Zone Air Distribution Effectiveness in Cooling Mode
  ,                                       !- Design Zone Air Distribution Effectiveness in Heating Mode
  No,                                     !- Account for Dedicated Outdoor Air System
  NeutralSupplyAir,                       !- Dedicated Outdoor Air System Control Strategy
  autosize,                               !- Dedicated Outdoor Air Low Setpoint Temperature for Design {C}
  autosize;                               !- Dedicated Outdoor Air High Setpoint Temperature for Design {C}

OS:ZoneHVAC:EquipmentList,
<<<<<<< HEAD
  {fca80b29-ca4d-4f77-bf0c-df341e599d0e}, !- Handle
  Zone HVAC Equipment List 3,             !- Name
  {65adc31e-90a9-40a0-9b30-2a6973dbdf89}; !- Thermal Zone

OS:SpaceType,
  {35c3b9dd-849a-4ce3-a30d-6ac1750eb449}, !- Handle
=======
  {4335ae67-da1d-42ae-a25c-c68b12ae1f96}, !- Handle
  Zone HVAC Equipment List 3,             !- Name
  {aabdf023-c95a-4e0c-a71e-43948c5affe0}; !- Thermal Zone

OS:SpaceType,
  {376f0223-2118-46be-82c0-b19a0f52db94}, !- Handle
>>>>>>> 64865042
  Space Type 3,                           !- Name
  ,                                       !- Default Construction Set Name
  ,                                       !- Default Schedule Set Name
  ,                                       !- Group Rendering Name
  ,                                       !- Design Specification Outdoor Air Object Name
  ,                                       !- Standards Template
  ,                                       !- Standards Building Type
  unfinished attic;                       !- Standards Space Type

OS:BuildingUnit,
<<<<<<< HEAD
  {950e13bc-5ef0-47a9-8de6-7e3fc6e32eb9}, !- Handle
=======
  {8593fb6e-e642-4b8d-8b92-159d93779a7c}, !- Handle
>>>>>>> 64865042
  unit 1,                                 !- Name
  ,                                       !- Rendering Color
  Residential;                            !- Building Unit Type

OS:AdditionalProperties,
<<<<<<< HEAD
  {96524880-5e9f-4321-b03b-d7bedc4ec178}, !- Handle
  {950e13bc-5ef0-47a9-8de6-7e3fc6e32eb9}, !- Object Name
=======
  {76940a1e-3e5f-4189-9c30-75652844a0d9}, !- Handle
  {8593fb6e-e642-4b8d-8b92-159d93779a7c}, !- Object Name
>>>>>>> 64865042
  NumberOfBedrooms,                       !- Feature Name 1
  Integer,                                !- Feature Data Type 1
  3,                                      !- Feature Value 1
  NumberOfBathrooms,                      !- Feature Name 2
  Double,                                 !- Feature Data Type 2
  2,                                      !- Feature Value 2
  NumberOfOccupants,                      !- Feature Name 3
  Double,                                 !- Feature Data Type 3
  3.3900000000000001;                     !- Feature Value 3

OS:External:File,
<<<<<<< HEAD
  {2ca2df6e-d7a4-4250-bcd7-726e3de0f134}, !- Handle
=======
  {5998189e-e6bb-429f-9d7a-951e9e03d8d0}, !- Handle
>>>>>>> 64865042
  8760.csv,                               !- Name
  8760.csv;                               !- File Name

OS:Schedule:Day,
<<<<<<< HEAD
  {46f80eb0-e5a7-425d-a634-e6042597f737}, !- Handle
=======
  {fde9c8d7-749b-429e-99ec-65b9099ed995}, !- Handle
>>>>>>> 64865042
  Schedule Day 1,                         !- Name
  ,                                       !- Schedule Type Limits Name
  ,                                       !- Interpolate to Timestep
  24,                                     !- Hour 1
  0,                                      !- Minute 1
  0;                                      !- Value Until Time 1

OS:Schedule:Day,
<<<<<<< HEAD
  {e03c6651-f851-4743-826c-91c774f37162}, !- Handle
=======
  {cfb35aec-24e2-4b79-8f01-67c409e465be}, !- Handle
>>>>>>> 64865042
  Schedule Day 2,                         !- Name
  ,                                       !- Schedule Type Limits Name
  ,                                       !- Interpolate to Timestep
  24,                                     !- Hour 1
  0,                                      !- Minute 1
  1;                                      !- Value Until Time 1

OS:Schedule:File,
<<<<<<< HEAD
  {e1d43f9b-8141-432d-bc14-2150152014e6}, !- Handle
  occupants,                              !- Name
  {959f9ad1-250c-4a46-8554-48c97041065c}, !- Schedule Type Limits Name
  {2ca2df6e-d7a4-4250-bcd7-726e3de0f134}, !- External File Name
=======
  {0d874f1f-680e-4800-9f59-6cb63fac6d5e}, !- Handle
  occupants,                              !- Name
  {3f7248be-2e71-4d46-8b6f-841e21d099c6}, !- Schedule Type Limits Name
  {5998189e-e6bb-429f-9d7a-951e9e03d8d0}, !- External File Name
>>>>>>> 64865042
  1,                                      !- Column Number
  1,                                      !- Rows to Skip at Top
  8760,                                   !- Number of Hours of Data
  ,                                       !- Column Separator
  ,                                       !- Interpolate to Timestep
  60;                                     !- Minutes per Item

OS:Schedule:Ruleset,
<<<<<<< HEAD
  {6780bbf3-e9cc-4b9b-9f36-601153e5f07c}, !- Handle
  Schedule Ruleset 1,                     !- Name
  {2c8fe6b2-1d5b-4a56-ab5a-cc27e4be854e}, !- Schedule Type Limits Name
  {e268c336-d1c0-4fc3-87d2-6910171f5308}; !- Default Day Schedule Name

OS:Schedule:Day,
  {e268c336-d1c0-4fc3-87d2-6910171f5308}, !- Handle
  Schedule Day 3,                         !- Name
  {2c8fe6b2-1d5b-4a56-ab5a-cc27e4be854e}, !- Schedule Type Limits Name
=======
  {e82da4af-e978-49b2-855e-11adf2ec711e}, !- Handle
  Schedule Ruleset 1,                     !- Name
  {49f4e7e5-6f74-4765-87a5-b6d1359904f5}, !- Schedule Type Limits Name
  {923830f2-59c8-4810-943c-f3320be0f61d}; !- Default Day Schedule Name

OS:Schedule:Day,
  {923830f2-59c8-4810-943c-f3320be0f61d}, !- Handle
  Schedule Day 3,                         !- Name
  {49f4e7e5-6f74-4765-87a5-b6d1359904f5}, !- Schedule Type Limits Name
>>>>>>> 64865042
  ,                                       !- Interpolate to Timestep
  24,                                     !- Hour 1
  0,                                      !- Minute 1
  112.539290946133;                       !- Value Until Time 1

OS:People:Definition,
<<<<<<< HEAD
  {b732cec1-4f43-42f0-908a-21153e5bf312}, !- Handle
=======
  {3af07684-3c31-4b14-9c5a-fa7306698150}, !- Handle
>>>>>>> 64865042
  res occupants|living space,             !- Name
  People,                                 !- Number of People Calculation Method
  3.39,                                   !- Number of People {people}
  ,                                       !- People per Space Floor Area {person/m2}
  ,                                       !- Space Floor Area per Person {m2/person}
  0.319734,                               !- Fraction Radiant
  0.573,                                  !- Sensible Heat Fraction
  0,                                      !- Carbon Dioxide Generation Rate {m3/s-W}
  No,                                     !- Enable ASHRAE 55 Comfort Warnings
  ZoneAveraged;                           !- Mean Radiant Temperature Calculation Type

OS:People,
<<<<<<< HEAD
  {a068849b-e697-4919-9717-65608d517c3f}, !- Handle
  res occupants|living space,             !- Name
  {b732cec1-4f43-42f0-908a-21153e5bf312}, !- People Definition Name
  {b77d6a4a-5677-4a55-ab6c-0247af950505}, !- Space or SpaceType Name
  {e1d43f9b-8141-432d-bc14-2150152014e6}, !- Number of People Schedule Name
  {6780bbf3-e9cc-4b9b-9f36-601153e5f07c}, !- Activity Level Schedule Name
=======
  {3e8e54c9-5996-469f-a393-79d8d69966af}, !- Handle
  res occupants|living space,             !- Name
  {3af07684-3c31-4b14-9c5a-fa7306698150}, !- People Definition Name
  {e558528f-6cd9-4859-bdb2-30d79bdfd59c}, !- Space or SpaceType Name
  {0d874f1f-680e-4800-9f59-6cb63fac6d5e}, !- Number of People Schedule Name
  {e82da4af-e978-49b2-855e-11adf2ec711e}, !- Activity Level Schedule Name
>>>>>>> 64865042
  ,                                       !- Surface Name/Angle Factor List Name
  ,                                       !- Work Efficiency Schedule Name
  ,                                       !- Clothing Insulation Schedule Name
  ,                                       !- Air Velocity Schedule Name
  1;                                      !- Multiplier

OS:ScheduleTypeLimits,
<<<<<<< HEAD
  {2c8fe6b2-1d5b-4a56-ab5a-cc27e4be854e}, !- Handle
=======
  {49f4e7e5-6f74-4765-87a5-b6d1359904f5}, !- Handle
>>>>>>> 64865042
  ActivityLevel,                          !- Name
  0,                                      !- Lower Limit Value
  ,                                       !- Upper Limit Value
  Continuous,                             !- Numeric Type
  ActivityLevel;                          !- Unit Type

OS:ScheduleTypeLimits,
<<<<<<< HEAD
  {959f9ad1-250c-4a46-8554-48c97041065c}, !- Handle
=======
  {3f7248be-2e71-4d46-8b6f-841e21d099c6}, !- Handle
>>>>>>> 64865042
  Fractional,                             !- Name
  0,                                      !- Lower Limit Value
  1,                                      !- Upper Limit Value
  Continuous;                             !- Numeric Type
<|MERGE_RESOLUTION|>--- conflicted
+++ resolved
@@ -1,73 +1,41 @@
 !- NOTE: Auto-generated from /test/osw_files/SFA_4units_1story_UB_UA_3Beds_2Baths_Denver.osw
 
 OS:Version,
-<<<<<<< HEAD
-  {e6a89376-0bc2-4783-a420-25c07c320035}, !- Handle
+  {337693c1-3e9e-413a-bd8c-2f2e1bd0a30e}, !- Handle
   2.9.0;                                  !- Version Identifier
 
 OS:SimulationControl,
-  {81ff15df-1f18-4662-a225-bde05b91ecfc}, !- Handle
-=======
-  {f32d5e40-5f04-4ec2-bc7b-add33cd3d23f}, !- Handle
-  2.9.0;                                  !- Version Identifier
-
-OS:SimulationControl,
-  {b213fed9-f02d-4565-8a11-0dfee053d695}, !- Handle
->>>>>>> 64865042
+  {d8e0fa58-f22f-4177-9c7a-4abd1252b01a}, !- Handle
   ,                                       !- Do Zone Sizing Calculation
   ,                                       !- Do System Sizing Calculation
   ,                                       !- Do Plant Sizing Calculation
   No;                                     !- Run Simulation for Sizing Periods
 
 OS:Timestep,
-<<<<<<< HEAD
-  {9b0165a2-5d0c-464e-804a-1fea9a2c3dc2}, !- Handle
+  {9bf9908a-0af7-4043-bf99-d753d13c2f85}, !- Handle
   6;                                      !- Number of Timesteps per Hour
 
 OS:ShadowCalculation,
-  {be7b7f49-d9a2-414f-98b2-c1e488ca8439}, !- Handle
-=======
-  {ba3baff3-8979-434e-b6ad-5f208491462e}, !- Handle
-  6;                                      !- Number of Timesteps per Hour
-
-OS:ShadowCalculation,
-  {996b840f-3c02-4e41-8083-621b9be22962}, !- Handle
->>>>>>> 64865042
+  {9a69542d-2ac3-4a74-8f4c-e4fb23e553bf}, !- Handle
   20,                                     !- Calculation Frequency
   200;                                    !- Maximum Figures in Shadow Overlap Calculations
 
 OS:SurfaceConvectionAlgorithm:Outside,
-<<<<<<< HEAD
-  {bb155b21-6c24-4a59-ae65-d3779643a417}, !- Handle
+  {4bbb5aff-13bb-449b-a3a9-21b3599f8304}, !- Handle
   DOE-2;                                  !- Algorithm
 
 OS:SurfaceConvectionAlgorithm:Inside,
-  {eb785d72-c9b5-4cf1-a901-5a26f6cc024e}, !- Handle
+  {5c03d6b8-56d9-49f5-bd9a-4f5f44c452a4}, !- Handle
   TARP;                                   !- Algorithm
 
 OS:ZoneCapacitanceMultiplier:ResearchSpecial,
-  {e7ceff84-7203-4466-a866-a26ebc26e05c}, !- Handle
-=======
-  {21d1260a-6b60-4f6c-a5aa-eff382f7a37c}, !- Handle
-  DOE-2;                                  !- Algorithm
-
-OS:SurfaceConvectionAlgorithm:Inside,
-  {5598754c-ce31-4811-9365-8f7b87eba36a}, !- Handle
-  TARP;                                   !- Algorithm
-
-OS:ZoneCapacitanceMultiplier:ResearchSpecial,
-  {8dfbfd89-e276-4fc0-82b4-d6f9d5ade6b8}, !- Handle
->>>>>>> 64865042
+  {ba91fd03-7d22-48d6-b9dc-e2dcf5ade639}, !- Handle
   ,                                       !- Temperature Capacity Multiplier
   15,                                     !- Humidity Capacity Multiplier
   ;                                       !- Carbon Dioxide Capacity Multiplier
 
 OS:RunPeriod,
-<<<<<<< HEAD
-  {0aa3b363-50c0-468c-b7f0-e9a5f0676f21}, !- Handle
-=======
-  {84bbec49-09f9-41a2-b995-056768500cd3}, !- Handle
->>>>>>> 64865042
+  {cde95470-cd3e-4ad5-aba8-2dbf6a23367a}, !- Handle
   Run Period 1,                           !- Name
   1,                                      !- Begin Month
   1,                                      !- Begin Day of Month
@@ -81,21 +49,13 @@
   ;                                       !- Number of Times Runperiod to be Repeated
 
 OS:YearDescription,
-<<<<<<< HEAD
-  {7373316b-1781-4119-86f4-b6e214b0c412}, !- Handle
-=======
-  {6db0516b-837e-421d-b288-9ce158f5dc4f}, !- Handle
->>>>>>> 64865042
+  {0dacef9f-771c-44e7-bc21-6ddadfcedb48}, !- Handle
   2007,                                   !- Calendar Year
   ,                                       !- Day of Week for Start Day
   ;                                       !- Is Leap Year
 
 OS:WeatherFile,
-<<<<<<< HEAD
-  {a248c2bc-7563-4845-bf7d-875045088966}, !- Handle
-=======
-  {93d7465a-9659-48b1-84a2-07f056d2d832}, !- Handle
->>>>>>> 64865042
+  {dcce1f3d-f330-4418-9834-14b0213cf8d2}, !- Handle
   Denver Intl Ap,                         !- City
   CO,                                     !- State Province Region
   USA,                                    !- Country
@@ -109,13 +69,8 @@
   E23378AA;                               !- Checksum
 
 OS:AdditionalProperties,
-<<<<<<< HEAD
-  {b7fd8142-a4f3-43b5-946c-1225e58996b9}, !- Handle
-  {a248c2bc-7563-4845-bf7d-875045088966}, !- Object Name
-=======
-  {b7657706-356a-4812-8ff3-353a010cafe4}, !- Handle
-  {93d7465a-9659-48b1-84a2-07f056d2d832}, !- Object Name
->>>>>>> 64865042
+  {4407ba69-b430-48cb-8f2d-2e4e7634ad8a}, !- Handle
+  {dcce1f3d-f330-4418-9834-14b0213cf8d2}, !- Object Name
   EPWHeaderCity,                          !- Feature Name 1
   String,                                 !- Feature Data Type 1
   Denver Intl Ap,                         !- Feature Value 1
@@ -223,11 +178,7 @@
   84;                                     !- Feature Value 35
 
 OS:Site,
-<<<<<<< HEAD
-  {7d3f5512-4e84-4a14-bf1e-a0e17497b3e6}, !- Handle
-=======
-  {76dbb25a-e669-4d72-8eb6-0d26b712b20b}, !- Handle
->>>>>>> 64865042
+  {6be66d5a-aa35-4f07-8d6e-704fb8069943}, !- Handle
   Denver Intl Ap_CO_USA,                  !- Name
   39.83,                                  !- Latitude {deg}
   -104.65,                                !- Longitude {deg}
@@ -236,11 +187,7 @@
   ;                                       !- Terrain
 
 OS:ClimateZones,
-<<<<<<< HEAD
-  {a4f43d9a-2b4a-4575-814c-9bc6353b6c37}, !- Handle
-=======
-  {815710a4-28d4-4794-8921-88802adbd8bf}, !- Handle
->>>>>>> 64865042
+  {997c34ed-7e6a-4eac-bbe6-ef7f08ca37bf}, !- Handle
   ,                                       !- Active Institution
   ,                                       !- Active Year
   ,                                       !- Climate Zone Institution Name 1
@@ -253,32 +200,19 @@
   Cold;                                   !- Climate Zone Value 2
 
 OS:Site:WaterMainsTemperature,
-<<<<<<< HEAD
-  {56f02696-751b-40a3-9aad-167f8e971301}, !- Handle
-=======
-  {49d852ff-9663-4fa2-8169-9bb286cd8dc0}, !- Handle
->>>>>>> 64865042
+  {508b9c1a-52b4-4a0a-aa8e-c61cc1669a86}, !- Handle
   Correlation,                            !- Calculation Method
   ,                                       !- Temperature Schedule Name
   10.8753424657535,                       !- Annual Average Outdoor Air Temperature {C}
   23.1524007936508;                       !- Maximum Difference In Monthly Average Outdoor Air Temperatures {deltaC}
 
 OS:RunPeriodControl:DaylightSavingTime,
-<<<<<<< HEAD
-  {7ba71119-cd94-45e3-b9c4-29c64689ef2f}, !- Handle
-  4/7,                                    !- Start Date
-  10/26;                                  !- End Date
-
-OS:Site:GroundTemperature:Deep,
-  {377f57c1-dcb5-4f95-8318-98246eb13a52}, !- Handle
-=======
-  {a6091735-b87f-49ac-bf9c-cd83e3983250}, !- Handle
+  {50d86658-b155-45a7-8402-4cbbad6eed97}, !- Handle
   3/12,                                   !- Start Date
   11/5;                                   !- End Date
 
 OS:Site:GroundTemperature:Deep,
-  {46cfe1a9-b519-4d0e-a18c-ad592d058a92}, !- Handle
->>>>>>> 64865042
+  {965648ef-de23-4d9a-8bb3-3daf7b899da5}, !- Handle
   10.8753424657535,                       !- January Deep Ground Temperature {C}
   10.8753424657535,                       !- February Deep Ground Temperature {C}
   10.8753424657535,                       !- March Deep Ground Temperature {C}
@@ -293,11 +227,7 @@
   10.8753424657535;                       !- December Deep Ground Temperature {C}
 
 OS:Building,
-<<<<<<< HEAD
-  {01d68408-88d0-4db4-bdd2-443a279d4b00}, !- Handle
-=======
-  {176814e5-5b28-4c35-b4a6-aea2b5de77b6}, !- Handle
->>>>>>> 64865042
+  {f5d77d9c-2d4e-42c7-8ca8-83c85f62e604}, !- Handle
   Building 1,                             !- Name
   ,                                       !- Building Sector Type
   0,                                      !- North Axis {deg}
@@ -312,13 +242,8 @@
   4;                                      !- Standards Number of Living Units
 
 OS:AdditionalProperties,
-<<<<<<< HEAD
-  {2a337bb7-091d-44d5-838f-ab14ad6255a4}, !- Handle
-  {01d68408-88d0-4db4-bdd2-443a279d4b00}, !- Object Name
-=======
-  {7c40ad74-1df9-4335-811c-5556dc5d56aa}, !- Handle
-  {176814e5-5b28-4c35-b4a6-aea2b5de77b6}, !- Object Name
->>>>>>> 64865042
+  {02fc1563-2144-438a-8830-fa6f03e081a9}, !- Handle
+  {f5d77d9c-2d4e-42c7-8ca8-83c85f62e604}, !- Object Name
   num_units,                              !- Feature Name 1
   Integer,                                !- Feature Data Type 1
   4,                                      !- Feature Value 1
@@ -333,11 +258,7 @@
   1;                                      !- Feature Value 4
 
 OS:ThermalZone,
-<<<<<<< HEAD
-  {25b9b4a9-3351-4743-b732-4d7593313d17}, !- Handle
-=======
-  {8d677427-1db9-48b8-ac00-628f7c7a048a}, !- Handle
->>>>>>> 64865042
+  {731bb77a-83c0-4200-8638-453d3b6c95d7}, !- Handle
   living zone,                            !- Name
   ,                                       !- Multiplier
   ,                                       !- Ceiling Height {m}
@@ -346,17 +267,10 @@
   ,                                       !- Zone Inside Convection Algorithm
   ,                                       !- Zone Outside Convection Algorithm
   ,                                       !- Zone Conditioning Equipment List Name
-<<<<<<< HEAD
-  {166502a9-8f58-4286-bd8e-e0882df7ee92}, !- Zone Air Inlet Port List
-  {553e5ff3-3444-4502-b30d-f9c5858709bc}, !- Zone Air Exhaust Port List
-  {bd5a8555-ba08-4593-86cd-b2451e671073}, !- Zone Air Node Name
-  {cfd00738-696d-4f89-b8fc-5b38eabb15f2}, !- Zone Return Air Port List
-=======
-  {1fe15e26-76d1-478f-b6e6-7c3f72c96195}, !- Zone Air Inlet Port List
-  {85692c8d-0e9e-4e42-ba29-83a08bb92ff7}, !- Zone Air Exhaust Port List
-  {5001c803-ed1a-46f9-9186-c78ce0465190}, !- Zone Air Node Name
-  {94e3a52e-a6f5-49e7-8a15-f9b739b67615}, !- Zone Return Air Port List
->>>>>>> 64865042
+  {9c2e8c94-9add-4ebb-99e3-703dd4160848}, !- Zone Air Inlet Port List
+  {a87532ca-811a-4484-8248-0b8553b041a3}, !- Zone Air Exhaust Port List
+  {6da2460d-8956-4c40-94e3-497c5586d3c0}, !- Zone Air Node Name
+  {35ca5d62-554a-4ffd-9abc-dcf75686eb57}, !- Zone Return Air Port List
   ,                                       !- Primary Daylighting Control Name
   ,                                       !- Fraction of Zone Controlled by Primary Daylighting Control
   ,                                       !- Secondary Daylighting Control Name
@@ -367,71 +281,37 @@
   No;                                     !- Use Ideal Air Loads
 
 OS:Node,
-<<<<<<< HEAD
-  {c0cec73c-97cd-4770-9f18-d0ec379d8e65}, !- Handle
+  {0cf01bb4-893d-4eed-9d0b-86d7aba455d2}, !- Handle
   Node 1,                                 !- Name
-  {bd5a8555-ba08-4593-86cd-b2451e671073}, !- Inlet Port
+  {6da2460d-8956-4c40-94e3-497c5586d3c0}, !- Inlet Port
   ;                                       !- Outlet Port
 
 OS:Connection,
-  {bd5a8555-ba08-4593-86cd-b2451e671073}, !- Handle
-  {07dd2153-af55-496f-b457-784e73af0f82}, !- Name
-  {25b9b4a9-3351-4743-b732-4d7593313d17}, !- Source Object
+  {6da2460d-8956-4c40-94e3-497c5586d3c0}, !- Handle
+  {8c44689b-655b-49f0-a8b4-42ba4ad3ee83}, !- Name
+  {731bb77a-83c0-4200-8638-453d3b6c95d7}, !- Source Object
   11,                                     !- Outlet Port
-  {c0cec73c-97cd-4770-9f18-d0ec379d8e65}, !- Target Object
+  {0cf01bb4-893d-4eed-9d0b-86d7aba455d2}, !- Target Object
   2;                                      !- Inlet Port
 
 OS:PortList,
-  {166502a9-8f58-4286-bd8e-e0882df7ee92}, !- Handle
-  {3fdf2504-c286-468d-ae28-ef7a0d3b830b}, !- Name
-  {25b9b4a9-3351-4743-b732-4d7593313d17}; !- HVAC Component
+  {9c2e8c94-9add-4ebb-99e3-703dd4160848}, !- Handle
+  {28f27410-d4a0-4ee2-9a89-185d7dc2b3d4}, !- Name
+  {731bb77a-83c0-4200-8638-453d3b6c95d7}; !- HVAC Component
 
 OS:PortList,
-  {553e5ff3-3444-4502-b30d-f9c5858709bc}, !- Handle
-  {ce3f4cf4-ab0c-40df-9dc6-1ce25d6d7732}, !- Name
-  {25b9b4a9-3351-4743-b732-4d7593313d17}; !- HVAC Component
+  {a87532ca-811a-4484-8248-0b8553b041a3}, !- Handle
+  {bab05e83-71b1-4580-aa83-8c1401ac0376}, !- Name
+  {731bb77a-83c0-4200-8638-453d3b6c95d7}; !- HVAC Component
 
 OS:PortList,
-  {cfd00738-696d-4f89-b8fc-5b38eabb15f2}, !- Handle
-  {0d926f63-af2d-4c01-9fd9-a1b41edddeea}, !- Name
-  {25b9b4a9-3351-4743-b732-4d7593313d17}; !- HVAC Component
+  {35ca5d62-554a-4ffd-9abc-dcf75686eb57}, !- Handle
+  {bfc2454c-dc63-40ff-ac83-e95336d20adf}, !- Name
+  {731bb77a-83c0-4200-8638-453d3b6c95d7}; !- HVAC Component
 
 OS:Sizing:Zone,
-  {a45475d0-0099-43e5-afe8-3bb25ed8ee54}, !- Handle
-  {25b9b4a9-3351-4743-b732-4d7593313d17}, !- Zone or ZoneList Name
-=======
-  {931393cc-b171-4b7c-8cac-bcd3ae386f32}, !- Handle
-  Node 1,                                 !- Name
-  {5001c803-ed1a-46f9-9186-c78ce0465190}, !- Inlet Port
-  ;                                       !- Outlet Port
-
-OS:Connection,
-  {5001c803-ed1a-46f9-9186-c78ce0465190}, !- Handle
-  {fdf8e53f-b59c-4fe1-8199-0982df4c9e9a}, !- Name
-  {8d677427-1db9-48b8-ac00-628f7c7a048a}, !- Source Object
-  11,                                     !- Outlet Port
-  {931393cc-b171-4b7c-8cac-bcd3ae386f32}, !- Target Object
-  2;                                      !- Inlet Port
-
-OS:PortList,
-  {1fe15e26-76d1-478f-b6e6-7c3f72c96195}, !- Handle
-  {a12a78bb-30ea-480a-95f8-46a86d70421d}, !- Name
-  {8d677427-1db9-48b8-ac00-628f7c7a048a}; !- HVAC Component
-
-OS:PortList,
-  {85692c8d-0e9e-4e42-ba29-83a08bb92ff7}, !- Handle
-  {57f2ec12-e21e-49a2-8cb6-0e7ff94c6cb9}, !- Name
-  {8d677427-1db9-48b8-ac00-628f7c7a048a}; !- HVAC Component
-
-OS:PortList,
-  {94e3a52e-a6f5-49e7-8a15-f9b739b67615}, !- Handle
-  {91088af2-9d5a-4da6-82ba-5945347c1599}, !- Name
-  {8d677427-1db9-48b8-ac00-628f7c7a048a}; !- HVAC Component
-
-OS:Sizing:Zone,
-  {19dab5a7-47e4-4d64-bec1-4ea566acbd08}, !- Handle
-  {8d677427-1db9-48b8-ac00-628f7c7a048a}, !- Zone or ZoneList Name
->>>>>>> 64865042
+  {a819cb95-5bd2-4952-be70-52faa59dcc7a}, !- Handle
+  {731bb77a-83c0-4200-8638-453d3b6c95d7}, !- Zone or ZoneList Name
   SupplyAirTemperature,                   !- Zone Cooling Design Supply Air Temperature Input Method
   14,                                     !- Zone Cooling Design Supply Air Temperature {C}
   11.11,                                  !- Zone Cooling Design Supply Air Temperature Difference {deltaC}
@@ -460,25 +340,14 @@
   autosize;                               !- Dedicated Outdoor Air High Setpoint Temperature for Design {C}
 
 OS:ZoneHVAC:EquipmentList,
-<<<<<<< HEAD
-  {64fba07a-74f2-4e2f-9227-d0f75d506a57}, !- Handle
+  {54d7d2d3-1504-40b8-8227-4a635b96bb38}, !- Handle
   Zone HVAC Equipment List 1,             !- Name
-  {25b9b4a9-3351-4743-b732-4d7593313d17}; !- Thermal Zone
+  {731bb77a-83c0-4200-8638-453d3b6c95d7}; !- Thermal Zone
 
 OS:Space,
-  {b77d6a4a-5677-4a55-ab6c-0247af950505}, !- Handle
+  {0116e7a5-1d9a-4ffe-984c-63b88f609d7d}, !- Handle
   living space,                           !- Name
-  {72c074e2-1cac-460c-9af1-3d9c59220d02}, !- Space Type Name
-=======
-  {11c88e3e-172c-4f02-89b2-a424f79ca6a0}, !- Handle
-  Zone HVAC Equipment List 1,             !- Name
-  {8d677427-1db9-48b8-ac00-628f7c7a048a}; !- Thermal Zone
-
-OS:Space,
-  {e558528f-6cd9-4859-bdb2-30d79bdfd59c}, !- Handle
-  living space,                           !- Name
-  {f277d298-3866-4fdc-8c4e-b1d1fb15130b}, !- Space Type Name
->>>>>>> 64865042
+  {a8a1e1c4-34a2-4f11-958b-12c52ae96019}, !- Space Type Name
   ,                                       !- Default Construction Set Name
   ,                                       !- Default Schedule Set Name
   ,                                       !- Direction of Relative North {deg}
@@ -486,35 +355,19 @@
   ,                                       !- Y Origin {m}
   ,                                       !- Z Origin {m}
   ,                                       !- Building Story Name
-<<<<<<< HEAD
-  {25b9b4a9-3351-4743-b732-4d7593313d17}, !- Thermal Zone Name
+  {731bb77a-83c0-4200-8638-453d3b6c95d7}, !- Thermal Zone Name
   ,                                       !- Part of Total Floor Area
   ,                                       !- Design Specification Outdoor Air Object Name
-  {950e13bc-5ef0-47a9-8de6-7e3fc6e32eb9}; !- Building Unit Name
-
-OS:Surface,
-  {4ef5a0a8-aa4e-4c5f-af5e-35388f217ea9}, !- Handle
+  {678a6fd5-c446-4b0a-96bf-3be564cd238a}; !- Building Unit Name
+
+OS:Surface,
+  {4a090886-1d09-47d7-a6f9-82997f1758a0}, !- Handle
   Surface 1,                              !- Name
   Floor,                                  !- Surface Type
   ,                                       !- Construction Name
-  {b77d6a4a-5677-4a55-ab6c-0247af950505}, !- Space Name
+  {0116e7a5-1d9a-4ffe-984c-63b88f609d7d}, !- Space Name
   Surface,                                !- Outside Boundary Condition
-  {9c694f0f-d856-4f71-a24c-75d2986d1ffa}, !- Outside Boundary Condition Object
-=======
-  {8d677427-1db9-48b8-ac00-628f7c7a048a}, !- Thermal Zone Name
-  ,                                       !- Part of Total Floor Area
-  ,                                       !- Design Specification Outdoor Air Object Name
-  {8593fb6e-e642-4b8d-8b92-159d93779a7c}; !- Building Unit Name
-
-OS:Surface,
-  {c812bf38-534b-46fa-af14-ed06a07deea5}, !- Handle
-  Surface 1,                              !- Name
-  Floor,                                  !- Surface Type
-  ,                                       !- Construction Name
-  {e558528f-6cd9-4859-bdb2-30d79bdfd59c}, !- Space Name
-  Surface,                                !- Outside Boundary Condition
-  {64e140df-d07a-42cf-9075-acce4a938c6d}, !- Outside Boundary Condition Object
->>>>>>> 64865042
+  {7c6ddab3-cfb4-4b40-bd95-a23e457469b0}, !- Outside Boundary Condition Object
   NoSun,                                  !- Sun Exposure
   NoWind,                                 !- Wind Exposure
   ,                                       !- View Factor to Ground
@@ -525,19 +378,11 @@
   6.46578440716979, -12.9315688143396, 0; !- X,Y,Z Vertex 4 {m}
 
 OS:Surface,
-<<<<<<< HEAD
-  {8f718425-c910-4289-a84c-d3fe75f1b6ee}, !- Handle
+  {bbd1795a-acf1-47b2-98a6-cab7a18985d7}, !- Handle
   Surface 2,                              !- Name
   Wall,                                   !- Surface Type
   ,                                       !- Construction Name
-  {b77d6a4a-5677-4a55-ab6c-0247af950505}, !- Space Name
-=======
-  {464a984a-e153-4917-b603-8f88af6f44c3}, !- Handle
-  Surface 2,                              !- Name
-  Wall,                                   !- Surface Type
-  ,                                       !- Construction Name
-  {e558528f-6cd9-4859-bdb2-30d79bdfd59c}, !- Space Name
->>>>>>> 64865042
+  {0116e7a5-1d9a-4ffe-984c-63b88f609d7d}, !- Space Name
   Outdoors,                               !- Outside Boundary Condition
   ,                                       !- Outside Boundary Condition Object
   SunExposed,                             !- Sun Exposure
@@ -550,19 +395,11 @@
   0, -12.9315688143396, 2.4384;           !- X,Y,Z Vertex 4 {m}
 
 OS:Surface,
-<<<<<<< HEAD
-  {201217cb-fbd0-4f97-b3c7-9bb81e5586e5}, !- Handle
+  {47db79ea-d39a-4adf-b27f-c7f52573fc83}, !- Handle
   Surface 3,                              !- Name
   Wall,                                   !- Surface Type
   ,                                       !- Construction Name
-  {b77d6a4a-5677-4a55-ab6c-0247af950505}, !- Space Name
-=======
-  {6bce27e1-4c85-491c-adff-234d5102179c}, !- Handle
-  Surface 3,                              !- Name
-  Wall,                                   !- Surface Type
-  ,                                       !- Construction Name
-  {e558528f-6cd9-4859-bdb2-30d79bdfd59c}, !- Space Name
->>>>>>> 64865042
+  {0116e7a5-1d9a-4ffe-984c-63b88f609d7d}, !- Space Name
   Outdoors,                               !- Outside Boundary Condition
   ,                                       !- Outside Boundary Condition Object
   SunExposed,                             !- Sun Exposure
@@ -575,19 +412,11 @@
   0, 0, 2.4384;                           !- X,Y,Z Vertex 4 {m}
 
 OS:Surface,
-<<<<<<< HEAD
-  {60d0ffc5-4a2a-4de0-9348-12adcc3a5d2d}, !- Handle
+  {767ce037-2e46-4308-96a4-2745e25337d1}, !- Handle
   Surface 4,                              !- Name
   Wall,                                   !- Surface Type
   ,                                       !- Construction Name
-  {b77d6a4a-5677-4a55-ab6c-0247af950505}, !- Space Name
-=======
-  {024d7df6-22a8-4074-9f9c-76486fd44674}, !- Handle
-  Surface 4,                              !- Name
-  Wall,                                   !- Surface Type
-  ,                                       !- Construction Name
-  {e558528f-6cd9-4859-bdb2-30d79bdfd59c}, !- Space Name
->>>>>>> 64865042
+  {0116e7a5-1d9a-4ffe-984c-63b88f609d7d}, !- Space Name
   Adiabatic,                              !- Outside Boundary Condition
   ,                                       !- Outside Boundary Condition Object
   NoSun,                                  !- Sun Exposure
@@ -600,19 +429,11 @@
   6.46578440716979, 0, 2.4384;            !- X,Y,Z Vertex 4 {m}
 
 OS:Surface,
-<<<<<<< HEAD
-  {a78f5cb6-bffc-4a5e-a83e-c930ff531607}, !- Handle
+  {a8fde678-2b1b-4da3-9784-ffd85bae33d9}, !- Handle
   Surface 5,                              !- Name
   Wall,                                   !- Surface Type
   ,                                       !- Construction Name
-  {b77d6a4a-5677-4a55-ab6c-0247af950505}, !- Space Name
-=======
-  {a7a8aeac-5f4c-4793-ac2b-46b4e83b7cb2}, !- Handle
-  Surface 5,                              !- Name
-  Wall,                                   !- Surface Type
-  ,                                       !- Construction Name
-  {e558528f-6cd9-4859-bdb2-30d79bdfd59c}, !- Space Name
->>>>>>> 64865042
+  {0116e7a5-1d9a-4ffe-984c-63b88f609d7d}, !- Space Name
   Outdoors,                               !- Outside Boundary Condition
   ,                                       !- Outside Boundary Condition Object
   SunExposed,                             !- Sun Exposure
@@ -625,23 +446,13 @@
   6.46578440716979, -12.9315688143396, 2.4384; !- X,Y,Z Vertex 4 {m}
 
 OS:Surface,
-<<<<<<< HEAD
-  {5209ac57-1914-4c30-877e-90103c8e93b6}, !- Handle
+  {d31f5833-2f38-4d6b-8dd2-287d6ebd0669}, !- Handle
   Surface 6,                              !- Name
   RoofCeiling,                            !- Surface Type
   ,                                       !- Construction Name
-  {b77d6a4a-5677-4a55-ab6c-0247af950505}, !- Space Name
+  {0116e7a5-1d9a-4ffe-984c-63b88f609d7d}, !- Space Name
   Surface,                                !- Outside Boundary Condition
-  {71403e3f-f515-4fa1-b3d3-ce255e01c7d0}, !- Outside Boundary Condition Object
-=======
-  {9e3d8f46-0e98-4793-9aa2-5e3f8471f583}, !- Handle
-  Surface 6,                              !- Name
-  RoofCeiling,                            !- Surface Type
-  ,                                       !- Construction Name
-  {e558528f-6cd9-4859-bdb2-30d79bdfd59c}, !- Space Name
-  Surface,                                !- Outside Boundary Condition
-  {4efb1b67-4d01-4687-9b74-752d3b84890a}, !- Outside Boundary Condition Object
->>>>>>> 64865042
+  {7162fc31-abda-442d-a23e-33b4d32717d8}, !- Outside Boundary Condition Object
   NoSun,                                  !- Sun Exposure
   NoWind,                                 !- Wind Exposure
   ,                                       !- View Factor to Ground
@@ -652,11 +463,7 @@
   0, -12.9315688143396, 2.4384;           !- X,Y,Z Vertex 4 {m}
 
 OS:SpaceType,
-<<<<<<< HEAD
-  {72c074e2-1cac-460c-9af1-3d9c59220d02}, !- Handle
-=======
-  {f277d298-3866-4fdc-8c4e-b1d1fb15130b}, !- Handle
->>>>>>> 64865042
+  {a8a1e1c4-34a2-4f11-958b-12c52ae96019}, !- Handle
   Space Type 1,                           !- Name
   ,                                       !- Default Construction Set Name
   ,                                       !- Default Schedule Set Name
@@ -667,19 +474,11 @@
   living;                                 !- Standards Space Type
 
 OS:Surface,
-<<<<<<< HEAD
-  {05140df6-5a68-4bc2-92e0-186b2085ff03}, !- Handle
+  {33fa9774-a85a-4bf0-83ff-5c43ce1c9def}, !- Handle
   Surface 12,                             !- Name
   Floor,                                  !- Surface Type
   ,                                       !- Construction Name
-  {196a4dae-a501-4e06-b77a-c2b37746397a}, !- Space Name
-=======
-  {0ca28265-dff1-4c11-8b87-321be670a61c}, !- Handle
-  Surface 12,                             !- Name
-  Floor,                                  !- Surface Type
-  ,                                       !- Construction Name
-  {a276282a-d8f3-4f88-ae9f-41e08b79c760}, !- Space Name
->>>>>>> 64865042
+  {9e789909-bff0-4877-8a2a-d7da837d705e}, !- Space Name
   Foundation,                             !- Outside Boundary Condition
   ,                                       !- Outside Boundary Condition Object
   NoSun,                                  !- Sun Exposure
@@ -692,19 +491,11 @@
   6.46578440716979, -12.9315688143396, -2.4384; !- X,Y,Z Vertex 4 {m}
 
 OS:Surface,
-<<<<<<< HEAD
-  {b01c56da-63d0-4924-9522-947ac0ac22f9}, !- Handle
+  {a4533f1a-7f02-4f4a-a960-c4374becad7e}, !- Handle
   Surface 13,                             !- Name
   Wall,                                   !- Surface Type
   ,                                       !- Construction Name
-  {196a4dae-a501-4e06-b77a-c2b37746397a}, !- Space Name
-=======
-  {de879faf-3900-4db3-b3d1-0772ca607326}, !- Handle
-  Surface 13,                             !- Name
-  Wall,                                   !- Surface Type
-  ,                                       !- Construction Name
-  {a276282a-d8f3-4f88-ae9f-41e08b79c760}, !- Space Name
->>>>>>> 64865042
+  {9e789909-bff0-4877-8a2a-d7da837d705e}, !- Space Name
   Foundation,                             !- Outside Boundary Condition
   ,                                       !- Outside Boundary Condition Object
   NoSun,                                  !- Sun Exposure
@@ -717,19 +508,11 @@
   0, -12.9315688143396, 0;                !- X,Y,Z Vertex 4 {m}
 
 OS:Surface,
-<<<<<<< HEAD
-  {76aeeeac-692b-41b4-8993-7d670f23de04}, !- Handle
+  {f398664d-0cf3-4b14-a5eb-a6ff6aa8d122}, !- Handle
   Surface 14,                             !- Name
   Wall,                                   !- Surface Type
   ,                                       !- Construction Name
-  {196a4dae-a501-4e06-b77a-c2b37746397a}, !- Space Name
-=======
-  {c1af2570-4885-4ced-8ac8-d2f2815849f7}, !- Handle
-  Surface 14,                             !- Name
-  Wall,                                   !- Surface Type
-  ,                                       !- Construction Name
-  {a276282a-d8f3-4f88-ae9f-41e08b79c760}, !- Space Name
->>>>>>> 64865042
+  {9e789909-bff0-4877-8a2a-d7da837d705e}, !- Space Name
   Foundation,                             !- Outside Boundary Condition
   ,                                       !- Outside Boundary Condition Object
   NoSun,                                  !- Sun Exposure
@@ -742,19 +525,11 @@
   0, 0, 0;                                !- X,Y,Z Vertex 4 {m}
 
 OS:Surface,
-<<<<<<< HEAD
-  {1bb6b169-261c-4b62-b2fd-66cee50dd37a}, !- Handle
+  {2b361236-37b4-4b52-acf2-3920c5b06298}, !- Handle
   Surface 15,                             !- Name
   Wall,                                   !- Surface Type
   ,                                       !- Construction Name
-  {196a4dae-a501-4e06-b77a-c2b37746397a}, !- Space Name
-=======
-  {e60b6f85-d2b7-42fb-9db7-2e991ae86d46}, !- Handle
-  Surface 15,                             !- Name
-  Wall,                                   !- Surface Type
-  ,                                       !- Construction Name
-  {a276282a-d8f3-4f88-ae9f-41e08b79c760}, !- Space Name
->>>>>>> 64865042
+  {9e789909-bff0-4877-8a2a-d7da837d705e}, !- Space Name
   Adiabatic,                              !- Outside Boundary Condition
   ,                                       !- Outside Boundary Condition Object
   NoSun,                                  !- Sun Exposure
@@ -767,19 +542,11 @@
   6.46578440716979, 0, 0;                 !- X,Y,Z Vertex 4 {m}
 
 OS:Surface,
-<<<<<<< HEAD
-  {2a7a33e6-1d8c-4535-86de-546b59d38f02}, !- Handle
+  {ebe06667-df1e-4171-bf6e-8cdbb036e524}, !- Handle
   Surface 16,                             !- Name
   Wall,                                   !- Surface Type
   ,                                       !- Construction Name
-  {196a4dae-a501-4e06-b77a-c2b37746397a}, !- Space Name
-=======
-  {7c1e34a9-d3e2-44e0-9f51-43858ab52534}, !- Handle
-  Surface 16,                             !- Name
-  Wall,                                   !- Surface Type
-  ,                                       !- Construction Name
-  {a276282a-d8f3-4f88-ae9f-41e08b79c760}, !- Space Name
->>>>>>> 64865042
+  {9e789909-bff0-4877-8a2a-d7da837d705e}, !- Space Name
   Foundation,                             !- Outside Boundary Condition
   ,                                       !- Outside Boundary Condition Object
   NoSun,                                  !- Sun Exposure
@@ -792,23 +559,13 @@
   6.46578440716979, -12.9315688143396, 0; !- X,Y,Z Vertex 4 {m}
 
 OS:Surface,
-<<<<<<< HEAD
-  {9c694f0f-d856-4f71-a24c-75d2986d1ffa}, !- Handle
+  {7c6ddab3-cfb4-4b40-bd95-a23e457469b0}, !- Handle
   Surface 17,                             !- Name
   RoofCeiling,                            !- Surface Type
   ,                                       !- Construction Name
-  {196a4dae-a501-4e06-b77a-c2b37746397a}, !- Space Name
+  {9e789909-bff0-4877-8a2a-d7da837d705e}, !- Space Name
   Surface,                                !- Outside Boundary Condition
-  {4ef5a0a8-aa4e-4c5f-af5e-35388f217ea9}, !- Outside Boundary Condition Object
-=======
-  {64e140df-d07a-42cf-9075-acce4a938c6d}, !- Handle
-  Surface 17,                             !- Name
-  RoofCeiling,                            !- Surface Type
-  ,                                       !- Construction Name
-  {a276282a-d8f3-4f88-ae9f-41e08b79c760}, !- Space Name
-  Surface,                                !- Outside Boundary Condition
-  {c812bf38-534b-46fa-af14-ed06a07deea5}, !- Outside Boundary Condition Object
->>>>>>> 64865042
+  {4a090886-1d09-47d7-a6f9-82997f1758a0}, !- Outside Boundary Condition Object
   NoSun,                                  !- Sun Exposure
   NoWind,                                 !- Wind Exposure
   ,                                       !- View Factor to Ground
@@ -819,15 +576,9 @@
   0, -12.9315688143396, 0;                !- X,Y,Z Vertex 4 {m}
 
 OS:Space,
-<<<<<<< HEAD
-  {196a4dae-a501-4e06-b77a-c2b37746397a}, !- Handle
+  {9e789909-bff0-4877-8a2a-d7da837d705e}, !- Handle
   unfinished basement space,              !- Name
-  {f413bcea-3a62-4f8e-b1a7-6ae6d1822f2c}, !- Space Type Name
-=======
-  {a276282a-d8f3-4f88-ae9f-41e08b79c760}, !- Handle
-  unfinished basement space,              !- Name
-  {9612b36b-6b12-4db7-aec4-50ac243e437b}, !- Space Type Name
->>>>>>> 64865042
+  {ade8c376-47ea-41e7-94c1-4d0d6ce11dfa}, !- Space Type Name
   ,                                       !- Default Construction Set Name
   ,                                       !- Default Schedule Set Name
   ,                                       !- Direction of Relative North {deg}
@@ -835,17 +586,10 @@
   ,                                       !- Y Origin {m}
   ,                                       !- Z Origin {m}
   ,                                       !- Building Story Name
-<<<<<<< HEAD
-  {c9ab18d0-8bab-4ca6-b66b-f2f0bb25086a}; !- Thermal Zone Name
+  {9c22c2a5-81bb-4ce2-8b86-574eb6ee1c8c}; !- Thermal Zone Name
 
 OS:ThermalZone,
-  {c9ab18d0-8bab-4ca6-b66b-f2f0bb25086a}, !- Handle
-=======
-  {3e219abe-eb2d-44f0-a14a-871f6a0196fc}; !- Thermal Zone Name
-
-OS:ThermalZone,
-  {3e219abe-eb2d-44f0-a14a-871f6a0196fc}, !- Handle
->>>>>>> 64865042
+  {9c22c2a5-81bb-4ce2-8b86-574eb6ee1c8c}, !- Handle
   unfinished basement zone,               !- Name
   ,                                       !- Multiplier
   ,                                       !- Ceiling Height {m}
@@ -854,17 +598,10 @@
   ,                                       !- Zone Inside Convection Algorithm
   ,                                       !- Zone Outside Convection Algorithm
   ,                                       !- Zone Conditioning Equipment List Name
-<<<<<<< HEAD
-  {96ae2f46-87ac-4e24-a6b3-a134f015f6e5}, !- Zone Air Inlet Port List
-  {8fb8a262-e01d-4d46-b369-02b78f299a59}, !- Zone Air Exhaust Port List
-  {a8d21df2-ebc0-445e-9aaf-388ded69ae9d}, !- Zone Air Node Name
-  {85c12a34-328d-4d61-9bf4-c92e0a39ad49}, !- Zone Return Air Port List
-=======
-  {1bebce0c-bcfb-4811-b667-f37f4c37b111}, !- Zone Air Inlet Port List
-  {4c55ae36-b353-4e92-bcbe-e4601a6d3dce}, !- Zone Air Exhaust Port List
-  {b3c2bf26-5564-4049-9706-95fafe1cd8d4}, !- Zone Air Node Name
-  {0ef32eb1-e6ab-4e5e-abcd-6a28f5f249a1}, !- Zone Return Air Port List
->>>>>>> 64865042
+  {39a6349d-603b-489a-a6ce-5966e41067d9}, !- Zone Air Inlet Port List
+  {14952e67-0c52-49a0-b9a7-9c1dc49347ac}, !- Zone Air Exhaust Port List
+  {7d3b150c-fec0-490d-98ee-65a2921c7dae}, !- Zone Air Node Name
+  {5de52a91-4497-44be-bf27-34e1aa4fb974}, !- Zone Return Air Port List
   ,                                       !- Primary Daylighting Control Name
   ,                                       !- Fraction of Zone Controlled by Primary Daylighting Control
   ,                                       !- Secondary Daylighting Control Name
@@ -875,71 +612,37 @@
   No;                                     !- Use Ideal Air Loads
 
 OS:Node,
-<<<<<<< HEAD
-  {75a9168e-5487-4ddc-8ce2-f03071887ce3}, !- Handle
+  {a95572b8-0906-4bfe-8f1a-2d098c63c54b}, !- Handle
   Node 2,                                 !- Name
-  {a8d21df2-ebc0-445e-9aaf-388ded69ae9d}, !- Inlet Port
+  {7d3b150c-fec0-490d-98ee-65a2921c7dae}, !- Inlet Port
   ;                                       !- Outlet Port
 
 OS:Connection,
-  {a8d21df2-ebc0-445e-9aaf-388ded69ae9d}, !- Handle
-  {b427c41d-eba9-4b31-b3a4-2075d5fb5eb6}, !- Name
-  {c9ab18d0-8bab-4ca6-b66b-f2f0bb25086a}, !- Source Object
+  {7d3b150c-fec0-490d-98ee-65a2921c7dae}, !- Handle
+  {7bfbc0ad-af6d-4938-a65c-0e82271c176c}, !- Name
+  {9c22c2a5-81bb-4ce2-8b86-574eb6ee1c8c}, !- Source Object
   11,                                     !- Outlet Port
-  {75a9168e-5487-4ddc-8ce2-f03071887ce3}, !- Target Object
+  {a95572b8-0906-4bfe-8f1a-2d098c63c54b}, !- Target Object
   2;                                      !- Inlet Port
 
 OS:PortList,
-  {96ae2f46-87ac-4e24-a6b3-a134f015f6e5}, !- Handle
-  {00c7b158-d7d8-469f-87e8-161f31896477}, !- Name
-  {c9ab18d0-8bab-4ca6-b66b-f2f0bb25086a}; !- HVAC Component
+  {39a6349d-603b-489a-a6ce-5966e41067d9}, !- Handle
+  {f129a832-3879-42b0-8b5f-b39e70769b54}, !- Name
+  {9c22c2a5-81bb-4ce2-8b86-574eb6ee1c8c}; !- HVAC Component
 
 OS:PortList,
-  {8fb8a262-e01d-4d46-b369-02b78f299a59}, !- Handle
-  {0b7fb496-db5e-46c4-89c1-65016cb39970}, !- Name
-  {c9ab18d0-8bab-4ca6-b66b-f2f0bb25086a}; !- HVAC Component
+  {14952e67-0c52-49a0-b9a7-9c1dc49347ac}, !- Handle
+  {ff8246d2-420b-4936-b146-0310a12520a7}, !- Name
+  {9c22c2a5-81bb-4ce2-8b86-574eb6ee1c8c}; !- HVAC Component
 
 OS:PortList,
-  {85c12a34-328d-4d61-9bf4-c92e0a39ad49}, !- Handle
-  {7d6f73dc-4923-4137-b193-1446767a22fa}, !- Name
-  {c9ab18d0-8bab-4ca6-b66b-f2f0bb25086a}; !- HVAC Component
+  {5de52a91-4497-44be-bf27-34e1aa4fb974}, !- Handle
+  {19e34974-44d1-4ac2-9f4b-9a2885379609}, !- Name
+  {9c22c2a5-81bb-4ce2-8b86-574eb6ee1c8c}; !- HVAC Component
 
 OS:Sizing:Zone,
-  {93f5377d-e196-4aa1-b70a-8c5261cc5404}, !- Handle
-  {c9ab18d0-8bab-4ca6-b66b-f2f0bb25086a}, !- Zone or ZoneList Name
-=======
-  {25d29509-5482-4d8d-a1a7-b0c35c3440b1}, !- Handle
-  Node 2,                                 !- Name
-  {b3c2bf26-5564-4049-9706-95fafe1cd8d4}, !- Inlet Port
-  ;                                       !- Outlet Port
-
-OS:Connection,
-  {b3c2bf26-5564-4049-9706-95fafe1cd8d4}, !- Handle
-  {e4d2c113-0d96-49b8-b81d-08c7be8b95d2}, !- Name
-  {3e219abe-eb2d-44f0-a14a-871f6a0196fc}, !- Source Object
-  11,                                     !- Outlet Port
-  {25d29509-5482-4d8d-a1a7-b0c35c3440b1}, !- Target Object
-  2;                                      !- Inlet Port
-
-OS:PortList,
-  {1bebce0c-bcfb-4811-b667-f37f4c37b111}, !- Handle
-  {1d495a4e-044a-4a5e-a64e-a36228f0d666}, !- Name
-  {3e219abe-eb2d-44f0-a14a-871f6a0196fc}; !- HVAC Component
-
-OS:PortList,
-  {4c55ae36-b353-4e92-bcbe-e4601a6d3dce}, !- Handle
-  {30b2befd-192e-4112-91db-1c9f378fc90f}, !- Name
-  {3e219abe-eb2d-44f0-a14a-871f6a0196fc}; !- HVAC Component
-
-OS:PortList,
-  {0ef32eb1-e6ab-4e5e-abcd-6a28f5f249a1}, !- Handle
-  {03c01397-bfe9-4736-8383-925fe0f11078}, !- Name
-  {3e219abe-eb2d-44f0-a14a-871f6a0196fc}; !- HVAC Component
-
-OS:Sizing:Zone,
-  {b9648828-4ae5-4b7d-8400-22574061ba7d}, !- Handle
-  {3e219abe-eb2d-44f0-a14a-871f6a0196fc}, !- Zone or ZoneList Name
->>>>>>> 64865042
+  {5aaab355-11c5-4283-af30-b4fd6c4c8e78}, !- Handle
+  {9c22c2a5-81bb-4ce2-8b86-574eb6ee1c8c}, !- Zone or ZoneList Name
   SupplyAirTemperature,                   !- Zone Cooling Design Supply Air Temperature Input Method
   14,                                     !- Zone Cooling Design Supply Air Temperature {C}
   11.11,                                  !- Zone Cooling Design Supply Air Temperature Difference {deltaC}
@@ -968,21 +671,12 @@
   autosize;                               !- Dedicated Outdoor Air High Setpoint Temperature for Design {C}
 
 OS:ZoneHVAC:EquipmentList,
-<<<<<<< HEAD
-  {d4631aed-322b-4546-b5cf-c84e2c01d22a}, !- Handle
+  {872eee16-7583-407e-8764-8aba201f9c92}, !- Handle
   Zone HVAC Equipment List 2,             !- Name
-  {c9ab18d0-8bab-4ca6-b66b-f2f0bb25086a}; !- Thermal Zone
+  {9c22c2a5-81bb-4ce2-8b86-574eb6ee1c8c}; !- Thermal Zone
 
 OS:SpaceType,
-  {f413bcea-3a62-4f8e-b1a7-6ae6d1822f2c}, !- Handle
-=======
-  {8c1fb1cb-1e19-4d10-8750-f9dfc4560f2c}, !- Handle
-  Zone HVAC Equipment List 2,             !- Name
-  {3e219abe-eb2d-44f0-a14a-871f6a0196fc}; !- Thermal Zone
-
-OS:SpaceType,
-  {9612b36b-6b12-4db7-aec4-50ac243e437b}, !- Handle
->>>>>>> 64865042
+  {ade8c376-47ea-41e7-94c1-4d0d6ce11dfa}, !- Handle
   Space Type 2,                           !- Name
   ,                                       !- Default Construction Set Name
   ,                                       !- Default Schedule Set Name
@@ -993,23 +687,13 @@
   unfinished basement;                    !- Standards Space Type
 
 OS:Surface,
-<<<<<<< HEAD
-  {71403e3f-f515-4fa1-b3d3-ce255e01c7d0}, !- Handle
+  {7162fc31-abda-442d-a23e-33b4d32717d8}, !- Handle
   Surface 7,                              !- Name
   Floor,                                  !- Surface Type
   ,                                       !- Construction Name
-  {d050e6b8-ffc0-4c18-bed7-4ef75328d7bb}, !- Space Name
+  {eae15ea3-0bec-45e5-8e41-3439aa69a9cb}, !- Space Name
   Surface,                                !- Outside Boundary Condition
-  {5209ac57-1914-4c30-877e-90103c8e93b6}, !- Outside Boundary Condition Object
-=======
-  {4efb1b67-4d01-4687-9b74-752d3b84890a}, !- Handle
-  Surface 7,                              !- Name
-  Floor,                                  !- Surface Type
-  ,                                       !- Construction Name
-  {6f36769b-6384-4ded-b107-d61e29650c70}, !- Space Name
-  Surface,                                !- Outside Boundary Condition
-  {9e3d8f46-0e98-4793-9aa2-5e3f8471f583}, !- Outside Boundary Condition Object
->>>>>>> 64865042
+  {d31f5833-2f38-4d6b-8dd2-287d6ebd0669}, !- Outside Boundary Condition Object
   NoSun,                                  !- Sun Exposure
   NoWind,                                 !- Wind Exposure
   ,                                       !- View Factor to Ground
@@ -1020,19 +704,11 @@
   6.46578440716979, -12.9315688143396, 2.4384; !- X,Y,Z Vertex 4 {m}
 
 OS:Surface,
-<<<<<<< HEAD
-  {6073cb6d-b99a-46b6-8e0a-c9a81cab0ede}, !- Handle
+  {cdf17947-814f-46ee-b415-ce7060af92cf}, !- Handle
   Surface 8,                              !- Name
   RoofCeiling,                            !- Surface Type
   ,                                       !- Construction Name
-  {d050e6b8-ffc0-4c18-bed7-4ef75328d7bb}, !- Space Name
-=======
-  {f02418a0-ac94-467c-8631-eb19ec76a7ba}, !- Handle
-  Surface 8,                              !- Name
-  RoofCeiling,                            !- Surface Type
-  ,                                       !- Construction Name
-  {6f36769b-6384-4ded-b107-d61e29650c70}, !- Space Name
->>>>>>> 64865042
+  {eae15ea3-0bec-45e5-8e41-3439aa69a9cb}, !- Space Name
   Outdoors,                               !- Outside Boundary Condition
   ,                                       !- Outside Boundary Condition Object
   SunExposed,                             !- Sun Exposure
@@ -1045,19 +721,11 @@
   0, 0, 2.4384;                           !- X,Y,Z Vertex 4 {m}
 
 OS:Surface,
-<<<<<<< HEAD
-  {0a3b9df2-b822-45bc-84d1-d6015b622cb0}, !- Handle
+  {accf1518-7e0e-40fe-8905-ea6cfa7130cc}, !- Handle
   Surface 9,                              !- Name
   RoofCeiling,                            !- Surface Type
   ,                                       !- Construction Name
-  {d050e6b8-ffc0-4c18-bed7-4ef75328d7bb}, !- Space Name
-=======
-  {ded50aef-939e-4479-a141-19db0829d53d}, !- Handle
-  Surface 9,                              !- Name
-  RoofCeiling,                            !- Surface Type
-  ,                                       !- Construction Name
-  {6f36769b-6384-4ded-b107-d61e29650c70}, !- Space Name
->>>>>>> 64865042
+  {eae15ea3-0bec-45e5-8e41-3439aa69a9cb}, !- Space Name
   Outdoors,                               !- Outside Boundary Condition
   ,                                       !- Outside Boundary Condition Object
   SunExposed,                             !- Sun Exposure
@@ -1070,19 +738,11 @@
   6.46578440716979, -12.9315688143396, 2.4384; !- X,Y,Z Vertex 4 {m}
 
 OS:Surface,
-<<<<<<< HEAD
-  {7b2acc37-eafd-44cb-bcb7-6a9d00859a08}, !- Handle
+  {744f27a5-4a8d-4522-b5d7-ac628fb91533}, !- Handle
   Surface 10,                             !- Name
   Wall,                                   !- Surface Type
   ,                                       !- Construction Name
-  {d050e6b8-ffc0-4c18-bed7-4ef75328d7bb}, !- Space Name
-=======
-  {959e0c75-a9ea-456f-98e7-dbc9dc43fc17}, !- Handle
-  Surface 10,                             !- Name
-  Wall,                                   !- Surface Type
-  ,                                       !- Construction Name
-  {6f36769b-6384-4ded-b107-d61e29650c70}, !- Space Name
->>>>>>> 64865042
+  {eae15ea3-0bec-45e5-8e41-3439aa69a9cb}, !- Space Name
   Outdoors,                               !- Outside Boundary Condition
   ,                                       !- Outside Boundary Condition Object
   SunExposed,                             !- Sun Exposure
@@ -1094,19 +754,11 @@
   0, -12.9315688143396, 2.4384;           !- X,Y,Z Vertex 3 {m}
 
 OS:Surface,
-<<<<<<< HEAD
-  {1136027c-434a-4ba8-9f28-ae2f1c885c1a}, !- Handle
+  {21c5a6fb-2e17-4ded-9b67-8c085ea3f78e}, !- Handle
   Surface 11,                             !- Name
   Wall,                                   !- Surface Type
   ,                                       !- Construction Name
-  {d050e6b8-ffc0-4c18-bed7-4ef75328d7bb}, !- Space Name
-=======
-  {2a13f1e6-0230-46a8-9981-bb3fa2545e01}, !- Handle
-  Surface 11,                             !- Name
-  Wall,                                   !- Surface Type
-  ,                                       !- Construction Name
-  {6f36769b-6384-4ded-b107-d61e29650c70}, !- Space Name
->>>>>>> 64865042
+  {eae15ea3-0bec-45e5-8e41-3439aa69a9cb}, !- Space Name
   Adiabatic,                              !- Outside Boundary Condition
   ,                                       !- Outside Boundary Condition Object
   NoSun,                                  !- Sun Exposure
@@ -1118,15 +770,9 @@
   6.46578440716979, 0, 2.4384;            !- X,Y,Z Vertex 3 {m}
 
 OS:Space,
-<<<<<<< HEAD
-  {d050e6b8-ffc0-4c18-bed7-4ef75328d7bb}, !- Handle
+  {eae15ea3-0bec-45e5-8e41-3439aa69a9cb}, !- Handle
   unfinished attic space,                 !- Name
-  {35c3b9dd-849a-4ce3-a30d-6ac1750eb449}, !- Space Type Name
-=======
-  {6f36769b-6384-4ded-b107-d61e29650c70}, !- Handle
-  unfinished attic space,                 !- Name
-  {376f0223-2118-46be-82c0-b19a0f52db94}, !- Space Type Name
->>>>>>> 64865042
+  {f11a7d8a-74df-4904-a663-f81fadd37177}, !- Space Type Name
   ,                                       !- Default Construction Set Name
   ,                                       !- Default Schedule Set Name
   ,                                       !- Direction of Relative North {deg}
@@ -1134,17 +780,10 @@
   ,                                       !- Y Origin {m}
   ,                                       !- Z Origin {m}
   ,                                       !- Building Story Name
-<<<<<<< HEAD
-  {65adc31e-90a9-40a0-9b30-2a6973dbdf89}; !- Thermal Zone Name
+  {dffeac1d-e50a-4032-85c6-f05298f52e08}; !- Thermal Zone Name
 
 OS:ThermalZone,
-  {65adc31e-90a9-40a0-9b30-2a6973dbdf89}, !- Handle
-=======
-  {aabdf023-c95a-4e0c-a71e-43948c5affe0}; !- Thermal Zone Name
-
-OS:ThermalZone,
-  {aabdf023-c95a-4e0c-a71e-43948c5affe0}, !- Handle
->>>>>>> 64865042
+  {dffeac1d-e50a-4032-85c6-f05298f52e08}, !- Handle
   unfinished attic zone,                  !- Name
   ,                                       !- Multiplier
   ,                                       !- Ceiling Height {m}
@@ -1153,17 +792,10 @@
   ,                                       !- Zone Inside Convection Algorithm
   ,                                       !- Zone Outside Convection Algorithm
   ,                                       !- Zone Conditioning Equipment List Name
-<<<<<<< HEAD
-  {8db8df79-cc58-4b49-af3d-3ea2156eaec2}, !- Zone Air Inlet Port List
-  {18f79832-5a28-423a-9b62-2e9b176403cd}, !- Zone Air Exhaust Port List
-  {bbfcb581-d6dc-4c95-8944-142dd4b424d2}, !- Zone Air Node Name
-  {7cf5467e-067c-4e55-b388-d3d26c308166}, !- Zone Return Air Port List
-=======
-  {158f039d-0cb4-4cfd-b926-7051f1635e3b}, !- Zone Air Inlet Port List
-  {c7dd58a7-b9ea-45a6-bd4c-d5ec13f2bfad}, !- Zone Air Exhaust Port List
-  {d651fae2-d5c1-4bd8-a314-e4dc3ed164d0}, !- Zone Air Node Name
-  {b64e1c67-6d9a-4ca7-bf6c-bc5a66361ae2}, !- Zone Return Air Port List
->>>>>>> 64865042
+  {7c78a03d-7e2a-42ef-8e14-51026077ab54}, !- Zone Air Inlet Port List
+  {84d339b9-6324-40c9-83f1-0446d213596d}, !- Zone Air Exhaust Port List
+  {2c4c4628-3337-4997-b7d5-226617d1ebbf}, !- Zone Air Node Name
+  {81603b7f-5617-4fef-889b-f34dadf36f3d}, !- Zone Return Air Port List
   ,                                       !- Primary Daylighting Control Name
   ,                                       !- Fraction of Zone Controlled by Primary Daylighting Control
   ,                                       !- Secondary Daylighting Control Name
@@ -1174,71 +806,37 @@
   No;                                     !- Use Ideal Air Loads
 
 OS:Node,
-<<<<<<< HEAD
-  {e1c601b1-8054-4577-a571-923e592b8bb3}, !- Handle
+  {20705da2-1181-41dd-bec9-407ac3aaf094}, !- Handle
   Node 3,                                 !- Name
-  {bbfcb581-d6dc-4c95-8944-142dd4b424d2}, !- Inlet Port
+  {2c4c4628-3337-4997-b7d5-226617d1ebbf}, !- Inlet Port
   ;                                       !- Outlet Port
 
 OS:Connection,
-  {bbfcb581-d6dc-4c95-8944-142dd4b424d2}, !- Handle
-  {15466da7-1dba-4d6b-8a61-29805432c3f7}, !- Name
-  {65adc31e-90a9-40a0-9b30-2a6973dbdf89}, !- Source Object
+  {2c4c4628-3337-4997-b7d5-226617d1ebbf}, !- Handle
+  {15f16f5a-70f8-41a4-8aeb-fb7ca56e6d78}, !- Name
+  {dffeac1d-e50a-4032-85c6-f05298f52e08}, !- Source Object
   11,                                     !- Outlet Port
-  {e1c601b1-8054-4577-a571-923e592b8bb3}, !- Target Object
+  {20705da2-1181-41dd-bec9-407ac3aaf094}, !- Target Object
   2;                                      !- Inlet Port
 
 OS:PortList,
-  {8db8df79-cc58-4b49-af3d-3ea2156eaec2}, !- Handle
-  {c0fe6960-8b9f-45be-8b33-10a6e18c6008}, !- Name
-  {65adc31e-90a9-40a0-9b30-2a6973dbdf89}; !- HVAC Component
+  {7c78a03d-7e2a-42ef-8e14-51026077ab54}, !- Handle
+  {ad4daf85-5979-470c-97c8-88ac008abed2}, !- Name
+  {dffeac1d-e50a-4032-85c6-f05298f52e08}; !- HVAC Component
 
 OS:PortList,
-  {18f79832-5a28-423a-9b62-2e9b176403cd}, !- Handle
-  {18499a19-82b3-41cb-8c6e-09230eed02b6}, !- Name
-  {65adc31e-90a9-40a0-9b30-2a6973dbdf89}; !- HVAC Component
+  {84d339b9-6324-40c9-83f1-0446d213596d}, !- Handle
+  {e1ce0fa3-2eaf-4e38-bc04-969bc3cad52d}, !- Name
+  {dffeac1d-e50a-4032-85c6-f05298f52e08}; !- HVAC Component
 
 OS:PortList,
-  {7cf5467e-067c-4e55-b388-d3d26c308166}, !- Handle
-  {4423d80f-458c-4a1b-b189-266dfe68d028}, !- Name
-  {65adc31e-90a9-40a0-9b30-2a6973dbdf89}; !- HVAC Component
+  {81603b7f-5617-4fef-889b-f34dadf36f3d}, !- Handle
+  {8d698227-72ea-4c80-8392-54e9dfc89a3a}, !- Name
+  {dffeac1d-e50a-4032-85c6-f05298f52e08}; !- HVAC Component
 
 OS:Sizing:Zone,
-  {216a22ea-abe5-48da-854d-8ad47c43a2ea}, !- Handle
-  {65adc31e-90a9-40a0-9b30-2a6973dbdf89}, !- Zone or ZoneList Name
-=======
-  {c35f38d8-8e26-4123-a448-87dffafc42a6}, !- Handle
-  Node 3,                                 !- Name
-  {d651fae2-d5c1-4bd8-a314-e4dc3ed164d0}, !- Inlet Port
-  ;                                       !- Outlet Port
-
-OS:Connection,
-  {d651fae2-d5c1-4bd8-a314-e4dc3ed164d0}, !- Handle
-  {75e0731e-b900-45e6-8b53-40613eb8c649}, !- Name
-  {aabdf023-c95a-4e0c-a71e-43948c5affe0}, !- Source Object
-  11,                                     !- Outlet Port
-  {c35f38d8-8e26-4123-a448-87dffafc42a6}, !- Target Object
-  2;                                      !- Inlet Port
-
-OS:PortList,
-  {158f039d-0cb4-4cfd-b926-7051f1635e3b}, !- Handle
-  {5002f22b-d893-4fc7-925b-8044baea7e0c}, !- Name
-  {aabdf023-c95a-4e0c-a71e-43948c5affe0}; !- HVAC Component
-
-OS:PortList,
-  {c7dd58a7-b9ea-45a6-bd4c-d5ec13f2bfad}, !- Handle
-  {02d9a745-81a3-45a5-8c46-e453a8702d16}, !- Name
-  {aabdf023-c95a-4e0c-a71e-43948c5affe0}; !- HVAC Component
-
-OS:PortList,
-  {b64e1c67-6d9a-4ca7-bf6c-bc5a66361ae2}, !- Handle
-  {b0a80d30-feaa-4d19-b761-a5eb1825ee80}, !- Name
-  {aabdf023-c95a-4e0c-a71e-43948c5affe0}; !- HVAC Component
-
-OS:Sizing:Zone,
-  {af1bc29a-d756-4db3-bf0e-e35d52091b7b}, !- Handle
-  {aabdf023-c95a-4e0c-a71e-43948c5affe0}, !- Zone or ZoneList Name
->>>>>>> 64865042
+  {4fa5340a-681a-40d7-be0d-3f3c14621001}, !- Handle
+  {dffeac1d-e50a-4032-85c6-f05298f52e08}, !- Zone or ZoneList Name
   SupplyAirTemperature,                   !- Zone Cooling Design Supply Air Temperature Input Method
   14,                                     !- Zone Cooling Design Supply Air Temperature {C}
   11.11,                                  !- Zone Cooling Design Supply Air Temperature Difference {deltaC}
@@ -1267,21 +865,12 @@
   autosize;                               !- Dedicated Outdoor Air High Setpoint Temperature for Design {C}
 
 OS:ZoneHVAC:EquipmentList,
-<<<<<<< HEAD
-  {fca80b29-ca4d-4f77-bf0c-df341e599d0e}, !- Handle
+  {ddd461fd-e45b-4433-a9b5-63da9fb70be3}, !- Handle
   Zone HVAC Equipment List 3,             !- Name
-  {65adc31e-90a9-40a0-9b30-2a6973dbdf89}; !- Thermal Zone
+  {dffeac1d-e50a-4032-85c6-f05298f52e08}; !- Thermal Zone
 
 OS:SpaceType,
-  {35c3b9dd-849a-4ce3-a30d-6ac1750eb449}, !- Handle
-=======
-  {4335ae67-da1d-42ae-a25c-c68b12ae1f96}, !- Handle
-  Zone HVAC Equipment List 3,             !- Name
-  {aabdf023-c95a-4e0c-a71e-43948c5affe0}; !- Thermal Zone
-
-OS:SpaceType,
-  {376f0223-2118-46be-82c0-b19a0f52db94}, !- Handle
->>>>>>> 64865042
+  {f11a7d8a-74df-4904-a663-f81fadd37177}, !- Handle
   Space Type 3,                           !- Name
   ,                                       !- Default Construction Set Name
   ,                                       !- Default Schedule Set Name
@@ -1292,23 +881,14 @@
   unfinished attic;                       !- Standards Space Type
 
 OS:BuildingUnit,
-<<<<<<< HEAD
-  {950e13bc-5ef0-47a9-8de6-7e3fc6e32eb9}, !- Handle
-=======
-  {8593fb6e-e642-4b8d-8b92-159d93779a7c}, !- Handle
->>>>>>> 64865042
+  {678a6fd5-c446-4b0a-96bf-3be564cd238a}, !- Handle
   unit 1,                                 !- Name
   ,                                       !- Rendering Color
   Residential;                            !- Building Unit Type
 
 OS:AdditionalProperties,
-<<<<<<< HEAD
-  {96524880-5e9f-4321-b03b-d7bedc4ec178}, !- Handle
-  {950e13bc-5ef0-47a9-8de6-7e3fc6e32eb9}, !- Object Name
-=======
-  {76940a1e-3e5f-4189-9c30-75652844a0d9}, !- Handle
-  {8593fb6e-e642-4b8d-8b92-159d93779a7c}, !- Object Name
->>>>>>> 64865042
+  {aecb527e-d2dd-485a-a0ff-6c07e164f128}, !- Handle
+  {678a6fd5-c446-4b0a-96bf-3be564cd238a}, !- Object Name
   NumberOfBedrooms,                       !- Feature Name 1
   Integer,                                !- Feature Data Type 1
   3,                                      !- Feature Value 1
@@ -1320,20 +900,12 @@
   3.3900000000000001;                     !- Feature Value 3
 
 OS:External:File,
-<<<<<<< HEAD
-  {2ca2df6e-d7a4-4250-bcd7-726e3de0f134}, !- Handle
-=======
-  {5998189e-e6bb-429f-9d7a-951e9e03d8d0}, !- Handle
->>>>>>> 64865042
+  {1d53c122-451a-49d0-86e9-34ec6f1c3e9e}, !- Handle
   8760.csv,                               !- Name
   8760.csv;                               !- File Name
 
 OS:Schedule:Day,
-<<<<<<< HEAD
-  {46f80eb0-e5a7-425d-a634-e6042597f737}, !- Handle
-=======
-  {fde9c8d7-749b-429e-99ec-65b9099ed995}, !- Handle
->>>>>>> 64865042
+  {2d5b9b16-56e2-40d3-8512-7403da054c62}, !- Handle
   Schedule Day 1,                         !- Name
   ,                                       !- Schedule Type Limits Name
   ,                                       !- Interpolate to Timestep
@@ -1342,11 +914,7 @@
   0;                                      !- Value Until Time 1
 
 OS:Schedule:Day,
-<<<<<<< HEAD
-  {e03c6651-f851-4743-826c-91c774f37162}, !- Handle
-=======
-  {cfb35aec-24e2-4b79-8f01-67c409e465be}, !- Handle
->>>>>>> 64865042
+  {6658b305-3eb8-4c6c-b8c0-d5df7276bb72}, !- Handle
   Schedule Day 2,                         !- Name
   ,                                       !- Schedule Type Limits Name
   ,                                       !- Interpolate to Timestep
@@ -1355,17 +923,10 @@
   1;                                      !- Value Until Time 1
 
 OS:Schedule:File,
-<<<<<<< HEAD
-  {e1d43f9b-8141-432d-bc14-2150152014e6}, !- Handle
+  {e33cfbb5-2af5-4633-865d-c3931a221808}, !- Handle
   occupants,                              !- Name
-  {959f9ad1-250c-4a46-8554-48c97041065c}, !- Schedule Type Limits Name
-  {2ca2df6e-d7a4-4250-bcd7-726e3de0f134}, !- External File Name
-=======
-  {0d874f1f-680e-4800-9f59-6cb63fac6d5e}, !- Handle
-  occupants,                              !- Name
-  {3f7248be-2e71-4d46-8b6f-841e21d099c6}, !- Schedule Type Limits Name
-  {5998189e-e6bb-429f-9d7a-951e9e03d8d0}, !- External File Name
->>>>>>> 64865042
+  {be92dd9e-b58d-47cd-8609-5a9f6f6ef584}, !- Schedule Type Limits Name
+  {1d53c122-451a-49d0-86e9-34ec6f1c3e9e}, !- External File Name
   1,                                      !- Column Number
   1,                                      !- Rows to Skip at Top
   8760,                                   !- Number of Hours of Data
@@ -1374,38 +935,22 @@
   60;                                     !- Minutes per Item
 
 OS:Schedule:Ruleset,
-<<<<<<< HEAD
-  {6780bbf3-e9cc-4b9b-9f36-601153e5f07c}, !- Handle
+  {76e4765e-32b2-4a96-bbf3-9cdb1bfe9990}, !- Handle
   Schedule Ruleset 1,                     !- Name
-  {2c8fe6b2-1d5b-4a56-ab5a-cc27e4be854e}, !- Schedule Type Limits Name
-  {e268c336-d1c0-4fc3-87d2-6910171f5308}; !- Default Day Schedule Name
+  {66681dfc-3dab-4db1-b6f3-ddf6dc1982fe}, !- Schedule Type Limits Name
+  {a315a151-64a2-43a0-a8d1-a13c94d4083d}; !- Default Day Schedule Name
 
 OS:Schedule:Day,
-  {e268c336-d1c0-4fc3-87d2-6910171f5308}, !- Handle
+  {a315a151-64a2-43a0-a8d1-a13c94d4083d}, !- Handle
   Schedule Day 3,                         !- Name
-  {2c8fe6b2-1d5b-4a56-ab5a-cc27e4be854e}, !- Schedule Type Limits Name
-=======
-  {e82da4af-e978-49b2-855e-11adf2ec711e}, !- Handle
-  Schedule Ruleset 1,                     !- Name
-  {49f4e7e5-6f74-4765-87a5-b6d1359904f5}, !- Schedule Type Limits Name
-  {923830f2-59c8-4810-943c-f3320be0f61d}; !- Default Day Schedule Name
-
-OS:Schedule:Day,
-  {923830f2-59c8-4810-943c-f3320be0f61d}, !- Handle
-  Schedule Day 3,                         !- Name
-  {49f4e7e5-6f74-4765-87a5-b6d1359904f5}, !- Schedule Type Limits Name
->>>>>>> 64865042
+  {66681dfc-3dab-4db1-b6f3-ddf6dc1982fe}, !- Schedule Type Limits Name
   ,                                       !- Interpolate to Timestep
   24,                                     !- Hour 1
   0,                                      !- Minute 1
   112.539290946133;                       !- Value Until Time 1
 
 OS:People:Definition,
-<<<<<<< HEAD
-  {b732cec1-4f43-42f0-908a-21153e5bf312}, !- Handle
-=======
-  {3af07684-3c31-4b14-9c5a-fa7306698150}, !- Handle
->>>>>>> 64865042
+  {cd24669d-d508-4120-845a-504a0e616ed2}, !- Handle
   res occupants|living space,             !- Name
   People,                                 !- Number of People Calculation Method
   3.39,                                   !- Number of People {people}
@@ -1418,21 +963,12 @@
   ZoneAveraged;                           !- Mean Radiant Temperature Calculation Type
 
 OS:People,
-<<<<<<< HEAD
-  {a068849b-e697-4919-9717-65608d517c3f}, !- Handle
+  {4094e9f3-15e9-4e84-9532-a4070cc00184}, !- Handle
   res occupants|living space,             !- Name
-  {b732cec1-4f43-42f0-908a-21153e5bf312}, !- People Definition Name
-  {b77d6a4a-5677-4a55-ab6c-0247af950505}, !- Space or SpaceType Name
-  {e1d43f9b-8141-432d-bc14-2150152014e6}, !- Number of People Schedule Name
-  {6780bbf3-e9cc-4b9b-9f36-601153e5f07c}, !- Activity Level Schedule Name
-=======
-  {3e8e54c9-5996-469f-a393-79d8d69966af}, !- Handle
-  res occupants|living space,             !- Name
-  {3af07684-3c31-4b14-9c5a-fa7306698150}, !- People Definition Name
-  {e558528f-6cd9-4859-bdb2-30d79bdfd59c}, !- Space or SpaceType Name
-  {0d874f1f-680e-4800-9f59-6cb63fac6d5e}, !- Number of People Schedule Name
-  {e82da4af-e978-49b2-855e-11adf2ec711e}, !- Activity Level Schedule Name
->>>>>>> 64865042
+  {cd24669d-d508-4120-845a-504a0e616ed2}, !- People Definition Name
+  {0116e7a5-1d9a-4ffe-984c-63b88f609d7d}, !- Space or SpaceType Name
+  {e33cfbb5-2af5-4633-865d-c3931a221808}, !- Number of People Schedule Name
+  {76e4765e-32b2-4a96-bbf3-9cdb1bfe9990}, !- Activity Level Schedule Name
   ,                                       !- Surface Name/Angle Factor List Name
   ,                                       !- Work Efficiency Schedule Name
   ,                                       !- Clothing Insulation Schedule Name
@@ -1440,11 +976,7 @@
   1;                                      !- Multiplier
 
 OS:ScheduleTypeLimits,
-<<<<<<< HEAD
-  {2c8fe6b2-1d5b-4a56-ab5a-cc27e4be854e}, !- Handle
-=======
-  {49f4e7e5-6f74-4765-87a5-b6d1359904f5}, !- Handle
->>>>>>> 64865042
+  {66681dfc-3dab-4db1-b6f3-ddf6dc1982fe}, !- Handle
   ActivityLevel,                          !- Name
   0,                                      !- Lower Limit Value
   ,                                       !- Upper Limit Value
@@ -1452,11 +984,7 @@
   ActivityLevel;                          !- Unit Type
 
 OS:ScheduleTypeLimits,
-<<<<<<< HEAD
-  {959f9ad1-250c-4a46-8554-48c97041065c}, !- Handle
-=======
-  {3f7248be-2e71-4d46-8b6f-841e21d099c6}, !- Handle
->>>>>>> 64865042
+  {be92dd9e-b58d-47cd-8609-5a9f6f6ef584}, !- Handle
   Fractional,                             !- Name
   0,                                      !- Lower Limit Value
   1,                                      !- Upper Limit Value
