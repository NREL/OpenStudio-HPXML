--- conflicted
+++ resolved
@@ -1,53 +1,26 @@
 !- NOTE: Auto-generated from /test/osw_files/MF_8units_1story_SL_3Beds_2Baths_Denver_WHTank_HWFixtures.osw
 
 OS:Version,
-<<<<<<< HEAD
-  {86dcb975-61a6-4d89-a32f-a8bb4e7bb589}, !- Handle
-  2.9.0;                                  !- Version Identifier
-
-OS:SimulationControl,
-  {b6eb1ba3-8802-4354-a01f-ee58899ebb41}, !- Handle
-=======
   {d9d49982-69e8-4c28-801f-773d68627963}, !- Handle
   2.9.0;                                  !- Version Identifier
 
 OS:SimulationControl,
   {59f289d6-cbfd-476c-8d82-2b55b3e39e72}, !- Handle
->>>>>>> d385fff4
   ,                                       !- Do Zone Sizing Calculation
   ,                                       !- Do System Sizing Calculation
   ,                                       !- Do Plant Sizing Calculation
   No;                                     !- Run Simulation for Sizing Periods
 
 OS:Timestep,
-<<<<<<< HEAD
-  {e6e671c8-b48b-43ba-82c5-8fa3f33546e4}, !- Handle
-  6;                                      !- Number of Timesteps per Hour
-
-OS:ShadowCalculation,
-  {41b1e25e-d1b1-4d50-8409-5397e9f629aa}, !- Handle
-=======
   {66b7dc54-af4c-4686-b8fa-d7f79ece1897}, !- Handle
   6;                                      !- Number of Timesteps per Hour
 
 OS:ShadowCalculation,
   {6da4c8aa-c989-448f-8683-d2a09f328aa6}, !- Handle
->>>>>>> d385fff4
   20,                                     !- Calculation Frequency
   200;                                    !- Maximum Figures in Shadow Overlap Calculations
 
 OS:SurfaceConvectionAlgorithm:Outside,
-<<<<<<< HEAD
-  {6c5577f2-f4f4-43a4-bad6-0043428fe5e3}, !- Handle
-  DOE-2;                                  !- Algorithm
-
-OS:SurfaceConvectionAlgorithm:Inside,
-  {b15e98c3-1019-405a-940f-d93ff0582ecf}, !- Handle
-  TARP;                                   !- Algorithm
-
-OS:ZoneCapacitanceMultiplier:ResearchSpecial,
-  {ec6f3afd-93e7-49bd-ad4e-01324462a48f}, !- Handle
-=======
   {43ade3c3-031a-4bad-b161-c38cdb181cfd}, !- Handle
   DOE-2;                                  !- Algorithm
 
@@ -57,17 +30,12 @@
 
 OS:ZoneCapacitanceMultiplier:ResearchSpecial,
   {f3d76752-fd96-40dc-820e-5f825cadbbe4}, !- Handle
->>>>>>> d385fff4
   ,                                       !- Temperature Capacity Multiplier
   15,                                     !- Humidity Capacity Multiplier
   ;                                       !- Carbon Dioxide Capacity Multiplier
 
 OS:RunPeriod,
-<<<<<<< HEAD
-  {18fb31cb-e777-4e38-bdc9-fed42bf3f8dc}, !- Handle
-=======
   {8f2ad537-d08d-48d3-bb58-cfbe0e79d35a}, !- Handle
->>>>>>> d385fff4
   Run Period 1,                           !- Name
   1,                                      !- Begin Month
   1,                                      !- Begin Day of Month
@@ -81,21 +49,13 @@
   ;                                       !- Number of Times Runperiod to be Repeated
 
 OS:YearDescription,
-<<<<<<< HEAD
-  {67a3a15f-b580-4211-ad06-0af338c64259}, !- Handle
-=======
   {0318f94a-0c87-47da-b1b8-bc5e6eb5300e}, !- Handle
->>>>>>> d385fff4
   2007,                                   !- Calendar Year
   ,                                       !- Day of Week for Start Day
   ;                                       !- Is Leap Year
 
 OS:WeatherFile,
-<<<<<<< HEAD
-  {4b2f8e00-0899-4fc0-9862-c36bb843ad23}, !- Handle
-=======
   {8a32848b-85b6-4f55-8de7-05fd596b001b}, !- Handle
->>>>>>> d385fff4
   Denver Intl Ap,                         !- City
   CO,                                     !- State Province Region
   USA,                                    !- Country
@@ -109,13 +69,8 @@
   E23378AA;                               !- Checksum
 
 OS:AdditionalProperties,
-<<<<<<< HEAD
-  {fb9be057-5f1e-4b39-9f24-651f6d8382f2}, !- Handle
-  {4b2f8e00-0899-4fc0-9862-c36bb843ad23}, !- Object Name
-=======
   {73df9632-af99-4e5f-889a-2d5814465349}, !- Handle
   {8a32848b-85b6-4f55-8de7-05fd596b001b}, !- Object Name
->>>>>>> d385fff4
   EPWHeaderCity,                          !- Feature Name 1
   String,                                 !- Feature Data Type 1
   Denver Intl Ap,                         !- Feature Value 1
@@ -223,11 +178,7 @@
   84;                                     !- Feature Value 35
 
 OS:Site,
-<<<<<<< HEAD
-  {f47ae988-7563-4dcb-b2a9-4ab8f4f42163}, !- Handle
-=======
   {942911f9-a952-4826-84f6-5a542a4f058e}, !- Handle
->>>>>>> d385fff4
   Denver Intl Ap_CO_USA,                  !- Name
   39.83,                                  !- Latitude {deg}
   -104.65,                                !- Longitude {deg}
@@ -236,11 +187,7 @@
   ;                                       !- Terrain
 
 OS:ClimateZones,
-<<<<<<< HEAD
-  {1dd297b1-8ec7-4934-bb21-0c4f18d34717}, !- Handle
-=======
   {d14db544-165c-47df-a35d-77f96c957de2}, !- Handle
->>>>>>> d385fff4
   ,                                       !- Active Institution
   ,                                       !- Active Year
   ,                                       !- Climate Zone Institution Name 1
@@ -253,31 +200,19 @@
   Cold;                                   !- Climate Zone Value 2
 
 OS:Site:WaterMainsTemperature,
-<<<<<<< HEAD
-  {bd8e6d9a-5c92-4387-8978-efe8432240f8}, !- Handle
-=======
   {11765ccb-db97-475f-b037-a518136b2fb1}, !- Handle
->>>>>>> d385fff4
   Correlation,                            !- Calculation Method
   ,                                       !- Temperature Schedule Name
   10.8753424657535,                       !- Annual Average Outdoor Air Temperature {C}
   23.1524007936508;                       !- Maximum Difference In Monthly Average Outdoor Air Temperatures {deltaC}
 
 OS:RunPeriodControl:DaylightSavingTime,
-<<<<<<< HEAD
-  {6b896431-9f23-4a75-94f0-f0a4b5fe4a8f}, !- Handle
-=======
   {5be84138-198a-422d-ae14-65e07aff5fa5}, !- Handle
->>>>>>> d385fff4
   4/7,                                    !- Start Date
   10/26;                                  !- End Date
 
 OS:Site:GroundTemperature:Deep,
-<<<<<<< HEAD
-  {cf2055fc-9307-42d3-a559-b98372696f4e}, !- Handle
-=======
   {268b0d10-5626-42fa-83aa-aa076d990f19}, !- Handle
->>>>>>> d385fff4
   10.8753424657535,                       !- January Deep Ground Temperature {C}
   10.8753424657535,                       !- February Deep Ground Temperature {C}
   10.8753424657535,                       !- March Deep Ground Temperature {C}
@@ -292,11 +227,7 @@
   10.8753424657535;                       !- December Deep Ground Temperature {C}
 
 OS:Building,
-<<<<<<< HEAD
-  {7896c208-abf3-4d11-93a8-6a800e07ae74}, !- Handle
-=======
   {dbb7119b-9615-4e7a-9d2b-a924238d1679}, !- Handle
->>>>>>> d385fff4
   Building 1,                             !- Name
   ,                                       !- Building Sector Type
   0,                                      !- North Axis {deg}
@@ -311,48 +242,26 @@
   8;                                      !- Standards Number of Living Units
 
 OS:AdditionalProperties,
-<<<<<<< HEAD
-  {2b6ab1b9-f4ec-402b-8159-6d3a7ca95bab}, !- Handle
-  {7896c208-abf3-4d11-93a8-6a800e07ae74}, !- Object Name
-  num_units,                              !- Feature Name 1
-=======
   {bb27a1f4-ff5e-481a-9d14-611699091a2b}, !- Handle
   {dbb7119b-9615-4e7a-9d2b-a924238d1679}, !- Object Name
   Total Units Represented,                !- Feature Name 1
->>>>>>> d385fff4
   Integer,                                !- Feature Data Type 1
   8,                                      !- Feature Value 1
-  has_rear_units,                         !- Feature Name 2
-  Boolean,                                !- Feature Data Type 2
-  true,                                   !- Feature Value 2
-  num_floors,                             !- Feature Name 3
+  Total Floors Represented,               !- Feature Name 2
+  Integer,                                !- Feature Data Type 2
+  1,                                      !- Feature Value 2
+  Total Units Modeled,                    !- Feature Name 3
   Integer,                                !- Feature Data Type 3
-  1,                                      !- Feature Value 3
-  horz_location,                          !- Feature Name 4
-  String,                                 !- Feature Data Type 4
-  Left,                                   !- Feature Value 4
-  level,                                  !- Feature Name 5
-  String,                                 !- Feature Data Type 5
-  Bottom,                                 !- Feature Value 5
-  found_type,                             !- Feature Name 6
-  String,                                 !- Feature Data Type 6
-  slab,                                   !- Feature Value 6
-  corridor_width,                         !- Feature Name 7
-  Double,                                 !- Feature Data Type 7
-  3.048,                                  !- Feature Value 7
-  corridor_position,                      !- Feature Name 8
-  String,                                 !- Feature Data Type 8
-  Double-Loaded Interior,                 !- Feature Value 8
-  has_water_heater_flue,                  !- Feature Name 9
-  Boolean,                                !- Feature Data Type 9
-  true;                                   !- Feature Value 9
+  8,                                      !- Feature Value 3
+  Total Floors Modeled,                   !- Feature Name 4
+  Integer,                                !- Feature Data Type 4
+  1,                                      !- Feature Value 4
+  has_water_heater_flue,                  !- Feature Name 5
+  Boolean,                                !- Feature Data Type 5
+  true;                                   !- Feature Value 5
 
 OS:ThermalZone,
-<<<<<<< HEAD
-  {f8461c1a-38bb-4d19-a498-33ae75d386e0}, !- Handle
-=======
   {4a8836db-59b1-4a98-bada-6df27f4396a2}, !- Handle
->>>>>>> d385fff4
   living zone,                            !- Name
   ,                                       !- Multiplier
   ,                                       !- Ceiling Height {m}
@@ -361,17 +270,10 @@
   ,                                       !- Zone Inside Convection Algorithm
   ,                                       !- Zone Outside Convection Algorithm
   ,                                       !- Zone Conditioning Equipment List Name
-<<<<<<< HEAD
-  {77caf556-0c74-460c-9946-d8226d6c69a4}, !- Zone Air Inlet Port List
-  {0f0dbdfe-b0ee-4359-82aa-dba33ce429d3}, !- Zone Air Exhaust Port List
-  {f190bbfd-b5b4-4727-a943-79b4d95f79c5}, !- Zone Air Node Name
-  {43b52e03-8e5a-46e8-a8e2-7c9d6845d1d9}, !- Zone Return Air Port List
-=======
   {f3333cb0-d581-434e-a915-03618fa40977}, !- Zone Air Inlet Port List
   {f50b99e3-7712-41f3-a13e-81e5c6f572f2}, !- Zone Air Exhaust Port List
   {0550eb78-37c9-40d9-8fff-e2188e7f3b64}, !- Zone Air Node Name
   {53f47fe0-45e5-4115-aef5-967a4c5f5335}, !- Zone Return Air Port List
->>>>>>> d385fff4
   ,                                       !- Primary Daylighting Control Name
   ,                                       !- Fraction of Zone Controlled by Primary Daylighting Control
   ,                                       !- Secondary Daylighting Control Name
@@ -382,39 +284,6 @@
   No;                                     !- Use Ideal Air Loads
 
 OS:Node,
-<<<<<<< HEAD
-  {cc4f0cd7-eb0b-47c6-9016-81d3dcac2e23}, !- Handle
-  Node 1,                                 !- Name
-  {f190bbfd-b5b4-4727-a943-79b4d95f79c5}, !- Inlet Port
-  ;                                       !- Outlet Port
-
-OS:Connection,
-  {f190bbfd-b5b4-4727-a943-79b4d95f79c5}, !- Handle
-  {95a1c1ea-09bc-4ed3-902a-fe8545d499e5}, !- Name
-  {f8461c1a-38bb-4d19-a498-33ae75d386e0}, !- Source Object
-  11,                                     !- Outlet Port
-  {cc4f0cd7-eb0b-47c6-9016-81d3dcac2e23}, !- Target Object
-  2;                                      !- Inlet Port
-
-OS:PortList,
-  {77caf556-0c74-460c-9946-d8226d6c69a4}, !- Handle
-  {4195c7e0-a47d-43ed-bc4a-28741ecec380}, !- Name
-  {f8461c1a-38bb-4d19-a498-33ae75d386e0}; !- HVAC Component
-
-OS:PortList,
-  {0f0dbdfe-b0ee-4359-82aa-dba33ce429d3}, !- Handle
-  {415f301e-75a8-422a-ad30-9f2874cb1789}, !- Name
-  {f8461c1a-38bb-4d19-a498-33ae75d386e0}; !- HVAC Component
-
-OS:PortList,
-  {43b52e03-8e5a-46e8-a8e2-7c9d6845d1d9}, !- Handle
-  {ae7f3c45-5ada-414e-a537-8a2faaaf586c}, !- Name
-  {f8461c1a-38bb-4d19-a498-33ae75d386e0}; !- HVAC Component
-
-OS:Sizing:Zone,
-  {1c3c5f4b-64ba-49e1-a9e3-7466fb5f138c}, !- Handle
-  {f8461c1a-38bb-4d19-a498-33ae75d386e0}, !- Zone or ZoneList Name
-=======
   {6476d76f-f046-4519-8011-f03481fc2c5a}, !- Handle
   Node 1,                                 !- Name
   {0550eb78-37c9-40d9-8fff-e2188e7f3b64}, !- Inlet Port
@@ -446,7 +315,6 @@
 OS:Sizing:Zone,
   {198f30c1-9d5d-4255-9933-f5e9831559dd}, !- Handle
   {4a8836db-59b1-4a98-bada-6df27f4396a2}, !- Zone or ZoneList Name
->>>>>>> d385fff4
   SupplyAirTemperature,                   !- Zone Cooling Design Supply Air Temperature Input Method
   14,                                     !- Zone Cooling Design Supply Air Temperature {C}
   11.11,                                  !- Zone Cooling Design Supply Air Temperature Difference {deltaC}
@@ -475,16 +343,6 @@
   autosize;                               !- Dedicated Outdoor Air High Setpoint Temperature for Design {C}
 
 OS:ZoneHVAC:EquipmentList,
-<<<<<<< HEAD
-  {7a664c60-ff91-433d-a2c4-1bd760da65a5}, !- Handle
-  Zone HVAC Equipment List 1,             !- Name
-  {f8461c1a-38bb-4d19-a498-33ae75d386e0}; !- Thermal Zone
-
-OS:Space,
-  {e041d27e-12d3-4f77-b909-996b66da1c20}, !- Handle
-  living space,                           !- Name
-  {222457ba-fd5d-4ffd-8961-307f98a2f72a}, !- Space Type Name
-=======
   {af571a88-a755-42ce-9cd7-7ce7182cec7f}, !- Handle
   Zone HVAC Equipment List 1,             !- Name
   {4a8836db-59b1-4a98-bada-6df27f4396a2}; !- Thermal Zone
@@ -493,7 +351,6 @@
   {414155ac-10eb-4b87-b0a4-c46ea1083053}, !- Handle
   living space,                           !- Name
   {dabe1cb2-38e9-42a7-93f2-d2141faa01f5}, !- Space Type Name
->>>>>>> d385fff4
   ,                                       !- Default Construction Set Name
   ,                                       !- Default Schedule Set Name
   ,                                       !- Direction of Relative North {deg}
@@ -501,19 +358,6 @@
   ,                                       !- Y Origin {m}
   ,                                       !- Z Origin {m}
   ,                                       !- Building Story Name
-<<<<<<< HEAD
-  {f8461c1a-38bb-4d19-a498-33ae75d386e0}, !- Thermal Zone Name
-  ,                                       !- Part of Total Floor Area
-  ,                                       !- Design Specification Outdoor Air Object Name
-  {cfa6c7cf-5db1-4879-9d95-96cfecfef111}; !- Building Unit Name
-
-OS:Surface,
-  {a5892e5e-1d7f-49ca-bc40-dca45998f5bc}, !- Handle
-  Surface 1,                              !- Name
-  Floor,                                  !- Surface Type
-  ,                                       !- Construction Name
-  {e041d27e-12d3-4f77-b909-996b66da1c20}, !- Space Name
-=======
   {4a8836db-59b1-4a98-bada-6df27f4396a2}, !- Thermal Zone Name
   ,                                       !- Part of Total Floor Area
   ,                                       !- Design Specification Outdoor Air Object Name
@@ -525,7 +369,6 @@
   Floor,                                  !- Surface Type
   ,                                       !- Construction Name
   {414155ac-10eb-4b87-b0a4-c46ea1083053}, !- Space Name
->>>>>>> d385fff4
   Foundation,                             !- Outside Boundary Condition
   ,                                       !- Outside Boundary Condition Object
   NoSun,                                  !- Sun Exposure
@@ -538,19 +381,11 @@
   6.46578440716979, -12.9315688143396, 0; !- X,Y,Z Vertex 4 {m}
 
 OS:Surface,
-<<<<<<< HEAD
-  {8700d380-1fc1-4b6a-bc79-25fadabe9a3b}, !- Handle
-  Surface 2,                              !- Name
-  Wall,                                   !- Surface Type
-  ,                                       !- Construction Name
-  {e041d27e-12d3-4f77-b909-996b66da1c20}, !- Space Name
-=======
   {3e676009-e6a6-4c32-bd9b-46801896feb1}, !- Handle
   Surface 2,                              !- Name
   Wall,                                   !- Surface Type
   ,                                       !- Construction Name
   {414155ac-10eb-4b87-b0a4-c46ea1083053}, !- Space Name
->>>>>>> d385fff4
   Outdoors,                               !- Outside Boundary Condition
   ,                                       !- Outside Boundary Condition Object
   SunExposed,                             !- Sun Exposure
@@ -563,19 +398,11 @@
   0, -12.9315688143396, 2.4384;           !- X,Y,Z Vertex 4 {m}
 
 OS:Surface,
-<<<<<<< HEAD
-  {ac0ec199-67d3-4b8f-9119-4c2c46cab898}, !- Handle
-  Surface 3,                              !- Name
-  Wall,                                   !- Surface Type
-  ,                                       !- Construction Name
-  {e041d27e-12d3-4f77-b909-996b66da1c20}, !- Space Name
-=======
   {d9cdd984-b918-4573-9515-d7e49520fae5}, !- Handle
   Surface 3,                              !- Name
   Wall,                                   !- Surface Type
   ,                                       !- Construction Name
   {414155ac-10eb-4b87-b0a4-c46ea1083053}, !- Space Name
->>>>>>> d385fff4
   Adiabatic,                              !- Outside Boundary Condition
   ,                                       !- Outside Boundary Condition Object
   NoSun,                                  !- Sun Exposure
@@ -588,15 +415,6 @@
   0, 0, 2.4384;                           !- X,Y,Z Vertex 4 {m}
 
 OS:Surface,
-<<<<<<< HEAD
-  {5a13dd75-4064-4738-99fb-d94f86b52d30}, !- Handle
-  Surface 4,                              !- Name
-  Wall,                                   !- Surface Type
-  ,                                       !- Construction Name
-  {e041d27e-12d3-4f77-b909-996b66da1c20}, !- Space Name
-  Adiabatic,                              !- Outside Boundary Condition
-  ,                                       !- Outside Boundary Condition Object
-=======
   {0355bf3d-7f64-44e1-9c69-bbf6e4ac9097}, !- Handle
   Surface 4,                              !- Name
   Wall,                                   !- Surface Type
@@ -604,7 +422,6 @@
   {414155ac-10eb-4b87-b0a4-c46ea1083053}, !- Space Name
   Surface,                                !- Outside Boundary Condition
   {13dc8ca1-1328-408f-933c-eca9efa59a98}, !- Outside Boundary Condition Object
->>>>>>> d385fff4
   NoSun,                                  !- Sun Exposure
   NoWind,                                 !- Wind Exposure
   ,                                       !- View Factor to Ground
@@ -615,19 +432,11 @@
   6.46578440716979, 0, 2.4384;            !- X,Y,Z Vertex 4 {m}
 
 OS:Surface,
-<<<<<<< HEAD
-  {5d7d0e3e-a8d8-4ac9-9ebd-3a40319b2627}, !- Handle
-  Surface 5,                              !- Name
-  Wall,                                   !- Surface Type
-  ,                                       !- Construction Name
-  {e041d27e-12d3-4f77-b909-996b66da1c20}, !- Space Name
-=======
   {3d9fa670-d143-4d5c-902d-56afe56a5b67}, !- Handle
   Surface 5,                              !- Name
   Wall,                                   !- Surface Type
   ,                                       !- Construction Name
   {414155ac-10eb-4b87-b0a4-c46ea1083053}, !- Space Name
->>>>>>> d385fff4
   Outdoors,                               !- Outside Boundary Condition
   ,                                       !- Outside Boundary Condition Object
   SunExposed,                             !- Sun Exposure
@@ -640,19 +449,11 @@
   6.46578440716979, -12.9315688143396, 2.4384; !- X,Y,Z Vertex 4 {m}
 
 OS:Surface,
-<<<<<<< HEAD
-  {8d3a62d1-8950-4d35-b295-e470eea758c0}, !- Handle
-  Surface 6,                              !- Name
-  RoofCeiling,                            !- Surface Type
-  ,                                       !- Construction Name
-  {e041d27e-12d3-4f77-b909-996b66da1c20}, !- Space Name
-=======
   {a2a7fdcb-94cd-4ca1-a597-329fdd966232}, !- Handle
   Surface 6,                              !- Name
   RoofCeiling,                            !- Surface Type
   ,                                       !- Construction Name
   {414155ac-10eb-4b87-b0a4-c46ea1083053}, !- Space Name
->>>>>>> d385fff4
   Outdoors,                               !- Outside Boundary Condition
   ,                                       !- Outside Boundary Condition Object
   SunExposed,                             !- Sun Exposure
@@ -665,11 +466,7 @@
   0, -12.9315688143396, 2.4384;           !- X,Y,Z Vertex 4 {m}
 
 OS:SpaceType,
-<<<<<<< HEAD
-  {222457ba-fd5d-4ffd-8961-307f98a2f72a}, !- Handle
-=======
   {dabe1cb2-38e9-42a7-93f2-d2141faa01f5}, !- Handle
->>>>>>> d385fff4
   Space Type 1,                           !- Name
   ,                                       !- Default Construction Set Name
   ,                                       !- Default Schedule Set Name
@@ -680,13 +477,8 @@
   living;                                 !- Standards Space Type
 
 OS:ThermalZone,
-<<<<<<< HEAD
-  {645101de-f5db-4237-9ce9-2f945b1ca8d2}, !- Handle
-  corridor zone,                          !- Name
-=======
   {3f9001c6-2d00-4e77-ae51-fa38c911cf92}, !- Handle
   living zone|unit 2,                     !- Name
->>>>>>> d385fff4
   ,                                       !- Multiplier
   ,                                       !- Ceiling Height {m}
   ,                                       !- Volume {m3}
@@ -694,17 +486,10 @@
   ,                                       !- Zone Inside Convection Algorithm
   ,                                       !- Zone Outside Convection Algorithm
   ,                                       !- Zone Conditioning Equipment List Name
-<<<<<<< HEAD
-  {d579bf2b-c503-4638-b3c7-5064276f94e5}, !- Zone Air Inlet Port List
-  {15329c61-6eaf-473d-a48e-36ce75ecca68}, !- Zone Air Exhaust Port List
-  {f6465d39-c5a4-458f-95a7-2816aadd8a03}, !- Zone Air Node Name
-  {3bd60113-84f1-492c-b52a-4d9bc04c39e6}, !- Zone Return Air Port List
-=======
   {e8c5547a-7cd7-4a1c-a080-13afa70d52ca}, !- Zone Air Inlet Port List
   {d50b1f95-142e-4ccc-979e-3ad2bbc73a95}, !- Zone Air Exhaust Port List
   {109a0d78-00a5-4b47-b934-6f2fede87195}, !- Zone Air Node Name
   {fa898008-178e-4225-ad01-454498e61a46}, !- Zone Return Air Port List
->>>>>>> d385fff4
   ,                                       !- Primary Daylighting Control Name
   ,                                       !- Fraction of Zone Controlled by Primary Daylighting Control
   ,                                       !- Secondary Daylighting Control Name
@@ -715,39 +500,6 @@
   No;                                     !- Use Ideal Air Loads
 
 OS:Node,
-<<<<<<< HEAD
-  {51bd116e-8ab6-44fd-814e-b9c80da25961}, !- Handle
-  Node 2,                                 !- Name
-  {f6465d39-c5a4-458f-95a7-2816aadd8a03}, !- Inlet Port
-  ;                                       !- Outlet Port
-
-OS:Connection,
-  {f6465d39-c5a4-458f-95a7-2816aadd8a03}, !- Handle
-  {f1a04409-3a78-4401-8f05-5cd446133bf1}, !- Name
-  {645101de-f5db-4237-9ce9-2f945b1ca8d2}, !- Source Object
-  11,                                     !- Outlet Port
-  {51bd116e-8ab6-44fd-814e-b9c80da25961}, !- Target Object
-  2;                                      !- Inlet Port
-
-OS:PortList,
-  {d579bf2b-c503-4638-b3c7-5064276f94e5}, !- Handle
-  {6f13d101-c77a-4aee-afc2-902f7febf386}, !- Name
-  {645101de-f5db-4237-9ce9-2f945b1ca8d2}; !- HVAC Component
-
-OS:PortList,
-  {15329c61-6eaf-473d-a48e-36ce75ecca68}, !- Handle
-  {8dbd81b9-0fad-48c0-8966-dcd135151d06}, !- Name
-  {645101de-f5db-4237-9ce9-2f945b1ca8d2}; !- HVAC Component
-
-OS:PortList,
-  {3bd60113-84f1-492c-b52a-4d9bc04c39e6}, !- Handle
-  {28dd66bf-06a8-4843-8236-be44dfcba33c}, !- Name
-  {645101de-f5db-4237-9ce9-2f945b1ca8d2}; !- HVAC Component
-
-OS:Sizing:Zone,
-  {117a6c71-278c-4ad3-bcd9-94a699c97de9}, !- Handle
-  {645101de-f5db-4237-9ce9-2f945b1ca8d2}, !- Zone or ZoneList Name
-=======
   {8a2a067f-1cc7-446e-9c53-51299d06cbc8}, !- Handle
   Node 2,                                 !- Name
   {109a0d78-00a5-4b47-b934-6f2fede87195}, !- Inlet Port
@@ -779,7 +531,6 @@
 OS:Sizing:Zone,
   {81aee3d2-9ae5-41c0-bc4b-8cc29d61bb0f}, !- Handle
   {3f9001c6-2d00-4e77-ae51-fa38c911cf92}, !- Zone or ZoneList Name
->>>>>>> d385fff4
   SupplyAirTemperature,                   !- Zone Cooling Design Supply Air Temperature Input Method
   14,                                     !- Zone Cooling Design Supply Air Temperature {C}
   11.11,                                  !- Zone Cooling Design Supply Air Temperature Difference {deltaC}
@@ -808,16 +559,6 @@
   autosize;                               !- Dedicated Outdoor Air High Setpoint Temperature for Design {C}
 
 OS:ZoneHVAC:EquipmentList,
-<<<<<<< HEAD
-  {d3112c1c-c66f-4493-8ead-448d7a2ea0d2}, !- Handle
-  Zone HVAC Equipment List 2,             !- Name
-  {645101de-f5db-4237-9ce9-2f945b1ca8d2}; !- Thermal Zone
-
-OS:Space,
-  {e190678e-3c8b-4bee-af0d-e92280a7455f}, !- Handle
-  corridor space,                         !- Name
-  {a35ecfc4-28cc-4545-9ebe-1a7cd03833b2}, !- Space Type Name
-=======
   {d5ea7fe5-0fdf-45c3-82fe-12782996e5fe}, !- Handle
   Zone HVAC Equipment List 2,             !- Name
   {3f9001c6-2d00-4e77-ae51-fa38c911cf92}; !- Thermal Zone
@@ -826,7 +567,6 @@
   {a976e27b-0acb-45af-8c22-e403ad3daac8}, !- Handle
   living space|unit 2,                    !- Name
   {dabe1cb2-38e9-42a7-93f2-d2141faa01f5}, !- Space Type Name
->>>>>>> d385fff4
   ,                                       !- Default Construction Set Name
   ,                                       !- Default Schedule Set Name
   ,                                       !- Direction of Relative North {deg}
@@ -834,17 +574,6 @@
   ,                                       !- Y Origin {m}
   ,                                       !- Z Origin {m}
   ,                                       !- Building Story Name
-<<<<<<< HEAD
-  {645101de-f5db-4237-9ce9-2f945b1ca8d2}; !- Thermal Zone Name
-
-OS:Surface,
-  {d4dfa188-dd4c-4b1a-8828-450cd6519d68}, !- Handle
-  Surface 7,                              !- Name
-  Floor,                                  !- Surface Type
-  ,                                       !- Construction Name
-  {e190678e-3c8b-4bee-af0d-e92280a7455f}, !- Space Name
-  Adiabatic,                              !- Outside Boundary Condition
-=======
   {3f9001c6-2d00-4e77-ae51-fa38c911cf92}, !- Thermal Zone Name
   ,                                       !- Part of Total Floor Area
   ,                                       !- Design Specification Outdoor Air Object Name
@@ -857,79 +586,51 @@
   ,                                       !- Construction Name
   {a976e27b-0acb-45af-8c22-e403ad3daac8}, !- Space Name
   Foundation,                             !- Outside Boundary Condition
->>>>>>> d385fff4
   ,                                       !- Outside Boundary Condition Object
   NoSun,                                  !- Sun Exposure
   NoWind,                                 !- Wind Exposure
   ,                                       !- View Factor to Ground
   ,                                       !- Number of Vertices
-  0, 0, 0,                                !- X,Y,Z Vertex 1 {m}
-  0, 1.524, 0,                            !- X,Y,Z Vertex 2 {m}
-  6.46578440716979, 1.524, 0,             !- X,Y,Z Vertex 3 {m}
-  6.46578440716979, 0, 0;                 !- X,Y,Z Vertex 4 {m}
+  0, 3.048, 0,                            !- X,Y,Z Vertex 1 {m}
+  0, 15.9795688143396, 0,                 !- X,Y,Z Vertex 2 {m}
+  6.46578440716979, 15.9795688143396, 0,  !- X,Y,Z Vertex 3 {m}
+  6.46578440716979, 3.048, 0;             !- X,Y,Z Vertex 4 {m}
 
 OS:Surface,
-<<<<<<< HEAD
-  {c00b89ba-4822-4764-8b41-ef4525b181c2}, !- Handle
-  Surface 8,                              !- Name
-  Wall,                                   !- Surface Type
-  ,                                       !- Construction Name
-  {e190678e-3c8b-4bee-af0d-e92280a7455f}, !- Space Name
-  Adiabatic,                              !- Outside Boundary Condition
-=======
   {bda0fc1f-6728-4b82-9c07-dd3995a774d1}, !- Handle
   Surface 8,                              !- Name
   Wall,                                   !- Surface Type
   ,                                       !- Construction Name
   {a976e27b-0acb-45af-8c22-e403ad3daac8}, !- Space Name
   Outdoors,                               !- Outside Boundary Condition
->>>>>>> d385fff4
   ,                                       !- Outside Boundary Condition Object
-  NoSun,                                  !- Sun Exposure
-  NoWind,                                 !- Wind Exposure
+  SunExposed,                             !- Sun Exposure
+  WindExposed,                            !- Wind Exposure
   ,                                       !- View Factor to Ground
   ,                                       !- Number of Vertices
-  0, 1.524, 2.4384,                       !- X,Y,Z Vertex 1 {m}
-  0, 1.524, 0,                            !- X,Y,Z Vertex 2 {m}
-  0, 0, 0,                                !- X,Y,Z Vertex 3 {m}
-  0, 0, 2.4384;                           !- X,Y,Z Vertex 4 {m}
+  0, 15.9795688143396, 2.4384,            !- X,Y,Z Vertex 1 {m}
+  0, 15.9795688143396, 0,                 !- X,Y,Z Vertex 2 {m}
+  0, 3.048, 0,                            !- X,Y,Z Vertex 3 {m}
+  0, 3.048, 2.4384;                       !- X,Y,Z Vertex 4 {m}
 
 OS:Surface,
-<<<<<<< HEAD
-  {c17cf9c2-8ede-4a53-ae37-a1e1855ab7bd}, !- Handle
-  Surface 9,                              !- Name
-  Wall,                                   !- Surface Type
-  ,                                       !- Construction Name
-  {e190678e-3c8b-4bee-af0d-e92280a7455f}, !- Space Name
-  Adiabatic,                              !- Outside Boundary Condition
-=======
   {0427cc08-1ed7-4500-b1c6-b6a888bf4471}, !- Handle
   Surface 9,                              !- Name
   Wall,                                   !- Surface Type
   ,                                       !- Construction Name
   {a976e27b-0acb-45af-8c22-e403ad3daac8}, !- Space Name
   Outdoors,                               !- Outside Boundary Condition
->>>>>>> d385fff4
   ,                                       !- Outside Boundary Condition Object
-  NoSun,                                  !- Sun Exposure
-  NoWind,                                 !- Wind Exposure
+  SunExposed,                             !- Sun Exposure
+  WindExposed,                            !- Wind Exposure
   ,                                       !- View Factor to Ground
   ,                                       !- Number of Vertices
-  6.46578440716979, 1.524, 2.4384,        !- X,Y,Z Vertex 1 {m}
-  6.46578440716979, 1.524, 0,             !- X,Y,Z Vertex 2 {m}
-  0, 1.524, 0,                            !- X,Y,Z Vertex 3 {m}
-  0, 1.524, 2.4384;                       !- X,Y,Z Vertex 4 {m}
+  6.46578440716979, 15.9795688143396, 2.4384, !- X,Y,Z Vertex 1 {m}
+  6.46578440716979, 15.9795688143396, 0,  !- X,Y,Z Vertex 2 {m}
+  0, 15.9795688143396, 0,                 !- X,Y,Z Vertex 3 {m}
+  0, 15.9795688143396, 2.4384;            !- X,Y,Z Vertex 4 {m}
 
 OS:Surface,
-<<<<<<< HEAD
-  {e4ea04c2-37e2-4bb2-81ae-174ebce5ca70}, !- Handle
-  Surface 10,                             !- Name
-  Wall,                                   !- Surface Type
-  ,                                       !- Construction Name
-  {e190678e-3c8b-4bee-af0d-e92280a7455f}, !- Space Name
-  Adiabatic,                              !- Outside Boundary Condition
-  ,                                       !- Outside Boundary Condition Object
-=======
   {4f9a7c58-7ae6-4c39-a1df-b6167975ce57}, !- Handle
   Surface 10,                             !- Name
   Wall,                                   !- Surface Type
@@ -937,74 +638,49 @@
   {a976e27b-0acb-45af-8c22-e403ad3daac8}, !- Space Name
   Surface,                                !- Outside Boundary Condition
   {2dd92a51-6fb7-4eac-80f2-cc65677f177d}, !- Outside Boundary Condition Object
->>>>>>> d385fff4
   NoSun,                                  !- Sun Exposure
   NoWind,                                 !- Wind Exposure
   ,                                       !- View Factor to Ground
   ,                                       !- Number of Vertices
-  6.46578440716979, 0, 2.4384,            !- X,Y,Z Vertex 1 {m}
-  6.46578440716979, 0, 0,                 !- X,Y,Z Vertex 2 {m}
-  6.46578440716979, 1.524, 0,             !- X,Y,Z Vertex 3 {m}
-  6.46578440716979, 1.524, 2.4384;        !- X,Y,Z Vertex 4 {m}
+  6.46578440716979, 3.048, 2.4384,        !- X,Y,Z Vertex 1 {m}
+  6.46578440716979, 3.048, 0,             !- X,Y,Z Vertex 2 {m}
+  6.46578440716979, 15.9795688143396, 0,  !- X,Y,Z Vertex 3 {m}
+  6.46578440716979, 15.9795688143396, 2.4384; !- X,Y,Z Vertex 4 {m}
 
 OS:Surface,
-<<<<<<< HEAD
-  {84e2199c-530b-4d83-9b60-d81ec79d93ec}, !- Handle
-  Surface 11,                             !- Name
-  Wall,                                   !- Surface Type
-  ,                                       !- Construction Name
-  {e190678e-3c8b-4bee-af0d-e92280a7455f}, !- Space Name
-=======
   {59cafad3-8fb1-46e3-8807-7be8d5241f55}, !- Handle
   Surface 11,                             !- Name
   Wall,                                   !- Surface Type
   ,                                       !- Construction Name
   {a976e27b-0acb-45af-8c22-e403ad3daac8}, !- Space Name
->>>>>>> d385fff4
   Adiabatic,                              !- Outside Boundary Condition
   ,                                       !- Outside Boundary Condition Object
   NoSun,                                  !- Sun Exposure
   NoWind,                                 !- Wind Exposure
   ,                                       !- View Factor to Ground
   ,                                       !- Number of Vertices
-  0, 0, 2.4384,                           !- X,Y,Z Vertex 1 {m}
-  0, 0, 0,                                !- X,Y,Z Vertex 2 {m}
-  6.46578440716979, 0, 0,                 !- X,Y,Z Vertex 3 {m}
-  6.46578440716979, 0, 2.4384;            !- X,Y,Z Vertex 4 {m}
+  0, 3.048, 2.4384,                       !- X,Y,Z Vertex 1 {m}
+  0, 3.048, 0,                            !- X,Y,Z Vertex 2 {m}
+  6.46578440716979, 3.048, 0,             !- X,Y,Z Vertex 3 {m}
+  6.46578440716979, 3.048, 2.4384;        !- X,Y,Z Vertex 4 {m}
 
 OS:Surface,
-<<<<<<< HEAD
-  {df1b3e67-d43b-4a06-9a11-3180f15fef72}, !- Handle
-  Surface 12,                             !- Name
-  RoofCeiling,                            !- Surface Type
-  ,                                       !- Construction Name
-  {e190678e-3c8b-4bee-af0d-e92280a7455f}, !- Space Name
-  Adiabatic,                              !- Outside Boundary Condition
-=======
   {26e9a7a6-bd61-41d5-aa50-fe23584913fb}, !- Handle
   Surface 12,                             !- Name
   RoofCeiling,                            !- Surface Type
   ,                                       !- Construction Name
   {a976e27b-0acb-45af-8c22-e403ad3daac8}, !- Space Name
   Outdoors,                               !- Outside Boundary Condition
->>>>>>> d385fff4
   ,                                       !- Outside Boundary Condition Object
-  NoSun,                                  !- Sun Exposure
-  NoWind,                                 !- Wind Exposure
+  SunExposed,                             !- Sun Exposure
+  WindExposed,                            !- Wind Exposure
   ,                                       !- View Factor to Ground
   ,                                       !- Number of Vertices
-  6.46578440716979, 0, 2.4384,            !- X,Y,Z Vertex 1 {m}
-  6.46578440716979, 1.524, 2.4384,        !- X,Y,Z Vertex 2 {m}
-  0, 1.524, 2.4384,                       !- X,Y,Z Vertex 3 {m}
-  0, 0, 2.4384;                           !- X,Y,Z Vertex 4 {m}
-
-<<<<<<< HEAD
-OS:SpaceType,
-  {a35ecfc4-28cc-4545-9ebe-1a7cd03833b2}, !- Handle
-  Space Type 2,                           !- Name
-  ,                                       !- Default Construction Set Name
-  ,                                       !- Default Schedule Set Name
-=======
+  6.46578440716979, 3.048, 2.4384,        !- X,Y,Z Vertex 1 {m}
+  6.46578440716979, 15.9795688143396, 2.4384, !- X,Y,Z Vertex 2 {m}
+  0, 15.9795688143396, 2.4384,            !- X,Y,Z Vertex 3 {m}
+  0, 3.048, 2.4384;                       !- X,Y,Z Vertex 4 {m}
+
 OS:ThermalZone,
   {e881b7af-8a63-4618-8e59-0470d2c317da}, !- Handle
   living zone|unit 3,                     !- Name
@@ -1024,127 +700,10 @@
   ,                                       !- Secondary Daylighting Control Name
   ,                                       !- Fraction of Zone Controlled by Secondary Daylighting Control
   ,                                       !- Illuminance Map Name
->>>>>>> d385fff4
   ,                                       !- Group Rendering Name
-  ,                                       !- Design Specification Outdoor Air Object Name
-  ,                                       !- Standards Template
-  ,                                       !- Standards Building Type
-  corridor;                               !- Standards Space Type
-
-<<<<<<< HEAD
-OS:BuildingUnit,
-  {cfa6c7cf-5db1-4879-9d95-96cfecfef111}, !- Handle
-  unit 1,                                 !- Name
-  ,                                       !- Rendering Color
-  Residential;                            !- Building Unit Type
-
-OS:AdditionalProperties,
-  {6848d36d-c73c-4ad3-b08f-293a842e68b5}, !- Handle
-  {cfa6c7cf-5db1-4879-9d95-96cfecfef111}, !- Object Name
-  NumberOfBedrooms,                       !- Feature Name 1
-  Integer,                                !- Feature Data Type 1
-  3,                                      !- Feature Value 1
-  NumberOfBathrooms,                      !- Feature Name 2
-  Double,                                 !- Feature Data Type 2
-  2,                                      !- Feature Value 2
-  NumberOfOccupants,                      !- Feature Name 3
-  Double,                                 !- Feature Data Type 3
-  3.3900000000000001;                     !- Feature Value 3
-
-OS:External:File,
-  {0933a30c-d5c8-4637-89bc-fe6887bb510d}, !- Handle
-  8760.csv,                               !- Name
-  8760.csv;                               !- File Name
-
-OS:Schedule:Day,
-  {60585998-f23b-4113-b040-f8340fa659bb}, !- Handle
-  Schedule Day 1,                         !- Name
-  ,                                       !- Schedule Type Limits Name
-  ,                                       !- Interpolate to Timestep
-  24,                                     !- Hour 1
-  0,                                      !- Minute 1
-  0;                                      !- Value Until Time 1
-
-OS:Schedule:Day,
-  {b01bf4dd-f721-430a-b4fd-297961e910be}, !- Handle
-  Schedule Day 2,                         !- Name
-  ,                                       !- Schedule Type Limits Name
-  ,                                       !- Interpolate to Timestep
-  24,                                     !- Hour 1
-  0,                                      !- Minute 1
-  1;                                      !- Value Until Time 1
-
-OS:Schedule:File,
-  {2ad015f5-05a9-48ff-9f4d-b549675513b3}, !- Handle
-  occupants,                              !- Name
-  {45a8255c-a34d-4604-ae9f-9175c91373c0}, !- Schedule Type Limits Name
-  {0933a30c-d5c8-4637-89bc-fe6887bb510d}, !- External File Name
-  1,                                      !- Column Number
-  1,                                      !- Rows to Skip at Top
-  8760,                                   !- Number of Hours of Data
-  ,                                       !- Column Separator
-  ,                                       !- Interpolate to Timestep
-  60;                                     !- Minutes per Item
-
-OS:Schedule:Ruleset,
-  {378a6f7b-eb02-411c-b828-ed0a83df4451}, !- Handle
-  Schedule Ruleset 1,                     !- Name
-  {5a207f59-0a1e-415c-b5f4-4fa343ca9bf5}, !- Schedule Type Limits Name
-  {5d9d2981-12b3-4e76-b54f-c666e2ab68c0}; !- Default Day Schedule Name
-
-OS:Schedule:Day,
-  {5d9d2981-12b3-4e76-b54f-c666e2ab68c0}, !- Handle
-  Schedule Day 3,                         !- Name
-  {5a207f59-0a1e-415c-b5f4-4fa343ca9bf5}, !- Schedule Type Limits Name
-  ,                                       !- Interpolate to Timestep
-  24,                                     !- Hour 1
-  0,                                      !- Minute 1
-  112.539290946133;                       !- Value Until Time 1
-
-OS:People:Definition,
-  {abbbcae5-401e-47ba-a8d1-4b150a579c9a}, !- Handle
-  res occupants|living space,             !- Name
-  People,                                 !- Number of People Calculation Method
-  3.39,                                   !- Number of People {people}
-  ,                                       !- People per Space Floor Area {person/m2}
-  ,                                       !- Space Floor Area per Person {m2/person}
-  0.319734,                               !- Fraction Radiant
-  0.573,                                  !- Sensible Heat Fraction
-  0,                                      !- Carbon Dioxide Generation Rate {m3/s-W}
-  No,                                     !- Enable ASHRAE 55 Comfort Warnings
-  ZoneAveraged;                           !- Mean Radiant Temperature Calculation Type
-
-OS:People,
-  {965c87a6-ff19-441d-8e94-2682253cdee0}, !- Handle
-  res occupants|living space,             !- Name
-  {abbbcae5-401e-47ba-a8d1-4b150a579c9a}, !- People Definition Name
-  {e041d27e-12d3-4f77-b909-996b66da1c20}, !- Space or SpaceType Name
-  {2ad015f5-05a9-48ff-9f4d-b549675513b3}, !- Number of People Schedule Name
-  {378a6f7b-eb02-411c-b828-ed0a83df4451}, !- Activity Level Schedule Name
-  ,                                       !- Surface Name/Angle Factor List Name
-  ,                                       !- Work Efficiency Schedule Name
-  ,                                       !- Clothing Insulation Schedule Name
-  ,                                       !- Air Velocity Schedule Name
-  1;                                      !- Multiplier
-
-OS:ScheduleTypeLimits,
-  {5a207f59-0a1e-415c-b5f4-4fa343ca9bf5}, !- Handle
-  ActivityLevel,                          !- Name
-  0,                                      !- Lower Limit Value
-  ,                                       !- Upper Limit Value
-  Continuous,                             !- Numeric Type
-  ActivityLevel;                          !- Unit Type
-
-OS:ScheduleTypeLimits,
-  {45a8255c-a34d-4604-ae9f-9175c91373c0}, !- Handle
-  Fractional,                             !- Name
-  0,                                      !- Lower Limit Value
-  1,                                      !- Upper Limit Value
-  Continuous;                             !- Numeric Type
-
-OS:PlantLoop,
-  {20788e58-6a10-42ea-9714-e5e495f4a711}, !- Handle
-=======
+  ,                                       !- Thermostat Name
+  No;                                     !- Use Ideal Air Loads
+
 OS:Node,
   {6c52cef9-0acc-4f8b-900b-aeb453c9db37}, !- Handle
   Node 3,                                 !- Name
@@ -3244,7 +2803,6 @@
 
 OS:PlantLoop,
   {5e6491f8-cefd-4491-a9f1-819fda9e769d}, !- Handle
->>>>>>> d385fff4
   Domestic Hot Water Loop,                !- Name
   ,                                       !- Fluid Type
   0,                                      !- Glycol Concentration
@@ -3252,27 +2810,12 @@
   ,                                       !- Plant Equipment Operation Heating Load
   ,                                       !- Plant Equipment Operation Cooling Load
   ,                                       !- Primary Plant Equipment Operation Scheme
-<<<<<<< HEAD
-  {726b067f-ed3a-4d01-ae01-74560ee758ca}, !- Loop Temperature Setpoint Node Name
-=======
   {7d08e37b-c4a6-4f92-bd06-10d24e737d68}, !- Loop Temperature Setpoint Node Name
->>>>>>> d385fff4
   ,                                       !- Maximum Loop Temperature {C}
   ,                                       !- Minimum Loop Temperature {C}
   0.01,                                   !- Maximum Loop Flow Rate {m3/s}
   ,                                       !- Minimum Loop Flow Rate {m3/s}
   0.003,                                  !- Plant Loop Volume {m3}
-<<<<<<< HEAD
-  {1bf7f89a-0d92-4a22-81d0-29a2bb981836}, !- Plant Side Inlet Node Name
-  {6543e3a8-3ea4-42f3-831a-56ce823c1c67}, !- Plant Side Outlet Node Name
-  ,                                       !- Plant Side Branch List Name
-  {716e80de-5bb8-4ae3-bf8a-1cbca703634a}, !- Demand Side Inlet Node Name
-  {6fe07b05-6d16-49d2-b9e8-6d3cd1bdfdb8}, !- Demand Side Outlet Node Name
-  ,                                       !- Demand Side Branch List Name
-  ,                                       !- Demand Side Connector List Name
-  Optimal,                                !- Load Distribution Scheme
-  {7b8534f3-41c3-4164-b28d-4f2c14384e40}, !- Availability Manager List Name
-=======
   {57e60a25-c715-40f5-b93c-8af5e4556a51}, !- Plant Side Inlet Node Name
   {fa1aae4d-8101-4706-84e7-d10c72eee1fe}, !- Plant Side Outlet Node Name
   ,                                       !- Plant Side Branch List Name
@@ -3282,7 +2825,6 @@
   ,                                       !- Demand Side Connector List Name
   Optimal,                                !- Load Distribution Scheme
   {ec46c717-d1ff-4e6d-94c6-bd62cc92eff7}, !- Availability Manager List Name
->>>>>>> d385fff4
   ,                                       !- Plant Loop Demand Calculation Scheme
   ,                                       !- Common Pipe Simulation
   ,                                       !- Pressure Simulation Type
@@ -3290,415 +2832,6 @@
   ,                                       !- Plant Equipment Operation Cooling Load Schedule
   ,                                       !- Primary Plant Equipment Operation Scheme Schedule
   ,                                       !- Component Setpoint Operation Scheme Schedule
-<<<<<<< HEAD
-  {098478d7-f5ea-4d86-a5b6-ae36ec46a223}, !- Demand Mixer Name
-  {496cfeb7-cec8-4250-95a9-763b0bc94593}, !- Demand Splitter Name
-  {b5d3872f-9301-4a25-aa15-11ffc7be6852}, !- Supply Mixer Name
-  {cf668429-f557-40a7-bb91-7c6d2bf60978}; !- Supply Splitter Name
-
-OS:Node,
-  {50d688ac-471b-4591-85f1-b242f26464b6}, !- Handle
-  Node 3,                                 !- Name
-  {1bf7f89a-0d92-4a22-81d0-29a2bb981836}, !- Inlet Port
-  {3e068cd5-900e-4163-b5a6-1034cf1dd49d}; !- Outlet Port
-
-OS:Node,
-  {726b067f-ed3a-4d01-ae01-74560ee758ca}, !- Handle
-  Node 4,                                 !- Name
-  {729a1c5e-ba47-485a-87e9-64964bd3a346}, !- Inlet Port
-  {6543e3a8-3ea4-42f3-831a-56ce823c1c67}; !- Outlet Port
-
-OS:Node,
-  {bb04a202-b175-4350-ba64-a9a0d97a681c}, !- Handle
-  Node 5,                                 !- Name
-  {867d1859-7058-4088-b798-dd0d30807f49}, !- Inlet Port
-  {8fe86d54-08a2-4635-a320-c9fd96a3453d}; !- Outlet Port
-
-OS:Connector:Mixer,
-  {b5d3872f-9301-4a25-aa15-11ffc7be6852}, !- Handle
-  Connector Mixer 1,                      !- Name
-  {9dc4b511-79bc-4148-b127-8460658a6bb2}, !- Outlet Branch Name
-  {402ee6d0-46d9-46e2-81f3-db46f678024b}, !- Inlet Branch Name 1
-  {dcfe3ed1-9e46-43b1-bb46-a38fbccf5a2e}; !- Inlet Branch Name 2
-
-OS:Connector:Splitter,
-  {cf668429-f557-40a7-bb91-7c6d2bf60978}, !- Handle
-  Connector Splitter 1,                   !- Name
-  {31de03cb-a5c1-4538-ab89-db4c3fe510c8}, !- Inlet Branch Name
-  {867d1859-7058-4088-b798-dd0d30807f49}, !- Outlet Branch Name 1
-  {7bf07531-adcd-41e3-820a-a2b7eb89fdf9}; !- Outlet Branch Name 2
-
-OS:Connection,
-  {1bf7f89a-0d92-4a22-81d0-29a2bb981836}, !- Handle
-  {be9b60dc-dcef-461b-9303-5bbef08017ee}, !- Name
-  {20788e58-6a10-42ea-9714-e5e495f4a711}, !- Source Object
-  14,                                     !- Outlet Port
-  {50d688ac-471b-4591-85f1-b242f26464b6}, !- Target Object
-  2;                                      !- Inlet Port
-
-OS:Connection,
-  {867d1859-7058-4088-b798-dd0d30807f49}, !- Handle
-  {16cb516f-6bad-4977-a232-04ab0a4157a5}, !- Name
-  {cf668429-f557-40a7-bb91-7c6d2bf60978}, !- Source Object
-  3,                                      !- Outlet Port
-  {bb04a202-b175-4350-ba64-a9a0d97a681c}, !- Target Object
-  2;                                      !- Inlet Port
-
-OS:Connection,
-  {6543e3a8-3ea4-42f3-831a-56ce823c1c67}, !- Handle
-  {d64b7a82-7740-4219-b2ba-23e6bbff880a}, !- Name
-  {726b067f-ed3a-4d01-ae01-74560ee758ca}, !- Source Object
-  3,                                      !- Outlet Port
-  {20788e58-6a10-42ea-9714-e5e495f4a711}, !- Target Object
-  15;                                     !- Inlet Port
-
-OS:Node,
-  {8973eac7-9fd8-4372-ba73-803cbfd53e6c}, !- Handle
-  Node 6,                                 !- Name
-  {716e80de-5bb8-4ae3-bf8a-1cbca703634a}, !- Inlet Port
-  {17f14ded-7fc2-45a1-8e2b-867db5539fa6}; !- Outlet Port
-
-OS:Node,
-  {efd431f8-283a-4aa7-b306-935d1f32f5b2}, !- Handle
-  Node 7,                                 !- Name
-  {f4d8028b-e239-42ef-bc09-10585399572c}, !- Inlet Port
-  {6fe07b05-6d16-49d2-b9e8-6d3cd1bdfdb8}; !- Outlet Port
-
-OS:Node,
-  {ba84ec79-c3c6-4a1c-881a-77df7e2a839e}, !- Handle
-  Node 8,                                 !- Name
-  {17a5771f-a152-4ca9-bf45-3882b828ee51}, !- Inlet Port
-  {1b2c4b23-2288-4086-92a2-e1c8b2113857}; !- Outlet Port
-
-OS:Connector:Mixer,
-  {098478d7-f5ea-4d86-a5b6-ae36ec46a223}, !- Handle
-  Connector Mixer 2,                      !- Name
-  {f4d8028b-e239-42ef-bc09-10585399572c}, !- Outlet Branch Name
-  {ce74e1bc-be9e-4425-8653-7de28d9d9f6e}; !- Inlet Branch Name 1
-
-OS:Connector:Splitter,
-  {496cfeb7-cec8-4250-95a9-763b0bc94593}, !- Handle
-  Connector Splitter 2,                   !- Name
-  {17f14ded-7fc2-45a1-8e2b-867db5539fa6}, !- Inlet Branch Name
-  {17a5771f-a152-4ca9-bf45-3882b828ee51}; !- Outlet Branch Name 1
-
-OS:Connection,
-  {716e80de-5bb8-4ae3-bf8a-1cbca703634a}, !- Handle
-  {1c13337a-b89a-46a2-8a98-3928e786a21d}, !- Name
-  {20788e58-6a10-42ea-9714-e5e495f4a711}, !- Source Object
-  17,                                     !- Outlet Port
-  {8973eac7-9fd8-4372-ba73-803cbfd53e6c}, !- Target Object
-  2;                                      !- Inlet Port
-
-OS:Connection,
-  {17f14ded-7fc2-45a1-8e2b-867db5539fa6}, !- Handle
-  {21c8c076-f2ba-4248-aa1b-e59d09a50896}, !- Name
-  {8973eac7-9fd8-4372-ba73-803cbfd53e6c}, !- Source Object
-  3,                                      !- Outlet Port
-  {496cfeb7-cec8-4250-95a9-763b0bc94593}, !- Target Object
-  2;                                      !- Inlet Port
-
-OS:Connection,
-  {17a5771f-a152-4ca9-bf45-3882b828ee51}, !- Handle
-  {6736c994-a27e-4b9b-acea-758593fddb80}, !- Name
-  {496cfeb7-cec8-4250-95a9-763b0bc94593}, !- Source Object
-  3,                                      !- Outlet Port
-  {ba84ec79-c3c6-4a1c-881a-77df7e2a839e}, !- Target Object
-  2;                                      !- Inlet Port
-
-OS:Connection,
-  {f4d8028b-e239-42ef-bc09-10585399572c}, !- Handle
-  {f670a20d-2daa-4350-8563-bea6b4265076}, !- Name
-  {098478d7-f5ea-4d86-a5b6-ae36ec46a223}, !- Source Object
-  2,                                      !- Outlet Port
-  {efd431f8-283a-4aa7-b306-935d1f32f5b2}, !- Target Object
-  2;                                      !- Inlet Port
-
-OS:Connection,
-  {6fe07b05-6d16-49d2-b9e8-6d3cd1bdfdb8}, !- Handle
-  {56fb3270-4ab8-4344-907b-2bb71fce70a3}, !- Name
-  {efd431f8-283a-4aa7-b306-935d1f32f5b2}, !- Source Object
-  3,                                      !- Outlet Port
-  {20788e58-6a10-42ea-9714-e5e495f4a711}, !- Target Object
-  18;                                     !- Inlet Port
-
-OS:Sizing:Plant,
-  {60b05ea4-2be1-42dd-98e2-5be51c9ba153}, !- Handle
-  {20788e58-6a10-42ea-9714-e5e495f4a711}, !- Plant or Condenser Loop Name
-  Heating,                                !- Loop Type
-  52.6666666666667,                       !- Design Loop Exit Temperature {C}
-  5.55555555555556,                       !- Loop Design Temperature Difference {deltaC}
-  NonCoincident,                          !- Sizing Option
-  1,                                      !- Zone Timesteps in Averaging Window
-  None;                                   !- Coincident Sizing Factor Mode
-
-OS:AvailabilityManagerAssignmentList,
-  {7b8534f3-41c3-4164-b28d-4f2c14384e40}, !- Handle
-  Plant Loop 1 AvailabilityManagerAssignmentList; !- Name
-
-OS:Pipe:Adiabatic,
-  {e3754d53-d341-43c0-9f0e-cd6d068a544e}, !- Handle
-  Pipe Adiabatic 1,                       !- Name
-  {8fe86d54-08a2-4635-a320-c9fd96a3453d}, !- Inlet Node Name
-  {326719df-a499-4a20-9d25-eb0a86983cd1}; !- Outlet Node Name
-
-OS:Pipe:Adiabatic,
-  {e76d9613-0e6e-4990-8b1a-d90e225c0b0b}, !- Handle
-  Pipe Adiabatic 2,                       !- Name
-  {4c2a567b-0531-4694-a71c-414ff49c7801}, !- Inlet Node Name
-  {729a1c5e-ba47-485a-87e9-64964bd3a346}; !- Outlet Node Name
-
-OS:Node,
-  {c2f9b4dd-8a52-4716-af19-fb07e15c80f8}, !- Handle
-  Node 9,                                 !- Name
-  {326719df-a499-4a20-9d25-eb0a86983cd1}, !- Inlet Port
-  {402ee6d0-46d9-46e2-81f3-db46f678024b}; !- Outlet Port
-
-OS:Connection,
-  {8fe86d54-08a2-4635-a320-c9fd96a3453d}, !- Handle
-  {13121ca4-7c99-4251-b380-d0bddeca2877}, !- Name
-  {bb04a202-b175-4350-ba64-a9a0d97a681c}, !- Source Object
-  3,                                      !- Outlet Port
-  {e3754d53-d341-43c0-9f0e-cd6d068a544e}, !- Target Object
-  2;                                      !- Inlet Port
-
-OS:Connection,
-  {326719df-a499-4a20-9d25-eb0a86983cd1}, !- Handle
-  {85485d6f-b258-490a-8ae5-8b78d7878c06}, !- Name
-  {e3754d53-d341-43c0-9f0e-cd6d068a544e}, !- Source Object
-  3,                                      !- Outlet Port
-  {c2f9b4dd-8a52-4716-af19-fb07e15c80f8}, !- Target Object
-  2;                                      !- Inlet Port
-
-OS:Connection,
-  {402ee6d0-46d9-46e2-81f3-db46f678024b}, !- Handle
-  {dd4eca59-7507-42b1-bab0-17a8a4105342}, !- Name
-  {c2f9b4dd-8a52-4716-af19-fb07e15c80f8}, !- Source Object
-  3,                                      !- Outlet Port
-  {b5d3872f-9301-4a25-aa15-11ffc7be6852}, !- Target Object
-  3;                                      !- Inlet Port
-
-OS:Node,
-  {08fa084e-e074-4fe3-bba9-693699fdb63a}, !- Handle
-  Node 10,                                !- Name
-  {9dc4b511-79bc-4148-b127-8460658a6bb2}, !- Inlet Port
-  {4c2a567b-0531-4694-a71c-414ff49c7801}; !- Outlet Port
-
-OS:Connection,
-  {9dc4b511-79bc-4148-b127-8460658a6bb2}, !- Handle
-  {681a2d48-ff56-4d15-acf2-76bba4b6cb22}, !- Name
-  {b5d3872f-9301-4a25-aa15-11ffc7be6852}, !- Source Object
-  2,                                      !- Outlet Port
-  {08fa084e-e074-4fe3-bba9-693699fdb63a}, !- Target Object
-  2;                                      !- Inlet Port
-
-OS:Connection,
-  {4c2a567b-0531-4694-a71c-414ff49c7801}, !- Handle
-  {6dc81481-12fc-430f-885b-da84ba830149}, !- Name
-  {08fa084e-e074-4fe3-bba9-693699fdb63a}, !- Source Object
-  3,                                      !- Outlet Port
-  {e76d9613-0e6e-4990-8b1a-d90e225c0b0b}, !- Target Object
-  2;                                      !- Inlet Port
-
-OS:Connection,
-  {729a1c5e-ba47-485a-87e9-64964bd3a346}, !- Handle
-  {643abe45-d3dc-4eac-a218-11c98036aa92}, !- Name
-  {e76d9613-0e6e-4990-8b1a-d90e225c0b0b}, !- Source Object
-  3,                                      !- Outlet Port
-  {726b067f-ed3a-4d01-ae01-74560ee758ca}, !- Target Object
-  2;                                      !- Inlet Port
-
-OS:Pump:VariableSpeed,
-  {b730341b-87e1-4383-a28c-aec5b821941c}, !- Handle
-  Pump Variable Speed 1,                  !- Name
-  {3e068cd5-900e-4163-b5a6-1034cf1dd49d}, !- Inlet Node Name
-  {04b3014e-cbce-400f-ab5d-e381fc2a72e8}, !- Outlet Node Name
-  0.01,                                   !- Rated Flow Rate {m3/s}
-  1,                                      !- Rated Pump Head {Pa}
-  0,                                      !- Rated Power Consumption {W}
-  1,                                      !- Motor Efficiency
-  0,                                      !- Fraction of Motor Inefficiencies to Fluid Stream
-  0,                                      !- Coefficient 1 of the Part Load Performance Curve
-  1,                                      !- Coefficient 2 of the Part Load Performance Curve
-  0,                                      !- Coefficient 3 of the Part Load Performance Curve
-  0,                                      !- Coefficient 4 of the Part Load Performance Curve
-  ,                                       !- Minimum Flow Rate {m3/s}
-  Intermittent,                           !- Pump Control Type
-  ,                                       !- Pump Flow Rate Schedule Name
-  ,                                       !- Pump Curve Name
-  ,                                       !- Impeller Diameter {m}
-  ,                                       !- VFD Control Type
-  ,                                       !- Pump RPM Schedule Name
-  ,                                       !- Minimum Pressure Schedule {Pa}
-  ,                                       !- Maximum Pressure Schedule {Pa}
-  ,                                       !- Minimum RPM Schedule {rev/min}
-  ,                                       !- Maximum RPM Schedule {rev/min}
-  ,                                       !- Zone Name
-  0.5,                                    !- Skin Loss Radiative Fraction
-  PowerPerFlowPerPressure,                !- Design Power Sizing Method
-  348701.1,                               !- Design Electric Power per Unit Flow Rate {W/(m3/s)}
-  1.282051282,                            !- Design Shaft Power per Unit Flow Rate per Unit Head {W-s/m3-Pa}
-  0,                                      !- Design Minimum Flow Rate Fraction
-  General;                                !- End-Use Subcategory
-
-OS:Node,
-  {a4af388b-6fc1-4c55-b583-f1d0406a6abe}, !- Handle
-  Node 11,                                !- Name
-  {04b3014e-cbce-400f-ab5d-e381fc2a72e8}, !- Inlet Port
-  {31de03cb-a5c1-4538-ab89-db4c3fe510c8}; !- Outlet Port
-
-OS:Connection,
-  {3e068cd5-900e-4163-b5a6-1034cf1dd49d}, !- Handle
-  {87a21205-f54a-471f-91a1-7042cdd072f9}, !- Name
-  {50d688ac-471b-4591-85f1-b242f26464b6}, !- Source Object
-  3,                                      !- Outlet Port
-  {b730341b-87e1-4383-a28c-aec5b821941c}, !- Target Object
-  2;                                      !- Inlet Port
-
-OS:Connection,
-  {04b3014e-cbce-400f-ab5d-e381fc2a72e8}, !- Handle
-  {c07fd07d-c925-4290-a714-d2c62ddf7200}, !- Name
-  {b730341b-87e1-4383-a28c-aec5b821941c}, !- Source Object
-  3,                                      !- Outlet Port
-  {a4af388b-6fc1-4c55-b583-f1d0406a6abe}, !- Target Object
-  2;                                      !- Inlet Port
-
-OS:Connection,
-  {31de03cb-a5c1-4538-ab89-db4c3fe510c8}, !- Handle
-  {06a22cf4-22df-4b26-b4b5-46b5fb1fa505}, !- Name
-  {a4af388b-6fc1-4c55-b583-f1d0406a6abe}, !- Source Object
-  3,                                      !- Outlet Port
-  {cf668429-f557-40a7-bb91-7c6d2bf60978}, !- Target Object
-  2;                                      !- Inlet Port
-
-OS:Schedule:Constant,
-  {b16a743e-26f1-46e1-91ba-b09b83dfb20c}, !- Handle
-  dhw temp,                               !- Name
-  {ffeea8c9-303b-401c-baf7-02dd995af2b6}, !- Schedule Type Limits Name
-  52.6666666666667;                       !- Value
-
-OS:SetpointManager:Scheduled,
-  {099b918c-d8a2-4fee-9f03-ee16f331838b}, !- Handle
-  Setpoint Manager Scheduled 1,           !- Name
-  Temperature,                            !- Control Variable
-  {b16a743e-26f1-46e1-91ba-b09b83dfb20c}, !- Schedule Name
-  {726b067f-ed3a-4d01-ae01-74560ee758ca}; !- Setpoint Node or NodeList Name
-
-OS:ScheduleTypeLimits,
-  {ffeea8c9-303b-401c-baf7-02dd995af2b6}, !- Handle
-  Temperature,                            !- Name
-  ,                                       !- Lower Limit Value
-  ,                                       !- Upper Limit Value
-  Continuous,                             !- Numeric Type
-  Temperature;                            !- Unit Type
-
-OS:WaterHeater:Mixed,
-  {8a3a6401-1301-481b-b941-ef11501197a9}, !- Handle
-  res wh,                                 !- Name
-  0.143845647790854,                      !- Tank Volume {m3}
-  {11971a39-3f3f-4f81-9260-baf8ed6b9a98}, !- Setpoint Temperature Schedule Name
-  2,                                      !- Deadband Temperature Difference {deltaC}
-  99,                                     !- Maximum Temperature Limit {C}
-  Cycle,                                  !- Heater Control Type
-  11722.8428068889,                       !- Heater Maximum Capacity {W}
-  0,                                      !- Heater Minimum Capacity {W}
-  ,                                       !- Heater Ignition Minimum Flow Rate {m3/s}
-  ,                                       !- Heater Ignition Delay {s}
-  NaturalGas,                             !- Heater Fuel Type
-  0.773298241318794,                      !- Heater Thermal Efficiency
-  ,                                       !- Part Load Factor Curve Name
-  0,                                      !- Off Cycle Parasitic Fuel Consumption Rate {W}
-  Electricity,                            !- Off Cycle Parasitic Fuel Type
-  0,                                      !- Off Cycle Parasitic Heat Fraction to Tank
-  0,                                      !- On Cycle Parasitic Fuel Consumption Rate {W}
-  Electricity,                            !- On Cycle Parasitic Fuel Type
-  0,                                      !- On Cycle Parasitic Heat Fraction to Tank
-  ThermalZone,                            !- Ambient Temperature Indicator
-  ,                                       !- Ambient Temperature Schedule Name
-  {f8461c1a-38bb-4d19-a498-33ae75d386e0}, !- Ambient Temperature Thermal Zone Name
-  ,                                       !- Ambient Temperature Outdoor Air Node Name
-  4.15693173076374,                       !- Off Cycle Loss Coefficient to Ambient Temperature {W/K}
-  0.64,                                   !- Off Cycle Loss Fraction to Thermal Zone
-  4.15693173076374,                       !- On Cycle Loss Coefficient to Ambient Temperature {W/K}
-  1,                                      !- On Cycle Loss Fraction to Thermal Zone
-  ,                                       !- Peak Use Flow Rate {m3/s}
-  ,                                       !- Use Flow Rate Fraction Schedule Name
-  ,                                       !- Cold Water Supply Temperature Schedule Name
-  {16c45913-1454-4ce6-9693-b8c0eb6f7700}, !- Use Side Inlet Node Name
-  {87b1652f-14dc-4269-a942-d048abc5cb4f}, !- Use Side Outlet Node Name
-  1,                                      !- Use Side Effectiveness
-  ,                                       !- Source Side Inlet Node Name
-  ,                                       !- Source Side Outlet Node Name
-  1,                                      !- Source Side Effectiveness
-  autosize,                               !- Use Side Design Flow Rate {m3/s}
-  autosize,                               !- Source Side Design Flow Rate {m3/s}
-  1.5,                                    !- Indirect Water Heating Recovery Time {hr}
-  IndirectHeatPrimarySetpoint,            !- Source Side Flow Control Mode
-  ,                                       !- Indirect Alternate Setpoint Temperature Schedule Name
-  res wh;                                 !- End-Use Subcategory
-
-OS:Schedule:Constant,
-  {11971a39-3f3f-4f81-9260-baf8ed6b9a98}, !- Handle
-  WH Setpoint Temp,                       !- Name
-  {ffeea8c9-303b-401c-baf7-02dd995af2b6}, !- Schedule Type Limits Name
-  52.6666666666667;                       !- Value
-
-OS:Node,
-  {1e5b7777-d58e-4aeb-80af-61c39de12081}, !- Handle
-  Node 12,                                !- Name
-  {7bf07531-adcd-41e3-820a-a2b7eb89fdf9}, !- Inlet Port
-  {16c45913-1454-4ce6-9693-b8c0eb6f7700}; !- Outlet Port
-
-OS:Connection,
-  {7bf07531-adcd-41e3-820a-a2b7eb89fdf9}, !- Handle
-  {2c9aaf27-942f-4f8b-bac5-5ed99d67d604}, !- Name
-  {cf668429-f557-40a7-bb91-7c6d2bf60978}, !- Source Object
-  4,                                      !- Outlet Port
-  {1e5b7777-d58e-4aeb-80af-61c39de12081}, !- Target Object
-  2;                                      !- Inlet Port
-
-OS:Node,
-  {f55a72a0-c7ee-41a2-b744-6b89fca9ca60}, !- Handle
-  Node 13,                                !- Name
-  {87b1652f-14dc-4269-a942-d048abc5cb4f}, !- Inlet Port
-  {dcfe3ed1-9e46-43b1-bb46-a38fbccf5a2e}; !- Outlet Port
-
-OS:Connection,
-  {16c45913-1454-4ce6-9693-b8c0eb6f7700}, !- Handle
-  {b7920e1f-aa7d-4910-932e-ff34fc3562f0}, !- Name
-  {1e5b7777-d58e-4aeb-80af-61c39de12081}, !- Source Object
-  3,                                      !- Outlet Port
-  {8a3a6401-1301-481b-b941-ef11501197a9}, !- Target Object
-  31;                                     !- Inlet Port
-
-OS:Connection,
-  {87b1652f-14dc-4269-a942-d048abc5cb4f}, !- Handle
-  {1691ccb2-a381-40f1-b4ab-6612c6381308}, !- Name
-  {8a3a6401-1301-481b-b941-ef11501197a9}, !- Source Object
-  32,                                     !- Outlet Port
-  {f55a72a0-c7ee-41a2-b744-6b89fca9ca60}, !- Target Object
-  2;                                      !- Inlet Port
-
-OS:Connection,
-  {dcfe3ed1-9e46-43b1-bb46-a38fbccf5a2e}, !- Handle
-  {47c385c4-1ccc-43e3-b090-6b58874a571a}, !- Name
-  {f55a72a0-c7ee-41a2-b744-6b89fca9ca60}, !- Source Object
-  3,                                      !- Outlet Port
-  {b5d3872f-9301-4a25-aa15-11ffc7be6852}, !- Target Object
-  4;                                      !- Inlet Port
-
-OS:Schedule:Constant,
-  {b9b6410c-8427-4abd-b0da-fa892be92a8f}, !- Handle
-  fixtures temperature schedule,          !- Name
-  {ffeea8c9-303b-401c-baf7-02dd995af2b6}, !- Schedule Type Limits Name
-  43.3333333333333;                       !- Value
-
-OS:WaterUse:Connections,
-  {f1a4f015-eda9-4a6f-9376-be1fd96fd641}, !- Handle
-  Water Use Connections 1,                !- Name
-  {1b2c4b23-2288-4086-92a2-e1c8b2113857}, !- Inlet Node Name
-  {13ff0715-f0a3-4479-b585-6df8e7eb4df5}, !- Outlet Node Name
-=======
   {7b55ac94-3381-48bb-aab8-7bb974615134}, !- Demand Mixer Name
   {8f935a8e-8705-43c1-b85a-d9aad640ec2d}, !- Demand Splitter Name
   {2805b78d-63eb-4215-9272-eee82b0ffe1e}, !- Supply Mixer Name
@@ -8146,7 +7279,6 @@
   Water Use Connections 8,                !- Name
   {299d3333-1f96-4472-8d7a-b91a49d9eafb}, !- Inlet Node Name
   {f92ccb76-ba5a-45ed-be55-5c85bbe5360a}, !- Outlet Node Name
->>>>>>> d385fff4
   ,                                       !- Supply Water Storage Tank Name
   ,                                       !- Reclamation Water Storage Tank Name
   ,                                       !- Hot Water Supply Temperature Schedule Name
@@ -8154,40 +7286,6 @@
   ,                                       !- Drain Water Heat Exchanger Type
   ,                                       !- Drain Water Heat Exchanger Destination
   ,                                       !- Drain Water Heat Exchanger U-Factor Times Area {W/K}
-<<<<<<< HEAD
-  {793fe23f-751d-473a-9243-6f5eb4754462}, !- Water Use Equipment Name 1
-  {114d2031-fdb1-40e2-8cca-9bdcd0f2f4b0}, !- Water Use Equipment Name 2
-  {bc379b38-9db0-49f6-9050-ceda8dbb8d6a}; !- Water Use Equipment Name 3
-
-OS:Node,
-  {e9c2e1f1-bf97-4cff-a1f6-b4446db6b2db}, !- Handle
-  Node 14,                                !- Name
-  {13ff0715-f0a3-4479-b585-6df8e7eb4df5}, !- Inlet Port
-  {ce74e1bc-be9e-4425-8653-7de28d9d9f6e}; !- Outlet Port
-
-OS:Connection,
-  {1b2c4b23-2288-4086-92a2-e1c8b2113857}, !- Handle
-  {dd5ea7ca-ee90-4229-839e-40bda7262128}, !- Name
-  {ba84ec79-c3c6-4a1c-881a-77df7e2a839e}, !- Source Object
-  3,                                      !- Outlet Port
-  {f1a4f015-eda9-4a6f-9376-be1fd96fd641}, !- Target Object
-  2;                                      !- Inlet Port
-
-OS:Connection,
-  {13ff0715-f0a3-4479-b585-6df8e7eb4df5}, !- Handle
-  {bfe295ee-4cb0-449b-99fb-4a8058108d98}, !- Name
-  {f1a4f015-eda9-4a6f-9376-be1fd96fd641}, !- Source Object
-  3,                                      !- Outlet Port
-  {e9c2e1f1-bf97-4cff-a1f6-b4446db6b2db}, !- Target Object
-  2;                                      !- Inlet Port
-
-OS:Connection,
-  {ce74e1bc-be9e-4425-8653-7de28d9d9f6e}, !- Handle
-  {f0cf46f5-aab8-4536-8946-1d362832b3fc}, !- Name
-  {e9c2e1f1-bf97-4cff-a1f6-b4446db6b2db}, !- Source Object
-  3,                                      !- Outlet Port
-  {098478d7-f5ea-4d86-a5b6-ae36ec46a223}, !- Target Object
-=======
   {33833277-3c57-4bc5-a73f-3d277a7750c9}, !- Water Use Equipment Name 1
   {034039c6-e95c-4d64-a494-de250ca0a81a}, !- Water Use Equipment Name 2
   {7a464ab4-3514-417a-9f4f-d38c9debaa10}; !- Water Use Equipment Name 3
@@ -8220,54 +7318,9 @@
   {9926370d-6e10-4cf6-9f09-a218c6088310}, !- Source Object
   3,                                      !- Outlet Port
   {a414c5b8-f8c5-4eea-861e-efd25727ab1a}, !- Target Object
->>>>>>> d385fff4
   3;                                      !- Inlet Port
 
-OS:Schedule:File,
-  {c929c6a3-ae10-4a6d-b04c-aded4ea96ec1}, !- Handle
-  showers,                                !- Name
-  {45a8255c-a34d-4604-ae9f-9175c91373c0}, !- Schedule Type Limits Name
-  {0933a30c-d5c8-4637-89bc-fe6887bb510d}, !- External File Name
-  12,                                     !- Column Number
-  1,                                      !- Rows to Skip at Top
-  8760,                                   !- Number of Hours of Data
-  ,                                       !- Column Separator
-  ,                                       !- Interpolate to Timestep
-  60;                                     !- Minutes per Item
-
 OS:WaterUse:Equipment:Definition,
-<<<<<<< HEAD
-  {21a5b90a-ff77-4bdf-afc3-0c915d16f849}, !- Handle
-  res shower,                             !- Name
-  res shower,                             !- End-Use Subcategory
-  0.0177023693355983,                     !- Peak Flow Rate {m3/s}
-  {b9b6410c-8427-4abd-b0da-fa892be92a8f}; !- Target Temperature Schedule Name
-
-OS:WaterUse:Equipment,
-  {793fe23f-751d-473a-9243-6f5eb4754462}, !- Handle
-  res shower,                             !- Name
-  {21a5b90a-ff77-4bdf-afc3-0c915d16f849}, !- Water Use Equipment Definition Name
-  {e041d27e-12d3-4f77-b909-996b66da1c20}, !- Space Name
-  {c929c6a3-ae10-4a6d-b04c-aded4ea96ec1}; !- Flow Rate Fraction Schedule Name
-
-OS:Schedule:Constant,
-  {353d9c81-8339-4491-ac0d-388477a126c2}, !- Handle
-  Always On Discrete,                     !- Name
-  {7a617539-228a-49ef-a7d8-c098a7e45468}, !- Schedule Type Limits Name
-  1;                                      !- Value
-
-OS:ScheduleTypeLimits,
-  {7a617539-228a-49ef-a7d8-c098a7e45468}, !- Handle
-  OnOff,                                  !- Name
-  0,                                      !- Lower Limit Value
-  1,                                      !- Upper Limit Value
-  Discrete,                               !- Numeric Type
-  Availability;                           !- Unit Type
-
-OS:OtherEquipment:Definition,
-  {ddf83862-9443-4abb-b8b7-ffe074a866c8}, !- Handle
-  res shower,                             !- Name
-=======
   {6ef58677-d814-4f09-8ab0-3a16e84c5fc1}, !- Handle
   res shower|unit 8,                      !- Name
   res shower|unit 8,                      !- End-Use Subcategory
@@ -8284,7 +7337,6 @@
 OS:OtherEquipment:Definition,
   {6189e9dd-2756-41c2-9d03-c329de926e79}, !- Handle
   res shower|unit 8,                      !- Name
->>>>>>> d385fff4
   EquipmentLevel,                         !- Design Level Calculation Method
   509071.539622603,                       !- Design Level {W}
   ,                                       !- Watts per Space Floor Area {W/m2}
@@ -8294,54 +7346,16 @@
   0;                                      !- Fraction Lost
 
 OS:OtherEquipment,
-<<<<<<< HEAD
-  {b5cf6dd1-d862-4529-ba10-df2d7ec2431f}, !- Handle
-  res shower,                             !- Name
-  {ddf83862-9443-4abb-b8b7-ffe074a866c8}, !- Other Equipment Definition Name
-  {e041d27e-12d3-4f77-b909-996b66da1c20}, !- Space or SpaceType Name
-  {c929c6a3-ae10-4a6d-b04c-aded4ea96ec1}, !- Schedule Name
-=======
   {d940b265-a6c8-430a-b262-f36e693d67d0}, !- Handle
   res shower|unit 8,                      !- Name
   {6189e9dd-2756-41c2-9d03-c329de926e79}, !- Other Equipment Definition Name
   {392ca9dd-facf-49dd-ab45-93dcb00ee715}, !- Space or SpaceType Name
   {4aed00e4-37f3-4658-be49-9dd31590b637}, !- Schedule Name
->>>>>>> d385fff4
   ,                                       !- Multiplier
   ,                                       !- Fuel Type
   General;                                !- End-Use Subcategory
 
-OS:Schedule:File,
-  {5e41e148-53c4-4d1b-b08b-e64cce1bc1ce}, !- Handle
-  sinks,                                  !- Name
-  {45a8255c-a34d-4604-ae9f-9175c91373c0}, !- Schedule Type Limits Name
-  {0933a30c-d5c8-4637-89bc-fe6887bb510d}, !- External File Name
-  13,                                     !- Column Number
-  1,                                      !- Rows to Skip at Top
-  8760,                                   !- Number of Hours of Data
-  ,                                       !- Column Separator
-  ,                                       !- Interpolate to Timestep
-  60;                                     !- Minutes per Item
-
 OS:WaterUse:Equipment:Definition,
-<<<<<<< HEAD
-  {8fe6b8aa-2528-4cf7-b790-462f84b97ee4}, !- Handle
-  res sink,                               !- Name
-  res sink,                               !- End-Use Subcategory
-  0.0157994914495058,                     !- Peak Flow Rate {m3/s}
-  {b9b6410c-8427-4abd-b0da-fa892be92a8f}; !- Target Temperature Schedule Name
-
-OS:WaterUse:Equipment,
-  {114d2031-fdb1-40e2-8cca-9bdcd0f2f4b0}, !- Handle
-  res sink,                               !- Name
-  {8fe6b8aa-2528-4cf7-b790-462f84b97ee4}, !- Water Use Equipment Definition Name
-  {e041d27e-12d3-4f77-b909-996b66da1c20}, !- Space Name
-  {5e41e148-53c4-4d1b-b08b-e64cce1bc1ce}; !- Flow Rate Fraction Schedule Name
-
-OS:OtherEquipment:Definition,
-  {00796f2c-22a7-486e-ac3c-cbe94cee97de}, !- Handle
-  res sink,                               !- Name
-=======
   {6c69c01d-bf55-4893-85ec-b6c58bddd816}, !- Handle
   res sink|unit 8,                        !- Name
   res sink|unit 8,                        !- End-Use Subcategory
@@ -8358,7 +7372,6 @@
 OS:OtherEquipment:Definition,
   {53daaa45-5ca2-4e39-a6f2-9a9263216417}, !- Handle
   res sink|unit 8,                        !- Name
->>>>>>> d385fff4
   EquipmentLevel,                         !- Design Level Calculation Method
   158655.955045423,                       !- Design Level {W}
   ,                                       !- Watts per Space Floor Area {W/m2}
@@ -8368,54 +7381,16 @@
   0;                                      !- Fraction Lost
 
 OS:OtherEquipment,
-<<<<<<< HEAD
-  {28ac422c-9d60-4912-9ae9-061213e7608d}, !- Handle
-  res sink,                               !- Name
-  {00796f2c-22a7-486e-ac3c-cbe94cee97de}, !- Other Equipment Definition Name
-  {e041d27e-12d3-4f77-b909-996b66da1c20}, !- Space or SpaceType Name
-  {5e41e148-53c4-4d1b-b08b-e64cce1bc1ce}, !- Schedule Name
-=======
   {6a408dd2-e7ce-4e4e-8777-5bbafdfba230}, !- Handle
   res sink|unit 8,                        !- Name
   {53daaa45-5ca2-4e39-a6f2-9a9263216417}, !- Other Equipment Definition Name
   {392ca9dd-facf-49dd-ab45-93dcb00ee715}, !- Space or SpaceType Name
   {36e9400d-c1a4-44bf-aa71-b798b5e963d6}, !- Schedule Name
->>>>>>> d385fff4
   ,                                       !- Multiplier
   ,                                       !- Fuel Type
   General;                                !- End-Use Subcategory
 
-OS:Schedule:File,
-  {9fe6c724-47c7-4e27-8e81-a201475a3b93}, !- Handle
-  baths,                                  !- Name
-  {45a8255c-a34d-4604-ae9f-9175c91373c0}, !- Schedule Type Limits Name
-  {0933a30c-d5c8-4637-89bc-fe6887bb510d}, !- External File Name
-  11,                                     !- Column Number
-  1,                                      !- Rows to Skip at Top
-  8760,                                   !- Number of Hours of Data
-  ,                                       !- Column Separator
-  ,                                       !- Interpolate to Timestep
-  60;                                     !- Minutes per Item
-
 OS:WaterUse:Equipment:Definition,
-<<<<<<< HEAD
-  {da12a689-652e-4da6-aede-1fcf39d759b3}, !- Handle
-  res bath,                               !- Name
-  res bath,                               !- End-Use Subcategory
-  0.00443378935905267,                    !- Peak Flow Rate {m3/s}
-  {b9b6410c-8427-4abd-b0da-fa892be92a8f}; !- Target Temperature Schedule Name
-
-OS:WaterUse:Equipment,
-  {bc379b38-9db0-49f6-9050-ceda8dbb8d6a}, !- Handle
-  res bath,                               !- Name
-  {da12a689-652e-4da6-aede-1fcf39d759b3}, !- Water Use Equipment Definition Name
-  {e041d27e-12d3-4f77-b909-996b66da1c20}, !- Space Name
-  {9fe6c724-47c7-4e27-8e81-a201475a3b93}; !- Flow Rate Fraction Schedule Name
-
-OS:OtherEquipment:Definition,
-  {a835f8d1-77c7-410e-9e6c-6c19ccabd62b}, !- Handle
-  res bath,                               !- Name
-=======
   {769b8c40-9fc3-40d5-b551-4a03fa76826f}, !- Handle
   res bath|unit 8,                        !- Name
   res bath|unit 8,                        !- End-Use Subcategory
@@ -8432,7 +7407,6 @@
 OS:OtherEquipment:Definition,
   {4f1f621c-3c4a-4d12-8973-20cd55676823}, !- Handle
   res bath|unit 8,                        !- Name
->>>>>>> d385fff4
   EquipmentLevel,                         !- Design Level Calculation Method
   65402.5457061613,                       !- Design Level {W}
   ,                                       !- Watts per Space Floor Area {W/m2}
@@ -8442,19 +7416,11 @@
   0;                                      !- Fraction Lost
 
 OS:OtherEquipment,
-<<<<<<< HEAD
-  {7b8a1fde-f498-4ddb-b410-8949c64180c2}, !- Handle
-  res bath,                               !- Name
-  {a835f8d1-77c7-410e-9e6c-6c19ccabd62b}, !- Other Equipment Definition Name
-  {e041d27e-12d3-4f77-b909-996b66da1c20}, !- Space or SpaceType Name
-  {9fe6c724-47c7-4e27-8e81-a201475a3b93}, !- Schedule Name
-=======
   {2fa2cebc-3ce4-48bc-bc9c-4a69eb170607}, !- Handle
   res bath|unit 8,                        !- Name
   {4f1f621c-3c4a-4d12-8973-20cd55676823}, !- Other Equipment Definition Name
   {392ca9dd-facf-49dd-ab45-93dcb00ee715}, !- Space or SpaceType Name
   {3a9f757b-37b7-4147-b28d-62ac2563a727}, !- Schedule Name
->>>>>>> d385fff4
   ,                                       !- Multiplier
   ,                                       !- Fuel Type
   General;                                !- End-Use Subcategory
