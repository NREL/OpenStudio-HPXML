!- NOTE: Auto-generated from /test/osw_files/SFA_4units_1story_SL_UA_3Beds_2Baths_Denver_Central_System_Fan_Coil_NoSetpoints.osw

OS:Version,
<<<<<<< HEAD
  {3ebfa3ac-148d-49ec-8354-9f620e005fb3}, !- Handle
  2.9.0;                                  !- Version Identifier

OS:SimulationControl,
  {3ffb87fb-6bb5-4dd2-840e-06caeaa9d262}, !- Handle
=======
  {914abbb4-b89b-4c24-bee5-ddb84f3220fe}, !- Handle
  2.9.0;                                  !- Version Identifier

OS:SimulationControl,
  {4dbdd07b-3e6c-43e4-88a1-fab9137a0cbb}, !- Handle
>>>>>>> 30cb9182
  ,                                       !- Do Zone Sizing Calculation
  ,                                       !- Do System Sizing Calculation
  ,                                       !- Do Plant Sizing Calculation
  No;                                     !- Run Simulation for Sizing Periods

OS:Timestep,
<<<<<<< HEAD
  {aa947e75-afd1-4c06-ade6-5ef19d0e72f6}, !- Handle
  6;                                      !- Number of Timesteps per Hour

OS:ShadowCalculation,
  {68bf28bc-b900-4b50-a684-6c4d0938d76a}, !- Handle
=======
  {d42c76e4-5b88-46fe-8580-ffd37bbb9830}, !- Handle
  6;                                      !- Number of Timesteps per Hour

OS:ShadowCalculation,
  {bf0c2ab3-1015-4ada-84ef-c5ed109399dc}, !- Handle
>>>>>>> 30cb9182
  20,                                     !- Calculation Frequency
  200;                                    !- Maximum Figures in Shadow Overlap Calculations

OS:SurfaceConvectionAlgorithm:Outside,
<<<<<<< HEAD
  {6505c954-439a-46c7-8196-63188e894a6e}, !- Handle
  DOE-2;                                  !- Algorithm

OS:SurfaceConvectionAlgorithm:Inside,
  {46aa4bda-e4db-4d19-b6e1-41f79afdc868}, !- Handle
  TARP;                                   !- Algorithm

OS:ZoneCapacitanceMultiplier:ResearchSpecial,
  {ef5f892d-9386-40ed-b185-a30354f0ca6d}, !- Handle
  ,                                       !- Temperature Capacity Multiplier
=======
  {275d1a2d-28a9-4c12-aa21-da6bd9e73051}, !- Handle
  DOE-2;                                  !- Algorithm

OS:SurfaceConvectionAlgorithm:Inside,
  {ed86e9ba-864a-4ef2-959a-86095deb65ef}, !- Handle
  TARP;                                   !- Algorithm

OS:ZoneCapacitanceMultiplier:ResearchSpecial,
  {2360f8fc-9b23-44d3-8c03-dad6cfb3e156}, !- Handle
  3.6,                                    !- Temperature Capacity Multiplier
>>>>>>> 30cb9182
  15,                                     !- Humidity Capacity Multiplier
  ;                                       !- Carbon Dioxide Capacity Multiplier

OS:RunPeriod,
<<<<<<< HEAD
  {d43850f0-2260-4305-9e1c-8dc24038050b}, !- Handle
=======
  {a9574cc1-eb29-4700-9d97-53eafe53fe8b}, !- Handle
>>>>>>> 30cb9182
  Run Period 1,                           !- Name
  1,                                      !- Begin Month
  1,                                      !- Begin Day of Month
  12,                                     !- End Month
  31,                                     !- End Day of Month
  ,                                       !- Use Weather File Holidays and Special Days
  ,                                       !- Use Weather File Daylight Saving Period
  ,                                       !- Apply Weekend Holiday Rule
  ,                                       !- Use Weather File Rain Indicators
  ,                                       !- Use Weather File Snow Indicators
  ;                                       !- Number of Times Runperiod to be Repeated

OS:YearDescription,
<<<<<<< HEAD
  {50b50e00-0ac2-4fd3-bf56-a8c91747d3c9}, !- Handle
=======
  {199316b9-640e-43f2-bf47-fc4e0b43d4c8}, !- Handle
>>>>>>> 30cb9182
  2007,                                   !- Calendar Year
  ,                                       !- Day of Week for Start Day
  ;                                       !- Is Leap Year

OS:WeatherFile,
<<<<<<< HEAD
  {16c8d36b-fea7-4d9e-8f70-e8acd21855d5}, !- Handle
=======
  {bb718bf9-0148-4b3c-a135-fa910e815f4d}, !- Handle
>>>>>>> 30cb9182
  Denver Intl Ap,                         !- City
  CO,                                     !- State Province Region
  USA,                                    !- Country
  TMY3,                                   !- Data Source
  725650,                                 !- WMO Number
  39.83,                                  !- Latitude {deg}
  -104.65,                                !- Longitude {deg}
  -7,                                     !- Time Zone {hr}
  1650,                                   !- Elevation {m}
  file:../weather/USA_CO_Denver.Intl.AP.725650_TMY3.epw, !- Url
  E23378AA;                               !- Checksum

OS:AdditionalProperties,
<<<<<<< HEAD
  {3e034748-5162-436e-a85c-40a6012cd650}, !- Handle
  {16c8d36b-fea7-4d9e-8f70-e8acd21855d5}, !- Object Name
=======
  {aa101b90-a628-4628-a1ea-76a913357e5a}, !- Handle
  {bb718bf9-0148-4b3c-a135-fa910e815f4d}, !- Object Name
>>>>>>> 30cb9182
  EPWHeaderCity,                          !- Feature Name 1
  String,                                 !- Feature Data Type 1
  Denver Intl Ap,                         !- Feature Value 1
  EPWHeaderState,                         !- Feature Name 2
  String,                                 !- Feature Data Type 2
  CO,                                     !- Feature Value 2
  EPWHeaderCountry,                       !- Feature Name 3
  String,                                 !- Feature Data Type 3
  USA,                                    !- Feature Value 3
  EPWHeaderDataSource,                    !- Feature Name 4
  String,                                 !- Feature Data Type 4
  TMY3,                                   !- Feature Value 4
  EPWHeaderStation,                       !- Feature Name 5
  String,                                 !- Feature Data Type 5
  725650,                                 !- Feature Value 5
  EPWHeaderLatitude,                      !- Feature Name 6
  Double,                                 !- Feature Data Type 6
  39.829999999999998,                     !- Feature Value 6
  EPWHeaderLongitude,                     !- Feature Name 7
  Double,                                 !- Feature Data Type 7
  -104.65000000000001,                    !- Feature Value 7
  EPWHeaderTimezone,                      !- Feature Name 8
  Double,                                 !- Feature Data Type 8
  -7,                                     !- Feature Value 8
  EPWHeaderAltitude,                      !- Feature Name 9
  Double,                                 !- Feature Data Type 9
  5413.3858267716532,                     !- Feature Value 9
  EPWHeaderLocalPressure,                 !- Feature Name 10
  Double,                                 !- Feature Data Type 10
  0.81937567683596546,                    !- Feature Value 10
  EPWHeaderRecordsPerHour,                !- Feature Name 11
  Double,                                 !- Feature Data Type 11
  0,                                      !- Feature Value 11
  EPWDataAnnualAvgDrybulb,                !- Feature Name 12
  Double,                                 !- Feature Data Type 12
  51.575616438356228,                     !- Feature Value 12
  EPWDataAnnualMinDrybulb,                !- Feature Name 13
  Double,                                 !- Feature Data Type 13
  -2.9200000000000017,                    !- Feature Value 13
  EPWDataAnnualMaxDrybulb,                !- Feature Name 14
  Double,                                 !- Feature Data Type 14
  104,                                    !- Feature Value 14
  EPWDataCDD50F,                          !- Feature Name 15
  Double,                                 !- Feature Data Type 15
  3072.2925000000005,                     !- Feature Value 15
  EPWDataCDD65F,                          !- Feature Name 16
  Double,                                 !- Feature Data Type 16
  883.62000000000035,                     !- Feature Value 16
  EPWDataHDD50F,                          !- Feature Name 17
  Double,                                 !- Feature Data Type 17
  2497.1925000000001,                     !- Feature Value 17
  EPWDataHDD65F,                          !- Feature Name 18
  Double,                                 !- Feature Data Type 18
  5783.5200000000013,                     !- Feature Value 18
  EPWDataAnnualAvgWindspeed,              !- Feature Name 19
  Double,                                 !- Feature Data Type 19
  3.9165296803649667,                     !- Feature Value 19
  EPWDataMonthlyAvgDrybulbs,              !- Feature Name 20
  String,                                 !- Feature Data Type 20
  33.4191935483871&#4431.90142857142857&#4443.02620967741937&#4442.48624999999999&#4459.877741935483854&#4473.57574999999997&#4472.07975806451608&#4472.70008064516134&#4466.49200000000006&#4450.079112903225806&#4437.218250000000005&#4434.582177419354835, !- Feature Value 20
  EPWDataGroundMonthlyTemps,              !- Feature Name 21
  String,                                 !- Feature Data Type 21
  44.08306285945173&#4440.89570904991865&#4440.64045432632048&#4442.153016571250646&#4448.225111118704206&#4454.268919273837525&#4459.508577937551024&#4462.82777283423508&#4463.10975667174995&#4460.41014950381947&#4455.304105212311526&#4449.445696474514364, !- Feature Value 21
  EPWDataWSF,                             !- Feature Name 22
  Double,                                 !- Feature Data Type 22
  0.58999999999999997,                    !- Feature Value 22
  EPWDataMonthlyAvgDailyHighDrybulbs,     !- Feature Name 23
  String,                                 !- Feature Data Type 23
  47.41032258064516&#4446.58642857142857&#4455.15032258064517&#4453.708&#4472.80193548387098&#4488.67600000000002&#4486.1858064516129&#4485.87225806451613&#4482.082&#4463.18064516129033&#4448.73400000000001&#4448.87935483870968, !- Feature Value 23
  EPWDataMonthlyAvgDailyLowDrybulbs,      !- Feature Name 24
  String,                                 !- Feature Data Type 24
  19.347741935483874&#4419.856428571428573&#4430.316129032258065&#4431.112&#4447.41612903225806&#4457.901999999999994&#4459.063870967741934&#4460.956774193548384&#4452.352000000000004&#4438.41612903225806&#4427.002000000000002&#4423.02903225806451, !- Feature Value 24
  EPWDesignHeatingDrybulb,                !- Feature Name 25
  Double,                                 !- Feature Data Type 25
  12.02,                                  !- Feature Value 25
  EPWDesignHeatingWindspeed,              !- Feature Name 26
  Double,                                 !- Feature Data Type 26
  2.8062500000000004,                     !- Feature Value 26
  EPWDesignCoolingDrybulb,                !- Feature Name 27
  Double,                                 !- Feature Data Type 27
  91.939999999999998,                     !- Feature Value 27
  EPWDesignCoolingWetbulb,                !- Feature Name 28
  Double,                                 !- Feature Data Type 28
  59.95131430195849,                      !- Feature Value 28
  EPWDesignCoolingHumidityRatio,          !- Feature Name 29
  Double,                                 !- Feature Data Type 29
  0.0059161086834698092,                  !- Feature Value 29
  EPWDesignCoolingWindspeed,              !- Feature Name 30
  Double,                                 !- Feature Data Type 30
  3.7999999999999989,                     !- Feature Value 30
  EPWDesignDailyTemperatureRange,         !- Feature Name 31
  Double,                                 !- Feature Data Type 31
  24.915483870967748,                     !- Feature Value 31
  EPWDesignDehumidDrybulb,                !- Feature Name 32
  Double,                                 !- Feature Data Type 32
  67.996785714285721,                     !- Feature Value 32
  EPWDesignDehumidHumidityRatio,          !- Feature Name 33
  Double,                                 !- Feature Data Type 33
  0.012133744170488724,                   !- Feature Value 33
  EPWDesignCoolingDirectNormal,           !- Feature Name 34
  Double,                                 !- Feature Data Type 34
  985,                                    !- Feature Value 34
  EPWDesignCoolingDiffuseHorizontal,      !- Feature Name 35
  Double,                                 !- Feature Data Type 35
  84;                                     !- Feature Value 35

OS:Site,
<<<<<<< HEAD
  {cb5e48d2-f7d8-4f3b-a66e-3430f562fa12}, !- Handle
=======
  {89b43225-81d5-4bfc-915e-f84f3ed0f950}, !- Handle
>>>>>>> 30cb9182
  Denver Intl Ap_CO_USA,                  !- Name
  39.83,                                  !- Latitude {deg}
  -104.65,                                !- Longitude {deg}
  -7,                                     !- Time Zone {hr}
  1650,                                   !- Elevation {m}
  ;                                       !- Terrain

OS:ClimateZones,
<<<<<<< HEAD
  {45935e3f-9627-4aba-8773-478477e72e5d}, !- Handle
=======
  {dbf51a23-d185-4f09-9833-4f529739d1c1}, !- Handle
>>>>>>> 30cb9182
  ,                                       !- Active Institution
  ,                                       !- Active Year
  ,                                       !- Climate Zone Institution Name 1
  ,                                       !- Climate Zone Document Name 1
  ,                                       !- Climate Zone Document Year 1
  ,                                       !- Climate Zone Value 1
  Building America,                       !- Climate Zone Institution Name 2
  ,                                       !- Climate Zone Document Name 2
  0,                                      !- Climate Zone Document Year 2
  Cold;                                   !- Climate Zone Value 2

OS:Site:WaterMainsTemperature,
<<<<<<< HEAD
  {f1a8be8e-1990-4036-a388-348fa5580d43}, !- Handle
=======
  {da93ab42-b778-4d1f-8cea-40af72cbcee8}, !- Handle
>>>>>>> 30cb9182
  Correlation,                            !- Calculation Method
  ,                                       !- Temperature Schedule Name
  10.8753424657535,                       !- Annual Average Outdoor Air Temperature {C}
  23.1524007936508;                       !- Maximum Difference In Monthly Average Outdoor Air Temperatures {deltaC}

OS:RunPeriodControl:DaylightSavingTime,
<<<<<<< HEAD
  {383ce37b-b969-451d-8c8e-dfd1f3591ae0}, !- Handle
=======
  {b0486e78-d738-4a7f-bf37-a217839bd95f}, !- Handle
>>>>>>> 30cb9182
  4/7,                                    !- Start Date
  10/26;                                  !- End Date

OS:Site:GroundTemperature:Deep,
<<<<<<< HEAD
  {3a69a10d-32e4-41f4-96bf-9fe17aa1195f}, !- Handle
=======
  {5e0af79c-d059-4522-b061-fd8d044b264d}, !- Handle
>>>>>>> 30cb9182
  10.8753424657535,                       !- January Deep Ground Temperature {C}
  10.8753424657535,                       !- February Deep Ground Temperature {C}
  10.8753424657535,                       !- March Deep Ground Temperature {C}
  10.8753424657535,                       !- April Deep Ground Temperature {C}
  10.8753424657535,                       !- May Deep Ground Temperature {C}
  10.8753424657535,                       !- June Deep Ground Temperature {C}
  10.8753424657535,                       !- July Deep Ground Temperature {C}
  10.8753424657535,                       !- August Deep Ground Temperature {C}
  10.8753424657535,                       !- September Deep Ground Temperature {C}
  10.8753424657535,                       !- October Deep Ground Temperature {C}
  10.8753424657535,                       !- November Deep Ground Temperature {C}
  10.8753424657535;                       !- December Deep Ground Temperature {C}

OS:Building,
<<<<<<< HEAD
  {dd6a35f4-ff71-4602-af2c-73fc6a019ab0}, !- Handle
=======
  {dabdddb2-74f7-44b2-b417-b836793ab4b8}, !- Handle
>>>>>>> 30cb9182
  Building 1,                             !- Name
  ,                                       !- Building Sector Type
  ,                                       !- North Axis {deg}
  ,                                       !- Nominal Floor to Floor Height {m}
  ,                                       !- Space Type Name
  ,                                       !- Default Construction Set Name
  ,                                       !- Default Schedule Set Name
  1,                                      !- Standards Number of Stories
  1,                                      !- Standards Number of Above Ground Stories
  ,                                       !- Standards Template
  singlefamilyattached,                   !- Standards Building Type
  4;                                      !- Standards Number of Living Units

OS:AdditionalProperties,
<<<<<<< HEAD
  {37cf713d-44cb-4079-b89d-782748d162e6}, !- Handle
  {dd6a35f4-ff71-4602-af2c-73fc6a019ab0}, !- Object Name
  num_units,                              !- Feature Name 1
  Integer,                                !- Feature Data Type 1
  4,                                      !- Feature Value 1
  has_rear_units,                         !- Feature Name 2
  Boolean,                                !- Feature Data Type 2
  false,                                  !- Feature Value 2
  horz_location,                          !- Feature Name 3
  String,                                 !- Feature Data Type 3
  Left,                                   !- Feature Value 3
  num_floors,                             !- Feature Name 4
  Integer,                                !- Feature Data Type 4
  1,                                      !- Feature Value 4
  has_hvac_flue,                          !- Feature Name 5
  Boolean,                                !- Feature Data Type 5
  true;                                   !- Feature Value 5

OS:ThermalZone,
  {1082bdae-5235-433b-8353-2f45e922606f}, !- Handle
=======
  {395b9102-25ef-4744-8bf9-1ca8c2377033}, !- Handle
  {dabdddb2-74f7-44b2-b417-b836793ab4b8}, !- Object Name
  Total Units Represented,                !- Feature Name 1
  Integer,                                !- Feature Data Type 1
  4,                                      !- Feature Value 1
  Total Units Modeled,                    !- Feature Name 2
  Integer,                                !- Feature Data Type 2
  4;                                      !- Feature Value 2

OS:ThermalZone,
  {098b4822-673c-4299-a2eb-841c75180e6a}, !- Handle
>>>>>>> 30cb9182
  living zone,                            !- Name
  ,                                       !- Multiplier
  ,                                       !- Ceiling Height {m}
  ,                                       !- Volume {m3}
  ,                                       !- Floor Area {m2}
  ,                                       !- Zone Inside Convection Algorithm
  ,                                       !- Zone Outside Convection Algorithm
  ,                                       !- Zone Conditioning Equipment List Name
<<<<<<< HEAD
  {4f6ef331-b7aa-42bf-980b-2b8a762938b9}, !- Zone Air Inlet Port List
  {f8d9669a-9baa-407a-8d3d-b014d483f18c}, !- Zone Air Exhaust Port List
  {e618621f-b275-43fe-af0e-32e4d6153202}, !- Zone Air Node Name
  {0f663289-4034-48ee-820c-77a64d82cb46}, !- Zone Return Air Port List
=======
  {f6d9d008-923f-4724-9e38-1a9b50a489e7}, !- Zone Air Inlet Port List
  {2e9d340f-32d7-472c-8003-a1c07cbab935}, !- Zone Air Exhaust Port List
  {90799d63-d7a2-4864-b15b-19e280497221}, !- Zone Air Node Name
  {b7eee653-ec88-49e2-bc33-1dc2dcecfae1}, !- Zone Return Air Port List
>>>>>>> 30cb9182
  ,                                       !- Primary Daylighting Control Name
  ,                                       !- Fraction of Zone Controlled by Primary Daylighting Control
  ,                                       !- Secondary Daylighting Control Name
  ,                                       !- Fraction of Zone Controlled by Secondary Daylighting Control
  ,                                       !- Illuminance Map Name
  ,                                       !- Group Rendering Name
  ,                                       !- Thermostat Name
  No;                                     !- Use Ideal Air Loads

OS:Node,
<<<<<<< HEAD
  {884c0a21-6608-4dbc-9f38-e34d6613d1b9}, !- Handle
  Node 1,                                 !- Name
  {e618621f-b275-43fe-af0e-32e4d6153202}, !- Inlet Port
  ;                                       !- Outlet Port

OS:Connection,
  {e618621f-b275-43fe-af0e-32e4d6153202}, !- Handle
  {6a4ae510-731d-4dc2-94c8-e094f8f5eaa0}, !- Name
  {1082bdae-5235-433b-8353-2f45e922606f}, !- Source Object
  11,                                     !- Outlet Port
  {884c0a21-6608-4dbc-9f38-e34d6613d1b9}, !- Target Object
  2;                                      !- Inlet Port

OS:PortList,
  {4f6ef331-b7aa-42bf-980b-2b8a762938b9}, !- Handle
  {5b8cf918-bc50-4b1b-89a0-e1b943d7ce7b}, !- Name
  {1082bdae-5235-433b-8353-2f45e922606f}, !- HVAC Component
  {a923007a-86d4-4fde-aeaa-7b52edf78fbe}; !- Port 1

OS:PortList,
  {f8d9669a-9baa-407a-8d3d-b014d483f18c}, !- Handle
  {7774f290-5b0f-4982-84ac-bb4ae417d37e}, !- Name
  {1082bdae-5235-433b-8353-2f45e922606f}, !- HVAC Component
  {6dffe8cf-5f90-4a7c-a29d-db30f4247e8e}; !- Port 1

OS:PortList,
  {0f663289-4034-48ee-820c-77a64d82cb46}, !- Handle
  {a5647f5c-5740-46a8-82a3-226927eddd08}, !- Name
  {1082bdae-5235-433b-8353-2f45e922606f}; !- HVAC Component

OS:Sizing:Zone,
  {fafc0006-4d55-4d3b-828a-4e3edc871dc0}, !- Handle
  {1082bdae-5235-433b-8353-2f45e922606f}, !- Zone or ZoneList Name
=======
  {d9d390ca-2dfd-4a5a-9fad-92c0b7fc71c1}, !- Handle
  Node 1,                                 !- Name
  {90799d63-d7a2-4864-b15b-19e280497221}, !- Inlet Port
  ;                                       !- Outlet Port

OS:Connection,
  {90799d63-d7a2-4864-b15b-19e280497221}, !- Handle
  {3918fe37-6c77-43fe-b2b3-4042a334830d}, !- Name
  {098b4822-673c-4299-a2eb-841c75180e6a}, !- Source Object
  11,                                     !- Outlet Port
  {d9d390ca-2dfd-4a5a-9fad-92c0b7fc71c1}, !- Target Object
  2;                                      !- Inlet Port

OS:PortList,
  {f6d9d008-923f-4724-9e38-1a9b50a489e7}, !- Handle
  {d20a63dd-dd65-42b6-bbe9-451c258593a7}, !- Name
  {098b4822-673c-4299-a2eb-841c75180e6a}; !- HVAC Component

OS:PortList,
  {2e9d340f-32d7-472c-8003-a1c07cbab935}, !- Handle
  {ab6e561f-8a21-4052-8b5d-19c7670eb142}, !- Name
  {098b4822-673c-4299-a2eb-841c75180e6a}; !- HVAC Component

OS:PortList,
  {b7eee653-ec88-49e2-bc33-1dc2dcecfae1}, !- Handle
  {07e58b89-f626-44c6-9386-6a0c8a0b91e7}, !- Name
  {098b4822-673c-4299-a2eb-841c75180e6a}; !- HVAC Component

OS:Sizing:Zone,
  {dd850dd5-fcc1-4748-a005-50a18e82dd42}, !- Handle
  {098b4822-673c-4299-a2eb-841c75180e6a}, !- Zone or ZoneList Name
>>>>>>> 30cb9182
  SupplyAirTemperature,                   !- Zone Cooling Design Supply Air Temperature Input Method
  14,                                     !- Zone Cooling Design Supply Air Temperature {C}
  11.11,                                  !- Zone Cooling Design Supply Air Temperature Difference {deltaC}
  SupplyAirTemperature,                   !- Zone Heating Design Supply Air Temperature Input Method
  40,                                     !- Zone Heating Design Supply Air Temperature {C}
  11.11,                                  !- Zone Heating Design Supply Air Temperature Difference {deltaC}
  0.0085,                                 !- Zone Cooling Design Supply Air Humidity Ratio {kg-H2O/kg-air}
  0.008,                                  !- Zone Heating Design Supply Air Humidity Ratio {kg-H2O/kg-air}
  ,                                       !- Zone Heating Sizing Factor
  ,                                       !- Zone Cooling Sizing Factor
  DesignDay,                              !- Cooling Design Air Flow Method
  ,                                       !- Cooling Design Air Flow Rate {m3/s}
  ,                                       !- Cooling Minimum Air Flow per Zone Floor Area {m3/s-m2}
  ,                                       !- Cooling Minimum Air Flow {m3/s}
  ,                                       !- Cooling Minimum Air Flow Fraction
  DesignDay,                              !- Heating Design Air Flow Method
  ,                                       !- Heating Design Air Flow Rate {m3/s}
  ,                                       !- Heating Maximum Air Flow per Zone Floor Area {m3/s-m2}
  ,                                       !- Heating Maximum Air Flow {m3/s}
  ,                                       !- Heating Maximum Air Flow Fraction
  ,                                       !- Design Zone Air Distribution Effectiveness in Cooling Mode
  ,                                       !- Design Zone Air Distribution Effectiveness in Heating Mode
  No,                                     !- Account for Dedicated Outdoor Air System
  NeutralSupplyAir,                       !- Dedicated Outdoor Air System Control Strategy
  autosize,                               !- Dedicated Outdoor Air Low Setpoint Temperature for Design {C}
  autosize;                               !- Dedicated Outdoor Air High Setpoint Temperature for Design {C}

OS:ZoneHVAC:EquipmentList,
<<<<<<< HEAD
  {9182f5cc-c40b-4d44-921b-4b53d9a85da4}, !- Handle
  Zone HVAC Equipment List 1,             !- Name
  {1082bdae-5235-433b-8353-2f45e922606f}, !- Thermal Zone
  ,                                       !- Load Distribution Scheme
  {434a36f0-34e6-4b5f-ac41-ba7917cf2290}, !- Zone Equipment 1
  1,                                      !- Zone Equipment Cooling Sequence 1
  1,                                      !- Zone Equipment Heating or No-Load Sequence 1
  ,                                       !- Zone Equipment Sequential Cooling Fraction Schedule Name 1
  ;                                       !- Zone Equipment Sequential Heating Fraction Schedule Name 1

OS:Space,
  {f424db0c-32fc-4033-87bf-4ead7fd5b126}, !- Handle
  living space,                           !- Name
  {7f4fb911-fd8d-4ee9-b106-f913e97cac59}, !- Space Type Name
=======
  {4029cf48-e220-42f3-91f0-e21a8b583be5}, !- Handle
  Zone HVAC Equipment List 1,             !- Name
  {098b4822-673c-4299-a2eb-841c75180e6a}; !- Thermal Zone

OS:Space,
  {ffd9d88d-8369-473d-beaf-6ad5d4135402}, !- Handle
  living space,                           !- Name
  {63ac77c3-0596-4801-ba0b-2570641ce583}, !- Space Type Name
>>>>>>> 30cb9182
  ,                                       !- Default Construction Set Name
  ,                                       !- Default Schedule Set Name
  ,                                       !- Direction of Relative North {deg}
  ,                                       !- X Origin {m}
  ,                                       !- Y Origin {m}
  ,                                       !- Z Origin {m}
  ,                                       !- Building Story Name
<<<<<<< HEAD
  {1082bdae-5235-433b-8353-2f45e922606f}, !- Thermal Zone Name
  ,                                       !- Part of Total Floor Area
  ,                                       !- Design Specification Outdoor Air Object Name
  {cb55dd39-60b6-4066-8254-ea985e5897aa}; !- Building Unit Name

OS:Surface,
  {f98ca1fc-8484-4556-85de-8e1e26ee917e}, !- Handle
  Surface 1,                              !- Name
  Floor,                                  !- Surface Type
  ,                                       !- Construction Name
  {f424db0c-32fc-4033-87bf-4ead7fd5b126}, !- Space Name
=======
  {098b4822-673c-4299-a2eb-841c75180e6a}, !- Thermal Zone Name
  ,                                       !- Part of Total Floor Area
  ,                                       !- Design Specification Outdoor Air Object Name
  {33747bdc-66b5-43a6-9f9f-b33c6afe43ae}; !- Building Unit Name

OS:Surface,
  {20fb1d77-7c5a-4634-b59e-729265b7d6fb}, !- Handle
  Surface 1,                              !- Name
  Floor,                                  !- Surface Type
  ,                                       !- Construction Name
  {ffd9d88d-8369-473d-beaf-6ad5d4135402}, !- Space Name
>>>>>>> 30cb9182
  Foundation,                             !- Outside Boundary Condition
  ,                                       !- Outside Boundary Condition Object
  NoSun,                                  !- Sun Exposure
  NoWind,                                 !- Wind Exposure
  ,                                       !- View Factor to Ground
  ,                                       !- Number of Vertices
  0, -12.9315688143396, 0,                !- X,Y,Z Vertex 1 {m}
  0, 0, 0,                                !- X,Y,Z Vertex 2 {m}
  6.46578440716979, 0, 0,                 !- X,Y,Z Vertex 3 {m}
  6.46578440716979, -12.9315688143396, 0; !- X,Y,Z Vertex 4 {m}

OS:Surface,
<<<<<<< HEAD
  {0b6316b7-da11-4e87-9fbd-0fcfdefafbb8}, !- Handle
  Surface 2,                              !- Name
  Wall,                                   !- Surface Type
  ,                                       !- Construction Name
  {f424db0c-32fc-4033-87bf-4ead7fd5b126}, !- Space Name
=======
  {15582f86-798e-43ad-83e3-ee7c993bdae1}, !- Handle
  Surface 2,                              !- Name
  Wall,                                   !- Surface Type
  ,                                       !- Construction Name
  {ffd9d88d-8369-473d-beaf-6ad5d4135402}, !- Space Name
>>>>>>> 30cb9182
  Outdoors,                               !- Outside Boundary Condition
  ,                                       !- Outside Boundary Condition Object
  SunExposed,                             !- Sun Exposure
  WindExposed,                            !- Wind Exposure
  ,                                       !- View Factor to Ground
  ,                                       !- Number of Vertices
  0, 0, 2.4384,                           !- X,Y,Z Vertex 1 {m}
  0, 0, 0,                                !- X,Y,Z Vertex 2 {m}
  0, -12.9315688143396, 0,                !- X,Y,Z Vertex 3 {m}
  0, -12.9315688143396, 2.4384;           !- X,Y,Z Vertex 4 {m}

OS:Surface,
<<<<<<< HEAD
  {f8813a49-d04b-4e34-889d-fcecfb6e60c1}, !- Handle
  Surface 3,                              !- Name
  Wall,                                   !- Surface Type
  ,                                       !- Construction Name
  {f424db0c-32fc-4033-87bf-4ead7fd5b126}, !- Space Name
=======
  {6360b9a2-c4d0-4171-9cbe-25be7ece8de3}, !- Handle
  Surface 3,                              !- Name
  Wall,                                   !- Surface Type
  ,                                       !- Construction Name
  {ffd9d88d-8369-473d-beaf-6ad5d4135402}, !- Space Name
>>>>>>> 30cb9182
  Outdoors,                               !- Outside Boundary Condition
  ,                                       !- Outside Boundary Condition Object
  SunExposed,                             !- Sun Exposure
  WindExposed,                            !- Wind Exposure
  ,                                       !- View Factor to Ground
  ,                                       !- Number of Vertices
  6.46578440716979, 0, 2.4384,            !- X,Y,Z Vertex 1 {m}
  6.46578440716979, 0, 0,                 !- X,Y,Z Vertex 2 {m}
  0, 0, 0,                                !- X,Y,Z Vertex 3 {m}
  0, 0, 2.4384;                           !- X,Y,Z Vertex 4 {m}

OS:Surface,
<<<<<<< HEAD
  {1323601d-0b54-46b2-bc76-9e8aacad8f6d}, !- Handle
  Surface 4,                              !- Name
  Wall,                                   !- Surface Type
  ,                                       !- Construction Name
  {f424db0c-32fc-4033-87bf-4ead7fd5b126}, !- Space Name
  Adiabatic,                              !- Outside Boundary Condition
  ,                                       !- Outside Boundary Condition Object
=======
  {9df9bc81-6e6f-4ffa-8420-1b23253f93ad}, !- Handle
  Surface 4,                              !- Name
  Wall,                                   !- Surface Type
  ,                                       !- Construction Name
  {ffd9d88d-8369-473d-beaf-6ad5d4135402}, !- Space Name
  Surface,                                !- Outside Boundary Condition
  {73fe0ca5-9081-4fe5-8338-a6d1779730c8}, !- Outside Boundary Condition Object
>>>>>>> 30cb9182
  NoSun,                                  !- Sun Exposure
  NoWind,                                 !- Wind Exposure
  ,                                       !- View Factor to Ground
  ,                                       !- Number of Vertices
  6.46578440716979, -12.9315688143396, 2.4384, !- X,Y,Z Vertex 1 {m}
  6.46578440716979, -12.9315688143396, 0, !- X,Y,Z Vertex 2 {m}
  6.46578440716979, 0, 0,                 !- X,Y,Z Vertex 3 {m}
  6.46578440716979, 0, 2.4384;            !- X,Y,Z Vertex 4 {m}

OS:Surface,
<<<<<<< HEAD
  {3a54d6ec-455d-4687-8f18-06529c65744e}, !- Handle
  Surface 5,                              !- Name
  Wall,                                   !- Surface Type
  ,                                       !- Construction Name
  {f424db0c-32fc-4033-87bf-4ead7fd5b126}, !- Space Name
=======
  {f3dad526-6b0e-4771-b818-4d42314e3760}, !- Handle
  Surface 5,                              !- Name
  Wall,                                   !- Surface Type
  ,                                       !- Construction Name
  {ffd9d88d-8369-473d-beaf-6ad5d4135402}, !- Space Name
>>>>>>> 30cb9182
  Outdoors,                               !- Outside Boundary Condition
  ,                                       !- Outside Boundary Condition Object
  SunExposed,                             !- Sun Exposure
  WindExposed,                            !- Wind Exposure
  ,                                       !- View Factor to Ground
  ,                                       !- Number of Vertices
  0, -12.9315688143396, 2.4384,           !- X,Y,Z Vertex 1 {m}
  0, -12.9315688143396, 0,                !- X,Y,Z Vertex 2 {m}
  6.46578440716979, -12.9315688143396, 0, !- X,Y,Z Vertex 3 {m}
  6.46578440716979, -12.9315688143396, 2.4384; !- X,Y,Z Vertex 4 {m}

OS:Surface,
<<<<<<< HEAD
  {b71b92d3-5e89-4967-80ab-75fbec5b2bf7}, !- Handle
  Surface 6,                              !- Name
  RoofCeiling,                            !- Surface Type
  ,                                       !- Construction Name
  {f424db0c-32fc-4033-87bf-4ead7fd5b126}, !- Space Name
  Surface,                                !- Outside Boundary Condition
  {90e8c24c-7466-478b-b1c8-fcf5bf47d4a5}, !- Outside Boundary Condition Object
=======
  {f91488a7-d7f6-4158-8043-33368d811bd1}, !- Handle
  Surface 6,                              !- Name
  RoofCeiling,                            !- Surface Type
  ,                                       !- Construction Name
  {ffd9d88d-8369-473d-beaf-6ad5d4135402}, !- Space Name
  Surface,                                !- Outside Boundary Condition
  {07a1b1d8-3399-4229-93b7-589113800122}, !- Outside Boundary Condition Object
>>>>>>> 30cb9182
  NoSun,                                  !- Sun Exposure
  NoWind,                                 !- Wind Exposure
  ,                                       !- View Factor to Ground
  ,                                       !- Number of Vertices
  6.46578440716979, -12.9315688143396, 2.4384, !- X,Y,Z Vertex 1 {m}
  6.46578440716979, 0, 2.4384,            !- X,Y,Z Vertex 2 {m}
  0, 0, 2.4384,                           !- X,Y,Z Vertex 3 {m}
  0, -12.9315688143396, 2.4384;           !- X,Y,Z Vertex 4 {m}

OS:SpaceType,
<<<<<<< HEAD
  {7f4fb911-fd8d-4ee9-b106-f913e97cac59}, !- Handle
=======
  {63ac77c3-0596-4801-ba0b-2570641ce583}, !- Handle
>>>>>>> 30cb9182
  Space Type 1,                           !- Name
  ,                                       !- Default Construction Set Name
  ,                                       !- Default Schedule Set Name
  ,                                       !- Group Rendering Name
  ,                                       !- Design Specification Outdoor Air Object Name
  ,                                       !- Standards Template
  ,                                       !- Standards Building Type
  living;                                 !- Standards Space Type

<<<<<<< HEAD
OS:Surface,
  {90e8c24c-7466-478b-b1c8-fcf5bf47d4a5}, !- Handle
  Surface 7,                              !- Name
  Floor,                                  !- Surface Type
  ,                                       !- Construction Name
  {70cf585f-4447-4051-b730-b24889fdb968}, !- Space Name
  Surface,                                !- Outside Boundary Condition
  {b71b92d3-5e89-4967-80ab-75fbec5b2bf7}, !- Outside Boundary Condition Object
=======
OS:ThermalZone,
  {30ad7e37-3a31-4bb6-8bbe-6972b9031f2b}, !- Handle
  living zone|unit 2,                     !- Name
  ,                                       !- Multiplier
  ,                                       !- Ceiling Height {m}
  ,                                       !- Volume {m3}
  ,                                       !- Floor Area {m2}
  ,                                       !- Zone Inside Convection Algorithm
  ,                                       !- Zone Outside Convection Algorithm
  ,                                       !- Zone Conditioning Equipment List Name
  {99ba112a-9647-48d0-98ab-42b2bd5a4269}, !- Zone Air Inlet Port List
  {72ac743b-3c69-487c-90c6-718596aff6c4}, !- Zone Air Exhaust Port List
  {f9aab78f-d719-4313-ba2d-205bbeebaace}, !- Zone Air Node Name
  {79eb961e-e3ae-484f-a4b9-dbff326b4392}, !- Zone Return Air Port List
  ,                                       !- Primary Daylighting Control Name
  ,                                       !- Fraction of Zone Controlled by Primary Daylighting Control
  ,                                       !- Secondary Daylighting Control Name
  ,                                       !- Fraction of Zone Controlled by Secondary Daylighting Control
  ,                                       !- Illuminance Map Name
  ,                                       !- Group Rendering Name
  ,                                       !- Thermostat Name
  No;                                     !- Use Ideal Air Loads

OS:Node,
  {4270fbc9-bfaa-4340-87ba-79014c8d342f}, !- Handle
  Node 2,                                 !- Name
  {f9aab78f-d719-4313-ba2d-205bbeebaace}, !- Inlet Port
  ;                                       !- Outlet Port

OS:Connection,
  {f9aab78f-d719-4313-ba2d-205bbeebaace}, !- Handle
  {0d68b6a8-7f83-4d44-a1fc-e760bf442e36}, !- Name
  {30ad7e37-3a31-4bb6-8bbe-6972b9031f2b}, !- Source Object
  11,                                     !- Outlet Port
  {4270fbc9-bfaa-4340-87ba-79014c8d342f}, !- Target Object
  2;                                      !- Inlet Port

OS:PortList,
  {99ba112a-9647-48d0-98ab-42b2bd5a4269}, !- Handle
  {4cd00c62-7f55-4f3f-b778-5cc893e0ed65}, !- Name
  {30ad7e37-3a31-4bb6-8bbe-6972b9031f2b}; !- HVAC Component

OS:PortList,
  {72ac743b-3c69-487c-90c6-718596aff6c4}, !- Handle
  {b5b07169-f932-4c6f-91c1-aeb5ef8b723a}, !- Name
  {30ad7e37-3a31-4bb6-8bbe-6972b9031f2b}; !- HVAC Component

OS:PortList,
  {79eb961e-e3ae-484f-a4b9-dbff326b4392}, !- Handle
  {d257397e-73bd-47cc-b6a0-51617ec57911}, !- Name
  {30ad7e37-3a31-4bb6-8bbe-6972b9031f2b}; !- HVAC Component

OS:Sizing:Zone,
  {00c29c96-abe1-4ad8-b094-6cbd4bf631b5}, !- Handle
  {30ad7e37-3a31-4bb6-8bbe-6972b9031f2b}, !- Zone or ZoneList Name
  SupplyAirTemperature,                   !- Zone Cooling Design Supply Air Temperature Input Method
  14,                                     !- Zone Cooling Design Supply Air Temperature {C}
  11.11,                                  !- Zone Cooling Design Supply Air Temperature Difference {deltaC}
  SupplyAirTemperature,                   !- Zone Heating Design Supply Air Temperature Input Method
  40,                                     !- Zone Heating Design Supply Air Temperature {C}
  11.11,                                  !- Zone Heating Design Supply Air Temperature Difference {deltaC}
  0.0085,                                 !- Zone Cooling Design Supply Air Humidity Ratio {kg-H2O/kg-air}
  0.008,                                  !- Zone Heating Design Supply Air Humidity Ratio {kg-H2O/kg-air}
  ,                                       !- Zone Heating Sizing Factor
  ,                                       !- Zone Cooling Sizing Factor
  DesignDay,                              !- Cooling Design Air Flow Method
  ,                                       !- Cooling Design Air Flow Rate {m3/s}
  ,                                       !- Cooling Minimum Air Flow per Zone Floor Area {m3/s-m2}
  ,                                       !- Cooling Minimum Air Flow {m3/s}
  ,                                       !- Cooling Minimum Air Flow Fraction
  DesignDay,                              !- Heating Design Air Flow Method
  ,                                       !- Heating Design Air Flow Rate {m3/s}
  ,                                       !- Heating Maximum Air Flow per Zone Floor Area {m3/s-m2}
  ,                                       !- Heating Maximum Air Flow {m3/s}
  ,                                       !- Heating Maximum Air Flow Fraction
  ,                                       !- Design Zone Air Distribution Effectiveness in Cooling Mode
  ,                                       !- Design Zone Air Distribution Effectiveness in Heating Mode
  No,                                     !- Account for Dedicated Outdoor Air System
  NeutralSupplyAir,                       !- Dedicated Outdoor Air System Control Strategy
  autosize,                               !- Dedicated Outdoor Air Low Setpoint Temperature for Design {C}
  autosize;                               !- Dedicated Outdoor Air High Setpoint Temperature for Design {C}

OS:ZoneHVAC:EquipmentList,
  {e7b6aa05-55c7-4d30-85bb-5f45cf7d4921}, !- Handle
  Zone HVAC Equipment List 2,             !- Name
  {30ad7e37-3a31-4bb6-8bbe-6972b9031f2b}; !- Thermal Zone

OS:Space,
  {ed577e2d-6834-4764-a217-511d7db6749f}, !- Handle
  living space|unit 2|story 1,            !- Name
  {63ac77c3-0596-4801-ba0b-2570641ce583}, !- Space Type Name
  ,                                       !- Default Construction Set Name
  ,                                       !- Default Schedule Set Name
  -0,                                     !- Direction of Relative North {deg}
  0,                                      !- X Origin {m}
  0,                                      !- Y Origin {m}
  0,                                      !- Z Origin {m}
  ,                                       !- Building Story Name
  {30ad7e37-3a31-4bb6-8bbe-6972b9031f2b}, !- Thermal Zone Name
  ,                                       !- Part of Total Floor Area
  ,                                       !- Design Specification Outdoor Air Object Name
  {778981cf-54f0-4235-b1a2-df886e07db22}; !- Building Unit Name

OS:Surface,
  {adceb4e6-1f28-40ea-972b-3ddbb028d791}, !- Handle
  Surface 12,                             !- Name
  Floor,                                  !- Surface Type
  ,                                       !- Construction Name
  {ed577e2d-6834-4764-a217-511d7db6749f}, !- Space Name
  Foundation,                             !- Outside Boundary Condition
  ,                                       !- Outside Boundary Condition Object
>>>>>>> 30cb9182
  NoSun,                                  !- Sun Exposure
  NoWind,                                 !- Wind Exposure
  ,                                       !- View Factor to Ground
  ,                                       !- Number of Vertices
<<<<<<< HEAD
  0, -12.9315688143396, 2.4384,           !- X,Y,Z Vertex 1 {m}
  0, 0, 2.4384,                           !- X,Y,Z Vertex 2 {m}
  6.46578440716979, 0, 2.4384,            !- X,Y,Z Vertex 3 {m}
  6.46578440716979, -12.9315688143396, 2.4384; !- X,Y,Z Vertex 4 {m}

OS:Surface,
  {82345106-a5dd-49eb-ac27-867d7463a2be}, !- Handle
  Surface 8,                              !- Name
  RoofCeiling,                            !- Surface Type
  ,                                       !- Construction Name
  {70cf585f-4447-4051-b730-b24889fdb968}, !- Space Name
=======
  6.46578440716979, -12.9315688143396, 0, !- X,Y,Z Vertex 1 {m}
  6.46578440716979, 0, 0,                 !- X,Y,Z Vertex 2 {m}
  12.9315688143396, 0, 0,                 !- X,Y,Z Vertex 3 {m}
  12.9315688143396, -12.9315688143396, 0; !- X,Y,Z Vertex 4 {m}

OS:Surface,
  {4a303e08-cd6a-4f3c-9d2e-e758fded266a}, !- Handle
  Surface 13,                             !- Name
  Wall,                                   !- Surface Type
  ,                                       !- Construction Name
  {ed577e2d-6834-4764-a217-511d7db6749f}, !- Space Name
>>>>>>> 30cb9182
  Outdoors,                               !- Outside Boundary Condition
  ,                                       !- Outside Boundary Condition Object
  SunExposed,                             !- Sun Exposure
  WindExposed,                            !- Wind Exposure
<<<<<<< HEAD
=======
  ,                                       !- View Factor to Ground
  ,                                       !- Number of Vertices
  12.9315688143396, 0, 2.4384,            !- X,Y,Z Vertex 1 {m}
  12.9315688143396, 0, 0,                 !- X,Y,Z Vertex 2 {m}
  6.46578440716979, 0, 0,                 !- X,Y,Z Vertex 3 {m}
  6.46578440716979, 0, 2.4384;            !- X,Y,Z Vertex 4 {m}

OS:Surface,
  {06066502-05b6-4323-a875-bf305cac4bea}, !- Handle
  Surface 14,                             !- Name
  RoofCeiling,                            !- Surface Type
  ,                                       !- Construction Name
  {ed577e2d-6834-4764-a217-511d7db6749f}, !- Space Name
  Surface,                                !- Outside Boundary Condition
  {ea1e27d6-80b7-48ef-93a0-bf361738f9ee}, !- Outside Boundary Condition Object
  NoSun,                                  !- Sun Exposure
  NoWind,                                 !- Wind Exposure
  ,                                       !- View Factor to Ground
  ,                                       !- Number of Vertices
  12.9315688143396, -12.9315688143396, 2.4384, !- X,Y,Z Vertex 1 {m}
  12.9315688143396, 0, 2.4384,            !- X,Y,Z Vertex 2 {m}
  6.46578440716979, 0, 2.4384,            !- X,Y,Z Vertex 3 {m}
  6.46578440716979, -12.9315688143396, 2.4384; !- X,Y,Z Vertex 4 {m}

OS:Surface,
  {73fe0ca5-9081-4fe5-8338-a6d1779730c8}, !- Handle
  Surface 15,                             !- Name
  Wall,                                   !- Surface Type
  ,                                       !- Construction Name
  {ed577e2d-6834-4764-a217-511d7db6749f}, !- Space Name
  Surface,                                !- Outside Boundary Condition
  {9df9bc81-6e6f-4ffa-8420-1b23253f93ad}, !- Outside Boundary Condition Object
  NoSun,                                  !- Sun Exposure
  NoWind,                                 !- Wind Exposure
>>>>>>> 30cb9182
  ,                                       !- View Factor to Ground
  ,                                       !- Number of Vertices
  0, -6.46578440716979, 5.6712922035849,  !- X,Y,Z Vertex 1 {m}
  6.46578440716979, -6.46578440716979, 5.6712922035849, !- X,Y,Z Vertex 2 {m}
  6.46578440716979, 0, 2.4384,            !- X,Y,Z Vertex 3 {m}
  0, 0, 2.4384;                           !- X,Y,Z Vertex 4 {m}

OS:Surface,
<<<<<<< HEAD
  {53c35f09-457f-46fe-9fd5-7a7ec73f7a84}, !- Handle
  Surface 9,                              !- Name
  RoofCeiling,                            !- Surface Type
  ,                                       !- Construction Name
  {70cf585f-4447-4051-b730-b24889fdb968}, !- Space Name
  Outdoors,                               !- Outside Boundary Condition
  ,                                       !- Outside Boundary Condition Object
  SunExposed,                             !- Sun Exposure
  WindExposed,                            !- Wind Exposure
  ,                                       !- View Factor to Ground
  ,                                       !- Number of Vertices
  6.46578440716979, -6.46578440716979, 5.6712922035849, !- X,Y,Z Vertex 1 {m}
  0, -6.46578440716979, 5.6712922035849,  !- X,Y,Z Vertex 2 {m}
  0, -12.9315688143396, 2.4384,           !- X,Y,Z Vertex 3 {m}
  6.46578440716979, -12.9315688143396, 2.4384; !- X,Y,Z Vertex 4 {m}

OS:Surface,
  {c63ca64d-db72-4030-a101-0f1335bb92fa}, !- Handle
  Surface 10,                             !- Name
  Wall,                                   !- Surface Type
  ,                                       !- Construction Name
  {70cf585f-4447-4051-b730-b24889fdb968}, !- Space Name
=======
  {6065bca8-1ae4-4137-b4b4-54a78a52ffa4}, !- Handle
  Surface 16,                             !- Name
  Wall,                                   !- Surface Type
  ,                                       !- Construction Name
  {ed577e2d-6834-4764-a217-511d7db6749f}, !- Space Name
  Surface,                                !- Outside Boundary Condition
  {d49e3a9e-9d4b-4a7d-8dc3-0f3995d2d067}, !- Outside Boundary Condition Object
  NoSun,                                  !- Sun Exposure
  NoWind,                                 !- Wind Exposure
  ,                                       !- View Factor to Ground
  ,                                       !- Number of Vertices
  12.9315688143396, -12.9315688143396, 2.4384, !- X,Y,Z Vertex 1 {m}
  12.9315688143396, -12.9315688143396, 0, !- X,Y,Z Vertex 2 {m}
  12.9315688143396, 0, 0,                 !- X,Y,Z Vertex 3 {m}
  12.9315688143396, 0, 2.4384;            !- X,Y,Z Vertex 4 {m}

OS:Surface,
  {8d504407-fc22-4af5-a875-5075a57dea5d}, !- Handle
  Surface 17,                             !- Name
  Wall,                                   !- Surface Type
  ,                                       !- Construction Name
  {ed577e2d-6834-4764-a217-511d7db6749f}, !- Space Name
>>>>>>> 30cb9182
  Outdoors,                               !- Outside Boundary Condition
  ,                                       !- Outside Boundary Condition Object
  SunExposed,                             !- Sun Exposure
  WindExposed,                            !- Wind Exposure
  ,                                       !- View Factor to Ground
  ,                                       !- Number of Vertices
  0, -6.46578440716979, 5.6712922035849,  !- X,Y,Z Vertex 1 {m}
  0, 0, 2.4384,                           !- X,Y,Z Vertex 2 {m}
  0, -12.9315688143396, 2.4384;           !- X,Y,Z Vertex 3 {m}

<<<<<<< HEAD
OS:Surface,
  {b8d69a02-77aa-47a7-aa41-e6e3f5cf19d9}, !- Handle
  Surface 11,                             !- Name
  Wall,                                   !- Surface Type
  ,                                       !- Construction Name
  {70cf585f-4447-4051-b730-b24889fdb968}, !- Space Name
  Adiabatic,                              !- Outside Boundary Condition
  ,                                       !- Outside Boundary Condition Object
  NoSun,                                  !- Sun Exposure
  NoWind,                                 !- Wind Exposure
  ,                                       !- View Factor to Ground
  ,                                       !- Number of Vertices
  6.46578440716979, -6.46578440716979, 5.6712922035849, !- X,Y,Z Vertex 1 {m}
  6.46578440716979, -12.9315688143396, 2.4384, !- X,Y,Z Vertex 2 {m}
  6.46578440716979, 0, 2.4384;            !- X,Y,Z Vertex 3 {m}

OS:Space,
  {70cf585f-4447-4051-b730-b24889fdb968}, !- Handle
  unfinished attic space,                 !- Name
  {4dc58c77-5768-480b-90b1-3c0bc95c4ad6}, !- Space Type Name
  ,                                       !- Default Construction Set Name
  ,                                       !- Default Schedule Set Name
  ,                                       !- Direction of Relative North {deg}
  ,                                       !- X Origin {m}
  ,                                       !- Y Origin {m}
  ,                                       !- Z Origin {m}
  ,                                       !- Building Story Name
  {773d1a87-ec9d-4377-a3cd-82ffe4d3fc47}; !- Thermal Zone Name

OS:ThermalZone,
  {773d1a87-ec9d-4377-a3cd-82ffe4d3fc47}, !- Handle
  unfinished attic zone,                  !- Name
=======
OS:ThermalZone,
  {b685fe67-6c9d-47f9-9222-efdd5c0e5f2a}, !- Handle
  living zone|unit 3,                     !- Name
>>>>>>> 30cb9182
  ,                                       !- Multiplier
  ,                                       !- Ceiling Height {m}
  ,                                       !- Volume {m3}
  ,                                       !- Floor Area {m2}
  ,                                       !- Zone Inside Convection Algorithm
  ,                                       !- Zone Outside Convection Algorithm
  ,                                       !- Zone Conditioning Equipment List Name
<<<<<<< HEAD
  {5a9a6dd2-bf91-4dc7-970c-2f5f244bce9b}, !- Zone Air Inlet Port List
  {60c18ddd-adf5-424a-ae90-7acec3a00e4c}, !- Zone Air Exhaust Port List
  {e45ba511-2e89-4ae4-8255-0e975ec25112}, !- Zone Air Node Name
  {ee758083-2819-4196-aa6f-8658c560ece3}, !- Zone Return Air Port List
=======
  {814ec857-29f1-4b60-8648-a0535e326c3e}, !- Zone Air Inlet Port List
  {13dd1793-98a8-492c-948c-c29556419a4e}, !- Zone Air Exhaust Port List
  {39418db5-d7da-49e7-8673-fdaaece55094}, !- Zone Air Node Name
  {f863afef-8069-4c18-a412-70a4a8eef8e7}, !- Zone Return Air Port List
>>>>>>> 30cb9182
  ,                                       !- Primary Daylighting Control Name
  ,                                       !- Fraction of Zone Controlled by Primary Daylighting Control
  ,                                       !- Secondary Daylighting Control Name
  ,                                       !- Fraction of Zone Controlled by Secondary Daylighting Control
  ,                                       !- Illuminance Map Name
  ,                                       !- Group Rendering Name
  ,                                       !- Thermostat Name
  No;                                     !- Use Ideal Air Loads

OS:Node,
<<<<<<< HEAD
  {0e19bd77-2c7b-4fc0-9a98-ca90f3f9cf18}, !- Handle
  Node 2,                                 !- Name
  {e45ba511-2e89-4ae4-8255-0e975ec25112}, !- Inlet Port
  ;                                       !- Outlet Port

OS:Connection,
  {e45ba511-2e89-4ae4-8255-0e975ec25112}, !- Handle
  {ca3de296-2989-41fd-8771-5501d62edfca}, !- Name
  {773d1a87-ec9d-4377-a3cd-82ffe4d3fc47}, !- Source Object
  11,                                     !- Outlet Port
  {0e19bd77-2c7b-4fc0-9a98-ca90f3f9cf18}, !- Target Object
  2;                                      !- Inlet Port

OS:PortList,
  {5a9a6dd2-bf91-4dc7-970c-2f5f244bce9b}, !- Handle
  {89c568bc-e085-4d49-b039-c4365515a83c}, !- Name
  {773d1a87-ec9d-4377-a3cd-82ffe4d3fc47}; !- HVAC Component

OS:PortList,
  {60c18ddd-adf5-424a-ae90-7acec3a00e4c}, !- Handle
  {ed7b9e54-fc74-450a-97ac-5b5352b872d6}, !- Name
  {773d1a87-ec9d-4377-a3cd-82ffe4d3fc47}; !- HVAC Component

OS:PortList,
  {ee758083-2819-4196-aa6f-8658c560ece3}, !- Handle
  {600591bf-0c8f-49d7-a9bc-99b558a5c156}, !- Name
  {773d1a87-ec9d-4377-a3cd-82ffe4d3fc47}; !- HVAC Component

OS:Sizing:Zone,
  {dc995d3e-783e-4f2d-a8e0-96464401cea9}, !- Handle
  {773d1a87-ec9d-4377-a3cd-82ffe4d3fc47}, !- Zone or ZoneList Name
=======
  {d1c4f2e6-9d94-4f58-a01b-b71c39661781}, !- Handle
  Node 3,                                 !- Name
  {39418db5-d7da-49e7-8673-fdaaece55094}, !- Inlet Port
  ;                                       !- Outlet Port

OS:Connection,
  {39418db5-d7da-49e7-8673-fdaaece55094}, !- Handle
  {797cfe34-661b-444f-939c-a63fa2b7d876}, !- Name
  {b685fe67-6c9d-47f9-9222-efdd5c0e5f2a}, !- Source Object
  11,                                     !- Outlet Port
  {d1c4f2e6-9d94-4f58-a01b-b71c39661781}, !- Target Object
  2;                                      !- Inlet Port

OS:PortList,
  {814ec857-29f1-4b60-8648-a0535e326c3e}, !- Handle
  {37a7c8e0-901f-4560-aa8e-a934a9ca6308}, !- Name
  {b685fe67-6c9d-47f9-9222-efdd5c0e5f2a}; !- HVAC Component

OS:PortList,
  {13dd1793-98a8-492c-948c-c29556419a4e}, !- Handle
  {01ff4cba-70ca-4d08-a177-ca81d20df1d1}, !- Name
  {b685fe67-6c9d-47f9-9222-efdd5c0e5f2a}; !- HVAC Component

OS:PortList,
  {f863afef-8069-4c18-a412-70a4a8eef8e7}, !- Handle
  {eae35449-e851-4c6e-881e-82eedcbbcb39}, !- Name
  {b685fe67-6c9d-47f9-9222-efdd5c0e5f2a}; !- HVAC Component

OS:Sizing:Zone,
  {fe5672f9-c795-4047-a90c-84205052007b}, !- Handle
  {b685fe67-6c9d-47f9-9222-efdd5c0e5f2a}, !- Zone or ZoneList Name
>>>>>>> 30cb9182
  SupplyAirTemperature,                   !- Zone Cooling Design Supply Air Temperature Input Method
  14,                                     !- Zone Cooling Design Supply Air Temperature {C}
  11.11,                                  !- Zone Cooling Design Supply Air Temperature Difference {deltaC}
  SupplyAirTemperature,                   !- Zone Heating Design Supply Air Temperature Input Method
  40,                                     !- Zone Heating Design Supply Air Temperature {C}
  11.11,                                  !- Zone Heating Design Supply Air Temperature Difference {deltaC}
  0.0085,                                 !- Zone Cooling Design Supply Air Humidity Ratio {kg-H2O/kg-air}
  0.008,                                  !- Zone Heating Design Supply Air Humidity Ratio {kg-H2O/kg-air}
  ,                                       !- Zone Heating Sizing Factor
  ,                                       !- Zone Cooling Sizing Factor
  DesignDay,                              !- Cooling Design Air Flow Method
  ,                                       !- Cooling Design Air Flow Rate {m3/s}
  ,                                       !- Cooling Minimum Air Flow per Zone Floor Area {m3/s-m2}
  ,                                       !- Cooling Minimum Air Flow {m3/s}
  ,                                       !- Cooling Minimum Air Flow Fraction
  DesignDay,                              !- Heating Design Air Flow Method
  ,                                       !- Heating Design Air Flow Rate {m3/s}
  ,                                       !- Heating Maximum Air Flow per Zone Floor Area {m3/s-m2}
  ,                                       !- Heating Maximum Air Flow {m3/s}
  ,                                       !- Heating Maximum Air Flow Fraction
  ,                                       !- Design Zone Air Distribution Effectiveness in Cooling Mode
  ,                                       !- Design Zone Air Distribution Effectiveness in Heating Mode
  No,                                     !- Account for Dedicated Outdoor Air System
  NeutralSupplyAir,                       !- Dedicated Outdoor Air System Control Strategy
  autosize,                               !- Dedicated Outdoor Air Low Setpoint Temperature for Design {C}
  autosize;                               !- Dedicated Outdoor Air High Setpoint Temperature for Design {C}

OS:ZoneHVAC:EquipmentList,
<<<<<<< HEAD
  {7b0ddfa5-dad9-464d-ba46-63b428f81540}, !- Handle
  Zone HVAC Equipment List 2,             !- Name
  {773d1a87-ec9d-4377-a3cd-82ffe4d3fc47}; !- Thermal Zone

OS:SpaceType,
  {4dc58c77-5768-480b-90b1-3c0bc95c4ad6}, !- Handle
  Space Type 2,                           !- Name
  ,                                       !- Default Construction Set Name
  ,                                       !- Default Schedule Set Name
  ,                                       !- Group Rendering Name
  ,                                       !- Design Specification Outdoor Air Object Name
  ,                                       !- Standards Template
  ,                                       !- Standards Building Type
  unfinished attic;                       !- Standards Space Type

OS:BuildingUnit,
  {cb55dd39-60b6-4066-8254-ea985e5897aa}, !- Handle
  unit 1,                                 !- Name
  ,                                       !- Rendering Color
  Residential;                            !- Building Unit Type

OS:AdditionalProperties,
  {90d7eb06-ede0-4ad2-a3fb-93edb46d131c}, !- Handle
  {cb55dd39-60b6-4066-8254-ea985e5897aa}, !- Object Name
  NumberOfBedrooms,                       !- Feature Name 1
  Integer,                                !- Feature Data Type 1
  3,                                      !- Feature Value 1
  NumberOfBathrooms,                      !- Feature Name 2
  Double,                                 !- Feature Data Type 2
  2,                                      !- Feature Value 2
  NumberOfOccupants,                      !- Feature Name 3
  Double,                                 !- Feature Data Type 3
  3.3900000000000001;                     !- Feature Value 3

OS:External:File,
  {927e40b6-ebbd-4ba7-8aa4-d3203982684b}, !- Handle
  8760.csv,                               !- Name
  8760.csv;                               !- File Name

OS:Schedule:Day,
  {350ca01c-7cff-455b-a757-506b8545e723}, !- Handle
  Schedule Day 1,                         !- Name
  ,                                       !- Schedule Type Limits Name
  ,                                       !- Interpolate to Timestep
  24,                                     !- Hour 1
  0,                                      !- Minute 1
  0;                                      !- Value Until Time 1

OS:Schedule:Day,
  {3a72bd88-8f69-40a7-9059-6741f97b0dcf}, !- Handle
  Schedule Day 2,                         !- Name
  ,                                       !- Schedule Type Limits Name
  ,                                       !- Interpolate to Timestep
  24,                                     !- Hour 1
  0,                                      !- Minute 1
  1;                                      !- Value Until Time 1

OS:Schedule:File,
  {6f68ade1-8dcf-4c11-a739-7d1b035682d7}, !- Handle
  occupants,                              !- Name
  {1a683e4f-c63b-4e38-aa7c-44624a70d165}, !- Schedule Type Limits Name
  {927e40b6-ebbd-4ba7-8aa4-d3203982684b}, !- External File Name
  1,                                      !- Column Number
  1,                                      !- Rows to Skip at Top
  8760,                                   !- Number of Hours of Data
  ,                                       !- Column Separator
  ,                                       !- Interpolate to Timestep
  60;                                     !- Minutes per Item

OS:Schedule:Ruleset,
  {618e9763-0145-4666-8570-055396dfacfe}, !- Handle
  Schedule Ruleset 1,                     !- Name
  {2a0fb4b6-c5e8-4e64-b1d5-a224b9c51ce5}, !- Schedule Type Limits Name
  {27a7e496-5b7c-4a37-ba26-8f0f6293e398}; !- Default Day Schedule Name

OS:Schedule:Day,
  {27a7e496-5b7c-4a37-ba26-8f0f6293e398}, !- Handle
  Schedule Day 3,                         !- Name
  {2a0fb4b6-c5e8-4e64-b1d5-a224b9c51ce5}, !- Schedule Type Limits Name
  ,                                       !- Interpolate to Timestep
  24,                                     !- Hour 1
  0,                                      !- Minute 1
  112.539290946133;                       !- Value Until Time 1

OS:People:Definition,
  {70f6f0d2-0cec-443d-9d32-78d834e01df8}, !- Handle
  res occupants|living space,             !- Name
  People,                                 !- Number of People Calculation Method
  3.39,                                   !- Number of People {people}
  ,                                       !- People per Space Floor Area {person/m2}
  ,                                       !- Space Floor Area per Person {m2/person}
  0.319734,                               !- Fraction Radiant
  0.573,                                  !- Sensible Heat Fraction
  0,                                      !- Carbon Dioxide Generation Rate {m3/s-W}
  No,                                     !- Enable ASHRAE 55 Comfort Warnings
  ZoneAveraged;                           !- Mean Radiant Temperature Calculation Type

OS:People,
  {bc9c0a5d-84d1-425e-82eb-23772abc75ee}, !- Handle
  res occupants|living space,             !- Name
  {70f6f0d2-0cec-443d-9d32-78d834e01df8}, !- People Definition Name
  {f424db0c-32fc-4033-87bf-4ead7fd5b126}, !- Space or SpaceType Name
  {6f68ade1-8dcf-4c11-a739-7d1b035682d7}, !- Number of People Schedule Name
  {618e9763-0145-4666-8570-055396dfacfe}, !- Activity Level Schedule Name
  ,                                       !- Surface Name/Angle Factor List Name
  ,                                       !- Work Efficiency Schedule Name
  ,                                       !- Clothing Insulation Schedule Name
  ,                                       !- Air Velocity Schedule Name
  1;                                      !- Multiplier

OS:ScheduleTypeLimits,
  {2a0fb4b6-c5e8-4e64-b1d5-a224b9c51ce5}, !- Handle
  ActivityLevel,                          !- Name
  0,                                      !- Lower Limit Value
  ,                                       !- Upper Limit Value
  Continuous,                             !- Numeric Type
  ActivityLevel;                          !- Unit Type

OS:ScheduleTypeLimits,
  {1a683e4f-c63b-4e38-aa7c-44624a70d165}, !- Handle
  Fractional,                             !- Name
  0,                                      !- Lower Limit Value
  1,                                      !- Upper Limit Value
  Continuous;                             !- Numeric Type

OS:PlantLoop,
  {26f0ceaa-b2e8-46c4-90ff-0bca06cea662}, !- Handle
  Hot Water Loop,                         !- Name
  Water,                                  !- Fluid Type
  0,                                      !- Glycol Concentration
  ,                                       !- User Defined Fluid Type
  ,                                       !- Plant Equipment Operation Heating Load
  ,                                       !- Plant Equipment Operation Cooling Load
  ,                                       !- Primary Plant Equipment Operation Scheme
  {faca7291-a898-4851-9f9f-5c2cb49f2d23}, !- Loop Temperature Setpoint Node Name
  ,                                       !- Maximum Loop Temperature {C}
  10,                                     !- Minimum Loop Temperature {C}
  ,                                       !- Maximum Loop Flow Rate {m3/s}
  ,                                       !- Minimum Loop Flow Rate {m3/s}
  Autocalculate,                          !- Plant Loop Volume {m3}
  {4de726a0-da30-4c80-898a-cd68e61d0367}, !- Plant Side Inlet Node Name
  {cf3b79b7-cbd1-4e12-a566-f4b89018f5ac}, !- Plant Side Outlet Node Name
  ,                                       !- Plant Side Branch List Name
  {d7872277-40a6-42de-88ad-09c64a52a833}, !- Demand Side Inlet Node Name
  {6b23cde0-5570-4ac8-bec2-8d7dfbaa8142}, !- Demand Side Outlet Node Name
  ,                                       !- Demand Side Branch List Name
  ,                                       !- Demand Side Connector List Name
  Optimal,                                !- Load Distribution Scheme
  {d503471f-301e-4c97-961d-69338b4abd34}, !- Availability Manager List Name
  ,                                       !- Plant Loop Demand Calculation Scheme
  ,                                       !- Common Pipe Simulation
  ,                                       !- Pressure Simulation Type
  ,                                       !- Plant Equipment Operation Heating Load Schedule
  ,                                       !- Plant Equipment Operation Cooling Load Schedule
  ,                                       !- Primary Plant Equipment Operation Scheme Schedule
  ,                                       !- Component Setpoint Operation Scheme Schedule
  {7abb2775-b9eb-4200-8a6a-ecd59a497492}, !- Demand Mixer Name
  {26f83b50-1089-4900-b7bf-518ca3ed2e3e}, !- Demand Splitter Name
  {cad904cc-b6ba-4ff7-b0c5-ab0fcde71d4a}, !- Supply Mixer Name
  {adcc436b-0e2d-4ca8-b808-a75b5b12de11}; !- Supply Splitter Name

OS:Node,
  {e0c016a5-2411-496a-b8be-cbe0f39f5c26}, !- Handle
  Node 3,                                 !- Name
  {4de726a0-da30-4c80-898a-cd68e61d0367}, !- Inlet Port
  {4a2d0d02-1997-4a11-bd11-7e0400e7fc08}; !- Outlet Port

OS:Node,
  {faca7291-a898-4851-9f9f-5c2cb49f2d23}, !- Handle
  Node 4,                                 !- Name
  {76e8e533-2219-4849-8df3-9b694ec8d250}, !- Inlet Port
  {cf3b79b7-cbd1-4e12-a566-f4b89018f5ac}; !- Outlet Port

OS:Node,
  {b38b955d-4a28-4898-b7df-6a6c8d3ba0af}, !- Handle
  Node 5,                                 !- Name
  {f3d8731f-12e0-41b3-98f5-9eecb3e3b61a}, !- Inlet Port
  {e58afa7b-4b3e-46ea-a0b6-52ab0202a068}; !- Outlet Port

OS:Connector:Mixer,
  {cad904cc-b6ba-4ff7-b0c5-ab0fcde71d4a}, !- Handle
  Connector Mixer 1,                      !- Name
  {bd50ee1e-6afb-4f8d-8350-2a830ad42a47}, !- Outlet Branch Name
  {ec749bbe-ad4c-4695-8fbe-978a929141f8}, !- Inlet Branch Name 1
  {059f4f46-8c33-48ca-85fd-da69bbc88765}; !- Inlet Branch Name 2

OS:Connector:Splitter,
  {adcc436b-0e2d-4ca8-b808-a75b5b12de11}, !- Handle
  Connector Splitter 1,                   !- Name
  {8d436bac-9f88-4e58-87fc-2134395d4707}, !- Inlet Branch Name
  {f3d8731f-12e0-41b3-98f5-9eecb3e3b61a}, !- Outlet Branch Name 1
  {e8ff011f-ed4e-4308-9c43-9ba4efb3c451}; !- Outlet Branch Name 2

OS:Connection,
  {4de726a0-da30-4c80-898a-cd68e61d0367}, !- Handle
  {6e0e5cf5-af33-4ad5-a3f6-8e32859ae615}, !- Name
  {26f0ceaa-b2e8-46c4-90ff-0bca06cea662}, !- Source Object
  14,                                     !- Outlet Port
  {e0c016a5-2411-496a-b8be-cbe0f39f5c26}, !- Target Object
  2;                                      !- Inlet Port

OS:Connection,
  {f3d8731f-12e0-41b3-98f5-9eecb3e3b61a}, !- Handle
  {9b4eab84-035a-4e81-894b-fa1075232f2d}, !- Name
  {adcc436b-0e2d-4ca8-b808-a75b5b12de11}, !- Source Object
  3,                                      !- Outlet Port
  {b38b955d-4a28-4898-b7df-6a6c8d3ba0af}, !- Target Object
  2;                                      !- Inlet Port

OS:Connection,
  {cf3b79b7-cbd1-4e12-a566-f4b89018f5ac}, !- Handle
  {1d3e82ce-e297-4817-94cb-ef58fec3a5cc}, !- Name
  {faca7291-a898-4851-9f9f-5c2cb49f2d23}, !- Source Object
  3,                                      !- Outlet Port
  {26f0ceaa-b2e8-46c4-90ff-0bca06cea662}, !- Target Object
  15;                                     !- Inlet Port

OS:Node,
  {0f730cc3-7d62-401a-bd0f-02d7e62b72a2}, !- Handle
  Node 6,                                 !- Name
  {d7872277-40a6-42de-88ad-09c64a52a833}, !- Inlet Port
  {456f0a0c-eabe-4b29-ad77-d02e6616d2b8}; !- Outlet Port

OS:Node,
  {17cf917b-7fe0-4c05-bcfb-9a8966f67a5f}, !- Handle
  Node 7,                                 !- Name
  {e0d9473b-10b4-4d88-9ddd-ecbfc3d2789f}, !- Inlet Port
  {6b23cde0-5570-4ac8-bec2-8d7dfbaa8142}; !- Outlet Port

OS:Node,
  {61b53a0a-bbc8-4d1a-b2cc-f3fbc1d3acd9}, !- Handle
  Node 8,                                 !- Name
  {ed92745d-3aa4-4ac8-887d-5fc23a943113}, !- Inlet Port
  {af5924aa-0db9-41cf-aa78-c2b9b12355ca}; !- Outlet Port

OS:Connector:Mixer,
  {7abb2775-b9eb-4200-8a6a-ecd59a497492}, !- Handle
  Connector Mixer 2,                      !- Name
  {fd05568b-4aeb-4715-a0ff-782ddb93d1ff}, !- Outlet Branch Name
  {4282c745-4392-4a94-a784-d1bb4e7f2480}, !- Inlet Branch Name 1
  {413ac25e-2827-4530-9cc1-cb178891ef42}; !- Inlet Branch Name 2

OS:Connector:Splitter,
  {26f83b50-1089-4900-b7bf-518ca3ed2e3e}, !- Handle
  Connector Splitter 2,                   !- Name
  {077d905a-572a-4599-8e03-58675a95db0d}, !- Inlet Branch Name
  {ed92745d-3aa4-4ac8-887d-5fc23a943113}, !- Outlet Branch Name 1
  {e4b3f80f-332c-4b5f-a788-e857c17f23b4}; !- Outlet Branch Name 2

OS:Connection,
  {d7872277-40a6-42de-88ad-09c64a52a833}, !- Handle
  {d886c9cd-0ccd-42e9-aeca-bc8dc05dc060}, !- Name
  {26f0ceaa-b2e8-46c4-90ff-0bca06cea662}, !- Source Object
  17,                                     !- Outlet Port
  {0f730cc3-7d62-401a-bd0f-02d7e62b72a2}, !- Target Object
  2;                                      !- Inlet Port

OS:Connection,
  {ed92745d-3aa4-4ac8-887d-5fc23a943113}, !- Handle
  {f2327a09-1129-4c11-a962-2c24f2d73d83}, !- Name
  {26f83b50-1089-4900-b7bf-518ca3ed2e3e}, !- Source Object
  3,                                      !- Outlet Port
  {61b53a0a-bbc8-4d1a-b2cc-f3fbc1d3acd9}, !- Target Object
  2;                                      !- Inlet Port

OS:Connection,
  {6b23cde0-5570-4ac8-bec2-8d7dfbaa8142}, !- Handle
  {782caa66-169b-45ac-94a9-bcbc7e401228}, !- Name
  {17cf917b-7fe0-4c05-bcfb-9a8966f67a5f}, !- Source Object
  3,                                      !- Outlet Port
  {26f0ceaa-b2e8-46c4-90ff-0bca06cea662}, !- Target Object
  18;                                     !- Inlet Port

OS:Sizing:Plant,
  {d2cb5412-99b5-42f5-8cf3-4c5d9082dacc}, !- Handle
  {26f0ceaa-b2e8-46c4-90ff-0bca06cea662}, !- Plant or Condenser Loop Name
  Heating,                                !- Loop Type
  82.2222222222223,                       !- Design Loop Exit Temperature {C}
  11.1111111111111,                       !- Loop Design Temperature Difference {deltaC}
  NonCoincident,                          !- Sizing Option
  1,                                      !- Zone Timesteps in Averaging Window
  None;                                   !- Coincident Sizing Factor Mode

OS:AvailabilityManagerAssignmentList,
  {d503471f-301e-4c97-961d-69338b4abd34}, !- Handle
  Plant Loop 1 AvailabilityManagerAssignmentList; !- Name

OS:Schedule:Ruleset,
  {519b69a9-c5b3-4ebc-9408-53128b835881}, !- Handle
  Hot Water Loop Temp - 180F,             !- Name
  {0d7aa622-8afe-477d-b8d6-eebdd791325f}, !- Schedule Type Limits Name
  {4db1b402-1f15-4a34-86ac-a62a4caf2385}; !- Default Day Schedule Name

OS:Schedule:Day,
  {4db1b402-1f15-4a34-86ac-a62a4caf2385}, !- Handle
  Hot Water Loop Temp - 180F Default,     !- Name
  {0d7aa622-8afe-477d-b8d6-eebdd791325f}, !- Schedule Type Limits Name
  ,                                       !- Interpolate to Timestep
  24,                                     !- Hour 1
  0,                                      !- Minute 1
  82.2222222222223;                       !- Value Until Time 1

OS:ScheduleTypeLimits,
  {0d7aa622-8afe-477d-b8d6-eebdd791325f}, !- Handle
  Temperature,                            !- Name
  0,                                      !- Lower Limit Value
  100,                                    !- Upper Limit Value
  Continuous,                             !- Numeric Type
  Temperature;                            !- Unit Type

OS:SetpointManager:Scheduled,
  {6656fa1e-bc68-42cb-b4b1-ec7205320ee5}, !- Handle
  Hot Water Loop Setpoint Manager,        !- Name
  Temperature,                            !- Control Variable
  {519b69a9-c5b3-4ebc-9408-53128b835881}, !- Schedule Name
  {faca7291-a898-4851-9f9f-5c2cb49f2d23}; !- Setpoint Node or NodeList Name

OS:Pump:VariableSpeed,
  {7dfa37d8-abae-4993-845e-aecb50e57278}, !- Handle
  Central htg pump,                       !- Name
  {4a2d0d02-1997-4a11-bd11-7e0400e7fc08}, !- Inlet Node Name
  {37221984-acf2-4b9d-a450-edbecd69a929}, !- Outlet Node Name
  ,                                       !- Rated Flow Rate {m3/s}
  179344.0152,                            !- Rated Pump Head {Pa}
  ,                                       !- Rated Power Consumption {W}
  0.9,                                    !- Motor Efficiency
  ,                                       !- Fraction of Motor Inefficiencies to Fluid Stream
  ,                                       !- Coefficient 1 of the Part Load Performance Curve
  ,                                       !- Coefficient 2 of the Part Load Performance Curve
  ,                                       !- Coefficient 3 of the Part Load Performance Curve
  ,                                       !- Coefficient 4 of the Part Load Performance Curve
  ,                                       !- Minimum Flow Rate {m3/s}
  Intermittent,                           !- Pump Control Type
  ,                                       !- Pump Flow Rate Schedule Name
  ,                                       !- Pump Curve Name
  ,                                       !- Impeller Diameter {m}
  ,                                       !- VFD Control Type
  ,                                       !- Pump RPM Schedule Name
  ,                                       !- Minimum Pressure Schedule {Pa}
  ,                                       !- Maximum Pressure Schedule {Pa}
  ,                                       !- Minimum RPM Schedule {rev/min}
  ,                                       !- Maximum RPM Schedule {rev/min}
  ,                                       !- Zone Name
  0.5,                                    !- Skin Loss Radiative Fraction
  PowerPerFlowPerPressure,                !- Design Power Sizing Method
  348701.1,                               !- Design Electric Power per Unit Flow Rate {W/(m3/s)}
  1.282051282,                            !- Design Shaft Power per Unit Flow Rate per Unit Head {W-s/m3-Pa}
  0,                                      !- Design Minimum Flow Rate Fraction
  General;                                !- End-Use Subcategory

OS:Node,
  {7b3d5056-ff19-4945-b5e3-d398e704104c}, !- Handle
  Node 9,                                 !- Name
  {37221984-acf2-4b9d-a450-edbecd69a929}, !- Inlet Port
  {8d436bac-9f88-4e58-87fc-2134395d4707}; !- Outlet Port

OS:Connection,
  {4a2d0d02-1997-4a11-bd11-7e0400e7fc08}, !- Handle
  {9f238e77-e4a0-4464-8619-a063d7485257}, !- Name
  {e0c016a5-2411-496a-b8be-cbe0f39f5c26}, !- Source Object
  3,                                      !- Outlet Port
  {7dfa37d8-abae-4993-845e-aecb50e57278}, !- Target Object
  2;                                      !- Inlet Port

OS:Connection,
  {37221984-acf2-4b9d-a450-edbecd69a929}, !- Handle
  {e4290b67-14c9-485b-9a2d-1543748a45e6}, !- Name
  {7dfa37d8-abae-4993-845e-aecb50e57278}, !- Source Object
  3,                                      !- Outlet Port
  {7b3d5056-ff19-4945-b5e3-d398e704104c}, !- Target Object
  2;                                      !- Inlet Port

OS:Connection,
  {8d436bac-9f88-4e58-87fc-2134395d4707}, !- Handle
  {93f94135-41b0-4b82-a472-dbe8e46c8cdf}, !- Name
  {7b3d5056-ff19-4945-b5e3-d398e704104c}, !- Source Object
  3,                                      !- Outlet Port
  {adcc436b-0e2d-4ca8-b808-a75b5b12de11}, !- Target Object
  2;                                      !- Inlet Port

OS:Boiler:HotWater,
  {5a9ea2c4-8553-4261-91cc-f0dad2be61b5}, !- Handle
  Boiler,                                 !- Name
  NaturalGas,                             !- Fuel Type
  ,                                       !- Nominal Capacity {W}
  0.78,                                   !- Nominal Thermal Efficiency
  LeavingBoiler,                          !- Efficiency Curve Temperature Evaluation Variable
  ,                                       !- Normalized Boiler Efficiency Curve Name
  82.2222222222223,                       !- Design Water Outlet Temperature {C}
  ,                                       !- Design Water Flow Rate {m3/s}
  0,                                      !- Minimum Part Load Ratio
  1.2,                                    !- Maximum Part Load Ratio
  1,                                      !- Optimum Part Load Ratio
  {e58afa7b-4b3e-46ea-a0b6-52ab0202a068}, !- Boiler Water Inlet Node Name
  {0cbf5818-4ac9-4eb5-be97-cf3537c9881e}, !- Boiler Water Outlet Node Name
  95.0000000000001,                       !- Water Outlet Upper Temperature Limit {C}
  LeavingSetpointModulated,               !- Boiler Flow Mode
  0,                                      !- Parasitic Electric Load {W}
  1,                                      !- Sizing Factor
  General;                                !- End-Use Subcategory

OS:Node,
  {f85903f7-a9dd-4628-8487-94639d943c2a}, !- Handle
  Node 10,                                !- Name
  {0cbf5818-4ac9-4eb5-be97-cf3537c9881e}, !- Inlet Port
  {ec749bbe-ad4c-4695-8fbe-978a929141f8}; !- Outlet Port

OS:Connection,
  {e58afa7b-4b3e-46ea-a0b6-52ab0202a068}, !- Handle
  {0d4a3ffa-b7df-4093-a0b4-df61635c72c6}, !- Name
  {b38b955d-4a28-4898-b7df-6a6c8d3ba0af}, !- Source Object
  3,                                      !- Outlet Port
  {5a9ea2c4-8553-4261-91cc-f0dad2be61b5}, !- Target Object
  12;                                     !- Inlet Port

OS:Connection,
  {0cbf5818-4ac9-4eb5-be97-cf3537c9881e}, !- Handle
  {5d1c6c29-8e5d-4f23-a0f8-79a735b7ddb7}, !- Name
  {5a9ea2c4-8553-4261-91cc-f0dad2be61b5}, !- Source Object
  13,                                     !- Outlet Port
  {f85903f7-a9dd-4628-8487-94639d943c2a}, !- Target Object
  2;                                      !- Inlet Port

OS:Connection,
  {ec749bbe-ad4c-4695-8fbe-978a929141f8}, !- Handle
  {d517a1f3-5840-449a-baef-1abb849e102c}, !- Name
  {f85903f7-a9dd-4628-8487-94639d943c2a}, !- Source Object
  3,                                      !- Outlet Port
  {cad904cc-b6ba-4ff7-b0c5-ab0fcde71d4a}, !- Target Object
  3;                                      !- Inlet Port

OS:Pipe:Adiabatic,
  {b8c8ddc3-b4ed-4df1-bf22-3a88669db578}, !- Handle
  Hot Water Loop Boiler Bypass,           !- Name
  {bc93b910-a2b5-49b0-8dc1-7f4756662e10}, !- Inlet Node Name
  {0aa81a84-d62f-4eb9-a161-217a4bc1b332}; !- Outlet Node Name

OS:Node,
  {8c82bef1-582c-48e0-932a-91a00eb5831d}, !- Handle
  Node 11,                                !- Name
  {e8ff011f-ed4e-4308-9c43-9ba4efb3c451}, !- Inlet Port
  {bc93b910-a2b5-49b0-8dc1-7f4756662e10}; !- Outlet Port

OS:Connection,
  {e8ff011f-ed4e-4308-9c43-9ba4efb3c451}, !- Handle
  {185cb049-b98e-46d2-89f9-13405682ebb1}, !- Name
  {adcc436b-0e2d-4ca8-b808-a75b5b12de11}, !- Source Object
  4,                                      !- Outlet Port
  {8c82bef1-582c-48e0-932a-91a00eb5831d}, !- Target Object
  2;                                      !- Inlet Port

OS:Node,
  {e416f6bd-2439-476f-a395-089392c6c8f0}, !- Handle
  Node 12,                                !- Name
  {0aa81a84-d62f-4eb9-a161-217a4bc1b332}, !- Inlet Port
  {059f4f46-8c33-48ca-85fd-da69bbc88765}; !- Outlet Port

OS:Connection,
  {bc93b910-a2b5-49b0-8dc1-7f4756662e10}, !- Handle
  {696a6b35-47e7-48f2-9ba3-c664b8b9ef7d}, !- Name
  {8c82bef1-582c-48e0-932a-91a00eb5831d}, !- Source Object
  3,                                      !- Outlet Port
  {b8c8ddc3-b4ed-4df1-bf22-3a88669db578}, !- Target Object
  2;                                      !- Inlet Port

OS:Connection,
  {0aa81a84-d62f-4eb9-a161-217a4bc1b332}, !- Handle
  {b3b6cad9-ff55-4637-b916-bc89827abadf}, !- Name
  {b8c8ddc3-b4ed-4df1-bf22-3a88669db578}, !- Source Object
  3,                                      !- Outlet Port
  {e416f6bd-2439-476f-a395-089392c6c8f0}, !- Target Object
  2;                                      !- Inlet Port

OS:Connection,
  {059f4f46-8c33-48ca-85fd-da69bbc88765}, !- Handle
  {da4eada2-9568-4e8a-b5ba-04e0f0b147de}, !- Name
  {e416f6bd-2439-476f-a395-089392c6c8f0}, !- Source Object
  3,                                      !- Outlet Port
  {cad904cc-b6ba-4ff7-b0c5-ab0fcde71d4a}, !- Target Object
  4;                                      !- Inlet Port

OS:Pipe:Adiabatic,
  {d49654e5-004a-4f14-8d75-f2b1f4ca3008}, !- Handle
  Hot Water Loop Coil Bypass,             !- Name
  {af5924aa-0db9-41cf-aa78-c2b9b12355ca}, !- Inlet Node Name
  {31fcd4c4-777d-4306-bef3-2c665d34d624}; !- Outlet Node Name

OS:Node,
  {abdac5d2-f174-4961-acee-d6720db57d54}, !- Handle
  Node 13,                                !- Name
  {31fcd4c4-777d-4306-bef3-2c665d34d624}, !- Inlet Port
  {4282c745-4392-4a94-a784-d1bb4e7f2480}; !- Outlet Port

OS:Connection,
  {af5924aa-0db9-41cf-aa78-c2b9b12355ca}, !- Handle
  {c9cd59de-8911-4411-818d-2092e6ce9434}, !- Name
  {61b53a0a-bbc8-4d1a-b2cc-f3fbc1d3acd9}, !- Source Object
  3,                                      !- Outlet Port
  {d49654e5-004a-4f14-8d75-f2b1f4ca3008}, !- Target Object
  2;                                      !- Inlet Port

OS:Connection,
  {31fcd4c4-777d-4306-bef3-2c665d34d624}, !- Handle
  {f57937ba-2f74-4bdc-8757-36c15ba7ecae}, !- Name
  {d49654e5-004a-4f14-8d75-f2b1f4ca3008}, !- Source Object
  3,                                      !- Outlet Port
  {abdac5d2-f174-4961-acee-d6720db57d54}, !- Target Object
  2;                                      !- Inlet Port

OS:Connection,
  {4282c745-4392-4a94-a784-d1bb4e7f2480}, !- Handle
  {0d9ece2c-fc61-4aa2-9a17-15283bbe21e2}, !- Name
  {abdac5d2-f174-4961-acee-d6720db57d54}, !- Source Object
  3,                                      !- Outlet Port
  {7abb2775-b9eb-4200-8a6a-ecd59a497492}, !- Target Object
  3;                                      !- Inlet Port

OS:Pipe:Adiabatic,
  {d6a9380a-123c-4f0d-b066-f14ea96519b0}, !- Handle
  Hot Water Loop Supply Outlet,           !- Name
  {18e407df-e9ff-4f44-835f-1528d3a74cda}, !- Inlet Node Name
  {76e8e533-2219-4849-8df3-9b694ec8d250}; !- Outlet Node Name

OS:Node,
  {d112dfcc-661b-4267-b68d-f076ebba2008}, !- Handle
  Node 14,                                !- Name
  {bd50ee1e-6afb-4f8d-8350-2a830ad42a47}, !- Inlet Port
  {18e407df-e9ff-4f44-835f-1528d3a74cda}; !- Outlet Port

OS:Connection,
  {bd50ee1e-6afb-4f8d-8350-2a830ad42a47}, !- Handle
  {d656dd21-ba0c-4ad5-b35c-95c54579de98}, !- Name
  {cad904cc-b6ba-4ff7-b0c5-ab0fcde71d4a}, !- Source Object
  2,                                      !- Outlet Port
  {d112dfcc-661b-4267-b68d-f076ebba2008}, !- Target Object
  2;                                      !- Inlet Port

OS:Connection,
  {18e407df-e9ff-4f44-835f-1528d3a74cda}, !- Handle
  {482f040a-7ac4-4d19-90ce-07cf3eeb3f80}, !- Name
  {d112dfcc-661b-4267-b68d-f076ebba2008}, !- Source Object
  3,                                      !- Outlet Port
  {d6a9380a-123c-4f0d-b066-f14ea96519b0}, !- Target Object
  2;                                      !- Inlet Port

OS:Connection,
  {76e8e533-2219-4849-8df3-9b694ec8d250}, !- Handle
  {623d287d-a968-4043-bb43-d4f5eb3b9f9f}, !- Name
  {d6a9380a-123c-4f0d-b066-f14ea96519b0}, !- Source Object
  3,                                      !- Outlet Port
  {faca7291-a898-4851-9f9f-5c2cb49f2d23}, !- Target Object
  2;                                      !- Inlet Port

OS:Pipe:Adiabatic,
  {bb307292-165d-420b-9b07-40d9ed10c9b8}, !- Handle
  Hot Water Loop Demand Inlet,            !- Name
  {456f0a0c-eabe-4b29-ad77-d02e6616d2b8}, !- Inlet Node Name
  {3b608e24-a8b1-4d63-b8be-6bc05959bf85}; !- Outlet Node Name

OS:Node,
  {163fdeaf-17e9-45c9-964c-1b4afac5fa67}, !- Handle
  Node 15,                                !- Name
  {3b608e24-a8b1-4d63-b8be-6bc05959bf85}, !- Inlet Port
  {077d905a-572a-4599-8e03-58675a95db0d}; !- Outlet Port

OS:Connection,
  {456f0a0c-eabe-4b29-ad77-d02e6616d2b8}, !- Handle
  {a86a1473-350b-4229-ac00-86a481a99135}, !- Name
  {0f730cc3-7d62-401a-bd0f-02d7e62b72a2}, !- Source Object
  3,                                      !- Outlet Port
  {bb307292-165d-420b-9b07-40d9ed10c9b8}, !- Target Object
  2;                                      !- Inlet Port

OS:Connection,
  {3b608e24-a8b1-4d63-b8be-6bc05959bf85}, !- Handle
  {6c882707-1ae9-4e32-a3c7-1492415a3487}, !- Name
  {bb307292-165d-420b-9b07-40d9ed10c9b8}, !- Source Object
  3,                                      !- Outlet Port
  {163fdeaf-17e9-45c9-964c-1b4afac5fa67}, !- Target Object
  2;                                      !- Inlet Port

OS:Connection,
  {077d905a-572a-4599-8e03-58675a95db0d}, !- Handle
  {ca71d12b-6f3a-4b1a-a62c-1ba36ab686af}, !- Name
  {163fdeaf-17e9-45c9-964c-1b4afac5fa67}, !- Source Object
  3,                                      !- Outlet Port
  {26f83b50-1089-4900-b7bf-518ca3ed2e3e}, !- Target Object
  2;                                      !- Inlet Port

OS:Pipe:Adiabatic,
  {9700b46d-4176-4e50-89e8-dd2e16b8acd2}, !- Handle
  Hot Water Loop Demand Outlet,           !- Name
  {05e286da-9cc5-44ee-a0ab-2a4f7e9a779b}, !- Inlet Node Name
  {e0d9473b-10b4-4d88-9ddd-ecbfc3d2789f}; !- Outlet Node Name

OS:Node,
  {21ba9c4a-36ad-4693-b228-5c2364f57061}, !- Handle
  Node 16,                                !- Name
  {fd05568b-4aeb-4715-a0ff-782ddb93d1ff}, !- Inlet Port
  {05e286da-9cc5-44ee-a0ab-2a4f7e9a779b}; !- Outlet Port

OS:Connection,
  {fd05568b-4aeb-4715-a0ff-782ddb93d1ff}, !- Handle
  {ebf11f97-7b64-44b5-92c1-7a2e7e2253d5}, !- Name
  {7abb2775-b9eb-4200-8a6a-ecd59a497492}, !- Source Object
  2,                                      !- Outlet Port
  {21ba9c4a-36ad-4693-b228-5c2364f57061}, !- Target Object
  2;                                      !- Inlet Port

OS:Connection,
  {05e286da-9cc5-44ee-a0ab-2a4f7e9a779b}, !- Handle
  {cc92a735-cead-4774-a4d6-0e941713e596}, !- Name
  {21ba9c4a-36ad-4693-b228-5c2364f57061}, !- Source Object
  3,                                      !- Outlet Port
  {9700b46d-4176-4e50-89e8-dd2e16b8acd2}, !- Target Object
  2;                                      !- Inlet Port

OS:Connection,
  {e0d9473b-10b4-4d88-9ddd-ecbfc3d2789f}, !- Handle
  {cd29493f-768e-4500-b7a9-d77094f7ddc3}, !- Name
  {9700b46d-4176-4e50-89e8-dd2e16b8acd2}, !- Source Object
  3,                                      !- Outlet Port
  {17cf917b-7fe0-4c05-bcfb-9a8966f67a5f}, !- Target Object
  2;                                      !- Inlet Port

OS:PlantLoop,
  {5dde774a-3055-44ac-8a46-fb03c192f9f8}, !- Handle
  Chilled Water Loop,                     !- Name
  ,                                       !- Fluid Type
  0,                                      !- Glycol Concentration
  ,                                       !- User Defined Fluid Type
  ,                                       !- Plant Equipment Operation Heating Load
  ,                                       !- Plant Equipment Operation Cooling Load
  ,                                       !- Primary Plant Equipment Operation Scheme
  {273f93a3-5758-420e-9a56-9b48da9c2876}, !- Loop Temperature Setpoint Node Name
  40,                                     !- Maximum Loop Temperature {C}
  1,                                      !- Minimum Loop Temperature {C}
  ,                                       !- Maximum Loop Flow Rate {m3/s}
  ,                                       !- Minimum Loop Flow Rate {m3/s}
  Autocalculate,                          !- Plant Loop Volume {m3}
  {7f994c34-60e9-470a-bbf0-31a7646ca7e4}, !- Plant Side Inlet Node Name
  {4396272a-09b2-4aca-863b-698144147bda}, !- Plant Side Outlet Node Name
  ,                                       !- Plant Side Branch List Name
  {dba7e5a4-371f-41e0-87ee-74f1e8c9ae65}, !- Demand Side Inlet Node Name
  {b3819f24-e10d-40e6-88d2-34f8a2c24d84}, !- Demand Side Outlet Node Name
  ,                                       !- Demand Side Branch List Name
  ,                                       !- Demand Side Connector List Name
  Optimal,                                !- Load Distribution Scheme
  {acdbc698-5864-47b3-9858-eafb67d84c63}, !- Availability Manager List Name
  ,                                       !- Plant Loop Demand Calculation Scheme
  ,                                       !- Common Pipe Simulation
  ,                                       !- Pressure Simulation Type
  ,                                       !- Plant Equipment Operation Heating Load Schedule
  ,                                       !- Plant Equipment Operation Cooling Load Schedule
  ,                                       !- Primary Plant Equipment Operation Scheme Schedule
  ,                                       !- Component Setpoint Operation Scheme Schedule
  {0e8302b1-2f3b-448d-a1c9-9fc3f0bd81ec}, !- Demand Mixer Name
  {549d0865-4c0d-4a1d-a437-851f2a714e3f}, !- Demand Splitter Name
  {807c8b59-f479-4475-b4ea-f4880c0b66fb}, !- Supply Mixer Name
  {fe9205a3-30ac-40bf-854e-15214e2d3a83}; !- Supply Splitter Name

OS:Node,
  {b06b3cf7-85ab-4144-b902-6d7636bca5cb}, !- Handle
  Node 17,                                !- Name
  {7f994c34-60e9-470a-bbf0-31a7646ca7e4}, !- Inlet Port
  {ef7644e1-fc9d-42cf-b3a2-f026102bae2d}; !- Outlet Port

OS:Node,
  {273f93a3-5758-420e-9a56-9b48da9c2876}, !- Handle
  Node 18,                                !- Name
  {62ecc073-04da-4e18-b1de-30ac96ad904d}, !- Inlet Port
  {4396272a-09b2-4aca-863b-698144147bda}; !- Outlet Port

OS:Node,
  {13a9fb61-fc1f-4c80-a244-28f260b811f0}, !- Handle
  Node 19,                                !- Name
  {45a6254e-0a1a-4ed7-a99e-f2deba215f47}, !- Inlet Port
  {a9815713-424d-48ec-8682-496655f75f02}; !- Outlet Port

OS:Connector:Mixer,
  {807c8b59-f479-4475-b4ea-f4880c0b66fb}, !- Handle
  Connector Mixer 3,                      !- Name
  {c7a95655-26c2-4156-a08e-f2fd8c1d2b86}, !- Outlet Branch Name
  {51e7e2d2-e8e2-47be-a349-7fcc033f0e4c}, !- Inlet Branch Name 1
  {df60cb77-8e18-495f-9f93-90b80d1ef56d}; !- Inlet Branch Name 2

OS:Connector:Splitter,
  {fe9205a3-30ac-40bf-854e-15214e2d3a83}, !- Handle
  Connector Splitter 3,                   !- Name
  {f8bac5c6-f3b0-489d-ab63-841752d7f949}, !- Inlet Branch Name
  {45a6254e-0a1a-4ed7-a99e-f2deba215f47}, !- Outlet Branch Name 1
  {c742b8d8-b55e-48cd-9b00-31d2d6570ff6}; !- Outlet Branch Name 2

OS:Connection,
  {7f994c34-60e9-470a-bbf0-31a7646ca7e4}, !- Handle
  {ea325ad3-ce55-4bb5-ba7f-97fa6ee5e1f0}, !- Name
  {5dde774a-3055-44ac-8a46-fb03c192f9f8}, !- Source Object
  14,                                     !- Outlet Port
  {b06b3cf7-85ab-4144-b902-6d7636bca5cb}, !- Target Object
  2;                                      !- Inlet Port

OS:Connection,
  {45a6254e-0a1a-4ed7-a99e-f2deba215f47}, !- Handle
  {0accc388-ff22-4506-89c1-d7eea9144980}, !- Name
  {fe9205a3-30ac-40bf-854e-15214e2d3a83}, !- Source Object
  3,                                      !- Outlet Port
  {13a9fb61-fc1f-4c80-a244-28f260b811f0}, !- Target Object
  2;                                      !- Inlet Port

OS:Connection,
  {4396272a-09b2-4aca-863b-698144147bda}, !- Handle
  {c77d8fc7-9c98-4b18-b45b-9273747b4ec6}, !- Name
  {273f93a3-5758-420e-9a56-9b48da9c2876}, !- Source Object
  3,                                      !- Outlet Port
  {5dde774a-3055-44ac-8a46-fb03c192f9f8}, !- Target Object
  15;                                     !- Inlet Port

OS:Node,
  {536637a6-df60-49af-b137-c94b191fb9f4}, !- Handle
  Node 20,                                !- Name
  {dba7e5a4-371f-41e0-87ee-74f1e8c9ae65}, !- Inlet Port
  {5bba65f6-f648-487f-8f1b-430bdca1e6be}; !- Outlet Port

OS:Node,
  {9a205e90-2b35-407e-b6e7-a33a830dd2a0}, !- Handle
  Node 21,                                !- Name
  {161d375a-6b95-43a8-b1b6-4c8134635b3d}, !- Inlet Port
  {b3819f24-e10d-40e6-88d2-34f8a2c24d84}; !- Outlet Port

OS:Node,
  {45b3b5e0-8e00-4d82-810a-b8be90071616}, !- Handle
  Node 22,                                !- Name
  {baadf48f-307d-4f25-ab0a-50e00824abb1}, !- Inlet Port
  {40ed5b8d-97c3-4f7a-8b3f-0dc7feae4cb6}; !- Outlet Port

OS:Connector:Mixer,
  {0e8302b1-2f3b-448d-a1c9-9fc3f0bd81ec}, !- Handle
  Connector Mixer 4,                      !- Name
  {2d1ecfe3-b117-4e24-beb8-34f749536d62}, !- Outlet Branch Name
  {aaf7bb8e-3654-47e8-9317-9d5ad66a3a2d}, !- Inlet Branch Name 1
  {db6b1302-7d6a-4c90-9e7a-7302aedea851}; !- Inlet Branch Name 2

OS:Connector:Splitter,
  {549d0865-4c0d-4a1d-a437-851f2a714e3f}, !- Handle
  Connector Splitter 4,                   !- Name
  {a03757a4-4e96-4148-9c2a-82e1f871db13}, !- Inlet Branch Name
  {baadf48f-307d-4f25-ab0a-50e00824abb1}, !- Outlet Branch Name 1
  {34ed26a7-7af9-47c0-81ab-051e6ba59844}; !- Outlet Branch Name 2

OS:Connection,
  {dba7e5a4-371f-41e0-87ee-74f1e8c9ae65}, !- Handle
  {dbea88dd-c12d-4db4-b3f4-7be28e7c5348}, !- Name
  {5dde774a-3055-44ac-8a46-fb03c192f9f8}, !- Source Object
  17,                                     !- Outlet Port
  {536637a6-df60-49af-b137-c94b191fb9f4}, !- Target Object
  2;                                      !- Inlet Port

OS:Connection,
  {baadf48f-307d-4f25-ab0a-50e00824abb1}, !- Handle
  {906a851a-0886-47fc-b844-81fa8067c6f7}, !- Name
  {549d0865-4c0d-4a1d-a437-851f2a714e3f}, !- Source Object
  3,                                      !- Outlet Port
  {45b3b5e0-8e00-4d82-810a-b8be90071616}, !- Target Object
  2;                                      !- Inlet Port

OS:Connection,
  {b3819f24-e10d-40e6-88d2-34f8a2c24d84}, !- Handle
  {85797d0f-77fd-4921-9d7a-ab398f246d06}, !- Name
  {9a205e90-2b35-407e-b6e7-a33a830dd2a0}, !- Source Object
  3,                                      !- Outlet Port
  {5dde774a-3055-44ac-8a46-fb03c192f9f8}, !- Target Object
  18;                                     !- Inlet Port

OS:Sizing:Plant,
  {5974bb36-18cd-4f53-baa0-e071556c77de}, !- Handle
  {5dde774a-3055-44ac-8a46-fb03c192f9f8}, !- Plant or Condenser Loop Name
  Cooling,                                !- Loop Type
  6.66666666666669,                       !- Design Loop Exit Temperature {C}
  5.61111111111111,                       !- Loop Design Temperature Difference {deltaC}
  NonCoincident,                          !- Sizing Option
  1,                                      !- Zone Timesteps in Averaging Window
  None;                                   !- Coincident Sizing Factor Mode

OS:AvailabilityManagerAssignmentList,
  {acdbc698-5864-47b3-9858-eafb67d84c63}, !- Handle
  Plant Loop 1 AvailabilityManagerAssignmentList 1; !- Name

OS:Schedule:Ruleset,
  {09d4de5d-d161-4fc0-a14c-51ef94395d57}, !- Handle
  Chilled Water Loop Temp - 44F,          !- Name
  {0d7aa622-8afe-477d-b8d6-eebdd791325f}, !- Schedule Type Limits Name
  {5e077811-1296-478b-8266-2dceb0630cc7}; !- Default Day Schedule Name

OS:Schedule:Day,
  {5e077811-1296-478b-8266-2dceb0630cc7}, !- Handle
  Chilled Water Loop Temp - 44F Default,  !- Name
  {0d7aa622-8afe-477d-b8d6-eebdd791325f}, !- Schedule Type Limits Name
  ,                                       !- Interpolate to Timestep
  24,                                     !- Hour 1
  0,                                      !- Minute 1
  6.66666666666669;                       !- Value Until Time 1

OS:SetpointManager:Scheduled,
  {ccbc9744-a26d-476f-811b-5ef58fb162d1}, !- Handle
  Chilled Water Loop Setpoint Manager,    !- Name
  Temperature,                            !- Control Variable
  {09d4de5d-d161-4fc0-a14c-51ef94395d57}, !- Schedule Name
  {273f93a3-5758-420e-9a56-9b48da9c2876}; !- Setpoint Node or NodeList Name

OS:Pump:VariableSpeed,
  {828a87a2-d545-4717-8ec2-2f2297c713e3}, !- Handle
  Central clg pump,                       !- Name
  {ef7644e1-fc9d-42cf-b3a2-f026102bae2d}, !- Inlet Node Name
  {1a9daeb1-5b9c-4f6b-be68-e56e3213a861}, !- Outlet Node Name
  ,                                       !- Rated Flow Rate {m3/s}
  179344.0152,                            !- Rated Pump Head {Pa}
  ,                                       !- Rated Power Consumption {W}
  0.9,                                    !- Motor Efficiency
  0,                                      !- Fraction of Motor Inefficiencies to Fluid Stream
  0,                                      !- Coefficient 1 of the Part Load Performance Curve
  1,                                      !- Coefficient 2 of the Part Load Performance Curve
  0,                                      !- Coefficient 3 of the Part Load Performance Curve
  0,                                      !- Coefficient 4 of the Part Load Performance Curve
  ,                                       !- Minimum Flow Rate {m3/s}
  Intermittent,                           !- Pump Control Type
  ,                                       !- Pump Flow Rate Schedule Name
  ,                                       !- Pump Curve Name
  ,                                       !- Impeller Diameter {m}
  ,                                       !- VFD Control Type
  ,                                       !- Pump RPM Schedule Name
  ,                                       !- Minimum Pressure Schedule {Pa}
  ,                                       !- Maximum Pressure Schedule {Pa}
  ,                                       !- Minimum RPM Schedule {rev/min}
  ,                                       !- Maximum RPM Schedule {rev/min}
  ,                                       !- Zone Name
  0.5,                                    !- Skin Loss Radiative Fraction
  PowerPerFlowPerPressure,                !- Design Power Sizing Method
  348701.1,                               !- Design Electric Power per Unit Flow Rate {W/(m3/s)}
  1.282051282,                            !- Design Shaft Power per Unit Flow Rate per Unit Head {W-s/m3-Pa}
  0,                                      !- Design Minimum Flow Rate Fraction
  General;                                !- End-Use Subcategory

OS:Node,
  {0faad8c1-d58a-42de-9bca-4fd97f817784}, !- Handle
  Node 23,                                !- Name
  {1a9daeb1-5b9c-4f6b-be68-e56e3213a861}, !- Inlet Port
  {f8bac5c6-f3b0-489d-ab63-841752d7f949}; !- Outlet Port

OS:Connection,
  {ef7644e1-fc9d-42cf-b3a2-f026102bae2d}, !- Handle
  {1ac83839-7b98-4df3-9692-3b46c8437edc}, !- Name
  {b06b3cf7-85ab-4144-b902-6d7636bca5cb}, !- Source Object
  3,                                      !- Outlet Port
  {828a87a2-d545-4717-8ec2-2f2297c713e3}, !- Target Object
  2;                                      !- Inlet Port

OS:Connection,
  {1a9daeb1-5b9c-4f6b-be68-e56e3213a861}, !- Handle
  {0ad8d153-5082-49ec-94f6-cc4e4264d328}, !- Name
  {828a87a2-d545-4717-8ec2-2f2297c713e3}, !- Source Object
  3,                                      !- Outlet Port
  {0faad8c1-d58a-42de-9bca-4fd97f817784}, !- Target Object
  2;                                      !- Inlet Port

OS:Connection,
  {f8bac5c6-f3b0-489d-ab63-841752d7f949}, !- Handle
  {29bbe533-bcf5-4fbe-88c7-6e2fc9525d19}, !- Name
  {0faad8c1-d58a-42de-9bca-4fd97f817784}, !- Source Object
  3,                                      !- Outlet Port
  {fe9205a3-30ac-40bf-854e-15214e2d3a83}, !- Target Object
  2;                                      !- Inlet Port

OS:Chiller:Electric:EIR,
  {bbb3834c-5e06-4630-a84f-d1af9ea483c7}, !- Handle
  90.1-2013    Chiller 0,                 !- Name
  Autosize,                               !- Reference Capacity {W}
  5.5,                                    !- Reference COP {W/W}
  6.66666666666669,                       !- Reference Leaving Chilled Water Temperature {C}
  35.0000000000001,                       !- Reference Entering Condenser Fluid Temperature {C}
  ,                                       !- Reference Chilled Water Flow Rate {m3/s}
  ,                                       !- Reference Condenser Fluid Flow Rate {m3/s}
  {7ef39cfd-8896-4e92-a768-285743d8629e}, !- Cooling Capacity Function of Temperature Curve Name
  {74a3c3f1-9686-4445-bbc7-5b95727e3675}, !- Electric Input to Cooling Output Ratio Function of Temperature Curve Name
  {2b01d158-3d7b-44f9-9ae1-ef74d61b24be}, !- Electric Input to Cooling Output Ratio Function of Part Load Ratio Curve Name
  0.15,                                   !- Minimum Part Load Ratio
  1,                                      !- Maximum Part Load Ratio
  1,                                      !- Optimum Part Load Ratio
  0.25,                                   !- Minimum Unloading Ratio
  {a9815713-424d-48ec-8682-496655f75f02}, !- Chilled Water Inlet Node Name
  {05dec2f7-d158-44f4-a847-e6bc0827a3c8}, !- Chilled Water Outlet Node Name
  ,                                       !- Condenser Inlet Node Name
  ,                                       !- Condenser Outlet Node Name
  AirCooled,                              !- Condenser Type
  ,                                       !- Condenser Fan Power Ratio {W/W}
  ,                                       !- Compressor Motor Efficiency
  2.22222222222229,                       !- Leaving Chilled Water Lower Temperature Limit {C}
  ConstantFlow,                           !- Chiller Flow Mode
  0,                                      !- Design Heat Recovery Water Flow Rate {m3/s}
  ,                                       !- Heat Recovery Inlet Node Name
  ,                                       !- Heat Recovery Outlet Node Name
  1,                                      !- Sizing Factor
  0,                                      !- Basin Heater Capacity {W/K}
  10,                                     !- Basin Heater Setpoint Temperature {C}
  ,                                       !- Basin Heater Operating Schedule Name
  ,                                       !- Condenser Heat Recovery Relative Capacity Fraction
  ,                                       !- Heat Recovery Inlet High Temperature Limit Schedule Name
  ,                                       !- Heat Recovery Leaving Temperature Setpoint Node Name
  General;                                !- End-Use Subcategory

OS:Curve:Biquadratic,
  {7ef39cfd-8896-4e92-a768-285743d8629e}, !- Handle
  Curve Biquadratic 1,                    !- Name
  1.0215158,                              !- Coefficient1 Constant
  0.037035864,                            !- Coefficient2 x
  0.0002332476,                           !- Coefficient3 x**2
  -0.003894048,                           !- Coefficient4 y
  -6.52536e-005,                          !- Coefficient5 y**2
  -0.0002680452,                          !- Coefficient6 x*y
  5,                                      !- Minimum Value of x
  10,                                     !- Maximum Value of x
  24,                                     !- Minimum Value of y
  35;                                     !- Maximum Value of y

OS:Curve:Biquadratic,
  {74a3c3f1-9686-4445-bbc7-5b95727e3675}, !- Handle
  Curve Biquadratic 2,                    !- Name
  0.70176857,                             !- Coefficient1 Constant
  -0.00452016,                            !- Coefficient2 x
  0.0005331096,                           !- Coefficient3 x**2
  -0.005498208,                           !- Coefficient4 y
  0.0005445792,                           !- Coefficient5 y**2
  -0.0007290324,                          !- Coefficient6 x*y
  5,                                      !- Minimum Value of x
  10,                                     !- Maximum Value of x
  24,                                     !- Minimum Value of y
  35;                                     !- Maximum Value of y

OS:Curve:Quadratic,
  {2b01d158-3d7b-44f9-9ae1-ef74d61b24be}, !- Handle
  Curve Quadratic 1,                      !- Name
  0.06369119,                             !- Coefficient1 Constant
  0.58488832,                             !- Coefficient2 x
  0.35280274,                             !- Coefficient3 x**2
  0,                                      !- Minimum Value of x
  1;                                      !- Maximum Value of x

OS:Node,
  {d408eff2-272d-4f4a-8580-fccc235b8e33}, !- Handle
  Node 24,                                !- Name
  {05dec2f7-d158-44f4-a847-e6bc0827a3c8}, !- Inlet Port
  {51e7e2d2-e8e2-47be-a349-7fcc033f0e4c}; !- Outlet Port

OS:Connection,
  {a9815713-424d-48ec-8682-496655f75f02}, !- Handle
  {c3f3c1bf-4301-4a9b-9863-0941903c59d9}, !- Name
  {13a9fb61-fc1f-4c80-a244-28f260b811f0}, !- Source Object
  3,                                      !- Outlet Port
  {bbb3834c-5e06-4630-a84f-d1af9ea483c7}, !- Target Object
  15;                                     !- Inlet Port

OS:Connection,
  {05dec2f7-d158-44f4-a847-e6bc0827a3c8}, !- Handle
  {d75afacf-58db-4654-a582-267a135f7111}, !- Name
  {bbb3834c-5e06-4630-a84f-d1af9ea483c7}, !- Source Object
  16,                                     !- Outlet Port
  {d408eff2-272d-4f4a-8580-fccc235b8e33}, !- Target Object
  2;                                      !- Inlet Port

OS:Connection,
  {51e7e2d2-e8e2-47be-a349-7fcc033f0e4c}, !- Handle
  {560bba75-c8d4-4ecc-87e2-4f738e2417bc}, !- Name
  {d408eff2-272d-4f4a-8580-fccc235b8e33}, !- Source Object
  3,                                      !- Outlet Port
  {807c8b59-f479-4475-b4ea-f4880c0b66fb}, !- Target Object
  3;                                      !- Inlet Port

OS:Pipe:Adiabatic,
  {565e6124-fec1-4e81-8c0f-27bc43a6b5b5}, !- Handle
  Chilled Water Loop Chiller Bypass,      !- Name
  {ca7c489e-19c5-47bf-afd4-64b255a7bc9c}, !- Inlet Node Name
  {43e033b6-911b-4203-9e09-cbb1a2186bc7}; !- Outlet Node Name

OS:Node,
  {a4db2b27-97d2-4c65-9007-361634df74b2}, !- Handle
  Node 25,                                !- Name
  {c742b8d8-b55e-48cd-9b00-31d2d6570ff6}, !- Inlet Port
  {ca7c489e-19c5-47bf-afd4-64b255a7bc9c}; !- Outlet Port

OS:Connection,
  {c742b8d8-b55e-48cd-9b00-31d2d6570ff6}, !- Handle
  {80bd9a1a-a08d-48e9-b16f-bdfd23173074}, !- Name
  {fe9205a3-30ac-40bf-854e-15214e2d3a83}, !- Source Object
  4,                                      !- Outlet Port
  {a4db2b27-97d2-4c65-9007-361634df74b2}, !- Target Object
  2;                                      !- Inlet Port

OS:Node,
  {acea2cab-ef03-4e79-b89d-026f58c27dc6}, !- Handle
  Node 26,                                !- Name
  {43e033b6-911b-4203-9e09-cbb1a2186bc7}, !- Inlet Port
  {df60cb77-8e18-495f-9f93-90b80d1ef56d}; !- Outlet Port

OS:Connection,
  {ca7c489e-19c5-47bf-afd4-64b255a7bc9c}, !- Handle
  {304e1b72-2b2a-4a58-816a-8425d95f250d}, !- Name
  {a4db2b27-97d2-4c65-9007-361634df74b2}, !- Source Object
  3,                                      !- Outlet Port
  {565e6124-fec1-4e81-8c0f-27bc43a6b5b5}, !- Target Object
  2;                                      !- Inlet Port

OS:Connection,
  {43e033b6-911b-4203-9e09-cbb1a2186bc7}, !- Handle
  {790e7d84-f89b-490d-a03d-2ee03065030b}, !- Name
  {565e6124-fec1-4e81-8c0f-27bc43a6b5b5}, !- Source Object
  3,                                      !- Outlet Port
  {acea2cab-ef03-4e79-b89d-026f58c27dc6}, !- Target Object
  2;                                      !- Inlet Port

OS:Connection,
  {df60cb77-8e18-495f-9f93-90b80d1ef56d}, !- Handle
  {55cb7c7b-2a41-40cd-96ce-b9209d3c405a}, !- Name
  {acea2cab-ef03-4e79-b89d-026f58c27dc6}, !- Source Object
  3,                                      !- Outlet Port
  {807c8b59-f479-4475-b4ea-f4880c0b66fb}, !- Target Object
  4;                                      !- Inlet Port

OS:Pipe:Adiabatic,
  {cf02ce3a-207b-4f60-a519-bde355595557}, !- Handle
  Chilled Water Loop Coil Bypass,         !- Name
  {40ed5b8d-97c3-4f7a-8b3f-0dc7feae4cb6}, !- Inlet Node Name
  {4943268c-c1c6-49c0-a3a0-56694453a4f8}; !- Outlet Node Name

OS:Node,
  {e6ef5363-e0d3-4cb5-816e-9ead8d195805}, !- Handle
  Node 27,                                !- Name
  {4943268c-c1c6-49c0-a3a0-56694453a4f8}, !- Inlet Port
  {aaf7bb8e-3654-47e8-9317-9d5ad66a3a2d}; !- Outlet Port

OS:Connection,
  {40ed5b8d-97c3-4f7a-8b3f-0dc7feae4cb6}, !- Handle
  {93835a31-b933-4c09-9811-8a8dd752dd0a}, !- Name
  {45b3b5e0-8e00-4d82-810a-b8be90071616}, !- Source Object
  3,                                      !- Outlet Port
  {cf02ce3a-207b-4f60-a519-bde355595557}, !- Target Object
  2;                                      !- Inlet Port

OS:Connection,
  {4943268c-c1c6-49c0-a3a0-56694453a4f8}, !- Handle
  {92e41480-04ad-4385-9961-fc3ff8229f82}, !- Name
  {cf02ce3a-207b-4f60-a519-bde355595557}, !- Source Object
  3,                                      !- Outlet Port
  {e6ef5363-e0d3-4cb5-816e-9ead8d195805}, !- Target Object
  2;                                      !- Inlet Port

OS:Connection,
  {aaf7bb8e-3654-47e8-9317-9d5ad66a3a2d}, !- Handle
  {ed70437c-b67b-4667-9cfb-7165c5160975}, !- Name
  {e6ef5363-e0d3-4cb5-816e-9ead8d195805}, !- Source Object
  3,                                      !- Outlet Port
  {0e8302b1-2f3b-448d-a1c9-9fc3f0bd81ec}, !- Target Object
  3;                                      !- Inlet Port

OS:Pipe:Adiabatic,
  {51b48a10-894d-4c53-899e-9332bb8823e2}, !- Handle
  Chilled Water Loop Supply Outlet,       !- Name
  {c20fa358-ecda-4cdd-b994-a27c4c5f2fa0}, !- Inlet Node Name
  {62ecc073-04da-4e18-b1de-30ac96ad904d}; !- Outlet Node Name

OS:Node,
  {cefc45da-8595-4ae1-b594-ea3492bdb4b1}, !- Handle
  Node 28,                                !- Name
  {c7a95655-26c2-4156-a08e-f2fd8c1d2b86}, !- Inlet Port
  {c20fa358-ecda-4cdd-b994-a27c4c5f2fa0}; !- Outlet Port

OS:Connection,
  {c7a95655-26c2-4156-a08e-f2fd8c1d2b86}, !- Handle
  {7b64314c-ac8f-46d2-abe9-1c63470edad2}, !- Name
  {807c8b59-f479-4475-b4ea-f4880c0b66fb}, !- Source Object
  2,                                      !- Outlet Port
  {cefc45da-8595-4ae1-b594-ea3492bdb4b1}, !- Target Object
  2;                                      !- Inlet Port

OS:Connection,
  {c20fa358-ecda-4cdd-b994-a27c4c5f2fa0}, !- Handle
  {e41de3bb-6509-4e58-b02d-76d1586f3076}, !- Name
  {cefc45da-8595-4ae1-b594-ea3492bdb4b1}, !- Source Object
  3,                                      !- Outlet Port
  {51b48a10-894d-4c53-899e-9332bb8823e2}, !- Target Object
  2;                                      !- Inlet Port

OS:Connection,
  {62ecc073-04da-4e18-b1de-30ac96ad904d}, !- Handle
  {a2bee5b6-31a1-4d38-a52a-0f2b0694580f}, !- Name
  {51b48a10-894d-4c53-899e-9332bb8823e2}, !- Source Object
  3,                                      !- Outlet Port
  {273f93a3-5758-420e-9a56-9b48da9c2876}, !- Target Object
  2;                                      !- Inlet Port

OS:Pipe:Adiabatic,
  {1867c127-fe00-44b2-aa4f-33d6717d7dbe}, !- Handle
  Chilled Water Loop Demand Inlet,        !- Name
  {5bba65f6-f648-487f-8f1b-430bdca1e6be}, !- Inlet Node Name
  {4d73e842-5699-4d8a-8573-fc9bd8f1a4ea}; !- Outlet Node Name

OS:Node,
  {1d9c0de3-97da-47ef-8066-a6303ff538fe}, !- Handle
  Node 29,                                !- Name
  {4d73e842-5699-4d8a-8573-fc9bd8f1a4ea}, !- Inlet Port
  {a03757a4-4e96-4148-9c2a-82e1f871db13}; !- Outlet Port

OS:Connection,
  {5bba65f6-f648-487f-8f1b-430bdca1e6be}, !- Handle
  {727919d4-63f8-4943-9eb9-00d053ca7670}, !- Name
  {536637a6-df60-49af-b137-c94b191fb9f4}, !- Source Object
  3,                                      !- Outlet Port
  {1867c127-fe00-44b2-aa4f-33d6717d7dbe}, !- Target Object
  2;                                      !- Inlet Port

OS:Connection,
  {4d73e842-5699-4d8a-8573-fc9bd8f1a4ea}, !- Handle
  {f1c84272-db7c-479d-a613-8e1c05ba0515}, !- Name
  {1867c127-fe00-44b2-aa4f-33d6717d7dbe}, !- Source Object
  3,                                      !- Outlet Port
  {1d9c0de3-97da-47ef-8066-a6303ff538fe}, !- Target Object
  2;                                      !- Inlet Port

OS:Connection,
  {a03757a4-4e96-4148-9c2a-82e1f871db13}, !- Handle
  {1c131a89-a3cc-4ac2-8ccc-63d36756ebb5}, !- Name
  {1d9c0de3-97da-47ef-8066-a6303ff538fe}, !- Source Object
  3,                                      !- Outlet Port
  {549d0865-4c0d-4a1d-a437-851f2a714e3f}, !- Target Object
  2;                                      !- Inlet Port

OS:Pipe:Adiabatic,
  {784d979c-0e23-4b81-b6bc-64c69f9de080}, !- Handle
  Chilled Water Loop Demand Outlet,       !- Name
  {fc73aa18-bdcb-4b79-bbc3-239cebe68bc8}, !- Inlet Node Name
  {161d375a-6b95-43a8-b1b6-4c8134635b3d}; !- Outlet Node Name

OS:Node,
  {51301c6a-222a-4769-ae81-26c0cf0e39b8}, !- Handle
  Node 30,                                !- Name
  {2d1ecfe3-b117-4e24-beb8-34f749536d62}, !- Inlet Port
  {fc73aa18-bdcb-4b79-bbc3-239cebe68bc8}; !- Outlet Port

OS:Connection,
  {2d1ecfe3-b117-4e24-beb8-34f749536d62}, !- Handle
  {197b0f1f-f900-4c5c-b621-61dbc341a70d}, !- Name
  {0e8302b1-2f3b-448d-a1c9-9fc3f0bd81ec}, !- Source Object
  2,                                      !- Outlet Port
  {51301c6a-222a-4769-ae81-26c0cf0e39b8}, !- Target Object
  2;                                      !- Inlet Port

OS:Connection,
  {fc73aa18-bdcb-4b79-bbc3-239cebe68bc8}, !- Handle
  {c38f6b0e-7c79-40ea-b544-3b3dbf7c2de3}, !- Name
  {51301c6a-222a-4769-ae81-26c0cf0e39b8}, !- Source Object
  3,                                      !- Outlet Port
  {784d979c-0e23-4b81-b6bc-64c69f9de080}, !- Target Object
  2;                                      !- Inlet Port

OS:Connection,
  {161d375a-6b95-43a8-b1b6-4c8134635b3d}, !- Handle
  {d0656897-ceb8-4fc0-b0a6-c498817c42a7}, !- Name
  {784d979c-0e23-4b81-b6bc-64c69f9de080}, !- Source Object
  3,                                      !- Outlet Port
  {9a205e90-2b35-407e-b6e7-a33a830dd2a0}, !- Target Object
  2;                                      !- Inlet Port

OS:Coil:Cooling:Water,
  {33d08b01-4f87-407a-b4cb-abefa19c5274}, !- Handle
  living zone FCU Cooling Coil,           !- Name
  {29ca2aaa-83ed-47a8-a4b1-7eebdd28e76c}, !- Availability Schedule Name
  ,                                       !- Design Water Flow Rate {m3/s}
  ,                                       !- Design Air Flow Rate {m3/s}
  Autosize,                               !- Design Inlet Water Temperature {C}
  ,                                       !- Design Inlet Air Temperature {C}
  ,                                       !- Design Outlet Air Temperature {C}
  ,                                       !- Design Inlet Air Humidity Ratio {kg-H2O/kg-air}
  ,                                       !- Design Outlet Air Humidity Ratio {kg-H2O/kg-air}
  {e950e4cd-7c08-45ff-a38c-0d51d066e38b}, !- Water Inlet Node Name
  {09cfbf4e-7885-43e7-87d0-a525d20dd63a}, !- Water Outlet Node Name
  ,                                       !- Air Inlet Node Name
  ,                                       !- Air Outlet Node Name
  ,                                       !- Type of Analysis
  CrossFlow;                              !- Heat Exchanger Configuration

OS:Schedule:Constant,
  {29ca2aaa-83ed-47a8-a4b1-7eebdd28e76c}, !- Handle
  Always On Discrete,                     !- Name
  {16b295af-e7fe-4baf-8cc2-d3bf1d04186a}, !- Schedule Type Limits Name
  1;                                      !- Value

OS:ScheduleTypeLimits,
  {16b295af-e7fe-4baf-8cc2-d3bf1d04186a}, !- Handle
  OnOff,                                  !- Name
  0,                                      !- Lower Limit Value
  1,                                      !- Upper Limit Value
  Discrete,                               !- Numeric Type
  Availability;                           !- Unit Type

OS:Node,
  {bdeeebe4-d74b-4c91-b31c-cd4e39ec53b3}, !- Handle
  Node 31,                                !- Name
  {34ed26a7-7af9-47c0-81ab-051e6ba59844}, !- Inlet Port
  {e950e4cd-7c08-45ff-a38c-0d51d066e38b}; !- Outlet Port

OS:Connection,
  {34ed26a7-7af9-47c0-81ab-051e6ba59844}, !- Handle
  {53de05b7-0f80-4a48-bce0-9500a85f9842}, !- Name
  {549d0865-4c0d-4a1d-a437-851f2a714e3f}, !- Source Object
  4,                                      !- Outlet Port
  {bdeeebe4-d74b-4c91-b31c-cd4e39ec53b3}, !- Target Object
  2;                                      !- Inlet Port

OS:Node,
  {19a9bc9b-a016-4261-98ac-4e95a6ba520c}, !- Handle
  Node 32,                                !- Name
  {09cfbf4e-7885-43e7-87d0-a525d20dd63a}, !- Inlet Port
  {db6b1302-7d6a-4c90-9e7a-7302aedea851}; !- Outlet Port

OS:Connection,
  {e950e4cd-7c08-45ff-a38c-0d51d066e38b}, !- Handle
  {c8100fd6-f010-446a-ae82-cf41246a0a28}, !- Name
  {bdeeebe4-d74b-4c91-b31c-cd4e39ec53b3}, !- Source Object
  3,                                      !- Outlet Port
  {33d08b01-4f87-407a-b4cb-abefa19c5274}, !- Target Object
  10;                                     !- Inlet Port

OS:Connection,
  {09cfbf4e-7885-43e7-87d0-a525d20dd63a}, !- Handle
  {ba3a2e13-8b1a-49fb-87e6-93bfa60f4f6a}, !- Name
  {33d08b01-4f87-407a-b4cb-abefa19c5274}, !- Source Object
  11,                                     !- Outlet Port
  {19a9bc9b-a016-4261-98ac-4e95a6ba520c}, !- Target Object
  2;                                      !- Inlet Port

OS:Connection,
  {db6b1302-7d6a-4c90-9e7a-7302aedea851}, !- Handle
  {955a1599-70ad-446f-b262-c34303431321}, !- Name
  {19a9bc9b-a016-4261-98ac-4e95a6ba520c}, !- Source Object
  3,                                      !- Outlet Port
  {0e8302b1-2f3b-448d-a1c9-9fc3f0bd81ec}, !- Target Object
  4;                                      !- Inlet Port

OS:Controller:WaterCoil,
  {4f8969a3-05bb-41ac-a159-eb5adeaea3f3}, !- Handle
  living zone FCU Cooling Coil Controller, !- Name
  {33d08b01-4f87-407a-b4cb-abefa19c5274}, !- Water Coil Name
  ,                                       !- Control Variable
  Reverse,                                !- Action
  ,                                       !- Actuator Variable
  ,                                       !- Sensor Node Name
  ,                                       !- Actuator Node Name
  ,                                       !- Controller Convergence Tolerance {deltaC}
  ,                                       !- Maximum Actuated Flow {m3/s}
  0;                                      !- Minimum Actuated Flow {m3/s}

OS:Coil:Heating:Water,
  {0c263a06-5935-481a-95d0-59eddc262e02}, !- Handle
  living zone FCU Heating Coil,           !- Name
  {29ca2aaa-83ed-47a8-a4b1-7eebdd28e76c}, !- Availability Schedule Name
  ,                                       !- U-Factor Times Area Value {W/K}
  ,                                       !- Maximum Water Flow Rate {m3/s}
  {827a6c08-75c3-4a0d-9516-b0206126278d}, !- Water Inlet Node Name
  {89fa0d4f-a96c-4419-bc9e-a7a2e9c839db}, !- Water Outlet Node Name
  ,                                       !- Air Inlet Node Name
  ,                                       !- Air Outlet Node Name
  ,                                       !- Performance Input Method
  ,                                       !- Rated Capacity {W}
  82.2222222222223,                       !- Rated Inlet Water Temperature {C}
  16.6,                                   !- Rated Inlet Air Temperature {C}
  71.1111111111112,                       !- Rated Outlet Water Temperature {C}
  40.0000000000001,                       !- Rated Outlet Air Temperature {C}
  ;                                       !- Rated Ratio for Air and Water Convection

OS:Node,
  {4180b5e3-e4a7-41bb-994a-6ac214a2e74d}, !- Handle
  Node 33,                                !- Name
  {e4b3f80f-332c-4b5f-a788-e857c17f23b4}, !- Inlet Port
  {827a6c08-75c3-4a0d-9516-b0206126278d}; !- Outlet Port

OS:Connection,
  {e4b3f80f-332c-4b5f-a788-e857c17f23b4}, !- Handle
  {ca63c0be-5da3-488e-ba55-8bc79766159c}, !- Name
  {26f83b50-1089-4900-b7bf-518ca3ed2e3e}, !- Source Object
  4,                                      !- Outlet Port
  {4180b5e3-e4a7-41bb-994a-6ac214a2e74d}, !- Target Object
  2;                                      !- Inlet Port

OS:Node,
  {5e424197-5728-4b78-9c76-6e8b6651aab2}, !- Handle
  Node 34,                                !- Name
  {89fa0d4f-a96c-4419-bc9e-a7a2e9c839db}, !- Inlet Port
  {413ac25e-2827-4530-9cc1-cb178891ef42}; !- Outlet Port

OS:Connection,
  {827a6c08-75c3-4a0d-9516-b0206126278d}, !- Handle
  {8e65d381-ebe3-4a51-a0b8-016d70fa3620}, !- Name
  {4180b5e3-e4a7-41bb-994a-6ac214a2e74d}, !- Source Object
  3,                                      !- Outlet Port
  {0c263a06-5935-481a-95d0-59eddc262e02}, !- Target Object
  5;                                      !- Inlet Port

OS:Connection,
  {89fa0d4f-a96c-4419-bc9e-a7a2e9c839db}, !- Handle
  {09e51d22-ee5a-4028-99f8-b0856d568f57}, !- Name
  {0c263a06-5935-481a-95d0-59eddc262e02}, !- Source Object
  6,                                      !- Outlet Port
  {5e424197-5728-4b78-9c76-6e8b6651aab2}, !- Target Object
  2;                                      !- Inlet Port

OS:Connection,
  {413ac25e-2827-4530-9cc1-cb178891ef42}, !- Handle
  {316a0d93-39eb-466d-90a0-9f18b86dd365}, !- Name
  {5e424197-5728-4b78-9c76-6e8b6651aab2}, !- Source Object
  3,                                      !- Outlet Port
  {7abb2775-b9eb-4200-8a6a-ecd59a497492}, !- Target Object
  4;                                      !- Inlet Port

OS:Controller:WaterCoil,
  {9ecf2bfc-3042-405f-b26a-b336077e910c}, !- Handle
  living zone FCU Heating Coil Controller, !- Name
  {0c263a06-5935-481a-95d0-59eddc262e02}, !- Water Coil Name
  ,                                       !- Control Variable
  Normal,                                 !- Action
  ,                                       !- Actuator Variable
  ,                                       !- Sensor Node Name
  ,                                       !- Actuator Node Name
  0.1,                                    !- Controller Convergence Tolerance {deltaC}
  ,                                       !- Maximum Actuated Flow {m3/s}
  0;                                      !- Minimum Actuated Flow {m3/s}

OS:Fan:OnOff,
  {e77c12b7-b016-405d-8e1b-965b508b47ae}, !- Handle
  living zone Fan Coil fan,               !- Name
  {29ca2aaa-83ed-47a8-a4b1-7eebdd28e76c}, !- Availability Schedule Name
  0.16,                                   !- Fan Total Efficiency
  270.8991349596,                         !- Pressure Rise {Pa}
  autosize,                               !- Maximum Flow Rate {m3/s}
  0.29,                                   !- Motor Efficiency
  1,                                      !- Motor In Airstream Fraction
  ,                                       !- Air Inlet Node Name
  ,                                       !- Air Outlet Node Name
  {b040b23d-933f-42ed-8ef6-2609d81322a9}, !- Fan Power Ratio Function of Speed Ratio Curve Name
  {83d86aee-7032-4530-9bec-1dcf167a9e1e}, !- Fan Efficiency Ratio Function of Speed Ratio Curve Name
  FCU Fans;                               !- End-Use Subcategory

OS:Curve:Exponent,
  {b040b23d-933f-42ed-8ef6-2609d81322a9}, !- Handle
  Fan On Off Power Curve,                 !- Name
  1,                                      !- Coefficient1 Constant
  0,                                      !- Coefficient2 Constant
  0,                                      !- Coefficient3 Constant
  0,                                      !- Minimum Value of x
  1,                                      !- Maximum Value of x
  ,                                       !- Minimum Curve Output
  ,                                       !- Maximum Curve Output
  ,                                       !- Input Unit Type for X
  ;                                       !- Output Unit Type

OS:Curve:Cubic,
  {83d86aee-7032-4530-9bec-1dcf167a9e1e}, !- Handle
  Fan On Off Efficiency Curve,            !- Name
  1,                                      !- Coefficient1 Constant
  0,                                      !- Coefficient2 x
  0,                                      !- Coefficient3 x**2
  0,                                      !- Coefficient4 x**3
  0,                                      !- Minimum Value of x
  1;                                      !- Maximum Value of x

OS:ZoneHVAC:FourPipeFanCoil,
  {434a36f0-34e6-4b5f-ac41-ba7917cf2290}, !- Handle
  living zone FCU,                        !- Name
  {29ca2aaa-83ed-47a8-a4b1-7eebdd28e76c}, !- Availability Schedule Name
  CyclingFan,                             !- Capacity Control Method
  autosize,                               !- Maximum Supply Air Flow Rate {m3/s}
  ,                                       !- Low Speed Supply Air Flow Ratio
  ,                                       !- Medium Speed Supply Air Flow Ratio
  0,                                      !- Maximum Outdoor Air Flow Rate {m3/s}
  ,                                       !- Outdoor Air Schedule Name
  {3bd8abd2-9e6d-4144-b31c-957c1ff1cae4}, !- Air Inlet Node Name
  {265cf820-4677-4f9b-ba5b-31a8a9cd35c7}, !- Air Outlet Node Name
  OutdoorAir:Mixer,                       !- Outdoor Air Mixer Object Type
  ,                                       !- Outdoor Air Mixer Name
  {e77c12b7-b016-405d-8e1b-965b508b47ae}, !- Supply Air Fan Name
  {33d08b01-4f87-407a-b4cb-abefa19c5274}, !- Cooling Coil Name
  autosize,                               !- Maximum Cold Water Flow Rate {m3/s}
  ,                                       !- Minimum Cold Water Flow Rate {m3/s}
  ,                                       !- Cooling Convergence Tolerance
  {0c263a06-5935-481a-95d0-59eddc262e02}, !- Heating Coil Name
  autosize,                               !- Maximum Hot Water Flow Rate {m3/s}
  ,                                       !- Minimum Hot Water Flow Rate {m3/s}
  ,                                       !- Heating Convergence Tolerance
  ,                                       !- Supply Air Fan Operating Mode Schedule Name
  autosize,                               !- Minimum Supply Air Temperature in Cooling Mode {C}
  autosize;                               !- Maximum Supply Air Temperature in Heating Mode {C}

OS:Node,
  {fa997710-59d2-49a1-8930-5ec5652adeed}, !- Handle
  Node 35,                                !- Name
  {6dffe8cf-5f90-4a7c-a29d-db30f4247e8e}, !- Inlet Port
  {3bd8abd2-9e6d-4144-b31c-957c1ff1cae4}; !- Outlet Port

OS:Connection,
  {6dffe8cf-5f90-4a7c-a29d-db30f4247e8e}, !- Handle
  {60079136-d091-42a3-93e7-4346c70273d3}, !- Name
  {f8d9669a-9baa-407a-8d3d-b014d483f18c}, !- Source Object
  3,                                      !- Outlet Port
  {fa997710-59d2-49a1-8930-5ec5652adeed}, !- Target Object
  2;                                      !- Inlet Port

OS:Connection,
  {3bd8abd2-9e6d-4144-b31c-957c1ff1cae4}, !- Handle
  {3764a5ae-ed43-4ab7-9f3a-4b55546ede2a}, !- Name
  {fa997710-59d2-49a1-8930-5ec5652adeed}, !- Source Object
  3,                                      !- Outlet Port
  {434a36f0-34e6-4b5f-ac41-ba7917cf2290}, !- Target Object
  9;                                      !- Inlet Port

OS:Node,
  {6e6b473a-92da-42c7-bfa0-7fffd465c414}, !- Handle
  Node 36,                                !- Name
  {265cf820-4677-4f9b-ba5b-31a8a9cd35c7}, !- Inlet Port
  {a923007a-86d4-4fde-aeaa-7b52edf78fbe}; !- Outlet Port

OS:Connection,
  {a923007a-86d4-4fde-aeaa-7b52edf78fbe}, !- Handle
  {b1e2633d-c9a0-45de-b95b-4af2d9a3dc3e}, !- Name
  {6e6b473a-92da-42c7-bfa0-7fffd465c414}, !- Source Object
  3,                                      !- Outlet Port
  {4f6ef331-b7aa-42bf-980b-2b8a762938b9}, !- Target Object
  3;                                      !- Inlet Port

OS:Connection,
  {265cf820-4677-4f9b-ba5b-31a8a9cd35c7}, !- Handle
  {9d8b8c88-695e-4e49-8962-08c4e6c6d77f}, !- Name
  {434a36f0-34e6-4b5f-ac41-ba7917cf2290}, !- Source Object
  10,                                     !- Outlet Port
  {6e6b473a-92da-42c7-bfa0-7fffd465c414}, !- Target Object
  2;                                      !- Inlet Port

OS:EnergyManagementSystem:Program,
  {f56e800b-da66-4d0e-a811-abd25b139ee4}, !- Handle
  Central_pumps_htg_program,              !- Name
  Set central_pumps_h = Central_htg_pump_s; !- Program Line 1

OS:EnergyManagementSystem:Sensor,
  {919d9fe2-ea2a-4094-93fe-5403ee7a57bf}, !- Handle
  Central_htg_pump_s,                     !- Name
  Central htg pump,                       !- Output Variable or Output Meter Index Key Name
  Pump Electric Energy;                   !- Output Variable or Output Meter Name

OS:EnergyManagementSystem:OutputVariable,
  {cdf901d5-0cdd-4ef9-a215-7328bfc7e83e}, !- Handle
  Central htg pump:Pumps:Electricity,     !- Name
  central_pumps_h,                        !- EMS Variable Name
  Summed,                                 !- Type of Data in Variable
  SystemTimestep,                         !- Update Frequency
  {f56e800b-da66-4d0e-a811-abd25b139ee4}, !- EMS Program or Subroutine Name
  J;                                      !- Units

OS:EnergyManagementSystem:ProgramCallingManager,
  {c09b61bb-f08f-437d-bfdb-de04f6d72629}, !- Handle
  Central pump htg program calling manager, !- Name
  EndOfSystemTimestepBeforeHVACReporting, !- EnergyPlus Model Calling Point
  {f56e800b-da66-4d0e-a811-abd25b139ee4}; !- Program Name 1

OS:EnergyManagementSystem:Program,
  {f3a081f6-dc28-439b-b648-8d179bbc9942}, !- Handle
  Central_pumps_clg_program,              !- Name
  Set central_pumps_c = Central_clg_pump_s; !- Program Line 1

OS:EnergyManagementSystem:Sensor,
  {a0747bf6-78e5-4c28-b35d-a6d7d8298028}, !- Handle
  Central_clg_pump_s,                     !- Name
  Central clg pump,                       !- Output Variable or Output Meter Index Key Name
  Pump Electric Energy;                   !- Output Variable or Output Meter Name

OS:EnergyManagementSystem:OutputVariable,
  {3eb1eedd-7812-4ad3-8e86-02a961e5c848}, !- Handle
  Central clg pump:Pumps:Electricity,     !- Name
  central_pumps_c,                        !- EMS Variable Name
  Summed,                                 !- Type of Data in Variable
  SystemTimestep,                         !- Update Frequency
  {f3a081f6-dc28-439b-b648-8d179bbc9942}, !- EMS Program or Subroutine Name
  J;                                      !- Units

OS:EnergyManagementSystem:ProgramCallingManager,
  {9bf85659-8e39-41dc-9fcc-9d37583bf324}, !- Handle
  Central pump clg program calling manager, !- Name
  EndOfSystemTimestepBeforeHVACReporting, !- EnergyPlus Model Calling Point
  {f3a081f6-dc28-439b-b648-8d179bbc9942}; !- Program Name 1
=======
  {4fa6651b-8291-4616-9e13-61f25aced750}, !- Handle
  Zone HVAC Equipment List 3,             !- Name
  {b685fe67-6c9d-47f9-9222-efdd5c0e5f2a}; !- Thermal Zone

OS:Space,
  {0235a50d-8da2-43ba-b715-2c42cc781fca}, !- Handle
  living space|unit 3|story 1,            !- Name
  {63ac77c3-0596-4801-ba0b-2570641ce583}, !- Space Type Name
  ,                                       !- Default Construction Set Name
  ,                                       !- Default Schedule Set Name
  -0,                                     !- Direction of Relative North {deg}
  0,                                      !- X Origin {m}
  0,                                      !- Y Origin {m}
  0,                                      !- Z Origin {m}
  ,                                       !- Building Story Name
  {b685fe67-6c9d-47f9-9222-efdd5c0e5f2a}, !- Thermal Zone Name
  ,                                       !- Part of Total Floor Area
  ,                                       !- Design Specification Outdoor Air Object Name
  {44410712-896b-4427-ac5d-4ef7f461fae9}; !- Building Unit Name

OS:Surface,
  {790b54ab-951b-4b2f-aef1-20f230b58cc7}, !- Handle
  Surface 23,                             !- Name
  Floor,                                  !- Surface Type
  ,                                       !- Construction Name
  {0235a50d-8da2-43ba-b715-2c42cc781fca}, !- Space Name
  Foundation,                             !- Outside Boundary Condition
  ,                                       !- Outside Boundary Condition Object
  NoSun,                                  !- Sun Exposure
  NoWind,                                 !- Wind Exposure
  ,                                       !- View Factor to Ground
  ,                                       !- Number of Vertices
  12.9315688143396, -12.9315688143396, 0, !- X,Y,Z Vertex 1 {m}
  12.9315688143396, 0, 0,                 !- X,Y,Z Vertex 2 {m}
  19.3973532215094, 0, 0,                 !- X,Y,Z Vertex 3 {m}
  19.3973532215094, -12.9315688143396, 0; !- X,Y,Z Vertex 4 {m}

OS:Surface,
  {b30c408c-e9f3-45b3-9472-4a3b4dadb147}, !- Handle
  Surface 24,                             !- Name
  Wall,                                   !- Surface Type
  ,                                       !- Construction Name
  {0235a50d-8da2-43ba-b715-2c42cc781fca}, !- Space Name
  Outdoors,                               !- Outside Boundary Condition
  ,                                       !- Outside Boundary Condition Object
  SunExposed,                             !- Sun Exposure
  WindExposed,                            !- Wind Exposure
  ,                                       !- View Factor to Ground
  ,                                       !- Number of Vertices
  19.3973532215094, 0, 2.4384,            !- X,Y,Z Vertex 1 {m}
  19.3973532215094, 0, 0,                 !- X,Y,Z Vertex 2 {m}
  12.9315688143396, 0, 0,                 !- X,Y,Z Vertex 3 {m}
  12.9315688143396, 0, 2.4384;            !- X,Y,Z Vertex 4 {m}

OS:Surface,
  {5fc442db-6b25-47dd-877a-9375df430722}, !- Handle
  Surface 25,                             !- Name
  RoofCeiling,                            !- Surface Type
  ,                                       !- Construction Name
  {0235a50d-8da2-43ba-b715-2c42cc781fca}, !- Space Name
  Surface,                                !- Outside Boundary Condition
  {a881915c-532f-472c-acd8-c0c9c05d2615}, !- Outside Boundary Condition Object
  NoSun,                                  !- Sun Exposure
  NoWind,                                 !- Wind Exposure
  ,                                       !- View Factor to Ground
  ,                                       !- Number of Vertices
  19.3973532215094, -12.9315688143396, 2.4384, !- X,Y,Z Vertex 1 {m}
  19.3973532215094, 0, 2.4384,            !- X,Y,Z Vertex 2 {m}
  12.9315688143396, 0, 2.4384,            !- X,Y,Z Vertex 3 {m}
  12.9315688143396, -12.9315688143396, 2.4384; !- X,Y,Z Vertex 4 {m}

OS:Surface,
  {d49e3a9e-9d4b-4a7d-8dc3-0f3995d2d067}, !- Handle
  Surface 26,                             !- Name
  Wall,                                   !- Surface Type
  ,                                       !- Construction Name
  {0235a50d-8da2-43ba-b715-2c42cc781fca}, !- Space Name
  Surface,                                !- Outside Boundary Condition
  {6065bca8-1ae4-4137-b4b4-54a78a52ffa4}, !- Outside Boundary Condition Object
  NoSun,                                  !- Sun Exposure
  NoWind,                                 !- Wind Exposure
  ,                                       !- View Factor to Ground
  ,                                       !- Number of Vertices
  12.9315688143396, 0, 2.4384,            !- X,Y,Z Vertex 1 {m}
  12.9315688143396, 0, 0,                 !- X,Y,Z Vertex 2 {m}
  12.9315688143396, -12.9315688143396, 0, !- X,Y,Z Vertex 3 {m}
  12.9315688143396, -12.9315688143396, 2.4384; !- X,Y,Z Vertex 4 {m}

OS:Surface,
  {91a5b74e-43ac-49f4-b35b-1d527655aaa9}, !- Handle
  Surface 27,                             !- Name
  Wall,                                   !- Surface Type
  ,                                       !- Construction Name
  {0235a50d-8da2-43ba-b715-2c42cc781fca}, !- Space Name
  Surface,                                !- Outside Boundary Condition
  {c5043729-ee1e-484b-88d5-0a10e8f823dc}, !- Outside Boundary Condition Object
  NoSun,                                  !- Sun Exposure
  NoWind,                                 !- Wind Exposure
  ,                                       !- View Factor to Ground
  ,                                       !- Number of Vertices
  19.3973532215094, -12.9315688143396, 2.4384, !- X,Y,Z Vertex 1 {m}
  19.3973532215094, -12.9315688143396, 0, !- X,Y,Z Vertex 2 {m}
  19.3973532215094, 0, 0,                 !- X,Y,Z Vertex 3 {m}
  19.3973532215094, 0, 2.4384;            !- X,Y,Z Vertex 4 {m}

OS:Surface,
  {74fe993c-fdfb-42ab-989a-5c2fd5eb66e6}, !- Handle
  Surface 28,                             !- Name
  Wall,                                   !- Surface Type
  ,                                       !- Construction Name
  {0235a50d-8da2-43ba-b715-2c42cc781fca}, !- Space Name
  Outdoors,                               !- Outside Boundary Condition
  ,                                       !- Outside Boundary Condition Object
  SunExposed,                             !- Sun Exposure
  WindExposed,                            !- Wind Exposure
  ,                                       !- View Factor to Ground
  ,                                       !- Number of Vertices
  12.9315688143396, -12.9315688143396, 2.4384, !- X,Y,Z Vertex 1 {m}
  12.9315688143396, -12.9315688143396, 0, !- X,Y,Z Vertex 2 {m}
  19.3973532215094, -12.9315688143396, 0, !- X,Y,Z Vertex 3 {m}
  19.3973532215094, -12.9315688143396, 2.4384; !- X,Y,Z Vertex 4 {m}

OS:ThermalZone,
  {a2b64d46-3ee4-4b1e-8af7-8aab7c230576}, !- Handle
  living zone|unit 4,                     !- Name
  ,                                       !- Multiplier
  ,                                       !- Ceiling Height {m}
  ,                                       !- Volume {m3}
  ,                                       !- Floor Area {m2}
  ,                                       !- Zone Inside Convection Algorithm
  ,                                       !- Zone Outside Convection Algorithm
  ,                                       !- Zone Conditioning Equipment List Name
  {602dfe24-e108-4b42-b806-a0b46acd2838}, !- Zone Air Inlet Port List
  {b868c525-8ad7-42f9-b17f-9b5fdd0aa685}, !- Zone Air Exhaust Port List
  {51bea001-958a-4713-9ffd-50a067afcbe7}, !- Zone Air Node Name
  {9e2b0efe-9061-4d53-8448-6bd2d26dbf99}, !- Zone Return Air Port List
  ,                                       !- Primary Daylighting Control Name
  ,                                       !- Fraction of Zone Controlled by Primary Daylighting Control
  ,                                       !- Secondary Daylighting Control Name
  ,                                       !- Fraction of Zone Controlled by Secondary Daylighting Control
  ,                                       !- Illuminance Map Name
  ,                                       !- Group Rendering Name
  ,                                       !- Thermostat Name
  No;                                     !- Use Ideal Air Loads

OS:Node,
  {94ed5f79-6189-4735-b2be-6df2c2914b2c}, !- Handle
  Node 4,                                 !- Name
  {51bea001-958a-4713-9ffd-50a067afcbe7}, !- Inlet Port
  ;                                       !- Outlet Port

OS:Connection,
  {51bea001-958a-4713-9ffd-50a067afcbe7}, !- Handle
  {8bb9632a-5b03-41fb-a103-31b9e2dd5b86}, !- Name
  {a2b64d46-3ee4-4b1e-8af7-8aab7c230576}, !- Source Object
  11,                                     !- Outlet Port
  {94ed5f79-6189-4735-b2be-6df2c2914b2c}, !- Target Object
  2;                                      !- Inlet Port

OS:PortList,
  {602dfe24-e108-4b42-b806-a0b46acd2838}, !- Handle
  {26f2c3ba-8494-4e76-83fb-37e5aab7e1cd}, !- Name
  {a2b64d46-3ee4-4b1e-8af7-8aab7c230576}; !- HVAC Component

OS:PortList,
  {b868c525-8ad7-42f9-b17f-9b5fdd0aa685}, !- Handle
  {342656da-1094-4645-a766-219821929569}, !- Name
  {a2b64d46-3ee4-4b1e-8af7-8aab7c230576}; !- HVAC Component

OS:PortList,
  {9e2b0efe-9061-4d53-8448-6bd2d26dbf99}, !- Handle
  {19bf4fe9-210f-4154-9405-849b619ac94c}, !- Name
  {a2b64d46-3ee4-4b1e-8af7-8aab7c230576}; !- HVAC Component

OS:Sizing:Zone,
  {67c6ef01-f74a-4b71-b284-5b052aad12b5}, !- Handle
  {a2b64d46-3ee4-4b1e-8af7-8aab7c230576}, !- Zone or ZoneList Name
  SupplyAirTemperature,                   !- Zone Cooling Design Supply Air Temperature Input Method
  14,                                     !- Zone Cooling Design Supply Air Temperature {C}
  11.11,                                  !- Zone Cooling Design Supply Air Temperature Difference {deltaC}
  SupplyAirTemperature,                   !- Zone Heating Design Supply Air Temperature Input Method
  40,                                     !- Zone Heating Design Supply Air Temperature {C}
  11.11,                                  !- Zone Heating Design Supply Air Temperature Difference {deltaC}
  0.0085,                                 !- Zone Cooling Design Supply Air Humidity Ratio {kg-H2O/kg-air}
  0.008,                                  !- Zone Heating Design Supply Air Humidity Ratio {kg-H2O/kg-air}
  ,                                       !- Zone Heating Sizing Factor
  ,                                       !- Zone Cooling Sizing Factor
  DesignDay,                              !- Cooling Design Air Flow Method
  ,                                       !- Cooling Design Air Flow Rate {m3/s}
  ,                                       !- Cooling Minimum Air Flow per Zone Floor Area {m3/s-m2}
  ,                                       !- Cooling Minimum Air Flow {m3/s}
  ,                                       !- Cooling Minimum Air Flow Fraction
  DesignDay,                              !- Heating Design Air Flow Method
  ,                                       !- Heating Design Air Flow Rate {m3/s}
  ,                                       !- Heating Maximum Air Flow per Zone Floor Area {m3/s-m2}
  ,                                       !- Heating Maximum Air Flow {m3/s}
  ,                                       !- Heating Maximum Air Flow Fraction
  ,                                       !- Design Zone Air Distribution Effectiveness in Cooling Mode
  ,                                       !- Design Zone Air Distribution Effectiveness in Heating Mode
  No,                                     !- Account for Dedicated Outdoor Air System
  NeutralSupplyAir,                       !- Dedicated Outdoor Air System Control Strategy
  autosize,                               !- Dedicated Outdoor Air Low Setpoint Temperature for Design {C}
  autosize;                               !- Dedicated Outdoor Air High Setpoint Temperature for Design {C}

OS:ZoneHVAC:EquipmentList,
  {5eae62c8-ebce-4877-8bc8-7029f39adce8}, !- Handle
  Zone HVAC Equipment List 4,             !- Name
  {a2b64d46-3ee4-4b1e-8af7-8aab7c230576}; !- Thermal Zone

OS:Space,
  {25b0181b-6ad9-41db-891c-510f5c2a9ad0}, !- Handle
  living space|unit 4|story 1,            !- Name
  {63ac77c3-0596-4801-ba0b-2570641ce583}, !- Space Type Name
  ,                                       !- Default Construction Set Name
  ,                                       !- Default Schedule Set Name
  -0,                                     !- Direction of Relative North {deg}
  0,                                      !- X Origin {m}
  0,                                      !- Y Origin {m}
  0,                                      !- Z Origin {m}
  ,                                       !- Building Story Name
  {a2b64d46-3ee4-4b1e-8af7-8aab7c230576}, !- Thermal Zone Name
  ,                                       !- Part of Total Floor Area
  ,                                       !- Design Specification Outdoor Air Object Name
  {845efa82-ea34-447c-b6a2-ce9813de21c4}; !- Building Unit Name

OS:Surface,
  {c0db7d79-34c7-408f-a5ca-fdd79f9cc01d}, !- Handle
  Surface 34,                             !- Name
  Floor,                                  !- Surface Type
  ,                                       !- Construction Name
  {25b0181b-6ad9-41db-891c-510f5c2a9ad0}, !- Space Name
  Foundation,                             !- Outside Boundary Condition
  ,                                       !- Outside Boundary Condition Object
  NoSun,                                  !- Sun Exposure
  NoWind,                                 !- Wind Exposure
  ,                                       !- View Factor to Ground
  ,                                       !- Number of Vertices
  19.3973532215094, -12.9315688143396, 0, !- X,Y,Z Vertex 1 {m}
  19.3973532215094, 0, 0,                 !- X,Y,Z Vertex 2 {m}
  25.8631376286792, 0, 0,                 !- X,Y,Z Vertex 3 {m}
  25.8631376286792, -12.9315688143396, 0; !- X,Y,Z Vertex 4 {m}

OS:Surface,
  {8c75940c-385c-48fe-8f8d-4dfa58cc019e}, !- Handle
  Surface 35,                             !- Name
  Wall,                                   !- Surface Type
  ,                                       !- Construction Name
  {25b0181b-6ad9-41db-891c-510f5c2a9ad0}, !- Space Name
  Outdoors,                               !- Outside Boundary Condition
  ,                                       !- Outside Boundary Condition Object
  SunExposed,                             !- Sun Exposure
  WindExposed,                            !- Wind Exposure
  ,                                       !- View Factor to Ground
  ,                                       !- Number of Vertices
  25.8631376286792, 0, 2.4384,            !- X,Y,Z Vertex 1 {m}
  25.8631376286792, 0, 0,                 !- X,Y,Z Vertex 2 {m}
  19.3973532215094, 0, 0,                 !- X,Y,Z Vertex 3 {m}
  19.3973532215094, 0, 2.4384;            !- X,Y,Z Vertex 4 {m}

OS:Surface,
  {734ac145-f700-40e2-b6b6-4e035eec0371}, !- Handle
  Surface 36,                             !- Name
  RoofCeiling,                            !- Surface Type
  ,                                       !- Construction Name
  {25b0181b-6ad9-41db-891c-510f5c2a9ad0}, !- Space Name
  Surface,                                !- Outside Boundary Condition
  {28974bb5-3928-4165-92ce-cffe68ad77f0}, !- Outside Boundary Condition Object
  NoSun,                                  !- Sun Exposure
  NoWind,                                 !- Wind Exposure
  ,                                       !- View Factor to Ground
  ,                                       !- Number of Vertices
  25.8631376286792, -12.9315688143396, 2.4384, !- X,Y,Z Vertex 1 {m}
  25.8631376286792, 0, 2.4384,            !- X,Y,Z Vertex 2 {m}
  19.3973532215094, 0, 2.4384,            !- X,Y,Z Vertex 3 {m}
  19.3973532215094, -12.9315688143396, 2.4384; !- X,Y,Z Vertex 4 {m}

OS:Surface,
  {c5043729-ee1e-484b-88d5-0a10e8f823dc}, !- Handle
  Surface 37,                             !- Name
  Wall,                                   !- Surface Type
  ,                                       !- Construction Name
  {25b0181b-6ad9-41db-891c-510f5c2a9ad0}, !- Space Name
  Surface,                                !- Outside Boundary Condition
  {91a5b74e-43ac-49f4-b35b-1d527655aaa9}, !- Outside Boundary Condition Object
  NoSun,                                  !- Sun Exposure
  NoWind,                                 !- Wind Exposure
  ,                                       !- View Factor to Ground
  ,                                       !- Number of Vertices
  19.3973532215094, 0, 2.4384,            !- X,Y,Z Vertex 1 {m}
  19.3973532215094, 0, 0,                 !- X,Y,Z Vertex 2 {m}
  19.3973532215094, -12.9315688143396, 0, !- X,Y,Z Vertex 3 {m}
  19.3973532215094, -12.9315688143396, 2.4384; !- X,Y,Z Vertex 4 {m}

OS:Surface,
  {0c8fad8c-efe6-464d-9c29-be47d6279082}, !- Handle
  Surface 38,                             !- Name
  Wall,                                   !- Surface Type
  ,                                       !- Construction Name
  {25b0181b-6ad9-41db-891c-510f5c2a9ad0}, !- Space Name
  Outdoors,                               !- Outside Boundary Condition
  ,                                       !- Outside Boundary Condition Object
  SunExposed,                             !- Sun Exposure
  WindExposed,                            !- Wind Exposure
  ,                                       !- View Factor to Ground
  ,                                       !- Number of Vertices
  25.8631376286792, -12.9315688143396, 2.4384, !- X,Y,Z Vertex 1 {m}
  25.8631376286792, -12.9315688143396, 0, !- X,Y,Z Vertex 2 {m}
  25.8631376286792, 0, 0,                 !- X,Y,Z Vertex 3 {m}
  25.8631376286792, 0, 2.4384;            !- X,Y,Z Vertex 4 {m}

OS:Surface,
  {04251bb4-0a60-42ea-8c79-619004fa13c2}, !- Handle
  Surface 39,                             !- Name
  Wall,                                   !- Surface Type
  ,                                       !- Construction Name
  {25b0181b-6ad9-41db-891c-510f5c2a9ad0}, !- Space Name
  Outdoors,                               !- Outside Boundary Condition
  ,                                       !- Outside Boundary Condition Object
  SunExposed,                             !- Sun Exposure
  WindExposed,                            !- Wind Exposure
  ,                                       !- View Factor to Ground
  ,                                       !- Number of Vertices
  19.3973532215094, -12.9315688143396, 2.4384, !- X,Y,Z Vertex 1 {m}
  19.3973532215094, -12.9315688143396, 0, !- X,Y,Z Vertex 2 {m}
  25.8631376286792, -12.9315688143396, 0, !- X,Y,Z Vertex 3 {m}
  25.8631376286792, -12.9315688143396, 2.4384; !- X,Y,Z Vertex 4 {m}

OS:Surface,
  {07a1b1d8-3399-4229-93b7-589113800122}, !- Handle
  Surface 7,                              !- Name
  Floor,                                  !- Surface Type
  ,                                       !- Construction Name
  {3624368b-e926-45ec-a96e-3a7369f23df7}, !- Space Name
  Surface,                                !- Outside Boundary Condition
  {f91488a7-d7f6-4158-8043-33368d811bd1}, !- Outside Boundary Condition Object
  NoSun,                                  !- Sun Exposure
  NoWind,                                 !- Wind Exposure
  ,                                       !- View Factor to Ground
  ,                                       !- Number of Vertices
  6.46578440716979, 0, 2.4384,            !- X,Y,Z Vertex 1 {m}
  6.46578440716979, -12.9315688143396, 2.4384, !- X,Y,Z Vertex 2 {m}
  0, -12.9315688143396, 2.4384,           !- X,Y,Z Vertex 3 {m}
  0, 0, 2.4384;                           !- X,Y,Z Vertex 4 {m}

OS:Surface,
  {3720fd86-af9c-4882-8d87-34850d32da46}, !- Handle
  Surface 8,                              !- Name
  RoofCeiling,                            !- Surface Type
  ,                                       !- Construction Name
  {3624368b-e926-45ec-a96e-3a7369f23df7}, !- Space Name
  Outdoors,                               !- Outside Boundary Condition
  ,                                       !- Outside Boundary Condition Object
  SunExposed,                             !- Sun Exposure
  WindExposed,                            !- Wind Exposure
  ,                                       !- View Factor to Ground
  ,                                       !- Number of Vertices
  0, -6.46578440716979, 5.6712922035849,  !- X,Y,Z Vertex 1 {m}
  25.8631376286792, -6.46578440716979, 5.6712922035849, !- X,Y,Z Vertex 2 {m}
  25.8631376286792, 0, 2.4384,            !- X,Y,Z Vertex 3 {m}
  0, 0, 2.4384;                           !- X,Y,Z Vertex 4 {m}

OS:Surface,
  {5978d4d8-af62-4fd5-bb81-4f8f4d4c6377}, !- Handle
  Surface 9,                              !- Name
  RoofCeiling,                            !- Surface Type
  ,                                       !- Construction Name
  {3624368b-e926-45ec-a96e-3a7369f23df7}, !- Space Name
  Outdoors,                               !- Outside Boundary Condition
  ,                                       !- Outside Boundary Condition Object
  SunExposed,                             !- Sun Exposure
  WindExposed,                            !- Wind Exposure
  ,                                       !- View Factor to Ground
  ,                                       !- Number of Vertices
  25.8631376286792, -6.46578440716979, 5.6712922035849, !- X,Y,Z Vertex 1 {m}
  0, -6.46578440716979, 5.6712922035849,  !- X,Y,Z Vertex 2 {m}
  0, -12.9315688143396, 2.4384,           !- X,Y,Z Vertex 3 {m}
  25.8631376286792, -12.9315688143396, 2.4384; !- X,Y,Z Vertex 4 {m}

OS:Surface,
  {c946c347-2322-4348-bbc7-8aa0807b9ee3}, !- Handle
  Surface 10,                             !- Name
  Wall,                                   !- Surface Type
  ,                                       !- Construction Name
  {3624368b-e926-45ec-a96e-3a7369f23df7}, !- Space Name
  Outdoors,                               !- Outside Boundary Condition
  ,                                       !- Outside Boundary Condition Object
  SunExposed,                             !- Sun Exposure
  WindExposed,                            !- Wind Exposure
  ,                                       !- View Factor to Ground
  ,                                       !- Number of Vertices
  0, -6.46578440716979, 5.6712922035849,  !- X,Y,Z Vertex 1 {m}
  0, 0, 2.4384,                           !- X,Y,Z Vertex 2 {m}
  0, -12.9315688143396, 2.4384;           !- X,Y,Z Vertex 3 {m}

OS:Surface,
  {bf98f4d5-5ed2-4d7c-904d-51858f5cf33d}, !- Handle
  Surface 11,                             !- Name
  Wall,                                   !- Surface Type
  ,                                       !- Construction Name
  {3624368b-e926-45ec-a96e-3a7369f23df7}, !- Space Name
  Outdoors,                               !- Outside Boundary Condition
  ,                                       !- Outside Boundary Condition Object
  SunExposed,                             !- Sun Exposure
  WindExposed,                            !- Wind Exposure
  ,                                       !- View Factor to Ground
  ,                                       !- Number of Vertices
  25.8631376286792, -6.46578440716979, 5.6712922035849, !- X,Y,Z Vertex 1 {m}
  25.8631376286792, -12.9315688143396, 2.4384, !- X,Y,Z Vertex 2 {m}
  25.8631376286792, 0, 2.4384;            !- X,Y,Z Vertex 3 {m}

OS:Space,
  {3624368b-e926-45ec-a96e-3a7369f23df7}, !- Handle
  unfinished attic space,                 !- Name
  {b0b4a8d6-8f01-4d4f-b6c9-4101d8480b23}, !- Space Type Name
  ,                                       !- Default Construction Set Name
  ,                                       !- Default Schedule Set Name
  ,                                       !- Direction of Relative North {deg}
  ,                                       !- X Origin {m}
  ,                                       !- Y Origin {m}
  ,                                       !- Z Origin {m}
  ,                                       !- Building Story Name
  {59b58347-9134-47cd-8e4c-5230c59afa2a}; !- Thermal Zone Name

OS:ThermalZone,
  {59b58347-9134-47cd-8e4c-5230c59afa2a}, !- Handle
  unfinished attic zone,                  !- Name
  ,                                       !- Multiplier
  ,                                       !- Ceiling Height {m}
  ,                                       !- Volume {m3}
  ,                                       !- Floor Area {m2}
  ,                                       !- Zone Inside Convection Algorithm
  ,                                       !- Zone Outside Convection Algorithm
  ,                                       !- Zone Conditioning Equipment List Name
  {5414490d-4acf-4adc-b546-465f5279e073}, !- Zone Air Inlet Port List
  {84b49a28-0ba8-4d89-aa13-4e4d421ef994}, !- Zone Air Exhaust Port List
  {167120fc-4f88-4569-8ecb-867c4b8ff879}, !- Zone Air Node Name
  {4489a365-5bfd-4b97-863e-de52d54f7479}, !- Zone Return Air Port List
  ,                                       !- Primary Daylighting Control Name
  ,                                       !- Fraction of Zone Controlled by Primary Daylighting Control
  ,                                       !- Secondary Daylighting Control Name
  ,                                       !- Fraction of Zone Controlled by Secondary Daylighting Control
  ,                                       !- Illuminance Map Name
  ,                                       !- Group Rendering Name
  ,                                       !- Thermostat Name
  No;                                     !- Use Ideal Air Loads

OS:Node,
  {f2fc2c1b-adc1-477f-b606-82688f08169c}, !- Handle
  Node 5,                                 !- Name
  {167120fc-4f88-4569-8ecb-867c4b8ff879}, !- Inlet Port
  ;                                       !- Outlet Port

OS:Connection,
  {167120fc-4f88-4569-8ecb-867c4b8ff879}, !- Handle
  {d8053af1-4a12-4cc2-921f-3263eef2aa5b}, !- Name
  {59b58347-9134-47cd-8e4c-5230c59afa2a}, !- Source Object
  11,                                     !- Outlet Port
  {f2fc2c1b-adc1-477f-b606-82688f08169c}, !- Target Object
  2;                                      !- Inlet Port

OS:PortList,
  {5414490d-4acf-4adc-b546-465f5279e073}, !- Handle
  {921d646c-73db-4c3b-a6f4-833b88412c85}, !- Name
  {59b58347-9134-47cd-8e4c-5230c59afa2a}; !- HVAC Component

OS:PortList,
  {84b49a28-0ba8-4d89-aa13-4e4d421ef994}, !- Handle
  {1339bb9f-d3c5-4e17-96a6-b068e69e4b2b}, !- Name
  {59b58347-9134-47cd-8e4c-5230c59afa2a}; !- HVAC Component

OS:PortList,
  {4489a365-5bfd-4b97-863e-de52d54f7479}, !- Handle
  {02b701ff-b670-444f-ac3f-3f8e862cd4e7}, !- Name
  {59b58347-9134-47cd-8e4c-5230c59afa2a}; !- HVAC Component

OS:Sizing:Zone,
  {b3e6898e-c1e2-41e3-8305-a0ead4c8b14d}, !- Handle
  {59b58347-9134-47cd-8e4c-5230c59afa2a}, !- Zone or ZoneList Name
  SupplyAirTemperature,                   !- Zone Cooling Design Supply Air Temperature Input Method
  14,                                     !- Zone Cooling Design Supply Air Temperature {C}
  11.11,                                  !- Zone Cooling Design Supply Air Temperature Difference {deltaC}
  SupplyAirTemperature,                   !- Zone Heating Design Supply Air Temperature Input Method
  40,                                     !- Zone Heating Design Supply Air Temperature {C}
  11.11,                                  !- Zone Heating Design Supply Air Temperature Difference {deltaC}
  0.0085,                                 !- Zone Cooling Design Supply Air Humidity Ratio {kg-H2O/kg-air}
  0.008,                                  !- Zone Heating Design Supply Air Humidity Ratio {kg-H2O/kg-air}
  ,                                       !- Zone Heating Sizing Factor
  ,                                       !- Zone Cooling Sizing Factor
  DesignDay,                              !- Cooling Design Air Flow Method
  ,                                       !- Cooling Design Air Flow Rate {m3/s}
  ,                                       !- Cooling Minimum Air Flow per Zone Floor Area {m3/s-m2}
  ,                                       !- Cooling Minimum Air Flow {m3/s}
  ,                                       !- Cooling Minimum Air Flow Fraction
  DesignDay,                              !- Heating Design Air Flow Method
  ,                                       !- Heating Design Air Flow Rate {m3/s}
  ,                                       !- Heating Maximum Air Flow per Zone Floor Area {m3/s-m2}
  ,                                       !- Heating Maximum Air Flow {m3/s}
  ,                                       !- Heating Maximum Air Flow Fraction
  ,                                       !- Design Zone Air Distribution Effectiveness in Cooling Mode
  ,                                       !- Design Zone Air Distribution Effectiveness in Heating Mode
  No,                                     !- Account for Dedicated Outdoor Air System
  NeutralSupplyAir,                       !- Dedicated Outdoor Air System Control Strategy
  autosize,                               !- Dedicated Outdoor Air Low Setpoint Temperature for Design {C}
  autosize;                               !- Dedicated Outdoor Air High Setpoint Temperature for Design {C}

OS:ZoneHVAC:EquipmentList,
  {156291f6-32dd-49b6-86e5-34289ab30ebd}, !- Handle
  Zone HVAC Equipment List 5,             !- Name
  {59b58347-9134-47cd-8e4c-5230c59afa2a}; !- Thermal Zone

OS:SpaceType,
  {b0b4a8d6-8f01-4d4f-b6c9-4101d8480b23}, !- Handle
  Space Type 2,                           !- Name
  ,                                       !- Default Construction Set Name
  ,                                       !- Default Schedule Set Name
  ,                                       !- Group Rendering Name
  ,                                       !- Design Specification Outdoor Air Object Name
  ,                                       !- Standards Template
  ,                                       !- Standards Building Type
  unfinished attic;                       !- Standards Space Type

OS:BuildingUnit,
  {33747bdc-66b5-43a6-9f9f-b33c6afe43ae}, !- Handle
  unit 1,                                 !- Name
  ,                                       !- Rendering Color
  Residential;                            !- Building Unit Type

OS:AdditionalProperties,
  {48434490-8238-4c51-835c-ae4c05eae8e9}, !- Handle
  {33747bdc-66b5-43a6-9f9f-b33c6afe43ae}, !- Object Name
  Units Represented,                      !- Feature Name 1
  Integer,                                !- Feature Data Type 1
  1,                                      !- Feature Value 1
  NumberOfBedrooms,                       !- Feature Name 2
  Integer,                                !- Feature Data Type 2
  3,                                      !- Feature Value 2
  NumberOfBathrooms,                      !- Feature Name 3
  Double,                                 !- Feature Data Type 3
  2,                                      !- Feature Value 3
  NumberOfOccupants,                      !- Feature Name 4
  Double,                                 !- Feature Data Type 4
  3.3900000000000001;                     !- Feature Value 4

OS:BuildingUnit,
  {778981cf-54f0-4235-b1a2-df886e07db22}, !- Handle
  unit 2,                                 !- Name
  ,                                       !- Rendering Color
  Residential;                            !- Building Unit Type

OS:AdditionalProperties,
  {de289c93-f051-4108-9956-275ac1b866f1}, !- Handle
  {778981cf-54f0-4235-b1a2-df886e07db22}, !- Object Name
  Units Represented,                      !- Feature Name 1
  Integer,                                !- Feature Data Type 1
  1,                                      !- Feature Value 1
  NumberOfBedrooms,                       !- Feature Name 2
  Integer,                                !- Feature Data Type 2
  3,                                      !- Feature Value 2
  NumberOfBathrooms,                      !- Feature Name 3
  Double,                                 !- Feature Data Type 3
  2;                                      !- Feature Value 3

OS:BuildingUnit,
  {44410712-896b-4427-ac5d-4ef7f461fae9}, !- Handle
  unit 3,                                 !- Name
  ,                                       !- Rendering Color
  Residential;                            !- Building Unit Type

OS:AdditionalProperties,
  {ed9eb9fb-93b9-4a86-b2c6-05cc66a2daf2}, !- Handle
  {44410712-896b-4427-ac5d-4ef7f461fae9}, !- Object Name
  Units Represented,                      !- Feature Name 1
  Integer,                                !- Feature Data Type 1
  1,                                      !- Feature Value 1
  NumberOfBedrooms,                       !- Feature Name 2
  Integer,                                !- Feature Data Type 2
  3,                                      !- Feature Value 2
  NumberOfBathrooms,                      !- Feature Name 3
  Double,                                 !- Feature Data Type 3
  2;                                      !- Feature Value 3

OS:BuildingUnit,
  {845efa82-ea34-447c-b6a2-ce9813de21c4}, !- Handle
  unit 4,                                 !- Name
  ,                                       !- Rendering Color
  Residential;                            !- Building Unit Type

OS:AdditionalProperties,
  {0f8b4431-1bfa-4e3c-a617-38a9a9cf6003}, !- Handle
  {845efa82-ea34-447c-b6a2-ce9813de21c4}, !- Object Name
  Units Represented,                      !- Feature Name 1
  Integer,                                !- Feature Data Type 1
  1,                                      !- Feature Value 1
  NumberOfBedrooms,                       !- Feature Name 2
  Integer,                                !- Feature Data Type 2
  3,                                      !- Feature Value 2
  NumberOfBathrooms,                      !- Feature Name 3
  Double,                                 !- Feature Data Type 3
  2;                                      !- Feature Value 3

OS:Surface,
  {a881915c-532f-472c-acd8-c0c9c05d2615}, !- Handle
  Surface 18,                             !- Name
  Floor,                                  !- Surface Type
  ,                                       !- Construction Name
  {3624368b-e926-45ec-a96e-3a7369f23df7}, !- Space Name
  Surface,                                !- Outside Boundary Condition
  {5fc442db-6b25-47dd-877a-9375df430722}, !- Outside Boundary Condition Object
  NoSun,                                  !- Sun Exposure
  NoWind,                                 !- Wind Exposure
  ,                                       !- View Factor to Ground
  ,                                       !- Number of Vertices
  19.3973532215094, 0, 2.4384,            !- X,Y,Z Vertex 1 {m}
  19.3973532215094, -12.9315688143396, 2.4384, !- X,Y,Z Vertex 2 {m}
  12.9315688143396, -12.9315688143396, 2.4384, !- X,Y,Z Vertex 3 {m}
  12.9315688143396, 0, 2.4384;            !- X,Y,Z Vertex 4 {m}

OS:Surface,
  {28974bb5-3928-4165-92ce-cffe68ad77f0}, !- Handle
  Surface 19,                             !- Name
  Floor,                                  !- Surface Type
  ,                                       !- Construction Name
  {3624368b-e926-45ec-a96e-3a7369f23df7}, !- Space Name
  Surface,                                !- Outside Boundary Condition
  {734ac145-f700-40e2-b6b6-4e035eec0371}, !- Outside Boundary Condition Object
  NoSun,                                  !- Sun Exposure
  NoWind,                                 !- Wind Exposure
  ,                                       !- View Factor to Ground
  ,                                       !- Number of Vertices
  25.8631376286792, 0, 2.4384,            !- X,Y,Z Vertex 1 {m}
  25.8631376286792, -12.9315688143396, 2.4384, !- X,Y,Z Vertex 2 {m}
  19.3973532215094, -12.9315688143396, 2.4384, !- X,Y,Z Vertex 3 {m}
  19.3973532215094, 0, 2.4384;            !- X,Y,Z Vertex 4 {m}

OS:Surface,
  {ea1e27d6-80b7-48ef-93a0-bf361738f9ee}, !- Handle
  Surface 20,                             !- Name
  Floor,                                  !- Surface Type
  ,                                       !- Construction Name
  {3624368b-e926-45ec-a96e-3a7369f23df7}, !- Space Name
  Surface,                                !- Outside Boundary Condition
  {06066502-05b6-4323-a875-bf305cac4bea}, !- Outside Boundary Condition Object
  NoSun,                                  !- Sun Exposure
  NoWind,                                 !- Wind Exposure
  ,                                       !- View Factor to Ground
  ,                                       !- Number of Vertices
  12.9315688143396, 0, 2.4384,            !- X,Y,Z Vertex 1 {m}
  12.9315688143396, -12.9315688143396, 2.4384, !- X,Y,Z Vertex 2 {m}
  6.46578440716979, -12.9315688143396, 2.4384, !- X,Y,Z Vertex 3 {m}
  6.46578440716979, 0, 2.4384;            !- X,Y,Z Vertex 4 {m}

OS:Schedule:Day,
  {8c0f01f3-d211-4738-b311-ab57142148ff}, !- Handle
  Schedule Day 1,                         !- Name
  ,                                       !- Schedule Type Limits Name
  ,                                       !- Interpolate to Timestep
  24,                                     !- Hour 1
  0,                                      !- Minute 1
  0;                                      !- Value Until Time 1

OS:Schedule:Day,
  {c0106637-08c8-4727-958c-04a2f4540b1a}, !- Handle
  Schedule Day 2,                         !- Name
  ,                                       !- Schedule Type Limits Name
  ,                                       !- Interpolate to Timestep
  24,                                     !- Hour 1
  0,                                      !- Minute 1
  1;                                      !- Value Until Time 1
>>>>>>> 30cb9182
<|MERGE_RESOLUTION|>--- conflicted
+++ resolved
@@ -1,54 +1,26 @@
 !- NOTE: Auto-generated from /test/osw_files/SFA_4units_1story_SL_UA_3Beds_2Baths_Denver_Central_System_Fan_Coil_NoSetpoints.osw
 
 OS:Version,
-<<<<<<< HEAD
-  {3ebfa3ac-148d-49ec-8354-9f620e005fb3}, !- Handle
-  2.9.0;                                  !- Version Identifier
-
-OS:SimulationControl,
-  {3ffb87fb-6bb5-4dd2-840e-06caeaa9d262}, !- Handle
-=======
   {914abbb4-b89b-4c24-bee5-ddb84f3220fe}, !- Handle
   2.9.0;                                  !- Version Identifier
 
 OS:SimulationControl,
   {4dbdd07b-3e6c-43e4-88a1-fab9137a0cbb}, !- Handle
->>>>>>> 30cb9182
   ,                                       !- Do Zone Sizing Calculation
   ,                                       !- Do System Sizing Calculation
   ,                                       !- Do Plant Sizing Calculation
   No;                                     !- Run Simulation for Sizing Periods
 
 OS:Timestep,
-<<<<<<< HEAD
-  {aa947e75-afd1-4c06-ade6-5ef19d0e72f6}, !- Handle
-  6;                                      !- Number of Timesteps per Hour
-
-OS:ShadowCalculation,
-  {68bf28bc-b900-4b50-a684-6c4d0938d76a}, !- Handle
-=======
   {d42c76e4-5b88-46fe-8580-ffd37bbb9830}, !- Handle
   6;                                      !- Number of Timesteps per Hour
 
 OS:ShadowCalculation,
   {bf0c2ab3-1015-4ada-84ef-c5ed109399dc}, !- Handle
->>>>>>> 30cb9182
   20,                                     !- Calculation Frequency
   200;                                    !- Maximum Figures in Shadow Overlap Calculations
 
 OS:SurfaceConvectionAlgorithm:Outside,
-<<<<<<< HEAD
-  {6505c954-439a-46c7-8196-63188e894a6e}, !- Handle
-  DOE-2;                                  !- Algorithm
-
-OS:SurfaceConvectionAlgorithm:Inside,
-  {46aa4bda-e4db-4d19-b6e1-41f79afdc868}, !- Handle
-  TARP;                                   !- Algorithm
-
-OS:ZoneCapacitanceMultiplier:ResearchSpecial,
-  {ef5f892d-9386-40ed-b185-a30354f0ca6d}, !- Handle
-  ,                                       !- Temperature Capacity Multiplier
-=======
   {275d1a2d-28a9-4c12-aa21-da6bd9e73051}, !- Handle
   DOE-2;                                  !- Algorithm
 
@@ -59,16 +31,11 @@
 OS:ZoneCapacitanceMultiplier:ResearchSpecial,
   {2360f8fc-9b23-44d3-8c03-dad6cfb3e156}, !- Handle
   3.6,                                    !- Temperature Capacity Multiplier
->>>>>>> 30cb9182
   15,                                     !- Humidity Capacity Multiplier
   ;                                       !- Carbon Dioxide Capacity Multiplier
 
 OS:RunPeriod,
-<<<<<<< HEAD
-  {d43850f0-2260-4305-9e1c-8dc24038050b}, !- Handle
-=======
   {a9574cc1-eb29-4700-9d97-53eafe53fe8b}, !- Handle
->>>>>>> 30cb9182
   Run Period 1,                           !- Name
   1,                                      !- Begin Month
   1,                                      !- Begin Day of Month
@@ -82,21 +49,13 @@
   ;                                       !- Number of Times Runperiod to be Repeated
 
 OS:YearDescription,
-<<<<<<< HEAD
-  {50b50e00-0ac2-4fd3-bf56-a8c91747d3c9}, !- Handle
-=======
   {199316b9-640e-43f2-bf47-fc4e0b43d4c8}, !- Handle
->>>>>>> 30cb9182
   2007,                                   !- Calendar Year
   ,                                       !- Day of Week for Start Day
   ;                                       !- Is Leap Year
 
 OS:WeatherFile,
-<<<<<<< HEAD
-  {16c8d36b-fea7-4d9e-8f70-e8acd21855d5}, !- Handle
-=======
   {bb718bf9-0148-4b3c-a135-fa910e815f4d}, !- Handle
->>>>>>> 30cb9182
   Denver Intl Ap,                         !- City
   CO,                                     !- State Province Region
   USA,                                    !- Country
@@ -110,13 +69,8 @@
   E23378AA;                               !- Checksum
 
 OS:AdditionalProperties,
-<<<<<<< HEAD
-  {3e034748-5162-436e-a85c-40a6012cd650}, !- Handle
-  {16c8d36b-fea7-4d9e-8f70-e8acd21855d5}, !- Object Name
-=======
   {aa101b90-a628-4628-a1ea-76a913357e5a}, !- Handle
   {bb718bf9-0148-4b3c-a135-fa910e815f4d}, !- Object Name
->>>>>>> 30cb9182
   EPWHeaderCity,                          !- Feature Name 1
   String,                                 !- Feature Data Type 1
   Denver Intl Ap,                         !- Feature Value 1
@@ -224,11 +178,7 @@
   84;                                     !- Feature Value 35
 
 OS:Site,
-<<<<<<< HEAD
-  {cb5e48d2-f7d8-4f3b-a66e-3430f562fa12}, !- Handle
-=======
   {89b43225-81d5-4bfc-915e-f84f3ed0f950}, !- Handle
->>>>>>> 30cb9182
   Denver Intl Ap_CO_USA,                  !- Name
   39.83,                                  !- Latitude {deg}
   -104.65,                                !- Longitude {deg}
@@ -237,11 +187,7 @@
   ;                                       !- Terrain
 
 OS:ClimateZones,
-<<<<<<< HEAD
-  {45935e3f-9627-4aba-8773-478477e72e5d}, !- Handle
-=======
   {dbf51a23-d185-4f09-9833-4f529739d1c1}, !- Handle
->>>>>>> 30cb9182
   ,                                       !- Active Institution
   ,                                       !- Active Year
   ,                                       !- Climate Zone Institution Name 1
@@ -254,31 +200,19 @@
   Cold;                                   !- Climate Zone Value 2
 
 OS:Site:WaterMainsTemperature,
-<<<<<<< HEAD
-  {f1a8be8e-1990-4036-a388-348fa5580d43}, !- Handle
-=======
   {da93ab42-b778-4d1f-8cea-40af72cbcee8}, !- Handle
->>>>>>> 30cb9182
   Correlation,                            !- Calculation Method
   ,                                       !- Temperature Schedule Name
   10.8753424657535,                       !- Annual Average Outdoor Air Temperature {C}
   23.1524007936508;                       !- Maximum Difference In Monthly Average Outdoor Air Temperatures {deltaC}
 
 OS:RunPeriodControl:DaylightSavingTime,
-<<<<<<< HEAD
-  {383ce37b-b969-451d-8c8e-dfd1f3591ae0}, !- Handle
-=======
   {b0486e78-d738-4a7f-bf37-a217839bd95f}, !- Handle
->>>>>>> 30cb9182
   4/7,                                    !- Start Date
   10/26;                                  !- End Date
 
 OS:Site:GroundTemperature:Deep,
-<<<<<<< HEAD
-  {3a69a10d-32e4-41f4-96bf-9fe17aa1195f}, !- Handle
-=======
   {5e0af79c-d059-4522-b061-fd8d044b264d}, !- Handle
->>>>>>> 30cb9182
   10.8753424657535,                       !- January Deep Ground Temperature {C}
   10.8753424657535,                       !- February Deep Ground Temperature {C}
   10.8753424657535,                       !- March Deep Ground Temperature {C}
@@ -293,11 +227,7 @@
   10.8753424657535;                       !- December Deep Ground Temperature {C}
 
 OS:Building,
-<<<<<<< HEAD
-  {dd6a35f4-ff71-4602-af2c-73fc6a019ab0}, !- Handle
-=======
   {dabdddb2-74f7-44b2-b417-b836793ab4b8}, !- Handle
->>>>>>> 30cb9182
   Building 1,                             !- Name
   ,                                       !- Building Sector Type
   ,                                       !- North Axis {deg}
@@ -312,28 +242,6 @@
   4;                                      !- Standards Number of Living Units
 
 OS:AdditionalProperties,
-<<<<<<< HEAD
-  {37cf713d-44cb-4079-b89d-782748d162e6}, !- Handle
-  {dd6a35f4-ff71-4602-af2c-73fc6a019ab0}, !- Object Name
-  num_units,                              !- Feature Name 1
-  Integer,                                !- Feature Data Type 1
-  4,                                      !- Feature Value 1
-  has_rear_units,                         !- Feature Name 2
-  Boolean,                                !- Feature Data Type 2
-  false,                                  !- Feature Value 2
-  horz_location,                          !- Feature Name 3
-  String,                                 !- Feature Data Type 3
-  Left,                                   !- Feature Value 3
-  num_floors,                             !- Feature Name 4
-  Integer,                                !- Feature Data Type 4
-  1,                                      !- Feature Value 4
-  has_hvac_flue,                          !- Feature Name 5
-  Boolean,                                !- Feature Data Type 5
-  true;                                   !- Feature Value 5
-
-OS:ThermalZone,
-  {1082bdae-5235-433b-8353-2f45e922606f}, !- Handle
-=======
   {395b9102-25ef-4744-8bf9-1ca8c2377033}, !- Handle
   {dabdddb2-74f7-44b2-b417-b836793ab4b8}, !- Object Name
   Total Units Represented,                !- Feature Name 1
@@ -345,7 +253,6 @@
 
 OS:ThermalZone,
   {098b4822-673c-4299-a2eb-841c75180e6a}, !- Handle
->>>>>>> 30cb9182
   living zone,                            !- Name
   ,                                       !- Multiplier
   ,                                       !- Ceiling Height {m}
@@ -354,17 +261,10 @@
   ,                                       !- Zone Inside Convection Algorithm
   ,                                       !- Zone Outside Convection Algorithm
   ,                                       !- Zone Conditioning Equipment List Name
-<<<<<<< HEAD
-  {4f6ef331-b7aa-42bf-980b-2b8a762938b9}, !- Zone Air Inlet Port List
-  {f8d9669a-9baa-407a-8d3d-b014d483f18c}, !- Zone Air Exhaust Port List
-  {e618621f-b275-43fe-af0e-32e4d6153202}, !- Zone Air Node Name
-  {0f663289-4034-48ee-820c-77a64d82cb46}, !- Zone Return Air Port List
-=======
   {f6d9d008-923f-4724-9e38-1a9b50a489e7}, !- Zone Air Inlet Port List
   {2e9d340f-32d7-472c-8003-a1c07cbab935}, !- Zone Air Exhaust Port List
   {90799d63-d7a2-4864-b15b-19e280497221}, !- Zone Air Node Name
   {b7eee653-ec88-49e2-bc33-1dc2dcecfae1}, !- Zone Return Air Port List
->>>>>>> 30cb9182
   ,                                       !- Primary Daylighting Control Name
   ,                                       !- Fraction of Zone Controlled by Primary Daylighting Control
   ,                                       !- Secondary Daylighting Control Name
@@ -375,41 +275,6 @@
   No;                                     !- Use Ideal Air Loads
 
 OS:Node,
-<<<<<<< HEAD
-  {884c0a21-6608-4dbc-9f38-e34d6613d1b9}, !- Handle
-  Node 1,                                 !- Name
-  {e618621f-b275-43fe-af0e-32e4d6153202}, !- Inlet Port
-  ;                                       !- Outlet Port
-
-OS:Connection,
-  {e618621f-b275-43fe-af0e-32e4d6153202}, !- Handle
-  {6a4ae510-731d-4dc2-94c8-e094f8f5eaa0}, !- Name
-  {1082bdae-5235-433b-8353-2f45e922606f}, !- Source Object
-  11,                                     !- Outlet Port
-  {884c0a21-6608-4dbc-9f38-e34d6613d1b9}, !- Target Object
-  2;                                      !- Inlet Port
-
-OS:PortList,
-  {4f6ef331-b7aa-42bf-980b-2b8a762938b9}, !- Handle
-  {5b8cf918-bc50-4b1b-89a0-e1b943d7ce7b}, !- Name
-  {1082bdae-5235-433b-8353-2f45e922606f}, !- HVAC Component
-  {a923007a-86d4-4fde-aeaa-7b52edf78fbe}; !- Port 1
-
-OS:PortList,
-  {f8d9669a-9baa-407a-8d3d-b014d483f18c}, !- Handle
-  {7774f290-5b0f-4982-84ac-bb4ae417d37e}, !- Name
-  {1082bdae-5235-433b-8353-2f45e922606f}, !- HVAC Component
-  {6dffe8cf-5f90-4a7c-a29d-db30f4247e8e}; !- Port 1
-
-OS:PortList,
-  {0f663289-4034-48ee-820c-77a64d82cb46}, !- Handle
-  {a5647f5c-5740-46a8-82a3-226927eddd08}, !- Name
-  {1082bdae-5235-433b-8353-2f45e922606f}; !- HVAC Component
-
-OS:Sizing:Zone,
-  {fafc0006-4d55-4d3b-828a-4e3edc871dc0}, !- Handle
-  {1082bdae-5235-433b-8353-2f45e922606f}, !- Zone or ZoneList Name
-=======
   {d9d390ca-2dfd-4a5a-9fad-92c0b7fc71c1}, !- Handle
   Node 1,                                 !- Name
   {90799d63-d7a2-4864-b15b-19e280497221}, !- Inlet Port
@@ -441,7 +306,6 @@
 OS:Sizing:Zone,
   {dd850dd5-fcc1-4748-a005-50a18e82dd42}, !- Handle
   {098b4822-673c-4299-a2eb-841c75180e6a}, !- Zone or ZoneList Name
->>>>>>> 30cb9182
   SupplyAirTemperature,                   !- Zone Cooling Design Supply Air Temperature Input Method
   14,                                     !- Zone Cooling Design Supply Air Temperature {C}
   11.11,                                  !- Zone Cooling Design Supply Air Temperature Difference {deltaC}
@@ -470,22 +334,6 @@
   autosize;                               !- Dedicated Outdoor Air High Setpoint Temperature for Design {C}
 
 OS:ZoneHVAC:EquipmentList,
-<<<<<<< HEAD
-  {9182f5cc-c40b-4d44-921b-4b53d9a85da4}, !- Handle
-  Zone HVAC Equipment List 1,             !- Name
-  {1082bdae-5235-433b-8353-2f45e922606f}, !- Thermal Zone
-  ,                                       !- Load Distribution Scheme
-  {434a36f0-34e6-4b5f-ac41-ba7917cf2290}, !- Zone Equipment 1
-  1,                                      !- Zone Equipment Cooling Sequence 1
-  1,                                      !- Zone Equipment Heating or No-Load Sequence 1
-  ,                                       !- Zone Equipment Sequential Cooling Fraction Schedule Name 1
-  ;                                       !- Zone Equipment Sequential Heating Fraction Schedule Name 1
-
-OS:Space,
-  {f424db0c-32fc-4033-87bf-4ead7fd5b126}, !- Handle
-  living space,                           !- Name
-  {7f4fb911-fd8d-4ee9-b106-f913e97cac59}, !- Space Type Name
-=======
   {4029cf48-e220-42f3-91f0-e21a8b583be5}, !- Handle
   Zone HVAC Equipment List 1,             !- Name
   {098b4822-673c-4299-a2eb-841c75180e6a}; !- Thermal Zone
@@ -494,7 +342,6 @@
   {ffd9d88d-8369-473d-beaf-6ad5d4135402}, !- Handle
   living space,                           !- Name
   {63ac77c3-0596-4801-ba0b-2570641ce583}, !- Space Type Name
->>>>>>> 30cb9182
   ,                                       !- Default Construction Set Name
   ,                                       !- Default Schedule Set Name
   ,                                       !- Direction of Relative North {deg}
@@ -502,19 +349,6 @@
   ,                                       !- Y Origin {m}
   ,                                       !- Z Origin {m}
   ,                                       !- Building Story Name
-<<<<<<< HEAD
-  {1082bdae-5235-433b-8353-2f45e922606f}, !- Thermal Zone Name
-  ,                                       !- Part of Total Floor Area
-  ,                                       !- Design Specification Outdoor Air Object Name
-  {cb55dd39-60b6-4066-8254-ea985e5897aa}; !- Building Unit Name
-
-OS:Surface,
-  {f98ca1fc-8484-4556-85de-8e1e26ee917e}, !- Handle
-  Surface 1,                              !- Name
-  Floor,                                  !- Surface Type
-  ,                                       !- Construction Name
-  {f424db0c-32fc-4033-87bf-4ead7fd5b126}, !- Space Name
-=======
   {098b4822-673c-4299-a2eb-841c75180e6a}, !- Thermal Zone Name
   ,                                       !- Part of Total Floor Area
   ,                                       !- Design Specification Outdoor Air Object Name
@@ -526,7 +360,6 @@
   Floor,                                  !- Surface Type
   ,                                       !- Construction Name
   {ffd9d88d-8369-473d-beaf-6ad5d4135402}, !- Space Name
->>>>>>> 30cb9182
   Foundation,                             !- Outside Boundary Condition
   ,                                       !- Outside Boundary Condition Object
   NoSun,                                  !- Sun Exposure
@@ -539,19 +372,11 @@
   6.46578440716979, -12.9315688143396, 0; !- X,Y,Z Vertex 4 {m}
 
 OS:Surface,
-<<<<<<< HEAD
-  {0b6316b7-da11-4e87-9fbd-0fcfdefafbb8}, !- Handle
-  Surface 2,                              !- Name
-  Wall,                                   !- Surface Type
-  ,                                       !- Construction Name
-  {f424db0c-32fc-4033-87bf-4ead7fd5b126}, !- Space Name
-=======
   {15582f86-798e-43ad-83e3-ee7c993bdae1}, !- Handle
   Surface 2,                              !- Name
   Wall,                                   !- Surface Type
   ,                                       !- Construction Name
   {ffd9d88d-8369-473d-beaf-6ad5d4135402}, !- Space Name
->>>>>>> 30cb9182
   Outdoors,                               !- Outside Boundary Condition
   ,                                       !- Outside Boundary Condition Object
   SunExposed,                             !- Sun Exposure
@@ -564,19 +389,11 @@
   0, -12.9315688143396, 2.4384;           !- X,Y,Z Vertex 4 {m}
 
 OS:Surface,
-<<<<<<< HEAD
-  {f8813a49-d04b-4e34-889d-fcecfb6e60c1}, !- Handle
-  Surface 3,                              !- Name
-  Wall,                                   !- Surface Type
-  ,                                       !- Construction Name
-  {f424db0c-32fc-4033-87bf-4ead7fd5b126}, !- Space Name
-=======
   {6360b9a2-c4d0-4171-9cbe-25be7ece8de3}, !- Handle
   Surface 3,                              !- Name
   Wall,                                   !- Surface Type
   ,                                       !- Construction Name
   {ffd9d88d-8369-473d-beaf-6ad5d4135402}, !- Space Name
->>>>>>> 30cb9182
   Outdoors,                               !- Outside Boundary Condition
   ,                                       !- Outside Boundary Condition Object
   SunExposed,                             !- Sun Exposure
@@ -589,15 +406,6 @@
   0, 0, 2.4384;                           !- X,Y,Z Vertex 4 {m}
 
 OS:Surface,
-<<<<<<< HEAD
-  {1323601d-0b54-46b2-bc76-9e8aacad8f6d}, !- Handle
-  Surface 4,                              !- Name
-  Wall,                                   !- Surface Type
-  ,                                       !- Construction Name
-  {f424db0c-32fc-4033-87bf-4ead7fd5b126}, !- Space Name
-  Adiabatic,                              !- Outside Boundary Condition
-  ,                                       !- Outside Boundary Condition Object
-=======
   {9df9bc81-6e6f-4ffa-8420-1b23253f93ad}, !- Handle
   Surface 4,                              !- Name
   Wall,                                   !- Surface Type
@@ -605,7 +413,6 @@
   {ffd9d88d-8369-473d-beaf-6ad5d4135402}, !- Space Name
   Surface,                                !- Outside Boundary Condition
   {73fe0ca5-9081-4fe5-8338-a6d1779730c8}, !- Outside Boundary Condition Object
->>>>>>> 30cb9182
   NoSun,                                  !- Sun Exposure
   NoWind,                                 !- Wind Exposure
   ,                                       !- View Factor to Ground
@@ -616,19 +423,11 @@
   6.46578440716979, 0, 2.4384;            !- X,Y,Z Vertex 4 {m}
 
 OS:Surface,
-<<<<<<< HEAD
-  {3a54d6ec-455d-4687-8f18-06529c65744e}, !- Handle
-  Surface 5,                              !- Name
-  Wall,                                   !- Surface Type
-  ,                                       !- Construction Name
-  {f424db0c-32fc-4033-87bf-4ead7fd5b126}, !- Space Name
-=======
   {f3dad526-6b0e-4771-b818-4d42314e3760}, !- Handle
   Surface 5,                              !- Name
   Wall,                                   !- Surface Type
   ,                                       !- Construction Name
   {ffd9d88d-8369-473d-beaf-6ad5d4135402}, !- Space Name
->>>>>>> 30cb9182
   Outdoors,                               !- Outside Boundary Condition
   ,                                       !- Outside Boundary Condition Object
   SunExposed,                             !- Sun Exposure
@@ -641,15 +440,6 @@
   6.46578440716979, -12.9315688143396, 2.4384; !- X,Y,Z Vertex 4 {m}
 
 OS:Surface,
-<<<<<<< HEAD
-  {b71b92d3-5e89-4967-80ab-75fbec5b2bf7}, !- Handle
-  Surface 6,                              !- Name
-  RoofCeiling,                            !- Surface Type
-  ,                                       !- Construction Name
-  {f424db0c-32fc-4033-87bf-4ead7fd5b126}, !- Space Name
-  Surface,                                !- Outside Boundary Condition
-  {90e8c24c-7466-478b-b1c8-fcf5bf47d4a5}, !- Outside Boundary Condition Object
-=======
   {f91488a7-d7f6-4158-8043-33368d811bd1}, !- Handle
   Surface 6,                              !- Name
   RoofCeiling,                            !- Surface Type
@@ -657,7 +447,6 @@
   {ffd9d88d-8369-473d-beaf-6ad5d4135402}, !- Space Name
   Surface,                                !- Outside Boundary Condition
   {07a1b1d8-3399-4229-93b7-589113800122}, !- Outside Boundary Condition Object
->>>>>>> 30cb9182
   NoSun,                                  !- Sun Exposure
   NoWind,                                 !- Wind Exposure
   ,                                       !- View Factor to Ground
@@ -668,11 +457,7 @@
   0, -12.9315688143396, 2.4384;           !- X,Y,Z Vertex 4 {m}
 
 OS:SpaceType,
-<<<<<<< HEAD
-  {7f4fb911-fd8d-4ee9-b106-f913e97cac59}, !- Handle
-=======
   {63ac77c3-0596-4801-ba0b-2570641ce583}, !- Handle
->>>>>>> 30cb9182
   Space Type 1,                           !- Name
   ,                                       !- Default Construction Set Name
   ,                                       !- Default Schedule Set Name
@@ -682,16 +467,6 @@
   ,                                       !- Standards Building Type
   living;                                 !- Standards Space Type
 
-<<<<<<< HEAD
-OS:Surface,
-  {90e8c24c-7466-478b-b1c8-fcf5bf47d4a5}, !- Handle
-  Surface 7,                              !- Name
-  Floor,                                  !- Surface Type
-  ,                                       !- Construction Name
-  {70cf585f-4447-4051-b730-b24889fdb968}, !- Space Name
-  Surface,                                !- Outside Boundary Condition
-  {b71b92d3-5e89-4967-80ab-75fbec5b2bf7}, !- Outside Boundary Condition Object
-=======
 OS:ThermalZone,
   {30ad7e37-3a31-4bb6-8bbe-6972b9031f2b}, !- Handle
   living zone|unit 2,                     !- Name
@@ -803,24 +578,10 @@
   {ed577e2d-6834-4764-a217-511d7db6749f}, !- Space Name
   Foundation,                             !- Outside Boundary Condition
   ,                                       !- Outside Boundary Condition Object
->>>>>>> 30cb9182
-  NoSun,                                  !- Sun Exposure
-  NoWind,                                 !- Wind Exposure
-  ,                                       !- View Factor to Ground
-  ,                                       !- Number of Vertices
-<<<<<<< HEAD
-  0, -12.9315688143396, 2.4384,           !- X,Y,Z Vertex 1 {m}
-  0, 0, 2.4384,                           !- X,Y,Z Vertex 2 {m}
-  6.46578440716979, 0, 2.4384,            !- X,Y,Z Vertex 3 {m}
-  6.46578440716979, -12.9315688143396, 2.4384; !- X,Y,Z Vertex 4 {m}
-
-OS:Surface,
-  {82345106-a5dd-49eb-ac27-867d7463a2be}, !- Handle
-  Surface 8,                              !- Name
-  RoofCeiling,                            !- Surface Type
-  ,                                       !- Construction Name
-  {70cf585f-4447-4051-b730-b24889fdb968}, !- Space Name
-=======
+  NoSun,                                  !- Sun Exposure
+  NoWind,                                 !- Wind Exposure
+  ,                                       !- View Factor to Ground
+  ,                                       !- Number of Vertices
   6.46578440716979, -12.9315688143396, 0, !- X,Y,Z Vertex 1 {m}
   6.46578440716979, 0, 0,                 !- X,Y,Z Vertex 2 {m}
   12.9315688143396, 0, 0,                 !- X,Y,Z Vertex 3 {m}
@@ -832,13 +593,10 @@
   Wall,                                   !- Surface Type
   ,                                       !- Construction Name
   {ed577e2d-6834-4764-a217-511d7db6749f}, !- Space Name
->>>>>>> 30cb9182
   Outdoors,                               !- Outside Boundary Condition
   ,                                       !- Outside Boundary Condition Object
   SunExposed,                             !- Sun Exposure
   WindExposed,                            !- Wind Exposure
-<<<<<<< HEAD
-=======
   ,                                       !- View Factor to Ground
   ,                                       !- Number of Vertices
   12.9315688143396, 0, 2.4384,            !- X,Y,Z Vertex 1 {m}
@@ -873,39 +631,14 @@
   {9df9bc81-6e6f-4ffa-8420-1b23253f93ad}, !- Outside Boundary Condition Object
   NoSun,                                  !- Sun Exposure
   NoWind,                                 !- Wind Exposure
->>>>>>> 30cb9182
-  ,                                       !- View Factor to Ground
-  ,                                       !- Number of Vertices
-  0, -6.46578440716979, 5.6712922035849,  !- X,Y,Z Vertex 1 {m}
-  6.46578440716979, -6.46578440716979, 5.6712922035849, !- X,Y,Z Vertex 2 {m}
-  6.46578440716979, 0, 2.4384,            !- X,Y,Z Vertex 3 {m}
-  0, 0, 2.4384;                           !- X,Y,Z Vertex 4 {m}
-
-OS:Surface,
-<<<<<<< HEAD
-  {53c35f09-457f-46fe-9fd5-7a7ec73f7a84}, !- Handle
-  Surface 9,                              !- Name
-  RoofCeiling,                            !- Surface Type
-  ,                                       !- Construction Name
-  {70cf585f-4447-4051-b730-b24889fdb968}, !- Space Name
-  Outdoors,                               !- Outside Boundary Condition
-  ,                                       !- Outside Boundary Condition Object
-  SunExposed,                             !- Sun Exposure
-  WindExposed,                            !- Wind Exposure
-  ,                                       !- View Factor to Ground
-  ,                                       !- Number of Vertices
-  6.46578440716979, -6.46578440716979, 5.6712922035849, !- X,Y,Z Vertex 1 {m}
-  0, -6.46578440716979, 5.6712922035849,  !- X,Y,Z Vertex 2 {m}
-  0, -12.9315688143396, 2.4384,           !- X,Y,Z Vertex 3 {m}
+  ,                                       !- View Factor to Ground
+  ,                                       !- Number of Vertices
+  6.46578440716979, 0, 2.4384,            !- X,Y,Z Vertex 1 {m}
+  6.46578440716979, 0, 0,                 !- X,Y,Z Vertex 2 {m}
+  6.46578440716979, -12.9315688143396, 0, !- X,Y,Z Vertex 3 {m}
   6.46578440716979, -12.9315688143396, 2.4384; !- X,Y,Z Vertex 4 {m}
 
 OS:Surface,
-  {c63ca64d-db72-4030-a101-0f1335bb92fa}, !- Handle
-  Surface 10,                             !- Name
-  Wall,                                   !- Surface Type
-  ,                                       !- Construction Name
-  {70cf585f-4447-4051-b730-b24889fdb968}, !- Space Name
-=======
   {6065bca8-1ae4-4137-b4b4-54a78a52ffa4}, !- Handle
   Surface 16,                             !- Name
   Wall,                                   !- Surface Type
@@ -928,55 +661,20 @@
   Wall,                                   !- Surface Type
   ,                                       !- Construction Name
   {ed577e2d-6834-4764-a217-511d7db6749f}, !- Space Name
->>>>>>> 30cb9182
   Outdoors,                               !- Outside Boundary Condition
   ,                                       !- Outside Boundary Condition Object
   SunExposed,                             !- Sun Exposure
   WindExposed,                            !- Wind Exposure
   ,                                       !- View Factor to Ground
   ,                                       !- Number of Vertices
-  0, -6.46578440716979, 5.6712922035849,  !- X,Y,Z Vertex 1 {m}
-  0, 0, 2.4384,                           !- X,Y,Z Vertex 2 {m}
-  0, -12.9315688143396, 2.4384;           !- X,Y,Z Vertex 3 {m}
-
-<<<<<<< HEAD
-OS:Surface,
-  {b8d69a02-77aa-47a7-aa41-e6e3f5cf19d9}, !- Handle
-  Surface 11,                             !- Name
-  Wall,                                   !- Surface Type
-  ,                                       !- Construction Name
-  {70cf585f-4447-4051-b730-b24889fdb968}, !- Space Name
-  Adiabatic,                              !- Outside Boundary Condition
-  ,                                       !- Outside Boundary Condition Object
-  NoSun,                                  !- Sun Exposure
-  NoWind,                                 !- Wind Exposure
-  ,                                       !- View Factor to Ground
-  ,                                       !- Number of Vertices
-  6.46578440716979, -6.46578440716979, 5.6712922035849, !- X,Y,Z Vertex 1 {m}
-  6.46578440716979, -12.9315688143396, 2.4384, !- X,Y,Z Vertex 2 {m}
-  6.46578440716979, 0, 2.4384;            !- X,Y,Z Vertex 3 {m}
-
-OS:Space,
-  {70cf585f-4447-4051-b730-b24889fdb968}, !- Handle
-  unfinished attic space,                 !- Name
-  {4dc58c77-5768-480b-90b1-3c0bc95c4ad6}, !- Space Type Name
-  ,                                       !- Default Construction Set Name
-  ,                                       !- Default Schedule Set Name
-  ,                                       !- Direction of Relative North {deg}
-  ,                                       !- X Origin {m}
-  ,                                       !- Y Origin {m}
-  ,                                       !- Z Origin {m}
-  ,                                       !- Building Story Name
-  {773d1a87-ec9d-4377-a3cd-82ffe4d3fc47}; !- Thermal Zone Name
-
-OS:ThermalZone,
-  {773d1a87-ec9d-4377-a3cd-82ffe4d3fc47}, !- Handle
-  unfinished attic zone,                  !- Name
-=======
+  6.46578440716979, -12.9315688143396, 2.4384, !- X,Y,Z Vertex 1 {m}
+  6.46578440716979, -12.9315688143396, 0, !- X,Y,Z Vertex 2 {m}
+  12.9315688143396, -12.9315688143396, 0, !- X,Y,Z Vertex 3 {m}
+  12.9315688143396, -12.9315688143396, 2.4384; !- X,Y,Z Vertex 4 {m}
+
 OS:ThermalZone,
   {b685fe67-6c9d-47f9-9222-efdd5c0e5f2a}, !- Handle
   living zone|unit 3,                     !- Name
->>>>>>> 30cb9182
   ,                                       !- Multiplier
   ,                                       !- Ceiling Height {m}
   ,                                       !- Volume {m3}
@@ -984,17 +682,10 @@
   ,                                       !- Zone Inside Convection Algorithm
   ,                                       !- Zone Outside Convection Algorithm
   ,                                       !- Zone Conditioning Equipment List Name
-<<<<<<< HEAD
-  {5a9a6dd2-bf91-4dc7-970c-2f5f244bce9b}, !- Zone Air Inlet Port List
-  {60c18ddd-adf5-424a-ae90-7acec3a00e4c}, !- Zone Air Exhaust Port List
-  {e45ba511-2e89-4ae4-8255-0e975ec25112}, !- Zone Air Node Name
-  {ee758083-2819-4196-aa6f-8658c560ece3}, !- Zone Return Air Port List
-=======
   {814ec857-29f1-4b60-8648-a0535e326c3e}, !- Zone Air Inlet Port List
   {13dd1793-98a8-492c-948c-c29556419a4e}, !- Zone Air Exhaust Port List
   {39418db5-d7da-49e7-8673-fdaaece55094}, !- Zone Air Node Name
   {f863afef-8069-4c18-a412-70a4a8eef8e7}, !- Zone Return Air Port List
->>>>>>> 30cb9182
   ,                                       !- Primary Daylighting Control Name
   ,                                       !- Fraction of Zone Controlled by Primary Daylighting Control
   ,                                       !- Secondary Daylighting Control Name
@@ -1005,39 +696,6 @@
   No;                                     !- Use Ideal Air Loads
 
 OS:Node,
-<<<<<<< HEAD
-  {0e19bd77-2c7b-4fc0-9a98-ca90f3f9cf18}, !- Handle
-  Node 2,                                 !- Name
-  {e45ba511-2e89-4ae4-8255-0e975ec25112}, !- Inlet Port
-  ;                                       !- Outlet Port
-
-OS:Connection,
-  {e45ba511-2e89-4ae4-8255-0e975ec25112}, !- Handle
-  {ca3de296-2989-41fd-8771-5501d62edfca}, !- Name
-  {773d1a87-ec9d-4377-a3cd-82ffe4d3fc47}, !- Source Object
-  11,                                     !- Outlet Port
-  {0e19bd77-2c7b-4fc0-9a98-ca90f3f9cf18}, !- Target Object
-  2;                                      !- Inlet Port
-
-OS:PortList,
-  {5a9a6dd2-bf91-4dc7-970c-2f5f244bce9b}, !- Handle
-  {89c568bc-e085-4d49-b039-c4365515a83c}, !- Name
-  {773d1a87-ec9d-4377-a3cd-82ffe4d3fc47}; !- HVAC Component
-
-OS:PortList,
-  {60c18ddd-adf5-424a-ae90-7acec3a00e4c}, !- Handle
-  {ed7b9e54-fc74-450a-97ac-5b5352b872d6}, !- Name
-  {773d1a87-ec9d-4377-a3cd-82ffe4d3fc47}; !- HVAC Component
-
-OS:PortList,
-  {ee758083-2819-4196-aa6f-8658c560ece3}, !- Handle
-  {600591bf-0c8f-49d7-a9bc-99b558a5c156}, !- Name
-  {773d1a87-ec9d-4377-a3cd-82ffe4d3fc47}; !- HVAC Component
-
-OS:Sizing:Zone,
-  {dc995d3e-783e-4f2d-a8e0-96464401cea9}, !- Handle
-  {773d1a87-ec9d-4377-a3cd-82ffe4d3fc47}, !- Zone or ZoneList Name
-=======
   {d1c4f2e6-9d94-4f58-a01b-b71c39661781}, !- Handle
   Node 3,                                 !- Name
   {39418db5-d7da-49e7-8673-fdaaece55094}, !- Inlet Port
@@ -1069,7 +727,6 @@
 OS:Sizing:Zone,
   {fe5672f9-c795-4047-a90c-84205052007b}, !- Handle
   {b685fe67-6c9d-47f9-9222-efdd5c0e5f2a}, !- Zone or ZoneList Name
->>>>>>> 30cb9182
   SupplyAirTemperature,                   !- Zone Cooling Design Supply Air Temperature Input Method
   14,                                     !- Zone Cooling Design Supply Air Temperature {C}
   11.11,                                  !- Zone Cooling Design Supply Air Temperature Difference {deltaC}
@@ -1098,1502 +755,6 @@
   autosize;                               !- Dedicated Outdoor Air High Setpoint Temperature for Design {C}
 
 OS:ZoneHVAC:EquipmentList,
-<<<<<<< HEAD
-  {7b0ddfa5-dad9-464d-ba46-63b428f81540}, !- Handle
-  Zone HVAC Equipment List 2,             !- Name
-  {773d1a87-ec9d-4377-a3cd-82ffe4d3fc47}; !- Thermal Zone
-
-OS:SpaceType,
-  {4dc58c77-5768-480b-90b1-3c0bc95c4ad6}, !- Handle
-  Space Type 2,                           !- Name
-  ,                                       !- Default Construction Set Name
-  ,                                       !- Default Schedule Set Name
-  ,                                       !- Group Rendering Name
-  ,                                       !- Design Specification Outdoor Air Object Name
-  ,                                       !- Standards Template
-  ,                                       !- Standards Building Type
-  unfinished attic;                       !- Standards Space Type
-
-OS:BuildingUnit,
-  {cb55dd39-60b6-4066-8254-ea985e5897aa}, !- Handle
-  unit 1,                                 !- Name
-  ,                                       !- Rendering Color
-  Residential;                            !- Building Unit Type
-
-OS:AdditionalProperties,
-  {90d7eb06-ede0-4ad2-a3fb-93edb46d131c}, !- Handle
-  {cb55dd39-60b6-4066-8254-ea985e5897aa}, !- Object Name
-  NumberOfBedrooms,                       !- Feature Name 1
-  Integer,                                !- Feature Data Type 1
-  3,                                      !- Feature Value 1
-  NumberOfBathrooms,                      !- Feature Name 2
-  Double,                                 !- Feature Data Type 2
-  2,                                      !- Feature Value 2
-  NumberOfOccupants,                      !- Feature Name 3
-  Double,                                 !- Feature Data Type 3
-  3.3900000000000001;                     !- Feature Value 3
-
-OS:External:File,
-  {927e40b6-ebbd-4ba7-8aa4-d3203982684b}, !- Handle
-  8760.csv,                               !- Name
-  8760.csv;                               !- File Name
-
-OS:Schedule:Day,
-  {350ca01c-7cff-455b-a757-506b8545e723}, !- Handle
-  Schedule Day 1,                         !- Name
-  ,                                       !- Schedule Type Limits Name
-  ,                                       !- Interpolate to Timestep
-  24,                                     !- Hour 1
-  0,                                      !- Minute 1
-  0;                                      !- Value Until Time 1
-
-OS:Schedule:Day,
-  {3a72bd88-8f69-40a7-9059-6741f97b0dcf}, !- Handle
-  Schedule Day 2,                         !- Name
-  ,                                       !- Schedule Type Limits Name
-  ,                                       !- Interpolate to Timestep
-  24,                                     !- Hour 1
-  0,                                      !- Minute 1
-  1;                                      !- Value Until Time 1
-
-OS:Schedule:File,
-  {6f68ade1-8dcf-4c11-a739-7d1b035682d7}, !- Handle
-  occupants,                              !- Name
-  {1a683e4f-c63b-4e38-aa7c-44624a70d165}, !- Schedule Type Limits Name
-  {927e40b6-ebbd-4ba7-8aa4-d3203982684b}, !- External File Name
-  1,                                      !- Column Number
-  1,                                      !- Rows to Skip at Top
-  8760,                                   !- Number of Hours of Data
-  ,                                       !- Column Separator
-  ,                                       !- Interpolate to Timestep
-  60;                                     !- Minutes per Item
-
-OS:Schedule:Ruleset,
-  {618e9763-0145-4666-8570-055396dfacfe}, !- Handle
-  Schedule Ruleset 1,                     !- Name
-  {2a0fb4b6-c5e8-4e64-b1d5-a224b9c51ce5}, !- Schedule Type Limits Name
-  {27a7e496-5b7c-4a37-ba26-8f0f6293e398}; !- Default Day Schedule Name
-
-OS:Schedule:Day,
-  {27a7e496-5b7c-4a37-ba26-8f0f6293e398}, !- Handle
-  Schedule Day 3,                         !- Name
-  {2a0fb4b6-c5e8-4e64-b1d5-a224b9c51ce5}, !- Schedule Type Limits Name
-  ,                                       !- Interpolate to Timestep
-  24,                                     !- Hour 1
-  0,                                      !- Minute 1
-  112.539290946133;                       !- Value Until Time 1
-
-OS:People:Definition,
-  {70f6f0d2-0cec-443d-9d32-78d834e01df8}, !- Handle
-  res occupants|living space,             !- Name
-  People,                                 !- Number of People Calculation Method
-  3.39,                                   !- Number of People {people}
-  ,                                       !- People per Space Floor Area {person/m2}
-  ,                                       !- Space Floor Area per Person {m2/person}
-  0.319734,                               !- Fraction Radiant
-  0.573,                                  !- Sensible Heat Fraction
-  0,                                      !- Carbon Dioxide Generation Rate {m3/s-W}
-  No,                                     !- Enable ASHRAE 55 Comfort Warnings
-  ZoneAveraged;                           !- Mean Radiant Temperature Calculation Type
-
-OS:People,
-  {bc9c0a5d-84d1-425e-82eb-23772abc75ee}, !- Handle
-  res occupants|living space,             !- Name
-  {70f6f0d2-0cec-443d-9d32-78d834e01df8}, !- People Definition Name
-  {f424db0c-32fc-4033-87bf-4ead7fd5b126}, !- Space or SpaceType Name
-  {6f68ade1-8dcf-4c11-a739-7d1b035682d7}, !- Number of People Schedule Name
-  {618e9763-0145-4666-8570-055396dfacfe}, !- Activity Level Schedule Name
-  ,                                       !- Surface Name/Angle Factor List Name
-  ,                                       !- Work Efficiency Schedule Name
-  ,                                       !- Clothing Insulation Schedule Name
-  ,                                       !- Air Velocity Schedule Name
-  1;                                      !- Multiplier
-
-OS:ScheduleTypeLimits,
-  {2a0fb4b6-c5e8-4e64-b1d5-a224b9c51ce5}, !- Handle
-  ActivityLevel,                          !- Name
-  0,                                      !- Lower Limit Value
-  ,                                       !- Upper Limit Value
-  Continuous,                             !- Numeric Type
-  ActivityLevel;                          !- Unit Type
-
-OS:ScheduleTypeLimits,
-  {1a683e4f-c63b-4e38-aa7c-44624a70d165}, !- Handle
-  Fractional,                             !- Name
-  0,                                      !- Lower Limit Value
-  1,                                      !- Upper Limit Value
-  Continuous;                             !- Numeric Type
-
-OS:PlantLoop,
-  {26f0ceaa-b2e8-46c4-90ff-0bca06cea662}, !- Handle
-  Hot Water Loop,                         !- Name
-  Water,                                  !- Fluid Type
-  0,                                      !- Glycol Concentration
-  ,                                       !- User Defined Fluid Type
-  ,                                       !- Plant Equipment Operation Heating Load
-  ,                                       !- Plant Equipment Operation Cooling Load
-  ,                                       !- Primary Plant Equipment Operation Scheme
-  {faca7291-a898-4851-9f9f-5c2cb49f2d23}, !- Loop Temperature Setpoint Node Name
-  ,                                       !- Maximum Loop Temperature {C}
-  10,                                     !- Minimum Loop Temperature {C}
-  ,                                       !- Maximum Loop Flow Rate {m3/s}
-  ,                                       !- Minimum Loop Flow Rate {m3/s}
-  Autocalculate,                          !- Plant Loop Volume {m3}
-  {4de726a0-da30-4c80-898a-cd68e61d0367}, !- Plant Side Inlet Node Name
-  {cf3b79b7-cbd1-4e12-a566-f4b89018f5ac}, !- Plant Side Outlet Node Name
-  ,                                       !- Plant Side Branch List Name
-  {d7872277-40a6-42de-88ad-09c64a52a833}, !- Demand Side Inlet Node Name
-  {6b23cde0-5570-4ac8-bec2-8d7dfbaa8142}, !- Demand Side Outlet Node Name
-  ,                                       !- Demand Side Branch List Name
-  ,                                       !- Demand Side Connector List Name
-  Optimal,                                !- Load Distribution Scheme
-  {d503471f-301e-4c97-961d-69338b4abd34}, !- Availability Manager List Name
-  ,                                       !- Plant Loop Demand Calculation Scheme
-  ,                                       !- Common Pipe Simulation
-  ,                                       !- Pressure Simulation Type
-  ,                                       !- Plant Equipment Operation Heating Load Schedule
-  ,                                       !- Plant Equipment Operation Cooling Load Schedule
-  ,                                       !- Primary Plant Equipment Operation Scheme Schedule
-  ,                                       !- Component Setpoint Operation Scheme Schedule
-  {7abb2775-b9eb-4200-8a6a-ecd59a497492}, !- Demand Mixer Name
-  {26f83b50-1089-4900-b7bf-518ca3ed2e3e}, !- Demand Splitter Name
-  {cad904cc-b6ba-4ff7-b0c5-ab0fcde71d4a}, !- Supply Mixer Name
-  {adcc436b-0e2d-4ca8-b808-a75b5b12de11}; !- Supply Splitter Name
-
-OS:Node,
-  {e0c016a5-2411-496a-b8be-cbe0f39f5c26}, !- Handle
-  Node 3,                                 !- Name
-  {4de726a0-da30-4c80-898a-cd68e61d0367}, !- Inlet Port
-  {4a2d0d02-1997-4a11-bd11-7e0400e7fc08}; !- Outlet Port
-
-OS:Node,
-  {faca7291-a898-4851-9f9f-5c2cb49f2d23}, !- Handle
-  Node 4,                                 !- Name
-  {76e8e533-2219-4849-8df3-9b694ec8d250}, !- Inlet Port
-  {cf3b79b7-cbd1-4e12-a566-f4b89018f5ac}; !- Outlet Port
-
-OS:Node,
-  {b38b955d-4a28-4898-b7df-6a6c8d3ba0af}, !- Handle
-  Node 5,                                 !- Name
-  {f3d8731f-12e0-41b3-98f5-9eecb3e3b61a}, !- Inlet Port
-  {e58afa7b-4b3e-46ea-a0b6-52ab0202a068}; !- Outlet Port
-
-OS:Connector:Mixer,
-  {cad904cc-b6ba-4ff7-b0c5-ab0fcde71d4a}, !- Handle
-  Connector Mixer 1,                      !- Name
-  {bd50ee1e-6afb-4f8d-8350-2a830ad42a47}, !- Outlet Branch Name
-  {ec749bbe-ad4c-4695-8fbe-978a929141f8}, !- Inlet Branch Name 1
-  {059f4f46-8c33-48ca-85fd-da69bbc88765}; !- Inlet Branch Name 2
-
-OS:Connector:Splitter,
-  {adcc436b-0e2d-4ca8-b808-a75b5b12de11}, !- Handle
-  Connector Splitter 1,                   !- Name
-  {8d436bac-9f88-4e58-87fc-2134395d4707}, !- Inlet Branch Name
-  {f3d8731f-12e0-41b3-98f5-9eecb3e3b61a}, !- Outlet Branch Name 1
-  {e8ff011f-ed4e-4308-9c43-9ba4efb3c451}; !- Outlet Branch Name 2
-
-OS:Connection,
-  {4de726a0-da30-4c80-898a-cd68e61d0367}, !- Handle
-  {6e0e5cf5-af33-4ad5-a3f6-8e32859ae615}, !- Name
-  {26f0ceaa-b2e8-46c4-90ff-0bca06cea662}, !- Source Object
-  14,                                     !- Outlet Port
-  {e0c016a5-2411-496a-b8be-cbe0f39f5c26}, !- Target Object
-  2;                                      !- Inlet Port
-
-OS:Connection,
-  {f3d8731f-12e0-41b3-98f5-9eecb3e3b61a}, !- Handle
-  {9b4eab84-035a-4e81-894b-fa1075232f2d}, !- Name
-  {adcc436b-0e2d-4ca8-b808-a75b5b12de11}, !- Source Object
-  3,                                      !- Outlet Port
-  {b38b955d-4a28-4898-b7df-6a6c8d3ba0af}, !- Target Object
-  2;                                      !- Inlet Port
-
-OS:Connection,
-  {cf3b79b7-cbd1-4e12-a566-f4b89018f5ac}, !- Handle
-  {1d3e82ce-e297-4817-94cb-ef58fec3a5cc}, !- Name
-  {faca7291-a898-4851-9f9f-5c2cb49f2d23}, !- Source Object
-  3,                                      !- Outlet Port
-  {26f0ceaa-b2e8-46c4-90ff-0bca06cea662}, !- Target Object
-  15;                                     !- Inlet Port
-
-OS:Node,
-  {0f730cc3-7d62-401a-bd0f-02d7e62b72a2}, !- Handle
-  Node 6,                                 !- Name
-  {d7872277-40a6-42de-88ad-09c64a52a833}, !- Inlet Port
-  {456f0a0c-eabe-4b29-ad77-d02e6616d2b8}; !- Outlet Port
-
-OS:Node,
-  {17cf917b-7fe0-4c05-bcfb-9a8966f67a5f}, !- Handle
-  Node 7,                                 !- Name
-  {e0d9473b-10b4-4d88-9ddd-ecbfc3d2789f}, !- Inlet Port
-  {6b23cde0-5570-4ac8-bec2-8d7dfbaa8142}; !- Outlet Port
-
-OS:Node,
-  {61b53a0a-bbc8-4d1a-b2cc-f3fbc1d3acd9}, !- Handle
-  Node 8,                                 !- Name
-  {ed92745d-3aa4-4ac8-887d-5fc23a943113}, !- Inlet Port
-  {af5924aa-0db9-41cf-aa78-c2b9b12355ca}; !- Outlet Port
-
-OS:Connector:Mixer,
-  {7abb2775-b9eb-4200-8a6a-ecd59a497492}, !- Handle
-  Connector Mixer 2,                      !- Name
-  {fd05568b-4aeb-4715-a0ff-782ddb93d1ff}, !- Outlet Branch Name
-  {4282c745-4392-4a94-a784-d1bb4e7f2480}, !- Inlet Branch Name 1
-  {413ac25e-2827-4530-9cc1-cb178891ef42}; !- Inlet Branch Name 2
-
-OS:Connector:Splitter,
-  {26f83b50-1089-4900-b7bf-518ca3ed2e3e}, !- Handle
-  Connector Splitter 2,                   !- Name
-  {077d905a-572a-4599-8e03-58675a95db0d}, !- Inlet Branch Name
-  {ed92745d-3aa4-4ac8-887d-5fc23a943113}, !- Outlet Branch Name 1
-  {e4b3f80f-332c-4b5f-a788-e857c17f23b4}; !- Outlet Branch Name 2
-
-OS:Connection,
-  {d7872277-40a6-42de-88ad-09c64a52a833}, !- Handle
-  {d886c9cd-0ccd-42e9-aeca-bc8dc05dc060}, !- Name
-  {26f0ceaa-b2e8-46c4-90ff-0bca06cea662}, !- Source Object
-  17,                                     !- Outlet Port
-  {0f730cc3-7d62-401a-bd0f-02d7e62b72a2}, !- Target Object
-  2;                                      !- Inlet Port
-
-OS:Connection,
-  {ed92745d-3aa4-4ac8-887d-5fc23a943113}, !- Handle
-  {f2327a09-1129-4c11-a962-2c24f2d73d83}, !- Name
-  {26f83b50-1089-4900-b7bf-518ca3ed2e3e}, !- Source Object
-  3,                                      !- Outlet Port
-  {61b53a0a-bbc8-4d1a-b2cc-f3fbc1d3acd9}, !- Target Object
-  2;                                      !- Inlet Port
-
-OS:Connection,
-  {6b23cde0-5570-4ac8-bec2-8d7dfbaa8142}, !- Handle
-  {782caa66-169b-45ac-94a9-bcbc7e401228}, !- Name
-  {17cf917b-7fe0-4c05-bcfb-9a8966f67a5f}, !- Source Object
-  3,                                      !- Outlet Port
-  {26f0ceaa-b2e8-46c4-90ff-0bca06cea662}, !- Target Object
-  18;                                     !- Inlet Port
-
-OS:Sizing:Plant,
-  {d2cb5412-99b5-42f5-8cf3-4c5d9082dacc}, !- Handle
-  {26f0ceaa-b2e8-46c4-90ff-0bca06cea662}, !- Plant or Condenser Loop Name
-  Heating,                                !- Loop Type
-  82.2222222222223,                       !- Design Loop Exit Temperature {C}
-  11.1111111111111,                       !- Loop Design Temperature Difference {deltaC}
-  NonCoincident,                          !- Sizing Option
-  1,                                      !- Zone Timesteps in Averaging Window
-  None;                                   !- Coincident Sizing Factor Mode
-
-OS:AvailabilityManagerAssignmentList,
-  {d503471f-301e-4c97-961d-69338b4abd34}, !- Handle
-  Plant Loop 1 AvailabilityManagerAssignmentList; !- Name
-
-OS:Schedule:Ruleset,
-  {519b69a9-c5b3-4ebc-9408-53128b835881}, !- Handle
-  Hot Water Loop Temp - 180F,             !- Name
-  {0d7aa622-8afe-477d-b8d6-eebdd791325f}, !- Schedule Type Limits Name
-  {4db1b402-1f15-4a34-86ac-a62a4caf2385}; !- Default Day Schedule Name
-
-OS:Schedule:Day,
-  {4db1b402-1f15-4a34-86ac-a62a4caf2385}, !- Handle
-  Hot Water Loop Temp - 180F Default,     !- Name
-  {0d7aa622-8afe-477d-b8d6-eebdd791325f}, !- Schedule Type Limits Name
-  ,                                       !- Interpolate to Timestep
-  24,                                     !- Hour 1
-  0,                                      !- Minute 1
-  82.2222222222223;                       !- Value Until Time 1
-
-OS:ScheduleTypeLimits,
-  {0d7aa622-8afe-477d-b8d6-eebdd791325f}, !- Handle
-  Temperature,                            !- Name
-  0,                                      !- Lower Limit Value
-  100,                                    !- Upper Limit Value
-  Continuous,                             !- Numeric Type
-  Temperature;                            !- Unit Type
-
-OS:SetpointManager:Scheduled,
-  {6656fa1e-bc68-42cb-b4b1-ec7205320ee5}, !- Handle
-  Hot Water Loop Setpoint Manager,        !- Name
-  Temperature,                            !- Control Variable
-  {519b69a9-c5b3-4ebc-9408-53128b835881}, !- Schedule Name
-  {faca7291-a898-4851-9f9f-5c2cb49f2d23}; !- Setpoint Node or NodeList Name
-
-OS:Pump:VariableSpeed,
-  {7dfa37d8-abae-4993-845e-aecb50e57278}, !- Handle
-  Central htg pump,                       !- Name
-  {4a2d0d02-1997-4a11-bd11-7e0400e7fc08}, !- Inlet Node Name
-  {37221984-acf2-4b9d-a450-edbecd69a929}, !- Outlet Node Name
-  ,                                       !- Rated Flow Rate {m3/s}
-  179344.0152,                            !- Rated Pump Head {Pa}
-  ,                                       !- Rated Power Consumption {W}
-  0.9,                                    !- Motor Efficiency
-  ,                                       !- Fraction of Motor Inefficiencies to Fluid Stream
-  ,                                       !- Coefficient 1 of the Part Load Performance Curve
-  ,                                       !- Coefficient 2 of the Part Load Performance Curve
-  ,                                       !- Coefficient 3 of the Part Load Performance Curve
-  ,                                       !- Coefficient 4 of the Part Load Performance Curve
-  ,                                       !- Minimum Flow Rate {m3/s}
-  Intermittent,                           !- Pump Control Type
-  ,                                       !- Pump Flow Rate Schedule Name
-  ,                                       !- Pump Curve Name
-  ,                                       !- Impeller Diameter {m}
-  ,                                       !- VFD Control Type
-  ,                                       !- Pump RPM Schedule Name
-  ,                                       !- Minimum Pressure Schedule {Pa}
-  ,                                       !- Maximum Pressure Schedule {Pa}
-  ,                                       !- Minimum RPM Schedule {rev/min}
-  ,                                       !- Maximum RPM Schedule {rev/min}
-  ,                                       !- Zone Name
-  0.5,                                    !- Skin Loss Radiative Fraction
-  PowerPerFlowPerPressure,                !- Design Power Sizing Method
-  348701.1,                               !- Design Electric Power per Unit Flow Rate {W/(m3/s)}
-  1.282051282,                            !- Design Shaft Power per Unit Flow Rate per Unit Head {W-s/m3-Pa}
-  0,                                      !- Design Minimum Flow Rate Fraction
-  General;                                !- End-Use Subcategory
-
-OS:Node,
-  {7b3d5056-ff19-4945-b5e3-d398e704104c}, !- Handle
-  Node 9,                                 !- Name
-  {37221984-acf2-4b9d-a450-edbecd69a929}, !- Inlet Port
-  {8d436bac-9f88-4e58-87fc-2134395d4707}; !- Outlet Port
-
-OS:Connection,
-  {4a2d0d02-1997-4a11-bd11-7e0400e7fc08}, !- Handle
-  {9f238e77-e4a0-4464-8619-a063d7485257}, !- Name
-  {e0c016a5-2411-496a-b8be-cbe0f39f5c26}, !- Source Object
-  3,                                      !- Outlet Port
-  {7dfa37d8-abae-4993-845e-aecb50e57278}, !- Target Object
-  2;                                      !- Inlet Port
-
-OS:Connection,
-  {37221984-acf2-4b9d-a450-edbecd69a929}, !- Handle
-  {e4290b67-14c9-485b-9a2d-1543748a45e6}, !- Name
-  {7dfa37d8-abae-4993-845e-aecb50e57278}, !- Source Object
-  3,                                      !- Outlet Port
-  {7b3d5056-ff19-4945-b5e3-d398e704104c}, !- Target Object
-  2;                                      !- Inlet Port
-
-OS:Connection,
-  {8d436bac-9f88-4e58-87fc-2134395d4707}, !- Handle
-  {93f94135-41b0-4b82-a472-dbe8e46c8cdf}, !- Name
-  {7b3d5056-ff19-4945-b5e3-d398e704104c}, !- Source Object
-  3,                                      !- Outlet Port
-  {adcc436b-0e2d-4ca8-b808-a75b5b12de11}, !- Target Object
-  2;                                      !- Inlet Port
-
-OS:Boiler:HotWater,
-  {5a9ea2c4-8553-4261-91cc-f0dad2be61b5}, !- Handle
-  Boiler,                                 !- Name
-  NaturalGas,                             !- Fuel Type
-  ,                                       !- Nominal Capacity {W}
-  0.78,                                   !- Nominal Thermal Efficiency
-  LeavingBoiler,                          !- Efficiency Curve Temperature Evaluation Variable
-  ,                                       !- Normalized Boiler Efficiency Curve Name
-  82.2222222222223,                       !- Design Water Outlet Temperature {C}
-  ,                                       !- Design Water Flow Rate {m3/s}
-  0,                                      !- Minimum Part Load Ratio
-  1.2,                                    !- Maximum Part Load Ratio
-  1,                                      !- Optimum Part Load Ratio
-  {e58afa7b-4b3e-46ea-a0b6-52ab0202a068}, !- Boiler Water Inlet Node Name
-  {0cbf5818-4ac9-4eb5-be97-cf3537c9881e}, !- Boiler Water Outlet Node Name
-  95.0000000000001,                       !- Water Outlet Upper Temperature Limit {C}
-  LeavingSetpointModulated,               !- Boiler Flow Mode
-  0,                                      !- Parasitic Electric Load {W}
-  1,                                      !- Sizing Factor
-  General;                                !- End-Use Subcategory
-
-OS:Node,
-  {f85903f7-a9dd-4628-8487-94639d943c2a}, !- Handle
-  Node 10,                                !- Name
-  {0cbf5818-4ac9-4eb5-be97-cf3537c9881e}, !- Inlet Port
-  {ec749bbe-ad4c-4695-8fbe-978a929141f8}; !- Outlet Port
-
-OS:Connection,
-  {e58afa7b-4b3e-46ea-a0b6-52ab0202a068}, !- Handle
-  {0d4a3ffa-b7df-4093-a0b4-df61635c72c6}, !- Name
-  {b38b955d-4a28-4898-b7df-6a6c8d3ba0af}, !- Source Object
-  3,                                      !- Outlet Port
-  {5a9ea2c4-8553-4261-91cc-f0dad2be61b5}, !- Target Object
-  12;                                     !- Inlet Port
-
-OS:Connection,
-  {0cbf5818-4ac9-4eb5-be97-cf3537c9881e}, !- Handle
-  {5d1c6c29-8e5d-4f23-a0f8-79a735b7ddb7}, !- Name
-  {5a9ea2c4-8553-4261-91cc-f0dad2be61b5}, !- Source Object
-  13,                                     !- Outlet Port
-  {f85903f7-a9dd-4628-8487-94639d943c2a}, !- Target Object
-  2;                                      !- Inlet Port
-
-OS:Connection,
-  {ec749bbe-ad4c-4695-8fbe-978a929141f8}, !- Handle
-  {d517a1f3-5840-449a-baef-1abb849e102c}, !- Name
-  {f85903f7-a9dd-4628-8487-94639d943c2a}, !- Source Object
-  3,                                      !- Outlet Port
-  {cad904cc-b6ba-4ff7-b0c5-ab0fcde71d4a}, !- Target Object
-  3;                                      !- Inlet Port
-
-OS:Pipe:Adiabatic,
-  {b8c8ddc3-b4ed-4df1-bf22-3a88669db578}, !- Handle
-  Hot Water Loop Boiler Bypass,           !- Name
-  {bc93b910-a2b5-49b0-8dc1-7f4756662e10}, !- Inlet Node Name
-  {0aa81a84-d62f-4eb9-a161-217a4bc1b332}; !- Outlet Node Name
-
-OS:Node,
-  {8c82bef1-582c-48e0-932a-91a00eb5831d}, !- Handle
-  Node 11,                                !- Name
-  {e8ff011f-ed4e-4308-9c43-9ba4efb3c451}, !- Inlet Port
-  {bc93b910-a2b5-49b0-8dc1-7f4756662e10}; !- Outlet Port
-
-OS:Connection,
-  {e8ff011f-ed4e-4308-9c43-9ba4efb3c451}, !- Handle
-  {185cb049-b98e-46d2-89f9-13405682ebb1}, !- Name
-  {adcc436b-0e2d-4ca8-b808-a75b5b12de11}, !- Source Object
-  4,                                      !- Outlet Port
-  {8c82bef1-582c-48e0-932a-91a00eb5831d}, !- Target Object
-  2;                                      !- Inlet Port
-
-OS:Node,
-  {e416f6bd-2439-476f-a395-089392c6c8f0}, !- Handle
-  Node 12,                                !- Name
-  {0aa81a84-d62f-4eb9-a161-217a4bc1b332}, !- Inlet Port
-  {059f4f46-8c33-48ca-85fd-da69bbc88765}; !- Outlet Port
-
-OS:Connection,
-  {bc93b910-a2b5-49b0-8dc1-7f4756662e10}, !- Handle
-  {696a6b35-47e7-48f2-9ba3-c664b8b9ef7d}, !- Name
-  {8c82bef1-582c-48e0-932a-91a00eb5831d}, !- Source Object
-  3,                                      !- Outlet Port
-  {b8c8ddc3-b4ed-4df1-bf22-3a88669db578}, !- Target Object
-  2;                                      !- Inlet Port
-
-OS:Connection,
-  {0aa81a84-d62f-4eb9-a161-217a4bc1b332}, !- Handle
-  {b3b6cad9-ff55-4637-b916-bc89827abadf}, !- Name
-  {b8c8ddc3-b4ed-4df1-bf22-3a88669db578}, !- Source Object
-  3,                                      !- Outlet Port
-  {e416f6bd-2439-476f-a395-089392c6c8f0}, !- Target Object
-  2;                                      !- Inlet Port
-
-OS:Connection,
-  {059f4f46-8c33-48ca-85fd-da69bbc88765}, !- Handle
-  {da4eada2-9568-4e8a-b5ba-04e0f0b147de}, !- Name
-  {e416f6bd-2439-476f-a395-089392c6c8f0}, !- Source Object
-  3,                                      !- Outlet Port
-  {cad904cc-b6ba-4ff7-b0c5-ab0fcde71d4a}, !- Target Object
-  4;                                      !- Inlet Port
-
-OS:Pipe:Adiabatic,
-  {d49654e5-004a-4f14-8d75-f2b1f4ca3008}, !- Handle
-  Hot Water Loop Coil Bypass,             !- Name
-  {af5924aa-0db9-41cf-aa78-c2b9b12355ca}, !- Inlet Node Name
-  {31fcd4c4-777d-4306-bef3-2c665d34d624}; !- Outlet Node Name
-
-OS:Node,
-  {abdac5d2-f174-4961-acee-d6720db57d54}, !- Handle
-  Node 13,                                !- Name
-  {31fcd4c4-777d-4306-bef3-2c665d34d624}, !- Inlet Port
-  {4282c745-4392-4a94-a784-d1bb4e7f2480}; !- Outlet Port
-
-OS:Connection,
-  {af5924aa-0db9-41cf-aa78-c2b9b12355ca}, !- Handle
-  {c9cd59de-8911-4411-818d-2092e6ce9434}, !- Name
-  {61b53a0a-bbc8-4d1a-b2cc-f3fbc1d3acd9}, !- Source Object
-  3,                                      !- Outlet Port
-  {d49654e5-004a-4f14-8d75-f2b1f4ca3008}, !- Target Object
-  2;                                      !- Inlet Port
-
-OS:Connection,
-  {31fcd4c4-777d-4306-bef3-2c665d34d624}, !- Handle
-  {f57937ba-2f74-4bdc-8757-36c15ba7ecae}, !- Name
-  {d49654e5-004a-4f14-8d75-f2b1f4ca3008}, !- Source Object
-  3,                                      !- Outlet Port
-  {abdac5d2-f174-4961-acee-d6720db57d54}, !- Target Object
-  2;                                      !- Inlet Port
-
-OS:Connection,
-  {4282c745-4392-4a94-a784-d1bb4e7f2480}, !- Handle
-  {0d9ece2c-fc61-4aa2-9a17-15283bbe21e2}, !- Name
-  {abdac5d2-f174-4961-acee-d6720db57d54}, !- Source Object
-  3,                                      !- Outlet Port
-  {7abb2775-b9eb-4200-8a6a-ecd59a497492}, !- Target Object
-  3;                                      !- Inlet Port
-
-OS:Pipe:Adiabatic,
-  {d6a9380a-123c-4f0d-b066-f14ea96519b0}, !- Handle
-  Hot Water Loop Supply Outlet,           !- Name
-  {18e407df-e9ff-4f44-835f-1528d3a74cda}, !- Inlet Node Name
-  {76e8e533-2219-4849-8df3-9b694ec8d250}; !- Outlet Node Name
-
-OS:Node,
-  {d112dfcc-661b-4267-b68d-f076ebba2008}, !- Handle
-  Node 14,                                !- Name
-  {bd50ee1e-6afb-4f8d-8350-2a830ad42a47}, !- Inlet Port
-  {18e407df-e9ff-4f44-835f-1528d3a74cda}; !- Outlet Port
-
-OS:Connection,
-  {bd50ee1e-6afb-4f8d-8350-2a830ad42a47}, !- Handle
-  {d656dd21-ba0c-4ad5-b35c-95c54579de98}, !- Name
-  {cad904cc-b6ba-4ff7-b0c5-ab0fcde71d4a}, !- Source Object
-  2,                                      !- Outlet Port
-  {d112dfcc-661b-4267-b68d-f076ebba2008}, !- Target Object
-  2;                                      !- Inlet Port
-
-OS:Connection,
-  {18e407df-e9ff-4f44-835f-1528d3a74cda}, !- Handle
-  {482f040a-7ac4-4d19-90ce-07cf3eeb3f80}, !- Name
-  {d112dfcc-661b-4267-b68d-f076ebba2008}, !- Source Object
-  3,                                      !- Outlet Port
-  {d6a9380a-123c-4f0d-b066-f14ea96519b0}, !- Target Object
-  2;                                      !- Inlet Port
-
-OS:Connection,
-  {76e8e533-2219-4849-8df3-9b694ec8d250}, !- Handle
-  {623d287d-a968-4043-bb43-d4f5eb3b9f9f}, !- Name
-  {d6a9380a-123c-4f0d-b066-f14ea96519b0}, !- Source Object
-  3,                                      !- Outlet Port
-  {faca7291-a898-4851-9f9f-5c2cb49f2d23}, !- Target Object
-  2;                                      !- Inlet Port
-
-OS:Pipe:Adiabatic,
-  {bb307292-165d-420b-9b07-40d9ed10c9b8}, !- Handle
-  Hot Water Loop Demand Inlet,            !- Name
-  {456f0a0c-eabe-4b29-ad77-d02e6616d2b8}, !- Inlet Node Name
-  {3b608e24-a8b1-4d63-b8be-6bc05959bf85}; !- Outlet Node Name
-
-OS:Node,
-  {163fdeaf-17e9-45c9-964c-1b4afac5fa67}, !- Handle
-  Node 15,                                !- Name
-  {3b608e24-a8b1-4d63-b8be-6bc05959bf85}, !- Inlet Port
-  {077d905a-572a-4599-8e03-58675a95db0d}; !- Outlet Port
-
-OS:Connection,
-  {456f0a0c-eabe-4b29-ad77-d02e6616d2b8}, !- Handle
-  {a86a1473-350b-4229-ac00-86a481a99135}, !- Name
-  {0f730cc3-7d62-401a-bd0f-02d7e62b72a2}, !- Source Object
-  3,                                      !- Outlet Port
-  {bb307292-165d-420b-9b07-40d9ed10c9b8}, !- Target Object
-  2;                                      !- Inlet Port
-
-OS:Connection,
-  {3b608e24-a8b1-4d63-b8be-6bc05959bf85}, !- Handle
-  {6c882707-1ae9-4e32-a3c7-1492415a3487}, !- Name
-  {bb307292-165d-420b-9b07-40d9ed10c9b8}, !- Source Object
-  3,                                      !- Outlet Port
-  {163fdeaf-17e9-45c9-964c-1b4afac5fa67}, !- Target Object
-  2;                                      !- Inlet Port
-
-OS:Connection,
-  {077d905a-572a-4599-8e03-58675a95db0d}, !- Handle
-  {ca71d12b-6f3a-4b1a-a62c-1ba36ab686af}, !- Name
-  {163fdeaf-17e9-45c9-964c-1b4afac5fa67}, !- Source Object
-  3,                                      !- Outlet Port
-  {26f83b50-1089-4900-b7bf-518ca3ed2e3e}, !- Target Object
-  2;                                      !- Inlet Port
-
-OS:Pipe:Adiabatic,
-  {9700b46d-4176-4e50-89e8-dd2e16b8acd2}, !- Handle
-  Hot Water Loop Demand Outlet,           !- Name
-  {05e286da-9cc5-44ee-a0ab-2a4f7e9a779b}, !- Inlet Node Name
-  {e0d9473b-10b4-4d88-9ddd-ecbfc3d2789f}; !- Outlet Node Name
-
-OS:Node,
-  {21ba9c4a-36ad-4693-b228-5c2364f57061}, !- Handle
-  Node 16,                                !- Name
-  {fd05568b-4aeb-4715-a0ff-782ddb93d1ff}, !- Inlet Port
-  {05e286da-9cc5-44ee-a0ab-2a4f7e9a779b}; !- Outlet Port
-
-OS:Connection,
-  {fd05568b-4aeb-4715-a0ff-782ddb93d1ff}, !- Handle
-  {ebf11f97-7b64-44b5-92c1-7a2e7e2253d5}, !- Name
-  {7abb2775-b9eb-4200-8a6a-ecd59a497492}, !- Source Object
-  2,                                      !- Outlet Port
-  {21ba9c4a-36ad-4693-b228-5c2364f57061}, !- Target Object
-  2;                                      !- Inlet Port
-
-OS:Connection,
-  {05e286da-9cc5-44ee-a0ab-2a4f7e9a779b}, !- Handle
-  {cc92a735-cead-4774-a4d6-0e941713e596}, !- Name
-  {21ba9c4a-36ad-4693-b228-5c2364f57061}, !- Source Object
-  3,                                      !- Outlet Port
-  {9700b46d-4176-4e50-89e8-dd2e16b8acd2}, !- Target Object
-  2;                                      !- Inlet Port
-
-OS:Connection,
-  {e0d9473b-10b4-4d88-9ddd-ecbfc3d2789f}, !- Handle
-  {cd29493f-768e-4500-b7a9-d77094f7ddc3}, !- Name
-  {9700b46d-4176-4e50-89e8-dd2e16b8acd2}, !- Source Object
-  3,                                      !- Outlet Port
-  {17cf917b-7fe0-4c05-bcfb-9a8966f67a5f}, !- Target Object
-  2;                                      !- Inlet Port
-
-OS:PlantLoop,
-  {5dde774a-3055-44ac-8a46-fb03c192f9f8}, !- Handle
-  Chilled Water Loop,                     !- Name
-  ,                                       !- Fluid Type
-  0,                                      !- Glycol Concentration
-  ,                                       !- User Defined Fluid Type
-  ,                                       !- Plant Equipment Operation Heating Load
-  ,                                       !- Plant Equipment Operation Cooling Load
-  ,                                       !- Primary Plant Equipment Operation Scheme
-  {273f93a3-5758-420e-9a56-9b48da9c2876}, !- Loop Temperature Setpoint Node Name
-  40,                                     !- Maximum Loop Temperature {C}
-  1,                                      !- Minimum Loop Temperature {C}
-  ,                                       !- Maximum Loop Flow Rate {m3/s}
-  ,                                       !- Minimum Loop Flow Rate {m3/s}
-  Autocalculate,                          !- Plant Loop Volume {m3}
-  {7f994c34-60e9-470a-bbf0-31a7646ca7e4}, !- Plant Side Inlet Node Name
-  {4396272a-09b2-4aca-863b-698144147bda}, !- Plant Side Outlet Node Name
-  ,                                       !- Plant Side Branch List Name
-  {dba7e5a4-371f-41e0-87ee-74f1e8c9ae65}, !- Demand Side Inlet Node Name
-  {b3819f24-e10d-40e6-88d2-34f8a2c24d84}, !- Demand Side Outlet Node Name
-  ,                                       !- Demand Side Branch List Name
-  ,                                       !- Demand Side Connector List Name
-  Optimal,                                !- Load Distribution Scheme
-  {acdbc698-5864-47b3-9858-eafb67d84c63}, !- Availability Manager List Name
-  ,                                       !- Plant Loop Demand Calculation Scheme
-  ,                                       !- Common Pipe Simulation
-  ,                                       !- Pressure Simulation Type
-  ,                                       !- Plant Equipment Operation Heating Load Schedule
-  ,                                       !- Plant Equipment Operation Cooling Load Schedule
-  ,                                       !- Primary Plant Equipment Operation Scheme Schedule
-  ,                                       !- Component Setpoint Operation Scheme Schedule
-  {0e8302b1-2f3b-448d-a1c9-9fc3f0bd81ec}, !- Demand Mixer Name
-  {549d0865-4c0d-4a1d-a437-851f2a714e3f}, !- Demand Splitter Name
-  {807c8b59-f479-4475-b4ea-f4880c0b66fb}, !- Supply Mixer Name
-  {fe9205a3-30ac-40bf-854e-15214e2d3a83}; !- Supply Splitter Name
-
-OS:Node,
-  {b06b3cf7-85ab-4144-b902-6d7636bca5cb}, !- Handle
-  Node 17,                                !- Name
-  {7f994c34-60e9-470a-bbf0-31a7646ca7e4}, !- Inlet Port
-  {ef7644e1-fc9d-42cf-b3a2-f026102bae2d}; !- Outlet Port
-
-OS:Node,
-  {273f93a3-5758-420e-9a56-9b48da9c2876}, !- Handle
-  Node 18,                                !- Name
-  {62ecc073-04da-4e18-b1de-30ac96ad904d}, !- Inlet Port
-  {4396272a-09b2-4aca-863b-698144147bda}; !- Outlet Port
-
-OS:Node,
-  {13a9fb61-fc1f-4c80-a244-28f260b811f0}, !- Handle
-  Node 19,                                !- Name
-  {45a6254e-0a1a-4ed7-a99e-f2deba215f47}, !- Inlet Port
-  {a9815713-424d-48ec-8682-496655f75f02}; !- Outlet Port
-
-OS:Connector:Mixer,
-  {807c8b59-f479-4475-b4ea-f4880c0b66fb}, !- Handle
-  Connector Mixer 3,                      !- Name
-  {c7a95655-26c2-4156-a08e-f2fd8c1d2b86}, !- Outlet Branch Name
-  {51e7e2d2-e8e2-47be-a349-7fcc033f0e4c}, !- Inlet Branch Name 1
-  {df60cb77-8e18-495f-9f93-90b80d1ef56d}; !- Inlet Branch Name 2
-
-OS:Connector:Splitter,
-  {fe9205a3-30ac-40bf-854e-15214e2d3a83}, !- Handle
-  Connector Splitter 3,                   !- Name
-  {f8bac5c6-f3b0-489d-ab63-841752d7f949}, !- Inlet Branch Name
-  {45a6254e-0a1a-4ed7-a99e-f2deba215f47}, !- Outlet Branch Name 1
-  {c742b8d8-b55e-48cd-9b00-31d2d6570ff6}; !- Outlet Branch Name 2
-
-OS:Connection,
-  {7f994c34-60e9-470a-bbf0-31a7646ca7e4}, !- Handle
-  {ea325ad3-ce55-4bb5-ba7f-97fa6ee5e1f0}, !- Name
-  {5dde774a-3055-44ac-8a46-fb03c192f9f8}, !- Source Object
-  14,                                     !- Outlet Port
-  {b06b3cf7-85ab-4144-b902-6d7636bca5cb}, !- Target Object
-  2;                                      !- Inlet Port
-
-OS:Connection,
-  {45a6254e-0a1a-4ed7-a99e-f2deba215f47}, !- Handle
-  {0accc388-ff22-4506-89c1-d7eea9144980}, !- Name
-  {fe9205a3-30ac-40bf-854e-15214e2d3a83}, !- Source Object
-  3,                                      !- Outlet Port
-  {13a9fb61-fc1f-4c80-a244-28f260b811f0}, !- Target Object
-  2;                                      !- Inlet Port
-
-OS:Connection,
-  {4396272a-09b2-4aca-863b-698144147bda}, !- Handle
-  {c77d8fc7-9c98-4b18-b45b-9273747b4ec6}, !- Name
-  {273f93a3-5758-420e-9a56-9b48da9c2876}, !- Source Object
-  3,                                      !- Outlet Port
-  {5dde774a-3055-44ac-8a46-fb03c192f9f8}, !- Target Object
-  15;                                     !- Inlet Port
-
-OS:Node,
-  {536637a6-df60-49af-b137-c94b191fb9f4}, !- Handle
-  Node 20,                                !- Name
-  {dba7e5a4-371f-41e0-87ee-74f1e8c9ae65}, !- Inlet Port
-  {5bba65f6-f648-487f-8f1b-430bdca1e6be}; !- Outlet Port
-
-OS:Node,
-  {9a205e90-2b35-407e-b6e7-a33a830dd2a0}, !- Handle
-  Node 21,                                !- Name
-  {161d375a-6b95-43a8-b1b6-4c8134635b3d}, !- Inlet Port
-  {b3819f24-e10d-40e6-88d2-34f8a2c24d84}; !- Outlet Port
-
-OS:Node,
-  {45b3b5e0-8e00-4d82-810a-b8be90071616}, !- Handle
-  Node 22,                                !- Name
-  {baadf48f-307d-4f25-ab0a-50e00824abb1}, !- Inlet Port
-  {40ed5b8d-97c3-4f7a-8b3f-0dc7feae4cb6}; !- Outlet Port
-
-OS:Connector:Mixer,
-  {0e8302b1-2f3b-448d-a1c9-9fc3f0bd81ec}, !- Handle
-  Connector Mixer 4,                      !- Name
-  {2d1ecfe3-b117-4e24-beb8-34f749536d62}, !- Outlet Branch Name
-  {aaf7bb8e-3654-47e8-9317-9d5ad66a3a2d}, !- Inlet Branch Name 1
-  {db6b1302-7d6a-4c90-9e7a-7302aedea851}; !- Inlet Branch Name 2
-
-OS:Connector:Splitter,
-  {549d0865-4c0d-4a1d-a437-851f2a714e3f}, !- Handle
-  Connector Splitter 4,                   !- Name
-  {a03757a4-4e96-4148-9c2a-82e1f871db13}, !- Inlet Branch Name
-  {baadf48f-307d-4f25-ab0a-50e00824abb1}, !- Outlet Branch Name 1
-  {34ed26a7-7af9-47c0-81ab-051e6ba59844}; !- Outlet Branch Name 2
-
-OS:Connection,
-  {dba7e5a4-371f-41e0-87ee-74f1e8c9ae65}, !- Handle
-  {dbea88dd-c12d-4db4-b3f4-7be28e7c5348}, !- Name
-  {5dde774a-3055-44ac-8a46-fb03c192f9f8}, !- Source Object
-  17,                                     !- Outlet Port
-  {536637a6-df60-49af-b137-c94b191fb9f4}, !- Target Object
-  2;                                      !- Inlet Port
-
-OS:Connection,
-  {baadf48f-307d-4f25-ab0a-50e00824abb1}, !- Handle
-  {906a851a-0886-47fc-b844-81fa8067c6f7}, !- Name
-  {549d0865-4c0d-4a1d-a437-851f2a714e3f}, !- Source Object
-  3,                                      !- Outlet Port
-  {45b3b5e0-8e00-4d82-810a-b8be90071616}, !- Target Object
-  2;                                      !- Inlet Port
-
-OS:Connection,
-  {b3819f24-e10d-40e6-88d2-34f8a2c24d84}, !- Handle
-  {85797d0f-77fd-4921-9d7a-ab398f246d06}, !- Name
-  {9a205e90-2b35-407e-b6e7-a33a830dd2a0}, !- Source Object
-  3,                                      !- Outlet Port
-  {5dde774a-3055-44ac-8a46-fb03c192f9f8}, !- Target Object
-  18;                                     !- Inlet Port
-
-OS:Sizing:Plant,
-  {5974bb36-18cd-4f53-baa0-e071556c77de}, !- Handle
-  {5dde774a-3055-44ac-8a46-fb03c192f9f8}, !- Plant or Condenser Loop Name
-  Cooling,                                !- Loop Type
-  6.66666666666669,                       !- Design Loop Exit Temperature {C}
-  5.61111111111111,                       !- Loop Design Temperature Difference {deltaC}
-  NonCoincident,                          !- Sizing Option
-  1,                                      !- Zone Timesteps in Averaging Window
-  None;                                   !- Coincident Sizing Factor Mode
-
-OS:AvailabilityManagerAssignmentList,
-  {acdbc698-5864-47b3-9858-eafb67d84c63}, !- Handle
-  Plant Loop 1 AvailabilityManagerAssignmentList 1; !- Name
-
-OS:Schedule:Ruleset,
-  {09d4de5d-d161-4fc0-a14c-51ef94395d57}, !- Handle
-  Chilled Water Loop Temp - 44F,          !- Name
-  {0d7aa622-8afe-477d-b8d6-eebdd791325f}, !- Schedule Type Limits Name
-  {5e077811-1296-478b-8266-2dceb0630cc7}; !- Default Day Schedule Name
-
-OS:Schedule:Day,
-  {5e077811-1296-478b-8266-2dceb0630cc7}, !- Handle
-  Chilled Water Loop Temp - 44F Default,  !- Name
-  {0d7aa622-8afe-477d-b8d6-eebdd791325f}, !- Schedule Type Limits Name
-  ,                                       !- Interpolate to Timestep
-  24,                                     !- Hour 1
-  0,                                      !- Minute 1
-  6.66666666666669;                       !- Value Until Time 1
-
-OS:SetpointManager:Scheduled,
-  {ccbc9744-a26d-476f-811b-5ef58fb162d1}, !- Handle
-  Chilled Water Loop Setpoint Manager,    !- Name
-  Temperature,                            !- Control Variable
-  {09d4de5d-d161-4fc0-a14c-51ef94395d57}, !- Schedule Name
-  {273f93a3-5758-420e-9a56-9b48da9c2876}; !- Setpoint Node or NodeList Name
-
-OS:Pump:VariableSpeed,
-  {828a87a2-d545-4717-8ec2-2f2297c713e3}, !- Handle
-  Central clg pump,                       !- Name
-  {ef7644e1-fc9d-42cf-b3a2-f026102bae2d}, !- Inlet Node Name
-  {1a9daeb1-5b9c-4f6b-be68-e56e3213a861}, !- Outlet Node Name
-  ,                                       !- Rated Flow Rate {m3/s}
-  179344.0152,                            !- Rated Pump Head {Pa}
-  ,                                       !- Rated Power Consumption {W}
-  0.9,                                    !- Motor Efficiency
-  0,                                      !- Fraction of Motor Inefficiencies to Fluid Stream
-  0,                                      !- Coefficient 1 of the Part Load Performance Curve
-  1,                                      !- Coefficient 2 of the Part Load Performance Curve
-  0,                                      !- Coefficient 3 of the Part Load Performance Curve
-  0,                                      !- Coefficient 4 of the Part Load Performance Curve
-  ,                                       !- Minimum Flow Rate {m3/s}
-  Intermittent,                           !- Pump Control Type
-  ,                                       !- Pump Flow Rate Schedule Name
-  ,                                       !- Pump Curve Name
-  ,                                       !- Impeller Diameter {m}
-  ,                                       !- VFD Control Type
-  ,                                       !- Pump RPM Schedule Name
-  ,                                       !- Minimum Pressure Schedule {Pa}
-  ,                                       !- Maximum Pressure Schedule {Pa}
-  ,                                       !- Minimum RPM Schedule {rev/min}
-  ,                                       !- Maximum RPM Schedule {rev/min}
-  ,                                       !- Zone Name
-  0.5,                                    !- Skin Loss Radiative Fraction
-  PowerPerFlowPerPressure,                !- Design Power Sizing Method
-  348701.1,                               !- Design Electric Power per Unit Flow Rate {W/(m3/s)}
-  1.282051282,                            !- Design Shaft Power per Unit Flow Rate per Unit Head {W-s/m3-Pa}
-  0,                                      !- Design Minimum Flow Rate Fraction
-  General;                                !- End-Use Subcategory
-
-OS:Node,
-  {0faad8c1-d58a-42de-9bca-4fd97f817784}, !- Handle
-  Node 23,                                !- Name
-  {1a9daeb1-5b9c-4f6b-be68-e56e3213a861}, !- Inlet Port
-  {f8bac5c6-f3b0-489d-ab63-841752d7f949}; !- Outlet Port
-
-OS:Connection,
-  {ef7644e1-fc9d-42cf-b3a2-f026102bae2d}, !- Handle
-  {1ac83839-7b98-4df3-9692-3b46c8437edc}, !- Name
-  {b06b3cf7-85ab-4144-b902-6d7636bca5cb}, !- Source Object
-  3,                                      !- Outlet Port
-  {828a87a2-d545-4717-8ec2-2f2297c713e3}, !- Target Object
-  2;                                      !- Inlet Port
-
-OS:Connection,
-  {1a9daeb1-5b9c-4f6b-be68-e56e3213a861}, !- Handle
-  {0ad8d153-5082-49ec-94f6-cc4e4264d328}, !- Name
-  {828a87a2-d545-4717-8ec2-2f2297c713e3}, !- Source Object
-  3,                                      !- Outlet Port
-  {0faad8c1-d58a-42de-9bca-4fd97f817784}, !- Target Object
-  2;                                      !- Inlet Port
-
-OS:Connection,
-  {f8bac5c6-f3b0-489d-ab63-841752d7f949}, !- Handle
-  {29bbe533-bcf5-4fbe-88c7-6e2fc9525d19}, !- Name
-  {0faad8c1-d58a-42de-9bca-4fd97f817784}, !- Source Object
-  3,                                      !- Outlet Port
-  {fe9205a3-30ac-40bf-854e-15214e2d3a83}, !- Target Object
-  2;                                      !- Inlet Port
-
-OS:Chiller:Electric:EIR,
-  {bbb3834c-5e06-4630-a84f-d1af9ea483c7}, !- Handle
-  90.1-2013    Chiller 0,                 !- Name
-  Autosize,                               !- Reference Capacity {W}
-  5.5,                                    !- Reference COP {W/W}
-  6.66666666666669,                       !- Reference Leaving Chilled Water Temperature {C}
-  35.0000000000001,                       !- Reference Entering Condenser Fluid Temperature {C}
-  ,                                       !- Reference Chilled Water Flow Rate {m3/s}
-  ,                                       !- Reference Condenser Fluid Flow Rate {m3/s}
-  {7ef39cfd-8896-4e92-a768-285743d8629e}, !- Cooling Capacity Function of Temperature Curve Name
-  {74a3c3f1-9686-4445-bbc7-5b95727e3675}, !- Electric Input to Cooling Output Ratio Function of Temperature Curve Name
-  {2b01d158-3d7b-44f9-9ae1-ef74d61b24be}, !- Electric Input to Cooling Output Ratio Function of Part Load Ratio Curve Name
-  0.15,                                   !- Minimum Part Load Ratio
-  1,                                      !- Maximum Part Load Ratio
-  1,                                      !- Optimum Part Load Ratio
-  0.25,                                   !- Minimum Unloading Ratio
-  {a9815713-424d-48ec-8682-496655f75f02}, !- Chilled Water Inlet Node Name
-  {05dec2f7-d158-44f4-a847-e6bc0827a3c8}, !- Chilled Water Outlet Node Name
-  ,                                       !- Condenser Inlet Node Name
-  ,                                       !- Condenser Outlet Node Name
-  AirCooled,                              !- Condenser Type
-  ,                                       !- Condenser Fan Power Ratio {W/W}
-  ,                                       !- Compressor Motor Efficiency
-  2.22222222222229,                       !- Leaving Chilled Water Lower Temperature Limit {C}
-  ConstantFlow,                           !- Chiller Flow Mode
-  0,                                      !- Design Heat Recovery Water Flow Rate {m3/s}
-  ,                                       !- Heat Recovery Inlet Node Name
-  ,                                       !- Heat Recovery Outlet Node Name
-  1,                                      !- Sizing Factor
-  0,                                      !- Basin Heater Capacity {W/K}
-  10,                                     !- Basin Heater Setpoint Temperature {C}
-  ,                                       !- Basin Heater Operating Schedule Name
-  ,                                       !- Condenser Heat Recovery Relative Capacity Fraction
-  ,                                       !- Heat Recovery Inlet High Temperature Limit Schedule Name
-  ,                                       !- Heat Recovery Leaving Temperature Setpoint Node Name
-  General;                                !- End-Use Subcategory
-
-OS:Curve:Biquadratic,
-  {7ef39cfd-8896-4e92-a768-285743d8629e}, !- Handle
-  Curve Biquadratic 1,                    !- Name
-  1.0215158,                              !- Coefficient1 Constant
-  0.037035864,                            !- Coefficient2 x
-  0.0002332476,                           !- Coefficient3 x**2
-  -0.003894048,                           !- Coefficient4 y
-  -6.52536e-005,                          !- Coefficient5 y**2
-  -0.0002680452,                          !- Coefficient6 x*y
-  5,                                      !- Minimum Value of x
-  10,                                     !- Maximum Value of x
-  24,                                     !- Minimum Value of y
-  35;                                     !- Maximum Value of y
-
-OS:Curve:Biquadratic,
-  {74a3c3f1-9686-4445-bbc7-5b95727e3675}, !- Handle
-  Curve Biquadratic 2,                    !- Name
-  0.70176857,                             !- Coefficient1 Constant
-  -0.00452016,                            !- Coefficient2 x
-  0.0005331096,                           !- Coefficient3 x**2
-  -0.005498208,                           !- Coefficient4 y
-  0.0005445792,                           !- Coefficient5 y**2
-  -0.0007290324,                          !- Coefficient6 x*y
-  5,                                      !- Minimum Value of x
-  10,                                     !- Maximum Value of x
-  24,                                     !- Minimum Value of y
-  35;                                     !- Maximum Value of y
-
-OS:Curve:Quadratic,
-  {2b01d158-3d7b-44f9-9ae1-ef74d61b24be}, !- Handle
-  Curve Quadratic 1,                      !- Name
-  0.06369119,                             !- Coefficient1 Constant
-  0.58488832,                             !- Coefficient2 x
-  0.35280274,                             !- Coefficient3 x**2
-  0,                                      !- Minimum Value of x
-  1;                                      !- Maximum Value of x
-
-OS:Node,
-  {d408eff2-272d-4f4a-8580-fccc235b8e33}, !- Handle
-  Node 24,                                !- Name
-  {05dec2f7-d158-44f4-a847-e6bc0827a3c8}, !- Inlet Port
-  {51e7e2d2-e8e2-47be-a349-7fcc033f0e4c}; !- Outlet Port
-
-OS:Connection,
-  {a9815713-424d-48ec-8682-496655f75f02}, !- Handle
-  {c3f3c1bf-4301-4a9b-9863-0941903c59d9}, !- Name
-  {13a9fb61-fc1f-4c80-a244-28f260b811f0}, !- Source Object
-  3,                                      !- Outlet Port
-  {bbb3834c-5e06-4630-a84f-d1af9ea483c7}, !- Target Object
-  15;                                     !- Inlet Port
-
-OS:Connection,
-  {05dec2f7-d158-44f4-a847-e6bc0827a3c8}, !- Handle
-  {d75afacf-58db-4654-a582-267a135f7111}, !- Name
-  {bbb3834c-5e06-4630-a84f-d1af9ea483c7}, !- Source Object
-  16,                                     !- Outlet Port
-  {d408eff2-272d-4f4a-8580-fccc235b8e33}, !- Target Object
-  2;                                      !- Inlet Port
-
-OS:Connection,
-  {51e7e2d2-e8e2-47be-a349-7fcc033f0e4c}, !- Handle
-  {560bba75-c8d4-4ecc-87e2-4f738e2417bc}, !- Name
-  {d408eff2-272d-4f4a-8580-fccc235b8e33}, !- Source Object
-  3,                                      !- Outlet Port
-  {807c8b59-f479-4475-b4ea-f4880c0b66fb}, !- Target Object
-  3;                                      !- Inlet Port
-
-OS:Pipe:Adiabatic,
-  {565e6124-fec1-4e81-8c0f-27bc43a6b5b5}, !- Handle
-  Chilled Water Loop Chiller Bypass,      !- Name
-  {ca7c489e-19c5-47bf-afd4-64b255a7bc9c}, !- Inlet Node Name
-  {43e033b6-911b-4203-9e09-cbb1a2186bc7}; !- Outlet Node Name
-
-OS:Node,
-  {a4db2b27-97d2-4c65-9007-361634df74b2}, !- Handle
-  Node 25,                                !- Name
-  {c742b8d8-b55e-48cd-9b00-31d2d6570ff6}, !- Inlet Port
-  {ca7c489e-19c5-47bf-afd4-64b255a7bc9c}; !- Outlet Port
-
-OS:Connection,
-  {c742b8d8-b55e-48cd-9b00-31d2d6570ff6}, !- Handle
-  {80bd9a1a-a08d-48e9-b16f-bdfd23173074}, !- Name
-  {fe9205a3-30ac-40bf-854e-15214e2d3a83}, !- Source Object
-  4,                                      !- Outlet Port
-  {a4db2b27-97d2-4c65-9007-361634df74b2}, !- Target Object
-  2;                                      !- Inlet Port
-
-OS:Node,
-  {acea2cab-ef03-4e79-b89d-026f58c27dc6}, !- Handle
-  Node 26,                                !- Name
-  {43e033b6-911b-4203-9e09-cbb1a2186bc7}, !- Inlet Port
-  {df60cb77-8e18-495f-9f93-90b80d1ef56d}; !- Outlet Port
-
-OS:Connection,
-  {ca7c489e-19c5-47bf-afd4-64b255a7bc9c}, !- Handle
-  {304e1b72-2b2a-4a58-816a-8425d95f250d}, !- Name
-  {a4db2b27-97d2-4c65-9007-361634df74b2}, !- Source Object
-  3,                                      !- Outlet Port
-  {565e6124-fec1-4e81-8c0f-27bc43a6b5b5}, !- Target Object
-  2;                                      !- Inlet Port
-
-OS:Connection,
-  {43e033b6-911b-4203-9e09-cbb1a2186bc7}, !- Handle
-  {790e7d84-f89b-490d-a03d-2ee03065030b}, !- Name
-  {565e6124-fec1-4e81-8c0f-27bc43a6b5b5}, !- Source Object
-  3,                                      !- Outlet Port
-  {acea2cab-ef03-4e79-b89d-026f58c27dc6}, !- Target Object
-  2;                                      !- Inlet Port
-
-OS:Connection,
-  {df60cb77-8e18-495f-9f93-90b80d1ef56d}, !- Handle
-  {55cb7c7b-2a41-40cd-96ce-b9209d3c405a}, !- Name
-  {acea2cab-ef03-4e79-b89d-026f58c27dc6}, !- Source Object
-  3,                                      !- Outlet Port
-  {807c8b59-f479-4475-b4ea-f4880c0b66fb}, !- Target Object
-  4;                                      !- Inlet Port
-
-OS:Pipe:Adiabatic,
-  {cf02ce3a-207b-4f60-a519-bde355595557}, !- Handle
-  Chilled Water Loop Coil Bypass,         !- Name
-  {40ed5b8d-97c3-4f7a-8b3f-0dc7feae4cb6}, !- Inlet Node Name
-  {4943268c-c1c6-49c0-a3a0-56694453a4f8}; !- Outlet Node Name
-
-OS:Node,
-  {e6ef5363-e0d3-4cb5-816e-9ead8d195805}, !- Handle
-  Node 27,                                !- Name
-  {4943268c-c1c6-49c0-a3a0-56694453a4f8}, !- Inlet Port
-  {aaf7bb8e-3654-47e8-9317-9d5ad66a3a2d}; !- Outlet Port
-
-OS:Connection,
-  {40ed5b8d-97c3-4f7a-8b3f-0dc7feae4cb6}, !- Handle
-  {93835a31-b933-4c09-9811-8a8dd752dd0a}, !- Name
-  {45b3b5e0-8e00-4d82-810a-b8be90071616}, !- Source Object
-  3,                                      !- Outlet Port
-  {cf02ce3a-207b-4f60-a519-bde355595557}, !- Target Object
-  2;                                      !- Inlet Port
-
-OS:Connection,
-  {4943268c-c1c6-49c0-a3a0-56694453a4f8}, !- Handle
-  {92e41480-04ad-4385-9961-fc3ff8229f82}, !- Name
-  {cf02ce3a-207b-4f60-a519-bde355595557}, !- Source Object
-  3,                                      !- Outlet Port
-  {e6ef5363-e0d3-4cb5-816e-9ead8d195805}, !- Target Object
-  2;                                      !- Inlet Port
-
-OS:Connection,
-  {aaf7bb8e-3654-47e8-9317-9d5ad66a3a2d}, !- Handle
-  {ed70437c-b67b-4667-9cfb-7165c5160975}, !- Name
-  {e6ef5363-e0d3-4cb5-816e-9ead8d195805}, !- Source Object
-  3,                                      !- Outlet Port
-  {0e8302b1-2f3b-448d-a1c9-9fc3f0bd81ec}, !- Target Object
-  3;                                      !- Inlet Port
-
-OS:Pipe:Adiabatic,
-  {51b48a10-894d-4c53-899e-9332bb8823e2}, !- Handle
-  Chilled Water Loop Supply Outlet,       !- Name
-  {c20fa358-ecda-4cdd-b994-a27c4c5f2fa0}, !- Inlet Node Name
-  {62ecc073-04da-4e18-b1de-30ac96ad904d}; !- Outlet Node Name
-
-OS:Node,
-  {cefc45da-8595-4ae1-b594-ea3492bdb4b1}, !- Handle
-  Node 28,                                !- Name
-  {c7a95655-26c2-4156-a08e-f2fd8c1d2b86}, !- Inlet Port
-  {c20fa358-ecda-4cdd-b994-a27c4c5f2fa0}; !- Outlet Port
-
-OS:Connection,
-  {c7a95655-26c2-4156-a08e-f2fd8c1d2b86}, !- Handle
-  {7b64314c-ac8f-46d2-abe9-1c63470edad2}, !- Name
-  {807c8b59-f479-4475-b4ea-f4880c0b66fb}, !- Source Object
-  2,                                      !- Outlet Port
-  {cefc45da-8595-4ae1-b594-ea3492bdb4b1}, !- Target Object
-  2;                                      !- Inlet Port
-
-OS:Connection,
-  {c20fa358-ecda-4cdd-b994-a27c4c5f2fa0}, !- Handle
-  {e41de3bb-6509-4e58-b02d-76d1586f3076}, !- Name
-  {cefc45da-8595-4ae1-b594-ea3492bdb4b1}, !- Source Object
-  3,                                      !- Outlet Port
-  {51b48a10-894d-4c53-899e-9332bb8823e2}, !- Target Object
-  2;                                      !- Inlet Port
-
-OS:Connection,
-  {62ecc073-04da-4e18-b1de-30ac96ad904d}, !- Handle
-  {a2bee5b6-31a1-4d38-a52a-0f2b0694580f}, !- Name
-  {51b48a10-894d-4c53-899e-9332bb8823e2}, !- Source Object
-  3,                                      !- Outlet Port
-  {273f93a3-5758-420e-9a56-9b48da9c2876}, !- Target Object
-  2;                                      !- Inlet Port
-
-OS:Pipe:Adiabatic,
-  {1867c127-fe00-44b2-aa4f-33d6717d7dbe}, !- Handle
-  Chilled Water Loop Demand Inlet,        !- Name
-  {5bba65f6-f648-487f-8f1b-430bdca1e6be}, !- Inlet Node Name
-  {4d73e842-5699-4d8a-8573-fc9bd8f1a4ea}; !- Outlet Node Name
-
-OS:Node,
-  {1d9c0de3-97da-47ef-8066-a6303ff538fe}, !- Handle
-  Node 29,                                !- Name
-  {4d73e842-5699-4d8a-8573-fc9bd8f1a4ea}, !- Inlet Port
-  {a03757a4-4e96-4148-9c2a-82e1f871db13}; !- Outlet Port
-
-OS:Connection,
-  {5bba65f6-f648-487f-8f1b-430bdca1e6be}, !- Handle
-  {727919d4-63f8-4943-9eb9-00d053ca7670}, !- Name
-  {536637a6-df60-49af-b137-c94b191fb9f4}, !- Source Object
-  3,                                      !- Outlet Port
-  {1867c127-fe00-44b2-aa4f-33d6717d7dbe}, !- Target Object
-  2;                                      !- Inlet Port
-
-OS:Connection,
-  {4d73e842-5699-4d8a-8573-fc9bd8f1a4ea}, !- Handle
-  {f1c84272-db7c-479d-a613-8e1c05ba0515}, !- Name
-  {1867c127-fe00-44b2-aa4f-33d6717d7dbe}, !- Source Object
-  3,                                      !- Outlet Port
-  {1d9c0de3-97da-47ef-8066-a6303ff538fe}, !- Target Object
-  2;                                      !- Inlet Port
-
-OS:Connection,
-  {a03757a4-4e96-4148-9c2a-82e1f871db13}, !- Handle
-  {1c131a89-a3cc-4ac2-8ccc-63d36756ebb5}, !- Name
-  {1d9c0de3-97da-47ef-8066-a6303ff538fe}, !- Source Object
-  3,                                      !- Outlet Port
-  {549d0865-4c0d-4a1d-a437-851f2a714e3f}, !- Target Object
-  2;                                      !- Inlet Port
-
-OS:Pipe:Adiabatic,
-  {784d979c-0e23-4b81-b6bc-64c69f9de080}, !- Handle
-  Chilled Water Loop Demand Outlet,       !- Name
-  {fc73aa18-bdcb-4b79-bbc3-239cebe68bc8}, !- Inlet Node Name
-  {161d375a-6b95-43a8-b1b6-4c8134635b3d}; !- Outlet Node Name
-
-OS:Node,
-  {51301c6a-222a-4769-ae81-26c0cf0e39b8}, !- Handle
-  Node 30,                                !- Name
-  {2d1ecfe3-b117-4e24-beb8-34f749536d62}, !- Inlet Port
-  {fc73aa18-bdcb-4b79-bbc3-239cebe68bc8}; !- Outlet Port
-
-OS:Connection,
-  {2d1ecfe3-b117-4e24-beb8-34f749536d62}, !- Handle
-  {197b0f1f-f900-4c5c-b621-61dbc341a70d}, !- Name
-  {0e8302b1-2f3b-448d-a1c9-9fc3f0bd81ec}, !- Source Object
-  2,                                      !- Outlet Port
-  {51301c6a-222a-4769-ae81-26c0cf0e39b8}, !- Target Object
-  2;                                      !- Inlet Port
-
-OS:Connection,
-  {fc73aa18-bdcb-4b79-bbc3-239cebe68bc8}, !- Handle
-  {c38f6b0e-7c79-40ea-b544-3b3dbf7c2de3}, !- Name
-  {51301c6a-222a-4769-ae81-26c0cf0e39b8}, !- Source Object
-  3,                                      !- Outlet Port
-  {784d979c-0e23-4b81-b6bc-64c69f9de080}, !- Target Object
-  2;                                      !- Inlet Port
-
-OS:Connection,
-  {161d375a-6b95-43a8-b1b6-4c8134635b3d}, !- Handle
-  {d0656897-ceb8-4fc0-b0a6-c498817c42a7}, !- Name
-  {784d979c-0e23-4b81-b6bc-64c69f9de080}, !- Source Object
-  3,                                      !- Outlet Port
-  {9a205e90-2b35-407e-b6e7-a33a830dd2a0}, !- Target Object
-  2;                                      !- Inlet Port
-
-OS:Coil:Cooling:Water,
-  {33d08b01-4f87-407a-b4cb-abefa19c5274}, !- Handle
-  living zone FCU Cooling Coil,           !- Name
-  {29ca2aaa-83ed-47a8-a4b1-7eebdd28e76c}, !- Availability Schedule Name
-  ,                                       !- Design Water Flow Rate {m3/s}
-  ,                                       !- Design Air Flow Rate {m3/s}
-  Autosize,                               !- Design Inlet Water Temperature {C}
-  ,                                       !- Design Inlet Air Temperature {C}
-  ,                                       !- Design Outlet Air Temperature {C}
-  ,                                       !- Design Inlet Air Humidity Ratio {kg-H2O/kg-air}
-  ,                                       !- Design Outlet Air Humidity Ratio {kg-H2O/kg-air}
-  {e950e4cd-7c08-45ff-a38c-0d51d066e38b}, !- Water Inlet Node Name
-  {09cfbf4e-7885-43e7-87d0-a525d20dd63a}, !- Water Outlet Node Name
-  ,                                       !- Air Inlet Node Name
-  ,                                       !- Air Outlet Node Name
-  ,                                       !- Type of Analysis
-  CrossFlow;                              !- Heat Exchanger Configuration
-
-OS:Schedule:Constant,
-  {29ca2aaa-83ed-47a8-a4b1-7eebdd28e76c}, !- Handle
-  Always On Discrete,                     !- Name
-  {16b295af-e7fe-4baf-8cc2-d3bf1d04186a}, !- Schedule Type Limits Name
-  1;                                      !- Value
-
-OS:ScheduleTypeLimits,
-  {16b295af-e7fe-4baf-8cc2-d3bf1d04186a}, !- Handle
-  OnOff,                                  !- Name
-  0,                                      !- Lower Limit Value
-  1,                                      !- Upper Limit Value
-  Discrete,                               !- Numeric Type
-  Availability;                           !- Unit Type
-
-OS:Node,
-  {bdeeebe4-d74b-4c91-b31c-cd4e39ec53b3}, !- Handle
-  Node 31,                                !- Name
-  {34ed26a7-7af9-47c0-81ab-051e6ba59844}, !- Inlet Port
-  {e950e4cd-7c08-45ff-a38c-0d51d066e38b}; !- Outlet Port
-
-OS:Connection,
-  {34ed26a7-7af9-47c0-81ab-051e6ba59844}, !- Handle
-  {53de05b7-0f80-4a48-bce0-9500a85f9842}, !- Name
-  {549d0865-4c0d-4a1d-a437-851f2a714e3f}, !- Source Object
-  4,                                      !- Outlet Port
-  {bdeeebe4-d74b-4c91-b31c-cd4e39ec53b3}, !- Target Object
-  2;                                      !- Inlet Port
-
-OS:Node,
-  {19a9bc9b-a016-4261-98ac-4e95a6ba520c}, !- Handle
-  Node 32,                                !- Name
-  {09cfbf4e-7885-43e7-87d0-a525d20dd63a}, !- Inlet Port
-  {db6b1302-7d6a-4c90-9e7a-7302aedea851}; !- Outlet Port
-
-OS:Connection,
-  {e950e4cd-7c08-45ff-a38c-0d51d066e38b}, !- Handle
-  {c8100fd6-f010-446a-ae82-cf41246a0a28}, !- Name
-  {bdeeebe4-d74b-4c91-b31c-cd4e39ec53b3}, !- Source Object
-  3,                                      !- Outlet Port
-  {33d08b01-4f87-407a-b4cb-abefa19c5274}, !- Target Object
-  10;                                     !- Inlet Port
-
-OS:Connection,
-  {09cfbf4e-7885-43e7-87d0-a525d20dd63a}, !- Handle
-  {ba3a2e13-8b1a-49fb-87e6-93bfa60f4f6a}, !- Name
-  {33d08b01-4f87-407a-b4cb-abefa19c5274}, !- Source Object
-  11,                                     !- Outlet Port
-  {19a9bc9b-a016-4261-98ac-4e95a6ba520c}, !- Target Object
-  2;                                      !- Inlet Port
-
-OS:Connection,
-  {db6b1302-7d6a-4c90-9e7a-7302aedea851}, !- Handle
-  {955a1599-70ad-446f-b262-c34303431321}, !- Name
-  {19a9bc9b-a016-4261-98ac-4e95a6ba520c}, !- Source Object
-  3,                                      !- Outlet Port
-  {0e8302b1-2f3b-448d-a1c9-9fc3f0bd81ec}, !- Target Object
-  4;                                      !- Inlet Port
-
-OS:Controller:WaterCoil,
-  {4f8969a3-05bb-41ac-a159-eb5adeaea3f3}, !- Handle
-  living zone FCU Cooling Coil Controller, !- Name
-  {33d08b01-4f87-407a-b4cb-abefa19c5274}, !- Water Coil Name
-  ,                                       !- Control Variable
-  Reverse,                                !- Action
-  ,                                       !- Actuator Variable
-  ,                                       !- Sensor Node Name
-  ,                                       !- Actuator Node Name
-  ,                                       !- Controller Convergence Tolerance {deltaC}
-  ,                                       !- Maximum Actuated Flow {m3/s}
-  0;                                      !- Minimum Actuated Flow {m3/s}
-
-OS:Coil:Heating:Water,
-  {0c263a06-5935-481a-95d0-59eddc262e02}, !- Handle
-  living zone FCU Heating Coil,           !- Name
-  {29ca2aaa-83ed-47a8-a4b1-7eebdd28e76c}, !- Availability Schedule Name
-  ,                                       !- U-Factor Times Area Value {W/K}
-  ,                                       !- Maximum Water Flow Rate {m3/s}
-  {827a6c08-75c3-4a0d-9516-b0206126278d}, !- Water Inlet Node Name
-  {89fa0d4f-a96c-4419-bc9e-a7a2e9c839db}, !- Water Outlet Node Name
-  ,                                       !- Air Inlet Node Name
-  ,                                       !- Air Outlet Node Name
-  ,                                       !- Performance Input Method
-  ,                                       !- Rated Capacity {W}
-  82.2222222222223,                       !- Rated Inlet Water Temperature {C}
-  16.6,                                   !- Rated Inlet Air Temperature {C}
-  71.1111111111112,                       !- Rated Outlet Water Temperature {C}
-  40.0000000000001,                       !- Rated Outlet Air Temperature {C}
-  ;                                       !- Rated Ratio for Air and Water Convection
-
-OS:Node,
-  {4180b5e3-e4a7-41bb-994a-6ac214a2e74d}, !- Handle
-  Node 33,                                !- Name
-  {e4b3f80f-332c-4b5f-a788-e857c17f23b4}, !- Inlet Port
-  {827a6c08-75c3-4a0d-9516-b0206126278d}; !- Outlet Port
-
-OS:Connection,
-  {e4b3f80f-332c-4b5f-a788-e857c17f23b4}, !- Handle
-  {ca63c0be-5da3-488e-ba55-8bc79766159c}, !- Name
-  {26f83b50-1089-4900-b7bf-518ca3ed2e3e}, !- Source Object
-  4,                                      !- Outlet Port
-  {4180b5e3-e4a7-41bb-994a-6ac214a2e74d}, !- Target Object
-  2;                                      !- Inlet Port
-
-OS:Node,
-  {5e424197-5728-4b78-9c76-6e8b6651aab2}, !- Handle
-  Node 34,                                !- Name
-  {89fa0d4f-a96c-4419-bc9e-a7a2e9c839db}, !- Inlet Port
-  {413ac25e-2827-4530-9cc1-cb178891ef42}; !- Outlet Port
-
-OS:Connection,
-  {827a6c08-75c3-4a0d-9516-b0206126278d}, !- Handle
-  {8e65d381-ebe3-4a51-a0b8-016d70fa3620}, !- Name
-  {4180b5e3-e4a7-41bb-994a-6ac214a2e74d}, !- Source Object
-  3,                                      !- Outlet Port
-  {0c263a06-5935-481a-95d0-59eddc262e02}, !- Target Object
-  5;                                      !- Inlet Port
-
-OS:Connection,
-  {89fa0d4f-a96c-4419-bc9e-a7a2e9c839db}, !- Handle
-  {09e51d22-ee5a-4028-99f8-b0856d568f57}, !- Name
-  {0c263a06-5935-481a-95d0-59eddc262e02}, !- Source Object
-  6,                                      !- Outlet Port
-  {5e424197-5728-4b78-9c76-6e8b6651aab2}, !- Target Object
-  2;                                      !- Inlet Port
-
-OS:Connection,
-  {413ac25e-2827-4530-9cc1-cb178891ef42}, !- Handle
-  {316a0d93-39eb-466d-90a0-9f18b86dd365}, !- Name
-  {5e424197-5728-4b78-9c76-6e8b6651aab2}, !- Source Object
-  3,                                      !- Outlet Port
-  {7abb2775-b9eb-4200-8a6a-ecd59a497492}, !- Target Object
-  4;                                      !- Inlet Port
-
-OS:Controller:WaterCoil,
-  {9ecf2bfc-3042-405f-b26a-b336077e910c}, !- Handle
-  living zone FCU Heating Coil Controller, !- Name
-  {0c263a06-5935-481a-95d0-59eddc262e02}, !- Water Coil Name
-  ,                                       !- Control Variable
-  Normal,                                 !- Action
-  ,                                       !- Actuator Variable
-  ,                                       !- Sensor Node Name
-  ,                                       !- Actuator Node Name
-  0.1,                                    !- Controller Convergence Tolerance {deltaC}
-  ,                                       !- Maximum Actuated Flow {m3/s}
-  0;                                      !- Minimum Actuated Flow {m3/s}
-
-OS:Fan:OnOff,
-  {e77c12b7-b016-405d-8e1b-965b508b47ae}, !- Handle
-  living zone Fan Coil fan,               !- Name
-  {29ca2aaa-83ed-47a8-a4b1-7eebdd28e76c}, !- Availability Schedule Name
-  0.16,                                   !- Fan Total Efficiency
-  270.8991349596,                         !- Pressure Rise {Pa}
-  autosize,                               !- Maximum Flow Rate {m3/s}
-  0.29,                                   !- Motor Efficiency
-  1,                                      !- Motor In Airstream Fraction
-  ,                                       !- Air Inlet Node Name
-  ,                                       !- Air Outlet Node Name
-  {b040b23d-933f-42ed-8ef6-2609d81322a9}, !- Fan Power Ratio Function of Speed Ratio Curve Name
-  {83d86aee-7032-4530-9bec-1dcf167a9e1e}, !- Fan Efficiency Ratio Function of Speed Ratio Curve Name
-  FCU Fans;                               !- End-Use Subcategory
-
-OS:Curve:Exponent,
-  {b040b23d-933f-42ed-8ef6-2609d81322a9}, !- Handle
-  Fan On Off Power Curve,                 !- Name
-  1,                                      !- Coefficient1 Constant
-  0,                                      !- Coefficient2 Constant
-  0,                                      !- Coefficient3 Constant
-  0,                                      !- Minimum Value of x
-  1,                                      !- Maximum Value of x
-  ,                                       !- Minimum Curve Output
-  ,                                       !- Maximum Curve Output
-  ,                                       !- Input Unit Type for X
-  ;                                       !- Output Unit Type
-
-OS:Curve:Cubic,
-  {83d86aee-7032-4530-9bec-1dcf167a9e1e}, !- Handle
-  Fan On Off Efficiency Curve,            !- Name
-  1,                                      !- Coefficient1 Constant
-  0,                                      !- Coefficient2 x
-  0,                                      !- Coefficient3 x**2
-  0,                                      !- Coefficient4 x**3
-  0,                                      !- Minimum Value of x
-  1;                                      !- Maximum Value of x
-
-OS:ZoneHVAC:FourPipeFanCoil,
-  {434a36f0-34e6-4b5f-ac41-ba7917cf2290}, !- Handle
-  living zone FCU,                        !- Name
-  {29ca2aaa-83ed-47a8-a4b1-7eebdd28e76c}, !- Availability Schedule Name
-  CyclingFan,                             !- Capacity Control Method
-  autosize,                               !- Maximum Supply Air Flow Rate {m3/s}
-  ,                                       !- Low Speed Supply Air Flow Ratio
-  ,                                       !- Medium Speed Supply Air Flow Ratio
-  0,                                      !- Maximum Outdoor Air Flow Rate {m3/s}
-  ,                                       !- Outdoor Air Schedule Name
-  {3bd8abd2-9e6d-4144-b31c-957c1ff1cae4}, !- Air Inlet Node Name
-  {265cf820-4677-4f9b-ba5b-31a8a9cd35c7}, !- Air Outlet Node Name
-  OutdoorAir:Mixer,                       !- Outdoor Air Mixer Object Type
-  ,                                       !- Outdoor Air Mixer Name
-  {e77c12b7-b016-405d-8e1b-965b508b47ae}, !- Supply Air Fan Name
-  {33d08b01-4f87-407a-b4cb-abefa19c5274}, !- Cooling Coil Name
-  autosize,                               !- Maximum Cold Water Flow Rate {m3/s}
-  ,                                       !- Minimum Cold Water Flow Rate {m3/s}
-  ,                                       !- Cooling Convergence Tolerance
-  {0c263a06-5935-481a-95d0-59eddc262e02}, !- Heating Coil Name
-  autosize,                               !- Maximum Hot Water Flow Rate {m3/s}
-  ,                                       !- Minimum Hot Water Flow Rate {m3/s}
-  ,                                       !- Heating Convergence Tolerance
-  ,                                       !- Supply Air Fan Operating Mode Schedule Name
-  autosize,                               !- Minimum Supply Air Temperature in Cooling Mode {C}
-  autosize;                               !- Maximum Supply Air Temperature in Heating Mode {C}
-
-OS:Node,
-  {fa997710-59d2-49a1-8930-5ec5652adeed}, !- Handle
-  Node 35,                                !- Name
-  {6dffe8cf-5f90-4a7c-a29d-db30f4247e8e}, !- Inlet Port
-  {3bd8abd2-9e6d-4144-b31c-957c1ff1cae4}; !- Outlet Port
-
-OS:Connection,
-  {6dffe8cf-5f90-4a7c-a29d-db30f4247e8e}, !- Handle
-  {60079136-d091-42a3-93e7-4346c70273d3}, !- Name
-  {f8d9669a-9baa-407a-8d3d-b014d483f18c}, !- Source Object
-  3,                                      !- Outlet Port
-  {fa997710-59d2-49a1-8930-5ec5652adeed}, !- Target Object
-  2;                                      !- Inlet Port
-
-OS:Connection,
-  {3bd8abd2-9e6d-4144-b31c-957c1ff1cae4}, !- Handle
-  {3764a5ae-ed43-4ab7-9f3a-4b55546ede2a}, !- Name
-  {fa997710-59d2-49a1-8930-5ec5652adeed}, !- Source Object
-  3,                                      !- Outlet Port
-  {434a36f0-34e6-4b5f-ac41-ba7917cf2290}, !- Target Object
-  9;                                      !- Inlet Port
-
-OS:Node,
-  {6e6b473a-92da-42c7-bfa0-7fffd465c414}, !- Handle
-  Node 36,                                !- Name
-  {265cf820-4677-4f9b-ba5b-31a8a9cd35c7}, !- Inlet Port
-  {a923007a-86d4-4fde-aeaa-7b52edf78fbe}; !- Outlet Port
-
-OS:Connection,
-  {a923007a-86d4-4fde-aeaa-7b52edf78fbe}, !- Handle
-  {b1e2633d-c9a0-45de-b95b-4af2d9a3dc3e}, !- Name
-  {6e6b473a-92da-42c7-bfa0-7fffd465c414}, !- Source Object
-  3,                                      !- Outlet Port
-  {4f6ef331-b7aa-42bf-980b-2b8a762938b9}, !- Target Object
-  3;                                      !- Inlet Port
-
-OS:Connection,
-  {265cf820-4677-4f9b-ba5b-31a8a9cd35c7}, !- Handle
-  {9d8b8c88-695e-4e49-8962-08c4e6c6d77f}, !- Name
-  {434a36f0-34e6-4b5f-ac41-ba7917cf2290}, !- Source Object
-  10,                                     !- Outlet Port
-  {6e6b473a-92da-42c7-bfa0-7fffd465c414}, !- Target Object
-  2;                                      !- Inlet Port
-
-OS:EnergyManagementSystem:Program,
-  {f56e800b-da66-4d0e-a811-abd25b139ee4}, !- Handle
-  Central_pumps_htg_program,              !- Name
-  Set central_pumps_h = Central_htg_pump_s; !- Program Line 1
-
-OS:EnergyManagementSystem:Sensor,
-  {919d9fe2-ea2a-4094-93fe-5403ee7a57bf}, !- Handle
-  Central_htg_pump_s,                     !- Name
-  Central htg pump,                       !- Output Variable or Output Meter Index Key Name
-  Pump Electric Energy;                   !- Output Variable or Output Meter Name
-
-OS:EnergyManagementSystem:OutputVariable,
-  {cdf901d5-0cdd-4ef9-a215-7328bfc7e83e}, !- Handle
-  Central htg pump:Pumps:Electricity,     !- Name
-  central_pumps_h,                        !- EMS Variable Name
-  Summed,                                 !- Type of Data in Variable
-  SystemTimestep,                         !- Update Frequency
-  {f56e800b-da66-4d0e-a811-abd25b139ee4}, !- EMS Program or Subroutine Name
-  J;                                      !- Units
-
-OS:EnergyManagementSystem:ProgramCallingManager,
-  {c09b61bb-f08f-437d-bfdb-de04f6d72629}, !- Handle
-  Central pump htg program calling manager, !- Name
-  EndOfSystemTimestepBeforeHVACReporting, !- EnergyPlus Model Calling Point
-  {f56e800b-da66-4d0e-a811-abd25b139ee4}; !- Program Name 1
-
-OS:EnergyManagementSystem:Program,
-  {f3a081f6-dc28-439b-b648-8d179bbc9942}, !- Handle
-  Central_pumps_clg_program,              !- Name
-  Set central_pumps_c = Central_clg_pump_s; !- Program Line 1
-
-OS:EnergyManagementSystem:Sensor,
-  {a0747bf6-78e5-4c28-b35d-a6d7d8298028}, !- Handle
-  Central_clg_pump_s,                     !- Name
-  Central clg pump,                       !- Output Variable or Output Meter Index Key Name
-  Pump Electric Energy;                   !- Output Variable or Output Meter Name
-
-OS:EnergyManagementSystem:OutputVariable,
-  {3eb1eedd-7812-4ad3-8e86-02a961e5c848}, !- Handle
-  Central clg pump:Pumps:Electricity,     !- Name
-  central_pumps_c,                        !- EMS Variable Name
-  Summed,                                 !- Type of Data in Variable
-  SystemTimestep,                         !- Update Frequency
-  {f3a081f6-dc28-439b-b648-8d179bbc9942}, !- EMS Program or Subroutine Name
-  J;                                      !- Units
-
-OS:EnergyManagementSystem:ProgramCallingManager,
-  {9bf85659-8e39-41dc-9fcc-9d37583bf324}, !- Handle
-  Central pump clg program calling manager, !- Name
-  EndOfSystemTimestepBeforeHVACReporting, !- EnergyPlus Model Calling Point
-  {f3a081f6-dc28-439b-b648-8d179bbc9942}; !- Program Name 1
-=======
   {4fa6651b-8291-4616-9e13-61f25aced750}, !- Handle
   Zone HVAC Equipment List 3,             !- Name
   {b685fe67-6c9d-47f9-9222-efdd5c0e5f2a}; !- Thermal Zone
@@ -3262,4 +1423,3 @@
   24,                                     !- Hour 1
   0,                                      !- Minute 1
   1;                                      !- Value Until Time 1
->>>>>>> 30cb9182
