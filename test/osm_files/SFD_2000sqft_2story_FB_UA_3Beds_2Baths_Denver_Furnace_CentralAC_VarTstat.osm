!- NOTE: Auto-generated from /test/osw_files/SFD_2000sqft_2story_FB_UA_3Beds_2Baths_Denver_Furnace_CentralAC_VarTstat.osw

OS:Version,
<<<<<<< HEAD
  {7b08bc29-38d3-43f4-9d25-6515375883c4}, !- Handle
  3.0.1;                                  !- Version Identifier

OS:SimulationControl,
  {4f7c2ace-6e4b-4c6c-8869-67a8ae98ea02}, !- Handle
=======
  {d46d4210-0673-4078-8336-1ebce6255b67}, !- Handle
  2.9.0;                                  !- Version Identifier

OS:SimulationControl,
  {2425c3d7-750f-4b23-a409-741d5c3a9cf5}, !- Handle
>>>>>>> fcfe5a62
  ,                                       !- Do Zone Sizing Calculation
  ,                                       !- Do System Sizing Calculation
  ,                                       !- Do Plant Sizing Calculation
  No;                                     !- Run Simulation for Sizing Periods

OS:Timestep,
<<<<<<< HEAD
  {0317e4d7-1fc6-48bb-b48d-8abbb5ab692c}, !- Handle
  6;                                      !- Number of Timesteps per Hour

OS:ShadowCalculation,
  {1e7a865f-6e37-42d7-925a-878e87db8880}, !- Handle
  PolygonClipping,                        !- Shading Calculation Method
  ,                                       !- Shading Calculation Update Frequency Method
  20,                                     !- Shading Calculation Update Frequency
  15000,                                  !- Maximum Figures in Shadow Overlap Calculations
  ,                                       !- Polygon Clipping Algorithm
  512,                                    !- Pixel Counting Resolution
  ,                                       !- Sky Diffuse Modeling Algorithm
  No,                                     !- Output External Shading Calculation Results
  No,                                     !- Disable Self-Shading Within Shading Zone Groups
  No;                                     !- Disable Self-Shading From Shading Zone Groups to Other Zones

OS:WeatherFile,
  {44800dd1-d46a-46f8-94a2-890a280263ae}, !- Handle
=======
  {86cac7d6-cbd0-4630-b996-2f7965823861}, !- Handle
  6;                                      !- Number of Timesteps per Hour

OS:ShadowCalculation,
  {1f8427b9-1c96-4829-83bd-7cce3d1f8e29}, !- Handle
  20,                                     !- Calculation Frequency
  200;                                    !- Maximum Figures in Shadow Overlap Calculations

OS:SurfaceConvectionAlgorithm:Outside,
  {c22fc806-7952-4d6d-afde-817250958b76}, !- Handle
  DOE-2;                                  !- Algorithm

OS:SurfaceConvectionAlgorithm:Inside,
  {551c4dd5-345a-47ea-927b-f70fc16b61b3}, !- Handle
  TARP;                                   !- Algorithm

OS:ZoneCapacitanceMultiplier:ResearchSpecial,
  {dd5f3747-1539-450b-b4f5-0303a9417afa}, !- Handle
  3.6,                                    !- Temperature Capacity Multiplier
  15,                                     !- Humidity Capacity Multiplier
  ;                                       !- Carbon Dioxide Capacity Multiplier

OS:RunPeriod,
  {324a4fbf-16b6-4f34-9e2a-8fa0cb7c6de7}, !- Handle
  Run Period 1,                           !- Name
  1,                                      !- Begin Month
  1,                                      !- Begin Day of Month
  12,                                     !- End Month
  31,                                     !- End Day of Month
  ,                                       !- Use Weather File Holidays and Special Days
  ,                                       !- Use Weather File Daylight Saving Period
  ,                                       !- Apply Weekend Holiday Rule
  ,                                       !- Use Weather File Rain Indicators
  ,                                       !- Use Weather File Snow Indicators
  ;                                       !- Number of Times Runperiod to be Repeated

OS:YearDescription,
  {fef750fb-10fd-4af5-ab23-bc2a3c4d3885}, !- Handle
  2007,                                   !- Calendar Year
  ,                                       !- Day of Week for Start Day
  ;                                       !- Is Leap Year

OS:WeatherFile,
  {2e2436a3-45a0-4b67-829f-58da25e97108}, !- Handle
>>>>>>> fcfe5a62
  Denver Intl Ap,                         !- City
  CO,                                     !- State Province Region
  USA,                                    !- Country
  TMY3,                                   !- Data Source
  725650,                                 !- WMO Number
  39.83,                                  !- Latitude {deg}
  -104.65,                                !- Longitude {deg}
  -7,                                     !- Time Zone {hr}
  1650,                                   !- Elevation {m}
  C:/OpenStudio/OpenStudio-BuildStock/resources/measures/HPXMLtoOpenStudio/weather/USA_CO_Denver.Intl.AP.725650_TMY3.epw, !- Url
  E23378AA;                               !- Checksum

OS:AdditionalProperties,
<<<<<<< HEAD
  {be5ef6e3-038a-4716-83af-1098e5efbb8a}, !- Handle
  {44800dd1-d46a-46f8-94a2-890a280263ae}, !- Object Name
=======
  {390e0a04-5465-4f3f-b836-cc0bcc705f77}, !- Handle
  {2e2436a3-45a0-4b67-829f-58da25e97108}, !- Object Name
>>>>>>> fcfe5a62
  EPWHeaderCity,                          !- Feature Name 1
  String,                                 !- Feature Data Type 1
  Denver Intl Ap,                         !- Feature Value 1
  EPWHeaderState,                         !- Feature Name 2
  String,                                 !- Feature Data Type 2
  CO,                                     !- Feature Value 2
  EPWHeaderCountry,                       !- Feature Name 3
  String,                                 !- Feature Data Type 3
  USA,                                    !- Feature Value 3
  EPWHeaderDataSource,                    !- Feature Name 4
  String,                                 !- Feature Data Type 4
  TMY3,                                   !- Feature Value 4
  EPWHeaderStation,                       !- Feature Name 5
  String,                                 !- Feature Data Type 5
  725650,                                 !- Feature Value 5
  EPWHeaderLatitude,                      !- Feature Name 6
  Double,                                 !- Feature Data Type 6
  39.829999999999998,                     !- Feature Value 6
  EPWHeaderLongitude,                     !- Feature Name 7
  Double,                                 !- Feature Data Type 7
  -104.65000000000001,                    !- Feature Value 7
  EPWHeaderTimezone,                      !- Feature Name 8
  Double,                                 !- Feature Data Type 8
  -7,                                     !- Feature Value 8
  EPWHeaderAltitude,                      !- Feature Name 9
  Double,                                 !- Feature Data Type 9
  5413.3858267716532,                     !- Feature Value 9
  EPWHeaderLocalPressure,                 !- Feature Name 10
  Double,                                 !- Feature Data Type 10
  0.81937567683596546,                    !- Feature Value 10
  EPWHeaderRecordsPerHour,                !- Feature Name 11
  Double,                                 !- Feature Data Type 11
  0,                                      !- Feature Value 11
  EPWDataAnnualAvgDrybulb,                !- Feature Name 12
  Double,                                 !- Feature Data Type 12
  51.575616438356228,                     !- Feature Value 12
  EPWDataAnnualMinDrybulb,                !- Feature Name 13
  Double,                                 !- Feature Data Type 13
  -2.9200000000000017,                    !- Feature Value 13
  EPWDataAnnualMaxDrybulb,                !- Feature Name 14
  Double,                                 !- Feature Data Type 14
  104,                                    !- Feature Value 14
  EPWDataCDD50F,                          !- Feature Name 15
  Double,                                 !- Feature Data Type 15
  3072.2925000000005,                     !- Feature Value 15
  EPWDataCDD65F,                          !- Feature Name 16
  Double,                                 !- Feature Data Type 16
  883.62000000000035,                     !- Feature Value 16
  EPWDataHDD50F,                          !- Feature Name 17
  Double,                                 !- Feature Data Type 17
  2497.1925000000001,                     !- Feature Value 17
  EPWDataHDD65F,                          !- Feature Name 18
  Double,                                 !- Feature Data Type 18
  5783.5200000000013,                     !- Feature Value 18
  EPWDataAnnualAvgWindspeed,              !- Feature Name 19
  Double,                                 !- Feature Data Type 19
  3.9165296803649667,                     !- Feature Value 19
  EPWDataMonthlyAvgDrybulbs,              !- Feature Name 20
  String,                                 !- Feature Data Type 20
  33.4191935483871&#4431.90142857142857&#4443.02620967741937&#4442.48624999999999&#4459.877741935483854&#4473.57574999999997&#4472.07975806451608&#4472.70008064516134&#4466.49200000000006&#4450.079112903225806&#4437.218250000000005&#4434.582177419354835, !- Feature Value 20
  EPWDataGroundMonthlyTemps,              !- Feature Name 21
  String,                                 !- Feature Data Type 21
  44.08306285945173&#4440.89570904991865&#4440.64045432632048&#4442.153016571250646&#4448.225111118704206&#4454.268919273837525&#4459.508577937551024&#4462.82777283423508&#4463.10975667174995&#4460.41014950381947&#4455.304105212311526&#4449.445696474514364, !- Feature Value 21
  EPWDataWSF,                             !- Feature Name 22
  Double,                                 !- Feature Data Type 22
  0.58999999999999997,                    !- Feature Value 22
  EPWDataMonthlyAvgDailyHighDrybulbs,     !- Feature Name 23
  String,                                 !- Feature Data Type 23
  47.41032258064516&#4446.58642857142857&#4455.15032258064517&#4453.708&#4472.80193548387098&#4488.67600000000002&#4486.1858064516129&#4485.87225806451613&#4482.082&#4463.18064516129033&#4448.73400000000001&#4448.87935483870968, !- Feature Value 23
  EPWDataMonthlyAvgDailyLowDrybulbs,      !- Feature Name 24
  String,                                 !- Feature Data Type 24
  19.347741935483874&#4419.856428571428573&#4430.316129032258065&#4431.112&#4447.41612903225806&#4457.901999999999994&#4459.063870967741934&#4460.956774193548384&#4452.352000000000004&#4438.41612903225806&#4427.002000000000002&#4423.02903225806451, !- Feature Value 24
  EPWDesignHeatingDrybulb,                !- Feature Name 25
  Double,                                 !- Feature Data Type 25
  12.02,                                  !- Feature Value 25
  EPWDesignHeatingWindspeed,              !- Feature Name 26
  Double,                                 !- Feature Data Type 26
  2.8062500000000004,                     !- Feature Value 26
  EPWDesignCoolingDrybulb,                !- Feature Name 27
  Double,                                 !- Feature Data Type 27
  91.939999999999998,                     !- Feature Value 27
  EPWDesignCoolingWetbulb,                !- Feature Name 28
  Double,                                 !- Feature Data Type 28
  59.95131430195849,                      !- Feature Value 28
  EPWDesignCoolingHumidityRatio,          !- Feature Name 29
  Double,                                 !- Feature Data Type 29
  0.0059161086834698092,                  !- Feature Value 29
  EPWDesignCoolingWindspeed,              !- Feature Name 30
  Double,                                 !- Feature Data Type 30
  3.7999999999999989,                     !- Feature Value 30
  EPWDesignDailyTemperatureRange,         !- Feature Name 31
  Double,                                 !- Feature Data Type 31
  24.915483870967748,                     !- Feature Value 31
  EPWDesignDehumidDrybulb,                !- Feature Name 32
  Double,                                 !- Feature Data Type 32
  67.996785714285721,                     !- Feature Value 32
  EPWDesignDehumidHumidityRatio,          !- Feature Name 33
  Double,                                 !- Feature Data Type 33
  0.012133744170488724,                   !- Feature Value 33
  EPWDesignCoolingDirectNormal,           !- Feature Name 34
  Double,                                 !- Feature Data Type 34
  985,                                    !- Feature Value 34
  EPWDesignCoolingDiffuseHorizontal,      !- Feature Name 35
  Double,                                 !- Feature Data Type 35
  84;                                     !- Feature Value 35

OS:YearDescription,
  {ab23833e-0fe3-4b95-9d84-5d96c90c7871}; !- Handle

OS:Site,
<<<<<<< HEAD
  {3d802c58-ed2f-4957-9381-77e6ee066df0}, !- Handle
=======
  {5e789e02-f9f1-46fa-a52f-01dd4187d751}, !- Handle
>>>>>>> fcfe5a62
  Denver Intl Ap_CO_USA,                  !- Name
  39.83,                                  !- Latitude {deg}
  -104.65,                                !- Longitude {deg}
  -7,                                     !- Time Zone {hr}
  1650,                                   !- Elevation {m}
  ;                                       !- Terrain

OS:ClimateZones,
<<<<<<< HEAD
  {5f3e939f-361c-48c9-bf6d-70733f1351ac}, !- Handle
  Building America,                       !- Climate Zone Institution Name 1
=======
  {104a6127-4dfd-4877-9f13-1781be8a7e4a}, !- Handle
  ,                                       !- Active Institution
  ,                                       !- Active Year
  ,                                       !- Climate Zone Institution Name 1
>>>>>>> fcfe5a62
  ,                                       !- Climate Zone Document Name 1
  0,                                      !- Climate Zone Document Year 1
  Cold;                                   !- Climate Zone Value 1

OS:Site:WaterMainsTemperature,
<<<<<<< HEAD
  {75690614-c568-4279-874a-520fdd58c1cf}, !- Handle
=======
  {e79287e5-6e5f-40f5-8c49-b7e20bb8b782}, !- Handle
>>>>>>> fcfe5a62
  Correlation,                            !- Calculation Method
  ,                                       !- Temperature Schedule Name
  10.8753424657535,                       !- Annual Average Outdoor Air Temperature {C}
  23.1524007936508;                       !- Maximum Difference In Monthly Average Outdoor Air Temperatures {deltaC}

OS:RunPeriodControl:DaylightSavingTime,
<<<<<<< HEAD
  {ed9eeb58-8451-46cc-a108-61bc9958430d}, !- Handle
=======
  {0b9f44ba-d984-434c-8ffa-ea5ca1067726}, !- Handle
>>>>>>> fcfe5a62
  4/7,                                    !- Start Date
  10/26;                                  !- End Date

OS:Site:GroundTemperature:Deep,
<<<<<<< HEAD
  {ffaf2c50-6eca-4c87-9796-2ccfe085689b}, !- Handle
=======
  {e4ceb5bd-f0eb-40be-8375-0b99b3668426}, !- Handle
>>>>>>> fcfe5a62
  10.8753424657535,                       !- January Deep Ground Temperature {C}
  10.8753424657535,                       !- February Deep Ground Temperature {C}
  10.8753424657535,                       !- March Deep Ground Temperature {C}
  10.8753424657535,                       !- April Deep Ground Temperature {C}
  10.8753424657535,                       !- May Deep Ground Temperature {C}
  10.8753424657535,                       !- June Deep Ground Temperature {C}
  10.8753424657535,                       !- July Deep Ground Temperature {C}
  10.8753424657535,                       !- August Deep Ground Temperature {C}
  10.8753424657535,                       !- September Deep Ground Temperature {C}
  10.8753424657535,                       !- October Deep Ground Temperature {C}
  10.8753424657535,                       !- November Deep Ground Temperature {C}
  10.8753424657535;                       !- December Deep Ground Temperature {C}

OS:Building,
<<<<<<< HEAD
  {945846f9-072d-4afe-9a88-729c55997d02}, !- Handle
=======
  {bf7ca11a-7ca1-4760-8eb5-6f6656160cb2}, !- Handle
>>>>>>> fcfe5a62
  Building 1,                             !- Name
  ,                                       !- Building Sector Type
  ,                                       !- North Axis {deg}
  ,                                       !- Nominal Floor to Floor Height {m}
  ,                                       !- Space Type Name
  ,                                       !- Default Construction Set Name
  ,                                       !- Default Schedule Set Name
  3,                                      !- Standards Number of Stories
  2,                                      !- Standards Number of Above Ground Stories
  ,                                       !- Standards Template
  singlefamilydetached,                   !- Standards Building Type
  1;                                      !- Standards Number of Living Units

OS:AdditionalProperties,
<<<<<<< HEAD
  {763b91bf-3f3e-4a20-b00a-af7de676548d}, !- Handle
  {945846f9-072d-4afe-9a88-729c55997d02}, !- Object Name
=======
  {72578886-f5b3-4bc1-b52a-d1c49d4a8029}, !- Handle
  {bf7ca11a-7ca1-4760-8eb5-6f6656160cb2}, !- Object Name
>>>>>>> fcfe5a62
  Total Units Represented,                !- Feature Name 1
  Integer,                                !- Feature Data Type 1
  1,                                      !- Feature Value 1
  Total Units Modeled,                    !- Feature Name 2
  Integer,                                !- Feature Data Type 2
  1;                                      !- Feature Value 2

OS:ThermalZone,
<<<<<<< HEAD
  {4ee52d44-2024-4f0e-9f31-31d35291bf75}, !- Handle
=======
  {91df7458-b39a-4e16-81f7-050fc4fe504d}, !- Handle
>>>>>>> fcfe5a62
  living zone,                            !- Name
  ,                                       !- Multiplier
  ,                                       !- Ceiling Height {m}
  ,                                       !- Volume {m3}
  ,                                       !- Floor Area {m2}
  ,                                       !- Zone Inside Convection Algorithm
  ,                                       !- Zone Outside Convection Algorithm
  ,                                       !- Zone Conditioning Equipment List Name
<<<<<<< HEAD
  {3b44aace-6b47-475a-a820-68a32a49abf0}, !- Zone Air Inlet Port List
  {ea9490cf-0310-4256-a951-97e312bae553}, !- Zone Air Exhaust Port List
  {d7f39598-61bb-45dd-b331-c4ae21bfd8e2}, !- Zone Air Node Name
  {2abf1f6b-be32-4527-a390-339c7ad6a023}, !- Zone Return Air Port List
=======
  {58270a03-b4ed-408c-9f42-d18d777b8af1}, !- Zone Air Inlet Port List
  {55ce2b78-b5c7-484b-b4e6-cd3eef49d013}, !- Zone Air Exhaust Port List
  {1baa4cbd-7c15-4f64-82e2-44f08f030a04}, !- Zone Air Node Name
  {01631584-b2ec-491b-aa0d-1fdcbcbeee50}, !- Zone Return Air Port List
>>>>>>> fcfe5a62
  ,                                       !- Primary Daylighting Control Name
  ,                                       !- Fraction of Zone Controlled by Primary Daylighting Control
  ,                                       !- Secondary Daylighting Control Name
  ,                                       !- Fraction of Zone Controlled by Secondary Daylighting Control
  ,                                       !- Illuminance Map Name
  ,                                       !- Group Rendering Name
<<<<<<< HEAD
  {af3a6004-f87b-42ea-bd4f-5b36eb5d8a1a}, !- Thermostat Name
  No;                                     !- Use Ideal Air Loads

OS:Node,
  {c1f00bca-9a38-446b-a873-9536a0914156}, !- Handle
  Node 1,                                 !- Name
  {d7f39598-61bb-45dd-b331-c4ae21bfd8e2}, !- Inlet Port
  ;                                       !- Outlet Port

OS:Connection,
  {d7f39598-61bb-45dd-b331-c4ae21bfd8e2}, !- Handle
  {f695fcff-5565-4c7f-8ea0-6ad19d5637b9}, !- Name
  {4ee52d44-2024-4f0e-9f31-31d35291bf75}, !- Source Object
  11,                                     !- Outlet Port
  {c1f00bca-9a38-446b-a873-9536a0914156}, !- Target Object
  2;                                      !- Inlet Port

OS:PortList,
  {3b44aace-6b47-475a-a820-68a32a49abf0}, !- Handle
  {c0380652-e49a-41f3-b5a7-69709df7e535}, !- Name
  {4ee52d44-2024-4f0e-9f31-31d35291bf75}, !- HVAC Component
  {a2f0d012-a2d9-4d8c-94f0-a3da09e26ca1}, !- Port 1
  {9b2bb987-966f-4210-b100-240abdc3f602}; !- Port 2

OS:PortList,
  {ea9490cf-0310-4256-a951-97e312bae553}, !- Handle
  {d907eecf-0d62-4be0-bf91-92acd5df9bfc}, !- Name
  {4ee52d44-2024-4f0e-9f31-31d35291bf75}; !- HVAC Component

OS:PortList,
  {2abf1f6b-be32-4527-a390-339c7ad6a023}, !- Handle
  {ca52a6cb-d694-44d8-83de-1b7f2571e2e5}, !- Name
  {4ee52d44-2024-4f0e-9f31-31d35291bf75}, !- HVAC Component
  {402001ca-e294-44e5-8c95-b6a8636c2017}, !- Port 1
  {49defe40-c315-4ec4-ac42-8f6b9b3ccfc8}; !- Port 2

OS:Sizing:Zone,
  {f9e9c53a-3195-462c-907f-c425d69e9fec}, !- Handle
  {4ee52d44-2024-4f0e-9f31-31d35291bf75}, !- Zone or ZoneList Name
=======
  ,                                       !- Thermostat Name
  No;                                     !- Use Ideal Air Loads

OS:Node,
  {ca1993ec-9264-4bcf-8702-1b96b8af5299}, !- Handle
  Node 1,                                 !- Name
  {1baa4cbd-7c15-4f64-82e2-44f08f030a04}, !- Inlet Port
  ;                                       !- Outlet Port

OS:Connection,
  {1baa4cbd-7c15-4f64-82e2-44f08f030a04}, !- Handle
  {0c9aa46c-a6b9-4057-92d1-a8b970e1d2ba}, !- Name
  {91df7458-b39a-4e16-81f7-050fc4fe504d}, !- Source Object
  11,                                     !- Outlet Port
  {ca1993ec-9264-4bcf-8702-1b96b8af5299}, !- Target Object
  2;                                      !- Inlet Port

OS:PortList,
  {58270a03-b4ed-408c-9f42-d18d777b8af1}, !- Handle
  {09af375a-853b-4ff3-8658-9eada41c2f84}, !- Name
  {91df7458-b39a-4e16-81f7-050fc4fe504d}; !- HVAC Component

OS:PortList,
  {55ce2b78-b5c7-484b-b4e6-cd3eef49d013}, !- Handle
  {f98eb8d4-3b30-4ac6-ab07-0bff5051f408}, !- Name
  {91df7458-b39a-4e16-81f7-050fc4fe504d}; !- HVAC Component

OS:PortList,
  {01631584-b2ec-491b-aa0d-1fdcbcbeee50}, !- Handle
  {1bee79d3-6ae4-4bcb-9158-cae68302fae1}, !- Name
  {91df7458-b39a-4e16-81f7-050fc4fe504d}; !- HVAC Component

OS:Sizing:Zone,
  {45d38421-5f29-42f5-96a4-eff2d5ae49fd}, !- Handle
  {91df7458-b39a-4e16-81f7-050fc4fe504d}, !- Zone or ZoneList Name
>>>>>>> fcfe5a62
  SupplyAirTemperature,                   !- Zone Cooling Design Supply Air Temperature Input Method
  14,                                     !- Zone Cooling Design Supply Air Temperature {C}
  11.11,                                  !- Zone Cooling Design Supply Air Temperature Difference {deltaC}
  SupplyAirTemperature,                   !- Zone Heating Design Supply Air Temperature Input Method
  40,                                     !- Zone Heating Design Supply Air Temperature {C}
  11.11,                                  !- Zone Heating Design Supply Air Temperature Difference {deltaC}
  0.0085,                                 !- Zone Cooling Design Supply Air Humidity Ratio {kg-H2O/kg-air}
  0.008,                                  !- Zone Heating Design Supply Air Humidity Ratio {kg-H2O/kg-air}
  ,                                       !- Zone Heating Sizing Factor
  ,                                       !- Zone Cooling Sizing Factor
  DesignDay,                              !- Cooling Design Air Flow Method
  ,                                       !- Cooling Design Air Flow Rate {m3/s}
  ,                                       !- Cooling Minimum Air Flow per Zone Floor Area {m3/s-m2}
  ,                                       !- Cooling Minimum Air Flow {m3/s}
  ,                                       !- Cooling Minimum Air Flow Fraction
  DesignDay,                              !- Heating Design Air Flow Method
  ,                                       !- Heating Design Air Flow Rate {m3/s}
  ,                                       !- Heating Maximum Air Flow per Zone Floor Area {m3/s-m2}
  ,                                       !- Heating Maximum Air Flow {m3/s}
  ,                                       !- Heating Maximum Air Flow Fraction
  No,                                     !- Account for Dedicated Outdoor Air System
  NeutralSupplyAir,                       !- Dedicated Outdoor Air System Control Strategy
  autosize,                               !- Dedicated Outdoor Air Low Setpoint Temperature for Design {C}
  autosize;                               !- Dedicated Outdoor Air High Setpoint Temperature for Design {C}

OS:ZoneHVAC:EquipmentList,
<<<<<<< HEAD
  {d829221b-28d0-411f-b879-29b7cf83fc25}, !- Handle
  Zone HVAC Equipment List 1,             !- Name
  {4ee52d44-2024-4f0e-9f31-31d35291bf75}, !- Thermal Zone
  SequentialLoad,                         !- Load Distribution Scheme
  {e8e63494-b5ff-4067-ab03-b2eebd252064}, !- Zone Equipment 1
  1,                                      !- Zone Equipment Cooling Sequence 1
  1,                                      !- Zone Equipment Heating or No-Load Sequence 1
  ,                                       !- Zone Equipment Sequential Cooling Fraction Schedule Name 1
  ,                                       !- Zone Equipment Sequential Heating Fraction Schedule Name 1
  {63defdfb-7134-4906-a530-ae35a179ff5d}, !- Zone Equipment 2
  2,                                      !- Zone Equipment Cooling Sequence 2
  2,                                      !- Zone Equipment Heating or No-Load Sequence 2
  ,                                       !- Zone Equipment Sequential Cooling Fraction Schedule Name 2
  ;                                       !- Zone Equipment Sequential Heating Fraction Schedule Name 2

OS:Space,
  {59ef70a6-ad11-42ea-8395-a8386a4df82e}, !- Handle
  living space,                           !- Name
  {09271b34-53d9-4cf0-9b36-c278e757146b}, !- Space Type Name
=======
  {cfff9154-6ba6-40e8-8dde-5c445deb519f}, !- Handle
  Zone HVAC Equipment List 1,             !- Name
  {91df7458-b39a-4e16-81f7-050fc4fe504d}; !- Thermal Zone

OS:Space,
  {9597a429-afe6-450b-a3e0-9b39daf623e3}, !- Handle
  living space,                           !- Name
  {1d307718-193a-4e11-bb14-c3843a6ec18c}, !- Space Type Name
>>>>>>> fcfe5a62
  ,                                       !- Default Construction Set Name
  ,                                       !- Default Schedule Set Name
  -0,                                     !- Direction of Relative North {deg}
  0,                                      !- X Origin {m}
  0,                                      !- Y Origin {m}
  0,                                      !- Z Origin {m}
  ,                                       !- Building Story Name
<<<<<<< HEAD
  {4ee52d44-2024-4f0e-9f31-31d35291bf75}, !- Thermal Zone Name
  ,                                       !- Part of Total Floor Area
  ,                                       !- Design Specification Outdoor Air Object Name
  {6223c3ca-85de-4645-a70e-28e93ccb4674}; !- Building Unit Name

OS:Surface,
  {8fe99567-63b7-41fe-be68-48e8f35c3565}, !- Handle
  Surface 1,                              !- Name
  Floor,                                  !- Surface Type
  ,                                       !- Construction Name
  {59ef70a6-ad11-42ea-8395-a8386a4df82e}, !- Space Name
  Surface,                                !- Outside Boundary Condition
  {d06fdd33-3d35-41df-b7d8-0836c5061add}, !- Outside Boundary Condition Object
=======
  {91df7458-b39a-4e16-81f7-050fc4fe504d}, !- Thermal Zone Name
  ,                                       !- Part of Total Floor Area
  ,                                       !- Design Specification Outdoor Air Object Name
  {6069a53e-61b1-4826-9e6e-2dec12e8fed4}; !- Building Unit Name

OS:Surface,
  {c9021563-fb11-4f27-a838-61f2d0fcc420}, !- Handle
  Surface 1,                              !- Name
  Floor,                                  !- Surface Type
  ,                                       !- Construction Name
  {9597a429-afe6-450b-a3e0-9b39daf623e3}, !- Space Name
  Surface,                                !- Outside Boundary Condition
  {471cff2f-d0d9-460d-a9a3-fd2e60a61f96}, !- Outside Boundary Condition Object
>>>>>>> fcfe5a62
  NoSun,                                  !- Sun Exposure
  NoWind,                                 !- Wind Exposure
  ,                                       !- View Factor to Ground
  ,                                       !- Number of Vertices
  0, 0, 0,                                !- X,Y,Z Vertex 1 {m}
  0, 5.56486118425249, 0,                 !- X,Y,Z Vertex 2 {m}
  11.129722368505, 5.56486118425249, 0,   !- X,Y,Z Vertex 3 {m}
  11.129722368505, 0, 0;                  !- X,Y,Z Vertex 4 {m}

OS:Surface,
<<<<<<< HEAD
  {edecb64a-5c5c-4eed-b6cc-e68d631a5230}, !- Handle
  Surface 2,                              !- Name
  Wall,                                   !- Surface Type
  ,                                       !- Construction Name
  {59ef70a6-ad11-42ea-8395-a8386a4df82e}, !- Space Name
=======
  {408179e5-c345-4ed3-bf00-853b23c87a4c}, !- Handle
  Surface 2,                              !- Name
  Wall,                                   !- Surface Type
  ,                                       !- Construction Name
  {9597a429-afe6-450b-a3e0-9b39daf623e3}, !- Space Name
>>>>>>> fcfe5a62
  Outdoors,                               !- Outside Boundary Condition
  ,                                       !- Outside Boundary Condition Object
  SunExposed,                             !- Sun Exposure
  WindExposed,                            !- Wind Exposure
  ,                                       !- View Factor to Ground
  ,                                       !- Number of Vertices
  0, 5.56486118425249, 2.4384,            !- X,Y,Z Vertex 1 {m}
  0, 5.56486118425249, 0,                 !- X,Y,Z Vertex 2 {m}
  0, 0, 0,                                !- X,Y,Z Vertex 3 {m}
  0, 0, 2.4384;                           !- X,Y,Z Vertex 4 {m}

OS:Surface,
<<<<<<< HEAD
  {b4e60c21-8acf-4683-b214-e4712417641f}, !- Handle
  Surface 3,                              !- Name
  Wall,                                   !- Surface Type
  ,                                       !- Construction Name
  {59ef70a6-ad11-42ea-8395-a8386a4df82e}, !- Space Name
=======
  {0109cf6d-190e-4423-8268-8e4f46901e13}, !- Handle
  Surface 3,                              !- Name
  Wall,                                   !- Surface Type
  ,                                       !- Construction Name
  {9597a429-afe6-450b-a3e0-9b39daf623e3}, !- Space Name
>>>>>>> fcfe5a62
  Outdoors,                               !- Outside Boundary Condition
  ,                                       !- Outside Boundary Condition Object
  SunExposed,                             !- Sun Exposure
  WindExposed,                            !- Wind Exposure
  ,                                       !- View Factor to Ground
  ,                                       !- Number of Vertices
  11.129722368505, 5.56486118425249, 2.4384, !- X,Y,Z Vertex 1 {m}
  11.129722368505, 5.56486118425249, 0,   !- X,Y,Z Vertex 2 {m}
  0, 5.56486118425249, 0,                 !- X,Y,Z Vertex 3 {m}
  0, 5.56486118425249, 2.4384;            !- X,Y,Z Vertex 4 {m}

OS:Surface,
<<<<<<< HEAD
  {10a57f4b-a9f1-44a8-8577-36f570b98718}, !- Handle
  Surface 4,                              !- Name
  Wall,                                   !- Surface Type
  ,                                       !- Construction Name
  {59ef70a6-ad11-42ea-8395-a8386a4df82e}, !- Space Name
=======
  {3c53f2cc-1b17-4c7c-80f6-4dcfd6708bea}, !- Handle
  Surface 4,                              !- Name
  Wall,                                   !- Surface Type
  ,                                       !- Construction Name
  {9597a429-afe6-450b-a3e0-9b39daf623e3}, !- Space Name
>>>>>>> fcfe5a62
  Outdoors,                               !- Outside Boundary Condition
  ,                                       !- Outside Boundary Condition Object
  SunExposed,                             !- Sun Exposure
  WindExposed,                            !- Wind Exposure
  ,                                       !- View Factor to Ground
  ,                                       !- Number of Vertices
  11.129722368505, 0, 2.4384,             !- X,Y,Z Vertex 1 {m}
  11.129722368505, 0, 0,                  !- X,Y,Z Vertex 2 {m}
  11.129722368505, 5.56486118425249, 0,   !- X,Y,Z Vertex 3 {m}
  11.129722368505, 5.56486118425249, 2.4384; !- X,Y,Z Vertex 4 {m}

OS:Surface,
<<<<<<< HEAD
  {5a45ff6d-82c3-492f-ab3a-741ec751ab99}, !- Handle
  Surface 5,                              !- Name
  Wall,                                   !- Surface Type
  ,                                       !- Construction Name
  {59ef70a6-ad11-42ea-8395-a8386a4df82e}, !- Space Name
=======
  {35c583be-1809-49f9-af36-754fd1dfb955}, !- Handle
  Surface 5,                              !- Name
  Wall,                                   !- Surface Type
  ,                                       !- Construction Name
  {9597a429-afe6-450b-a3e0-9b39daf623e3}, !- Space Name
>>>>>>> fcfe5a62
  Outdoors,                               !- Outside Boundary Condition
  ,                                       !- Outside Boundary Condition Object
  SunExposed,                             !- Sun Exposure
  WindExposed,                            !- Wind Exposure
  ,                                       !- View Factor to Ground
  ,                                       !- Number of Vertices
  0, 0, 2.4384,                           !- X,Y,Z Vertex 1 {m}
  0, 0, 0,                                !- X,Y,Z Vertex 2 {m}
  11.129722368505, 0, 0,                  !- X,Y,Z Vertex 3 {m}
  11.129722368505, 0, 2.4384;             !- X,Y,Z Vertex 4 {m}

OS:Surface,
<<<<<<< HEAD
  {749ac99e-7a26-4b7d-b394-3357c705e3f7}, !- Handle
  Surface 6,                              !- Name
  RoofCeiling,                            !- Surface Type
  ,                                       !- Construction Name
  {59ef70a6-ad11-42ea-8395-a8386a4df82e}, !- Space Name
  Surface,                                !- Outside Boundary Condition
  {7f85c305-a3b3-4f11-8228-c6e20e5eb4b9}, !- Outside Boundary Condition Object
=======
  {21d0f2e5-d46b-4582-808e-105173e1b4e8}, !- Handle
  Surface 6,                              !- Name
  RoofCeiling,                            !- Surface Type
  ,                                       !- Construction Name
  {9597a429-afe6-450b-a3e0-9b39daf623e3}, !- Space Name
  Surface,                                !- Outside Boundary Condition
  {18488a4b-39fc-402b-ad99-ecf47b7be594}, !- Outside Boundary Condition Object
>>>>>>> fcfe5a62
  NoSun,                                  !- Sun Exposure
  NoWind,                                 !- Wind Exposure
  ,                                       !- View Factor to Ground
  ,                                       !- Number of Vertices
  11.129722368505, 0, 2.4384,             !- X,Y,Z Vertex 1 {m}
  11.129722368505, 5.56486118425249, 2.4384, !- X,Y,Z Vertex 2 {m}
  0, 5.56486118425249, 2.4384,            !- X,Y,Z Vertex 3 {m}
  0, 0, 2.4384;                           !- X,Y,Z Vertex 4 {m}

OS:SpaceType,
<<<<<<< HEAD
  {09271b34-53d9-4cf0-9b36-c278e757146b}, !- Handle
=======
  {1d307718-193a-4e11-bb14-c3843a6ec18c}, !- Handle
>>>>>>> fcfe5a62
  Space Type 1,                           !- Name
  ,                                       !- Default Construction Set Name
  ,                                       !- Default Schedule Set Name
  ,                                       !- Group Rendering Name
  ,                                       !- Design Specification Outdoor Air Object Name
  ,                                       !- Standards Template
  ,                                       !- Standards Building Type
  living;                                 !- Standards Space Type

OS:Space,
<<<<<<< HEAD
  {1a7b34e2-1087-4d4f-8eaa-0834ef19456f}, !- Handle
  living space|story 2,                   !- Name
  {09271b34-53d9-4cf0-9b36-c278e757146b}, !- Space Type Name
=======
  {51ccecbb-32d3-469a-836b-4b0f70a0b848}, !- Handle
  living space|story 2,                   !- Name
  {1d307718-193a-4e11-bb14-c3843a6ec18c}, !- Space Type Name
>>>>>>> fcfe5a62
  ,                                       !- Default Construction Set Name
  ,                                       !- Default Schedule Set Name
  -0,                                     !- Direction of Relative North {deg}
  0,                                      !- X Origin {m}
  0,                                      !- Y Origin {m}
  2.4384,                                 !- Z Origin {m}
  ,                                       !- Building Story Name
<<<<<<< HEAD
  {4ee52d44-2024-4f0e-9f31-31d35291bf75}, !- Thermal Zone Name
  ,                                       !- Part of Total Floor Area
  ,                                       !- Design Specification Outdoor Air Object Name
  {6223c3ca-85de-4645-a70e-28e93ccb4674}; !- Building Unit Name

OS:Surface,
  {7f85c305-a3b3-4f11-8228-c6e20e5eb4b9}, !- Handle
  Surface 7,                              !- Name
  Floor,                                  !- Surface Type
  ,                                       !- Construction Name
  {1a7b34e2-1087-4d4f-8eaa-0834ef19456f}, !- Space Name
  Surface,                                !- Outside Boundary Condition
  {749ac99e-7a26-4b7d-b394-3357c705e3f7}, !- Outside Boundary Condition Object
=======
  {91df7458-b39a-4e16-81f7-050fc4fe504d}, !- Thermal Zone Name
  ,                                       !- Part of Total Floor Area
  ,                                       !- Design Specification Outdoor Air Object Name
  {6069a53e-61b1-4826-9e6e-2dec12e8fed4}; !- Building Unit Name

OS:Surface,
  {18488a4b-39fc-402b-ad99-ecf47b7be594}, !- Handle
  Surface 7,                              !- Name
  Floor,                                  !- Surface Type
  ,                                       !- Construction Name
  {51ccecbb-32d3-469a-836b-4b0f70a0b848}, !- Space Name
  Surface,                                !- Outside Boundary Condition
  {21d0f2e5-d46b-4582-808e-105173e1b4e8}, !- Outside Boundary Condition Object
>>>>>>> fcfe5a62
  NoSun,                                  !- Sun Exposure
  NoWind,                                 !- Wind Exposure
  ,                                       !- View Factor to Ground
  ,                                       !- Number of Vertices
  0, 0, 0,                                !- X,Y,Z Vertex 1 {m}
  0, 5.56486118425249, 0,                 !- X,Y,Z Vertex 2 {m}
  11.129722368505, 5.56486118425249, 0,   !- X,Y,Z Vertex 3 {m}
  11.129722368505, 0, 0;                  !- X,Y,Z Vertex 4 {m}

OS:Surface,
<<<<<<< HEAD
  {921418d4-dba7-4d80-aa45-fcb4239ee332}, !- Handle
  Surface 8,                              !- Name
  Wall,                                   !- Surface Type
  ,                                       !- Construction Name
  {1a7b34e2-1087-4d4f-8eaa-0834ef19456f}, !- Space Name
=======
  {23dca7d1-aacb-4ca4-b4df-da6c91ae5885}, !- Handle
  Surface 8,                              !- Name
  Wall,                                   !- Surface Type
  ,                                       !- Construction Name
  {51ccecbb-32d3-469a-836b-4b0f70a0b848}, !- Space Name
>>>>>>> fcfe5a62
  Outdoors,                               !- Outside Boundary Condition
  ,                                       !- Outside Boundary Condition Object
  SunExposed,                             !- Sun Exposure
  WindExposed,                            !- Wind Exposure
  ,                                       !- View Factor to Ground
  ,                                       !- Number of Vertices
  0, 5.56486118425249, 2.4384,            !- X,Y,Z Vertex 1 {m}
  0, 5.56486118425249, 0,                 !- X,Y,Z Vertex 2 {m}
  0, 0, 0,                                !- X,Y,Z Vertex 3 {m}
  0, 0, 2.4384;                           !- X,Y,Z Vertex 4 {m}

OS:Surface,
<<<<<<< HEAD
  {4bbe0baf-659a-45bd-a0ce-ed1b60b38252}, !- Handle
  Surface 9,                              !- Name
  Wall,                                   !- Surface Type
  ,                                       !- Construction Name
  {1a7b34e2-1087-4d4f-8eaa-0834ef19456f}, !- Space Name
=======
  {f43442e6-9238-487d-afc2-0624f7e7161c}, !- Handle
  Surface 9,                              !- Name
  Wall,                                   !- Surface Type
  ,                                       !- Construction Name
  {51ccecbb-32d3-469a-836b-4b0f70a0b848}, !- Space Name
>>>>>>> fcfe5a62
  Outdoors,                               !- Outside Boundary Condition
  ,                                       !- Outside Boundary Condition Object
  SunExposed,                             !- Sun Exposure
  WindExposed,                            !- Wind Exposure
  ,                                       !- View Factor to Ground
  ,                                       !- Number of Vertices
  11.129722368505, 5.56486118425249, 2.4384, !- X,Y,Z Vertex 1 {m}
  11.129722368505, 5.56486118425249, 0,   !- X,Y,Z Vertex 2 {m}
  0, 5.56486118425249, 0,                 !- X,Y,Z Vertex 3 {m}
  0, 5.56486118425249, 2.4384;            !- X,Y,Z Vertex 4 {m}

OS:Surface,
<<<<<<< HEAD
  {7e92fd8a-71f3-4751-8db4-b8e42b88afc0}, !- Handle
  Surface 10,                             !- Name
  Wall,                                   !- Surface Type
  ,                                       !- Construction Name
  {1a7b34e2-1087-4d4f-8eaa-0834ef19456f}, !- Space Name
=======
  {549b103d-db93-40cb-b1b6-7b9fdd513274}, !- Handle
  Surface 10,                             !- Name
  Wall,                                   !- Surface Type
  ,                                       !- Construction Name
  {51ccecbb-32d3-469a-836b-4b0f70a0b848}, !- Space Name
>>>>>>> fcfe5a62
  Outdoors,                               !- Outside Boundary Condition
  ,                                       !- Outside Boundary Condition Object
  SunExposed,                             !- Sun Exposure
  WindExposed,                            !- Wind Exposure
  ,                                       !- View Factor to Ground
  ,                                       !- Number of Vertices
  11.129722368505, 0, 2.4384,             !- X,Y,Z Vertex 1 {m}
  11.129722368505, 0, 0,                  !- X,Y,Z Vertex 2 {m}
  11.129722368505, 5.56486118425249, 0,   !- X,Y,Z Vertex 3 {m}
  11.129722368505, 5.56486118425249, 2.4384; !- X,Y,Z Vertex 4 {m}

OS:Surface,
<<<<<<< HEAD
  {bf31e307-1b29-4542-85a2-a3446523bd53}, !- Handle
  Surface 11,                             !- Name
  Wall,                                   !- Surface Type
  ,                                       !- Construction Name
  {1a7b34e2-1087-4d4f-8eaa-0834ef19456f}, !- Space Name
=======
  {051683bc-86fe-47df-a323-a7782fae2ea9}, !- Handle
  Surface 11,                             !- Name
  Wall,                                   !- Surface Type
  ,                                       !- Construction Name
  {51ccecbb-32d3-469a-836b-4b0f70a0b848}, !- Space Name
>>>>>>> fcfe5a62
  Outdoors,                               !- Outside Boundary Condition
  ,                                       !- Outside Boundary Condition Object
  SunExposed,                             !- Sun Exposure
  WindExposed,                            !- Wind Exposure
  ,                                       !- View Factor to Ground
  ,                                       !- Number of Vertices
  0, 0, 2.4384,                           !- X,Y,Z Vertex 1 {m}
  0, 0, 0,                                !- X,Y,Z Vertex 2 {m}
  11.129722368505, 0, 0,                  !- X,Y,Z Vertex 3 {m}
  11.129722368505, 0, 2.4384;             !- X,Y,Z Vertex 4 {m}

OS:Surface,
<<<<<<< HEAD
  {5c348656-410d-412c-b91b-40e6cadd945c}, !- Handle
  Surface 12,                             !- Name
  RoofCeiling,                            !- Surface Type
  ,                                       !- Construction Name
  {1a7b34e2-1087-4d4f-8eaa-0834ef19456f}, !- Space Name
  Surface,                                !- Outside Boundary Condition
  {fdb34e60-2bd3-403a-a774-7a292f142640}, !- Outside Boundary Condition Object
=======
  {3b6aba59-cad8-4d55-a0d8-11c53d516ec2}, !- Handle
  Surface 12,                             !- Name
  RoofCeiling,                            !- Surface Type
  ,                                       !- Construction Name
  {51ccecbb-32d3-469a-836b-4b0f70a0b848}, !- Space Name
  Surface,                                !- Outside Boundary Condition
  {016b3826-7b0d-4897-ae7f-c643261009b9}, !- Outside Boundary Condition Object
>>>>>>> fcfe5a62
  NoSun,                                  !- Sun Exposure
  NoWind,                                 !- Wind Exposure
  ,                                       !- View Factor to Ground
  ,                                       !- Number of Vertices
  11.129722368505, 0, 2.4384,             !- X,Y,Z Vertex 1 {m}
  11.129722368505, 5.56486118425249, 2.4384, !- X,Y,Z Vertex 2 {m}
  0, 5.56486118425249, 2.4384,            !- X,Y,Z Vertex 3 {m}
  0, 0, 2.4384;                           !- X,Y,Z Vertex 4 {m}

OS:Surface,
<<<<<<< HEAD
  {fdb34e60-2bd3-403a-a774-7a292f142640}, !- Handle
  Surface 13,                             !- Name
  Floor,                                  !- Surface Type
  ,                                       !- Construction Name
  {59fa7763-150f-4cc8-859f-a2675b11e707}, !- Space Name
  Surface,                                !- Outside Boundary Condition
  {5c348656-410d-412c-b91b-40e6cadd945c}, !- Outside Boundary Condition Object
=======
  {016b3826-7b0d-4897-ae7f-c643261009b9}, !- Handle
  Surface 13,                             !- Name
  Floor,                                  !- Surface Type
  ,                                       !- Construction Name
  {9073b8c2-db75-4078-b763-5133c6697da5}, !- Space Name
  Surface,                                !- Outside Boundary Condition
  {3b6aba59-cad8-4d55-a0d8-11c53d516ec2}, !- Outside Boundary Condition Object
>>>>>>> fcfe5a62
  NoSun,                                  !- Sun Exposure
  NoWind,                                 !- Wind Exposure
  ,                                       !- View Factor to Ground
  ,                                       !- Number of Vertices
  0, 5.56486118425249, 0,                 !- X,Y,Z Vertex 1 {m}
  11.129722368505, 5.56486118425249, 0,   !- X,Y,Z Vertex 2 {m}
  11.129722368505, 0, 0,                  !- X,Y,Z Vertex 3 {m}
  0, 0, 0;                                !- X,Y,Z Vertex 4 {m}

OS:Surface,
<<<<<<< HEAD
  {2272c22f-a98d-45ea-9c2f-7ba9ba54c4f3}, !- Handle
  Surface 14,                             !- Name
  RoofCeiling,                            !- Surface Type
  ,                                       !- Construction Name
  {59fa7763-150f-4cc8-859f-a2675b11e707}, !- Space Name
=======
  {75d60107-a4ee-4aa3-b06a-94b71cc022ed}, !- Handle
  Surface 14,                             !- Name
  RoofCeiling,                            !- Surface Type
  ,                                       !- Construction Name
  {9073b8c2-db75-4078-b763-5133c6697da5}, !- Space Name
>>>>>>> fcfe5a62
  Outdoors,                               !- Outside Boundary Condition
  ,                                       !- Outside Boundary Condition Object
  SunExposed,                             !- Sun Exposure
  WindExposed,                            !- Wind Exposure
  ,                                       !- View Factor to Ground
  ,                                       !- Number of Vertices
  11.129722368505, 2.78243059212624, 1.39121529606312, !- X,Y,Z Vertex 1 {m}
  0, 2.78243059212624, 1.39121529606312,  !- X,Y,Z Vertex 2 {m}
  0, 0, 0,                                !- X,Y,Z Vertex 3 {m}
  11.129722368505, 0, 0;                  !- X,Y,Z Vertex 4 {m}

OS:Surface,
<<<<<<< HEAD
  {d9e6d982-d7ee-4490-acd6-cdaedb405f0b}, !- Handle
  Surface 15,                             !- Name
  RoofCeiling,                            !- Surface Type
  ,                                       !- Construction Name
  {59fa7763-150f-4cc8-859f-a2675b11e707}, !- Space Name
=======
  {2cebc4e5-d301-4dc0-b1c2-61ccd58cd285}, !- Handle
  Surface 15,                             !- Name
  RoofCeiling,                            !- Surface Type
  ,                                       !- Construction Name
  {9073b8c2-db75-4078-b763-5133c6697da5}, !- Space Name
>>>>>>> fcfe5a62
  Outdoors,                               !- Outside Boundary Condition
  ,                                       !- Outside Boundary Condition Object
  SunExposed,                             !- Sun Exposure
  WindExposed,                            !- Wind Exposure
  ,                                       !- View Factor to Ground
  ,                                       !- Number of Vertices
  0, 2.78243059212624, 1.39121529606312,  !- X,Y,Z Vertex 1 {m}
  11.129722368505, 2.78243059212624, 1.39121529606312, !- X,Y,Z Vertex 2 {m}
  11.129722368505, 5.56486118425249, 0,   !- X,Y,Z Vertex 3 {m}
  0, 5.56486118425249, 0;                 !- X,Y,Z Vertex 4 {m}

OS:Surface,
<<<<<<< HEAD
  {d42c94ba-0082-4269-8d6f-3bfb1ed09582}, !- Handle
  Surface 16,                             !- Name
  Wall,                                   !- Surface Type
  ,                                       !- Construction Name
  {59fa7763-150f-4cc8-859f-a2675b11e707}, !- Space Name
=======
  {8307c3c1-f21f-4970-9805-691da7956838}, !- Handle
  Surface 16,                             !- Name
  Wall,                                   !- Surface Type
  ,                                       !- Construction Name
  {9073b8c2-db75-4078-b763-5133c6697da5}, !- Space Name
>>>>>>> fcfe5a62
  Outdoors,                               !- Outside Boundary Condition
  ,                                       !- Outside Boundary Condition Object
  SunExposed,                             !- Sun Exposure
  WindExposed,                            !- Wind Exposure
  ,                                       !- View Factor to Ground
  ,                                       !- Number of Vertices
  0, 2.78243059212624, 1.39121529606312,  !- X,Y,Z Vertex 1 {m}
  0, 5.56486118425249, 0,                 !- X,Y,Z Vertex 2 {m}
  0, 0, 0;                                !- X,Y,Z Vertex 3 {m}

OS:Surface,
<<<<<<< HEAD
  {e80facd9-1bfc-4a6d-ba32-9367efeca225}, !- Handle
  Surface 17,                             !- Name
  Wall,                                   !- Surface Type
  ,                                       !- Construction Name
  {59fa7763-150f-4cc8-859f-a2675b11e707}, !- Space Name
=======
  {1c4c9ffe-f8dc-4c60-8962-29c7b51f4f7d}, !- Handle
  Surface 17,                             !- Name
  Wall,                                   !- Surface Type
  ,                                       !- Construction Name
  {9073b8c2-db75-4078-b763-5133c6697da5}, !- Space Name
>>>>>>> fcfe5a62
  Outdoors,                               !- Outside Boundary Condition
  ,                                       !- Outside Boundary Condition Object
  SunExposed,                             !- Sun Exposure
  WindExposed,                            !- Wind Exposure
  ,                                       !- View Factor to Ground
  ,                                       !- Number of Vertices
  11.129722368505, 2.78243059212624, 1.39121529606312, !- X,Y,Z Vertex 1 {m}
  11.129722368505, 0, 0,                  !- X,Y,Z Vertex 2 {m}
  11.129722368505, 5.56486118425249, 0;   !- X,Y,Z Vertex 3 {m}

OS:Space,
<<<<<<< HEAD
  {59fa7763-150f-4cc8-859f-a2675b11e707}, !- Handle
  unfinished attic space,                 !- Name
  {53939d19-15ac-42cc-8aac-4629dcca5248}, !- Space Type Name
=======
  {9073b8c2-db75-4078-b763-5133c6697da5}, !- Handle
  unfinished attic space,                 !- Name
  {57a494d1-0bd7-4452-b5b6-00de4bd800dc}, !- Space Type Name
>>>>>>> fcfe5a62
  ,                                       !- Default Construction Set Name
  ,                                       !- Default Schedule Set Name
  -0,                                     !- Direction of Relative North {deg}
  0,                                      !- X Origin {m}
  0,                                      !- Y Origin {m}
  4.8768,                                 !- Z Origin {m}
  ,                                       !- Building Story Name
<<<<<<< HEAD
  {b5288441-fea6-4598-84fa-dbc0832664c2}; !- Thermal Zone Name

OS:ThermalZone,
  {b5288441-fea6-4598-84fa-dbc0832664c2}, !- Handle
=======
  {2871c68d-23a3-4ee0-b931-a5ccbd1efc7a}; !- Thermal Zone Name

OS:ThermalZone,
  {2871c68d-23a3-4ee0-b931-a5ccbd1efc7a}, !- Handle
>>>>>>> fcfe5a62
  unfinished attic zone,                  !- Name
  ,                                       !- Multiplier
  ,                                       !- Ceiling Height {m}
  ,                                       !- Volume {m3}
  ,                                       !- Floor Area {m2}
  ,                                       !- Zone Inside Convection Algorithm
  ,                                       !- Zone Outside Convection Algorithm
  ,                                       !- Zone Conditioning Equipment List Name
<<<<<<< HEAD
  {4757aff5-904d-4d04-bdba-dd4f4d091835}, !- Zone Air Inlet Port List
  {91aeed19-68b4-4df1-a789-d098d6a96cf1}, !- Zone Air Exhaust Port List
  {98443ca7-7b1e-4c4b-ac3e-bc6b32e51999}, !- Zone Air Node Name
  {19917600-2d39-45e2-bd7e-73ccebd4c4c2}, !- Zone Return Air Port List
=======
  {ea4d9ec3-5c48-4bce-ab19-126c557d9b4d}, !- Zone Air Inlet Port List
  {e48279ca-0f9d-4051-bc2e-560b1b487d0f}, !- Zone Air Exhaust Port List
  {ddfe5f52-15ca-4b6b-ae2c-7b778bc71b98}, !- Zone Air Node Name
  {9072b305-b0f0-4184-9853-7486369297e4}, !- Zone Return Air Port List
>>>>>>> fcfe5a62
  ,                                       !- Primary Daylighting Control Name
  ,                                       !- Fraction of Zone Controlled by Primary Daylighting Control
  ,                                       !- Secondary Daylighting Control Name
  ,                                       !- Fraction of Zone Controlled by Secondary Daylighting Control
  ,                                       !- Illuminance Map Name
  ,                                       !- Group Rendering Name
  ,                                       !- Thermostat Name
  No;                                     !- Use Ideal Air Loads

OS:Node,
<<<<<<< HEAD
  {4e3dbfff-b47f-44f7-9b60-6c641ea2fbdc}, !- Handle
  Node 2,                                 !- Name
  {98443ca7-7b1e-4c4b-ac3e-bc6b32e51999}, !- Inlet Port
  ;                                       !- Outlet Port

OS:Connection,
  {98443ca7-7b1e-4c4b-ac3e-bc6b32e51999}, !- Handle
  {84440312-10c1-495a-9563-ae6f1a378711}, !- Name
  {b5288441-fea6-4598-84fa-dbc0832664c2}, !- Source Object
  11,                                     !- Outlet Port
  {4e3dbfff-b47f-44f7-9b60-6c641ea2fbdc}, !- Target Object
  2;                                      !- Inlet Port

OS:PortList,
  {4757aff5-904d-4d04-bdba-dd4f4d091835}, !- Handle
  {4bd5a77d-e406-4509-9fff-ca2a756a21bb}, !- Name
  {b5288441-fea6-4598-84fa-dbc0832664c2}; !- HVAC Component

OS:PortList,
  {91aeed19-68b4-4df1-a789-d098d6a96cf1}, !- Handle
  {a496e9cb-7b43-488b-9d26-9a9d3b12a38e}, !- Name
  {b5288441-fea6-4598-84fa-dbc0832664c2}; !- HVAC Component

OS:PortList,
  {19917600-2d39-45e2-bd7e-73ccebd4c4c2}, !- Handle
  {4125cf23-846f-4332-9dd4-cdb93d7da2ae}, !- Name
  {b5288441-fea6-4598-84fa-dbc0832664c2}; !- HVAC Component

OS:Sizing:Zone,
  {ae8a3c0b-1331-4734-b6f3-d94ef74d5165}, !- Handle
  {b5288441-fea6-4598-84fa-dbc0832664c2}, !- Zone or ZoneList Name
=======
  {5ac0d3b4-3888-4428-abb6-06282895addb}, !- Handle
  Node 2,                                 !- Name
  {ddfe5f52-15ca-4b6b-ae2c-7b778bc71b98}, !- Inlet Port
  ;                                       !- Outlet Port

OS:Connection,
  {ddfe5f52-15ca-4b6b-ae2c-7b778bc71b98}, !- Handle
  {0ba8c16e-3fb4-4b4d-be46-6d3fc7ad5971}, !- Name
  {2871c68d-23a3-4ee0-b931-a5ccbd1efc7a}, !- Source Object
  11,                                     !- Outlet Port
  {5ac0d3b4-3888-4428-abb6-06282895addb}, !- Target Object
  2;                                      !- Inlet Port

OS:PortList,
  {ea4d9ec3-5c48-4bce-ab19-126c557d9b4d}, !- Handle
  {5403cf48-a909-4ebb-91b4-b64518637701}, !- Name
  {2871c68d-23a3-4ee0-b931-a5ccbd1efc7a}; !- HVAC Component

OS:PortList,
  {e48279ca-0f9d-4051-bc2e-560b1b487d0f}, !- Handle
  {c35bc24d-1351-4a8e-a10e-58fd2926a798}, !- Name
  {2871c68d-23a3-4ee0-b931-a5ccbd1efc7a}; !- HVAC Component

OS:PortList,
  {9072b305-b0f0-4184-9853-7486369297e4}, !- Handle
  {e75af12d-f730-4e8d-b3f4-75bff5a71553}, !- Name
  {2871c68d-23a3-4ee0-b931-a5ccbd1efc7a}; !- HVAC Component

OS:Sizing:Zone,
  {8d91cd91-5c0e-41fb-ac08-be025b4bee8e}, !- Handle
  {2871c68d-23a3-4ee0-b931-a5ccbd1efc7a}, !- Zone or ZoneList Name
>>>>>>> fcfe5a62
  SupplyAirTemperature,                   !- Zone Cooling Design Supply Air Temperature Input Method
  14,                                     !- Zone Cooling Design Supply Air Temperature {C}
  11.11,                                  !- Zone Cooling Design Supply Air Temperature Difference {deltaC}
  SupplyAirTemperature,                   !- Zone Heating Design Supply Air Temperature Input Method
  40,                                     !- Zone Heating Design Supply Air Temperature {C}
  11.11,                                  !- Zone Heating Design Supply Air Temperature Difference {deltaC}
  0.0085,                                 !- Zone Cooling Design Supply Air Humidity Ratio {kg-H2O/kg-air}
  0.008,                                  !- Zone Heating Design Supply Air Humidity Ratio {kg-H2O/kg-air}
  ,                                       !- Zone Heating Sizing Factor
  ,                                       !- Zone Cooling Sizing Factor
  DesignDay,                              !- Cooling Design Air Flow Method
  ,                                       !- Cooling Design Air Flow Rate {m3/s}
  ,                                       !- Cooling Minimum Air Flow per Zone Floor Area {m3/s-m2}
  ,                                       !- Cooling Minimum Air Flow {m3/s}
  ,                                       !- Cooling Minimum Air Flow Fraction
  DesignDay,                              !- Heating Design Air Flow Method
  ,                                       !- Heating Design Air Flow Rate {m3/s}
  ,                                       !- Heating Maximum Air Flow per Zone Floor Area {m3/s-m2}
  ,                                       !- Heating Maximum Air Flow {m3/s}
  ,                                       !- Heating Maximum Air Flow Fraction
  No,                                     !- Account for Dedicated Outdoor Air System
  NeutralSupplyAir,                       !- Dedicated Outdoor Air System Control Strategy
  autosize,                               !- Dedicated Outdoor Air Low Setpoint Temperature for Design {C}
  autosize;                               !- Dedicated Outdoor Air High Setpoint Temperature for Design {C}

OS:ZoneHVAC:EquipmentList,
<<<<<<< HEAD
  {04fd78db-9b4a-4a12-b8eb-5c693aa35063}, !- Handle
  Zone HVAC Equipment List 2,             !- Name
  {b5288441-fea6-4598-84fa-dbc0832664c2}; !- Thermal Zone

OS:SpaceType,
  {53939d19-15ac-42cc-8aac-4629dcca5248}, !- Handle
=======
  {95a6aa93-46a3-42b9-a3c6-04c08d4b7621}, !- Handle
  Zone HVAC Equipment List 2,             !- Name
  {2871c68d-23a3-4ee0-b931-a5ccbd1efc7a}; !- Thermal Zone

OS:SpaceType,
  {57a494d1-0bd7-4452-b5b6-00de4bd800dc}, !- Handle
>>>>>>> fcfe5a62
  Space Type 2,                           !- Name
  ,                                       !- Default Construction Set Name
  ,                                       !- Default Schedule Set Name
  ,                                       !- Group Rendering Name
  ,                                       !- Design Specification Outdoor Air Object Name
  ,                                       !- Standards Template
  ,                                       !- Standards Building Type
  unfinished attic;                       !- Standards Space Type

OS:ThermalZone,
<<<<<<< HEAD
  {aa048dd8-9a1f-4525-aa14-7645fbe4ac82}, !- Handle
=======
  {bfba355b-b2be-4d47-a583-08a1f2c1ccb8}, !- Handle
>>>>>>> fcfe5a62
  finished basement zone,                 !- Name
  ,                                       !- Multiplier
  ,                                       !- Ceiling Height {m}
  ,                                       !- Volume {m3}
  ,                                       !- Floor Area {m2}
  ,                                       !- Zone Inside Convection Algorithm
  ,                                       !- Zone Outside Convection Algorithm
  ,                                       !- Zone Conditioning Equipment List Name
<<<<<<< HEAD
  {7edfe75b-7466-4180-97a8-5befd71d0876}, !- Zone Air Inlet Port List
  {f6fca52b-4fad-4db8-849a-3d7d656002a3}, !- Zone Air Exhaust Port List
  {e7ea4e78-dac9-4600-b581-df1b00d6f099}, !- Zone Air Node Name
  {76ad714f-2f1e-4d04-98c7-c5aad604c32b}, !- Zone Return Air Port List
=======
  {fd0f0dec-0074-4d33-a77d-aa8b1194394c}, !- Zone Air Inlet Port List
  {340a6955-8c8f-49c2-9d25-ec7346f90345}, !- Zone Air Exhaust Port List
  {d1bdcf71-c96a-4f95-baea-08bf75f61e2c}, !- Zone Air Node Name
  {6c26725f-0400-43b1-8bf7-c2700bacdec1}, !- Zone Return Air Port List
>>>>>>> fcfe5a62
  ,                                       !- Primary Daylighting Control Name
  ,                                       !- Fraction of Zone Controlled by Primary Daylighting Control
  ,                                       !- Secondary Daylighting Control Name
  ,                                       !- Fraction of Zone Controlled by Secondary Daylighting Control
  ,                                       !- Illuminance Map Name
  ,                                       !- Group Rendering Name
<<<<<<< HEAD
  {6c80d193-7167-4bc1-b509-40b09d6e3cec}, !- Thermostat Name
  No;                                     !- Use Ideal Air Loads

OS:Node,
  {62013ebd-93ea-4b17-88de-de9fd81f37c0}, !- Handle
  Node 3,                                 !- Name
  {e7ea4e78-dac9-4600-b581-df1b00d6f099}, !- Inlet Port
  ;                                       !- Outlet Port

OS:Connection,
  {e7ea4e78-dac9-4600-b581-df1b00d6f099}, !- Handle
  {a8c00428-5017-465a-9cd9-2adbc219f9bc}, !- Name
  {aa048dd8-9a1f-4525-aa14-7645fbe4ac82}, !- Source Object
  11,                                     !- Outlet Port
  {62013ebd-93ea-4b17-88de-de9fd81f37c0}, !- Target Object
  2;                                      !- Inlet Port

OS:PortList,
  {7edfe75b-7466-4180-97a8-5befd71d0876}, !- Handle
  {3a5351df-a7e9-464f-8496-3d832b519484}, !- Name
  {aa048dd8-9a1f-4525-aa14-7645fbe4ac82}, !- HVAC Component
  {d8571332-5959-48c4-8804-eefe8b6feeec}, !- Port 1
  {2237167d-b47b-4da8-a98e-b12b90e7cebb}; !- Port 2

OS:PortList,
  {f6fca52b-4fad-4db8-849a-3d7d656002a3}, !- Handle
  {8a23c21a-3e2e-4a9e-9d4e-574e3f42e31c}, !- Name
  {aa048dd8-9a1f-4525-aa14-7645fbe4ac82}; !- HVAC Component

OS:PortList,
  {76ad714f-2f1e-4d04-98c7-c5aad604c32b}, !- Handle
  {8374c4c2-2735-4a3f-81cc-7cc8d8307e77}, !- Name
  {aa048dd8-9a1f-4525-aa14-7645fbe4ac82}, !- HVAC Component
  {94c011f7-184c-4292-b87a-0d352c48938f}, !- Port 1
  {4abe2bcc-fcec-4f64-b8e7-75006f59f294}; !- Port 2

OS:Sizing:Zone,
  {cb25d665-31de-4714-a051-80224cb10471}, !- Handle
  {aa048dd8-9a1f-4525-aa14-7645fbe4ac82}, !- Zone or ZoneList Name
=======
  ,                                       !- Thermostat Name
  No;                                     !- Use Ideal Air Loads

OS:Node,
  {e2e5865f-c817-4d2f-958a-d04e855cc709}, !- Handle
  Node 3,                                 !- Name
  {d1bdcf71-c96a-4f95-baea-08bf75f61e2c}, !- Inlet Port
  ;                                       !- Outlet Port

OS:Connection,
  {d1bdcf71-c96a-4f95-baea-08bf75f61e2c}, !- Handle
  {76875874-4f54-4a83-a355-7624cb7cc907}, !- Name
  {bfba355b-b2be-4d47-a583-08a1f2c1ccb8}, !- Source Object
  11,                                     !- Outlet Port
  {e2e5865f-c817-4d2f-958a-d04e855cc709}, !- Target Object
  2;                                      !- Inlet Port

OS:PortList,
  {fd0f0dec-0074-4d33-a77d-aa8b1194394c}, !- Handle
  {d6894ac6-3481-4682-9982-42d8b5509f0a}, !- Name
  {bfba355b-b2be-4d47-a583-08a1f2c1ccb8}; !- HVAC Component

OS:PortList,
  {340a6955-8c8f-49c2-9d25-ec7346f90345}, !- Handle
  {775bfd7e-714b-4b52-bd0e-8bfd27961abe}, !- Name
  {bfba355b-b2be-4d47-a583-08a1f2c1ccb8}; !- HVAC Component

OS:PortList,
  {6c26725f-0400-43b1-8bf7-c2700bacdec1}, !- Handle
  {0ff5676f-44d4-4a82-a489-ebc7cbfb5890}, !- Name
  {bfba355b-b2be-4d47-a583-08a1f2c1ccb8}; !- HVAC Component

OS:Sizing:Zone,
  {43f4b6b0-9eed-481a-8d7b-52eaab3ea546}, !- Handle
  {bfba355b-b2be-4d47-a583-08a1f2c1ccb8}, !- Zone or ZoneList Name
>>>>>>> fcfe5a62
  SupplyAirTemperature,                   !- Zone Cooling Design Supply Air Temperature Input Method
  14,                                     !- Zone Cooling Design Supply Air Temperature {C}
  11.11,                                  !- Zone Cooling Design Supply Air Temperature Difference {deltaC}
  SupplyAirTemperature,                   !- Zone Heating Design Supply Air Temperature Input Method
  40,                                     !- Zone Heating Design Supply Air Temperature {C}
  11.11,                                  !- Zone Heating Design Supply Air Temperature Difference {deltaC}
  0.0085,                                 !- Zone Cooling Design Supply Air Humidity Ratio {kg-H2O/kg-air}
  0.008,                                  !- Zone Heating Design Supply Air Humidity Ratio {kg-H2O/kg-air}
  ,                                       !- Zone Heating Sizing Factor
  ,                                       !- Zone Cooling Sizing Factor
  DesignDay,                              !- Cooling Design Air Flow Method
  ,                                       !- Cooling Design Air Flow Rate {m3/s}
  ,                                       !- Cooling Minimum Air Flow per Zone Floor Area {m3/s-m2}
  ,                                       !- Cooling Minimum Air Flow {m3/s}
  ,                                       !- Cooling Minimum Air Flow Fraction
  DesignDay,                              !- Heating Design Air Flow Method
  ,                                       !- Heating Design Air Flow Rate {m3/s}
  ,                                       !- Heating Maximum Air Flow per Zone Floor Area {m3/s-m2}
  ,                                       !- Heating Maximum Air Flow {m3/s}
  ,                                       !- Heating Maximum Air Flow Fraction
  No,                                     !- Account for Dedicated Outdoor Air System
  NeutralSupplyAir,                       !- Dedicated Outdoor Air System Control Strategy
  autosize,                               !- Dedicated Outdoor Air Low Setpoint Temperature for Design {C}
  autosize;                               !- Dedicated Outdoor Air High Setpoint Temperature for Design {C}

OS:ZoneHVAC:EquipmentList,
<<<<<<< HEAD
  {3daf64d9-708f-410e-afec-8524281125ce}, !- Handle
  Zone HVAC Equipment List 3,             !- Name
  {aa048dd8-9a1f-4525-aa14-7645fbe4ac82}, !- Thermal Zone
  SequentialLoad,                         !- Load Distribution Scheme
  {c0908243-3ee5-4f77-9bda-f367c459eeb6}, !- Zone Equipment 1
  1,                                      !- Zone Equipment Cooling Sequence 1
  1,                                      !- Zone Equipment Heating or No-Load Sequence 1
  ,                                       !- Zone Equipment Sequential Cooling Fraction Schedule Name 1
  ,                                       !- Zone Equipment Sequential Heating Fraction Schedule Name 1
  {24d2ff5e-6de8-4634-ae76-21483c993579}, !- Zone Equipment 2
  2,                                      !- Zone Equipment Cooling Sequence 2
  2,                                      !- Zone Equipment Heating or No-Load Sequence 2
  ,                                       !- Zone Equipment Sequential Cooling Fraction Schedule Name 2
  ;                                       !- Zone Equipment Sequential Heating Fraction Schedule Name 2

OS:Space,
  {503e3c41-c4d4-4ddd-bce1-ba1ae2d04fdd}, !- Handle
  finished basement space,                !- Name
  {02273653-44f8-47a5-90ca-230f1dc193f3}, !- Space Type Name
=======
  {05c45585-267d-4ebc-9a8d-bf39e7dca672}, !- Handle
  Zone HVAC Equipment List 3,             !- Name
  {bfba355b-b2be-4d47-a583-08a1f2c1ccb8}; !- Thermal Zone

OS:Space,
  {638e2d3c-4780-452c-bfad-40c999f2022a}, !- Handle
  finished basement space,                !- Name
  {b0ad74db-08c8-4d72-9364-cfd0f94effb4}, !- Space Type Name
>>>>>>> fcfe5a62
  ,                                       !- Default Construction Set Name
  ,                                       !- Default Schedule Set Name
  -0,                                     !- Direction of Relative North {deg}
  0,                                      !- X Origin {m}
  0,                                      !- Y Origin {m}
  -2.4384,                                !- Z Origin {m}
  ,                                       !- Building Story Name
<<<<<<< HEAD
  {aa048dd8-9a1f-4525-aa14-7645fbe4ac82}, !- Thermal Zone Name
  ,                                       !- Part of Total Floor Area
  ,                                       !- Design Specification Outdoor Air Object Name
  {6223c3ca-85de-4645-a70e-28e93ccb4674}; !- Building Unit Name

OS:Surface,
  {1ceb0a42-7b54-47ba-b300-b612cde6a6b5}, !- Handle
  Surface 18,                             !- Name
  Floor,                                  !- Surface Type
  ,                                       !- Construction Name
  {503e3c41-c4d4-4ddd-bce1-ba1ae2d04fdd}, !- Space Name
=======
  {bfba355b-b2be-4d47-a583-08a1f2c1ccb8}, !- Thermal Zone Name
  ,                                       !- Part of Total Floor Area
  ,                                       !- Design Specification Outdoor Air Object Name
  {6069a53e-61b1-4826-9e6e-2dec12e8fed4}; !- Building Unit Name

OS:Surface,
  {74383f3b-369f-48bf-ad27-4f5fe1f1fd15}, !- Handle
  Surface 18,                             !- Name
  Floor,                                  !- Surface Type
  ,                                       !- Construction Name
  {638e2d3c-4780-452c-bfad-40c999f2022a}, !- Space Name
>>>>>>> fcfe5a62
  Foundation,                             !- Outside Boundary Condition
  ,                                       !- Outside Boundary Condition Object
  NoSun,                                  !- Sun Exposure
  NoWind,                                 !- Wind Exposure
  ,                                       !- View Factor to Ground
  ,                                       !- Number of Vertices
  0, 0, 0,                                !- X,Y,Z Vertex 1 {m}
  0, 5.56486118425249, 0,                 !- X,Y,Z Vertex 2 {m}
  11.129722368505, 5.56486118425249, 0,   !- X,Y,Z Vertex 3 {m}
  11.129722368505, 0, 0;                  !- X,Y,Z Vertex 4 {m}

OS:Surface,
<<<<<<< HEAD
  {20617263-0a49-4126-8bfe-4354c8d6cc8b}, !- Handle
  Surface 19,                             !- Name
  Wall,                                   !- Surface Type
  ,                                       !- Construction Name
  {503e3c41-c4d4-4ddd-bce1-ba1ae2d04fdd}, !- Space Name
=======
  {78f4429f-61df-4272-a1a3-443baf0390e5}, !- Handle
  Surface 19,                             !- Name
  Wall,                                   !- Surface Type
  ,                                       !- Construction Name
  {638e2d3c-4780-452c-bfad-40c999f2022a}, !- Space Name
>>>>>>> fcfe5a62
  Foundation,                             !- Outside Boundary Condition
  ,                                       !- Outside Boundary Condition Object
  NoSun,                                  !- Sun Exposure
  NoWind,                                 !- Wind Exposure
  ,                                       !- View Factor to Ground
  ,                                       !- Number of Vertices
  0, 5.56486118425249, 2.4384,            !- X,Y,Z Vertex 1 {m}
  0, 5.56486118425249, 0,                 !- X,Y,Z Vertex 2 {m}
  0, 0, 0,                                !- X,Y,Z Vertex 3 {m}
  0, 0, 2.4384;                           !- X,Y,Z Vertex 4 {m}

OS:Surface,
<<<<<<< HEAD
  {22efd752-e059-4e6a-89cb-56771fc71718}, !- Handle
  Surface 20,                             !- Name
  Wall,                                   !- Surface Type
  ,                                       !- Construction Name
  {503e3c41-c4d4-4ddd-bce1-ba1ae2d04fdd}, !- Space Name
=======
  {f9add987-1aed-44a4-b110-fc36d6944fa1}, !- Handle
  Surface 20,                             !- Name
  Wall,                                   !- Surface Type
  ,                                       !- Construction Name
  {638e2d3c-4780-452c-bfad-40c999f2022a}, !- Space Name
>>>>>>> fcfe5a62
  Foundation,                             !- Outside Boundary Condition
  ,                                       !- Outside Boundary Condition Object
  NoSun,                                  !- Sun Exposure
  NoWind,                                 !- Wind Exposure
  ,                                       !- View Factor to Ground
  ,                                       !- Number of Vertices
  11.129722368505, 5.56486118425249, 2.4384, !- X,Y,Z Vertex 1 {m}
  11.129722368505, 5.56486118425249, 0,   !- X,Y,Z Vertex 2 {m}
  0, 5.56486118425249, 0,                 !- X,Y,Z Vertex 3 {m}
  0, 5.56486118425249, 2.4384;            !- X,Y,Z Vertex 4 {m}

OS:Surface,
<<<<<<< HEAD
  {0ef7170b-85e0-4bb3-9496-e31a7e5f81f0}, !- Handle
  Surface 21,                             !- Name
  Wall,                                   !- Surface Type
  ,                                       !- Construction Name
  {503e3c41-c4d4-4ddd-bce1-ba1ae2d04fdd}, !- Space Name
=======
  {1f304842-4f92-4560-be33-90426c3b152d}, !- Handle
  Surface 21,                             !- Name
  Wall,                                   !- Surface Type
  ,                                       !- Construction Name
  {638e2d3c-4780-452c-bfad-40c999f2022a}, !- Space Name
>>>>>>> fcfe5a62
  Foundation,                             !- Outside Boundary Condition
  ,                                       !- Outside Boundary Condition Object
  NoSun,                                  !- Sun Exposure
  NoWind,                                 !- Wind Exposure
  ,                                       !- View Factor to Ground
  ,                                       !- Number of Vertices
  11.129722368505, 0, 2.4384,             !- X,Y,Z Vertex 1 {m}
  11.129722368505, 0, 0,                  !- X,Y,Z Vertex 2 {m}
  11.129722368505, 5.56486118425249, 0,   !- X,Y,Z Vertex 3 {m}
  11.129722368505, 5.56486118425249, 2.4384; !- X,Y,Z Vertex 4 {m}

OS:Surface,
<<<<<<< HEAD
  {c818c639-7a72-4c5f-9221-80f3b7f7c858}, !- Handle
  Surface 22,                             !- Name
  Wall,                                   !- Surface Type
  ,                                       !- Construction Name
  {503e3c41-c4d4-4ddd-bce1-ba1ae2d04fdd}, !- Space Name
=======
  {25c630a6-941a-4e3b-a995-9e06563db212}, !- Handle
  Surface 22,                             !- Name
  Wall,                                   !- Surface Type
  ,                                       !- Construction Name
  {638e2d3c-4780-452c-bfad-40c999f2022a}, !- Space Name
>>>>>>> fcfe5a62
  Foundation,                             !- Outside Boundary Condition
  ,                                       !- Outside Boundary Condition Object
  NoSun,                                  !- Sun Exposure
  NoWind,                                 !- Wind Exposure
  ,                                       !- View Factor to Ground
  ,                                       !- Number of Vertices
  0, 0, 2.4384,                           !- X,Y,Z Vertex 1 {m}
  0, 0, 0,                                !- X,Y,Z Vertex 2 {m}
  11.129722368505, 0, 0,                  !- X,Y,Z Vertex 3 {m}
  11.129722368505, 0, 2.4384;             !- X,Y,Z Vertex 4 {m}

OS:Surface,
<<<<<<< HEAD
  {d06fdd33-3d35-41df-b7d8-0836c5061add}, !- Handle
  Surface 23,                             !- Name
  RoofCeiling,                            !- Surface Type
  ,                                       !- Construction Name
  {503e3c41-c4d4-4ddd-bce1-ba1ae2d04fdd}, !- Space Name
  Surface,                                !- Outside Boundary Condition
  {8fe99567-63b7-41fe-be68-48e8f35c3565}, !- Outside Boundary Condition Object
=======
  {471cff2f-d0d9-460d-a9a3-fd2e60a61f96}, !- Handle
  Surface 23,                             !- Name
  RoofCeiling,                            !- Surface Type
  ,                                       !- Construction Name
  {638e2d3c-4780-452c-bfad-40c999f2022a}, !- Space Name
  Surface,                                !- Outside Boundary Condition
  {c9021563-fb11-4f27-a838-61f2d0fcc420}, !- Outside Boundary Condition Object
>>>>>>> fcfe5a62
  NoSun,                                  !- Sun Exposure
  NoWind,                                 !- Wind Exposure
  ,                                       !- View Factor to Ground
  ,                                       !- Number of Vertices
  11.129722368505, 0, 2.4384,             !- X,Y,Z Vertex 1 {m}
  11.129722368505, 5.56486118425249, 2.4384, !- X,Y,Z Vertex 2 {m}
  0, 5.56486118425249, 2.4384,            !- X,Y,Z Vertex 3 {m}
  0, 0, 2.4384;                           !- X,Y,Z Vertex 4 {m}

OS:SpaceType,
<<<<<<< HEAD
  {02273653-44f8-47a5-90ca-230f1dc193f3}, !- Handle
=======
  {b0ad74db-08c8-4d72-9364-cfd0f94effb4}, !- Handle
>>>>>>> fcfe5a62
  Space Type 3,                           !- Name
  ,                                       !- Default Construction Set Name
  ,                                       !- Default Schedule Set Name
  ,                                       !- Group Rendering Name
  ,                                       !- Design Specification Outdoor Air Object Name
  ,                                       !- Standards Template
  ,                                       !- Standards Building Type
  finished basement;                      !- Standards Space Type

OS:BuildingUnit,
<<<<<<< HEAD
  {6223c3ca-85de-4645-a70e-28e93ccb4674}, !- Handle
=======
  {6069a53e-61b1-4826-9e6e-2dec12e8fed4}, !- Handle
>>>>>>> fcfe5a62
  unit 1,                                 !- Name
  ,                                       !- Rendering Color
  Residential;                            !- Building Unit Type

OS:AdditionalProperties,
<<<<<<< HEAD
  {0b642272-c5b2-4632-9289-5adec0283e2b}, !- Handle
  {6223c3ca-85de-4645-a70e-28e93ccb4674}, !- Object Name
=======
  {0eff5c46-fb60-4ce1-b950-8ea043109ed8}, !- Handle
  {6069a53e-61b1-4826-9e6e-2dec12e8fed4}, !- Object Name
>>>>>>> fcfe5a62
  NumberOfBedrooms,                       !- Feature Name 1
  Integer,                                !- Feature Data Type 1
  3,                                      !- Feature Value 1
  NumberOfBathrooms,                      !- Feature Name 2
  Double,                                 !- Feature Data Type 2
  2,                                      !- Feature Value 2
  NumberOfOccupants,                      !- Feature Name 3
  Double,                                 !- Feature Data Type 3
  2.6400000000000001;                     !- Feature Value 3

<<<<<<< HEAD
OS:External:File,
  {a2f71f11-52a7-4cc8-86b3-4482bd7c8901}, !- Handle
  8760.csv,                               !- Name
  8760.csv;                               !- File Name

OS:Schedule:File,
  {1ac51779-9cff-4b6b-8b27-6d270cea5a7d}, !- Handle
  occupants,                              !- Name
  {d28ea760-7268-4226-9833-dc3bd80889c8}, !- Schedule Type Limits Name
  {a2f71f11-52a7-4cc8-86b3-4482bd7c8901}, !- External File Name
  1,                                      !- Column Number
  1,                                      !- Rows to Skip at Top
  8760,                                   !- Number of Hours of Data
  ,                                       !- Column Separator
  ,                                       !- Interpolate to Timestep
  60;                                     !- Minutes per Item

OS:Schedule:Ruleset,
  {3a3577f4-1ed9-4f88-af05-42a2c1d962b1}, !- Handle
  Schedule Ruleset 1,                     !- Name
  {f1eae3b9-5a29-4dbe-9dbb-0513d89a965e}, !- Schedule Type Limits Name
  {15ca6bcc-90bd-4d7e-b39f-6f177ad85276}; !- Default Day Schedule Name

OS:Schedule:Day,
  {15ca6bcc-90bd-4d7e-b39f-6f177ad85276}, !- Handle
  Schedule Day 3,                         !- Name
  {f1eae3b9-5a29-4dbe-9dbb-0513d89a965e}, !- Schedule Type Limits Name
  ,                                       !- Interpolate to Timestep
  24,                                     !- Hour 1
  0,                                      !- Minute 1
  112.539290946133;                       !- Value Until Time 1

OS:People:Definition,
  {88435331-e026-44b1-b7c2-e0c0b371bbd1}, !- Handle
  res occupants|living space,             !- Name
  People,                                 !- Number of People Calculation Method
  0.88,                                   !- Number of People {people}
  ,                                       !- People per Space Floor Area {person/m2}
  ,                                       !- Space Floor Area per Person {m2/person}
  0.319734,                               !- Fraction Radiant
  0.573,                                  !- Sensible Heat Fraction
  0,                                      !- Carbon Dioxide Generation Rate {m3/s-W}
  No,                                     !- Enable ASHRAE 55 Comfort Warnings
  ZoneAveraged;                           !- Mean Radiant Temperature Calculation Type

OS:People,
  {09acb766-5c3f-4b8c-8410-f9744b2ee298}, !- Handle
  res occupants|living space,             !- Name
  {88435331-e026-44b1-b7c2-e0c0b371bbd1}, !- People Definition Name
  {59ef70a6-ad11-42ea-8395-a8386a4df82e}, !- Space or SpaceType Name
  {1ac51779-9cff-4b6b-8b27-6d270cea5a7d}, !- Number of People Schedule Name
  {3a3577f4-1ed9-4f88-af05-42a2c1d962b1}, !- Activity Level Schedule Name
  ,                                       !- Surface Name/Angle Factor List Name
  ,                                       !- Work Efficiency Schedule Name
  ,                                       !- Clothing Insulation Schedule Name
  ,                                       !- Air Velocity Schedule Name
  1;                                      !- Multiplier

OS:ScheduleTypeLimits,
  {f1eae3b9-5a29-4dbe-9dbb-0513d89a965e}, !- Handle
  ActivityLevel,                          !- Name
  0,                                      !- Lower Limit Value
  ,                                       !- Upper Limit Value
  Continuous,                             !- Numeric Type
  ActivityLevel;                          !- Unit Type

OS:ScheduleTypeLimits,
  {d28ea760-7268-4226-9833-dc3bd80889c8}, !- Handle
  Fractional,                             !- Name
  0,                                      !- Lower Limit Value
  1,                                      !- Upper Limit Value
  Continuous;                             !- Numeric Type

OS:People:Definition,
  {b04750c7-c1d0-4779-b214-69030357c568}, !- Handle
  res occupants|living space|story 2,     !- Name
  People,                                 !- Number of People Calculation Method
  0.88,                                   !- Number of People {people}
  ,                                       !- People per Space Floor Area {person/m2}
  ,                                       !- Space Floor Area per Person {m2/person}
  0.319734,                               !- Fraction Radiant
  0.573,                                  !- Sensible Heat Fraction
  0,                                      !- Carbon Dioxide Generation Rate {m3/s-W}
  No,                                     !- Enable ASHRAE 55 Comfort Warnings
  ZoneAveraged;                           !- Mean Radiant Temperature Calculation Type

OS:People,
  {9324f718-650f-454f-82f4-43abadbc984c}, !- Handle
  res occupants|living space|story 2,     !- Name
  {b04750c7-c1d0-4779-b214-69030357c568}, !- People Definition Name
  {1a7b34e2-1087-4d4f-8eaa-0834ef19456f}, !- Space or SpaceType Name
  {1ac51779-9cff-4b6b-8b27-6d270cea5a7d}, !- Number of People Schedule Name
  {3a3577f4-1ed9-4f88-af05-42a2c1d962b1}, !- Activity Level Schedule Name
  ,                                       !- Surface Name/Angle Factor List Name
  ,                                       !- Work Efficiency Schedule Name
  ,                                       !- Clothing Insulation Schedule Name
  ,                                       !- Air Velocity Schedule Name
  1;                                      !- Multiplier

OS:People:Definition,
  {6a45c0b8-138b-4702-a98f-25d3290e0b00}, !- Handle
  res occupants|finished basement space,  !- Name
  People,                                 !- Number of People Calculation Method
  0.88,                                   !- Number of People {people}
  ,                                       !- People per Space Floor Area {person/m2}
  ,                                       !- Space Floor Area per Person {m2/person}
  0.319734,                               !- Fraction Radiant
  0.573,                                  !- Sensible Heat Fraction
  0,                                      !- Carbon Dioxide Generation Rate {m3/s-W}
  No,                                     !- Enable ASHRAE 55 Comfort Warnings
  ZoneAveraged;                           !- Mean Radiant Temperature Calculation Type

OS:People,
  {4194da48-ce5f-48db-9791-12f74fda2c0e}, !- Handle
  res occupants|finished basement space,  !- Name
  {6a45c0b8-138b-4702-a98f-25d3290e0b00}, !- People Definition Name
  {503e3c41-c4d4-4ddd-bce1-ba1ae2d04fdd}, !- Space or SpaceType Name
  {1ac51779-9cff-4b6b-8b27-6d270cea5a7d}, !- Number of People Schedule Name
  {3a3577f4-1ed9-4f88-af05-42a2c1d962b1}, !- Activity Level Schedule Name
  ,                                       !- Surface Name/Angle Factor List Name
  ,                                       !- Work Efficiency Schedule Name
  ,                                       !- Clothing Insulation Schedule Name
  ,                                       !- Air Velocity Schedule Name
  1;                                      !- Multiplier

OS:Coil:Heating:Gas,
  {6bad832b-f9f3-4650-b494-2fbea915580c}, !- Handle
  res fur gas heating coil,               !- Name
  {8fcd1aa0-f41e-4c34-8145-fe7ab740ede2}, !- Availability Schedule Name
  0.78,                                   !- Gas Burner Efficiency
  AutoSize,                               !- Nominal Capacity {W}
  ,                                       !- Air Inlet Node Name
  ,                                       !- Air Outlet Node Name
  ,                                       !- Temperature Setpoint Node Name
  76,                                     !- Parasitic Electric Load {W}
  ,                                       !- Part Load Fraction Correlation Curve Name
  0,                                      !- Parasitic Gas Load {W}
  NaturalGas;                             !- Fuel Type

OS:Schedule:Constant,
  {8fcd1aa0-f41e-4c34-8145-fe7ab740ede2}, !- Handle
  Always On Discrete,                     !- Name
  {6680a894-b164-486f-82e8-b7db0e76fc69}, !- Schedule Type Limits Name
  1;                                      !- Value

OS:ScheduleTypeLimits,
  {6680a894-b164-486f-82e8-b7db0e76fc69}, !- Handle
  OnOff,                                  !- Name
  0,                                      !- Lower Limit Value
  1,                                      !- Upper Limit Value
  Discrete,                               !- Numeric Type
  Availability;                           !- Unit Type

OS:Fan:OnOff,
  {857ffb91-df1f-4a57-83ef-ff3ab08602d9}, !- Handle
  res fur gas htg supply fan,             !- Name
  {8fcd1aa0-f41e-4c34-8145-fe7ab740ede2}, !- Availability Schedule Name
  0.75,                                   !- Fan Total Efficiency
  794.580001233493,                       !- Pressure Rise {Pa}
  autosize,                               !- Maximum Flow Rate {m3/s}
  1,                                      !- Motor Efficiency
  1,                                      !- Motor In Airstream Fraction
  ,                                       !- Air Inlet Node Name
  ,                                       !- Air Outlet Node Name
  {43ace409-f7d8-4eb4-9930-8655370c0814}, !- Fan Power Ratio Function of Speed Ratio Curve Name
  {0419fa9a-d628-4faa-bea9-3571253d6dac}, !- Fan Efficiency Ratio Function of Speed Ratio Curve Name
  res fur gas htg supply fan;             !- End-Use Subcategory

OS:Curve:Exponent,
  {43ace409-f7d8-4eb4-9930-8655370c0814}, !- Handle
  Fan On Off Power Curve,                 !- Name
  1,                                      !- Coefficient1 Constant
  0,                                      !- Coefficient2 Constant
  0,                                      !- Coefficient3 Constant
  0,                                      !- Minimum Value of x
  1,                                      !- Maximum Value of x
  ,                                       !- Minimum Curve Output
  ,                                       !- Maximum Curve Output
  ,                                       !- Input Unit Type for X
  ;                                       !- Output Unit Type

OS:Curve:Cubic,
  {0419fa9a-d628-4faa-bea9-3571253d6dac}, !- Handle
  Fan On Off Efficiency Curve,            !- Name
  1,                                      !- Coefficient1 Constant
  0,                                      !- Coefficient2 x
  0,                                      !- Coefficient3 x**2
  0,                                      !- Coefficient4 x**3
  0,                                      !- Minimum Value of x
  1;                                      !- Maximum Value of x

OS:AirLoopHVAC:UnitarySystem,
  {11a6e559-6c65-4358-ae80-b392d8a3e75f}, !- Handle
  res fur gas unitary system,             !- Name
  Load,                                   !- Control Type
  {4ee52d44-2024-4f0e-9f31-31d35291bf75}, !- Controlling Zone or Thermostat Location
  None,                                   !- Dehumidification Control Type
  {8fcd1aa0-f41e-4c34-8145-fe7ab740ede2}, !- Availability Schedule Name
  {c02e5e8f-e0f7-40a0-8ed3-675d94c95454}, !- Air Inlet Node Name
  {1aa18543-97c7-4fe3-832e-51b73b6f45cd}, !- Air Outlet Node Name
  {857ffb91-df1f-4a57-83ef-ff3ab08602d9}, !- Supply Fan Name
  BlowThrough,                            !- Fan Placement
  {baa78cb2-d641-4210-a900-d56759dabf6f}, !- Supply Air Fan Operating Mode Schedule Name
  {6bad832b-f9f3-4650-b494-2fbea915580c}, !- Heating Coil Name
  1,                                      !- DX Heating Coil Sizing Ratio
  ,                                       !- Cooling Coil Name
  No,                                     !- Use DOAS DX Cooling Coil
  2,                                      !- DOAS DX Cooling Coil Leaving Minimum Air Temperature {C}
  SensibleOnlyLoadControl,                !- Latent Load Control
  ,                                       !- Supplemental Heating Coil Name
  ,                                       !- Supply Air Flow Rate Method During Cooling Operation
  0,                                      !- Supply Air Flow Rate During Cooling Operation {m3/s}
  ,                                       !- Supply Air Flow Rate Per Floor Area During Cooling Operation {m3/s-m2}
  ,                                       !- Fraction of Autosized Design Cooling Supply Air Flow Rate
  ,                                       !- Design Supply Air Flow Rate Per Unit of Capacity During Cooling Operation {m3/s-W}
  ,                                       !- Supply Air Flow Rate Method During Heating Operation
  Autosize,                               !- Supply Air Flow Rate During Heating Operation {m3/s}
  ,                                       !- Supply Air Flow Rate Per Floor Area during Heating Operation {m3/s-m2}
  ,                                       !- Fraction of Autosized Design Heating Supply Air Flow Rate
  ,                                       !- Design Supply Air Flow Rate Per Unit of Capacity During Heating Operation {m3/s-W}
  ,                                       !- Supply Air Flow Rate Method When No Cooling or Heating is Required
  0,                                      !- Supply Air Flow Rate When No Cooling or Heating is Required {m3/s}
  ,                                       !- Supply Air Flow Rate Per Floor Area When No Cooling or Heating is Required {m3/s-m2}
  ,                                       !- Fraction of Autosized Design Cooling Supply Air Flow Rate When No Cooling or Heating is Required
  ,                                       !- Fraction of Autosized Design Heating Supply Air Flow Rate When No Cooling or Heating is Required
  ,                                       !- Design Supply Air Flow Rate Per Unit of Capacity During Cooling Operation When No Cooling or Heating is Required {m3/s-W}
  ,                                       !- Design Supply Air Flow Rate Per Unit of Capacity During Heating Operation When No Cooling or Heating is Required {m3/s-W}
  48.8888888888889,                       !- Maximum Supply Air Temperature {C}
  21,                                     !- Maximum Outdoor Dry-Bulb Temperature for Supplemental Heater Operation {C}
  ,                                       !- Outdoor Dry-Bulb Temperature Sensor Node Name
  2.5,                                    !- Maximum Cycling Rate {cycles/hr}
  60,                                     !- Heat Pump Time Constant {s}
  0.01,                                   !- Fraction of On-Cycle Power Use
  60,                                     !- Heat Pump Fan Delay Time {s}
  0,                                      !- Ancilliary On-Cycle Electric Power {W}
  0;                                      !- Ancilliary Off-Cycle Electric Power {W}

OS:Schedule:Constant,
  {baa78cb2-d641-4210-a900-d56759dabf6f}, !- Handle
  Always Off Discrete,                    !- Name
  {1e09a385-cd2d-49a7-9e13-e7ccdb4ee1d9}, !- Schedule Type Limits Name
  0;                                      !- Value

OS:ScheduleTypeLimits,
  {1e09a385-cd2d-49a7-9e13-e7ccdb4ee1d9}, !- Handle
  OnOff 1,                                !- Name
  0,                                      !- Lower Limit Value
  1,                                      !- Upper Limit Value
  Discrete,                               !- Numeric Type
  Availability;                           !- Unit Type

OS:AirLoopHVAC,
  {c0c17104-aed7-4c23-991e-4d9825cb4967}, !- Handle
  res fur gas asys,                       !- Name
  ,                                       !- Controller List Name
  {8fcd1aa0-f41e-4c34-8145-fe7ab740ede2}, !- Availability Schedule
  {e3685ddd-af88-4858-b5fe-da6e5065c530}, !- Availability Manager List Name
  AutoSize,                               !- Design Supply Air Flow Rate {m3/s}
  ,                                       !- Branch List Name
  ,                                       !- Connector List Name
  {76e9f5b3-09b2-4307-8f8e-9733ce35b017}, !- Supply Side Inlet Node Name
  {3c0e56b5-5d9b-490e-a182-0ec0903c528a}, !- Demand Side Outlet Node Name
  {a0eceff5-a3d0-407c-801d-0d89aecc4d76}, !- Demand Side Inlet Node A
  {6b53b0dc-a68f-4272-806e-13bb3962d3be}, !- Supply Side Outlet Node A
  ,                                       !- Demand Side Inlet Node B
  ,                                       !- Supply Side Outlet Node B
  ,                                       !- Return Air Bypass Flow Temperature Setpoint Schedule Name
  {2d2de148-6f97-4ec5-977c-cd04d04013a4}, !- Demand Mixer Name
  {949932d6-5027-4f65-87f1-9613db417877}, !- Demand Splitter A Name
  ,                                       !- Demand Splitter B Name
  ;                                       !- Supply Splitter Name

OS:Node,
  {728a2216-f129-43f4-ba8b-24ffdd1d723a}, !- Handle
  Node 4,                                 !- Name
  {76e9f5b3-09b2-4307-8f8e-9733ce35b017}, !- Inlet Port
  {c02e5e8f-e0f7-40a0-8ed3-675d94c95454}; !- Outlet Port

OS:Node,
  {d2163581-0d49-40f1-97ef-336083d72e01}, !- Handle
  Node 5,                                 !- Name
  {1aa18543-97c7-4fe3-832e-51b73b6f45cd}, !- Inlet Port
  {6b53b0dc-a68f-4272-806e-13bb3962d3be}; !- Outlet Port

OS:Connection,
  {76e9f5b3-09b2-4307-8f8e-9733ce35b017}, !- Handle
  {e4132d64-63db-4a4e-b5be-db00d98ff1a4}, !- Name
  {c0c17104-aed7-4c23-991e-4d9825cb4967}, !- Source Object
  8,                                      !- Outlet Port
  {728a2216-f129-43f4-ba8b-24ffdd1d723a}, !- Target Object
  2;                                      !- Inlet Port

OS:Connection,
  {6b53b0dc-a68f-4272-806e-13bb3962d3be}, !- Handle
  {e01f87b4-0270-431a-b7e1-3b92fb9feb0f}, !- Name
  {d2163581-0d49-40f1-97ef-336083d72e01}, !- Source Object
  3,                                      !- Outlet Port
  {c0c17104-aed7-4c23-991e-4d9825cb4967}, !- Target Object
  11;                                     !- Inlet Port

OS:Node,
  {f280bb3e-0fee-4a70-b2d6-d883402ed826}, !- Handle
  Node 6,                                 !- Name
  {a0eceff5-a3d0-407c-801d-0d89aecc4d76}, !- Inlet Port
  {5067cfe6-f6d6-43da-a305-36b3f1b70e4f}; !- Outlet Port

OS:Node,
  {648c3d54-d9bf-4bc8-8f68-c136fadc1f05}, !- Handle
  Node 7,                                 !- Name
  {3b96dc11-308c-4a45-9842-4ed05147f091}, !- Inlet Port
  {3c0e56b5-5d9b-490e-a182-0ec0903c528a}; !- Outlet Port

OS:Node,
  {2ceacde6-43d8-4e8b-976b-9cdfe0887c96}, !- Handle
  Node 8,                                 !- Name
  {08b549c5-a6f2-4c61-951c-e6cd3959be42}, !- Inlet Port
  {a2f0d012-a2d9-4d8c-94f0-a3da09e26ca1}; !- Outlet Port

OS:Connection,
  {a0eceff5-a3d0-407c-801d-0d89aecc4d76}, !- Handle
  {bf5925bf-8601-465b-bf58-dcd4f5435482}, !- Name
  {c0c17104-aed7-4c23-991e-4d9825cb4967}, !- Source Object
  10,                                     !- Outlet Port
  {f280bb3e-0fee-4a70-b2d6-d883402ed826}, !- Target Object
  2;                                      !- Inlet Port

OS:Connection,
  {3c0e56b5-5d9b-490e-a182-0ec0903c528a}, !- Handle
  {a79214fd-f248-4a25-97fd-848d3f926b49}, !- Name
  {648c3d54-d9bf-4bc8-8f68-c136fadc1f05}, !- Source Object
  3,                                      !- Outlet Port
  {c0c17104-aed7-4c23-991e-4d9825cb4967}, !- Target Object
  9;                                      !- Inlet Port

OS:AirLoopHVAC:ZoneSplitter,
  {949932d6-5027-4f65-87f1-9613db417877}, !- Handle
  res fur gas zone splitter,              !- Name
  {5067cfe6-f6d6-43da-a305-36b3f1b70e4f}, !- Inlet Node Name
  {ebcda115-3f3b-4d23-b3e7-94cffd554812}, !- Outlet Node Name 1
  {d3944014-1e5e-449e-b247-710e0723871a}; !- Outlet Node Name 2

OS:AirLoopHVAC:ZoneMixer,
  {2d2de148-6f97-4ec5-977c-cd04d04013a4}, !- Handle
  res fur gas zone mixer,                 !- Name
  {3b96dc11-308c-4a45-9842-4ed05147f091}, !- Outlet Node Name
  {a9d98cbf-871e-40f7-ab8e-9388fb88727d}, !- Inlet Node Name 1
  {7266995e-2fdb-40e3-9a2a-950b92f26225}; !- Inlet Node Name 2

OS:Connection,
  {5067cfe6-f6d6-43da-a305-36b3f1b70e4f}, !- Handle
  {91d22042-60f2-4188-88ec-6f5ff73f054f}, !- Name
  {f280bb3e-0fee-4a70-b2d6-d883402ed826}, !- Source Object
  3,                                      !- Outlet Port
  {949932d6-5027-4f65-87f1-9613db417877}, !- Target Object
  2;                                      !- Inlet Port

OS:Connection,
  {3b96dc11-308c-4a45-9842-4ed05147f091}, !- Handle
  {ea126b2f-894b-43ae-8fc2-1bac440befb4}, !- Name
  {2d2de148-6f97-4ec5-977c-cd04d04013a4}, !- Source Object
  2,                                      !- Outlet Port
  {648c3d54-d9bf-4bc8-8f68-c136fadc1f05}, !- Target Object
  2;                                      !- Inlet Port

OS:Sizing:System,
  {b2678f13-5bd9-4bd4-adb1-7b6d726ff30d}, !- Handle
  {c0c17104-aed7-4c23-991e-4d9825cb4967}, !- AirLoop Name
  Sensible,                               !- Type of Load to Size On
  Autosize,                               !- Design Outdoor Air Flow Rate {m3/s}
  0.3,                                    !- Central Heating Maximum System Air Flow Ratio
  7,                                      !- Preheat Design Temperature {C}
  0.008,                                  !- Preheat Design Humidity Ratio {kg-H2O/kg-Air}
  12.8,                                   !- Precool Design Temperature {C}
  0.008,                                  !- Precool Design Humidity Ratio {kg-H2O/kg-Air}
  12.8,                                   !- Central Cooling Design Supply Air Temperature {C}
  16.7,                                   !- Central Heating Design Supply Air Temperature {C}
  NonCoincident,                          !- Sizing Option
  Yes,                                    !- 100% Outdoor Air in Cooling
  Yes,                                    !- 100% Outdoor Air in Heating
  0.0085,                                 !- Central Cooling Design Supply Air Humidity Ratio {kg-H2O/kg-Air}
  0.008,                                  !- Central Heating Design Supply Air Humidity Ratio {kg-H2O/kg-Air}
  DesignDay,                              !- Cooling Design Air Flow Method
  0,                                      !- Cooling Design Air Flow Rate {m3/s}
  DesignDay,                              !- Heating Design Air Flow Method
  0,                                      !- Heating Design Air Flow Rate {m3/s}
  ZoneSum,                                !- System Outdoor Air Method
  1,                                      !- Zone Maximum Outdoor Air Fraction {dimensionless}
  0.0099676501,                           !- Cooling Supply Air Flow Rate Per Floor Area {m3/s-m2}
  1,                                      !- Cooling Fraction of Autosized Cooling Supply Air Flow Rate
  3.9475456e-05,                          !- Cooling Supply Air Flow Rate Per Unit Cooling Capacity {m3/s-W}
  0.0099676501,                           !- Heating Supply Air Flow Rate Per Floor Area {m3/s-m2}
  1,                                      !- Heating Fraction of Autosized Heating Supply Air Flow Rate
  1,                                      !- Heating Fraction of Autosized Cooling Supply Air Flow Rate
  3.1588213e-05,                          !- Heating Supply Air Flow Rate Per Unit Heating Capacity {m3/s-W}
  CoolingDesignCapacity,                  !- Cooling Design Capacity Method
  autosize,                               !- Cooling Design Capacity {W}
  234.7,                                  !- Cooling Design Capacity Per Floor Area {W/m2}
  1,                                      !- Fraction of Autosized Cooling Design Capacity
  HeatingDesignCapacity,                  !- Heating Design Capacity Method
  autosize,                               !- Heating Design Capacity {W}
  157,                                    !- Heating Design Capacity Per Floor Area {W/m2}
  1,                                      !- Fraction of Autosized Heating Design Capacity
  OnOff;                                  !- Central Cooling Capacity Control Method

OS:AvailabilityManagerAssignmentList,
  {e3685ddd-af88-4858-b5fe-da6e5065c530}, !- Handle
  Air Loop HVAC 1 AvailabilityManagerAssignmentList; !- Name

OS:Connection,
  {c02e5e8f-e0f7-40a0-8ed3-675d94c95454}, !- Handle
  {2baed3c8-8416-46e8-ae17-6b8cf44cc746}, !- Name
  {728a2216-f129-43f4-ba8b-24ffdd1d723a}, !- Source Object
  3,                                      !- Outlet Port
  {11a6e559-6c65-4358-ae80-b392d8a3e75f}, !- Target Object
  6;                                      !- Inlet Port

OS:Connection,
  {1aa18543-97c7-4fe3-832e-51b73b6f45cd}, !- Handle
  {831d8cc3-933f-47fb-95f0-4257ecf3c995}, !- Name
  {11a6e559-6c65-4358-ae80-b392d8a3e75f}, !- Source Object
  7,                                      !- Outlet Port
  {d2163581-0d49-40f1-97ef-336083d72e01}, !- Target Object
  2;                                      !- Inlet Port

OS:AirTerminal:SingleDuct:ConstantVolume:NoReheat,
  {e8e63494-b5ff-4067-ab03-b2eebd252064}, !- Handle
  res fur gas living zone direct air,     !- Name
  {8fcd1aa0-f41e-4c34-8145-fe7ab740ede2}, !- Availability Schedule Name
  {bf4b5853-f458-4b18-b3af-679c428667cf}, !- Air Inlet Node Name
  {08b549c5-a6f2-4c61-951c-e6cd3959be42}, !- Air Outlet Node Name
  AutoSize;                               !- Maximum Air Flow Rate {m3/s}

OS:Node,
  {32e4d601-0b27-4002-9119-97aebcb20307}, !- Handle
  Node 9,                                 !- Name
  {402001ca-e294-44e5-8c95-b6a8636c2017}, !- Inlet Port
  {a9d98cbf-871e-40f7-ab8e-9388fb88727d}; !- Outlet Port

OS:Connection,
  {a2f0d012-a2d9-4d8c-94f0-a3da09e26ca1}, !- Handle
  {bf28f839-f9fb-46d8-8c13-f259133fd3ad}, !- Name
  {2ceacde6-43d8-4e8b-976b-9cdfe0887c96}, !- Source Object
  3,                                      !- Outlet Port
  {3b44aace-6b47-475a-a820-68a32a49abf0}, !- Target Object
  3;                                      !- Inlet Port

OS:Connection,
  {402001ca-e294-44e5-8c95-b6a8636c2017}, !- Handle
  {974706a9-fef6-4009-ac4f-24118735eab5}, !- Name
  {2abf1f6b-be32-4527-a390-339c7ad6a023}, !- Source Object
  3,                                      !- Outlet Port
  {32e4d601-0b27-4002-9119-97aebcb20307}, !- Target Object
  2;                                      !- Inlet Port

OS:Connection,
  {a9d98cbf-871e-40f7-ab8e-9388fb88727d}, !- Handle
  {34598161-7763-4a77-b60a-a1abbbbc1999}, !- Name
  {32e4d601-0b27-4002-9119-97aebcb20307}, !- Source Object
  3,                                      !- Outlet Port
  {2d2de148-6f97-4ec5-977c-cd04d04013a4}, !- Target Object
  3;                                      !- Inlet Port

OS:Node,
  {805eeeb6-19fa-4fcb-a49c-d04aa5954a6d}, !- Handle
  Node 10,                                !- Name
  {ebcda115-3f3b-4d23-b3e7-94cffd554812}, !- Inlet Port
  {bf4b5853-f458-4b18-b3af-679c428667cf}; !- Outlet Port

OS:Connection,
  {ebcda115-3f3b-4d23-b3e7-94cffd554812}, !- Handle
  {b907fbc6-db40-44f4-b60f-993990efe7f8}, !- Name
  {949932d6-5027-4f65-87f1-9613db417877}, !- Source Object
  3,                                      !- Outlet Port
  {805eeeb6-19fa-4fcb-a49c-d04aa5954a6d}, !- Target Object
  2;                                      !- Inlet Port

OS:Connection,
  {bf4b5853-f458-4b18-b3af-679c428667cf}, !- Handle
  {2efb36e6-c0f2-447e-8523-684d1560a47a}, !- Name
  {805eeeb6-19fa-4fcb-a49c-d04aa5954a6d}, !- Source Object
  3,                                      !- Outlet Port
  {e8e63494-b5ff-4067-ab03-b2eebd252064}, !- Target Object
  3;                                      !- Inlet Port

OS:Connection,
  {08b549c5-a6f2-4c61-951c-e6cd3959be42}, !- Handle
  {2e74b9f5-7130-4dcb-b510-8ee3ab4e79d4}, !- Name
  {e8e63494-b5ff-4067-ab03-b2eebd252064}, !- Source Object
  4,                                      !- Outlet Port
  {2ceacde6-43d8-4e8b-976b-9cdfe0887c96}, !- Target Object
  2;                                      !- Inlet Port

OS:AirTerminal:SingleDuct:ConstantVolume:NoReheat,
  {c0908243-3ee5-4f77-9bda-f367c459eeb6}, !- Handle
  res fur gas finished basement zone direct air, !- Name
  {8fcd1aa0-f41e-4c34-8145-fe7ab740ede2}, !- Availability Schedule Name
  {76e45b83-6cb3-44d0-a414-268fe480f4e1}, !- Air Inlet Node Name
  {cb92876c-18da-4860-8f37-735b9936da5f}, !- Air Outlet Node Name
  AutoSize;                               !- Maximum Air Flow Rate {m3/s}

OS:Node,
  {9e63a0cb-e2fe-43f9-9b0b-5e1afd7b6534}, !- Handle
  Node 11,                                !- Name
  {cb92876c-18da-4860-8f37-735b9936da5f}, !- Inlet Port
  {d8571332-5959-48c4-8804-eefe8b6feeec}; !- Outlet Port

OS:Node,
  {b741f5df-0425-435b-a8e6-8e4b790fe463}, !- Handle
  Node 12,                                !- Name
  {94c011f7-184c-4292-b87a-0d352c48938f}, !- Inlet Port
  {7266995e-2fdb-40e3-9a2a-950b92f26225}; !- Outlet Port

OS:Connection,
  {d8571332-5959-48c4-8804-eefe8b6feeec}, !- Handle
  {5b6e27f9-82c2-423e-93b2-41dbde47c074}, !- Name
  {9e63a0cb-e2fe-43f9-9b0b-5e1afd7b6534}, !- Source Object
  3,                                      !- Outlet Port
  {7edfe75b-7466-4180-97a8-5befd71d0876}, !- Target Object
  3;                                      !- Inlet Port

OS:Connection,
  {94c011f7-184c-4292-b87a-0d352c48938f}, !- Handle
  {721ec72b-2e9b-4002-9804-1904cf89d50a}, !- Name
  {76ad714f-2f1e-4d04-98c7-c5aad604c32b}, !- Source Object
  3,                                      !- Outlet Port
  {b741f5df-0425-435b-a8e6-8e4b790fe463}, !- Target Object
  2;                                      !- Inlet Port

OS:Connection,
  {7266995e-2fdb-40e3-9a2a-950b92f26225}, !- Handle
  {58cf972c-e041-4364-a957-722cfab323b1}, !- Name
  {b741f5df-0425-435b-a8e6-8e4b790fe463}, !- Source Object
  3,                                      !- Outlet Port
  {2d2de148-6f97-4ec5-977c-cd04d04013a4}, !- Target Object
  4;                                      !- Inlet Port

OS:Node,
  {57908da6-6879-49b2-bc59-74b878776ee3}, !- Handle
  Node 13,                                !- Name
  {d3944014-1e5e-449e-b247-710e0723871a}, !- Inlet Port
  {76e45b83-6cb3-44d0-a414-268fe480f4e1}; !- Outlet Port

OS:Connection,
  {d3944014-1e5e-449e-b247-710e0723871a}, !- Handle
  {9314b312-1410-4571-8dff-637f27769d8f}, !- Name
  {949932d6-5027-4f65-87f1-9613db417877}, !- Source Object
  4,                                      !- Outlet Port
  {57908da6-6879-49b2-bc59-74b878776ee3}, !- Target Object
  2;                                      !- Inlet Port

OS:Connection,
  {76e45b83-6cb3-44d0-a414-268fe480f4e1}, !- Handle
  {148a06ca-f5ba-45dd-80b5-415795cb3bf9}, !- Name
  {57908da6-6879-49b2-bc59-74b878776ee3}, !- Source Object
  3,                                      !- Outlet Port
  {c0908243-3ee5-4f77-9bda-f367c459eeb6}, !- Target Object
  3;                                      !- Inlet Port

OS:Connection,
  {cb92876c-18da-4860-8f37-735b9936da5f}, !- Handle
  {19c197c4-045b-4ab5-8be2-5f9d3f123b8c}, !- Name
  {c0908243-3ee5-4f77-9bda-f367c459eeb6}, !- Source Object
  4,                                      !- Outlet Port
  {9e63a0cb-e2fe-43f9-9b0b-5e1afd7b6534}, !- Target Object
  2;                                      !- Inlet Port

OS:AdditionalProperties,
  {12dd5184-3d8d-4d1e-92cf-d03bb09ad41a}, !- Handle
  {11a6e559-6c65-4358-ae80-b392d8a3e75f}, !- Object Name
  SizingInfoHVACFracHeatLoadServed,       !- Feature Name 1
  Double,                                 !- Feature Data Type 1
  1;                                      !- Feature Value 1

OS:Curve:Biquadratic,
  {e40606f3-5824-4712-904d-d987f0fb034c}, !- Handle
  Cool-Cap-fT1,                           !- Name
  1.550902001,                            !- Coefficient1 Constant
  -0.0750500892,                          !- Coefficient2 x
  0.00309713544,                          !- Coefficient3 x**2
  0.00240111,                             !- Coefficient4 y
  -5.0544e-05,                            !- Coefficient5 y**2
  -0.00042728148,                         !- Coefficient6 x*y
  13.88,                                  !- Minimum Value of x
  23.88,                                  !- Maximum Value of x
  18.33,                                  !- Minimum Value of y
  51.66;                                  !- Maximum Value of y

OS:Curve:Biquadratic,
  {2fbeee2d-f8f0-4347-bc9f-807d7d536ece}, !- Handle
  Cool-EIR-fT1,                           !- Name
  -0.304282997,                           !- Coefficient1 Constant
  0.1180477062,                           !- Coefficient2 x
  -0.00342466704,                         !- Coefficient3 x**2
  -0.0062619138,                          !- Coefficient4 y
  0.00069542712,                          !- Coefficient5 y**2
  -0.00046997496,                         !- Coefficient6 x*y
  13.88,                                  !- Minimum Value of x
  23.88,                                  !- Maximum Value of x
  18.33,                                  !- Minimum Value of y
  51.66;                                  !- Maximum Value of y

OS:Curve:Quadratic,
  {a9e3fae6-f4f8-46eb-98be-5712d35cb707}, !- Handle
  Cool-PLF-fPLR1,                         !- Name
  0.93,                                   !- Coefficient1 Constant
  0.07,                                   !- Coefficient2 x
  0,                                      !- Coefficient3 x**2
  0,                                      !- Minimum Value of x
  1,                                      !- Maximum Value of x
  0.7,                                    !- Minimum Curve Output
  1;                                      !- Maximum Curve Output

OS:Curve:Quadratic,
  {deba0c0d-1cdb-44d1-84c2-174d5ffe167a}, !- Handle
  Cool-Cap-fFF1,                          !- Name
  0.718605468,                            !- Coefficient1 Constant
  0.410099989,                            !- Coefficient2 x
  -0.128705457,                           !- Coefficient3 x**2
  0,                                      !- Minimum Value of x
  2,                                      !- Maximum Value of x
  0,                                      !- Minimum Curve Output
  2;                                      !- Maximum Curve Output

OS:Curve:Quadratic,
  {c5ac4f2e-c643-4df7-a6b3-724f4e3b3cf7}, !- Handle
  Cool-EIR-fFF1,                          !- Name
  1.32299905,                             !- Coefficient1 Constant
  -0.477711207,                           !- Coefficient2 x
  0.154712157,                            !- Coefficient3 x**2
  0,                                      !- Minimum Value of x
  2,                                      !- Maximum Value of x
  0,                                      !- Minimum Curve Output
  2;                                      !- Maximum Curve Output

OS:Coil:Cooling:DX:SingleSpeed,
  {68366534-a1fd-41ad-8308-19c0c1215ec5}, !- Handle
  res ac cooling coil,                    !- Name
  {8fcd1aa0-f41e-4c34-8145-fe7ab740ede2}, !- Availability Schedule Name
  autosize,                               !- Rated Total Cooling Capacity {W}
  0.740402528813699,                      !- Rated Sensible Heat Ratio
  3.9505446283126,                        !- Rated COP {W/W}
  autosize,                               !- Rated Air Flow Rate {m3/s}
  773.3912012006,                         !- Rated Evaporator Fan Power Per Volume Flow Rate {W/(m3/s)}
  ,                                       !- Air Inlet Node Name
  ,                                       !- Air Outlet Node Name
  {e40606f3-5824-4712-904d-d987f0fb034c}, !- Total Cooling Capacity Function of Temperature Curve Name
  {deba0c0d-1cdb-44d1-84c2-174d5ffe167a}, !- Total Cooling Capacity Function of Flow Fraction Curve Name
  {2fbeee2d-f8f0-4347-bc9f-807d7d536ece}, !- Energy Input Ratio Function of Temperature Curve Name
  {c5ac4f2e-c643-4df7-a6b3-724f4e3b3cf7}, !- Energy Input Ratio Function of Flow Fraction Curve Name
  {a9e3fae6-f4f8-46eb-98be-5712d35cb707}, !- Part Load Fraction Correlation Curve Name
  -25,                                    !- Minimum Outdoor Dry-Bulb Temperature for Compressor Operation {C}
  1000,                                   !- Nominal Time for Condensate Removal to Begin {s}
  1.5,                                    !- Ratio of Initial Moisture Evaporation Rate and Steady State Latent Capacity {dimensionless}
  3,                                      !- Maximum Cycling Rate {cycles/hr}
  45,                                     !- Latent Capacity Time Constant {s}
  ,                                       !- Condenser Air Inlet Node Name
  AirCooled,                              !- Condenser Type
  0,                                      !- Evaporative Condenser Effectiveness {dimensionless}
  Autosize,                               !- Evaporative Condenser Air Flow Rate {m3/s}
  Autosize,                               !- Evaporative Condenser Pump Rated Power Consumption {W}
  0,                                      !- Crankcase Heater Capacity {W}
  12.7777777777778,                       !- Maximum Outdoor Dry-Bulb Temperature for Crankcase Heater Operation {C}
  ,                                       !- Supply Water Storage Tank Name
  ,                                       !- Condensate Collection Water Storage Tank Name
  0,                                      !- Basin Heater Capacity {W/K}
  10,                                     !- Basin Heater Setpoint Temperature {C}
  ;                                       !- Basin Heater Operating Schedule Name

OS:Fan:OnOff,
  {7cb2b487-dcac-427a-8572-4d3a720b8069}, !- Handle
  res ac clg supply fan,                  !- Name
  {8fcd1aa0-f41e-4c34-8145-fe7ab740ede2}, !- Availability Schedule Name
  0.75,                                   !- Fan Total Efficiency
  794.580001233493,                       !- Pressure Rise {Pa}
  autosize,                               !- Maximum Flow Rate {m3/s}
  1,                                      !- Motor Efficiency
  1,                                      !- Motor In Airstream Fraction
  ,                                       !- Air Inlet Node Name
  ,                                       !- Air Outlet Node Name
  {5bb78390-6076-441d-ae57-30aa0fa4274a}, !- Fan Power Ratio Function of Speed Ratio Curve Name
  {20dfe0a9-1e97-41a2-a5df-b41d3ee2e403}, !- Fan Efficiency Ratio Function of Speed Ratio Curve Name
  res ac clg supply fan;                  !- End-Use Subcategory

OS:Curve:Exponent,
  {5bb78390-6076-441d-ae57-30aa0fa4274a}, !- Handle
  Fan On Off Power Curve 1,               !- Name
  1,                                      !- Coefficient1 Constant
  0,                                      !- Coefficient2 Constant
  0,                                      !- Coefficient3 Constant
  0,                                      !- Minimum Value of x
  1,                                      !- Maximum Value of x
  ,                                       !- Minimum Curve Output
  ,                                       !- Maximum Curve Output
  ,                                       !- Input Unit Type for X
  ;                                       !- Output Unit Type

OS:Curve:Cubic,
  {20dfe0a9-1e97-41a2-a5df-b41d3ee2e403}, !- Handle
  Fan On Off Efficiency Curve 1,          !- Name
  1,                                      !- Coefficient1 Constant
  0,                                      !- Coefficient2 x
  0,                                      !- Coefficient3 x**2
  0,                                      !- Coefficient4 x**3
  0,                                      !- Minimum Value of x
  1;                                      !- Maximum Value of x

OS:AirLoopHVAC:UnitarySystem,
  {3c49b72b-dace-4511-a821-9f28b11ccdcf}, !- Handle
  res ac unitary system,                  !- Name
  Load,                                   !- Control Type
  {4ee52d44-2024-4f0e-9f31-31d35291bf75}, !- Controlling Zone or Thermostat Location
  None,                                   !- Dehumidification Control Type
  {8fcd1aa0-f41e-4c34-8145-fe7ab740ede2}, !- Availability Schedule Name
  {8dd6799f-8961-43fd-90b1-2041d01952a9}, !- Air Inlet Node Name
  {e9eb9778-433a-4380-a807-1118c0e9868d}, !- Air Outlet Node Name
  {7cb2b487-dcac-427a-8572-4d3a720b8069}, !- Supply Fan Name
  BlowThrough,                            !- Fan Placement
  {baa78cb2-d641-4210-a900-d56759dabf6f}, !- Supply Air Fan Operating Mode Schedule Name
  ,                                       !- Heating Coil Name
  1,                                      !- DX Heating Coil Sizing Ratio
  {68366534-a1fd-41ad-8308-19c0c1215ec5}, !- Cooling Coil Name
  No,                                     !- Use DOAS DX Cooling Coil
  2,                                      !- DOAS DX Cooling Coil Leaving Minimum Air Temperature {C}
  SensibleOnlyLoadControl,                !- Latent Load Control
  ,                                       !- Supplemental Heating Coil Name
  ,                                       !- Supply Air Flow Rate Method During Cooling Operation
  Autosize,                               !- Supply Air Flow Rate During Cooling Operation {m3/s}
  ,                                       !- Supply Air Flow Rate Per Floor Area During Cooling Operation {m3/s-m2}
  ,                                       !- Fraction of Autosized Design Cooling Supply Air Flow Rate
  ,                                       !- Design Supply Air Flow Rate Per Unit of Capacity During Cooling Operation {m3/s-W}
  ,                                       !- Supply Air Flow Rate Method During Heating Operation
  0,                                      !- Supply Air Flow Rate During Heating Operation {m3/s}
  ,                                       !- Supply Air Flow Rate Per Floor Area during Heating Operation {m3/s-m2}
  ,                                       !- Fraction of Autosized Design Heating Supply Air Flow Rate
  ,                                       !- Design Supply Air Flow Rate Per Unit of Capacity During Heating Operation {m3/s-W}
  ,                                       !- Supply Air Flow Rate Method When No Cooling or Heating is Required
  0,                                      !- Supply Air Flow Rate When No Cooling or Heating is Required {m3/s}
  ,                                       !- Supply Air Flow Rate Per Floor Area When No Cooling or Heating is Required {m3/s-m2}
  ,                                       !- Fraction of Autosized Design Cooling Supply Air Flow Rate When No Cooling or Heating is Required
  ,                                       !- Fraction of Autosized Design Heating Supply Air Flow Rate When No Cooling or Heating is Required
  ,                                       !- Design Supply Air Flow Rate Per Unit of Capacity During Cooling Operation When No Cooling or Heating is Required {m3/s-W}
  ,                                       !- Design Supply Air Flow Rate Per Unit of Capacity During Heating Operation When No Cooling or Heating is Required {m3/s-W}
  48.8888888888889,                       !- Maximum Supply Air Temperature {C}
  21,                                     !- Maximum Outdoor Dry-Bulb Temperature for Supplemental Heater Operation {C}
  ,                                       !- Outdoor Dry-Bulb Temperature Sensor Node Name
  2.5,                                    !- Maximum Cycling Rate {cycles/hr}
  60,                                     !- Heat Pump Time Constant {s}
  0.01,                                   !- Fraction of On-Cycle Power Use
  60,                                     !- Heat Pump Fan Delay Time {s}
  0,                                      !- Ancilliary On-Cycle Electric Power {W}
  0;                                      !- Ancilliary Off-Cycle Electric Power {W}

OS:AirLoopHVAC,
  {9f63da21-e9f2-4063-8e1f-ed8b65dfa0bd}, !- Handle
  res ac asys,                            !- Name
  ,                                       !- Controller List Name
  {8fcd1aa0-f41e-4c34-8145-fe7ab740ede2}, !- Availability Schedule
  {72f1a1c6-ed37-4bc2-9a99-a4e574211e85}, !- Availability Manager List Name
  AutoSize,                               !- Design Supply Air Flow Rate {m3/s}
  ,                                       !- Branch List Name
  ,                                       !- Connector List Name
  {edc53908-b453-40dc-bac8-efd545cc5130}, !- Supply Side Inlet Node Name
  {3e7bebb0-c416-4c77-b63c-913ec881de5f}, !- Demand Side Outlet Node Name
  {a673c0af-5aaf-4aaa-b6b9-3c541dc2b8cd}, !- Demand Side Inlet Node A
  {b9e7371d-d417-41bd-993a-fdbc437656d8}, !- Supply Side Outlet Node A
  ,                                       !- Demand Side Inlet Node B
  ,                                       !- Supply Side Outlet Node B
  ,                                       !- Return Air Bypass Flow Temperature Setpoint Schedule Name
  {d767cd20-bde6-4184-9627-700453fb381c}, !- Demand Mixer Name
  {aa050bbb-b950-4369-b5e6-5fc5c8483654}, !- Demand Splitter A Name
  ,                                       !- Demand Splitter B Name
  ;                                       !- Supply Splitter Name

OS:Node,
  {8059f701-be06-4c24-9df4-7363652fc605}, !- Handle
  Node 14,                                !- Name
  {edc53908-b453-40dc-bac8-efd545cc5130}, !- Inlet Port
  {8dd6799f-8961-43fd-90b1-2041d01952a9}; !- Outlet Port

OS:Node,
  {59063310-ce56-40f8-897c-89a189cfb443}, !- Handle
  Node 15,                                !- Name
  {e9eb9778-433a-4380-a807-1118c0e9868d}, !- Inlet Port
  {b9e7371d-d417-41bd-993a-fdbc437656d8}; !- Outlet Port

OS:Connection,
  {edc53908-b453-40dc-bac8-efd545cc5130}, !- Handle
  {5b2ddb0a-dc3c-4416-8c3b-4a8596b496a2}, !- Name
  {9f63da21-e9f2-4063-8e1f-ed8b65dfa0bd}, !- Source Object
  8,                                      !- Outlet Port
  {8059f701-be06-4c24-9df4-7363652fc605}, !- Target Object
  2;                                      !- Inlet Port

OS:Connection,
  {b9e7371d-d417-41bd-993a-fdbc437656d8}, !- Handle
  {e201b9bc-8d91-420c-b9ee-f7d381a3a849}, !- Name
  {59063310-ce56-40f8-897c-89a189cfb443}, !- Source Object
  3,                                      !- Outlet Port
  {9f63da21-e9f2-4063-8e1f-ed8b65dfa0bd}, !- Target Object
  11;                                     !- Inlet Port

OS:Node,
  {2269ce83-7288-49d2-b66c-8cce2fac8e8a}, !- Handle
  Node 16,                                !- Name
  {a673c0af-5aaf-4aaa-b6b9-3c541dc2b8cd}, !- Inlet Port
  {e0c0592f-80c5-4637-8324-653f284ae2f9}; !- Outlet Port

OS:Node,
  {8173ed87-6b38-4148-8013-b0b756669e5a}, !- Handle
  Node 17,                                !- Name
  {62e02c72-21cb-48e8-ad1f-c2f2d28a6abd}, !- Inlet Port
  {3e7bebb0-c416-4c77-b63c-913ec881de5f}; !- Outlet Port

OS:Node,
  {f3ae95d6-ace8-4b0c-b6b0-7bfd9430b29a}, !- Handle
  Node 18,                                !- Name
  {c3d583d0-aa55-4402-9c54-d238f5ef41d6}, !- Inlet Port
  {9b2bb987-966f-4210-b100-240abdc3f602}; !- Outlet Port

OS:Connection,
  {a673c0af-5aaf-4aaa-b6b9-3c541dc2b8cd}, !- Handle
  {f87f787e-62aa-43af-a410-fa4ce5c4b9dc}, !- Name
  {9f63da21-e9f2-4063-8e1f-ed8b65dfa0bd}, !- Source Object
  10,                                     !- Outlet Port
  {2269ce83-7288-49d2-b66c-8cce2fac8e8a}, !- Target Object
  2;                                      !- Inlet Port

OS:Connection,
  {3e7bebb0-c416-4c77-b63c-913ec881de5f}, !- Handle
  {75ba0099-a109-45db-88dd-a7755fe30130}, !- Name
  {8173ed87-6b38-4148-8013-b0b756669e5a}, !- Source Object
  3,                                      !- Outlet Port
  {9f63da21-e9f2-4063-8e1f-ed8b65dfa0bd}, !- Target Object
  9;                                      !- Inlet Port

OS:AirLoopHVAC:ZoneSplitter,
  {aa050bbb-b950-4369-b5e6-5fc5c8483654}, !- Handle
  res ac zone splitter,                   !- Name
  {e0c0592f-80c5-4637-8324-653f284ae2f9}, !- Inlet Node Name
  {5f28111e-d7ce-4f72-b780-051e5d2e9538}, !- Outlet Node Name 1
  {7fbf4afe-7f96-4075-a7c7-6c80c132fa1c}; !- Outlet Node Name 2

OS:AirLoopHVAC:ZoneMixer,
  {d767cd20-bde6-4184-9627-700453fb381c}, !- Handle
  res ac zone mixer,                      !- Name
  {62e02c72-21cb-48e8-ad1f-c2f2d28a6abd}, !- Outlet Node Name
  {c56f4443-cb24-497d-bc6b-24cdaa088e43}, !- Inlet Node Name 1
  {315db508-f1df-4800-a4db-176b64fbfe45}; !- Inlet Node Name 2

OS:Connection,
  {e0c0592f-80c5-4637-8324-653f284ae2f9}, !- Handle
  {68f92a55-811b-4b03-b551-0504f0a8bab6}, !- Name
  {2269ce83-7288-49d2-b66c-8cce2fac8e8a}, !- Source Object
  3,                                      !- Outlet Port
  {aa050bbb-b950-4369-b5e6-5fc5c8483654}, !- Target Object
  2;                                      !- Inlet Port

OS:Connection,
  {62e02c72-21cb-48e8-ad1f-c2f2d28a6abd}, !- Handle
  {a6c7067b-50b9-45b6-85d9-fffcd884399e}, !- Name
  {d767cd20-bde6-4184-9627-700453fb381c}, !- Source Object
  2,                                      !- Outlet Port
  {8173ed87-6b38-4148-8013-b0b756669e5a}, !- Target Object
  2;                                      !- Inlet Port

OS:Sizing:System,
  {78883348-02f5-4fc5-a83f-f1482109c030}, !- Handle
  {9f63da21-e9f2-4063-8e1f-ed8b65dfa0bd}, !- AirLoop Name
  Sensible,                               !- Type of Load to Size On
  Autosize,                               !- Design Outdoor Air Flow Rate {m3/s}
  0.3,                                    !- Central Heating Maximum System Air Flow Ratio
  7,                                      !- Preheat Design Temperature {C}
  0.008,                                  !- Preheat Design Humidity Ratio {kg-H2O/kg-Air}
  12.8,                                   !- Precool Design Temperature {C}
  0.008,                                  !- Precool Design Humidity Ratio {kg-H2O/kg-Air}
  12.8,                                   !- Central Cooling Design Supply Air Temperature {C}
  16.7,                                   !- Central Heating Design Supply Air Temperature {C}
  NonCoincident,                          !- Sizing Option
  Yes,                                    !- 100% Outdoor Air in Cooling
  Yes,                                    !- 100% Outdoor Air in Heating
  0.0085,                                 !- Central Cooling Design Supply Air Humidity Ratio {kg-H2O/kg-Air}
  0.008,                                  !- Central Heating Design Supply Air Humidity Ratio {kg-H2O/kg-Air}
  DesignDay,                              !- Cooling Design Air Flow Method
  0,                                      !- Cooling Design Air Flow Rate {m3/s}
  DesignDay,                              !- Heating Design Air Flow Method
  0,                                      !- Heating Design Air Flow Rate {m3/s}
  ZoneSum,                                !- System Outdoor Air Method
  1,                                      !- Zone Maximum Outdoor Air Fraction {dimensionless}
  0.0099676501,                           !- Cooling Supply Air Flow Rate Per Floor Area {m3/s-m2}
  1,                                      !- Cooling Fraction of Autosized Cooling Supply Air Flow Rate
  3.9475456e-05,                          !- Cooling Supply Air Flow Rate Per Unit Cooling Capacity {m3/s-W}
  0.0099676501,                           !- Heating Supply Air Flow Rate Per Floor Area {m3/s-m2}
  1,                                      !- Heating Fraction of Autosized Heating Supply Air Flow Rate
  1,                                      !- Heating Fraction of Autosized Cooling Supply Air Flow Rate
  3.1588213e-05,                          !- Heating Supply Air Flow Rate Per Unit Heating Capacity {m3/s-W}
  CoolingDesignCapacity,                  !- Cooling Design Capacity Method
  autosize,                               !- Cooling Design Capacity {W}
  234.7,                                  !- Cooling Design Capacity Per Floor Area {W/m2}
  1,                                      !- Fraction of Autosized Cooling Design Capacity
  HeatingDesignCapacity,                  !- Heating Design Capacity Method
  autosize,                               !- Heating Design Capacity {W}
  157,                                    !- Heating Design Capacity Per Floor Area {W/m2}
  1,                                      !- Fraction of Autosized Heating Design Capacity
  OnOff;                                  !- Central Cooling Capacity Control Method

OS:AvailabilityManagerAssignmentList,
  {72f1a1c6-ed37-4bc2-9a99-a4e574211e85}, !- Handle
  Air Loop HVAC 1 AvailabilityManagerAssignmentList 1; !- Name

OS:Connection,
  {8dd6799f-8961-43fd-90b1-2041d01952a9}, !- Handle
  {473a82da-6de8-4f65-bb18-6c75befc24e7}, !- Name
  {8059f701-be06-4c24-9df4-7363652fc605}, !- Source Object
  3,                                      !- Outlet Port
  {3c49b72b-dace-4511-a821-9f28b11ccdcf}, !- Target Object
  6;                                      !- Inlet Port

OS:Connection,
  {e9eb9778-433a-4380-a807-1118c0e9868d}, !- Handle
  {381d22b2-e86b-4fb2-b4da-fd8261bd202a}, !- Name
  {3c49b72b-dace-4511-a821-9f28b11ccdcf}, !- Source Object
  7,                                      !- Outlet Port
  {59063310-ce56-40f8-897c-89a189cfb443}, !- Target Object
  2;                                      !- Inlet Port

OS:AirTerminal:SingleDuct:ConstantVolume:NoReheat,
  {63defdfb-7134-4906-a530-ae35a179ff5d}, !- Handle
  res ac living zone direct air,          !- Name
  {8fcd1aa0-f41e-4c34-8145-fe7ab740ede2}, !- Availability Schedule Name
  {816536ca-e32e-4f77-a48a-5c7909a74500}, !- Air Inlet Node Name
  {c3d583d0-aa55-4402-9c54-d238f5ef41d6}, !- Air Outlet Node Name
  AutoSize;                               !- Maximum Air Flow Rate {m3/s}

OS:Node,
  {dba23c54-dcd1-4e4d-b4f3-210b60021d90}, !- Handle
  Node 19,                                !- Name
  {49defe40-c315-4ec4-ac42-8f6b9b3ccfc8}, !- Inlet Port
  {c56f4443-cb24-497d-bc6b-24cdaa088e43}; !- Outlet Port

OS:Connection,
  {9b2bb987-966f-4210-b100-240abdc3f602}, !- Handle
  {3c18cc34-a725-41cb-b554-de07c4c8698f}, !- Name
  {f3ae95d6-ace8-4b0c-b6b0-7bfd9430b29a}, !- Source Object
  3,                                      !- Outlet Port
  {3b44aace-6b47-475a-a820-68a32a49abf0}, !- Target Object
  4;                                      !- Inlet Port

OS:Connection,
  {49defe40-c315-4ec4-ac42-8f6b9b3ccfc8}, !- Handle
  {daebd4dd-c48c-485e-92cb-fdc9be58356b}, !- Name
  {2abf1f6b-be32-4527-a390-339c7ad6a023}, !- Source Object
  4,                                      !- Outlet Port
  {dba23c54-dcd1-4e4d-b4f3-210b60021d90}, !- Target Object
  2;                                      !- Inlet Port

OS:Connection,
  {c56f4443-cb24-497d-bc6b-24cdaa088e43}, !- Handle
  {98bdd685-4b03-4c7a-8120-f2e435055892}, !- Name
  {dba23c54-dcd1-4e4d-b4f3-210b60021d90}, !- Source Object
  3,                                      !- Outlet Port
  {d767cd20-bde6-4184-9627-700453fb381c}, !- Target Object
  3;                                      !- Inlet Port

OS:Node,
  {2f83f83c-e6e9-42fe-afda-e1f609728606}, !- Handle
  Node 20,                                !- Name
  {5f28111e-d7ce-4f72-b780-051e5d2e9538}, !- Inlet Port
  {816536ca-e32e-4f77-a48a-5c7909a74500}; !- Outlet Port

OS:Connection,
  {5f28111e-d7ce-4f72-b780-051e5d2e9538}, !- Handle
  {2003a6a5-48fa-46e7-a83c-bfd4a4cfbbcd}, !- Name
  {aa050bbb-b950-4369-b5e6-5fc5c8483654}, !- Source Object
  3,                                      !- Outlet Port
  {2f83f83c-e6e9-42fe-afda-e1f609728606}, !- Target Object
  2;                                      !- Inlet Port

OS:Connection,
  {816536ca-e32e-4f77-a48a-5c7909a74500}, !- Handle
  {4b5f7c53-650f-4009-a016-7ecc89786058}, !- Name
  {2f83f83c-e6e9-42fe-afda-e1f609728606}, !- Source Object
  3,                                      !- Outlet Port
  {63defdfb-7134-4906-a530-ae35a179ff5d}, !- Target Object
  3;                                      !- Inlet Port

OS:Connection,
  {c3d583d0-aa55-4402-9c54-d238f5ef41d6}, !- Handle
  {a51604c1-d960-4de1-868f-dcf5836258ab}, !- Name
  {63defdfb-7134-4906-a530-ae35a179ff5d}, !- Source Object
  4,                                      !- Outlet Port
  {f3ae95d6-ace8-4b0c-b6b0-7bfd9430b29a}, !- Target Object
  2;                                      !- Inlet Port

OS:AirTerminal:SingleDuct:ConstantVolume:NoReheat,
  {24d2ff5e-6de8-4634-ae76-21483c993579}, !- Handle
  res ac finished basement zone direct air, !- Name
  {8fcd1aa0-f41e-4c34-8145-fe7ab740ede2}, !- Availability Schedule Name
  {d3908c8d-45c0-4f45-9f1b-d884cebd28ac}, !- Air Inlet Node Name
  {a310f218-8c30-4aab-85cd-434f7c100d7a}, !- Air Outlet Node Name
  AutoSize;                               !- Maximum Air Flow Rate {m3/s}

OS:Node,
  {215f4061-4e7e-41c2-9209-b2367edb84fc}, !- Handle
  Node 21,                                !- Name
  {a310f218-8c30-4aab-85cd-434f7c100d7a}, !- Inlet Port
  {2237167d-b47b-4da8-a98e-b12b90e7cebb}; !- Outlet Port

OS:Node,
  {765dbe35-3beb-4ba5-9f79-87f376af5eff}, !- Handle
  Node 22,                                !- Name
  {4abe2bcc-fcec-4f64-b8e7-75006f59f294}, !- Inlet Port
  {315db508-f1df-4800-a4db-176b64fbfe45}; !- Outlet Port

OS:Connection,
  {2237167d-b47b-4da8-a98e-b12b90e7cebb}, !- Handle
  {647dc6ff-541f-4bee-952b-d82563a4b301}, !- Name
  {215f4061-4e7e-41c2-9209-b2367edb84fc}, !- Source Object
  3,                                      !- Outlet Port
  {7edfe75b-7466-4180-97a8-5befd71d0876}, !- Target Object
  4;                                      !- Inlet Port

OS:Connection,
  {4abe2bcc-fcec-4f64-b8e7-75006f59f294}, !- Handle
  {18ce0b6b-0f53-4612-a114-73fbaafe98f5}, !- Name
  {76ad714f-2f1e-4d04-98c7-c5aad604c32b}, !- Source Object
  4,                                      !- Outlet Port
  {765dbe35-3beb-4ba5-9f79-87f376af5eff}, !- Target Object
  2;                                      !- Inlet Port

OS:Connection,
  {315db508-f1df-4800-a4db-176b64fbfe45}, !- Handle
  {7e83786d-bfce-4348-849c-1f797105cddb}, !- Name
  {765dbe35-3beb-4ba5-9f79-87f376af5eff}, !- Source Object
  3,                                      !- Outlet Port
  {d767cd20-bde6-4184-9627-700453fb381c}, !- Target Object
  4;                                      !- Inlet Port

OS:Node,
  {95a67d73-ed41-41f5-8781-73484421ad20}, !- Handle
  Node 23,                                !- Name
  {7fbf4afe-7f96-4075-a7c7-6c80c132fa1c}, !- Inlet Port
  {d3908c8d-45c0-4f45-9f1b-d884cebd28ac}; !- Outlet Port

OS:Connection,
  {7fbf4afe-7f96-4075-a7c7-6c80c132fa1c}, !- Handle
  {1fc9a222-365a-444a-92c6-ce0a6a7fe4e2}, !- Name
  {aa050bbb-b950-4369-b5e6-5fc5c8483654}, !- Source Object
  4,                                      !- Outlet Port
  {95a67d73-ed41-41f5-8781-73484421ad20}, !- Target Object
  2;                                      !- Inlet Port

OS:Connection,
  {d3908c8d-45c0-4f45-9f1b-d884cebd28ac}, !- Handle
  {22c5ac7b-56fd-40ef-ace3-1b9fef065fae}, !- Name
  {95a67d73-ed41-41f5-8781-73484421ad20}, !- Source Object
  3,                                      !- Outlet Port
  {24d2ff5e-6de8-4634-ae76-21483c993579}, !- Target Object
  3;                                      !- Inlet Port

OS:Connection,
  {a310f218-8c30-4aab-85cd-434f7c100d7a}, !- Handle
  {7d5759bd-9ac0-443c-8109-ce21dcc13a2d}, !- Name
  {24d2ff5e-6de8-4634-ae76-21483c993579}, !- Source Object
  4,                                      !- Outlet Port
  {215f4061-4e7e-41c2-9209-b2367edb84fc}, !- Target Object
  2;                                      !- Inlet Port

OS:AdditionalProperties,
  {e0410dca-6f9e-4ee4-ab22-5e7b91356981}, !- Handle
  {3c49b72b-dace-4511-a821-9f28b11ccdcf}, !- Object Name
  SizingInfoHVACCapacityDerateFactorEER,  !- Feature Name 1
  String,                                 !- Feature Data Type 1
  1.0&#441.0&#441.0&#441.0&#441.0,        !- Feature Value 1
  SizingInfoHVACRatedCFMperTonCooling,    !- Feature Name 2
  String,                                 !- Feature Data Type 2
  386.1,                                  !- Feature Value 2
  SizingInfoHVACFracCoolLoadServed,       !- Feature Name 3
  Double,                                 !- Feature Data Type 3
  1;                                      !- Feature Value 3

OS:Schedule:Ruleset,
  {94f163b5-4d5e-4a06-a962-ed7adece28b7}, !- Handle
  res heating season,                     !- Name
  {6680a894-b164-486f-82e8-b7db0e76fc69}, !- Schedule Type Limits Name
  {6177c299-9bad-4a7b-b0b0-3f30c93e0b58}; !- Default Day Schedule Name

OS:Schedule:Day,
  {6177c299-9bad-4a7b-b0b0-3f30c93e0b58}, !- Handle
  Schedule Day 4,                         !- Name
  {6680a894-b164-486f-82e8-b7db0e76fc69}, !- Schedule Type Limits Name
=======
OS:Schedule:Day,
  {99e4c27a-856e-4577-8534-ec678c771f43}, !- Handle
  Schedule Day 1,                         !- Name
  ,                                       !- Schedule Type Limits Name
>>>>>>> fcfe5a62
  ,                                       !- Interpolate to Timestep
  24,                                     !- Hour 1
  0,                                      !- Minute 1
  0;                                      !- Value Until Time 1

<<<<<<< HEAD
OS:Schedule:Rule,
  {582ce321-8f41-4bc7-a901-f2007e2f5056}, !- Handle
  res heating season allday rule1,        !- Name
  {94f163b5-4d5e-4a06-a962-ed7adece28b7}, !- Schedule Ruleset Name
  11,                                     !- Rule Order
  {0d83ca33-8860-4239-ad13-b17fdf50922a}, !- Day Schedule Name
  Yes,                                    !- Apply Sunday
  Yes,                                    !- Apply Monday
  Yes,                                    !- Apply Tuesday
  Yes,                                    !- Apply Wednesday
  Yes,                                    !- Apply Thursday
  Yes,                                    !- Apply Friday
  Yes,                                    !- Apply Saturday
  DateRange,                              !- Date Specification Type
  1,                                      !- Start Month
  1,                                      !- Start Day
  1,                                      !- End Month
  31;                                     !- End Day

OS:Schedule:Day,
  {0d83ca33-8860-4239-ad13-b17fdf50922a}, !- Handle
  res heating season allday1,             !- Name
  {6680a894-b164-486f-82e8-b7db0e76fc69}, !- Schedule Type Limits Name
  ,                                       !- Interpolate to Timestep
  24,                                     !- Hour 1
  0,                                      !- Minute 1
  1;                                      !- Value Until Time 1

OS:Schedule:Rule,
  {40e9e828-a7c3-480b-b423-e2c85cfa80e8}, !- Handle
  res heating season allday rule2,        !- Name
  {94f163b5-4d5e-4a06-a962-ed7adece28b7}, !- Schedule Ruleset Name
  10,                                     !- Rule Order
  {44375e97-c51b-4138-b7c7-4666dade747e}, !- Day Schedule Name
  Yes,                                    !- Apply Sunday
  Yes,                                    !- Apply Monday
  Yes,                                    !- Apply Tuesday
  Yes,                                    !- Apply Wednesday
  Yes,                                    !- Apply Thursday
  Yes,                                    !- Apply Friday
  Yes,                                    !- Apply Saturday
  DateRange,                              !- Date Specification Type
  2,                                      !- Start Month
  1,                                      !- Start Day
  2,                                      !- End Month
  28;                                     !- End Day

OS:Schedule:Day,
  {44375e97-c51b-4138-b7c7-4666dade747e}, !- Handle
  res heating season allday2,             !- Name
  {6680a894-b164-486f-82e8-b7db0e76fc69}, !- Schedule Type Limits Name
  ,                                       !- Interpolate to Timestep
  24,                                     !- Hour 1
  0,                                      !- Minute 1
  1;                                      !- Value Until Time 1

OS:Schedule:Rule,
  {da28a308-87ff-446e-92ee-0f0f27a9d6e6}, !- Handle
  res heating season allday rule3,        !- Name
  {94f163b5-4d5e-4a06-a962-ed7adece28b7}, !- Schedule Ruleset Name
  9,                                      !- Rule Order
  {9e2d35eb-b59e-48a4-a705-93736e578fe0}, !- Day Schedule Name
  Yes,                                    !- Apply Sunday
  Yes,                                    !- Apply Monday
  Yes,                                    !- Apply Tuesday
  Yes,                                    !- Apply Wednesday
  Yes,                                    !- Apply Thursday
  Yes,                                    !- Apply Friday
  Yes,                                    !- Apply Saturday
  DateRange,                              !- Date Specification Type
  3,                                      !- Start Month
  1,                                      !- Start Day
  3,                                      !- End Month
  31;                                     !- End Day

OS:Schedule:Day,
  {9e2d35eb-b59e-48a4-a705-93736e578fe0}, !- Handle
  res heating season allday3,             !- Name
  {6680a894-b164-486f-82e8-b7db0e76fc69}, !- Schedule Type Limits Name
  ,                                       !- Interpolate to Timestep
  24,                                     !- Hour 1
  0,                                      !- Minute 1
  1;                                      !- Value Until Time 1

OS:Schedule:Rule,
  {36032193-5de9-4dcc-aba6-dd73029fe4b4}, !- Handle
  res heating season allday rule4,        !- Name
  {94f163b5-4d5e-4a06-a962-ed7adece28b7}, !- Schedule Ruleset Name
  8,                                      !- Rule Order
  {e6446ce0-5f32-44d1-bfc1-644fe91f15a7}, !- Day Schedule Name
  Yes,                                    !- Apply Sunday
  Yes,                                    !- Apply Monday
  Yes,                                    !- Apply Tuesday
  Yes,                                    !- Apply Wednesday
  Yes,                                    !- Apply Thursday
  Yes,                                    !- Apply Friday
  Yes,                                    !- Apply Saturday
  DateRange,                              !- Date Specification Type
  4,                                      !- Start Month
  1,                                      !- Start Day
  4,                                      !- End Month
  30;                                     !- End Day

OS:Schedule:Day,
  {e6446ce0-5f32-44d1-bfc1-644fe91f15a7}, !- Handle
  res heating season allday4,             !- Name
  {6680a894-b164-486f-82e8-b7db0e76fc69}, !- Schedule Type Limits Name
  ,                                       !- Interpolate to Timestep
  24,                                     !- Hour 1
  0,                                      !- Minute 1
  1;                                      !- Value Until Time 1

OS:Schedule:Rule,
  {f1a409e9-7526-432b-9e71-b2a0caeb6331}, !- Handle
  res heating season allday rule5,        !- Name
  {94f163b5-4d5e-4a06-a962-ed7adece28b7}, !- Schedule Ruleset Name
  7,                                      !- Rule Order
  {98dde04d-aa07-4bae-a799-5ad7ae5a17cb}, !- Day Schedule Name
  Yes,                                    !- Apply Sunday
  Yes,                                    !- Apply Monday
  Yes,                                    !- Apply Tuesday
  Yes,                                    !- Apply Wednesday
  Yes,                                    !- Apply Thursday
  Yes,                                    !- Apply Friday
  Yes,                                    !- Apply Saturday
  DateRange,                              !- Date Specification Type
  5,                                      !- Start Month
  1,                                      !- Start Day
  5,                                      !- End Month
  31;                                     !- End Day

OS:Schedule:Day,
  {98dde04d-aa07-4bae-a799-5ad7ae5a17cb}, !- Handle
  res heating season allday5,             !- Name
  {6680a894-b164-486f-82e8-b7db0e76fc69}, !- Schedule Type Limits Name
  ,                                       !- Interpolate to Timestep
  24,                                     !- Hour 1
  0,                                      !- Minute 1
  1;                                      !- Value Until Time 1

OS:Schedule:Rule,
  {2163ef9e-2ae5-41ff-a54c-eeb263ca01b2}, !- Handle
  res heating season allday rule6,        !- Name
  {94f163b5-4d5e-4a06-a962-ed7adece28b7}, !- Schedule Ruleset Name
  6,                                      !- Rule Order
  {fda4db96-a18f-4db3-9fa0-3dc8968a3354}, !- Day Schedule Name
  Yes,                                    !- Apply Sunday
  Yes,                                    !- Apply Monday
  Yes,                                    !- Apply Tuesday
  Yes,                                    !- Apply Wednesday
  Yes,                                    !- Apply Thursday
  Yes,                                    !- Apply Friday
  Yes,                                    !- Apply Saturday
  DateRange,                              !- Date Specification Type
  6,                                      !- Start Month
  1,                                      !- Start Day
  6,                                      !- End Month
  30;                                     !- End Day

OS:Schedule:Day,
  {fda4db96-a18f-4db3-9fa0-3dc8968a3354}, !- Handle
  res heating season allday6,             !- Name
  {6680a894-b164-486f-82e8-b7db0e76fc69}, !- Schedule Type Limits Name
  ,                                       !- Interpolate to Timestep
  24,                                     !- Hour 1
  0,                                      !- Minute 1
  1;                                      !- Value Until Time 1

OS:Schedule:Rule,
  {1de3b731-4f90-4249-bdf8-9d902168ccf1}, !- Handle
  res heating season allday rule7,        !- Name
  {94f163b5-4d5e-4a06-a962-ed7adece28b7}, !- Schedule Ruleset Name
  5,                                      !- Rule Order
  {92c127dc-5df3-4317-a4b9-80ad98c003de}, !- Day Schedule Name
  Yes,                                    !- Apply Sunday
  Yes,                                    !- Apply Monday
  Yes,                                    !- Apply Tuesday
  Yes,                                    !- Apply Wednesday
  Yes,                                    !- Apply Thursday
  Yes,                                    !- Apply Friday
  Yes,                                    !- Apply Saturday
  DateRange,                              !- Date Specification Type
  7,                                      !- Start Month
  1,                                      !- Start Day
  7,                                      !- End Month
  31;                                     !- End Day

OS:Schedule:Day,
  {92c127dc-5df3-4317-a4b9-80ad98c003de}, !- Handle
  res heating season allday7,             !- Name
  {6680a894-b164-486f-82e8-b7db0e76fc69}, !- Schedule Type Limits Name
=======
OS:Schedule:Day,
  {8833867f-23ac-47c2-b24a-a0ad0995bf3d}, !- Handle
  Schedule Day 2,                         !- Name
  ,                                       !- Schedule Type Limits Name
>>>>>>> fcfe5a62
  ,                                       !- Interpolate to Timestep
  24,                                     !- Hour 1
  0,                                      !- Minute 1
  1;                                      !- Value Until Time 1
<<<<<<< HEAD

OS:Schedule:Rule,
  {161e98ec-9beb-4f1d-b5fb-1dd093450244}, !- Handle
  res heating season allday rule8,        !- Name
  {94f163b5-4d5e-4a06-a962-ed7adece28b7}, !- Schedule Ruleset Name
  4,                                      !- Rule Order
  {d20e32fb-c5cd-4836-99ea-f663308cc435}, !- Day Schedule Name
  Yes,                                    !- Apply Sunday
  Yes,                                    !- Apply Monday
  Yes,                                    !- Apply Tuesday
  Yes,                                    !- Apply Wednesday
  Yes,                                    !- Apply Thursday
  Yes,                                    !- Apply Friday
  Yes,                                    !- Apply Saturday
  DateRange,                              !- Date Specification Type
  8,                                      !- Start Month
  1,                                      !- Start Day
  8,                                      !- End Month
  31;                                     !- End Day

OS:Schedule:Day,
  {d20e32fb-c5cd-4836-99ea-f663308cc435}, !- Handle
  res heating season allday8,             !- Name
  {6680a894-b164-486f-82e8-b7db0e76fc69}, !- Schedule Type Limits Name
  ,                                       !- Interpolate to Timestep
  24,                                     !- Hour 1
  0,                                      !- Minute 1
  1;                                      !- Value Until Time 1

OS:Schedule:Rule,
  {d1d75b8e-b509-4158-833f-d6885fe733e2}, !- Handle
  res heating season allday rule9,        !- Name
  {94f163b5-4d5e-4a06-a962-ed7adece28b7}, !- Schedule Ruleset Name
  3,                                      !- Rule Order
  {a32b297f-6e17-49c4-8ca4-abb1a90567fe}, !- Day Schedule Name
  Yes,                                    !- Apply Sunday
  Yes,                                    !- Apply Monday
  Yes,                                    !- Apply Tuesday
  Yes,                                    !- Apply Wednesday
  Yes,                                    !- Apply Thursday
  Yes,                                    !- Apply Friday
  Yes,                                    !- Apply Saturday
  DateRange,                              !- Date Specification Type
  9,                                      !- Start Month
  1,                                      !- Start Day
  9,                                      !- End Month
  30;                                     !- End Day

OS:Schedule:Day,
  {a32b297f-6e17-49c4-8ca4-abb1a90567fe}, !- Handle
  res heating season allday9,             !- Name
  {6680a894-b164-486f-82e8-b7db0e76fc69}, !- Schedule Type Limits Name
  ,                                       !- Interpolate to Timestep
  24,                                     !- Hour 1
  0,                                      !- Minute 1
  1;                                      !- Value Until Time 1

OS:Schedule:Rule,
  {617d4c4b-4557-4390-bfc5-7b46a202916e}, !- Handle
  res heating season allday rule10,       !- Name
  {94f163b5-4d5e-4a06-a962-ed7adece28b7}, !- Schedule Ruleset Name
  2,                                      !- Rule Order
  {3e8e0be4-6485-4558-a270-746f9d88b183}, !- Day Schedule Name
  Yes,                                    !- Apply Sunday
  Yes,                                    !- Apply Monday
  Yes,                                    !- Apply Tuesday
  Yes,                                    !- Apply Wednesday
  Yes,                                    !- Apply Thursday
  Yes,                                    !- Apply Friday
  Yes,                                    !- Apply Saturday
  DateRange,                              !- Date Specification Type
  10,                                     !- Start Month
  1,                                      !- Start Day
  10,                                     !- End Month
  31;                                     !- End Day

OS:Schedule:Day,
  {3e8e0be4-6485-4558-a270-746f9d88b183}, !- Handle
  res heating season allday10,            !- Name
  {6680a894-b164-486f-82e8-b7db0e76fc69}, !- Schedule Type Limits Name
  ,                                       !- Interpolate to Timestep
  24,                                     !- Hour 1
  0,                                      !- Minute 1
  1;                                      !- Value Until Time 1

OS:Schedule:Rule,
  {4dee31c9-1676-4227-a7f0-225bdeecb3c5}, !- Handle
  res heating season allday rule11,       !- Name
  {94f163b5-4d5e-4a06-a962-ed7adece28b7}, !- Schedule Ruleset Name
  1,                                      !- Rule Order
  {f7455716-eed9-4ddf-9f99-56e04fbf3507}, !- Day Schedule Name
  Yes,                                    !- Apply Sunday
  Yes,                                    !- Apply Monday
  Yes,                                    !- Apply Tuesday
  Yes,                                    !- Apply Wednesday
  Yes,                                    !- Apply Thursday
  Yes,                                    !- Apply Friday
  Yes,                                    !- Apply Saturday
  DateRange,                              !- Date Specification Type
  11,                                     !- Start Month
  1,                                      !- Start Day
  11,                                     !- End Month
  30;                                     !- End Day

OS:Schedule:Day,
  {f7455716-eed9-4ddf-9f99-56e04fbf3507}, !- Handle
  res heating season allday11,            !- Name
  {6680a894-b164-486f-82e8-b7db0e76fc69}, !- Schedule Type Limits Name
  ,                                       !- Interpolate to Timestep
  24,                                     !- Hour 1
  0,                                      !- Minute 1
  1;                                      !- Value Until Time 1

OS:Schedule:Rule,
  {90d405d8-3e1a-4704-854a-ab3af3560dca}, !- Handle
  res heating season allday rule12,       !- Name
  {94f163b5-4d5e-4a06-a962-ed7adece28b7}, !- Schedule Ruleset Name
  0,                                      !- Rule Order
  {e7731b0b-ee7e-4f69-ad84-fde5837e734a}, !- Day Schedule Name
  Yes,                                    !- Apply Sunday
  Yes,                                    !- Apply Monday
  Yes,                                    !- Apply Tuesday
  Yes,                                    !- Apply Wednesday
  Yes,                                    !- Apply Thursday
  Yes,                                    !- Apply Friday
  Yes,                                    !- Apply Saturday
  DateRange,                              !- Date Specification Type
  12,                                     !- Start Month
  1,                                      !- Start Day
  12,                                     !- End Month
  31;                                     !- End Day

OS:Schedule:Day,
  {e7731b0b-ee7e-4f69-ad84-fde5837e734a}, !- Handle
  res heating season allday12,            !- Name
  {6680a894-b164-486f-82e8-b7db0e76fc69}, !- Schedule Type Limits Name
  ,                                       !- Interpolate to Timestep
  24,                                     !- Hour 1
  0,                                      !- Minute 1
  1;                                      !- Value Until Time 1

OS:ThermostatSetpoint:DualSetpoint,
  {af3a6004-f87b-42ea-bd4f-5b36eb5d8a1a}, !- Handle
  living zone temperature setpoint,       !- Name
  {fa9981b7-3337-4992-bc2a-94e653e2803c}, !- Heating Setpoint Temperature Schedule Name
  {b0076812-8146-4b77-940e-4699e719d8f0}; !- Cooling Setpoint Temperature Schedule Name

OS:ScheduleTypeLimits,
  {302654fb-7e99-4e29-aa43-6a94a6a8395c}, !- Handle
  Temperature,                            !- Name
  ,                                       !- Lower Limit Value
  ,                                       !- Upper Limit Value
  Continuous,                             !- Numeric Type
  Temperature;                            !- Unit Type

OS:ThermostatSetpoint:DualSetpoint,
  {6c80d193-7167-4bc1-b509-40b09d6e3cec}, !- Handle
  finished basement zone temperature setpoint, !- Name
  {fa9981b7-3337-4992-bc2a-94e653e2803c}, !- Heating Setpoint Temperature Schedule Name
  {b0076812-8146-4b77-940e-4699e719d8f0}; !- Cooling Setpoint Temperature Schedule Name

OS:Schedule:Ruleset,
  {f472a8cb-ff94-4c74-acf0-10fe846a0944}, !- Handle
  res cooling season,                     !- Name
  {6680a894-b164-486f-82e8-b7db0e76fc69}, !- Schedule Type Limits Name
  {d6b00f02-3bc6-44b5-a74d-ebe2ec863b2e}; !- Default Day Schedule Name

OS:Schedule:Day,
  {d6b00f02-3bc6-44b5-a74d-ebe2ec863b2e}, !- Handle
  Schedule Day 1,                         !- Name
  {6680a894-b164-486f-82e8-b7db0e76fc69}, !- Schedule Type Limits Name
  ,                                       !- Interpolate to Timestep
  24,                                     !- Hour 1
  0,                                      !- Minute 1
  0;                                      !- Value Until Time 1

OS:Schedule:Rule,
  {3cd642ef-2cf2-45d7-9ee0-fd4eacbc6b16}, !- Handle
  res cooling season allday rule1,        !- Name
  {f472a8cb-ff94-4c74-acf0-10fe846a0944}, !- Schedule Ruleset Name
  11,                                     !- Rule Order
  {7ca05b88-aae4-465a-b427-9bc558928ea6}, !- Day Schedule Name
  Yes,                                    !- Apply Sunday
  Yes,                                    !- Apply Monday
  Yes,                                    !- Apply Tuesday
  Yes,                                    !- Apply Wednesday
  Yes,                                    !- Apply Thursday
  Yes,                                    !- Apply Friday
  Yes,                                    !- Apply Saturday
  DateRange,                              !- Date Specification Type
  1,                                      !- Start Month
  1,                                      !- Start Day
  1,                                      !- End Month
  31;                                     !- End Day

OS:Schedule:Day,
  {7ca05b88-aae4-465a-b427-9bc558928ea6}, !- Handle
  res cooling season allday1,             !- Name
  {6680a894-b164-486f-82e8-b7db0e76fc69}, !- Schedule Type Limits Name
  ,                                       !- Interpolate to Timestep
  24,                                     !- Hour 1
  0,                                      !- Minute 1
  1;                                      !- Value Until Time 1

OS:Schedule:Rule,
  {2ae499f1-b631-473b-9732-b145bac1adb8}, !- Handle
  res cooling season allday rule2,        !- Name
  {f472a8cb-ff94-4c74-acf0-10fe846a0944}, !- Schedule Ruleset Name
  10,                                     !- Rule Order
  {c4d7840a-d9b4-4466-bdeb-02aff31244b3}, !- Day Schedule Name
  Yes,                                    !- Apply Sunday
  Yes,                                    !- Apply Monday
  Yes,                                    !- Apply Tuesday
  Yes,                                    !- Apply Wednesday
  Yes,                                    !- Apply Thursday
  Yes,                                    !- Apply Friday
  Yes,                                    !- Apply Saturday
  DateRange,                              !- Date Specification Type
  2,                                      !- Start Month
  1,                                      !- Start Day
  2,                                      !- End Month
  28;                                     !- End Day

OS:Schedule:Day,
  {c4d7840a-d9b4-4466-bdeb-02aff31244b3}, !- Handle
  res cooling season allday2,             !- Name
  {6680a894-b164-486f-82e8-b7db0e76fc69}, !- Schedule Type Limits Name
  ,                                       !- Interpolate to Timestep
  24,                                     !- Hour 1
  0,                                      !- Minute 1
  1;                                      !- Value Until Time 1

OS:Schedule:Rule,
  {9d459baa-0df1-4d2e-933a-8abcd064054c}, !- Handle
  res cooling season allday rule3,        !- Name
  {f472a8cb-ff94-4c74-acf0-10fe846a0944}, !- Schedule Ruleset Name
  9,                                      !- Rule Order
  {90059fab-c8b7-4687-a319-bc6d50fe1a12}, !- Day Schedule Name
  Yes,                                    !- Apply Sunday
  Yes,                                    !- Apply Monday
  Yes,                                    !- Apply Tuesday
  Yes,                                    !- Apply Wednesday
  Yes,                                    !- Apply Thursday
  Yes,                                    !- Apply Friday
  Yes,                                    !- Apply Saturday
  DateRange,                              !- Date Specification Type
  3,                                      !- Start Month
  1,                                      !- Start Day
  3,                                      !- End Month
  31;                                     !- End Day

OS:Schedule:Day,
  {90059fab-c8b7-4687-a319-bc6d50fe1a12}, !- Handle
  res cooling season allday3,             !- Name
  {6680a894-b164-486f-82e8-b7db0e76fc69}, !- Schedule Type Limits Name
  ,                                       !- Interpolate to Timestep
  24,                                     !- Hour 1
  0,                                      !- Minute 1
  1;                                      !- Value Until Time 1

OS:Schedule:Rule,
  {613a588c-e00e-452e-916a-96a9ab82546f}, !- Handle
  res cooling season allday rule4,        !- Name
  {f472a8cb-ff94-4c74-acf0-10fe846a0944}, !- Schedule Ruleset Name
  8,                                      !- Rule Order
  {2511576e-301e-4614-b133-65e393430e9a}, !- Day Schedule Name
  Yes,                                    !- Apply Sunday
  Yes,                                    !- Apply Monday
  Yes,                                    !- Apply Tuesday
  Yes,                                    !- Apply Wednesday
  Yes,                                    !- Apply Thursday
  Yes,                                    !- Apply Friday
  Yes,                                    !- Apply Saturday
  DateRange,                              !- Date Specification Type
  4,                                      !- Start Month
  1,                                      !- Start Day
  4,                                      !- End Month
  30;                                     !- End Day

OS:Schedule:Day,
  {2511576e-301e-4614-b133-65e393430e9a}, !- Handle
  res cooling season allday4,             !- Name
  {6680a894-b164-486f-82e8-b7db0e76fc69}, !- Schedule Type Limits Name
  ,                                       !- Interpolate to Timestep
  24,                                     !- Hour 1
  0,                                      !- Minute 1
  1;                                      !- Value Until Time 1

OS:Schedule:Rule,
  {ff3d40ff-b9c2-4992-85e0-287ace2ae42a}, !- Handle
  res cooling season allday rule5,        !- Name
  {f472a8cb-ff94-4c74-acf0-10fe846a0944}, !- Schedule Ruleset Name
  7,                                      !- Rule Order
  {16e6d711-7aa5-43a4-9955-4cdeb8df4d67}, !- Day Schedule Name
  Yes,                                    !- Apply Sunday
  Yes,                                    !- Apply Monday
  Yes,                                    !- Apply Tuesday
  Yes,                                    !- Apply Wednesday
  Yes,                                    !- Apply Thursday
  Yes,                                    !- Apply Friday
  Yes,                                    !- Apply Saturday
  DateRange,                              !- Date Specification Type
  5,                                      !- Start Month
  1,                                      !- Start Day
  5,                                      !- End Month
  31;                                     !- End Day

OS:Schedule:Day,
  {16e6d711-7aa5-43a4-9955-4cdeb8df4d67}, !- Handle
  res cooling season allday5,             !- Name
  {6680a894-b164-486f-82e8-b7db0e76fc69}, !- Schedule Type Limits Name
  ,                                       !- Interpolate to Timestep
  24,                                     !- Hour 1
  0,                                      !- Minute 1
  1;                                      !- Value Until Time 1

OS:Schedule:Rule,
  {caea4f77-a9c5-4d70-aa9e-de8a3cdc8f61}, !- Handle
  res cooling season allday rule6,        !- Name
  {f472a8cb-ff94-4c74-acf0-10fe846a0944}, !- Schedule Ruleset Name
  6,                                      !- Rule Order
  {9b0026a8-109e-4ed7-b920-ab98bed3bc0c}, !- Day Schedule Name
  Yes,                                    !- Apply Sunday
  Yes,                                    !- Apply Monday
  Yes,                                    !- Apply Tuesday
  Yes,                                    !- Apply Wednesday
  Yes,                                    !- Apply Thursday
  Yes,                                    !- Apply Friday
  Yes,                                    !- Apply Saturday
  DateRange,                              !- Date Specification Type
  6,                                      !- Start Month
  1,                                      !- Start Day
  6,                                      !- End Month
  30;                                     !- End Day

OS:Schedule:Day,
  {9b0026a8-109e-4ed7-b920-ab98bed3bc0c}, !- Handle
  res cooling season allday6,             !- Name
  {6680a894-b164-486f-82e8-b7db0e76fc69}, !- Schedule Type Limits Name
  ,                                       !- Interpolate to Timestep
  24,                                     !- Hour 1
  0,                                      !- Minute 1
  1;                                      !- Value Until Time 1

OS:Schedule:Rule,
  {b08aea51-6f4f-4900-b403-e8754b9013ff}, !- Handle
  res cooling season allday rule7,        !- Name
  {f472a8cb-ff94-4c74-acf0-10fe846a0944}, !- Schedule Ruleset Name
  5,                                      !- Rule Order
  {9d1de5be-1d28-47dc-ac08-920eac1de6ba}, !- Day Schedule Name
  Yes,                                    !- Apply Sunday
  Yes,                                    !- Apply Monday
  Yes,                                    !- Apply Tuesday
  Yes,                                    !- Apply Wednesday
  Yes,                                    !- Apply Thursday
  Yes,                                    !- Apply Friday
  Yes,                                    !- Apply Saturday
  DateRange,                              !- Date Specification Type
  7,                                      !- Start Month
  1,                                      !- Start Day
  7,                                      !- End Month
  31;                                     !- End Day

OS:Schedule:Day,
  {9d1de5be-1d28-47dc-ac08-920eac1de6ba}, !- Handle
  res cooling season allday7,             !- Name
  {6680a894-b164-486f-82e8-b7db0e76fc69}, !- Schedule Type Limits Name
  ,                                       !- Interpolate to Timestep
  24,                                     !- Hour 1
  0,                                      !- Minute 1
  1;                                      !- Value Until Time 1

OS:Schedule:Rule,
  {7a25c470-ce35-4db8-831e-1e8bac4c30ff}, !- Handle
  res cooling season allday rule8,        !- Name
  {f472a8cb-ff94-4c74-acf0-10fe846a0944}, !- Schedule Ruleset Name
  4,                                      !- Rule Order
  {3b12a8d7-e4c1-49a7-9d53-158648ed7452}, !- Day Schedule Name
  Yes,                                    !- Apply Sunday
  Yes,                                    !- Apply Monday
  Yes,                                    !- Apply Tuesday
  Yes,                                    !- Apply Wednesday
  Yes,                                    !- Apply Thursday
  Yes,                                    !- Apply Friday
  Yes,                                    !- Apply Saturday
  DateRange,                              !- Date Specification Type
  8,                                      !- Start Month
  1,                                      !- Start Day
  8,                                      !- End Month
  31;                                     !- End Day

OS:Schedule:Day,
  {3b12a8d7-e4c1-49a7-9d53-158648ed7452}, !- Handle
  res cooling season allday8,             !- Name
  {6680a894-b164-486f-82e8-b7db0e76fc69}, !- Schedule Type Limits Name
  ,                                       !- Interpolate to Timestep
  24,                                     !- Hour 1
  0,                                      !- Minute 1
  1;                                      !- Value Until Time 1

OS:Schedule:Rule,
  {26320875-41a5-4123-8787-e0e68ffd7196}, !- Handle
  res cooling season allday rule9,        !- Name
  {f472a8cb-ff94-4c74-acf0-10fe846a0944}, !- Schedule Ruleset Name
  3,                                      !- Rule Order
  {db1bb388-4edb-4177-b281-c10e5b7d23b7}, !- Day Schedule Name
  Yes,                                    !- Apply Sunday
  Yes,                                    !- Apply Monday
  Yes,                                    !- Apply Tuesday
  Yes,                                    !- Apply Wednesday
  Yes,                                    !- Apply Thursday
  Yes,                                    !- Apply Friday
  Yes,                                    !- Apply Saturday
  DateRange,                              !- Date Specification Type
  9,                                      !- Start Month
  1,                                      !- Start Day
  9,                                      !- End Month
  30;                                     !- End Day

OS:Schedule:Day,
  {db1bb388-4edb-4177-b281-c10e5b7d23b7}, !- Handle
  res cooling season allday9,             !- Name
  {6680a894-b164-486f-82e8-b7db0e76fc69}, !- Schedule Type Limits Name
  ,                                       !- Interpolate to Timestep
  24,                                     !- Hour 1
  0,                                      !- Minute 1
  1;                                      !- Value Until Time 1

OS:Schedule:Rule,
  {942f6bab-68dc-4faa-8be7-4e9c1a322286}, !- Handle
  res cooling season allday rule10,       !- Name
  {f472a8cb-ff94-4c74-acf0-10fe846a0944}, !- Schedule Ruleset Name
  2,                                      !- Rule Order
  {49d6110c-1bef-49ab-95cd-53cb8a404cf5}, !- Day Schedule Name
  Yes,                                    !- Apply Sunday
  Yes,                                    !- Apply Monday
  Yes,                                    !- Apply Tuesday
  Yes,                                    !- Apply Wednesday
  Yes,                                    !- Apply Thursday
  Yes,                                    !- Apply Friday
  Yes,                                    !- Apply Saturday
  DateRange,                              !- Date Specification Type
  10,                                     !- Start Month
  1,                                      !- Start Day
  10,                                     !- End Month
  31;                                     !- End Day

OS:Schedule:Day,
  {49d6110c-1bef-49ab-95cd-53cb8a404cf5}, !- Handle
  res cooling season allday10,            !- Name
  {6680a894-b164-486f-82e8-b7db0e76fc69}, !- Schedule Type Limits Name
  ,                                       !- Interpolate to Timestep
  24,                                     !- Hour 1
  0,                                      !- Minute 1
  1;                                      !- Value Until Time 1

OS:Schedule:Rule,
  {ede69641-3d82-4425-b5ff-aa43a551e595}, !- Handle
  res cooling season allday rule11,       !- Name
  {f472a8cb-ff94-4c74-acf0-10fe846a0944}, !- Schedule Ruleset Name
  1,                                      !- Rule Order
  {9ae4840d-1aab-4929-bbd8-e4e6b64c598c}, !- Day Schedule Name
  Yes,                                    !- Apply Sunday
  Yes,                                    !- Apply Monday
  Yes,                                    !- Apply Tuesday
  Yes,                                    !- Apply Wednesday
  Yes,                                    !- Apply Thursday
  Yes,                                    !- Apply Friday
  Yes,                                    !- Apply Saturday
  DateRange,                              !- Date Specification Type
  11,                                     !- Start Month
  1,                                      !- Start Day
  11,                                     !- End Month
  30;                                     !- End Day

OS:Schedule:Day,
  {9ae4840d-1aab-4929-bbd8-e4e6b64c598c}, !- Handle
  res cooling season allday11,            !- Name
  {6680a894-b164-486f-82e8-b7db0e76fc69}, !- Schedule Type Limits Name
  ,                                       !- Interpolate to Timestep
  24,                                     !- Hour 1
  0,                                      !- Minute 1
  1;                                      !- Value Until Time 1

OS:Schedule:Rule,
  {c98d69f8-298d-4971-b770-6515fe3f7abf}, !- Handle
  res cooling season allday rule12,       !- Name
  {f472a8cb-ff94-4c74-acf0-10fe846a0944}, !- Schedule Ruleset Name
  0,                                      !- Rule Order
  {ac7ba06a-d4c6-40f0-a0b7-433eaa838589}, !- Day Schedule Name
  Yes,                                    !- Apply Sunday
  Yes,                                    !- Apply Monday
  Yes,                                    !- Apply Tuesday
  Yes,                                    !- Apply Wednesday
  Yes,                                    !- Apply Thursday
  Yes,                                    !- Apply Friday
  Yes,                                    !- Apply Saturday
  DateRange,                              !- Date Specification Type
  12,                                     !- Start Month
  1,                                      !- Start Day
  12,                                     !- End Month
  31;                                     !- End Day

OS:Schedule:Day,
  {ac7ba06a-d4c6-40f0-a0b7-433eaa838589}, !- Handle
  res cooling season allday12,            !- Name
  {6680a894-b164-486f-82e8-b7db0e76fc69}, !- Schedule Type Limits Name
  ,                                       !- Interpolate to Timestep
  24,                                     !- Hour 1
  0,                                      !- Minute 1
  1;                                      !- Value Until Time 1

OS:AdditionalProperties,
  {194190ee-1346-4924-8706-9a974cb9b809}, !- Handle
  {af3a6004-f87b-42ea-bd4f-5b36eb5d8a1a}, !- Object Name
  htg_wkdy,                               !- Feature Name 1
  String,                                 !- Feature Data Type 1
  21.6666666666667&#4421.6666666666667&#4421.6666666666667&#4421.6666666666667&#4421.6666666666667&#4421.6666666666667&#4421.6666666666667&#4421.6666666666667&#4421.6666666666667&#4421.6666666666667&#4421.6666666666667&#4421.6666666666667&#4421.6666666666667&#4421.6666666666667&#4421.6666666666667&#4421.6666666666667&#4421.6666666666667&#4421.6666666666667&#4421.6666666666667&#4421.6666666666667&#4421.6666666666667&#4421.6666666666667&#4421.6666666666667&#4421.6666666666667, !- Feature Value 1
  htg_wked,                               !- Feature Name 2
  String,                                 !- Feature Data Type 2
  21.6666666666667&#4421.6666666666667&#4421.6666666666667&#4421.6666666666667&#4421.6666666666667&#4421.6666666666667&#4421.6666666666667&#4421.6666666666667&#4421.6666666666667&#4421.6666666666667&#4421.6666666666667&#4421.6666666666667&#4421.6666666666667&#4421.6666666666667&#4421.6666666666667&#4421.6666666666667&#4421.6666666666667&#4421.6666666666667&#4421.6666666666667&#4421.6666666666667&#4421.6666666666667&#4421.6666666666667&#4421.6666666666667&#4421.6666666666667, !- Feature Value 2
  clg_wkdy,                               !- Feature Name 3
  String,                                 !- Feature Data Type 3
  24.444444444444443&#4423.88888888888889&#4423.333333333333332&#4423.333333333333332&#4423.88888888888889&#4424.444444444444443&#4424.444444444444443&#4423.88888888888889&#4423.333333333333332&#4423.333333333333332&#4423.88888888888889&#4424.444444444444443&#4424.444444444444443&#4423.88888888888889&#4423.333333333333332&#4423.333333333333332&#4423.88888888888889&#4424.444444444444443&#4424.444444444444443&#4423.88888888888889&#4423.333333333333332&#4423.333333333333332&#4423.88888888888889&#4424.444444444444443, !- Feature Value 3
  clg_wked,                               !- Feature Name 4
  String,                                 !- Feature Data Type 4
  25.0&#4425.555555555555554&#4426.11111111111111&#4426.11111111111111&#4425.555555555555554&#4425.0&#4425.0&#4425.555555555555554&#4426.11111111111111&#4426.11111111111111&#4425.555555555555554&#4425.0&#4425.0&#4425.555555555555554&#4426.11111111111111&#4426.11111111111111&#4425.555555555555554&#4425.0&#4425.0&#4425.555555555555554&#4426.11111111111111&#4426.11111111111111&#4425.555555555555554&#4425.0; !- Feature Value 4

OS:AdditionalProperties,
  {db6e0a6f-07c7-4456-895a-039c429b37be}, !- Handle
  {6c80d193-7167-4bc1-b509-40b09d6e3cec}, !- Object Name
  htg_wkdy,                               !- Feature Name 1
  String,                                 !- Feature Data Type 1
  21.6666666666667&#4421.6666666666667&#4421.6666666666667&#4421.6666666666667&#4421.6666666666667&#4421.6666666666667&#4421.6666666666667&#4421.6666666666667&#4421.6666666666667&#4421.6666666666667&#4421.6666666666667&#4421.6666666666667&#4421.6666666666667&#4421.6666666666667&#4421.6666666666667&#4421.6666666666667&#4421.6666666666667&#4421.6666666666667&#4421.6666666666667&#4421.6666666666667&#4421.6666666666667&#4421.6666666666667&#4421.6666666666667&#4421.6666666666667, !- Feature Value 1
  htg_wked,                               !- Feature Name 2
  String,                                 !- Feature Data Type 2
  21.6666666666667&#4421.6666666666667&#4421.6666666666667&#4421.6666666666667&#4421.6666666666667&#4421.6666666666667&#4421.6666666666667&#4421.6666666666667&#4421.6666666666667&#4421.6666666666667&#4421.6666666666667&#4421.6666666666667&#4421.6666666666667&#4421.6666666666667&#4421.6666666666667&#4421.6666666666667&#4421.6666666666667&#4421.6666666666667&#4421.6666666666667&#4421.6666666666667&#4421.6666666666667&#4421.6666666666667&#4421.6666666666667&#4421.6666666666667, !- Feature Value 2
  clg_wkdy,                               !- Feature Name 3
  String,                                 !- Feature Data Type 3
  24.444444444444443&#4423.88888888888889&#4423.333333333333332&#4423.333333333333332&#4423.88888888888889&#4424.444444444444443&#4424.444444444444443&#4423.88888888888889&#4423.333333333333332&#4423.333333333333332&#4423.88888888888889&#4424.444444444444443&#4424.444444444444443&#4423.88888888888889&#4423.333333333333332&#4423.333333333333332&#4423.88888888888889&#4424.444444444444443&#4424.444444444444443&#4423.88888888888889&#4423.333333333333332&#4423.333333333333332&#4423.88888888888889&#4424.444444444444443, !- Feature Value 3
  clg_wked,                               !- Feature Name 4
  String,                                 !- Feature Data Type 4
  25.0&#4425.555555555555554&#4426.11111111111111&#4426.11111111111111&#4425.555555555555554&#4425.0&#4425.0&#4425.555555555555554&#4426.11111111111111&#4426.11111111111111&#4425.555555555555554&#4425.0&#4425.0&#4425.555555555555554&#4426.11111111111111&#4426.11111111111111&#4425.555555555555554&#4425.0&#4425.0&#4425.555555555555554&#4426.11111111111111&#4426.11111111111111&#4425.555555555555554&#4425.0; !- Feature Value 4

OS:Schedule:Ruleset,
  {fa9981b7-3337-4992-bc2a-94e653e2803c}, !- Handle
  res heating setpoint,                   !- Name
  {302654fb-7e99-4e29-aa43-6a94a6a8395c}, !- Schedule Type Limits Name
  {c0dd4828-c83e-44e2-8826-17d367bf632e}, !- Default Day Schedule Name
  {2b9d8c57-4919-4f40-9726-6edfbda71bc5}, !- Summer Design Day Schedule Name
  {97abc716-6580-4111-b763-430d9b2c1517}; !- Winter Design Day Schedule Name

OS:Schedule:Day,
  {c0dd4828-c83e-44e2-8826-17d367bf632e}, !- Handle
  Schedule Day 6,                         !- Name
  {302654fb-7e99-4e29-aa43-6a94a6a8395c}, !- Schedule Type Limits Name
  ,                                       !- Interpolate to Timestep
  24,                                     !- Hour 1
  0,                                      !- Minute 1
  0;                                      !- Value Until Time 1

OS:Schedule:Rule,
  {59de523f-57ae-48a6-8f58-071dc7436043}, !- Handle
  res heating setpoint allday rule1,      !- Name
  {fa9981b7-3337-4992-bc2a-94e653e2803c}, !- Schedule Ruleset Name
  11,                                     !- Rule Order
  {b5b183ca-b090-43c4-b585-121f6e4368dc}, !- Day Schedule Name
  Yes,                                    !- Apply Sunday
  Yes,                                    !- Apply Monday
  Yes,                                    !- Apply Tuesday
  Yes,                                    !- Apply Wednesday
  Yes,                                    !- Apply Thursday
  Yes,                                    !- Apply Friday
  Yes,                                    !- Apply Saturday
  DateRange,                              !- Date Specification Type
  1,                                      !- Start Month
  1,                                      !- Start Day
  1,                                      !- End Month
  31;                                     !- End Day

OS:Schedule:Day,
  {b5b183ca-b090-43c4-b585-121f6e4368dc}, !- Handle
  res heating setpoint allday1,           !- Name
  {302654fb-7e99-4e29-aa43-6a94a6a8395c}, !- Schedule Type Limits Name
  ,                                       !- Interpolate to Timestep
  24,                                     !- Hour 1
  0,                                      !- Minute 1
  21.6666666666667;                       !- Value Until Time 1

OS:Schedule:Rule,
  {617ca8eb-50fa-4c9b-adf4-a93076a18fbd}, !- Handle
  res heating setpoint allday rule2,      !- Name
  {fa9981b7-3337-4992-bc2a-94e653e2803c}, !- Schedule Ruleset Name
  10,                                     !- Rule Order
  {f7670556-588b-4428-b6d3-26065aa87bff}, !- Day Schedule Name
  Yes,                                    !- Apply Sunday
  Yes,                                    !- Apply Monday
  Yes,                                    !- Apply Tuesday
  Yes,                                    !- Apply Wednesday
  Yes,                                    !- Apply Thursday
  Yes,                                    !- Apply Friday
  Yes,                                    !- Apply Saturday
  DateRange,                              !- Date Specification Type
  2,                                      !- Start Month
  1,                                      !- Start Day
  2,                                      !- End Month
  28;                                     !- End Day

OS:Schedule:Day,
  {f7670556-588b-4428-b6d3-26065aa87bff}, !- Handle
  res heating setpoint allday2,           !- Name
  {302654fb-7e99-4e29-aa43-6a94a6a8395c}, !- Schedule Type Limits Name
  ,                                       !- Interpolate to Timestep
  24,                                     !- Hour 1
  0,                                      !- Minute 1
  21.6666666666667;                       !- Value Until Time 1

OS:Schedule:Rule,
  {56372331-bc0a-4a88-8389-7487b2270dfe}, !- Handle
  res heating setpoint allday rule3,      !- Name
  {fa9981b7-3337-4992-bc2a-94e653e2803c}, !- Schedule Ruleset Name
  9,                                      !- Rule Order
  {317fd5b8-5b37-4386-8205-dda8d1846a88}, !- Day Schedule Name
  Yes,                                    !- Apply Sunday
  Yes,                                    !- Apply Monday
  Yes,                                    !- Apply Tuesday
  Yes,                                    !- Apply Wednesday
  Yes,                                    !- Apply Thursday
  Yes,                                    !- Apply Friday
  Yes,                                    !- Apply Saturday
  DateRange,                              !- Date Specification Type
  3,                                      !- Start Month
  1,                                      !- Start Day
  3,                                      !- End Month
  31;                                     !- End Day

OS:Schedule:Day,
  {317fd5b8-5b37-4386-8205-dda8d1846a88}, !- Handle
  res heating setpoint allday3,           !- Name
  {302654fb-7e99-4e29-aa43-6a94a6a8395c}, !- Schedule Type Limits Name
  ,                                       !- Interpolate to Timestep
  24,                                     !- Hour 1
  0,                                      !- Minute 1
  21.6666666666667;                       !- Value Until Time 1

OS:Schedule:Rule,
  {550c07b2-6609-40e0-bed8-a18dded0e114}, !- Handle
  res heating setpoint allday rule4,      !- Name
  {fa9981b7-3337-4992-bc2a-94e653e2803c}, !- Schedule Ruleset Name
  8,                                      !- Rule Order
  {0e757773-843c-4dbf-b19f-0d07055ae780}, !- Day Schedule Name
  Yes,                                    !- Apply Sunday
  Yes,                                    !- Apply Monday
  Yes,                                    !- Apply Tuesday
  Yes,                                    !- Apply Wednesday
  Yes,                                    !- Apply Thursday
  Yes,                                    !- Apply Friday
  Yes,                                    !- Apply Saturday
  DateRange,                              !- Date Specification Type
  4,                                      !- Start Month
  1,                                      !- Start Day
  4,                                      !- End Month
  30;                                     !- End Day

OS:Schedule:Day,
  {0e757773-843c-4dbf-b19f-0d07055ae780}, !- Handle
  res heating setpoint allday4,           !- Name
  {302654fb-7e99-4e29-aa43-6a94a6a8395c}, !- Schedule Type Limits Name
  ,                                       !- Interpolate to Timestep
  24,                                     !- Hour 1
  0,                                      !- Minute 1
  21.6666666666667;                       !- Value Until Time 1

OS:Schedule:Rule,
  {d41d0131-3b06-4686-8007-4c1f31427590}, !- Handle
  res heating setpoint allday rule5,      !- Name
  {fa9981b7-3337-4992-bc2a-94e653e2803c}, !- Schedule Ruleset Name
  7,                                      !- Rule Order
  {fe6ab4bc-8b09-4ce7-93f2-e88f5554a05a}, !- Day Schedule Name
  Yes,                                    !- Apply Sunday
  Yes,                                    !- Apply Monday
  Yes,                                    !- Apply Tuesday
  Yes,                                    !- Apply Wednesday
  Yes,                                    !- Apply Thursday
  Yes,                                    !- Apply Friday
  Yes,                                    !- Apply Saturday
  DateRange,                              !- Date Specification Type
  5,                                      !- Start Month
  1,                                      !- Start Day
  5,                                      !- End Month
  31;                                     !- End Day

OS:Schedule:Day,
  {fe6ab4bc-8b09-4ce7-93f2-e88f5554a05a}, !- Handle
  res heating setpoint allday5,           !- Name
  {302654fb-7e99-4e29-aa43-6a94a6a8395c}, !- Schedule Type Limits Name
  ,                                       !- Interpolate to Timestep
  24,                                     !- Hour 1
  0,                                      !- Minute 1
  21.6666666666667;                       !- Value Until Time 1

OS:Schedule:Rule,
  {7f80774d-8cb7-4319-9086-210139a189c4}, !- Handle
  res heating setpoint allday rule6,      !- Name
  {fa9981b7-3337-4992-bc2a-94e653e2803c}, !- Schedule Ruleset Name
  6,                                      !- Rule Order
  {286d3a07-3835-458d-b1e3-008320415953}, !- Day Schedule Name
  Yes,                                    !- Apply Sunday
  Yes,                                    !- Apply Monday
  Yes,                                    !- Apply Tuesday
  Yes,                                    !- Apply Wednesday
  Yes,                                    !- Apply Thursday
  Yes,                                    !- Apply Friday
  Yes,                                    !- Apply Saturday
  DateRange,                              !- Date Specification Type
  6,                                      !- Start Month
  1,                                      !- Start Day
  6,                                      !- End Month
  30;                                     !- End Day

OS:Schedule:Day,
  {286d3a07-3835-458d-b1e3-008320415953}, !- Handle
  res heating setpoint allday6,           !- Name
  {302654fb-7e99-4e29-aa43-6a94a6a8395c}, !- Schedule Type Limits Name
  ,                                       !- Interpolate to Timestep
  24,                                     !- Hour 1
  0,                                      !- Minute 1
  21.6666666666667;                       !- Value Until Time 1

OS:Schedule:Rule,
  {8c52231f-0dd0-4a09-a4e0-aa8942157a30}, !- Handle
  res heating setpoint allday rule7,      !- Name
  {fa9981b7-3337-4992-bc2a-94e653e2803c}, !- Schedule Ruleset Name
  5,                                      !- Rule Order
  {3485f35b-ee82-4b60-b1c5-65613ba96977}, !- Day Schedule Name
  Yes,                                    !- Apply Sunday
  Yes,                                    !- Apply Monday
  Yes,                                    !- Apply Tuesday
  Yes,                                    !- Apply Wednesday
  Yes,                                    !- Apply Thursday
  Yes,                                    !- Apply Friday
  Yes,                                    !- Apply Saturday
  DateRange,                              !- Date Specification Type
  7,                                      !- Start Month
  1,                                      !- Start Day
  7,                                      !- End Month
  31;                                     !- End Day

OS:Schedule:Day,
  {3485f35b-ee82-4b60-b1c5-65613ba96977}, !- Handle
  res heating setpoint allday7,           !- Name
  {302654fb-7e99-4e29-aa43-6a94a6a8395c}, !- Schedule Type Limits Name
  ,                                       !- Interpolate to Timestep
  24,                                     !- Hour 1
  0,                                      !- Minute 1
  21.6666666666667;                       !- Value Until Time 1

OS:Schedule:Rule,
  {e709527e-beab-44fb-9ac1-cf3784beae22}, !- Handle
  res heating setpoint allday rule8,      !- Name
  {fa9981b7-3337-4992-bc2a-94e653e2803c}, !- Schedule Ruleset Name
  4,                                      !- Rule Order
  {6b715092-c0c7-4fac-b155-6d13b7283606}, !- Day Schedule Name
  Yes,                                    !- Apply Sunday
  Yes,                                    !- Apply Monday
  Yes,                                    !- Apply Tuesday
  Yes,                                    !- Apply Wednesday
  Yes,                                    !- Apply Thursday
  Yes,                                    !- Apply Friday
  Yes,                                    !- Apply Saturday
  DateRange,                              !- Date Specification Type
  8,                                      !- Start Month
  1,                                      !- Start Day
  8,                                      !- End Month
  31;                                     !- End Day

OS:Schedule:Day,
  {6b715092-c0c7-4fac-b155-6d13b7283606}, !- Handle
  res heating setpoint allday8,           !- Name
  {302654fb-7e99-4e29-aa43-6a94a6a8395c}, !- Schedule Type Limits Name
  ,                                       !- Interpolate to Timestep
  24,                                     !- Hour 1
  0,                                      !- Minute 1
  21.6666666666667;                       !- Value Until Time 1

OS:Schedule:Rule,
  {fbdaba67-0730-4033-a012-534d929d33c5}, !- Handle
  res heating setpoint allday rule9,      !- Name
  {fa9981b7-3337-4992-bc2a-94e653e2803c}, !- Schedule Ruleset Name
  3,                                      !- Rule Order
  {6724518b-d349-446c-893f-4d70288f2f75}, !- Day Schedule Name
  Yes,                                    !- Apply Sunday
  Yes,                                    !- Apply Monday
  Yes,                                    !- Apply Tuesday
  Yes,                                    !- Apply Wednesday
  Yes,                                    !- Apply Thursday
  Yes,                                    !- Apply Friday
  Yes,                                    !- Apply Saturday
  DateRange,                              !- Date Specification Type
  9,                                      !- Start Month
  1,                                      !- Start Day
  9,                                      !- End Month
  30;                                     !- End Day

OS:Schedule:Day,
  {6724518b-d349-446c-893f-4d70288f2f75}, !- Handle
  res heating setpoint allday9,           !- Name
  {302654fb-7e99-4e29-aa43-6a94a6a8395c}, !- Schedule Type Limits Name
  ,                                       !- Interpolate to Timestep
  24,                                     !- Hour 1
  0,                                      !- Minute 1
  21.6666666666667;                       !- Value Until Time 1

OS:Schedule:Rule,
  {73a02d2f-c5f2-4288-bc4b-11df97d9ecfb}, !- Handle
  res heating setpoint allday rule10,     !- Name
  {fa9981b7-3337-4992-bc2a-94e653e2803c}, !- Schedule Ruleset Name
  2,                                      !- Rule Order
  {275ef4b5-9e30-406c-aa41-860e9b49174f}, !- Day Schedule Name
  Yes,                                    !- Apply Sunday
  Yes,                                    !- Apply Monday
  Yes,                                    !- Apply Tuesday
  Yes,                                    !- Apply Wednesday
  Yes,                                    !- Apply Thursday
  Yes,                                    !- Apply Friday
  Yes,                                    !- Apply Saturday
  DateRange,                              !- Date Specification Type
  10,                                     !- Start Month
  1,                                      !- Start Day
  10,                                     !- End Month
  31;                                     !- End Day

OS:Schedule:Day,
  {275ef4b5-9e30-406c-aa41-860e9b49174f}, !- Handle
  res heating setpoint allday10,          !- Name
  {302654fb-7e99-4e29-aa43-6a94a6a8395c}, !- Schedule Type Limits Name
  ,                                       !- Interpolate to Timestep
  24,                                     !- Hour 1
  0,                                      !- Minute 1
  21.6666666666667;                       !- Value Until Time 1

OS:Schedule:Rule,
  {8476fa9c-d566-4af6-8f19-6dd8f5b52d55}, !- Handle
  res heating setpoint allday rule11,     !- Name
  {fa9981b7-3337-4992-bc2a-94e653e2803c}, !- Schedule Ruleset Name
  1,                                      !- Rule Order
  {c20d9644-d8a6-4a2a-b839-f5cd40fe059f}, !- Day Schedule Name
  Yes,                                    !- Apply Sunday
  Yes,                                    !- Apply Monday
  Yes,                                    !- Apply Tuesday
  Yes,                                    !- Apply Wednesday
  Yes,                                    !- Apply Thursday
  Yes,                                    !- Apply Friday
  Yes,                                    !- Apply Saturday
  DateRange,                              !- Date Specification Type
  11,                                     !- Start Month
  1,                                      !- Start Day
  11,                                     !- End Month
  30;                                     !- End Day

OS:Schedule:Day,
  {c20d9644-d8a6-4a2a-b839-f5cd40fe059f}, !- Handle
  res heating setpoint allday11,          !- Name
  {302654fb-7e99-4e29-aa43-6a94a6a8395c}, !- Schedule Type Limits Name
  ,                                       !- Interpolate to Timestep
  24,                                     !- Hour 1
  0,                                      !- Minute 1
  21.6666666666667;                       !- Value Until Time 1

OS:Schedule:Rule,
  {12dfe267-8a76-4249-8b4c-16c62ea26058}, !- Handle
  res heating setpoint allday rule12,     !- Name
  {fa9981b7-3337-4992-bc2a-94e653e2803c}, !- Schedule Ruleset Name
  0,                                      !- Rule Order
  {7811c2a2-02c3-4e03-affb-1768bc7873ea}, !- Day Schedule Name
  Yes,                                    !- Apply Sunday
  Yes,                                    !- Apply Monday
  Yes,                                    !- Apply Tuesday
  Yes,                                    !- Apply Wednesday
  Yes,                                    !- Apply Thursday
  Yes,                                    !- Apply Friday
  Yes,                                    !- Apply Saturday
  DateRange,                              !- Date Specification Type
  12,                                     !- Start Month
  1,                                      !- Start Day
  12,                                     !- End Month
  31;                                     !- End Day

OS:Schedule:Day,
  {7811c2a2-02c3-4e03-affb-1768bc7873ea}, !- Handle
  res heating setpoint allday12,          !- Name
  {302654fb-7e99-4e29-aa43-6a94a6a8395c}, !- Schedule Type Limits Name
  ,                                       !- Interpolate to Timestep
  24,                                     !- Hour 1
  0,                                      !- Minute 1
  21.6666666666667;                       !- Value Until Time 1

OS:Schedule:Day,
  {97abc716-6580-4111-b763-430d9b2c1517}, !- Handle
  res heating setpoint winter design,     !- Name
  {302654fb-7e99-4e29-aa43-6a94a6a8395c}, !- Schedule Type Limits Name
  ,                                       !- Interpolate to Timestep
  24,                                     !- Hour 1
  0,                                      !- Minute 1
  21.1111111111111;                       !- Value Until Time 1

OS:Schedule:Day,
  {2b9d8c57-4919-4f40-9726-6edfbda71bc5}, !- Handle
  res heating setpoint summer design,     !- Name
  {302654fb-7e99-4e29-aa43-6a94a6a8395c}, !- Schedule Type Limits Name
  ,                                       !- Interpolate to Timestep
  24,                                     !- Hour 1
  0,                                      !- Minute 1
  23.8888888888889;                       !- Value Until Time 1

OS:Schedule:Ruleset,
  {b0076812-8146-4b77-940e-4699e719d8f0}, !- Handle
  res cooling setpoint,                   !- Name
  {302654fb-7e99-4e29-aa43-6a94a6a8395c}, !- Schedule Type Limits Name
  {ffc040b1-82e0-4895-8d98-ca8e722f4643}, !- Default Day Schedule Name
  {c3468f33-c6ea-48d1-97b7-0c5e5b29400b}, !- Summer Design Day Schedule Name
  {f762c6f5-d9bd-41c0-9d81-e23b65f43bda}; !- Winter Design Day Schedule Name

OS:Schedule:Day,
  {ffc040b1-82e0-4895-8d98-ca8e722f4643}, !- Handle
  Schedule Day 7,                         !- Name
  {302654fb-7e99-4e29-aa43-6a94a6a8395c}, !- Schedule Type Limits Name
  ,                                       !- Interpolate to Timestep
  24,                                     !- Hour 1
  0,                                      !- Minute 1
  0;                                      !- Value Until Time 1

OS:Schedule:Rule,
  {6eb76db6-2f5d-4269-bbd0-fcc8e48ebee6}, !- Handle
  res cooling setpoint weekday rule1,     !- Name
  {b0076812-8146-4b77-940e-4699e719d8f0}, !- Schedule Ruleset Name
  23,                                     !- Rule Order
  {1afed2ce-4c80-492d-8ae6-d8d14cf8c4f6}, !- Day Schedule Name
  ,                                       !- Apply Sunday
  Yes,                                    !- Apply Monday
  Yes,                                    !- Apply Tuesday
  Yes,                                    !- Apply Wednesday
  Yes,                                    !- Apply Thursday
  Yes,                                    !- Apply Friday
  ,                                       !- Apply Saturday
  DateRange,                              !- Date Specification Type
  1,                                      !- Start Month
  1,                                      !- Start Day
  1,                                      !- End Month
  31;                                     !- End Day

OS:Schedule:Day,
  {1afed2ce-4c80-492d-8ae6-d8d14cf8c4f6}, !- Handle
  res cooling setpoint weekday1,          !- Name
  {302654fb-7e99-4e29-aa43-6a94a6a8395c}, !- Schedule Type Limits Name
  ,                                       !- Interpolate to Timestep
  1,                                      !- Hour 1
  0,                                      !- Minute 1
  24.4444444444444,                       !- Value Until Time 1
  2,                                      !- Hour 2
  0,                                      !- Minute 2
  23.8888888888889,                       !- Value Until Time 2
  4,                                      !- Hour 3
  0,                                      !- Minute 3
  23.3333333333333,                       !- Value Until Time 3
  5,                                      !- Hour 4
  0,                                      !- Minute 4
  23.8888888888889,                       !- Value Until Time 4
  7,                                      !- Hour 5
  0,                                      !- Minute 5
  24.4444444444444,                       !- Value Until Time 5
  8,                                      !- Hour 6
  0,                                      !- Minute 6
  23.8888888888889,                       !- Value Until Time 6
  10,                                     !- Hour 7
  0,                                      !- Minute 7
  23.3333333333333,                       !- Value Until Time 7
  11,                                     !- Hour 8
  0,                                      !- Minute 8
  23.8888888888889,                       !- Value Until Time 8
  13,                                     !- Hour 9
  0,                                      !- Minute 9
  24.4444444444444,                       !- Value Until Time 9
  14,                                     !- Hour 10
  0,                                      !- Minute 10
  23.8888888888889,                       !- Value Until Time 10
  16,                                     !- Hour 11
  0,                                      !- Minute 11
  23.3333333333333,                       !- Value Until Time 11
  17,                                     !- Hour 12
  0,                                      !- Minute 12
  23.8888888888889,                       !- Value Until Time 12
  19,                                     !- Hour 13
  0,                                      !- Minute 13
  24.4444444444444,                       !- Value Until Time 13
  20,                                     !- Hour 14
  0,                                      !- Minute 14
  23.8888888888889,                       !- Value Until Time 14
  22,                                     !- Hour 15
  0,                                      !- Minute 15
  23.3333333333333,                       !- Value Until Time 15
  23,                                     !- Hour 16
  0,                                      !- Minute 16
  23.8888888888889,                       !- Value Until Time 16
  24,                                     !- Hour 17
  0,                                      !- Minute 17
  24.4444444444444;                       !- Value Until Time 17

OS:Schedule:Rule,
  {953e38d5-1962-45db-8366-ab87f44e05fa}, !- Handle
  res cooling setpoint weekend rule1,     !- Name
  {b0076812-8146-4b77-940e-4699e719d8f0}, !- Schedule Ruleset Name
  22,                                     !- Rule Order
  {b16a8393-a913-483c-99aa-00c81323da05}, !- Day Schedule Name
  Yes,                                    !- Apply Sunday
  ,                                       !- Apply Monday
  ,                                       !- Apply Tuesday
  ,                                       !- Apply Wednesday
  ,                                       !- Apply Thursday
  ,                                       !- Apply Friday
  Yes,                                    !- Apply Saturday
  DateRange,                              !- Date Specification Type
  1,                                      !- Start Month
  1,                                      !- Start Day
  1,                                      !- End Month
  31;                                     !- End Day

OS:Schedule:Day,
  {b16a8393-a913-483c-99aa-00c81323da05}, !- Handle
  res cooling setpoint weekend1,          !- Name
  {302654fb-7e99-4e29-aa43-6a94a6a8395c}, !- Schedule Type Limits Name
  ,                                       !- Interpolate to Timestep
  1,                                      !- Hour 1
  0,                                      !- Minute 1
  25,                                     !- Value Until Time 1
  2,                                      !- Hour 2
  0,                                      !- Minute 2
  25.5555555555556,                       !- Value Until Time 2
  4,                                      !- Hour 3
  0,                                      !- Minute 3
  26.1111111111111,                       !- Value Until Time 3
  5,                                      !- Hour 4
  0,                                      !- Minute 4
  25.5555555555556,                       !- Value Until Time 4
  7,                                      !- Hour 5
  0,                                      !- Minute 5
  25,                                     !- Value Until Time 5
  8,                                      !- Hour 6
  0,                                      !- Minute 6
  25.5555555555556,                       !- Value Until Time 6
  10,                                     !- Hour 7
  0,                                      !- Minute 7
  26.1111111111111,                       !- Value Until Time 7
  11,                                     !- Hour 8
  0,                                      !- Minute 8
  25.5555555555556,                       !- Value Until Time 8
  13,                                     !- Hour 9
  0,                                      !- Minute 9
  25,                                     !- Value Until Time 9
  14,                                     !- Hour 10
  0,                                      !- Minute 10
  25.5555555555556,                       !- Value Until Time 10
  16,                                     !- Hour 11
  0,                                      !- Minute 11
  26.1111111111111,                       !- Value Until Time 11
  17,                                     !- Hour 12
  0,                                      !- Minute 12
  25.5555555555556,                       !- Value Until Time 12
  19,                                     !- Hour 13
  0,                                      !- Minute 13
  25,                                     !- Value Until Time 13
  20,                                     !- Hour 14
  0,                                      !- Minute 14
  25.5555555555556,                       !- Value Until Time 14
  22,                                     !- Hour 15
  0,                                      !- Minute 15
  26.1111111111111,                       !- Value Until Time 15
  23,                                     !- Hour 16
  0,                                      !- Minute 16
  25.5555555555556,                       !- Value Until Time 16
  24,                                     !- Hour 17
  0,                                      !- Minute 17
  25;                                     !- Value Until Time 17

OS:Schedule:Rule,
  {c9ee1c57-af24-4ebf-a8ac-842274bb8a95}, !- Handle
  res cooling setpoint weekday rule2,     !- Name
  {b0076812-8146-4b77-940e-4699e719d8f0}, !- Schedule Ruleset Name
  21,                                     !- Rule Order
  {c52c7614-87f1-4ea0-b2b7-f42c73a46029}, !- Day Schedule Name
  ,                                       !- Apply Sunday
  Yes,                                    !- Apply Monday
  Yes,                                    !- Apply Tuesday
  Yes,                                    !- Apply Wednesday
  Yes,                                    !- Apply Thursday
  Yes,                                    !- Apply Friday
  ,                                       !- Apply Saturday
  DateRange,                              !- Date Specification Type
  2,                                      !- Start Month
  1,                                      !- Start Day
  2,                                      !- End Month
  28;                                     !- End Day

OS:Schedule:Day,
  {c52c7614-87f1-4ea0-b2b7-f42c73a46029}, !- Handle
  res cooling setpoint weekday2,          !- Name
  {302654fb-7e99-4e29-aa43-6a94a6a8395c}, !- Schedule Type Limits Name
  ,                                       !- Interpolate to Timestep
  1,                                      !- Hour 1
  0,                                      !- Minute 1
  24.4444444444444,                       !- Value Until Time 1
  2,                                      !- Hour 2
  0,                                      !- Minute 2
  23.8888888888889,                       !- Value Until Time 2
  4,                                      !- Hour 3
  0,                                      !- Minute 3
  23.3333333333333,                       !- Value Until Time 3
  5,                                      !- Hour 4
  0,                                      !- Minute 4
  23.8888888888889,                       !- Value Until Time 4
  7,                                      !- Hour 5
  0,                                      !- Minute 5
  24.4444444444444,                       !- Value Until Time 5
  8,                                      !- Hour 6
  0,                                      !- Minute 6
  23.8888888888889,                       !- Value Until Time 6
  10,                                     !- Hour 7
  0,                                      !- Minute 7
  23.3333333333333,                       !- Value Until Time 7
  11,                                     !- Hour 8
  0,                                      !- Minute 8
  23.8888888888889,                       !- Value Until Time 8
  13,                                     !- Hour 9
  0,                                      !- Minute 9
  24.4444444444444,                       !- Value Until Time 9
  14,                                     !- Hour 10
  0,                                      !- Minute 10
  23.8888888888889,                       !- Value Until Time 10
  16,                                     !- Hour 11
  0,                                      !- Minute 11
  23.3333333333333,                       !- Value Until Time 11
  17,                                     !- Hour 12
  0,                                      !- Minute 12
  23.8888888888889,                       !- Value Until Time 12
  19,                                     !- Hour 13
  0,                                      !- Minute 13
  24.4444444444444,                       !- Value Until Time 13
  20,                                     !- Hour 14
  0,                                      !- Minute 14
  23.8888888888889,                       !- Value Until Time 14
  22,                                     !- Hour 15
  0,                                      !- Minute 15
  23.3333333333333,                       !- Value Until Time 15
  23,                                     !- Hour 16
  0,                                      !- Minute 16
  23.8888888888889,                       !- Value Until Time 16
  24,                                     !- Hour 17
  0,                                      !- Minute 17
  24.4444444444444;                       !- Value Until Time 17

OS:Schedule:Rule,
  {ed936d12-675d-4e2a-9aef-21b78c6259c3}, !- Handle
  res cooling setpoint weekend rule2,     !- Name
  {b0076812-8146-4b77-940e-4699e719d8f0}, !- Schedule Ruleset Name
  20,                                     !- Rule Order
  {ba8cc657-df5c-4564-ab70-2e7481eff18d}, !- Day Schedule Name
  Yes,                                    !- Apply Sunday
  ,                                       !- Apply Monday
  ,                                       !- Apply Tuesday
  ,                                       !- Apply Wednesday
  ,                                       !- Apply Thursday
  ,                                       !- Apply Friday
  Yes,                                    !- Apply Saturday
  DateRange,                              !- Date Specification Type
  2,                                      !- Start Month
  1,                                      !- Start Day
  2,                                      !- End Month
  28;                                     !- End Day

OS:Schedule:Day,
  {ba8cc657-df5c-4564-ab70-2e7481eff18d}, !- Handle
  res cooling setpoint weekend2,          !- Name
  {302654fb-7e99-4e29-aa43-6a94a6a8395c}, !- Schedule Type Limits Name
  ,                                       !- Interpolate to Timestep
  1,                                      !- Hour 1
  0,                                      !- Minute 1
  25,                                     !- Value Until Time 1
  2,                                      !- Hour 2
  0,                                      !- Minute 2
  25.5555555555556,                       !- Value Until Time 2
  4,                                      !- Hour 3
  0,                                      !- Minute 3
  26.1111111111111,                       !- Value Until Time 3
  5,                                      !- Hour 4
  0,                                      !- Minute 4
  25.5555555555556,                       !- Value Until Time 4
  7,                                      !- Hour 5
  0,                                      !- Minute 5
  25,                                     !- Value Until Time 5
  8,                                      !- Hour 6
  0,                                      !- Minute 6
  25.5555555555556,                       !- Value Until Time 6
  10,                                     !- Hour 7
  0,                                      !- Minute 7
  26.1111111111111,                       !- Value Until Time 7
  11,                                     !- Hour 8
  0,                                      !- Minute 8
  25.5555555555556,                       !- Value Until Time 8
  13,                                     !- Hour 9
  0,                                      !- Minute 9
  25,                                     !- Value Until Time 9
  14,                                     !- Hour 10
  0,                                      !- Minute 10
  25.5555555555556,                       !- Value Until Time 10
  16,                                     !- Hour 11
  0,                                      !- Minute 11
  26.1111111111111,                       !- Value Until Time 11
  17,                                     !- Hour 12
  0,                                      !- Minute 12
  25.5555555555556,                       !- Value Until Time 12
  19,                                     !- Hour 13
  0,                                      !- Minute 13
  25,                                     !- Value Until Time 13
  20,                                     !- Hour 14
  0,                                      !- Minute 14
  25.5555555555556,                       !- Value Until Time 14
  22,                                     !- Hour 15
  0,                                      !- Minute 15
  26.1111111111111,                       !- Value Until Time 15
  23,                                     !- Hour 16
  0,                                      !- Minute 16
  25.5555555555556,                       !- Value Until Time 16
  24,                                     !- Hour 17
  0,                                      !- Minute 17
  25;                                     !- Value Until Time 17

OS:Schedule:Rule,
  {40d31d7f-55d6-48b5-b10d-55fbf8f4acd3}, !- Handle
  res cooling setpoint weekday rule3,     !- Name
  {b0076812-8146-4b77-940e-4699e719d8f0}, !- Schedule Ruleset Name
  19,                                     !- Rule Order
  {c5f517cc-f562-4fa0-87ee-d079348e63ed}, !- Day Schedule Name
  ,                                       !- Apply Sunday
  Yes,                                    !- Apply Monday
  Yes,                                    !- Apply Tuesday
  Yes,                                    !- Apply Wednesday
  Yes,                                    !- Apply Thursday
  Yes,                                    !- Apply Friday
  ,                                       !- Apply Saturday
  DateRange,                              !- Date Specification Type
  3,                                      !- Start Month
  1,                                      !- Start Day
  3,                                      !- End Month
  31;                                     !- End Day

OS:Schedule:Day,
  {c5f517cc-f562-4fa0-87ee-d079348e63ed}, !- Handle
  res cooling setpoint weekday3,          !- Name
  {302654fb-7e99-4e29-aa43-6a94a6a8395c}, !- Schedule Type Limits Name
  ,                                       !- Interpolate to Timestep
  1,                                      !- Hour 1
  0,                                      !- Minute 1
  24.4444444444444,                       !- Value Until Time 1
  2,                                      !- Hour 2
  0,                                      !- Minute 2
  23.8888888888889,                       !- Value Until Time 2
  4,                                      !- Hour 3
  0,                                      !- Minute 3
  23.3333333333333,                       !- Value Until Time 3
  5,                                      !- Hour 4
  0,                                      !- Minute 4
  23.8888888888889,                       !- Value Until Time 4
  7,                                      !- Hour 5
  0,                                      !- Minute 5
  24.4444444444444,                       !- Value Until Time 5
  8,                                      !- Hour 6
  0,                                      !- Minute 6
  23.8888888888889,                       !- Value Until Time 6
  10,                                     !- Hour 7
  0,                                      !- Minute 7
  23.3333333333333,                       !- Value Until Time 7
  11,                                     !- Hour 8
  0,                                      !- Minute 8
  23.8888888888889,                       !- Value Until Time 8
  13,                                     !- Hour 9
  0,                                      !- Minute 9
  24.4444444444444,                       !- Value Until Time 9
  14,                                     !- Hour 10
  0,                                      !- Minute 10
  23.8888888888889,                       !- Value Until Time 10
  16,                                     !- Hour 11
  0,                                      !- Minute 11
  23.3333333333333,                       !- Value Until Time 11
  17,                                     !- Hour 12
  0,                                      !- Minute 12
  23.8888888888889,                       !- Value Until Time 12
  19,                                     !- Hour 13
  0,                                      !- Minute 13
  24.4444444444444,                       !- Value Until Time 13
  20,                                     !- Hour 14
  0,                                      !- Minute 14
  23.8888888888889,                       !- Value Until Time 14
  22,                                     !- Hour 15
  0,                                      !- Minute 15
  23.3333333333333,                       !- Value Until Time 15
  23,                                     !- Hour 16
  0,                                      !- Minute 16
  23.8888888888889,                       !- Value Until Time 16
  24,                                     !- Hour 17
  0,                                      !- Minute 17
  24.4444444444444;                       !- Value Until Time 17

OS:Schedule:Rule,
  {5a2e8179-968d-462a-8e02-c3dab25dc5dc}, !- Handle
  res cooling setpoint weekend rule3,     !- Name
  {b0076812-8146-4b77-940e-4699e719d8f0}, !- Schedule Ruleset Name
  18,                                     !- Rule Order
  {11c0733c-2bcb-45c4-bfa3-bed00e9c9605}, !- Day Schedule Name
  Yes,                                    !- Apply Sunday
  ,                                       !- Apply Monday
  ,                                       !- Apply Tuesday
  ,                                       !- Apply Wednesday
  ,                                       !- Apply Thursday
  ,                                       !- Apply Friday
  Yes,                                    !- Apply Saturday
  DateRange,                              !- Date Specification Type
  3,                                      !- Start Month
  1,                                      !- Start Day
  3,                                      !- End Month
  31;                                     !- End Day

OS:Schedule:Day,
  {11c0733c-2bcb-45c4-bfa3-bed00e9c9605}, !- Handle
  res cooling setpoint weekend3,          !- Name
  {302654fb-7e99-4e29-aa43-6a94a6a8395c}, !- Schedule Type Limits Name
  ,                                       !- Interpolate to Timestep
  1,                                      !- Hour 1
  0,                                      !- Minute 1
  25,                                     !- Value Until Time 1
  2,                                      !- Hour 2
  0,                                      !- Minute 2
  25.5555555555556,                       !- Value Until Time 2
  4,                                      !- Hour 3
  0,                                      !- Minute 3
  26.1111111111111,                       !- Value Until Time 3
  5,                                      !- Hour 4
  0,                                      !- Minute 4
  25.5555555555556,                       !- Value Until Time 4
  7,                                      !- Hour 5
  0,                                      !- Minute 5
  25,                                     !- Value Until Time 5
  8,                                      !- Hour 6
  0,                                      !- Minute 6
  25.5555555555556,                       !- Value Until Time 6
  10,                                     !- Hour 7
  0,                                      !- Minute 7
  26.1111111111111,                       !- Value Until Time 7
  11,                                     !- Hour 8
  0,                                      !- Minute 8
  25.5555555555556,                       !- Value Until Time 8
  13,                                     !- Hour 9
  0,                                      !- Minute 9
  25,                                     !- Value Until Time 9
  14,                                     !- Hour 10
  0,                                      !- Minute 10
  25.5555555555556,                       !- Value Until Time 10
  16,                                     !- Hour 11
  0,                                      !- Minute 11
  26.1111111111111,                       !- Value Until Time 11
  17,                                     !- Hour 12
  0,                                      !- Minute 12
  25.5555555555556,                       !- Value Until Time 12
  19,                                     !- Hour 13
  0,                                      !- Minute 13
  25,                                     !- Value Until Time 13
  20,                                     !- Hour 14
  0,                                      !- Minute 14
  25.5555555555556,                       !- Value Until Time 14
  22,                                     !- Hour 15
  0,                                      !- Minute 15
  26.1111111111111,                       !- Value Until Time 15
  23,                                     !- Hour 16
  0,                                      !- Minute 16
  25.5555555555556,                       !- Value Until Time 16
  24,                                     !- Hour 17
  0,                                      !- Minute 17
  25;                                     !- Value Until Time 17

OS:Schedule:Rule,
  {9e0d9e48-8adb-450d-8209-b044c7e1d2ad}, !- Handle
  res cooling setpoint weekday rule4,     !- Name
  {b0076812-8146-4b77-940e-4699e719d8f0}, !- Schedule Ruleset Name
  17,                                     !- Rule Order
  {b914c0b6-a420-463a-ba10-bd1873e600e4}, !- Day Schedule Name
  ,                                       !- Apply Sunday
  Yes,                                    !- Apply Monday
  Yes,                                    !- Apply Tuesday
  Yes,                                    !- Apply Wednesday
  Yes,                                    !- Apply Thursday
  Yes,                                    !- Apply Friday
  ,                                       !- Apply Saturday
  DateRange,                              !- Date Specification Type
  4,                                      !- Start Month
  1,                                      !- Start Day
  4,                                      !- End Month
  30;                                     !- End Day

OS:Schedule:Day,
  {b914c0b6-a420-463a-ba10-bd1873e600e4}, !- Handle
  res cooling setpoint weekday4,          !- Name
  {302654fb-7e99-4e29-aa43-6a94a6a8395c}, !- Schedule Type Limits Name
  ,                                       !- Interpolate to Timestep
  1,                                      !- Hour 1
  0,                                      !- Minute 1
  24.4444444444444,                       !- Value Until Time 1
  2,                                      !- Hour 2
  0,                                      !- Minute 2
  23.8888888888889,                       !- Value Until Time 2
  4,                                      !- Hour 3
  0,                                      !- Minute 3
  23.3333333333333,                       !- Value Until Time 3
  5,                                      !- Hour 4
  0,                                      !- Minute 4
  23.8888888888889,                       !- Value Until Time 4
  7,                                      !- Hour 5
  0,                                      !- Minute 5
  24.4444444444444,                       !- Value Until Time 5
  8,                                      !- Hour 6
  0,                                      !- Minute 6
  23.8888888888889,                       !- Value Until Time 6
  10,                                     !- Hour 7
  0,                                      !- Minute 7
  23.3333333333333,                       !- Value Until Time 7
  11,                                     !- Hour 8
  0,                                      !- Minute 8
  23.8888888888889,                       !- Value Until Time 8
  13,                                     !- Hour 9
  0,                                      !- Minute 9
  24.4444444444444,                       !- Value Until Time 9
  14,                                     !- Hour 10
  0,                                      !- Minute 10
  23.8888888888889,                       !- Value Until Time 10
  16,                                     !- Hour 11
  0,                                      !- Minute 11
  23.3333333333333,                       !- Value Until Time 11
  17,                                     !- Hour 12
  0,                                      !- Minute 12
  23.8888888888889,                       !- Value Until Time 12
  19,                                     !- Hour 13
  0,                                      !- Minute 13
  24.4444444444444,                       !- Value Until Time 13
  20,                                     !- Hour 14
  0,                                      !- Minute 14
  23.8888888888889,                       !- Value Until Time 14
  22,                                     !- Hour 15
  0,                                      !- Minute 15
  23.3333333333333,                       !- Value Until Time 15
  23,                                     !- Hour 16
  0,                                      !- Minute 16
  23.8888888888889,                       !- Value Until Time 16
  24,                                     !- Hour 17
  0,                                      !- Minute 17
  24.4444444444444;                       !- Value Until Time 17

OS:Schedule:Rule,
  {1401c91a-0809-4242-a92c-6ac0c237882c}, !- Handle
  res cooling setpoint weekend rule4,     !- Name
  {b0076812-8146-4b77-940e-4699e719d8f0}, !- Schedule Ruleset Name
  16,                                     !- Rule Order
  {da614819-c2bd-4624-acdc-1f8e97398c36}, !- Day Schedule Name
  Yes,                                    !- Apply Sunday
  ,                                       !- Apply Monday
  ,                                       !- Apply Tuesday
  ,                                       !- Apply Wednesday
  ,                                       !- Apply Thursday
  ,                                       !- Apply Friday
  Yes,                                    !- Apply Saturday
  DateRange,                              !- Date Specification Type
  4,                                      !- Start Month
  1,                                      !- Start Day
  4,                                      !- End Month
  30;                                     !- End Day

OS:Schedule:Day,
  {da614819-c2bd-4624-acdc-1f8e97398c36}, !- Handle
  res cooling setpoint weekend4,          !- Name
  {302654fb-7e99-4e29-aa43-6a94a6a8395c}, !- Schedule Type Limits Name
  ,                                       !- Interpolate to Timestep
  1,                                      !- Hour 1
  0,                                      !- Minute 1
  25,                                     !- Value Until Time 1
  2,                                      !- Hour 2
  0,                                      !- Minute 2
  25.5555555555556,                       !- Value Until Time 2
  4,                                      !- Hour 3
  0,                                      !- Minute 3
  26.1111111111111,                       !- Value Until Time 3
  5,                                      !- Hour 4
  0,                                      !- Minute 4
  25.5555555555556,                       !- Value Until Time 4
  7,                                      !- Hour 5
  0,                                      !- Minute 5
  25,                                     !- Value Until Time 5
  8,                                      !- Hour 6
  0,                                      !- Minute 6
  25.5555555555556,                       !- Value Until Time 6
  10,                                     !- Hour 7
  0,                                      !- Minute 7
  26.1111111111111,                       !- Value Until Time 7
  11,                                     !- Hour 8
  0,                                      !- Minute 8
  25.5555555555556,                       !- Value Until Time 8
  13,                                     !- Hour 9
  0,                                      !- Minute 9
  25,                                     !- Value Until Time 9
  14,                                     !- Hour 10
  0,                                      !- Minute 10
  25.5555555555556,                       !- Value Until Time 10
  16,                                     !- Hour 11
  0,                                      !- Minute 11
  26.1111111111111,                       !- Value Until Time 11
  17,                                     !- Hour 12
  0,                                      !- Minute 12
  25.5555555555556,                       !- Value Until Time 12
  19,                                     !- Hour 13
  0,                                      !- Minute 13
  25,                                     !- Value Until Time 13
  20,                                     !- Hour 14
  0,                                      !- Minute 14
  25.5555555555556,                       !- Value Until Time 14
  22,                                     !- Hour 15
  0,                                      !- Minute 15
  26.1111111111111,                       !- Value Until Time 15
  23,                                     !- Hour 16
  0,                                      !- Minute 16
  25.5555555555556,                       !- Value Until Time 16
  24,                                     !- Hour 17
  0,                                      !- Minute 17
  25;                                     !- Value Until Time 17

OS:Schedule:Rule,
  {04cc4d3a-5b59-47fc-81d3-ff49cece165c}, !- Handle
  res cooling setpoint weekday rule5,     !- Name
  {b0076812-8146-4b77-940e-4699e719d8f0}, !- Schedule Ruleset Name
  15,                                     !- Rule Order
  {1e139003-37b7-46d3-a788-42f4649c830f}, !- Day Schedule Name
  ,                                       !- Apply Sunday
  Yes,                                    !- Apply Monday
  Yes,                                    !- Apply Tuesday
  Yes,                                    !- Apply Wednesday
  Yes,                                    !- Apply Thursday
  Yes,                                    !- Apply Friday
  ,                                       !- Apply Saturday
  DateRange,                              !- Date Specification Type
  5,                                      !- Start Month
  1,                                      !- Start Day
  5,                                      !- End Month
  31;                                     !- End Day

OS:Schedule:Day,
  {1e139003-37b7-46d3-a788-42f4649c830f}, !- Handle
  res cooling setpoint weekday5,          !- Name
  {302654fb-7e99-4e29-aa43-6a94a6a8395c}, !- Schedule Type Limits Name
  ,                                       !- Interpolate to Timestep
  1,                                      !- Hour 1
  0,                                      !- Minute 1
  24.4444444444444,                       !- Value Until Time 1
  2,                                      !- Hour 2
  0,                                      !- Minute 2
  23.8888888888889,                       !- Value Until Time 2
  4,                                      !- Hour 3
  0,                                      !- Minute 3
  23.3333333333333,                       !- Value Until Time 3
  5,                                      !- Hour 4
  0,                                      !- Minute 4
  23.8888888888889,                       !- Value Until Time 4
  7,                                      !- Hour 5
  0,                                      !- Minute 5
  24.4444444444444,                       !- Value Until Time 5
  8,                                      !- Hour 6
  0,                                      !- Minute 6
  23.8888888888889,                       !- Value Until Time 6
  10,                                     !- Hour 7
  0,                                      !- Minute 7
  23.3333333333333,                       !- Value Until Time 7
  11,                                     !- Hour 8
  0,                                      !- Minute 8
  23.8888888888889,                       !- Value Until Time 8
  13,                                     !- Hour 9
  0,                                      !- Minute 9
  24.4444444444444,                       !- Value Until Time 9
  14,                                     !- Hour 10
  0,                                      !- Minute 10
  23.8888888888889,                       !- Value Until Time 10
  16,                                     !- Hour 11
  0,                                      !- Minute 11
  23.3333333333333,                       !- Value Until Time 11
  17,                                     !- Hour 12
  0,                                      !- Minute 12
  23.8888888888889,                       !- Value Until Time 12
  19,                                     !- Hour 13
  0,                                      !- Minute 13
  24.4444444444444,                       !- Value Until Time 13
  20,                                     !- Hour 14
  0,                                      !- Minute 14
  23.8888888888889,                       !- Value Until Time 14
  22,                                     !- Hour 15
  0,                                      !- Minute 15
  23.3333333333333,                       !- Value Until Time 15
  23,                                     !- Hour 16
  0,                                      !- Minute 16
  23.8888888888889,                       !- Value Until Time 16
  24,                                     !- Hour 17
  0,                                      !- Minute 17
  24.4444444444444;                       !- Value Until Time 17

OS:Schedule:Rule,
  {643e46f3-9247-4980-9d82-48aad186152c}, !- Handle
  res cooling setpoint weekend rule5,     !- Name
  {b0076812-8146-4b77-940e-4699e719d8f0}, !- Schedule Ruleset Name
  14,                                     !- Rule Order
  {593ce733-6cda-4589-ab12-cca3c86b608c}, !- Day Schedule Name
  Yes,                                    !- Apply Sunday
  ,                                       !- Apply Monday
  ,                                       !- Apply Tuesday
  ,                                       !- Apply Wednesday
  ,                                       !- Apply Thursday
  ,                                       !- Apply Friday
  Yes,                                    !- Apply Saturday
  DateRange,                              !- Date Specification Type
  5,                                      !- Start Month
  1,                                      !- Start Day
  5,                                      !- End Month
  31;                                     !- End Day

OS:Schedule:Day,
  {593ce733-6cda-4589-ab12-cca3c86b608c}, !- Handle
  res cooling setpoint weekend5,          !- Name
  {302654fb-7e99-4e29-aa43-6a94a6a8395c}, !- Schedule Type Limits Name
  ,                                       !- Interpolate to Timestep
  1,                                      !- Hour 1
  0,                                      !- Minute 1
  25,                                     !- Value Until Time 1
  2,                                      !- Hour 2
  0,                                      !- Minute 2
  25.5555555555556,                       !- Value Until Time 2
  4,                                      !- Hour 3
  0,                                      !- Minute 3
  26.1111111111111,                       !- Value Until Time 3
  5,                                      !- Hour 4
  0,                                      !- Minute 4
  25.5555555555556,                       !- Value Until Time 4
  7,                                      !- Hour 5
  0,                                      !- Minute 5
  25,                                     !- Value Until Time 5
  8,                                      !- Hour 6
  0,                                      !- Minute 6
  25.5555555555556,                       !- Value Until Time 6
  10,                                     !- Hour 7
  0,                                      !- Minute 7
  26.1111111111111,                       !- Value Until Time 7
  11,                                     !- Hour 8
  0,                                      !- Minute 8
  25.5555555555556,                       !- Value Until Time 8
  13,                                     !- Hour 9
  0,                                      !- Minute 9
  25,                                     !- Value Until Time 9
  14,                                     !- Hour 10
  0,                                      !- Minute 10
  25.5555555555556,                       !- Value Until Time 10
  16,                                     !- Hour 11
  0,                                      !- Minute 11
  26.1111111111111,                       !- Value Until Time 11
  17,                                     !- Hour 12
  0,                                      !- Minute 12
  25.5555555555556,                       !- Value Until Time 12
  19,                                     !- Hour 13
  0,                                      !- Minute 13
  25,                                     !- Value Until Time 13
  20,                                     !- Hour 14
  0,                                      !- Minute 14
  25.5555555555556,                       !- Value Until Time 14
  22,                                     !- Hour 15
  0,                                      !- Minute 15
  26.1111111111111,                       !- Value Until Time 15
  23,                                     !- Hour 16
  0,                                      !- Minute 16
  25.5555555555556,                       !- Value Until Time 16
  24,                                     !- Hour 17
  0,                                      !- Minute 17
  25;                                     !- Value Until Time 17

OS:Schedule:Rule,
  {e8d210f1-de8f-482c-bf57-4facbd2a5c03}, !- Handle
  res cooling setpoint weekday rule6,     !- Name
  {b0076812-8146-4b77-940e-4699e719d8f0}, !- Schedule Ruleset Name
  13,                                     !- Rule Order
  {c676f7f6-1d19-4c54-9738-b44921dbfb6d}, !- Day Schedule Name
  ,                                       !- Apply Sunday
  Yes,                                    !- Apply Monday
  Yes,                                    !- Apply Tuesday
  Yes,                                    !- Apply Wednesday
  Yes,                                    !- Apply Thursday
  Yes,                                    !- Apply Friday
  ,                                       !- Apply Saturday
  DateRange,                              !- Date Specification Type
  6,                                      !- Start Month
  1,                                      !- Start Day
  6,                                      !- End Month
  30;                                     !- End Day

OS:Schedule:Day,
  {c676f7f6-1d19-4c54-9738-b44921dbfb6d}, !- Handle
  res cooling setpoint weekday6,          !- Name
  {302654fb-7e99-4e29-aa43-6a94a6a8395c}, !- Schedule Type Limits Name
  ,                                       !- Interpolate to Timestep
  1,                                      !- Hour 1
  0,                                      !- Minute 1
  24.4444444444444,                       !- Value Until Time 1
  2,                                      !- Hour 2
  0,                                      !- Minute 2
  23.8888888888889,                       !- Value Until Time 2
  4,                                      !- Hour 3
  0,                                      !- Minute 3
  23.3333333333333,                       !- Value Until Time 3
  5,                                      !- Hour 4
  0,                                      !- Minute 4
  23.8888888888889,                       !- Value Until Time 4
  7,                                      !- Hour 5
  0,                                      !- Minute 5
  24.4444444444444,                       !- Value Until Time 5
  8,                                      !- Hour 6
  0,                                      !- Minute 6
  23.8888888888889,                       !- Value Until Time 6
  10,                                     !- Hour 7
  0,                                      !- Minute 7
  23.3333333333333,                       !- Value Until Time 7
  11,                                     !- Hour 8
  0,                                      !- Minute 8
  23.8888888888889,                       !- Value Until Time 8
  13,                                     !- Hour 9
  0,                                      !- Minute 9
  24.4444444444444,                       !- Value Until Time 9
  14,                                     !- Hour 10
  0,                                      !- Minute 10
  23.8888888888889,                       !- Value Until Time 10
  16,                                     !- Hour 11
  0,                                      !- Minute 11
  23.3333333333333,                       !- Value Until Time 11
  17,                                     !- Hour 12
  0,                                      !- Minute 12
  23.8888888888889,                       !- Value Until Time 12
  19,                                     !- Hour 13
  0,                                      !- Minute 13
  24.4444444444444,                       !- Value Until Time 13
  20,                                     !- Hour 14
  0,                                      !- Minute 14
  23.8888888888889,                       !- Value Until Time 14
  22,                                     !- Hour 15
  0,                                      !- Minute 15
  23.3333333333333,                       !- Value Until Time 15
  23,                                     !- Hour 16
  0,                                      !- Minute 16
  23.8888888888889,                       !- Value Until Time 16
  24,                                     !- Hour 17
  0,                                      !- Minute 17
  24.4444444444444;                       !- Value Until Time 17

OS:Schedule:Rule,
  {5a380b2f-1116-49c4-8c33-ae1ade58cc52}, !- Handle
  res cooling setpoint weekend rule6,     !- Name
  {b0076812-8146-4b77-940e-4699e719d8f0}, !- Schedule Ruleset Name
  12,                                     !- Rule Order
  {59ccdb45-63cd-49e1-aacd-f81e4b17f44a}, !- Day Schedule Name
  Yes,                                    !- Apply Sunday
  ,                                       !- Apply Monday
  ,                                       !- Apply Tuesday
  ,                                       !- Apply Wednesday
  ,                                       !- Apply Thursday
  ,                                       !- Apply Friday
  Yes,                                    !- Apply Saturday
  DateRange,                              !- Date Specification Type
  6,                                      !- Start Month
  1,                                      !- Start Day
  6,                                      !- End Month
  30;                                     !- End Day

OS:Schedule:Day,
  {59ccdb45-63cd-49e1-aacd-f81e4b17f44a}, !- Handle
  res cooling setpoint weekend6,          !- Name
  {302654fb-7e99-4e29-aa43-6a94a6a8395c}, !- Schedule Type Limits Name
  ,                                       !- Interpolate to Timestep
  1,                                      !- Hour 1
  0,                                      !- Minute 1
  25,                                     !- Value Until Time 1
  2,                                      !- Hour 2
  0,                                      !- Minute 2
  25.5555555555556,                       !- Value Until Time 2
  4,                                      !- Hour 3
  0,                                      !- Minute 3
  26.1111111111111,                       !- Value Until Time 3
  5,                                      !- Hour 4
  0,                                      !- Minute 4
  25.5555555555556,                       !- Value Until Time 4
  7,                                      !- Hour 5
  0,                                      !- Minute 5
  25,                                     !- Value Until Time 5
  8,                                      !- Hour 6
  0,                                      !- Minute 6
  25.5555555555556,                       !- Value Until Time 6
  10,                                     !- Hour 7
  0,                                      !- Minute 7
  26.1111111111111,                       !- Value Until Time 7
  11,                                     !- Hour 8
  0,                                      !- Minute 8
  25.5555555555556,                       !- Value Until Time 8
  13,                                     !- Hour 9
  0,                                      !- Minute 9
  25,                                     !- Value Until Time 9
  14,                                     !- Hour 10
  0,                                      !- Minute 10
  25.5555555555556,                       !- Value Until Time 10
  16,                                     !- Hour 11
  0,                                      !- Minute 11
  26.1111111111111,                       !- Value Until Time 11
  17,                                     !- Hour 12
  0,                                      !- Minute 12
  25.5555555555556,                       !- Value Until Time 12
  19,                                     !- Hour 13
  0,                                      !- Minute 13
  25,                                     !- Value Until Time 13
  20,                                     !- Hour 14
  0,                                      !- Minute 14
  25.5555555555556,                       !- Value Until Time 14
  22,                                     !- Hour 15
  0,                                      !- Minute 15
  26.1111111111111,                       !- Value Until Time 15
  23,                                     !- Hour 16
  0,                                      !- Minute 16
  25.5555555555556,                       !- Value Until Time 16
  24,                                     !- Hour 17
  0,                                      !- Minute 17
  25;                                     !- Value Until Time 17

OS:Schedule:Rule,
  {dc92ca41-5587-4a51-981d-f4657ec0c855}, !- Handle
  res cooling setpoint weekday rule7,     !- Name
  {b0076812-8146-4b77-940e-4699e719d8f0}, !- Schedule Ruleset Name
  11,                                     !- Rule Order
  {05e6ff21-92a0-419d-b1a3-31b44ec6e23c}, !- Day Schedule Name
  ,                                       !- Apply Sunday
  Yes,                                    !- Apply Monday
  Yes,                                    !- Apply Tuesday
  Yes,                                    !- Apply Wednesday
  Yes,                                    !- Apply Thursday
  Yes,                                    !- Apply Friday
  ,                                       !- Apply Saturday
  DateRange,                              !- Date Specification Type
  7,                                      !- Start Month
  1,                                      !- Start Day
  7,                                      !- End Month
  31;                                     !- End Day

OS:Schedule:Day,
  {05e6ff21-92a0-419d-b1a3-31b44ec6e23c}, !- Handle
  res cooling setpoint weekday7,          !- Name
  {302654fb-7e99-4e29-aa43-6a94a6a8395c}, !- Schedule Type Limits Name
  ,                                       !- Interpolate to Timestep
  1,                                      !- Hour 1
  0,                                      !- Minute 1
  24.4444444444444,                       !- Value Until Time 1
  2,                                      !- Hour 2
  0,                                      !- Minute 2
  23.8888888888889,                       !- Value Until Time 2
  4,                                      !- Hour 3
  0,                                      !- Minute 3
  23.3333333333333,                       !- Value Until Time 3
  5,                                      !- Hour 4
  0,                                      !- Minute 4
  23.8888888888889,                       !- Value Until Time 4
  7,                                      !- Hour 5
  0,                                      !- Minute 5
  24.4444444444444,                       !- Value Until Time 5
  8,                                      !- Hour 6
  0,                                      !- Minute 6
  23.8888888888889,                       !- Value Until Time 6
  10,                                     !- Hour 7
  0,                                      !- Minute 7
  23.3333333333333,                       !- Value Until Time 7
  11,                                     !- Hour 8
  0,                                      !- Minute 8
  23.8888888888889,                       !- Value Until Time 8
  13,                                     !- Hour 9
  0,                                      !- Minute 9
  24.4444444444444,                       !- Value Until Time 9
  14,                                     !- Hour 10
  0,                                      !- Minute 10
  23.8888888888889,                       !- Value Until Time 10
  16,                                     !- Hour 11
  0,                                      !- Minute 11
  23.3333333333333,                       !- Value Until Time 11
  17,                                     !- Hour 12
  0,                                      !- Minute 12
  23.8888888888889,                       !- Value Until Time 12
  19,                                     !- Hour 13
  0,                                      !- Minute 13
  24.4444444444444,                       !- Value Until Time 13
  20,                                     !- Hour 14
  0,                                      !- Minute 14
  23.8888888888889,                       !- Value Until Time 14
  22,                                     !- Hour 15
  0,                                      !- Minute 15
  23.3333333333333,                       !- Value Until Time 15
  23,                                     !- Hour 16
  0,                                      !- Minute 16
  23.8888888888889,                       !- Value Until Time 16
  24,                                     !- Hour 17
  0,                                      !- Minute 17
  24.4444444444444;                       !- Value Until Time 17

OS:Schedule:Rule,
  {11d3214a-131e-4450-b73f-194bd0078899}, !- Handle
  res cooling setpoint weekend rule7,     !- Name
  {b0076812-8146-4b77-940e-4699e719d8f0}, !- Schedule Ruleset Name
  10,                                     !- Rule Order
  {04c6d885-6cff-46de-8c35-715677fd506f}, !- Day Schedule Name
  Yes,                                    !- Apply Sunday
  ,                                       !- Apply Monday
  ,                                       !- Apply Tuesday
  ,                                       !- Apply Wednesday
  ,                                       !- Apply Thursday
  ,                                       !- Apply Friday
  Yes,                                    !- Apply Saturday
  DateRange,                              !- Date Specification Type
  7,                                      !- Start Month
  1,                                      !- Start Day
  7,                                      !- End Month
  31;                                     !- End Day

OS:Schedule:Day,
  {04c6d885-6cff-46de-8c35-715677fd506f}, !- Handle
  res cooling setpoint weekend7,          !- Name
  {302654fb-7e99-4e29-aa43-6a94a6a8395c}, !- Schedule Type Limits Name
  ,                                       !- Interpolate to Timestep
  1,                                      !- Hour 1
  0,                                      !- Minute 1
  25,                                     !- Value Until Time 1
  2,                                      !- Hour 2
  0,                                      !- Minute 2
  25.5555555555556,                       !- Value Until Time 2
  4,                                      !- Hour 3
  0,                                      !- Minute 3
  26.1111111111111,                       !- Value Until Time 3
  5,                                      !- Hour 4
  0,                                      !- Minute 4
  25.5555555555556,                       !- Value Until Time 4
  7,                                      !- Hour 5
  0,                                      !- Minute 5
  25,                                     !- Value Until Time 5
  8,                                      !- Hour 6
  0,                                      !- Minute 6
  25.5555555555556,                       !- Value Until Time 6
  10,                                     !- Hour 7
  0,                                      !- Minute 7
  26.1111111111111,                       !- Value Until Time 7
  11,                                     !- Hour 8
  0,                                      !- Minute 8
  25.5555555555556,                       !- Value Until Time 8
  13,                                     !- Hour 9
  0,                                      !- Minute 9
  25,                                     !- Value Until Time 9
  14,                                     !- Hour 10
  0,                                      !- Minute 10
  25.5555555555556,                       !- Value Until Time 10
  16,                                     !- Hour 11
  0,                                      !- Minute 11
  26.1111111111111,                       !- Value Until Time 11
  17,                                     !- Hour 12
  0,                                      !- Minute 12
  25.5555555555556,                       !- Value Until Time 12
  19,                                     !- Hour 13
  0,                                      !- Minute 13
  25,                                     !- Value Until Time 13
  20,                                     !- Hour 14
  0,                                      !- Minute 14
  25.5555555555556,                       !- Value Until Time 14
  22,                                     !- Hour 15
  0,                                      !- Minute 15
  26.1111111111111,                       !- Value Until Time 15
  23,                                     !- Hour 16
  0,                                      !- Minute 16
  25.5555555555556,                       !- Value Until Time 16
  24,                                     !- Hour 17
  0,                                      !- Minute 17
  25;                                     !- Value Until Time 17

OS:Schedule:Rule,
  {1e6c8ac3-8215-47ee-a47b-15123622d179}, !- Handle
  res cooling setpoint weekday rule8,     !- Name
  {b0076812-8146-4b77-940e-4699e719d8f0}, !- Schedule Ruleset Name
  9,                                      !- Rule Order
  {33f7a41b-2a41-4542-8536-160e873237e1}, !- Day Schedule Name
  ,                                       !- Apply Sunday
  Yes,                                    !- Apply Monday
  Yes,                                    !- Apply Tuesday
  Yes,                                    !- Apply Wednesday
  Yes,                                    !- Apply Thursday
  Yes,                                    !- Apply Friday
  ,                                       !- Apply Saturday
  DateRange,                              !- Date Specification Type
  8,                                      !- Start Month
  1,                                      !- Start Day
  8,                                      !- End Month
  31;                                     !- End Day

OS:Schedule:Day,
  {33f7a41b-2a41-4542-8536-160e873237e1}, !- Handle
  res cooling setpoint weekday8,          !- Name
  {302654fb-7e99-4e29-aa43-6a94a6a8395c}, !- Schedule Type Limits Name
  ,                                       !- Interpolate to Timestep
  1,                                      !- Hour 1
  0,                                      !- Minute 1
  24.4444444444444,                       !- Value Until Time 1
  2,                                      !- Hour 2
  0,                                      !- Minute 2
  23.8888888888889,                       !- Value Until Time 2
  4,                                      !- Hour 3
  0,                                      !- Minute 3
  23.3333333333333,                       !- Value Until Time 3
  5,                                      !- Hour 4
  0,                                      !- Minute 4
  23.8888888888889,                       !- Value Until Time 4
  7,                                      !- Hour 5
  0,                                      !- Minute 5
  24.4444444444444,                       !- Value Until Time 5
  8,                                      !- Hour 6
  0,                                      !- Minute 6
  23.8888888888889,                       !- Value Until Time 6
  10,                                     !- Hour 7
  0,                                      !- Minute 7
  23.3333333333333,                       !- Value Until Time 7
  11,                                     !- Hour 8
  0,                                      !- Minute 8
  23.8888888888889,                       !- Value Until Time 8
  13,                                     !- Hour 9
  0,                                      !- Minute 9
  24.4444444444444,                       !- Value Until Time 9
  14,                                     !- Hour 10
  0,                                      !- Minute 10
  23.8888888888889,                       !- Value Until Time 10
  16,                                     !- Hour 11
  0,                                      !- Minute 11
  23.3333333333333,                       !- Value Until Time 11
  17,                                     !- Hour 12
  0,                                      !- Minute 12
  23.8888888888889,                       !- Value Until Time 12
  19,                                     !- Hour 13
  0,                                      !- Minute 13
  24.4444444444444,                       !- Value Until Time 13
  20,                                     !- Hour 14
  0,                                      !- Minute 14
  23.8888888888889,                       !- Value Until Time 14
  22,                                     !- Hour 15
  0,                                      !- Minute 15
  23.3333333333333,                       !- Value Until Time 15
  23,                                     !- Hour 16
  0,                                      !- Minute 16
  23.8888888888889,                       !- Value Until Time 16
  24,                                     !- Hour 17
  0,                                      !- Minute 17
  24.4444444444444;                       !- Value Until Time 17

OS:Schedule:Rule,
  {247f1635-7ec7-4f36-8a89-a230ecd847f0}, !- Handle
  res cooling setpoint weekend rule8,     !- Name
  {b0076812-8146-4b77-940e-4699e719d8f0}, !- Schedule Ruleset Name
  8,                                      !- Rule Order
  {e6772464-0e9c-4fb4-af25-bff34f77f1d4}, !- Day Schedule Name
  Yes,                                    !- Apply Sunday
  ,                                       !- Apply Monday
  ,                                       !- Apply Tuesday
  ,                                       !- Apply Wednesday
  ,                                       !- Apply Thursday
  ,                                       !- Apply Friday
  Yes,                                    !- Apply Saturday
  DateRange,                              !- Date Specification Type
  8,                                      !- Start Month
  1,                                      !- Start Day
  8,                                      !- End Month
  31;                                     !- End Day

OS:Schedule:Day,
  {e6772464-0e9c-4fb4-af25-bff34f77f1d4}, !- Handle
  res cooling setpoint weekend8,          !- Name
  {302654fb-7e99-4e29-aa43-6a94a6a8395c}, !- Schedule Type Limits Name
  ,                                       !- Interpolate to Timestep
  1,                                      !- Hour 1
  0,                                      !- Minute 1
  25,                                     !- Value Until Time 1
  2,                                      !- Hour 2
  0,                                      !- Minute 2
  25.5555555555556,                       !- Value Until Time 2
  4,                                      !- Hour 3
  0,                                      !- Minute 3
  26.1111111111111,                       !- Value Until Time 3
  5,                                      !- Hour 4
  0,                                      !- Minute 4
  25.5555555555556,                       !- Value Until Time 4
  7,                                      !- Hour 5
  0,                                      !- Minute 5
  25,                                     !- Value Until Time 5
  8,                                      !- Hour 6
  0,                                      !- Minute 6
  25.5555555555556,                       !- Value Until Time 6
  10,                                     !- Hour 7
  0,                                      !- Minute 7
  26.1111111111111,                       !- Value Until Time 7
  11,                                     !- Hour 8
  0,                                      !- Minute 8
  25.5555555555556,                       !- Value Until Time 8
  13,                                     !- Hour 9
  0,                                      !- Minute 9
  25,                                     !- Value Until Time 9
  14,                                     !- Hour 10
  0,                                      !- Minute 10
  25.5555555555556,                       !- Value Until Time 10
  16,                                     !- Hour 11
  0,                                      !- Minute 11
  26.1111111111111,                       !- Value Until Time 11
  17,                                     !- Hour 12
  0,                                      !- Minute 12
  25.5555555555556,                       !- Value Until Time 12
  19,                                     !- Hour 13
  0,                                      !- Minute 13
  25,                                     !- Value Until Time 13
  20,                                     !- Hour 14
  0,                                      !- Minute 14
  25.5555555555556,                       !- Value Until Time 14
  22,                                     !- Hour 15
  0,                                      !- Minute 15
  26.1111111111111,                       !- Value Until Time 15
  23,                                     !- Hour 16
  0,                                      !- Minute 16
  25.5555555555556,                       !- Value Until Time 16
  24,                                     !- Hour 17
  0,                                      !- Minute 17
  25;                                     !- Value Until Time 17

OS:Schedule:Rule,
  {a9dca0f5-cdc3-41bb-99d5-29ff6f8d6834}, !- Handle
  res cooling setpoint weekday rule9,     !- Name
  {b0076812-8146-4b77-940e-4699e719d8f0}, !- Schedule Ruleset Name
  7,                                      !- Rule Order
  {36c0dfe9-2433-45fa-b005-dce48c3b5070}, !- Day Schedule Name
  ,                                       !- Apply Sunday
  Yes,                                    !- Apply Monday
  Yes,                                    !- Apply Tuesday
  Yes,                                    !- Apply Wednesday
  Yes,                                    !- Apply Thursday
  Yes,                                    !- Apply Friday
  ,                                       !- Apply Saturday
  DateRange,                              !- Date Specification Type
  9,                                      !- Start Month
  1,                                      !- Start Day
  9,                                      !- End Month
  30;                                     !- End Day

OS:Schedule:Day,
  {36c0dfe9-2433-45fa-b005-dce48c3b5070}, !- Handle
  res cooling setpoint weekday9,          !- Name
  {302654fb-7e99-4e29-aa43-6a94a6a8395c}, !- Schedule Type Limits Name
  ,                                       !- Interpolate to Timestep
  1,                                      !- Hour 1
  0,                                      !- Minute 1
  24.4444444444444,                       !- Value Until Time 1
  2,                                      !- Hour 2
  0,                                      !- Minute 2
  23.8888888888889,                       !- Value Until Time 2
  4,                                      !- Hour 3
  0,                                      !- Minute 3
  23.3333333333333,                       !- Value Until Time 3
  5,                                      !- Hour 4
  0,                                      !- Minute 4
  23.8888888888889,                       !- Value Until Time 4
  7,                                      !- Hour 5
  0,                                      !- Minute 5
  24.4444444444444,                       !- Value Until Time 5
  8,                                      !- Hour 6
  0,                                      !- Minute 6
  23.8888888888889,                       !- Value Until Time 6
  10,                                     !- Hour 7
  0,                                      !- Minute 7
  23.3333333333333,                       !- Value Until Time 7
  11,                                     !- Hour 8
  0,                                      !- Minute 8
  23.8888888888889,                       !- Value Until Time 8
  13,                                     !- Hour 9
  0,                                      !- Minute 9
  24.4444444444444,                       !- Value Until Time 9
  14,                                     !- Hour 10
  0,                                      !- Minute 10
  23.8888888888889,                       !- Value Until Time 10
  16,                                     !- Hour 11
  0,                                      !- Minute 11
  23.3333333333333,                       !- Value Until Time 11
  17,                                     !- Hour 12
  0,                                      !- Minute 12
  23.8888888888889,                       !- Value Until Time 12
  19,                                     !- Hour 13
  0,                                      !- Minute 13
  24.4444444444444,                       !- Value Until Time 13
  20,                                     !- Hour 14
  0,                                      !- Minute 14
  23.8888888888889,                       !- Value Until Time 14
  22,                                     !- Hour 15
  0,                                      !- Minute 15
  23.3333333333333,                       !- Value Until Time 15
  23,                                     !- Hour 16
  0,                                      !- Minute 16
  23.8888888888889,                       !- Value Until Time 16
  24,                                     !- Hour 17
  0,                                      !- Minute 17
  24.4444444444444;                       !- Value Until Time 17

OS:Schedule:Rule,
  {f70e6073-33ec-414f-9d25-d210f458ea1a}, !- Handle
  res cooling setpoint weekend rule9,     !- Name
  {b0076812-8146-4b77-940e-4699e719d8f0}, !- Schedule Ruleset Name
  6,                                      !- Rule Order
  {1a32d495-04b5-4aec-9d5c-4f9be94ad9ba}, !- Day Schedule Name
  Yes,                                    !- Apply Sunday
  ,                                       !- Apply Monday
  ,                                       !- Apply Tuesday
  ,                                       !- Apply Wednesday
  ,                                       !- Apply Thursday
  ,                                       !- Apply Friday
  Yes,                                    !- Apply Saturday
  DateRange,                              !- Date Specification Type
  9,                                      !- Start Month
  1,                                      !- Start Day
  9,                                      !- End Month
  30;                                     !- End Day

OS:Schedule:Day,
  {1a32d495-04b5-4aec-9d5c-4f9be94ad9ba}, !- Handle
  res cooling setpoint weekend9,          !- Name
  {302654fb-7e99-4e29-aa43-6a94a6a8395c}, !- Schedule Type Limits Name
  ,                                       !- Interpolate to Timestep
  1,                                      !- Hour 1
  0,                                      !- Minute 1
  25,                                     !- Value Until Time 1
  2,                                      !- Hour 2
  0,                                      !- Minute 2
  25.5555555555556,                       !- Value Until Time 2
  4,                                      !- Hour 3
  0,                                      !- Minute 3
  26.1111111111111,                       !- Value Until Time 3
  5,                                      !- Hour 4
  0,                                      !- Minute 4
  25.5555555555556,                       !- Value Until Time 4
  7,                                      !- Hour 5
  0,                                      !- Minute 5
  25,                                     !- Value Until Time 5
  8,                                      !- Hour 6
  0,                                      !- Minute 6
  25.5555555555556,                       !- Value Until Time 6
  10,                                     !- Hour 7
  0,                                      !- Minute 7
  26.1111111111111,                       !- Value Until Time 7
  11,                                     !- Hour 8
  0,                                      !- Minute 8
  25.5555555555556,                       !- Value Until Time 8
  13,                                     !- Hour 9
  0,                                      !- Minute 9
  25,                                     !- Value Until Time 9
  14,                                     !- Hour 10
  0,                                      !- Minute 10
  25.5555555555556,                       !- Value Until Time 10
  16,                                     !- Hour 11
  0,                                      !- Minute 11
  26.1111111111111,                       !- Value Until Time 11
  17,                                     !- Hour 12
  0,                                      !- Minute 12
  25.5555555555556,                       !- Value Until Time 12
  19,                                     !- Hour 13
  0,                                      !- Minute 13
  25,                                     !- Value Until Time 13
  20,                                     !- Hour 14
  0,                                      !- Minute 14
  25.5555555555556,                       !- Value Until Time 14
  22,                                     !- Hour 15
  0,                                      !- Minute 15
  26.1111111111111,                       !- Value Until Time 15
  23,                                     !- Hour 16
  0,                                      !- Minute 16
  25.5555555555556,                       !- Value Until Time 16
  24,                                     !- Hour 17
  0,                                      !- Minute 17
  25;                                     !- Value Until Time 17

OS:Schedule:Rule,
  {64d8d2c3-da11-4ff9-8a12-57537808eabd}, !- Handle
  res cooling setpoint weekday rule10,    !- Name
  {b0076812-8146-4b77-940e-4699e719d8f0}, !- Schedule Ruleset Name
  5,                                      !- Rule Order
  {99c0e231-bf9a-4364-b765-7e4665f1a2b0}, !- Day Schedule Name
  ,                                       !- Apply Sunday
  Yes,                                    !- Apply Monday
  Yes,                                    !- Apply Tuesday
  Yes,                                    !- Apply Wednesday
  Yes,                                    !- Apply Thursday
  Yes,                                    !- Apply Friday
  ,                                       !- Apply Saturday
  DateRange,                              !- Date Specification Type
  10,                                     !- Start Month
  1,                                      !- Start Day
  10,                                     !- End Month
  31;                                     !- End Day

OS:Schedule:Day,
  {99c0e231-bf9a-4364-b765-7e4665f1a2b0}, !- Handle
  res cooling setpoint weekday10,         !- Name
  {302654fb-7e99-4e29-aa43-6a94a6a8395c}, !- Schedule Type Limits Name
  ,                                       !- Interpolate to Timestep
  1,                                      !- Hour 1
  0,                                      !- Minute 1
  24.4444444444444,                       !- Value Until Time 1
  2,                                      !- Hour 2
  0,                                      !- Minute 2
  23.8888888888889,                       !- Value Until Time 2
  4,                                      !- Hour 3
  0,                                      !- Minute 3
  23.3333333333333,                       !- Value Until Time 3
  5,                                      !- Hour 4
  0,                                      !- Minute 4
  23.8888888888889,                       !- Value Until Time 4
  7,                                      !- Hour 5
  0,                                      !- Minute 5
  24.4444444444444,                       !- Value Until Time 5
  8,                                      !- Hour 6
  0,                                      !- Minute 6
  23.8888888888889,                       !- Value Until Time 6
  10,                                     !- Hour 7
  0,                                      !- Minute 7
  23.3333333333333,                       !- Value Until Time 7
  11,                                     !- Hour 8
  0,                                      !- Minute 8
  23.8888888888889,                       !- Value Until Time 8
  13,                                     !- Hour 9
  0,                                      !- Minute 9
  24.4444444444444,                       !- Value Until Time 9
  14,                                     !- Hour 10
  0,                                      !- Minute 10
  23.8888888888889,                       !- Value Until Time 10
  16,                                     !- Hour 11
  0,                                      !- Minute 11
  23.3333333333333,                       !- Value Until Time 11
  17,                                     !- Hour 12
  0,                                      !- Minute 12
  23.8888888888889,                       !- Value Until Time 12
  19,                                     !- Hour 13
  0,                                      !- Minute 13
  24.4444444444444,                       !- Value Until Time 13
  20,                                     !- Hour 14
  0,                                      !- Minute 14
  23.8888888888889,                       !- Value Until Time 14
  22,                                     !- Hour 15
  0,                                      !- Minute 15
  23.3333333333333,                       !- Value Until Time 15
  23,                                     !- Hour 16
  0,                                      !- Minute 16
  23.8888888888889,                       !- Value Until Time 16
  24,                                     !- Hour 17
  0,                                      !- Minute 17
  24.4444444444444;                       !- Value Until Time 17

OS:Schedule:Rule,
  {4919df84-5688-429f-9732-70d35bf756d1}, !- Handle
  res cooling setpoint weekend rule10,    !- Name
  {b0076812-8146-4b77-940e-4699e719d8f0}, !- Schedule Ruleset Name
  4,                                      !- Rule Order
  {fd9ebb02-e333-4845-9bc4-f572849e79a1}, !- Day Schedule Name
  Yes,                                    !- Apply Sunday
  ,                                       !- Apply Monday
  ,                                       !- Apply Tuesday
  ,                                       !- Apply Wednesday
  ,                                       !- Apply Thursday
  ,                                       !- Apply Friday
  Yes,                                    !- Apply Saturday
  DateRange,                              !- Date Specification Type
  10,                                     !- Start Month
  1,                                      !- Start Day
  10,                                     !- End Month
  31;                                     !- End Day

OS:Schedule:Day,
  {fd9ebb02-e333-4845-9bc4-f572849e79a1}, !- Handle
  res cooling setpoint weekend10,         !- Name
  {302654fb-7e99-4e29-aa43-6a94a6a8395c}, !- Schedule Type Limits Name
  ,                                       !- Interpolate to Timestep
  1,                                      !- Hour 1
  0,                                      !- Minute 1
  25,                                     !- Value Until Time 1
  2,                                      !- Hour 2
  0,                                      !- Minute 2
  25.5555555555556,                       !- Value Until Time 2
  4,                                      !- Hour 3
  0,                                      !- Minute 3
  26.1111111111111,                       !- Value Until Time 3
  5,                                      !- Hour 4
  0,                                      !- Minute 4
  25.5555555555556,                       !- Value Until Time 4
  7,                                      !- Hour 5
  0,                                      !- Minute 5
  25,                                     !- Value Until Time 5
  8,                                      !- Hour 6
  0,                                      !- Minute 6
  25.5555555555556,                       !- Value Until Time 6
  10,                                     !- Hour 7
  0,                                      !- Minute 7
  26.1111111111111,                       !- Value Until Time 7
  11,                                     !- Hour 8
  0,                                      !- Minute 8
  25.5555555555556,                       !- Value Until Time 8
  13,                                     !- Hour 9
  0,                                      !- Minute 9
  25,                                     !- Value Until Time 9
  14,                                     !- Hour 10
  0,                                      !- Minute 10
  25.5555555555556,                       !- Value Until Time 10
  16,                                     !- Hour 11
  0,                                      !- Minute 11
  26.1111111111111,                       !- Value Until Time 11
  17,                                     !- Hour 12
  0,                                      !- Minute 12
  25.5555555555556,                       !- Value Until Time 12
  19,                                     !- Hour 13
  0,                                      !- Minute 13
  25,                                     !- Value Until Time 13
  20,                                     !- Hour 14
  0,                                      !- Minute 14
  25.5555555555556,                       !- Value Until Time 14
  22,                                     !- Hour 15
  0,                                      !- Minute 15
  26.1111111111111,                       !- Value Until Time 15
  23,                                     !- Hour 16
  0,                                      !- Minute 16
  25.5555555555556,                       !- Value Until Time 16
  24,                                     !- Hour 17
  0,                                      !- Minute 17
  25;                                     !- Value Until Time 17

OS:Schedule:Rule,
  {86290275-ad32-4fd3-bb79-7cc30ae221b7}, !- Handle
  res cooling setpoint weekday rule11,    !- Name
  {b0076812-8146-4b77-940e-4699e719d8f0}, !- Schedule Ruleset Name
  3,                                      !- Rule Order
  {ce8c1d20-47ad-4c30-ba32-ebe0a3414149}, !- Day Schedule Name
  ,                                       !- Apply Sunday
  Yes,                                    !- Apply Monday
  Yes,                                    !- Apply Tuesday
  Yes,                                    !- Apply Wednesday
  Yes,                                    !- Apply Thursday
  Yes,                                    !- Apply Friday
  ,                                       !- Apply Saturday
  DateRange,                              !- Date Specification Type
  11,                                     !- Start Month
  1,                                      !- Start Day
  11,                                     !- End Month
  30;                                     !- End Day

OS:Schedule:Day,
  {ce8c1d20-47ad-4c30-ba32-ebe0a3414149}, !- Handle
  res cooling setpoint weekday11,         !- Name
  {302654fb-7e99-4e29-aa43-6a94a6a8395c}, !- Schedule Type Limits Name
  ,                                       !- Interpolate to Timestep
  1,                                      !- Hour 1
  0,                                      !- Minute 1
  24.4444444444444,                       !- Value Until Time 1
  2,                                      !- Hour 2
  0,                                      !- Minute 2
  23.8888888888889,                       !- Value Until Time 2
  4,                                      !- Hour 3
  0,                                      !- Minute 3
  23.3333333333333,                       !- Value Until Time 3
  5,                                      !- Hour 4
  0,                                      !- Minute 4
  23.8888888888889,                       !- Value Until Time 4
  7,                                      !- Hour 5
  0,                                      !- Minute 5
  24.4444444444444,                       !- Value Until Time 5
  8,                                      !- Hour 6
  0,                                      !- Minute 6
  23.8888888888889,                       !- Value Until Time 6
  10,                                     !- Hour 7
  0,                                      !- Minute 7
  23.3333333333333,                       !- Value Until Time 7
  11,                                     !- Hour 8
  0,                                      !- Minute 8
  23.8888888888889,                       !- Value Until Time 8
  13,                                     !- Hour 9
  0,                                      !- Minute 9
  24.4444444444444,                       !- Value Until Time 9
  14,                                     !- Hour 10
  0,                                      !- Minute 10
  23.8888888888889,                       !- Value Until Time 10
  16,                                     !- Hour 11
  0,                                      !- Minute 11
  23.3333333333333,                       !- Value Until Time 11
  17,                                     !- Hour 12
  0,                                      !- Minute 12
  23.8888888888889,                       !- Value Until Time 12
  19,                                     !- Hour 13
  0,                                      !- Minute 13
  24.4444444444444,                       !- Value Until Time 13
  20,                                     !- Hour 14
  0,                                      !- Minute 14
  23.8888888888889,                       !- Value Until Time 14
  22,                                     !- Hour 15
  0,                                      !- Minute 15
  23.3333333333333,                       !- Value Until Time 15
  23,                                     !- Hour 16
  0,                                      !- Minute 16
  23.8888888888889,                       !- Value Until Time 16
  24,                                     !- Hour 17
  0,                                      !- Minute 17
  24.4444444444444;                       !- Value Until Time 17

OS:Schedule:Rule,
  {2f66ab73-7988-43f6-a826-9cce26090b32}, !- Handle
  res cooling setpoint weekend rule11,    !- Name
  {b0076812-8146-4b77-940e-4699e719d8f0}, !- Schedule Ruleset Name
  2,                                      !- Rule Order
  {35539441-8bf6-44db-9d05-9a857279cf39}, !- Day Schedule Name
  Yes,                                    !- Apply Sunday
  ,                                       !- Apply Monday
  ,                                       !- Apply Tuesday
  ,                                       !- Apply Wednesday
  ,                                       !- Apply Thursday
  ,                                       !- Apply Friday
  Yes,                                    !- Apply Saturday
  DateRange,                              !- Date Specification Type
  11,                                     !- Start Month
  1,                                      !- Start Day
  11,                                     !- End Month
  30;                                     !- End Day

OS:Schedule:Day,
  {35539441-8bf6-44db-9d05-9a857279cf39}, !- Handle
  res cooling setpoint weekend11,         !- Name
  {302654fb-7e99-4e29-aa43-6a94a6a8395c}, !- Schedule Type Limits Name
  ,                                       !- Interpolate to Timestep
  1,                                      !- Hour 1
  0,                                      !- Minute 1
  25,                                     !- Value Until Time 1
  2,                                      !- Hour 2
  0,                                      !- Minute 2
  25.5555555555556,                       !- Value Until Time 2
  4,                                      !- Hour 3
  0,                                      !- Minute 3
  26.1111111111111,                       !- Value Until Time 3
  5,                                      !- Hour 4
  0,                                      !- Minute 4
  25.5555555555556,                       !- Value Until Time 4
  7,                                      !- Hour 5
  0,                                      !- Minute 5
  25,                                     !- Value Until Time 5
  8,                                      !- Hour 6
  0,                                      !- Minute 6
  25.5555555555556,                       !- Value Until Time 6
  10,                                     !- Hour 7
  0,                                      !- Minute 7
  26.1111111111111,                       !- Value Until Time 7
  11,                                     !- Hour 8
  0,                                      !- Minute 8
  25.5555555555556,                       !- Value Until Time 8
  13,                                     !- Hour 9
  0,                                      !- Minute 9
  25,                                     !- Value Until Time 9
  14,                                     !- Hour 10
  0,                                      !- Minute 10
  25.5555555555556,                       !- Value Until Time 10
  16,                                     !- Hour 11
  0,                                      !- Minute 11
  26.1111111111111,                       !- Value Until Time 11
  17,                                     !- Hour 12
  0,                                      !- Minute 12
  25.5555555555556,                       !- Value Until Time 12
  19,                                     !- Hour 13
  0,                                      !- Minute 13
  25,                                     !- Value Until Time 13
  20,                                     !- Hour 14
  0,                                      !- Minute 14
  25.5555555555556,                       !- Value Until Time 14
  22,                                     !- Hour 15
  0,                                      !- Minute 15
  26.1111111111111,                       !- Value Until Time 15
  23,                                     !- Hour 16
  0,                                      !- Minute 16
  25.5555555555556,                       !- Value Until Time 16
  24,                                     !- Hour 17
  0,                                      !- Minute 17
  25;                                     !- Value Until Time 17

OS:Schedule:Rule,
  {1204d880-206c-4739-9d1c-ad3bcd1b9d46}, !- Handle
  res cooling setpoint weekday rule12,    !- Name
  {b0076812-8146-4b77-940e-4699e719d8f0}, !- Schedule Ruleset Name
  1,                                      !- Rule Order
  {37dfe46f-7b31-46e0-8f32-0bbf7afea938}, !- Day Schedule Name
  ,                                       !- Apply Sunday
  Yes,                                    !- Apply Monday
  Yes,                                    !- Apply Tuesday
  Yes,                                    !- Apply Wednesday
  Yes,                                    !- Apply Thursday
  Yes,                                    !- Apply Friday
  ,                                       !- Apply Saturday
  DateRange,                              !- Date Specification Type
  12,                                     !- Start Month
  1,                                      !- Start Day
  12,                                     !- End Month
  31;                                     !- End Day

OS:Schedule:Day,
  {37dfe46f-7b31-46e0-8f32-0bbf7afea938}, !- Handle
  res cooling setpoint weekday12,         !- Name
  {302654fb-7e99-4e29-aa43-6a94a6a8395c}, !- Schedule Type Limits Name
  ,                                       !- Interpolate to Timestep
  1,                                      !- Hour 1
  0,                                      !- Minute 1
  24.4444444444444,                       !- Value Until Time 1
  2,                                      !- Hour 2
  0,                                      !- Minute 2
  23.8888888888889,                       !- Value Until Time 2
  4,                                      !- Hour 3
  0,                                      !- Minute 3
  23.3333333333333,                       !- Value Until Time 3
  5,                                      !- Hour 4
  0,                                      !- Minute 4
  23.8888888888889,                       !- Value Until Time 4
  7,                                      !- Hour 5
  0,                                      !- Minute 5
  24.4444444444444,                       !- Value Until Time 5
  8,                                      !- Hour 6
  0,                                      !- Minute 6
  23.8888888888889,                       !- Value Until Time 6
  10,                                     !- Hour 7
  0,                                      !- Minute 7
  23.3333333333333,                       !- Value Until Time 7
  11,                                     !- Hour 8
  0,                                      !- Minute 8
  23.8888888888889,                       !- Value Until Time 8
  13,                                     !- Hour 9
  0,                                      !- Minute 9
  24.4444444444444,                       !- Value Until Time 9
  14,                                     !- Hour 10
  0,                                      !- Minute 10
  23.8888888888889,                       !- Value Until Time 10
  16,                                     !- Hour 11
  0,                                      !- Minute 11
  23.3333333333333,                       !- Value Until Time 11
  17,                                     !- Hour 12
  0,                                      !- Minute 12
  23.8888888888889,                       !- Value Until Time 12
  19,                                     !- Hour 13
  0,                                      !- Minute 13
  24.4444444444444,                       !- Value Until Time 13
  20,                                     !- Hour 14
  0,                                      !- Minute 14
  23.8888888888889,                       !- Value Until Time 14
  22,                                     !- Hour 15
  0,                                      !- Minute 15
  23.3333333333333,                       !- Value Until Time 15
  23,                                     !- Hour 16
  0,                                      !- Minute 16
  23.8888888888889,                       !- Value Until Time 16
  24,                                     !- Hour 17
  0,                                      !- Minute 17
  24.4444444444444;                       !- Value Until Time 17

OS:Schedule:Rule,
  {6cfb5a5e-9f4a-4950-b8eb-cc873792789c}, !- Handle
  res cooling setpoint weekend rule12,    !- Name
  {b0076812-8146-4b77-940e-4699e719d8f0}, !- Schedule Ruleset Name
  0,                                      !- Rule Order
  {913db3d3-0977-48a3-9814-3bf17bf95c31}, !- Day Schedule Name
  Yes,                                    !- Apply Sunday
  ,                                       !- Apply Monday
  ,                                       !- Apply Tuesday
  ,                                       !- Apply Wednesday
  ,                                       !- Apply Thursday
  ,                                       !- Apply Friday
  Yes,                                    !- Apply Saturday
  DateRange,                              !- Date Specification Type
  12,                                     !- Start Month
  1,                                      !- Start Day
  12,                                     !- End Month
  31;                                     !- End Day

OS:Schedule:Day,
  {913db3d3-0977-48a3-9814-3bf17bf95c31}, !- Handle
  res cooling setpoint weekend12,         !- Name
  {302654fb-7e99-4e29-aa43-6a94a6a8395c}, !- Schedule Type Limits Name
  ,                                       !- Interpolate to Timestep
  1,                                      !- Hour 1
  0,                                      !- Minute 1
  25,                                     !- Value Until Time 1
  2,                                      !- Hour 2
  0,                                      !- Minute 2
  25.5555555555556,                       !- Value Until Time 2
  4,                                      !- Hour 3
  0,                                      !- Minute 3
  26.1111111111111,                       !- Value Until Time 3
  5,                                      !- Hour 4
  0,                                      !- Minute 4
  25.5555555555556,                       !- Value Until Time 4
  7,                                      !- Hour 5
  0,                                      !- Minute 5
  25,                                     !- Value Until Time 5
  8,                                      !- Hour 6
  0,                                      !- Minute 6
  25.5555555555556,                       !- Value Until Time 6
  10,                                     !- Hour 7
  0,                                      !- Minute 7
  26.1111111111111,                       !- Value Until Time 7
  11,                                     !- Hour 8
  0,                                      !- Minute 8
  25.5555555555556,                       !- Value Until Time 8
  13,                                     !- Hour 9
  0,                                      !- Minute 9
  25,                                     !- Value Until Time 9
  14,                                     !- Hour 10
  0,                                      !- Minute 10
  25.5555555555556,                       !- Value Until Time 10
  16,                                     !- Hour 11
  0,                                      !- Minute 11
  26.1111111111111,                       !- Value Until Time 11
  17,                                     !- Hour 12
  0,                                      !- Minute 12
  25.5555555555556,                       !- Value Until Time 12
  19,                                     !- Hour 13
  0,                                      !- Minute 13
  25,                                     !- Value Until Time 13
  20,                                     !- Hour 14
  0,                                      !- Minute 14
  25.5555555555556,                       !- Value Until Time 14
  22,                                     !- Hour 15
  0,                                      !- Minute 15
  26.1111111111111,                       !- Value Until Time 15
  23,                                     !- Hour 16
  0,                                      !- Minute 16
  25.5555555555556,                       !- Value Until Time 16
  24,                                     !- Hour 17
  0,                                      !- Minute 17
  25;                                     !- Value Until Time 17

OS:Schedule:Day,
  {f762c6f5-d9bd-41c0-9d81-e23b65f43bda}, !- Handle
  res cooling setpoint winter design,     !- Name
  {302654fb-7e99-4e29-aa43-6a94a6a8395c}, !- Schedule Type Limits Name
  ,                                       !- Interpolate to Timestep
  24,                                     !- Hour 1
  0,                                      !- Minute 1
  21.1111111111111;                       !- Value Until Time 1

OS:Schedule:Day,
  {c3468f33-c6ea-48d1-97b7-0c5e5b29400b}, !- Handle
  res cooling setpoint summer design,     !- Name
  {302654fb-7e99-4e29-aa43-6a94a6a8395c}, !- Schedule Type Limits Name
  ,                                       !- Interpolate to Timestep
  24,                                     !- Hour 1
  0,                                      !- Minute 1
  23.8888888888889;                       !- Value Until Time 1
=======
>>>>>>> fcfe5a62
<|MERGE_RESOLUTION|>--- conflicted
+++ resolved
@@ -1,69 +1,41 @@
 !- NOTE: Auto-generated from /test/osw_files/SFD_2000sqft_2story_FB_UA_3Beds_2Baths_Denver_Furnace_CentralAC_VarTstat.osw
 
 OS:Version,
-<<<<<<< HEAD
-  {7b08bc29-38d3-43f4-9d25-6515375883c4}, !- Handle
-  3.0.1;                                  !- Version Identifier
+  {3a2beb8b-fa33-425b-8f97-60a6a12174d4}, !- Handle
+  2.9.0;                                  !- Version Identifier
 
 OS:SimulationControl,
-  {4f7c2ace-6e4b-4c6c-8869-67a8ae98ea02}, !- Handle
-=======
-  {d46d4210-0673-4078-8336-1ebce6255b67}, !- Handle
-  2.9.0;                                  !- Version Identifier
-
-OS:SimulationControl,
-  {2425c3d7-750f-4b23-a409-741d5c3a9cf5}, !- Handle
->>>>>>> fcfe5a62
+  {8c1138f5-da4c-43f8-8969-ffbe5901b7cd}, !- Handle
   ,                                       !- Do Zone Sizing Calculation
   ,                                       !- Do System Sizing Calculation
   ,                                       !- Do Plant Sizing Calculation
   No;                                     !- Run Simulation for Sizing Periods
 
 OS:Timestep,
-<<<<<<< HEAD
-  {0317e4d7-1fc6-48bb-b48d-8abbb5ab692c}, !- Handle
+  {6f909d21-7359-4c01-acc2-89630e9f619f}, !- Handle
   6;                                      !- Number of Timesteps per Hour
 
 OS:ShadowCalculation,
-  {1e7a865f-6e37-42d7-925a-878e87db8880}, !- Handle
-  PolygonClipping,                        !- Shading Calculation Method
-  ,                                       !- Shading Calculation Update Frequency Method
-  20,                                     !- Shading Calculation Update Frequency
-  15000,                                  !- Maximum Figures in Shadow Overlap Calculations
-  ,                                       !- Polygon Clipping Algorithm
-  512,                                    !- Pixel Counting Resolution
-  ,                                       !- Sky Diffuse Modeling Algorithm
-  No,                                     !- Output External Shading Calculation Results
-  No,                                     !- Disable Self-Shading Within Shading Zone Groups
-  No;                                     !- Disable Self-Shading From Shading Zone Groups to Other Zones
-
-OS:WeatherFile,
-  {44800dd1-d46a-46f8-94a2-890a280263ae}, !- Handle
-=======
-  {86cac7d6-cbd0-4630-b996-2f7965823861}, !- Handle
-  6;                                      !- Number of Timesteps per Hour
-
-OS:ShadowCalculation,
-  {1f8427b9-1c96-4829-83bd-7cce3d1f8e29}, !- Handle
+  {c04ba1da-90f9-4912-9676-cce142dd519a}, !- Handle
   20,                                     !- Calculation Frequency
   200;                                    !- Maximum Figures in Shadow Overlap Calculations
 
 OS:SurfaceConvectionAlgorithm:Outside,
-  {c22fc806-7952-4d6d-afde-817250958b76}, !- Handle
+  {ab95500f-0f90-4410-afd5-de3994537f0d}, !- Handle
   DOE-2;                                  !- Algorithm
 
 OS:SurfaceConvectionAlgorithm:Inside,
-  {551c4dd5-345a-47ea-927b-f70fc16b61b3}, !- Handle
+  {de7c8d4a-deb5-4d0d-870b-061566bc0f46}, !- Handle
   TARP;                                   !- Algorithm
 
 OS:ZoneCapacitanceMultiplier:ResearchSpecial,
-  {dd5f3747-1539-450b-b4f5-0303a9417afa}, !- Handle
+  {a6dc2548-6881-4790-bc2b-5ce6977acff9}, !- Handle
   3.6,                                    !- Temperature Capacity Multiplier
   15,                                     !- Humidity Capacity Multiplier
   ;                                       !- Carbon Dioxide Capacity Multiplier
 
 OS:RunPeriod,
-  {324a4fbf-16b6-4f34-9e2a-8fa0cb7c6de7}, !- Handle
+  {006c7083-5c0e-4c23-b0c9-55e56291d9c8}, !- Handle
   Run Period 1,                           !- Name
   1,                                      !- Begin Month
   1,                                      !- Begin Day of Month
@@ -77,14 +49,13 @@
   ;                                       !- Number of Times Runperiod to be Repeated
 
 OS:YearDescription,
-  {fef750fb-10fd-4af5-ab23-bc2a3c4d3885}, !- Handle
+  {e030a753-3ff6-41e1-96c0-65d989a8e5f2}, !- Handle
   2007,                                   !- Calendar Year
   ,                                       !- Day of Week for Start Day
   ;                                       !- Is Leap Year
 
 OS:WeatherFile,
-  {2e2436a3-45a0-4b67-829f-58da25e97108}, !- Handle
->>>>>>> fcfe5a62
+  {f19be67e-6a1f-48df-9c72-07262e97507e}, !- Handle
   Denver Intl Ap,                         !- City
   CO,                                     !- State Province Region
   USA,                                    !- Country
@@ -94,17 +65,12 @@
   -104.65,                                !- Longitude {deg}
   -7,                                     !- Time Zone {hr}
   1650,                                   !- Elevation {m}
-  C:/OpenStudio/OpenStudio-BuildStock/resources/measures/HPXMLtoOpenStudio/weather/USA_CO_Denver.Intl.AP.725650_TMY3.epw, !- Url
+  file:../weather/USA_CO_Denver.Intl.AP.725650_TMY3.epw, !- Url
   E23378AA;                               !- Checksum
 
 OS:AdditionalProperties,
-<<<<<<< HEAD
-  {be5ef6e3-038a-4716-83af-1098e5efbb8a}, !- Handle
-  {44800dd1-d46a-46f8-94a2-890a280263ae}, !- Object Name
-=======
-  {390e0a04-5465-4f3f-b836-cc0bcc705f77}, !- Handle
-  {2e2436a3-45a0-4b67-829f-58da25e97108}, !- Object Name
->>>>>>> fcfe5a62
+  {5af5c726-c41d-4619-94c9-8ae0130a1d40}, !- Handle
+  {f19be67e-6a1f-48df-9c72-07262e97507e}, !- Object Name
   EPWHeaderCity,                          !- Feature Name 1
   String,                                 !- Feature Data Type 1
   Denver Intl Ap,                         !- Feature Value 1
@@ -211,15 +177,8 @@
   Double,                                 !- Feature Data Type 35
   84;                                     !- Feature Value 35
 
-OS:YearDescription,
-  {ab23833e-0fe3-4b95-9d84-5d96c90c7871}; !- Handle
-
 OS:Site,
-<<<<<<< HEAD
-  {3d802c58-ed2f-4957-9381-77e6ee066df0}, !- Handle
-=======
-  {5e789e02-f9f1-46fa-a52f-01dd4187d751}, !- Handle
->>>>>>> fcfe5a62
+  {729ab81c-0a82-4ed5-b623-b2bb7ac2205e}, !- Handle
   Denver Intl Ap_CO_USA,                  !- Name
   39.83,                                  !- Latitude {deg}
   -104.65,                                !- Longitude {deg}
@@ -228,45 +187,32 @@
   ;                                       !- Terrain
 
 OS:ClimateZones,
-<<<<<<< HEAD
-  {5f3e939f-361c-48c9-bf6d-70733f1351ac}, !- Handle
-  Building America,                       !- Climate Zone Institution Name 1
-=======
-  {104a6127-4dfd-4877-9f13-1781be8a7e4a}, !- Handle
+  {1f6cfdcf-a619-481c-970b-7ec6832b1843}, !- Handle
   ,                                       !- Active Institution
   ,                                       !- Active Year
   ,                                       !- Climate Zone Institution Name 1
->>>>>>> fcfe5a62
   ,                                       !- Climate Zone Document Name 1
-  0,                                      !- Climate Zone Document Year 1
-  Cold;                                   !- Climate Zone Value 1
+  ,                                       !- Climate Zone Document Year 1
+  ,                                       !- Climate Zone Value 1
+  Building America,                       !- Climate Zone Institution Name 2
+  ,                                       !- Climate Zone Document Name 2
+  0,                                      !- Climate Zone Document Year 2
+  Cold;                                   !- Climate Zone Value 2
 
 OS:Site:WaterMainsTemperature,
-<<<<<<< HEAD
-  {75690614-c568-4279-874a-520fdd58c1cf}, !- Handle
-=======
-  {e79287e5-6e5f-40f5-8c49-b7e20bb8b782}, !- Handle
->>>>>>> fcfe5a62
+  {7b6286a4-d3bb-4f99-b204-e1f941bf5cf4}, !- Handle
   Correlation,                            !- Calculation Method
   ,                                       !- Temperature Schedule Name
   10.8753424657535,                       !- Annual Average Outdoor Air Temperature {C}
   23.1524007936508;                       !- Maximum Difference In Monthly Average Outdoor Air Temperatures {deltaC}
 
 OS:RunPeriodControl:DaylightSavingTime,
-<<<<<<< HEAD
-  {ed9eeb58-8451-46cc-a108-61bc9958430d}, !- Handle
-=======
-  {0b9f44ba-d984-434c-8ffa-ea5ca1067726}, !- Handle
->>>>>>> fcfe5a62
+  {b96400cf-cb06-462d-bf45-cbd453f34180}, !- Handle
   4/7,                                    !- Start Date
   10/26;                                  !- End Date
 
 OS:Site:GroundTemperature:Deep,
-<<<<<<< HEAD
-  {ffaf2c50-6eca-4c87-9796-2ccfe085689b}, !- Handle
-=======
-  {e4ceb5bd-f0eb-40be-8375-0b99b3668426}, !- Handle
->>>>>>> fcfe5a62
+  {bbc56000-98a0-4250-a472-e95e5d86b980}, !- Handle
   10.8753424657535,                       !- January Deep Ground Temperature {C}
   10.8753424657535,                       !- February Deep Ground Temperature {C}
   10.8753424657535,                       !- March Deep Ground Temperature {C}
@@ -281,11 +227,7 @@
   10.8753424657535;                       !- December Deep Ground Temperature {C}
 
 OS:Building,
-<<<<<<< HEAD
-  {945846f9-072d-4afe-9a88-729c55997d02}, !- Handle
-=======
-  {bf7ca11a-7ca1-4760-8eb5-6f6656160cb2}, !- Handle
->>>>>>> fcfe5a62
+  {b9228fd1-edf1-4607-bc83-230a0179d008}, !- Handle
   Building 1,                             !- Name
   ,                                       !- Building Sector Type
   ,                                       !- North Axis {deg}
@@ -300,13 +242,8 @@
   1;                                      !- Standards Number of Living Units
 
 OS:AdditionalProperties,
-<<<<<<< HEAD
-  {763b91bf-3f3e-4a20-b00a-af7de676548d}, !- Handle
-  {945846f9-072d-4afe-9a88-729c55997d02}, !- Object Name
-=======
-  {72578886-f5b3-4bc1-b52a-d1c49d4a8029}, !- Handle
-  {bf7ca11a-7ca1-4760-8eb5-6f6656160cb2}, !- Object Name
->>>>>>> fcfe5a62
+  {669c92d9-6289-4c30-b047-45d957c17172}, !- Handle
+  {b9228fd1-edf1-4607-bc83-230a0179d008}, !- Object Name
   Total Units Represented,                !- Feature Name 1
   Integer,                                !- Feature Data Type 1
   1,                                      !- Feature Value 1
@@ -315,11 +252,7 @@
   1;                                      !- Feature Value 2
 
 OS:ThermalZone,
-<<<<<<< HEAD
-  {4ee52d44-2024-4f0e-9f31-31d35291bf75}, !- Handle
-=======
-  {91df7458-b39a-4e16-81f7-050fc4fe504d}, !- Handle
->>>>>>> fcfe5a62
+  {6d12e9c5-c69a-4842-a74a-167a47fb1d20}, !- Handle
   living zone,                            !- Name
   ,                                       !- Multiplier
   ,                                       !- Ceiling Height {m}
@@ -328,100 +261,51 @@
   ,                                       !- Zone Inside Convection Algorithm
   ,                                       !- Zone Outside Convection Algorithm
   ,                                       !- Zone Conditioning Equipment List Name
-<<<<<<< HEAD
-  {3b44aace-6b47-475a-a820-68a32a49abf0}, !- Zone Air Inlet Port List
-  {ea9490cf-0310-4256-a951-97e312bae553}, !- Zone Air Exhaust Port List
-  {d7f39598-61bb-45dd-b331-c4ae21bfd8e2}, !- Zone Air Node Name
-  {2abf1f6b-be32-4527-a390-339c7ad6a023}, !- Zone Return Air Port List
-=======
-  {58270a03-b4ed-408c-9f42-d18d777b8af1}, !- Zone Air Inlet Port List
-  {55ce2b78-b5c7-484b-b4e6-cd3eef49d013}, !- Zone Air Exhaust Port List
-  {1baa4cbd-7c15-4f64-82e2-44f08f030a04}, !- Zone Air Node Name
-  {01631584-b2ec-491b-aa0d-1fdcbcbeee50}, !- Zone Return Air Port List
->>>>>>> fcfe5a62
+  {bf12c289-ed1d-4828-ad04-03e0d196b392}, !- Zone Air Inlet Port List
+  {fbcf9429-88ca-4e2e-a965-a97a813cfb49}, !- Zone Air Exhaust Port List
+  {efee49be-15b5-4a54-9a5c-ba90d6648cb7}, !- Zone Air Node Name
+  {76b7f04c-e47f-4e93-bff0-dba80c5fc75d}, !- Zone Return Air Port List
   ,                                       !- Primary Daylighting Control Name
   ,                                       !- Fraction of Zone Controlled by Primary Daylighting Control
   ,                                       !- Secondary Daylighting Control Name
   ,                                       !- Fraction of Zone Controlled by Secondary Daylighting Control
   ,                                       !- Illuminance Map Name
   ,                                       !- Group Rendering Name
-<<<<<<< HEAD
-  {af3a6004-f87b-42ea-bd4f-5b36eb5d8a1a}, !- Thermostat Name
-  No;                                     !- Use Ideal Air Loads
-
-OS:Node,
-  {c1f00bca-9a38-446b-a873-9536a0914156}, !- Handle
-  Node 1,                                 !- Name
-  {d7f39598-61bb-45dd-b331-c4ae21bfd8e2}, !- Inlet Port
-  ;                                       !- Outlet Port
-
-OS:Connection,
-  {d7f39598-61bb-45dd-b331-c4ae21bfd8e2}, !- Handle
-  {f695fcff-5565-4c7f-8ea0-6ad19d5637b9}, !- Name
-  {4ee52d44-2024-4f0e-9f31-31d35291bf75}, !- Source Object
-  11,                                     !- Outlet Port
-  {c1f00bca-9a38-446b-a873-9536a0914156}, !- Target Object
-  2;                                      !- Inlet Port
-
-OS:PortList,
-  {3b44aace-6b47-475a-a820-68a32a49abf0}, !- Handle
-  {c0380652-e49a-41f3-b5a7-69709df7e535}, !- Name
-  {4ee52d44-2024-4f0e-9f31-31d35291bf75}, !- HVAC Component
-  {a2f0d012-a2d9-4d8c-94f0-a3da09e26ca1}, !- Port 1
-  {9b2bb987-966f-4210-b100-240abdc3f602}; !- Port 2
-
-OS:PortList,
-  {ea9490cf-0310-4256-a951-97e312bae553}, !- Handle
-  {d907eecf-0d62-4be0-bf91-92acd5df9bfc}, !- Name
-  {4ee52d44-2024-4f0e-9f31-31d35291bf75}; !- HVAC Component
-
-OS:PortList,
-  {2abf1f6b-be32-4527-a390-339c7ad6a023}, !- Handle
-  {ca52a6cb-d694-44d8-83de-1b7f2571e2e5}, !- Name
-  {4ee52d44-2024-4f0e-9f31-31d35291bf75}, !- HVAC Component
-  {402001ca-e294-44e5-8c95-b6a8636c2017}, !- Port 1
-  {49defe40-c315-4ec4-ac42-8f6b9b3ccfc8}; !- Port 2
-
-OS:Sizing:Zone,
-  {f9e9c53a-3195-462c-907f-c425d69e9fec}, !- Handle
-  {4ee52d44-2024-4f0e-9f31-31d35291bf75}, !- Zone or ZoneList Name
-=======
   ,                                       !- Thermostat Name
   No;                                     !- Use Ideal Air Loads
 
 OS:Node,
-  {ca1993ec-9264-4bcf-8702-1b96b8af5299}, !- Handle
+  {ad864a3a-0970-404c-9413-03f17a96fb56}, !- Handle
   Node 1,                                 !- Name
-  {1baa4cbd-7c15-4f64-82e2-44f08f030a04}, !- Inlet Port
+  {efee49be-15b5-4a54-9a5c-ba90d6648cb7}, !- Inlet Port
   ;                                       !- Outlet Port
 
 OS:Connection,
-  {1baa4cbd-7c15-4f64-82e2-44f08f030a04}, !- Handle
-  {0c9aa46c-a6b9-4057-92d1-a8b970e1d2ba}, !- Name
-  {91df7458-b39a-4e16-81f7-050fc4fe504d}, !- Source Object
+  {efee49be-15b5-4a54-9a5c-ba90d6648cb7}, !- Handle
+  {f055a3bb-6cd6-43ce-ae5f-924e6ca51e3e}, !- Name
+  {6d12e9c5-c69a-4842-a74a-167a47fb1d20}, !- Source Object
   11,                                     !- Outlet Port
-  {ca1993ec-9264-4bcf-8702-1b96b8af5299}, !- Target Object
+  {ad864a3a-0970-404c-9413-03f17a96fb56}, !- Target Object
   2;                                      !- Inlet Port
 
 OS:PortList,
-  {58270a03-b4ed-408c-9f42-d18d777b8af1}, !- Handle
-  {09af375a-853b-4ff3-8658-9eada41c2f84}, !- Name
-  {91df7458-b39a-4e16-81f7-050fc4fe504d}; !- HVAC Component
+  {bf12c289-ed1d-4828-ad04-03e0d196b392}, !- Handle
+  {bc6fafb0-93db-4b42-97cf-e42fee859c8c}, !- Name
+  {6d12e9c5-c69a-4842-a74a-167a47fb1d20}; !- HVAC Component
 
 OS:PortList,
-  {55ce2b78-b5c7-484b-b4e6-cd3eef49d013}, !- Handle
-  {f98eb8d4-3b30-4ac6-ab07-0bff5051f408}, !- Name
-  {91df7458-b39a-4e16-81f7-050fc4fe504d}; !- HVAC Component
+  {fbcf9429-88ca-4e2e-a965-a97a813cfb49}, !- Handle
+  {9814fa3d-4ea2-413b-a8b8-af0c03afa022}, !- Name
+  {6d12e9c5-c69a-4842-a74a-167a47fb1d20}; !- HVAC Component
 
 OS:PortList,
-  {01631584-b2ec-491b-aa0d-1fdcbcbeee50}, !- Handle
-  {1bee79d3-6ae4-4bcb-9158-cae68302fae1}, !- Name
-  {91df7458-b39a-4e16-81f7-050fc4fe504d}; !- HVAC Component
+  {76b7f04c-e47f-4e93-bff0-dba80c5fc75d}, !- Handle
+  {b77e0576-aad8-4041-b75a-367595049a25}, !- Name
+  {6d12e9c5-c69a-4842-a74a-167a47fb1d20}; !- HVAC Component
 
 OS:Sizing:Zone,
-  {45d38421-5f29-42f5-96a4-eff2d5ae49fd}, !- Handle
-  {91df7458-b39a-4e16-81f7-050fc4fe504d}, !- Zone or ZoneList Name
->>>>>>> fcfe5a62
+  {9b99356e-74b9-4d5e-bf65-c6ba9f1b44fa}, !- Handle
+  {6d12e9c5-c69a-4842-a74a-167a47fb1d20}, !- Zone or ZoneList Name
   SupplyAirTemperature,                   !- Zone Cooling Design Supply Air Temperature Input Method
   14,                                     !- Zone Cooling Design Supply Air Temperature {C}
   11.11,                                  !- Zone Cooling Design Supply Air Temperature Difference {deltaC}
@@ -442,42 +326,22 @@
   ,                                       !- Heating Maximum Air Flow per Zone Floor Area {m3/s-m2}
   ,                                       !- Heating Maximum Air Flow {m3/s}
   ,                                       !- Heating Maximum Air Flow Fraction
+  ,                                       !- Design Zone Air Distribution Effectiveness in Cooling Mode
+  ,                                       !- Design Zone Air Distribution Effectiveness in Heating Mode
   No,                                     !- Account for Dedicated Outdoor Air System
   NeutralSupplyAir,                       !- Dedicated Outdoor Air System Control Strategy
   autosize,                               !- Dedicated Outdoor Air Low Setpoint Temperature for Design {C}
   autosize;                               !- Dedicated Outdoor Air High Setpoint Temperature for Design {C}
 
 OS:ZoneHVAC:EquipmentList,
-<<<<<<< HEAD
-  {d829221b-28d0-411f-b879-29b7cf83fc25}, !- Handle
+  {f1d392d0-3851-4511-b530-fa2f99e9bace}, !- Handle
   Zone HVAC Equipment List 1,             !- Name
-  {4ee52d44-2024-4f0e-9f31-31d35291bf75}, !- Thermal Zone
-  SequentialLoad,                         !- Load Distribution Scheme
-  {e8e63494-b5ff-4067-ab03-b2eebd252064}, !- Zone Equipment 1
-  1,                                      !- Zone Equipment Cooling Sequence 1
-  1,                                      !- Zone Equipment Heating or No-Load Sequence 1
-  ,                                       !- Zone Equipment Sequential Cooling Fraction Schedule Name 1
-  ,                                       !- Zone Equipment Sequential Heating Fraction Schedule Name 1
-  {63defdfb-7134-4906-a530-ae35a179ff5d}, !- Zone Equipment 2
-  2,                                      !- Zone Equipment Cooling Sequence 2
-  2,                                      !- Zone Equipment Heating or No-Load Sequence 2
-  ,                                       !- Zone Equipment Sequential Cooling Fraction Schedule Name 2
-  ;                                       !- Zone Equipment Sequential Heating Fraction Schedule Name 2
+  {6d12e9c5-c69a-4842-a74a-167a47fb1d20}; !- Thermal Zone
 
 OS:Space,
-  {59ef70a6-ad11-42ea-8395-a8386a4df82e}, !- Handle
+  {2cf6a799-9306-4523-adf0-d0941158a136}, !- Handle
   living space,                           !- Name
-  {09271b34-53d9-4cf0-9b36-c278e757146b}, !- Space Type Name
-=======
-  {cfff9154-6ba6-40e8-8dde-5c445deb519f}, !- Handle
-  Zone HVAC Equipment List 1,             !- Name
-  {91df7458-b39a-4e16-81f7-050fc4fe504d}; !- Thermal Zone
-
-OS:Space,
-  {9597a429-afe6-450b-a3e0-9b39daf623e3}, !- Handle
-  living space,                           !- Name
-  {1d307718-193a-4e11-bb14-c3843a6ec18c}, !- Space Type Name
->>>>>>> fcfe5a62
+  {09c374ad-2b82-46a7-a869-b1438c904817}, !- Space Type Name
   ,                                       !- Default Construction Set Name
   ,                                       !- Default Schedule Set Name
   -0,                                     !- Direction of Relative North {deg}
@@ -485,35 +349,19 @@
   0,                                      !- Y Origin {m}
   0,                                      !- Z Origin {m}
   ,                                       !- Building Story Name
-<<<<<<< HEAD
-  {4ee52d44-2024-4f0e-9f31-31d35291bf75}, !- Thermal Zone Name
+  {6d12e9c5-c69a-4842-a74a-167a47fb1d20}, !- Thermal Zone Name
   ,                                       !- Part of Total Floor Area
   ,                                       !- Design Specification Outdoor Air Object Name
-  {6223c3ca-85de-4645-a70e-28e93ccb4674}; !- Building Unit Name
-
-OS:Surface,
-  {8fe99567-63b7-41fe-be68-48e8f35c3565}, !- Handle
+  {7dd076ee-5c04-4162-a41b-5dd796eba80d}; !- Building Unit Name
+
+OS:Surface,
+  {e7d420e9-c366-4291-b982-43721f4af38e}, !- Handle
   Surface 1,                              !- Name
   Floor,                                  !- Surface Type
   ,                                       !- Construction Name
-  {59ef70a6-ad11-42ea-8395-a8386a4df82e}, !- Space Name
+  {2cf6a799-9306-4523-adf0-d0941158a136}, !- Space Name
   Surface,                                !- Outside Boundary Condition
-  {d06fdd33-3d35-41df-b7d8-0836c5061add}, !- Outside Boundary Condition Object
-=======
-  {91df7458-b39a-4e16-81f7-050fc4fe504d}, !- Thermal Zone Name
-  ,                                       !- Part of Total Floor Area
-  ,                                       !- Design Specification Outdoor Air Object Name
-  {6069a53e-61b1-4826-9e6e-2dec12e8fed4}; !- Building Unit Name
-
-OS:Surface,
-  {c9021563-fb11-4f27-a838-61f2d0fcc420}, !- Handle
-  Surface 1,                              !- Name
-  Floor,                                  !- Surface Type
-  ,                                       !- Construction Name
-  {9597a429-afe6-450b-a3e0-9b39daf623e3}, !- Space Name
-  Surface,                                !- Outside Boundary Condition
-  {471cff2f-d0d9-460d-a9a3-fd2e60a61f96}, !- Outside Boundary Condition Object
->>>>>>> fcfe5a62
+  {a32539e9-fbfb-4829-9665-cb7f93f62e3a}, !- Outside Boundary Condition Object
   NoSun,                                  !- Sun Exposure
   NoWind,                                 !- Wind Exposure
   ,                                       !- View Factor to Ground
@@ -524,19 +372,11 @@
   11.129722368505, 0, 0;                  !- X,Y,Z Vertex 4 {m}
 
 OS:Surface,
-<<<<<<< HEAD
-  {edecb64a-5c5c-4eed-b6cc-e68d631a5230}, !- Handle
+  {9d8f496b-230e-46c5-a9be-1a84f9acc6b5}, !- Handle
   Surface 2,                              !- Name
   Wall,                                   !- Surface Type
   ,                                       !- Construction Name
-  {59ef70a6-ad11-42ea-8395-a8386a4df82e}, !- Space Name
-=======
-  {408179e5-c345-4ed3-bf00-853b23c87a4c}, !- Handle
-  Surface 2,                              !- Name
-  Wall,                                   !- Surface Type
-  ,                                       !- Construction Name
-  {9597a429-afe6-450b-a3e0-9b39daf623e3}, !- Space Name
->>>>>>> fcfe5a62
+  {2cf6a799-9306-4523-adf0-d0941158a136}, !- Space Name
   Outdoors,                               !- Outside Boundary Condition
   ,                                       !- Outside Boundary Condition Object
   SunExposed,                             !- Sun Exposure
@@ -549,19 +389,11 @@
   0, 0, 2.4384;                           !- X,Y,Z Vertex 4 {m}
 
 OS:Surface,
-<<<<<<< HEAD
-  {b4e60c21-8acf-4683-b214-e4712417641f}, !- Handle
+  {bcfd0b7f-2dc6-48bb-ba70-1069c396f4a4}, !- Handle
   Surface 3,                              !- Name
   Wall,                                   !- Surface Type
   ,                                       !- Construction Name
-  {59ef70a6-ad11-42ea-8395-a8386a4df82e}, !- Space Name
-=======
-  {0109cf6d-190e-4423-8268-8e4f46901e13}, !- Handle
-  Surface 3,                              !- Name
-  Wall,                                   !- Surface Type
-  ,                                       !- Construction Name
-  {9597a429-afe6-450b-a3e0-9b39daf623e3}, !- Space Name
->>>>>>> fcfe5a62
+  {2cf6a799-9306-4523-adf0-d0941158a136}, !- Space Name
   Outdoors,                               !- Outside Boundary Condition
   ,                                       !- Outside Boundary Condition Object
   SunExposed,                             !- Sun Exposure
@@ -574,19 +406,11 @@
   0, 5.56486118425249, 2.4384;            !- X,Y,Z Vertex 4 {m}
 
 OS:Surface,
-<<<<<<< HEAD
-  {10a57f4b-a9f1-44a8-8577-36f570b98718}, !- Handle
+  {25a51a8d-dc0c-4f3e-8b2a-c6c97fd66e4b}, !- Handle
   Surface 4,                              !- Name
   Wall,                                   !- Surface Type
   ,                                       !- Construction Name
-  {59ef70a6-ad11-42ea-8395-a8386a4df82e}, !- Space Name
-=======
-  {3c53f2cc-1b17-4c7c-80f6-4dcfd6708bea}, !- Handle
-  Surface 4,                              !- Name
-  Wall,                                   !- Surface Type
-  ,                                       !- Construction Name
-  {9597a429-afe6-450b-a3e0-9b39daf623e3}, !- Space Name
->>>>>>> fcfe5a62
+  {2cf6a799-9306-4523-adf0-d0941158a136}, !- Space Name
   Outdoors,                               !- Outside Boundary Condition
   ,                                       !- Outside Boundary Condition Object
   SunExposed,                             !- Sun Exposure
@@ -599,19 +423,11 @@
   11.129722368505, 5.56486118425249, 2.4384; !- X,Y,Z Vertex 4 {m}
 
 OS:Surface,
-<<<<<<< HEAD
-  {5a45ff6d-82c3-492f-ab3a-741ec751ab99}, !- Handle
+  {e1a57fcd-40f8-4224-8e76-13abf47d8dd0}, !- Handle
   Surface 5,                              !- Name
   Wall,                                   !- Surface Type
   ,                                       !- Construction Name
-  {59ef70a6-ad11-42ea-8395-a8386a4df82e}, !- Space Name
-=======
-  {35c583be-1809-49f9-af36-754fd1dfb955}, !- Handle
-  Surface 5,                              !- Name
-  Wall,                                   !- Surface Type
-  ,                                       !- Construction Name
-  {9597a429-afe6-450b-a3e0-9b39daf623e3}, !- Space Name
->>>>>>> fcfe5a62
+  {2cf6a799-9306-4523-adf0-d0941158a136}, !- Space Name
   Outdoors,                               !- Outside Boundary Condition
   ,                                       !- Outside Boundary Condition Object
   SunExposed,                             !- Sun Exposure
@@ -624,23 +440,13 @@
   11.129722368505, 0, 2.4384;             !- X,Y,Z Vertex 4 {m}
 
 OS:Surface,
-<<<<<<< HEAD
-  {749ac99e-7a26-4b7d-b394-3357c705e3f7}, !- Handle
+  {f8e6f4a7-ef24-40a4-8838-63aade908aa9}, !- Handle
   Surface 6,                              !- Name
   RoofCeiling,                            !- Surface Type
   ,                                       !- Construction Name
-  {59ef70a6-ad11-42ea-8395-a8386a4df82e}, !- Space Name
+  {2cf6a799-9306-4523-adf0-d0941158a136}, !- Space Name
   Surface,                                !- Outside Boundary Condition
-  {7f85c305-a3b3-4f11-8228-c6e20e5eb4b9}, !- Outside Boundary Condition Object
-=======
-  {21d0f2e5-d46b-4582-808e-105173e1b4e8}, !- Handle
-  Surface 6,                              !- Name
-  RoofCeiling,                            !- Surface Type
-  ,                                       !- Construction Name
-  {9597a429-afe6-450b-a3e0-9b39daf623e3}, !- Space Name
-  Surface,                                !- Outside Boundary Condition
-  {18488a4b-39fc-402b-ad99-ecf47b7be594}, !- Outside Boundary Condition Object
->>>>>>> fcfe5a62
+  {9e410ac0-c7f7-4d8b-9bde-5a277934a4b8}, !- Outside Boundary Condition Object
   NoSun,                                  !- Sun Exposure
   NoWind,                                 !- Wind Exposure
   ,                                       !- View Factor to Ground
@@ -651,11 +457,7 @@
   0, 0, 2.4384;                           !- X,Y,Z Vertex 4 {m}
 
 OS:SpaceType,
-<<<<<<< HEAD
-  {09271b34-53d9-4cf0-9b36-c278e757146b}, !- Handle
-=======
-  {1d307718-193a-4e11-bb14-c3843a6ec18c}, !- Handle
->>>>>>> fcfe5a62
+  {09c374ad-2b82-46a7-a869-b1438c904817}, !- Handle
   Space Type 1,                           !- Name
   ,                                       !- Default Construction Set Name
   ,                                       !- Default Schedule Set Name
@@ -666,15 +468,9 @@
   living;                                 !- Standards Space Type
 
 OS:Space,
-<<<<<<< HEAD
-  {1a7b34e2-1087-4d4f-8eaa-0834ef19456f}, !- Handle
+  {c7f40e24-7d90-43b8-8580-fe623d8d63f2}, !- Handle
   living space|story 2,                   !- Name
-  {09271b34-53d9-4cf0-9b36-c278e757146b}, !- Space Type Name
-=======
-  {51ccecbb-32d3-469a-836b-4b0f70a0b848}, !- Handle
-  living space|story 2,                   !- Name
-  {1d307718-193a-4e11-bb14-c3843a6ec18c}, !- Space Type Name
->>>>>>> fcfe5a62
+  {09c374ad-2b82-46a7-a869-b1438c904817}, !- Space Type Name
   ,                                       !- Default Construction Set Name
   ,                                       !- Default Schedule Set Name
   -0,                                     !- Direction of Relative North {deg}
@@ -682,35 +478,19 @@
   0,                                      !- Y Origin {m}
   2.4384,                                 !- Z Origin {m}
   ,                                       !- Building Story Name
-<<<<<<< HEAD
-  {4ee52d44-2024-4f0e-9f31-31d35291bf75}, !- Thermal Zone Name
+  {6d12e9c5-c69a-4842-a74a-167a47fb1d20}, !- Thermal Zone Name
   ,                                       !- Part of Total Floor Area
   ,                                       !- Design Specification Outdoor Air Object Name
-  {6223c3ca-85de-4645-a70e-28e93ccb4674}; !- Building Unit Name
-
-OS:Surface,
-  {7f85c305-a3b3-4f11-8228-c6e20e5eb4b9}, !- Handle
+  {7dd076ee-5c04-4162-a41b-5dd796eba80d}; !- Building Unit Name
+
+OS:Surface,
+  {9e410ac0-c7f7-4d8b-9bde-5a277934a4b8}, !- Handle
   Surface 7,                              !- Name
   Floor,                                  !- Surface Type
   ,                                       !- Construction Name
-  {1a7b34e2-1087-4d4f-8eaa-0834ef19456f}, !- Space Name
+  {c7f40e24-7d90-43b8-8580-fe623d8d63f2}, !- Space Name
   Surface,                                !- Outside Boundary Condition
-  {749ac99e-7a26-4b7d-b394-3357c705e3f7}, !- Outside Boundary Condition Object
-=======
-  {91df7458-b39a-4e16-81f7-050fc4fe504d}, !- Thermal Zone Name
-  ,                                       !- Part of Total Floor Area
-  ,                                       !- Design Specification Outdoor Air Object Name
-  {6069a53e-61b1-4826-9e6e-2dec12e8fed4}; !- Building Unit Name
-
-OS:Surface,
-  {18488a4b-39fc-402b-ad99-ecf47b7be594}, !- Handle
-  Surface 7,                              !- Name
-  Floor,                                  !- Surface Type
-  ,                                       !- Construction Name
-  {51ccecbb-32d3-469a-836b-4b0f70a0b848}, !- Space Name
-  Surface,                                !- Outside Boundary Condition
-  {21d0f2e5-d46b-4582-808e-105173e1b4e8}, !- Outside Boundary Condition Object
->>>>>>> fcfe5a62
+  {f8e6f4a7-ef24-40a4-8838-63aade908aa9}, !- Outside Boundary Condition Object
   NoSun,                                  !- Sun Exposure
   NoWind,                                 !- Wind Exposure
   ,                                       !- View Factor to Ground
@@ -721,19 +501,11 @@
   11.129722368505, 0, 0;                  !- X,Y,Z Vertex 4 {m}
 
 OS:Surface,
-<<<<<<< HEAD
-  {921418d4-dba7-4d80-aa45-fcb4239ee332}, !- Handle
+  {e297f48b-2561-41ba-860b-8b1f9c7f3ab0}, !- Handle
   Surface 8,                              !- Name
   Wall,                                   !- Surface Type
   ,                                       !- Construction Name
-  {1a7b34e2-1087-4d4f-8eaa-0834ef19456f}, !- Space Name
-=======
-  {23dca7d1-aacb-4ca4-b4df-da6c91ae5885}, !- Handle
-  Surface 8,                              !- Name
-  Wall,                                   !- Surface Type
-  ,                                       !- Construction Name
-  {51ccecbb-32d3-469a-836b-4b0f70a0b848}, !- Space Name
->>>>>>> fcfe5a62
+  {c7f40e24-7d90-43b8-8580-fe623d8d63f2}, !- Space Name
   Outdoors,                               !- Outside Boundary Condition
   ,                                       !- Outside Boundary Condition Object
   SunExposed,                             !- Sun Exposure
@@ -746,19 +518,11 @@
   0, 0, 2.4384;                           !- X,Y,Z Vertex 4 {m}
 
 OS:Surface,
-<<<<<<< HEAD
-  {4bbe0baf-659a-45bd-a0ce-ed1b60b38252}, !- Handle
+  {b9269986-fe00-4bee-bd0e-93ef074dee12}, !- Handle
   Surface 9,                              !- Name
   Wall,                                   !- Surface Type
   ,                                       !- Construction Name
-  {1a7b34e2-1087-4d4f-8eaa-0834ef19456f}, !- Space Name
-=======
-  {f43442e6-9238-487d-afc2-0624f7e7161c}, !- Handle
-  Surface 9,                              !- Name
-  Wall,                                   !- Surface Type
-  ,                                       !- Construction Name
-  {51ccecbb-32d3-469a-836b-4b0f70a0b848}, !- Space Name
->>>>>>> fcfe5a62
+  {c7f40e24-7d90-43b8-8580-fe623d8d63f2}, !- Space Name
   Outdoors,                               !- Outside Boundary Condition
   ,                                       !- Outside Boundary Condition Object
   SunExposed,                             !- Sun Exposure
@@ -771,19 +535,11 @@
   0, 5.56486118425249, 2.4384;            !- X,Y,Z Vertex 4 {m}
 
 OS:Surface,
-<<<<<<< HEAD
-  {7e92fd8a-71f3-4751-8db4-b8e42b88afc0}, !- Handle
+  {828dde09-fcad-4a4e-bd5b-01533db0531c}, !- Handle
   Surface 10,                             !- Name
   Wall,                                   !- Surface Type
   ,                                       !- Construction Name
-  {1a7b34e2-1087-4d4f-8eaa-0834ef19456f}, !- Space Name
-=======
-  {549b103d-db93-40cb-b1b6-7b9fdd513274}, !- Handle
-  Surface 10,                             !- Name
-  Wall,                                   !- Surface Type
-  ,                                       !- Construction Name
-  {51ccecbb-32d3-469a-836b-4b0f70a0b848}, !- Space Name
->>>>>>> fcfe5a62
+  {c7f40e24-7d90-43b8-8580-fe623d8d63f2}, !- Space Name
   Outdoors,                               !- Outside Boundary Condition
   ,                                       !- Outside Boundary Condition Object
   SunExposed,                             !- Sun Exposure
@@ -796,19 +552,11 @@
   11.129722368505, 5.56486118425249, 2.4384; !- X,Y,Z Vertex 4 {m}
 
 OS:Surface,
-<<<<<<< HEAD
-  {bf31e307-1b29-4542-85a2-a3446523bd53}, !- Handle
+  {ee5f2ea1-c15f-475f-9e66-47a832a0cf26}, !- Handle
   Surface 11,                             !- Name
   Wall,                                   !- Surface Type
   ,                                       !- Construction Name
-  {1a7b34e2-1087-4d4f-8eaa-0834ef19456f}, !- Space Name
-=======
-  {051683bc-86fe-47df-a323-a7782fae2ea9}, !- Handle
-  Surface 11,                             !- Name
-  Wall,                                   !- Surface Type
-  ,                                       !- Construction Name
-  {51ccecbb-32d3-469a-836b-4b0f70a0b848}, !- Space Name
->>>>>>> fcfe5a62
+  {c7f40e24-7d90-43b8-8580-fe623d8d63f2}, !- Space Name
   Outdoors,                               !- Outside Boundary Condition
   ,                                       !- Outside Boundary Condition Object
   SunExposed,                             !- Sun Exposure
@@ -821,23 +569,13 @@
   11.129722368505, 0, 2.4384;             !- X,Y,Z Vertex 4 {m}
 
 OS:Surface,
-<<<<<<< HEAD
-  {5c348656-410d-412c-b91b-40e6cadd945c}, !- Handle
+  {56dafa6c-4417-4932-ac3b-65b67d0625e8}, !- Handle
   Surface 12,                             !- Name
   RoofCeiling,                            !- Surface Type
   ,                                       !- Construction Name
-  {1a7b34e2-1087-4d4f-8eaa-0834ef19456f}, !- Space Name
+  {c7f40e24-7d90-43b8-8580-fe623d8d63f2}, !- Space Name
   Surface,                                !- Outside Boundary Condition
-  {fdb34e60-2bd3-403a-a774-7a292f142640}, !- Outside Boundary Condition Object
-=======
-  {3b6aba59-cad8-4d55-a0d8-11c53d516ec2}, !- Handle
-  Surface 12,                             !- Name
-  RoofCeiling,                            !- Surface Type
-  ,                                       !- Construction Name
-  {51ccecbb-32d3-469a-836b-4b0f70a0b848}, !- Space Name
-  Surface,                                !- Outside Boundary Condition
-  {016b3826-7b0d-4897-ae7f-c643261009b9}, !- Outside Boundary Condition Object
->>>>>>> fcfe5a62
+  {3b23e772-eb88-4c52-bb3e-6d73e80ee112}, !- Outside Boundary Condition Object
   NoSun,                                  !- Sun Exposure
   NoWind,                                 !- Wind Exposure
   ,                                       !- View Factor to Ground
@@ -848,23 +586,13 @@
   0, 0, 2.4384;                           !- X,Y,Z Vertex 4 {m}
 
 OS:Surface,
-<<<<<<< HEAD
-  {fdb34e60-2bd3-403a-a774-7a292f142640}, !- Handle
+  {3b23e772-eb88-4c52-bb3e-6d73e80ee112}, !- Handle
   Surface 13,                             !- Name
   Floor,                                  !- Surface Type
   ,                                       !- Construction Name
-  {59fa7763-150f-4cc8-859f-a2675b11e707}, !- Space Name
+  {b2145116-d55c-40f3-9f1a-b9cf0c328632}, !- Space Name
   Surface,                                !- Outside Boundary Condition
-  {5c348656-410d-412c-b91b-40e6cadd945c}, !- Outside Boundary Condition Object
-=======
-  {016b3826-7b0d-4897-ae7f-c643261009b9}, !- Handle
-  Surface 13,                             !- Name
-  Floor,                                  !- Surface Type
-  ,                                       !- Construction Name
-  {9073b8c2-db75-4078-b763-5133c6697da5}, !- Space Name
-  Surface,                                !- Outside Boundary Condition
-  {3b6aba59-cad8-4d55-a0d8-11c53d516ec2}, !- Outside Boundary Condition Object
->>>>>>> fcfe5a62
+  {56dafa6c-4417-4932-ac3b-65b67d0625e8}, !- Outside Boundary Condition Object
   NoSun,                                  !- Sun Exposure
   NoWind,                                 !- Wind Exposure
   ,                                       !- View Factor to Ground
@@ -875,19 +603,11 @@
   0, 0, 0;                                !- X,Y,Z Vertex 4 {m}
 
 OS:Surface,
-<<<<<<< HEAD
-  {2272c22f-a98d-45ea-9c2f-7ba9ba54c4f3}, !- Handle
+  {6a81d1a4-4401-467d-9d68-d3733126a11a}, !- Handle
   Surface 14,                             !- Name
   RoofCeiling,                            !- Surface Type
   ,                                       !- Construction Name
-  {59fa7763-150f-4cc8-859f-a2675b11e707}, !- Space Name
-=======
-  {75d60107-a4ee-4aa3-b06a-94b71cc022ed}, !- Handle
-  Surface 14,                             !- Name
-  RoofCeiling,                            !- Surface Type
-  ,                                       !- Construction Name
-  {9073b8c2-db75-4078-b763-5133c6697da5}, !- Space Name
->>>>>>> fcfe5a62
+  {b2145116-d55c-40f3-9f1a-b9cf0c328632}, !- Space Name
   Outdoors,                               !- Outside Boundary Condition
   ,                                       !- Outside Boundary Condition Object
   SunExposed,                             !- Sun Exposure
@@ -900,19 +620,11 @@
   11.129722368505, 0, 0;                  !- X,Y,Z Vertex 4 {m}
 
 OS:Surface,
-<<<<<<< HEAD
-  {d9e6d982-d7ee-4490-acd6-cdaedb405f0b}, !- Handle
+  {90c13121-6bff-430d-a5f2-62618c25c08e}, !- Handle
   Surface 15,                             !- Name
   RoofCeiling,                            !- Surface Type
   ,                                       !- Construction Name
-  {59fa7763-150f-4cc8-859f-a2675b11e707}, !- Space Name
-=======
-  {2cebc4e5-d301-4dc0-b1c2-61ccd58cd285}, !- Handle
-  Surface 15,                             !- Name
-  RoofCeiling,                            !- Surface Type
-  ,                                       !- Construction Name
-  {9073b8c2-db75-4078-b763-5133c6697da5}, !- Space Name
->>>>>>> fcfe5a62
+  {b2145116-d55c-40f3-9f1a-b9cf0c328632}, !- Space Name
   Outdoors,                               !- Outside Boundary Condition
   ,                                       !- Outside Boundary Condition Object
   SunExposed,                             !- Sun Exposure
@@ -925,19 +637,11 @@
   0, 5.56486118425249, 0;                 !- X,Y,Z Vertex 4 {m}
 
 OS:Surface,
-<<<<<<< HEAD
-  {d42c94ba-0082-4269-8d6f-3bfb1ed09582}, !- Handle
+  {2afead97-da23-4af8-b3d9-ff5a1bb4e4e4}, !- Handle
   Surface 16,                             !- Name
   Wall,                                   !- Surface Type
   ,                                       !- Construction Name
-  {59fa7763-150f-4cc8-859f-a2675b11e707}, !- Space Name
-=======
-  {8307c3c1-f21f-4970-9805-691da7956838}, !- Handle
-  Surface 16,                             !- Name
-  Wall,                                   !- Surface Type
-  ,                                       !- Construction Name
-  {9073b8c2-db75-4078-b763-5133c6697da5}, !- Space Name
->>>>>>> fcfe5a62
+  {b2145116-d55c-40f3-9f1a-b9cf0c328632}, !- Space Name
   Outdoors,                               !- Outside Boundary Condition
   ,                                       !- Outside Boundary Condition Object
   SunExposed,                             !- Sun Exposure
@@ -949,19 +653,11 @@
   0, 0, 0;                                !- X,Y,Z Vertex 3 {m}
 
 OS:Surface,
-<<<<<<< HEAD
-  {e80facd9-1bfc-4a6d-ba32-9367efeca225}, !- Handle
+  {0c2ac67c-5624-4ddf-9067-9674257b6f9d}, !- Handle
   Surface 17,                             !- Name
   Wall,                                   !- Surface Type
   ,                                       !- Construction Name
-  {59fa7763-150f-4cc8-859f-a2675b11e707}, !- Space Name
-=======
-  {1c4c9ffe-f8dc-4c60-8962-29c7b51f4f7d}, !- Handle
-  Surface 17,                             !- Name
-  Wall,                                   !- Surface Type
-  ,                                       !- Construction Name
-  {9073b8c2-db75-4078-b763-5133c6697da5}, !- Space Name
->>>>>>> fcfe5a62
+  {b2145116-d55c-40f3-9f1a-b9cf0c328632}, !- Space Name
   Outdoors,                               !- Outside Boundary Condition
   ,                                       !- Outside Boundary Condition Object
   SunExposed,                             !- Sun Exposure
@@ -973,15 +669,9 @@
   11.129722368505, 5.56486118425249, 0;   !- X,Y,Z Vertex 3 {m}
 
 OS:Space,
-<<<<<<< HEAD
-  {59fa7763-150f-4cc8-859f-a2675b11e707}, !- Handle
+  {b2145116-d55c-40f3-9f1a-b9cf0c328632}, !- Handle
   unfinished attic space,                 !- Name
-  {53939d19-15ac-42cc-8aac-4629dcca5248}, !- Space Type Name
-=======
-  {9073b8c2-db75-4078-b763-5133c6697da5}, !- Handle
-  unfinished attic space,                 !- Name
-  {57a494d1-0bd7-4452-b5b6-00de4bd800dc}, !- Space Type Name
->>>>>>> fcfe5a62
+  {76266754-8ebd-4c25-954c-d141c4f60f04}, !- Space Type Name
   ,                                       !- Default Construction Set Name
   ,                                       !- Default Schedule Set Name
   -0,                                     !- Direction of Relative North {deg}
@@ -989,17 +679,10 @@
   0,                                      !- Y Origin {m}
   4.8768,                                 !- Z Origin {m}
   ,                                       !- Building Story Name
-<<<<<<< HEAD
-  {b5288441-fea6-4598-84fa-dbc0832664c2}; !- Thermal Zone Name
+  {99670ce4-ce96-4aa2-9fc2-418e4e3576f7}; !- Thermal Zone Name
 
 OS:ThermalZone,
-  {b5288441-fea6-4598-84fa-dbc0832664c2}, !- Handle
-=======
-  {2871c68d-23a3-4ee0-b931-a5ccbd1efc7a}; !- Thermal Zone Name
-
-OS:ThermalZone,
-  {2871c68d-23a3-4ee0-b931-a5ccbd1efc7a}, !- Handle
->>>>>>> fcfe5a62
+  {99670ce4-ce96-4aa2-9fc2-418e4e3576f7}, !- Handle
   unfinished attic zone,                  !- Name
   ,                                       !- Multiplier
   ,                                       !- Ceiling Height {m}
@@ -1008,17 +691,10 @@
   ,                                       !- Zone Inside Convection Algorithm
   ,                                       !- Zone Outside Convection Algorithm
   ,                                       !- Zone Conditioning Equipment List Name
-<<<<<<< HEAD
-  {4757aff5-904d-4d04-bdba-dd4f4d091835}, !- Zone Air Inlet Port List
-  {91aeed19-68b4-4df1-a789-d098d6a96cf1}, !- Zone Air Exhaust Port List
-  {98443ca7-7b1e-4c4b-ac3e-bc6b32e51999}, !- Zone Air Node Name
-  {19917600-2d39-45e2-bd7e-73ccebd4c4c2}, !- Zone Return Air Port List
-=======
-  {ea4d9ec3-5c48-4bce-ab19-126c557d9b4d}, !- Zone Air Inlet Port List
-  {e48279ca-0f9d-4051-bc2e-560b1b487d0f}, !- Zone Air Exhaust Port List
-  {ddfe5f52-15ca-4b6b-ae2c-7b778bc71b98}, !- Zone Air Node Name
-  {9072b305-b0f0-4184-9853-7486369297e4}, !- Zone Return Air Port List
->>>>>>> fcfe5a62
+  {2c1fd4e6-6024-450d-9136-26ca1343294a}, !- Zone Air Inlet Port List
+  {ed832d77-78c4-44d8-a17c-c5cda96ac410}, !- Zone Air Exhaust Port List
+  {1d478cb9-c578-448a-81d9-23c35bae410e}, !- Zone Air Node Name
+  {6b96ef90-9d09-4ea4-9013-37933a1170cb}, !- Zone Return Air Port List
   ,                                       !- Primary Daylighting Control Name
   ,                                       !- Fraction of Zone Controlled by Primary Daylighting Control
   ,                                       !- Secondary Daylighting Control Name
@@ -1029,71 +705,37 @@
   No;                                     !- Use Ideal Air Loads
 
 OS:Node,
-<<<<<<< HEAD
-  {4e3dbfff-b47f-44f7-9b60-6c641ea2fbdc}, !- Handle
+  {42cd237a-cdc0-4c13-9434-2b564c5a6651}, !- Handle
   Node 2,                                 !- Name
-  {98443ca7-7b1e-4c4b-ac3e-bc6b32e51999}, !- Inlet Port
+  {1d478cb9-c578-448a-81d9-23c35bae410e}, !- Inlet Port
   ;                                       !- Outlet Port
 
 OS:Connection,
-  {98443ca7-7b1e-4c4b-ac3e-bc6b32e51999}, !- Handle
-  {84440312-10c1-495a-9563-ae6f1a378711}, !- Name
-  {b5288441-fea6-4598-84fa-dbc0832664c2}, !- Source Object
+  {1d478cb9-c578-448a-81d9-23c35bae410e}, !- Handle
+  {cbbddcdc-8705-475b-81a3-ad6a4959075f}, !- Name
+  {99670ce4-ce96-4aa2-9fc2-418e4e3576f7}, !- Source Object
   11,                                     !- Outlet Port
-  {4e3dbfff-b47f-44f7-9b60-6c641ea2fbdc}, !- Target Object
+  {42cd237a-cdc0-4c13-9434-2b564c5a6651}, !- Target Object
   2;                                      !- Inlet Port
 
 OS:PortList,
-  {4757aff5-904d-4d04-bdba-dd4f4d091835}, !- Handle
-  {4bd5a77d-e406-4509-9fff-ca2a756a21bb}, !- Name
-  {b5288441-fea6-4598-84fa-dbc0832664c2}; !- HVAC Component
+  {2c1fd4e6-6024-450d-9136-26ca1343294a}, !- Handle
+  {e3deea4a-c43a-47a6-a933-75bb88074248}, !- Name
+  {99670ce4-ce96-4aa2-9fc2-418e4e3576f7}; !- HVAC Component
 
 OS:PortList,
-  {91aeed19-68b4-4df1-a789-d098d6a96cf1}, !- Handle
-  {a496e9cb-7b43-488b-9d26-9a9d3b12a38e}, !- Name
-  {b5288441-fea6-4598-84fa-dbc0832664c2}; !- HVAC Component
+  {ed832d77-78c4-44d8-a17c-c5cda96ac410}, !- Handle
+  {0b4b49c5-46e9-46a5-9171-5dcefbf61357}, !- Name
+  {99670ce4-ce96-4aa2-9fc2-418e4e3576f7}; !- HVAC Component
 
 OS:PortList,
-  {19917600-2d39-45e2-bd7e-73ccebd4c4c2}, !- Handle
-  {4125cf23-846f-4332-9dd4-cdb93d7da2ae}, !- Name
-  {b5288441-fea6-4598-84fa-dbc0832664c2}; !- HVAC Component
+  {6b96ef90-9d09-4ea4-9013-37933a1170cb}, !- Handle
+  {a7aff9fa-ea88-4d93-b8e9-97867305c2d3}, !- Name
+  {99670ce4-ce96-4aa2-9fc2-418e4e3576f7}; !- HVAC Component
 
 OS:Sizing:Zone,
-  {ae8a3c0b-1331-4734-b6f3-d94ef74d5165}, !- Handle
-  {b5288441-fea6-4598-84fa-dbc0832664c2}, !- Zone or ZoneList Name
-=======
-  {5ac0d3b4-3888-4428-abb6-06282895addb}, !- Handle
-  Node 2,                                 !- Name
-  {ddfe5f52-15ca-4b6b-ae2c-7b778bc71b98}, !- Inlet Port
-  ;                                       !- Outlet Port
-
-OS:Connection,
-  {ddfe5f52-15ca-4b6b-ae2c-7b778bc71b98}, !- Handle
-  {0ba8c16e-3fb4-4b4d-be46-6d3fc7ad5971}, !- Name
-  {2871c68d-23a3-4ee0-b931-a5ccbd1efc7a}, !- Source Object
-  11,                                     !- Outlet Port
-  {5ac0d3b4-3888-4428-abb6-06282895addb}, !- Target Object
-  2;                                      !- Inlet Port
-
-OS:PortList,
-  {ea4d9ec3-5c48-4bce-ab19-126c557d9b4d}, !- Handle
-  {5403cf48-a909-4ebb-91b4-b64518637701}, !- Name
-  {2871c68d-23a3-4ee0-b931-a5ccbd1efc7a}; !- HVAC Component
-
-OS:PortList,
-  {e48279ca-0f9d-4051-bc2e-560b1b487d0f}, !- Handle
-  {c35bc24d-1351-4a8e-a10e-58fd2926a798}, !- Name
-  {2871c68d-23a3-4ee0-b931-a5ccbd1efc7a}; !- HVAC Component
-
-OS:PortList,
-  {9072b305-b0f0-4184-9853-7486369297e4}, !- Handle
-  {e75af12d-f730-4e8d-b3f4-75bff5a71553}, !- Name
-  {2871c68d-23a3-4ee0-b931-a5ccbd1efc7a}; !- HVAC Component
-
-OS:Sizing:Zone,
-  {8d91cd91-5c0e-41fb-ac08-be025b4bee8e}, !- Handle
-  {2871c68d-23a3-4ee0-b931-a5ccbd1efc7a}, !- Zone or ZoneList Name
->>>>>>> fcfe5a62
+  {096b95df-128c-4f6a-b6f9-6bffcee986a6}, !- Handle
+  {99670ce4-ce96-4aa2-9fc2-418e4e3576f7}, !- Zone or ZoneList Name
   SupplyAirTemperature,                   !- Zone Cooling Design Supply Air Temperature Input Method
   14,                                     !- Zone Cooling Design Supply Air Temperature {C}
   11.11,                                  !- Zone Cooling Design Supply Air Temperature Difference {deltaC}
@@ -1114,27 +756,20 @@
   ,                                       !- Heating Maximum Air Flow per Zone Floor Area {m3/s-m2}
   ,                                       !- Heating Maximum Air Flow {m3/s}
   ,                                       !- Heating Maximum Air Flow Fraction
+  ,                                       !- Design Zone Air Distribution Effectiveness in Cooling Mode
+  ,                                       !- Design Zone Air Distribution Effectiveness in Heating Mode
   No,                                     !- Account for Dedicated Outdoor Air System
   NeutralSupplyAir,                       !- Dedicated Outdoor Air System Control Strategy
   autosize,                               !- Dedicated Outdoor Air Low Setpoint Temperature for Design {C}
   autosize;                               !- Dedicated Outdoor Air High Setpoint Temperature for Design {C}
 
 OS:ZoneHVAC:EquipmentList,
-<<<<<<< HEAD
-  {04fd78db-9b4a-4a12-b8eb-5c693aa35063}, !- Handle
+  {0dd5367f-7eb2-4bf5-874d-79c1ef7504b9}, !- Handle
   Zone HVAC Equipment List 2,             !- Name
-  {b5288441-fea6-4598-84fa-dbc0832664c2}; !- Thermal Zone
+  {99670ce4-ce96-4aa2-9fc2-418e4e3576f7}; !- Thermal Zone
 
 OS:SpaceType,
-  {53939d19-15ac-42cc-8aac-4629dcca5248}, !- Handle
-=======
-  {95a6aa93-46a3-42b9-a3c6-04c08d4b7621}, !- Handle
-  Zone HVAC Equipment List 2,             !- Name
-  {2871c68d-23a3-4ee0-b931-a5ccbd1efc7a}; !- Thermal Zone
-
-OS:SpaceType,
-  {57a494d1-0bd7-4452-b5b6-00de4bd800dc}, !- Handle
->>>>>>> fcfe5a62
+  {76266754-8ebd-4c25-954c-d141c4f60f04}, !- Handle
   Space Type 2,                           !- Name
   ,                                       !- Default Construction Set Name
   ,                                       !- Default Schedule Set Name
@@ -1145,11 +780,7 @@
   unfinished attic;                       !- Standards Space Type
 
 OS:ThermalZone,
-<<<<<<< HEAD
-  {aa048dd8-9a1f-4525-aa14-7645fbe4ac82}, !- Handle
-=======
-  {bfba355b-b2be-4d47-a583-08a1f2c1ccb8}, !- Handle
->>>>>>> fcfe5a62
+  {95a60443-32c5-453f-9ad4-df6488802e38}, !- Handle
   finished basement zone,                 !- Name
   ,                                       !- Multiplier
   ,                                       !- Ceiling Height {m}
@@ -1158,100 +789,51 @@
   ,                                       !- Zone Inside Convection Algorithm
   ,                                       !- Zone Outside Convection Algorithm
   ,                                       !- Zone Conditioning Equipment List Name
-<<<<<<< HEAD
-  {7edfe75b-7466-4180-97a8-5befd71d0876}, !- Zone Air Inlet Port List
-  {f6fca52b-4fad-4db8-849a-3d7d656002a3}, !- Zone Air Exhaust Port List
-  {e7ea4e78-dac9-4600-b581-df1b00d6f099}, !- Zone Air Node Name
-  {76ad714f-2f1e-4d04-98c7-c5aad604c32b}, !- Zone Return Air Port List
-=======
-  {fd0f0dec-0074-4d33-a77d-aa8b1194394c}, !- Zone Air Inlet Port List
-  {340a6955-8c8f-49c2-9d25-ec7346f90345}, !- Zone Air Exhaust Port List
-  {d1bdcf71-c96a-4f95-baea-08bf75f61e2c}, !- Zone Air Node Name
-  {6c26725f-0400-43b1-8bf7-c2700bacdec1}, !- Zone Return Air Port List
->>>>>>> fcfe5a62
+  {40e2015b-e5e4-4d01-8ea9-25923e9c57e7}, !- Zone Air Inlet Port List
+  {fa4c170b-43df-41fb-90a6-21660e24cbd6}, !- Zone Air Exhaust Port List
+  {a26cb09f-c867-4a44-a47f-a817f33f4c85}, !- Zone Air Node Name
+  {0be4aa76-7893-4e3c-ab5e-298dca03aa9e}, !- Zone Return Air Port List
   ,                                       !- Primary Daylighting Control Name
   ,                                       !- Fraction of Zone Controlled by Primary Daylighting Control
   ,                                       !- Secondary Daylighting Control Name
   ,                                       !- Fraction of Zone Controlled by Secondary Daylighting Control
   ,                                       !- Illuminance Map Name
   ,                                       !- Group Rendering Name
-<<<<<<< HEAD
-  {6c80d193-7167-4bc1-b509-40b09d6e3cec}, !- Thermostat Name
-  No;                                     !- Use Ideal Air Loads
-
-OS:Node,
-  {62013ebd-93ea-4b17-88de-de9fd81f37c0}, !- Handle
-  Node 3,                                 !- Name
-  {e7ea4e78-dac9-4600-b581-df1b00d6f099}, !- Inlet Port
-  ;                                       !- Outlet Port
-
-OS:Connection,
-  {e7ea4e78-dac9-4600-b581-df1b00d6f099}, !- Handle
-  {a8c00428-5017-465a-9cd9-2adbc219f9bc}, !- Name
-  {aa048dd8-9a1f-4525-aa14-7645fbe4ac82}, !- Source Object
-  11,                                     !- Outlet Port
-  {62013ebd-93ea-4b17-88de-de9fd81f37c0}, !- Target Object
-  2;                                      !- Inlet Port
-
-OS:PortList,
-  {7edfe75b-7466-4180-97a8-5befd71d0876}, !- Handle
-  {3a5351df-a7e9-464f-8496-3d832b519484}, !- Name
-  {aa048dd8-9a1f-4525-aa14-7645fbe4ac82}, !- HVAC Component
-  {d8571332-5959-48c4-8804-eefe8b6feeec}, !- Port 1
-  {2237167d-b47b-4da8-a98e-b12b90e7cebb}; !- Port 2
-
-OS:PortList,
-  {f6fca52b-4fad-4db8-849a-3d7d656002a3}, !- Handle
-  {8a23c21a-3e2e-4a9e-9d4e-574e3f42e31c}, !- Name
-  {aa048dd8-9a1f-4525-aa14-7645fbe4ac82}; !- HVAC Component
-
-OS:PortList,
-  {76ad714f-2f1e-4d04-98c7-c5aad604c32b}, !- Handle
-  {8374c4c2-2735-4a3f-81cc-7cc8d8307e77}, !- Name
-  {aa048dd8-9a1f-4525-aa14-7645fbe4ac82}, !- HVAC Component
-  {94c011f7-184c-4292-b87a-0d352c48938f}, !- Port 1
-  {4abe2bcc-fcec-4f64-b8e7-75006f59f294}; !- Port 2
-
-OS:Sizing:Zone,
-  {cb25d665-31de-4714-a051-80224cb10471}, !- Handle
-  {aa048dd8-9a1f-4525-aa14-7645fbe4ac82}, !- Zone or ZoneList Name
-=======
   ,                                       !- Thermostat Name
   No;                                     !- Use Ideal Air Loads
 
 OS:Node,
-  {e2e5865f-c817-4d2f-958a-d04e855cc709}, !- Handle
+  {3c7d51fa-b036-4400-8534-b6176d218060}, !- Handle
   Node 3,                                 !- Name
-  {d1bdcf71-c96a-4f95-baea-08bf75f61e2c}, !- Inlet Port
+  {a26cb09f-c867-4a44-a47f-a817f33f4c85}, !- Inlet Port
   ;                                       !- Outlet Port
 
 OS:Connection,
-  {d1bdcf71-c96a-4f95-baea-08bf75f61e2c}, !- Handle
-  {76875874-4f54-4a83-a355-7624cb7cc907}, !- Name
-  {bfba355b-b2be-4d47-a583-08a1f2c1ccb8}, !- Source Object
+  {a26cb09f-c867-4a44-a47f-a817f33f4c85}, !- Handle
+  {be9cb776-ff7b-47d5-9671-caadb682b2d3}, !- Name
+  {95a60443-32c5-453f-9ad4-df6488802e38}, !- Source Object
   11,                                     !- Outlet Port
-  {e2e5865f-c817-4d2f-958a-d04e855cc709}, !- Target Object
+  {3c7d51fa-b036-4400-8534-b6176d218060}, !- Target Object
   2;                                      !- Inlet Port
 
 OS:PortList,
-  {fd0f0dec-0074-4d33-a77d-aa8b1194394c}, !- Handle
-  {d6894ac6-3481-4682-9982-42d8b5509f0a}, !- Name
-  {bfba355b-b2be-4d47-a583-08a1f2c1ccb8}; !- HVAC Component
+  {40e2015b-e5e4-4d01-8ea9-25923e9c57e7}, !- Handle
+  {a76f88bb-4d7f-465a-834f-fd6b23821bdd}, !- Name
+  {95a60443-32c5-453f-9ad4-df6488802e38}; !- HVAC Component
 
 OS:PortList,
-  {340a6955-8c8f-49c2-9d25-ec7346f90345}, !- Handle
-  {775bfd7e-714b-4b52-bd0e-8bfd27961abe}, !- Name
-  {bfba355b-b2be-4d47-a583-08a1f2c1ccb8}; !- HVAC Component
+  {fa4c170b-43df-41fb-90a6-21660e24cbd6}, !- Handle
+  {c10f7f80-4dab-4c66-ab84-0ebe0711e71d}, !- Name
+  {95a60443-32c5-453f-9ad4-df6488802e38}; !- HVAC Component
 
 OS:PortList,
-  {6c26725f-0400-43b1-8bf7-c2700bacdec1}, !- Handle
-  {0ff5676f-44d4-4a82-a489-ebc7cbfb5890}, !- Name
-  {bfba355b-b2be-4d47-a583-08a1f2c1ccb8}; !- HVAC Component
+  {0be4aa76-7893-4e3c-ab5e-298dca03aa9e}, !- Handle
+  {a2580771-fdb6-47c5-8a42-6bdb306073bf}, !- Name
+  {95a60443-32c5-453f-9ad4-df6488802e38}; !- HVAC Component
 
 OS:Sizing:Zone,
-  {43f4b6b0-9eed-481a-8d7b-52eaab3ea546}, !- Handle
-  {bfba355b-b2be-4d47-a583-08a1f2c1ccb8}, !- Zone or ZoneList Name
->>>>>>> fcfe5a62
+  {79940603-e399-4256-9188-430c5fb0f3e7}, !- Handle
+  {95a60443-32c5-453f-9ad4-df6488802e38}, !- Zone or ZoneList Name
   SupplyAirTemperature,                   !- Zone Cooling Design Supply Air Temperature Input Method
   14,                                     !- Zone Cooling Design Supply Air Temperature {C}
   11.11,                                  !- Zone Cooling Design Supply Air Temperature Difference {deltaC}
@@ -1272,42 +854,22 @@
   ,                                       !- Heating Maximum Air Flow per Zone Floor Area {m3/s-m2}
   ,                                       !- Heating Maximum Air Flow {m3/s}
   ,                                       !- Heating Maximum Air Flow Fraction
+  ,                                       !- Design Zone Air Distribution Effectiveness in Cooling Mode
+  ,                                       !- Design Zone Air Distribution Effectiveness in Heating Mode
   No,                                     !- Account for Dedicated Outdoor Air System
   NeutralSupplyAir,                       !- Dedicated Outdoor Air System Control Strategy
   autosize,                               !- Dedicated Outdoor Air Low Setpoint Temperature for Design {C}
   autosize;                               !- Dedicated Outdoor Air High Setpoint Temperature for Design {C}
 
 OS:ZoneHVAC:EquipmentList,
-<<<<<<< HEAD
-  {3daf64d9-708f-410e-afec-8524281125ce}, !- Handle
+  {1c42085b-3bc4-40e2-8ced-83ec29a07425}, !- Handle
   Zone HVAC Equipment List 3,             !- Name
-  {aa048dd8-9a1f-4525-aa14-7645fbe4ac82}, !- Thermal Zone
-  SequentialLoad,                         !- Load Distribution Scheme
-  {c0908243-3ee5-4f77-9bda-f367c459eeb6}, !- Zone Equipment 1
-  1,                                      !- Zone Equipment Cooling Sequence 1
-  1,                                      !- Zone Equipment Heating or No-Load Sequence 1
-  ,                                       !- Zone Equipment Sequential Cooling Fraction Schedule Name 1
-  ,                                       !- Zone Equipment Sequential Heating Fraction Schedule Name 1
-  {24d2ff5e-6de8-4634-ae76-21483c993579}, !- Zone Equipment 2
-  2,                                      !- Zone Equipment Cooling Sequence 2
-  2,                                      !- Zone Equipment Heating or No-Load Sequence 2
-  ,                                       !- Zone Equipment Sequential Cooling Fraction Schedule Name 2
-  ;                                       !- Zone Equipment Sequential Heating Fraction Schedule Name 2
+  {95a60443-32c5-453f-9ad4-df6488802e38}; !- Thermal Zone
 
 OS:Space,
-  {503e3c41-c4d4-4ddd-bce1-ba1ae2d04fdd}, !- Handle
+  {30fe7e99-84af-4a09-8c6c-d8ef48e0c171}, !- Handle
   finished basement space,                !- Name
-  {02273653-44f8-47a5-90ca-230f1dc193f3}, !- Space Type Name
-=======
-  {05c45585-267d-4ebc-9a8d-bf39e7dca672}, !- Handle
-  Zone HVAC Equipment List 3,             !- Name
-  {bfba355b-b2be-4d47-a583-08a1f2c1ccb8}; !- Thermal Zone
-
-OS:Space,
-  {638e2d3c-4780-452c-bfad-40c999f2022a}, !- Handle
-  finished basement space,                !- Name
-  {b0ad74db-08c8-4d72-9364-cfd0f94effb4}, !- Space Type Name
->>>>>>> fcfe5a62
+  {1ec149e2-2be5-4426-8e0b-af6ae5c30d43}, !- Space Type Name
   ,                                       !- Default Construction Set Name
   ,                                       !- Default Schedule Set Name
   -0,                                     !- Direction of Relative North {deg}
@@ -1315,31 +877,17 @@
   0,                                      !- Y Origin {m}
   -2.4384,                                !- Z Origin {m}
   ,                                       !- Building Story Name
-<<<<<<< HEAD
-  {aa048dd8-9a1f-4525-aa14-7645fbe4ac82}, !- Thermal Zone Name
+  {95a60443-32c5-453f-9ad4-df6488802e38}, !- Thermal Zone Name
   ,                                       !- Part of Total Floor Area
   ,                                       !- Design Specification Outdoor Air Object Name
-  {6223c3ca-85de-4645-a70e-28e93ccb4674}; !- Building Unit Name
-
-OS:Surface,
-  {1ceb0a42-7b54-47ba-b300-b612cde6a6b5}, !- Handle
+  {7dd076ee-5c04-4162-a41b-5dd796eba80d}; !- Building Unit Name
+
+OS:Surface,
+  {3a49feb6-c5bb-47cc-89dd-1a8fc12fac6f}, !- Handle
   Surface 18,                             !- Name
   Floor,                                  !- Surface Type
   ,                                       !- Construction Name
-  {503e3c41-c4d4-4ddd-bce1-ba1ae2d04fdd}, !- Space Name
-=======
-  {bfba355b-b2be-4d47-a583-08a1f2c1ccb8}, !- Thermal Zone Name
-  ,                                       !- Part of Total Floor Area
-  ,                                       !- Design Specification Outdoor Air Object Name
-  {6069a53e-61b1-4826-9e6e-2dec12e8fed4}; !- Building Unit Name
-
-OS:Surface,
-  {74383f3b-369f-48bf-ad27-4f5fe1f1fd15}, !- Handle
-  Surface 18,                             !- Name
-  Floor,                                  !- Surface Type
-  ,                                       !- Construction Name
-  {638e2d3c-4780-452c-bfad-40c999f2022a}, !- Space Name
->>>>>>> fcfe5a62
+  {30fe7e99-84af-4a09-8c6c-d8ef48e0c171}, !- Space Name
   Foundation,                             !- Outside Boundary Condition
   ,                                       !- Outside Boundary Condition Object
   NoSun,                                  !- Sun Exposure
@@ -1352,19 +900,11 @@
   11.129722368505, 0, 0;                  !- X,Y,Z Vertex 4 {m}
 
 OS:Surface,
-<<<<<<< HEAD
-  {20617263-0a49-4126-8bfe-4354c8d6cc8b}, !- Handle
+  {3c6f0c4c-ed63-44ad-92e3-279d11c45eee}, !- Handle
   Surface 19,                             !- Name
   Wall,                                   !- Surface Type
   ,                                       !- Construction Name
-  {503e3c41-c4d4-4ddd-bce1-ba1ae2d04fdd}, !- Space Name
-=======
-  {78f4429f-61df-4272-a1a3-443baf0390e5}, !- Handle
-  Surface 19,                             !- Name
-  Wall,                                   !- Surface Type
-  ,                                       !- Construction Name
-  {638e2d3c-4780-452c-bfad-40c999f2022a}, !- Space Name
->>>>>>> fcfe5a62
+  {30fe7e99-84af-4a09-8c6c-d8ef48e0c171}, !- Space Name
   Foundation,                             !- Outside Boundary Condition
   ,                                       !- Outside Boundary Condition Object
   NoSun,                                  !- Sun Exposure
@@ -1377,19 +917,11 @@
   0, 0, 2.4384;                           !- X,Y,Z Vertex 4 {m}
 
 OS:Surface,
-<<<<<<< HEAD
-  {22efd752-e059-4e6a-89cb-56771fc71718}, !- Handle
+  {7842d1bb-ba0e-45f9-bc1e-04efea5b3ba5}, !- Handle
   Surface 20,                             !- Name
   Wall,                                   !- Surface Type
   ,                                       !- Construction Name
-  {503e3c41-c4d4-4ddd-bce1-ba1ae2d04fdd}, !- Space Name
-=======
-  {f9add987-1aed-44a4-b110-fc36d6944fa1}, !- Handle
-  Surface 20,                             !- Name
-  Wall,                                   !- Surface Type
-  ,                                       !- Construction Name
-  {638e2d3c-4780-452c-bfad-40c999f2022a}, !- Space Name
->>>>>>> fcfe5a62
+  {30fe7e99-84af-4a09-8c6c-d8ef48e0c171}, !- Space Name
   Foundation,                             !- Outside Boundary Condition
   ,                                       !- Outside Boundary Condition Object
   NoSun,                                  !- Sun Exposure
@@ -1402,19 +934,11 @@
   0, 5.56486118425249, 2.4384;            !- X,Y,Z Vertex 4 {m}
 
 OS:Surface,
-<<<<<<< HEAD
-  {0ef7170b-85e0-4bb3-9496-e31a7e5f81f0}, !- Handle
+  {be8d9c7f-af65-43dd-818f-40ee20956129}, !- Handle
   Surface 21,                             !- Name
   Wall,                                   !- Surface Type
   ,                                       !- Construction Name
-  {503e3c41-c4d4-4ddd-bce1-ba1ae2d04fdd}, !- Space Name
-=======
-  {1f304842-4f92-4560-be33-90426c3b152d}, !- Handle
-  Surface 21,                             !- Name
-  Wall,                                   !- Surface Type
-  ,                                       !- Construction Name
-  {638e2d3c-4780-452c-bfad-40c999f2022a}, !- Space Name
->>>>>>> fcfe5a62
+  {30fe7e99-84af-4a09-8c6c-d8ef48e0c171}, !- Space Name
   Foundation,                             !- Outside Boundary Condition
   ,                                       !- Outside Boundary Condition Object
   NoSun,                                  !- Sun Exposure
@@ -1427,19 +951,11 @@
   11.129722368505, 5.56486118425249, 2.4384; !- X,Y,Z Vertex 4 {m}
 
 OS:Surface,
-<<<<<<< HEAD
-  {c818c639-7a72-4c5f-9221-80f3b7f7c858}, !- Handle
+  {1caeabe7-5614-4491-852c-8b02c2820cf6}, !- Handle
   Surface 22,                             !- Name
   Wall,                                   !- Surface Type
   ,                                       !- Construction Name
-  {503e3c41-c4d4-4ddd-bce1-ba1ae2d04fdd}, !- Space Name
-=======
-  {25c630a6-941a-4e3b-a995-9e06563db212}, !- Handle
-  Surface 22,                             !- Name
-  Wall,                                   !- Surface Type
-  ,                                       !- Construction Name
-  {638e2d3c-4780-452c-bfad-40c999f2022a}, !- Space Name
->>>>>>> fcfe5a62
+  {30fe7e99-84af-4a09-8c6c-d8ef48e0c171}, !- Space Name
   Foundation,                             !- Outside Boundary Condition
   ,                                       !- Outside Boundary Condition Object
   NoSun,                                  !- Sun Exposure
@@ -1452,23 +968,13 @@
   11.129722368505, 0, 2.4384;             !- X,Y,Z Vertex 4 {m}
 
 OS:Surface,
-<<<<<<< HEAD
-  {d06fdd33-3d35-41df-b7d8-0836c5061add}, !- Handle
+  {a32539e9-fbfb-4829-9665-cb7f93f62e3a}, !- Handle
   Surface 23,                             !- Name
   RoofCeiling,                            !- Surface Type
   ,                                       !- Construction Name
-  {503e3c41-c4d4-4ddd-bce1-ba1ae2d04fdd}, !- Space Name
+  {30fe7e99-84af-4a09-8c6c-d8ef48e0c171}, !- Space Name
   Surface,                                !- Outside Boundary Condition
-  {8fe99567-63b7-41fe-be68-48e8f35c3565}, !- Outside Boundary Condition Object
-=======
-  {471cff2f-d0d9-460d-a9a3-fd2e60a61f96}, !- Handle
-  Surface 23,                             !- Name
-  RoofCeiling,                            !- Surface Type
-  ,                                       !- Construction Name
-  {638e2d3c-4780-452c-bfad-40c999f2022a}, !- Space Name
-  Surface,                                !- Outside Boundary Condition
-  {c9021563-fb11-4f27-a838-61f2d0fcc420}, !- Outside Boundary Condition Object
->>>>>>> fcfe5a62
+  {e7d420e9-c366-4291-b982-43721f4af38e}, !- Outside Boundary Condition Object
   NoSun,                                  !- Sun Exposure
   NoWind,                                 !- Wind Exposure
   ,                                       !- View Factor to Ground
@@ -1479,11 +985,7 @@
   0, 0, 2.4384;                           !- X,Y,Z Vertex 4 {m}
 
 OS:SpaceType,
-<<<<<<< HEAD
-  {02273653-44f8-47a5-90ca-230f1dc193f3}, !- Handle
-=======
-  {b0ad74db-08c8-4d72-9364-cfd0f94effb4}, !- Handle
->>>>>>> fcfe5a62
+  {1ec149e2-2be5-4426-8e0b-af6ae5c30d43}, !- Handle
   Space Type 3,                           !- Name
   ,                                       !- Default Construction Set Name
   ,                                       !- Default Schedule Set Name
@@ -1494,23 +996,14 @@
   finished basement;                      !- Standards Space Type
 
 OS:BuildingUnit,
-<<<<<<< HEAD
-  {6223c3ca-85de-4645-a70e-28e93ccb4674}, !- Handle
-=======
-  {6069a53e-61b1-4826-9e6e-2dec12e8fed4}, !- Handle
->>>>>>> fcfe5a62
+  {7dd076ee-5c04-4162-a41b-5dd796eba80d}, !- Handle
   unit 1,                                 !- Name
   ,                                       !- Rendering Color
   Residential;                            !- Building Unit Type
 
 OS:AdditionalProperties,
-<<<<<<< HEAD
-  {0b642272-c5b2-4632-9289-5adec0283e2b}, !- Handle
-  {6223c3ca-85de-4645-a70e-28e93ccb4674}, !- Object Name
-=======
-  {0eff5c46-fb60-4ce1-b950-8ea043109ed8}, !- Handle
-  {6069a53e-61b1-4826-9e6e-2dec12e8fed4}, !- Object Name
->>>>>>> fcfe5a62
+  {a67f07b1-e333-4b7c-bc57-1a981f6e526b}, !- Handle
+  {7dd076ee-5c04-4162-a41b-5dd796eba80d}, !- Object Name
   NumberOfBedrooms,                       !- Feature Name 1
   Integer,                                !- Feature Data Type 1
   3,                                      !- Feature Value 1
@@ -1521,4083 +1014,20 @@
   Double,                                 !- Feature Data Type 3
   2.6400000000000001;                     !- Feature Value 3
 
-<<<<<<< HEAD
-OS:External:File,
-  {a2f71f11-52a7-4cc8-86b3-4482bd7c8901}, !- Handle
-  8760.csv,                               !- Name
-  8760.csv;                               !- File Name
-
-OS:Schedule:File,
-  {1ac51779-9cff-4b6b-8b27-6d270cea5a7d}, !- Handle
-  occupants,                              !- Name
-  {d28ea760-7268-4226-9833-dc3bd80889c8}, !- Schedule Type Limits Name
-  {a2f71f11-52a7-4cc8-86b3-4482bd7c8901}, !- External File Name
-  1,                                      !- Column Number
-  1,                                      !- Rows to Skip at Top
-  8760,                                   !- Number of Hours of Data
-  ,                                       !- Column Separator
-  ,                                       !- Interpolate to Timestep
-  60;                                     !- Minutes per Item
-
-OS:Schedule:Ruleset,
-  {3a3577f4-1ed9-4f88-af05-42a2c1d962b1}, !- Handle
-  Schedule Ruleset 1,                     !- Name
-  {f1eae3b9-5a29-4dbe-9dbb-0513d89a965e}, !- Schedule Type Limits Name
-  {15ca6bcc-90bd-4d7e-b39f-6f177ad85276}; !- Default Day Schedule Name
-
 OS:Schedule:Day,
-  {15ca6bcc-90bd-4d7e-b39f-6f177ad85276}, !- Handle
-  Schedule Day 3,                         !- Name
-  {f1eae3b9-5a29-4dbe-9dbb-0513d89a965e}, !- Schedule Type Limits Name
-  ,                                       !- Interpolate to Timestep
-  24,                                     !- Hour 1
-  0,                                      !- Minute 1
-  112.539290946133;                       !- Value Until Time 1
-
-OS:People:Definition,
-  {88435331-e026-44b1-b7c2-e0c0b371bbd1}, !- Handle
-  res occupants|living space,             !- Name
-  People,                                 !- Number of People Calculation Method
-  0.88,                                   !- Number of People {people}
-  ,                                       !- People per Space Floor Area {person/m2}
-  ,                                       !- Space Floor Area per Person {m2/person}
-  0.319734,                               !- Fraction Radiant
-  0.573,                                  !- Sensible Heat Fraction
-  0,                                      !- Carbon Dioxide Generation Rate {m3/s-W}
-  No,                                     !- Enable ASHRAE 55 Comfort Warnings
-  ZoneAveraged;                           !- Mean Radiant Temperature Calculation Type
-
-OS:People,
-  {09acb766-5c3f-4b8c-8410-f9744b2ee298}, !- Handle
-  res occupants|living space,             !- Name
-  {88435331-e026-44b1-b7c2-e0c0b371bbd1}, !- People Definition Name
-  {59ef70a6-ad11-42ea-8395-a8386a4df82e}, !- Space or SpaceType Name
-  {1ac51779-9cff-4b6b-8b27-6d270cea5a7d}, !- Number of People Schedule Name
-  {3a3577f4-1ed9-4f88-af05-42a2c1d962b1}, !- Activity Level Schedule Name
-  ,                                       !- Surface Name/Angle Factor List Name
-  ,                                       !- Work Efficiency Schedule Name
-  ,                                       !- Clothing Insulation Schedule Name
-  ,                                       !- Air Velocity Schedule Name
-  1;                                      !- Multiplier
-
-OS:ScheduleTypeLimits,
-  {f1eae3b9-5a29-4dbe-9dbb-0513d89a965e}, !- Handle
-  ActivityLevel,                          !- Name
-  0,                                      !- Lower Limit Value
-  ,                                       !- Upper Limit Value
-  Continuous,                             !- Numeric Type
-  ActivityLevel;                          !- Unit Type
-
-OS:ScheduleTypeLimits,
-  {d28ea760-7268-4226-9833-dc3bd80889c8}, !- Handle
-  Fractional,                             !- Name
-  0,                                      !- Lower Limit Value
-  1,                                      !- Upper Limit Value
-  Continuous;                             !- Numeric Type
-
-OS:People:Definition,
-  {b04750c7-c1d0-4779-b214-69030357c568}, !- Handle
-  res occupants|living space|story 2,     !- Name
-  People,                                 !- Number of People Calculation Method
-  0.88,                                   !- Number of People {people}
-  ,                                       !- People per Space Floor Area {person/m2}
-  ,                                       !- Space Floor Area per Person {m2/person}
-  0.319734,                               !- Fraction Radiant
-  0.573,                                  !- Sensible Heat Fraction
-  0,                                      !- Carbon Dioxide Generation Rate {m3/s-W}
-  No,                                     !- Enable ASHRAE 55 Comfort Warnings
-  ZoneAveraged;                           !- Mean Radiant Temperature Calculation Type
-
-OS:People,
-  {9324f718-650f-454f-82f4-43abadbc984c}, !- Handle
-  res occupants|living space|story 2,     !- Name
-  {b04750c7-c1d0-4779-b214-69030357c568}, !- People Definition Name
-  {1a7b34e2-1087-4d4f-8eaa-0834ef19456f}, !- Space or SpaceType Name
-  {1ac51779-9cff-4b6b-8b27-6d270cea5a7d}, !- Number of People Schedule Name
-  {3a3577f4-1ed9-4f88-af05-42a2c1d962b1}, !- Activity Level Schedule Name
-  ,                                       !- Surface Name/Angle Factor List Name
-  ,                                       !- Work Efficiency Schedule Name
-  ,                                       !- Clothing Insulation Schedule Name
-  ,                                       !- Air Velocity Schedule Name
-  1;                                      !- Multiplier
-
-OS:People:Definition,
-  {6a45c0b8-138b-4702-a98f-25d3290e0b00}, !- Handle
-  res occupants|finished basement space,  !- Name
-  People,                                 !- Number of People Calculation Method
-  0.88,                                   !- Number of People {people}
-  ,                                       !- People per Space Floor Area {person/m2}
-  ,                                       !- Space Floor Area per Person {m2/person}
-  0.319734,                               !- Fraction Radiant
-  0.573,                                  !- Sensible Heat Fraction
-  0,                                      !- Carbon Dioxide Generation Rate {m3/s-W}
-  No,                                     !- Enable ASHRAE 55 Comfort Warnings
-  ZoneAveraged;                           !- Mean Radiant Temperature Calculation Type
-
-OS:People,
-  {4194da48-ce5f-48db-9791-12f74fda2c0e}, !- Handle
-  res occupants|finished basement space,  !- Name
-  {6a45c0b8-138b-4702-a98f-25d3290e0b00}, !- People Definition Name
-  {503e3c41-c4d4-4ddd-bce1-ba1ae2d04fdd}, !- Space or SpaceType Name
-  {1ac51779-9cff-4b6b-8b27-6d270cea5a7d}, !- Number of People Schedule Name
-  {3a3577f4-1ed9-4f88-af05-42a2c1d962b1}, !- Activity Level Schedule Name
-  ,                                       !- Surface Name/Angle Factor List Name
-  ,                                       !- Work Efficiency Schedule Name
-  ,                                       !- Clothing Insulation Schedule Name
-  ,                                       !- Air Velocity Schedule Name
-  1;                                      !- Multiplier
-
-OS:Coil:Heating:Gas,
-  {6bad832b-f9f3-4650-b494-2fbea915580c}, !- Handle
-  res fur gas heating coil,               !- Name
-  {8fcd1aa0-f41e-4c34-8145-fe7ab740ede2}, !- Availability Schedule Name
-  0.78,                                   !- Gas Burner Efficiency
-  AutoSize,                               !- Nominal Capacity {W}
-  ,                                       !- Air Inlet Node Name
-  ,                                       !- Air Outlet Node Name
-  ,                                       !- Temperature Setpoint Node Name
-  76,                                     !- Parasitic Electric Load {W}
-  ,                                       !- Part Load Fraction Correlation Curve Name
-  0,                                      !- Parasitic Gas Load {W}
-  NaturalGas;                             !- Fuel Type
-
-OS:Schedule:Constant,
-  {8fcd1aa0-f41e-4c34-8145-fe7ab740ede2}, !- Handle
-  Always On Discrete,                     !- Name
-  {6680a894-b164-486f-82e8-b7db0e76fc69}, !- Schedule Type Limits Name
-  1;                                      !- Value
-
-OS:ScheduleTypeLimits,
-  {6680a894-b164-486f-82e8-b7db0e76fc69}, !- Handle
-  OnOff,                                  !- Name
-  0,                                      !- Lower Limit Value
-  1,                                      !- Upper Limit Value
-  Discrete,                               !- Numeric Type
-  Availability;                           !- Unit Type
-
-OS:Fan:OnOff,
-  {857ffb91-df1f-4a57-83ef-ff3ab08602d9}, !- Handle
-  res fur gas htg supply fan,             !- Name
-  {8fcd1aa0-f41e-4c34-8145-fe7ab740ede2}, !- Availability Schedule Name
-  0.75,                                   !- Fan Total Efficiency
-  794.580001233493,                       !- Pressure Rise {Pa}
-  autosize,                               !- Maximum Flow Rate {m3/s}
-  1,                                      !- Motor Efficiency
-  1,                                      !- Motor In Airstream Fraction
-  ,                                       !- Air Inlet Node Name
-  ,                                       !- Air Outlet Node Name
-  {43ace409-f7d8-4eb4-9930-8655370c0814}, !- Fan Power Ratio Function of Speed Ratio Curve Name
-  {0419fa9a-d628-4faa-bea9-3571253d6dac}, !- Fan Efficiency Ratio Function of Speed Ratio Curve Name
-  res fur gas htg supply fan;             !- End-Use Subcategory
-
-OS:Curve:Exponent,
-  {43ace409-f7d8-4eb4-9930-8655370c0814}, !- Handle
-  Fan On Off Power Curve,                 !- Name
-  1,                                      !- Coefficient1 Constant
-  0,                                      !- Coefficient2 Constant
-  0,                                      !- Coefficient3 Constant
-  0,                                      !- Minimum Value of x
-  1,                                      !- Maximum Value of x
-  ,                                       !- Minimum Curve Output
-  ,                                       !- Maximum Curve Output
-  ,                                       !- Input Unit Type for X
-  ;                                       !- Output Unit Type
-
-OS:Curve:Cubic,
-  {0419fa9a-d628-4faa-bea9-3571253d6dac}, !- Handle
-  Fan On Off Efficiency Curve,            !- Name
-  1,                                      !- Coefficient1 Constant
-  0,                                      !- Coefficient2 x
-  0,                                      !- Coefficient3 x**2
-  0,                                      !- Coefficient4 x**3
-  0,                                      !- Minimum Value of x
-  1;                                      !- Maximum Value of x
-
-OS:AirLoopHVAC:UnitarySystem,
-  {11a6e559-6c65-4358-ae80-b392d8a3e75f}, !- Handle
-  res fur gas unitary system,             !- Name
-  Load,                                   !- Control Type
-  {4ee52d44-2024-4f0e-9f31-31d35291bf75}, !- Controlling Zone or Thermostat Location
-  None,                                   !- Dehumidification Control Type
-  {8fcd1aa0-f41e-4c34-8145-fe7ab740ede2}, !- Availability Schedule Name
-  {c02e5e8f-e0f7-40a0-8ed3-675d94c95454}, !- Air Inlet Node Name
-  {1aa18543-97c7-4fe3-832e-51b73b6f45cd}, !- Air Outlet Node Name
-  {857ffb91-df1f-4a57-83ef-ff3ab08602d9}, !- Supply Fan Name
-  BlowThrough,                            !- Fan Placement
-  {baa78cb2-d641-4210-a900-d56759dabf6f}, !- Supply Air Fan Operating Mode Schedule Name
-  {6bad832b-f9f3-4650-b494-2fbea915580c}, !- Heating Coil Name
-  1,                                      !- DX Heating Coil Sizing Ratio
-  ,                                       !- Cooling Coil Name
-  No,                                     !- Use DOAS DX Cooling Coil
-  2,                                      !- DOAS DX Cooling Coil Leaving Minimum Air Temperature {C}
-  SensibleOnlyLoadControl,                !- Latent Load Control
-  ,                                       !- Supplemental Heating Coil Name
-  ,                                       !- Supply Air Flow Rate Method During Cooling Operation
-  0,                                      !- Supply Air Flow Rate During Cooling Operation {m3/s}
-  ,                                       !- Supply Air Flow Rate Per Floor Area During Cooling Operation {m3/s-m2}
-  ,                                       !- Fraction of Autosized Design Cooling Supply Air Flow Rate
-  ,                                       !- Design Supply Air Flow Rate Per Unit of Capacity During Cooling Operation {m3/s-W}
-  ,                                       !- Supply Air Flow Rate Method During Heating Operation
-  Autosize,                               !- Supply Air Flow Rate During Heating Operation {m3/s}
-  ,                                       !- Supply Air Flow Rate Per Floor Area during Heating Operation {m3/s-m2}
-  ,                                       !- Fraction of Autosized Design Heating Supply Air Flow Rate
-  ,                                       !- Design Supply Air Flow Rate Per Unit of Capacity During Heating Operation {m3/s-W}
-  ,                                       !- Supply Air Flow Rate Method When No Cooling or Heating is Required
-  0,                                      !- Supply Air Flow Rate When No Cooling or Heating is Required {m3/s}
-  ,                                       !- Supply Air Flow Rate Per Floor Area When No Cooling or Heating is Required {m3/s-m2}
-  ,                                       !- Fraction of Autosized Design Cooling Supply Air Flow Rate When No Cooling or Heating is Required
-  ,                                       !- Fraction of Autosized Design Heating Supply Air Flow Rate When No Cooling or Heating is Required
-  ,                                       !- Design Supply Air Flow Rate Per Unit of Capacity During Cooling Operation When No Cooling or Heating is Required {m3/s-W}
-  ,                                       !- Design Supply Air Flow Rate Per Unit of Capacity During Heating Operation When No Cooling or Heating is Required {m3/s-W}
-  48.8888888888889,                       !- Maximum Supply Air Temperature {C}
-  21,                                     !- Maximum Outdoor Dry-Bulb Temperature for Supplemental Heater Operation {C}
-  ,                                       !- Outdoor Dry-Bulb Temperature Sensor Node Name
-  2.5,                                    !- Maximum Cycling Rate {cycles/hr}
-  60,                                     !- Heat Pump Time Constant {s}
-  0.01,                                   !- Fraction of On-Cycle Power Use
-  60,                                     !- Heat Pump Fan Delay Time {s}
-  0,                                      !- Ancilliary On-Cycle Electric Power {W}
-  0;                                      !- Ancilliary Off-Cycle Electric Power {W}
-
-OS:Schedule:Constant,
-  {baa78cb2-d641-4210-a900-d56759dabf6f}, !- Handle
-  Always Off Discrete,                    !- Name
-  {1e09a385-cd2d-49a7-9e13-e7ccdb4ee1d9}, !- Schedule Type Limits Name
-  0;                                      !- Value
-
-OS:ScheduleTypeLimits,
-  {1e09a385-cd2d-49a7-9e13-e7ccdb4ee1d9}, !- Handle
-  OnOff 1,                                !- Name
-  0,                                      !- Lower Limit Value
-  1,                                      !- Upper Limit Value
-  Discrete,                               !- Numeric Type
-  Availability;                           !- Unit Type
-
-OS:AirLoopHVAC,
-  {c0c17104-aed7-4c23-991e-4d9825cb4967}, !- Handle
-  res fur gas asys,                       !- Name
-  ,                                       !- Controller List Name
-  {8fcd1aa0-f41e-4c34-8145-fe7ab740ede2}, !- Availability Schedule
-  {e3685ddd-af88-4858-b5fe-da6e5065c530}, !- Availability Manager List Name
-  AutoSize,                               !- Design Supply Air Flow Rate {m3/s}
-  ,                                       !- Branch List Name
-  ,                                       !- Connector List Name
-  {76e9f5b3-09b2-4307-8f8e-9733ce35b017}, !- Supply Side Inlet Node Name
-  {3c0e56b5-5d9b-490e-a182-0ec0903c528a}, !- Demand Side Outlet Node Name
-  {a0eceff5-a3d0-407c-801d-0d89aecc4d76}, !- Demand Side Inlet Node A
-  {6b53b0dc-a68f-4272-806e-13bb3962d3be}, !- Supply Side Outlet Node A
-  ,                                       !- Demand Side Inlet Node B
-  ,                                       !- Supply Side Outlet Node B
-  ,                                       !- Return Air Bypass Flow Temperature Setpoint Schedule Name
-  {2d2de148-6f97-4ec5-977c-cd04d04013a4}, !- Demand Mixer Name
-  {949932d6-5027-4f65-87f1-9613db417877}, !- Demand Splitter A Name
-  ,                                       !- Demand Splitter B Name
-  ;                                       !- Supply Splitter Name
-
-OS:Node,
-  {728a2216-f129-43f4-ba8b-24ffdd1d723a}, !- Handle
-  Node 4,                                 !- Name
-  {76e9f5b3-09b2-4307-8f8e-9733ce35b017}, !- Inlet Port
-  {c02e5e8f-e0f7-40a0-8ed3-675d94c95454}; !- Outlet Port
-
-OS:Node,
-  {d2163581-0d49-40f1-97ef-336083d72e01}, !- Handle
-  Node 5,                                 !- Name
-  {1aa18543-97c7-4fe3-832e-51b73b6f45cd}, !- Inlet Port
-  {6b53b0dc-a68f-4272-806e-13bb3962d3be}; !- Outlet Port
-
-OS:Connection,
-  {76e9f5b3-09b2-4307-8f8e-9733ce35b017}, !- Handle
-  {e4132d64-63db-4a4e-b5be-db00d98ff1a4}, !- Name
-  {c0c17104-aed7-4c23-991e-4d9825cb4967}, !- Source Object
-  8,                                      !- Outlet Port
-  {728a2216-f129-43f4-ba8b-24ffdd1d723a}, !- Target Object
-  2;                                      !- Inlet Port
-
-OS:Connection,
-  {6b53b0dc-a68f-4272-806e-13bb3962d3be}, !- Handle
-  {e01f87b4-0270-431a-b7e1-3b92fb9feb0f}, !- Name
-  {d2163581-0d49-40f1-97ef-336083d72e01}, !- Source Object
-  3,                                      !- Outlet Port
-  {c0c17104-aed7-4c23-991e-4d9825cb4967}, !- Target Object
-  11;                                     !- Inlet Port
-
-OS:Node,
-  {f280bb3e-0fee-4a70-b2d6-d883402ed826}, !- Handle
-  Node 6,                                 !- Name
-  {a0eceff5-a3d0-407c-801d-0d89aecc4d76}, !- Inlet Port
-  {5067cfe6-f6d6-43da-a305-36b3f1b70e4f}; !- Outlet Port
-
-OS:Node,
-  {648c3d54-d9bf-4bc8-8f68-c136fadc1f05}, !- Handle
-  Node 7,                                 !- Name
-  {3b96dc11-308c-4a45-9842-4ed05147f091}, !- Inlet Port
-  {3c0e56b5-5d9b-490e-a182-0ec0903c528a}; !- Outlet Port
-
-OS:Node,
-  {2ceacde6-43d8-4e8b-976b-9cdfe0887c96}, !- Handle
-  Node 8,                                 !- Name
-  {08b549c5-a6f2-4c61-951c-e6cd3959be42}, !- Inlet Port
-  {a2f0d012-a2d9-4d8c-94f0-a3da09e26ca1}; !- Outlet Port
-
-OS:Connection,
-  {a0eceff5-a3d0-407c-801d-0d89aecc4d76}, !- Handle
-  {bf5925bf-8601-465b-bf58-dcd4f5435482}, !- Name
-  {c0c17104-aed7-4c23-991e-4d9825cb4967}, !- Source Object
-  10,                                     !- Outlet Port
-  {f280bb3e-0fee-4a70-b2d6-d883402ed826}, !- Target Object
-  2;                                      !- Inlet Port
-
-OS:Connection,
-  {3c0e56b5-5d9b-490e-a182-0ec0903c528a}, !- Handle
-  {a79214fd-f248-4a25-97fd-848d3f926b49}, !- Name
-  {648c3d54-d9bf-4bc8-8f68-c136fadc1f05}, !- Source Object
-  3,                                      !- Outlet Port
-  {c0c17104-aed7-4c23-991e-4d9825cb4967}, !- Target Object
-  9;                                      !- Inlet Port
-
-OS:AirLoopHVAC:ZoneSplitter,
-  {949932d6-5027-4f65-87f1-9613db417877}, !- Handle
-  res fur gas zone splitter,              !- Name
-  {5067cfe6-f6d6-43da-a305-36b3f1b70e4f}, !- Inlet Node Name
-  {ebcda115-3f3b-4d23-b3e7-94cffd554812}, !- Outlet Node Name 1
-  {d3944014-1e5e-449e-b247-710e0723871a}; !- Outlet Node Name 2
-
-OS:AirLoopHVAC:ZoneMixer,
-  {2d2de148-6f97-4ec5-977c-cd04d04013a4}, !- Handle
-  res fur gas zone mixer,                 !- Name
-  {3b96dc11-308c-4a45-9842-4ed05147f091}, !- Outlet Node Name
-  {a9d98cbf-871e-40f7-ab8e-9388fb88727d}, !- Inlet Node Name 1
-  {7266995e-2fdb-40e3-9a2a-950b92f26225}; !- Inlet Node Name 2
-
-OS:Connection,
-  {5067cfe6-f6d6-43da-a305-36b3f1b70e4f}, !- Handle
-  {91d22042-60f2-4188-88ec-6f5ff73f054f}, !- Name
-  {f280bb3e-0fee-4a70-b2d6-d883402ed826}, !- Source Object
-  3,                                      !- Outlet Port
-  {949932d6-5027-4f65-87f1-9613db417877}, !- Target Object
-  2;                                      !- Inlet Port
-
-OS:Connection,
-  {3b96dc11-308c-4a45-9842-4ed05147f091}, !- Handle
-  {ea126b2f-894b-43ae-8fc2-1bac440befb4}, !- Name
-  {2d2de148-6f97-4ec5-977c-cd04d04013a4}, !- Source Object
-  2,                                      !- Outlet Port
-  {648c3d54-d9bf-4bc8-8f68-c136fadc1f05}, !- Target Object
-  2;                                      !- Inlet Port
-
-OS:Sizing:System,
-  {b2678f13-5bd9-4bd4-adb1-7b6d726ff30d}, !- Handle
-  {c0c17104-aed7-4c23-991e-4d9825cb4967}, !- AirLoop Name
-  Sensible,                               !- Type of Load to Size On
-  Autosize,                               !- Design Outdoor Air Flow Rate {m3/s}
-  0.3,                                    !- Central Heating Maximum System Air Flow Ratio
-  7,                                      !- Preheat Design Temperature {C}
-  0.008,                                  !- Preheat Design Humidity Ratio {kg-H2O/kg-Air}
-  12.8,                                   !- Precool Design Temperature {C}
-  0.008,                                  !- Precool Design Humidity Ratio {kg-H2O/kg-Air}
-  12.8,                                   !- Central Cooling Design Supply Air Temperature {C}
-  16.7,                                   !- Central Heating Design Supply Air Temperature {C}
-  NonCoincident,                          !- Sizing Option
-  Yes,                                    !- 100% Outdoor Air in Cooling
-  Yes,                                    !- 100% Outdoor Air in Heating
-  0.0085,                                 !- Central Cooling Design Supply Air Humidity Ratio {kg-H2O/kg-Air}
-  0.008,                                  !- Central Heating Design Supply Air Humidity Ratio {kg-H2O/kg-Air}
-  DesignDay,                              !- Cooling Design Air Flow Method
-  0,                                      !- Cooling Design Air Flow Rate {m3/s}
-  DesignDay,                              !- Heating Design Air Flow Method
-  0,                                      !- Heating Design Air Flow Rate {m3/s}
-  ZoneSum,                                !- System Outdoor Air Method
-  1,                                      !- Zone Maximum Outdoor Air Fraction {dimensionless}
-  0.0099676501,                           !- Cooling Supply Air Flow Rate Per Floor Area {m3/s-m2}
-  1,                                      !- Cooling Fraction of Autosized Cooling Supply Air Flow Rate
-  3.9475456e-05,                          !- Cooling Supply Air Flow Rate Per Unit Cooling Capacity {m3/s-W}
-  0.0099676501,                           !- Heating Supply Air Flow Rate Per Floor Area {m3/s-m2}
-  1,                                      !- Heating Fraction of Autosized Heating Supply Air Flow Rate
-  1,                                      !- Heating Fraction of Autosized Cooling Supply Air Flow Rate
-  3.1588213e-05,                          !- Heating Supply Air Flow Rate Per Unit Heating Capacity {m3/s-W}
-  CoolingDesignCapacity,                  !- Cooling Design Capacity Method
-  autosize,                               !- Cooling Design Capacity {W}
-  234.7,                                  !- Cooling Design Capacity Per Floor Area {W/m2}
-  1,                                      !- Fraction of Autosized Cooling Design Capacity
-  HeatingDesignCapacity,                  !- Heating Design Capacity Method
-  autosize,                               !- Heating Design Capacity {W}
-  157,                                    !- Heating Design Capacity Per Floor Area {W/m2}
-  1,                                      !- Fraction of Autosized Heating Design Capacity
-  OnOff;                                  !- Central Cooling Capacity Control Method
-
-OS:AvailabilityManagerAssignmentList,
-  {e3685ddd-af88-4858-b5fe-da6e5065c530}, !- Handle
-  Air Loop HVAC 1 AvailabilityManagerAssignmentList; !- Name
-
-OS:Connection,
-  {c02e5e8f-e0f7-40a0-8ed3-675d94c95454}, !- Handle
-  {2baed3c8-8416-46e8-ae17-6b8cf44cc746}, !- Name
-  {728a2216-f129-43f4-ba8b-24ffdd1d723a}, !- Source Object
-  3,                                      !- Outlet Port
-  {11a6e559-6c65-4358-ae80-b392d8a3e75f}, !- Target Object
-  6;                                      !- Inlet Port
-
-OS:Connection,
-  {1aa18543-97c7-4fe3-832e-51b73b6f45cd}, !- Handle
-  {831d8cc3-933f-47fb-95f0-4257ecf3c995}, !- Name
-  {11a6e559-6c65-4358-ae80-b392d8a3e75f}, !- Source Object
-  7,                                      !- Outlet Port
-  {d2163581-0d49-40f1-97ef-336083d72e01}, !- Target Object
-  2;                                      !- Inlet Port
-
-OS:AirTerminal:SingleDuct:ConstantVolume:NoReheat,
-  {e8e63494-b5ff-4067-ab03-b2eebd252064}, !- Handle
-  res fur gas living zone direct air,     !- Name
-  {8fcd1aa0-f41e-4c34-8145-fe7ab740ede2}, !- Availability Schedule Name
-  {bf4b5853-f458-4b18-b3af-679c428667cf}, !- Air Inlet Node Name
-  {08b549c5-a6f2-4c61-951c-e6cd3959be42}, !- Air Outlet Node Name
-  AutoSize;                               !- Maximum Air Flow Rate {m3/s}
-
-OS:Node,
-  {32e4d601-0b27-4002-9119-97aebcb20307}, !- Handle
-  Node 9,                                 !- Name
-  {402001ca-e294-44e5-8c95-b6a8636c2017}, !- Inlet Port
-  {a9d98cbf-871e-40f7-ab8e-9388fb88727d}; !- Outlet Port
-
-OS:Connection,
-  {a2f0d012-a2d9-4d8c-94f0-a3da09e26ca1}, !- Handle
-  {bf28f839-f9fb-46d8-8c13-f259133fd3ad}, !- Name
-  {2ceacde6-43d8-4e8b-976b-9cdfe0887c96}, !- Source Object
-  3,                                      !- Outlet Port
-  {3b44aace-6b47-475a-a820-68a32a49abf0}, !- Target Object
-  3;                                      !- Inlet Port
-
-OS:Connection,
-  {402001ca-e294-44e5-8c95-b6a8636c2017}, !- Handle
-  {974706a9-fef6-4009-ac4f-24118735eab5}, !- Name
-  {2abf1f6b-be32-4527-a390-339c7ad6a023}, !- Source Object
-  3,                                      !- Outlet Port
-  {32e4d601-0b27-4002-9119-97aebcb20307}, !- Target Object
-  2;                                      !- Inlet Port
-
-OS:Connection,
-  {a9d98cbf-871e-40f7-ab8e-9388fb88727d}, !- Handle
-  {34598161-7763-4a77-b60a-a1abbbbc1999}, !- Name
-  {32e4d601-0b27-4002-9119-97aebcb20307}, !- Source Object
-  3,                                      !- Outlet Port
-  {2d2de148-6f97-4ec5-977c-cd04d04013a4}, !- Target Object
-  3;                                      !- Inlet Port
-
-OS:Node,
-  {805eeeb6-19fa-4fcb-a49c-d04aa5954a6d}, !- Handle
-  Node 10,                                !- Name
-  {ebcda115-3f3b-4d23-b3e7-94cffd554812}, !- Inlet Port
-  {bf4b5853-f458-4b18-b3af-679c428667cf}; !- Outlet Port
-
-OS:Connection,
-  {ebcda115-3f3b-4d23-b3e7-94cffd554812}, !- Handle
-  {b907fbc6-db40-44f4-b60f-993990efe7f8}, !- Name
-  {949932d6-5027-4f65-87f1-9613db417877}, !- Source Object
-  3,                                      !- Outlet Port
-  {805eeeb6-19fa-4fcb-a49c-d04aa5954a6d}, !- Target Object
-  2;                                      !- Inlet Port
-
-OS:Connection,
-  {bf4b5853-f458-4b18-b3af-679c428667cf}, !- Handle
-  {2efb36e6-c0f2-447e-8523-684d1560a47a}, !- Name
-  {805eeeb6-19fa-4fcb-a49c-d04aa5954a6d}, !- Source Object
-  3,                                      !- Outlet Port
-  {e8e63494-b5ff-4067-ab03-b2eebd252064}, !- Target Object
-  3;                                      !- Inlet Port
-
-OS:Connection,
-  {08b549c5-a6f2-4c61-951c-e6cd3959be42}, !- Handle
-  {2e74b9f5-7130-4dcb-b510-8ee3ab4e79d4}, !- Name
-  {e8e63494-b5ff-4067-ab03-b2eebd252064}, !- Source Object
-  4,                                      !- Outlet Port
-  {2ceacde6-43d8-4e8b-976b-9cdfe0887c96}, !- Target Object
-  2;                                      !- Inlet Port
-
-OS:AirTerminal:SingleDuct:ConstantVolume:NoReheat,
-  {c0908243-3ee5-4f77-9bda-f367c459eeb6}, !- Handle
-  res fur gas finished basement zone direct air, !- Name
-  {8fcd1aa0-f41e-4c34-8145-fe7ab740ede2}, !- Availability Schedule Name
-  {76e45b83-6cb3-44d0-a414-268fe480f4e1}, !- Air Inlet Node Name
-  {cb92876c-18da-4860-8f37-735b9936da5f}, !- Air Outlet Node Name
-  AutoSize;                               !- Maximum Air Flow Rate {m3/s}
-
-OS:Node,
-  {9e63a0cb-e2fe-43f9-9b0b-5e1afd7b6534}, !- Handle
-  Node 11,                                !- Name
-  {cb92876c-18da-4860-8f37-735b9936da5f}, !- Inlet Port
-  {d8571332-5959-48c4-8804-eefe8b6feeec}; !- Outlet Port
-
-OS:Node,
-  {b741f5df-0425-435b-a8e6-8e4b790fe463}, !- Handle
-  Node 12,                                !- Name
-  {94c011f7-184c-4292-b87a-0d352c48938f}, !- Inlet Port
-  {7266995e-2fdb-40e3-9a2a-950b92f26225}; !- Outlet Port
-
-OS:Connection,
-  {d8571332-5959-48c4-8804-eefe8b6feeec}, !- Handle
-  {5b6e27f9-82c2-423e-93b2-41dbde47c074}, !- Name
-  {9e63a0cb-e2fe-43f9-9b0b-5e1afd7b6534}, !- Source Object
-  3,                                      !- Outlet Port
-  {7edfe75b-7466-4180-97a8-5befd71d0876}, !- Target Object
-  3;                                      !- Inlet Port
-
-OS:Connection,
-  {94c011f7-184c-4292-b87a-0d352c48938f}, !- Handle
-  {721ec72b-2e9b-4002-9804-1904cf89d50a}, !- Name
-  {76ad714f-2f1e-4d04-98c7-c5aad604c32b}, !- Source Object
-  3,                                      !- Outlet Port
-  {b741f5df-0425-435b-a8e6-8e4b790fe463}, !- Target Object
-  2;                                      !- Inlet Port
-
-OS:Connection,
-  {7266995e-2fdb-40e3-9a2a-950b92f26225}, !- Handle
-  {58cf972c-e041-4364-a957-722cfab323b1}, !- Name
-  {b741f5df-0425-435b-a8e6-8e4b790fe463}, !- Source Object
-  3,                                      !- Outlet Port
-  {2d2de148-6f97-4ec5-977c-cd04d04013a4}, !- Target Object
-  4;                                      !- Inlet Port
-
-OS:Node,
-  {57908da6-6879-49b2-bc59-74b878776ee3}, !- Handle
-  Node 13,                                !- Name
-  {d3944014-1e5e-449e-b247-710e0723871a}, !- Inlet Port
-  {76e45b83-6cb3-44d0-a414-268fe480f4e1}; !- Outlet Port
-
-OS:Connection,
-  {d3944014-1e5e-449e-b247-710e0723871a}, !- Handle
-  {9314b312-1410-4571-8dff-637f27769d8f}, !- Name
-  {949932d6-5027-4f65-87f1-9613db417877}, !- Source Object
-  4,                                      !- Outlet Port
-  {57908da6-6879-49b2-bc59-74b878776ee3}, !- Target Object
-  2;                                      !- Inlet Port
-
-OS:Connection,
-  {76e45b83-6cb3-44d0-a414-268fe480f4e1}, !- Handle
-  {148a06ca-f5ba-45dd-80b5-415795cb3bf9}, !- Name
-  {57908da6-6879-49b2-bc59-74b878776ee3}, !- Source Object
-  3,                                      !- Outlet Port
-  {c0908243-3ee5-4f77-9bda-f367c459eeb6}, !- Target Object
-  3;                                      !- Inlet Port
-
-OS:Connection,
-  {cb92876c-18da-4860-8f37-735b9936da5f}, !- Handle
-  {19c197c4-045b-4ab5-8be2-5f9d3f123b8c}, !- Name
-  {c0908243-3ee5-4f77-9bda-f367c459eeb6}, !- Source Object
-  4,                                      !- Outlet Port
-  {9e63a0cb-e2fe-43f9-9b0b-5e1afd7b6534}, !- Target Object
-  2;                                      !- Inlet Port
-
-OS:AdditionalProperties,
-  {12dd5184-3d8d-4d1e-92cf-d03bb09ad41a}, !- Handle
-  {11a6e559-6c65-4358-ae80-b392d8a3e75f}, !- Object Name
-  SizingInfoHVACFracHeatLoadServed,       !- Feature Name 1
-  Double,                                 !- Feature Data Type 1
-  1;                                      !- Feature Value 1
-
-OS:Curve:Biquadratic,
-  {e40606f3-5824-4712-904d-d987f0fb034c}, !- Handle
-  Cool-Cap-fT1,                           !- Name
-  1.550902001,                            !- Coefficient1 Constant
-  -0.0750500892,                          !- Coefficient2 x
-  0.00309713544,                          !- Coefficient3 x**2
-  0.00240111,                             !- Coefficient4 y
-  -5.0544e-05,                            !- Coefficient5 y**2
-  -0.00042728148,                         !- Coefficient6 x*y
-  13.88,                                  !- Minimum Value of x
-  23.88,                                  !- Maximum Value of x
-  18.33,                                  !- Minimum Value of y
-  51.66;                                  !- Maximum Value of y
-
-OS:Curve:Biquadratic,
-  {2fbeee2d-f8f0-4347-bc9f-807d7d536ece}, !- Handle
-  Cool-EIR-fT1,                           !- Name
-  -0.304282997,                           !- Coefficient1 Constant
-  0.1180477062,                           !- Coefficient2 x
-  -0.00342466704,                         !- Coefficient3 x**2
-  -0.0062619138,                          !- Coefficient4 y
-  0.00069542712,                          !- Coefficient5 y**2
-  -0.00046997496,                         !- Coefficient6 x*y
-  13.88,                                  !- Minimum Value of x
-  23.88,                                  !- Maximum Value of x
-  18.33,                                  !- Minimum Value of y
-  51.66;                                  !- Maximum Value of y
-
-OS:Curve:Quadratic,
-  {a9e3fae6-f4f8-46eb-98be-5712d35cb707}, !- Handle
-  Cool-PLF-fPLR1,                         !- Name
-  0.93,                                   !- Coefficient1 Constant
-  0.07,                                   !- Coefficient2 x
-  0,                                      !- Coefficient3 x**2
-  0,                                      !- Minimum Value of x
-  1,                                      !- Maximum Value of x
-  0.7,                                    !- Minimum Curve Output
-  1;                                      !- Maximum Curve Output
-
-OS:Curve:Quadratic,
-  {deba0c0d-1cdb-44d1-84c2-174d5ffe167a}, !- Handle
-  Cool-Cap-fFF1,                          !- Name
-  0.718605468,                            !- Coefficient1 Constant
-  0.410099989,                            !- Coefficient2 x
-  -0.128705457,                           !- Coefficient3 x**2
-  0,                                      !- Minimum Value of x
-  2,                                      !- Maximum Value of x
-  0,                                      !- Minimum Curve Output
-  2;                                      !- Maximum Curve Output
-
-OS:Curve:Quadratic,
-  {c5ac4f2e-c643-4df7-a6b3-724f4e3b3cf7}, !- Handle
-  Cool-EIR-fFF1,                          !- Name
-  1.32299905,                             !- Coefficient1 Constant
-  -0.477711207,                           !- Coefficient2 x
-  0.154712157,                            !- Coefficient3 x**2
-  0,                                      !- Minimum Value of x
-  2,                                      !- Maximum Value of x
-  0,                                      !- Minimum Curve Output
-  2;                                      !- Maximum Curve Output
-
-OS:Coil:Cooling:DX:SingleSpeed,
-  {68366534-a1fd-41ad-8308-19c0c1215ec5}, !- Handle
-  res ac cooling coil,                    !- Name
-  {8fcd1aa0-f41e-4c34-8145-fe7ab740ede2}, !- Availability Schedule Name
-  autosize,                               !- Rated Total Cooling Capacity {W}
-  0.740402528813699,                      !- Rated Sensible Heat Ratio
-  3.9505446283126,                        !- Rated COP {W/W}
-  autosize,                               !- Rated Air Flow Rate {m3/s}
-  773.3912012006,                         !- Rated Evaporator Fan Power Per Volume Flow Rate {W/(m3/s)}
-  ,                                       !- Air Inlet Node Name
-  ,                                       !- Air Outlet Node Name
-  {e40606f3-5824-4712-904d-d987f0fb034c}, !- Total Cooling Capacity Function of Temperature Curve Name
-  {deba0c0d-1cdb-44d1-84c2-174d5ffe167a}, !- Total Cooling Capacity Function of Flow Fraction Curve Name
-  {2fbeee2d-f8f0-4347-bc9f-807d7d536ece}, !- Energy Input Ratio Function of Temperature Curve Name
-  {c5ac4f2e-c643-4df7-a6b3-724f4e3b3cf7}, !- Energy Input Ratio Function of Flow Fraction Curve Name
-  {a9e3fae6-f4f8-46eb-98be-5712d35cb707}, !- Part Load Fraction Correlation Curve Name
-  -25,                                    !- Minimum Outdoor Dry-Bulb Temperature for Compressor Operation {C}
-  1000,                                   !- Nominal Time for Condensate Removal to Begin {s}
-  1.5,                                    !- Ratio of Initial Moisture Evaporation Rate and Steady State Latent Capacity {dimensionless}
-  3,                                      !- Maximum Cycling Rate {cycles/hr}
-  45,                                     !- Latent Capacity Time Constant {s}
-  ,                                       !- Condenser Air Inlet Node Name
-  AirCooled,                              !- Condenser Type
-  0,                                      !- Evaporative Condenser Effectiveness {dimensionless}
-  Autosize,                               !- Evaporative Condenser Air Flow Rate {m3/s}
-  Autosize,                               !- Evaporative Condenser Pump Rated Power Consumption {W}
-  0,                                      !- Crankcase Heater Capacity {W}
-  12.7777777777778,                       !- Maximum Outdoor Dry-Bulb Temperature for Crankcase Heater Operation {C}
-  ,                                       !- Supply Water Storage Tank Name
-  ,                                       !- Condensate Collection Water Storage Tank Name
-  0,                                      !- Basin Heater Capacity {W/K}
-  10,                                     !- Basin Heater Setpoint Temperature {C}
-  ;                                       !- Basin Heater Operating Schedule Name
-
-OS:Fan:OnOff,
-  {7cb2b487-dcac-427a-8572-4d3a720b8069}, !- Handle
-  res ac clg supply fan,                  !- Name
-  {8fcd1aa0-f41e-4c34-8145-fe7ab740ede2}, !- Availability Schedule Name
-  0.75,                                   !- Fan Total Efficiency
-  794.580001233493,                       !- Pressure Rise {Pa}
-  autosize,                               !- Maximum Flow Rate {m3/s}
-  1,                                      !- Motor Efficiency
-  1,                                      !- Motor In Airstream Fraction
-  ,                                       !- Air Inlet Node Name
-  ,                                       !- Air Outlet Node Name
-  {5bb78390-6076-441d-ae57-30aa0fa4274a}, !- Fan Power Ratio Function of Speed Ratio Curve Name
-  {20dfe0a9-1e97-41a2-a5df-b41d3ee2e403}, !- Fan Efficiency Ratio Function of Speed Ratio Curve Name
-  res ac clg supply fan;                  !- End-Use Subcategory
-
-OS:Curve:Exponent,
-  {5bb78390-6076-441d-ae57-30aa0fa4274a}, !- Handle
-  Fan On Off Power Curve 1,               !- Name
-  1,                                      !- Coefficient1 Constant
-  0,                                      !- Coefficient2 Constant
-  0,                                      !- Coefficient3 Constant
-  0,                                      !- Minimum Value of x
-  1,                                      !- Maximum Value of x
-  ,                                       !- Minimum Curve Output
-  ,                                       !- Maximum Curve Output
-  ,                                       !- Input Unit Type for X
-  ;                                       !- Output Unit Type
-
-OS:Curve:Cubic,
-  {20dfe0a9-1e97-41a2-a5df-b41d3ee2e403}, !- Handle
-  Fan On Off Efficiency Curve 1,          !- Name
-  1,                                      !- Coefficient1 Constant
-  0,                                      !- Coefficient2 x
-  0,                                      !- Coefficient3 x**2
-  0,                                      !- Coefficient4 x**3
-  0,                                      !- Minimum Value of x
-  1;                                      !- Maximum Value of x
-
-OS:AirLoopHVAC:UnitarySystem,
-  {3c49b72b-dace-4511-a821-9f28b11ccdcf}, !- Handle
-  res ac unitary system,                  !- Name
-  Load,                                   !- Control Type
-  {4ee52d44-2024-4f0e-9f31-31d35291bf75}, !- Controlling Zone or Thermostat Location
-  None,                                   !- Dehumidification Control Type
-  {8fcd1aa0-f41e-4c34-8145-fe7ab740ede2}, !- Availability Schedule Name
-  {8dd6799f-8961-43fd-90b1-2041d01952a9}, !- Air Inlet Node Name
-  {e9eb9778-433a-4380-a807-1118c0e9868d}, !- Air Outlet Node Name
-  {7cb2b487-dcac-427a-8572-4d3a720b8069}, !- Supply Fan Name
-  BlowThrough,                            !- Fan Placement
-  {baa78cb2-d641-4210-a900-d56759dabf6f}, !- Supply Air Fan Operating Mode Schedule Name
-  ,                                       !- Heating Coil Name
-  1,                                      !- DX Heating Coil Sizing Ratio
-  {68366534-a1fd-41ad-8308-19c0c1215ec5}, !- Cooling Coil Name
-  No,                                     !- Use DOAS DX Cooling Coil
-  2,                                      !- DOAS DX Cooling Coil Leaving Minimum Air Temperature {C}
-  SensibleOnlyLoadControl,                !- Latent Load Control
-  ,                                       !- Supplemental Heating Coil Name
-  ,                                       !- Supply Air Flow Rate Method During Cooling Operation
-  Autosize,                               !- Supply Air Flow Rate During Cooling Operation {m3/s}
-  ,                                       !- Supply Air Flow Rate Per Floor Area During Cooling Operation {m3/s-m2}
-  ,                                       !- Fraction of Autosized Design Cooling Supply Air Flow Rate
-  ,                                       !- Design Supply Air Flow Rate Per Unit of Capacity During Cooling Operation {m3/s-W}
-  ,                                       !- Supply Air Flow Rate Method During Heating Operation
-  0,                                      !- Supply Air Flow Rate During Heating Operation {m3/s}
-  ,                                       !- Supply Air Flow Rate Per Floor Area during Heating Operation {m3/s-m2}
-  ,                                       !- Fraction of Autosized Design Heating Supply Air Flow Rate
-  ,                                       !- Design Supply Air Flow Rate Per Unit of Capacity During Heating Operation {m3/s-W}
-  ,                                       !- Supply Air Flow Rate Method When No Cooling or Heating is Required
-  0,                                      !- Supply Air Flow Rate When No Cooling or Heating is Required {m3/s}
-  ,                                       !- Supply Air Flow Rate Per Floor Area When No Cooling or Heating is Required {m3/s-m2}
-  ,                                       !- Fraction of Autosized Design Cooling Supply Air Flow Rate When No Cooling or Heating is Required
-  ,                                       !- Fraction of Autosized Design Heating Supply Air Flow Rate When No Cooling or Heating is Required
-  ,                                       !- Design Supply Air Flow Rate Per Unit of Capacity During Cooling Operation When No Cooling or Heating is Required {m3/s-W}
-  ,                                       !- Design Supply Air Flow Rate Per Unit of Capacity During Heating Operation When No Cooling or Heating is Required {m3/s-W}
-  48.8888888888889,                       !- Maximum Supply Air Temperature {C}
-  21,                                     !- Maximum Outdoor Dry-Bulb Temperature for Supplemental Heater Operation {C}
-  ,                                       !- Outdoor Dry-Bulb Temperature Sensor Node Name
-  2.5,                                    !- Maximum Cycling Rate {cycles/hr}
-  60,                                     !- Heat Pump Time Constant {s}
-  0.01,                                   !- Fraction of On-Cycle Power Use
-  60,                                     !- Heat Pump Fan Delay Time {s}
-  0,                                      !- Ancilliary On-Cycle Electric Power {W}
-  0;                                      !- Ancilliary Off-Cycle Electric Power {W}
-
-OS:AirLoopHVAC,
-  {9f63da21-e9f2-4063-8e1f-ed8b65dfa0bd}, !- Handle
-  res ac asys,                            !- Name
-  ,                                       !- Controller List Name
-  {8fcd1aa0-f41e-4c34-8145-fe7ab740ede2}, !- Availability Schedule
-  {72f1a1c6-ed37-4bc2-9a99-a4e574211e85}, !- Availability Manager List Name
-  AutoSize,                               !- Design Supply Air Flow Rate {m3/s}
-  ,                                       !- Branch List Name
-  ,                                       !- Connector List Name
-  {edc53908-b453-40dc-bac8-efd545cc5130}, !- Supply Side Inlet Node Name
-  {3e7bebb0-c416-4c77-b63c-913ec881de5f}, !- Demand Side Outlet Node Name
-  {a673c0af-5aaf-4aaa-b6b9-3c541dc2b8cd}, !- Demand Side Inlet Node A
-  {b9e7371d-d417-41bd-993a-fdbc437656d8}, !- Supply Side Outlet Node A
-  ,                                       !- Demand Side Inlet Node B
-  ,                                       !- Supply Side Outlet Node B
-  ,                                       !- Return Air Bypass Flow Temperature Setpoint Schedule Name
-  {d767cd20-bde6-4184-9627-700453fb381c}, !- Demand Mixer Name
-  {aa050bbb-b950-4369-b5e6-5fc5c8483654}, !- Demand Splitter A Name
-  ,                                       !- Demand Splitter B Name
-  ;                                       !- Supply Splitter Name
-
-OS:Node,
-  {8059f701-be06-4c24-9df4-7363652fc605}, !- Handle
-  Node 14,                                !- Name
-  {edc53908-b453-40dc-bac8-efd545cc5130}, !- Inlet Port
-  {8dd6799f-8961-43fd-90b1-2041d01952a9}; !- Outlet Port
-
-OS:Node,
-  {59063310-ce56-40f8-897c-89a189cfb443}, !- Handle
-  Node 15,                                !- Name
-  {e9eb9778-433a-4380-a807-1118c0e9868d}, !- Inlet Port
-  {b9e7371d-d417-41bd-993a-fdbc437656d8}; !- Outlet Port
-
-OS:Connection,
-  {edc53908-b453-40dc-bac8-efd545cc5130}, !- Handle
-  {5b2ddb0a-dc3c-4416-8c3b-4a8596b496a2}, !- Name
-  {9f63da21-e9f2-4063-8e1f-ed8b65dfa0bd}, !- Source Object
-  8,                                      !- Outlet Port
-  {8059f701-be06-4c24-9df4-7363652fc605}, !- Target Object
-  2;                                      !- Inlet Port
-
-OS:Connection,
-  {b9e7371d-d417-41bd-993a-fdbc437656d8}, !- Handle
-  {e201b9bc-8d91-420c-b9ee-f7d381a3a849}, !- Name
-  {59063310-ce56-40f8-897c-89a189cfb443}, !- Source Object
-  3,                                      !- Outlet Port
-  {9f63da21-e9f2-4063-8e1f-ed8b65dfa0bd}, !- Target Object
-  11;                                     !- Inlet Port
-
-OS:Node,
-  {2269ce83-7288-49d2-b66c-8cce2fac8e8a}, !- Handle
-  Node 16,                                !- Name
-  {a673c0af-5aaf-4aaa-b6b9-3c541dc2b8cd}, !- Inlet Port
-  {e0c0592f-80c5-4637-8324-653f284ae2f9}; !- Outlet Port
-
-OS:Node,
-  {8173ed87-6b38-4148-8013-b0b756669e5a}, !- Handle
-  Node 17,                                !- Name
-  {62e02c72-21cb-48e8-ad1f-c2f2d28a6abd}, !- Inlet Port
-  {3e7bebb0-c416-4c77-b63c-913ec881de5f}; !- Outlet Port
-
-OS:Node,
-  {f3ae95d6-ace8-4b0c-b6b0-7bfd9430b29a}, !- Handle
-  Node 18,                                !- Name
-  {c3d583d0-aa55-4402-9c54-d238f5ef41d6}, !- Inlet Port
-  {9b2bb987-966f-4210-b100-240abdc3f602}; !- Outlet Port
-
-OS:Connection,
-  {a673c0af-5aaf-4aaa-b6b9-3c541dc2b8cd}, !- Handle
-  {f87f787e-62aa-43af-a410-fa4ce5c4b9dc}, !- Name
-  {9f63da21-e9f2-4063-8e1f-ed8b65dfa0bd}, !- Source Object
-  10,                                     !- Outlet Port
-  {2269ce83-7288-49d2-b66c-8cce2fac8e8a}, !- Target Object
-  2;                                      !- Inlet Port
-
-OS:Connection,
-  {3e7bebb0-c416-4c77-b63c-913ec881de5f}, !- Handle
-  {75ba0099-a109-45db-88dd-a7755fe30130}, !- Name
-  {8173ed87-6b38-4148-8013-b0b756669e5a}, !- Source Object
-  3,                                      !- Outlet Port
-  {9f63da21-e9f2-4063-8e1f-ed8b65dfa0bd}, !- Target Object
-  9;                                      !- Inlet Port
-
-OS:AirLoopHVAC:ZoneSplitter,
-  {aa050bbb-b950-4369-b5e6-5fc5c8483654}, !- Handle
-  res ac zone splitter,                   !- Name
-  {e0c0592f-80c5-4637-8324-653f284ae2f9}, !- Inlet Node Name
-  {5f28111e-d7ce-4f72-b780-051e5d2e9538}, !- Outlet Node Name 1
-  {7fbf4afe-7f96-4075-a7c7-6c80c132fa1c}; !- Outlet Node Name 2
-
-OS:AirLoopHVAC:ZoneMixer,
-  {d767cd20-bde6-4184-9627-700453fb381c}, !- Handle
-  res ac zone mixer,                      !- Name
-  {62e02c72-21cb-48e8-ad1f-c2f2d28a6abd}, !- Outlet Node Name
-  {c56f4443-cb24-497d-bc6b-24cdaa088e43}, !- Inlet Node Name 1
-  {315db508-f1df-4800-a4db-176b64fbfe45}; !- Inlet Node Name 2
-
-OS:Connection,
-  {e0c0592f-80c5-4637-8324-653f284ae2f9}, !- Handle
-  {68f92a55-811b-4b03-b551-0504f0a8bab6}, !- Name
-  {2269ce83-7288-49d2-b66c-8cce2fac8e8a}, !- Source Object
-  3,                                      !- Outlet Port
-  {aa050bbb-b950-4369-b5e6-5fc5c8483654}, !- Target Object
-  2;                                      !- Inlet Port
-
-OS:Connection,
-  {62e02c72-21cb-48e8-ad1f-c2f2d28a6abd}, !- Handle
-  {a6c7067b-50b9-45b6-85d9-fffcd884399e}, !- Name
-  {d767cd20-bde6-4184-9627-700453fb381c}, !- Source Object
-  2,                                      !- Outlet Port
-  {8173ed87-6b38-4148-8013-b0b756669e5a}, !- Target Object
-  2;                                      !- Inlet Port
-
-OS:Sizing:System,
-  {78883348-02f5-4fc5-a83f-f1482109c030}, !- Handle
-  {9f63da21-e9f2-4063-8e1f-ed8b65dfa0bd}, !- AirLoop Name
-  Sensible,                               !- Type of Load to Size On
-  Autosize,                               !- Design Outdoor Air Flow Rate {m3/s}
-  0.3,                                    !- Central Heating Maximum System Air Flow Ratio
-  7,                                      !- Preheat Design Temperature {C}
-  0.008,                                  !- Preheat Design Humidity Ratio {kg-H2O/kg-Air}
-  12.8,                                   !- Precool Design Temperature {C}
-  0.008,                                  !- Precool Design Humidity Ratio {kg-H2O/kg-Air}
-  12.8,                                   !- Central Cooling Design Supply Air Temperature {C}
-  16.7,                                   !- Central Heating Design Supply Air Temperature {C}
-  NonCoincident,                          !- Sizing Option
-  Yes,                                    !- 100% Outdoor Air in Cooling
-  Yes,                                    !- 100% Outdoor Air in Heating
-  0.0085,                                 !- Central Cooling Design Supply Air Humidity Ratio {kg-H2O/kg-Air}
-  0.008,                                  !- Central Heating Design Supply Air Humidity Ratio {kg-H2O/kg-Air}
-  DesignDay,                              !- Cooling Design Air Flow Method
-  0,                                      !- Cooling Design Air Flow Rate {m3/s}
-  DesignDay,                              !- Heating Design Air Flow Method
-  0,                                      !- Heating Design Air Flow Rate {m3/s}
-  ZoneSum,                                !- System Outdoor Air Method
-  1,                                      !- Zone Maximum Outdoor Air Fraction {dimensionless}
-  0.0099676501,                           !- Cooling Supply Air Flow Rate Per Floor Area {m3/s-m2}
-  1,                                      !- Cooling Fraction of Autosized Cooling Supply Air Flow Rate
-  3.9475456e-05,                          !- Cooling Supply Air Flow Rate Per Unit Cooling Capacity {m3/s-W}
-  0.0099676501,                           !- Heating Supply Air Flow Rate Per Floor Area {m3/s-m2}
-  1,                                      !- Heating Fraction of Autosized Heating Supply Air Flow Rate
-  1,                                      !- Heating Fraction of Autosized Cooling Supply Air Flow Rate
-  3.1588213e-05,                          !- Heating Supply Air Flow Rate Per Unit Heating Capacity {m3/s-W}
-  CoolingDesignCapacity,                  !- Cooling Design Capacity Method
-  autosize,                               !- Cooling Design Capacity {W}
-  234.7,                                  !- Cooling Design Capacity Per Floor Area {W/m2}
-  1,                                      !- Fraction of Autosized Cooling Design Capacity
-  HeatingDesignCapacity,                  !- Heating Design Capacity Method
-  autosize,                               !- Heating Design Capacity {W}
-  157,                                    !- Heating Design Capacity Per Floor Area {W/m2}
-  1,                                      !- Fraction of Autosized Heating Design Capacity
-  OnOff;                                  !- Central Cooling Capacity Control Method
-
-OS:AvailabilityManagerAssignmentList,
-  {72f1a1c6-ed37-4bc2-9a99-a4e574211e85}, !- Handle
-  Air Loop HVAC 1 AvailabilityManagerAssignmentList 1; !- Name
-
-OS:Connection,
-  {8dd6799f-8961-43fd-90b1-2041d01952a9}, !- Handle
-  {473a82da-6de8-4f65-bb18-6c75befc24e7}, !- Name
-  {8059f701-be06-4c24-9df4-7363652fc605}, !- Source Object
-  3,                                      !- Outlet Port
-  {3c49b72b-dace-4511-a821-9f28b11ccdcf}, !- Target Object
-  6;                                      !- Inlet Port
-
-OS:Connection,
-  {e9eb9778-433a-4380-a807-1118c0e9868d}, !- Handle
-  {381d22b2-e86b-4fb2-b4da-fd8261bd202a}, !- Name
-  {3c49b72b-dace-4511-a821-9f28b11ccdcf}, !- Source Object
-  7,                                      !- Outlet Port
-  {59063310-ce56-40f8-897c-89a189cfb443}, !- Target Object
-  2;                                      !- Inlet Port
-
-OS:AirTerminal:SingleDuct:ConstantVolume:NoReheat,
-  {63defdfb-7134-4906-a530-ae35a179ff5d}, !- Handle
-  res ac living zone direct air,          !- Name
-  {8fcd1aa0-f41e-4c34-8145-fe7ab740ede2}, !- Availability Schedule Name
-  {816536ca-e32e-4f77-a48a-5c7909a74500}, !- Air Inlet Node Name
-  {c3d583d0-aa55-4402-9c54-d238f5ef41d6}, !- Air Outlet Node Name
-  AutoSize;                               !- Maximum Air Flow Rate {m3/s}
-
-OS:Node,
-  {dba23c54-dcd1-4e4d-b4f3-210b60021d90}, !- Handle
-  Node 19,                                !- Name
-  {49defe40-c315-4ec4-ac42-8f6b9b3ccfc8}, !- Inlet Port
-  {c56f4443-cb24-497d-bc6b-24cdaa088e43}; !- Outlet Port
-
-OS:Connection,
-  {9b2bb987-966f-4210-b100-240abdc3f602}, !- Handle
-  {3c18cc34-a725-41cb-b554-de07c4c8698f}, !- Name
-  {f3ae95d6-ace8-4b0c-b6b0-7bfd9430b29a}, !- Source Object
-  3,                                      !- Outlet Port
-  {3b44aace-6b47-475a-a820-68a32a49abf0}, !- Target Object
-  4;                                      !- Inlet Port
-
-OS:Connection,
-  {49defe40-c315-4ec4-ac42-8f6b9b3ccfc8}, !- Handle
-  {daebd4dd-c48c-485e-92cb-fdc9be58356b}, !- Name
-  {2abf1f6b-be32-4527-a390-339c7ad6a023}, !- Source Object
-  4,                                      !- Outlet Port
-  {dba23c54-dcd1-4e4d-b4f3-210b60021d90}, !- Target Object
-  2;                                      !- Inlet Port
-
-OS:Connection,
-  {c56f4443-cb24-497d-bc6b-24cdaa088e43}, !- Handle
-  {98bdd685-4b03-4c7a-8120-f2e435055892}, !- Name
-  {dba23c54-dcd1-4e4d-b4f3-210b60021d90}, !- Source Object
-  3,                                      !- Outlet Port
-  {d767cd20-bde6-4184-9627-700453fb381c}, !- Target Object
-  3;                                      !- Inlet Port
-
-OS:Node,
-  {2f83f83c-e6e9-42fe-afda-e1f609728606}, !- Handle
-  Node 20,                                !- Name
-  {5f28111e-d7ce-4f72-b780-051e5d2e9538}, !- Inlet Port
-  {816536ca-e32e-4f77-a48a-5c7909a74500}; !- Outlet Port
-
-OS:Connection,
-  {5f28111e-d7ce-4f72-b780-051e5d2e9538}, !- Handle
-  {2003a6a5-48fa-46e7-a83c-bfd4a4cfbbcd}, !- Name
-  {aa050bbb-b950-4369-b5e6-5fc5c8483654}, !- Source Object
-  3,                                      !- Outlet Port
-  {2f83f83c-e6e9-42fe-afda-e1f609728606}, !- Target Object
-  2;                                      !- Inlet Port
-
-OS:Connection,
-  {816536ca-e32e-4f77-a48a-5c7909a74500}, !- Handle
-  {4b5f7c53-650f-4009-a016-7ecc89786058}, !- Name
-  {2f83f83c-e6e9-42fe-afda-e1f609728606}, !- Source Object
-  3,                                      !- Outlet Port
-  {63defdfb-7134-4906-a530-ae35a179ff5d}, !- Target Object
-  3;                                      !- Inlet Port
-
-OS:Connection,
-  {c3d583d0-aa55-4402-9c54-d238f5ef41d6}, !- Handle
-  {a51604c1-d960-4de1-868f-dcf5836258ab}, !- Name
-  {63defdfb-7134-4906-a530-ae35a179ff5d}, !- Source Object
-  4,                                      !- Outlet Port
-  {f3ae95d6-ace8-4b0c-b6b0-7bfd9430b29a}, !- Target Object
-  2;                                      !- Inlet Port
-
-OS:AirTerminal:SingleDuct:ConstantVolume:NoReheat,
-  {24d2ff5e-6de8-4634-ae76-21483c993579}, !- Handle
-  res ac finished basement zone direct air, !- Name
-  {8fcd1aa0-f41e-4c34-8145-fe7ab740ede2}, !- Availability Schedule Name
-  {d3908c8d-45c0-4f45-9f1b-d884cebd28ac}, !- Air Inlet Node Name
-  {a310f218-8c30-4aab-85cd-434f7c100d7a}, !- Air Outlet Node Name
-  AutoSize;                               !- Maximum Air Flow Rate {m3/s}
-
-OS:Node,
-  {215f4061-4e7e-41c2-9209-b2367edb84fc}, !- Handle
-  Node 21,                                !- Name
-  {a310f218-8c30-4aab-85cd-434f7c100d7a}, !- Inlet Port
-  {2237167d-b47b-4da8-a98e-b12b90e7cebb}; !- Outlet Port
-
-OS:Node,
-  {765dbe35-3beb-4ba5-9f79-87f376af5eff}, !- Handle
-  Node 22,                                !- Name
-  {4abe2bcc-fcec-4f64-b8e7-75006f59f294}, !- Inlet Port
-  {315db508-f1df-4800-a4db-176b64fbfe45}; !- Outlet Port
-
-OS:Connection,
-  {2237167d-b47b-4da8-a98e-b12b90e7cebb}, !- Handle
-  {647dc6ff-541f-4bee-952b-d82563a4b301}, !- Name
-  {215f4061-4e7e-41c2-9209-b2367edb84fc}, !- Source Object
-  3,                                      !- Outlet Port
-  {7edfe75b-7466-4180-97a8-5befd71d0876}, !- Target Object
-  4;                                      !- Inlet Port
-
-OS:Connection,
-  {4abe2bcc-fcec-4f64-b8e7-75006f59f294}, !- Handle
-  {18ce0b6b-0f53-4612-a114-73fbaafe98f5}, !- Name
-  {76ad714f-2f1e-4d04-98c7-c5aad604c32b}, !- Source Object
-  4,                                      !- Outlet Port
-  {765dbe35-3beb-4ba5-9f79-87f376af5eff}, !- Target Object
-  2;                                      !- Inlet Port
-
-OS:Connection,
-  {315db508-f1df-4800-a4db-176b64fbfe45}, !- Handle
-  {7e83786d-bfce-4348-849c-1f797105cddb}, !- Name
-  {765dbe35-3beb-4ba5-9f79-87f376af5eff}, !- Source Object
-  3,                                      !- Outlet Port
-  {d767cd20-bde6-4184-9627-700453fb381c}, !- Target Object
-  4;                                      !- Inlet Port
-
-OS:Node,
-  {95a67d73-ed41-41f5-8781-73484421ad20}, !- Handle
-  Node 23,                                !- Name
-  {7fbf4afe-7f96-4075-a7c7-6c80c132fa1c}, !- Inlet Port
-  {d3908c8d-45c0-4f45-9f1b-d884cebd28ac}; !- Outlet Port
-
-OS:Connection,
-  {7fbf4afe-7f96-4075-a7c7-6c80c132fa1c}, !- Handle
-  {1fc9a222-365a-444a-92c6-ce0a6a7fe4e2}, !- Name
-  {aa050bbb-b950-4369-b5e6-5fc5c8483654}, !- Source Object
-  4,                                      !- Outlet Port
-  {95a67d73-ed41-41f5-8781-73484421ad20}, !- Target Object
-  2;                                      !- Inlet Port
-
-OS:Connection,
-  {d3908c8d-45c0-4f45-9f1b-d884cebd28ac}, !- Handle
-  {22c5ac7b-56fd-40ef-ace3-1b9fef065fae}, !- Name
-  {95a67d73-ed41-41f5-8781-73484421ad20}, !- Source Object
-  3,                                      !- Outlet Port
-  {24d2ff5e-6de8-4634-ae76-21483c993579}, !- Target Object
-  3;                                      !- Inlet Port
-
-OS:Connection,
-  {a310f218-8c30-4aab-85cd-434f7c100d7a}, !- Handle
-  {7d5759bd-9ac0-443c-8109-ce21dcc13a2d}, !- Name
-  {24d2ff5e-6de8-4634-ae76-21483c993579}, !- Source Object
-  4,                                      !- Outlet Port
-  {215f4061-4e7e-41c2-9209-b2367edb84fc}, !- Target Object
-  2;                                      !- Inlet Port
-
-OS:AdditionalProperties,
-  {e0410dca-6f9e-4ee4-ab22-5e7b91356981}, !- Handle
-  {3c49b72b-dace-4511-a821-9f28b11ccdcf}, !- Object Name
-  SizingInfoHVACCapacityDerateFactorEER,  !- Feature Name 1
-  String,                                 !- Feature Data Type 1
-  1.0&#441.0&#441.0&#441.0&#441.0,        !- Feature Value 1
-  SizingInfoHVACRatedCFMperTonCooling,    !- Feature Name 2
-  String,                                 !- Feature Data Type 2
-  386.1,                                  !- Feature Value 2
-  SizingInfoHVACFracCoolLoadServed,       !- Feature Name 3
-  Double,                                 !- Feature Data Type 3
-  1;                                      !- Feature Value 3
-
-OS:Schedule:Ruleset,
-  {94f163b5-4d5e-4a06-a962-ed7adece28b7}, !- Handle
-  res heating season,                     !- Name
-  {6680a894-b164-486f-82e8-b7db0e76fc69}, !- Schedule Type Limits Name
-  {6177c299-9bad-4a7b-b0b0-3f30c93e0b58}; !- Default Day Schedule Name
-
-OS:Schedule:Day,
-  {6177c299-9bad-4a7b-b0b0-3f30c93e0b58}, !- Handle
-  Schedule Day 4,                         !- Name
-  {6680a894-b164-486f-82e8-b7db0e76fc69}, !- Schedule Type Limits Name
-=======
-OS:Schedule:Day,
-  {99e4c27a-856e-4577-8534-ec678c771f43}, !- Handle
+  {8d490a3d-dcba-4c42-8f3d-edcb0f6b6a9c}, !- Handle
   Schedule Day 1,                         !- Name
   ,                                       !- Schedule Type Limits Name
->>>>>>> fcfe5a62
   ,                                       !- Interpolate to Timestep
   24,                                     !- Hour 1
   0,                                      !- Minute 1
   0;                                      !- Value Until Time 1
 
-<<<<<<< HEAD
-OS:Schedule:Rule,
-  {582ce321-8f41-4bc7-a901-f2007e2f5056}, !- Handle
-  res heating season allday rule1,        !- Name
-  {94f163b5-4d5e-4a06-a962-ed7adece28b7}, !- Schedule Ruleset Name
-  11,                                     !- Rule Order
-  {0d83ca33-8860-4239-ad13-b17fdf50922a}, !- Day Schedule Name
-  Yes,                                    !- Apply Sunday
-  Yes,                                    !- Apply Monday
-  Yes,                                    !- Apply Tuesday
-  Yes,                                    !- Apply Wednesday
-  Yes,                                    !- Apply Thursday
-  Yes,                                    !- Apply Friday
-  Yes,                                    !- Apply Saturday
-  DateRange,                              !- Date Specification Type
-  1,                                      !- Start Month
-  1,                                      !- Start Day
-  1,                                      !- End Month
-  31;                                     !- End Day
-
 OS:Schedule:Day,
-  {0d83ca33-8860-4239-ad13-b17fdf50922a}, !- Handle
-  res heating season allday1,             !- Name
-  {6680a894-b164-486f-82e8-b7db0e76fc69}, !- Schedule Type Limits Name
+  {dc06e253-a211-462e-8506-442b9c3e41c0}, !- Handle
+  Schedule Day 2,                         !- Name
+  ,                                       !- Schedule Type Limits Name
   ,                                       !- Interpolate to Timestep
   24,                                     !- Hour 1
   0,                                      !- Minute 1
   1;                                      !- Value Until Time 1
-
-OS:Schedule:Rule,
-  {40e9e828-a7c3-480b-b423-e2c85cfa80e8}, !- Handle
-  res heating season allday rule2,        !- Name
-  {94f163b5-4d5e-4a06-a962-ed7adece28b7}, !- Schedule Ruleset Name
-  10,                                     !- Rule Order
-  {44375e97-c51b-4138-b7c7-4666dade747e}, !- Day Schedule Name
-  Yes,                                    !- Apply Sunday
-  Yes,                                    !- Apply Monday
-  Yes,                                    !- Apply Tuesday
-  Yes,                                    !- Apply Wednesday
-  Yes,                                    !- Apply Thursday
-  Yes,                                    !- Apply Friday
-  Yes,                                    !- Apply Saturday
-  DateRange,                              !- Date Specification Type
-  2,                                      !- Start Month
-  1,                                      !- Start Day
-  2,                                      !- End Month
-  28;                                     !- End Day
-
-OS:Schedule:Day,
-  {44375e97-c51b-4138-b7c7-4666dade747e}, !- Handle
-  res heating season allday2,             !- Name
-  {6680a894-b164-486f-82e8-b7db0e76fc69}, !- Schedule Type Limits Name
-  ,                                       !- Interpolate to Timestep
-  24,                                     !- Hour 1
-  0,                                      !- Minute 1
-  1;                                      !- Value Until Time 1
-
-OS:Schedule:Rule,
-  {da28a308-87ff-446e-92ee-0f0f27a9d6e6}, !- Handle
-  res heating season allday rule3,        !- Name
-  {94f163b5-4d5e-4a06-a962-ed7adece28b7}, !- Schedule Ruleset Name
-  9,                                      !- Rule Order
-  {9e2d35eb-b59e-48a4-a705-93736e578fe0}, !- Day Schedule Name
-  Yes,                                    !- Apply Sunday
-  Yes,                                    !- Apply Monday
-  Yes,                                    !- Apply Tuesday
-  Yes,                                    !- Apply Wednesday
-  Yes,                                    !- Apply Thursday
-  Yes,                                    !- Apply Friday
-  Yes,                                    !- Apply Saturday
-  DateRange,                              !- Date Specification Type
-  3,                                      !- Start Month
-  1,                                      !- Start Day
-  3,                                      !- End Month
-  31;                                     !- End Day
-
-OS:Schedule:Day,
-  {9e2d35eb-b59e-48a4-a705-93736e578fe0}, !- Handle
-  res heating season allday3,             !- Name
-  {6680a894-b164-486f-82e8-b7db0e76fc69}, !- Schedule Type Limits Name
-  ,                                       !- Interpolate to Timestep
-  24,                                     !- Hour 1
-  0,                                      !- Minute 1
-  1;                                      !- Value Until Time 1
-
-OS:Schedule:Rule,
-  {36032193-5de9-4dcc-aba6-dd73029fe4b4}, !- Handle
-  res heating season allday rule4,        !- Name
-  {94f163b5-4d5e-4a06-a962-ed7adece28b7}, !- Schedule Ruleset Name
-  8,                                      !- Rule Order
-  {e6446ce0-5f32-44d1-bfc1-644fe91f15a7}, !- Day Schedule Name
-  Yes,                                    !- Apply Sunday
-  Yes,                                    !- Apply Monday
-  Yes,                                    !- Apply Tuesday
-  Yes,                                    !- Apply Wednesday
-  Yes,                                    !- Apply Thursday
-  Yes,                                    !- Apply Friday
-  Yes,                                    !- Apply Saturday
-  DateRange,                              !- Date Specification Type
-  4,                                      !- Start Month
-  1,                                      !- Start Day
-  4,                                      !- End Month
-  30;                                     !- End Day
-
-OS:Schedule:Day,
-  {e6446ce0-5f32-44d1-bfc1-644fe91f15a7}, !- Handle
-  res heating season allday4,             !- Name
-  {6680a894-b164-486f-82e8-b7db0e76fc69}, !- Schedule Type Limits Name
-  ,                                       !- Interpolate to Timestep
-  24,                                     !- Hour 1
-  0,                                      !- Minute 1
-  1;                                      !- Value Until Time 1
-
-OS:Schedule:Rule,
-  {f1a409e9-7526-432b-9e71-b2a0caeb6331}, !- Handle
-  res heating season allday rule5,        !- Name
-  {94f163b5-4d5e-4a06-a962-ed7adece28b7}, !- Schedule Ruleset Name
-  7,                                      !- Rule Order
-  {98dde04d-aa07-4bae-a799-5ad7ae5a17cb}, !- Day Schedule Name
-  Yes,                                    !- Apply Sunday
-  Yes,                                    !- Apply Monday
-  Yes,                                    !- Apply Tuesday
-  Yes,                                    !- Apply Wednesday
-  Yes,                                    !- Apply Thursday
-  Yes,                                    !- Apply Friday
-  Yes,                                    !- Apply Saturday
-  DateRange,                              !- Date Specification Type
-  5,                                      !- Start Month
-  1,                                      !- Start Day
-  5,                                      !- End Month
-  31;                                     !- End Day
-
-OS:Schedule:Day,
-  {98dde04d-aa07-4bae-a799-5ad7ae5a17cb}, !- Handle
-  res heating season allday5,             !- Name
-  {6680a894-b164-486f-82e8-b7db0e76fc69}, !- Schedule Type Limits Name
-  ,                                       !- Interpolate to Timestep
-  24,                                     !- Hour 1
-  0,                                      !- Minute 1
-  1;                                      !- Value Until Time 1
-
-OS:Schedule:Rule,
-  {2163ef9e-2ae5-41ff-a54c-eeb263ca01b2}, !- Handle
-  res heating season allday rule6,        !- Name
-  {94f163b5-4d5e-4a06-a962-ed7adece28b7}, !- Schedule Ruleset Name
-  6,                                      !- Rule Order
-  {fda4db96-a18f-4db3-9fa0-3dc8968a3354}, !- Day Schedule Name
-  Yes,                                    !- Apply Sunday
-  Yes,                                    !- Apply Monday
-  Yes,                                    !- Apply Tuesday
-  Yes,                                    !- Apply Wednesday
-  Yes,                                    !- Apply Thursday
-  Yes,                                    !- Apply Friday
-  Yes,                                    !- Apply Saturday
-  DateRange,                              !- Date Specification Type
-  6,                                      !- Start Month
-  1,                                      !- Start Day
-  6,                                      !- End Month
-  30;                                     !- End Day
-
-OS:Schedule:Day,
-  {fda4db96-a18f-4db3-9fa0-3dc8968a3354}, !- Handle
-  res heating season allday6,             !- Name
-  {6680a894-b164-486f-82e8-b7db0e76fc69}, !- Schedule Type Limits Name
-  ,                                       !- Interpolate to Timestep
-  24,                                     !- Hour 1
-  0,                                      !- Minute 1
-  1;                                      !- Value Until Time 1
-
-OS:Schedule:Rule,
-  {1de3b731-4f90-4249-bdf8-9d902168ccf1}, !- Handle
-  res heating season allday rule7,        !- Name
-  {94f163b5-4d5e-4a06-a962-ed7adece28b7}, !- Schedule Ruleset Name
-  5,                                      !- Rule Order
-  {92c127dc-5df3-4317-a4b9-80ad98c003de}, !- Day Schedule Name
-  Yes,                                    !- Apply Sunday
-  Yes,                                    !- Apply Monday
-  Yes,                                    !- Apply Tuesday
-  Yes,                                    !- Apply Wednesday
-  Yes,                                    !- Apply Thursday
-  Yes,                                    !- Apply Friday
-  Yes,                                    !- Apply Saturday
-  DateRange,                              !- Date Specification Type
-  7,                                      !- Start Month
-  1,                                      !- Start Day
-  7,                                      !- End Month
-  31;                                     !- End Day
-
-OS:Schedule:Day,
-  {92c127dc-5df3-4317-a4b9-80ad98c003de}, !- Handle
-  res heating season allday7,             !- Name
-  {6680a894-b164-486f-82e8-b7db0e76fc69}, !- Schedule Type Limits Name
-=======
-OS:Schedule:Day,
-  {8833867f-23ac-47c2-b24a-a0ad0995bf3d}, !- Handle
-  Schedule Day 2,                         !- Name
-  ,                                       !- Schedule Type Limits Name
->>>>>>> fcfe5a62
-  ,                                       !- Interpolate to Timestep
-  24,                                     !- Hour 1
-  0,                                      !- Minute 1
-  1;                                      !- Value Until Time 1
-<<<<<<< HEAD
-
-OS:Schedule:Rule,
-  {161e98ec-9beb-4f1d-b5fb-1dd093450244}, !- Handle
-  res heating season allday rule8,        !- Name
-  {94f163b5-4d5e-4a06-a962-ed7adece28b7}, !- Schedule Ruleset Name
-  4,                                      !- Rule Order
-  {d20e32fb-c5cd-4836-99ea-f663308cc435}, !- Day Schedule Name
-  Yes,                                    !- Apply Sunday
-  Yes,                                    !- Apply Monday
-  Yes,                                    !- Apply Tuesday
-  Yes,                                    !- Apply Wednesday
-  Yes,                                    !- Apply Thursday
-  Yes,                                    !- Apply Friday
-  Yes,                                    !- Apply Saturday
-  DateRange,                              !- Date Specification Type
-  8,                                      !- Start Month
-  1,                                      !- Start Day
-  8,                                      !- End Month
-  31;                                     !- End Day
-
-OS:Schedule:Day,
-  {d20e32fb-c5cd-4836-99ea-f663308cc435}, !- Handle
-  res heating season allday8,             !- Name
-  {6680a894-b164-486f-82e8-b7db0e76fc69}, !- Schedule Type Limits Name
-  ,                                       !- Interpolate to Timestep
-  24,                                     !- Hour 1
-  0,                                      !- Minute 1
-  1;                                      !- Value Until Time 1
-
-OS:Schedule:Rule,
-  {d1d75b8e-b509-4158-833f-d6885fe733e2}, !- Handle
-  res heating season allday rule9,        !- Name
-  {94f163b5-4d5e-4a06-a962-ed7adece28b7}, !- Schedule Ruleset Name
-  3,                                      !- Rule Order
-  {a32b297f-6e17-49c4-8ca4-abb1a90567fe}, !- Day Schedule Name
-  Yes,                                    !- Apply Sunday
-  Yes,                                    !- Apply Monday
-  Yes,                                    !- Apply Tuesday
-  Yes,                                    !- Apply Wednesday
-  Yes,                                    !- Apply Thursday
-  Yes,                                    !- Apply Friday
-  Yes,                                    !- Apply Saturday
-  DateRange,                              !- Date Specification Type
-  9,                                      !- Start Month
-  1,                                      !- Start Day
-  9,                                      !- End Month
-  30;                                     !- End Day
-
-OS:Schedule:Day,
-  {a32b297f-6e17-49c4-8ca4-abb1a90567fe}, !- Handle
-  res heating season allday9,             !- Name
-  {6680a894-b164-486f-82e8-b7db0e76fc69}, !- Schedule Type Limits Name
-  ,                                       !- Interpolate to Timestep
-  24,                                     !- Hour 1
-  0,                                      !- Minute 1
-  1;                                      !- Value Until Time 1
-
-OS:Schedule:Rule,
-  {617d4c4b-4557-4390-bfc5-7b46a202916e}, !- Handle
-  res heating season allday rule10,       !- Name
-  {94f163b5-4d5e-4a06-a962-ed7adece28b7}, !- Schedule Ruleset Name
-  2,                                      !- Rule Order
-  {3e8e0be4-6485-4558-a270-746f9d88b183}, !- Day Schedule Name
-  Yes,                                    !- Apply Sunday
-  Yes,                                    !- Apply Monday
-  Yes,                                    !- Apply Tuesday
-  Yes,                                    !- Apply Wednesday
-  Yes,                                    !- Apply Thursday
-  Yes,                                    !- Apply Friday
-  Yes,                                    !- Apply Saturday
-  DateRange,                              !- Date Specification Type
-  10,                                     !- Start Month
-  1,                                      !- Start Day
-  10,                                     !- End Month
-  31;                                     !- End Day
-
-OS:Schedule:Day,
-  {3e8e0be4-6485-4558-a270-746f9d88b183}, !- Handle
-  res heating season allday10,            !- Name
-  {6680a894-b164-486f-82e8-b7db0e76fc69}, !- Schedule Type Limits Name
-  ,                                       !- Interpolate to Timestep
-  24,                                     !- Hour 1
-  0,                                      !- Minute 1
-  1;                                      !- Value Until Time 1
-
-OS:Schedule:Rule,
-  {4dee31c9-1676-4227-a7f0-225bdeecb3c5}, !- Handle
-  res heating season allday rule11,       !- Name
-  {94f163b5-4d5e-4a06-a962-ed7adece28b7}, !- Schedule Ruleset Name
-  1,                                      !- Rule Order
-  {f7455716-eed9-4ddf-9f99-56e04fbf3507}, !- Day Schedule Name
-  Yes,                                    !- Apply Sunday
-  Yes,                                    !- Apply Monday
-  Yes,                                    !- Apply Tuesday
-  Yes,                                    !- Apply Wednesday
-  Yes,                                    !- Apply Thursday
-  Yes,                                    !- Apply Friday
-  Yes,                                    !- Apply Saturday
-  DateRange,                              !- Date Specification Type
-  11,                                     !- Start Month
-  1,                                      !- Start Day
-  11,                                     !- End Month
-  30;                                     !- End Day
-
-OS:Schedule:Day,
-  {f7455716-eed9-4ddf-9f99-56e04fbf3507}, !- Handle
-  res heating season allday11,            !- Name
-  {6680a894-b164-486f-82e8-b7db0e76fc69}, !- Schedule Type Limits Name
-  ,                                       !- Interpolate to Timestep
-  24,                                     !- Hour 1
-  0,                                      !- Minute 1
-  1;                                      !- Value Until Time 1
-
-OS:Schedule:Rule,
-  {90d405d8-3e1a-4704-854a-ab3af3560dca}, !- Handle
-  res heating season allday rule12,       !- Name
-  {94f163b5-4d5e-4a06-a962-ed7adece28b7}, !- Schedule Ruleset Name
-  0,                                      !- Rule Order
-  {e7731b0b-ee7e-4f69-ad84-fde5837e734a}, !- Day Schedule Name
-  Yes,                                    !- Apply Sunday
-  Yes,                                    !- Apply Monday
-  Yes,                                    !- Apply Tuesday
-  Yes,                                    !- Apply Wednesday
-  Yes,                                    !- Apply Thursday
-  Yes,                                    !- Apply Friday
-  Yes,                                    !- Apply Saturday
-  DateRange,                              !- Date Specification Type
-  12,                                     !- Start Month
-  1,                                      !- Start Day
-  12,                                     !- End Month
-  31;                                     !- End Day
-
-OS:Schedule:Day,
-  {e7731b0b-ee7e-4f69-ad84-fde5837e734a}, !- Handle
-  res heating season allday12,            !- Name
-  {6680a894-b164-486f-82e8-b7db0e76fc69}, !- Schedule Type Limits Name
-  ,                                       !- Interpolate to Timestep
-  24,                                     !- Hour 1
-  0,                                      !- Minute 1
-  1;                                      !- Value Until Time 1
-
-OS:ThermostatSetpoint:DualSetpoint,
-  {af3a6004-f87b-42ea-bd4f-5b36eb5d8a1a}, !- Handle
-  living zone temperature setpoint,       !- Name
-  {fa9981b7-3337-4992-bc2a-94e653e2803c}, !- Heating Setpoint Temperature Schedule Name
-  {b0076812-8146-4b77-940e-4699e719d8f0}; !- Cooling Setpoint Temperature Schedule Name
-
-OS:ScheduleTypeLimits,
-  {302654fb-7e99-4e29-aa43-6a94a6a8395c}, !- Handle
-  Temperature,                            !- Name
-  ,                                       !- Lower Limit Value
-  ,                                       !- Upper Limit Value
-  Continuous,                             !- Numeric Type
-  Temperature;                            !- Unit Type
-
-OS:ThermostatSetpoint:DualSetpoint,
-  {6c80d193-7167-4bc1-b509-40b09d6e3cec}, !- Handle
-  finished basement zone temperature setpoint, !- Name
-  {fa9981b7-3337-4992-bc2a-94e653e2803c}, !- Heating Setpoint Temperature Schedule Name
-  {b0076812-8146-4b77-940e-4699e719d8f0}; !- Cooling Setpoint Temperature Schedule Name
-
-OS:Schedule:Ruleset,
-  {f472a8cb-ff94-4c74-acf0-10fe846a0944}, !- Handle
-  res cooling season,                     !- Name
-  {6680a894-b164-486f-82e8-b7db0e76fc69}, !- Schedule Type Limits Name
-  {d6b00f02-3bc6-44b5-a74d-ebe2ec863b2e}; !- Default Day Schedule Name
-
-OS:Schedule:Day,
-  {d6b00f02-3bc6-44b5-a74d-ebe2ec863b2e}, !- Handle
-  Schedule Day 1,                         !- Name
-  {6680a894-b164-486f-82e8-b7db0e76fc69}, !- Schedule Type Limits Name
-  ,                                       !- Interpolate to Timestep
-  24,                                     !- Hour 1
-  0,                                      !- Minute 1
-  0;                                      !- Value Until Time 1
-
-OS:Schedule:Rule,
-  {3cd642ef-2cf2-45d7-9ee0-fd4eacbc6b16}, !- Handle
-  res cooling season allday rule1,        !- Name
-  {f472a8cb-ff94-4c74-acf0-10fe846a0944}, !- Schedule Ruleset Name
-  11,                                     !- Rule Order
-  {7ca05b88-aae4-465a-b427-9bc558928ea6}, !- Day Schedule Name
-  Yes,                                    !- Apply Sunday
-  Yes,                                    !- Apply Monday
-  Yes,                                    !- Apply Tuesday
-  Yes,                                    !- Apply Wednesday
-  Yes,                                    !- Apply Thursday
-  Yes,                                    !- Apply Friday
-  Yes,                                    !- Apply Saturday
-  DateRange,                              !- Date Specification Type
-  1,                                      !- Start Month
-  1,                                      !- Start Day
-  1,                                      !- End Month
-  31;                                     !- End Day
-
-OS:Schedule:Day,
-  {7ca05b88-aae4-465a-b427-9bc558928ea6}, !- Handle
-  res cooling season allday1,             !- Name
-  {6680a894-b164-486f-82e8-b7db0e76fc69}, !- Schedule Type Limits Name
-  ,                                       !- Interpolate to Timestep
-  24,                                     !- Hour 1
-  0,                                      !- Minute 1
-  1;                                      !- Value Until Time 1
-
-OS:Schedule:Rule,
-  {2ae499f1-b631-473b-9732-b145bac1adb8}, !- Handle
-  res cooling season allday rule2,        !- Name
-  {f472a8cb-ff94-4c74-acf0-10fe846a0944}, !- Schedule Ruleset Name
-  10,                                     !- Rule Order
-  {c4d7840a-d9b4-4466-bdeb-02aff31244b3}, !- Day Schedule Name
-  Yes,                                    !- Apply Sunday
-  Yes,                                    !- Apply Monday
-  Yes,                                    !- Apply Tuesday
-  Yes,                                    !- Apply Wednesday
-  Yes,                                    !- Apply Thursday
-  Yes,                                    !- Apply Friday
-  Yes,                                    !- Apply Saturday
-  DateRange,                              !- Date Specification Type
-  2,                                      !- Start Month
-  1,                                      !- Start Day
-  2,                                      !- End Month
-  28;                                     !- End Day
-
-OS:Schedule:Day,
-  {c4d7840a-d9b4-4466-bdeb-02aff31244b3}, !- Handle
-  res cooling season allday2,             !- Name
-  {6680a894-b164-486f-82e8-b7db0e76fc69}, !- Schedule Type Limits Name
-  ,                                       !- Interpolate to Timestep
-  24,                                     !- Hour 1
-  0,                                      !- Minute 1
-  1;                                      !- Value Until Time 1
-
-OS:Schedule:Rule,
-  {9d459baa-0df1-4d2e-933a-8abcd064054c}, !- Handle
-  res cooling season allday rule3,        !- Name
-  {f472a8cb-ff94-4c74-acf0-10fe846a0944}, !- Schedule Ruleset Name
-  9,                                      !- Rule Order
-  {90059fab-c8b7-4687-a319-bc6d50fe1a12}, !- Day Schedule Name
-  Yes,                                    !- Apply Sunday
-  Yes,                                    !- Apply Monday
-  Yes,                                    !- Apply Tuesday
-  Yes,                                    !- Apply Wednesday
-  Yes,                                    !- Apply Thursday
-  Yes,                                    !- Apply Friday
-  Yes,                                    !- Apply Saturday
-  DateRange,                              !- Date Specification Type
-  3,                                      !- Start Month
-  1,                                      !- Start Day
-  3,                                      !- End Month
-  31;                                     !- End Day
-
-OS:Schedule:Day,
-  {90059fab-c8b7-4687-a319-bc6d50fe1a12}, !- Handle
-  res cooling season allday3,             !- Name
-  {6680a894-b164-486f-82e8-b7db0e76fc69}, !- Schedule Type Limits Name
-  ,                                       !- Interpolate to Timestep
-  24,                                     !- Hour 1
-  0,                                      !- Minute 1
-  1;                                      !- Value Until Time 1
-
-OS:Schedule:Rule,
-  {613a588c-e00e-452e-916a-96a9ab82546f}, !- Handle
-  res cooling season allday rule4,        !- Name
-  {f472a8cb-ff94-4c74-acf0-10fe846a0944}, !- Schedule Ruleset Name
-  8,                                      !- Rule Order
-  {2511576e-301e-4614-b133-65e393430e9a}, !- Day Schedule Name
-  Yes,                                    !- Apply Sunday
-  Yes,                                    !- Apply Monday
-  Yes,                                    !- Apply Tuesday
-  Yes,                                    !- Apply Wednesday
-  Yes,                                    !- Apply Thursday
-  Yes,                                    !- Apply Friday
-  Yes,                                    !- Apply Saturday
-  DateRange,                              !- Date Specification Type
-  4,                                      !- Start Month
-  1,                                      !- Start Day
-  4,                                      !- End Month
-  30;                                     !- End Day
-
-OS:Schedule:Day,
-  {2511576e-301e-4614-b133-65e393430e9a}, !- Handle
-  res cooling season allday4,             !- Name
-  {6680a894-b164-486f-82e8-b7db0e76fc69}, !- Schedule Type Limits Name
-  ,                                       !- Interpolate to Timestep
-  24,                                     !- Hour 1
-  0,                                      !- Minute 1
-  1;                                      !- Value Until Time 1
-
-OS:Schedule:Rule,
-  {ff3d40ff-b9c2-4992-85e0-287ace2ae42a}, !- Handle
-  res cooling season allday rule5,        !- Name
-  {f472a8cb-ff94-4c74-acf0-10fe846a0944}, !- Schedule Ruleset Name
-  7,                                      !- Rule Order
-  {16e6d711-7aa5-43a4-9955-4cdeb8df4d67}, !- Day Schedule Name
-  Yes,                                    !- Apply Sunday
-  Yes,                                    !- Apply Monday
-  Yes,                                    !- Apply Tuesday
-  Yes,                                    !- Apply Wednesday
-  Yes,                                    !- Apply Thursday
-  Yes,                                    !- Apply Friday
-  Yes,                                    !- Apply Saturday
-  DateRange,                              !- Date Specification Type
-  5,                                      !- Start Month
-  1,                                      !- Start Day
-  5,                                      !- End Month
-  31;                                     !- End Day
-
-OS:Schedule:Day,
-  {16e6d711-7aa5-43a4-9955-4cdeb8df4d67}, !- Handle
-  res cooling season allday5,             !- Name
-  {6680a894-b164-486f-82e8-b7db0e76fc69}, !- Schedule Type Limits Name
-  ,                                       !- Interpolate to Timestep
-  24,                                     !- Hour 1
-  0,                                      !- Minute 1
-  1;                                      !- Value Until Time 1
-
-OS:Schedule:Rule,
-  {caea4f77-a9c5-4d70-aa9e-de8a3cdc8f61}, !- Handle
-  res cooling season allday rule6,        !- Name
-  {f472a8cb-ff94-4c74-acf0-10fe846a0944}, !- Schedule Ruleset Name
-  6,                                      !- Rule Order
-  {9b0026a8-109e-4ed7-b920-ab98bed3bc0c}, !- Day Schedule Name
-  Yes,                                    !- Apply Sunday
-  Yes,                                    !- Apply Monday
-  Yes,                                    !- Apply Tuesday
-  Yes,                                    !- Apply Wednesday
-  Yes,                                    !- Apply Thursday
-  Yes,                                    !- Apply Friday
-  Yes,                                    !- Apply Saturday
-  DateRange,                              !- Date Specification Type
-  6,                                      !- Start Month
-  1,                                      !- Start Day
-  6,                                      !- End Month
-  30;                                     !- End Day
-
-OS:Schedule:Day,
-  {9b0026a8-109e-4ed7-b920-ab98bed3bc0c}, !- Handle
-  res cooling season allday6,             !- Name
-  {6680a894-b164-486f-82e8-b7db0e76fc69}, !- Schedule Type Limits Name
-  ,                                       !- Interpolate to Timestep
-  24,                                     !- Hour 1
-  0,                                      !- Minute 1
-  1;                                      !- Value Until Time 1
-
-OS:Schedule:Rule,
-  {b08aea51-6f4f-4900-b403-e8754b9013ff}, !- Handle
-  res cooling season allday rule7,        !- Name
-  {f472a8cb-ff94-4c74-acf0-10fe846a0944}, !- Schedule Ruleset Name
-  5,                                      !- Rule Order
-  {9d1de5be-1d28-47dc-ac08-920eac1de6ba}, !- Day Schedule Name
-  Yes,                                    !- Apply Sunday
-  Yes,                                    !- Apply Monday
-  Yes,                                    !- Apply Tuesday
-  Yes,                                    !- Apply Wednesday
-  Yes,                                    !- Apply Thursday
-  Yes,                                    !- Apply Friday
-  Yes,                                    !- Apply Saturday
-  DateRange,                              !- Date Specification Type
-  7,                                      !- Start Month
-  1,                                      !- Start Day
-  7,                                      !- End Month
-  31;                                     !- End Day
-
-OS:Schedule:Day,
-  {9d1de5be-1d28-47dc-ac08-920eac1de6ba}, !- Handle
-  res cooling season allday7,             !- Name
-  {6680a894-b164-486f-82e8-b7db0e76fc69}, !- Schedule Type Limits Name
-  ,                                       !- Interpolate to Timestep
-  24,                                     !- Hour 1
-  0,                                      !- Minute 1
-  1;                                      !- Value Until Time 1
-
-OS:Schedule:Rule,
-  {7a25c470-ce35-4db8-831e-1e8bac4c30ff}, !- Handle
-  res cooling season allday rule8,        !- Name
-  {f472a8cb-ff94-4c74-acf0-10fe846a0944}, !- Schedule Ruleset Name
-  4,                                      !- Rule Order
-  {3b12a8d7-e4c1-49a7-9d53-158648ed7452}, !- Day Schedule Name
-  Yes,                                    !- Apply Sunday
-  Yes,                                    !- Apply Monday
-  Yes,                                    !- Apply Tuesday
-  Yes,                                    !- Apply Wednesday
-  Yes,                                    !- Apply Thursday
-  Yes,                                    !- Apply Friday
-  Yes,                                    !- Apply Saturday
-  DateRange,                              !- Date Specification Type
-  8,                                      !- Start Month
-  1,                                      !- Start Day
-  8,                                      !- End Month
-  31;                                     !- End Day
-
-OS:Schedule:Day,
-  {3b12a8d7-e4c1-49a7-9d53-158648ed7452}, !- Handle
-  res cooling season allday8,             !- Name
-  {6680a894-b164-486f-82e8-b7db0e76fc69}, !- Schedule Type Limits Name
-  ,                                       !- Interpolate to Timestep
-  24,                                     !- Hour 1
-  0,                                      !- Minute 1
-  1;                                      !- Value Until Time 1
-
-OS:Schedule:Rule,
-  {26320875-41a5-4123-8787-e0e68ffd7196}, !- Handle
-  res cooling season allday rule9,        !- Name
-  {f472a8cb-ff94-4c74-acf0-10fe846a0944}, !- Schedule Ruleset Name
-  3,                                      !- Rule Order
-  {db1bb388-4edb-4177-b281-c10e5b7d23b7}, !- Day Schedule Name
-  Yes,                                    !- Apply Sunday
-  Yes,                                    !- Apply Monday
-  Yes,                                    !- Apply Tuesday
-  Yes,                                    !- Apply Wednesday
-  Yes,                                    !- Apply Thursday
-  Yes,                                    !- Apply Friday
-  Yes,                                    !- Apply Saturday
-  DateRange,                              !- Date Specification Type
-  9,                                      !- Start Month
-  1,                                      !- Start Day
-  9,                                      !- End Month
-  30;                                     !- End Day
-
-OS:Schedule:Day,
-  {db1bb388-4edb-4177-b281-c10e5b7d23b7}, !- Handle
-  res cooling season allday9,             !- Name
-  {6680a894-b164-486f-82e8-b7db0e76fc69}, !- Schedule Type Limits Name
-  ,                                       !- Interpolate to Timestep
-  24,                                     !- Hour 1
-  0,                                      !- Minute 1
-  1;                                      !- Value Until Time 1
-
-OS:Schedule:Rule,
-  {942f6bab-68dc-4faa-8be7-4e9c1a322286}, !- Handle
-  res cooling season allday rule10,       !- Name
-  {f472a8cb-ff94-4c74-acf0-10fe846a0944}, !- Schedule Ruleset Name
-  2,                                      !- Rule Order
-  {49d6110c-1bef-49ab-95cd-53cb8a404cf5}, !- Day Schedule Name
-  Yes,                                    !- Apply Sunday
-  Yes,                                    !- Apply Monday
-  Yes,                                    !- Apply Tuesday
-  Yes,                                    !- Apply Wednesday
-  Yes,                                    !- Apply Thursday
-  Yes,                                    !- Apply Friday
-  Yes,                                    !- Apply Saturday
-  DateRange,                              !- Date Specification Type
-  10,                                     !- Start Month
-  1,                                      !- Start Day
-  10,                                     !- End Month
-  31;                                     !- End Day
-
-OS:Schedule:Day,
-  {49d6110c-1bef-49ab-95cd-53cb8a404cf5}, !- Handle
-  res cooling season allday10,            !- Name
-  {6680a894-b164-486f-82e8-b7db0e76fc69}, !- Schedule Type Limits Name
-  ,                                       !- Interpolate to Timestep
-  24,                                     !- Hour 1
-  0,                                      !- Minute 1
-  1;                                      !- Value Until Time 1
-
-OS:Schedule:Rule,
-  {ede69641-3d82-4425-b5ff-aa43a551e595}, !- Handle
-  res cooling season allday rule11,       !- Name
-  {f472a8cb-ff94-4c74-acf0-10fe846a0944}, !- Schedule Ruleset Name
-  1,                                      !- Rule Order
-  {9ae4840d-1aab-4929-bbd8-e4e6b64c598c}, !- Day Schedule Name
-  Yes,                                    !- Apply Sunday
-  Yes,                                    !- Apply Monday
-  Yes,                                    !- Apply Tuesday
-  Yes,                                    !- Apply Wednesday
-  Yes,                                    !- Apply Thursday
-  Yes,                                    !- Apply Friday
-  Yes,                                    !- Apply Saturday
-  DateRange,                              !- Date Specification Type
-  11,                                     !- Start Month
-  1,                                      !- Start Day
-  11,                                     !- End Month
-  30;                                     !- End Day
-
-OS:Schedule:Day,
-  {9ae4840d-1aab-4929-bbd8-e4e6b64c598c}, !- Handle
-  res cooling season allday11,            !- Name
-  {6680a894-b164-486f-82e8-b7db0e76fc69}, !- Schedule Type Limits Name
-  ,                                       !- Interpolate to Timestep
-  24,                                     !- Hour 1
-  0,                                      !- Minute 1
-  1;                                      !- Value Until Time 1
-
-OS:Schedule:Rule,
-  {c98d69f8-298d-4971-b770-6515fe3f7abf}, !- Handle
-  res cooling season allday rule12,       !- Name
-  {f472a8cb-ff94-4c74-acf0-10fe846a0944}, !- Schedule Ruleset Name
-  0,                                      !- Rule Order
-  {ac7ba06a-d4c6-40f0-a0b7-433eaa838589}, !- Day Schedule Name
-  Yes,                                    !- Apply Sunday
-  Yes,                                    !- Apply Monday
-  Yes,                                    !- Apply Tuesday
-  Yes,                                    !- Apply Wednesday
-  Yes,                                    !- Apply Thursday
-  Yes,                                    !- Apply Friday
-  Yes,                                    !- Apply Saturday
-  DateRange,                              !- Date Specification Type
-  12,                                     !- Start Month
-  1,                                      !- Start Day
-  12,                                     !- End Month
-  31;                                     !- End Day
-
-OS:Schedule:Day,
-  {ac7ba06a-d4c6-40f0-a0b7-433eaa838589}, !- Handle
-  res cooling season allday12,            !- Name
-  {6680a894-b164-486f-82e8-b7db0e76fc69}, !- Schedule Type Limits Name
-  ,                                       !- Interpolate to Timestep
-  24,                                     !- Hour 1
-  0,                                      !- Minute 1
-  1;                                      !- Value Until Time 1
-
-OS:AdditionalProperties,
-  {194190ee-1346-4924-8706-9a974cb9b809}, !- Handle
-  {af3a6004-f87b-42ea-bd4f-5b36eb5d8a1a}, !- Object Name
-  htg_wkdy,                               !- Feature Name 1
-  String,                                 !- Feature Data Type 1
-  21.6666666666667&#4421.6666666666667&#4421.6666666666667&#4421.6666666666667&#4421.6666666666667&#4421.6666666666667&#4421.6666666666667&#4421.6666666666667&#4421.6666666666667&#4421.6666666666667&#4421.6666666666667&#4421.6666666666667&#4421.6666666666667&#4421.6666666666667&#4421.6666666666667&#4421.6666666666667&#4421.6666666666667&#4421.6666666666667&#4421.6666666666667&#4421.6666666666667&#4421.6666666666667&#4421.6666666666667&#4421.6666666666667&#4421.6666666666667, !- Feature Value 1
-  htg_wked,                               !- Feature Name 2
-  String,                                 !- Feature Data Type 2
-  21.6666666666667&#4421.6666666666667&#4421.6666666666667&#4421.6666666666667&#4421.6666666666667&#4421.6666666666667&#4421.6666666666667&#4421.6666666666667&#4421.6666666666667&#4421.6666666666667&#4421.6666666666667&#4421.6666666666667&#4421.6666666666667&#4421.6666666666667&#4421.6666666666667&#4421.6666666666667&#4421.6666666666667&#4421.6666666666667&#4421.6666666666667&#4421.6666666666667&#4421.6666666666667&#4421.6666666666667&#4421.6666666666667&#4421.6666666666667, !- Feature Value 2
-  clg_wkdy,                               !- Feature Name 3
-  String,                                 !- Feature Data Type 3
-  24.444444444444443&#4423.88888888888889&#4423.333333333333332&#4423.333333333333332&#4423.88888888888889&#4424.444444444444443&#4424.444444444444443&#4423.88888888888889&#4423.333333333333332&#4423.333333333333332&#4423.88888888888889&#4424.444444444444443&#4424.444444444444443&#4423.88888888888889&#4423.333333333333332&#4423.333333333333332&#4423.88888888888889&#4424.444444444444443&#4424.444444444444443&#4423.88888888888889&#4423.333333333333332&#4423.333333333333332&#4423.88888888888889&#4424.444444444444443, !- Feature Value 3
-  clg_wked,                               !- Feature Name 4
-  String,                                 !- Feature Data Type 4
-  25.0&#4425.555555555555554&#4426.11111111111111&#4426.11111111111111&#4425.555555555555554&#4425.0&#4425.0&#4425.555555555555554&#4426.11111111111111&#4426.11111111111111&#4425.555555555555554&#4425.0&#4425.0&#4425.555555555555554&#4426.11111111111111&#4426.11111111111111&#4425.555555555555554&#4425.0&#4425.0&#4425.555555555555554&#4426.11111111111111&#4426.11111111111111&#4425.555555555555554&#4425.0; !- Feature Value 4
-
-OS:AdditionalProperties,
-  {db6e0a6f-07c7-4456-895a-039c429b37be}, !- Handle
-  {6c80d193-7167-4bc1-b509-40b09d6e3cec}, !- Object Name
-  htg_wkdy,                               !- Feature Name 1
-  String,                                 !- Feature Data Type 1
-  21.6666666666667&#4421.6666666666667&#4421.6666666666667&#4421.6666666666667&#4421.6666666666667&#4421.6666666666667&#4421.6666666666667&#4421.6666666666667&#4421.6666666666667&#4421.6666666666667&#4421.6666666666667&#4421.6666666666667&#4421.6666666666667&#4421.6666666666667&#4421.6666666666667&#4421.6666666666667&#4421.6666666666667&#4421.6666666666667&#4421.6666666666667&#4421.6666666666667&#4421.6666666666667&#4421.6666666666667&#4421.6666666666667&#4421.6666666666667, !- Feature Value 1
-  htg_wked,                               !- Feature Name 2
-  String,                                 !- Feature Data Type 2
-  21.6666666666667&#4421.6666666666667&#4421.6666666666667&#4421.6666666666667&#4421.6666666666667&#4421.6666666666667&#4421.6666666666667&#4421.6666666666667&#4421.6666666666667&#4421.6666666666667&#4421.6666666666667&#4421.6666666666667&#4421.6666666666667&#4421.6666666666667&#4421.6666666666667&#4421.6666666666667&#4421.6666666666667&#4421.6666666666667&#4421.6666666666667&#4421.6666666666667&#4421.6666666666667&#4421.6666666666667&#4421.6666666666667&#4421.6666666666667, !- Feature Value 2
-  clg_wkdy,                               !- Feature Name 3
-  String,                                 !- Feature Data Type 3
-  24.444444444444443&#4423.88888888888889&#4423.333333333333332&#4423.333333333333332&#4423.88888888888889&#4424.444444444444443&#4424.444444444444443&#4423.88888888888889&#4423.333333333333332&#4423.333333333333332&#4423.88888888888889&#4424.444444444444443&#4424.444444444444443&#4423.88888888888889&#4423.333333333333332&#4423.333333333333332&#4423.88888888888889&#4424.444444444444443&#4424.444444444444443&#4423.88888888888889&#4423.333333333333332&#4423.333333333333332&#4423.88888888888889&#4424.444444444444443, !- Feature Value 3
-  clg_wked,                               !- Feature Name 4
-  String,                                 !- Feature Data Type 4
-  25.0&#4425.555555555555554&#4426.11111111111111&#4426.11111111111111&#4425.555555555555554&#4425.0&#4425.0&#4425.555555555555554&#4426.11111111111111&#4426.11111111111111&#4425.555555555555554&#4425.0&#4425.0&#4425.555555555555554&#4426.11111111111111&#4426.11111111111111&#4425.555555555555554&#4425.0&#4425.0&#4425.555555555555554&#4426.11111111111111&#4426.11111111111111&#4425.555555555555554&#4425.0; !- Feature Value 4
-
-OS:Schedule:Ruleset,
-  {fa9981b7-3337-4992-bc2a-94e653e2803c}, !- Handle
-  res heating setpoint,                   !- Name
-  {302654fb-7e99-4e29-aa43-6a94a6a8395c}, !- Schedule Type Limits Name
-  {c0dd4828-c83e-44e2-8826-17d367bf632e}, !- Default Day Schedule Name
-  {2b9d8c57-4919-4f40-9726-6edfbda71bc5}, !- Summer Design Day Schedule Name
-  {97abc716-6580-4111-b763-430d9b2c1517}; !- Winter Design Day Schedule Name
-
-OS:Schedule:Day,
-  {c0dd4828-c83e-44e2-8826-17d367bf632e}, !- Handle
-  Schedule Day 6,                         !- Name
-  {302654fb-7e99-4e29-aa43-6a94a6a8395c}, !- Schedule Type Limits Name
-  ,                                       !- Interpolate to Timestep
-  24,                                     !- Hour 1
-  0,                                      !- Minute 1
-  0;                                      !- Value Until Time 1
-
-OS:Schedule:Rule,
-  {59de523f-57ae-48a6-8f58-071dc7436043}, !- Handle
-  res heating setpoint allday rule1,      !- Name
-  {fa9981b7-3337-4992-bc2a-94e653e2803c}, !- Schedule Ruleset Name
-  11,                                     !- Rule Order
-  {b5b183ca-b090-43c4-b585-121f6e4368dc}, !- Day Schedule Name
-  Yes,                                    !- Apply Sunday
-  Yes,                                    !- Apply Monday
-  Yes,                                    !- Apply Tuesday
-  Yes,                                    !- Apply Wednesday
-  Yes,                                    !- Apply Thursday
-  Yes,                                    !- Apply Friday
-  Yes,                                    !- Apply Saturday
-  DateRange,                              !- Date Specification Type
-  1,                                      !- Start Month
-  1,                                      !- Start Day
-  1,                                      !- End Month
-  31;                                     !- End Day
-
-OS:Schedule:Day,
-  {b5b183ca-b090-43c4-b585-121f6e4368dc}, !- Handle
-  res heating setpoint allday1,           !- Name
-  {302654fb-7e99-4e29-aa43-6a94a6a8395c}, !- Schedule Type Limits Name
-  ,                                       !- Interpolate to Timestep
-  24,                                     !- Hour 1
-  0,                                      !- Minute 1
-  21.6666666666667;                       !- Value Until Time 1
-
-OS:Schedule:Rule,
-  {617ca8eb-50fa-4c9b-adf4-a93076a18fbd}, !- Handle
-  res heating setpoint allday rule2,      !- Name
-  {fa9981b7-3337-4992-bc2a-94e653e2803c}, !- Schedule Ruleset Name
-  10,                                     !- Rule Order
-  {f7670556-588b-4428-b6d3-26065aa87bff}, !- Day Schedule Name
-  Yes,                                    !- Apply Sunday
-  Yes,                                    !- Apply Monday
-  Yes,                                    !- Apply Tuesday
-  Yes,                                    !- Apply Wednesday
-  Yes,                                    !- Apply Thursday
-  Yes,                                    !- Apply Friday
-  Yes,                                    !- Apply Saturday
-  DateRange,                              !- Date Specification Type
-  2,                                      !- Start Month
-  1,                                      !- Start Day
-  2,                                      !- End Month
-  28;                                     !- End Day
-
-OS:Schedule:Day,
-  {f7670556-588b-4428-b6d3-26065aa87bff}, !- Handle
-  res heating setpoint allday2,           !- Name
-  {302654fb-7e99-4e29-aa43-6a94a6a8395c}, !- Schedule Type Limits Name
-  ,                                       !- Interpolate to Timestep
-  24,                                     !- Hour 1
-  0,                                      !- Minute 1
-  21.6666666666667;                       !- Value Until Time 1
-
-OS:Schedule:Rule,
-  {56372331-bc0a-4a88-8389-7487b2270dfe}, !- Handle
-  res heating setpoint allday rule3,      !- Name
-  {fa9981b7-3337-4992-bc2a-94e653e2803c}, !- Schedule Ruleset Name
-  9,                                      !- Rule Order
-  {317fd5b8-5b37-4386-8205-dda8d1846a88}, !- Day Schedule Name
-  Yes,                                    !- Apply Sunday
-  Yes,                                    !- Apply Monday
-  Yes,                                    !- Apply Tuesday
-  Yes,                                    !- Apply Wednesday
-  Yes,                                    !- Apply Thursday
-  Yes,                                    !- Apply Friday
-  Yes,                                    !- Apply Saturday
-  DateRange,                              !- Date Specification Type
-  3,                                      !- Start Month
-  1,                                      !- Start Day
-  3,                                      !- End Month
-  31;                                     !- End Day
-
-OS:Schedule:Day,
-  {317fd5b8-5b37-4386-8205-dda8d1846a88}, !- Handle
-  res heating setpoint allday3,           !- Name
-  {302654fb-7e99-4e29-aa43-6a94a6a8395c}, !- Schedule Type Limits Name
-  ,                                       !- Interpolate to Timestep
-  24,                                     !- Hour 1
-  0,                                      !- Minute 1
-  21.6666666666667;                       !- Value Until Time 1
-
-OS:Schedule:Rule,
-  {550c07b2-6609-40e0-bed8-a18dded0e114}, !- Handle
-  res heating setpoint allday rule4,      !- Name
-  {fa9981b7-3337-4992-bc2a-94e653e2803c}, !- Schedule Ruleset Name
-  8,                                      !- Rule Order
-  {0e757773-843c-4dbf-b19f-0d07055ae780}, !- Day Schedule Name
-  Yes,                                    !- Apply Sunday
-  Yes,                                    !- Apply Monday
-  Yes,                                    !- Apply Tuesday
-  Yes,                                    !- Apply Wednesday
-  Yes,                                    !- Apply Thursday
-  Yes,                                    !- Apply Friday
-  Yes,                                    !- Apply Saturday
-  DateRange,                              !- Date Specification Type
-  4,                                      !- Start Month
-  1,                                      !- Start Day
-  4,                                      !- End Month
-  30;                                     !- End Day
-
-OS:Schedule:Day,
-  {0e757773-843c-4dbf-b19f-0d07055ae780}, !- Handle
-  res heating setpoint allday4,           !- Name
-  {302654fb-7e99-4e29-aa43-6a94a6a8395c}, !- Schedule Type Limits Name
-  ,                                       !- Interpolate to Timestep
-  24,                                     !- Hour 1
-  0,                                      !- Minute 1
-  21.6666666666667;                       !- Value Until Time 1
-
-OS:Schedule:Rule,
-  {d41d0131-3b06-4686-8007-4c1f31427590}, !- Handle
-  res heating setpoint allday rule5,      !- Name
-  {fa9981b7-3337-4992-bc2a-94e653e2803c}, !- Schedule Ruleset Name
-  7,                                      !- Rule Order
-  {fe6ab4bc-8b09-4ce7-93f2-e88f5554a05a}, !- Day Schedule Name
-  Yes,                                    !- Apply Sunday
-  Yes,                                    !- Apply Monday
-  Yes,                                    !- Apply Tuesday
-  Yes,                                    !- Apply Wednesday
-  Yes,                                    !- Apply Thursday
-  Yes,                                    !- Apply Friday
-  Yes,                                    !- Apply Saturday
-  DateRange,                              !- Date Specification Type
-  5,                                      !- Start Month
-  1,                                      !- Start Day
-  5,                                      !- End Month
-  31;                                     !- End Day
-
-OS:Schedule:Day,
-  {fe6ab4bc-8b09-4ce7-93f2-e88f5554a05a}, !- Handle
-  res heating setpoint allday5,           !- Name
-  {302654fb-7e99-4e29-aa43-6a94a6a8395c}, !- Schedule Type Limits Name
-  ,                                       !- Interpolate to Timestep
-  24,                                     !- Hour 1
-  0,                                      !- Minute 1
-  21.6666666666667;                       !- Value Until Time 1
-
-OS:Schedule:Rule,
-  {7f80774d-8cb7-4319-9086-210139a189c4}, !- Handle
-  res heating setpoint allday rule6,      !- Name
-  {fa9981b7-3337-4992-bc2a-94e653e2803c}, !- Schedule Ruleset Name
-  6,                                      !- Rule Order
-  {286d3a07-3835-458d-b1e3-008320415953}, !- Day Schedule Name
-  Yes,                                    !- Apply Sunday
-  Yes,                                    !- Apply Monday
-  Yes,                                    !- Apply Tuesday
-  Yes,                                    !- Apply Wednesday
-  Yes,                                    !- Apply Thursday
-  Yes,                                    !- Apply Friday
-  Yes,                                    !- Apply Saturday
-  DateRange,                              !- Date Specification Type
-  6,                                      !- Start Month
-  1,                                      !- Start Day
-  6,                                      !- End Month
-  30;                                     !- End Day
-
-OS:Schedule:Day,
-  {286d3a07-3835-458d-b1e3-008320415953}, !- Handle
-  res heating setpoint allday6,           !- Name
-  {302654fb-7e99-4e29-aa43-6a94a6a8395c}, !- Schedule Type Limits Name
-  ,                                       !- Interpolate to Timestep
-  24,                                     !- Hour 1
-  0,                                      !- Minute 1
-  21.6666666666667;                       !- Value Until Time 1
-
-OS:Schedule:Rule,
-  {8c52231f-0dd0-4a09-a4e0-aa8942157a30}, !- Handle
-  res heating setpoint allday rule7,      !- Name
-  {fa9981b7-3337-4992-bc2a-94e653e2803c}, !- Schedule Ruleset Name
-  5,                                      !- Rule Order
-  {3485f35b-ee82-4b60-b1c5-65613ba96977}, !- Day Schedule Name
-  Yes,                                    !- Apply Sunday
-  Yes,                                    !- Apply Monday
-  Yes,                                    !- Apply Tuesday
-  Yes,                                    !- Apply Wednesday
-  Yes,                                    !- Apply Thursday
-  Yes,                                    !- Apply Friday
-  Yes,                                    !- Apply Saturday
-  DateRange,                              !- Date Specification Type
-  7,                                      !- Start Month
-  1,                                      !- Start Day
-  7,                                      !- End Month
-  31;                                     !- End Day
-
-OS:Schedule:Day,
-  {3485f35b-ee82-4b60-b1c5-65613ba96977}, !- Handle
-  res heating setpoint allday7,           !- Name
-  {302654fb-7e99-4e29-aa43-6a94a6a8395c}, !- Schedule Type Limits Name
-  ,                                       !- Interpolate to Timestep
-  24,                                     !- Hour 1
-  0,                                      !- Minute 1
-  21.6666666666667;                       !- Value Until Time 1
-
-OS:Schedule:Rule,
-  {e709527e-beab-44fb-9ac1-cf3784beae22}, !- Handle
-  res heating setpoint allday rule8,      !- Name
-  {fa9981b7-3337-4992-bc2a-94e653e2803c}, !- Schedule Ruleset Name
-  4,                                      !- Rule Order
-  {6b715092-c0c7-4fac-b155-6d13b7283606}, !- Day Schedule Name
-  Yes,                                    !- Apply Sunday
-  Yes,                                    !- Apply Monday
-  Yes,                                    !- Apply Tuesday
-  Yes,                                    !- Apply Wednesday
-  Yes,                                    !- Apply Thursday
-  Yes,                                    !- Apply Friday
-  Yes,                                    !- Apply Saturday
-  DateRange,                              !- Date Specification Type
-  8,                                      !- Start Month
-  1,                                      !- Start Day
-  8,                                      !- End Month
-  31;                                     !- End Day
-
-OS:Schedule:Day,
-  {6b715092-c0c7-4fac-b155-6d13b7283606}, !- Handle
-  res heating setpoint allday8,           !- Name
-  {302654fb-7e99-4e29-aa43-6a94a6a8395c}, !- Schedule Type Limits Name
-  ,                                       !- Interpolate to Timestep
-  24,                                     !- Hour 1
-  0,                                      !- Minute 1
-  21.6666666666667;                       !- Value Until Time 1
-
-OS:Schedule:Rule,
-  {fbdaba67-0730-4033-a012-534d929d33c5}, !- Handle
-  res heating setpoint allday rule9,      !- Name
-  {fa9981b7-3337-4992-bc2a-94e653e2803c}, !- Schedule Ruleset Name
-  3,                                      !- Rule Order
-  {6724518b-d349-446c-893f-4d70288f2f75}, !- Day Schedule Name
-  Yes,                                    !- Apply Sunday
-  Yes,                                    !- Apply Monday
-  Yes,                                    !- Apply Tuesday
-  Yes,                                    !- Apply Wednesday
-  Yes,                                    !- Apply Thursday
-  Yes,                                    !- Apply Friday
-  Yes,                                    !- Apply Saturday
-  DateRange,                              !- Date Specification Type
-  9,                                      !- Start Month
-  1,                                      !- Start Day
-  9,                                      !- End Month
-  30;                                     !- End Day
-
-OS:Schedule:Day,
-  {6724518b-d349-446c-893f-4d70288f2f75}, !- Handle
-  res heating setpoint allday9,           !- Name
-  {302654fb-7e99-4e29-aa43-6a94a6a8395c}, !- Schedule Type Limits Name
-  ,                                       !- Interpolate to Timestep
-  24,                                     !- Hour 1
-  0,                                      !- Minute 1
-  21.6666666666667;                       !- Value Until Time 1
-
-OS:Schedule:Rule,
-  {73a02d2f-c5f2-4288-bc4b-11df97d9ecfb}, !- Handle
-  res heating setpoint allday rule10,     !- Name
-  {fa9981b7-3337-4992-bc2a-94e653e2803c}, !- Schedule Ruleset Name
-  2,                                      !- Rule Order
-  {275ef4b5-9e30-406c-aa41-860e9b49174f}, !- Day Schedule Name
-  Yes,                                    !- Apply Sunday
-  Yes,                                    !- Apply Monday
-  Yes,                                    !- Apply Tuesday
-  Yes,                                    !- Apply Wednesday
-  Yes,                                    !- Apply Thursday
-  Yes,                                    !- Apply Friday
-  Yes,                                    !- Apply Saturday
-  DateRange,                              !- Date Specification Type
-  10,                                     !- Start Month
-  1,                                      !- Start Day
-  10,                                     !- End Month
-  31;                                     !- End Day
-
-OS:Schedule:Day,
-  {275ef4b5-9e30-406c-aa41-860e9b49174f}, !- Handle
-  res heating setpoint allday10,          !- Name
-  {302654fb-7e99-4e29-aa43-6a94a6a8395c}, !- Schedule Type Limits Name
-  ,                                       !- Interpolate to Timestep
-  24,                                     !- Hour 1
-  0,                                      !- Minute 1
-  21.6666666666667;                       !- Value Until Time 1
-
-OS:Schedule:Rule,
-  {8476fa9c-d566-4af6-8f19-6dd8f5b52d55}, !- Handle
-  res heating setpoint allday rule11,     !- Name
-  {fa9981b7-3337-4992-bc2a-94e653e2803c}, !- Schedule Ruleset Name
-  1,                                      !- Rule Order
-  {c20d9644-d8a6-4a2a-b839-f5cd40fe059f}, !- Day Schedule Name
-  Yes,                                    !- Apply Sunday
-  Yes,                                    !- Apply Monday
-  Yes,                                    !- Apply Tuesday
-  Yes,                                    !- Apply Wednesday
-  Yes,                                    !- Apply Thursday
-  Yes,                                    !- Apply Friday
-  Yes,                                    !- Apply Saturday
-  DateRange,                              !- Date Specification Type
-  11,                                     !- Start Month
-  1,                                      !- Start Day
-  11,                                     !- End Month
-  30;                                     !- End Day
-
-OS:Schedule:Day,
-  {c20d9644-d8a6-4a2a-b839-f5cd40fe059f}, !- Handle
-  res heating setpoint allday11,          !- Name
-  {302654fb-7e99-4e29-aa43-6a94a6a8395c}, !- Schedule Type Limits Name
-  ,                                       !- Interpolate to Timestep
-  24,                                     !- Hour 1
-  0,                                      !- Minute 1
-  21.6666666666667;                       !- Value Until Time 1
-
-OS:Schedule:Rule,
-  {12dfe267-8a76-4249-8b4c-16c62ea26058}, !- Handle
-  res heating setpoint allday rule12,     !- Name
-  {fa9981b7-3337-4992-bc2a-94e653e2803c}, !- Schedule Ruleset Name
-  0,                                      !- Rule Order
-  {7811c2a2-02c3-4e03-affb-1768bc7873ea}, !- Day Schedule Name
-  Yes,                                    !- Apply Sunday
-  Yes,                                    !- Apply Monday
-  Yes,                                    !- Apply Tuesday
-  Yes,                                    !- Apply Wednesday
-  Yes,                                    !- Apply Thursday
-  Yes,                                    !- Apply Friday
-  Yes,                                    !- Apply Saturday
-  DateRange,                              !- Date Specification Type
-  12,                                     !- Start Month
-  1,                                      !- Start Day
-  12,                                     !- End Month
-  31;                                     !- End Day
-
-OS:Schedule:Day,
-  {7811c2a2-02c3-4e03-affb-1768bc7873ea}, !- Handle
-  res heating setpoint allday12,          !- Name
-  {302654fb-7e99-4e29-aa43-6a94a6a8395c}, !- Schedule Type Limits Name
-  ,                                       !- Interpolate to Timestep
-  24,                                     !- Hour 1
-  0,                                      !- Minute 1
-  21.6666666666667;                       !- Value Until Time 1
-
-OS:Schedule:Day,
-  {97abc716-6580-4111-b763-430d9b2c1517}, !- Handle
-  res heating setpoint winter design,     !- Name
-  {302654fb-7e99-4e29-aa43-6a94a6a8395c}, !- Schedule Type Limits Name
-  ,                                       !- Interpolate to Timestep
-  24,                                     !- Hour 1
-  0,                                      !- Minute 1
-  21.1111111111111;                       !- Value Until Time 1
-
-OS:Schedule:Day,
-  {2b9d8c57-4919-4f40-9726-6edfbda71bc5}, !- Handle
-  res heating setpoint summer design,     !- Name
-  {302654fb-7e99-4e29-aa43-6a94a6a8395c}, !- Schedule Type Limits Name
-  ,                                       !- Interpolate to Timestep
-  24,                                     !- Hour 1
-  0,                                      !- Minute 1
-  23.8888888888889;                       !- Value Until Time 1
-
-OS:Schedule:Ruleset,
-  {b0076812-8146-4b77-940e-4699e719d8f0}, !- Handle
-  res cooling setpoint,                   !- Name
-  {302654fb-7e99-4e29-aa43-6a94a6a8395c}, !- Schedule Type Limits Name
-  {ffc040b1-82e0-4895-8d98-ca8e722f4643}, !- Default Day Schedule Name
-  {c3468f33-c6ea-48d1-97b7-0c5e5b29400b}, !- Summer Design Day Schedule Name
-  {f762c6f5-d9bd-41c0-9d81-e23b65f43bda}; !- Winter Design Day Schedule Name
-
-OS:Schedule:Day,
-  {ffc040b1-82e0-4895-8d98-ca8e722f4643}, !- Handle
-  Schedule Day 7,                         !- Name
-  {302654fb-7e99-4e29-aa43-6a94a6a8395c}, !- Schedule Type Limits Name
-  ,                                       !- Interpolate to Timestep
-  24,                                     !- Hour 1
-  0,                                      !- Minute 1
-  0;                                      !- Value Until Time 1
-
-OS:Schedule:Rule,
-  {6eb76db6-2f5d-4269-bbd0-fcc8e48ebee6}, !- Handle
-  res cooling setpoint weekday rule1,     !- Name
-  {b0076812-8146-4b77-940e-4699e719d8f0}, !- Schedule Ruleset Name
-  23,                                     !- Rule Order
-  {1afed2ce-4c80-492d-8ae6-d8d14cf8c4f6}, !- Day Schedule Name
-  ,                                       !- Apply Sunday
-  Yes,                                    !- Apply Monday
-  Yes,                                    !- Apply Tuesday
-  Yes,                                    !- Apply Wednesday
-  Yes,                                    !- Apply Thursday
-  Yes,                                    !- Apply Friday
-  ,                                       !- Apply Saturday
-  DateRange,                              !- Date Specification Type
-  1,                                      !- Start Month
-  1,                                      !- Start Day
-  1,                                      !- End Month
-  31;                                     !- End Day
-
-OS:Schedule:Day,
-  {1afed2ce-4c80-492d-8ae6-d8d14cf8c4f6}, !- Handle
-  res cooling setpoint weekday1,          !- Name
-  {302654fb-7e99-4e29-aa43-6a94a6a8395c}, !- Schedule Type Limits Name
-  ,                                       !- Interpolate to Timestep
-  1,                                      !- Hour 1
-  0,                                      !- Minute 1
-  24.4444444444444,                       !- Value Until Time 1
-  2,                                      !- Hour 2
-  0,                                      !- Minute 2
-  23.8888888888889,                       !- Value Until Time 2
-  4,                                      !- Hour 3
-  0,                                      !- Minute 3
-  23.3333333333333,                       !- Value Until Time 3
-  5,                                      !- Hour 4
-  0,                                      !- Minute 4
-  23.8888888888889,                       !- Value Until Time 4
-  7,                                      !- Hour 5
-  0,                                      !- Minute 5
-  24.4444444444444,                       !- Value Until Time 5
-  8,                                      !- Hour 6
-  0,                                      !- Minute 6
-  23.8888888888889,                       !- Value Until Time 6
-  10,                                     !- Hour 7
-  0,                                      !- Minute 7
-  23.3333333333333,                       !- Value Until Time 7
-  11,                                     !- Hour 8
-  0,                                      !- Minute 8
-  23.8888888888889,                       !- Value Until Time 8
-  13,                                     !- Hour 9
-  0,                                      !- Minute 9
-  24.4444444444444,                       !- Value Until Time 9
-  14,                                     !- Hour 10
-  0,                                      !- Minute 10
-  23.8888888888889,                       !- Value Until Time 10
-  16,                                     !- Hour 11
-  0,                                      !- Minute 11
-  23.3333333333333,                       !- Value Until Time 11
-  17,                                     !- Hour 12
-  0,                                      !- Minute 12
-  23.8888888888889,                       !- Value Until Time 12
-  19,                                     !- Hour 13
-  0,                                      !- Minute 13
-  24.4444444444444,                       !- Value Until Time 13
-  20,                                     !- Hour 14
-  0,                                      !- Minute 14
-  23.8888888888889,                       !- Value Until Time 14
-  22,                                     !- Hour 15
-  0,                                      !- Minute 15
-  23.3333333333333,                       !- Value Until Time 15
-  23,                                     !- Hour 16
-  0,                                      !- Minute 16
-  23.8888888888889,                       !- Value Until Time 16
-  24,                                     !- Hour 17
-  0,                                      !- Minute 17
-  24.4444444444444;                       !- Value Until Time 17
-
-OS:Schedule:Rule,
-  {953e38d5-1962-45db-8366-ab87f44e05fa}, !- Handle
-  res cooling setpoint weekend rule1,     !- Name
-  {b0076812-8146-4b77-940e-4699e719d8f0}, !- Schedule Ruleset Name
-  22,                                     !- Rule Order
-  {b16a8393-a913-483c-99aa-00c81323da05}, !- Day Schedule Name
-  Yes,                                    !- Apply Sunday
-  ,                                       !- Apply Monday
-  ,                                       !- Apply Tuesday
-  ,                                       !- Apply Wednesday
-  ,                                       !- Apply Thursday
-  ,                                       !- Apply Friday
-  Yes,                                    !- Apply Saturday
-  DateRange,                              !- Date Specification Type
-  1,                                      !- Start Month
-  1,                                      !- Start Day
-  1,                                      !- End Month
-  31;                                     !- End Day
-
-OS:Schedule:Day,
-  {b16a8393-a913-483c-99aa-00c81323da05}, !- Handle
-  res cooling setpoint weekend1,          !- Name
-  {302654fb-7e99-4e29-aa43-6a94a6a8395c}, !- Schedule Type Limits Name
-  ,                                       !- Interpolate to Timestep
-  1,                                      !- Hour 1
-  0,                                      !- Minute 1
-  25,                                     !- Value Until Time 1
-  2,                                      !- Hour 2
-  0,                                      !- Minute 2
-  25.5555555555556,                       !- Value Until Time 2
-  4,                                      !- Hour 3
-  0,                                      !- Minute 3
-  26.1111111111111,                       !- Value Until Time 3
-  5,                                      !- Hour 4
-  0,                                      !- Minute 4
-  25.5555555555556,                       !- Value Until Time 4
-  7,                                      !- Hour 5
-  0,                                      !- Minute 5
-  25,                                     !- Value Until Time 5
-  8,                                      !- Hour 6
-  0,                                      !- Minute 6
-  25.5555555555556,                       !- Value Until Time 6
-  10,                                     !- Hour 7
-  0,                                      !- Minute 7
-  26.1111111111111,                       !- Value Until Time 7
-  11,                                     !- Hour 8
-  0,                                      !- Minute 8
-  25.5555555555556,                       !- Value Until Time 8
-  13,                                     !- Hour 9
-  0,                                      !- Minute 9
-  25,                                     !- Value Until Time 9
-  14,                                     !- Hour 10
-  0,                                      !- Minute 10
-  25.5555555555556,                       !- Value Until Time 10
-  16,                                     !- Hour 11
-  0,                                      !- Minute 11
-  26.1111111111111,                       !- Value Until Time 11
-  17,                                     !- Hour 12
-  0,                                      !- Minute 12
-  25.5555555555556,                       !- Value Until Time 12
-  19,                                     !- Hour 13
-  0,                                      !- Minute 13
-  25,                                     !- Value Until Time 13
-  20,                                     !- Hour 14
-  0,                                      !- Minute 14
-  25.5555555555556,                       !- Value Until Time 14
-  22,                                     !- Hour 15
-  0,                                      !- Minute 15
-  26.1111111111111,                       !- Value Until Time 15
-  23,                                     !- Hour 16
-  0,                                      !- Minute 16
-  25.5555555555556,                       !- Value Until Time 16
-  24,                                     !- Hour 17
-  0,                                      !- Minute 17
-  25;                                     !- Value Until Time 17
-
-OS:Schedule:Rule,
-  {c9ee1c57-af24-4ebf-a8ac-842274bb8a95}, !- Handle
-  res cooling setpoint weekday rule2,     !- Name
-  {b0076812-8146-4b77-940e-4699e719d8f0}, !- Schedule Ruleset Name
-  21,                                     !- Rule Order
-  {c52c7614-87f1-4ea0-b2b7-f42c73a46029}, !- Day Schedule Name
-  ,                                       !- Apply Sunday
-  Yes,                                    !- Apply Monday
-  Yes,                                    !- Apply Tuesday
-  Yes,                                    !- Apply Wednesday
-  Yes,                                    !- Apply Thursday
-  Yes,                                    !- Apply Friday
-  ,                                       !- Apply Saturday
-  DateRange,                              !- Date Specification Type
-  2,                                      !- Start Month
-  1,                                      !- Start Day
-  2,                                      !- End Month
-  28;                                     !- End Day
-
-OS:Schedule:Day,
-  {c52c7614-87f1-4ea0-b2b7-f42c73a46029}, !- Handle
-  res cooling setpoint weekday2,          !- Name
-  {302654fb-7e99-4e29-aa43-6a94a6a8395c}, !- Schedule Type Limits Name
-  ,                                       !- Interpolate to Timestep
-  1,                                      !- Hour 1
-  0,                                      !- Minute 1
-  24.4444444444444,                       !- Value Until Time 1
-  2,                                      !- Hour 2
-  0,                                      !- Minute 2
-  23.8888888888889,                       !- Value Until Time 2
-  4,                                      !- Hour 3
-  0,                                      !- Minute 3
-  23.3333333333333,                       !- Value Until Time 3
-  5,                                      !- Hour 4
-  0,                                      !- Minute 4
-  23.8888888888889,                       !- Value Until Time 4
-  7,                                      !- Hour 5
-  0,                                      !- Minute 5
-  24.4444444444444,                       !- Value Until Time 5
-  8,                                      !- Hour 6
-  0,                                      !- Minute 6
-  23.8888888888889,                       !- Value Until Time 6
-  10,                                     !- Hour 7
-  0,                                      !- Minute 7
-  23.3333333333333,                       !- Value Until Time 7
-  11,                                     !- Hour 8
-  0,                                      !- Minute 8
-  23.8888888888889,                       !- Value Until Time 8
-  13,                                     !- Hour 9
-  0,                                      !- Minute 9
-  24.4444444444444,                       !- Value Until Time 9
-  14,                                     !- Hour 10
-  0,                                      !- Minute 10
-  23.8888888888889,                       !- Value Until Time 10
-  16,                                     !- Hour 11
-  0,                                      !- Minute 11
-  23.3333333333333,                       !- Value Until Time 11
-  17,                                     !- Hour 12
-  0,                                      !- Minute 12
-  23.8888888888889,                       !- Value Until Time 12
-  19,                                     !- Hour 13
-  0,                                      !- Minute 13
-  24.4444444444444,                       !- Value Until Time 13
-  20,                                     !- Hour 14
-  0,                                      !- Minute 14
-  23.8888888888889,                       !- Value Until Time 14
-  22,                                     !- Hour 15
-  0,                                      !- Minute 15
-  23.3333333333333,                       !- Value Until Time 15
-  23,                                     !- Hour 16
-  0,                                      !- Minute 16
-  23.8888888888889,                       !- Value Until Time 16
-  24,                                     !- Hour 17
-  0,                                      !- Minute 17
-  24.4444444444444;                       !- Value Until Time 17
-
-OS:Schedule:Rule,
-  {ed936d12-675d-4e2a-9aef-21b78c6259c3}, !- Handle
-  res cooling setpoint weekend rule2,     !- Name
-  {b0076812-8146-4b77-940e-4699e719d8f0}, !- Schedule Ruleset Name
-  20,                                     !- Rule Order
-  {ba8cc657-df5c-4564-ab70-2e7481eff18d}, !- Day Schedule Name
-  Yes,                                    !- Apply Sunday
-  ,                                       !- Apply Monday
-  ,                                       !- Apply Tuesday
-  ,                                       !- Apply Wednesday
-  ,                                       !- Apply Thursday
-  ,                                       !- Apply Friday
-  Yes,                                    !- Apply Saturday
-  DateRange,                              !- Date Specification Type
-  2,                                      !- Start Month
-  1,                                      !- Start Day
-  2,                                      !- End Month
-  28;                                     !- End Day
-
-OS:Schedule:Day,
-  {ba8cc657-df5c-4564-ab70-2e7481eff18d}, !- Handle
-  res cooling setpoint weekend2,          !- Name
-  {302654fb-7e99-4e29-aa43-6a94a6a8395c}, !- Schedule Type Limits Name
-  ,                                       !- Interpolate to Timestep
-  1,                                      !- Hour 1
-  0,                                      !- Minute 1
-  25,                                     !- Value Until Time 1
-  2,                                      !- Hour 2
-  0,                                      !- Minute 2
-  25.5555555555556,                       !- Value Until Time 2
-  4,                                      !- Hour 3
-  0,                                      !- Minute 3
-  26.1111111111111,                       !- Value Until Time 3
-  5,                                      !- Hour 4
-  0,                                      !- Minute 4
-  25.5555555555556,                       !- Value Until Time 4
-  7,                                      !- Hour 5
-  0,                                      !- Minute 5
-  25,                                     !- Value Until Time 5
-  8,                                      !- Hour 6
-  0,                                      !- Minute 6
-  25.5555555555556,                       !- Value Until Time 6
-  10,                                     !- Hour 7
-  0,                                      !- Minute 7
-  26.1111111111111,                       !- Value Until Time 7
-  11,                                     !- Hour 8
-  0,                                      !- Minute 8
-  25.5555555555556,                       !- Value Until Time 8
-  13,                                     !- Hour 9
-  0,                                      !- Minute 9
-  25,                                     !- Value Until Time 9
-  14,                                     !- Hour 10
-  0,                                      !- Minute 10
-  25.5555555555556,                       !- Value Until Time 10
-  16,                                     !- Hour 11
-  0,                                      !- Minute 11
-  26.1111111111111,                       !- Value Until Time 11
-  17,                                     !- Hour 12
-  0,                                      !- Minute 12
-  25.5555555555556,                       !- Value Until Time 12
-  19,                                     !- Hour 13
-  0,                                      !- Minute 13
-  25,                                     !- Value Until Time 13
-  20,                                     !- Hour 14
-  0,                                      !- Minute 14
-  25.5555555555556,                       !- Value Until Time 14
-  22,                                     !- Hour 15
-  0,                                      !- Minute 15
-  26.1111111111111,                       !- Value Until Time 15
-  23,                                     !- Hour 16
-  0,                                      !- Minute 16
-  25.5555555555556,                       !- Value Until Time 16
-  24,                                     !- Hour 17
-  0,                                      !- Minute 17
-  25;                                     !- Value Until Time 17
-
-OS:Schedule:Rule,
-  {40d31d7f-55d6-48b5-b10d-55fbf8f4acd3}, !- Handle
-  res cooling setpoint weekday rule3,     !- Name
-  {b0076812-8146-4b77-940e-4699e719d8f0}, !- Schedule Ruleset Name
-  19,                                     !- Rule Order
-  {c5f517cc-f562-4fa0-87ee-d079348e63ed}, !- Day Schedule Name
-  ,                                       !- Apply Sunday
-  Yes,                                    !- Apply Monday
-  Yes,                                    !- Apply Tuesday
-  Yes,                                    !- Apply Wednesday
-  Yes,                                    !- Apply Thursday
-  Yes,                                    !- Apply Friday
-  ,                                       !- Apply Saturday
-  DateRange,                              !- Date Specification Type
-  3,                                      !- Start Month
-  1,                                      !- Start Day
-  3,                                      !- End Month
-  31;                                     !- End Day
-
-OS:Schedule:Day,
-  {c5f517cc-f562-4fa0-87ee-d079348e63ed}, !- Handle
-  res cooling setpoint weekday3,          !- Name
-  {302654fb-7e99-4e29-aa43-6a94a6a8395c}, !- Schedule Type Limits Name
-  ,                                       !- Interpolate to Timestep
-  1,                                      !- Hour 1
-  0,                                      !- Minute 1
-  24.4444444444444,                       !- Value Until Time 1
-  2,                                      !- Hour 2
-  0,                                      !- Minute 2
-  23.8888888888889,                       !- Value Until Time 2
-  4,                                      !- Hour 3
-  0,                                      !- Minute 3
-  23.3333333333333,                       !- Value Until Time 3
-  5,                                      !- Hour 4
-  0,                                      !- Minute 4
-  23.8888888888889,                       !- Value Until Time 4
-  7,                                      !- Hour 5
-  0,                                      !- Minute 5
-  24.4444444444444,                       !- Value Until Time 5
-  8,                                      !- Hour 6
-  0,                                      !- Minute 6
-  23.8888888888889,                       !- Value Until Time 6
-  10,                                     !- Hour 7
-  0,                                      !- Minute 7
-  23.3333333333333,                       !- Value Until Time 7
-  11,                                     !- Hour 8
-  0,                                      !- Minute 8
-  23.8888888888889,                       !- Value Until Time 8
-  13,                                     !- Hour 9
-  0,                                      !- Minute 9
-  24.4444444444444,                       !- Value Until Time 9
-  14,                                     !- Hour 10
-  0,                                      !- Minute 10
-  23.8888888888889,                       !- Value Until Time 10
-  16,                                     !- Hour 11
-  0,                                      !- Minute 11
-  23.3333333333333,                       !- Value Until Time 11
-  17,                                     !- Hour 12
-  0,                                      !- Minute 12
-  23.8888888888889,                       !- Value Until Time 12
-  19,                                     !- Hour 13
-  0,                                      !- Minute 13
-  24.4444444444444,                       !- Value Until Time 13
-  20,                                     !- Hour 14
-  0,                                      !- Minute 14
-  23.8888888888889,                       !- Value Until Time 14
-  22,                                     !- Hour 15
-  0,                                      !- Minute 15
-  23.3333333333333,                       !- Value Until Time 15
-  23,                                     !- Hour 16
-  0,                                      !- Minute 16
-  23.8888888888889,                       !- Value Until Time 16
-  24,                                     !- Hour 17
-  0,                                      !- Minute 17
-  24.4444444444444;                       !- Value Until Time 17
-
-OS:Schedule:Rule,
-  {5a2e8179-968d-462a-8e02-c3dab25dc5dc}, !- Handle
-  res cooling setpoint weekend rule3,     !- Name
-  {b0076812-8146-4b77-940e-4699e719d8f0}, !- Schedule Ruleset Name
-  18,                                     !- Rule Order
-  {11c0733c-2bcb-45c4-bfa3-bed00e9c9605}, !- Day Schedule Name
-  Yes,                                    !- Apply Sunday
-  ,                                       !- Apply Monday
-  ,                                       !- Apply Tuesday
-  ,                                       !- Apply Wednesday
-  ,                                       !- Apply Thursday
-  ,                                       !- Apply Friday
-  Yes,                                    !- Apply Saturday
-  DateRange,                              !- Date Specification Type
-  3,                                      !- Start Month
-  1,                                      !- Start Day
-  3,                                      !- End Month
-  31;                                     !- End Day
-
-OS:Schedule:Day,
-  {11c0733c-2bcb-45c4-bfa3-bed00e9c9605}, !- Handle
-  res cooling setpoint weekend3,          !- Name
-  {302654fb-7e99-4e29-aa43-6a94a6a8395c}, !- Schedule Type Limits Name
-  ,                                       !- Interpolate to Timestep
-  1,                                      !- Hour 1
-  0,                                      !- Minute 1
-  25,                                     !- Value Until Time 1
-  2,                                      !- Hour 2
-  0,                                      !- Minute 2
-  25.5555555555556,                       !- Value Until Time 2
-  4,                                      !- Hour 3
-  0,                                      !- Minute 3
-  26.1111111111111,                       !- Value Until Time 3
-  5,                                      !- Hour 4
-  0,                                      !- Minute 4
-  25.5555555555556,                       !- Value Until Time 4
-  7,                                      !- Hour 5
-  0,                                      !- Minute 5
-  25,                                     !- Value Until Time 5
-  8,                                      !- Hour 6
-  0,                                      !- Minute 6
-  25.5555555555556,                       !- Value Until Time 6
-  10,                                     !- Hour 7
-  0,                                      !- Minute 7
-  26.1111111111111,                       !- Value Until Time 7
-  11,                                     !- Hour 8
-  0,                                      !- Minute 8
-  25.5555555555556,                       !- Value Until Time 8
-  13,                                     !- Hour 9
-  0,                                      !- Minute 9
-  25,                                     !- Value Until Time 9
-  14,                                     !- Hour 10
-  0,                                      !- Minute 10
-  25.5555555555556,                       !- Value Until Time 10
-  16,                                     !- Hour 11
-  0,                                      !- Minute 11
-  26.1111111111111,                       !- Value Until Time 11
-  17,                                     !- Hour 12
-  0,                                      !- Minute 12
-  25.5555555555556,                       !- Value Until Time 12
-  19,                                     !- Hour 13
-  0,                                      !- Minute 13
-  25,                                     !- Value Until Time 13
-  20,                                     !- Hour 14
-  0,                                      !- Minute 14
-  25.5555555555556,                       !- Value Until Time 14
-  22,                                     !- Hour 15
-  0,                                      !- Minute 15
-  26.1111111111111,                       !- Value Until Time 15
-  23,                                     !- Hour 16
-  0,                                      !- Minute 16
-  25.5555555555556,                       !- Value Until Time 16
-  24,                                     !- Hour 17
-  0,                                      !- Minute 17
-  25;                                     !- Value Until Time 17
-
-OS:Schedule:Rule,
-  {9e0d9e48-8adb-450d-8209-b044c7e1d2ad}, !- Handle
-  res cooling setpoint weekday rule4,     !- Name
-  {b0076812-8146-4b77-940e-4699e719d8f0}, !- Schedule Ruleset Name
-  17,                                     !- Rule Order
-  {b914c0b6-a420-463a-ba10-bd1873e600e4}, !- Day Schedule Name
-  ,                                       !- Apply Sunday
-  Yes,                                    !- Apply Monday
-  Yes,                                    !- Apply Tuesday
-  Yes,                                    !- Apply Wednesday
-  Yes,                                    !- Apply Thursday
-  Yes,                                    !- Apply Friday
-  ,                                       !- Apply Saturday
-  DateRange,                              !- Date Specification Type
-  4,                                      !- Start Month
-  1,                                      !- Start Day
-  4,                                      !- End Month
-  30;                                     !- End Day
-
-OS:Schedule:Day,
-  {b914c0b6-a420-463a-ba10-bd1873e600e4}, !- Handle
-  res cooling setpoint weekday4,          !- Name
-  {302654fb-7e99-4e29-aa43-6a94a6a8395c}, !- Schedule Type Limits Name
-  ,                                       !- Interpolate to Timestep
-  1,                                      !- Hour 1
-  0,                                      !- Minute 1
-  24.4444444444444,                       !- Value Until Time 1
-  2,                                      !- Hour 2
-  0,                                      !- Minute 2
-  23.8888888888889,                       !- Value Until Time 2
-  4,                                      !- Hour 3
-  0,                                      !- Minute 3
-  23.3333333333333,                       !- Value Until Time 3
-  5,                                      !- Hour 4
-  0,                                      !- Minute 4
-  23.8888888888889,                       !- Value Until Time 4
-  7,                                      !- Hour 5
-  0,                                      !- Minute 5
-  24.4444444444444,                       !- Value Until Time 5
-  8,                                      !- Hour 6
-  0,                                      !- Minute 6
-  23.8888888888889,                       !- Value Until Time 6
-  10,                                     !- Hour 7
-  0,                                      !- Minute 7
-  23.3333333333333,                       !- Value Until Time 7
-  11,                                     !- Hour 8
-  0,                                      !- Minute 8
-  23.8888888888889,                       !- Value Until Time 8
-  13,                                     !- Hour 9
-  0,                                      !- Minute 9
-  24.4444444444444,                       !- Value Until Time 9
-  14,                                     !- Hour 10
-  0,                                      !- Minute 10
-  23.8888888888889,                       !- Value Until Time 10
-  16,                                     !- Hour 11
-  0,                                      !- Minute 11
-  23.3333333333333,                       !- Value Until Time 11
-  17,                                     !- Hour 12
-  0,                                      !- Minute 12
-  23.8888888888889,                       !- Value Until Time 12
-  19,                                     !- Hour 13
-  0,                                      !- Minute 13
-  24.4444444444444,                       !- Value Until Time 13
-  20,                                     !- Hour 14
-  0,                                      !- Minute 14
-  23.8888888888889,                       !- Value Until Time 14
-  22,                                     !- Hour 15
-  0,                                      !- Minute 15
-  23.3333333333333,                       !- Value Until Time 15
-  23,                                     !- Hour 16
-  0,                                      !- Minute 16
-  23.8888888888889,                       !- Value Until Time 16
-  24,                                     !- Hour 17
-  0,                                      !- Minute 17
-  24.4444444444444;                       !- Value Until Time 17
-
-OS:Schedule:Rule,
-  {1401c91a-0809-4242-a92c-6ac0c237882c}, !- Handle
-  res cooling setpoint weekend rule4,     !- Name
-  {b0076812-8146-4b77-940e-4699e719d8f0}, !- Schedule Ruleset Name
-  16,                                     !- Rule Order
-  {da614819-c2bd-4624-acdc-1f8e97398c36}, !- Day Schedule Name
-  Yes,                                    !- Apply Sunday
-  ,                                       !- Apply Monday
-  ,                                       !- Apply Tuesday
-  ,                                       !- Apply Wednesday
-  ,                                       !- Apply Thursday
-  ,                                       !- Apply Friday
-  Yes,                                    !- Apply Saturday
-  DateRange,                              !- Date Specification Type
-  4,                                      !- Start Month
-  1,                                      !- Start Day
-  4,                                      !- End Month
-  30;                                     !- End Day
-
-OS:Schedule:Day,
-  {da614819-c2bd-4624-acdc-1f8e97398c36}, !- Handle
-  res cooling setpoint weekend4,          !- Name
-  {302654fb-7e99-4e29-aa43-6a94a6a8395c}, !- Schedule Type Limits Name
-  ,                                       !- Interpolate to Timestep
-  1,                                      !- Hour 1
-  0,                                      !- Minute 1
-  25,                                     !- Value Until Time 1
-  2,                                      !- Hour 2
-  0,                                      !- Minute 2
-  25.5555555555556,                       !- Value Until Time 2
-  4,                                      !- Hour 3
-  0,                                      !- Minute 3
-  26.1111111111111,                       !- Value Until Time 3
-  5,                                      !- Hour 4
-  0,                                      !- Minute 4
-  25.5555555555556,                       !- Value Until Time 4
-  7,                                      !- Hour 5
-  0,                                      !- Minute 5
-  25,                                     !- Value Until Time 5
-  8,                                      !- Hour 6
-  0,                                      !- Minute 6
-  25.5555555555556,                       !- Value Until Time 6
-  10,                                     !- Hour 7
-  0,                                      !- Minute 7
-  26.1111111111111,                       !- Value Until Time 7
-  11,                                     !- Hour 8
-  0,                                      !- Minute 8
-  25.5555555555556,                       !- Value Until Time 8
-  13,                                     !- Hour 9
-  0,                                      !- Minute 9
-  25,                                     !- Value Until Time 9
-  14,                                     !- Hour 10
-  0,                                      !- Minute 10
-  25.5555555555556,                       !- Value Until Time 10
-  16,                                     !- Hour 11
-  0,                                      !- Minute 11
-  26.1111111111111,                       !- Value Until Time 11
-  17,                                     !- Hour 12
-  0,                                      !- Minute 12
-  25.5555555555556,                       !- Value Until Time 12
-  19,                                     !- Hour 13
-  0,                                      !- Minute 13
-  25,                                     !- Value Until Time 13
-  20,                                     !- Hour 14
-  0,                                      !- Minute 14
-  25.5555555555556,                       !- Value Until Time 14
-  22,                                     !- Hour 15
-  0,                                      !- Minute 15
-  26.1111111111111,                       !- Value Until Time 15
-  23,                                     !- Hour 16
-  0,                                      !- Minute 16
-  25.5555555555556,                       !- Value Until Time 16
-  24,                                     !- Hour 17
-  0,                                      !- Minute 17
-  25;                                     !- Value Until Time 17
-
-OS:Schedule:Rule,
-  {04cc4d3a-5b59-47fc-81d3-ff49cece165c}, !- Handle
-  res cooling setpoint weekday rule5,     !- Name
-  {b0076812-8146-4b77-940e-4699e719d8f0}, !- Schedule Ruleset Name
-  15,                                     !- Rule Order
-  {1e139003-37b7-46d3-a788-42f4649c830f}, !- Day Schedule Name
-  ,                                       !- Apply Sunday
-  Yes,                                    !- Apply Monday
-  Yes,                                    !- Apply Tuesday
-  Yes,                                    !- Apply Wednesday
-  Yes,                                    !- Apply Thursday
-  Yes,                                    !- Apply Friday
-  ,                                       !- Apply Saturday
-  DateRange,                              !- Date Specification Type
-  5,                                      !- Start Month
-  1,                                      !- Start Day
-  5,                                      !- End Month
-  31;                                     !- End Day
-
-OS:Schedule:Day,
-  {1e139003-37b7-46d3-a788-42f4649c830f}, !- Handle
-  res cooling setpoint weekday5,          !- Name
-  {302654fb-7e99-4e29-aa43-6a94a6a8395c}, !- Schedule Type Limits Name
-  ,                                       !- Interpolate to Timestep
-  1,                                      !- Hour 1
-  0,                                      !- Minute 1
-  24.4444444444444,                       !- Value Until Time 1
-  2,                                      !- Hour 2
-  0,                                      !- Minute 2
-  23.8888888888889,                       !- Value Until Time 2
-  4,                                      !- Hour 3
-  0,                                      !- Minute 3
-  23.3333333333333,                       !- Value Until Time 3
-  5,                                      !- Hour 4
-  0,                                      !- Minute 4
-  23.8888888888889,                       !- Value Until Time 4
-  7,                                      !- Hour 5
-  0,                                      !- Minute 5
-  24.4444444444444,                       !- Value Until Time 5
-  8,                                      !- Hour 6
-  0,                                      !- Minute 6
-  23.8888888888889,                       !- Value Until Time 6
-  10,                                     !- Hour 7
-  0,                                      !- Minute 7
-  23.3333333333333,                       !- Value Until Time 7
-  11,                                     !- Hour 8
-  0,                                      !- Minute 8
-  23.8888888888889,                       !- Value Until Time 8
-  13,                                     !- Hour 9
-  0,                                      !- Minute 9
-  24.4444444444444,                       !- Value Until Time 9
-  14,                                     !- Hour 10
-  0,                                      !- Minute 10
-  23.8888888888889,                       !- Value Until Time 10
-  16,                                     !- Hour 11
-  0,                                      !- Minute 11
-  23.3333333333333,                       !- Value Until Time 11
-  17,                                     !- Hour 12
-  0,                                      !- Minute 12
-  23.8888888888889,                       !- Value Until Time 12
-  19,                                     !- Hour 13
-  0,                                      !- Minute 13
-  24.4444444444444,                       !- Value Until Time 13
-  20,                                     !- Hour 14
-  0,                                      !- Minute 14
-  23.8888888888889,                       !- Value Until Time 14
-  22,                                     !- Hour 15
-  0,                                      !- Minute 15
-  23.3333333333333,                       !- Value Until Time 15
-  23,                                     !- Hour 16
-  0,                                      !- Minute 16
-  23.8888888888889,                       !- Value Until Time 16
-  24,                                     !- Hour 17
-  0,                                      !- Minute 17
-  24.4444444444444;                       !- Value Until Time 17
-
-OS:Schedule:Rule,
-  {643e46f3-9247-4980-9d82-48aad186152c}, !- Handle
-  res cooling setpoint weekend rule5,     !- Name
-  {b0076812-8146-4b77-940e-4699e719d8f0}, !- Schedule Ruleset Name
-  14,                                     !- Rule Order
-  {593ce733-6cda-4589-ab12-cca3c86b608c}, !- Day Schedule Name
-  Yes,                                    !- Apply Sunday
-  ,                                       !- Apply Monday
-  ,                                       !- Apply Tuesday
-  ,                                       !- Apply Wednesday
-  ,                                       !- Apply Thursday
-  ,                                       !- Apply Friday
-  Yes,                                    !- Apply Saturday
-  DateRange,                              !- Date Specification Type
-  5,                                      !- Start Month
-  1,                                      !- Start Day
-  5,                                      !- End Month
-  31;                                     !- End Day
-
-OS:Schedule:Day,
-  {593ce733-6cda-4589-ab12-cca3c86b608c}, !- Handle
-  res cooling setpoint weekend5,          !- Name
-  {302654fb-7e99-4e29-aa43-6a94a6a8395c}, !- Schedule Type Limits Name
-  ,                                       !- Interpolate to Timestep
-  1,                                      !- Hour 1
-  0,                                      !- Minute 1
-  25,                                     !- Value Until Time 1
-  2,                                      !- Hour 2
-  0,                                      !- Minute 2
-  25.5555555555556,                       !- Value Until Time 2
-  4,                                      !- Hour 3
-  0,                                      !- Minute 3
-  26.1111111111111,                       !- Value Until Time 3
-  5,                                      !- Hour 4
-  0,                                      !- Minute 4
-  25.5555555555556,                       !- Value Until Time 4
-  7,                                      !- Hour 5
-  0,                                      !- Minute 5
-  25,                                     !- Value Until Time 5
-  8,                                      !- Hour 6
-  0,                                      !- Minute 6
-  25.5555555555556,                       !- Value Until Time 6
-  10,                                     !- Hour 7
-  0,                                      !- Minute 7
-  26.1111111111111,                       !- Value Until Time 7
-  11,                                     !- Hour 8
-  0,                                      !- Minute 8
-  25.5555555555556,                       !- Value Until Time 8
-  13,                                     !- Hour 9
-  0,                                      !- Minute 9
-  25,                                     !- Value Until Time 9
-  14,                                     !- Hour 10
-  0,                                      !- Minute 10
-  25.5555555555556,                       !- Value Until Time 10
-  16,                                     !- Hour 11
-  0,                                      !- Minute 11
-  26.1111111111111,                       !- Value Until Time 11
-  17,                                     !- Hour 12
-  0,                                      !- Minute 12
-  25.5555555555556,                       !- Value Until Time 12
-  19,                                     !- Hour 13
-  0,                                      !- Minute 13
-  25,                                     !- Value Until Time 13
-  20,                                     !- Hour 14
-  0,                                      !- Minute 14
-  25.5555555555556,                       !- Value Until Time 14
-  22,                                     !- Hour 15
-  0,                                      !- Minute 15
-  26.1111111111111,                       !- Value Until Time 15
-  23,                                     !- Hour 16
-  0,                                      !- Minute 16
-  25.5555555555556,                       !- Value Until Time 16
-  24,                                     !- Hour 17
-  0,                                      !- Minute 17
-  25;                                     !- Value Until Time 17
-
-OS:Schedule:Rule,
-  {e8d210f1-de8f-482c-bf57-4facbd2a5c03}, !- Handle
-  res cooling setpoint weekday rule6,     !- Name
-  {b0076812-8146-4b77-940e-4699e719d8f0}, !- Schedule Ruleset Name
-  13,                                     !- Rule Order
-  {c676f7f6-1d19-4c54-9738-b44921dbfb6d}, !- Day Schedule Name
-  ,                                       !- Apply Sunday
-  Yes,                                    !- Apply Monday
-  Yes,                                    !- Apply Tuesday
-  Yes,                                    !- Apply Wednesday
-  Yes,                                    !- Apply Thursday
-  Yes,                                    !- Apply Friday
-  ,                                       !- Apply Saturday
-  DateRange,                              !- Date Specification Type
-  6,                                      !- Start Month
-  1,                                      !- Start Day
-  6,                                      !- End Month
-  30;                                     !- End Day
-
-OS:Schedule:Day,
-  {c676f7f6-1d19-4c54-9738-b44921dbfb6d}, !- Handle
-  res cooling setpoint weekday6,          !- Name
-  {302654fb-7e99-4e29-aa43-6a94a6a8395c}, !- Schedule Type Limits Name
-  ,                                       !- Interpolate to Timestep
-  1,                                      !- Hour 1
-  0,                                      !- Minute 1
-  24.4444444444444,                       !- Value Until Time 1
-  2,                                      !- Hour 2
-  0,                                      !- Minute 2
-  23.8888888888889,                       !- Value Until Time 2
-  4,                                      !- Hour 3
-  0,                                      !- Minute 3
-  23.3333333333333,                       !- Value Until Time 3
-  5,                                      !- Hour 4
-  0,                                      !- Minute 4
-  23.8888888888889,                       !- Value Until Time 4
-  7,                                      !- Hour 5
-  0,                                      !- Minute 5
-  24.4444444444444,                       !- Value Until Time 5
-  8,                                      !- Hour 6
-  0,                                      !- Minute 6
-  23.8888888888889,                       !- Value Until Time 6
-  10,                                     !- Hour 7
-  0,                                      !- Minute 7
-  23.3333333333333,                       !- Value Until Time 7
-  11,                                     !- Hour 8
-  0,                                      !- Minute 8
-  23.8888888888889,                       !- Value Until Time 8
-  13,                                     !- Hour 9
-  0,                                      !- Minute 9
-  24.4444444444444,                       !- Value Until Time 9
-  14,                                     !- Hour 10
-  0,                                      !- Minute 10
-  23.8888888888889,                       !- Value Until Time 10
-  16,                                     !- Hour 11
-  0,                                      !- Minute 11
-  23.3333333333333,                       !- Value Until Time 11
-  17,                                     !- Hour 12
-  0,                                      !- Minute 12
-  23.8888888888889,                       !- Value Until Time 12
-  19,                                     !- Hour 13
-  0,                                      !- Minute 13
-  24.4444444444444,                       !- Value Until Time 13
-  20,                                     !- Hour 14
-  0,                                      !- Minute 14
-  23.8888888888889,                       !- Value Until Time 14
-  22,                                     !- Hour 15
-  0,                                      !- Minute 15
-  23.3333333333333,                       !- Value Until Time 15
-  23,                                     !- Hour 16
-  0,                                      !- Minute 16
-  23.8888888888889,                       !- Value Until Time 16
-  24,                                     !- Hour 17
-  0,                                      !- Minute 17
-  24.4444444444444;                       !- Value Until Time 17
-
-OS:Schedule:Rule,
-  {5a380b2f-1116-49c4-8c33-ae1ade58cc52}, !- Handle
-  res cooling setpoint weekend rule6,     !- Name
-  {b0076812-8146-4b77-940e-4699e719d8f0}, !- Schedule Ruleset Name
-  12,                                     !- Rule Order
-  {59ccdb45-63cd-49e1-aacd-f81e4b17f44a}, !- Day Schedule Name
-  Yes,                                    !- Apply Sunday
-  ,                                       !- Apply Monday
-  ,                                       !- Apply Tuesday
-  ,                                       !- Apply Wednesday
-  ,                                       !- Apply Thursday
-  ,                                       !- Apply Friday
-  Yes,                                    !- Apply Saturday
-  DateRange,                              !- Date Specification Type
-  6,                                      !- Start Month
-  1,                                      !- Start Day
-  6,                                      !- End Month
-  30;                                     !- End Day
-
-OS:Schedule:Day,
-  {59ccdb45-63cd-49e1-aacd-f81e4b17f44a}, !- Handle
-  res cooling setpoint weekend6,          !- Name
-  {302654fb-7e99-4e29-aa43-6a94a6a8395c}, !- Schedule Type Limits Name
-  ,                                       !- Interpolate to Timestep
-  1,                                      !- Hour 1
-  0,                                      !- Minute 1
-  25,                                     !- Value Until Time 1
-  2,                                      !- Hour 2
-  0,                                      !- Minute 2
-  25.5555555555556,                       !- Value Until Time 2
-  4,                                      !- Hour 3
-  0,                                      !- Minute 3
-  26.1111111111111,                       !- Value Until Time 3
-  5,                                      !- Hour 4
-  0,                                      !- Minute 4
-  25.5555555555556,                       !- Value Until Time 4
-  7,                                      !- Hour 5
-  0,                                      !- Minute 5
-  25,                                     !- Value Until Time 5
-  8,                                      !- Hour 6
-  0,                                      !- Minute 6
-  25.5555555555556,                       !- Value Until Time 6
-  10,                                     !- Hour 7
-  0,                                      !- Minute 7
-  26.1111111111111,                       !- Value Until Time 7
-  11,                                     !- Hour 8
-  0,                                      !- Minute 8
-  25.5555555555556,                       !- Value Until Time 8
-  13,                                     !- Hour 9
-  0,                                      !- Minute 9
-  25,                                     !- Value Until Time 9
-  14,                                     !- Hour 10
-  0,                                      !- Minute 10
-  25.5555555555556,                       !- Value Until Time 10
-  16,                                     !- Hour 11
-  0,                                      !- Minute 11
-  26.1111111111111,                       !- Value Until Time 11
-  17,                                     !- Hour 12
-  0,                                      !- Minute 12
-  25.5555555555556,                       !- Value Until Time 12
-  19,                                     !- Hour 13
-  0,                                      !- Minute 13
-  25,                                     !- Value Until Time 13
-  20,                                     !- Hour 14
-  0,                                      !- Minute 14
-  25.5555555555556,                       !- Value Until Time 14
-  22,                                     !- Hour 15
-  0,                                      !- Minute 15
-  26.1111111111111,                       !- Value Until Time 15
-  23,                                     !- Hour 16
-  0,                                      !- Minute 16
-  25.5555555555556,                       !- Value Until Time 16
-  24,                                     !- Hour 17
-  0,                                      !- Minute 17
-  25;                                     !- Value Until Time 17
-
-OS:Schedule:Rule,
-  {dc92ca41-5587-4a51-981d-f4657ec0c855}, !- Handle
-  res cooling setpoint weekday rule7,     !- Name
-  {b0076812-8146-4b77-940e-4699e719d8f0}, !- Schedule Ruleset Name
-  11,                                     !- Rule Order
-  {05e6ff21-92a0-419d-b1a3-31b44ec6e23c}, !- Day Schedule Name
-  ,                                       !- Apply Sunday
-  Yes,                                    !- Apply Monday
-  Yes,                                    !- Apply Tuesday
-  Yes,                                    !- Apply Wednesday
-  Yes,                                    !- Apply Thursday
-  Yes,                                    !- Apply Friday
-  ,                                       !- Apply Saturday
-  DateRange,                              !- Date Specification Type
-  7,                                      !- Start Month
-  1,                                      !- Start Day
-  7,                                      !- End Month
-  31;                                     !- End Day
-
-OS:Schedule:Day,
-  {05e6ff21-92a0-419d-b1a3-31b44ec6e23c}, !- Handle
-  res cooling setpoint weekday7,          !- Name
-  {302654fb-7e99-4e29-aa43-6a94a6a8395c}, !- Schedule Type Limits Name
-  ,                                       !- Interpolate to Timestep
-  1,                                      !- Hour 1
-  0,                                      !- Minute 1
-  24.4444444444444,                       !- Value Until Time 1
-  2,                                      !- Hour 2
-  0,                                      !- Minute 2
-  23.8888888888889,                       !- Value Until Time 2
-  4,                                      !- Hour 3
-  0,                                      !- Minute 3
-  23.3333333333333,                       !- Value Until Time 3
-  5,                                      !- Hour 4
-  0,                                      !- Minute 4
-  23.8888888888889,                       !- Value Until Time 4
-  7,                                      !- Hour 5
-  0,                                      !- Minute 5
-  24.4444444444444,                       !- Value Until Time 5
-  8,                                      !- Hour 6
-  0,                                      !- Minute 6
-  23.8888888888889,                       !- Value Until Time 6
-  10,                                     !- Hour 7
-  0,                                      !- Minute 7
-  23.3333333333333,                       !- Value Until Time 7
-  11,                                     !- Hour 8
-  0,                                      !- Minute 8
-  23.8888888888889,                       !- Value Until Time 8
-  13,                                     !- Hour 9
-  0,                                      !- Minute 9
-  24.4444444444444,                       !- Value Until Time 9
-  14,                                     !- Hour 10
-  0,                                      !- Minute 10
-  23.8888888888889,                       !- Value Until Time 10
-  16,                                     !- Hour 11
-  0,                                      !- Minute 11
-  23.3333333333333,                       !- Value Until Time 11
-  17,                                     !- Hour 12
-  0,                                      !- Minute 12
-  23.8888888888889,                       !- Value Until Time 12
-  19,                                     !- Hour 13
-  0,                                      !- Minute 13
-  24.4444444444444,                       !- Value Until Time 13
-  20,                                     !- Hour 14
-  0,                                      !- Minute 14
-  23.8888888888889,                       !- Value Until Time 14
-  22,                                     !- Hour 15
-  0,                                      !- Minute 15
-  23.3333333333333,                       !- Value Until Time 15
-  23,                                     !- Hour 16
-  0,                                      !- Minute 16
-  23.8888888888889,                       !- Value Until Time 16
-  24,                                     !- Hour 17
-  0,                                      !- Minute 17
-  24.4444444444444;                       !- Value Until Time 17
-
-OS:Schedule:Rule,
-  {11d3214a-131e-4450-b73f-194bd0078899}, !- Handle
-  res cooling setpoint weekend rule7,     !- Name
-  {b0076812-8146-4b77-940e-4699e719d8f0}, !- Schedule Ruleset Name
-  10,                                     !- Rule Order
-  {04c6d885-6cff-46de-8c35-715677fd506f}, !- Day Schedule Name
-  Yes,                                    !- Apply Sunday
-  ,                                       !- Apply Monday
-  ,                                       !- Apply Tuesday
-  ,                                       !- Apply Wednesday
-  ,                                       !- Apply Thursday
-  ,                                       !- Apply Friday
-  Yes,                                    !- Apply Saturday
-  DateRange,                              !- Date Specification Type
-  7,                                      !- Start Month
-  1,                                      !- Start Day
-  7,                                      !- End Month
-  31;                                     !- End Day
-
-OS:Schedule:Day,
-  {04c6d885-6cff-46de-8c35-715677fd506f}, !- Handle
-  res cooling setpoint weekend7,          !- Name
-  {302654fb-7e99-4e29-aa43-6a94a6a8395c}, !- Schedule Type Limits Name
-  ,                                       !- Interpolate to Timestep
-  1,                                      !- Hour 1
-  0,                                      !- Minute 1
-  25,                                     !- Value Until Time 1
-  2,                                      !- Hour 2
-  0,                                      !- Minute 2
-  25.5555555555556,                       !- Value Until Time 2
-  4,                                      !- Hour 3
-  0,                                      !- Minute 3
-  26.1111111111111,                       !- Value Until Time 3
-  5,                                      !- Hour 4
-  0,                                      !- Minute 4
-  25.5555555555556,                       !- Value Until Time 4
-  7,                                      !- Hour 5
-  0,                                      !- Minute 5
-  25,                                     !- Value Until Time 5
-  8,                                      !- Hour 6
-  0,                                      !- Minute 6
-  25.5555555555556,                       !- Value Until Time 6
-  10,                                     !- Hour 7
-  0,                                      !- Minute 7
-  26.1111111111111,                       !- Value Until Time 7
-  11,                                     !- Hour 8
-  0,                                      !- Minute 8
-  25.5555555555556,                       !- Value Until Time 8
-  13,                                     !- Hour 9
-  0,                                      !- Minute 9
-  25,                                     !- Value Until Time 9
-  14,                                     !- Hour 10
-  0,                                      !- Minute 10
-  25.5555555555556,                       !- Value Until Time 10
-  16,                                     !- Hour 11
-  0,                                      !- Minute 11
-  26.1111111111111,                       !- Value Until Time 11
-  17,                                     !- Hour 12
-  0,                                      !- Minute 12
-  25.5555555555556,                       !- Value Until Time 12
-  19,                                     !- Hour 13
-  0,                                      !- Minute 13
-  25,                                     !- Value Until Time 13
-  20,                                     !- Hour 14
-  0,                                      !- Minute 14
-  25.5555555555556,                       !- Value Until Time 14
-  22,                                     !- Hour 15
-  0,                                      !- Minute 15
-  26.1111111111111,                       !- Value Until Time 15
-  23,                                     !- Hour 16
-  0,                                      !- Minute 16
-  25.5555555555556,                       !- Value Until Time 16
-  24,                                     !- Hour 17
-  0,                                      !- Minute 17
-  25;                                     !- Value Until Time 17
-
-OS:Schedule:Rule,
-  {1e6c8ac3-8215-47ee-a47b-15123622d179}, !- Handle
-  res cooling setpoint weekday rule8,     !- Name
-  {b0076812-8146-4b77-940e-4699e719d8f0}, !- Schedule Ruleset Name
-  9,                                      !- Rule Order
-  {33f7a41b-2a41-4542-8536-160e873237e1}, !- Day Schedule Name
-  ,                                       !- Apply Sunday
-  Yes,                                    !- Apply Monday
-  Yes,                                    !- Apply Tuesday
-  Yes,                                    !- Apply Wednesday
-  Yes,                                    !- Apply Thursday
-  Yes,                                    !- Apply Friday
-  ,                                       !- Apply Saturday
-  DateRange,                              !- Date Specification Type
-  8,                                      !- Start Month
-  1,                                      !- Start Day
-  8,                                      !- End Month
-  31;                                     !- End Day
-
-OS:Schedule:Day,
-  {33f7a41b-2a41-4542-8536-160e873237e1}, !- Handle
-  res cooling setpoint weekday8,          !- Name
-  {302654fb-7e99-4e29-aa43-6a94a6a8395c}, !- Schedule Type Limits Name
-  ,                                       !- Interpolate to Timestep
-  1,                                      !- Hour 1
-  0,                                      !- Minute 1
-  24.4444444444444,                       !- Value Until Time 1
-  2,                                      !- Hour 2
-  0,                                      !- Minute 2
-  23.8888888888889,                       !- Value Until Time 2
-  4,                                      !- Hour 3
-  0,                                      !- Minute 3
-  23.3333333333333,                       !- Value Until Time 3
-  5,                                      !- Hour 4
-  0,                                      !- Minute 4
-  23.8888888888889,                       !- Value Until Time 4
-  7,                                      !- Hour 5
-  0,                                      !- Minute 5
-  24.4444444444444,                       !- Value Until Time 5
-  8,                                      !- Hour 6
-  0,                                      !- Minute 6
-  23.8888888888889,                       !- Value Until Time 6
-  10,                                     !- Hour 7
-  0,                                      !- Minute 7
-  23.3333333333333,                       !- Value Until Time 7
-  11,                                     !- Hour 8
-  0,                                      !- Minute 8
-  23.8888888888889,                       !- Value Until Time 8
-  13,                                     !- Hour 9
-  0,                                      !- Minute 9
-  24.4444444444444,                       !- Value Until Time 9
-  14,                                     !- Hour 10
-  0,                                      !- Minute 10
-  23.8888888888889,                       !- Value Until Time 10
-  16,                                     !- Hour 11
-  0,                                      !- Minute 11
-  23.3333333333333,                       !- Value Until Time 11
-  17,                                     !- Hour 12
-  0,                                      !- Minute 12
-  23.8888888888889,                       !- Value Until Time 12
-  19,                                     !- Hour 13
-  0,                                      !- Minute 13
-  24.4444444444444,                       !- Value Until Time 13
-  20,                                     !- Hour 14
-  0,                                      !- Minute 14
-  23.8888888888889,                       !- Value Until Time 14
-  22,                                     !- Hour 15
-  0,                                      !- Minute 15
-  23.3333333333333,                       !- Value Until Time 15
-  23,                                     !- Hour 16
-  0,                                      !- Minute 16
-  23.8888888888889,                       !- Value Until Time 16
-  24,                                     !- Hour 17
-  0,                                      !- Minute 17
-  24.4444444444444;                       !- Value Until Time 17
-
-OS:Schedule:Rule,
-  {247f1635-7ec7-4f36-8a89-a230ecd847f0}, !- Handle
-  res cooling setpoint weekend rule8,     !- Name
-  {b0076812-8146-4b77-940e-4699e719d8f0}, !- Schedule Ruleset Name
-  8,                                      !- Rule Order
-  {e6772464-0e9c-4fb4-af25-bff34f77f1d4}, !- Day Schedule Name
-  Yes,                                    !- Apply Sunday
-  ,                                       !- Apply Monday
-  ,                                       !- Apply Tuesday
-  ,                                       !- Apply Wednesday
-  ,                                       !- Apply Thursday
-  ,                                       !- Apply Friday
-  Yes,                                    !- Apply Saturday
-  DateRange,                              !- Date Specification Type
-  8,                                      !- Start Month
-  1,                                      !- Start Day
-  8,                                      !- End Month
-  31;                                     !- End Day
-
-OS:Schedule:Day,
-  {e6772464-0e9c-4fb4-af25-bff34f77f1d4}, !- Handle
-  res cooling setpoint weekend8,          !- Name
-  {302654fb-7e99-4e29-aa43-6a94a6a8395c}, !- Schedule Type Limits Name
-  ,                                       !- Interpolate to Timestep
-  1,                                      !- Hour 1
-  0,                                      !- Minute 1
-  25,                                     !- Value Until Time 1
-  2,                                      !- Hour 2
-  0,                                      !- Minute 2
-  25.5555555555556,                       !- Value Until Time 2
-  4,                                      !- Hour 3
-  0,                                      !- Minute 3
-  26.1111111111111,                       !- Value Until Time 3
-  5,                                      !- Hour 4
-  0,                                      !- Minute 4
-  25.5555555555556,                       !- Value Until Time 4
-  7,                                      !- Hour 5
-  0,                                      !- Minute 5
-  25,                                     !- Value Until Time 5
-  8,                                      !- Hour 6
-  0,                                      !- Minute 6
-  25.5555555555556,                       !- Value Until Time 6
-  10,                                     !- Hour 7
-  0,                                      !- Minute 7
-  26.1111111111111,                       !- Value Until Time 7
-  11,                                     !- Hour 8
-  0,                                      !- Minute 8
-  25.5555555555556,                       !- Value Until Time 8
-  13,                                     !- Hour 9
-  0,                                      !- Minute 9
-  25,                                     !- Value Until Time 9
-  14,                                     !- Hour 10
-  0,                                      !- Minute 10
-  25.5555555555556,                       !- Value Until Time 10
-  16,                                     !- Hour 11
-  0,                                      !- Minute 11
-  26.1111111111111,                       !- Value Until Time 11
-  17,                                     !- Hour 12
-  0,                                      !- Minute 12
-  25.5555555555556,                       !- Value Until Time 12
-  19,                                     !- Hour 13
-  0,                                      !- Minute 13
-  25,                                     !- Value Until Time 13
-  20,                                     !- Hour 14
-  0,                                      !- Minute 14
-  25.5555555555556,                       !- Value Until Time 14
-  22,                                     !- Hour 15
-  0,                                      !- Minute 15
-  26.1111111111111,                       !- Value Until Time 15
-  23,                                     !- Hour 16
-  0,                                      !- Minute 16
-  25.5555555555556,                       !- Value Until Time 16
-  24,                                     !- Hour 17
-  0,                                      !- Minute 17
-  25;                                     !- Value Until Time 17
-
-OS:Schedule:Rule,
-  {a9dca0f5-cdc3-41bb-99d5-29ff6f8d6834}, !- Handle
-  res cooling setpoint weekday rule9,     !- Name
-  {b0076812-8146-4b77-940e-4699e719d8f0}, !- Schedule Ruleset Name
-  7,                                      !- Rule Order
-  {36c0dfe9-2433-45fa-b005-dce48c3b5070}, !- Day Schedule Name
-  ,                                       !- Apply Sunday
-  Yes,                                    !- Apply Monday
-  Yes,                                    !- Apply Tuesday
-  Yes,                                    !- Apply Wednesday
-  Yes,                                    !- Apply Thursday
-  Yes,                                    !- Apply Friday
-  ,                                       !- Apply Saturday
-  DateRange,                              !- Date Specification Type
-  9,                                      !- Start Month
-  1,                                      !- Start Day
-  9,                                      !- End Month
-  30;                                     !- End Day
-
-OS:Schedule:Day,
-  {36c0dfe9-2433-45fa-b005-dce48c3b5070}, !- Handle
-  res cooling setpoint weekday9,          !- Name
-  {302654fb-7e99-4e29-aa43-6a94a6a8395c}, !- Schedule Type Limits Name
-  ,                                       !- Interpolate to Timestep
-  1,                                      !- Hour 1
-  0,                                      !- Minute 1
-  24.4444444444444,                       !- Value Until Time 1
-  2,                                      !- Hour 2
-  0,                                      !- Minute 2
-  23.8888888888889,                       !- Value Until Time 2
-  4,                                      !- Hour 3
-  0,                                      !- Minute 3
-  23.3333333333333,                       !- Value Until Time 3
-  5,                                      !- Hour 4
-  0,                                      !- Minute 4
-  23.8888888888889,                       !- Value Until Time 4
-  7,                                      !- Hour 5
-  0,                                      !- Minute 5
-  24.4444444444444,                       !- Value Until Time 5
-  8,                                      !- Hour 6
-  0,                                      !- Minute 6
-  23.8888888888889,                       !- Value Until Time 6
-  10,                                     !- Hour 7
-  0,                                      !- Minute 7
-  23.3333333333333,                       !- Value Until Time 7
-  11,                                     !- Hour 8
-  0,                                      !- Minute 8
-  23.8888888888889,                       !- Value Until Time 8
-  13,                                     !- Hour 9
-  0,                                      !- Minute 9
-  24.4444444444444,                       !- Value Until Time 9
-  14,                                     !- Hour 10
-  0,                                      !- Minute 10
-  23.8888888888889,                       !- Value Until Time 10
-  16,                                     !- Hour 11
-  0,                                      !- Minute 11
-  23.3333333333333,                       !- Value Until Time 11
-  17,                                     !- Hour 12
-  0,                                      !- Minute 12
-  23.8888888888889,                       !- Value Until Time 12
-  19,                                     !- Hour 13
-  0,                                      !- Minute 13
-  24.4444444444444,                       !- Value Until Time 13
-  20,                                     !- Hour 14
-  0,                                      !- Minute 14
-  23.8888888888889,                       !- Value Until Time 14
-  22,                                     !- Hour 15
-  0,                                      !- Minute 15
-  23.3333333333333,                       !- Value Until Time 15
-  23,                                     !- Hour 16
-  0,                                      !- Minute 16
-  23.8888888888889,                       !- Value Until Time 16
-  24,                                     !- Hour 17
-  0,                                      !- Minute 17
-  24.4444444444444;                       !- Value Until Time 17
-
-OS:Schedule:Rule,
-  {f70e6073-33ec-414f-9d25-d210f458ea1a}, !- Handle
-  res cooling setpoint weekend rule9,     !- Name
-  {b0076812-8146-4b77-940e-4699e719d8f0}, !- Schedule Ruleset Name
-  6,                                      !- Rule Order
-  {1a32d495-04b5-4aec-9d5c-4f9be94ad9ba}, !- Day Schedule Name
-  Yes,                                    !- Apply Sunday
-  ,                                       !- Apply Monday
-  ,                                       !- Apply Tuesday
-  ,                                       !- Apply Wednesday
-  ,                                       !- Apply Thursday
-  ,                                       !- Apply Friday
-  Yes,                                    !- Apply Saturday
-  DateRange,                              !- Date Specification Type
-  9,                                      !- Start Month
-  1,                                      !- Start Day
-  9,                                      !- End Month
-  30;                                     !- End Day
-
-OS:Schedule:Day,
-  {1a32d495-04b5-4aec-9d5c-4f9be94ad9ba}, !- Handle
-  res cooling setpoint weekend9,          !- Name
-  {302654fb-7e99-4e29-aa43-6a94a6a8395c}, !- Schedule Type Limits Name
-  ,                                       !- Interpolate to Timestep
-  1,                                      !- Hour 1
-  0,                                      !- Minute 1
-  25,                                     !- Value Until Time 1
-  2,                                      !- Hour 2
-  0,                                      !- Minute 2
-  25.5555555555556,                       !- Value Until Time 2
-  4,                                      !- Hour 3
-  0,                                      !- Minute 3
-  26.1111111111111,                       !- Value Until Time 3
-  5,                                      !- Hour 4
-  0,                                      !- Minute 4
-  25.5555555555556,                       !- Value Until Time 4
-  7,                                      !- Hour 5
-  0,                                      !- Minute 5
-  25,                                     !- Value Until Time 5
-  8,                                      !- Hour 6
-  0,                                      !- Minute 6
-  25.5555555555556,                       !- Value Until Time 6
-  10,                                     !- Hour 7
-  0,                                      !- Minute 7
-  26.1111111111111,                       !- Value Until Time 7
-  11,                                     !- Hour 8
-  0,                                      !- Minute 8
-  25.5555555555556,                       !- Value Until Time 8
-  13,                                     !- Hour 9
-  0,                                      !- Minute 9
-  25,                                     !- Value Until Time 9
-  14,                                     !- Hour 10
-  0,                                      !- Minute 10
-  25.5555555555556,                       !- Value Until Time 10
-  16,                                     !- Hour 11
-  0,                                      !- Minute 11
-  26.1111111111111,                       !- Value Until Time 11
-  17,                                     !- Hour 12
-  0,                                      !- Minute 12
-  25.5555555555556,                       !- Value Until Time 12
-  19,                                     !- Hour 13
-  0,                                      !- Minute 13
-  25,                                     !- Value Until Time 13
-  20,                                     !- Hour 14
-  0,                                      !- Minute 14
-  25.5555555555556,                       !- Value Until Time 14
-  22,                                     !- Hour 15
-  0,                                      !- Minute 15
-  26.1111111111111,                       !- Value Until Time 15
-  23,                                     !- Hour 16
-  0,                                      !- Minute 16
-  25.5555555555556,                       !- Value Until Time 16
-  24,                                     !- Hour 17
-  0,                                      !- Minute 17
-  25;                                     !- Value Until Time 17
-
-OS:Schedule:Rule,
-  {64d8d2c3-da11-4ff9-8a12-57537808eabd}, !- Handle
-  res cooling setpoint weekday rule10,    !- Name
-  {b0076812-8146-4b77-940e-4699e719d8f0}, !- Schedule Ruleset Name
-  5,                                      !- Rule Order
-  {99c0e231-bf9a-4364-b765-7e4665f1a2b0}, !- Day Schedule Name
-  ,                                       !- Apply Sunday
-  Yes,                                    !- Apply Monday
-  Yes,                                    !- Apply Tuesday
-  Yes,                                    !- Apply Wednesday
-  Yes,                                    !- Apply Thursday
-  Yes,                                    !- Apply Friday
-  ,                                       !- Apply Saturday
-  DateRange,                              !- Date Specification Type
-  10,                                     !- Start Month
-  1,                                      !- Start Day
-  10,                                     !- End Month
-  31;                                     !- End Day
-
-OS:Schedule:Day,
-  {99c0e231-bf9a-4364-b765-7e4665f1a2b0}, !- Handle
-  res cooling setpoint weekday10,         !- Name
-  {302654fb-7e99-4e29-aa43-6a94a6a8395c}, !- Schedule Type Limits Name
-  ,                                       !- Interpolate to Timestep
-  1,                                      !- Hour 1
-  0,                                      !- Minute 1
-  24.4444444444444,                       !- Value Until Time 1
-  2,                                      !- Hour 2
-  0,                                      !- Minute 2
-  23.8888888888889,                       !- Value Until Time 2
-  4,                                      !- Hour 3
-  0,                                      !- Minute 3
-  23.3333333333333,                       !- Value Until Time 3
-  5,                                      !- Hour 4
-  0,                                      !- Minute 4
-  23.8888888888889,                       !- Value Until Time 4
-  7,                                      !- Hour 5
-  0,                                      !- Minute 5
-  24.4444444444444,                       !- Value Until Time 5
-  8,                                      !- Hour 6
-  0,                                      !- Minute 6
-  23.8888888888889,                       !- Value Until Time 6
-  10,                                     !- Hour 7
-  0,                                      !- Minute 7
-  23.3333333333333,                       !- Value Until Time 7
-  11,                                     !- Hour 8
-  0,                                      !- Minute 8
-  23.8888888888889,                       !- Value Until Time 8
-  13,                                     !- Hour 9
-  0,                                      !- Minute 9
-  24.4444444444444,                       !- Value Until Time 9
-  14,                                     !- Hour 10
-  0,                                      !- Minute 10
-  23.8888888888889,                       !- Value Until Time 10
-  16,                                     !- Hour 11
-  0,                                      !- Minute 11
-  23.3333333333333,                       !- Value Until Time 11
-  17,                                     !- Hour 12
-  0,                                      !- Minute 12
-  23.8888888888889,                       !- Value Until Time 12
-  19,                                     !- Hour 13
-  0,                                      !- Minute 13
-  24.4444444444444,                       !- Value Until Time 13
-  20,                                     !- Hour 14
-  0,                                      !- Minute 14
-  23.8888888888889,                       !- Value Until Time 14
-  22,                                     !- Hour 15
-  0,                                      !- Minute 15
-  23.3333333333333,                       !- Value Until Time 15
-  23,                                     !- Hour 16
-  0,                                      !- Minute 16
-  23.8888888888889,                       !- Value Until Time 16
-  24,                                     !- Hour 17
-  0,                                      !- Minute 17
-  24.4444444444444;                       !- Value Until Time 17
-
-OS:Schedule:Rule,
-  {4919df84-5688-429f-9732-70d35bf756d1}, !- Handle
-  res cooling setpoint weekend rule10,    !- Name
-  {b0076812-8146-4b77-940e-4699e719d8f0}, !- Schedule Ruleset Name
-  4,                                      !- Rule Order
-  {fd9ebb02-e333-4845-9bc4-f572849e79a1}, !- Day Schedule Name
-  Yes,                                    !- Apply Sunday
-  ,                                       !- Apply Monday
-  ,                                       !- Apply Tuesday
-  ,                                       !- Apply Wednesday
-  ,                                       !- Apply Thursday
-  ,                                       !- Apply Friday
-  Yes,                                    !- Apply Saturday
-  DateRange,                              !- Date Specification Type
-  10,                                     !- Start Month
-  1,                                      !- Start Day
-  10,                                     !- End Month
-  31;                                     !- End Day
-
-OS:Schedule:Day,
-  {fd9ebb02-e333-4845-9bc4-f572849e79a1}, !- Handle
-  res cooling setpoint weekend10,         !- Name
-  {302654fb-7e99-4e29-aa43-6a94a6a8395c}, !- Schedule Type Limits Name
-  ,                                       !- Interpolate to Timestep
-  1,                                      !- Hour 1
-  0,                                      !- Minute 1
-  25,                                     !- Value Until Time 1
-  2,                                      !- Hour 2
-  0,                                      !- Minute 2
-  25.5555555555556,                       !- Value Until Time 2
-  4,                                      !- Hour 3
-  0,                                      !- Minute 3
-  26.1111111111111,                       !- Value Until Time 3
-  5,                                      !- Hour 4
-  0,                                      !- Minute 4
-  25.5555555555556,                       !- Value Until Time 4
-  7,                                      !- Hour 5
-  0,                                      !- Minute 5
-  25,                                     !- Value Until Time 5
-  8,                                      !- Hour 6
-  0,                                      !- Minute 6
-  25.5555555555556,                       !- Value Until Time 6
-  10,                                     !- Hour 7
-  0,                                      !- Minute 7
-  26.1111111111111,                       !- Value Until Time 7
-  11,                                     !- Hour 8
-  0,                                      !- Minute 8
-  25.5555555555556,                       !- Value Until Time 8
-  13,                                     !- Hour 9
-  0,                                      !- Minute 9
-  25,                                     !- Value Until Time 9
-  14,                                     !- Hour 10
-  0,                                      !- Minute 10
-  25.5555555555556,                       !- Value Until Time 10
-  16,                                     !- Hour 11
-  0,                                      !- Minute 11
-  26.1111111111111,                       !- Value Until Time 11
-  17,                                     !- Hour 12
-  0,                                      !- Minute 12
-  25.5555555555556,                       !- Value Until Time 12
-  19,                                     !- Hour 13
-  0,                                      !- Minute 13
-  25,                                     !- Value Until Time 13
-  20,                                     !- Hour 14
-  0,                                      !- Minute 14
-  25.5555555555556,                       !- Value Until Time 14
-  22,                                     !- Hour 15
-  0,                                      !- Minute 15
-  26.1111111111111,                       !- Value Until Time 15
-  23,                                     !- Hour 16
-  0,                                      !- Minute 16
-  25.5555555555556,                       !- Value Until Time 16
-  24,                                     !- Hour 17
-  0,                                      !- Minute 17
-  25;                                     !- Value Until Time 17
-
-OS:Schedule:Rule,
-  {86290275-ad32-4fd3-bb79-7cc30ae221b7}, !- Handle
-  res cooling setpoint weekday rule11,    !- Name
-  {b0076812-8146-4b77-940e-4699e719d8f0}, !- Schedule Ruleset Name
-  3,                                      !- Rule Order
-  {ce8c1d20-47ad-4c30-ba32-ebe0a3414149}, !- Day Schedule Name
-  ,                                       !- Apply Sunday
-  Yes,                                    !- Apply Monday
-  Yes,                                    !- Apply Tuesday
-  Yes,                                    !- Apply Wednesday
-  Yes,                                    !- Apply Thursday
-  Yes,                                    !- Apply Friday
-  ,                                       !- Apply Saturday
-  DateRange,                              !- Date Specification Type
-  11,                                     !- Start Month
-  1,                                      !- Start Day
-  11,                                     !- End Month
-  30;                                     !- End Day
-
-OS:Schedule:Day,
-  {ce8c1d20-47ad-4c30-ba32-ebe0a3414149}, !- Handle
-  res cooling setpoint weekday11,         !- Name
-  {302654fb-7e99-4e29-aa43-6a94a6a8395c}, !- Schedule Type Limits Name
-  ,                                       !- Interpolate to Timestep
-  1,                                      !- Hour 1
-  0,                                      !- Minute 1
-  24.4444444444444,                       !- Value Until Time 1
-  2,                                      !- Hour 2
-  0,                                      !- Minute 2
-  23.8888888888889,                       !- Value Until Time 2
-  4,                                      !- Hour 3
-  0,                                      !- Minute 3
-  23.3333333333333,                       !- Value Until Time 3
-  5,                                      !- Hour 4
-  0,                                      !- Minute 4
-  23.8888888888889,                       !- Value Until Time 4
-  7,                                      !- Hour 5
-  0,                                      !- Minute 5
-  24.4444444444444,                       !- Value Until Time 5
-  8,                                      !- Hour 6
-  0,                                      !- Minute 6
-  23.8888888888889,                       !- Value Until Time 6
-  10,                                     !- Hour 7
-  0,                                      !- Minute 7
-  23.3333333333333,                       !- Value Until Time 7
-  11,                                     !- Hour 8
-  0,                                      !- Minute 8
-  23.8888888888889,                       !- Value Until Time 8
-  13,                                     !- Hour 9
-  0,                                      !- Minute 9
-  24.4444444444444,                       !- Value Until Time 9
-  14,                                     !- Hour 10
-  0,                                      !- Minute 10
-  23.8888888888889,                       !- Value Until Time 10
-  16,                                     !- Hour 11
-  0,                                      !- Minute 11
-  23.3333333333333,                       !- Value Until Time 11
-  17,                                     !- Hour 12
-  0,                                      !- Minute 12
-  23.8888888888889,                       !- Value Until Time 12
-  19,                                     !- Hour 13
-  0,                                      !- Minute 13
-  24.4444444444444,                       !- Value Until Time 13
-  20,                                     !- Hour 14
-  0,                                      !- Minute 14
-  23.8888888888889,                       !- Value Until Time 14
-  22,                                     !- Hour 15
-  0,                                      !- Minute 15
-  23.3333333333333,                       !- Value Until Time 15
-  23,                                     !- Hour 16
-  0,                                      !- Minute 16
-  23.8888888888889,                       !- Value Until Time 16
-  24,                                     !- Hour 17
-  0,                                      !- Minute 17
-  24.4444444444444;                       !- Value Until Time 17
-
-OS:Schedule:Rule,
-  {2f66ab73-7988-43f6-a826-9cce26090b32}, !- Handle
-  res cooling setpoint weekend rule11,    !- Name
-  {b0076812-8146-4b77-940e-4699e719d8f0}, !- Schedule Ruleset Name
-  2,                                      !- Rule Order
-  {35539441-8bf6-44db-9d05-9a857279cf39}, !- Day Schedule Name
-  Yes,                                    !- Apply Sunday
-  ,                                       !- Apply Monday
-  ,                                       !- Apply Tuesday
-  ,                                       !- Apply Wednesday
-  ,                                       !- Apply Thursday
-  ,                                       !- Apply Friday
-  Yes,                                    !- Apply Saturday
-  DateRange,                              !- Date Specification Type
-  11,                                     !- Start Month
-  1,                                      !- Start Day
-  11,                                     !- End Month
-  30;                                     !- End Day
-
-OS:Schedule:Day,
-  {35539441-8bf6-44db-9d05-9a857279cf39}, !- Handle
-  res cooling setpoint weekend11,         !- Name
-  {302654fb-7e99-4e29-aa43-6a94a6a8395c}, !- Schedule Type Limits Name
-  ,                                       !- Interpolate to Timestep
-  1,                                      !- Hour 1
-  0,                                      !- Minute 1
-  25,                                     !- Value Until Time 1
-  2,                                      !- Hour 2
-  0,                                      !- Minute 2
-  25.5555555555556,                       !- Value Until Time 2
-  4,                                      !- Hour 3
-  0,                                      !- Minute 3
-  26.1111111111111,                       !- Value Until Time 3
-  5,                                      !- Hour 4
-  0,                                      !- Minute 4
-  25.5555555555556,                       !- Value Until Time 4
-  7,                                      !- Hour 5
-  0,                                      !- Minute 5
-  25,                                     !- Value Until Time 5
-  8,                                      !- Hour 6
-  0,                                      !- Minute 6
-  25.5555555555556,                       !- Value Until Time 6
-  10,                                     !- Hour 7
-  0,                                      !- Minute 7
-  26.1111111111111,                       !- Value Until Time 7
-  11,                                     !- Hour 8
-  0,                                      !- Minute 8
-  25.5555555555556,                       !- Value Until Time 8
-  13,                                     !- Hour 9
-  0,                                      !- Minute 9
-  25,                                     !- Value Until Time 9
-  14,                                     !- Hour 10
-  0,                                      !- Minute 10
-  25.5555555555556,                       !- Value Until Time 10
-  16,                                     !- Hour 11
-  0,                                      !- Minute 11
-  26.1111111111111,                       !- Value Until Time 11
-  17,                                     !- Hour 12
-  0,                                      !- Minute 12
-  25.5555555555556,                       !- Value Until Time 12
-  19,                                     !- Hour 13
-  0,                                      !- Minute 13
-  25,                                     !- Value Until Time 13
-  20,                                     !- Hour 14
-  0,                                      !- Minute 14
-  25.5555555555556,                       !- Value Until Time 14
-  22,                                     !- Hour 15
-  0,                                      !- Minute 15
-  26.1111111111111,                       !- Value Until Time 15
-  23,                                     !- Hour 16
-  0,                                      !- Minute 16
-  25.5555555555556,                       !- Value Until Time 16
-  24,                                     !- Hour 17
-  0,                                      !- Minute 17
-  25;                                     !- Value Until Time 17
-
-OS:Schedule:Rule,
-  {1204d880-206c-4739-9d1c-ad3bcd1b9d46}, !- Handle
-  res cooling setpoint weekday rule12,    !- Name
-  {b0076812-8146-4b77-940e-4699e719d8f0}, !- Schedule Ruleset Name
-  1,                                      !- Rule Order
-  {37dfe46f-7b31-46e0-8f32-0bbf7afea938}, !- Day Schedule Name
-  ,                                       !- Apply Sunday
-  Yes,                                    !- Apply Monday
-  Yes,                                    !- Apply Tuesday
-  Yes,                                    !- Apply Wednesday
-  Yes,                                    !- Apply Thursday
-  Yes,                                    !- Apply Friday
-  ,                                       !- Apply Saturday
-  DateRange,                              !- Date Specification Type
-  12,                                     !- Start Month
-  1,                                      !- Start Day
-  12,                                     !- End Month
-  31;                                     !- End Day
-
-OS:Schedule:Day,
-  {37dfe46f-7b31-46e0-8f32-0bbf7afea938}, !- Handle
-  res cooling setpoint weekday12,         !- Name
-  {302654fb-7e99-4e29-aa43-6a94a6a8395c}, !- Schedule Type Limits Name
-  ,                                       !- Interpolate to Timestep
-  1,                                      !- Hour 1
-  0,                                      !- Minute 1
-  24.4444444444444,                       !- Value Until Time 1
-  2,                                      !- Hour 2
-  0,                                      !- Minute 2
-  23.8888888888889,                       !- Value Until Time 2
-  4,                                      !- Hour 3
-  0,                                      !- Minute 3
-  23.3333333333333,                       !- Value Until Time 3
-  5,                                      !- Hour 4
-  0,                                      !- Minute 4
-  23.8888888888889,                       !- Value Until Time 4
-  7,                                      !- Hour 5
-  0,                                      !- Minute 5
-  24.4444444444444,                       !- Value Until Time 5
-  8,                                      !- Hour 6
-  0,                                      !- Minute 6
-  23.8888888888889,                       !- Value Until Time 6
-  10,                                     !- Hour 7
-  0,                                      !- Minute 7
-  23.3333333333333,                       !- Value Until Time 7
-  11,                                     !- Hour 8
-  0,                                      !- Minute 8
-  23.8888888888889,                       !- Value Until Time 8
-  13,                                     !- Hour 9
-  0,                                      !- Minute 9
-  24.4444444444444,                       !- Value Until Time 9
-  14,                                     !- Hour 10
-  0,                                      !- Minute 10
-  23.8888888888889,                       !- Value Until Time 10
-  16,                                     !- Hour 11
-  0,                                      !- Minute 11
-  23.3333333333333,                       !- Value Until Time 11
-  17,                                     !- Hour 12
-  0,                                      !- Minute 12
-  23.8888888888889,                       !- Value Until Time 12
-  19,                                     !- Hour 13
-  0,                                      !- Minute 13
-  24.4444444444444,                       !- Value Until Time 13
-  20,                                     !- Hour 14
-  0,                                      !- Minute 14
-  23.8888888888889,                       !- Value Until Time 14
-  22,                                     !- Hour 15
-  0,                                      !- Minute 15
-  23.3333333333333,                       !- Value Until Time 15
-  23,                                     !- Hour 16
-  0,                                      !- Minute 16
-  23.8888888888889,                       !- Value Until Time 16
-  24,                                     !- Hour 17
-  0,                                      !- Minute 17
-  24.4444444444444;                       !- Value Until Time 17
-
-OS:Schedule:Rule,
-  {6cfb5a5e-9f4a-4950-b8eb-cc873792789c}, !- Handle
-  res cooling setpoint weekend rule12,    !- Name
-  {b0076812-8146-4b77-940e-4699e719d8f0}, !- Schedule Ruleset Name
-  0,                                      !- Rule Order
-  {913db3d3-0977-48a3-9814-3bf17bf95c31}, !- Day Schedule Name
-  Yes,                                    !- Apply Sunday
-  ,                                       !- Apply Monday
-  ,                                       !- Apply Tuesday
-  ,                                       !- Apply Wednesday
-  ,                                       !- Apply Thursday
-  ,                                       !- Apply Friday
-  Yes,                                    !- Apply Saturday
-  DateRange,                              !- Date Specification Type
-  12,                                     !- Start Month
-  1,                                      !- Start Day
-  12,                                     !- End Month
-  31;                                     !- End Day
-
-OS:Schedule:Day,
-  {913db3d3-0977-48a3-9814-3bf17bf95c31}, !- Handle
-  res cooling setpoint weekend12,         !- Name
-  {302654fb-7e99-4e29-aa43-6a94a6a8395c}, !- Schedule Type Limits Name
-  ,                                       !- Interpolate to Timestep
-  1,                                      !- Hour 1
-  0,                                      !- Minute 1
-  25,                                     !- Value Until Time 1
-  2,                                      !- Hour 2
-  0,                                      !- Minute 2
-  25.5555555555556,                       !- Value Until Time 2
-  4,                                      !- Hour 3
-  0,                                      !- Minute 3
-  26.1111111111111,                       !- Value Until Time 3
-  5,                                      !- Hour 4
-  0,                                      !- Minute 4
-  25.5555555555556,                       !- Value Until Time 4
-  7,                                      !- Hour 5
-  0,                                      !- Minute 5
-  25,                                     !- Value Until Time 5
-  8,                                      !- Hour 6
-  0,                                      !- Minute 6
-  25.5555555555556,                       !- Value Until Time 6
-  10,                                     !- Hour 7
-  0,                                      !- Minute 7
-  26.1111111111111,                       !- Value Until Time 7
-  11,                                     !- Hour 8
-  0,                                      !- Minute 8
-  25.5555555555556,                       !- Value Until Time 8
-  13,                                     !- Hour 9
-  0,                                      !- Minute 9
-  25,                                     !- Value Until Time 9
-  14,                                     !- Hour 10
-  0,                                      !- Minute 10
-  25.5555555555556,                       !- Value Until Time 10
-  16,                                     !- Hour 11
-  0,                                      !- Minute 11
-  26.1111111111111,                       !- Value Until Time 11
-  17,                                     !- Hour 12
-  0,                                      !- Minute 12
-  25.5555555555556,                       !- Value Until Time 12
-  19,                                     !- Hour 13
-  0,                                      !- Minute 13
-  25,                                     !- Value Until Time 13
-  20,                                     !- Hour 14
-  0,                                      !- Minute 14
-  25.5555555555556,                       !- Value Until Time 14
-  22,                                     !- Hour 15
-  0,                                      !- Minute 15
-  26.1111111111111,                       !- Value Until Time 15
-  23,                                     !- Hour 16
-  0,                                      !- Minute 16
-  25.5555555555556,                       !- Value Until Time 16
-  24,                                     !- Hour 17
-  0,                                      !- Minute 17
-  25;                                     !- Value Until Time 17
-
-OS:Schedule:Day,
-  {f762c6f5-d9bd-41c0-9d81-e23b65f43bda}, !- Handle
-  res cooling setpoint winter design,     !- Name
-  {302654fb-7e99-4e29-aa43-6a94a6a8395c}, !- Schedule Type Limits Name
-  ,                                       !- Interpolate to Timestep
-  24,                                     !- Hour 1
-  0,                                      !- Minute 1
-  21.1111111111111;                       !- Value Until Time 1
-
-OS:Schedule:Day,
-  {c3468f33-c6ea-48d1-97b7-0c5e5b29400b}, !- Handle
-  res cooling setpoint summer design,     !- Name
-  {302654fb-7e99-4e29-aa43-6a94a6a8395c}, !- Schedule Type Limits Name
-  ,                                       !- Interpolate to Timestep
-  24,                                     !- Hour 1
-  0,                                      !- Minute 1
-  23.8888888888889;                       !- Value Until Time 1
-=======
->>>>>>> fcfe5a62
