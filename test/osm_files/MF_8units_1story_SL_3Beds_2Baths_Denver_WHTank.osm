!- NOTE: Auto-generated from /test/osw_files/MF_8units_1story_SL_3Beds_2Baths_Denver_WHTank.osw

OS:Version,
<<<<<<< HEAD
  {6fc9a1e3-5f5e-4733-818d-f7e3f600861e}, !- Handle
  2.9.0;                                  !- Version Identifier

OS:SimulationControl,
  {a5570c57-ebca-4a67-a393-77ad3ebaef0b}, !- Handle
=======
  {510eac4c-81e6-459d-8fec-591877ec21ab}, !- Handle
  2.9.0;                                  !- Version Identifier

OS:SimulationControl,
  {2a85a2b9-d220-49ec-8883-90294eb8ce44}, !- Handle
>>>>>>> 64865042
  ,                                       !- Do Zone Sizing Calculation
  ,                                       !- Do System Sizing Calculation
  ,                                       !- Do Plant Sizing Calculation
  No;                                     !- Run Simulation for Sizing Periods

OS:Timestep,
<<<<<<< HEAD
  {1095985d-e51d-40f3-af8f-2f0fd4ace92a}, !- Handle
  6;                                      !- Number of Timesteps per Hour

OS:ShadowCalculation,
  {ae76d8d4-d713-4e8e-bf59-3691cdc91772}, !- Handle
=======
  {ceac1dbf-6a83-46ae-83e6-bd93407f9ec9}, !- Handle
  6;                                      !- Number of Timesteps per Hour

OS:ShadowCalculation,
  {aab2a304-19bf-4469-a91f-8e5c088a288e}, !- Handle
>>>>>>> 64865042
  20,                                     !- Calculation Frequency
  200;                                    !- Maximum Figures in Shadow Overlap Calculations

OS:SurfaceConvectionAlgorithm:Outside,
<<<<<<< HEAD
  {899502e4-c014-4c06-a389-83b40ac8d2b4}, !- Handle
  DOE-2;                                  !- Algorithm

OS:SurfaceConvectionAlgorithm:Inside,
  {124ce8af-4b26-44ec-829f-ba3e72a31bec}, !- Handle
  TARP;                                   !- Algorithm

OS:ZoneCapacitanceMultiplier:ResearchSpecial,
  {c5467a59-8274-4a5b-b9f8-c5aba786a566}, !- Handle
=======
  {48b7d2de-b0ad-4469-8679-903bb87ab82d}, !- Handle
  DOE-2;                                  !- Algorithm

OS:SurfaceConvectionAlgorithm:Inside,
  {27686dfd-74f3-47bb-a4a5-2094ad2e6f7d}, !- Handle
  TARP;                                   !- Algorithm

OS:ZoneCapacitanceMultiplier:ResearchSpecial,
  {52f345e0-0ea4-448f-8846-842e484588f6}, !- Handle
>>>>>>> 64865042
  ,                                       !- Temperature Capacity Multiplier
  15,                                     !- Humidity Capacity Multiplier
  ;                                       !- Carbon Dioxide Capacity Multiplier

OS:RunPeriod,
<<<<<<< HEAD
  {f5b5b5e8-9a58-43e3-b4e4-e118a8379434}, !- Handle
=======
  {cee05d9e-7854-4ff9-9a3a-dbe96f47077d}, !- Handle
>>>>>>> 64865042
  Run Period 1,                           !- Name
  1,                                      !- Begin Month
  1,                                      !- Begin Day of Month
  12,                                     !- End Month
  31,                                     !- End Day of Month
  ,                                       !- Use Weather File Holidays and Special Days
  ,                                       !- Use Weather File Daylight Saving Period
  ,                                       !- Apply Weekend Holiday Rule
  ,                                       !- Use Weather File Rain Indicators
  ,                                       !- Use Weather File Snow Indicators
  ;                                       !- Number of Times Runperiod to be Repeated

OS:YearDescription,
<<<<<<< HEAD
  {8ad3e208-af19-4b36-846b-125e0f6f063e}, !- Handle
=======
  {1b172498-c34c-4edb-b460-2c4aba5c4ad2}, !- Handle
>>>>>>> 64865042
  2007,                                   !- Calendar Year
  ,                                       !- Day of Week for Start Day
  ;                                       !- Is Leap Year

OS:WeatherFile,
<<<<<<< HEAD
  {24e81fcd-97d2-4aa4-9852-95b556518d97}, !- Handle
=======
  {c7cdc3e6-5979-4cd1-9ccd-a4ecac7b7e55}, !- Handle
>>>>>>> 64865042
  Denver Intl Ap,                         !- City
  CO,                                     !- State Province Region
  USA,                                    !- Country
  TMY3,                                   !- Data Source
  725650,                                 !- WMO Number
  39.83,                                  !- Latitude {deg}
  -104.65,                                !- Longitude {deg}
  -7,                                     !- Time Zone {hr}
  1650,                                   !- Elevation {m}
  file:../weather/USA_CO_Denver.Intl.AP.725650_TMY3.epw, !- Url
  E23378AA;                               !- Checksum

OS:AdditionalProperties,
<<<<<<< HEAD
  {a8e9210b-ddc3-485a-bfa3-ebfa2cc5a092}, !- Handle
  {24e81fcd-97d2-4aa4-9852-95b556518d97}, !- Object Name
=======
  {158642e8-c669-433b-a4f8-441302c2685d}, !- Handle
  {c7cdc3e6-5979-4cd1-9ccd-a4ecac7b7e55}, !- Object Name
>>>>>>> 64865042
  EPWHeaderCity,                          !- Feature Name 1
  String,                                 !- Feature Data Type 1
  Denver Intl Ap,                         !- Feature Value 1
  EPWHeaderState,                         !- Feature Name 2
  String,                                 !- Feature Data Type 2
  CO,                                     !- Feature Value 2
  EPWHeaderCountry,                       !- Feature Name 3
  String,                                 !- Feature Data Type 3
  USA,                                    !- Feature Value 3
  EPWHeaderDataSource,                    !- Feature Name 4
  String,                                 !- Feature Data Type 4
  TMY3,                                   !- Feature Value 4
  EPWHeaderStation,                       !- Feature Name 5
  String,                                 !- Feature Data Type 5
  725650,                                 !- Feature Value 5
  EPWHeaderLatitude,                      !- Feature Name 6
  Double,                                 !- Feature Data Type 6
  39.829999999999998,                     !- Feature Value 6
  EPWHeaderLongitude,                     !- Feature Name 7
  Double,                                 !- Feature Data Type 7
  -104.65000000000001,                    !- Feature Value 7
  EPWHeaderTimezone,                      !- Feature Name 8
  Double,                                 !- Feature Data Type 8
  -7,                                     !- Feature Value 8
  EPWHeaderAltitude,                      !- Feature Name 9
  Double,                                 !- Feature Data Type 9
  5413.3858267716532,                     !- Feature Value 9
  EPWHeaderLocalPressure,                 !- Feature Name 10
  Double,                                 !- Feature Data Type 10
  0.81937567683596546,                    !- Feature Value 10
  EPWHeaderRecordsPerHour,                !- Feature Name 11
  Double,                                 !- Feature Data Type 11
  0,                                      !- Feature Value 11
  EPWDataAnnualAvgDrybulb,                !- Feature Name 12
  Double,                                 !- Feature Data Type 12
  51.575616438356228,                     !- Feature Value 12
  EPWDataAnnualMinDrybulb,                !- Feature Name 13
  Double,                                 !- Feature Data Type 13
  -2.9200000000000017,                    !- Feature Value 13
  EPWDataAnnualMaxDrybulb,                !- Feature Name 14
  Double,                                 !- Feature Data Type 14
  104,                                    !- Feature Value 14
  EPWDataCDD50F,                          !- Feature Name 15
  Double,                                 !- Feature Data Type 15
  3072.2925000000005,                     !- Feature Value 15
  EPWDataCDD65F,                          !- Feature Name 16
  Double,                                 !- Feature Data Type 16
  883.62000000000035,                     !- Feature Value 16
  EPWDataHDD50F,                          !- Feature Name 17
  Double,                                 !- Feature Data Type 17
  2497.1925000000001,                     !- Feature Value 17
  EPWDataHDD65F,                          !- Feature Name 18
  Double,                                 !- Feature Data Type 18
  5783.5200000000013,                     !- Feature Value 18
  EPWDataAnnualAvgWindspeed,              !- Feature Name 19
  Double,                                 !- Feature Data Type 19
  3.9165296803649667,                     !- Feature Value 19
  EPWDataMonthlyAvgDrybulbs,              !- Feature Name 20
  String,                                 !- Feature Data Type 20
  33.4191935483871&#4431.90142857142857&#4443.02620967741937&#4442.48624999999999&#4459.877741935483854&#4473.57574999999997&#4472.07975806451608&#4472.70008064516134&#4466.49200000000006&#4450.079112903225806&#4437.218250000000005&#4434.582177419354835, !- Feature Value 20
  EPWDataGroundMonthlyTemps,              !- Feature Name 21
  String,                                 !- Feature Data Type 21
  44.08306285945173&#4440.89570904991865&#4440.64045432632048&#4442.153016571250646&#4448.225111118704206&#4454.268919273837525&#4459.508577937551024&#4462.82777283423508&#4463.10975667174995&#4460.41014950381947&#4455.304105212311526&#4449.445696474514364, !- Feature Value 21
  EPWDataWSF,                             !- Feature Name 22
  Double,                                 !- Feature Data Type 22
  0.58999999999999997,                    !- Feature Value 22
  EPWDataMonthlyAvgDailyHighDrybulbs,     !- Feature Name 23
  String,                                 !- Feature Data Type 23
  47.41032258064516&#4446.58642857142857&#4455.15032258064517&#4453.708&#4472.80193548387098&#4488.67600000000002&#4486.1858064516129&#4485.87225806451613&#4482.082&#4463.18064516129033&#4448.73400000000001&#4448.87935483870968, !- Feature Value 23
  EPWDataMonthlyAvgDailyLowDrybulbs,      !- Feature Name 24
  String,                                 !- Feature Data Type 24
  19.347741935483874&#4419.856428571428573&#4430.316129032258065&#4431.112&#4447.41612903225806&#4457.901999999999994&#4459.063870967741934&#4460.956774193548384&#4452.352000000000004&#4438.41612903225806&#4427.002000000000002&#4423.02903225806451, !- Feature Value 24
  EPWDesignHeatingDrybulb,                !- Feature Name 25
  Double,                                 !- Feature Data Type 25
  12.02,                                  !- Feature Value 25
  EPWDesignHeatingWindspeed,              !- Feature Name 26
  Double,                                 !- Feature Data Type 26
  2.8062500000000004,                     !- Feature Value 26
  EPWDesignCoolingDrybulb,                !- Feature Name 27
  Double,                                 !- Feature Data Type 27
  91.939999999999998,                     !- Feature Value 27
  EPWDesignCoolingWetbulb,                !- Feature Name 28
  Double,                                 !- Feature Data Type 28
  59.95131430195849,                      !- Feature Value 28
  EPWDesignCoolingHumidityRatio,          !- Feature Name 29
  Double,                                 !- Feature Data Type 29
  0.0059161086834698092,                  !- Feature Value 29
  EPWDesignCoolingWindspeed,              !- Feature Name 30
  Double,                                 !- Feature Data Type 30
  3.7999999999999989,                     !- Feature Value 30
  EPWDesignDailyTemperatureRange,         !- Feature Name 31
  Double,                                 !- Feature Data Type 31
  24.915483870967748,                     !- Feature Value 31
  EPWDesignDehumidDrybulb,                !- Feature Name 32
  Double,                                 !- Feature Data Type 32
  67.996785714285721,                     !- Feature Value 32
  EPWDesignDehumidHumidityRatio,          !- Feature Name 33
  Double,                                 !- Feature Data Type 33
  0.012133744170488724,                   !- Feature Value 33
  EPWDesignCoolingDirectNormal,           !- Feature Name 34
  Double,                                 !- Feature Data Type 34
  985,                                    !- Feature Value 34
  EPWDesignCoolingDiffuseHorizontal,      !- Feature Name 35
  Double,                                 !- Feature Data Type 35
  84;                                     !- Feature Value 35

OS:Site,
<<<<<<< HEAD
  {c2396ee1-7d01-4ada-be33-e140606d5a3c}, !- Handle
=======
  {7deead39-d9ba-4838-8ed4-5b2289eea578}, !- Handle
>>>>>>> 64865042
  Denver Intl Ap_CO_USA,                  !- Name
  39.83,                                  !- Latitude {deg}
  -104.65,                                !- Longitude {deg}
  -7,                                     !- Time Zone {hr}
  1650,                                   !- Elevation {m}
  ;                                       !- Terrain

OS:ClimateZones,
<<<<<<< HEAD
  {84a31ca5-7fc0-46f5-8319-b7428712c332}, !- Handle
=======
  {ce7e5d3b-5ba8-4a48-b573-2bed2caa70a6}, !- Handle
>>>>>>> 64865042
  ,                                       !- Active Institution
  ,                                       !- Active Year
  ,                                       !- Climate Zone Institution Name 1
  ,                                       !- Climate Zone Document Name 1
  ,                                       !- Climate Zone Document Year 1
  ,                                       !- Climate Zone Value 1
  Building America,                       !- Climate Zone Institution Name 2
  ,                                       !- Climate Zone Document Name 2
  0,                                      !- Climate Zone Document Year 2
  Cold;                                   !- Climate Zone Value 2

OS:Site:WaterMainsTemperature,
<<<<<<< HEAD
  {e4605cf1-2047-45cc-b362-d69bf60d9cf3}, !- Handle
=======
  {b6f67c47-a239-4009-b1a7-9c88f8a9989b}, !- Handle
>>>>>>> 64865042
  Correlation,                            !- Calculation Method
  ,                                       !- Temperature Schedule Name
  10.8753424657535,                       !- Annual Average Outdoor Air Temperature {C}
  23.1524007936508;                       !- Maximum Difference In Monthly Average Outdoor Air Temperatures {deltaC}

OS:RunPeriodControl:DaylightSavingTime,
<<<<<<< HEAD
  {fa158be8-78e6-46c4-9e5c-b52c0de9091d}, !- Handle
  4/7,                                    !- Start Date
  10/26;                                  !- End Date

OS:Site:GroundTemperature:Deep,
  {5e80cda0-648d-4c11-a118-f86d3a74febb}, !- Handle
=======
  {f6d1a57b-ee69-487a-b2f7-0eee370337ee}, !- Handle
  3/12,                                   !- Start Date
  11/5;                                   !- End Date

OS:Site:GroundTemperature:Deep,
  {a10e8e5d-5a32-4d88-b7f5-3772f6ab3875}, !- Handle
>>>>>>> 64865042
  10.8753424657535,                       !- January Deep Ground Temperature {C}
  10.8753424657535,                       !- February Deep Ground Temperature {C}
  10.8753424657535,                       !- March Deep Ground Temperature {C}
  10.8753424657535,                       !- April Deep Ground Temperature {C}
  10.8753424657535,                       !- May Deep Ground Temperature {C}
  10.8753424657535,                       !- June Deep Ground Temperature {C}
  10.8753424657535,                       !- July Deep Ground Temperature {C}
  10.8753424657535,                       !- August Deep Ground Temperature {C}
  10.8753424657535,                       !- September Deep Ground Temperature {C}
  10.8753424657535,                       !- October Deep Ground Temperature {C}
  10.8753424657535,                       !- November Deep Ground Temperature {C}
  10.8753424657535;                       !- December Deep Ground Temperature {C}

OS:Building,
<<<<<<< HEAD
  {0930552c-b753-488b-b743-d2bb18bc281a}, !- Handle
=======
  {68f6771c-929c-4f0c-85de-c798abc74adb}, !- Handle
>>>>>>> 64865042
  Building 1,                             !- Name
  ,                                       !- Building Sector Type
  0,                                      !- North Axis {deg}
  ,                                       !- Nominal Floor to Floor Height {m}
  ,                                       !- Space Type Name
  ,                                       !- Default Construction Set Name
  ,                                       !- Default Schedule Set Name
  1,                                      !- Standards Number of Stories
  1,                                      !- Standards Number of Above Ground Stories
  ,                                       !- Standards Template
  multifamily,                            !- Standards Building Type
  8;                                      !- Standards Number of Living Units

OS:AdditionalProperties,
<<<<<<< HEAD
  {e9f21fa2-4ad4-4df1-9682-f31277d2b2d8}, !- Handle
  {0930552c-b753-488b-b743-d2bb18bc281a}, !- Object Name
=======
  {f33291f7-5344-4b90-b0a1-52a8819b2a13}, !- Handle
  {68f6771c-929c-4f0c-85de-c798abc74adb}, !- Object Name
>>>>>>> 64865042
  num_units,                              !- Feature Name 1
  Integer,                                !- Feature Data Type 1
  8,                                      !- Feature Value 1
  has_rear_units,                         !- Feature Name 2
  Boolean,                                !- Feature Data Type 2
  true,                                   !- Feature Value 2
  num_floors,                             !- Feature Name 3
  Integer,                                !- Feature Data Type 3
  1,                                      !- Feature Value 3
  horz_location,                          !- Feature Name 4
  String,                                 !- Feature Data Type 4
  Left,                                   !- Feature Value 4
  level,                                  !- Feature Name 5
  String,                                 !- Feature Data Type 5
  Bottom,                                 !- Feature Value 5
  found_type,                             !- Feature Name 6
  String,                                 !- Feature Data Type 6
  slab,                                   !- Feature Value 6
  corridor_width,                         !- Feature Name 7
  Double,                                 !- Feature Data Type 7
  3.048,                                  !- Feature Value 7
  corridor_position,                      !- Feature Name 8
  String,                                 !- Feature Data Type 8
  Double-Loaded Interior,                 !- Feature Value 8
  has_water_heater_flue,                  !- Feature Name 9
  Boolean,                                !- Feature Data Type 9
  true;                                   !- Feature Value 9

OS:ThermalZone,
<<<<<<< HEAD
  {0ca82147-623a-42e9-b787-9188f8108b57}, !- Handle
=======
  {8140feb3-dd91-4e71-b2e8-dbf2efcdf829}, !- Handle
>>>>>>> 64865042
  living zone,                            !- Name
  ,                                       !- Multiplier
  ,                                       !- Ceiling Height {m}
  ,                                       !- Volume {m3}
  ,                                       !- Floor Area {m2}
  ,                                       !- Zone Inside Convection Algorithm
  ,                                       !- Zone Outside Convection Algorithm
  ,                                       !- Zone Conditioning Equipment List Name
<<<<<<< HEAD
  {9626662f-746b-41b3-9261-cb5e4c240c38}, !- Zone Air Inlet Port List
  {fbcccb6b-5f12-4310-b502-67e798d2dbe9}, !- Zone Air Exhaust Port List
  {be97f2e2-2a2d-4f5f-a9e2-d1026a4f6c33}, !- Zone Air Node Name
  {66149d9c-356e-451f-b13c-19155c8dbbe5}, !- Zone Return Air Port List
=======
  {52c53591-730f-430c-a461-2f7a66d175d1}, !- Zone Air Inlet Port List
  {54078ea4-9ff7-4ecd-8cfc-835be6d6f6dc}, !- Zone Air Exhaust Port List
  {067b1f62-dacf-4350-be25-04f41d68a9b3}, !- Zone Air Node Name
  {c465fc46-35ab-41e3-936c-5d245d83baec}, !- Zone Return Air Port List
>>>>>>> 64865042
  ,                                       !- Primary Daylighting Control Name
  ,                                       !- Fraction of Zone Controlled by Primary Daylighting Control
  ,                                       !- Secondary Daylighting Control Name
  ,                                       !- Fraction of Zone Controlled by Secondary Daylighting Control
  ,                                       !- Illuminance Map Name
  ,                                       !- Group Rendering Name
  ,                                       !- Thermostat Name
  No;                                     !- Use Ideal Air Loads

OS:Node,
<<<<<<< HEAD
  {593bde56-8494-491c-83ff-38249c14f4a0}, !- Handle
  Node 1,                                 !- Name
  {be97f2e2-2a2d-4f5f-a9e2-d1026a4f6c33}, !- Inlet Port
  ;                                       !- Outlet Port

OS:Connection,
  {be97f2e2-2a2d-4f5f-a9e2-d1026a4f6c33}, !- Handle
  {16fddf14-03a2-4317-a2e1-ad3c8652bd5b}, !- Name
  {0ca82147-623a-42e9-b787-9188f8108b57}, !- Source Object
  11,                                     !- Outlet Port
  {593bde56-8494-491c-83ff-38249c14f4a0}, !- Target Object
  2;                                      !- Inlet Port

OS:PortList,
  {9626662f-746b-41b3-9261-cb5e4c240c38}, !- Handle
  {5c600d6a-c7d1-477f-b746-f7fb4c199b99}, !- Name
  {0ca82147-623a-42e9-b787-9188f8108b57}; !- HVAC Component

OS:PortList,
  {fbcccb6b-5f12-4310-b502-67e798d2dbe9}, !- Handle
  {e9d2a350-af79-41b0-a302-3baff9da5d5b}, !- Name
  {0ca82147-623a-42e9-b787-9188f8108b57}; !- HVAC Component

OS:PortList,
  {66149d9c-356e-451f-b13c-19155c8dbbe5}, !- Handle
  {de9d715e-bd4a-456d-90e6-83841fd90ee6}, !- Name
  {0ca82147-623a-42e9-b787-9188f8108b57}; !- HVAC Component

OS:Sizing:Zone,
  {51ffa196-90df-4558-a21b-34905e0536f8}, !- Handle
  {0ca82147-623a-42e9-b787-9188f8108b57}, !- Zone or ZoneList Name
=======
  {3634fe2a-e294-4d34-bcb3-61d29dce9ace}, !- Handle
  Node 1,                                 !- Name
  {067b1f62-dacf-4350-be25-04f41d68a9b3}, !- Inlet Port
  ;                                       !- Outlet Port

OS:Connection,
  {067b1f62-dacf-4350-be25-04f41d68a9b3}, !- Handle
  {5372b9c4-3705-45b5-8744-f1a07d630194}, !- Name
  {8140feb3-dd91-4e71-b2e8-dbf2efcdf829}, !- Source Object
  11,                                     !- Outlet Port
  {3634fe2a-e294-4d34-bcb3-61d29dce9ace}, !- Target Object
  2;                                      !- Inlet Port

OS:PortList,
  {52c53591-730f-430c-a461-2f7a66d175d1}, !- Handle
  {c20c808d-f997-4162-beb8-2189fd3e57e5}, !- Name
  {8140feb3-dd91-4e71-b2e8-dbf2efcdf829}; !- HVAC Component

OS:PortList,
  {54078ea4-9ff7-4ecd-8cfc-835be6d6f6dc}, !- Handle
  {53fc56b9-a78e-4b6a-b51f-bef813692f98}, !- Name
  {8140feb3-dd91-4e71-b2e8-dbf2efcdf829}; !- HVAC Component

OS:PortList,
  {c465fc46-35ab-41e3-936c-5d245d83baec}, !- Handle
  {4578b4f5-03d9-46ed-a913-77b1c42571b8}, !- Name
  {8140feb3-dd91-4e71-b2e8-dbf2efcdf829}; !- HVAC Component

OS:Sizing:Zone,
  {3af16d06-d416-420d-967a-23ccabdca33e}, !- Handle
  {8140feb3-dd91-4e71-b2e8-dbf2efcdf829}, !- Zone or ZoneList Name
>>>>>>> 64865042
  SupplyAirTemperature,                   !- Zone Cooling Design Supply Air Temperature Input Method
  14,                                     !- Zone Cooling Design Supply Air Temperature {C}
  11.11,                                  !- Zone Cooling Design Supply Air Temperature Difference {deltaC}
  SupplyAirTemperature,                   !- Zone Heating Design Supply Air Temperature Input Method
  40,                                     !- Zone Heating Design Supply Air Temperature {C}
  11.11,                                  !- Zone Heating Design Supply Air Temperature Difference {deltaC}
  0.0085,                                 !- Zone Cooling Design Supply Air Humidity Ratio {kg-H2O/kg-air}
  0.008,                                  !- Zone Heating Design Supply Air Humidity Ratio {kg-H2O/kg-air}
  ,                                       !- Zone Heating Sizing Factor
  ,                                       !- Zone Cooling Sizing Factor
  DesignDay,                              !- Cooling Design Air Flow Method
  ,                                       !- Cooling Design Air Flow Rate {m3/s}
  ,                                       !- Cooling Minimum Air Flow per Zone Floor Area {m3/s-m2}
  ,                                       !- Cooling Minimum Air Flow {m3/s}
  ,                                       !- Cooling Minimum Air Flow Fraction
  DesignDay,                              !- Heating Design Air Flow Method
  ,                                       !- Heating Design Air Flow Rate {m3/s}
  ,                                       !- Heating Maximum Air Flow per Zone Floor Area {m3/s-m2}
  ,                                       !- Heating Maximum Air Flow {m3/s}
  ,                                       !- Heating Maximum Air Flow Fraction
  ,                                       !- Design Zone Air Distribution Effectiveness in Cooling Mode
  ,                                       !- Design Zone Air Distribution Effectiveness in Heating Mode
  No,                                     !- Account for Dedicated Outdoor Air System
  NeutralSupplyAir,                       !- Dedicated Outdoor Air System Control Strategy
  autosize,                               !- Dedicated Outdoor Air Low Setpoint Temperature for Design {C}
  autosize;                               !- Dedicated Outdoor Air High Setpoint Temperature for Design {C}

OS:ZoneHVAC:EquipmentList,
<<<<<<< HEAD
  {f6dc1f22-f8b5-4dbd-808d-42f1bb92cca0}, !- Handle
  Zone HVAC Equipment List 1,             !- Name
  {0ca82147-623a-42e9-b787-9188f8108b57}; !- Thermal Zone

OS:Space,
  {da444922-1b42-43c4-bf50-39affc047bd1}, !- Handle
  living space,                           !- Name
  {86bf0ba8-b0da-40ef-bd38-9ef1b0c160c7}, !- Space Type Name
=======
  {ffafdaaf-6e6c-49d8-929b-99e2d72e0256}, !- Handle
  Zone HVAC Equipment List 1,             !- Name
  {8140feb3-dd91-4e71-b2e8-dbf2efcdf829}; !- Thermal Zone

OS:Space,
  {10d0abd5-8834-4fa5-acd1-ad8aea429fdf}, !- Handle
  living space,                           !- Name
  {a50bafef-e276-4b83-b6c3-6117d57f7574}, !- Space Type Name
>>>>>>> 64865042
  ,                                       !- Default Construction Set Name
  ,                                       !- Default Schedule Set Name
  ,                                       !- Direction of Relative North {deg}
  ,                                       !- X Origin {m}
  ,                                       !- Y Origin {m}
  ,                                       !- Z Origin {m}
  ,                                       !- Building Story Name
<<<<<<< HEAD
  {0ca82147-623a-42e9-b787-9188f8108b57}, !- Thermal Zone Name
  ,                                       !- Part of Total Floor Area
  ,                                       !- Design Specification Outdoor Air Object Name
  {05457037-5811-4a40-95b2-ce3d6efe75b9}; !- Building Unit Name

OS:Surface,
  {c1725997-c78e-49b2-805b-341077d2db97}, !- Handle
  Surface 1,                              !- Name
  Floor,                                  !- Surface Type
  ,                                       !- Construction Name
  {da444922-1b42-43c4-bf50-39affc047bd1}, !- Space Name
=======
  {8140feb3-dd91-4e71-b2e8-dbf2efcdf829}, !- Thermal Zone Name
  ,                                       !- Part of Total Floor Area
  ,                                       !- Design Specification Outdoor Air Object Name
  {3b005d50-393c-4e01-8088-addb8910f518}; !- Building Unit Name

OS:Surface,
  {603f8e23-252e-4a3b-bece-bd05b0dad2b6}, !- Handle
  Surface 1,                              !- Name
  Floor,                                  !- Surface Type
  ,                                       !- Construction Name
  {10d0abd5-8834-4fa5-acd1-ad8aea429fdf}, !- Space Name
>>>>>>> 64865042
  Foundation,                             !- Outside Boundary Condition
  ,                                       !- Outside Boundary Condition Object
  NoSun,                                  !- Sun Exposure
  NoWind,                                 !- Wind Exposure
  ,                                       !- View Factor to Ground
  ,                                       !- Number of Vertices
  0, -12.9315688143396, 0,                !- X,Y,Z Vertex 1 {m}
  0, 0, 0,                                !- X,Y,Z Vertex 2 {m}
  6.46578440716979, 0, 0,                 !- X,Y,Z Vertex 3 {m}
  6.46578440716979, -12.9315688143396, 0; !- X,Y,Z Vertex 4 {m}

OS:Surface,
<<<<<<< HEAD
  {46418252-9047-41f3-9ebe-48cca6238b48}, !- Handle
  Surface 2,                              !- Name
  Wall,                                   !- Surface Type
  ,                                       !- Construction Name
  {da444922-1b42-43c4-bf50-39affc047bd1}, !- Space Name
=======
  {950f9b07-db55-4132-a05d-7b35115de7c4}, !- Handle
  Surface 2,                              !- Name
  Wall,                                   !- Surface Type
  ,                                       !- Construction Name
  {10d0abd5-8834-4fa5-acd1-ad8aea429fdf}, !- Space Name
>>>>>>> 64865042
  Outdoors,                               !- Outside Boundary Condition
  ,                                       !- Outside Boundary Condition Object
  SunExposed,                             !- Sun Exposure
  WindExposed,                            !- Wind Exposure
  ,                                       !- View Factor to Ground
  ,                                       !- Number of Vertices
  0, 0, 2.4384,                           !- X,Y,Z Vertex 1 {m}
  0, 0, 0,                                !- X,Y,Z Vertex 2 {m}
  0, -12.9315688143396, 0,                !- X,Y,Z Vertex 3 {m}
  0, -12.9315688143396, 2.4384;           !- X,Y,Z Vertex 4 {m}

OS:Surface,
<<<<<<< HEAD
  {f3565575-3211-4040-93c8-22f20168da47}, !- Handle
  Surface 3,                              !- Name
  Wall,                                   !- Surface Type
  ,                                       !- Construction Name
  {da444922-1b42-43c4-bf50-39affc047bd1}, !- Space Name
=======
  {8c39de61-ebb4-4321-afcb-b4b6b7df0515}, !- Handle
  Surface 3,                              !- Name
  Wall,                                   !- Surface Type
  ,                                       !- Construction Name
  {10d0abd5-8834-4fa5-acd1-ad8aea429fdf}, !- Space Name
>>>>>>> 64865042
  Adiabatic,                              !- Outside Boundary Condition
  ,                                       !- Outside Boundary Condition Object
  NoSun,                                  !- Sun Exposure
  NoWind,                                 !- Wind Exposure
  ,                                       !- View Factor to Ground
  ,                                       !- Number of Vertices
  6.46578440716979, 0, 2.4384,            !- X,Y,Z Vertex 1 {m}
  6.46578440716979, 0, 0,                 !- X,Y,Z Vertex 2 {m}
  0, 0, 0,                                !- X,Y,Z Vertex 3 {m}
  0, 0, 2.4384;                           !- X,Y,Z Vertex 4 {m}

OS:Surface,
<<<<<<< HEAD
  {141a23d8-f640-41c2-b9d8-871e5390de02}, !- Handle
  Surface 4,                              !- Name
  Wall,                                   !- Surface Type
  ,                                       !- Construction Name
  {da444922-1b42-43c4-bf50-39affc047bd1}, !- Space Name
=======
  {1c718e05-6079-4b25-9ea0-28bc6c0cb684}, !- Handle
  Surface 4,                              !- Name
  Wall,                                   !- Surface Type
  ,                                       !- Construction Name
  {10d0abd5-8834-4fa5-acd1-ad8aea429fdf}, !- Space Name
>>>>>>> 64865042
  Adiabatic,                              !- Outside Boundary Condition
  ,                                       !- Outside Boundary Condition Object
  NoSun,                                  !- Sun Exposure
  NoWind,                                 !- Wind Exposure
  ,                                       !- View Factor to Ground
  ,                                       !- Number of Vertices
  6.46578440716979, -12.9315688143396, 2.4384, !- X,Y,Z Vertex 1 {m}
  6.46578440716979, -12.9315688143396, 0, !- X,Y,Z Vertex 2 {m}
  6.46578440716979, 0, 0,                 !- X,Y,Z Vertex 3 {m}
  6.46578440716979, 0, 2.4384;            !- X,Y,Z Vertex 4 {m}

OS:Surface,
<<<<<<< HEAD
  {f8dc7ace-09bf-4306-8224-240a166dc3c9}, !- Handle
  Surface 5,                              !- Name
  Wall,                                   !- Surface Type
  ,                                       !- Construction Name
  {da444922-1b42-43c4-bf50-39affc047bd1}, !- Space Name
=======
  {a68afeac-7ee6-4ab0-a1bc-ff533462a63b}, !- Handle
  Surface 5,                              !- Name
  Wall,                                   !- Surface Type
  ,                                       !- Construction Name
  {10d0abd5-8834-4fa5-acd1-ad8aea429fdf}, !- Space Name
>>>>>>> 64865042
  Outdoors,                               !- Outside Boundary Condition
  ,                                       !- Outside Boundary Condition Object
  SunExposed,                             !- Sun Exposure
  WindExposed,                            !- Wind Exposure
  ,                                       !- View Factor to Ground
  ,                                       !- Number of Vertices
  0, -12.9315688143396, 2.4384,           !- X,Y,Z Vertex 1 {m}
  0, -12.9315688143396, 0,                !- X,Y,Z Vertex 2 {m}
  6.46578440716979, -12.9315688143396, 0, !- X,Y,Z Vertex 3 {m}
  6.46578440716979, -12.9315688143396, 2.4384; !- X,Y,Z Vertex 4 {m}

OS:Surface,
<<<<<<< HEAD
  {373c5715-ea8e-4c32-8938-4a31c1319625}, !- Handle
  Surface 6,                              !- Name
  RoofCeiling,                            !- Surface Type
  ,                                       !- Construction Name
  {da444922-1b42-43c4-bf50-39affc047bd1}, !- Space Name
=======
  {a4ceb63b-da03-4d4d-919c-e539e583140b}, !- Handle
  Surface 6,                              !- Name
  RoofCeiling,                            !- Surface Type
  ,                                       !- Construction Name
  {10d0abd5-8834-4fa5-acd1-ad8aea429fdf}, !- Space Name
>>>>>>> 64865042
  Outdoors,                               !- Outside Boundary Condition
  ,                                       !- Outside Boundary Condition Object
  SunExposed,                             !- Sun Exposure
  WindExposed,                            !- Wind Exposure
  ,                                       !- View Factor to Ground
  ,                                       !- Number of Vertices
  6.46578440716979, -12.9315688143396, 2.4384, !- X,Y,Z Vertex 1 {m}
  6.46578440716979, 0, 2.4384,            !- X,Y,Z Vertex 2 {m}
  0, 0, 2.4384,                           !- X,Y,Z Vertex 3 {m}
  0, -12.9315688143396, 2.4384;           !- X,Y,Z Vertex 4 {m}

OS:SpaceType,
<<<<<<< HEAD
  {86bf0ba8-b0da-40ef-bd38-9ef1b0c160c7}, !- Handle
=======
  {a50bafef-e276-4b83-b6c3-6117d57f7574}, !- Handle
>>>>>>> 64865042
  Space Type 1,                           !- Name
  ,                                       !- Default Construction Set Name
  ,                                       !- Default Schedule Set Name
  ,                                       !- Group Rendering Name
  ,                                       !- Design Specification Outdoor Air Object Name
  ,                                       !- Standards Template
  ,                                       !- Standards Building Type
  living;                                 !- Standards Space Type

OS:ThermalZone,
<<<<<<< HEAD
  {5560cd4c-dfd4-41f0-8f6a-9f5b6cc6c836}, !- Handle
=======
  {daa8e3aa-8d92-417e-b0fa-6fa40fe0da76}, !- Handle
>>>>>>> 64865042
  corridor zone,                          !- Name
  ,                                       !- Multiplier
  ,                                       !- Ceiling Height {m}
  ,                                       !- Volume {m3}
  ,                                       !- Floor Area {m2}
  ,                                       !- Zone Inside Convection Algorithm
  ,                                       !- Zone Outside Convection Algorithm
  ,                                       !- Zone Conditioning Equipment List Name
<<<<<<< HEAD
  {112c4de1-3619-4009-949a-9bf04aeef2a4}, !- Zone Air Inlet Port List
  {fe20e148-7f58-4a83-ad28-200aa74da16d}, !- Zone Air Exhaust Port List
  {4fdfddd7-310d-4260-b132-838ef9992c62}, !- Zone Air Node Name
  {cb03a9db-2713-4333-a6f2-456e37139e04}, !- Zone Return Air Port List
=======
  {1027cb9d-eed6-4b19-a1d2-2aa28654c0d9}, !- Zone Air Inlet Port List
  {98571216-e6b9-4fc6-8341-4e5feb8bacc4}, !- Zone Air Exhaust Port List
  {bb4fb594-286e-41f1-ac1b-9d44f664be34}, !- Zone Air Node Name
  {3c92b982-85fd-4fd8-b625-3b0671c43894}, !- Zone Return Air Port List
>>>>>>> 64865042
  ,                                       !- Primary Daylighting Control Name
  ,                                       !- Fraction of Zone Controlled by Primary Daylighting Control
  ,                                       !- Secondary Daylighting Control Name
  ,                                       !- Fraction of Zone Controlled by Secondary Daylighting Control
  ,                                       !- Illuminance Map Name
  ,                                       !- Group Rendering Name
  ,                                       !- Thermostat Name
  No;                                     !- Use Ideal Air Loads

OS:Node,
<<<<<<< HEAD
  {116a59c7-2d24-4291-877f-fad08752f3ff}, !- Handle
  Node 2,                                 !- Name
  {4fdfddd7-310d-4260-b132-838ef9992c62}, !- Inlet Port
  ;                                       !- Outlet Port

OS:Connection,
  {4fdfddd7-310d-4260-b132-838ef9992c62}, !- Handle
  {2cf32cf3-1826-4cc3-bad6-b2451def7631}, !- Name
  {5560cd4c-dfd4-41f0-8f6a-9f5b6cc6c836}, !- Source Object
  11,                                     !- Outlet Port
  {116a59c7-2d24-4291-877f-fad08752f3ff}, !- Target Object
  2;                                      !- Inlet Port

OS:PortList,
  {112c4de1-3619-4009-949a-9bf04aeef2a4}, !- Handle
  {67d0e2f3-25d8-456a-8d36-25e7e1115dfa}, !- Name
  {5560cd4c-dfd4-41f0-8f6a-9f5b6cc6c836}; !- HVAC Component

OS:PortList,
  {fe20e148-7f58-4a83-ad28-200aa74da16d}, !- Handle
  {7d762846-9f95-4c57-95df-ad6487c02f23}, !- Name
  {5560cd4c-dfd4-41f0-8f6a-9f5b6cc6c836}; !- HVAC Component

OS:PortList,
  {cb03a9db-2713-4333-a6f2-456e37139e04}, !- Handle
  {72cff6b0-0e62-44be-83e6-819780af6a76}, !- Name
  {5560cd4c-dfd4-41f0-8f6a-9f5b6cc6c836}; !- HVAC Component

OS:Sizing:Zone,
  {c7ab7876-a8f7-46fc-9876-6b268846d545}, !- Handle
  {5560cd4c-dfd4-41f0-8f6a-9f5b6cc6c836}, !- Zone or ZoneList Name
=======
  {b73f26ba-1fb5-4ce7-ba13-cfd02d67625b}, !- Handle
  Node 2,                                 !- Name
  {bb4fb594-286e-41f1-ac1b-9d44f664be34}, !- Inlet Port
  ;                                       !- Outlet Port

OS:Connection,
  {bb4fb594-286e-41f1-ac1b-9d44f664be34}, !- Handle
  {0db3dd81-a0c1-494c-9340-19e8f7316228}, !- Name
  {daa8e3aa-8d92-417e-b0fa-6fa40fe0da76}, !- Source Object
  11,                                     !- Outlet Port
  {b73f26ba-1fb5-4ce7-ba13-cfd02d67625b}, !- Target Object
  2;                                      !- Inlet Port

OS:PortList,
  {1027cb9d-eed6-4b19-a1d2-2aa28654c0d9}, !- Handle
  {588b2caa-3e85-4e75-be20-2c94aa0c0370}, !- Name
  {daa8e3aa-8d92-417e-b0fa-6fa40fe0da76}; !- HVAC Component

OS:PortList,
  {98571216-e6b9-4fc6-8341-4e5feb8bacc4}, !- Handle
  {66854c83-30f2-45a8-9c47-c01af3313f99}, !- Name
  {daa8e3aa-8d92-417e-b0fa-6fa40fe0da76}; !- HVAC Component

OS:PortList,
  {3c92b982-85fd-4fd8-b625-3b0671c43894}, !- Handle
  {b9320a44-8e04-4406-9acd-ab4c3f5560c2}, !- Name
  {daa8e3aa-8d92-417e-b0fa-6fa40fe0da76}; !- HVAC Component

OS:Sizing:Zone,
  {549e0d2f-d6ad-4e7e-a325-88a973c05988}, !- Handle
  {daa8e3aa-8d92-417e-b0fa-6fa40fe0da76}, !- Zone or ZoneList Name
>>>>>>> 64865042
  SupplyAirTemperature,                   !- Zone Cooling Design Supply Air Temperature Input Method
  14,                                     !- Zone Cooling Design Supply Air Temperature {C}
  11.11,                                  !- Zone Cooling Design Supply Air Temperature Difference {deltaC}
  SupplyAirTemperature,                   !- Zone Heating Design Supply Air Temperature Input Method
  40,                                     !- Zone Heating Design Supply Air Temperature {C}
  11.11,                                  !- Zone Heating Design Supply Air Temperature Difference {deltaC}
  0.0085,                                 !- Zone Cooling Design Supply Air Humidity Ratio {kg-H2O/kg-air}
  0.008,                                  !- Zone Heating Design Supply Air Humidity Ratio {kg-H2O/kg-air}
  ,                                       !- Zone Heating Sizing Factor
  ,                                       !- Zone Cooling Sizing Factor
  DesignDay,                              !- Cooling Design Air Flow Method
  ,                                       !- Cooling Design Air Flow Rate {m3/s}
  ,                                       !- Cooling Minimum Air Flow per Zone Floor Area {m3/s-m2}
  ,                                       !- Cooling Minimum Air Flow {m3/s}
  ,                                       !- Cooling Minimum Air Flow Fraction
  DesignDay,                              !- Heating Design Air Flow Method
  ,                                       !- Heating Design Air Flow Rate {m3/s}
  ,                                       !- Heating Maximum Air Flow per Zone Floor Area {m3/s-m2}
  ,                                       !- Heating Maximum Air Flow {m3/s}
  ,                                       !- Heating Maximum Air Flow Fraction
  ,                                       !- Design Zone Air Distribution Effectiveness in Cooling Mode
  ,                                       !- Design Zone Air Distribution Effectiveness in Heating Mode
  No,                                     !- Account for Dedicated Outdoor Air System
  NeutralSupplyAir,                       !- Dedicated Outdoor Air System Control Strategy
  autosize,                               !- Dedicated Outdoor Air Low Setpoint Temperature for Design {C}
  autosize;                               !- Dedicated Outdoor Air High Setpoint Temperature for Design {C}

OS:ZoneHVAC:EquipmentList,
<<<<<<< HEAD
  {2e381198-de36-460e-ba30-4e754770bd80}, !- Handle
  Zone HVAC Equipment List 2,             !- Name
  {5560cd4c-dfd4-41f0-8f6a-9f5b6cc6c836}; !- Thermal Zone

OS:Space,
  {4af90bce-afee-4f5a-946f-61f88e047e49}, !- Handle
  corridor space,                         !- Name
  {16cf919f-1c9a-45f8-80c9-57f1bf61e430}, !- Space Type Name
=======
  {1b7fe511-f5e7-4684-b738-7e972f16c89b}, !- Handle
  Zone HVAC Equipment List 2,             !- Name
  {daa8e3aa-8d92-417e-b0fa-6fa40fe0da76}; !- Thermal Zone

OS:Space,
  {71b8f42f-ca0f-422e-acce-c8e2dc5c2b27}, !- Handle
  corridor space,                         !- Name
  {d026beb9-d217-4f64-8522-f3dbf951639e}, !- Space Type Name
>>>>>>> 64865042
  ,                                       !- Default Construction Set Name
  ,                                       !- Default Schedule Set Name
  ,                                       !- Direction of Relative North {deg}
  ,                                       !- X Origin {m}
  ,                                       !- Y Origin {m}
  ,                                       !- Z Origin {m}
  ,                                       !- Building Story Name
<<<<<<< HEAD
  {5560cd4c-dfd4-41f0-8f6a-9f5b6cc6c836}; !- Thermal Zone Name

OS:Surface,
  {0f16f4ed-b32c-4bde-99c4-0352b5a7c41b}, !- Handle
  Surface 7,                              !- Name
  Floor,                                  !- Surface Type
  ,                                       !- Construction Name
  {4af90bce-afee-4f5a-946f-61f88e047e49}, !- Space Name
=======
  {daa8e3aa-8d92-417e-b0fa-6fa40fe0da76}; !- Thermal Zone Name

OS:Surface,
  {89c0ab64-12b7-4597-9053-aa475cae222e}, !- Handle
  Surface 7,                              !- Name
  Floor,                                  !- Surface Type
  ,                                       !- Construction Name
  {71b8f42f-ca0f-422e-acce-c8e2dc5c2b27}, !- Space Name
>>>>>>> 64865042
  Foundation,                             !- Outside Boundary Condition
  ,                                       !- Outside Boundary Condition Object
  NoSun,                                  !- Sun Exposure
  NoWind,                                 !- Wind Exposure
  ,                                       !- View Factor to Ground
  ,                                       !- Number of Vertices
  0, 0, 0,                                !- X,Y,Z Vertex 1 {m}
  0, 1.524, 0,                            !- X,Y,Z Vertex 2 {m}
  6.46578440716979, 1.524, 0,             !- X,Y,Z Vertex 3 {m}
  6.46578440716979, 0, 0;                 !- X,Y,Z Vertex 4 {m}

OS:Surface,
<<<<<<< HEAD
  {8744be20-cee5-4c1b-90bb-3efd9be24585}, !- Handle
  Surface 8,                              !- Name
  Wall,                                   !- Surface Type
  ,                                       !- Construction Name
  {4af90bce-afee-4f5a-946f-61f88e047e49}, !- Space Name
=======
  {e51d2ab1-711e-4485-a1ae-760be194b321}, !- Handle
  Surface 8,                              !- Name
  Wall,                                   !- Surface Type
  ,                                       !- Construction Name
  {71b8f42f-ca0f-422e-acce-c8e2dc5c2b27}, !- Space Name
>>>>>>> 64865042
  Outdoors,                               !- Outside Boundary Condition
  ,                                       !- Outside Boundary Condition Object
  SunExposed,                             !- Sun Exposure
  WindExposed,                            !- Wind Exposure
  ,                                       !- View Factor to Ground
  ,                                       !- Number of Vertices
  0, 1.524, 2.4384,                       !- X,Y,Z Vertex 1 {m}
  0, 1.524, 0,                            !- X,Y,Z Vertex 2 {m}
  0, 0, 0,                                !- X,Y,Z Vertex 3 {m}
  0, 0, 2.4384;                           !- X,Y,Z Vertex 4 {m}

OS:Surface,
<<<<<<< HEAD
  {1113e068-ba57-4523-b4bb-09b6ca4b5387}, !- Handle
  Surface 9,                              !- Name
  Wall,                                   !- Surface Type
  ,                                       !- Construction Name
  {4af90bce-afee-4f5a-946f-61f88e047e49}, !- Space Name
=======
  {09672437-7864-4163-997c-8a2c444fa322}, !- Handle
  Surface 9,                              !- Name
  Wall,                                   !- Surface Type
  ,                                       !- Construction Name
  {71b8f42f-ca0f-422e-acce-c8e2dc5c2b27}, !- Space Name
>>>>>>> 64865042
  Adiabatic,                              !- Outside Boundary Condition
  ,                                       !- Outside Boundary Condition Object
  NoSun,                                  !- Sun Exposure
  NoWind,                                 !- Wind Exposure
  ,                                       !- View Factor to Ground
  ,                                       !- Number of Vertices
  6.46578440716979, 1.524, 2.4384,        !- X,Y,Z Vertex 1 {m}
  6.46578440716979, 1.524, 0,             !- X,Y,Z Vertex 2 {m}
  0, 1.524, 0,                            !- X,Y,Z Vertex 3 {m}
  0, 1.524, 2.4384;                       !- X,Y,Z Vertex 4 {m}

OS:Surface,
<<<<<<< HEAD
  {4ab80798-63ed-4854-aa9b-191ed6686dcf}, !- Handle
  Surface 10,                             !- Name
  Wall,                                   !- Surface Type
  ,                                       !- Construction Name
  {4af90bce-afee-4f5a-946f-61f88e047e49}, !- Space Name
=======
  {bbd77afd-7abb-49cf-bb7d-1d67080dd4d1}, !- Handle
  Surface 10,                             !- Name
  Wall,                                   !- Surface Type
  ,                                       !- Construction Name
  {71b8f42f-ca0f-422e-acce-c8e2dc5c2b27}, !- Space Name
>>>>>>> 64865042
  Adiabatic,                              !- Outside Boundary Condition
  ,                                       !- Outside Boundary Condition Object
  NoSun,                                  !- Sun Exposure
  NoWind,                                 !- Wind Exposure
  ,                                       !- View Factor to Ground
  ,                                       !- Number of Vertices
  6.46578440716979, 0, 2.4384,            !- X,Y,Z Vertex 1 {m}
  6.46578440716979, 0, 0,                 !- X,Y,Z Vertex 2 {m}
  6.46578440716979, 1.524, 0,             !- X,Y,Z Vertex 3 {m}
  6.46578440716979, 1.524, 2.4384;        !- X,Y,Z Vertex 4 {m}

OS:Surface,
<<<<<<< HEAD
  {b2140f29-10c2-4543-8b38-69fdb0227026}, !- Handle
  Surface 11,                             !- Name
  Wall,                                   !- Surface Type
  ,                                       !- Construction Name
  {4af90bce-afee-4f5a-946f-61f88e047e49}, !- Space Name
=======
  {1d47a65f-ba85-4ded-b1e1-405bbbc0613a}, !- Handle
  Surface 11,                             !- Name
  Wall,                                   !- Surface Type
  ,                                       !- Construction Name
  {71b8f42f-ca0f-422e-acce-c8e2dc5c2b27}, !- Space Name
>>>>>>> 64865042
  Adiabatic,                              !- Outside Boundary Condition
  ,                                       !- Outside Boundary Condition Object
  NoSun,                                  !- Sun Exposure
  NoWind,                                 !- Wind Exposure
  ,                                       !- View Factor to Ground
  ,                                       !- Number of Vertices
  0, 0, 2.4384,                           !- X,Y,Z Vertex 1 {m}
  0, 0, 0,                                !- X,Y,Z Vertex 2 {m}
  6.46578440716979, 0, 0,                 !- X,Y,Z Vertex 3 {m}
  6.46578440716979, 0, 2.4384;            !- X,Y,Z Vertex 4 {m}

OS:Surface,
<<<<<<< HEAD
  {b0b0b0f3-47d1-4518-9df8-941f173c196c}, !- Handle
  Surface 12,                             !- Name
  RoofCeiling,                            !- Surface Type
  ,                                       !- Construction Name
  {4af90bce-afee-4f5a-946f-61f88e047e49}, !- Space Name
=======
  {c994c072-d353-4ffc-9b30-756b326af369}, !- Handle
  Surface 12,                             !- Name
  RoofCeiling,                            !- Surface Type
  ,                                       !- Construction Name
  {71b8f42f-ca0f-422e-acce-c8e2dc5c2b27}, !- Space Name
>>>>>>> 64865042
  Outdoors,                               !- Outside Boundary Condition
  ,                                       !- Outside Boundary Condition Object
  SunExposed,                             !- Sun Exposure
  WindExposed,                            !- Wind Exposure
  ,                                       !- View Factor to Ground
  ,                                       !- Number of Vertices
  6.46578440716979, 0, 2.4384,            !- X,Y,Z Vertex 1 {m}
  6.46578440716979, 1.524, 2.4384,        !- X,Y,Z Vertex 2 {m}
  0, 1.524, 2.4384,                       !- X,Y,Z Vertex 3 {m}
  0, 0, 2.4384;                           !- X,Y,Z Vertex 4 {m}

OS:SpaceType,
<<<<<<< HEAD
  {16cf919f-1c9a-45f8-80c9-57f1bf61e430}, !- Handle
=======
  {d026beb9-d217-4f64-8522-f3dbf951639e}, !- Handle
>>>>>>> 64865042
  Space Type 2,                           !- Name
  ,                                       !- Default Construction Set Name
  ,                                       !- Default Schedule Set Name
  ,                                       !- Group Rendering Name
  ,                                       !- Design Specification Outdoor Air Object Name
  ,                                       !- Standards Template
  ,                                       !- Standards Building Type
  corridor;                               !- Standards Space Type

OS:BuildingUnit,
<<<<<<< HEAD
  {05457037-5811-4a40-95b2-ce3d6efe75b9}, !- Handle
=======
  {3b005d50-393c-4e01-8088-addb8910f518}, !- Handle
>>>>>>> 64865042
  unit 1,                                 !- Name
  ,                                       !- Rendering Color
  Residential;                            !- Building Unit Type

OS:AdditionalProperties,
<<<<<<< HEAD
  {97b32edb-03cf-49cf-b088-457328a75b54}, !- Handle
  {05457037-5811-4a40-95b2-ce3d6efe75b9}, !- Object Name
=======
  {1497d788-83b4-4d29-b5a0-f153dd38bce6}, !- Handle
  {3b005d50-393c-4e01-8088-addb8910f518}, !- Object Name
>>>>>>> 64865042
  NumberOfBedrooms,                       !- Feature Name 1
  Integer,                                !- Feature Data Type 1
  3,                                      !- Feature Value 1
  NumberOfBathrooms,                      !- Feature Name 2
  Double,                                 !- Feature Data Type 2
  2,                                      !- Feature Value 2
  NumberOfOccupants,                      !- Feature Name 3
  Double,                                 !- Feature Data Type 3
  3.3900000000000001;                     !- Feature Value 3

OS:External:File,
<<<<<<< HEAD
  {18e4c4e5-9f5e-4b8c-bd2a-45ab64468831}, !- Handle
=======
  {26232336-4bc2-4663-b4ba-b36228f8614b}, !- Handle
>>>>>>> 64865042
  8760.csv,                               !- Name
  8760.csv;                               !- File Name

OS:Schedule:Day,
<<<<<<< HEAD
  {69a947fb-5097-4149-9218-c11d24e9d46d}, !- Handle
=======
  {59395c9a-ec8c-48d3-a5ab-65db3ed77130}, !- Handle
>>>>>>> 64865042
  Schedule Day 1,                         !- Name
  ,                                       !- Schedule Type Limits Name
  ,                                       !- Interpolate to Timestep
  24,                                     !- Hour 1
  0,                                      !- Minute 1
  0;                                      !- Value Until Time 1

OS:Schedule:Day,
<<<<<<< HEAD
  {81b9e545-27bf-427e-a321-263250977398}, !- Handle
=======
  {1e2376c5-176b-4d7d-9a5a-f9a352699f6b}, !- Handle
>>>>>>> 64865042
  Schedule Day 2,                         !- Name
  ,                                       !- Schedule Type Limits Name
  ,                                       !- Interpolate to Timestep
  24,                                     !- Hour 1
  0,                                      !- Minute 1
  1;                                      !- Value Until Time 1

OS:Schedule:File,
<<<<<<< HEAD
  {281c6a9e-11d1-4f55-83b3-ae638d95545f}, !- Handle
  occupants,                              !- Name
  {c732d5aa-b2e3-4384-a4d4-a956e4a9282f}, !- Schedule Type Limits Name
  {18e4c4e5-9f5e-4b8c-bd2a-45ab64468831}, !- External File Name
=======
  {a5460bc3-7c15-4e37-8651-93e387d68d7b}, !- Handle
  occupants,                              !- Name
  {1f4e8ba9-f824-43de-ae2d-70725eb40509}, !- Schedule Type Limits Name
  {26232336-4bc2-4663-b4ba-b36228f8614b}, !- External File Name
>>>>>>> 64865042
  1,                                      !- Column Number
  1,                                      !- Rows to Skip at Top
  8760,                                   !- Number of Hours of Data
  ,                                       !- Column Separator
  ,                                       !- Interpolate to Timestep
  60;                                     !- Minutes per Item

OS:Schedule:Ruleset,
<<<<<<< HEAD
  {afd582e4-436e-486e-add7-ced13f5e2173}, !- Handle
  Schedule Ruleset 1,                     !- Name
  {f90d413f-778d-44c8-ba3b-49e2c4865b7c}, !- Schedule Type Limits Name
  {2a899a1a-631a-4b9a-8c7e-df7399d9e1cd}; !- Default Day Schedule Name

OS:Schedule:Day,
  {2a899a1a-631a-4b9a-8c7e-df7399d9e1cd}, !- Handle
  Schedule Day 3,                         !- Name
  {f90d413f-778d-44c8-ba3b-49e2c4865b7c}, !- Schedule Type Limits Name
=======
  {0e2a8712-e229-4880-8f4e-01d1dd7d9ab2}, !- Handle
  Schedule Ruleset 1,                     !- Name
  {6b742fa3-e3c5-4900-b2e4-547ac1a627d2}, !- Schedule Type Limits Name
  {58720f9e-cd3e-4ded-b36b-80c6a3057220}; !- Default Day Schedule Name

OS:Schedule:Day,
  {58720f9e-cd3e-4ded-b36b-80c6a3057220}, !- Handle
  Schedule Day 3,                         !- Name
  {6b742fa3-e3c5-4900-b2e4-547ac1a627d2}, !- Schedule Type Limits Name
>>>>>>> 64865042
  ,                                       !- Interpolate to Timestep
  24,                                     !- Hour 1
  0,                                      !- Minute 1
  112.539290946133;                       !- Value Until Time 1

OS:People:Definition,
<<<<<<< HEAD
  {c92972e3-28ab-4051-94d9-a8e4071609b1}, !- Handle
=======
  {067346a2-6ec2-4b07-92f0-01fdecb27ae3}, !- Handle
>>>>>>> 64865042
  res occupants|living space,             !- Name
  People,                                 !- Number of People Calculation Method
  3.39,                                   !- Number of People {people}
  ,                                       !- People per Space Floor Area {person/m2}
  ,                                       !- Space Floor Area per Person {m2/person}
  0.319734,                               !- Fraction Radiant
  0.573,                                  !- Sensible Heat Fraction
  0,                                      !- Carbon Dioxide Generation Rate {m3/s-W}
  No,                                     !- Enable ASHRAE 55 Comfort Warnings
  ZoneAveraged;                           !- Mean Radiant Temperature Calculation Type

OS:People,
<<<<<<< HEAD
  {04e04f8c-cbb0-4751-b3b0-8ab5f7f6c303}, !- Handle
  res occupants|living space,             !- Name
  {c92972e3-28ab-4051-94d9-a8e4071609b1}, !- People Definition Name
  {da444922-1b42-43c4-bf50-39affc047bd1}, !- Space or SpaceType Name
  {281c6a9e-11d1-4f55-83b3-ae638d95545f}, !- Number of People Schedule Name
  {afd582e4-436e-486e-add7-ced13f5e2173}, !- Activity Level Schedule Name
=======
  {4a05662c-0b70-49bc-bed9-b2a6bf58c821}, !- Handle
  res occupants|living space,             !- Name
  {067346a2-6ec2-4b07-92f0-01fdecb27ae3}, !- People Definition Name
  {10d0abd5-8834-4fa5-acd1-ad8aea429fdf}, !- Space or SpaceType Name
  {a5460bc3-7c15-4e37-8651-93e387d68d7b}, !- Number of People Schedule Name
  {0e2a8712-e229-4880-8f4e-01d1dd7d9ab2}, !- Activity Level Schedule Name
>>>>>>> 64865042
  ,                                       !- Surface Name/Angle Factor List Name
  ,                                       !- Work Efficiency Schedule Name
  ,                                       !- Clothing Insulation Schedule Name
  ,                                       !- Air Velocity Schedule Name
  1;                                      !- Multiplier

OS:ScheduleTypeLimits,
<<<<<<< HEAD
  {f90d413f-778d-44c8-ba3b-49e2c4865b7c}, !- Handle
=======
  {6b742fa3-e3c5-4900-b2e4-547ac1a627d2}, !- Handle
>>>>>>> 64865042
  ActivityLevel,                          !- Name
  0,                                      !- Lower Limit Value
  ,                                       !- Upper Limit Value
  Continuous,                             !- Numeric Type
  ActivityLevel;                          !- Unit Type

OS:ScheduleTypeLimits,
<<<<<<< HEAD
  {c732d5aa-b2e3-4384-a4d4-a956e4a9282f}, !- Handle
=======
  {1f4e8ba9-f824-43de-ae2d-70725eb40509}, !- Handle
>>>>>>> 64865042
  Fractional,                             !- Name
  0,                                      !- Lower Limit Value
  1,                                      !- Upper Limit Value
  Continuous;                             !- Numeric Type

OS:PlantLoop,
<<<<<<< HEAD
  {26e28c68-5512-4043-ab7b-33b5d6d82586}, !- Handle
=======
  {4b6f9685-e9c3-45bf-8a86-d97ad8bbc6d8}, !- Handle
>>>>>>> 64865042
  Domestic Hot Water Loop,                !- Name
  ,                                       !- Fluid Type
  0,                                      !- Glycol Concentration
  ,                                       !- User Defined Fluid Type
  ,                                       !- Plant Equipment Operation Heating Load
  ,                                       !- Plant Equipment Operation Cooling Load
  ,                                       !- Primary Plant Equipment Operation Scheme
<<<<<<< HEAD
  {4daa5b55-7046-4134-bba7-9120eaf3d4f4}, !- Loop Temperature Setpoint Node Name
=======
  {b666b828-d8b7-4490-9c2e-52e24c45625c}, !- Loop Temperature Setpoint Node Name
>>>>>>> 64865042
  ,                                       !- Maximum Loop Temperature {C}
  ,                                       !- Minimum Loop Temperature {C}
  0.01,                                   !- Maximum Loop Flow Rate {m3/s}
  ,                                       !- Minimum Loop Flow Rate {m3/s}
  0.003,                                  !- Plant Loop Volume {m3}
<<<<<<< HEAD
  {8305802f-41d4-4af6-8680-081d8318c3b7}, !- Plant Side Inlet Node Name
  {4296aa25-9fed-431e-899d-b2ff49e38723}, !- Plant Side Outlet Node Name
  ,                                       !- Plant Side Branch List Name
  {9ff0c6b6-f66d-41f9-8200-c397a7ccf7f2}, !- Demand Side Inlet Node Name
  {78616cf5-230a-4964-bee4-cde478d8d85b}, !- Demand Side Outlet Node Name
  ,                                       !- Demand Side Branch List Name
  ,                                       !- Demand Side Connector List Name
  Optimal,                                !- Load Distribution Scheme
  {cd320ade-b602-4a3a-9094-62c49cc880d5}, !- Availability Manager List Name
=======
  {9b87c1f3-54be-4cbf-9ed1-30a2c4faa819}, !- Plant Side Inlet Node Name
  {d3188b40-22ba-47af-bfe5-2a5082521ed8}, !- Plant Side Outlet Node Name
  ,                                       !- Plant Side Branch List Name
  {ffbeca2f-a3f8-4042-9a04-3789175582db}, !- Demand Side Inlet Node Name
  {74b311e9-c840-40c0-b3ba-ed75e842152f}, !- Demand Side Outlet Node Name
  ,                                       !- Demand Side Branch List Name
  ,                                       !- Demand Side Connector List Name
  Optimal,                                !- Load Distribution Scheme
  {669c6d0c-949d-48f0-928d-66a8eaf2cf32}, !- Availability Manager List Name
>>>>>>> 64865042
  ,                                       !- Plant Loop Demand Calculation Scheme
  ,                                       !- Common Pipe Simulation
  ,                                       !- Pressure Simulation Type
  ,                                       !- Plant Equipment Operation Heating Load Schedule
  ,                                       !- Plant Equipment Operation Cooling Load Schedule
  ,                                       !- Primary Plant Equipment Operation Scheme Schedule
  ,                                       !- Component Setpoint Operation Scheme Schedule
<<<<<<< HEAD
  {53afcaa6-024f-443c-aaa3-8c6ca0a2c4a2}, !- Demand Mixer Name
  {2804fe40-50cf-4c3c-927b-356c30fc99da}, !- Demand Splitter Name
  {964b52e4-c34e-46f9-835c-82799c2f7f50}, !- Supply Mixer Name
  {e5f4075b-0eb2-4f18-a382-1b8d25500220}; !- Supply Splitter Name

OS:Node,
  {143a8a98-15cc-4655-9c4b-b478afa18239}, !- Handle
  Node 3,                                 !- Name
  {8305802f-41d4-4af6-8680-081d8318c3b7}, !- Inlet Port
  {3fa4172a-7741-4e64-b4df-a828da4aabd8}; !- Outlet Port

OS:Node,
  {4daa5b55-7046-4134-bba7-9120eaf3d4f4}, !- Handle
  Node 4,                                 !- Name
  {e37b1e42-8036-4570-87bc-cdb23d30b8fb}, !- Inlet Port
  {4296aa25-9fed-431e-899d-b2ff49e38723}; !- Outlet Port

OS:Node,
  {fa2e0caa-ddb7-4783-9fbf-659401a306ec}, !- Handle
  Node 5,                                 !- Name
  {a9d13087-9555-4709-af64-d307469f5736}, !- Inlet Port
  {391bb102-f382-45b8-aaed-4fedd76a73af}; !- Outlet Port

OS:Connector:Mixer,
  {964b52e4-c34e-46f9-835c-82799c2f7f50}, !- Handle
  Connector Mixer 1,                      !- Name
  {b316bf4c-def3-4fc1-ae0b-3268f7848021}, !- Outlet Branch Name
  {f6732cdb-d2f5-4ff7-89c8-3762da6616b3}, !- Inlet Branch Name 1
  {e3c5f807-3caf-4411-9a67-372a8d6329a2}; !- Inlet Branch Name 2

OS:Connector:Splitter,
  {e5f4075b-0eb2-4f18-a382-1b8d25500220}, !- Handle
  Connector Splitter 1,                   !- Name
  {76d22cae-f542-44b2-bfb5-1063fadaf591}, !- Inlet Branch Name
  {a9d13087-9555-4709-af64-d307469f5736}, !- Outlet Branch Name 1
  {e6f23ada-1397-4cec-8e83-5e6a0fd1f36d}; !- Outlet Branch Name 2

OS:Connection,
  {8305802f-41d4-4af6-8680-081d8318c3b7}, !- Handle
  {7bc04abf-6bce-44f0-92f7-dd5cb722f76e}, !- Name
  {26e28c68-5512-4043-ab7b-33b5d6d82586}, !- Source Object
  14,                                     !- Outlet Port
  {143a8a98-15cc-4655-9c4b-b478afa18239}, !- Target Object
  2;                                      !- Inlet Port

OS:Connection,
  {a9d13087-9555-4709-af64-d307469f5736}, !- Handle
  {b82127ac-3bcc-4409-bc73-418fcb7ee22a}, !- Name
  {e5f4075b-0eb2-4f18-a382-1b8d25500220}, !- Source Object
  3,                                      !- Outlet Port
  {fa2e0caa-ddb7-4783-9fbf-659401a306ec}, !- Target Object
  2;                                      !- Inlet Port

OS:Connection,
  {4296aa25-9fed-431e-899d-b2ff49e38723}, !- Handle
  {8bdb4288-8b36-430a-8cf8-fcb2c1ff9623}, !- Name
  {4daa5b55-7046-4134-bba7-9120eaf3d4f4}, !- Source Object
  3,                                      !- Outlet Port
  {26e28c68-5512-4043-ab7b-33b5d6d82586}, !- Target Object
  15;                                     !- Inlet Port

OS:Node,
  {d11529d0-eda2-4540-8600-b3dcb2b1552a}, !- Handle
  Node 6,                                 !- Name
  {9ff0c6b6-f66d-41f9-8200-c397a7ccf7f2}, !- Inlet Port
  {9c7e9cd4-2d79-454c-b0f4-9e5c38f9becd}; !- Outlet Port

OS:Node,
  {931a2074-6ac1-4286-a3f6-1b7db1a24c55}, !- Handle
  Node 7,                                 !- Name
  {33ca2ac9-3d6d-4a50-8247-dd48d9aa278f}, !- Inlet Port
  {78616cf5-230a-4964-bee4-cde478d8d85b}; !- Outlet Port

OS:Node,
  {81fa0e8d-d6d9-4584-bc2f-ea5bd2d2f3bf}, !- Handle
  Node 8,                                 !- Name
  {90d0f6e5-f934-48df-87be-08361e1a5e37}, !- Inlet Port
  {d6f3f59e-7869-4c30-933f-985569c34eb7}; !- Outlet Port

OS:Connector:Mixer,
  {53afcaa6-024f-443c-aaa3-8c6ca0a2c4a2}, !- Handle
  Connector Mixer 2,                      !- Name
  {33ca2ac9-3d6d-4a50-8247-dd48d9aa278f}, !- Outlet Branch Name
  {d6f3f59e-7869-4c30-933f-985569c34eb7}; !- Inlet Branch Name 1

OS:Connector:Splitter,
  {2804fe40-50cf-4c3c-927b-356c30fc99da}, !- Handle
  Connector Splitter 2,                   !- Name
  {9c7e9cd4-2d79-454c-b0f4-9e5c38f9becd}, !- Inlet Branch Name
  {90d0f6e5-f934-48df-87be-08361e1a5e37}; !- Outlet Branch Name 1

OS:Connection,
  {9ff0c6b6-f66d-41f9-8200-c397a7ccf7f2}, !- Handle
  {d89729c3-df7f-49f9-802c-e9cecc5d6cb2}, !- Name
  {26e28c68-5512-4043-ab7b-33b5d6d82586}, !- Source Object
  17,                                     !- Outlet Port
  {d11529d0-eda2-4540-8600-b3dcb2b1552a}, !- Target Object
  2;                                      !- Inlet Port

OS:Connection,
  {9c7e9cd4-2d79-454c-b0f4-9e5c38f9becd}, !- Handle
  {6ed1f97b-dc8d-446f-bb38-e50f310cde70}, !- Name
  {d11529d0-eda2-4540-8600-b3dcb2b1552a}, !- Source Object
  3,                                      !- Outlet Port
  {2804fe40-50cf-4c3c-927b-356c30fc99da}, !- Target Object
  2;                                      !- Inlet Port

OS:Connection,
  {90d0f6e5-f934-48df-87be-08361e1a5e37}, !- Handle
  {2fe506a7-6a21-4485-a1b0-38a59f7c6168}, !- Name
  {2804fe40-50cf-4c3c-927b-356c30fc99da}, !- Source Object
  3,                                      !- Outlet Port
  {81fa0e8d-d6d9-4584-bc2f-ea5bd2d2f3bf}, !- Target Object
  2;                                      !- Inlet Port

OS:Connection,
  {d6f3f59e-7869-4c30-933f-985569c34eb7}, !- Handle
  {808daff3-1bbe-4dc8-b3f3-6062f32530bd}, !- Name
  {81fa0e8d-d6d9-4584-bc2f-ea5bd2d2f3bf}, !- Source Object
  3,                                      !- Outlet Port
  {53afcaa6-024f-443c-aaa3-8c6ca0a2c4a2}, !- Target Object
  3;                                      !- Inlet Port

OS:Connection,
  {33ca2ac9-3d6d-4a50-8247-dd48d9aa278f}, !- Handle
  {61f0d781-507e-4111-80f1-bff62907f61d}, !- Name
  {53afcaa6-024f-443c-aaa3-8c6ca0a2c4a2}, !- Source Object
  2,                                      !- Outlet Port
  {931a2074-6ac1-4286-a3f6-1b7db1a24c55}, !- Target Object
  2;                                      !- Inlet Port

OS:Connection,
  {78616cf5-230a-4964-bee4-cde478d8d85b}, !- Handle
  {6b8ef042-ea0f-4a57-9969-25df1a073882}, !- Name
  {931a2074-6ac1-4286-a3f6-1b7db1a24c55}, !- Source Object
  3,                                      !- Outlet Port
  {26e28c68-5512-4043-ab7b-33b5d6d82586}, !- Target Object
  18;                                     !- Inlet Port

OS:Sizing:Plant,
  {594f03e1-6a79-49f5-b5cd-c8c4e3fe5930}, !- Handle
  {26e28c68-5512-4043-ab7b-33b5d6d82586}, !- Plant or Condenser Loop Name
=======
  {0d0d24b1-5ffd-4e00-87a4-cf6fecbd3d17}, !- Demand Mixer Name
  {fa379045-9679-41d4-b419-70f77ec0bc90}, !- Demand Splitter Name
  {5a163c9e-6d5a-4218-ad3d-870817c1a61c}, !- Supply Mixer Name
  {635ec617-cb04-4798-b3c5-9126daf4e2a2}; !- Supply Splitter Name

OS:Node,
  {a1e9751c-9f7a-4810-b917-832b98351f09}, !- Handle
  Node 3,                                 !- Name
  {9b87c1f3-54be-4cbf-9ed1-30a2c4faa819}, !- Inlet Port
  {69584799-62d0-4764-9353-0080cb8d4d69}; !- Outlet Port

OS:Node,
  {b666b828-d8b7-4490-9c2e-52e24c45625c}, !- Handle
  Node 4,                                 !- Name
  {3dd8e36e-935d-44b1-8692-b8a214568eb0}, !- Inlet Port
  {d3188b40-22ba-47af-bfe5-2a5082521ed8}; !- Outlet Port

OS:Node,
  {ffe9f9d5-0fda-43d6-bb6b-dcf6e5422b92}, !- Handle
  Node 5,                                 !- Name
  {ac930676-861f-4942-935f-a0e376e58df9}, !- Inlet Port
  {72f3c03d-89e8-4e37-9fba-d3c87275a9c4}; !- Outlet Port

OS:Connector:Mixer,
  {5a163c9e-6d5a-4218-ad3d-870817c1a61c}, !- Handle
  Connector Mixer 1,                      !- Name
  {593ecdcb-8da9-4a0a-a351-3596f1646301}, !- Outlet Branch Name
  {0a4a8605-13f7-46e1-89d3-b81278fe3297}, !- Inlet Branch Name 1
  {bee1a7d8-419f-4294-b4e3-b98d95b143a9}; !- Inlet Branch Name 2

OS:Connector:Splitter,
  {635ec617-cb04-4798-b3c5-9126daf4e2a2}, !- Handle
  Connector Splitter 1,                   !- Name
  {65c0df75-ddc4-4fb4-ba0f-1f552095fbbc}, !- Inlet Branch Name
  {ac930676-861f-4942-935f-a0e376e58df9}, !- Outlet Branch Name 1
  {3294fb4b-bf5a-4b05-85c5-d2989c464490}; !- Outlet Branch Name 2

OS:Connection,
  {9b87c1f3-54be-4cbf-9ed1-30a2c4faa819}, !- Handle
  {5bb819d5-d8aa-4116-9fd2-0e12df072ca2}, !- Name
  {4b6f9685-e9c3-45bf-8a86-d97ad8bbc6d8}, !- Source Object
  14,                                     !- Outlet Port
  {a1e9751c-9f7a-4810-b917-832b98351f09}, !- Target Object
  2;                                      !- Inlet Port

OS:Connection,
  {ac930676-861f-4942-935f-a0e376e58df9}, !- Handle
  {4d4406f5-b682-473c-9b06-2f40463d4cf5}, !- Name
  {635ec617-cb04-4798-b3c5-9126daf4e2a2}, !- Source Object
  3,                                      !- Outlet Port
  {ffe9f9d5-0fda-43d6-bb6b-dcf6e5422b92}, !- Target Object
  2;                                      !- Inlet Port

OS:Connection,
  {d3188b40-22ba-47af-bfe5-2a5082521ed8}, !- Handle
  {0ff87be9-242d-42f1-9148-a21b7b903ba1}, !- Name
  {b666b828-d8b7-4490-9c2e-52e24c45625c}, !- Source Object
  3,                                      !- Outlet Port
  {4b6f9685-e9c3-45bf-8a86-d97ad8bbc6d8}, !- Target Object
  15;                                     !- Inlet Port

OS:Node,
  {64373803-f2f0-4314-9bd6-d0f4214ceeed}, !- Handle
  Node 6,                                 !- Name
  {ffbeca2f-a3f8-4042-9a04-3789175582db}, !- Inlet Port
  {c2f46cb4-14e7-4c3a-a58f-7ff364131c41}; !- Outlet Port

OS:Node,
  {43b93732-7599-4335-8de3-b0f09e0cbccb}, !- Handle
  Node 7,                                 !- Name
  {3c0e8f95-ce6a-4179-ac47-7dc37b727eae}, !- Inlet Port
  {74b311e9-c840-40c0-b3ba-ed75e842152f}; !- Outlet Port

OS:Node,
  {4a29f521-3ede-409f-bc1e-0f4d7b49897c}, !- Handle
  Node 8,                                 !- Name
  {1944d168-d542-47ff-bd8f-35270b1b694e}, !- Inlet Port
  {cf3b3301-6e8c-4500-8df0-cadc3722702a}; !- Outlet Port

OS:Connector:Mixer,
  {0d0d24b1-5ffd-4e00-87a4-cf6fecbd3d17}, !- Handle
  Connector Mixer 2,                      !- Name
  {3c0e8f95-ce6a-4179-ac47-7dc37b727eae}, !- Outlet Branch Name
  {cf3b3301-6e8c-4500-8df0-cadc3722702a}; !- Inlet Branch Name 1

OS:Connector:Splitter,
  {fa379045-9679-41d4-b419-70f77ec0bc90}, !- Handle
  Connector Splitter 2,                   !- Name
  {c2f46cb4-14e7-4c3a-a58f-7ff364131c41}, !- Inlet Branch Name
  {1944d168-d542-47ff-bd8f-35270b1b694e}; !- Outlet Branch Name 1

OS:Connection,
  {ffbeca2f-a3f8-4042-9a04-3789175582db}, !- Handle
  {1778d0f1-d076-48b8-a229-d43b9897e139}, !- Name
  {4b6f9685-e9c3-45bf-8a86-d97ad8bbc6d8}, !- Source Object
  17,                                     !- Outlet Port
  {64373803-f2f0-4314-9bd6-d0f4214ceeed}, !- Target Object
  2;                                      !- Inlet Port

OS:Connection,
  {c2f46cb4-14e7-4c3a-a58f-7ff364131c41}, !- Handle
  {d1018819-a9fe-404b-b64e-33e5e674b29e}, !- Name
  {64373803-f2f0-4314-9bd6-d0f4214ceeed}, !- Source Object
  3,                                      !- Outlet Port
  {fa379045-9679-41d4-b419-70f77ec0bc90}, !- Target Object
  2;                                      !- Inlet Port

OS:Connection,
  {1944d168-d542-47ff-bd8f-35270b1b694e}, !- Handle
  {056aee6b-63d6-4d20-a979-b44cb2fa3361}, !- Name
  {fa379045-9679-41d4-b419-70f77ec0bc90}, !- Source Object
  3,                                      !- Outlet Port
  {4a29f521-3ede-409f-bc1e-0f4d7b49897c}, !- Target Object
  2;                                      !- Inlet Port

OS:Connection,
  {cf3b3301-6e8c-4500-8df0-cadc3722702a}, !- Handle
  {16e0c6aa-e592-4a45-8e91-2254415a34ca}, !- Name
  {4a29f521-3ede-409f-bc1e-0f4d7b49897c}, !- Source Object
  3,                                      !- Outlet Port
  {0d0d24b1-5ffd-4e00-87a4-cf6fecbd3d17}, !- Target Object
  3;                                      !- Inlet Port

OS:Connection,
  {3c0e8f95-ce6a-4179-ac47-7dc37b727eae}, !- Handle
  {4c5bbb4c-dedc-4030-a531-b04b80b54cc5}, !- Name
  {0d0d24b1-5ffd-4e00-87a4-cf6fecbd3d17}, !- Source Object
  2,                                      !- Outlet Port
  {43b93732-7599-4335-8de3-b0f09e0cbccb}, !- Target Object
  2;                                      !- Inlet Port

OS:Connection,
  {74b311e9-c840-40c0-b3ba-ed75e842152f}, !- Handle
  {51b8215f-55ec-4758-be96-ff4e8eb4b5d6}, !- Name
  {43b93732-7599-4335-8de3-b0f09e0cbccb}, !- Source Object
  3,                                      !- Outlet Port
  {4b6f9685-e9c3-45bf-8a86-d97ad8bbc6d8}, !- Target Object
  18;                                     !- Inlet Port

OS:Sizing:Plant,
  {61b5386f-4fdb-4d53-97cb-67722386a608}, !- Handle
  {4b6f9685-e9c3-45bf-8a86-d97ad8bbc6d8}, !- Plant or Condenser Loop Name
>>>>>>> 64865042
  Heating,                                !- Loop Type
  52.6666666666667,                       !- Design Loop Exit Temperature {C}
  5.55555555555556,                       !- Loop Design Temperature Difference {deltaC}
  NonCoincident,                          !- Sizing Option
  1,                                      !- Zone Timesteps in Averaging Window
  None;                                   !- Coincident Sizing Factor Mode

OS:AvailabilityManagerAssignmentList,
<<<<<<< HEAD
  {cd320ade-b602-4a3a-9094-62c49cc880d5}, !- Handle
  Plant Loop 1 AvailabilityManagerAssignmentList; !- Name

OS:Pipe:Adiabatic,
  {33a2f2b3-91d3-4d83-8ff4-d805158adc2c}, !- Handle
  Pipe Adiabatic 1,                       !- Name
  {391bb102-f382-45b8-aaed-4fedd76a73af}, !- Inlet Node Name
  {7b4a670f-88c9-4430-a4be-fa6654f243e1}; !- Outlet Node Name

OS:Pipe:Adiabatic,
  {a22f2409-bb8f-44e3-ba66-b9c97852af2e}, !- Handle
  Pipe Adiabatic 2,                       !- Name
  {6fd0214e-0778-4897-8bca-0cc201480145}, !- Inlet Node Name
  {e37b1e42-8036-4570-87bc-cdb23d30b8fb}; !- Outlet Node Name

OS:Node,
  {e303fc63-12b6-4e31-a9f3-4c4adf056e96}, !- Handle
  Node 9,                                 !- Name
  {7b4a670f-88c9-4430-a4be-fa6654f243e1}, !- Inlet Port
  {f6732cdb-d2f5-4ff7-89c8-3762da6616b3}; !- Outlet Port

OS:Connection,
  {391bb102-f382-45b8-aaed-4fedd76a73af}, !- Handle
  {25281cc6-7c51-42f9-ad86-6acb2b8ee419}, !- Name
  {fa2e0caa-ddb7-4783-9fbf-659401a306ec}, !- Source Object
  3,                                      !- Outlet Port
  {33a2f2b3-91d3-4d83-8ff4-d805158adc2c}, !- Target Object
  2;                                      !- Inlet Port

OS:Connection,
  {7b4a670f-88c9-4430-a4be-fa6654f243e1}, !- Handle
  {e7c51fa4-cf7d-40b6-836f-26ccaba44363}, !- Name
  {33a2f2b3-91d3-4d83-8ff4-d805158adc2c}, !- Source Object
  3,                                      !- Outlet Port
  {e303fc63-12b6-4e31-a9f3-4c4adf056e96}, !- Target Object
  2;                                      !- Inlet Port

OS:Connection,
  {f6732cdb-d2f5-4ff7-89c8-3762da6616b3}, !- Handle
  {18b63563-8927-4724-97d0-dab82e8f31a3}, !- Name
  {e303fc63-12b6-4e31-a9f3-4c4adf056e96}, !- Source Object
  3,                                      !- Outlet Port
  {964b52e4-c34e-46f9-835c-82799c2f7f50}, !- Target Object
  3;                                      !- Inlet Port

OS:Node,
  {a483b769-8490-4228-bdc4-51013d2727b9}, !- Handle
  Node 10,                                !- Name
  {b316bf4c-def3-4fc1-ae0b-3268f7848021}, !- Inlet Port
  {6fd0214e-0778-4897-8bca-0cc201480145}; !- Outlet Port

OS:Connection,
  {b316bf4c-def3-4fc1-ae0b-3268f7848021}, !- Handle
  {fd587eb7-364d-4928-a103-70e077d7735a}, !- Name
  {964b52e4-c34e-46f9-835c-82799c2f7f50}, !- Source Object
  2,                                      !- Outlet Port
  {a483b769-8490-4228-bdc4-51013d2727b9}, !- Target Object
  2;                                      !- Inlet Port

OS:Connection,
  {6fd0214e-0778-4897-8bca-0cc201480145}, !- Handle
  {d2d71c29-4f54-45c2-a155-644429b05e97}, !- Name
  {a483b769-8490-4228-bdc4-51013d2727b9}, !- Source Object
  3,                                      !- Outlet Port
  {a22f2409-bb8f-44e3-ba66-b9c97852af2e}, !- Target Object
  2;                                      !- Inlet Port

OS:Connection,
  {e37b1e42-8036-4570-87bc-cdb23d30b8fb}, !- Handle
  {aa315cf0-ab0f-49bc-8376-a24e36b8007f}, !- Name
  {a22f2409-bb8f-44e3-ba66-b9c97852af2e}, !- Source Object
  3,                                      !- Outlet Port
  {4daa5b55-7046-4134-bba7-9120eaf3d4f4}, !- Target Object
  2;                                      !- Inlet Port

OS:Pump:VariableSpeed,
  {b9478861-9a30-4b2c-9c05-c656251900ae}, !- Handle
  Pump Variable Speed 1,                  !- Name
  {3fa4172a-7741-4e64-b4df-a828da4aabd8}, !- Inlet Node Name
  {a0c5f1f7-7ebc-4b20-b146-1bba4df58e1a}, !- Outlet Node Name
=======
  {669c6d0c-949d-48f0-928d-66a8eaf2cf32}, !- Handle
  Plant Loop 1 AvailabilityManagerAssignmentList; !- Name

OS:Pipe:Adiabatic,
  {a6215c40-edb0-489f-ad53-cb8ef532e866}, !- Handle
  Pipe Adiabatic 1,                       !- Name
  {72f3c03d-89e8-4e37-9fba-d3c87275a9c4}, !- Inlet Node Name
  {df04052d-9251-4142-8fe4-c3b1edcef038}; !- Outlet Node Name

OS:Pipe:Adiabatic,
  {2bddf38c-e5f2-4e2b-b475-347fcedab9ad}, !- Handle
  Pipe Adiabatic 2,                       !- Name
  {268d3cec-7b34-4dc7-aa58-0461fc295af3}, !- Inlet Node Name
  {3dd8e36e-935d-44b1-8692-b8a214568eb0}; !- Outlet Node Name

OS:Node,
  {57313575-c247-4af7-9290-eda14ad2e3c2}, !- Handle
  Node 9,                                 !- Name
  {df04052d-9251-4142-8fe4-c3b1edcef038}, !- Inlet Port
  {0a4a8605-13f7-46e1-89d3-b81278fe3297}; !- Outlet Port

OS:Connection,
  {72f3c03d-89e8-4e37-9fba-d3c87275a9c4}, !- Handle
  {05035e65-4734-4780-b597-666f6e0f9b6d}, !- Name
  {ffe9f9d5-0fda-43d6-bb6b-dcf6e5422b92}, !- Source Object
  3,                                      !- Outlet Port
  {a6215c40-edb0-489f-ad53-cb8ef532e866}, !- Target Object
  2;                                      !- Inlet Port

OS:Connection,
  {df04052d-9251-4142-8fe4-c3b1edcef038}, !- Handle
  {adc0258d-8fad-4bac-bb2a-a24a506b3204}, !- Name
  {a6215c40-edb0-489f-ad53-cb8ef532e866}, !- Source Object
  3,                                      !- Outlet Port
  {57313575-c247-4af7-9290-eda14ad2e3c2}, !- Target Object
  2;                                      !- Inlet Port

OS:Connection,
  {0a4a8605-13f7-46e1-89d3-b81278fe3297}, !- Handle
  {5cf2662c-075f-486c-9d94-cae579812a28}, !- Name
  {57313575-c247-4af7-9290-eda14ad2e3c2}, !- Source Object
  3,                                      !- Outlet Port
  {5a163c9e-6d5a-4218-ad3d-870817c1a61c}, !- Target Object
  3;                                      !- Inlet Port

OS:Node,
  {6234dc2a-0e05-4c41-bf0a-3ee4490daba3}, !- Handle
  Node 10,                                !- Name
  {593ecdcb-8da9-4a0a-a351-3596f1646301}, !- Inlet Port
  {268d3cec-7b34-4dc7-aa58-0461fc295af3}; !- Outlet Port

OS:Connection,
  {593ecdcb-8da9-4a0a-a351-3596f1646301}, !- Handle
  {e0f2e0eb-7136-46b9-95d0-3e334d083ef0}, !- Name
  {5a163c9e-6d5a-4218-ad3d-870817c1a61c}, !- Source Object
  2,                                      !- Outlet Port
  {6234dc2a-0e05-4c41-bf0a-3ee4490daba3}, !- Target Object
  2;                                      !- Inlet Port

OS:Connection,
  {268d3cec-7b34-4dc7-aa58-0461fc295af3}, !- Handle
  {884d5076-4c6e-448f-a1ca-9d90e9ad0df8}, !- Name
  {6234dc2a-0e05-4c41-bf0a-3ee4490daba3}, !- Source Object
  3,                                      !- Outlet Port
  {2bddf38c-e5f2-4e2b-b475-347fcedab9ad}, !- Target Object
  2;                                      !- Inlet Port

OS:Connection,
  {3dd8e36e-935d-44b1-8692-b8a214568eb0}, !- Handle
  {7eaaf7bd-208f-40c5-9087-f541e933eb2b}, !- Name
  {2bddf38c-e5f2-4e2b-b475-347fcedab9ad}, !- Source Object
  3,                                      !- Outlet Port
  {b666b828-d8b7-4490-9c2e-52e24c45625c}, !- Target Object
  2;                                      !- Inlet Port

OS:Pump:VariableSpeed,
  {04c3026c-4dcb-4ff9-a3cb-a952ef9be7cc}, !- Handle
  Pump Variable Speed 1,                  !- Name
  {69584799-62d0-4764-9353-0080cb8d4d69}, !- Inlet Node Name
  {fac34c2b-37ec-4e2e-adf4-43b32c72cf69}, !- Outlet Node Name
>>>>>>> 64865042
  0.01,                                   !- Rated Flow Rate {m3/s}
  1,                                      !- Rated Pump Head {Pa}
  0,                                      !- Rated Power Consumption {W}
  1,                                      !- Motor Efficiency
  0,                                      !- Fraction of Motor Inefficiencies to Fluid Stream
  0,                                      !- Coefficient 1 of the Part Load Performance Curve
  1,                                      !- Coefficient 2 of the Part Load Performance Curve
  0,                                      !- Coefficient 3 of the Part Load Performance Curve
  0,                                      !- Coefficient 4 of the Part Load Performance Curve
  ,                                       !- Minimum Flow Rate {m3/s}
  Intermittent,                           !- Pump Control Type
  ,                                       !- Pump Flow Rate Schedule Name
  ,                                       !- Pump Curve Name
  ,                                       !- Impeller Diameter {m}
  ,                                       !- VFD Control Type
  ,                                       !- Pump RPM Schedule Name
  ,                                       !- Minimum Pressure Schedule {Pa}
  ,                                       !- Maximum Pressure Schedule {Pa}
  ,                                       !- Minimum RPM Schedule {rev/min}
  ,                                       !- Maximum RPM Schedule {rev/min}
  ,                                       !- Zone Name
  0.5,                                    !- Skin Loss Radiative Fraction
  PowerPerFlowPerPressure,                !- Design Power Sizing Method
  348701.1,                               !- Design Electric Power per Unit Flow Rate {W/(m3/s)}
  1.282051282,                            !- Design Shaft Power per Unit Flow Rate per Unit Head {W-s/m3-Pa}
  0,                                      !- Design Minimum Flow Rate Fraction
  General;                                !- End-Use Subcategory

OS:Node,
<<<<<<< HEAD
  {a5a6a4cb-a203-434e-ac9e-7ea6a48eb862}, !- Handle
  Node 11,                                !- Name
  {a0c5f1f7-7ebc-4b20-b146-1bba4df58e1a}, !- Inlet Port
  {76d22cae-f542-44b2-bfb5-1063fadaf591}; !- Outlet Port

OS:Connection,
  {3fa4172a-7741-4e64-b4df-a828da4aabd8}, !- Handle
  {64ce8e32-bd21-4804-9d86-ad3cc164555e}, !- Name
  {143a8a98-15cc-4655-9c4b-b478afa18239}, !- Source Object
  3,                                      !- Outlet Port
  {b9478861-9a30-4b2c-9c05-c656251900ae}, !- Target Object
  2;                                      !- Inlet Port

OS:Connection,
  {a0c5f1f7-7ebc-4b20-b146-1bba4df58e1a}, !- Handle
  {671ec3c7-62c1-4a5b-a00f-1dee33a5aece}, !- Name
  {b9478861-9a30-4b2c-9c05-c656251900ae}, !- Source Object
  3,                                      !- Outlet Port
  {a5a6a4cb-a203-434e-ac9e-7ea6a48eb862}, !- Target Object
  2;                                      !- Inlet Port

OS:Connection,
  {76d22cae-f542-44b2-bfb5-1063fadaf591}, !- Handle
  {670e2de0-48ef-4a5e-8eb1-3b3702bbdc44}, !- Name
  {a5a6a4cb-a203-434e-ac9e-7ea6a48eb862}, !- Source Object
  3,                                      !- Outlet Port
  {e5f4075b-0eb2-4f18-a382-1b8d25500220}, !- Target Object
  2;                                      !- Inlet Port

OS:Schedule:Constant,
  {967a7552-4514-409e-bb8f-55dc96fc0b39}, !- Handle
  dhw temp,                               !- Name
  {c7c51f0c-8af9-4d1f-9524-af9f2218568c}, !- Schedule Type Limits Name
  52.6666666666667;                       !- Value

OS:SetpointManager:Scheduled,
  {f621ded4-891e-4bc4-a83a-7014ce888ec0}, !- Handle
  Setpoint Manager Scheduled 1,           !- Name
  Temperature,                            !- Control Variable
  {967a7552-4514-409e-bb8f-55dc96fc0b39}, !- Schedule Name
  {4daa5b55-7046-4134-bba7-9120eaf3d4f4}; !- Setpoint Node or NodeList Name

OS:ScheduleTypeLimits,
  {c7c51f0c-8af9-4d1f-9524-af9f2218568c}, !- Handle
=======
  {695e30d7-08e1-4a57-bc0e-cfe598eb4826}, !- Handle
  Node 11,                                !- Name
  {fac34c2b-37ec-4e2e-adf4-43b32c72cf69}, !- Inlet Port
  {65c0df75-ddc4-4fb4-ba0f-1f552095fbbc}; !- Outlet Port

OS:Connection,
  {69584799-62d0-4764-9353-0080cb8d4d69}, !- Handle
  {4fb98e78-10f9-4eaf-9d50-d7285e96e713}, !- Name
  {a1e9751c-9f7a-4810-b917-832b98351f09}, !- Source Object
  3,                                      !- Outlet Port
  {04c3026c-4dcb-4ff9-a3cb-a952ef9be7cc}, !- Target Object
  2;                                      !- Inlet Port

OS:Connection,
  {fac34c2b-37ec-4e2e-adf4-43b32c72cf69}, !- Handle
  {85954b2f-89c7-4758-90e1-9a6e31224028}, !- Name
  {04c3026c-4dcb-4ff9-a3cb-a952ef9be7cc}, !- Source Object
  3,                                      !- Outlet Port
  {695e30d7-08e1-4a57-bc0e-cfe598eb4826}, !- Target Object
  2;                                      !- Inlet Port

OS:Connection,
  {65c0df75-ddc4-4fb4-ba0f-1f552095fbbc}, !- Handle
  {46f3c4c5-b3b7-4d98-addc-73d5f7aadfe5}, !- Name
  {695e30d7-08e1-4a57-bc0e-cfe598eb4826}, !- Source Object
  3,                                      !- Outlet Port
  {635ec617-cb04-4798-b3c5-9126daf4e2a2}, !- Target Object
  2;                                      !- Inlet Port

OS:Schedule:Constant,
  {0bb9c657-194a-41ed-b1d2-96ae4d5350df}, !- Handle
  dhw temp,                               !- Name
  {8ed9a511-15d4-4ff8-9deb-5157ca6156ee}, !- Schedule Type Limits Name
  52.6666666666667;                       !- Value

OS:SetpointManager:Scheduled,
  {a274d4b1-6450-4aa1-8934-bfeb8a983b8f}, !- Handle
  Setpoint Manager Scheduled 1,           !- Name
  Temperature,                            !- Control Variable
  {0bb9c657-194a-41ed-b1d2-96ae4d5350df}, !- Schedule Name
  {b666b828-d8b7-4490-9c2e-52e24c45625c}; !- Setpoint Node or NodeList Name

OS:ScheduleTypeLimits,
  {8ed9a511-15d4-4ff8-9deb-5157ca6156ee}, !- Handle
>>>>>>> 64865042
  Temperature,                            !- Name
  ,                                       !- Lower Limit Value
  ,                                       !- Upper Limit Value
  Continuous,                             !- Numeric Type
  Temperature;                            !- Unit Type

OS:WaterHeater:Mixed,
<<<<<<< HEAD
  {2720350c-2340-4fc2-80c0-ba576b43167d}, !- Handle
  res wh,                                 !- Name
  0.143845647790854,                      !- Tank Volume {m3}
  {2109639c-df45-4c7b-9790-bfe2aecee642}, !- Setpoint Temperature Schedule Name
=======
  {608e52ac-68af-4639-953e-bc9c97a2fdef}, !- Handle
  res wh,                                 !- Name
  0.143845647790854,                      !- Tank Volume {m3}
  {e84ea845-c6d8-4959-8ea2-7ca38aa3bf24}, !- Setpoint Temperature Schedule Name
>>>>>>> 64865042
  2,                                      !- Deadband Temperature Difference {deltaC}
  99,                                     !- Maximum Temperature Limit {C}
  Cycle,                                  !- Heater Control Type
  11722.8428068889,                       !- Heater Maximum Capacity {W}
  0,                                      !- Heater Minimum Capacity {W}
  ,                                       !- Heater Ignition Minimum Flow Rate {m3/s}
  ,                                       !- Heater Ignition Delay {s}
  NaturalGas,                             !- Heater Fuel Type
  0.773298241318794,                      !- Heater Thermal Efficiency
  ,                                       !- Part Load Factor Curve Name
  0,                                      !- Off Cycle Parasitic Fuel Consumption Rate {W}
  Electricity,                            !- Off Cycle Parasitic Fuel Type
  0,                                      !- Off Cycle Parasitic Heat Fraction to Tank
  0,                                      !- On Cycle Parasitic Fuel Consumption Rate {W}
  Electricity,                            !- On Cycle Parasitic Fuel Type
  0,                                      !- On Cycle Parasitic Heat Fraction to Tank
  ThermalZone,                            !- Ambient Temperature Indicator
  ,                                       !- Ambient Temperature Schedule Name
<<<<<<< HEAD
  {0ca82147-623a-42e9-b787-9188f8108b57}, !- Ambient Temperature Thermal Zone Name
=======
  {8140feb3-dd91-4e71-b2e8-dbf2efcdf829}, !- Ambient Temperature Thermal Zone Name
>>>>>>> 64865042
  ,                                       !- Ambient Temperature Outdoor Air Node Name
  4.15693173076374,                       !- Off Cycle Loss Coefficient to Ambient Temperature {W/K}
  0.64,                                   !- Off Cycle Loss Fraction to Thermal Zone
  4.15693173076374,                       !- On Cycle Loss Coefficient to Ambient Temperature {W/K}
  1,                                      !- On Cycle Loss Fraction to Thermal Zone
  ,                                       !- Peak Use Flow Rate {m3/s}
  ,                                       !- Use Flow Rate Fraction Schedule Name
  ,                                       !- Cold Water Supply Temperature Schedule Name
<<<<<<< HEAD
  {0dc351d5-9536-4806-aeab-0504fcf6b556}, !- Use Side Inlet Node Name
  {51bd5382-c9f2-4abf-8d6c-94c5b5f57bd9}, !- Use Side Outlet Node Name
=======
  {89caa9c7-6c9e-467c-946e-9c15fcc2bcee}, !- Use Side Inlet Node Name
  {92b40ec3-b4f1-4697-856d-af802be281a0}, !- Use Side Outlet Node Name
>>>>>>> 64865042
  1,                                      !- Use Side Effectiveness
  ,                                       !- Source Side Inlet Node Name
  ,                                       !- Source Side Outlet Node Name
  1,                                      !- Source Side Effectiveness
  autosize,                               !- Use Side Design Flow Rate {m3/s}
  autosize,                               !- Source Side Design Flow Rate {m3/s}
  1.5,                                    !- Indirect Water Heating Recovery Time {hr}
  IndirectHeatPrimarySetpoint,            !- Source Side Flow Control Mode
  ,                                       !- Indirect Alternate Setpoint Temperature Schedule Name
  res wh;                                 !- End-Use Subcategory

OS:Schedule:Constant,
<<<<<<< HEAD
  {2109639c-df45-4c7b-9790-bfe2aecee642}, !- Handle
  WH Setpoint Temp,                       !- Name
  {c7c51f0c-8af9-4d1f-9524-af9f2218568c}, !- Schedule Type Limits Name
  52.6666666666667;                       !- Value

OS:Node,
  {ebf94f9c-a272-4be9-9cbe-5ed206eacdc6}, !- Handle
  Node 12,                                !- Name
  {e6f23ada-1397-4cec-8e83-5e6a0fd1f36d}, !- Inlet Port
  {0dc351d5-9536-4806-aeab-0504fcf6b556}; !- Outlet Port

OS:Connection,
  {e6f23ada-1397-4cec-8e83-5e6a0fd1f36d}, !- Handle
  {ea00b763-e399-49da-a950-026c55e82592}, !- Name
  {e5f4075b-0eb2-4f18-a382-1b8d25500220}, !- Source Object
  4,                                      !- Outlet Port
  {ebf94f9c-a272-4be9-9cbe-5ed206eacdc6}, !- Target Object
  2;                                      !- Inlet Port

OS:Node,
  {d5053d0d-8f39-41e6-9252-f9fe01a7a2f9}, !- Handle
  Node 13,                                !- Name
  {51bd5382-c9f2-4abf-8d6c-94c5b5f57bd9}, !- Inlet Port
  {e3c5f807-3caf-4411-9a67-372a8d6329a2}; !- Outlet Port

OS:Connection,
  {0dc351d5-9536-4806-aeab-0504fcf6b556}, !- Handle
  {9fe6265d-1ea1-4a49-9c8f-1fad75f907e0}, !- Name
  {ebf94f9c-a272-4be9-9cbe-5ed206eacdc6}, !- Source Object
  3,                                      !- Outlet Port
  {2720350c-2340-4fc2-80c0-ba576b43167d}, !- Target Object
  31;                                     !- Inlet Port

OS:Connection,
  {51bd5382-c9f2-4abf-8d6c-94c5b5f57bd9}, !- Handle
  {aadc856a-53af-4e30-afe2-aa2deb953004}, !- Name
  {2720350c-2340-4fc2-80c0-ba576b43167d}, !- Source Object
  32,                                     !- Outlet Port
  {d5053d0d-8f39-41e6-9252-f9fe01a7a2f9}, !- Target Object
  2;                                      !- Inlet Port

OS:Connection,
  {e3c5f807-3caf-4411-9a67-372a8d6329a2}, !- Handle
  {d5b4c7d5-7e49-4b67-8a14-a981849c841f}, !- Name
  {d5053d0d-8f39-41e6-9252-f9fe01a7a2f9}, !- Source Object
  3,                                      !- Outlet Port
  {964b52e4-c34e-46f9-835c-82799c2f7f50}, !- Target Object
=======
  {e84ea845-c6d8-4959-8ea2-7ca38aa3bf24}, !- Handle
  WH Setpoint Temp,                       !- Name
  {8ed9a511-15d4-4ff8-9deb-5157ca6156ee}, !- Schedule Type Limits Name
  52.6666666666667;                       !- Value

OS:Node,
  {ce9387cc-4638-4239-a13d-6262f82d3229}, !- Handle
  Node 12,                                !- Name
  {3294fb4b-bf5a-4b05-85c5-d2989c464490}, !- Inlet Port
  {89caa9c7-6c9e-467c-946e-9c15fcc2bcee}; !- Outlet Port

OS:Connection,
  {3294fb4b-bf5a-4b05-85c5-d2989c464490}, !- Handle
  {00637d3d-41b6-4b76-bccf-5302aa99256b}, !- Name
  {635ec617-cb04-4798-b3c5-9126daf4e2a2}, !- Source Object
  4,                                      !- Outlet Port
  {ce9387cc-4638-4239-a13d-6262f82d3229}, !- Target Object
  2;                                      !- Inlet Port

OS:Node,
  {eca657e1-4d98-4a67-90e4-5ed6989a4b09}, !- Handle
  Node 13,                                !- Name
  {92b40ec3-b4f1-4697-856d-af802be281a0}, !- Inlet Port
  {bee1a7d8-419f-4294-b4e3-b98d95b143a9}; !- Outlet Port

OS:Connection,
  {89caa9c7-6c9e-467c-946e-9c15fcc2bcee}, !- Handle
  {af26d5d8-2446-419f-bba4-258c6be18d0e}, !- Name
  {ce9387cc-4638-4239-a13d-6262f82d3229}, !- Source Object
  3,                                      !- Outlet Port
  {608e52ac-68af-4639-953e-bc9c97a2fdef}, !- Target Object
  31;                                     !- Inlet Port

OS:Connection,
  {92b40ec3-b4f1-4697-856d-af802be281a0}, !- Handle
  {6cfbb98d-e014-4ccc-a8f8-f88905d2317e}, !- Name
  {608e52ac-68af-4639-953e-bc9c97a2fdef}, !- Source Object
  32,                                     !- Outlet Port
  {eca657e1-4d98-4a67-90e4-5ed6989a4b09}, !- Target Object
  2;                                      !- Inlet Port

OS:Connection,
  {bee1a7d8-419f-4294-b4e3-b98d95b143a9}, !- Handle
  {aafab3cf-0ed6-4d5d-a195-63aea75983d9}, !- Name
  {eca657e1-4d98-4a67-90e4-5ed6989a4b09}, !- Source Object
  3,                                      !- Outlet Port
  {5a163c9e-6d5a-4218-ad3d-870817c1a61c}, !- Target Object
>>>>>>> 64865042
  4;                                      !- Inlet Port
<|MERGE_RESOLUTION|>--- conflicted
+++ resolved
@@ -1,73 +1,41 @@
 !- NOTE: Auto-generated from /test/osw_files/MF_8units_1story_SL_3Beds_2Baths_Denver_WHTank.osw
 
 OS:Version,
-<<<<<<< HEAD
-  {6fc9a1e3-5f5e-4733-818d-f7e3f600861e}, !- Handle
+  {7b6ee3ee-86bb-41e1-9de4-55ad12f25535}, !- Handle
   2.9.0;                                  !- Version Identifier
 
 OS:SimulationControl,
-  {a5570c57-ebca-4a67-a393-77ad3ebaef0b}, !- Handle
-=======
-  {510eac4c-81e6-459d-8fec-591877ec21ab}, !- Handle
-  2.9.0;                                  !- Version Identifier
-
-OS:SimulationControl,
-  {2a85a2b9-d220-49ec-8883-90294eb8ce44}, !- Handle
->>>>>>> 64865042
+  {d637e04a-9bf8-4231-934c-ee7b174782a1}, !- Handle
   ,                                       !- Do Zone Sizing Calculation
   ,                                       !- Do System Sizing Calculation
   ,                                       !- Do Plant Sizing Calculation
   No;                                     !- Run Simulation for Sizing Periods
 
 OS:Timestep,
-<<<<<<< HEAD
-  {1095985d-e51d-40f3-af8f-2f0fd4ace92a}, !- Handle
+  {854f1ee3-cc7e-4109-a709-f401b009794a}, !- Handle
   6;                                      !- Number of Timesteps per Hour
 
 OS:ShadowCalculation,
-  {ae76d8d4-d713-4e8e-bf59-3691cdc91772}, !- Handle
-=======
-  {ceac1dbf-6a83-46ae-83e6-bd93407f9ec9}, !- Handle
-  6;                                      !- Number of Timesteps per Hour
-
-OS:ShadowCalculation,
-  {aab2a304-19bf-4469-a91f-8e5c088a288e}, !- Handle
->>>>>>> 64865042
+  {c081cda5-2c34-476f-85a4-0e4023da8b1e}, !- Handle
   20,                                     !- Calculation Frequency
   200;                                    !- Maximum Figures in Shadow Overlap Calculations
 
 OS:SurfaceConvectionAlgorithm:Outside,
-<<<<<<< HEAD
-  {899502e4-c014-4c06-a389-83b40ac8d2b4}, !- Handle
+  {3f73fd6b-4be3-4360-86fe-fab6d5a9270d}, !- Handle
   DOE-2;                                  !- Algorithm
 
 OS:SurfaceConvectionAlgorithm:Inside,
-  {124ce8af-4b26-44ec-829f-ba3e72a31bec}, !- Handle
+  {f4987331-cb4d-4894-9712-d9d8291179de}, !- Handle
   TARP;                                   !- Algorithm
 
 OS:ZoneCapacitanceMultiplier:ResearchSpecial,
-  {c5467a59-8274-4a5b-b9f8-c5aba786a566}, !- Handle
-=======
-  {48b7d2de-b0ad-4469-8679-903bb87ab82d}, !- Handle
-  DOE-2;                                  !- Algorithm
-
-OS:SurfaceConvectionAlgorithm:Inside,
-  {27686dfd-74f3-47bb-a4a5-2094ad2e6f7d}, !- Handle
-  TARP;                                   !- Algorithm
-
-OS:ZoneCapacitanceMultiplier:ResearchSpecial,
-  {52f345e0-0ea4-448f-8846-842e484588f6}, !- Handle
->>>>>>> 64865042
+  {c819565c-327d-4e1e-8882-c5d91bc7e3ce}, !- Handle
   ,                                       !- Temperature Capacity Multiplier
   15,                                     !- Humidity Capacity Multiplier
   ;                                       !- Carbon Dioxide Capacity Multiplier
 
 OS:RunPeriod,
-<<<<<<< HEAD
-  {f5b5b5e8-9a58-43e3-b4e4-e118a8379434}, !- Handle
-=======
-  {cee05d9e-7854-4ff9-9a3a-dbe96f47077d}, !- Handle
->>>>>>> 64865042
+  {1147928e-9b34-490a-8d1e-c122c6aea167}, !- Handle
   Run Period 1,                           !- Name
   1,                                      !- Begin Month
   1,                                      !- Begin Day of Month
@@ -81,21 +49,13 @@
   ;                                       !- Number of Times Runperiod to be Repeated
 
 OS:YearDescription,
-<<<<<<< HEAD
-  {8ad3e208-af19-4b36-846b-125e0f6f063e}, !- Handle
-=======
-  {1b172498-c34c-4edb-b460-2c4aba5c4ad2}, !- Handle
->>>>>>> 64865042
+  {a485ed6d-c198-42af-bde9-bccde73c2487}, !- Handle
   2007,                                   !- Calendar Year
   ,                                       !- Day of Week for Start Day
   ;                                       !- Is Leap Year
 
 OS:WeatherFile,
-<<<<<<< HEAD
-  {24e81fcd-97d2-4aa4-9852-95b556518d97}, !- Handle
-=======
-  {c7cdc3e6-5979-4cd1-9ccd-a4ecac7b7e55}, !- Handle
->>>>>>> 64865042
+  {19900686-2486-40fa-a322-0cec22f49901}, !- Handle
   Denver Intl Ap,                         !- City
   CO,                                     !- State Province Region
   USA,                                    !- Country
@@ -109,13 +69,8 @@
   E23378AA;                               !- Checksum
 
 OS:AdditionalProperties,
-<<<<<<< HEAD
-  {a8e9210b-ddc3-485a-bfa3-ebfa2cc5a092}, !- Handle
-  {24e81fcd-97d2-4aa4-9852-95b556518d97}, !- Object Name
-=======
-  {158642e8-c669-433b-a4f8-441302c2685d}, !- Handle
-  {c7cdc3e6-5979-4cd1-9ccd-a4ecac7b7e55}, !- Object Name
->>>>>>> 64865042
+  {f0e1361b-f3ba-4b0f-b777-47473f943a21}, !- Handle
+  {19900686-2486-40fa-a322-0cec22f49901}, !- Object Name
   EPWHeaderCity,                          !- Feature Name 1
   String,                                 !- Feature Data Type 1
   Denver Intl Ap,                         !- Feature Value 1
@@ -223,11 +178,7 @@
   84;                                     !- Feature Value 35
 
 OS:Site,
-<<<<<<< HEAD
-  {c2396ee1-7d01-4ada-be33-e140606d5a3c}, !- Handle
-=======
-  {7deead39-d9ba-4838-8ed4-5b2289eea578}, !- Handle
->>>>>>> 64865042
+  {501109b3-0676-4ae2-a601-b1ea5af7db8b}, !- Handle
   Denver Intl Ap_CO_USA,                  !- Name
   39.83,                                  !- Latitude {deg}
   -104.65,                                !- Longitude {deg}
@@ -236,11 +187,7 @@
   ;                                       !- Terrain
 
 OS:ClimateZones,
-<<<<<<< HEAD
-  {84a31ca5-7fc0-46f5-8319-b7428712c332}, !- Handle
-=======
-  {ce7e5d3b-5ba8-4a48-b573-2bed2caa70a6}, !- Handle
->>>>>>> 64865042
+  {4f97db11-814f-4d52-a467-7b187f243801}, !- Handle
   ,                                       !- Active Institution
   ,                                       !- Active Year
   ,                                       !- Climate Zone Institution Name 1
@@ -253,32 +200,19 @@
   Cold;                                   !- Climate Zone Value 2
 
 OS:Site:WaterMainsTemperature,
-<<<<<<< HEAD
-  {e4605cf1-2047-45cc-b362-d69bf60d9cf3}, !- Handle
-=======
-  {b6f67c47-a239-4009-b1a7-9c88f8a9989b}, !- Handle
->>>>>>> 64865042
+  {516003b1-3c17-4ea1-8fb0-881d5085a669}, !- Handle
   Correlation,                            !- Calculation Method
   ,                                       !- Temperature Schedule Name
   10.8753424657535,                       !- Annual Average Outdoor Air Temperature {C}
   23.1524007936508;                       !- Maximum Difference In Monthly Average Outdoor Air Temperatures {deltaC}
 
 OS:RunPeriodControl:DaylightSavingTime,
-<<<<<<< HEAD
-  {fa158be8-78e6-46c4-9e5c-b52c0de9091d}, !- Handle
-  4/7,                                    !- Start Date
-  10/26;                                  !- End Date
-
-OS:Site:GroundTemperature:Deep,
-  {5e80cda0-648d-4c11-a118-f86d3a74febb}, !- Handle
-=======
-  {f6d1a57b-ee69-487a-b2f7-0eee370337ee}, !- Handle
+  {f3c65e2d-3368-4ecd-a38a-6ea559c18f04}, !- Handle
   3/12,                                   !- Start Date
   11/5;                                   !- End Date
 
 OS:Site:GroundTemperature:Deep,
-  {a10e8e5d-5a32-4d88-b7f5-3772f6ab3875}, !- Handle
->>>>>>> 64865042
+  {b8f0d983-113e-4f12-b412-f13df4472470}, !- Handle
   10.8753424657535,                       !- January Deep Ground Temperature {C}
   10.8753424657535,                       !- February Deep Ground Temperature {C}
   10.8753424657535,                       !- March Deep Ground Temperature {C}
@@ -293,11 +227,7 @@
   10.8753424657535;                       !- December Deep Ground Temperature {C}
 
 OS:Building,
-<<<<<<< HEAD
-  {0930552c-b753-488b-b743-d2bb18bc281a}, !- Handle
-=======
-  {68f6771c-929c-4f0c-85de-c798abc74adb}, !- Handle
->>>>>>> 64865042
+  {87a28dbd-7b8a-41a3-a815-05fb5380dbb8}, !- Handle
   Building 1,                             !- Name
   ,                                       !- Building Sector Type
   0,                                      !- North Axis {deg}
@@ -312,13 +242,8 @@
   8;                                      !- Standards Number of Living Units
 
 OS:AdditionalProperties,
-<<<<<<< HEAD
-  {e9f21fa2-4ad4-4df1-9682-f31277d2b2d8}, !- Handle
-  {0930552c-b753-488b-b743-d2bb18bc281a}, !- Object Name
-=======
-  {f33291f7-5344-4b90-b0a1-52a8819b2a13}, !- Handle
-  {68f6771c-929c-4f0c-85de-c798abc74adb}, !- Object Name
->>>>>>> 64865042
+  {ba91f2a8-e209-4ffc-9858-9eaa2d495229}, !- Handle
+  {87a28dbd-7b8a-41a3-a815-05fb5380dbb8}, !- Object Name
   num_units,                              !- Feature Name 1
   Integer,                                !- Feature Data Type 1
   8,                                      !- Feature Value 1
@@ -348,11 +273,7 @@
   true;                                   !- Feature Value 9
 
 OS:ThermalZone,
-<<<<<<< HEAD
-  {0ca82147-623a-42e9-b787-9188f8108b57}, !- Handle
-=======
-  {8140feb3-dd91-4e71-b2e8-dbf2efcdf829}, !- Handle
->>>>>>> 64865042
+  {80d50b6a-4a65-4c34-94c0-0c5f92e8f833}, !- Handle
   living zone,                            !- Name
   ,                                       !- Multiplier
   ,                                       !- Ceiling Height {m}
@@ -361,17 +282,10 @@
   ,                                       !- Zone Inside Convection Algorithm
   ,                                       !- Zone Outside Convection Algorithm
   ,                                       !- Zone Conditioning Equipment List Name
-<<<<<<< HEAD
-  {9626662f-746b-41b3-9261-cb5e4c240c38}, !- Zone Air Inlet Port List
-  {fbcccb6b-5f12-4310-b502-67e798d2dbe9}, !- Zone Air Exhaust Port List
-  {be97f2e2-2a2d-4f5f-a9e2-d1026a4f6c33}, !- Zone Air Node Name
-  {66149d9c-356e-451f-b13c-19155c8dbbe5}, !- Zone Return Air Port List
-=======
-  {52c53591-730f-430c-a461-2f7a66d175d1}, !- Zone Air Inlet Port List
-  {54078ea4-9ff7-4ecd-8cfc-835be6d6f6dc}, !- Zone Air Exhaust Port List
-  {067b1f62-dacf-4350-be25-04f41d68a9b3}, !- Zone Air Node Name
-  {c465fc46-35ab-41e3-936c-5d245d83baec}, !- Zone Return Air Port List
->>>>>>> 64865042
+  {8933cedc-8956-4530-b3c8-e9eb11e71d15}, !- Zone Air Inlet Port List
+  {f99a793f-0fc3-47e6-9427-d6baeb68796b}, !- Zone Air Exhaust Port List
+  {0396767e-5fd1-4ce5-895f-c8eabe00786c}, !- Zone Air Node Name
+  {fe59d1c0-efb7-4e0f-8e63-7c2d9a285b5e}, !- Zone Return Air Port List
   ,                                       !- Primary Daylighting Control Name
   ,                                       !- Fraction of Zone Controlled by Primary Daylighting Control
   ,                                       !- Secondary Daylighting Control Name
@@ -382,71 +296,37 @@
   No;                                     !- Use Ideal Air Loads
 
 OS:Node,
-<<<<<<< HEAD
-  {593bde56-8494-491c-83ff-38249c14f4a0}, !- Handle
+  {a2aff52b-d8ee-4f68-b3b5-7cdcff48bb83}, !- Handle
   Node 1,                                 !- Name
-  {be97f2e2-2a2d-4f5f-a9e2-d1026a4f6c33}, !- Inlet Port
+  {0396767e-5fd1-4ce5-895f-c8eabe00786c}, !- Inlet Port
   ;                                       !- Outlet Port
 
 OS:Connection,
-  {be97f2e2-2a2d-4f5f-a9e2-d1026a4f6c33}, !- Handle
-  {16fddf14-03a2-4317-a2e1-ad3c8652bd5b}, !- Name
-  {0ca82147-623a-42e9-b787-9188f8108b57}, !- Source Object
+  {0396767e-5fd1-4ce5-895f-c8eabe00786c}, !- Handle
+  {f4e1ee5c-7f91-464c-b30e-e00c32491ffd}, !- Name
+  {80d50b6a-4a65-4c34-94c0-0c5f92e8f833}, !- Source Object
   11,                                     !- Outlet Port
-  {593bde56-8494-491c-83ff-38249c14f4a0}, !- Target Object
+  {a2aff52b-d8ee-4f68-b3b5-7cdcff48bb83}, !- Target Object
   2;                                      !- Inlet Port
 
 OS:PortList,
-  {9626662f-746b-41b3-9261-cb5e4c240c38}, !- Handle
-  {5c600d6a-c7d1-477f-b746-f7fb4c199b99}, !- Name
-  {0ca82147-623a-42e9-b787-9188f8108b57}; !- HVAC Component
+  {8933cedc-8956-4530-b3c8-e9eb11e71d15}, !- Handle
+  {b6abfd57-cf10-4d13-85f5-27dd35978dff}, !- Name
+  {80d50b6a-4a65-4c34-94c0-0c5f92e8f833}; !- HVAC Component
 
 OS:PortList,
-  {fbcccb6b-5f12-4310-b502-67e798d2dbe9}, !- Handle
-  {e9d2a350-af79-41b0-a302-3baff9da5d5b}, !- Name
-  {0ca82147-623a-42e9-b787-9188f8108b57}; !- HVAC Component
+  {f99a793f-0fc3-47e6-9427-d6baeb68796b}, !- Handle
+  {d82f3c3f-9f71-4b0c-9c6b-72b079fd8e99}, !- Name
+  {80d50b6a-4a65-4c34-94c0-0c5f92e8f833}; !- HVAC Component
 
 OS:PortList,
-  {66149d9c-356e-451f-b13c-19155c8dbbe5}, !- Handle
-  {de9d715e-bd4a-456d-90e6-83841fd90ee6}, !- Name
-  {0ca82147-623a-42e9-b787-9188f8108b57}; !- HVAC Component
+  {fe59d1c0-efb7-4e0f-8e63-7c2d9a285b5e}, !- Handle
+  {45a5ccc1-e964-42be-87e4-416f44211d8b}, !- Name
+  {80d50b6a-4a65-4c34-94c0-0c5f92e8f833}; !- HVAC Component
 
 OS:Sizing:Zone,
-  {51ffa196-90df-4558-a21b-34905e0536f8}, !- Handle
-  {0ca82147-623a-42e9-b787-9188f8108b57}, !- Zone or ZoneList Name
-=======
-  {3634fe2a-e294-4d34-bcb3-61d29dce9ace}, !- Handle
-  Node 1,                                 !- Name
-  {067b1f62-dacf-4350-be25-04f41d68a9b3}, !- Inlet Port
-  ;                                       !- Outlet Port
-
-OS:Connection,
-  {067b1f62-dacf-4350-be25-04f41d68a9b3}, !- Handle
-  {5372b9c4-3705-45b5-8744-f1a07d630194}, !- Name
-  {8140feb3-dd91-4e71-b2e8-dbf2efcdf829}, !- Source Object
-  11,                                     !- Outlet Port
-  {3634fe2a-e294-4d34-bcb3-61d29dce9ace}, !- Target Object
-  2;                                      !- Inlet Port
-
-OS:PortList,
-  {52c53591-730f-430c-a461-2f7a66d175d1}, !- Handle
-  {c20c808d-f997-4162-beb8-2189fd3e57e5}, !- Name
-  {8140feb3-dd91-4e71-b2e8-dbf2efcdf829}; !- HVAC Component
-
-OS:PortList,
-  {54078ea4-9ff7-4ecd-8cfc-835be6d6f6dc}, !- Handle
-  {53fc56b9-a78e-4b6a-b51f-bef813692f98}, !- Name
-  {8140feb3-dd91-4e71-b2e8-dbf2efcdf829}; !- HVAC Component
-
-OS:PortList,
-  {c465fc46-35ab-41e3-936c-5d245d83baec}, !- Handle
-  {4578b4f5-03d9-46ed-a913-77b1c42571b8}, !- Name
-  {8140feb3-dd91-4e71-b2e8-dbf2efcdf829}; !- HVAC Component
-
-OS:Sizing:Zone,
-  {3af16d06-d416-420d-967a-23ccabdca33e}, !- Handle
-  {8140feb3-dd91-4e71-b2e8-dbf2efcdf829}, !- Zone or ZoneList Name
->>>>>>> 64865042
+  {9ce64fbe-08a8-4f5c-933d-5622b7dce457}, !- Handle
+  {80d50b6a-4a65-4c34-94c0-0c5f92e8f833}, !- Zone or ZoneList Name
   SupplyAirTemperature,                   !- Zone Cooling Design Supply Air Temperature Input Method
   14,                                     !- Zone Cooling Design Supply Air Temperature {C}
   11.11,                                  !- Zone Cooling Design Supply Air Temperature Difference {deltaC}
@@ -475,25 +355,14 @@
   autosize;                               !- Dedicated Outdoor Air High Setpoint Temperature for Design {C}
 
 OS:ZoneHVAC:EquipmentList,
-<<<<<<< HEAD
-  {f6dc1f22-f8b5-4dbd-808d-42f1bb92cca0}, !- Handle
+  {759336d9-27e4-448f-a9d7-a69b47d52ed2}, !- Handle
   Zone HVAC Equipment List 1,             !- Name
-  {0ca82147-623a-42e9-b787-9188f8108b57}; !- Thermal Zone
+  {80d50b6a-4a65-4c34-94c0-0c5f92e8f833}; !- Thermal Zone
 
 OS:Space,
-  {da444922-1b42-43c4-bf50-39affc047bd1}, !- Handle
+  {4b9d51ea-93ba-4e09-a42d-98f66af19578}, !- Handle
   living space,                           !- Name
-  {86bf0ba8-b0da-40ef-bd38-9ef1b0c160c7}, !- Space Type Name
-=======
-  {ffafdaaf-6e6c-49d8-929b-99e2d72e0256}, !- Handle
-  Zone HVAC Equipment List 1,             !- Name
-  {8140feb3-dd91-4e71-b2e8-dbf2efcdf829}; !- Thermal Zone
-
-OS:Space,
-  {10d0abd5-8834-4fa5-acd1-ad8aea429fdf}, !- Handle
-  living space,                           !- Name
-  {a50bafef-e276-4b83-b6c3-6117d57f7574}, !- Space Type Name
->>>>>>> 64865042
+  {138d6996-cf9f-4893-bc24-f46cb592d71c}, !- Space Type Name
   ,                                       !- Default Construction Set Name
   ,                                       !- Default Schedule Set Name
   ,                                       !- Direction of Relative North {deg}
@@ -501,31 +370,17 @@
   ,                                       !- Y Origin {m}
   ,                                       !- Z Origin {m}
   ,                                       !- Building Story Name
-<<<<<<< HEAD
-  {0ca82147-623a-42e9-b787-9188f8108b57}, !- Thermal Zone Name
+  {80d50b6a-4a65-4c34-94c0-0c5f92e8f833}, !- Thermal Zone Name
   ,                                       !- Part of Total Floor Area
   ,                                       !- Design Specification Outdoor Air Object Name
-  {05457037-5811-4a40-95b2-ce3d6efe75b9}; !- Building Unit Name
+  {36cfa2a0-ed8e-4957-b8ae-0a32192ebcbf}; !- Building Unit Name
 
 OS:Surface,
-  {c1725997-c78e-49b2-805b-341077d2db97}, !- Handle
+  {aaec2390-a6a4-46d6-a0e6-66a2bb00f4cf}, !- Handle
   Surface 1,                              !- Name
   Floor,                                  !- Surface Type
   ,                                       !- Construction Name
-  {da444922-1b42-43c4-bf50-39affc047bd1}, !- Space Name
-=======
-  {8140feb3-dd91-4e71-b2e8-dbf2efcdf829}, !- Thermal Zone Name
-  ,                                       !- Part of Total Floor Area
-  ,                                       !- Design Specification Outdoor Air Object Name
-  {3b005d50-393c-4e01-8088-addb8910f518}; !- Building Unit Name
-
-OS:Surface,
-  {603f8e23-252e-4a3b-bece-bd05b0dad2b6}, !- Handle
-  Surface 1,                              !- Name
-  Floor,                                  !- Surface Type
-  ,                                       !- Construction Name
-  {10d0abd5-8834-4fa5-acd1-ad8aea429fdf}, !- Space Name
->>>>>>> 64865042
+  {4b9d51ea-93ba-4e09-a42d-98f66af19578}, !- Space Name
   Foundation,                             !- Outside Boundary Condition
   ,                                       !- Outside Boundary Condition Object
   NoSun,                                  !- Sun Exposure
@@ -538,19 +393,11 @@
   6.46578440716979, -12.9315688143396, 0; !- X,Y,Z Vertex 4 {m}
 
 OS:Surface,
-<<<<<<< HEAD
-  {46418252-9047-41f3-9ebe-48cca6238b48}, !- Handle
+  {f5138473-c792-4aef-879d-722d9d84977c}, !- Handle
   Surface 2,                              !- Name
   Wall,                                   !- Surface Type
   ,                                       !- Construction Name
-  {da444922-1b42-43c4-bf50-39affc047bd1}, !- Space Name
-=======
-  {950f9b07-db55-4132-a05d-7b35115de7c4}, !- Handle
-  Surface 2,                              !- Name
-  Wall,                                   !- Surface Type
-  ,                                       !- Construction Name
-  {10d0abd5-8834-4fa5-acd1-ad8aea429fdf}, !- Space Name
->>>>>>> 64865042
+  {4b9d51ea-93ba-4e09-a42d-98f66af19578}, !- Space Name
   Outdoors,                               !- Outside Boundary Condition
   ,                                       !- Outside Boundary Condition Object
   SunExposed,                             !- Sun Exposure
@@ -563,19 +410,11 @@
   0, -12.9315688143396, 2.4384;           !- X,Y,Z Vertex 4 {m}
 
 OS:Surface,
-<<<<<<< HEAD
-  {f3565575-3211-4040-93c8-22f20168da47}, !- Handle
+  {52ec5723-3e87-4058-b8d7-c526459964ec}, !- Handle
   Surface 3,                              !- Name
   Wall,                                   !- Surface Type
   ,                                       !- Construction Name
-  {da444922-1b42-43c4-bf50-39affc047bd1}, !- Space Name
-=======
-  {8c39de61-ebb4-4321-afcb-b4b6b7df0515}, !- Handle
-  Surface 3,                              !- Name
-  Wall,                                   !- Surface Type
-  ,                                       !- Construction Name
-  {10d0abd5-8834-4fa5-acd1-ad8aea429fdf}, !- Space Name
->>>>>>> 64865042
+  {4b9d51ea-93ba-4e09-a42d-98f66af19578}, !- Space Name
   Adiabatic,                              !- Outside Boundary Condition
   ,                                       !- Outside Boundary Condition Object
   NoSun,                                  !- Sun Exposure
@@ -588,19 +427,11 @@
   0, 0, 2.4384;                           !- X,Y,Z Vertex 4 {m}
 
 OS:Surface,
-<<<<<<< HEAD
-  {141a23d8-f640-41c2-b9d8-871e5390de02}, !- Handle
+  {7043100d-9277-41c7-9923-df645a718a3c}, !- Handle
   Surface 4,                              !- Name
   Wall,                                   !- Surface Type
   ,                                       !- Construction Name
-  {da444922-1b42-43c4-bf50-39affc047bd1}, !- Space Name
-=======
-  {1c718e05-6079-4b25-9ea0-28bc6c0cb684}, !- Handle
-  Surface 4,                              !- Name
-  Wall,                                   !- Surface Type
-  ,                                       !- Construction Name
-  {10d0abd5-8834-4fa5-acd1-ad8aea429fdf}, !- Space Name
->>>>>>> 64865042
+  {4b9d51ea-93ba-4e09-a42d-98f66af19578}, !- Space Name
   Adiabatic,                              !- Outside Boundary Condition
   ,                                       !- Outside Boundary Condition Object
   NoSun,                                  !- Sun Exposure
@@ -613,19 +444,11 @@
   6.46578440716979, 0, 2.4384;            !- X,Y,Z Vertex 4 {m}
 
 OS:Surface,
-<<<<<<< HEAD
-  {f8dc7ace-09bf-4306-8224-240a166dc3c9}, !- Handle
+  {bc665760-5d67-4083-a7b4-4f181f6261c7}, !- Handle
   Surface 5,                              !- Name
   Wall,                                   !- Surface Type
   ,                                       !- Construction Name
-  {da444922-1b42-43c4-bf50-39affc047bd1}, !- Space Name
-=======
-  {a68afeac-7ee6-4ab0-a1bc-ff533462a63b}, !- Handle
-  Surface 5,                              !- Name
-  Wall,                                   !- Surface Type
-  ,                                       !- Construction Name
-  {10d0abd5-8834-4fa5-acd1-ad8aea429fdf}, !- Space Name
->>>>>>> 64865042
+  {4b9d51ea-93ba-4e09-a42d-98f66af19578}, !- Space Name
   Outdoors,                               !- Outside Boundary Condition
   ,                                       !- Outside Boundary Condition Object
   SunExposed,                             !- Sun Exposure
@@ -638,19 +461,11 @@
   6.46578440716979, -12.9315688143396, 2.4384; !- X,Y,Z Vertex 4 {m}
 
 OS:Surface,
-<<<<<<< HEAD
-  {373c5715-ea8e-4c32-8938-4a31c1319625}, !- Handle
+  {55470bd5-a1bb-444e-b970-acf4e36f8dfd}, !- Handle
   Surface 6,                              !- Name
   RoofCeiling,                            !- Surface Type
   ,                                       !- Construction Name
-  {da444922-1b42-43c4-bf50-39affc047bd1}, !- Space Name
-=======
-  {a4ceb63b-da03-4d4d-919c-e539e583140b}, !- Handle
-  Surface 6,                              !- Name
-  RoofCeiling,                            !- Surface Type
-  ,                                       !- Construction Name
-  {10d0abd5-8834-4fa5-acd1-ad8aea429fdf}, !- Space Name
->>>>>>> 64865042
+  {4b9d51ea-93ba-4e09-a42d-98f66af19578}, !- Space Name
   Outdoors,                               !- Outside Boundary Condition
   ,                                       !- Outside Boundary Condition Object
   SunExposed,                             !- Sun Exposure
@@ -663,11 +478,7 @@
   0, -12.9315688143396, 2.4384;           !- X,Y,Z Vertex 4 {m}
 
 OS:SpaceType,
-<<<<<<< HEAD
-  {86bf0ba8-b0da-40ef-bd38-9ef1b0c160c7}, !- Handle
-=======
-  {a50bafef-e276-4b83-b6c3-6117d57f7574}, !- Handle
->>>>>>> 64865042
+  {138d6996-cf9f-4893-bc24-f46cb592d71c}, !- Handle
   Space Type 1,                           !- Name
   ,                                       !- Default Construction Set Name
   ,                                       !- Default Schedule Set Name
@@ -678,11 +489,7 @@
   living;                                 !- Standards Space Type
 
 OS:ThermalZone,
-<<<<<<< HEAD
-  {5560cd4c-dfd4-41f0-8f6a-9f5b6cc6c836}, !- Handle
-=======
-  {daa8e3aa-8d92-417e-b0fa-6fa40fe0da76}, !- Handle
->>>>>>> 64865042
+  {be80f515-d0c9-4e57-a959-ef32d3442ed4}, !- Handle
   corridor zone,                          !- Name
   ,                                       !- Multiplier
   ,                                       !- Ceiling Height {m}
@@ -691,17 +498,10 @@
   ,                                       !- Zone Inside Convection Algorithm
   ,                                       !- Zone Outside Convection Algorithm
   ,                                       !- Zone Conditioning Equipment List Name
-<<<<<<< HEAD
-  {112c4de1-3619-4009-949a-9bf04aeef2a4}, !- Zone Air Inlet Port List
-  {fe20e148-7f58-4a83-ad28-200aa74da16d}, !- Zone Air Exhaust Port List
-  {4fdfddd7-310d-4260-b132-838ef9992c62}, !- Zone Air Node Name
-  {cb03a9db-2713-4333-a6f2-456e37139e04}, !- Zone Return Air Port List
-=======
-  {1027cb9d-eed6-4b19-a1d2-2aa28654c0d9}, !- Zone Air Inlet Port List
-  {98571216-e6b9-4fc6-8341-4e5feb8bacc4}, !- Zone Air Exhaust Port List
-  {bb4fb594-286e-41f1-ac1b-9d44f664be34}, !- Zone Air Node Name
-  {3c92b982-85fd-4fd8-b625-3b0671c43894}, !- Zone Return Air Port List
->>>>>>> 64865042
+  {105d8c0c-e345-40bb-b3e7-695a205205e7}, !- Zone Air Inlet Port List
+  {cefc6fd0-e108-4841-b2d8-aeed20e1c464}, !- Zone Air Exhaust Port List
+  {59974227-d977-4382-b3d4-77b05f70dfce}, !- Zone Air Node Name
+  {457d4d9e-fd6e-4ea3-b21a-b6c24eb673c2}, !- Zone Return Air Port List
   ,                                       !- Primary Daylighting Control Name
   ,                                       !- Fraction of Zone Controlled by Primary Daylighting Control
   ,                                       !- Secondary Daylighting Control Name
@@ -712,71 +512,37 @@
   No;                                     !- Use Ideal Air Loads
 
 OS:Node,
-<<<<<<< HEAD
-  {116a59c7-2d24-4291-877f-fad08752f3ff}, !- Handle
+  {58cadbc4-6bfd-40a8-9022-18d00abfd25f}, !- Handle
   Node 2,                                 !- Name
-  {4fdfddd7-310d-4260-b132-838ef9992c62}, !- Inlet Port
+  {59974227-d977-4382-b3d4-77b05f70dfce}, !- Inlet Port
   ;                                       !- Outlet Port
 
 OS:Connection,
-  {4fdfddd7-310d-4260-b132-838ef9992c62}, !- Handle
-  {2cf32cf3-1826-4cc3-bad6-b2451def7631}, !- Name
-  {5560cd4c-dfd4-41f0-8f6a-9f5b6cc6c836}, !- Source Object
+  {59974227-d977-4382-b3d4-77b05f70dfce}, !- Handle
+  {d17dd856-973f-4929-9c88-bdc01b2d1b1f}, !- Name
+  {be80f515-d0c9-4e57-a959-ef32d3442ed4}, !- Source Object
   11,                                     !- Outlet Port
-  {116a59c7-2d24-4291-877f-fad08752f3ff}, !- Target Object
+  {58cadbc4-6bfd-40a8-9022-18d00abfd25f}, !- Target Object
   2;                                      !- Inlet Port
 
 OS:PortList,
-  {112c4de1-3619-4009-949a-9bf04aeef2a4}, !- Handle
-  {67d0e2f3-25d8-456a-8d36-25e7e1115dfa}, !- Name
-  {5560cd4c-dfd4-41f0-8f6a-9f5b6cc6c836}; !- HVAC Component
+  {105d8c0c-e345-40bb-b3e7-695a205205e7}, !- Handle
+  {45e93485-dd03-4ac4-a536-99b4cd90e5c6}, !- Name
+  {be80f515-d0c9-4e57-a959-ef32d3442ed4}; !- HVAC Component
 
 OS:PortList,
-  {fe20e148-7f58-4a83-ad28-200aa74da16d}, !- Handle
-  {7d762846-9f95-4c57-95df-ad6487c02f23}, !- Name
-  {5560cd4c-dfd4-41f0-8f6a-9f5b6cc6c836}; !- HVAC Component
+  {cefc6fd0-e108-4841-b2d8-aeed20e1c464}, !- Handle
+  {2dfcd2c0-1e19-47b1-8d83-190c37a45c4a}, !- Name
+  {be80f515-d0c9-4e57-a959-ef32d3442ed4}; !- HVAC Component
 
 OS:PortList,
-  {cb03a9db-2713-4333-a6f2-456e37139e04}, !- Handle
-  {72cff6b0-0e62-44be-83e6-819780af6a76}, !- Name
-  {5560cd4c-dfd4-41f0-8f6a-9f5b6cc6c836}; !- HVAC Component
+  {457d4d9e-fd6e-4ea3-b21a-b6c24eb673c2}, !- Handle
+  {269b6d2d-fa5c-4cde-95e6-9d9f451bba75}, !- Name
+  {be80f515-d0c9-4e57-a959-ef32d3442ed4}; !- HVAC Component
 
 OS:Sizing:Zone,
-  {c7ab7876-a8f7-46fc-9876-6b268846d545}, !- Handle
-  {5560cd4c-dfd4-41f0-8f6a-9f5b6cc6c836}, !- Zone or ZoneList Name
-=======
-  {b73f26ba-1fb5-4ce7-ba13-cfd02d67625b}, !- Handle
-  Node 2,                                 !- Name
-  {bb4fb594-286e-41f1-ac1b-9d44f664be34}, !- Inlet Port
-  ;                                       !- Outlet Port
-
-OS:Connection,
-  {bb4fb594-286e-41f1-ac1b-9d44f664be34}, !- Handle
-  {0db3dd81-a0c1-494c-9340-19e8f7316228}, !- Name
-  {daa8e3aa-8d92-417e-b0fa-6fa40fe0da76}, !- Source Object
-  11,                                     !- Outlet Port
-  {b73f26ba-1fb5-4ce7-ba13-cfd02d67625b}, !- Target Object
-  2;                                      !- Inlet Port
-
-OS:PortList,
-  {1027cb9d-eed6-4b19-a1d2-2aa28654c0d9}, !- Handle
-  {588b2caa-3e85-4e75-be20-2c94aa0c0370}, !- Name
-  {daa8e3aa-8d92-417e-b0fa-6fa40fe0da76}; !- HVAC Component
-
-OS:PortList,
-  {98571216-e6b9-4fc6-8341-4e5feb8bacc4}, !- Handle
-  {66854c83-30f2-45a8-9c47-c01af3313f99}, !- Name
-  {daa8e3aa-8d92-417e-b0fa-6fa40fe0da76}; !- HVAC Component
-
-OS:PortList,
-  {3c92b982-85fd-4fd8-b625-3b0671c43894}, !- Handle
-  {b9320a44-8e04-4406-9acd-ab4c3f5560c2}, !- Name
-  {daa8e3aa-8d92-417e-b0fa-6fa40fe0da76}; !- HVAC Component
-
-OS:Sizing:Zone,
-  {549e0d2f-d6ad-4e7e-a325-88a973c05988}, !- Handle
-  {daa8e3aa-8d92-417e-b0fa-6fa40fe0da76}, !- Zone or ZoneList Name
->>>>>>> 64865042
+  {afc7215d-e977-4bd7-8cd7-4c6c13942cb9}, !- Handle
+  {be80f515-d0c9-4e57-a959-ef32d3442ed4}, !- Zone or ZoneList Name
   SupplyAirTemperature,                   !- Zone Cooling Design Supply Air Temperature Input Method
   14,                                     !- Zone Cooling Design Supply Air Temperature {C}
   11.11,                                  !- Zone Cooling Design Supply Air Temperature Difference {deltaC}
@@ -805,25 +571,14 @@
   autosize;                               !- Dedicated Outdoor Air High Setpoint Temperature for Design {C}
 
 OS:ZoneHVAC:EquipmentList,
-<<<<<<< HEAD
-  {2e381198-de36-460e-ba30-4e754770bd80}, !- Handle
+  {4239cd8d-e2aa-4ff3-9e2c-c16b0d720d21}, !- Handle
   Zone HVAC Equipment List 2,             !- Name
-  {5560cd4c-dfd4-41f0-8f6a-9f5b6cc6c836}; !- Thermal Zone
+  {be80f515-d0c9-4e57-a959-ef32d3442ed4}; !- Thermal Zone
 
 OS:Space,
-  {4af90bce-afee-4f5a-946f-61f88e047e49}, !- Handle
+  {781a7019-ef0e-476d-8c94-459cb1642f22}, !- Handle
   corridor space,                         !- Name
-  {16cf919f-1c9a-45f8-80c9-57f1bf61e430}, !- Space Type Name
-=======
-  {1b7fe511-f5e7-4684-b738-7e972f16c89b}, !- Handle
-  Zone HVAC Equipment List 2,             !- Name
-  {daa8e3aa-8d92-417e-b0fa-6fa40fe0da76}; !- Thermal Zone
-
-OS:Space,
-  {71b8f42f-ca0f-422e-acce-c8e2dc5c2b27}, !- Handle
-  corridor space,                         !- Name
-  {d026beb9-d217-4f64-8522-f3dbf951639e}, !- Space Type Name
->>>>>>> 64865042
+  {f9fec8d2-f04f-428a-8dbc-414e6f63e4d9}, !- Space Type Name
   ,                                       !- Default Construction Set Name
   ,                                       !- Default Schedule Set Name
   ,                                       !- Direction of Relative North {deg}
@@ -831,25 +586,14 @@
   ,                                       !- Y Origin {m}
   ,                                       !- Z Origin {m}
   ,                                       !- Building Story Name
-<<<<<<< HEAD
-  {5560cd4c-dfd4-41f0-8f6a-9f5b6cc6c836}; !- Thermal Zone Name
+  {be80f515-d0c9-4e57-a959-ef32d3442ed4}; !- Thermal Zone Name
 
 OS:Surface,
-  {0f16f4ed-b32c-4bde-99c4-0352b5a7c41b}, !- Handle
+  {1eecc7a6-ac07-47e5-8450-615d19deb4dc}, !- Handle
   Surface 7,                              !- Name
   Floor,                                  !- Surface Type
   ,                                       !- Construction Name
-  {4af90bce-afee-4f5a-946f-61f88e047e49}, !- Space Name
-=======
-  {daa8e3aa-8d92-417e-b0fa-6fa40fe0da76}; !- Thermal Zone Name
-
-OS:Surface,
-  {89c0ab64-12b7-4597-9053-aa475cae222e}, !- Handle
-  Surface 7,                              !- Name
-  Floor,                                  !- Surface Type
-  ,                                       !- Construction Name
-  {71b8f42f-ca0f-422e-acce-c8e2dc5c2b27}, !- Space Name
->>>>>>> 64865042
+  {781a7019-ef0e-476d-8c94-459cb1642f22}, !- Space Name
   Foundation,                             !- Outside Boundary Condition
   ,                                       !- Outside Boundary Condition Object
   NoSun,                                  !- Sun Exposure
@@ -862,19 +606,11 @@
   6.46578440716979, 0, 0;                 !- X,Y,Z Vertex 4 {m}
 
 OS:Surface,
-<<<<<<< HEAD
-  {8744be20-cee5-4c1b-90bb-3efd9be24585}, !- Handle
+  {9a73bd73-ba66-4565-8516-6e7456bdbac6}, !- Handle
   Surface 8,                              !- Name
   Wall,                                   !- Surface Type
   ,                                       !- Construction Name
-  {4af90bce-afee-4f5a-946f-61f88e047e49}, !- Space Name
-=======
-  {e51d2ab1-711e-4485-a1ae-760be194b321}, !- Handle
-  Surface 8,                              !- Name
-  Wall,                                   !- Surface Type
-  ,                                       !- Construction Name
-  {71b8f42f-ca0f-422e-acce-c8e2dc5c2b27}, !- Space Name
->>>>>>> 64865042
+  {781a7019-ef0e-476d-8c94-459cb1642f22}, !- Space Name
   Outdoors,                               !- Outside Boundary Condition
   ,                                       !- Outside Boundary Condition Object
   SunExposed,                             !- Sun Exposure
@@ -887,19 +623,11 @@
   0, 0, 2.4384;                           !- X,Y,Z Vertex 4 {m}
 
 OS:Surface,
-<<<<<<< HEAD
-  {1113e068-ba57-4523-b4bb-09b6ca4b5387}, !- Handle
+  {ff947529-204d-4afc-b70e-c3a62a778b24}, !- Handle
   Surface 9,                              !- Name
   Wall,                                   !- Surface Type
   ,                                       !- Construction Name
-  {4af90bce-afee-4f5a-946f-61f88e047e49}, !- Space Name
-=======
-  {09672437-7864-4163-997c-8a2c444fa322}, !- Handle
-  Surface 9,                              !- Name
-  Wall,                                   !- Surface Type
-  ,                                       !- Construction Name
-  {71b8f42f-ca0f-422e-acce-c8e2dc5c2b27}, !- Space Name
->>>>>>> 64865042
+  {781a7019-ef0e-476d-8c94-459cb1642f22}, !- Space Name
   Adiabatic,                              !- Outside Boundary Condition
   ,                                       !- Outside Boundary Condition Object
   NoSun,                                  !- Sun Exposure
@@ -912,19 +640,11 @@
   0, 1.524, 2.4384;                       !- X,Y,Z Vertex 4 {m}
 
 OS:Surface,
-<<<<<<< HEAD
-  {4ab80798-63ed-4854-aa9b-191ed6686dcf}, !- Handle
+  {100b2e02-63a3-4901-ba4d-2451d50df5e6}, !- Handle
   Surface 10,                             !- Name
   Wall,                                   !- Surface Type
   ,                                       !- Construction Name
-  {4af90bce-afee-4f5a-946f-61f88e047e49}, !- Space Name
-=======
-  {bbd77afd-7abb-49cf-bb7d-1d67080dd4d1}, !- Handle
-  Surface 10,                             !- Name
-  Wall,                                   !- Surface Type
-  ,                                       !- Construction Name
-  {71b8f42f-ca0f-422e-acce-c8e2dc5c2b27}, !- Space Name
->>>>>>> 64865042
+  {781a7019-ef0e-476d-8c94-459cb1642f22}, !- Space Name
   Adiabatic,                              !- Outside Boundary Condition
   ,                                       !- Outside Boundary Condition Object
   NoSun,                                  !- Sun Exposure
@@ -937,19 +657,11 @@
   6.46578440716979, 1.524, 2.4384;        !- X,Y,Z Vertex 4 {m}
 
 OS:Surface,
-<<<<<<< HEAD
-  {b2140f29-10c2-4543-8b38-69fdb0227026}, !- Handle
+  {cf280aff-f40a-477e-ac37-36a3032656d5}, !- Handle
   Surface 11,                             !- Name
   Wall,                                   !- Surface Type
   ,                                       !- Construction Name
-  {4af90bce-afee-4f5a-946f-61f88e047e49}, !- Space Name
-=======
-  {1d47a65f-ba85-4ded-b1e1-405bbbc0613a}, !- Handle
-  Surface 11,                             !- Name
-  Wall,                                   !- Surface Type
-  ,                                       !- Construction Name
-  {71b8f42f-ca0f-422e-acce-c8e2dc5c2b27}, !- Space Name
->>>>>>> 64865042
+  {781a7019-ef0e-476d-8c94-459cb1642f22}, !- Space Name
   Adiabatic,                              !- Outside Boundary Condition
   ,                                       !- Outside Boundary Condition Object
   NoSun,                                  !- Sun Exposure
@@ -962,19 +674,11 @@
   6.46578440716979, 0, 2.4384;            !- X,Y,Z Vertex 4 {m}
 
 OS:Surface,
-<<<<<<< HEAD
-  {b0b0b0f3-47d1-4518-9df8-941f173c196c}, !- Handle
+  {cc83da43-102c-47ef-956d-0dbb312bb36f}, !- Handle
   Surface 12,                             !- Name
   RoofCeiling,                            !- Surface Type
   ,                                       !- Construction Name
-  {4af90bce-afee-4f5a-946f-61f88e047e49}, !- Space Name
-=======
-  {c994c072-d353-4ffc-9b30-756b326af369}, !- Handle
-  Surface 12,                             !- Name
-  RoofCeiling,                            !- Surface Type
-  ,                                       !- Construction Name
-  {71b8f42f-ca0f-422e-acce-c8e2dc5c2b27}, !- Space Name
->>>>>>> 64865042
+  {781a7019-ef0e-476d-8c94-459cb1642f22}, !- Space Name
   Outdoors,                               !- Outside Boundary Condition
   ,                                       !- Outside Boundary Condition Object
   SunExposed,                             !- Sun Exposure
@@ -987,11 +691,7 @@
   0, 0, 2.4384;                           !- X,Y,Z Vertex 4 {m}
 
 OS:SpaceType,
-<<<<<<< HEAD
-  {16cf919f-1c9a-45f8-80c9-57f1bf61e430}, !- Handle
-=======
-  {d026beb9-d217-4f64-8522-f3dbf951639e}, !- Handle
->>>>>>> 64865042
+  {f9fec8d2-f04f-428a-8dbc-414e6f63e4d9}, !- Handle
   Space Type 2,                           !- Name
   ,                                       !- Default Construction Set Name
   ,                                       !- Default Schedule Set Name
@@ -1002,23 +702,14 @@
   corridor;                               !- Standards Space Type
 
 OS:BuildingUnit,
-<<<<<<< HEAD
-  {05457037-5811-4a40-95b2-ce3d6efe75b9}, !- Handle
-=======
-  {3b005d50-393c-4e01-8088-addb8910f518}, !- Handle
->>>>>>> 64865042
+  {36cfa2a0-ed8e-4957-b8ae-0a32192ebcbf}, !- Handle
   unit 1,                                 !- Name
   ,                                       !- Rendering Color
   Residential;                            !- Building Unit Type
 
 OS:AdditionalProperties,
-<<<<<<< HEAD
-  {97b32edb-03cf-49cf-b088-457328a75b54}, !- Handle
-  {05457037-5811-4a40-95b2-ce3d6efe75b9}, !- Object Name
-=======
-  {1497d788-83b4-4d29-b5a0-f153dd38bce6}, !- Handle
-  {3b005d50-393c-4e01-8088-addb8910f518}, !- Object Name
->>>>>>> 64865042
+  {d17573fc-5d8e-40fe-baa5-a8ab29cb406a}, !- Handle
+  {36cfa2a0-ed8e-4957-b8ae-0a32192ebcbf}, !- Object Name
   NumberOfBedrooms,                       !- Feature Name 1
   Integer,                                !- Feature Data Type 1
   3,                                      !- Feature Value 1
@@ -1030,20 +721,12 @@
   3.3900000000000001;                     !- Feature Value 3
 
 OS:External:File,
-<<<<<<< HEAD
-  {18e4c4e5-9f5e-4b8c-bd2a-45ab64468831}, !- Handle
-=======
-  {26232336-4bc2-4663-b4ba-b36228f8614b}, !- Handle
->>>>>>> 64865042
+  {ff5fb79a-919a-45ec-9c95-90351c0f20c3}, !- Handle
   8760.csv,                               !- Name
   8760.csv;                               !- File Name
 
 OS:Schedule:Day,
-<<<<<<< HEAD
-  {69a947fb-5097-4149-9218-c11d24e9d46d}, !- Handle
-=======
-  {59395c9a-ec8c-48d3-a5ab-65db3ed77130}, !- Handle
->>>>>>> 64865042
+  {006bd72d-786f-492d-bdee-709f564e867c}, !- Handle
   Schedule Day 1,                         !- Name
   ,                                       !- Schedule Type Limits Name
   ,                                       !- Interpolate to Timestep
@@ -1052,11 +735,7 @@
   0;                                      !- Value Until Time 1
 
 OS:Schedule:Day,
-<<<<<<< HEAD
-  {81b9e545-27bf-427e-a321-263250977398}, !- Handle
-=======
-  {1e2376c5-176b-4d7d-9a5a-f9a352699f6b}, !- Handle
->>>>>>> 64865042
+  {7acdf3e4-dd9b-4336-af40-b67850968bf4}, !- Handle
   Schedule Day 2,                         !- Name
   ,                                       !- Schedule Type Limits Name
   ,                                       !- Interpolate to Timestep
@@ -1065,17 +744,10 @@
   1;                                      !- Value Until Time 1
 
 OS:Schedule:File,
-<<<<<<< HEAD
-  {281c6a9e-11d1-4f55-83b3-ae638d95545f}, !- Handle
+  {efd06d82-641a-4fec-9c2a-9fd20e315d79}, !- Handle
   occupants,                              !- Name
-  {c732d5aa-b2e3-4384-a4d4-a956e4a9282f}, !- Schedule Type Limits Name
-  {18e4c4e5-9f5e-4b8c-bd2a-45ab64468831}, !- External File Name
-=======
-  {a5460bc3-7c15-4e37-8651-93e387d68d7b}, !- Handle
-  occupants,                              !- Name
-  {1f4e8ba9-f824-43de-ae2d-70725eb40509}, !- Schedule Type Limits Name
-  {26232336-4bc2-4663-b4ba-b36228f8614b}, !- External File Name
->>>>>>> 64865042
+  {e1fcf7de-3358-4bea-8af6-844a1b05f1ae}, !- Schedule Type Limits Name
+  {ff5fb79a-919a-45ec-9c95-90351c0f20c3}, !- External File Name
   1,                                      !- Column Number
   1,                                      !- Rows to Skip at Top
   8760,                                   !- Number of Hours of Data
@@ -1084,38 +756,22 @@
   60;                                     !- Minutes per Item
 
 OS:Schedule:Ruleset,
-<<<<<<< HEAD
-  {afd582e4-436e-486e-add7-ced13f5e2173}, !- Handle
+  {05c65863-4491-471e-b523-e97c936f754d}, !- Handle
   Schedule Ruleset 1,                     !- Name
-  {f90d413f-778d-44c8-ba3b-49e2c4865b7c}, !- Schedule Type Limits Name
-  {2a899a1a-631a-4b9a-8c7e-df7399d9e1cd}; !- Default Day Schedule Name
+  {8716914a-f695-4bea-a6f6-c85be6d11a61}, !- Schedule Type Limits Name
+  {01a69eb0-009a-4971-877c-ef966fae200c}; !- Default Day Schedule Name
 
 OS:Schedule:Day,
-  {2a899a1a-631a-4b9a-8c7e-df7399d9e1cd}, !- Handle
+  {01a69eb0-009a-4971-877c-ef966fae200c}, !- Handle
   Schedule Day 3,                         !- Name
-  {f90d413f-778d-44c8-ba3b-49e2c4865b7c}, !- Schedule Type Limits Name
-=======
-  {0e2a8712-e229-4880-8f4e-01d1dd7d9ab2}, !- Handle
-  Schedule Ruleset 1,                     !- Name
-  {6b742fa3-e3c5-4900-b2e4-547ac1a627d2}, !- Schedule Type Limits Name
-  {58720f9e-cd3e-4ded-b36b-80c6a3057220}; !- Default Day Schedule Name
-
-OS:Schedule:Day,
-  {58720f9e-cd3e-4ded-b36b-80c6a3057220}, !- Handle
-  Schedule Day 3,                         !- Name
-  {6b742fa3-e3c5-4900-b2e4-547ac1a627d2}, !- Schedule Type Limits Name
->>>>>>> 64865042
+  {8716914a-f695-4bea-a6f6-c85be6d11a61}, !- Schedule Type Limits Name
   ,                                       !- Interpolate to Timestep
   24,                                     !- Hour 1
   0,                                      !- Minute 1
   112.539290946133;                       !- Value Until Time 1
 
 OS:People:Definition,
-<<<<<<< HEAD
-  {c92972e3-28ab-4051-94d9-a8e4071609b1}, !- Handle
-=======
-  {067346a2-6ec2-4b07-92f0-01fdecb27ae3}, !- Handle
->>>>>>> 64865042
+  {105324bb-e3fd-4774-a2ab-401676d7f84d}, !- Handle
   res occupants|living space,             !- Name
   People,                                 !- Number of People Calculation Method
   3.39,                                   !- Number of People {people}
@@ -1128,21 +784,12 @@
   ZoneAveraged;                           !- Mean Radiant Temperature Calculation Type
 
 OS:People,
-<<<<<<< HEAD
-  {04e04f8c-cbb0-4751-b3b0-8ab5f7f6c303}, !- Handle
+  {cbdcaa3b-51ba-48ae-8a5e-71685676fb12}, !- Handle
   res occupants|living space,             !- Name
-  {c92972e3-28ab-4051-94d9-a8e4071609b1}, !- People Definition Name
-  {da444922-1b42-43c4-bf50-39affc047bd1}, !- Space or SpaceType Name
-  {281c6a9e-11d1-4f55-83b3-ae638d95545f}, !- Number of People Schedule Name
-  {afd582e4-436e-486e-add7-ced13f5e2173}, !- Activity Level Schedule Name
-=======
-  {4a05662c-0b70-49bc-bed9-b2a6bf58c821}, !- Handle
-  res occupants|living space,             !- Name
-  {067346a2-6ec2-4b07-92f0-01fdecb27ae3}, !- People Definition Name
-  {10d0abd5-8834-4fa5-acd1-ad8aea429fdf}, !- Space or SpaceType Name
-  {a5460bc3-7c15-4e37-8651-93e387d68d7b}, !- Number of People Schedule Name
-  {0e2a8712-e229-4880-8f4e-01d1dd7d9ab2}, !- Activity Level Schedule Name
->>>>>>> 64865042
+  {105324bb-e3fd-4774-a2ab-401676d7f84d}, !- People Definition Name
+  {4b9d51ea-93ba-4e09-a42d-98f66af19578}, !- Space or SpaceType Name
+  {efd06d82-641a-4fec-9c2a-9fd20e315d79}, !- Number of People Schedule Name
+  {05c65863-4491-471e-b523-e97c936f754d}, !- Activity Level Schedule Name
   ,                                       !- Surface Name/Angle Factor List Name
   ,                                       !- Work Efficiency Schedule Name
   ,                                       !- Clothing Insulation Schedule Name
@@ -1150,11 +797,7 @@
   1;                                      !- Multiplier
 
 OS:ScheduleTypeLimits,
-<<<<<<< HEAD
-  {f90d413f-778d-44c8-ba3b-49e2c4865b7c}, !- Handle
-=======
-  {6b742fa3-e3c5-4900-b2e4-547ac1a627d2}, !- Handle
->>>>>>> 64865042
+  {8716914a-f695-4bea-a6f6-c85be6d11a61}, !- Handle
   ActivityLevel,                          !- Name
   0,                                      !- Lower Limit Value
   ,                                       !- Upper Limit Value
@@ -1162,22 +805,14 @@
   ActivityLevel;                          !- Unit Type
 
 OS:ScheduleTypeLimits,
-<<<<<<< HEAD
-  {c732d5aa-b2e3-4384-a4d4-a956e4a9282f}, !- Handle
-=======
-  {1f4e8ba9-f824-43de-ae2d-70725eb40509}, !- Handle
->>>>>>> 64865042
+  {e1fcf7de-3358-4bea-8af6-844a1b05f1ae}, !- Handle
   Fractional,                             !- Name
   0,                                      !- Lower Limit Value
   1,                                      !- Upper Limit Value
   Continuous;                             !- Numeric Type
 
 OS:PlantLoop,
-<<<<<<< HEAD
-  {26e28c68-5512-4043-ab7b-33b5d6d82586}, !- Handle
-=======
-  {4b6f9685-e9c3-45bf-8a86-d97ad8bbc6d8}, !- Handle
->>>>>>> 64865042
+  {c3c731cd-2be3-4345-a0ff-9b5af340e36e}, !- Handle
   Domestic Hot Water Loop,                !- Name
   ,                                       !- Fluid Type
   0,                                      !- Glycol Concentration
@@ -1185,37 +820,21 @@
   ,                                       !- Plant Equipment Operation Heating Load
   ,                                       !- Plant Equipment Operation Cooling Load
   ,                                       !- Primary Plant Equipment Operation Scheme
-<<<<<<< HEAD
-  {4daa5b55-7046-4134-bba7-9120eaf3d4f4}, !- Loop Temperature Setpoint Node Name
-=======
-  {b666b828-d8b7-4490-9c2e-52e24c45625c}, !- Loop Temperature Setpoint Node Name
->>>>>>> 64865042
+  {0160d2a3-f03d-4dd8-a41e-3d2af4ec4108}, !- Loop Temperature Setpoint Node Name
   ,                                       !- Maximum Loop Temperature {C}
   ,                                       !- Minimum Loop Temperature {C}
   0.01,                                   !- Maximum Loop Flow Rate {m3/s}
   ,                                       !- Minimum Loop Flow Rate {m3/s}
   0.003,                                  !- Plant Loop Volume {m3}
-<<<<<<< HEAD
-  {8305802f-41d4-4af6-8680-081d8318c3b7}, !- Plant Side Inlet Node Name
-  {4296aa25-9fed-431e-899d-b2ff49e38723}, !- Plant Side Outlet Node Name
+  {53030dd1-d0a1-4900-b6ab-478143e29c41}, !- Plant Side Inlet Node Name
+  {7de33bc9-cc2f-4487-a1bd-88db9a94c061}, !- Plant Side Outlet Node Name
   ,                                       !- Plant Side Branch List Name
-  {9ff0c6b6-f66d-41f9-8200-c397a7ccf7f2}, !- Demand Side Inlet Node Name
-  {78616cf5-230a-4964-bee4-cde478d8d85b}, !- Demand Side Outlet Node Name
+  {a2a2772a-dc63-49d0-81b2-3a862c2516fb}, !- Demand Side Inlet Node Name
+  {7fdaa1ee-062b-4a0f-b0cb-083740605136}, !- Demand Side Outlet Node Name
   ,                                       !- Demand Side Branch List Name
   ,                                       !- Demand Side Connector List Name
   Optimal,                                !- Load Distribution Scheme
-  {cd320ade-b602-4a3a-9094-62c49cc880d5}, !- Availability Manager List Name
-=======
-  {9b87c1f3-54be-4cbf-9ed1-30a2c4faa819}, !- Plant Side Inlet Node Name
-  {d3188b40-22ba-47af-bfe5-2a5082521ed8}, !- Plant Side Outlet Node Name
-  ,                                       !- Plant Side Branch List Name
-  {ffbeca2f-a3f8-4042-9a04-3789175582db}, !- Demand Side Inlet Node Name
-  {74b311e9-c840-40c0-b3ba-ed75e842152f}, !- Demand Side Outlet Node Name
-  ,                                       !- Demand Side Branch List Name
-  ,                                       !- Demand Side Connector List Name
-  Optimal,                                !- Load Distribution Scheme
-  {669c6d0c-949d-48f0-928d-66a8eaf2cf32}, !- Availability Manager List Name
->>>>>>> 64865042
+  {1e52b67e-0be5-42ec-856d-cf8608f98c13}, !- Availability Manager List Name
   ,                                       !- Plant Loop Demand Calculation Scheme
   ,                                       !- Common Pipe Simulation
   ,                                       !- Pressure Simulation Type
@@ -1223,293 +842,148 @@
   ,                                       !- Plant Equipment Operation Cooling Load Schedule
   ,                                       !- Primary Plant Equipment Operation Scheme Schedule
   ,                                       !- Component Setpoint Operation Scheme Schedule
-<<<<<<< HEAD
-  {53afcaa6-024f-443c-aaa3-8c6ca0a2c4a2}, !- Demand Mixer Name
-  {2804fe40-50cf-4c3c-927b-356c30fc99da}, !- Demand Splitter Name
-  {964b52e4-c34e-46f9-835c-82799c2f7f50}, !- Supply Mixer Name
-  {e5f4075b-0eb2-4f18-a382-1b8d25500220}; !- Supply Splitter Name
+  {5f691c64-38ca-4280-b3ed-c23974a0e5c6}, !- Demand Mixer Name
+  {93ca9f5b-5901-4f7f-8936-0e961af29634}, !- Demand Splitter Name
+  {b18c572d-310f-42b0-ba7d-ecbda61421a4}, !- Supply Mixer Name
+  {30dbf690-ba7a-4a7e-865e-f538802251a0}; !- Supply Splitter Name
 
 OS:Node,
-  {143a8a98-15cc-4655-9c4b-b478afa18239}, !- Handle
+  {48a613e1-3a5b-46e4-bd38-21f4e1451f0b}, !- Handle
   Node 3,                                 !- Name
-  {8305802f-41d4-4af6-8680-081d8318c3b7}, !- Inlet Port
-  {3fa4172a-7741-4e64-b4df-a828da4aabd8}; !- Outlet Port
+  {53030dd1-d0a1-4900-b6ab-478143e29c41}, !- Inlet Port
+  {ff1b595c-7cc5-4064-bde4-7e8baff48900}; !- Outlet Port
 
 OS:Node,
-  {4daa5b55-7046-4134-bba7-9120eaf3d4f4}, !- Handle
+  {0160d2a3-f03d-4dd8-a41e-3d2af4ec4108}, !- Handle
   Node 4,                                 !- Name
-  {e37b1e42-8036-4570-87bc-cdb23d30b8fb}, !- Inlet Port
-  {4296aa25-9fed-431e-899d-b2ff49e38723}; !- Outlet Port
+  {64d1ab4e-b8f1-4873-b4a7-0d35f2b1ed1c}, !- Inlet Port
+  {7de33bc9-cc2f-4487-a1bd-88db9a94c061}; !- Outlet Port
 
 OS:Node,
-  {fa2e0caa-ddb7-4783-9fbf-659401a306ec}, !- Handle
+  {5462ab3a-e568-4a97-8df6-73878b2285ce}, !- Handle
   Node 5,                                 !- Name
-  {a9d13087-9555-4709-af64-d307469f5736}, !- Inlet Port
-  {391bb102-f382-45b8-aaed-4fedd76a73af}; !- Outlet Port
+  {c607f300-6ca1-48e4-ac6d-1dd729c84996}, !- Inlet Port
+  {c6af7dba-cc1d-4a19-a676-55bc9383dda6}; !- Outlet Port
 
 OS:Connector:Mixer,
-  {964b52e4-c34e-46f9-835c-82799c2f7f50}, !- Handle
+  {b18c572d-310f-42b0-ba7d-ecbda61421a4}, !- Handle
   Connector Mixer 1,                      !- Name
-  {b316bf4c-def3-4fc1-ae0b-3268f7848021}, !- Outlet Branch Name
-  {f6732cdb-d2f5-4ff7-89c8-3762da6616b3}, !- Inlet Branch Name 1
-  {e3c5f807-3caf-4411-9a67-372a8d6329a2}; !- Inlet Branch Name 2
+  {32938f71-7ead-4b6e-8f96-b93f2c588fc9}, !- Outlet Branch Name
+  {c65eb032-77bd-4d4e-a571-acfc2dbeebcc}, !- Inlet Branch Name 1
+  {ffe9537f-091a-4664-942a-1c0c2fd348be}; !- Inlet Branch Name 2
 
 OS:Connector:Splitter,
-  {e5f4075b-0eb2-4f18-a382-1b8d25500220}, !- Handle
+  {30dbf690-ba7a-4a7e-865e-f538802251a0}, !- Handle
   Connector Splitter 1,                   !- Name
-  {76d22cae-f542-44b2-bfb5-1063fadaf591}, !- Inlet Branch Name
-  {a9d13087-9555-4709-af64-d307469f5736}, !- Outlet Branch Name 1
-  {e6f23ada-1397-4cec-8e83-5e6a0fd1f36d}; !- Outlet Branch Name 2
-
-OS:Connection,
-  {8305802f-41d4-4af6-8680-081d8318c3b7}, !- Handle
-  {7bc04abf-6bce-44f0-92f7-dd5cb722f76e}, !- Name
-  {26e28c68-5512-4043-ab7b-33b5d6d82586}, !- Source Object
+  {72770ffb-f1f0-45e7-b227-125af18a3926}, !- Inlet Branch Name
+  {c607f300-6ca1-48e4-ac6d-1dd729c84996}, !- Outlet Branch Name 1
+  {57578615-edbf-481d-9ce0-dfa855db4fe2}; !- Outlet Branch Name 2
+
+OS:Connection,
+  {53030dd1-d0a1-4900-b6ab-478143e29c41}, !- Handle
+  {eeec40cb-a01a-4eb8-bdef-9ad7f1523801}, !- Name
+  {c3c731cd-2be3-4345-a0ff-9b5af340e36e}, !- Source Object
   14,                                     !- Outlet Port
-  {143a8a98-15cc-4655-9c4b-b478afa18239}, !- Target Object
-  2;                                      !- Inlet Port
-
-OS:Connection,
-  {a9d13087-9555-4709-af64-d307469f5736}, !- Handle
-  {b82127ac-3bcc-4409-bc73-418fcb7ee22a}, !- Name
-  {e5f4075b-0eb2-4f18-a382-1b8d25500220}, !- Source Object
-  3,                                      !- Outlet Port
-  {fa2e0caa-ddb7-4783-9fbf-659401a306ec}, !- Target Object
-  2;                                      !- Inlet Port
-
-OS:Connection,
-  {4296aa25-9fed-431e-899d-b2ff49e38723}, !- Handle
-  {8bdb4288-8b36-430a-8cf8-fcb2c1ff9623}, !- Name
-  {4daa5b55-7046-4134-bba7-9120eaf3d4f4}, !- Source Object
-  3,                                      !- Outlet Port
-  {26e28c68-5512-4043-ab7b-33b5d6d82586}, !- Target Object
+  {48a613e1-3a5b-46e4-bd38-21f4e1451f0b}, !- Target Object
+  2;                                      !- Inlet Port
+
+OS:Connection,
+  {c607f300-6ca1-48e4-ac6d-1dd729c84996}, !- Handle
+  {a07bf947-929f-4e6e-a57a-25fc46a2fdbd}, !- Name
+  {30dbf690-ba7a-4a7e-865e-f538802251a0}, !- Source Object
+  3,                                      !- Outlet Port
+  {5462ab3a-e568-4a97-8df6-73878b2285ce}, !- Target Object
+  2;                                      !- Inlet Port
+
+OS:Connection,
+  {7de33bc9-cc2f-4487-a1bd-88db9a94c061}, !- Handle
+  {c75f67b4-80c3-4c41-8bae-3e720b282a33}, !- Name
+  {0160d2a3-f03d-4dd8-a41e-3d2af4ec4108}, !- Source Object
+  3,                                      !- Outlet Port
+  {c3c731cd-2be3-4345-a0ff-9b5af340e36e}, !- Target Object
   15;                                     !- Inlet Port
 
 OS:Node,
-  {d11529d0-eda2-4540-8600-b3dcb2b1552a}, !- Handle
+  {b41ac763-72f0-45a0-a24c-ec71108e931c}, !- Handle
   Node 6,                                 !- Name
-  {9ff0c6b6-f66d-41f9-8200-c397a7ccf7f2}, !- Inlet Port
-  {9c7e9cd4-2d79-454c-b0f4-9e5c38f9becd}; !- Outlet Port
+  {a2a2772a-dc63-49d0-81b2-3a862c2516fb}, !- Inlet Port
+  {a0e0fa6a-86f5-4208-977a-82a6dcc27882}; !- Outlet Port
 
 OS:Node,
-  {931a2074-6ac1-4286-a3f6-1b7db1a24c55}, !- Handle
+  {785854cd-b917-49b3-8f06-70dac04e5cc1}, !- Handle
   Node 7,                                 !- Name
-  {33ca2ac9-3d6d-4a50-8247-dd48d9aa278f}, !- Inlet Port
-  {78616cf5-230a-4964-bee4-cde478d8d85b}; !- Outlet Port
+  {3ee7d13c-de9d-41bc-b571-9ae2979a894e}, !- Inlet Port
+  {7fdaa1ee-062b-4a0f-b0cb-083740605136}; !- Outlet Port
 
 OS:Node,
-  {81fa0e8d-d6d9-4584-bc2f-ea5bd2d2f3bf}, !- Handle
+  {52271c03-b503-4716-9148-2fb539bac481}, !- Handle
   Node 8,                                 !- Name
-  {90d0f6e5-f934-48df-87be-08361e1a5e37}, !- Inlet Port
-  {d6f3f59e-7869-4c30-933f-985569c34eb7}; !- Outlet Port
+  {a7b92857-3bc8-433b-a55a-300ed2a279a3}, !- Inlet Port
+  {837fbea3-7f92-40fe-8949-05875c15f766}; !- Outlet Port
 
 OS:Connector:Mixer,
-  {53afcaa6-024f-443c-aaa3-8c6ca0a2c4a2}, !- Handle
+  {5f691c64-38ca-4280-b3ed-c23974a0e5c6}, !- Handle
   Connector Mixer 2,                      !- Name
-  {33ca2ac9-3d6d-4a50-8247-dd48d9aa278f}, !- Outlet Branch Name
-  {d6f3f59e-7869-4c30-933f-985569c34eb7}; !- Inlet Branch Name 1
+  {3ee7d13c-de9d-41bc-b571-9ae2979a894e}, !- Outlet Branch Name
+  {837fbea3-7f92-40fe-8949-05875c15f766}; !- Inlet Branch Name 1
 
 OS:Connector:Splitter,
-  {2804fe40-50cf-4c3c-927b-356c30fc99da}, !- Handle
+  {93ca9f5b-5901-4f7f-8936-0e961af29634}, !- Handle
   Connector Splitter 2,                   !- Name
-  {9c7e9cd4-2d79-454c-b0f4-9e5c38f9becd}, !- Inlet Branch Name
-  {90d0f6e5-f934-48df-87be-08361e1a5e37}; !- Outlet Branch Name 1
-
-OS:Connection,
-  {9ff0c6b6-f66d-41f9-8200-c397a7ccf7f2}, !- Handle
-  {d89729c3-df7f-49f9-802c-e9cecc5d6cb2}, !- Name
-  {26e28c68-5512-4043-ab7b-33b5d6d82586}, !- Source Object
+  {a0e0fa6a-86f5-4208-977a-82a6dcc27882}, !- Inlet Branch Name
+  {a7b92857-3bc8-433b-a55a-300ed2a279a3}; !- Outlet Branch Name 1
+
+OS:Connection,
+  {a2a2772a-dc63-49d0-81b2-3a862c2516fb}, !- Handle
+  {303ecece-aa2e-40be-9c52-a3d038c319a7}, !- Name
+  {c3c731cd-2be3-4345-a0ff-9b5af340e36e}, !- Source Object
   17,                                     !- Outlet Port
-  {d11529d0-eda2-4540-8600-b3dcb2b1552a}, !- Target Object
-  2;                                      !- Inlet Port
-
-OS:Connection,
-  {9c7e9cd4-2d79-454c-b0f4-9e5c38f9becd}, !- Handle
-  {6ed1f97b-dc8d-446f-bb38-e50f310cde70}, !- Name
-  {d11529d0-eda2-4540-8600-b3dcb2b1552a}, !- Source Object
-  3,                                      !- Outlet Port
-  {2804fe40-50cf-4c3c-927b-356c30fc99da}, !- Target Object
-  2;                                      !- Inlet Port
-
-OS:Connection,
-  {90d0f6e5-f934-48df-87be-08361e1a5e37}, !- Handle
-  {2fe506a7-6a21-4485-a1b0-38a59f7c6168}, !- Name
-  {2804fe40-50cf-4c3c-927b-356c30fc99da}, !- Source Object
-  3,                                      !- Outlet Port
-  {81fa0e8d-d6d9-4584-bc2f-ea5bd2d2f3bf}, !- Target Object
-  2;                                      !- Inlet Port
-
-OS:Connection,
-  {d6f3f59e-7869-4c30-933f-985569c34eb7}, !- Handle
-  {808daff3-1bbe-4dc8-b3f3-6062f32530bd}, !- Name
-  {81fa0e8d-d6d9-4584-bc2f-ea5bd2d2f3bf}, !- Source Object
-  3,                                      !- Outlet Port
-  {53afcaa6-024f-443c-aaa3-8c6ca0a2c4a2}, !- Target Object
+  {b41ac763-72f0-45a0-a24c-ec71108e931c}, !- Target Object
+  2;                                      !- Inlet Port
+
+OS:Connection,
+  {a0e0fa6a-86f5-4208-977a-82a6dcc27882}, !- Handle
+  {6b639063-b959-4ffa-aaa8-d44fccfd7c42}, !- Name
+  {b41ac763-72f0-45a0-a24c-ec71108e931c}, !- Source Object
+  3,                                      !- Outlet Port
+  {93ca9f5b-5901-4f7f-8936-0e961af29634}, !- Target Object
+  2;                                      !- Inlet Port
+
+OS:Connection,
+  {a7b92857-3bc8-433b-a55a-300ed2a279a3}, !- Handle
+  {7065aaec-363a-43a0-b5fd-c0b9950c9012}, !- Name
+  {93ca9f5b-5901-4f7f-8936-0e961af29634}, !- Source Object
+  3,                                      !- Outlet Port
+  {52271c03-b503-4716-9148-2fb539bac481}, !- Target Object
+  2;                                      !- Inlet Port
+
+OS:Connection,
+  {837fbea3-7f92-40fe-8949-05875c15f766}, !- Handle
+  {24803c8a-2e1c-4b23-83e3-82c737f5f073}, !- Name
+  {52271c03-b503-4716-9148-2fb539bac481}, !- Source Object
+  3,                                      !- Outlet Port
+  {5f691c64-38ca-4280-b3ed-c23974a0e5c6}, !- Target Object
   3;                                      !- Inlet Port
 
 OS:Connection,
-  {33ca2ac9-3d6d-4a50-8247-dd48d9aa278f}, !- Handle
-  {61f0d781-507e-4111-80f1-bff62907f61d}, !- Name
-  {53afcaa6-024f-443c-aaa3-8c6ca0a2c4a2}, !- Source Object
+  {3ee7d13c-de9d-41bc-b571-9ae2979a894e}, !- Handle
+  {c2672a6c-ab36-4efe-8bb7-0cdcc719764b}, !- Name
+  {5f691c64-38ca-4280-b3ed-c23974a0e5c6}, !- Source Object
   2,                                      !- Outlet Port
-  {931a2074-6ac1-4286-a3f6-1b7db1a24c55}, !- Target Object
-  2;                                      !- Inlet Port
-
-OS:Connection,
-  {78616cf5-230a-4964-bee4-cde478d8d85b}, !- Handle
-  {6b8ef042-ea0f-4a57-9969-25df1a073882}, !- Name
-  {931a2074-6ac1-4286-a3f6-1b7db1a24c55}, !- Source Object
-  3,                                      !- Outlet Port
-  {26e28c68-5512-4043-ab7b-33b5d6d82586}, !- Target Object
+  {785854cd-b917-49b3-8f06-70dac04e5cc1}, !- Target Object
+  2;                                      !- Inlet Port
+
+OS:Connection,
+  {7fdaa1ee-062b-4a0f-b0cb-083740605136}, !- Handle
+  {1dc09220-2add-4ad8-a89e-be8e4cb7f73e}, !- Name
+  {785854cd-b917-49b3-8f06-70dac04e5cc1}, !- Source Object
+  3,                                      !- Outlet Port
+  {c3c731cd-2be3-4345-a0ff-9b5af340e36e}, !- Target Object
   18;                                     !- Inlet Port
 
 OS:Sizing:Plant,
-  {594f03e1-6a79-49f5-b5cd-c8c4e3fe5930}, !- Handle
-  {26e28c68-5512-4043-ab7b-33b5d6d82586}, !- Plant or Condenser Loop Name
-=======
-  {0d0d24b1-5ffd-4e00-87a4-cf6fecbd3d17}, !- Demand Mixer Name
-  {fa379045-9679-41d4-b419-70f77ec0bc90}, !- Demand Splitter Name
-  {5a163c9e-6d5a-4218-ad3d-870817c1a61c}, !- Supply Mixer Name
-  {635ec617-cb04-4798-b3c5-9126daf4e2a2}; !- Supply Splitter Name
-
-OS:Node,
-  {a1e9751c-9f7a-4810-b917-832b98351f09}, !- Handle
-  Node 3,                                 !- Name
-  {9b87c1f3-54be-4cbf-9ed1-30a2c4faa819}, !- Inlet Port
-  {69584799-62d0-4764-9353-0080cb8d4d69}; !- Outlet Port
-
-OS:Node,
-  {b666b828-d8b7-4490-9c2e-52e24c45625c}, !- Handle
-  Node 4,                                 !- Name
-  {3dd8e36e-935d-44b1-8692-b8a214568eb0}, !- Inlet Port
-  {d3188b40-22ba-47af-bfe5-2a5082521ed8}; !- Outlet Port
-
-OS:Node,
-  {ffe9f9d5-0fda-43d6-bb6b-dcf6e5422b92}, !- Handle
-  Node 5,                                 !- Name
-  {ac930676-861f-4942-935f-a0e376e58df9}, !- Inlet Port
-  {72f3c03d-89e8-4e37-9fba-d3c87275a9c4}; !- Outlet Port
-
-OS:Connector:Mixer,
-  {5a163c9e-6d5a-4218-ad3d-870817c1a61c}, !- Handle
-  Connector Mixer 1,                      !- Name
-  {593ecdcb-8da9-4a0a-a351-3596f1646301}, !- Outlet Branch Name
-  {0a4a8605-13f7-46e1-89d3-b81278fe3297}, !- Inlet Branch Name 1
-  {bee1a7d8-419f-4294-b4e3-b98d95b143a9}; !- Inlet Branch Name 2
-
-OS:Connector:Splitter,
-  {635ec617-cb04-4798-b3c5-9126daf4e2a2}, !- Handle
-  Connector Splitter 1,                   !- Name
-  {65c0df75-ddc4-4fb4-ba0f-1f552095fbbc}, !- Inlet Branch Name
-  {ac930676-861f-4942-935f-a0e376e58df9}, !- Outlet Branch Name 1
-  {3294fb4b-bf5a-4b05-85c5-d2989c464490}; !- Outlet Branch Name 2
-
-OS:Connection,
-  {9b87c1f3-54be-4cbf-9ed1-30a2c4faa819}, !- Handle
-  {5bb819d5-d8aa-4116-9fd2-0e12df072ca2}, !- Name
-  {4b6f9685-e9c3-45bf-8a86-d97ad8bbc6d8}, !- Source Object
-  14,                                     !- Outlet Port
-  {a1e9751c-9f7a-4810-b917-832b98351f09}, !- Target Object
-  2;                                      !- Inlet Port
-
-OS:Connection,
-  {ac930676-861f-4942-935f-a0e376e58df9}, !- Handle
-  {4d4406f5-b682-473c-9b06-2f40463d4cf5}, !- Name
-  {635ec617-cb04-4798-b3c5-9126daf4e2a2}, !- Source Object
-  3,                                      !- Outlet Port
-  {ffe9f9d5-0fda-43d6-bb6b-dcf6e5422b92}, !- Target Object
-  2;                                      !- Inlet Port
-
-OS:Connection,
-  {d3188b40-22ba-47af-bfe5-2a5082521ed8}, !- Handle
-  {0ff87be9-242d-42f1-9148-a21b7b903ba1}, !- Name
-  {b666b828-d8b7-4490-9c2e-52e24c45625c}, !- Source Object
-  3,                                      !- Outlet Port
-  {4b6f9685-e9c3-45bf-8a86-d97ad8bbc6d8}, !- Target Object
-  15;                                     !- Inlet Port
-
-OS:Node,
-  {64373803-f2f0-4314-9bd6-d0f4214ceeed}, !- Handle
-  Node 6,                                 !- Name
-  {ffbeca2f-a3f8-4042-9a04-3789175582db}, !- Inlet Port
-  {c2f46cb4-14e7-4c3a-a58f-7ff364131c41}; !- Outlet Port
-
-OS:Node,
-  {43b93732-7599-4335-8de3-b0f09e0cbccb}, !- Handle
-  Node 7,                                 !- Name
-  {3c0e8f95-ce6a-4179-ac47-7dc37b727eae}, !- Inlet Port
-  {74b311e9-c840-40c0-b3ba-ed75e842152f}; !- Outlet Port
-
-OS:Node,
-  {4a29f521-3ede-409f-bc1e-0f4d7b49897c}, !- Handle
-  Node 8,                                 !- Name
-  {1944d168-d542-47ff-bd8f-35270b1b694e}, !- Inlet Port
-  {cf3b3301-6e8c-4500-8df0-cadc3722702a}; !- Outlet Port
-
-OS:Connector:Mixer,
-  {0d0d24b1-5ffd-4e00-87a4-cf6fecbd3d17}, !- Handle
-  Connector Mixer 2,                      !- Name
-  {3c0e8f95-ce6a-4179-ac47-7dc37b727eae}, !- Outlet Branch Name
-  {cf3b3301-6e8c-4500-8df0-cadc3722702a}; !- Inlet Branch Name 1
-
-OS:Connector:Splitter,
-  {fa379045-9679-41d4-b419-70f77ec0bc90}, !- Handle
-  Connector Splitter 2,                   !- Name
-  {c2f46cb4-14e7-4c3a-a58f-7ff364131c41}, !- Inlet Branch Name
-  {1944d168-d542-47ff-bd8f-35270b1b694e}; !- Outlet Branch Name 1
-
-OS:Connection,
-  {ffbeca2f-a3f8-4042-9a04-3789175582db}, !- Handle
-  {1778d0f1-d076-48b8-a229-d43b9897e139}, !- Name
-  {4b6f9685-e9c3-45bf-8a86-d97ad8bbc6d8}, !- Source Object
-  17,                                     !- Outlet Port
-  {64373803-f2f0-4314-9bd6-d0f4214ceeed}, !- Target Object
-  2;                                      !- Inlet Port
-
-OS:Connection,
-  {c2f46cb4-14e7-4c3a-a58f-7ff364131c41}, !- Handle
-  {d1018819-a9fe-404b-b64e-33e5e674b29e}, !- Name
-  {64373803-f2f0-4314-9bd6-d0f4214ceeed}, !- Source Object
-  3,                                      !- Outlet Port
-  {fa379045-9679-41d4-b419-70f77ec0bc90}, !- Target Object
-  2;                                      !- Inlet Port
-
-OS:Connection,
-  {1944d168-d542-47ff-bd8f-35270b1b694e}, !- Handle
-  {056aee6b-63d6-4d20-a979-b44cb2fa3361}, !- Name
-  {fa379045-9679-41d4-b419-70f77ec0bc90}, !- Source Object
-  3,                                      !- Outlet Port
-  {4a29f521-3ede-409f-bc1e-0f4d7b49897c}, !- Target Object
-  2;                                      !- Inlet Port
-
-OS:Connection,
-  {cf3b3301-6e8c-4500-8df0-cadc3722702a}, !- Handle
-  {16e0c6aa-e592-4a45-8e91-2254415a34ca}, !- Name
-  {4a29f521-3ede-409f-bc1e-0f4d7b49897c}, !- Source Object
-  3,                                      !- Outlet Port
-  {0d0d24b1-5ffd-4e00-87a4-cf6fecbd3d17}, !- Target Object
-  3;                                      !- Inlet Port
-
-OS:Connection,
-  {3c0e8f95-ce6a-4179-ac47-7dc37b727eae}, !- Handle
-  {4c5bbb4c-dedc-4030-a531-b04b80b54cc5}, !- Name
-  {0d0d24b1-5ffd-4e00-87a4-cf6fecbd3d17}, !- Source Object
-  2,                                      !- Outlet Port
-  {43b93732-7599-4335-8de3-b0f09e0cbccb}, !- Target Object
-  2;                                      !- Inlet Port
-
-OS:Connection,
-  {74b311e9-c840-40c0-b3ba-ed75e842152f}, !- Handle
-  {51b8215f-55ec-4758-be96-ff4e8eb4b5d6}, !- Name
-  {43b93732-7599-4335-8de3-b0f09e0cbccb}, !- Source Object
-  3,                                      !- Outlet Port
-  {4b6f9685-e9c3-45bf-8a86-d97ad8bbc6d8}, !- Target Object
-  18;                                     !- Inlet Port
-
-OS:Sizing:Plant,
-  {61b5386f-4fdb-4d53-97cb-67722386a608}, !- Handle
-  {4b6f9685-e9c3-45bf-8a86-d97ad8bbc6d8}, !- Plant or Condenser Loop Name
->>>>>>> 64865042
+  {19364fd5-6179-4a10-a122-4fbf6260d131}, !- Handle
+  {c3c731cd-2be3-4345-a0ff-9b5af340e36e}, !- Plant or Condenser Loop Name
   Heating,                                !- Loop Type
   52.6666666666667,                       !- Design Loop Exit Temperature {C}
   5.55555555555556,                       !- Loop Design Temperature Difference {deltaC}
@@ -1518,169 +992,86 @@
   None;                                   !- Coincident Sizing Factor Mode
 
 OS:AvailabilityManagerAssignmentList,
-<<<<<<< HEAD
-  {cd320ade-b602-4a3a-9094-62c49cc880d5}, !- Handle
+  {1e52b67e-0be5-42ec-856d-cf8608f98c13}, !- Handle
   Plant Loop 1 AvailabilityManagerAssignmentList; !- Name
 
 OS:Pipe:Adiabatic,
-  {33a2f2b3-91d3-4d83-8ff4-d805158adc2c}, !- Handle
+  {7deee6b3-42f9-428f-8230-65066c3d25e5}, !- Handle
   Pipe Adiabatic 1,                       !- Name
-  {391bb102-f382-45b8-aaed-4fedd76a73af}, !- Inlet Node Name
-  {7b4a670f-88c9-4430-a4be-fa6654f243e1}; !- Outlet Node Name
+  {c6af7dba-cc1d-4a19-a676-55bc9383dda6}, !- Inlet Node Name
+  {cd96e789-f873-4ec6-87f4-d9fadd98cb9b}; !- Outlet Node Name
 
 OS:Pipe:Adiabatic,
-  {a22f2409-bb8f-44e3-ba66-b9c97852af2e}, !- Handle
+  {f707889d-707e-490a-b55a-2eb2e80eb057}, !- Handle
   Pipe Adiabatic 2,                       !- Name
-  {6fd0214e-0778-4897-8bca-0cc201480145}, !- Inlet Node Name
-  {e37b1e42-8036-4570-87bc-cdb23d30b8fb}; !- Outlet Node Name
+  {8df84b86-4449-471d-baeb-2f4ac7e30493}, !- Inlet Node Name
+  {64d1ab4e-b8f1-4873-b4a7-0d35f2b1ed1c}; !- Outlet Node Name
 
 OS:Node,
-  {e303fc63-12b6-4e31-a9f3-4c4adf056e96}, !- Handle
+  {e67279de-8522-44a7-9c7a-4669505b3650}, !- Handle
   Node 9,                                 !- Name
-  {7b4a670f-88c9-4430-a4be-fa6654f243e1}, !- Inlet Port
-  {f6732cdb-d2f5-4ff7-89c8-3762da6616b3}; !- Outlet Port
-
-OS:Connection,
-  {391bb102-f382-45b8-aaed-4fedd76a73af}, !- Handle
-  {25281cc6-7c51-42f9-ad86-6acb2b8ee419}, !- Name
-  {fa2e0caa-ddb7-4783-9fbf-659401a306ec}, !- Source Object
-  3,                                      !- Outlet Port
-  {33a2f2b3-91d3-4d83-8ff4-d805158adc2c}, !- Target Object
-  2;                                      !- Inlet Port
-
-OS:Connection,
-  {7b4a670f-88c9-4430-a4be-fa6654f243e1}, !- Handle
-  {e7c51fa4-cf7d-40b6-836f-26ccaba44363}, !- Name
-  {33a2f2b3-91d3-4d83-8ff4-d805158adc2c}, !- Source Object
-  3,                                      !- Outlet Port
-  {e303fc63-12b6-4e31-a9f3-4c4adf056e96}, !- Target Object
-  2;                                      !- Inlet Port
-
-OS:Connection,
-  {f6732cdb-d2f5-4ff7-89c8-3762da6616b3}, !- Handle
-  {18b63563-8927-4724-97d0-dab82e8f31a3}, !- Name
-  {e303fc63-12b6-4e31-a9f3-4c4adf056e96}, !- Source Object
-  3,                                      !- Outlet Port
-  {964b52e4-c34e-46f9-835c-82799c2f7f50}, !- Target Object
+  {cd96e789-f873-4ec6-87f4-d9fadd98cb9b}, !- Inlet Port
+  {c65eb032-77bd-4d4e-a571-acfc2dbeebcc}; !- Outlet Port
+
+OS:Connection,
+  {c6af7dba-cc1d-4a19-a676-55bc9383dda6}, !- Handle
+  {0d12c901-96cb-4a38-b19f-4cd3c83538ec}, !- Name
+  {5462ab3a-e568-4a97-8df6-73878b2285ce}, !- Source Object
+  3,                                      !- Outlet Port
+  {7deee6b3-42f9-428f-8230-65066c3d25e5}, !- Target Object
+  2;                                      !- Inlet Port
+
+OS:Connection,
+  {cd96e789-f873-4ec6-87f4-d9fadd98cb9b}, !- Handle
+  {573b41ac-1650-4736-9d2e-0e456ba9189b}, !- Name
+  {7deee6b3-42f9-428f-8230-65066c3d25e5}, !- Source Object
+  3,                                      !- Outlet Port
+  {e67279de-8522-44a7-9c7a-4669505b3650}, !- Target Object
+  2;                                      !- Inlet Port
+
+OS:Connection,
+  {c65eb032-77bd-4d4e-a571-acfc2dbeebcc}, !- Handle
+  {354cef7e-04a4-44e3-9ad7-37a09c9a4356}, !- Name
+  {e67279de-8522-44a7-9c7a-4669505b3650}, !- Source Object
+  3,                                      !- Outlet Port
+  {b18c572d-310f-42b0-ba7d-ecbda61421a4}, !- Target Object
   3;                                      !- Inlet Port
 
 OS:Node,
-  {a483b769-8490-4228-bdc4-51013d2727b9}, !- Handle
+  {fc66dda0-9cc4-4e97-9857-adc4b596885f}, !- Handle
   Node 10,                                !- Name
-  {b316bf4c-def3-4fc1-ae0b-3268f7848021}, !- Inlet Port
-  {6fd0214e-0778-4897-8bca-0cc201480145}; !- Outlet Port
-
-OS:Connection,
-  {b316bf4c-def3-4fc1-ae0b-3268f7848021}, !- Handle
-  {fd587eb7-364d-4928-a103-70e077d7735a}, !- Name
-  {964b52e4-c34e-46f9-835c-82799c2f7f50}, !- Source Object
+  {32938f71-7ead-4b6e-8f96-b93f2c588fc9}, !- Inlet Port
+  {8df84b86-4449-471d-baeb-2f4ac7e30493}; !- Outlet Port
+
+OS:Connection,
+  {32938f71-7ead-4b6e-8f96-b93f2c588fc9}, !- Handle
+  {cd85e84b-cb49-4a74-8d06-ee254ff9ff4c}, !- Name
+  {b18c572d-310f-42b0-ba7d-ecbda61421a4}, !- Source Object
   2,                                      !- Outlet Port
-  {a483b769-8490-4228-bdc4-51013d2727b9}, !- Target Object
-  2;                                      !- Inlet Port
-
-OS:Connection,
-  {6fd0214e-0778-4897-8bca-0cc201480145}, !- Handle
-  {d2d71c29-4f54-45c2-a155-644429b05e97}, !- Name
-  {a483b769-8490-4228-bdc4-51013d2727b9}, !- Source Object
-  3,                                      !- Outlet Port
-  {a22f2409-bb8f-44e3-ba66-b9c97852af2e}, !- Target Object
-  2;                                      !- Inlet Port
-
-OS:Connection,
-  {e37b1e42-8036-4570-87bc-cdb23d30b8fb}, !- Handle
-  {aa315cf0-ab0f-49bc-8376-a24e36b8007f}, !- Name
-  {a22f2409-bb8f-44e3-ba66-b9c97852af2e}, !- Source Object
-  3,                                      !- Outlet Port
-  {4daa5b55-7046-4134-bba7-9120eaf3d4f4}, !- Target Object
+  {fc66dda0-9cc4-4e97-9857-adc4b596885f}, !- Target Object
+  2;                                      !- Inlet Port
+
+OS:Connection,
+  {8df84b86-4449-471d-baeb-2f4ac7e30493}, !- Handle
+  {d83ee373-dd9d-427c-96c9-e955dbee6131}, !- Name
+  {fc66dda0-9cc4-4e97-9857-adc4b596885f}, !- Source Object
+  3,                                      !- Outlet Port
+  {f707889d-707e-490a-b55a-2eb2e80eb057}, !- Target Object
+  2;                                      !- Inlet Port
+
+OS:Connection,
+  {64d1ab4e-b8f1-4873-b4a7-0d35f2b1ed1c}, !- Handle
+  {e1745433-4efe-4f65-9993-0889e7f49562}, !- Name
+  {f707889d-707e-490a-b55a-2eb2e80eb057}, !- Source Object
+  3,                                      !- Outlet Port
+  {0160d2a3-f03d-4dd8-a41e-3d2af4ec4108}, !- Target Object
   2;                                      !- Inlet Port
 
 OS:Pump:VariableSpeed,
-  {b9478861-9a30-4b2c-9c05-c656251900ae}, !- Handle
+  {8e77cd29-cbd4-4720-a5b1-e127e5bc6b0e}, !- Handle
   Pump Variable Speed 1,                  !- Name
-  {3fa4172a-7741-4e64-b4df-a828da4aabd8}, !- Inlet Node Name
-  {a0c5f1f7-7ebc-4b20-b146-1bba4df58e1a}, !- Outlet Node Name
-=======
-  {669c6d0c-949d-48f0-928d-66a8eaf2cf32}, !- Handle
-  Plant Loop 1 AvailabilityManagerAssignmentList; !- Name
-
-OS:Pipe:Adiabatic,
-  {a6215c40-edb0-489f-ad53-cb8ef532e866}, !- Handle
-  Pipe Adiabatic 1,                       !- Name
-  {72f3c03d-89e8-4e37-9fba-d3c87275a9c4}, !- Inlet Node Name
-  {df04052d-9251-4142-8fe4-c3b1edcef038}; !- Outlet Node Name
-
-OS:Pipe:Adiabatic,
-  {2bddf38c-e5f2-4e2b-b475-347fcedab9ad}, !- Handle
-  Pipe Adiabatic 2,                       !- Name
-  {268d3cec-7b34-4dc7-aa58-0461fc295af3}, !- Inlet Node Name
-  {3dd8e36e-935d-44b1-8692-b8a214568eb0}; !- Outlet Node Name
-
-OS:Node,
-  {57313575-c247-4af7-9290-eda14ad2e3c2}, !- Handle
-  Node 9,                                 !- Name
-  {df04052d-9251-4142-8fe4-c3b1edcef038}, !- Inlet Port
-  {0a4a8605-13f7-46e1-89d3-b81278fe3297}; !- Outlet Port
-
-OS:Connection,
-  {72f3c03d-89e8-4e37-9fba-d3c87275a9c4}, !- Handle
-  {05035e65-4734-4780-b597-666f6e0f9b6d}, !- Name
-  {ffe9f9d5-0fda-43d6-bb6b-dcf6e5422b92}, !- Source Object
-  3,                                      !- Outlet Port
-  {a6215c40-edb0-489f-ad53-cb8ef532e866}, !- Target Object
-  2;                                      !- Inlet Port
-
-OS:Connection,
-  {df04052d-9251-4142-8fe4-c3b1edcef038}, !- Handle
-  {adc0258d-8fad-4bac-bb2a-a24a506b3204}, !- Name
-  {a6215c40-edb0-489f-ad53-cb8ef532e866}, !- Source Object
-  3,                                      !- Outlet Port
-  {57313575-c247-4af7-9290-eda14ad2e3c2}, !- Target Object
-  2;                                      !- Inlet Port
-
-OS:Connection,
-  {0a4a8605-13f7-46e1-89d3-b81278fe3297}, !- Handle
-  {5cf2662c-075f-486c-9d94-cae579812a28}, !- Name
-  {57313575-c247-4af7-9290-eda14ad2e3c2}, !- Source Object
-  3,                                      !- Outlet Port
-  {5a163c9e-6d5a-4218-ad3d-870817c1a61c}, !- Target Object
-  3;                                      !- Inlet Port
-
-OS:Node,
-  {6234dc2a-0e05-4c41-bf0a-3ee4490daba3}, !- Handle
-  Node 10,                                !- Name
-  {593ecdcb-8da9-4a0a-a351-3596f1646301}, !- Inlet Port
-  {268d3cec-7b34-4dc7-aa58-0461fc295af3}; !- Outlet Port
-
-OS:Connection,
-  {593ecdcb-8da9-4a0a-a351-3596f1646301}, !- Handle
-  {e0f2e0eb-7136-46b9-95d0-3e334d083ef0}, !- Name
-  {5a163c9e-6d5a-4218-ad3d-870817c1a61c}, !- Source Object
-  2,                                      !- Outlet Port
-  {6234dc2a-0e05-4c41-bf0a-3ee4490daba3}, !- Target Object
-  2;                                      !- Inlet Port
-
-OS:Connection,
-  {268d3cec-7b34-4dc7-aa58-0461fc295af3}, !- Handle
-  {884d5076-4c6e-448f-a1ca-9d90e9ad0df8}, !- Name
-  {6234dc2a-0e05-4c41-bf0a-3ee4490daba3}, !- Source Object
-  3,                                      !- Outlet Port
-  {2bddf38c-e5f2-4e2b-b475-347fcedab9ad}, !- Target Object
-  2;                                      !- Inlet Port
-
-OS:Connection,
-  {3dd8e36e-935d-44b1-8692-b8a214568eb0}, !- Handle
-  {7eaaf7bd-208f-40c5-9087-f541e933eb2b}, !- Name
-  {2bddf38c-e5f2-4e2b-b475-347fcedab9ad}, !- Source Object
-  3,                                      !- Outlet Port
-  {b666b828-d8b7-4490-9c2e-52e24c45625c}, !- Target Object
-  2;                                      !- Inlet Port
-
-OS:Pump:VariableSpeed,
-  {04c3026c-4dcb-4ff9-a3cb-a952ef9be7cc}, !- Handle
-  Pump Variable Speed 1,                  !- Name
-  {69584799-62d0-4764-9353-0080cb8d4d69}, !- Inlet Node Name
-  {fac34c2b-37ec-4e2e-adf4-43b32c72cf69}, !- Outlet Node Name
->>>>>>> 64865042
+  {ff1b595c-7cc5-4064-bde4-7e8baff48900}, !- Inlet Node Name
+  {dc888e51-3add-4687-bf4c-03713b93a251}, !- Outlet Node Name
   0.01,                                   !- Rated Flow Rate {m3/s}
   1,                                      !- Rated Pump Head {Pa}
   0,                                      !- Rated Power Consumption {W}
@@ -1710,97 +1101,50 @@
   General;                                !- End-Use Subcategory
 
 OS:Node,
-<<<<<<< HEAD
-  {a5a6a4cb-a203-434e-ac9e-7ea6a48eb862}, !- Handle
+  {25da847c-384b-436d-8756-33534bf18385}, !- Handle
   Node 11,                                !- Name
-  {a0c5f1f7-7ebc-4b20-b146-1bba4df58e1a}, !- Inlet Port
-  {76d22cae-f542-44b2-bfb5-1063fadaf591}; !- Outlet Port
-
-OS:Connection,
-  {3fa4172a-7741-4e64-b4df-a828da4aabd8}, !- Handle
-  {64ce8e32-bd21-4804-9d86-ad3cc164555e}, !- Name
-  {143a8a98-15cc-4655-9c4b-b478afa18239}, !- Source Object
-  3,                                      !- Outlet Port
-  {b9478861-9a30-4b2c-9c05-c656251900ae}, !- Target Object
-  2;                                      !- Inlet Port
-
-OS:Connection,
-  {a0c5f1f7-7ebc-4b20-b146-1bba4df58e1a}, !- Handle
-  {671ec3c7-62c1-4a5b-a00f-1dee33a5aece}, !- Name
-  {b9478861-9a30-4b2c-9c05-c656251900ae}, !- Source Object
-  3,                                      !- Outlet Port
-  {a5a6a4cb-a203-434e-ac9e-7ea6a48eb862}, !- Target Object
-  2;                                      !- Inlet Port
-
-OS:Connection,
-  {76d22cae-f542-44b2-bfb5-1063fadaf591}, !- Handle
-  {670e2de0-48ef-4a5e-8eb1-3b3702bbdc44}, !- Name
-  {a5a6a4cb-a203-434e-ac9e-7ea6a48eb862}, !- Source Object
-  3,                                      !- Outlet Port
-  {e5f4075b-0eb2-4f18-a382-1b8d25500220}, !- Target Object
+  {dc888e51-3add-4687-bf4c-03713b93a251}, !- Inlet Port
+  {72770ffb-f1f0-45e7-b227-125af18a3926}; !- Outlet Port
+
+OS:Connection,
+  {ff1b595c-7cc5-4064-bde4-7e8baff48900}, !- Handle
+  {0b81ebf0-ad9c-4a75-9608-8a17603849ec}, !- Name
+  {48a613e1-3a5b-46e4-bd38-21f4e1451f0b}, !- Source Object
+  3,                                      !- Outlet Port
+  {8e77cd29-cbd4-4720-a5b1-e127e5bc6b0e}, !- Target Object
+  2;                                      !- Inlet Port
+
+OS:Connection,
+  {dc888e51-3add-4687-bf4c-03713b93a251}, !- Handle
+  {28af6ca0-1ab3-43e6-bbae-89f2e9b789eb}, !- Name
+  {8e77cd29-cbd4-4720-a5b1-e127e5bc6b0e}, !- Source Object
+  3,                                      !- Outlet Port
+  {25da847c-384b-436d-8756-33534bf18385}, !- Target Object
+  2;                                      !- Inlet Port
+
+OS:Connection,
+  {72770ffb-f1f0-45e7-b227-125af18a3926}, !- Handle
+  {b89e919e-7a7f-4d8f-89ae-ce98290724cf}, !- Name
+  {25da847c-384b-436d-8756-33534bf18385}, !- Source Object
+  3,                                      !- Outlet Port
+  {30dbf690-ba7a-4a7e-865e-f538802251a0}, !- Target Object
   2;                                      !- Inlet Port
 
 OS:Schedule:Constant,
-  {967a7552-4514-409e-bb8f-55dc96fc0b39}, !- Handle
+  {308a5435-4fc1-49f6-8bd9-389f9fbff722}, !- Handle
   dhw temp,                               !- Name
-  {c7c51f0c-8af9-4d1f-9524-af9f2218568c}, !- Schedule Type Limits Name
+  {1d8dd1c6-7b7f-440f-8c0f-92240e41240c}, !- Schedule Type Limits Name
   52.6666666666667;                       !- Value
 
 OS:SetpointManager:Scheduled,
-  {f621ded4-891e-4bc4-a83a-7014ce888ec0}, !- Handle
+  {8635e239-a1f3-4a1a-bdad-28b771efe974}, !- Handle
   Setpoint Manager Scheduled 1,           !- Name
   Temperature,                            !- Control Variable
-  {967a7552-4514-409e-bb8f-55dc96fc0b39}, !- Schedule Name
-  {4daa5b55-7046-4134-bba7-9120eaf3d4f4}; !- Setpoint Node or NodeList Name
+  {308a5435-4fc1-49f6-8bd9-389f9fbff722}, !- Schedule Name
+  {0160d2a3-f03d-4dd8-a41e-3d2af4ec4108}; !- Setpoint Node or NodeList Name
 
 OS:ScheduleTypeLimits,
-  {c7c51f0c-8af9-4d1f-9524-af9f2218568c}, !- Handle
-=======
-  {695e30d7-08e1-4a57-bc0e-cfe598eb4826}, !- Handle
-  Node 11,                                !- Name
-  {fac34c2b-37ec-4e2e-adf4-43b32c72cf69}, !- Inlet Port
-  {65c0df75-ddc4-4fb4-ba0f-1f552095fbbc}; !- Outlet Port
-
-OS:Connection,
-  {69584799-62d0-4764-9353-0080cb8d4d69}, !- Handle
-  {4fb98e78-10f9-4eaf-9d50-d7285e96e713}, !- Name
-  {a1e9751c-9f7a-4810-b917-832b98351f09}, !- Source Object
-  3,                                      !- Outlet Port
-  {04c3026c-4dcb-4ff9-a3cb-a952ef9be7cc}, !- Target Object
-  2;                                      !- Inlet Port
-
-OS:Connection,
-  {fac34c2b-37ec-4e2e-adf4-43b32c72cf69}, !- Handle
-  {85954b2f-89c7-4758-90e1-9a6e31224028}, !- Name
-  {04c3026c-4dcb-4ff9-a3cb-a952ef9be7cc}, !- Source Object
-  3,                                      !- Outlet Port
-  {695e30d7-08e1-4a57-bc0e-cfe598eb4826}, !- Target Object
-  2;                                      !- Inlet Port
-
-OS:Connection,
-  {65c0df75-ddc4-4fb4-ba0f-1f552095fbbc}, !- Handle
-  {46f3c4c5-b3b7-4d98-addc-73d5f7aadfe5}, !- Name
-  {695e30d7-08e1-4a57-bc0e-cfe598eb4826}, !- Source Object
-  3,                                      !- Outlet Port
-  {635ec617-cb04-4798-b3c5-9126daf4e2a2}, !- Target Object
-  2;                                      !- Inlet Port
-
-OS:Schedule:Constant,
-  {0bb9c657-194a-41ed-b1d2-96ae4d5350df}, !- Handle
-  dhw temp,                               !- Name
-  {8ed9a511-15d4-4ff8-9deb-5157ca6156ee}, !- Schedule Type Limits Name
-  52.6666666666667;                       !- Value
-
-OS:SetpointManager:Scheduled,
-  {a274d4b1-6450-4aa1-8934-bfeb8a983b8f}, !- Handle
-  Setpoint Manager Scheduled 1,           !- Name
-  Temperature,                            !- Control Variable
-  {0bb9c657-194a-41ed-b1d2-96ae4d5350df}, !- Schedule Name
-  {b666b828-d8b7-4490-9c2e-52e24c45625c}; !- Setpoint Node or NodeList Name
-
-OS:ScheduleTypeLimits,
-  {8ed9a511-15d4-4ff8-9deb-5157ca6156ee}, !- Handle
->>>>>>> 64865042
+  {1d8dd1c6-7b7f-440f-8c0f-92240e41240c}, !- Handle
   Temperature,                            !- Name
   ,                                       !- Lower Limit Value
   ,                                       !- Upper Limit Value
@@ -1808,17 +1152,10 @@
   Temperature;                            !- Unit Type
 
 OS:WaterHeater:Mixed,
-<<<<<<< HEAD
-  {2720350c-2340-4fc2-80c0-ba576b43167d}, !- Handle
+  {4a9a6e81-c198-4364-99fa-7f88552e82f9}, !- Handle
   res wh,                                 !- Name
   0.143845647790854,                      !- Tank Volume {m3}
-  {2109639c-df45-4c7b-9790-bfe2aecee642}, !- Setpoint Temperature Schedule Name
-=======
-  {608e52ac-68af-4639-953e-bc9c97a2fdef}, !- Handle
-  res wh,                                 !- Name
-  0.143845647790854,                      !- Tank Volume {m3}
-  {e84ea845-c6d8-4959-8ea2-7ca38aa3bf24}, !- Setpoint Temperature Schedule Name
->>>>>>> 64865042
+  {be6d2b70-2dd4-41dc-9300-820948f20a89}, !- Setpoint Temperature Schedule Name
   2,                                      !- Deadband Temperature Difference {deltaC}
   99,                                     !- Maximum Temperature Limit {C}
   Cycle,                                  !- Heater Control Type
@@ -1837,11 +1174,7 @@
   0,                                      !- On Cycle Parasitic Heat Fraction to Tank
   ThermalZone,                            !- Ambient Temperature Indicator
   ,                                       !- Ambient Temperature Schedule Name
-<<<<<<< HEAD
-  {0ca82147-623a-42e9-b787-9188f8108b57}, !- Ambient Temperature Thermal Zone Name
-=======
-  {8140feb3-dd91-4e71-b2e8-dbf2efcdf829}, !- Ambient Temperature Thermal Zone Name
->>>>>>> 64865042
+  {80d50b6a-4a65-4c34-94c0-0c5f92e8f833}, !- Ambient Temperature Thermal Zone Name
   ,                                       !- Ambient Temperature Outdoor Air Node Name
   4.15693173076374,                       !- Off Cycle Loss Coefficient to Ambient Temperature {W/K}
   0.64,                                   !- Off Cycle Loss Fraction to Thermal Zone
@@ -1850,13 +1183,8 @@
   ,                                       !- Peak Use Flow Rate {m3/s}
   ,                                       !- Use Flow Rate Fraction Schedule Name
   ,                                       !- Cold Water Supply Temperature Schedule Name
-<<<<<<< HEAD
-  {0dc351d5-9536-4806-aeab-0504fcf6b556}, !- Use Side Inlet Node Name
-  {51bd5382-c9f2-4abf-8d6c-94c5b5f57bd9}, !- Use Side Outlet Node Name
-=======
-  {89caa9c7-6c9e-467c-946e-9c15fcc2bcee}, !- Use Side Inlet Node Name
-  {92b40ec3-b4f1-4697-856d-af802be281a0}, !- Use Side Outlet Node Name
->>>>>>> 64865042
+  {40b57116-2b02-4792-a368-4e9a61fd5a5e}, !- Use Side Inlet Node Name
+  {9a1ecf1a-ef43-4645-b7d0-b53ac2a1a870}, !- Use Side Outlet Node Name
   1,                                      !- Use Side Effectiveness
   ,                                       !- Source Side Inlet Node Name
   ,                                       !- Source Side Outlet Node Name
@@ -1869,101 +1197,51 @@
   res wh;                                 !- End-Use Subcategory
 
 OS:Schedule:Constant,
-<<<<<<< HEAD
-  {2109639c-df45-4c7b-9790-bfe2aecee642}, !- Handle
+  {be6d2b70-2dd4-41dc-9300-820948f20a89}, !- Handle
   WH Setpoint Temp,                       !- Name
-  {c7c51f0c-8af9-4d1f-9524-af9f2218568c}, !- Schedule Type Limits Name
+  {1d8dd1c6-7b7f-440f-8c0f-92240e41240c}, !- Schedule Type Limits Name
   52.6666666666667;                       !- Value
 
 OS:Node,
-  {ebf94f9c-a272-4be9-9cbe-5ed206eacdc6}, !- Handle
+  {ff97884e-0af2-4ec8-ab7e-beacea14f2dc}, !- Handle
   Node 12,                                !- Name
-  {e6f23ada-1397-4cec-8e83-5e6a0fd1f36d}, !- Inlet Port
-  {0dc351d5-9536-4806-aeab-0504fcf6b556}; !- Outlet Port
-
-OS:Connection,
-  {e6f23ada-1397-4cec-8e83-5e6a0fd1f36d}, !- Handle
-  {ea00b763-e399-49da-a950-026c55e82592}, !- Name
-  {e5f4075b-0eb2-4f18-a382-1b8d25500220}, !- Source Object
+  {57578615-edbf-481d-9ce0-dfa855db4fe2}, !- Inlet Port
+  {40b57116-2b02-4792-a368-4e9a61fd5a5e}; !- Outlet Port
+
+OS:Connection,
+  {57578615-edbf-481d-9ce0-dfa855db4fe2}, !- Handle
+  {86e7078a-970f-4cd1-aa12-e4a4d8672b7b}, !- Name
+  {30dbf690-ba7a-4a7e-865e-f538802251a0}, !- Source Object
   4,                                      !- Outlet Port
-  {ebf94f9c-a272-4be9-9cbe-5ed206eacdc6}, !- Target Object
+  {ff97884e-0af2-4ec8-ab7e-beacea14f2dc}, !- Target Object
   2;                                      !- Inlet Port
 
 OS:Node,
-  {d5053d0d-8f39-41e6-9252-f9fe01a7a2f9}, !- Handle
+  {e82e0f9d-3e21-456f-906c-7cf9d4fb5683}, !- Handle
   Node 13,                                !- Name
-  {51bd5382-c9f2-4abf-8d6c-94c5b5f57bd9}, !- Inlet Port
-  {e3c5f807-3caf-4411-9a67-372a8d6329a2}; !- Outlet Port
-
-OS:Connection,
-  {0dc351d5-9536-4806-aeab-0504fcf6b556}, !- Handle
-  {9fe6265d-1ea1-4a49-9c8f-1fad75f907e0}, !- Name
-  {ebf94f9c-a272-4be9-9cbe-5ed206eacdc6}, !- Source Object
-  3,                                      !- Outlet Port
-  {2720350c-2340-4fc2-80c0-ba576b43167d}, !- Target Object
+  {9a1ecf1a-ef43-4645-b7d0-b53ac2a1a870}, !- Inlet Port
+  {ffe9537f-091a-4664-942a-1c0c2fd348be}; !- Outlet Port
+
+OS:Connection,
+  {40b57116-2b02-4792-a368-4e9a61fd5a5e}, !- Handle
+  {3c19a7e3-4b81-49a1-9f59-4e3b7ca33b80}, !- Name
+  {ff97884e-0af2-4ec8-ab7e-beacea14f2dc}, !- Source Object
+  3,                                      !- Outlet Port
+  {4a9a6e81-c198-4364-99fa-7f88552e82f9}, !- Target Object
   31;                                     !- Inlet Port
 
 OS:Connection,
-  {51bd5382-c9f2-4abf-8d6c-94c5b5f57bd9}, !- Handle
-  {aadc856a-53af-4e30-afe2-aa2deb953004}, !- Name
-  {2720350c-2340-4fc2-80c0-ba576b43167d}, !- Source Object
+  {9a1ecf1a-ef43-4645-b7d0-b53ac2a1a870}, !- Handle
+  {93fb9f1d-eeb3-43d0-ae8b-93e1d9b34475}, !- Name
+  {4a9a6e81-c198-4364-99fa-7f88552e82f9}, !- Source Object
   32,                                     !- Outlet Port
-  {d5053d0d-8f39-41e6-9252-f9fe01a7a2f9}, !- Target Object
-  2;                                      !- Inlet Port
-
-OS:Connection,
-  {e3c5f807-3caf-4411-9a67-372a8d6329a2}, !- Handle
-  {d5b4c7d5-7e49-4b67-8a14-a981849c841f}, !- Name
-  {d5053d0d-8f39-41e6-9252-f9fe01a7a2f9}, !- Source Object
-  3,                                      !- Outlet Port
-  {964b52e4-c34e-46f9-835c-82799c2f7f50}, !- Target Object
-=======
-  {e84ea845-c6d8-4959-8ea2-7ca38aa3bf24}, !- Handle
-  WH Setpoint Temp,                       !- Name
-  {8ed9a511-15d4-4ff8-9deb-5157ca6156ee}, !- Schedule Type Limits Name
-  52.6666666666667;                       !- Value
-
-OS:Node,
-  {ce9387cc-4638-4239-a13d-6262f82d3229}, !- Handle
-  Node 12,                                !- Name
-  {3294fb4b-bf5a-4b05-85c5-d2989c464490}, !- Inlet Port
-  {89caa9c7-6c9e-467c-946e-9c15fcc2bcee}; !- Outlet Port
-
-OS:Connection,
-  {3294fb4b-bf5a-4b05-85c5-d2989c464490}, !- Handle
-  {00637d3d-41b6-4b76-bccf-5302aa99256b}, !- Name
-  {635ec617-cb04-4798-b3c5-9126daf4e2a2}, !- Source Object
-  4,                                      !- Outlet Port
-  {ce9387cc-4638-4239-a13d-6262f82d3229}, !- Target Object
-  2;                                      !- Inlet Port
-
-OS:Node,
-  {eca657e1-4d98-4a67-90e4-5ed6989a4b09}, !- Handle
-  Node 13,                                !- Name
-  {92b40ec3-b4f1-4697-856d-af802be281a0}, !- Inlet Port
-  {bee1a7d8-419f-4294-b4e3-b98d95b143a9}; !- Outlet Port
-
-OS:Connection,
-  {89caa9c7-6c9e-467c-946e-9c15fcc2bcee}, !- Handle
-  {af26d5d8-2446-419f-bba4-258c6be18d0e}, !- Name
-  {ce9387cc-4638-4239-a13d-6262f82d3229}, !- Source Object
-  3,                                      !- Outlet Port
-  {608e52ac-68af-4639-953e-bc9c97a2fdef}, !- Target Object
-  31;                                     !- Inlet Port
-
-OS:Connection,
-  {92b40ec3-b4f1-4697-856d-af802be281a0}, !- Handle
-  {6cfbb98d-e014-4ccc-a8f8-f88905d2317e}, !- Name
-  {608e52ac-68af-4639-953e-bc9c97a2fdef}, !- Source Object
-  32,                                     !- Outlet Port
-  {eca657e1-4d98-4a67-90e4-5ed6989a4b09}, !- Target Object
-  2;                                      !- Inlet Port
-
-OS:Connection,
-  {bee1a7d8-419f-4294-b4e3-b98d95b143a9}, !- Handle
-  {aafab3cf-0ed6-4d5d-a195-63aea75983d9}, !- Name
-  {eca657e1-4d98-4a67-90e4-5ed6989a4b09}, !- Source Object
-  3,                                      !- Outlet Port
-  {5a163c9e-6d5a-4218-ad3d-870817c1a61c}, !- Target Object
->>>>>>> 64865042
+  {e82e0f9d-3e21-456f-906c-7cf9d4fb5683}, !- Target Object
+  2;                                      !- Inlet Port
+
+OS:Connection,
+  {ffe9537f-091a-4664-942a-1c0c2fd348be}, !- Handle
+  {77661548-e99e-47df-b673-fdb6dd79a05a}, !- Name
+  {e82e0f9d-3e21-456f-906c-7cf9d4fb5683}, !- Source Object
+  3,                                      !- Outlet Port
+  {b18c572d-310f-42b0-ba7d-ecbda61421a4}, !- Target Object
   4;                                      !- Inlet Port
