!- NOTE: Auto-generated from /test/osw_files/SFD_2000sqft_2story_SL_UA_3Beds_2Baths_Denver_ElectricBaseboard_NoSetpoints.osw

OS:Version,
<<<<<<< HEAD
  {2305d1a4-1389-4a7e-9b26-59ae323ec177}, !- Handle
  2.8.0;                                  !- Version Identifier

OS:Building,
  {eb3fa9fa-c001-437e-848c-97e79563fc09}, !- Handle
  Building 1,                             !- Name
  ,                                       !- Building Sector Type
  0,                                      !- North Axis {deg}
  ,                                       !- Nominal Floor to Floor Height {m}
  ,                                       !- Space Type Name
  ,                                       !- Default Construction Set Name
  ,                                       !- Default Schedule Set Name
  2,                                      !- Standards Number of Stories
  2,                                      !- Standards Number of Above Ground Stories
  ,                                       !- Standards Template
  singlefamilydetached,                   !- Standards Building Type
  1;                                      !- Standards Number of Living Units

OS:Facility,
  {64cb1fc6-e730-4915-b22e-c0a1b692e459}; !- Handle

OS:Site,
  {f5da5914-497a-43d4-b206-ad4377160742}, !- Handle
  Denver Intl Ap_CO_USA,                  !- Name
  39.83,                                  !- Latitude {deg}
  -104.65,                                !- Longitude {deg}
  -7,                                     !- Time Zone {hr}
  1650,                                   !- Elevation {m}
  ;                                       !- Terrain

OS:SimulationControl,
  {517f5234-a761-4886-8710-6f5f444bd720}, !- Handle
=======
  {59326a3a-3b78-47fd-b68f-ad7a15b6b96d}, !- Handle
  2.8.0;                                  !- Version Identifier

OS:SimulationControl,
  {b5235e2f-76df-40a1-9479-044346736c37}, !- Handle
>>>>>>> c55f66f4
  ,                                       !- Do Zone Sizing Calculation
  ,                                       !- Do System Sizing Calculation
  ,                                       !- Do Plant Sizing Calculation
  No;                                     !- Run Simulation for Sizing Periods

<<<<<<< HEAD
OS:Sizing:Parameters,
  {6f22a294-8cd3-4def-8874-db065aedde6a}, !- Handle
  1.25,                                   !- Heating Sizing Factor
  1.15;                                   !- Cooling Sizing Factor

OS:Timestep,
  {2d70219d-e5a5-4cba-8e89-f78456999ba1}, !- Handle
  6;                                      !- Number of Timesteps per Hour

OS:ShadowCalculation,
  {9d191754-2bb1-4d42-84ae-1247ee0882d5}, !- Handle
  20,                                     !- Calculation Frequency
  200;                                    !- Maximum Figures in Shadow Overlap Calculations

OS:HeatBalanceAlgorithm,
  {db225ba6-9865-408b-a8fa-13c61aaeb21a}, !- Handle
  ConductionTransferFunction,             !- Algorithm
  200;                                    !- Surface Temperature Upper Limit {C}

OS:RunPeriod,
  {299bf78b-89ad-43a3-bd6d-3051ff98c6c0}, !- Handle
=======
OS:Timestep,
  {c9e8134e-5303-4085-9abc-72c39f44c5f8}, !- Handle
  6;                                      !- Number of Timesteps per Hour

OS:ShadowCalculation,
  {09f4c863-0861-440d-b3f9-f6c6218c38ad}, !- Handle
  20,                                     !- Calculation Frequency
  200;                                    !- Maximum Figures in Shadow Overlap Calculations

OS:SurfaceConvectionAlgorithm:Outside,
  {b1e395b8-512e-4b01-851d-f27b5cb99af8}, !- Handle
  DOE-2;                                  !- Algorithm

OS:SurfaceConvectionAlgorithm:Inside,
  {e53e7ecd-e5c4-44ea-83b0-7fd9ac8d63af}, !- Handle
  TARP;                                   !- Algorithm

OS:ZoneCapacitanceMultiplier:ResearchSpecial,
  {aa1abb75-4ddb-4b7c-96da-e737b33dbf78}, !- Handle
  ,                                       !- Temperature Capacity Multiplier
  15,                                     !- Humidity Capacity Multiplier
  ;                                       !- Carbon Dioxide Capacity Multiplier

OS:RunPeriod,
  {6240d3d2-c267-4270-8df0-5d29eae562f8}, !- Handle
>>>>>>> c55f66f4
  Run Period 1,                           !- Name
  1,                                      !- Begin Month
  1,                                      !- Begin Day of Month
  12,                                     !- End Month
  31,                                     !- End Day of Month
  ,                                       !- Use Weather File Holidays and Special Days
  ,                                       !- Use Weather File Daylight Saving Period
  ,                                       !- Apply Weekend Holiday Rule
  ,                                       !- Use Weather File Rain Indicators
  ,                                       !- Use Weather File Snow Indicators
  ;                                       !- Number of Times Runperiod to be Repeated

<<<<<<< HEAD
OS:LifeCycleCost:Parameters,
  {22a56313-9fa3-4dca-a87f-3b77516d8e6b}, !- Handle
  ,                                       !- Analysis Type
  ,                                       !- Discounting Convention
  ,                                       !- Inflation Approach
  ,                                       !- Real Discount Rate
  ,                                       !- Nominal Discount Rate
  ,                                       !- Inflation
  ,                                       !- Base Date Month
  ,                                       !- Base Date Year
  ,                                       !- Service Date Month
  ,                                       !- Service Date Year
  ;                                       !- Length of Study Period in Years

OS:SurfaceConvectionAlgorithm:Outside,
  {fdeb6a98-f22a-47e3-962b-09c31ef7f150}, !- Handle
  DOE-2;                                  !- Algorithm

OS:SurfaceConvectionAlgorithm:Inside,
  {f9f215a6-45f0-4326-ae52-d20b4c35348c}, !- Handle
  TARP;                                   !- Algorithm

OS:ZoneCapacitanceMultiplier:ResearchSpecial,
  {92f915ff-95f1-448f-bf6e-86ef1ef8c0a0}, !- Handle
  ,                                       !- Temperature Capacity Multiplier
  15,                                     !- Humidity Capacity Multiplier
  ;                                       !- Carbon Dioxide Capacity Multiplier

OS:ThermalZone,
  {92f92c38-d9c5-4eaf-990f-7c6433008719}, !- Handle
=======
OS:ThermalZone,
  {060fe660-abb5-4d6c-ad8c-eeb0a951c7ef}, !- Handle
>>>>>>> c55f66f4
  living zone,                            !- Name
  ,                                       !- Multiplier
  ,                                       !- Ceiling Height {m}
  ,                                       !- Volume {m3}
  ,                                       !- Floor Area {m2}
  ,                                       !- Zone Inside Convection Algorithm
  ,                                       !- Zone Outside Convection Algorithm
  ,                                       !- Zone Conditioning Equipment List Name
<<<<<<< HEAD
  {21ada7d7-db48-4dca-ba7f-cf999d60dde5}, !- Zone Air Inlet Port List
  {9bf15c0e-be88-480d-9fb3-7042de32aaa3}, !- Zone Air Exhaust Port List
  {f79c48ed-1dbe-4c92-914b-26f89b61aa94}, !- Zone Air Node Name
  {674df029-af1a-4dff-a29d-941ca8566885}, !- Zone Return Air Port List
=======
  {a40196b5-0090-4713-a2c4-028a1211ce3e}, !- Zone Air Inlet Port List
  {add42f4e-d1b3-4ad4-b7f4-ea7e9cb7ebf0}, !- Zone Air Exhaust Port List
  {e405bc19-7300-499c-b8c0-3ab0cb9f66b4}, !- Zone Air Node Name
  {01c6f8b0-b439-416c-bea6-fe3840df19ba}, !- Zone Return Air Port List
>>>>>>> c55f66f4
  ,                                       !- Primary Daylighting Control Name
  ,                                       !- Fraction of Zone Controlled by Primary Daylighting Control
  ,                                       !- Secondary Daylighting Control Name
  ,                                       !- Fraction of Zone Controlled by Secondary Daylighting Control
  ,                                       !- Illuminance Map Name
  ,                                       !- Group Rendering Name
  ,                                       !- Thermostat Name
  No;                                     !- Use Ideal Air Loads

OS:Node,
<<<<<<< HEAD
  {d828416f-729a-4db6-b498-db170e5c909d}, !- Handle
  Node 1,                                 !- Name
  {f79c48ed-1dbe-4c92-914b-26f89b61aa94}, !- Inlet Port
  ;                                       !- Outlet Port

OS:Connection,
  {f79c48ed-1dbe-4c92-914b-26f89b61aa94}, !- Handle
  {4c81b44f-5546-48e3-a4ec-7f1a80c4f6c2}, !- Name
  {92f92c38-d9c5-4eaf-990f-7c6433008719}, !- Source Object
  11,                                     !- Outlet Port
  {d828416f-729a-4db6-b498-db170e5c909d}, !- Target Object
  2;                                      !- Inlet Port

OS:PortList,
  {21ada7d7-db48-4dca-ba7f-cf999d60dde5}, !- Handle
  {1c7db28f-f696-4adf-ab0e-75736a6446f2}, !- Name
  {92f92c38-d9c5-4eaf-990f-7c6433008719}; !- HVAC Component

OS:PortList,
  {9bf15c0e-be88-480d-9fb3-7042de32aaa3}, !- Handle
  {582cf97c-ff86-4d81-8e47-c97c1fcf5d9f}, !- Name
  {92f92c38-d9c5-4eaf-990f-7c6433008719}; !- HVAC Component

OS:PortList,
  {674df029-af1a-4dff-a29d-941ca8566885}, !- Handle
  {e6b4ac6a-36cf-4d66-9f6c-d0e7251ec53a}, !- Name
  {92f92c38-d9c5-4eaf-990f-7c6433008719}; !- HVAC Component

OS:Sizing:Zone,
  {08896257-1e28-45cc-886f-2c112e4ac408}, !- Handle
  {92f92c38-d9c5-4eaf-990f-7c6433008719}, !- Zone or ZoneList Name
=======
  {6e08a7bf-caef-465e-a870-f7237dd40659}, !- Handle
  Node 1,                                 !- Name
  {e405bc19-7300-499c-b8c0-3ab0cb9f66b4}, !- Inlet Port
  ;                                       !- Outlet Port

OS:Connection,
  {e405bc19-7300-499c-b8c0-3ab0cb9f66b4}, !- Handle
  {81139b1a-48df-45da-bdf8-b7102b0a7047}, !- Name
  {060fe660-abb5-4d6c-ad8c-eeb0a951c7ef}, !- Source Object
  11,                                     !- Outlet Port
  {6e08a7bf-caef-465e-a870-f7237dd40659}, !- Target Object
  2;                                      !- Inlet Port

OS:PortList,
  {a40196b5-0090-4713-a2c4-028a1211ce3e}, !- Handle
  {7ae64941-1b78-42b7-801e-080fb02dc990}, !- Name
  {060fe660-abb5-4d6c-ad8c-eeb0a951c7ef}; !- HVAC Component

OS:PortList,
  {add42f4e-d1b3-4ad4-b7f4-ea7e9cb7ebf0}, !- Handle
  {d960c7ab-2f4d-4174-80e0-64423e80734a}, !- Name
  {060fe660-abb5-4d6c-ad8c-eeb0a951c7ef}; !- HVAC Component

OS:PortList,
  {01c6f8b0-b439-416c-bea6-fe3840df19ba}, !- Handle
  {d00772ac-6cba-4312-9eb0-1e8aec2159c7}, !- Name
  {060fe660-abb5-4d6c-ad8c-eeb0a951c7ef}; !- HVAC Component

OS:Sizing:Zone,
  {5447b795-922d-4d64-a72a-13b5b22ae6d6}, !- Handle
  {060fe660-abb5-4d6c-ad8c-eeb0a951c7ef}, !- Zone or ZoneList Name
>>>>>>> c55f66f4
  SupplyAirTemperature,                   !- Zone Cooling Design Supply Air Temperature Input Method
  14,                                     !- Zone Cooling Design Supply Air Temperature {C}
  11.11,                                  !- Zone Cooling Design Supply Air Temperature Difference {deltaC}
  SupplyAirTemperature,                   !- Zone Heating Design Supply Air Temperature Input Method
  40,                                     !- Zone Heating Design Supply Air Temperature {C}
  11.11,                                  !- Zone Heating Design Supply Air Temperature Difference {deltaC}
  0.0085,                                 !- Zone Cooling Design Supply Air Humidity Ratio {kg-H2O/kg-air}
  0.008,                                  !- Zone Heating Design Supply Air Humidity Ratio {kg-H2O/kg-air}
  ,                                       !- Zone Heating Sizing Factor
  ,                                       !- Zone Cooling Sizing Factor
  DesignDay,                              !- Cooling Design Air Flow Method
  ,                                       !- Cooling Design Air Flow Rate {m3/s}
  ,                                       !- Cooling Minimum Air Flow per Zone Floor Area {m3/s-m2}
  ,                                       !- Cooling Minimum Air Flow {m3/s}
  ,                                       !- Cooling Minimum Air Flow Fraction
  DesignDay,                              !- Heating Design Air Flow Method
  ,                                       !- Heating Design Air Flow Rate {m3/s}
  ,                                       !- Heating Maximum Air Flow per Zone Floor Area {m3/s-m2}
  ,                                       !- Heating Maximum Air Flow {m3/s}
  ,                                       !- Heating Maximum Air Flow Fraction
  ,                                       !- Design Zone Air Distribution Effectiveness in Cooling Mode
  ,                                       !- Design Zone Air Distribution Effectiveness in Heating Mode
  No,                                     !- Account for Dedicated Outdoor Air System
  NeutralSupplyAir,                       !- Dedicated Outdoor Air System Control Strategy
  autosize,                               !- Dedicated Outdoor Air Low Setpoint Temperature for Design {C}
  autosize;                               !- Dedicated Outdoor Air High Setpoint Temperature for Design {C}

OS:ZoneHVAC:EquipmentList,
<<<<<<< HEAD
  {4c158319-6bb4-4f98-abe1-1ab05da6486f}, !- Handle
  Zone HVAC Equipment List 1,             !- Name
  {92f92c38-d9c5-4eaf-990f-7c6433008719}, !- Thermal Zone
  SequentialLoad,                         !- Load Distribution Scheme
  {11403df2-43a0-45f1-98ea-5ec28ef12948}, !- Zone Equipment 1
=======
  {b9fb1bd3-74a0-4aae-b568-a462cfab3a7f}, !- Handle
  Zone HVAC Equipment List 1,             !- Name
  {060fe660-abb5-4d6c-ad8c-eeb0a951c7ef}, !- Thermal Zone
  SequentialLoad,                         !- Load Distribution Scheme
  {e862bcf0-e410-431b-a727-0238fcd6c9ad}, !- Zone Equipment 1
>>>>>>> c55f66f4
  1,                                      !- Zone Equipment Cooling Sequence 1
  1,                                      !- Zone Equipment Heating or No-Load Sequence 1
  ,                                       !- Zone Equipment Sequential Cooling Fraction 1
  ;                                       !- Zone Equipment Sequential Heating Fraction 1

OS:Space,
<<<<<<< HEAD
  {62a65e6f-0ed3-4b19-8915-5399401d506a}, !- Handle
  living space,                           !- Name
  {9638d32b-fe04-4c8b-b3f3-132c30cca918}, !- Space Type Name
=======
  {699ce0e1-91b1-4746-9639-4caced845454}, !- Handle
  living space,                           !- Name
  {58d7b27d-8fd5-4c97-bd48-a47dcdf02e35}, !- Space Type Name
>>>>>>> c55f66f4
  ,                                       !- Default Construction Set Name
  ,                                       !- Default Schedule Set Name
  -0,                                     !- Direction of Relative North {deg}
  0,                                      !- X Origin {m}
  0,                                      !- Y Origin {m}
  0,                                      !- Z Origin {m}
  ,                                       !- Building Story Name
<<<<<<< HEAD
  {92f92c38-d9c5-4eaf-990f-7c6433008719}, !- Thermal Zone Name
  ,                                       !- Part of Total Floor Area
  ,                                       !- Design Specification Outdoor Air Object Name
  {6d1212ed-0a45-47d4-bb08-0c897702a666}; !- Building Unit Name

OS:Surface,
  {044dee90-ab11-468f-8631-c2162410b419}, !- Handle
  Surface 1,                              !- Name
  Floor,                                  !- Surface Type
  ,                                       !- Construction Name
  {62a65e6f-0ed3-4b19-8915-5399401d506a}, !- Space Name
=======
  {060fe660-abb5-4d6c-ad8c-eeb0a951c7ef}, !- Thermal Zone Name
  ,                                       !- Part of Total Floor Area
  ,                                       !- Design Specification Outdoor Air Object Name
  {4f6ff8e4-e93e-4f93-92a3-482ab39c3a37}; !- Building Unit Name

OS:Surface,
  {3d4640f1-54bd-4354-9e3f-fcaa5ab1cf38}, !- Handle
  Surface 1,                              !- Name
  Floor,                                  !- Surface Type
  ,                                       !- Construction Name
  {699ce0e1-91b1-4746-9639-4caced845454}, !- Space Name
>>>>>>> c55f66f4
  Foundation,                             !- Outside Boundary Condition
  ,                                       !- Outside Boundary Condition Object
  NoSun,                                  !- Sun Exposure
  NoWind,                                 !- Wind Exposure
  ,                                       !- View Factor to Ground
  ,                                       !- Number of Vertices
  0, 0, 0,                                !- X,Y,Z Vertex 1 {m}
  0, 6.81553519541936, 0,                 !- X,Y,Z Vertex 2 {m}
  13.6310703908387, 6.81553519541936, 0,  !- X,Y,Z Vertex 3 {m}
  13.6310703908387, 0, 0;                 !- X,Y,Z Vertex 4 {m}

OS:Surface,
<<<<<<< HEAD
  {2135eee1-7e4d-44b9-8e0d-51cf2d2b1543}, !- Handle
  Surface 2,                              !- Name
  Wall,                                   !- Surface Type
  ,                                       !- Construction Name
  {62a65e6f-0ed3-4b19-8915-5399401d506a}, !- Space Name
=======
  {25db9747-bafe-480f-b085-0842004794c0}, !- Handle
  Surface 2,                              !- Name
  Wall,                                   !- Surface Type
  ,                                       !- Construction Name
  {699ce0e1-91b1-4746-9639-4caced845454}, !- Space Name
>>>>>>> c55f66f4
  Outdoors,                               !- Outside Boundary Condition
  ,                                       !- Outside Boundary Condition Object
  SunExposed,                             !- Sun Exposure
  WindExposed,                            !- Wind Exposure
  ,                                       !- View Factor to Ground
  ,                                       !- Number of Vertices
  0, 6.81553519541936, 2.4384,            !- X,Y,Z Vertex 1 {m}
  0, 6.81553519541936, 0,                 !- X,Y,Z Vertex 2 {m}
  0, 0, 0,                                !- X,Y,Z Vertex 3 {m}
  0, 0, 2.4384;                           !- X,Y,Z Vertex 4 {m}

OS:Surface,
<<<<<<< HEAD
  {b9b8fa64-0038-430e-89d1-6dcbcbe0987f}, !- Handle
  Surface 3,                              !- Name
  Wall,                                   !- Surface Type
  ,                                       !- Construction Name
  {62a65e6f-0ed3-4b19-8915-5399401d506a}, !- Space Name
=======
  {8a8cbb76-0c2b-4716-abc5-aaa93af2922c}, !- Handle
  Surface 3,                              !- Name
  Wall,                                   !- Surface Type
  ,                                       !- Construction Name
  {699ce0e1-91b1-4746-9639-4caced845454}, !- Space Name
>>>>>>> c55f66f4
  Outdoors,                               !- Outside Boundary Condition
  ,                                       !- Outside Boundary Condition Object
  SunExposed,                             !- Sun Exposure
  WindExposed,                            !- Wind Exposure
  ,                                       !- View Factor to Ground
  ,                                       !- Number of Vertices
  13.6310703908387, 6.81553519541936, 2.4384, !- X,Y,Z Vertex 1 {m}
  13.6310703908387, 6.81553519541936, 0,  !- X,Y,Z Vertex 2 {m}
  0, 6.81553519541936, 0,                 !- X,Y,Z Vertex 3 {m}
  0, 6.81553519541936, 2.4384;            !- X,Y,Z Vertex 4 {m}

OS:Surface,
<<<<<<< HEAD
  {0363fa48-4ff1-464c-9914-8786d3ca1c6e}, !- Handle
  Surface 4,                              !- Name
  Wall,                                   !- Surface Type
  ,                                       !- Construction Name
  {62a65e6f-0ed3-4b19-8915-5399401d506a}, !- Space Name
=======
  {80af80a3-ea65-4a4e-8c8d-c810e86c4499}, !- Handle
  Surface 4,                              !- Name
  Wall,                                   !- Surface Type
  ,                                       !- Construction Name
  {699ce0e1-91b1-4746-9639-4caced845454}, !- Space Name
>>>>>>> c55f66f4
  Outdoors,                               !- Outside Boundary Condition
  ,                                       !- Outside Boundary Condition Object
  SunExposed,                             !- Sun Exposure
  WindExposed,                            !- Wind Exposure
  ,                                       !- View Factor to Ground
  ,                                       !- Number of Vertices
  13.6310703908387, 0, 2.4384,            !- X,Y,Z Vertex 1 {m}
  13.6310703908387, 0, 0,                 !- X,Y,Z Vertex 2 {m}
  13.6310703908387, 6.81553519541936, 0,  !- X,Y,Z Vertex 3 {m}
  13.6310703908387, 6.81553519541936, 2.4384; !- X,Y,Z Vertex 4 {m}

OS:Surface,
<<<<<<< HEAD
  {da432c75-71ba-4dbe-bfa6-9d23c7e75c0e}, !- Handle
  Surface 5,                              !- Name
  Wall,                                   !- Surface Type
  ,                                       !- Construction Name
  {62a65e6f-0ed3-4b19-8915-5399401d506a}, !- Space Name
=======
  {9dbc5233-bb64-47ec-97bd-71294585399a}, !- Handle
  Surface 5,                              !- Name
  Wall,                                   !- Surface Type
  ,                                       !- Construction Name
  {699ce0e1-91b1-4746-9639-4caced845454}, !- Space Name
>>>>>>> c55f66f4
  Outdoors,                               !- Outside Boundary Condition
  ,                                       !- Outside Boundary Condition Object
  SunExposed,                             !- Sun Exposure
  WindExposed,                            !- Wind Exposure
  ,                                       !- View Factor to Ground
  ,                                       !- Number of Vertices
  0, 0, 2.4384,                           !- X,Y,Z Vertex 1 {m}
  0, 0, 0,                                !- X,Y,Z Vertex 2 {m}
  13.6310703908387, 0, 0,                 !- X,Y,Z Vertex 3 {m}
  13.6310703908387, 0, 2.4384;            !- X,Y,Z Vertex 4 {m}

OS:Surface,
<<<<<<< HEAD
  {e736a1ba-366b-407e-a30e-490b343d08f0}, !- Handle
  Surface 6,                              !- Name
  RoofCeiling,                            !- Surface Type
  ,                                       !- Construction Name
  {62a65e6f-0ed3-4b19-8915-5399401d506a}, !- Space Name
  Surface,                                !- Outside Boundary Condition
  {2258e0d4-8644-4ee2-88c5-1db8dcb22b44}, !- Outside Boundary Condition Object
=======
  {1d1baccf-bc81-4201-8c10-35a32fa9e4e8}, !- Handle
  Surface 6,                              !- Name
  RoofCeiling,                            !- Surface Type
  ,                                       !- Construction Name
  {699ce0e1-91b1-4746-9639-4caced845454}, !- Space Name
  Surface,                                !- Outside Boundary Condition
  {8b214d90-b507-46ef-befa-8f698599280d}, !- Outside Boundary Condition Object
>>>>>>> c55f66f4
  NoSun,                                  !- Sun Exposure
  NoWind,                                 !- Wind Exposure
  ,                                       !- View Factor to Ground
  ,                                       !- Number of Vertices
  13.6310703908387, 0, 2.4384,            !- X,Y,Z Vertex 1 {m}
  13.6310703908387, 6.81553519541936, 2.4384, !- X,Y,Z Vertex 2 {m}
  0, 6.81553519541936, 2.4384,            !- X,Y,Z Vertex 3 {m}
  0, 0, 2.4384;                           !- X,Y,Z Vertex 4 {m}

OS:SpaceType,
<<<<<<< HEAD
  {9638d32b-fe04-4c8b-b3f3-132c30cca918}, !- Handle
=======
  {58d7b27d-8fd5-4c97-bd48-a47dcdf02e35}, !- Handle
>>>>>>> c55f66f4
  Space Type 1,                           !- Name
  ,                                       !- Default Construction Set Name
  ,                                       !- Default Schedule Set Name
  ,                                       !- Group Rendering Name
  ,                                       !- Design Specification Outdoor Air Object Name
  ,                                       !- Standards Template
  ,                                       !- Standards Building Type
  living;                                 !- Standards Space Type

OS:Space,
<<<<<<< HEAD
  {1a3cb267-55e9-400a-93f4-a82e3193f8b0}, !- Handle
  living space|story 2,                   !- Name
  {9638d32b-fe04-4c8b-b3f3-132c30cca918}, !- Space Type Name
=======
  {700b5c8f-5461-4545-8d6c-d31b613054e5}, !- Handle
  living space|story 2,                   !- Name
  {58d7b27d-8fd5-4c97-bd48-a47dcdf02e35}, !- Space Type Name
>>>>>>> c55f66f4
  ,                                       !- Default Construction Set Name
  ,                                       !- Default Schedule Set Name
  -0,                                     !- Direction of Relative North {deg}
  0,                                      !- X Origin {m}
  0,                                      !- Y Origin {m}
  2.4384,                                 !- Z Origin {m}
  ,                                       !- Building Story Name
<<<<<<< HEAD
  {92f92c38-d9c5-4eaf-990f-7c6433008719}, !- Thermal Zone Name
  ,                                       !- Part of Total Floor Area
  ,                                       !- Design Specification Outdoor Air Object Name
  {6d1212ed-0a45-47d4-bb08-0c897702a666}; !- Building Unit Name

OS:Surface,
  {2258e0d4-8644-4ee2-88c5-1db8dcb22b44}, !- Handle
  Surface 7,                              !- Name
  Floor,                                  !- Surface Type
  ,                                       !- Construction Name
  {1a3cb267-55e9-400a-93f4-a82e3193f8b0}, !- Space Name
  Surface,                                !- Outside Boundary Condition
  {e736a1ba-366b-407e-a30e-490b343d08f0}, !- Outside Boundary Condition Object
=======
  {060fe660-abb5-4d6c-ad8c-eeb0a951c7ef}, !- Thermal Zone Name
  ,                                       !- Part of Total Floor Area
  ,                                       !- Design Specification Outdoor Air Object Name
  {4f6ff8e4-e93e-4f93-92a3-482ab39c3a37}; !- Building Unit Name

OS:Surface,
  {8b214d90-b507-46ef-befa-8f698599280d}, !- Handle
  Surface 7,                              !- Name
  Floor,                                  !- Surface Type
  ,                                       !- Construction Name
  {700b5c8f-5461-4545-8d6c-d31b613054e5}, !- Space Name
  Surface,                                !- Outside Boundary Condition
  {1d1baccf-bc81-4201-8c10-35a32fa9e4e8}, !- Outside Boundary Condition Object
>>>>>>> c55f66f4
  NoSun,                                  !- Sun Exposure
  NoWind,                                 !- Wind Exposure
  ,                                       !- View Factor to Ground
  ,                                       !- Number of Vertices
  0, 0, 0,                                !- X,Y,Z Vertex 1 {m}
  0, 6.81553519541936, 0,                 !- X,Y,Z Vertex 2 {m}
  13.6310703908387, 6.81553519541936, 0,  !- X,Y,Z Vertex 3 {m}
  13.6310703908387, 0, 0;                 !- X,Y,Z Vertex 4 {m}

OS:Surface,
<<<<<<< HEAD
  {dd2b3386-e734-4768-8cad-abafea24e985}, !- Handle
  Surface 8,                              !- Name
  Wall,                                   !- Surface Type
  ,                                       !- Construction Name
  {1a3cb267-55e9-400a-93f4-a82e3193f8b0}, !- Space Name
=======
  {7cd5390d-6ef0-4d17-9ab9-966a3eaceef2}, !- Handle
  Surface 8,                              !- Name
  Wall,                                   !- Surface Type
  ,                                       !- Construction Name
  {700b5c8f-5461-4545-8d6c-d31b613054e5}, !- Space Name
>>>>>>> c55f66f4
  Outdoors,                               !- Outside Boundary Condition
  ,                                       !- Outside Boundary Condition Object
  SunExposed,                             !- Sun Exposure
  WindExposed,                            !- Wind Exposure
  ,                                       !- View Factor to Ground
  ,                                       !- Number of Vertices
  0, 6.81553519541936, 2.4384,            !- X,Y,Z Vertex 1 {m}
  0, 6.81553519541936, 0,                 !- X,Y,Z Vertex 2 {m}
  0, 0, 0,                                !- X,Y,Z Vertex 3 {m}
  0, 0, 2.4384;                           !- X,Y,Z Vertex 4 {m}

OS:Surface,
<<<<<<< HEAD
  {618e6629-4576-4930-93b7-e84dfd19ad22}, !- Handle
  Surface 9,                              !- Name
  Wall,                                   !- Surface Type
  ,                                       !- Construction Name
  {1a3cb267-55e9-400a-93f4-a82e3193f8b0}, !- Space Name
=======
  {cdc562ae-6927-4bcc-ab44-27c67f1a2ff8}, !- Handle
  Surface 9,                              !- Name
  Wall,                                   !- Surface Type
  ,                                       !- Construction Name
  {700b5c8f-5461-4545-8d6c-d31b613054e5}, !- Space Name
>>>>>>> c55f66f4
  Outdoors,                               !- Outside Boundary Condition
  ,                                       !- Outside Boundary Condition Object
  SunExposed,                             !- Sun Exposure
  WindExposed,                            !- Wind Exposure
  ,                                       !- View Factor to Ground
  ,                                       !- Number of Vertices
  13.6310703908387, 6.81553519541936, 2.4384, !- X,Y,Z Vertex 1 {m}
  13.6310703908387, 6.81553519541936, 0,  !- X,Y,Z Vertex 2 {m}
  0, 6.81553519541936, 0,                 !- X,Y,Z Vertex 3 {m}
  0, 6.81553519541936, 2.4384;            !- X,Y,Z Vertex 4 {m}

OS:Surface,
<<<<<<< HEAD
  {5d8e77c4-0272-41b5-a6c1-7d0c9b15757f}, !- Handle
  Surface 10,                             !- Name
  Wall,                                   !- Surface Type
  ,                                       !- Construction Name
  {1a3cb267-55e9-400a-93f4-a82e3193f8b0}, !- Space Name
=======
  {5147eb3c-8464-4e45-98c5-4ee2417115b7}, !- Handle
  Surface 10,                             !- Name
  Wall,                                   !- Surface Type
  ,                                       !- Construction Name
  {700b5c8f-5461-4545-8d6c-d31b613054e5}, !- Space Name
>>>>>>> c55f66f4
  Outdoors,                               !- Outside Boundary Condition
  ,                                       !- Outside Boundary Condition Object
  SunExposed,                             !- Sun Exposure
  WindExposed,                            !- Wind Exposure
  ,                                       !- View Factor to Ground
  ,                                       !- Number of Vertices
  13.6310703908387, 0, 2.4384,            !- X,Y,Z Vertex 1 {m}
  13.6310703908387, 0, 0,                 !- X,Y,Z Vertex 2 {m}
  13.6310703908387, 6.81553519541936, 0,  !- X,Y,Z Vertex 3 {m}
  13.6310703908387, 6.81553519541936, 2.4384; !- X,Y,Z Vertex 4 {m}

OS:Surface,
<<<<<<< HEAD
  {ff4bf40d-dc45-4a87-846c-6a20e02b4480}, !- Handle
  Surface 11,                             !- Name
  Wall,                                   !- Surface Type
  ,                                       !- Construction Name
  {1a3cb267-55e9-400a-93f4-a82e3193f8b0}, !- Space Name
=======
  {cdb065cf-949d-4783-9784-00fc6db2efb8}, !- Handle
  Surface 11,                             !- Name
  Wall,                                   !- Surface Type
  ,                                       !- Construction Name
  {700b5c8f-5461-4545-8d6c-d31b613054e5}, !- Space Name
>>>>>>> c55f66f4
  Outdoors,                               !- Outside Boundary Condition
  ,                                       !- Outside Boundary Condition Object
  SunExposed,                             !- Sun Exposure
  WindExposed,                            !- Wind Exposure
  ,                                       !- View Factor to Ground
  ,                                       !- Number of Vertices
  0, 0, 2.4384,                           !- X,Y,Z Vertex 1 {m}
  0, 0, 0,                                !- X,Y,Z Vertex 2 {m}
  13.6310703908387, 0, 0,                 !- X,Y,Z Vertex 3 {m}
  13.6310703908387, 0, 2.4384;            !- X,Y,Z Vertex 4 {m}

OS:Surface,
<<<<<<< HEAD
  {e5c1a462-360e-4b27-a0a7-5f86dbd9c11c}, !- Handle
  Surface 12,                             !- Name
  RoofCeiling,                            !- Surface Type
  ,                                       !- Construction Name
  {1a3cb267-55e9-400a-93f4-a82e3193f8b0}, !- Space Name
  Surface,                                !- Outside Boundary Condition
  {e11a2144-9322-4651-aa86-4c0989cfaf46}, !- Outside Boundary Condition Object
=======
  {40c1eb98-7c09-4995-bc13-9fb6c5dd8eda}, !- Handle
  Surface 12,                             !- Name
  RoofCeiling,                            !- Surface Type
  ,                                       !- Construction Name
  {700b5c8f-5461-4545-8d6c-d31b613054e5}, !- Space Name
  Surface,                                !- Outside Boundary Condition
  {dd5ac25e-d4e1-4bae-80fd-0c637e44bc17}, !- Outside Boundary Condition Object
>>>>>>> c55f66f4
  NoSun,                                  !- Sun Exposure
  NoWind,                                 !- Wind Exposure
  ,                                       !- View Factor to Ground
  ,                                       !- Number of Vertices
  13.6310703908387, 0, 2.4384,            !- X,Y,Z Vertex 1 {m}
  13.6310703908387, 6.81553519541936, 2.4384, !- X,Y,Z Vertex 2 {m}
  0, 6.81553519541936, 2.4384,            !- X,Y,Z Vertex 3 {m}
  0, 0, 2.4384;                           !- X,Y,Z Vertex 4 {m}

OS:Surface,
<<<<<<< HEAD
  {e11a2144-9322-4651-aa86-4c0989cfaf46}, !- Handle
  Surface 13,                             !- Name
  Floor,                                  !- Surface Type
  ,                                       !- Construction Name
  {d10d4cc6-93dd-40bd-915c-9aaf7c4ab1d1}, !- Space Name
  Surface,                                !- Outside Boundary Condition
  {e5c1a462-360e-4b27-a0a7-5f86dbd9c11c}, !- Outside Boundary Condition Object
=======
  {dd5ac25e-d4e1-4bae-80fd-0c637e44bc17}, !- Handle
  Surface 13,                             !- Name
  Floor,                                  !- Surface Type
  ,                                       !- Construction Name
  {2a5078cb-ebe8-4541-aaf5-af9e595cebaa}, !- Space Name
  Surface,                                !- Outside Boundary Condition
  {40c1eb98-7c09-4995-bc13-9fb6c5dd8eda}, !- Outside Boundary Condition Object
>>>>>>> c55f66f4
  NoSun,                                  !- Sun Exposure
  NoWind,                                 !- Wind Exposure
  ,                                       !- View Factor to Ground
  ,                                       !- Number of Vertices
  0, 6.81553519541936, 0,                 !- X,Y,Z Vertex 1 {m}
  13.6310703908387, 6.81553519541936, 0,  !- X,Y,Z Vertex 2 {m}
  13.6310703908387, 0, 0,                 !- X,Y,Z Vertex 3 {m}
  0, 0, 0;                                !- X,Y,Z Vertex 4 {m}

OS:Surface,
<<<<<<< HEAD
  {381e0c2b-d56d-4da7-890f-0649b4cc05a1}, !- Handle
  Surface 14,                             !- Name
  RoofCeiling,                            !- Surface Type
  ,                                       !- Construction Name
  {d10d4cc6-93dd-40bd-915c-9aaf7c4ab1d1}, !- Space Name
=======
  {45d8e2c5-bd92-4e31-b8e3-062dbb6b9ebe}, !- Handle
  Surface 14,                             !- Name
  RoofCeiling,                            !- Surface Type
  ,                                       !- Construction Name
  {2a5078cb-ebe8-4541-aaf5-af9e595cebaa}, !- Space Name
>>>>>>> c55f66f4
  Outdoors,                               !- Outside Boundary Condition
  ,                                       !- Outside Boundary Condition Object
  SunExposed,                             !- Sun Exposure
  WindExposed,                            !- Wind Exposure
  ,                                       !- View Factor to Ground
  ,                                       !- Number of Vertices
  13.6310703908387, 3.40776759770968, 2.00868379885484, !- X,Y,Z Vertex 1 {m}
  0, 3.40776759770968, 2.00868379885484,  !- X,Y,Z Vertex 2 {m}
  0, 0, 0.3048,                           !- X,Y,Z Vertex 3 {m}
  13.6310703908387, 0, 0.3048;            !- X,Y,Z Vertex 4 {m}

OS:Surface,
<<<<<<< HEAD
  {edaacc5e-c088-4c95-8fa5-ad22983af835}, !- Handle
  Surface 15,                             !- Name
  RoofCeiling,                            !- Surface Type
  ,                                       !- Construction Name
  {d10d4cc6-93dd-40bd-915c-9aaf7c4ab1d1}, !- Space Name
=======
  {97f2c087-264c-4682-9edf-cf8161734478}, !- Handle
  Surface 15,                             !- Name
  RoofCeiling,                            !- Surface Type
  ,                                       !- Construction Name
  {2a5078cb-ebe8-4541-aaf5-af9e595cebaa}, !- Space Name
>>>>>>> c55f66f4
  Outdoors,                               !- Outside Boundary Condition
  ,                                       !- Outside Boundary Condition Object
  SunExposed,                             !- Sun Exposure
  WindExposed,                            !- Wind Exposure
  ,                                       !- View Factor to Ground
  ,                                       !- Number of Vertices
  0, 3.40776759770968, 2.00868379885484,  !- X,Y,Z Vertex 1 {m}
  13.6310703908387, 3.40776759770968, 2.00868379885484, !- X,Y,Z Vertex 2 {m}
  13.6310703908387, 6.81553519541936, 0.3048, !- X,Y,Z Vertex 3 {m}
  0, 6.81553519541936, 0.3048;            !- X,Y,Z Vertex 4 {m}

OS:Surface,
<<<<<<< HEAD
  {8b4311f5-4f4e-45a9-a49f-653c5264e2c4}, !- Handle
  Surface 16,                             !- Name
  Wall,                                   !- Surface Type
  ,                                       !- Construction Name
  {d10d4cc6-93dd-40bd-915c-9aaf7c4ab1d1}, !- Space Name
=======
  {89c86a70-5737-408d-813d-60d3b93d5d05}, !- Handle
  Surface 16,                             !- Name
  Wall,                                   !- Surface Type
  ,                                       !- Construction Name
  {2a5078cb-ebe8-4541-aaf5-af9e595cebaa}, !- Space Name
>>>>>>> c55f66f4
  Outdoors,                               !- Outside Boundary Condition
  ,                                       !- Outside Boundary Condition Object
  SunExposed,                             !- Sun Exposure
  WindExposed,                            !- Wind Exposure
  ,                                       !- View Factor to Ground
  ,                                       !- Number of Vertices
  0, 3.40776759770968, 1.70388379885484,  !- X,Y,Z Vertex 1 {m}
  0, 6.81553519541936, 0,                 !- X,Y,Z Vertex 2 {m}
  0, 0, 0;                                !- X,Y,Z Vertex 3 {m}

OS:Surface,
<<<<<<< HEAD
  {f3b0c9fa-15b1-4503-9c25-b4bb5a56cbb4}, !- Handle
  Surface 17,                             !- Name
  Wall,                                   !- Surface Type
  ,                                       !- Construction Name
  {d10d4cc6-93dd-40bd-915c-9aaf7c4ab1d1}, !- Space Name
=======
  {2c1f2353-f1a6-4817-8a96-b5ffa9581fe9}, !- Handle
  Surface 17,                             !- Name
  Wall,                                   !- Surface Type
  ,                                       !- Construction Name
  {2a5078cb-ebe8-4541-aaf5-af9e595cebaa}, !- Space Name
>>>>>>> c55f66f4
  Outdoors,                               !- Outside Boundary Condition
  ,                                       !- Outside Boundary Condition Object
  SunExposed,                             !- Sun Exposure
  WindExposed,                            !- Wind Exposure
  ,                                       !- View Factor to Ground
  ,                                       !- Number of Vertices
  13.6310703908387, 3.40776759770968, 1.70388379885484, !- X,Y,Z Vertex 1 {m}
  13.6310703908387, 0, 0,                 !- X,Y,Z Vertex 2 {m}
  13.6310703908387, 6.81553519541936, 0;  !- X,Y,Z Vertex 3 {m}

OS:Space,
<<<<<<< HEAD
  {d10d4cc6-93dd-40bd-915c-9aaf7c4ab1d1}, !- Handle
  unfinished attic space,                 !- Name
  {25bcb591-ada0-465e-8126-8db7e0248f2f}, !- Space Type Name
=======
  {2a5078cb-ebe8-4541-aaf5-af9e595cebaa}, !- Handle
  unfinished attic space,                 !- Name
  {e41e66f9-816a-4abb-bbdf-3d089e4de182}, !- Space Type Name
>>>>>>> c55f66f4
  ,                                       !- Default Construction Set Name
  ,                                       !- Default Schedule Set Name
  -0,                                     !- Direction of Relative North {deg}
  0,                                      !- X Origin {m}
  0,                                      !- Y Origin {m}
  4.8768,                                 !- Z Origin {m}
  ,                                       !- Building Story Name
<<<<<<< HEAD
  {7591b590-b701-44e7-a938-a391237805a9}; !- Thermal Zone Name

OS:ThermalZone,
  {7591b590-b701-44e7-a938-a391237805a9}, !- Handle
=======
  {132dd198-0c2c-4e2e-87b9-64fd7f864992}; !- Thermal Zone Name

OS:ThermalZone,
  {132dd198-0c2c-4e2e-87b9-64fd7f864992}, !- Handle
>>>>>>> c55f66f4
  unfinished attic zone,                  !- Name
  ,                                       !- Multiplier
  ,                                       !- Ceiling Height {m}
  ,                                       !- Volume {m3}
  ,                                       !- Floor Area {m2}
  ,                                       !- Zone Inside Convection Algorithm
  ,                                       !- Zone Outside Convection Algorithm
  ,                                       !- Zone Conditioning Equipment List Name
<<<<<<< HEAD
  {691cf551-e95a-46e0-8a81-1f0df177fd3e}, !- Zone Air Inlet Port List
  {a9b53aad-62e8-486e-a456-d569e9f56b6f}, !- Zone Air Exhaust Port List
  {87d60875-fe9c-473b-9503-b8732a6a723e}, !- Zone Air Node Name
  {b7bf53fa-7ef5-4376-97e8-190ccc1b5462}, !- Zone Return Air Port List
=======
  {38825828-0084-4ef0-ad8d-13397ae1eb2f}, !- Zone Air Inlet Port List
  {894e618f-d760-4dde-be69-9672abc14b5a}, !- Zone Air Exhaust Port List
  {aae138fc-b676-4be7-995e-12fea59ade52}, !- Zone Air Node Name
  {c5a5eaf1-d07a-4e8d-bbeb-b2f4139486d7}, !- Zone Return Air Port List
>>>>>>> c55f66f4
  ,                                       !- Primary Daylighting Control Name
  ,                                       !- Fraction of Zone Controlled by Primary Daylighting Control
  ,                                       !- Secondary Daylighting Control Name
  ,                                       !- Fraction of Zone Controlled by Secondary Daylighting Control
  ,                                       !- Illuminance Map Name
  ,                                       !- Group Rendering Name
  ,                                       !- Thermostat Name
  No;                                     !- Use Ideal Air Loads

OS:Node,
<<<<<<< HEAD
  {73a6f456-7a85-43e2-bb0d-b03c99a84ad4}, !- Handle
  Node 2,                                 !- Name
  {87d60875-fe9c-473b-9503-b8732a6a723e}, !- Inlet Port
  ;                                       !- Outlet Port

OS:Connection,
  {87d60875-fe9c-473b-9503-b8732a6a723e}, !- Handle
  {cfd29d2b-ab82-400f-91bb-a87fa391976b}, !- Name
  {7591b590-b701-44e7-a938-a391237805a9}, !- Source Object
  11,                                     !- Outlet Port
  {73a6f456-7a85-43e2-bb0d-b03c99a84ad4}, !- Target Object
  2;                                      !- Inlet Port

OS:PortList,
  {691cf551-e95a-46e0-8a81-1f0df177fd3e}, !- Handle
  {f7732b50-62b0-4cd1-81f4-1e5c83083ecd}, !- Name
  {7591b590-b701-44e7-a938-a391237805a9}; !- HVAC Component

OS:PortList,
  {a9b53aad-62e8-486e-a456-d569e9f56b6f}, !- Handle
  {748597eb-187b-4d69-85e2-1e3c94dd6483}, !- Name
  {7591b590-b701-44e7-a938-a391237805a9}; !- HVAC Component

OS:PortList,
  {b7bf53fa-7ef5-4376-97e8-190ccc1b5462}, !- Handle
  {968e44a7-7759-4fbb-b5d2-9d2d5f4ed476}, !- Name
  {7591b590-b701-44e7-a938-a391237805a9}; !- HVAC Component

OS:Sizing:Zone,
  {7b19566b-dbb9-475a-82e5-d88eeb5e6e3c}, !- Handle
  {7591b590-b701-44e7-a938-a391237805a9}, !- Zone or ZoneList Name
=======
  {14999252-968c-466a-9575-5728d214cef6}, !- Handle
  Node 2,                                 !- Name
  {aae138fc-b676-4be7-995e-12fea59ade52}, !- Inlet Port
  ;                                       !- Outlet Port

OS:Connection,
  {aae138fc-b676-4be7-995e-12fea59ade52}, !- Handle
  {3c1aa926-69a0-4b61-8b64-7d7da050a65e}, !- Name
  {132dd198-0c2c-4e2e-87b9-64fd7f864992}, !- Source Object
  11,                                     !- Outlet Port
  {14999252-968c-466a-9575-5728d214cef6}, !- Target Object
  2;                                      !- Inlet Port

OS:PortList,
  {38825828-0084-4ef0-ad8d-13397ae1eb2f}, !- Handle
  {5e5f89cb-df41-4e30-8299-a6fdb28ea4cf}, !- Name
  {132dd198-0c2c-4e2e-87b9-64fd7f864992}; !- HVAC Component

OS:PortList,
  {894e618f-d760-4dde-be69-9672abc14b5a}, !- Handle
  {0b5ec99a-4b7c-4064-ab39-df90514a7b5d}, !- Name
  {132dd198-0c2c-4e2e-87b9-64fd7f864992}; !- HVAC Component

OS:PortList,
  {c5a5eaf1-d07a-4e8d-bbeb-b2f4139486d7}, !- Handle
  {75f19404-373a-4690-86a2-064b57ab5c8d}, !- Name
  {132dd198-0c2c-4e2e-87b9-64fd7f864992}; !- HVAC Component

OS:Sizing:Zone,
  {f0e1d77c-e952-4040-b7a1-57b2ce0d45d6}, !- Handle
  {132dd198-0c2c-4e2e-87b9-64fd7f864992}, !- Zone or ZoneList Name
>>>>>>> c55f66f4
  SupplyAirTemperature,                   !- Zone Cooling Design Supply Air Temperature Input Method
  14,                                     !- Zone Cooling Design Supply Air Temperature {C}
  11.11,                                  !- Zone Cooling Design Supply Air Temperature Difference {deltaC}
  SupplyAirTemperature,                   !- Zone Heating Design Supply Air Temperature Input Method
  40,                                     !- Zone Heating Design Supply Air Temperature {C}
  11.11,                                  !- Zone Heating Design Supply Air Temperature Difference {deltaC}
  0.0085,                                 !- Zone Cooling Design Supply Air Humidity Ratio {kg-H2O/kg-air}
  0.008,                                  !- Zone Heating Design Supply Air Humidity Ratio {kg-H2O/kg-air}
  ,                                       !- Zone Heating Sizing Factor
  ,                                       !- Zone Cooling Sizing Factor
  DesignDay,                              !- Cooling Design Air Flow Method
  ,                                       !- Cooling Design Air Flow Rate {m3/s}
  ,                                       !- Cooling Minimum Air Flow per Zone Floor Area {m3/s-m2}
  ,                                       !- Cooling Minimum Air Flow {m3/s}
  ,                                       !- Cooling Minimum Air Flow Fraction
  DesignDay,                              !- Heating Design Air Flow Method
  ,                                       !- Heating Design Air Flow Rate {m3/s}
  ,                                       !- Heating Maximum Air Flow per Zone Floor Area {m3/s-m2}
  ,                                       !- Heating Maximum Air Flow {m3/s}
  ,                                       !- Heating Maximum Air Flow Fraction
  ,                                       !- Design Zone Air Distribution Effectiveness in Cooling Mode
  ,                                       !- Design Zone Air Distribution Effectiveness in Heating Mode
  No,                                     !- Account for Dedicated Outdoor Air System
  NeutralSupplyAir,                       !- Dedicated Outdoor Air System Control Strategy
  autosize,                               !- Dedicated Outdoor Air Low Setpoint Temperature for Design {C}
  autosize;                               !- Dedicated Outdoor Air High Setpoint Temperature for Design {C}

OS:ZoneHVAC:EquipmentList,
<<<<<<< HEAD
  {85341395-9581-4daf-8334-87f21a3ae9f4}, !- Handle
  Zone HVAC Equipment List 2,             !- Name
  {7591b590-b701-44e7-a938-a391237805a9}; !- Thermal Zone

OS:SpaceType,
  {25bcb591-ada0-465e-8126-8db7e0248f2f}, !- Handle
=======
  {5bf617ee-9e1a-47d0-ab48-6cbf59bd32c2}, !- Handle
  Zone HVAC Equipment List 2,             !- Name
  {132dd198-0c2c-4e2e-87b9-64fd7f864992}; !- Thermal Zone

OS:SpaceType,
  {e41e66f9-816a-4abb-bbdf-3d089e4de182}, !- Handle
>>>>>>> c55f66f4
  Space Type 2,                           !- Name
  ,                                       !- Default Construction Set Name
  ,                                       !- Default Schedule Set Name
  ,                                       !- Group Rendering Name
  ,                                       !- Design Specification Outdoor Air Object Name
  ,                                       !- Standards Template
  ,                                       !- Standards Building Type
  unfinished attic;                       !- Standards Space Type

OS:BuildingUnit,
<<<<<<< HEAD
  {6d1212ed-0a45-47d4-bb08-0c897702a666}, !- Handle
=======
  {4f6ff8e4-e93e-4f93-92a3-482ab39c3a37}, !- Handle
>>>>>>> c55f66f4
  unit 1,                                 !- Name
  ,                                       !- Rendering Color
  Residential;                            !- Building Unit Type

OS:Building,
  {5df4279f-1928-44fc-ac3e-b64c445fe263}, !- Handle
  Building 1,                             !- Name
  ,                                       !- Building Sector Type
  180,                                    !- North Axis {deg}
  ,                                       !- Nominal Floor to Floor Height {m}
  ,                                       !- Space Type Name
  ,                                       !- Default Construction Set Name
  ,                                       !- Default Schedule Set Name
  2,                                      !- Standards Number of Stories
  2,                                      !- Standards Number of Above Ground Stories
  ,                                       !- Standards Template
  singlefamilydetached,                   !- Standards Building Type
  1;                                      !- Standards Number of Living Units

OS:AdditionalProperties,
<<<<<<< HEAD
  {24a4157d-7e13-4dbf-856d-d1307cf91e6f}, !- Handle
  {eb3fa9fa-c001-437e-848c-97e79563fc09}, !- Object Name
=======
  {75346384-55f6-4153-b4fb-c286baff34be}, !- Handle
  {5df4279f-1928-44fc-ac3e-b64c445fe263}, !- Object Name
>>>>>>> c55f66f4
  Total Units Represented,                !- Feature Name 1
  Integer,                                !- Feature Data Type 1
  1,                                      !- Feature Value 1
  Total Units Modeled,                    !- Feature Name 2
  Integer,                                !- Feature Data Type 2
  1;                                      !- Feature Value 2

OS:AdditionalProperties,
<<<<<<< HEAD
  {b96c81d3-9278-47f2-bc6d-d5a4e013c842}, !- Handle
  {6d1212ed-0a45-47d4-bb08-0c897702a666}, !- Object Name
=======
  {4e2cd055-ab8d-474d-8b6a-b06c18b25ba1}, !- Handle
  {4f6ff8e4-e93e-4f93-92a3-482ab39c3a37}, !- Object Name
>>>>>>> c55f66f4
  NumberOfBedrooms,                       !- Feature Name 1
  Integer,                                !- Feature Data Type 1
  3,                                      !- Feature Value 1
  NumberOfBathrooms,                      !- Feature Name 2
  Double,                                 !- Feature Data Type 2
  2;                                      !- Feature Value 2

OS:Schedule:Day,
<<<<<<< HEAD
  {333f1456-64d9-4553-a8d5-f11e5182ef5b}, !- Handle
=======
  {877a34e3-8ca4-4cbd-9176-5c93b0a8dc8d}, !- Handle
>>>>>>> c55f66f4
  Schedule Day 1,                         !- Name
  ,                                       !- Schedule Type Limits Name
  ,                                       !- Interpolate to Timestep
  24,                                     !- Hour 1
  0,                                      !- Minute 1
  0;                                      !- Value Until Time 1

OS:Schedule:Day,
<<<<<<< HEAD
  {8cfd0538-3916-4f78-beee-4619fba678a3}, !- Handle
=======
  {1a1e9d49-a4d6-4e35-9801-7e61faf82236}, !- Handle
>>>>>>> c55f66f4
  Schedule Day 2,                         !- Name
  ,                                       !- Schedule Type Limits Name
  ,                                       !- Interpolate to Timestep
  24,                                     !- Hour 1
  0,                                      !- Minute 1
  1;                                      !- Value Until Time 1

OS:YearDescription,
  {2c093c0b-0050-4a9a-a0dc-aa2585ba22fa}, !- Handle
  ,                                       !- Calendar Year
  Monday;                                 !- Day of Week for Start Day

OS:Schedule:Ruleset,
  {1b859cac-5f02-44e2-9ca9-933f036d62eb}, !- Handle
  res occupants schedule,                 !- Name
  {48a4c41e-35ab-455d-bd37-6aa5ca0992e2}, !- Schedule Type Limits Name
  {ad0b0c2e-8dd1-438a-b724-a30788be598a}, !- Default Day Schedule Name
  {8beb8dbe-df05-49c6-9a07-7cc8ec7ddbf0}, !- Summer Design Day Schedule Name
  {2f1af594-a3bb-46dc-8de6-67497bbaa8f4}; !- Winter Design Day Schedule Name

OS:Schedule:Day,
  {ad0b0c2e-8dd1-438a-b724-a30788be598a}, !- Handle
  Schedule Day 3,                         !- Name
  {48a4c41e-35ab-455d-bd37-6aa5ca0992e2}, !- Schedule Type Limits Name
  ,                                       !- Interpolate to Timestep
  24,                                     !- Hour 1
  0,                                      !- Minute 1
  0;                                      !- Value Until Time 1

OS:Schedule:Rule,
  {4db24b46-d4e6-4e84-85c4-6a9cfd6f19d7}, !- Handle
  res occupants schedule allday ruleset1, !- Name
  {1b859cac-5f02-44e2-9ca9-933f036d62eb}, !- Schedule Ruleset Name
  11,                                     !- Rule Order
  {8f8bd20c-8d32-425f-8158-cac13f7f6415}, !- Day Schedule Name
  Yes,                                    !- Apply Sunday
  Yes,                                    !- Apply Monday
  Yes,                                    !- Apply Tuesday
  Yes,                                    !- Apply Wednesday
  Yes,                                    !- Apply Thursday
  Yes,                                    !- Apply Friday
  Yes,                                    !- Apply Saturday
  ,                                       !- Apply Holiday
  DateRange,                              !- Date Specification Type
  1,                                      !- Start Month
  1,                                      !- Start Day
  1,                                      !- End Month
  31;                                     !- End Day

OS:Schedule:Day,
  {8f8bd20c-8d32-425f-8158-cac13f7f6415}, !- Handle
  res occupants schedule allday1,         !- Name
  {48a4c41e-35ab-455d-bd37-6aa5ca0992e2}, !- Schedule Type Limits Name
  ,                                       !- Interpolate to Timestep
  7,                                      !- Hour 1
  0,                                      !- Minute 1
  1,                                      !- Value Until Time 1
  8,                                      !- Hour 2
  0,                                      !- Minute 2
  0.88,                                   !- Value Until Time 2
  9,                                      !- Hour 3
  0,                                      !- Minute 3
  0.41,                                   !- Value Until Time 3
  16,                                     !- Hour 4
  0,                                      !- Minute 4
  0.24,                                   !- Value Until Time 4
  17,                                     !- Hour 5
  0,                                      !- Minute 5
  0.29,                                   !- Value Until Time 5
  18,                                     !- Hour 6
  0,                                      !- Minute 6
  0.55,                                   !- Value Until Time 6
  21,                                     !- Hour 7
  0,                                      !- Minute 7
  0.9,                                    !- Value Until Time 7
  24,                                     !- Hour 8
  0,                                      !- Minute 8
  1;                                      !- Value Until Time 8

OS:Schedule:Rule,
  {e1bf5bda-785a-4156-8263-23fa7377ce2e}, !- Handle
  res occupants schedule allday ruleset2, !- Name
  {1b859cac-5f02-44e2-9ca9-933f036d62eb}, !- Schedule Ruleset Name
  10,                                     !- Rule Order
  {d4437c29-0b3c-4c76-9114-374b3fc8666b}, !- Day Schedule Name
  Yes,                                    !- Apply Sunday
  Yes,                                    !- Apply Monday
  Yes,                                    !- Apply Tuesday
  Yes,                                    !- Apply Wednesday
  Yes,                                    !- Apply Thursday
  Yes,                                    !- Apply Friday
  Yes,                                    !- Apply Saturday
  ,                                       !- Apply Holiday
  DateRange,                              !- Date Specification Type
  2,                                      !- Start Month
  1,                                      !- Start Day
  2,                                      !- End Month
  28;                                     !- End Day

OS:Schedule:Day,
  {d4437c29-0b3c-4c76-9114-374b3fc8666b}, !- Handle
  res occupants schedule allday2,         !- Name
  {48a4c41e-35ab-455d-bd37-6aa5ca0992e2}, !- Schedule Type Limits Name
  ,                                       !- Interpolate to Timestep
  7,                                      !- Hour 1
  0,                                      !- Minute 1
  1,                                      !- Value Until Time 1
  8,                                      !- Hour 2
  0,                                      !- Minute 2
  0.88,                                   !- Value Until Time 2
  9,                                      !- Hour 3
  0,                                      !- Minute 3
  0.41,                                   !- Value Until Time 3
  16,                                     !- Hour 4
  0,                                      !- Minute 4
  0.24,                                   !- Value Until Time 4
  17,                                     !- Hour 5
  0,                                      !- Minute 5
  0.29,                                   !- Value Until Time 5
  18,                                     !- Hour 6
  0,                                      !- Minute 6
  0.55,                                   !- Value Until Time 6
  21,                                     !- Hour 7
  0,                                      !- Minute 7
  0.9,                                    !- Value Until Time 7
  24,                                     !- Hour 8
  0,                                      !- Minute 8
  1;                                      !- Value Until Time 8

OS:Schedule:Rule,
  {797412fa-5094-4be2-89d9-53717cec1f68}, !- Handle
  res occupants schedule allday ruleset3, !- Name
  {1b859cac-5f02-44e2-9ca9-933f036d62eb}, !- Schedule Ruleset Name
  9,                                      !- Rule Order
  {8b04daff-73df-4d02-ad34-2116dfcd7676}, !- Day Schedule Name
  Yes,                                    !- Apply Sunday
  Yes,                                    !- Apply Monday
  Yes,                                    !- Apply Tuesday
  Yes,                                    !- Apply Wednesday
  Yes,                                    !- Apply Thursday
  Yes,                                    !- Apply Friday
  Yes,                                    !- Apply Saturday
  ,                                       !- Apply Holiday
  DateRange,                              !- Date Specification Type
  3,                                      !- Start Month
  1,                                      !- Start Day
  3,                                      !- End Month
  31;                                     !- End Day

OS:Schedule:Day,
  {8b04daff-73df-4d02-ad34-2116dfcd7676}, !- Handle
  res occupants schedule allday3,         !- Name
  {48a4c41e-35ab-455d-bd37-6aa5ca0992e2}, !- Schedule Type Limits Name
  ,                                       !- Interpolate to Timestep
  7,                                      !- Hour 1
  0,                                      !- Minute 1
  1,                                      !- Value Until Time 1
  8,                                      !- Hour 2
  0,                                      !- Minute 2
  0.88,                                   !- Value Until Time 2
  9,                                      !- Hour 3
  0,                                      !- Minute 3
  0.41,                                   !- Value Until Time 3
  16,                                     !- Hour 4
  0,                                      !- Minute 4
  0.24,                                   !- Value Until Time 4
  17,                                     !- Hour 5
  0,                                      !- Minute 5
  0.29,                                   !- Value Until Time 5
  18,                                     !- Hour 6
  0,                                      !- Minute 6
  0.55,                                   !- Value Until Time 6
  21,                                     !- Hour 7
  0,                                      !- Minute 7
  0.9,                                    !- Value Until Time 7
  24,                                     !- Hour 8
  0,                                      !- Minute 8
  1;                                      !- Value Until Time 8

OS:Schedule:Rule,
  {3781ad81-48c1-4bda-af10-ae71be7302bc}, !- Handle
  res occupants schedule allday ruleset4, !- Name
  {1b859cac-5f02-44e2-9ca9-933f036d62eb}, !- Schedule Ruleset Name
  8,                                      !- Rule Order
  {4574d26e-0040-40d0-a269-ea78a6b42421}, !- Day Schedule Name
  Yes,                                    !- Apply Sunday
  Yes,                                    !- Apply Monday
  Yes,                                    !- Apply Tuesday
  Yes,                                    !- Apply Wednesday
  Yes,                                    !- Apply Thursday
  Yes,                                    !- Apply Friday
  Yes,                                    !- Apply Saturday
  ,                                       !- Apply Holiday
  DateRange,                              !- Date Specification Type
  4,                                      !- Start Month
  1,                                      !- Start Day
  4,                                      !- End Month
  30;                                     !- End Day

OS:Schedule:Day,
  {4574d26e-0040-40d0-a269-ea78a6b42421}, !- Handle
  res occupants schedule allday4,         !- Name
  {48a4c41e-35ab-455d-bd37-6aa5ca0992e2}, !- Schedule Type Limits Name
  ,                                       !- Interpolate to Timestep
  7,                                      !- Hour 1
  0,                                      !- Minute 1
  1,                                      !- Value Until Time 1
  8,                                      !- Hour 2
  0,                                      !- Minute 2
  0.88,                                   !- Value Until Time 2
  9,                                      !- Hour 3
  0,                                      !- Minute 3
  0.41,                                   !- Value Until Time 3
  16,                                     !- Hour 4
  0,                                      !- Minute 4
  0.24,                                   !- Value Until Time 4
  17,                                     !- Hour 5
  0,                                      !- Minute 5
  0.29,                                   !- Value Until Time 5
  18,                                     !- Hour 6
  0,                                      !- Minute 6
  0.55,                                   !- Value Until Time 6
  21,                                     !- Hour 7
  0,                                      !- Minute 7
  0.9,                                    !- Value Until Time 7
  24,                                     !- Hour 8
  0,                                      !- Minute 8
  1;                                      !- Value Until Time 8

OS:Schedule:Rule,
  {a8ba53d8-9d2e-4f61-94b2-531ea6c76926}, !- Handle
  res occupants schedule allday ruleset5, !- Name
  {1b859cac-5f02-44e2-9ca9-933f036d62eb}, !- Schedule Ruleset Name
  7,                                      !- Rule Order
  {da2bf1f2-f7eb-4647-90e6-da88aa3117be}, !- Day Schedule Name
  Yes,                                    !- Apply Sunday
  Yes,                                    !- Apply Monday
  Yes,                                    !- Apply Tuesday
  Yes,                                    !- Apply Wednesday
  Yes,                                    !- Apply Thursday
  Yes,                                    !- Apply Friday
  Yes,                                    !- Apply Saturday
  ,                                       !- Apply Holiday
  DateRange,                              !- Date Specification Type
  5,                                      !- Start Month
  1,                                      !- Start Day
  5,                                      !- End Month
  31;                                     !- End Day

OS:Schedule:Day,
  {da2bf1f2-f7eb-4647-90e6-da88aa3117be}, !- Handle
  res occupants schedule allday5,         !- Name
  {48a4c41e-35ab-455d-bd37-6aa5ca0992e2}, !- Schedule Type Limits Name
  ,                                       !- Interpolate to Timestep
  7,                                      !- Hour 1
  0,                                      !- Minute 1
  1,                                      !- Value Until Time 1
  8,                                      !- Hour 2
  0,                                      !- Minute 2
  0.88,                                   !- Value Until Time 2
  9,                                      !- Hour 3
  0,                                      !- Minute 3
  0.41,                                   !- Value Until Time 3
  16,                                     !- Hour 4
  0,                                      !- Minute 4
  0.24,                                   !- Value Until Time 4
  17,                                     !- Hour 5
  0,                                      !- Minute 5
  0.29,                                   !- Value Until Time 5
  18,                                     !- Hour 6
  0,                                      !- Minute 6
  0.55,                                   !- Value Until Time 6
  21,                                     !- Hour 7
  0,                                      !- Minute 7
  0.9,                                    !- Value Until Time 7
  24,                                     !- Hour 8
  0,                                      !- Minute 8
  1;                                      !- Value Until Time 8

OS:Schedule:Rule,
  {a250342d-7517-424a-960e-f8e309415d33}, !- Handle
  res occupants schedule allday ruleset6, !- Name
  {1b859cac-5f02-44e2-9ca9-933f036d62eb}, !- Schedule Ruleset Name
  6,                                      !- Rule Order
  {d0169212-30c3-485a-bf14-b1dd6d3a7537}, !- Day Schedule Name
  Yes,                                    !- Apply Sunday
  Yes,                                    !- Apply Monday
  Yes,                                    !- Apply Tuesday
  Yes,                                    !- Apply Wednesday
  Yes,                                    !- Apply Thursday
  Yes,                                    !- Apply Friday
  Yes,                                    !- Apply Saturday
  ,                                       !- Apply Holiday
  DateRange,                              !- Date Specification Type
  6,                                      !- Start Month
  1,                                      !- Start Day
  6,                                      !- End Month
  30;                                     !- End Day

OS:Schedule:Day,
  {d0169212-30c3-485a-bf14-b1dd6d3a7537}, !- Handle
  res occupants schedule allday6,         !- Name
  {48a4c41e-35ab-455d-bd37-6aa5ca0992e2}, !- Schedule Type Limits Name
  ,                                       !- Interpolate to Timestep
  7,                                      !- Hour 1
  0,                                      !- Minute 1
  1,                                      !- Value Until Time 1
  8,                                      !- Hour 2
  0,                                      !- Minute 2
  0.88,                                   !- Value Until Time 2
  9,                                      !- Hour 3
  0,                                      !- Minute 3
  0.41,                                   !- Value Until Time 3
  16,                                     !- Hour 4
  0,                                      !- Minute 4
  0.24,                                   !- Value Until Time 4
  17,                                     !- Hour 5
  0,                                      !- Minute 5
  0.29,                                   !- Value Until Time 5
  18,                                     !- Hour 6
  0,                                      !- Minute 6
  0.55,                                   !- Value Until Time 6
  21,                                     !- Hour 7
  0,                                      !- Minute 7
  0.9,                                    !- Value Until Time 7
  24,                                     !- Hour 8
  0,                                      !- Minute 8
  1;                                      !- Value Until Time 8

OS:Schedule:Rule,
  {b59dd649-5a99-41a3-9692-2c7ef352c214}, !- Handle
  res occupants schedule allday ruleset7, !- Name
  {1b859cac-5f02-44e2-9ca9-933f036d62eb}, !- Schedule Ruleset Name
  5,                                      !- Rule Order
  {7217d64a-1156-4864-8342-366e224d3f37}, !- Day Schedule Name
  Yes,                                    !- Apply Sunday
  Yes,                                    !- Apply Monday
  Yes,                                    !- Apply Tuesday
  Yes,                                    !- Apply Wednesday
  Yes,                                    !- Apply Thursday
  Yes,                                    !- Apply Friday
  Yes,                                    !- Apply Saturday
  ,                                       !- Apply Holiday
  DateRange,                              !- Date Specification Type
  7,                                      !- Start Month
  1,                                      !- Start Day
  7,                                      !- End Month
  31;                                     !- End Day

OS:Schedule:Day,
  {7217d64a-1156-4864-8342-366e224d3f37}, !- Handle
  res occupants schedule allday7,         !- Name
  {48a4c41e-35ab-455d-bd37-6aa5ca0992e2}, !- Schedule Type Limits Name
  ,                                       !- Interpolate to Timestep
  7,                                      !- Hour 1
  0,                                      !- Minute 1
  1,                                      !- Value Until Time 1
  8,                                      !- Hour 2
  0,                                      !- Minute 2
  0.88,                                   !- Value Until Time 2
  9,                                      !- Hour 3
  0,                                      !- Minute 3
  0.41,                                   !- Value Until Time 3
  16,                                     !- Hour 4
  0,                                      !- Minute 4
  0.24,                                   !- Value Until Time 4
  17,                                     !- Hour 5
  0,                                      !- Minute 5
  0.29,                                   !- Value Until Time 5
  18,                                     !- Hour 6
  0,                                      !- Minute 6
  0.55,                                   !- Value Until Time 6
  21,                                     !- Hour 7
  0,                                      !- Minute 7
  0.9,                                    !- Value Until Time 7
  24,                                     !- Hour 8
  0,                                      !- Minute 8
  1;                                      !- Value Until Time 8

OS:Schedule:Rule,
  {e6e14a18-44dd-4939-8977-915a239c9a1a}, !- Handle
  res occupants schedule allday ruleset8, !- Name
  {1b859cac-5f02-44e2-9ca9-933f036d62eb}, !- Schedule Ruleset Name
  4,                                      !- Rule Order
  {5235de88-114e-4a16-aadc-1eb70dc21b51}, !- Day Schedule Name
  Yes,                                    !- Apply Sunday
  Yes,                                    !- Apply Monday
  Yes,                                    !- Apply Tuesday
  Yes,                                    !- Apply Wednesday
  Yes,                                    !- Apply Thursday
  Yes,                                    !- Apply Friday
  Yes,                                    !- Apply Saturday
  ,                                       !- Apply Holiday
  DateRange,                              !- Date Specification Type
  8,                                      !- Start Month
  1,                                      !- Start Day
  8,                                      !- End Month
  31;                                     !- End Day

OS:Schedule:Day,
  {5235de88-114e-4a16-aadc-1eb70dc21b51}, !- Handle
  res occupants schedule allday8,         !- Name
  {48a4c41e-35ab-455d-bd37-6aa5ca0992e2}, !- Schedule Type Limits Name
  ,                                       !- Interpolate to Timestep
  7,                                      !- Hour 1
  0,                                      !- Minute 1
  1,                                      !- Value Until Time 1
  8,                                      !- Hour 2
  0,                                      !- Minute 2
  0.88,                                   !- Value Until Time 2
  9,                                      !- Hour 3
  0,                                      !- Minute 3
  0.41,                                   !- Value Until Time 3
  16,                                     !- Hour 4
  0,                                      !- Minute 4
  0.24,                                   !- Value Until Time 4
  17,                                     !- Hour 5
  0,                                      !- Minute 5
  0.29,                                   !- Value Until Time 5
  18,                                     !- Hour 6
  0,                                      !- Minute 6
  0.55,                                   !- Value Until Time 6
  21,                                     !- Hour 7
  0,                                      !- Minute 7
  0.9,                                    !- Value Until Time 7
  24,                                     !- Hour 8
  0,                                      !- Minute 8
  1;                                      !- Value Until Time 8

OS:Schedule:Rule,
  {d8c7d7af-792c-44e5-91c1-c02b7e63e10c}, !- Handle
  res occupants schedule allday ruleset9, !- Name
  {1b859cac-5f02-44e2-9ca9-933f036d62eb}, !- Schedule Ruleset Name
  3,                                      !- Rule Order
  {beb0cf06-510f-4888-b9a4-d8f40bb54a29}, !- Day Schedule Name
  Yes,                                    !- Apply Sunday
  Yes,                                    !- Apply Monday
  Yes,                                    !- Apply Tuesday
  Yes,                                    !- Apply Wednesday
  Yes,                                    !- Apply Thursday
  Yes,                                    !- Apply Friday
  Yes,                                    !- Apply Saturday
  ,                                       !- Apply Holiday
  DateRange,                              !- Date Specification Type
  9,                                      !- Start Month
  1,                                      !- Start Day
  9,                                      !- End Month
  30;                                     !- End Day

OS:Schedule:Day,
  {beb0cf06-510f-4888-b9a4-d8f40bb54a29}, !- Handle
  res occupants schedule allday9,         !- Name
  {48a4c41e-35ab-455d-bd37-6aa5ca0992e2}, !- Schedule Type Limits Name
  ,                                       !- Interpolate to Timestep
  7,                                      !- Hour 1
  0,                                      !- Minute 1
  1,                                      !- Value Until Time 1
  8,                                      !- Hour 2
  0,                                      !- Minute 2
  0.88,                                   !- Value Until Time 2
  9,                                      !- Hour 3
  0,                                      !- Minute 3
  0.41,                                   !- Value Until Time 3
  16,                                     !- Hour 4
  0,                                      !- Minute 4
  0.24,                                   !- Value Until Time 4
  17,                                     !- Hour 5
  0,                                      !- Minute 5
  0.29,                                   !- Value Until Time 5
  18,                                     !- Hour 6
  0,                                      !- Minute 6
  0.55,                                   !- Value Until Time 6
  21,                                     !- Hour 7
  0,                                      !- Minute 7
  0.9,                                    !- Value Until Time 7
  24,                                     !- Hour 8
  0,                                      !- Minute 8
  1;                                      !- Value Until Time 8

OS:Schedule:Rule,
  {a37f78b3-fffb-443d-ae6b-4768502a0b1f}, !- Handle
  res occupants schedule allday ruleset10, !- Name
  {1b859cac-5f02-44e2-9ca9-933f036d62eb}, !- Schedule Ruleset Name
  2,                                      !- Rule Order
  {5326e95e-1b8e-45bc-bdab-1e34ac3b02da}, !- Day Schedule Name
  Yes,                                    !- Apply Sunday
  Yes,                                    !- Apply Monday
  Yes,                                    !- Apply Tuesday
  Yes,                                    !- Apply Wednesday
  Yes,                                    !- Apply Thursday
  Yes,                                    !- Apply Friday
  Yes,                                    !- Apply Saturday
  ,                                       !- Apply Holiday
  DateRange,                              !- Date Specification Type
  10,                                     !- Start Month
  1,                                      !- Start Day
  10,                                     !- End Month
  31;                                     !- End Day

OS:Schedule:Day,
  {5326e95e-1b8e-45bc-bdab-1e34ac3b02da}, !- Handle
  res occupants schedule allday10,        !- Name
  {48a4c41e-35ab-455d-bd37-6aa5ca0992e2}, !- Schedule Type Limits Name
  ,                                       !- Interpolate to Timestep
  7,                                      !- Hour 1
  0,                                      !- Minute 1
  1,                                      !- Value Until Time 1
  8,                                      !- Hour 2
  0,                                      !- Minute 2
  0.88,                                   !- Value Until Time 2
  9,                                      !- Hour 3
  0,                                      !- Minute 3
  0.41,                                   !- Value Until Time 3
  16,                                     !- Hour 4
  0,                                      !- Minute 4
  0.24,                                   !- Value Until Time 4
  17,                                     !- Hour 5
  0,                                      !- Minute 5
  0.29,                                   !- Value Until Time 5
  18,                                     !- Hour 6
  0,                                      !- Minute 6
  0.55,                                   !- Value Until Time 6
  21,                                     !- Hour 7
  0,                                      !- Minute 7
  0.9,                                    !- Value Until Time 7
  24,                                     !- Hour 8
  0,                                      !- Minute 8
  1;                                      !- Value Until Time 8

OS:Schedule:Rule,
  {c98f8269-f710-4778-8cb6-b83e8440b6c2}, !- Handle
  res occupants schedule allday ruleset11, !- Name
  {1b859cac-5f02-44e2-9ca9-933f036d62eb}, !- Schedule Ruleset Name
  1,                                      !- Rule Order
  {0ddb1506-3f93-4e13-a368-7e7c2b9fb46c}, !- Day Schedule Name
  Yes,                                    !- Apply Sunday
  Yes,                                    !- Apply Monday
  Yes,                                    !- Apply Tuesday
  Yes,                                    !- Apply Wednesday
  Yes,                                    !- Apply Thursday
  Yes,                                    !- Apply Friday
  Yes,                                    !- Apply Saturday
  ,                                       !- Apply Holiday
  DateRange,                              !- Date Specification Type
  11,                                     !- Start Month
  1,                                      !- Start Day
  11,                                     !- End Month
  30;                                     !- End Day

OS:Schedule:Day,
  {0ddb1506-3f93-4e13-a368-7e7c2b9fb46c}, !- Handle
  res occupants schedule allday11,        !- Name
  {48a4c41e-35ab-455d-bd37-6aa5ca0992e2}, !- Schedule Type Limits Name
  ,                                       !- Interpolate to Timestep
  7,                                      !- Hour 1
  0,                                      !- Minute 1
  1,                                      !- Value Until Time 1
  8,                                      !- Hour 2
  0,                                      !- Minute 2
  0.88,                                   !- Value Until Time 2
  9,                                      !- Hour 3
  0,                                      !- Minute 3
  0.41,                                   !- Value Until Time 3
  16,                                     !- Hour 4
  0,                                      !- Minute 4
  0.24,                                   !- Value Until Time 4
  17,                                     !- Hour 5
  0,                                      !- Minute 5
  0.29,                                   !- Value Until Time 5
  18,                                     !- Hour 6
  0,                                      !- Minute 6
  0.55,                                   !- Value Until Time 6
  21,                                     !- Hour 7
  0,                                      !- Minute 7
  0.9,                                    !- Value Until Time 7
  24,                                     !- Hour 8
  0,                                      !- Minute 8
  1;                                      !- Value Until Time 8

OS:Schedule:Rule,
  {feccf769-ec6e-4b72-903b-d1ad03740dbb}, !- Handle
  res occupants schedule allday ruleset12, !- Name
  {1b859cac-5f02-44e2-9ca9-933f036d62eb}, !- Schedule Ruleset Name
  0,                                      !- Rule Order
  {1c195b40-affe-47b9-b811-13292e4f05da}, !- Day Schedule Name
  Yes,                                    !- Apply Sunday
  Yes,                                    !- Apply Monday
  Yes,                                    !- Apply Tuesday
  Yes,                                    !- Apply Wednesday
  Yes,                                    !- Apply Thursday
  Yes,                                    !- Apply Friday
  Yes,                                    !- Apply Saturday
  ,                                       !- Apply Holiday
  DateRange,                              !- Date Specification Type
  12,                                     !- Start Month
  1,                                      !- Start Day
  12,                                     !- End Month
  31;                                     !- End Day

OS:Schedule:Day,
  {1c195b40-affe-47b9-b811-13292e4f05da}, !- Handle
  res occupants schedule allday12,        !- Name
  {48a4c41e-35ab-455d-bd37-6aa5ca0992e2}, !- Schedule Type Limits Name
  ,                                       !- Interpolate to Timestep
  7,                                      !- Hour 1
  0,                                      !- Minute 1
  1,                                      !- Value Until Time 1
  8,                                      !- Hour 2
  0,                                      !- Minute 2
  0.88,                                   !- Value Until Time 2
  9,                                      !- Hour 3
  0,                                      !- Minute 3
  0.41,                                   !- Value Until Time 3
  16,                                     !- Hour 4
  0,                                      !- Minute 4
  0.24,                                   !- Value Until Time 4
  17,                                     !- Hour 5
  0,                                      !- Minute 5
  0.29,                                   !- Value Until Time 5
  18,                                     !- Hour 6
  0,                                      !- Minute 6
  0.55,                                   !- Value Until Time 6
  21,                                     !- Hour 7
  0,                                      !- Minute 7
  0.9,                                    !- Value Until Time 7
  24,                                     !- Hour 8
  0,                                      !- Minute 8
  1;                                      !- Value Until Time 8

OS:Schedule:Day,
  {2f1af594-a3bb-46dc-8de6-67497bbaa8f4}, !- Handle
  res occupants schedule winter design,   !- Name
  {48a4c41e-35ab-455d-bd37-6aa5ca0992e2}, !- Schedule Type Limits Name
  ,                                       !- Interpolate to Timestep
  24,                                     !- Hour 1
  0,                                      !- Minute 1
  0;                                      !- Value Until Time 1

OS:Schedule:Day,
  {8beb8dbe-df05-49c6-9a07-7cc8ec7ddbf0}, !- Handle
  res occupants schedule summer design,   !- Name
  {48a4c41e-35ab-455d-bd37-6aa5ca0992e2}, !- Schedule Type Limits Name
  ,                                       !- Interpolate to Timestep
  24,                                     !- Hour 1
  0,                                      !- Minute 1
  1;                                      !- Value Until Time 1

OS:ScheduleTypeLimits,
  {48a4c41e-35ab-455d-bd37-6aa5ca0992e2}, !- Handle
  Fractional,                             !- Name
  0,                                      !- Lower Limit Value
  1,                                      !- Upper Limit Value
  Continuous;                             !- Numeric Type

OS:Schedule:Ruleset,
  {c717296c-1ebc-4fff-b3b2-d5f6dc19a69d}, !- Handle
  Schedule Ruleset 1,                     !- Name
  {c4b612dc-71d8-4a3d-8804-260dd1dbfcec}, !- Schedule Type Limits Name
  {bc4174d9-985f-443c-9f57-814427d46476}; !- Default Day Schedule Name

OS:Schedule:Day,
  {bc4174d9-985f-443c-9f57-814427d46476}, !- Handle
  Schedule Day 4,                         !- Name
  {c4b612dc-71d8-4a3d-8804-260dd1dbfcec}, !- Schedule Type Limits Name
  ,                                       !- Interpolate to Timestep
  24,                                     !- Hour 1
  0,                                      !- Minute 1
  112.539290946133;                       !- Value Until Time 1

OS:People:Definition,
  {486c4726-a71b-4613-8e70-ef17fe8d508b}, !- Handle
  res occupants|living space,             !- Name
  People,                                 !- Number of People Calculation Method
  1.32,                                   !- Number of People {people}
  ,                                       !- People per Space Floor Area {person/m2}
  ,                                       !- Space Floor Area per Person {m2/person}
  0.319734,                               !- Fraction Radiant
  0.573,                                  !- Sensible Heat Fraction
  0,                                      !- Carbon Dioxide Generation Rate {m3/s-W}
  No,                                     !- Enable ASHRAE 55 Comfort Warnings
  ZoneAveraged;                           !- Mean Radiant Temperature Calculation Type

OS:People,
  {8f999379-9364-4de4-bc60-412e08183e87}, !- Handle
  res occupants|living space,             !- Name
  {486c4726-a71b-4613-8e70-ef17fe8d508b}, !- People Definition Name
  {699ce0e1-91b1-4746-9639-4caced845454}, !- Space or SpaceType Name
  {1b859cac-5f02-44e2-9ca9-933f036d62eb}, !- Number of People Schedule Name
  {c717296c-1ebc-4fff-b3b2-d5f6dc19a69d}, !- Activity Level Schedule Name
  ,                                       !- Surface Name/Angle Factor List Name
  ,                                       !- Work Efficiency Schedule Name
  ,                                       !- Clothing Insulation Schedule Name
  ,                                       !- Air Velocity Schedule Name
  1;                                      !- Multiplier

OS:ScheduleTypeLimits,
  {c4b612dc-71d8-4a3d-8804-260dd1dbfcec}, !- Handle
  ActivityLevel,                          !- Name
  0,                                      !- Lower Limit Value
  ,                                       !- Upper Limit Value
  Continuous,                             !- Numeric Type
  ActivityLevel;                          !- Unit Type

OS:People:Definition,
  {a2151fb6-ed7d-4755-b650-4b28a1fccfd7}, !- Handle
  res occupants|living space|story 2,     !- Name
  People,                                 !- Number of People Calculation Method
  1.32,                                   !- Number of People {people}
  ,                                       !- People per Space Floor Area {person/m2}
  ,                                       !- Space Floor Area per Person {m2/person}
  0.319734,                               !- Fraction Radiant
  0.573,                                  !- Sensible Heat Fraction
  0,                                      !- Carbon Dioxide Generation Rate {m3/s-W}
  No,                                     !- Enable ASHRAE 55 Comfort Warnings
  ZoneAveraged;                           !- Mean Radiant Temperature Calculation Type

OS:People,
  {6b5b86db-645b-4bc7-bc78-89d61d1781bb}, !- Handle
  res occupants|living space|story 2,     !- Name
  {a2151fb6-ed7d-4755-b650-4b28a1fccfd7}, !- People Definition Name
  {700b5c8f-5461-4545-8d6c-d31b613054e5}, !- Space or SpaceType Name
  {1b859cac-5f02-44e2-9ca9-933f036d62eb}, !- Number of People Schedule Name
  {c717296c-1ebc-4fff-b3b2-d5f6dc19a69d}, !- Activity Level Schedule Name
  ,                                       !- Surface Name/Angle Factor List Name
  ,                                       !- Work Efficiency Schedule Name
  ,                                       !- Clothing Insulation Schedule Name
  ,                                       !- Air Velocity Schedule Name
  1;                                      !- Multiplier

OS:ShadingSurfaceGroup,
  {3eb9927d-28ec-4bce-a769-737b227fed0e}, !- Handle
  res eaves,                              !- Name
  Building;                               !- Shading Surface Type

OS:ShadingSurface,
  {8413ef04-1718-47a7-804f-a2807e5df736}, !- Handle
  Surface 15 - res eaves,                 !- Name
  ,                                       !- Construction Name
  {3eb9927d-28ec-4bce-a769-737b227fed0e}, !- Shading Surface Group Name
  ,                                       !- Transmittance Schedule Name
  ,                                       !- Number of Vertices
  -0.6096, 6.81553519541936, 5.1816,      !- X,Y,Z Vertex 1 {m}
  -0.6096, 3.40776759770968, 6.88548379885484, !- X,Y,Z Vertex 2 {m}
  0, 3.40776759770968, 6.88548379885484,  !- X,Y,Z Vertex 3 {m}
  0, 6.81553519541936, 5.1816;            !- X,Y,Z Vertex 4 {m}

OS:ShadingSurface,
  {879e3947-b638-45d6-b4e7-fbca0c0ef6f2}, !- Handle
  Surface 15 - res eaves 1,               !- Name
  ,                                       !- Construction Name
  {3eb9927d-28ec-4bce-a769-737b227fed0e}, !- Shading Surface Group Name
  ,                                       !- Transmittance Schedule Name
  ,                                       !- Number of Vertices
  14.2406703908387, 3.40776759770968, 6.88548379885484, !- X,Y,Z Vertex 1 {m}
  14.2406703908387, 6.81553519541936, 5.1816, !- X,Y,Z Vertex 2 {m}
  13.6310703908387, 6.81553519541936, 5.1816, !- X,Y,Z Vertex 3 {m}
  13.6310703908387, 3.40776759770968, 6.88548379885484; !- X,Y,Z Vertex 4 {m}

OS:ShadingSurface,
  {331b5095-370d-4473-abec-8a85a46f1052}, !- Handle
  Surface 15 - res eaves 2,               !- Name
  ,                                       !- Construction Name
  {3eb9927d-28ec-4bce-a769-737b227fed0e}, !- Shading Surface Group Name
  ,                                       !- Transmittance Schedule Name
  ,                                       !- Number of Vertices
  13.6310703908387, 7.42513519541936, 4.8768, !- X,Y,Z Vertex 1 {m}
  0, 7.42513519541936, 4.8768,            !- X,Y,Z Vertex 2 {m}
  0, 6.81553519541936, 5.1816,            !- X,Y,Z Vertex 3 {m}
  13.6310703908387, 6.81553519541936, 5.1816; !- X,Y,Z Vertex 4 {m}

OS:ShadingSurface,
  {231256eb-1656-40a9-bce0-bd7706fa1213}, !- Handle
  Surface 14 - res eaves,                 !- Name
  ,                                       !- Construction Name
  {3eb9927d-28ec-4bce-a769-737b227fed0e}, !- Shading Surface Group Name
  ,                                       !- Transmittance Schedule Name
  ,                                       !- Number of Vertices
  14.2406703908387, 0, 5.1816,            !- X,Y,Z Vertex 1 {m}
  14.2406703908387, 3.40776759770968, 6.88548379885484, !- X,Y,Z Vertex 2 {m}
  13.6310703908387, 3.40776759770968, 6.88548379885484, !- X,Y,Z Vertex 3 {m}
  13.6310703908387, 0, 5.1816;            !- X,Y,Z Vertex 4 {m}

OS:ShadingSurface,
  {7b9db7ad-ea8f-4729-9a9a-14b23bcb3bd4}, !- Handle
  Surface 14 - res eaves 1,               !- Name
  ,                                       !- Construction Name
  {3eb9927d-28ec-4bce-a769-737b227fed0e}, !- Shading Surface Group Name
  ,                                       !- Transmittance Schedule Name
  ,                                       !- Number of Vertices
  -0.6096, 3.40776759770968, 6.88548379885484, !- X,Y,Z Vertex 1 {m}
  -0.6096, 0, 5.1816,                     !- X,Y,Z Vertex 2 {m}
  0, 0, 5.1816,                           !- X,Y,Z Vertex 3 {m}
  0, 3.40776759770968, 6.88548379885484;  !- X,Y,Z Vertex 4 {m}

OS:ShadingSurface,
  {591b51b9-0225-4789-812c-f1b412ca147f}, !- Handle
  Surface 14 - res eaves 2,               !- Name
  ,                                       !- Construction Name
  {3eb9927d-28ec-4bce-a769-737b227fed0e}, !- Shading Surface Group Name
  ,                                       !- Transmittance Schedule Name
  ,                                       !- Number of Vertices
  0, -0.6096, 4.8768,                     !- X,Y,Z Vertex 1 {m}
  13.6310703908387, -0.6096, 4.8768,      !- X,Y,Z Vertex 2 {m}
  13.6310703908387, 0, 5.1816,            !- X,Y,Z Vertex 3 {m}
  0, 0, 5.1816;                           !- X,Y,Z Vertex 4 {m}

OS:ShadingSurfaceGroup,
  {a3fb6057-cccd-40f4-9ea2-7901e98b8751}, !- Handle
  res neighbors,                          !- Name
  Building;                               !- Shading Surface Type

OS:ShadingSurface,
  {3985a8ad-90eb-4750-ad72-f33a245721e0}, !- Handle
  res neighbors left,                     !- Name
  ,                                       !- Construction Name
  {a3fb6057-cccd-40f4-9ea2-7901e98b8751}, !- Shading Surface Group Name
  ,                                       !- Transmittance Schedule Name
  ,                                       !- Number of Vertices
  -3.048, 0, 0,                           !- X,Y,Z Vertex 1 {m}
  -3.048, 0, 6.58068379885484,            !- X,Y,Z Vertex 2 {m}
  -3.048, 6.81553519541936, 6.58068379885484, !- X,Y,Z Vertex 3 {m}
  -3.048, 6.81553519541936, 0;            !- X,Y,Z Vertex 4 {m}

OS:ShadingSurface,
  {a31c98b9-d7da-439f-af1e-7f12765008bb}, !- Handle
  res neighbors right,                    !- Name
  ,                                       !- Construction Name
  {a3fb6057-cccd-40f4-9ea2-7901e98b8751}, !- Shading Surface Group Name
  ,                                       !- Transmittance Schedule Name
  ,                                       !- Number of Vertices
  16.6790703908387, 6.81553519541936, 0,  !- X,Y,Z Vertex 1 {m}
  16.6790703908387, 6.81553519541936, 6.58068379885484, !- X,Y,Z Vertex 2 {m}
  16.6790703908387, 0, 6.58068379885484,  !- X,Y,Z Vertex 3 {m}
  16.6790703908387, 0, 0;                 !- X,Y,Z Vertex 4 {m}

OS:WeatherFile,
<<<<<<< HEAD
  {b9280f4f-599a-4bb7-9523-701bfd95af14}, !- Handle
=======
  {63b38306-05a2-4453-a452-604587aefad7}, !- Handle
>>>>>>> c55f66f4
  Denver Intl Ap,                         !- City
  CO,                                     !- State Province Region
  USA,                                    !- Country
  TMY3,                                   !- Data Source
  725650,                                 !- WMO Number
  39.83,                                  !- Latitude {deg}
  -104.65,                                !- Longitude {deg}
  -7,                                     !- Time Zone {hr}
  1650,                                   !- Elevation {m}
  file:../weather/USA_CO_Denver.Intl.AP.725650_TMY3.epw, !- Url
  E23378AA;                               !- Checksum

OS:AdditionalProperties,
<<<<<<< HEAD
  {aafd9530-1db6-4376-a9e2-e026aca54a1d}, !- Handle
  {b9280f4f-599a-4bb7-9523-701bfd95af14}, !- Object Name
=======
  {8d8e2996-d6bc-4ef7-bf01-19d655a43749}, !- Handle
  {63b38306-05a2-4453-a452-604587aefad7}, !- Object Name
>>>>>>> c55f66f4
  EPWHeaderCity,                          !- Feature Name 1
  String,                                 !- Feature Data Type 1
  Denver Intl Ap,                         !- Feature Value 1
  EPWHeaderState,                         !- Feature Name 2
  String,                                 !- Feature Data Type 2
  CO,                                     !- Feature Value 2
  EPWHeaderCountry,                       !- Feature Name 3
  String,                                 !- Feature Data Type 3
  USA,                                    !- Feature Value 3
  EPWHeaderDataSource,                    !- Feature Name 4
  String,                                 !- Feature Data Type 4
  TMY3,                                   !- Feature Value 4
  EPWHeaderStation,                       !- Feature Name 5
  String,                                 !- Feature Data Type 5
  725650,                                 !- Feature Value 5
  EPWHeaderLatitude,                      !- Feature Name 6
  Double,                                 !- Feature Data Type 6
  39.829999999999998,                     !- Feature Value 6
  EPWHeaderLongitude,                     !- Feature Name 7
  Double,                                 !- Feature Data Type 7
  -104.65000000000001,                    !- Feature Value 7
  EPWHeaderTimezone,                      !- Feature Name 8
  Double,                                 !- Feature Data Type 8
  -7,                                     !- Feature Value 8
  EPWHeaderAltitude,                      !- Feature Name 9
  Double,                                 !- Feature Data Type 9
  5413.3858267716532,                     !- Feature Value 9
  EPWHeaderLocalPressure,                 !- Feature Name 10
  Double,                                 !- Feature Data Type 10
  0.81937567683596546,                    !- Feature Value 10
  EPWHeaderRecordsPerHour,                !- Feature Name 11
  Double,                                 !- Feature Data Type 11
  0,                                      !- Feature Value 11
  EPWDataAnnualAvgDrybulb,                !- Feature Name 12
  Double,                                 !- Feature Data Type 12
  51.575616438356228,                     !- Feature Value 12
  EPWDataAnnualMinDrybulb,                !- Feature Name 13
  Double,                                 !- Feature Data Type 13
  -2.9200000000000017,                    !- Feature Value 13
  EPWDataAnnualMaxDrybulb,                !- Feature Name 14
  Double,                                 !- Feature Data Type 14
  104,                                    !- Feature Value 14
  EPWDataCDD50F,                          !- Feature Name 15
  Double,                                 !- Feature Data Type 15
  3072.2925000000005,                     !- Feature Value 15
  EPWDataCDD65F,                          !- Feature Name 16
  Double,                                 !- Feature Data Type 16
  883.62000000000035,                     !- Feature Value 16
  EPWDataHDD50F,                          !- Feature Name 17
  Double,                                 !- Feature Data Type 17
  2497.1925000000001,                     !- Feature Value 17
  EPWDataHDD65F,                          !- Feature Name 18
  Double,                                 !- Feature Data Type 18
  5783.5200000000013,                     !- Feature Value 18
  EPWDataAnnualAvgWindspeed,              !- Feature Name 19
  Double,                                 !- Feature Data Type 19
  3.9165296803649667,                     !- Feature Value 19
  EPWDataMonthlyAvgDrybulbs,              !- Feature Name 20
  String,                                 !- Feature Data Type 20
  33.4191935483871&#4431.90142857142857&#4443.02620967741937&#4442.48624999999999&#4459.877741935483854&#4473.57574999999997&#4472.07975806451608&#4472.70008064516134&#4466.49200000000006&#4450.079112903225806&#4437.218250000000005&#4434.582177419354835, !- Feature Value 20
  EPWDataGroundMonthlyTemps,              !- Feature Name 21
  String,                                 !- Feature Data Type 21
  44.08306285945173&#4440.89570904991865&#4440.64045432632048&#4442.153016571250646&#4448.225111118704206&#4454.268919273837525&#4459.508577937551024&#4462.82777283423508&#4463.10975667174995&#4460.41014950381947&#4455.304105212311526&#4449.445696474514364, !- Feature Value 21
  EPWDataWSF,                             !- Feature Name 22
  Double,                                 !- Feature Data Type 22
  0.58999999999999997,                    !- Feature Value 22
  EPWDataMonthlyAvgDailyHighDrybulbs,     !- Feature Name 23
  String,                                 !- Feature Data Type 23
  47.41032258064516&#4446.58642857142857&#4455.15032258064517&#4453.708&#4472.80193548387098&#4488.67600000000002&#4486.1858064516129&#4485.87225806451613&#4482.082&#4463.18064516129033&#4448.73400000000001&#4448.87935483870968, !- Feature Value 23
  EPWDataMonthlyAvgDailyLowDrybulbs,      !- Feature Name 24
  String,                                 !- Feature Data Type 24
  19.347741935483874&#4419.856428571428573&#4430.316129032258065&#4431.112&#4447.41612903225806&#4457.901999999999994&#4459.063870967741934&#4460.956774193548384&#4452.352000000000004&#4438.41612903225806&#4427.002000000000002&#4423.02903225806451, !- Feature Value 24
  EPWDesignHeatingDrybulb,                !- Feature Name 25
  Double,                                 !- Feature Data Type 25
  12.02,                                  !- Feature Value 25
  EPWDesignHeatingWindspeed,              !- Feature Name 26
  Double,                                 !- Feature Data Type 26
  2.8062500000000004,                     !- Feature Value 26
  EPWDesignCoolingDrybulb,                !- Feature Name 27
  Double,                                 !- Feature Data Type 27
  91.939999999999998,                     !- Feature Value 27
  EPWDesignCoolingWetbulb,                !- Feature Name 28
  Double,                                 !- Feature Data Type 28
  59.95131430195849,                      !- Feature Value 28
  EPWDesignCoolingHumidityRatio,          !- Feature Name 29
  Double,                                 !- Feature Data Type 29
  0.0059161086834698092,                  !- Feature Value 29
  EPWDesignCoolingWindspeed,              !- Feature Name 30
  Double,                                 !- Feature Data Type 30
  3.7999999999999989,                     !- Feature Value 30
  EPWDesignDailyTemperatureRange,         !- Feature Name 31
  Double,                                 !- Feature Data Type 31
  24.915483870967748,                     !- Feature Value 31
  EPWDesignDehumidDrybulb,                !- Feature Name 32
  Double,                                 !- Feature Data Type 32
  67.996785714285721,                     !- Feature Value 32
  EPWDesignDehumidHumidityRatio,          !- Feature Name 33
  Double,                                 !- Feature Data Type 33
  0.012133744170488724,                   !- Feature Value 33
  EPWDesignCoolingDirectNormal,           !- Feature Name 34
  Double,                                 !- Feature Data Type 34
  985,                                    !- Feature Value 34
  EPWDesignCoolingDiffuseHorizontal,      !- Feature Name 35
  Double,                                 !- Feature Data Type 35
  84;                                     !- Feature Value 35

<<<<<<< HEAD
OS:YearDescription,
  {68c57c35-66fc-49d3-8a7c-39a239005d12}, !- Handle
  ,                                       !- Calendar Year
  Monday;                                 !- Day of Week for Start Day

OS:ClimateZones,
  {e27636f7-292b-45c3-b4ae-da7f60b8f395}, !- Handle
=======
OS:Site,
  {1b1112c7-53b8-485b-9f33-a1e34d3ba017}, !- Handle
  Denver Intl Ap_CO_USA,                  !- Name
  39.83,                                  !- Latitude {deg}
  -104.65,                                !- Longitude {deg}
  -7,                                     !- Time Zone {hr}
  1650,                                   !- Elevation {m}
  ;                                       !- Terrain

OS:ClimateZones,
  {ae43ef84-97ee-46fc-b6a7-7477d4bc49fb}, !- Handle
>>>>>>> c55f66f4
  ,                                       !- Active Institution
  ,                                       !- Active Year
  ,                                       !- Climate Zone Institution Name 1
  ,                                       !- Climate Zone Document Name 1
  ,                                       !- Climate Zone Document Year 1
  ,                                       !- Climate Zone Value 1
  Building America,                       !- Climate Zone Institution Name 2
  ,                                       !- Climate Zone Document Name 2
  0,                                      !- Climate Zone Document Year 2
  Cold;                                   !- Climate Zone Value 2

OS:Site:WaterMainsTemperature,
<<<<<<< HEAD
  {e3518233-6c2d-4fa2-be3f-f89e957d449a}, !- Handle
=======
  {3f68add6-8872-4c43-b967-83d38de5a981}, !- Handle
>>>>>>> c55f66f4
  Correlation,                            !- Calculation Method
  ,                                       !- Temperature Schedule Name
  10.8753424657535,                       !- Annual Average Outdoor Air Temperature {C}
  23.1524007936508;                       !- Maximum Difference In Monthly Average Outdoor Air Temperatures {deltaC}

OS:RunPeriodControl:DaylightSavingTime,
<<<<<<< HEAD
  {be616cee-927d-4906-82a4-bd85498a80b0}, !- Handle
=======
  {340038b7-c801-4f47-bc77-3f4d0f6f13d7}, !- Handle
>>>>>>> c55f66f4
  4/7,                                    !- Start Date
  10/26;                                  !- End Date

OS:Site:GroundTemperature:Deep,
<<<<<<< HEAD
  {d660ee47-38c3-498d-976f-ce49a7d1a364}, !- Handle
=======
  {53169b63-7f4e-4ba3-b942-185051e941c9}, !- Handle
>>>>>>> c55f66f4
  10.8753424657535,                       !- January Deep Ground Temperature {C}
  10.8753424657535,                       !- February Deep Ground Temperature {C}
  10.8753424657535,                       !- March Deep Ground Temperature {C}
  10.8753424657535,                       !- April Deep Ground Temperature {C}
  10.8753424657535,                       !- May Deep Ground Temperature {C}
  10.8753424657535,                       !- June Deep Ground Temperature {C}
  10.8753424657535,                       !- July Deep Ground Temperature {C}
  10.8753424657535,                       !- August Deep Ground Temperature {C}
  10.8753424657535,                       !- September Deep Ground Temperature {C}
  10.8753424657535,                       !- October Deep Ground Temperature {C}
  10.8753424657535,                       !- November Deep Ground Temperature {C}
  10.8753424657535;                       !- December Deep Ground Temperature {C}

OS:ZoneHVAC:Baseboard:Convective:Electric,
<<<<<<< HEAD
  {11403df2-43a0-45f1-98ea-5ec28ef12948}, !- Handle
  res bb living zone convective electric, !- Name
  {9f512f79-c40b-48f2-8150-337ece61ab77}, !- Availability Schedule
=======
  {e862bcf0-e410-431b-a727-0238fcd6c9ad}, !- Handle
  res bb living zone convective electric, !- Name
  {b335791c-a98c-4c03-839b-8e0552e95817}, !- Availability Schedule
>>>>>>> c55f66f4
  autosize,                               !- Nominal Capacity {W}
  1;                                      !- Efficiency

OS:Schedule:Constant,
<<<<<<< HEAD
  {9f512f79-c40b-48f2-8150-337ece61ab77}, !- Handle
  Always On Discrete,                     !- Name
  {4261ace0-ae8a-44d6-a04c-fc787d88d380}, !- Schedule Type Limits Name
  1;                                      !- Value

OS:ScheduleTypeLimits,
  {4261ace0-ae8a-44d6-a04c-fc787d88d380}, !- Handle
=======
  {b335791c-a98c-4c03-839b-8e0552e95817}, !- Handle
  Always On Discrete,                     !- Name
  {5924badf-ee89-43f2-8634-47e8a9e48e59}, !- Schedule Type Limits Name
  1;                                      !- Value

OS:ScheduleTypeLimits,
  {5924badf-ee89-43f2-8634-47e8a9e48e59}, !- Handle
>>>>>>> c55f66f4
  OnOff,                                  !- Name
  0,                                      !- Lower Limit Value
  1,                                      !- Upper Limit Value
  Discrete,                               !- Numeric Type
  Availability;                           !- Unit Type

OS:AdditionalProperties,
<<<<<<< HEAD
  {6cd9c2cb-3a16-4417-b1a9-7ae3fb63512a}, !- Handle
  {11403df2-43a0-45f1-98ea-5ec28ef12948}, !- Object Name
=======
  {589e6b86-e38b-4365-afd5-a968941b92ee}, !- Handle
  {e862bcf0-e410-431b-a727-0238fcd6c9ad}, !- Object Name
>>>>>>> c55f66f4
  SizingInfoHVACFracHeatLoadServed,       !- Feature Name 1
  Double,                                 !- Feature Data Type 1
  1;                                      !- Feature Value 1
<|MERGE_RESOLUTION|>--- conflicted
+++ resolved
@@ -1,74 +1,16 @@
 !- NOTE: Auto-generated from /test/osw_files/SFD_2000sqft_2story_SL_UA_3Beds_2Baths_Denver_ElectricBaseboard_NoSetpoints.osw
 
 OS:Version,
-<<<<<<< HEAD
-  {2305d1a4-1389-4a7e-9b26-59ae323ec177}, !- Handle
-  2.8.0;                                  !- Version Identifier
-
-OS:Building,
-  {eb3fa9fa-c001-437e-848c-97e79563fc09}, !- Handle
-  Building 1,                             !- Name
-  ,                                       !- Building Sector Type
-  0,                                      !- North Axis {deg}
-  ,                                       !- Nominal Floor to Floor Height {m}
-  ,                                       !- Space Type Name
-  ,                                       !- Default Construction Set Name
-  ,                                       !- Default Schedule Set Name
-  2,                                      !- Standards Number of Stories
-  2,                                      !- Standards Number of Above Ground Stories
-  ,                                       !- Standards Template
-  singlefamilydetached,                   !- Standards Building Type
-  1;                                      !- Standards Number of Living Units
-
-OS:Facility,
-  {64cb1fc6-e730-4915-b22e-c0a1b692e459}; !- Handle
-
-OS:Site,
-  {f5da5914-497a-43d4-b206-ad4377160742}, !- Handle
-  Denver Intl Ap_CO_USA,                  !- Name
-  39.83,                                  !- Latitude {deg}
-  -104.65,                                !- Longitude {deg}
-  -7,                                     !- Time Zone {hr}
-  1650,                                   !- Elevation {m}
-  ;                                       !- Terrain
-
-OS:SimulationControl,
-  {517f5234-a761-4886-8710-6f5f444bd720}, !- Handle
-=======
   {59326a3a-3b78-47fd-b68f-ad7a15b6b96d}, !- Handle
   2.8.0;                                  !- Version Identifier
 
 OS:SimulationControl,
   {b5235e2f-76df-40a1-9479-044346736c37}, !- Handle
->>>>>>> c55f66f4
   ,                                       !- Do Zone Sizing Calculation
   ,                                       !- Do System Sizing Calculation
   ,                                       !- Do Plant Sizing Calculation
   No;                                     !- Run Simulation for Sizing Periods
 
-<<<<<<< HEAD
-OS:Sizing:Parameters,
-  {6f22a294-8cd3-4def-8874-db065aedde6a}, !- Handle
-  1.25,                                   !- Heating Sizing Factor
-  1.15;                                   !- Cooling Sizing Factor
-
-OS:Timestep,
-  {2d70219d-e5a5-4cba-8e89-f78456999ba1}, !- Handle
-  6;                                      !- Number of Timesteps per Hour
-
-OS:ShadowCalculation,
-  {9d191754-2bb1-4d42-84ae-1247ee0882d5}, !- Handle
-  20,                                     !- Calculation Frequency
-  200;                                    !- Maximum Figures in Shadow Overlap Calculations
-
-OS:HeatBalanceAlgorithm,
-  {db225ba6-9865-408b-a8fa-13c61aaeb21a}, !- Handle
-  ConductionTransferFunction,             !- Algorithm
-  200;                                    !- Surface Temperature Upper Limit {C}
-
-OS:RunPeriod,
-  {299bf78b-89ad-43a3-bd6d-3051ff98c6c0}, !- Handle
-=======
 OS:Timestep,
   {c9e8134e-5303-4085-9abc-72c39f44c5f8}, !- Handle
   6;                                      !- Number of Timesteps per Hour
@@ -94,7 +36,6 @@
 
 OS:RunPeriod,
   {6240d3d2-c267-4270-8df0-5d29eae562f8}, !- Handle
->>>>>>> c55f66f4
   Run Period 1,                           !- Name
   1,                                      !- Begin Month
   1,                                      !- Begin Day of Month
@@ -107,41 +48,8 @@
   ,                                       !- Use Weather File Snow Indicators
   ;                                       !- Number of Times Runperiod to be Repeated
 
-<<<<<<< HEAD
-OS:LifeCycleCost:Parameters,
-  {22a56313-9fa3-4dca-a87f-3b77516d8e6b}, !- Handle
-  ,                                       !- Analysis Type
-  ,                                       !- Discounting Convention
-  ,                                       !- Inflation Approach
-  ,                                       !- Real Discount Rate
-  ,                                       !- Nominal Discount Rate
-  ,                                       !- Inflation
-  ,                                       !- Base Date Month
-  ,                                       !- Base Date Year
-  ,                                       !- Service Date Month
-  ,                                       !- Service Date Year
-  ;                                       !- Length of Study Period in Years
-
-OS:SurfaceConvectionAlgorithm:Outside,
-  {fdeb6a98-f22a-47e3-962b-09c31ef7f150}, !- Handle
-  DOE-2;                                  !- Algorithm
-
-OS:SurfaceConvectionAlgorithm:Inside,
-  {f9f215a6-45f0-4326-ae52-d20b4c35348c}, !- Handle
-  TARP;                                   !- Algorithm
-
-OS:ZoneCapacitanceMultiplier:ResearchSpecial,
-  {92f915ff-95f1-448f-bf6e-86ef1ef8c0a0}, !- Handle
-  ,                                       !- Temperature Capacity Multiplier
-  15,                                     !- Humidity Capacity Multiplier
-  ;                                       !- Carbon Dioxide Capacity Multiplier
-
-OS:ThermalZone,
-  {92f92c38-d9c5-4eaf-990f-7c6433008719}, !- Handle
-=======
 OS:ThermalZone,
   {060fe660-abb5-4d6c-ad8c-eeb0a951c7ef}, !- Handle
->>>>>>> c55f66f4
   living zone,                            !- Name
   ,                                       !- Multiplier
   ,                                       !- Ceiling Height {m}
@@ -150,17 +58,10 @@
   ,                                       !- Zone Inside Convection Algorithm
   ,                                       !- Zone Outside Convection Algorithm
   ,                                       !- Zone Conditioning Equipment List Name
-<<<<<<< HEAD
-  {21ada7d7-db48-4dca-ba7f-cf999d60dde5}, !- Zone Air Inlet Port List
-  {9bf15c0e-be88-480d-9fb3-7042de32aaa3}, !- Zone Air Exhaust Port List
-  {f79c48ed-1dbe-4c92-914b-26f89b61aa94}, !- Zone Air Node Name
-  {674df029-af1a-4dff-a29d-941ca8566885}, !- Zone Return Air Port List
-=======
   {a40196b5-0090-4713-a2c4-028a1211ce3e}, !- Zone Air Inlet Port List
   {add42f4e-d1b3-4ad4-b7f4-ea7e9cb7ebf0}, !- Zone Air Exhaust Port List
   {e405bc19-7300-499c-b8c0-3ab0cb9f66b4}, !- Zone Air Node Name
   {01c6f8b0-b439-416c-bea6-fe3840df19ba}, !- Zone Return Air Port List
->>>>>>> c55f66f4
   ,                                       !- Primary Daylighting Control Name
   ,                                       !- Fraction of Zone Controlled by Primary Daylighting Control
   ,                                       !- Secondary Daylighting Control Name
@@ -171,39 +72,6 @@
   No;                                     !- Use Ideal Air Loads
 
 OS:Node,
-<<<<<<< HEAD
-  {d828416f-729a-4db6-b498-db170e5c909d}, !- Handle
-  Node 1,                                 !- Name
-  {f79c48ed-1dbe-4c92-914b-26f89b61aa94}, !- Inlet Port
-  ;                                       !- Outlet Port
-
-OS:Connection,
-  {f79c48ed-1dbe-4c92-914b-26f89b61aa94}, !- Handle
-  {4c81b44f-5546-48e3-a4ec-7f1a80c4f6c2}, !- Name
-  {92f92c38-d9c5-4eaf-990f-7c6433008719}, !- Source Object
-  11,                                     !- Outlet Port
-  {d828416f-729a-4db6-b498-db170e5c909d}, !- Target Object
-  2;                                      !- Inlet Port
-
-OS:PortList,
-  {21ada7d7-db48-4dca-ba7f-cf999d60dde5}, !- Handle
-  {1c7db28f-f696-4adf-ab0e-75736a6446f2}, !- Name
-  {92f92c38-d9c5-4eaf-990f-7c6433008719}; !- HVAC Component
-
-OS:PortList,
-  {9bf15c0e-be88-480d-9fb3-7042de32aaa3}, !- Handle
-  {582cf97c-ff86-4d81-8e47-c97c1fcf5d9f}, !- Name
-  {92f92c38-d9c5-4eaf-990f-7c6433008719}; !- HVAC Component
-
-OS:PortList,
-  {674df029-af1a-4dff-a29d-941ca8566885}, !- Handle
-  {e6b4ac6a-36cf-4d66-9f6c-d0e7251ec53a}, !- Name
-  {92f92c38-d9c5-4eaf-990f-7c6433008719}; !- HVAC Component
-
-OS:Sizing:Zone,
-  {08896257-1e28-45cc-886f-2c112e4ac408}, !- Handle
-  {92f92c38-d9c5-4eaf-990f-7c6433008719}, !- Zone or ZoneList Name
-=======
   {6e08a7bf-caef-465e-a870-f7237dd40659}, !- Handle
   Node 1,                                 !- Name
   {e405bc19-7300-499c-b8c0-3ab0cb9f66b4}, !- Inlet Port
@@ -235,7 +103,6 @@
 OS:Sizing:Zone,
   {5447b795-922d-4d64-a72a-13b5b22ae6d6}, !- Handle
   {060fe660-abb5-4d6c-ad8c-eeb0a951c7ef}, !- Zone or ZoneList Name
->>>>>>> c55f66f4
   SupplyAirTemperature,                   !- Zone Cooling Design Supply Air Temperature Input Method
   14,                                     !- Zone Cooling Design Supply Air Temperature {C}
   11.11,                                  !- Zone Cooling Design Supply Air Temperature Difference {deltaC}
@@ -264,34 +131,20 @@
   autosize;                               !- Dedicated Outdoor Air High Setpoint Temperature for Design {C}
 
 OS:ZoneHVAC:EquipmentList,
-<<<<<<< HEAD
-  {4c158319-6bb4-4f98-abe1-1ab05da6486f}, !- Handle
-  Zone HVAC Equipment List 1,             !- Name
-  {92f92c38-d9c5-4eaf-990f-7c6433008719}, !- Thermal Zone
-  SequentialLoad,                         !- Load Distribution Scheme
-  {11403df2-43a0-45f1-98ea-5ec28ef12948}, !- Zone Equipment 1
-=======
   {b9fb1bd3-74a0-4aae-b568-a462cfab3a7f}, !- Handle
   Zone HVAC Equipment List 1,             !- Name
   {060fe660-abb5-4d6c-ad8c-eeb0a951c7ef}, !- Thermal Zone
   SequentialLoad,                         !- Load Distribution Scheme
   {e862bcf0-e410-431b-a727-0238fcd6c9ad}, !- Zone Equipment 1
->>>>>>> c55f66f4
   1,                                      !- Zone Equipment Cooling Sequence 1
   1,                                      !- Zone Equipment Heating or No-Load Sequence 1
   ,                                       !- Zone Equipment Sequential Cooling Fraction 1
   ;                                       !- Zone Equipment Sequential Heating Fraction 1
 
 OS:Space,
-<<<<<<< HEAD
-  {62a65e6f-0ed3-4b19-8915-5399401d506a}, !- Handle
-  living space,                           !- Name
-  {9638d32b-fe04-4c8b-b3f3-132c30cca918}, !- Space Type Name
-=======
   {699ce0e1-91b1-4746-9639-4caced845454}, !- Handle
   living space,                           !- Name
   {58d7b27d-8fd5-4c97-bd48-a47dcdf02e35}, !- Space Type Name
->>>>>>> c55f66f4
   ,                                       !- Default Construction Set Name
   ,                                       !- Default Schedule Set Name
   -0,                                     !- Direction of Relative North {deg}
@@ -299,19 +152,6 @@
   0,                                      !- Y Origin {m}
   0,                                      !- Z Origin {m}
   ,                                       !- Building Story Name
-<<<<<<< HEAD
-  {92f92c38-d9c5-4eaf-990f-7c6433008719}, !- Thermal Zone Name
-  ,                                       !- Part of Total Floor Area
-  ,                                       !- Design Specification Outdoor Air Object Name
-  {6d1212ed-0a45-47d4-bb08-0c897702a666}; !- Building Unit Name
-
-OS:Surface,
-  {044dee90-ab11-468f-8631-c2162410b419}, !- Handle
-  Surface 1,                              !- Name
-  Floor,                                  !- Surface Type
-  ,                                       !- Construction Name
-  {62a65e6f-0ed3-4b19-8915-5399401d506a}, !- Space Name
-=======
   {060fe660-abb5-4d6c-ad8c-eeb0a951c7ef}, !- Thermal Zone Name
   ,                                       !- Part of Total Floor Area
   ,                                       !- Design Specification Outdoor Air Object Name
@@ -323,7 +163,6 @@
   Floor,                                  !- Surface Type
   ,                                       !- Construction Name
   {699ce0e1-91b1-4746-9639-4caced845454}, !- Space Name
->>>>>>> c55f66f4
   Foundation,                             !- Outside Boundary Condition
   ,                                       !- Outside Boundary Condition Object
   NoSun,                                  !- Sun Exposure
@@ -336,19 +175,11 @@
   13.6310703908387, 0, 0;                 !- X,Y,Z Vertex 4 {m}
 
 OS:Surface,
-<<<<<<< HEAD
-  {2135eee1-7e4d-44b9-8e0d-51cf2d2b1543}, !- Handle
-  Surface 2,                              !- Name
-  Wall,                                   !- Surface Type
-  ,                                       !- Construction Name
-  {62a65e6f-0ed3-4b19-8915-5399401d506a}, !- Space Name
-=======
   {25db9747-bafe-480f-b085-0842004794c0}, !- Handle
   Surface 2,                              !- Name
   Wall,                                   !- Surface Type
   ,                                       !- Construction Name
   {699ce0e1-91b1-4746-9639-4caced845454}, !- Space Name
->>>>>>> c55f66f4
   Outdoors,                               !- Outside Boundary Condition
   ,                                       !- Outside Boundary Condition Object
   SunExposed,                             !- Sun Exposure
@@ -361,19 +192,11 @@
   0, 0, 2.4384;                           !- X,Y,Z Vertex 4 {m}
 
 OS:Surface,
-<<<<<<< HEAD
-  {b9b8fa64-0038-430e-89d1-6dcbcbe0987f}, !- Handle
-  Surface 3,                              !- Name
-  Wall,                                   !- Surface Type
-  ,                                       !- Construction Name
-  {62a65e6f-0ed3-4b19-8915-5399401d506a}, !- Space Name
-=======
   {8a8cbb76-0c2b-4716-abc5-aaa93af2922c}, !- Handle
   Surface 3,                              !- Name
   Wall,                                   !- Surface Type
   ,                                       !- Construction Name
   {699ce0e1-91b1-4746-9639-4caced845454}, !- Space Name
->>>>>>> c55f66f4
   Outdoors,                               !- Outside Boundary Condition
   ,                                       !- Outside Boundary Condition Object
   SunExposed,                             !- Sun Exposure
@@ -386,19 +209,11 @@
   0, 6.81553519541936, 2.4384;            !- X,Y,Z Vertex 4 {m}
 
 OS:Surface,
-<<<<<<< HEAD
-  {0363fa48-4ff1-464c-9914-8786d3ca1c6e}, !- Handle
-  Surface 4,                              !- Name
-  Wall,                                   !- Surface Type
-  ,                                       !- Construction Name
-  {62a65e6f-0ed3-4b19-8915-5399401d506a}, !- Space Name
-=======
   {80af80a3-ea65-4a4e-8c8d-c810e86c4499}, !- Handle
   Surface 4,                              !- Name
   Wall,                                   !- Surface Type
   ,                                       !- Construction Name
   {699ce0e1-91b1-4746-9639-4caced845454}, !- Space Name
->>>>>>> c55f66f4
   Outdoors,                               !- Outside Boundary Condition
   ,                                       !- Outside Boundary Condition Object
   SunExposed,                             !- Sun Exposure
@@ -411,19 +226,11 @@
   13.6310703908387, 6.81553519541936, 2.4384; !- X,Y,Z Vertex 4 {m}
 
 OS:Surface,
-<<<<<<< HEAD
-  {da432c75-71ba-4dbe-bfa6-9d23c7e75c0e}, !- Handle
-  Surface 5,                              !- Name
-  Wall,                                   !- Surface Type
-  ,                                       !- Construction Name
-  {62a65e6f-0ed3-4b19-8915-5399401d506a}, !- Space Name
-=======
   {9dbc5233-bb64-47ec-97bd-71294585399a}, !- Handle
   Surface 5,                              !- Name
   Wall,                                   !- Surface Type
   ,                                       !- Construction Name
   {699ce0e1-91b1-4746-9639-4caced845454}, !- Space Name
->>>>>>> c55f66f4
   Outdoors,                               !- Outside Boundary Condition
   ,                                       !- Outside Boundary Condition Object
   SunExposed,                             !- Sun Exposure
@@ -436,15 +243,6 @@
   13.6310703908387, 0, 2.4384;            !- X,Y,Z Vertex 4 {m}
 
 OS:Surface,
-<<<<<<< HEAD
-  {e736a1ba-366b-407e-a30e-490b343d08f0}, !- Handle
-  Surface 6,                              !- Name
-  RoofCeiling,                            !- Surface Type
-  ,                                       !- Construction Name
-  {62a65e6f-0ed3-4b19-8915-5399401d506a}, !- Space Name
-  Surface,                                !- Outside Boundary Condition
-  {2258e0d4-8644-4ee2-88c5-1db8dcb22b44}, !- Outside Boundary Condition Object
-=======
   {1d1baccf-bc81-4201-8c10-35a32fa9e4e8}, !- Handle
   Surface 6,                              !- Name
   RoofCeiling,                            !- Surface Type
@@ -452,7 +250,6 @@
   {699ce0e1-91b1-4746-9639-4caced845454}, !- Space Name
   Surface,                                !- Outside Boundary Condition
   {8b214d90-b507-46ef-befa-8f698599280d}, !- Outside Boundary Condition Object
->>>>>>> c55f66f4
   NoSun,                                  !- Sun Exposure
   NoWind,                                 !- Wind Exposure
   ,                                       !- View Factor to Ground
@@ -463,11 +260,7 @@
   0, 0, 2.4384;                           !- X,Y,Z Vertex 4 {m}
 
 OS:SpaceType,
-<<<<<<< HEAD
-  {9638d32b-fe04-4c8b-b3f3-132c30cca918}, !- Handle
-=======
   {58d7b27d-8fd5-4c97-bd48-a47dcdf02e35}, !- Handle
->>>>>>> c55f66f4
   Space Type 1,                           !- Name
   ,                                       !- Default Construction Set Name
   ,                                       !- Default Schedule Set Name
@@ -478,15 +271,9 @@
   living;                                 !- Standards Space Type
 
 OS:Space,
-<<<<<<< HEAD
-  {1a3cb267-55e9-400a-93f4-a82e3193f8b0}, !- Handle
-  living space|story 2,                   !- Name
-  {9638d32b-fe04-4c8b-b3f3-132c30cca918}, !- Space Type Name
-=======
   {700b5c8f-5461-4545-8d6c-d31b613054e5}, !- Handle
   living space|story 2,                   !- Name
   {58d7b27d-8fd5-4c97-bd48-a47dcdf02e35}, !- Space Type Name
->>>>>>> c55f66f4
   ,                                       !- Default Construction Set Name
   ,                                       !- Default Schedule Set Name
   -0,                                     !- Direction of Relative North {deg}
@@ -494,21 +281,6 @@
   0,                                      !- Y Origin {m}
   2.4384,                                 !- Z Origin {m}
   ,                                       !- Building Story Name
-<<<<<<< HEAD
-  {92f92c38-d9c5-4eaf-990f-7c6433008719}, !- Thermal Zone Name
-  ,                                       !- Part of Total Floor Area
-  ,                                       !- Design Specification Outdoor Air Object Name
-  {6d1212ed-0a45-47d4-bb08-0c897702a666}; !- Building Unit Name
-
-OS:Surface,
-  {2258e0d4-8644-4ee2-88c5-1db8dcb22b44}, !- Handle
-  Surface 7,                              !- Name
-  Floor,                                  !- Surface Type
-  ,                                       !- Construction Name
-  {1a3cb267-55e9-400a-93f4-a82e3193f8b0}, !- Space Name
-  Surface,                                !- Outside Boundary Condition
-  {e736a1ba-366b-407e-a30e-490b343d08f0}, !- Outside Boundary Condition Object
-=======
   {060fe660-abb5-4d6c-ad8c-eeb0a951c7ef}, !- Thermal Zone Name
   ,                                       !- Part of Total Floor Area
   ,                                       !- Design Specification Outdoor Air Object Name
@@ -522,7 +294,6 @@
   {700b5c8f-5461-4545-8d6c-d31b613054e5}, !- Space Name
   Surface,                                !- Outside Boundary Condition
   {1d1baccf-bc81-4201-8c10-35a32fa9e4e8}, !- Outside Boundary Condition Object
->>>>>>> c55f66f4
   NoSun,                                  !- Sun Exposure
   NoWind,                                 !- Wind Exposure
   ,                                       !- View Factor to Ground
@@ -533,19 +304,11 @@
   13.6310703908387, 0, 0;                 !- X,Y,Z Vertex 4 {m}
 
 OS:Surface,
-<<<<<<< HEAD
-  {dd2b3386-e734-4768-8cad-abafea24e985}, !- Handle
-  Surface 8,                              !- Name
-  Wall,                                   !- Surface Type
-  ,                                       !- Construction Name
-  {1a3cb267-55e9-400a-93f4-a82e3193f8b0}, !- Space Name
-=======
   {7cd5390d-6ef0-4d17-9ab9-966a3eaceef2}, !- Handle
   Surface 8,                              !- Name
   Wall,                                   !- Surface Type
   ,                                       !- Construction Name
   {700b5c8f-5461-4545-8d6c-d31b613054e5}, !- Space Name
->>>>>>> c55f66f4
   Outdoors,                               !- Outside Boundary Condition
   ,                                       !- Outside Boundary Condition Object
   SunExposed,                             !- Sun Exposure
@@ -558,19 +321,11 @@
   0, 0, 2.4384;                           !- X,Y,Z Vertex 4 {m}
 
 OS:Surface,
-<<<<<<< HEAD
-  {618e6629-4576-4930-93b7-e84dfd19ad22}, !- Handle
-  Surface 9,                              !- Name
-  Wall,                                   !- Surface Type
-  ,                                       !- Construction Name
-  {1a3cb267-55e9-400a-93f4-a82e3193f8b0}, !- Space Name
-=======
   {cdc562ae-6927-4bcc-ab44-27c67f1a2ff8}, !- Handle
   Surface 9,                              !- Name
   Wall,                                   !- Surface Type
   ,                                       !- Construction Name
   {700b5c8f-5461-4545-8d6c-d31b613054e5}, !- Space Name
->>>>>>> c55f66f4
   Outdoors,                               !- Outside Boundary Condition
   ,                                       !- Outside Boundary Condition Object
   SunExposed,                             !- Sun Exposure
@@ -583,19 +338,11 @@
   0, 6.81553519541936, 2.4384;            !- X,Y,Z Vertex 4 {m}
 
 OS:Surface,
-<<<<<<< HEAD
-  {5d8e77c4-0272-41b5-a6c1-7d0c9b15757f}, !- Handle
-  Surface 10,                             !- Name
-  Wall,                                   !- Surface Type
-  ,                                       !- Construction Name
-  {1a3cb267-55e9-400a-93f4-a82e3193f8b0}, !- Space Name
-=======
   {5147eb3c-8464-4e45-98c5-4ee2417115b7}, !- Handle
   Surface 10,                             !- Name
   Wall,                                   !- Surface Type
   ,                                       !- Construction Name
   {700b5c8f-5461-4545-8d6c-d31b613054e5}, !- Space Name
->>>>>>> c55f66f4
   Outdoors,                               !- Outside Boundary Condition
   ,                                       !- Outside Boundary Condition Object
   SunExposed,                             !- Sun Exposure
@@ -608,19 +355,11 @@
   13.6310703908387, 6.81553519541936, 2.4384; !- X,Y,Z Vertex 4 {m}
 
 OS:Surface,
-<<<<<<< HEAD
-  {ff4bf40d-dc45-4a87-846c-6a20e02b4480}, !- Handle
-  Surface 11,                             !- Name
-  Wall,                                   !- Surface Type
-  ,                                       !- Construction Name
-  {1a3cb267-55e9-400a-93f4-a82e3193f8b0}, !- Space Name
-=======
   {cdb065cf-949d-4783-9784-00fc6db2efb8}, !- Handle
   Surface 11,                             !- Name
   Wall,                                   !- Surface Type
   ,                                       !- Construction Name
   {700b5c8f-5461-4545-8d6c-d31b613054e5}, !- Space Name
->>>>>>> c55f66f4
   Outdoors,                               !- Outside Boundary Condition
   ,                                       !- Outside Boundary Condition Object
   SunExposed,                             !- Sun Exposure
@@ -633,15 +372,6 @@
   13.6310703908387, 0, 2.4384;            !- X,Y,Z Vertex 4 {m}
 
 OS:Surface,
-<<<<<<< HEAD
-  {e5c1a462-360e-4b27-a0a7-5f86dbd9c11c}, !- Handle
-  Surface 12,                             !- Name
-  RoofCeiling,                            !- Surface Type
-  ,                                       !- Construction Name
-  {1a3cb267-55e9-400a-93f4-a82e3193f8b0}, !- Space Name
-  Surface,                                !- Outside Boundary Condition
-  {e11a2144-9322-4651-aa86-4c0989cfaf46}, !- Outside Boundary Condition Object
-=======
   {40c1eb98-7c09-4995-bc13-9fb6c5dd8eda}, !- Handle
   Surface 12,                             !- Name
   RoofCeiling,                            !- Surface Type
@@ -649,7 +379,6 @@
   {700b5c8f-5461-4545-8d6c-d31b613054e5}, !- Space Name
   Surface,                                !- Outside Boundary Condition
   {dd5ac25e-d4e1-4bae-80fd-0c637e44bc17}, !- Outside Boundary Condition Object
->>>>>>> c55f66f4
   NoSun,                                  !- Sun Exposure
   NoWind,                                 !- Wind Exposure
   ,                                       !- View Factor to Ground
@@ -660,15 +389,6 @@
   0, 0, 2.4384;                           !- X,Y,Z Vertex 4 {m}
 
 OS:Surface,
-<<<<<<< HEAD
-  {e11a2144-9322-4651-aa86-4c0989cfaf46}, !- Handle
-  Surface 13,                             !- Name
-  Floor,                                  !- Surface Type
-  ,                                       !- Construction Name
-  {d10d4cc6-93dd-40bd-915c-9aaf7c4ab1d1}, !- Space Name
-  Surface,                                !- Outside Boundary Condition
-  {e5c1a462-360e-4b27-a0a7-5f86dbd9c11c}, !- Outside Boundary Condition Object
-=======
   {dd5ac25e-d4e1-4bae-80fd-0c637e44bc17}, !- Handle
   Surface 13,                             !- Name
   Floor,                                  !- Surface Type
@@ -676,7 +396,6 @@
   {2a5078cb-ebe8-4541-aaf5-af9e595cebaa}, !- Space Name
   Surface,                                !- Outside Boundary Condition
   {40c1eb98-7c09-4995-bc13-9fb6c5dd8eda}, !- Outside Boundary Condition Object
->>>>>>> c55f66f4
   NoSun,                                  !- Sun Exposure
   NoWind,                                 !- Wind Exposure
   ,                                       !- View Factor to Ground
@@ -687,19 +406,11 @@
   0, 0, 0;                                !- X,Y,Z Vertex 4 {m}
 
 OS:Surface,
-<<<<<<< HEAD
-  {381e0c2b-d56d-4da7-890f-0649b4cc05a1}, !- Handle
-  Surface 14,                             !- Name
-  RoofCeiling,                            !- Surface Type
-  ,                                       !- Construction Name
-  {d10d4cc6-93dd-40bd-915c-9aaf7c4ab1d1}, !- Space Name
-=======
   {45d8e2c5-bd92-4e31-b8e3-062dbb6b9ebe}, !- Handle
   Surface 14,                             !- Name
   RoofCeiling,                            !- Surface Type
   ,                                       !- Construction Name
   {2a5078cb-ebe8-4541-aaf5-af9e595cebaa}, !- Space Name
->>>>>>> c55f66f4
   Outdoors,                               !- Outside Boundary Condition
   ,                                       !- Outside Boundary Condition Object
   SunExposed,                             !- Sun Exposure
@@ -712,19 +423,11 @@
   13.6310703908387, 0, 0.3048;            !- X,Y,Z Vertex 4 {m}
 
 OS:Surface,
-<<<<<<< HEAD
-  {edaacc5e-c088-4c95-8fa5-ad22983af835}, !- Handle
-  Surface 15,                             !- Name
-  RoofCeiling,                            !- Surface Type
-  ,                                       !- Construction Name
-  {d10d4cc6-93dd-40bd-915c-9aaf7c4ab1d1}, !- Space Name
-=======
   {97f2c087-264c-4682-9edf-cf8161734478}, !- Handle
   Surface 15,                             !- Name
   RoofCeiling,                            !- Surface Type
   ,                                       !- Construction Name
   {2a5078cb-ebe8-4541-aaf5-af9e595cebaa}, !- Space Name
->>>>>>> c55f66f4
   Outdoors,                               !- Outside Boundary Condition
   ,                                       !- Outside Boundary Condition Object
   SunExposed,                             !- Sun Exposure
@@ -737,19 +440,11 @@
   0, 6.81553519541936, 0.3048;            !- X,Y,Z Vertex 4 {m}
 
 OS:Surface,
-<<<<<<< HEAD
-  {8b4311f5-4f4e-45a9-a49f-653c5264e2c4}, !- Handle
-  Surface 16,                             !- Name
-  Wall,                                   !- Surface Type
-  ,                                       !- Construction Name
-  {d10d4cc6-93dd-40bd-915c-9aaf7c4ab1d1}, !- Space Name
-=======
   {89c86a70-5737-408d-813d-60d3b93d5d05}, !- Handle
   Surface 16,                             !- Name
   Wall,                                   !- Surface Type
   ,                                       !- Construction Name
   {2a5078cb-ebe8-4541-aaf5-af9e595cebaa}, !- Space Name
->>>>>>> c55f66f4
   Outdoors,                               !- Outside Boundary Condition
   ,                                       !- Outside Boundary Condition Object
   SunExposed,                             !- Sun Exposure
@@ -761,19 +456,11 @@
   0, 0, 0;                                !- X,Y,Z Vertex 3 {m}
 
 OS:Surface,
-<<<<<<< HEAD
-  {f3b0c9fa-15b1-4503-9c25-b4bb5a56cbb4}, !- Handle
-  Surface 17,                             !- Name
-  Wall,                                   !- Surface Type
-  ,                                       !- Construction Name
-  {d10d4cc6-93dd-40bd-915c-9aaf7c4ab1d1}, !- Space Name
-=======
   {2c1f2353-f1a6-4817-8a96-b5ffa9581fe9}, !- Handle
   Surface 17,                             !- Name
   Wall,                                   !- Surface Type
   ,                                       !- Construction Name
   {2a5078cb-ebe8-4541-aaf5-af9e595cebaa}, !- Space Name
->>>>>>> c55f66f4
   Outdoors,                               !- Outside Boundary Condition
   ,                                       !- Outside Boundary Condition Object
   SunExposed,                             !- Sun Exposure
@@ -785,15 +472,9 @@
   13.6310703908387, 6.81553519541936, 0;  !- X,Y,Z Vertex 3 {m}
 
 OS:Space,
-<<<<<<< HEAD
-  {d10d4cc6-93dd-40bd-915c-9aaf7c4ab1d1}, !- Handle
-  unfinished attic space,                 !- Name
-  {25bcb591-ada0-465e-8126-8db7e0248f2f}, !- Space Type Name
-=======
   {2a5078cb-ebe8-4541-aaf5-af9e595cebaa}, !- Handle
   unfinished attic space,                 !- Name
   {e41e66f9-816a-4abb-bbdf-3d089e4de182}, !- Space Type Name
->>>>>>> c55f66f4
   ,                                       !- Default Construction Set Name
   ,                                       !- Default Schedule Set Name
   -0,                                     !- Direction of Relative North {deg}
@@ -801,17 +482,10 @@
   0,                                      !- Y Origin {m}
   4.8768,                                 !- Z Origin {m}
   ,                                       !- Building Story Name
-<<<<<<< HEAD
-  {7591b590-b701-44e7-a938-a391237805a9}; !- Thermal Zone Name
-
-OS:ThermalZone,
-  {7591b590-b701-44e7-a938-a391237805a9}, !- Handle
-=======
   {132dd198-0c2c-4e2e-87b9-64fd7f864992}; !- Thermal Zone Name
 
 OS:ThermalZone,
   {132dd198-0c2c-4e2e-87b9-64fd7f864992}, !- Handle
->>>>>>> c55f66f4
   unfinished attic zone,                  !- Name
   ,                                       !- Multiplier
   ,                                       !- Ceiling Height {m}
@@ -820,17 +494,10 @@
   ,                                       !- Zone Inside Convection Algorithm
   ,                                       !- Zone Outside Convection Algorithm
   ,                                       !- Zone Conditioning Equipment List Name
-<<<<<<< HEAD
-  {691cf551-e95a-46e0-8a81-1f0df177fd3e}, !- Zone Air Inlet Port List
-  {a9b53aad-62e8-486e-a456-d569e9f56b6f}, !- Zone Air Exhaust Port List
-  {87d60875-fe9c-473b-9503-b8732a6a723e}, !- Zone Air Node Name
-  {b7bf53fa-7ef5-4376-97e8-190ccc1b5462}, !- Zone Return Air Port List
-=======
   {38825828-0084-4ef0-ad8d-13397ae1eb2f}, !- Zone Air Inlet Port List
   {894e618f-d760-4dde-be69-9672abc14b5a}, !- Zone Air Exhaust Port List
   {aae138fc-b676-4be7-995e-12fea59ade52}, !- Zone Air Node Name
   {c5a5eaf1-d07a-4e8d-bbeb-b2f4139486d7}, !- Zone Return Air Port List
->>>>>>> c55f66f4
   ,                                       !- Primary Daylighting Control Name
   ,                                       !- Fraction of Zone Controlled by Primary Daylighting Control
   ,                                       !- Secondary Daylighting Control Name
@@ -841,39 +508,6 @@
   No;                                     !- Use Ideal Air Loads
 
 OS:Node,
-<<<<<<< HEAD
-  {73a6f456-7a85-43e2-bb0d-b03c99a84ad4}, !- Handle
-  Node 2,                                 !- Name
-  {87d60875-fe9c-473b-9503-b8732a6a723e}, !- Inlet Port
-  ;                                       !- Outlet Port
-
-OS:Connection,
-  {87d60875-fe9c-473b-9503-b8732a6a723e}, !- Handle
-  {cfd29d2b-ab82-400f-91bb-a87fa391976b}, !- Name
-  {7591b590-b701-44e7-a938-a391237805a9}, !- Source Object
-  11,                                     !- Outlet Port
-  {73a6f456-7a85-43e2-bb0d-b03c99a84ad4}, !- Target Object
-  2;                                      !- Inlet Port
-
-OS:PortList,
-  {691cf551-e95a-46e0-8a81-1f0df177fd3e}, !- Handle
-  {f7732b50-62b0-4cd1-81f4-1e5c83083ecd}, !- Name
-  {7591b590-b701-44e7-a938-a391237805a9}; !- HVAC Component
-
-OS:PortList,
-  {a9b53aad-62e8-486e-a456-d569e9f56b6f}, !- Handle
-  {748597eb-187b-4d69-85e2-1e3c94dd6483}, !- Name
-  {7591b590-b701-44e7-a938-a391237805a9}; !- HVAC Component
-
-OS:PortList,
-  {b7bf53fa-7ef5-4376-97e8-190ccc1b5462}, !- Handle
-  {968e44a7-7759-4fbb-b5d2-9d2d5f4ed476}, !- Name
-  {7591b590-b701-44e7-a938-a391237805a9}; !- HVAC Component
-
-OS:Sizing:Zone,
-  {7b19566b-dbb9-475a-82e5-d88eeb5e6e3c}, !- Handle
-  {7591b590-b701-44e7-a938-a391237805a9}, !- Zone or ZoneList Name
-=======
   {14999252-968c-466a-9575-5728d214cef6}, !- Handle
   Node 2,                                 !- Name
   {aae138fc-b676-4be7-995e-12fea59ade52}, !- Inlet Port
@@ -905,7 +539,6 @@
 OS:Sizing:Zone,
   {f0e1d77c-e952-4040-b7a1-57b2ce0d45d6}, !- Handle
   {132dd198-0c2c-4e2e-87b9-64fd7f864992}, !- Zone or ZoneList Name
->>>>>>> c55f66f4
   SupplyAirTemperature,                   !- Zone Cooling Design Supply Air Temperature Input Method
   14,                                     !- Zone Cooling Design Supply Air Temperature {C}
   11.11,                                  !- Zone Cooling Design Supply Air Temperature Difference {deltaC}
@@ -934,21 +567,12 @@
   autosize;                               !- Dedicated Outdoor Air High Setpoint Temperature for Design {C}
 
 OS:ZoneHVAC:EquipmentList,
-<<<<<<< HEAD
-  {85341395-9581-4daf-8334-87f21a3ae9f4}, !- Handle
-  Zone HVAC Equipment List 2,             !- Name
-  {7591b590-b701-44e7-a938-a391237805a9}; !- Thermal Zone
-
-OS:SpaceType,
-  {25bcb591-ada0-465e-8126-8db7e0248f2f}, !- Handle
-=======
   {5bf617ee-9e1a-47d0-ab48-6cbf59bd32c2}, !- Handle
   Zone HVAC Equipment List 2,             !- Name
   {132dd198-0c2c-4e2e-87b9-64fd7f864992}; !- Thermal Zone
 
 OS:SpaceType,
   {e41e66f9-816a-4abb-bbdf-3d089e4de182}, !- Handle
->>>>>>> c55f66f4
   Space Type 2,                           !- Name
   ,                                       !- Default Construction Set Name
   ,                                       !- Default Schedule Set Name
@@ -959,11 +583,7 @@
   unfinished attic;                       !- Standards Space Type
 
 OS:BuildingUnit,
-<<<<<<< HEAD
-  {6d1212ed-0a45-47d4-bb08-0c897702a666}, !- Handle
-=======
   {4f6ff8e4-e93e-4f93-92a3-482ab39c3a37}, !- Handle
->>>>>>> c55f66f4
   unit 1,                                 !- Name
   ,                                       !- Rendering Color
   Residential;                            !- Building Unit Type
@@ -984,13 +604,8 @@
   1;                                      !- Standards Number of Living Units
 
 OS:AdditionalProperties,
-<<<<<<< HEAD
-  {24a4157d-7e13-4dbf-856d-d1307cf91e6f}, !- Handle
-  {eb3fa9fa-c001-437e-848c-97e79563fc09}, !- Object Name
-=======
   {75346384-55f6-4153-b4fb-c286baff34be}, !- Handle
   {5df4279f-1928-44fc-ac3e-b64c445fe263}, !- Object Name
->>>>>>> c55f66f4
   Total Units Represented,                !- Feature Name 1
   Integer,                                !- Feature Data Type 1
   1,                                      !- Feature Value 1
@@ -999,13 +614,8 @@
   1;                                      !- Feature Value 2
 
 OS:AdditionalProperties,
-<<<<<<< HEAD
-  {b96c81d3-9278-47f2-bc6d-d5a4e013c842}, !- Handle
-  {6d1212ed-0a45-47d4-bb08-0c897702a666}, !- Object Name
-=======
   {4e2cd055-ab8d-474d-8b6a-b06c18b25ba1}, !- Handle
   {4f6ff8e4-e93e-4f93-92a3-482ab39c3a37}, !- Object Name
->>>>>>> c55f66f4
   NumberOfBedrooms,                       !- Feature Name 1
   Integer,                                !- Feature Data Type 1
   3,                                      !- Feature Value 1
@@ -1014,11 +624,7 @@
   2;                                      !- Feature Value 2
 
 OS:Schedule:Day,
-<<<<<<< HEAD
-  {333f1456-64d9-4553-a8d5-f11e5182ef5b}, !- Handle
-=======
   {877a34e3-8ca4-4cbd-9176-5c93b0a8dc8d}, !- Handle
->>>>>>> c55f66f4
   Schedule Day 1,                         !- Name
   ,                                       !- Schedule Type Limits Name
   ,                                       !- Interpolate to Timestep
@@ -1027,11 +633,7 @@
   0;                                      !- Value Until Time 1
 
 OS:Schedule:Day,
-<<<<<<< HEAD
-  {8cfd0538-3916-4f78-beee-4619fba678a3}, !- Handle
-=======
   {1a1e9d49-a4d6-4e35-9801-7e61faf82236}, !- Handle
->>>>>>> c55f66f4
   Schedule Day 2,                         !- Name
   ,                                       !- Schedule Type Limits Name
   ,                                       !- Interpolate to Timestep
@@ -1868,11 +1470,7 @@
   16.6790703908387, 0, 0;                 !- X,Y,Z Vertex 4 {m}
 
 OS:WeatherFile,
-<<<<<<< HEAD
-  {b9280f4f-599a-4bb7-9523-701bfd95af14}, !- Handle
-=======
   {63b38306-05a2-4453-a452-604587aefad7}, !- Handle
->>>>>>> c55f66f4
   Denver Intl Ap,                         !- City
   CO,                                     !- State Province Region
   USA,                                    !- Country
@@ -1886,13 +1484,8 @@
   E23378AA;                               !- Checksum
 
 OS:AdditionalProperties,
-<<<<<<< HEAD
-  {aafd9530-1db6-4376-a9e2-e026aca54a1d}, !- Handle
-  {b9280f4f-599a-4bb7-9523-701bfd95af14}, !- Object Name
-=======
   {8d8e2996-d6bc-4ef7-bf01-19d655a43749}, !- Handle
   {63b38306-05a2-4453-a452-604587aefad7}, !- Object Name
->>>>>>> c55f66f4
   EPWHeaderCity,                          !- Feature Name 1
   String,                                 !- Feature Data Type 1
   Denver Intl Ap,                         !- Feature Value 1
@@ -1999,15 +1592,6 @@
   Double,                                 !- Feature Data Type 35
   84;                                     !- Feature Value 35
 
-<<<<<<< HEAD
-OS:YearDescription,
-  {68c57c35-66fc-49d3-8a7c-39a239005d12}, !- Handle
-  ,                                       !- Calendar Year
-  Monday;                                 !- Day of Week for Start Day
-
-OS:ClimateZones,
-  {e27636f7-292b-45c3-b4ae-da7f60b8f395}, !- Handle
-=======
 OS:Site,
   {1b1112c7-53b8-485b-9f33-a1e34d3ba017}, !- Handle
   Denver Intl Ap_CO_USA,                  !- Name
@@ -2019,7 +1603,6 @@
 
 OS:ClimateZones,
   {ae43ef84-97ee-46fc-b6a7-7477d4bc49fb}, !- Handle
->>>>>>> c55f66f4
   ,                                       !- Active Institution
   ,                                       !- Active Year
   ,                                       !- Climate Zone Institution Name 1
@@ -2032,31 +1615,19 @@
   Cold;                                   !- Climate Zone Value 2
 
 OS:Site:WaterMainsTemperature,
-<<<<<<< HEAD
-  {e3518233-6c2d-4fa2-be3f-f89e957d449a}, !- Handle
-=======
   {3f68add6-8872-4c43-b967-83d38de5a981}, !- Handle
->>>>>>> c55f66f4
   Correlation,                            !- Calculation Method
   ,                                       !- Temperature Schedule Name
   10.8753424657535,                       !- Annual Average Outdoor Air Temperature {C}
   23.1524007936508;                       !- Maximum Difference In Monthly Average Outdoor Air Temperatures {deltaC}
 
 OS:RunPeriodControl:DaylightSavingTime,
-<<<<<<< HEAD
-  {be616cee-927d-4906-82a4-bd85498a80b0}, !- Handle
-=======
   {340038b7-c801-4f47-bc77-3f4d0f6f13d7}, !- Handle
->>>>>>> c55f66f4
   4/7,                                    !- Start Date
   10/26;                                  !- End Date
 
 OS:Site:GroundTemperature:Deep,
-<<<<<<< HEAD
-  {d660ee47-38c3-498d-976f-ce49a7d1a364}, !- Handle
-=======
   {53169b63-7f4e-4ba3-b942-185051e941c9}, !- Handle
->>>>>>> c55f66f4
   10.8753424657535,                       !- January Deep Ground Temperature {C}
   10.8753424657535,                       !- February Deep Ground Temperature {C}
   10.8753424657535,                       !- March Deep Ground Temperature {C}
@@ -2071,28 +1642,13 @@
   10.8753424657535;                       !- December Deep Ground Temperature {C}
 
 OS:ZoneHVAC:Baseboard:Convective:Electric,
-<<<<<<< HEAD
-  {11403df2-43a0-45f1-98ea-5ec28ef12948}, !- Handle
-  res bb living zone convective electric, !- Name
-  {9f512f79-c40b-48f2-8150-337ece61ab77}, !- Availability Schedule
-=======
   {e862bcf0-e410-431b-a727-0238fcd6c9ad}, !- Handle
   res bb living zone convective electric, !- Name
   {b335791c-a98c-4c03-839b-8e0552e95817}, !- Availability Schedule
->>>>>>> c55f66f4
   autosize,                               !- Nominal Capacity {W}
   1;                                      !- Efficiency
 
 OS:Schedule:Constant,
-<<<<<<< HEAD
-  {9f512f79-c40b-48f2-8150-337ece61ab77}, !- Handle
-  Always On Discrete,                     !- Name
-  {4261ace0-ae8a-44d6-a04c-fc787d88d380}, !- Schedule Type Limits Name
-  1;                                      !- Value
-
-OS:ScheduleTypeLimits,
-  {4261ace0-ae8a-44d6-a04c-fc787d88d380}, !- Handle
-=======
   {b335791c-a98c-4c03-839b-8e0552e95817}, !- Handle
   Always On Discrete,                     !- Name
   {5924badf-ee89-43f2-8634-47e8a9e48e59}, !- Schedule Type Limits Name
@@ -2100,7 +1656,6 @@
 
 OS:ScheduleTypeLimits,
   {5924badf-ee89-43f2-8634-47e8a9e48e59}, !- Handle
->>>>>>> c55f66f4
   OnOff,                                  !- Name
   0,                                      !- Lower Limit Value
   1,                                      !- Upper Limit Value
@@ -2108,13 +1663,8 @@
   Availability;                           !- Unit Type
 
 OS:AdditionalProperties,
-<<<<<<< HEAD
-  {6cd9c2cb-3a16-4417-b1a9-7ae3fb63512a}, !- Handle
-  {11403df2-43a0-45f1-98ea-5ec28ef12948}, !- Object Name
-=======
   {589e6b86-e38b-4365-afd5-a968941b92ee}, !- Handle
   {e862bcf0-e410-431b-a727-0238fcd6c9ad}, !- Object Name
->>>>>>> c55f66f4
   SizingInfoHVACFracHeatLoadServed,       !- Feature Name 1
   Double,                                 !- Feature Data Type 1
   1;                                      !- Feature Value 1
