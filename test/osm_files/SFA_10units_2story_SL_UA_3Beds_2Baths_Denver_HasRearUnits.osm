--- conflicted
+++ resolved
@@ -1,73 +1,41 @@
 !- NOTE: Auto-generated from /test/osw_files/SFA_10units_2story_SL_UA_3Beds_2Baths_Denver_HasRearUnits.osw
 
 OS:Version,
-<<<<<<< HEAD
-  {435943d8-84b5-488a-b4c4-57509cb6fa97}, !- Handle
+  {9f1ad336-7c73-45cf-a427-b6bb711a1283}, !- Handle
   2.9.0;                                  !- Version Identifier
 
 OS:SimulationControl,
-  {32c80534-e6f3-465c-ab56-cc1d040ba008}, !- Handle
-=======
-  {9bb48934-fb54-4bbe-af67-5cf7bae2efab}, !- Handle
-  2.9.0;                                  !- Version Identifier
-
-OS:SimulationControl,
-  {f0a43657-997a-4010-87a1-4e48ba63fffc}, !- Handle
->>>>>>> 64865042
+  {7d4bf44e-da85-4221-861a-75ef4aee77d1}, !- Handle
   ,                                       !- Do Zone Sizing Calculation
   ,                                       !- Do System Sizing Calculation
   ,                                       !- Do Plant Sizing Calculation
   No;                                     !- Run Simulation for Sizing Periods
 
 OS:Timestep,
-<<<<<<< HEAD
-  {1317fcc3-3c3a-46d0-95da-070a853c383d}, !- Handle
+  {0eeb46a5-2bf0-4463-9f59-c688940c0364}, !- Handle
   6;                                      !- Number of Timesteps per Hour
 
 OS:ShadowCalculation,
-  {935b4e9c-9f55-4ec4-9c44-76d95a46448f}, !- Handle
-=======
-  {2df9cf0e-5f30-4ef3-a93f-d8378df53a1f}, !- Handle
-  6;                                      !- Number of Timesteps per Hour
-
-OS:ShadowCalculation,
-  {161c7a20-bdec-4e92-a236-ac4043063009}, !- Handle
->>>>>>> 64865042
+  {da60b3b3-bd01-4767-b704-e81d040b7be9}, !- Handle
   20,                                     !- Calculation Frequency
   200;                                    !- Maximum Figures in Shadow Overlap Calculations
 
 OS:SurfaceConvectionAlgorithm:Outside,
-<<<<<<< HEAD
-  {703fd657-220f-4732-a9e8-66501de26300}, !- Handle
+  {25b415dc-9327-4669-be24-bb568caf933a}, !- Handle
   DOE-2;                                  !- Algorithm
 
 OS:SurfaceConvectionAlgorithm:Inside,
-  {a920246d-b8c8-42f4-83ea-fae3867009da}, !- Handle
+  {5e43ccf2-f7cc-43b1-bdc0-c6fdc44897af}, !- Handle
   TARP;                                   !- Algorithm
 
 OS:ZoneCapacitanceMultiplier:ResearchSpecial,
-  {6cc705b6-83c7-4ff4-bf83-8d8120ebdc87}, !- Handle
-=======
-  {a5bc6d86-76a1-494b-a234-32ce41dc3eb5}, !- Handle
-  DOE-2;                                  !- Algorithm
-
-OS:SurfaceConvectionAlgorithm:Inside,
-  {1275ecf6-da04-45cf-8229-8ddd83276971}, !- Handle
-  TARP;                                   !- Algorithm
-
-OS:ZoneCapacitanceMultiplier:ResearchSpecial,
-  {ae17f7ec-f707-4a63-8638-c0ac9a555aa2}, !- Handle
->>>>>>> 64865042
+  {da811f5b-45bc-4775-883c-b92ca0f854a7}, !- Handle
   ,                                       !- Temperature Capacity Multiplier
   15,                                     !- Humidity Capacity Multiplier
   ;                                       !- Carbon Dioxide Capacity Multiplier
 
 OS:RunPeriod,
-<<<<<<< HEAD
-  {da1e0e0e-c961-4363-a5ba-c6c349583676}, !- Handle
-=======
-  {91ca0521-e797-47d4-ad09-5bf0c4a4ef39}, !- Handle
->>>>>>> 64865042
+  {58b40e34-153f-4677-9637-cdf1281f0eff}, !- Handle
   Run Period 1,                           !- Name
   1,                                      !- Begin Month
   1,                                      !- Begin Day of Month
@@ -81,21 +49,13 @@
   ;                                       !- Number of Times Runperiod to be Repeated
 
 OS:YearDescription,
-<<<<<<< HEAD
-  {e945eef3-b4cc-4801-8c61-40b1b5c7c519}, !- Handle
-=======
-  {ac0e02e3-f5d0-4589-8a08-29922d2f4beb}, !- Handle
->>>>>>> 64865042
+  {0b3a0094-0363-42cb-b197-83cde4b6fa46}, !- Handle
   2007,                                   !- Calendar Year
   ,                                       !- Day of Week for Start Day
   ;                                       !- Is Leap Year
 
 OS:WeatherFile,
-<<<<<<< HEAD
-  {96c1cc6d-5717-478c-a499-c5dc67acc5a0}, !- Handle
-=======
-  {6d32bef5-6bbd-4635-9a92-dc7f0e9ef78c}, !- Handle
->>>>>>> 64865042
+  {73bb5435-1090-4993-8300-140b4522bad6}, !- Handle
   Denver Intl Ap,                         !- City
   CO,                                     !- State Province Region
   USA,                                    !- Country
@@ -109,13 +69,8 @@
   E23378AA;                               !- Checksum
 
 OS:AdditionalProperties,
-<<<<<<< HEAD
-  {19139af3-87bf-48b9-8f0b-d0900e809627}, !- Handle
-  {96c1cc6d-5717-478c-a499-c5dc67acc5a0}, !- Object Name
-=======
-  {82d1c2c5-c65c-4e84-afd2-67bcef2f8cc8}, !- Handle
-  {6d32bef5-6bbd-4635-9a92-dc7f0e9ef78c}, !- Object Name
->>>>>>> 64865042
+  {1900da95-0e72-4cc5-a426-c7c20c027b99}, !- Handle
+  {73bb5435-1090-4993-8300-140b4522bad6}, !- Object Name
   EPWHeaderCity,                          !- Feature Name 1
   String,                                 !- Feature Data Type 1
   Denver Intl Ap,                         !- Feature Value 1
@@ -223,11 +178,7 @@
   84;                                     !- Feature Value 35
 
 OS:Site,
-<<<<<<< HEAD
-  {633575f8-a5ab-4b54-9b97-9d87e10f9063}, !- Handle
-=======
-  {895a3ad1-0343-49cd-9150-84adf950faa4}, !- Handle
->>>>>>> 64865042
+  {f23b4cf5-9a08-48b8-af79-bc8acd59cf74}, !- Handle
   Denver Intl Ap_CO_USA,                  !- Name
   39.83,                                  !- Latitude {deg}
   -104.65,                                !- Longitude {deg}
@@ -236,11 +187,7 @@
   ;                                       !- Terrain
 
 OS:ClimateZones,
-<<<<<<< HEAD
-  {e733b133-2b16-494b-a7cd-44c52d1acd33}, !- Handle
-=======
-  {706afd48-33ab-4f6c-83bf-aba2c531833f}, !- Handle
->>>>>>> 64865042
+  {008b277a-6506-40b8-abdb-d4b9f0080dc8}, !- Handle
   ,                                       !- Active Institution
   ,                                       !- Active Year
   ,                                       !- Climate Zone Institution Name 1
@@ -253,32 +200,19 @@
   Cold;                                   !- Climate Zone Value 2
 
 OS:Site:WaterMainsTemperature,
-<<<<<<< HEAD
-  {4d2194d5-6fce-49ad-8cef-0b41d3df3237}, !- Handle
-=======
-  {8f0962a0-cfbd-4f69-a282-c8e4c6ca48f1}, !- Handle
->>>>>>> 64865042
+  {502be602-3432-4de7-b864-6883a8bf5b57}, !- Handle
   Correlation,                            !- Calculation Method
   ,                                       !- Temperature Schedule Name
   10.8753424657535,                       !- Annual Average Outdoor Air Temperature {C}
   23.1524007936508;                       !- Maximum Difference In Monthly Average Outdoor Air Temperatures {deltaC}
 
 OS:RunPeriodControl:DaylightSavingTime,
-<<<<<<< HEAD
-  {afa25c68-61d9-4957-bacb-e6dc38e4c1f8}, !- Handle
-  4/7,                                    !- Start Date
-  10/26;                                  !- End Date
-
-OS:Site:GroundTemperature:Deep,
-  {7728e36e-ff80-4e9e-bfc7-66931196828a}, !- Handle
-=======
-  {dff0c08b-597d-41cc-acd1-6c711d685cbd}, !- Handle
+  {fa25b577-0cf4-469a-b086-2ffeb01a6362}, !- Handle
   3/12,                                   !- Start Date
   11/5;                                   !- End Date
 
 OS:Site:GroundTemperature:Deep,
-  {6e6626aa-b718-4b64-987a-7551f4e66cea}, !- Handle
->>>>>>> 64865042
+  {0481b0d0-1846-4e5f-a4b3-1cac046bed79}, !- Handle
   10.8753424657535,                       !- January Deep Ground Temperature {C}
   10.8753424657535,                       !- February Deep Ground Temperature {C}
   10.8753424657535,                       !- March Deep Ground Temperature {C}
@@ -293,11 +227,7 @@
   10.8753424657535;                       !- December Deep Ground Temperature {C}
 
 OS:Building,
-<<<<<<< HEAD
-  {ffcfc20d-c844-4171-a2c4-811f6acf4a88}, !- Handle
-=======
-  {e9308633-894d-4056-a838-99d9087a6966}, !- Handle
->>>>>>> 64865042
+  {d926fe9c-d4c7-43b0-af5a-2513e0e89e68}, !- Handle
   Building 1,                             !- Name
   ,                                       !- Building Sector Type
   180,                                    !- North Axis {deg}
@@ -312,13 +242,8 @@
   10;                                     !- Standards Number of Living Units
 
 OS:AdditionalProperties,
-<<<<<<< HEAD
-  {70c6e2f8-dfe8-4c30-af8f-b24d90e59bd0}, !- Handle
-  {ffcfc20d-c844-4171-a2c4-811f6acf4a88}, !- Object Name
-=======
-  {2532737f-6bff-48c2-813a-d98f9442bfe2}, !- Handle
-  {e9308633-894d-4056-a838-99d9087a6966}, !- Object Name
->>>>>>> 64865042
+  {c8e54100-9126-4f31-b6a2-ba846a7051a8}, !- Handle
+  {d926fe9c-d4c7-43b0-af5a-2513e0e89e68}, !- Object Name
   num_units,                              !- Feature Name 1
   Integer,                                !- Feature Data Type 1
   10,                                     !- Feature Value 1
@@ -333,11 +258,7 @@
   2;                                      !- Feature Value 4
 
 OS:ThermalZone,
-<<<<<<< HEAD
-  {8085f35d-7069-49f6-8153-b050d12db47a}, !- Handle
-=======
-  {f1704087-2d3d-48d0-9a17-2ba2842105e2}, !- Handle
->>>>>>> 64865042
+  {54f391c6-6b2b-43d9-a176-7097a675fd42}, !- Handle
   living zone,                            !- Name
   ,                                       !- Multiplier
   ,                                       !- Ceiling Height {m}
@@ -346,17 +267,10 @@
   ,                                       !- Zone Inside Convection Algorithm
   ,                                       !- Zone Outside Convection Algorithm
   ,                                       !- Zone Conditioning Equipment List Name
-<<<<<<< HEAD
-  {52a6da85-959b-4c68-97cb-c950e2744ee9}, !- Zone Air Inlet Port List
-  {517cae6d-5a45-4c99-82f1-66f42f4c1094}, !- Zone Air Exhaust Port List
-  {e15eae99-4986-41e7-8afe-d8a0d6012dc8}, !- Zone Air Node Name
-  {425532a1-1d24-478c-8257-ecdadd48e247}, !- Zone Return Air Port List
-=======
-  {d8892e0e-a747-411f-ad2b-de14ae374025}, !- Zone Air Inlet Port List
-  {136b935e-246c-4495-8a2c-c72bae7d2241}, !- Zone Air Exhaust Port List
-  {b61fc0ef-321d-4229-ab42-6b6296acdeeb}, !- Zone Air Node Name
-  {aa03318f-b0b3-48a7-874d-b8462565f1ff}, !- Zone Return Air Port List
->>>>>>> 64865042
+  {ab4a8750-c4b2-44d4-95f8-a1bea4f616f4}, !- Zone Air Inlet Port List
+  {f565b703-52f6-4edf-b549-4840944f6d16}, !- Zone Air Exhaust Port List
+  {a404511a-7bb1-4d0b-a421-4a71e6886889}, !- Zone Air Node Name
+  {7f4b5ff5-7183-4b7d-9f23-debd6167617f}, !- Zone Return Air Port List
   ,                                       !- Primary Daylighting Control Name
   ,                                       !- Fraction of Zone Controlled by Primary Daylighting Control
   ,                                       !- Secondary Daylighting Control Name
@@ -367,71 +281,37 @@
   No;                                     !- Use Ideal Air Loads
 
 OS:Node,
-<<<<<<< HEAD
-  {4a1e4175-5f2b-4791-9d83-5b2fa68187d8}, !- Handle
+  {e9ac1512-2315-4ac7-9597-d7a7f6f91b27}, !- Handle
   Node 1,                                 !- Name
-  {e15eae99-4986-41e7-8afe-d8a0d6012dc8}, !- Inlet Port
+  {a404511a-7bb1-4d0b-a421-4a71e6886889}, !- Inlet Port
   ;                                       !- Outlet Port
 
 OS:Connection,
-  {e15eae99-4986-41e7-8afe-d8a0d6012dc8}, !- Handle
-  {4ef52cdf-39ef-46c1-86bf-078fc149eac6}, !- Name
-  {8085f35d-7069-49f6-8153-b050d12db47a}, !- Source Object
+  {a404511a-7bb1-4d0b-a421-4a71e6886889}, !- Handle
+  {34de0cae-aa49-4287-938a-462d1394e359}, !- Name
+  {54f391c6-6b2b-43d9-a176-7097a675fd42}, !- Source Object
   11,                                     !- Outlet Port
-  {4a1e4175-5f2b-4791-9d83-5b2fa68187d8}, !- Target Object
+  {e9ac1512-2315-4ac7-9597-d7a7f6f91b27}, !- Target Object
   2;                                      !- Inlet Port
 
 OS:PortList,
-  {52a6da85-959b-4c68-97cb-c950e2744ee9}, !- Handle
-  {11605631-02f3-4705-866b-7c2c15a8be75}, !- Name
-  {8085f35d-7069-49f6-8153-b050d12db47a}; !- HVAC Component
+  {ab4a8750-c4b2-44d4-95f8-a1bea4f616f4}, !- Handle
+  {879ca17d-1bba-420e-a6e6-f1613ff74844}, !- Name
+  {54f391c6-6b2b-43d9-a176-7097a675fd42}; !- HVAC Component
 
 OS:PortList,
-  {517cae6d-5a45-4c99-82f1-66f42f4c1094}, !- Handle
-  {48f5f589-d3f4-4e77-a004-2bf2075ac110}, !- Name
-  {8085f35d-7069-49f6-8153-b050d12db47a}; !- HVAC Component
+  {f565b703-52f6-4edf-b549-4840944f6d16}, !- Handle
+  {8a0980f3-7d18-4f32-be68-b649077a0f95}, !- Name
+  {54f391c6-6b2b-43d9-a176-7097a675fd42}; !- HVAC Component
 
 OS:PortList,
-  {425532a1-1d24-478c-8257-ecdadd48e247}, !- Handle
-  {5e499ffd-6898-485b-867a-3113aafae1c7}, !- Name
-  {8085f35d-7069-49f6-8153-b050d12db47a}; !- HVAC Component
+  {7f4b5ff5-7183-4b7d-9f23-debd6167617f}, !- Handle
+  {6a5c8757-a7c7-46b5-9290-277c417b3719}, !- Name
+  {54f391c6-6b2b-43d9-a176-7097a675fd42}; !- HVAC Component
 
 OS:Sizing:Zone,
-  {374e0fa0-e3f2-4933-b679-fe7b2fb7f230}, !- Handle
-  {8085f35d-7069-49f6-8153-b050d12db47a}, !- Zone or ZoneList Name
-=======
-  {8503b72c-8ba1-427b-8bf2-4408d9450b22}, !- Handle
-  Node 1,                                 !- Name
-  {b61fc0ef-321d-4229-ab42-6b6296acdeeb}, !- Inlet Port
-  ;                                       !- Outlet Port
-
-OS:Connection,
-  {b61fc0ef-321d-4229-ab42-6b6296acdeeb}, !- Handle
-  {41f141dd-7b1d-4221-803a-44058aba7775}, !- Name
-  {f1704087-2d3d-48d0-9a17-2ba2842105e2}, !- Source Object
-  11,                                     !- Outlet Port
-  {8503b72c-8ba1-427b-8bf2-4408d9450b22}, !- Target Object
-  2;                                      !- Inlet Port
-
-OS:PortList,
-  {d8892e0e-a747-411f-ad2b-de14ae374025}, !- Handle
-  {70f452fd-6547-46b0-acef-551223e0c7a8}, !- Name
-  {f1704087-2d3d-48d0-9a17-2ba2842105e2}; !- HVAC Component
-
-OS:PortList,
-  {136b935e-246c-4495-8a2c-c72bae7d2241}, !- Handle
-  {e4e1c860-41e1-42ef-8ce8-5d2887981204}, !- Name
-  {f1704087-2d3d-48d0-9a17-2ba2842105e2}; !- HVAC Component
-
-OS:PortList,
-  {aa03318f-b0b3-48a7-874d-b8462565f1ff}, !- Handle
-  {fcf0f510-f55b-4d42-88c8-597839444a16}, !- Name
-  {f1704087-2d3d-48d0-9a17-2ba2842105e2}; !- HVAC Component
-
-OS:Sizing:Zone,
-  {75ef711e-b2a0-4f01-9af2-9bb36f9ea07d}, !- Handle
-  {f1704087-2d3d-48d0-9a17-2ba2842105e2}, !- Zone or ZoneList Name
->>>>>>> 64865042
+  {8d06deb8-9082-47c8-8c38-cbfe45e6d88e}, !- Handle
+  {54f391c6-6b2b-43d9-a176-7097a675fd42}, !- Zone or ZoneList Name
   SupplyAirTemperature,                   !- Zone Cooling Design Supply Air Temperature Input Method
   14,                                     !- Zone Cooling Design Supply Air Temperature {C}
   11.11,                                  !- Zone Cooling Design Supply Air Temperature Difference {deltaC}
@@ -460,25 +340,14 @@
   autosize;                               !- Dedicated Outdoor Air High Setpoint Temperature for Design {C}
 
 OS:ZoneHVAC:EquipmentList,
-<<<<<<< HEAD
-  {a19afce6-1902-4052-9cb2-afc8df179621}, !- Handle
+  {156c22ca-50c1-486f-87a5-fbafb565c543}, !- Handle
   Zone HVAC Equipment List 1,             !- Name
-  {8085f35d-7069-49f6-8153-b050d12db47a}; !- Thermal Zone
+  {54f391c6-6b2b-43d9-a176-7097a675fd42}; !- Thermal Zone
 
 OS:Space,
-  {9eb966d7-903e-4fa0-a0a7-ccc8b6db810f}, !- Handle
+  {52025816-85f0-495a-a595-d3933b6bfb2d}, !- Handle
   living space,                           !- Name
-  {9cf3d713-7d4b-4dd8-8172-98d87bd1c0f3}, !- Space Type Name
-=======
-  {f0ca628b-3883-47d1-9495-e4ffc05a737a}, !- Handle
-  Zone HVAC Equipment List 1,             !- Name
-  {f1704087-2d3d-48d0-9a17-2ba2842105e2}; !- Thermal Zone
-
-OS:Space,
-  {90188a5d-155e-4910-a818-75e3dc8c9721}, !- Handle
-  living space,                           !- Name
-  {b2acffee-024a-4b97-a888-349d65c3194c}, !- Space Type Name
->>>>>>> 64865042
+  {f9bb050a-b6fe-496c-a860-9b50f6cc7ea0}, !- Space Type Name
   ,                                       !- Default Construction Set Name
   ,                                       !- Default Schedule Set Name
   ,                                       !- Direction of Relative North {deg}
@@ -486,31 +355,17 @@
   ,                                       !- Y Origin {m}
   ,                                       !- Z Origin {m}
   ,                                       !- Building Story Name
-<<<<<<< HEAD
-  {8085f35d-7069-49f6-8153-b050d12db47a}, !- Thermal Zone Name
+  {54f391c6-6b2b-43d9-a176-7097a675fd42}, !- Thermal Zone Name
   ,                                       !- Part of Total Floor Area
   ,                                       !- Design Specification Outdoor Air Object Name
-  {ab2b10b0-983f-446c-a373-59bab066734b}; !- Building Unit Name
-
-OS:Surface,
-  {076f3295-0d59-485e-ba31-ca645ca4019b}, !- Handle
+  {4480395d-2363-4887-99bf-5f70d3382311}; !- Building Unit Name
+
+OS:Surface,
+  {817c7295-28f1-4516-8b03-51552457b33c}, !- Handle
   Surface 1,                              !- Name
   Floor,                                  !- Surface Type
   ,                                       !- Construction Name
-  {9eb966d7-903e-4fa0-a0a7-ccc8b6db810f}, !- Space Name
-=======
-  {f1704087-2d3d-48d0-9a17-2ba2842105e2}, !- Thermal Zone Name
-  ,                                       !- Part of Total Floor Area
-  ,                                       !- Design Specification Outdoor Air Object Name
-  {a59f8d85-dbf9-45c1-b42d-836526120f56}; !- Building Unit Name
-
-OS:Surface,
-  {936b4ac1-84d3-4cab-9d0f-218e4bf06174}, !- Handle
-  Surface 1,                              !- Name
-  Floor,                                  !- Surface Type
-  ,                                       !- Construction Name
-  {90188a5d-155e-4910-a818-75e3dc8c9721}, !- Space Name
->>>>>>> 64865042
+  {52025816-85f0-495a-a595-d3933b6bfb2d}, !- Space Name
   Foundation,                             !- Outside Boundary Condition
   ,                                       !- Outside Boundary Condition Object
   NoSun,                                  !- Sun Exposure
@@ -523,19 +378,11 @@
   4.572, -9.144, 0;                       !- X,Y,Z Vertex 4 {m}
 
 OS:Surface,
-<<<<<<< HEAD
-  {64d7d3c9-5fc6-44be-aea3-8738e27c2dee}, !- Handle
+  {c47ef0a6-1467-4ebf-89c2-c8394e4303e9}, !- Handle
   Surface 2,                              !- Name
   Wall,                                   !- Surface Type
   ,                                       !- Construction Name
-  {9eb966d7-903e-4fa0-a0a7-ccc8b6db810f}, !- Space Name
-=======
-  {fd8a1642-87a4-4f7f-85fd-0d241424d0dd}, !- Handle
-  Surface 2,                              !- Name
-  Wall,                                   !- Surface Type
-  ,                                       !- Construction Name
-  {90188a5d-155e-4910-a818-75e3dc8c9721}, !- Space Name
->>>>>>> 64865042
+  {52025816-85f0-495a-a595-d3933b6bfb2d}, !- Space Name
   Outdoors,                               !- Outside Boundary Condition
   ,                                       !- Outside Boundary Condition Object
   SunExposed,                             !- Sun Exposure
@@ -548,19 +395,11 @@
   0, -9.144, 2.4384;                      !- X,Y,Z Vertex 4 {m}
 
 OS:Surface,
-<<<<<<< HEAD
-  {13c8dda0-07f9-4abf-999d-f4dfc681344f}, !- Handle
+  {cfae4bab-b68d-46dc-a879-1c362d6f338d}, !- Handle
   Surface 3,                              !- Name
   Wall,                                   !- Surface Type
   ,                                       !- Construction Name
-  {9eb966d7-903e-4fa0-a0a7-ccc8b6db810f}, !- Space Name
-=======
-  {64c5a57a-919c-4cd4-96e2-f4cf63d587f2}, !- Handle
-  Surface 3,                              !- Name
-  Wall,                                   !- Surface Type
-  ,                                       !- Construction Name
-  {90188a5d-155e-4910-a818-75e3dc8c9721}, !- Space Name
->>>>>>> 64865042
+  {52025816-85f0-495a-a595-d3933b6bfb2d}, !- Space Name
   Adiabatic,                              !- Outside Boundary Condition
   ,                                       !- Outside Boundary Condition Object
   NoSun,                                  !- Sun Exposure
@@ -573,19 +412,11 @@
   0, 0, 2.4384;                           !- X,Y,Z Vertex 4 {m}
 
 OS:Surface,
-<<<<<<< HEAD
-  {48f7462c-4e4d-4a7a-9d67-6a25384fe194}, !- Handle
+  {3ecfac85-86fa-4219-a292-6b3a8e1a45b0}, !- Handle
   Surface 4,                              !- Name
   Wall,                                   !- Surface Type
   ,                                       !- Construction Name
-  {9eb966d7-903e-4fa0-a0a7-ccc8b6db810f}, !- Space Name
-=======
-  {21ead7c2-482e-4298-be59-94e0f4255b2f}, !- Handle
-  Surface 4,                              !- Name
-  Wall,                                   !- Surface Type
-  ,                                       !- Construction Name
-  {90188a5d-155e-4910-a818-75e3dc8c9721}, !- Space Name
->>>>>>> 64865042
+  {52025816-85f0-495a-a595-d3933b6bfb2d}, !- Space Name
   Adiabatic,                              !- Outside Boundary Condition
   ,                                       !- Outside Boundary Condition Object
   NoSun,                                  !- Sun Exposure
@@ -598,19 +429,11 @@
   4.572, 0, 2.4384;                       !- X,Y,Z Vertex 4 {m}
 
 OS:Surface,
-<<<<<<< HEAD
-  {f0e1c87e-55e3-4a74-ba08-9b7adcbb8c50}, !- Handle
+  {7dcad605-f1d4-4682-a05a-51c0d146eb14}, !- Handle
   Surface 5,                              !- Name
   Wall,                                   !- Surface Type
   ,                                       !- Construction Name
-  {9eb966d7-903e-4fa0-a0a7-ccc8b6db810f}, !- Space Name
-=======
-  {5357b05a-6a4b-4151-be6c-7061645898b1}, !- Handle
-  Surface 5,                              !- Name
-  Wall,                                   !- Surface Type
-  ,                                       !- Construction Name
-  {90188a5d-155e-4910-a818-75e3dc8c9721}, !- Space Name
->>>>>>> 64865042
+  {52025816-85f0-495a-a595-d3933b6bfb2d}, !- Space Name
   Outdoors,                               !- Outside Boundary Condition
   ,                                       !- Outside Boundary Condition Object
   SunExposed,                             !- Sun Exposure
@@ -623,23 +446,13 @@
   4.572, -9.144, 2.4384;                  !- X,Y,Z Vertex 4 {m}
 
 OS:Surface,
-<<<<<<< HEAD
-  {5c57dd87-7734-4de4-81b6-3792eb3a2559}, !- Handle
+  {8fa77939-94f8-40a6-8c4f-87c0739b305d}, !- Handle
   Surface 6,                              !- Name
   RoofCeiling,                            !- Surface Type
   ,                                       !- Construction Name
-  {9eb966d7-903e-4fa0-a0a7-ccc8b6db810f}, !- Space Name
+  {52025816-85f0-495a-a595-d3933b6bfb2d}, !- Space Name
   Surface,                                !- Outside Boundary Condition
-  {fd4a18bd-19ff-47a9-a5e4-e6a167d4b229}, !- Outside Boundary Condition Object
-=======
-  {6b9a7a46-8268-45e4-b258-088faed6ea03}, !- Handle
-  Surface 6,                              !- Name
-  RoofCeiling,                            !- Surface Type
-  ,                                       !- Construction Name
-  {90188a5d-155e-4910-a818-75e3dc8c9721}, !- Space Name
-  Surface,                                !- Outside Boundary Condition
-  {eb4d754b-4328-4ddc-b490-8bdfcafcb9bf}, !- Outside Boundary Condition Object
->>>>>>> 64865042
+  {7af0522a-8a88-41d4-9252-0e910ac32194}, !- Outside Boundary Condition Object
   NoSun,                                  !- Sun Exposure
   NoWind,                                 !- Wind Exposure
   ,                                       !- View Factor to Ground
@@ -650,11 +463,7 @@
   0, -9.144, 2.4384;                      !- X,Y,Z Vertex 4 {m}
 
 OS:SpaceType,
-<<<<<<< HEAD
-  {9cf3d713-7d4b-4dd8-8172-98d87bd1c0f3}, !- Handle
-=======
-  {b2acffee-024a-4b97-a888-349d65c3194c}, !- Handle
->>>>>>> 64865042
+  {f9bb050a-b6fe-496c-a860-9b50f6cc7ea0}, !- Handle
   Space Type 1,                           !- Name
   ,                                       !- Default Construction Set Name
   ,                                       !- Default Schedule Set Name
@@ -665,15 +474,9 @@
   living;                                 !- Standards Space Type
 
 OS:Space,
-<<<<<<< HEAD
-  {89c61e61-e3fd-43be-8ba6-ab1bed362200}, !- Handle
+  {55c2a5c0-ed8d-4dd9-8a67-b603455b5567}, !- Handle
   living space|story 2,                   !- Name
-  {9cf3d713-7d4b-4dd8-8172-98d87bd1c0f3}, !- Space Type Name
-=======
-  {d4e67923-fb3b-4abd-a687-f3da6314fac1}, !- Handle
-  living space|story 2,                   !- Name
-  {b2acffee-024a-4b97-a888-349d65c3194c}, !- Space Type Name
->>>>>>> 64865042
+  {f9bb050a-b6fe-496c-a860-9b50f6cc7ea0}, !- Space Type Name
   ,                                       !- Default Construction Set Name
   ,                                       !- Default Schedule Set Name
   -0,                                     !- Direction of Relative North {deg}
@@ -681,20 +484,104 @@
   0,                                      !- Y Origin {m}
   2.4384,                                 !- Z Origin {m}
   ,                                       !- Building Story Name
-<<<<<<< HEAD
-  {8085f35d-7069-49f6-8153-b050d12db47a}, !- Thermal Zone Name
+  {54f391c6-6b2b-43d9-a176-7097a675fd42}, !- Thermal Zone Name
   ,                                       !- Part of Total Floor Area
   ,                                       !- Design Specification Outdoor Air Object Name
-  {ab2b10b0-983f-446c-a373-59bab066734b}; !- Building Unit Name
-
-OS:Surface,
-  {0df6f5b9-77f1-4879-a2b3-cc0550cdfe1a}, !- Handle
+  {4480395d-2363-4887-99bf-5f70d3382311}; !- Building Unit Name
+
+OS:Surface,
+  {b2557179-b3c2-4914-b16d-0cb89c8b04f6}, !- Handle
   Surface 7,                              !- Name
+  Wall,                                   !- Surface Type
+  ,                                       !- Construction Name
+  {55c2a5c0-ed8d-4dd9-8a67-b603455b5567}, !- Space Name
+  Adiabatic,                              !- Outside Boundary Condition
+  ,                                       !- Outside Boundary Condition Object
+  NoSun,                                  !- Sun Exposure
+  NoWind,                                 !- Wind Exposure
+  ,                                       !- View Factor to Ground
+  ,                                       !- Number of Vertices
+  4.572, -9.144, 2.4384,                  !- X,Y,Z Vertex 1 {m}
+  4.572, -9.144, 0,                       !- X,Y,Z Vertex 2 {m}
+  4.572, 0, 0,                            !- X,Y,Z Vertex 3 {m}
+  4.572, 0, 2.4384;                       !- X,Y,Z Vertex 4 {m}
+
+OS:Surface,
+  {7af0522a-8a88-41d4-9252-0e910ac32194}, !- Handle
+  Surface 8,                              !- Name
+  Floor,                                  !- Surface Type
+  ,                                       !- Construction Name
+  {55c2a5c0-ed8d-4dd9-8a67-b603455b5567}, !- Space Name
+  Surface,                                !- Outside Boundary Condition
+  {8fa77939-94f8-40a6-8c4f-87c0739b305d}, !- Outside Boundary Condition Object
+  NoSun,                                  !- Sun Exposure
+  NoWind,                                 !- Wind Exposure
+  ,                                       !- View Factor to Ground
+  ,                                       !- Number of Vertices
+  0, -9.144, 0,                           !- X,Y,Z Vertex 1 {m}
+  0, 0, 0,                                !- X,Y,Z Vertex 2 {m}
+  4.572, 0, 0,                            !- X,Y,Z Vertex 3 {m}
+  4.572, -9.144, 0;                       !- X,Y,Z Vertex 4 {m}
+
+OS:Surface,
+  {ac3af881-92ab-4e96-bbca-c4445243126e}, !- Handle
+  Surface 9,                              !- Name
+  Wall,                                   !- Surface Type
+  ,                                       !- Construction Name
+  {55c2a5c0-ed8d-4dd9-8a67-b603455b5567}, !- Space Name
+  Outdoors,                               !- Outside Boundary Condition
+  ,                                       !- Outside Boundary Condition Object
+  SunExposed,                             !- Sun Exposure
+  WindExposed,                            !- Wind Exposure
+  ,                                       !- View Factor to Ground
+  ,                                       !- Number of Vertices
+  0, -9.144, 2.4384,                      !- X,Y,Z Vertex 1 {m}
+  0, -9.144, 0,                           !- X,Y,Z Vertex 2 {m}
+  4.572, -9.144, 0,                       !- X,Y,Z Vertex 3 {m}
+  4.572, -9.144, 2.4384;                  !- X,Y,Z Vertex 4 {m}
+
+OS:Surface,
+  {51ffd1da-6253-41db-ad7a-0921ead7ab8f}, !- Handle
+  Surface 10,                             !- Name
+  Wall,                                   !- Surface Type
+  ,                                       !- Construction Name
+  {55c2a5c0-ed8d-4dd9-8a67-b603455b5567}, !- Space Name
+  Outdoors,                               !- Outside Boundary Condition
+  ,                                       !- Outside Boundary Condition Object
+  SunExposed,                             !- Sun Exposure
+  WindExposed,                            !- Wind Exposure
+  ,                                       !- View Factor to Ground
+  ,                                       !- Number of Vertices
+  0, 0, 2.4384,                           !- X,Y,Z Vertex 1 {m}
+  0, 0, 0,                                !- X,Y,Z Vertex 2 {m}
+  0, -9.144, 0,                           !- X,Y,Z Vertex 3 {m}
+  0, -9.144, 2.4384;                      !- X,Y,Z Vertex 4 {m}
+
+OS:Surface,
+  {01ae8eb1-c3d7-41b4-8a85-0c1a80cad183}, !- Handle
+  Surface 11,                             !- Name
+  Wall,                                   !- Surface Type
+  ,                                       !- Construction Name
+  {55c2a5c0-ed8d-4dd9-8a67-b603455b5567}, !- Space Name
+  Adiabatic,                              !- Outside Boundary Condition
+  ,                                       !- Outside Boundary Condition Object
+  NoSun,                                  !- Sun Exposure
+  NoWind,                                 !- Wind Exposure
+  ,                                       !- View Factor to Ground
+  ,                                       !- Number of Vertices
+  4.572, 0, 2.4384,                       !- X,Y,Z Vertex 1 {m}
+  4.572, 0, 0,                            !- X,Y,Z Vertex 2 {m}
+  0, 0, 0,                                !- X,Y,Z Vertex 3 {m}
+  0, 0, 2.4384;                           !- X,Y,Z Vertex 4 {m}
+
+OS:Surface,
+  {5b28d46d-2901-4f6f-b498-208c8adec452}, !- Handle
+  Surface 12,                             !- Name
   RoofCeiling,                            !- Surface Type
   ,                                       !- Construction Name
-  {89c61e61-e3fd-43be-8ba6-ab1bed362200}, !- Space Name
+  {55c2a5c0-ed8d-4dd9-8a67-b603455b5567}, !- Space Name
   Surface,                                !- Outside Boundary Condition
-  {d7e672ef-d27c-47b1-afba-f26ad7a0afa5}, !- Outside Boundary Condition Object
+  {b203f722-c8c5-4a59-806f-6c5f6f8e12d5}, !- Outside Boundary Condition Object
   NoSun,                                  !- Sun Exposure
   NoWind,                                 !- Wind Exposure
   ,                                       !- View Factor to Ground
@@ -705,188 +592,13 @@
   0, -9.144, 2.4384;                      !- X,Y,Z Vertex 4 {m}
 
 OS:Surface,
-  {251439c1-a147-46c0-b69e-1d8f5fe96a57}, !- Handle
-  Surface 8,                              !- Name
-  Wall,                                   !- Surface Type
-  ,                                       !- Construction Name
-  {89c61e61-e3fd-43be-8ba6-ab1bed362200}, !- Space Name
-  Outdoors,                               !- Outside Boundary Condition
-=======
-  {f1704087-2d3d-48d0-9a17-2ba2842105e2}, !- Thermal Zone Name
-  ,                                       !- Part of Total Floor Area
-  ,                                       !- Design Specification Outdoor Air Object Name
-  {a59f8d85-dbf9-45c1-b42d-836526120f56}; !- Building Unit Name
-
-OS:Surface,
-  {ffe0f9c4-bc15-4cfb-b1ba-160322d1ecd9}, !- Handle
-  Surface 7,                              !- Name
-  Wall,                                   !- Surface Type
-  ,                                       !- Construction Name
-  {d4e67923-fb3b-4abd-a687-f3da6314fac1}, !- Space Name
-  Adiabatic,                              !- Outside Boundary Condition
->>>>>>> 64865042
-  ,                                       !- Outside Boundary Condition Object
-  SunExposed,                             !- Sun Exposure
-  WindExposed,                            !- Wind Exposure
-  ,                                       !- View Factor to Ground
-  ,                                       !- Number of Vertices
-  0, 0, 2.4384,                           !- X,Y,Z Vertex 1 {m}
-  0, 0, 0,                                !- X,Y,Z Vertex 2 {m}
-  0, -9.144, 0,                           !- X,Y,Z Vertex 3 {m}
-  0, -9.144, 2.4384;                      !- X,Y,Z Vertex 4 {m}
-
-OS:Surface,
-<<<<<<< HEAD
-  {fbb182ef-e951-4091-9759-a9c52aabb235}, !- Handle
-  Surface 9,                              !- Name
-  Wall,                                   !- Surface Type
-  ,                                       !- Construction Name
-  {89c61e61-e3fd-43be-8ba6-ab1bed362200}, !- Space Name
-  Adiabatic,                              !- Outside Boundary Condition
-  ,                                       !- Outside Boundary Condition Object
-=======
-  {eb4d754b-4328-4ddc-b490-8bdfcafcb9bf}, !- Handle
-  Surface 8,                              !- Name
-  Floor,                                  !- Surface Type
-  ,                                       !- Construction Name
-  {d4e67923-fb3b-4abd-a687-f3da6314fac1}, !- Space Name
-  Surface,                                !- Outside Boundary Condition
-  {6b9a7a46-8268-45e4-b258-088faed6ea03}, !- Outside Boundary Condition Object
->>>>>>> 64865042
-  NoSun,                                  !- Sun Exposure
-  NoWind,                                 !- Wind Exposure
-  ,                                       !- View Factor to Ground
-  ,                                       !- Number of Vertices
-  0, -9.144, 0,                           !- X,Y,Z Vertex 1 {m}
-  0, 0, 0,                                !- X,Y,Z Vertex 2 {m}
-  4.572, 0, 0,                            !- X,Y,Z Vertex 3 {m}
-  4.572, -9.144, 0;                       !- X,Y,Z Vertex 4 {m}
-
-OS:Surface,
-<<<<<<< HEAD
-  {0e9b4c5f-eaf8-41e4-9e85-3c3e00b1d1a8}, !- Handle
-  Surface 10,                             !- Name
-  Wall,                                   !- Surface Type
-  ,                                       !- Construction Name
-  {89c61e61-e3fd-43be-8ba6-ab1bed362200}, !- Space Name
-=======
-  {6db5f4fd-4d0d-495b-b624-73574dde8e5b}, !- Handle
-  Surface 9,                              !- Name
-  RoofCeiling,                            !- Surface Type
-  ,                                       !- Construction Name
-  {d4e67923-fb3b-4abd-a687-f3da6314fac1}, !- Space Name
-  Surface,                                !- Outside Boundary Condition
-  {0ce53ea2-3456-48ef-81fb-df3d97d11ffa}, !- Outside Boundary Condition Object
-  NoSun,                                  !- Sun Exposure
-  NoWind,                                 !- Wind Exposure
-  ,                                       !- View Factor to Ground
-  ,                                       !- Number of Vertices
-  4.572, -9.144, 2.4384,                  !- X,Y,Z Vertex 1 {m}
-  4.572, 0, 2.4384,                       !- X,Y,Z Vertex 2 {m}
-  0, 0, 2.4384,                           !- X,Y,Z Vertex 3 {m}
-  0, -9.144, 2.4384;                      !- X,Y,Z Vertex 4 {m}
-
-OS:Surface,
-  {d59ef3d4-4be8-4b8c-bff5-6557b6a7f0d1}, !- Handle
-  Surface 10,                             !- Name
-  Wall,                                   !- Surface Type
-  ,                                       !- Construction Name
-  {d4e67923-fb3b-4abd-a687-f3da6314fac1}, !- Space Name
-  Outdoors,                               !- Outside Boundary Condition
-  ,                                       !- Outside Boundary Condition Object
-  SunExposed,                             !- Sun Exposure
-  WindExposed,                            !- Wind Exposure
-  ,                                       !- View Factor to Ground
-  ,                                       !- Number of Vertices
-  0, 0, 2.4384,                           !- X,Y,Z Vertex 1 {m}
-  0, 0, 0,                                !- X,Y,Z Vertex 2 {m}
-  0, -9.144, 0,                           !- X,Y,Z Vertex 3 {m}
-  0, -9.144, 2.4384;                      !- X,Y,Z Vertex 4 {m}
-
-OS:Surface,
-  {19646470-9713-4605-8b71-7f7f6408d9ab}, !- Handle
-  Surface 11,                             !- Name
-  Wall,                                   !- Surface Type
-  ,                                       !- Construction Name
-  {d4e67923-fb3b-4abd-a687-f3da6314fac1}, !- Space Name
->>>>>>> 64865042
-  Outdoors,                               !- Outside Boundary Condition
-  ,                                       !- Outside Boundary Condition Object
-  SunExposed,                             !- Sun Exposure
-  WindExposed,                            !- Wind Exposure
-  ,                                       !- View Factor to Ground
-  ,                                       !- Number of Vertices
-  0, -9.144, 2.4384,                      !- X,Y,Z Vertex 1 {m}
-  0, -9.144, 0,                           !- X,Y,Z Vertex 2 {m}
-  4.572, -9.144, 0,                       !- X,Y,Z Vertex 3 {m}
-  4.572, -9.144, 2.4384;                  !- X,Y,Z Vertex 4 {m}
-
-OS:Surface,
-<<<<<<< HEAD
-  {fd4a18bd-19ff-47a9-a5e4-e6a167d4b229}, !- Handle
-  Surface 11,                             !- Name
-  Floor,                                  !- Surface Type
-  ,                                       !- Construction Name
-  {89c61e61-e3fd-43be-8ba6-ab1bed362200}, !- Space Name
-  Surface,                                !- Outside Boundary Condition
-  {5c57dd87-7734-4de4-81b6-3792eb3a2559}, !- Outside Boundary Condition Object
-  NoSun,                                  !- Sun Exposure
-  NoWind,                                 !- Wind Exposure
-  ,                                       !- View Factor to Ground
-  ,                                       !- Number of Vertices
-  0, -9.144, 0,                           !- X,Y,Z Vertex 1 {m}
-  0, 0, 0,                                !- X,Y,Z Vertex 2 {m}
-  4.572, 0, 0,                            !- X,Y,Z Vertex 3 {m}
-  4.572, -9.144, 0;                       !- X,Y,Z Vertex 4 {m}
-
-OS:Surface,
-  {001ffcd9-5c00-4ff2-8c7d-6e48c9530bf0}, !- Handle
-  Surface 12,                             !- Name
-  Wall,                                   !- Surface Type
-  ,                                       !- Construction Name
-  {89c61e61-e3fd-43be-8ba6-ab1bed362200}, !- Space Name
-=======
-  {287f7dd5-6aaf-4966-a340-9e51705e1bcd}, !- Handle
-  Surface 12,                             !- Name
-  Wall,                                   !- Surface Type
-  ,                                       !- Construction Name
-  {d4e67923-fb3b-4abd-a687-f3da6314fac1}, !- Space Name
->>>>>>> 64865042
-  Adiabatic,                              !- Outside Boundary Condition
-  ,                                       !- Outside Boundary Condition Object
-  NoSun,                                  !- Sun Exposure
-  NoWind,                                 !- Wind Exposure
-  ,                                       !- View Factor to Ground
-  ,                                       !- Number of Vertices
-<<<<<<< HEAD
-  4.572, 0, 2.4384,                       !- X,Y,Z Vertex 1 {m}
-  4.572, 0, 0,                            !- X,Y,Z Vertex 2 {m}
-  0, 0, 0,                                !- X,Y,Z Vertex 3 {m}
-  0, 0, 2.4384;                           !- X,Y,Z Vertex 4 {m}
-
-OS:Surface,
-  {d7e672ef-d27c-47b1-afba-f26ad7a0afa5}, !- Handle
+  {b203f722-c8c5-4a59-806f-6c5f6f8e12d5}, !- Handle
   Surface 13,                             !- Name
   Floor,                                  !- Surface Type
   ,                                       !- Construction Name
-  {0cad9b26-370a-4189-a8a6-fcb411bc0911}, !- Space Name
+  {1a21336b-3447-401f-95a6-6e2d1d7dfa71}, !- Space Name
   Surface,                                !- Outside Boundary Condition
-  {0df6f5b9-77f1-4879-a2b3-cc0550cdfe1a}, !- Outside Boundary Condition Object
-=======
-  4.572, -9.144, 2.4384,                  !- X,Y,Z Vertex 1 {m}
-  4.572, -9.144, 0,                       !- X,Y,Z Vertex 2 {m}
-  4.572, 0, 0,                            !- X,Y,Z Vertex 3 {m}
-  4.572, 0, 2.4384;                       !- X,Y,Z Vertex 4 {m}
-
-OS:Surface,
-  {0ce53ea2-3456-48ef-81fb-df3d97d11ffa}, !- Handle
-  Surface 13,                             !- Name
-  Floor,                                  !- Surface Type
-  ,                                       !- Construction Name
-  {51938c8b-88ca-468a-8f86-ad8ddc562ea6}, !- Space Name
-  Surface,                                !- Outside Boundary Condition
-  {6db5f4fd-4d0d-495b-b624-73574dde8e5b}, !- Outside Boundary Condition Object
->>>>>>> 64865042
+  {5b28d46d-2901-4f6f-b498-208c8adec452}, !- Outside Boundary Condition Object
   NoSun,                                  !- Sun Exposure
   NoWind,                                 !- Wind Exposure
   ,                                       !- View Factor to Ground
@@ -897,19 +609,11 @@
   4.572, -9.144, 4.8768;                  !- X,Y,Z Vertex 4 {m}
 
 OS:Surface,
-<<<<<<< HEAD
-  {85504f2f-7b39-4d46-8611-47fc79d6ef22}, !- Handle
+  {7b2e3063-705f-46ed-8679-39bff3b413ae}, !- Handle
   Surface 14,                             !- Name
   RoofCeiling,                            !- Surface Type
   ,                                       !- Construction Name
-  {0cad9b26-370a-4189-a8a6-fcb411bc0911}, !- Space Name
-=======
-  {77f600d3-b186-4916-94c5-3cb828a0e0f4}, !- Handle
-  Surface 14,                             !- Name
-  RoofCeiling,                            !- Surface Type
-  ,                                       !- Construction Name
-  {51938c8b-88ca-468a-8f86-ad8ddc562ea6}, !- Space Name
->>>>>>> 64865042
+  {1a21336b-3447-401f-95a6-6e2d1d7dfa71}, !- Space Name
   Outdoors,                               !- Outside Boundary Condition
   ,                                       !- Outside Boundary Condition Object
   SunExposed,                             !- Sun Exposure
@@ -922,19 +626,11 @@
   0, 0, 4.8768;                           !- X,Y,Z Vertex 4 {m}
 
 OS:Surface,
-<<<<<<< HEAD
-  {2d4631d7-7a14-408f-b180-45df6afd2287}, !- Handle
+  {d5a6fae0-3728-48e0-b2cd-50b29b93b9c0}, !- Handle
   Surface 15,                             !- Name
   RoofCeiling,                            !- Surface Type
   ,                                       !- Construction Name
-  {0cad9b26-370a-4189-a8a6-fcb411bc0911}, !- Space Name
-=======
-  {7248bedb-ad7d-458b-adce-3f5c6b13008f}, !- Handle
-  Surface 15,                             !- Name
-  RoofCeiling,                            !- Surface Type
-  ,                                       !- Construction Name
-  {51938c8b-88ca-468a-8f86-ad8ddc562ea6}, !- Space Name
->>>>>>> 64865042
+  {1a21336b-3447-401f-95a6-6e2d1d7dfa71}, !- Space Name
   Outdoors,                               !- Outside Boundary Condition
   ,                                       !- Outside Boundary Condition Object
   SunExposed,                             !- Sun Exposure
@@ -947,19 +643,11 @@
   4.572, -9.144, 4.8768;                  !- X,Y,Z Vertex 4 {m}
 
 OS:Surface,
-<<<<<<< HEAD
-  {b0019c62-42c4-422f-97e9-6a5870180b89}, !- Handle
+  {404f5aca-a36c-4922-af5a-a9fdd09c7156}, !- Handle
   Surface 16,                             !- Name
   Wall,                                   !- Surface Type
   ,                                       !- Construction Name
-  {0cad9b26-370a-4189-a8a6-fcb411bc0911}, !- Space Name
-=======
-  {2410a3d7-a8e1-4878-b34b-ea95b5ff5b7b}, !- Handle
-  Surface 16,                             !- Name
-  Wall,                                   !- Surface Type
-  ,                                       !- Construction Name
-  {51938c8b-88ca-468a-8f86-ad8ddc562ea6}, !- Space Name
->>>>>>> 64865042
+  {1a21336b-3447-401f-95a6-6e2d1d7dfa71}, !- Space Name
   Outdoors,                               !- Outside Boundary Condition
   ,                                       !- Outside Boundary Condition Object
   SunExposed,                             !- Sun Exposure
@@ -971,19 +659,11 @@
   0, -9.144, 4.8768;                      !- X,Y,Z Vertex 3 {m}
 
 OS:Surface,
-<<<<<<< HEAD
-  {be781c5d-7e0d-467a-a299-bb35e3c6a625}, !- Handle
+  {0874e7aa-1236-4e25-97e5-86af5b25ee18}, !- Handle
   Surface 17,                             !- Name
   Wall,                                   !- Surface Type
   ,                                       !- Construction Name
-  {0cad9b26-370a-4189-a8a6-fcb411bc0911}, !- Space Name
-=======
-  {d8156a9f-b82d-46c1-92db-f272bf4ab80b}, !- Handle
-  Surface 17,                             !- Name
-  Wall,                                   !- Surface Type
-  ,                                       !- Construction Name
-  {51938c8b-88ca-468a-8f86-ad8ddc562ea6}, !- Space Name
->>>>>>> 64865042
+  {1a21336b-3447-401f-95a6-6e2d1d7dfa71}, !- Space Name
   Adiabatic,                              !- Outside Boundary Condition
   ,                                       !- Outside Boundary Condition Object
   NoSun,                                  !- Sun Exposure
@@ -995,15 +675,9 @@
   4.572, 0, 4.8768;                       !- X,Y,Z Vertex 3 {m}
 
 OS:Space,
-<<<<<<< HEAD
-  {0cad9b26-370a-4189-a8a6-fcb411bc0911}, !- Handle
+  {1a21336b-3447-401f-95a6-6e2d1d7dfa71}, !- Handle
   unfinished attic space,                 !- Name
-  {9586b80e-dca2-4207-89f5-a267595b89c7}, !- Space Type Name
-=======
-  {51938c8b-88ca-468a-8f86-ad8ddc562ea6}, !- Handle
-  unfinished attic space,                 !- Name
-  {a397420f-0d62-4c00-a811-f93477fd6a8c}, !- Space Type Name
->>>>>>> 64865042
+  {46656e08-a31f-4530-93ec-50fe58fd1c43}, !- Space Type Name
   ,                                       !- Default Construction Set Name
   ,                                       !- Default Schedule Set Name
   ,                                       !- Direction of Relative North {deg}
@@ -1011,17 +685,10 @@
   ,                                       !- Y Origin {m}
   ,                                       !- Z Origin {m}
   ,                                       !- Building Story Name
-<<<<<<< HEAD
-  {7daa09f4-6ea8-4a57-b68f-84fb3b1eecfd}; !- Thermal Zone Name
+  {57aa1f6e-c07b-4142-b615-b2d0cbd74370}; !- Thermal Zone Name
 
 OS:ThermalZone,
-  {7daa09f4-6ea8-4a57-b68f-84fb3b1eecfd}, !- Handle
-=======
-  {076f86a0-2257-4353-849c-5184d919de38}; !- Thermal Zone Name
-
-OS:ThermalZone,
-  {076f86a0-2257-4353-849c-5184d919de38}, !- Handle
->>>>>>> 64865042
+  {57aa1f6e-c07b-4142-b615-b2d0cbd74370}, !- Handle
   unfinished attic zone,                  !- Name
   ,                                       !- Multiplier
   ,                                       !- Ceiling Height {m}
@@ -1030,17 +697,10 @@
   ,                                       !- Zone Inside Convection Algorithm
   ,                                       !- Zone Outside Convection Algorithm
   ,                                       !- Zone Conditioning Equipment List Name
-<<<<<<< HEAD
-  {67ea8c23-d1e5-46fb-a5bb-845ecb1cb191}, !- Zone Air Inlet Port List
-  {075a50f6-5a1d-406a-a8ea-b6e53d057095}, !- Zone Air Exhaust Port List
-  {57f708a2-243c-4053-b879-38e0c8fd52b2}, !- Zone Air Node Name
-  {d0a8a781-0dfc-481a-b6c5-65c8a94bbf83}, !- Zone Return Air Port List
-=======
-  {0782facf-5397-433f-b5e8-0157053c8e19}, !- Zone Air Inlet Port List
-  {a8fa1344-3d83-4bbc-811c-e627aad2abc3}, !- Zone Air Exhaust Port List
-  {f03a7b5a-1b03-41a6-bb5a-ca7fd71e4773}, !- Zone Air Node Name
-  {a3e03dc1-ba1b-4909-ac80-0f18421fcc78}, !- Zone Return Air Port List
->>>>>>> 64865042
+  {8292283a-2e02-484d-b65a-0f9ed40341eb}, !- Zone Air Inlet Port List
+  {22957b90-b737-43d7-9e5c-b98bd4013104}, !- Zone Air Exhaust Port List
+  {a1059eaf-90a3-4492-aa64-beb606c4b3e2}, !- Zone Air Node Name
+  {78c3b9ca-8a9c-4328-b277-5e127acc4139}, !- Zone Return Air Port List
   ,                                       !- Primary Daylighting Control Name
   ,                                       !- Fraction of Zone Controlled by Primary Daylighting Control
   ,                                       !- Secondary Daylighting Control Name
@@ -1051,71 +711,37 @@
   No;                                     !- Use Ideal Air Loads
 
 OS:Node,
-<<<<<<< HEAD
-  {d510b7fd-9b51-4196-a0c1-fa3b2b4d2921}, !- Handle
+  {c6a18ea2-ba28-42b7-9f7d-d05932b9f42a}, !- Handle
   Node 2,                                 !- Name
-  {57f708a2-243c-4053-b879-38e0c8fd52b2}, !- Inlet Port
+  {a1059eaf-90a3-4492-aa64-beb606c4b3e2}, !- Inlet Port
   ;                                       !- Outlet Port
 
 OS:Connection,
-  {57f708a2-243c-4053-b879-38e0c8fd52b2}, !- Handle
-  {5757f670-1c09-46e3-a046-6fb116e505e3}, !- Name
-  {7daa09f4-6ea8-4a57-b68f-84fb3b1eecfd}, !- Source Object
+  {a1059eaf-90a3-4492-aa64-beb606c4b3e2}, !- Handle
+  {14ed6bae-85e4-4b2f-bbb3-7658a357697b}, !- Name
+  {57aa1f6e-c07b-4142-b615-b2d0cbd74370}, !- Source Object
   11,                                     !- Outlet Port
-  {d510b7fd-9b51-4196-a0c1-fa3b2b4d2921}, !- Target Object
+  {c6a18ea2-ba28-42b7-9f7d-d05932b9f42a}, !- Target Object
   2;                                      !- Inlet Port
 
 OS:PortList,
-  {67ea8c23-d1e5-46fb-a5bb-845ecb1cb191}, !- Handle
-  {f638a59f-342a-43ab-9925-bbb6936a82ba}, !- Name
-  {7daa09f4-6ea8-4a57-b68f-84fb3b1eecfd}; !- HVAC Component
+  {8292283a-2e02-484d-b65a-0f9ed40341eb}, !- Handle
+  {131424ac-1888-421a-a3d1-6faba4770e75}, !- Name
+  {57aa1f6e-c07b-4142-b615-b2d0cbd74370}; !- HVAC Component
 
 OS:PortList,
-  {075a50f6-5a1d-406a-a8ea-b6e53d057095}, !- Handle
-  {6f23251f-fd48-4952-8e27-2d44c823b7ba}, !- Name
-  {7daa09f4-6ea8-4a57-b68f-84fb3b1eecfd}; !- HVAC Component
+  {22957b90-b737-43d7-9e5c-b98bd4013104}, !- Handle
+  {2af9c4c2-e150-4aa3-b83d-3b665676b5f2}, !- Name
+  {57aa1f6e-c07b-4142-b615-b2d0cbd74370}; !- HVAC Component
 
 OS:PortList,
-  {d0a8a781-0dfc-481a-b6c5-65c8a94bbf83}, !- Handle
-  {613017dd-396a-49a9-85e4-cf9e5ed6c2ee}, !- Name
-  {7daa09f4-6ea8-4a57-b68f-84fb3b1eecfd}; !- HVAC Component
+  {78c3b9ca-8a9c-4328-b277-5e127acc4139}, !- Handle
+  {5f5a31f9-d072-4e3d-976c-efc055983bca}, !- Name
+  {57aa1f6e-c07b-4142-b615-b2d0cbd74370}; !- HVAC Component
 
 OS:Sizing:Zone,
-  {1b3a504f-9795-4de7-8d75-cf53c74a51fe}, !- Handle
-  {7daa09f4-6ea8-4a57-b68f-84fb3b1eecfd}, !- Zone or ZoneList Name
-=======
-  {6b634821-a610-4440-862b-a8000dd6904f}, !- Handle
-  Node 2,                                 !- Name
-  {f03a7b5a-1b03-41a6-bb5a-ca7fd71e4773}, !- Inlet Port
-  ;                                       !- Outlet Port
-
-OS:Connection,
-  {f03a7b5a-1b03-41a6-bb5a-ca7fd71e4773}, !- Handle
-  {b634f415-6fb4-49aa-8607-8c94c7497cbb}, !- Name
-  {076f86a0-2257-4353-849c-5184d919de38}, !- Source Object
-  11,                                     !- Outlet Port
-  {6b634821-a610-4440-862b-a8000dd6904f}, !- Target Object
-  2;                                      !- Inlet Port
-
-OS:PortList,
-  {0782facf-5397-433f-b5e8-0157053c8e19}, !- Handle
-  {77af926e-ef55-4e73-a23b-b1d5b42dca08}, !- Name
-  {076f86a0-2257-4353-849c-5184d919de38}; !- HVAC Component
-
-OS:PortList,
-  {a8fa1344-3d83-4bbc-811c-e627aad2abc3}, !- Handle
-  {2082ad1d-f216-43ad-a062-fc9dd51d3cda}, !- Name
-  {076f86a0-2257-4353-849c-5184d919de38}; !- HVAC Component
-
-OS:PortList,
-  {a3e03dc1-ba1b-4909-ac80-0f18421fcc78}, !- Handle
-  {f5edb427-ebd7-4a36-b801-48301f4f143f}, !- Name
-  {076f86a0-2257-4353-849c-5184d919de38}; !- HVAC Component
-
-OS:Sizing:Zone,
-  {b15b74b5-a943-460a-a27e-dc249c7ec5ae}, !- Handle
-  {076f86a0-2257-4353-849c-5184d919de38}, !- Zone or ZoneList Name
->>>>>>> 64865042
+  {0892cede-328f-407c-af02-5f64022c400e}, !- Handle
+  {57aa1f6e-c07b-4142-b615-b2d0cbd74370}, !- Zone or ZoneList Name
   SupplyAirTemperature,                   !- Zone Cooling Design Supply Air Temperature Input Method
   14,                                     !- Zone Cooling Design Supply Air Temperature {C}
   11.11,                                  !- Zone Cooling Design Supply Air Temperature Difference {deltaC}
@@ -1144,21 +770,12 @@
   autosize;                               !- Dedicated Outdoor Air High Setpoint Temperature for Design {C}
 
 OS:ZoneHVAC:EquipmentList,
-<<<<<<< HEAD
-  {f193dc29-1148-4181-8d38-8a282aa65000}, !- Handle
+  {f7dc30c4-7bce-4051-a71f-6fc801c9509c}, !- Handle
   Zone HVAC Equipment List 2,             !- Name
-  {7daa09f4-6ea8-4a57-b68f-84fb3b1eecfd}; !- Thermal Zone
+  {57aa1f6e-c07b-4142-b615-b2d0cbd74370}; !- Thermal Zone
 
 OS:SpaceType,
-  {9586b80e-dca2-4207-89f5-a267595b89c7}, !- Handle
-=======
-  {2f5e56ff-c756-4864-b295-3fb89adf7ddd}, !- Handle
-  Zone HVAC Equipment List 2,             !- Name
-  {076f86a0-2257-4353-849c-5184d919de38}; !- Thermal Zone
-
-OS:SpaceType,
-  {a397420f-0d62-4c00-a811-f93477fd6a8c}, !- Handle
->>>>>>> 64865042
+  {46656e08-a31f-4530-93ec-50fe58fd1c43}, !- Handle
   Space Type 2,                           !- Name
   ,                                       !- Default Construction Set Name
   ,                                       !- Default Schedule Set Name
@@ -1169,23 +786,14 @@
   unfinished attic;                       !- Standards Space Type
 
 OS:BuildingUnit,
-<<<<<<< HEAD
-  {ab2b10b0-983f-446c-a373-59bab066734b}, !- Handle
-=======
-  {a59f8d85-dbf9-45c1-b42d-836526120f56}, !- Handle
->>>>>>> 64865042
+  {4480395d-2363-4887-99bf-5f70d3382311}, !- Handle
   unit 1,                                 !- Name
   ,                                       !- Rendering Color
   Residential;                            !- Building Unit Type
 
 OS:AdditionalProperties,
-<<<<<<< HEAD
-  {916ea3ee-4277-4738-857c-1194b79f6c51}, !- Handle
-  {ab2b10b0-983f-446c-a373-59bab066734b}, !- Object Name
-=======
-  {f12cf17d-fd20-4cf0-b7e5-9a098afe0d09}, !- Handle
-  {a59f8d85-dbf9-45c1-b42d-836526120f56}, !- Object Name
->>>>>>> 64865042
+  {513837f7-5d01-4066-8a81-1d0ea6c13201}, !- Handle
+  {4480395d-2363-4887-99bf-5f70d3382311}, !- Object Name
   NumberOfBedrooms,                       !- Feature Name 1
   Integer,                                !- Feature Data Type 1
   3,                                      !- Feature Value 1
@@ -1197,20 +805,12 @@
   3.3900000000000001;                     !- Feature Value 3
 
 OS:External:File,
-<<<<<<< HEAD
-  {dbbf426d-525b-4c2f-964d-34b412c7a975}, !- Handle
-=======
-  {3990b321-1912-4c3e-9610-6b94f49724da}, !- Handle
->>>>>>> 64865042
+  {0ebfd4ed-bffe-4c8a-97a4-e6d9b3c906cb}, !- Handle
   8760.csv,                               !- Name
   8760.csv;                               !- File Name
 
 OS:Schedule:Day,
-<<<<<<< HEAD
-  {f554270d-f365-4844-8899-d38e24fd7a6c}, !- Handle
-=======
-  {a1fe4d9b-450f-4216-913e-fdbfa9e083cb}, !- Handle
->>>>>>> 64865042
+  {2b3a208e-e85b-4cfa-97df-43f65e1bc338}, !- Handle
   Schedule Day 1,                         !- Name
   ,                                       !- Schedule Type Limits Name
   ,                                       !- Interpolate to Timestep
@@ -1219,11 +819,7 @@
   0;                                      !- Value Until Time 1
 
 OS:Schedule:Day,
-<<<<<<< HEAD
-  {3124f2ac-28e2-4ad0-920a-866f823a7015}, !- Handle
-=======
-  {eca41e73-7bec-45d3-8a15-ac5904700c93}, !- Handle
->>>>>>> 64865042
+  {fe7f7268-9f29-4511-bb09-dbced1004357}, !- Handle
   Schedule Day 2,                         !- Name
   ,                                       !- Schedule Type Limits Name
   ,                                       !- Interpolate to Timestep
@@ -1232,17 +828,10 @@
   1;                                      !- Value Until Time 1
 
 OS:Schedule:File,
-<<<<<<< HEAD
-  {31a00fcc-165c-445f-88eb-3760dd159543}, !- Handle
+  {4dc6d646-64f0-4569-bc69-a65a519db702}, !- Handle
   occupants,                              !- Name
-  {0fca871d-119f-4ace-ae4b-6342bf70a076}, !- Schedule Type Limits Name
-  {dbbf426d-525b-4c2f-964d-34b412c7a975}, !- External File Name
-=======
-  {f6ac60ad-83ec-4dcf-89af-0d522897867d}, !- Handle
-  occupants,                              !- Name
-  {224f634e-0e86-47c9-9660-912e6e7ad2c4}, !- Schedule Type Limits Name
-  {3990b321-1912-4c3e-9610-6b94f49724da}, !- External File Name
->>>>>>> 64865042
+  {d67a8068-f5fa-4385-87e3-ce80f99c10c0}, !- Schedule Type Limits Name
+  {0ebfd4ed-bffe-4c8a-97a4-e6d9b3c906cb}, !- External File Name
   1,                                      !- Column Number
   1,                                      !- Rows to Skip at Top
   8760,                                   !- Number of Hours of Data
@@ -1251,40 +840,23 @@
   60;                                     !- Minutes per Item
 
 OS:Schedule:Ruleset,
-<<<<<<< HEAD
-  {29be1369-6eca-47bf-854d-7c4939e627d8}, !- Handle
+  {b22ae328-6700-4573-b4f9-e5a58f95b82f}, !- Handle
   Schedule Ruleset 1,                     !- Name
-  {92e1d409-c94d-4ade-9760-17fa5e3831e8}, !- Schedule Type Limits Name
-  {6759b6bb-df94-4142-a1d7-d9db96e5bcf1}; !- Default Day Schedule Name
+  {a7c65606-e088-405c-93b8-81fb842aca21}, !- Schedule Type Limits Name
+  {cf140cc3-bc44-4b1b-8ffa-0a6ca09c74ee}; !- Default Day Schedule Name
 
 OS:Schedule:Day,
-  {6759b6bb-df94-4142-a1d7-d9db96e5bcf1}, !- Handle
+  {cf140cc3-bc44-4b1b-8ffa-0a6ca09c74ee}, !- Handle
   Schedule Day 3,                         !- Name
-  {92e1d409-c94d-4ade-9760-17fa5e3831e8}, !- Schedule Type Limits Name
-=======
-  {7106d04f-bea5-4ba3-81e4-cf93922096c6}, !- Handle
-  Schedule Ruleset 1,                     !- Name
-  {0e2ec016-232a-46ad-9665-70e11434b92b}, !- Schedule Type Limits Name
-  {ace12d64-846e-449d-b866-eb54f5b90ffc}; !- Default Day Schedule Name
-
-OS:Schedule:Day,
-  {ace12d64-846e-449d-b866-eb54f5b90ffc}, !- Handle
-  Schedule Day 3,                         !- Name
-  {0e2ec016-232a-46ad-9665-70e11434b92b}, !- Schedule Type Limits Name
->>>>>>> 64865042
+  {a7c65606-e088-405c-93b8-81fb842aca21}, !- Schedule Type Limits Name
   ,                                       !- Interpolate to Timestep
   24,                                     !- Hour 1
   0,                                      !- Minute 1
   112.539290946133;                       !- Value Until Time 1
 
 OS:People:Definition,
-<<<<<<< HEAD
-  {6014bb9a-052e-4228-8308-cba9769e63d7}, !- Handle
-  res occupants|living space|story 2,     !- Name
-=======
-  {f4479bf8-3959-439b-a7a7-74e0e588a0dd}, !- Handle
+  {7bdb934b-cf20-455d-bb10-1a60aecfe6b6}, !- Handle
   res occupants|living space,             !- Name
->>>>>>> 64865042
   People,                                 !- Number of People Calculation Method
   1.695,                                  !- Number of People {people}
   ,                                       !- People per Space Floor Area {person/m2}
@@ -1296,21 +868,12 @@
   ZoneAveraged;                           !- Mean Radiant Temperature Calculation Type
 
 OS:People,
-<<<<<<< HEAD
-  {18ea6e10-5dcd-46f2-b522-18ab7b894379}, !- Handle
-  res occupants|living space|story 2,     !- Name
-  {6014bb9a-052e-4228-8308-cba9769e63d7}, !- People Definition Name
-  {89c61e61-e3fd-43be-8ba6-ab1bed362200}, !- Space or SpaceType Name
-  {31a00fcc-165c-445f-88eb-3760dd159543}, !- Number of People Schedule Name
-  {29be1369-6eca-47bf-854d-7c4939e627d8}, !- Activity Level Schedule Name
-=======
-  {02efa309-283b-406a-8092-d6243056e753}, !- Handle
+  {96340ef1-1fa8-4c04-92f1-773e1419f251}, !- Handle
   res occupants|living space,             !- Name
-  {f4479bf8-3959-439b-a7a7-74e0e588a0dd}, !- People Definition Name
-  {90188a5d-155e-4910-a818-75e3dc8c9721}, !- Space or SpaceType Name
-  {f6ac60ad-83ec-4dcf-89af-0d522897867d}, !- Number of People Schedule Name
-  {7106d04f-bea5-4ba3-81e4-cf93922096c6}, !- Activity Level Schedule Name
->>>>>>> 64865042
+  {7bdb934b-cf20-455d-bb10-1a60aecfe6b6}, !- People Definition Name
+  {52025816-85f0-495a-a595-d3933b6bfb2d}, !- Space or SpaceType Name
+  {4dc6d646-64f0-4569-bc69-a65a519db702}, !- Number of People Schedule Name
+  {b22ae328-6700-4573-b4f9-e5a58f95b82f}, !- Activity Level Schedule Name
   ,                                       !- Surface Name/Angle Factor List Name
   ,                                       !- Work Efficiency Schedule Name
   ,                                       !- Clothing Insulation Schedule Name
@@ -1318,11 +881,7 @@
   1;                                      !- Multiplier
 
 OS:ScheduleTypeLimits,
-<<<<<<< HEAD
-  {92e1d409-c94d-4ade-9760-17fa5e3831e8}, !- Handle
-=======
-  {0e2ec016-232a-46ad-9665-70e11434b92b}, !- Handle
->>>>>>> 64865042
+  {a7c65606-e088-405c-93b8-81fb842aca21}, !- Handle
   ActivityLevel,                          !- Name
   0,                                      !- Lower Limit Value
   ,                                       !- Upper Limit Value
@@ -1330,24 +889,15 @@
   ActivityLevel;                          !- Unit Type
 
 OS:ScheduleTypeLimits,
-<<<<<<< HEAD
-  {0fca871d-119f-4ace-ae4b-6342bf70a076}, !- Handle
-=======
-  {224f634e-0e86-47c9-9660-912e6e7ad2c4}, !- Handle
->>>>>>> 64865042
+  {d67a8068-f5fa-4385-87e3-ce80f99c10c0}, !- Handle
   Fractional,                             !- Name
   0,                                      !- Lower Limit Value
   1,                                      !- Upper Limit Value
   Continuous;                             !- Numeric Type
 
 OS:People:Definition,
-<<<<<<< HEAD
-  {32263c99-ccae-4c41-8008-6b7b62298e51}, !- Handle
-  res occupants|living space,             !- Name
-=======
-  {4ad11b00-eaba-4f42-a034-d46a6c69c8df}, !- Handle
+  {8d79aa81-5e0e-4529-9766-ab529ceacc20}, !- Handle
   res occupants|living space|story 2,     !- Name
->>>>>>> 64865042
   People,                                 !- Number of People Calculation Method
   1.695,                                  !- Number of People {people}
   ,                                       !- People per Space Floor Area {person/m2}
@@ -1359,21 +909,12 @@
   ZoneAveraged;                           !- Mean Radiant Temperature Calculation Type
 
 OS:People,
-<<<<<<< HEAD
-  {d9661a16-364e-4a5a-8e5d-28b98db27ff5}, !- Handle
-  res occupants|living space,             !- Name
-  {32263c99-ccae-4c41-8008-6b7b62298e51}, !- People Definition Name
-  {9eb966d7-903e-4fa0-a0a7-ccc8b6db810f}, !- Space or SpaceType Name
-  {31a00fcc-165c-445f-88eb-3760dd159543}, !- Number of People Schedule Name
-  {29be1369-6eca-47bf-854d-7c4939e627d8}, !- Activity Level Schedule Name
-=======
-  {7be0d977-a378-4e8c-9332-542182a03464}, !- Handle
+  {c5364b71-6e83-4401-b70e-f779d1624ff4}, !- Handle
   res occupants|living space|story 2,     !- Name
-  {4ad11b00-eaba-4f42-a034-d46a6c69c8df}, !- People Definition Name
-  {d4e67923-fb3b-4abd-a687-f3da6314fac1}, !- Space or SpaceType Name
-  {f6ac60ad-83ec-4dcf-89af-0d522897867d}, !- Number of People Schedule Name
-  {7106d04f-bea5-4ba3-81e4-cf93922096c6}, !- Activity Level Schedule Name
->>>>>>> 64865042
+  {8d79aa81-5e0e-4529-9766-ab529ceacc20}, !- People Definition Name
+  {55c2a5c0-ed8d-4dd9-8a67-b603455b5567}, !- Space or SpaceType Name
+  {4dc6d646-64f0-4569-bc69-a65a519db702}, !- Number of People Schedule Name
+  {b22ae328-6700-4573-b4f9-e5a58f95b82f}, !- Activity Level Schedule Name
   ,                                       !- Surface Name/Angle Factor List Name
   ,                                       !- Work Efficiency Schedule Name
   ,                                       !- Clothing Insulation Schedule Name
