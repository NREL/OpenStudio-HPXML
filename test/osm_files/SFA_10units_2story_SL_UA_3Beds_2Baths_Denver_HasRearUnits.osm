--- conflicted
+++ resolved
@@ -1,53 +1,26 @@
 !- NOTE: Auto-generated from /test/osw_files/SFA_10units_2story_SL_UA_3Beds_2Baths_Denver_HasRearUnits.osw
 
 OS:Version,
-<<<<<<< HEAD
-  {4039aab7-e832-4ae5-b48c-55fb41a0e317}, !- Handle
-  2.9.0;                                  !- Version Identifier
-
-OS:SimulationControl,
-  {86456b6b-d2ad-4e35-b41b-c756930bac71}, !- Handle
-=======
   {6fd373a0-b277-4480-a669-67303f2234ad}, !- Handle
   2.9.0;                                  !- Version Identifier
 
 OS:SimulationControl,
   {a3513bf0-7491-4b31-9c5c-43f85aa88474}, !- Handle
->>>>>>> fe5e5cb8
   ,                                       !- Do Zone Sizing Calculation
   ,                                       !- Do System Sizing Calculation
   ,                                       !- Do Plant Sizing Calculation
   No;                                     !- Run Simulation for Sizing Periods
 
 OS:Timestep,
-<<<<<<< HEAD
-  {ef9a27d0-91d0-4276-a8d8-7aff4cdb2459}, !- Handle
-  6;                                      !- Number of Timesteps per Hour
-
-OS:ShadowCalculation,
-  {95589aa2-e53b-40eb-88b6-673eb6c3da91}, !- Handle
-=======
   {206cb50a-d3e0-487f-ad5e-279f7642274a}, !- Handle
   6;                                      !- Number of Timesteps per Hour
 
 OS:ShadowCalculation,
   {d90a1c99-1101-411f-b45c-9a2718549d4d}, !- Handle
->>>>>>> fe5e5cb8
   20,                                     !- Calculation Frequency
   200;                                    !- Maximum Figures in Shadow Overlap Calculations
 
 OS:SurfaceConvectionAlgorithm:Outside,
-<<<<<<< HEAD
-  {e9859c7a-1249-42fc-ad9b-cef9ae58f5b8}, !- Handle
-  DOE-2;                                  !- Algorithm
-
-OS:SurfaceConvectionAlgorithm:Inside,
-  {d114d9ee-9f9e-4a6c-a589-8e0b43eb46e9}, !- Handle
-  TARP;                                   !- Algorithm
-
-OS:ZoneCapacitanceMultiplier:ResearchSpecial,
-  {de1b31ba-dbce-4ab4-9ba4-607db07fe599}, !- Handle
-=======
   {c0625fd0-83c6-4e98-9d49-e1c1891e5026}, !- Handle
   DOE-2;                                  !- Algorithm
 
@@ -57,17 +30,12 @@
 
 OS:ZoneCapacitanceMultiplier:ResearchSpecial,
   {1e2cf000-b8a2-46c3-849d-3a730f632f7d}, !- Handle
->>>>>>> fe5e5cb8
   ,                                       !- Temperature Capacity Multiplier
   15,                                     !- Humidity Capacity Multiplier
   ;                                       !- Carbon Dioxide Capacity Multiplier
 
 OS:RunPeriod,
-<<<<<<< HEAD
-  {d723f0b6-ac8d-45b4-a1e5-cb4a60861df2}, !- Handle
-=======
   {cfae6c07-3d32-420c-8284-2dfe51f6c5f3}, !- Handle
->>>>>>> fe5e5cb8
   Run Period 1,                           !- Name
   1,                                      !- Begin Month
   1,                                      !- Begin Day of Month
@@ -81,21 +49,13 @@
   ;                                       !- Number of Times Runperiod to be Repeated
 
 OS:YearDescription,
-<<<<<<< HEAD
-  {2de74fa3-faab-4e10-b8ac-d1df61fd96c9}, !- Handle
-=======
   {d6299ea3-7622-43f2-9079-e84e6d105c70}, !- Handle
->>>>>>> fe5e5cb8
   2007,                                   !- Calendar Year
   ,                                       !- Day of Week for Start Day
   ;                                       !- Is Leap Year
 
 OS:WeatherFile,
-<<<<<<< HEAD
-  {f555f20f-17e3-4a5a-a12f-1a584caa5aaa}, !- Handle
-=======
   {4d0cc424-3446-414e-b937-afc885c12fe1}, !- Handle
->>>>>>> fe5e5cb8
   Denver Intl Ap,                         !- City
   CO,                                     !- State Province Region
   USA,                                    !- Country
@@ -109,13 +69,8 @@
   E23378AA;                               !- Checksum
 
 OS:AdditionalProperties,
-<<<<<<< HEAD
-  {402c513b-ee35-46f5-b69b-216d3de049c5}, !- Handle
-  {f555f20f-17e3-4a5a-a12f-1a584caa5aaa}, !- Object Name
-=======
   {77d75e29-b8d4-4100-b298-94f76da168e5}, !- Handle
   {4d0cc424-3446-414e-b937-afc885c12fe1}, !- Object Name
->>>>>>> fe5e5cb8
   EPWHeaderCity,                          !- Feature Name 1
   String,                                 !- Feature Data Type 1
   Denver Intl Ap,                         !- Feature Value 1
@@ -223,11 +178,7 @@
   84;                                     !- Feature Value 35
 
 OS:Site,
-<<<<<<< HEAD
-  {9155b1fa-ae36-4cb6-b282-1bd58c958d28}, !- Handle
-=======
   {708a0b31-f53a-4c81-85cd-82e341d806c5}, !- Handle
->>>>>>> fe5e5cb8
   Denver Intl Ap_CO_USA,                  !- Name
   39.83,                                  !- Latitude {deg}
   -104.65,                                !- Longitude {deg}
@@ -236,11 +187,7 @@
   ;                                       !- Terrain
 
 OS:ClimateZones,
-<<<<<<< HEAD
-  {c1ad8886-c1c4-419c-b9fe-22647ea6a918}, !- Handle
-=======
   {0542c943-d019-41ba-8491-726d9e78cd9e}, !- Handle
->>>>>>> fe5e5cb8
   ,                                       !- Active Institution
   ,                                       !- Active Year
   ,                                       !- Climate Zone Institution Name 1
@@ -253,31 +200,19 @@
   Cold;                                   !- Climate Zone Value 2
 
 OS:Site:WaterMainsTemperature,
-<<<<<<< HEAD
-  {dcfa0327-444a-4309-ad68-8927003dcc24}, !- Handle
-=======
   {2bfc7ea3-7366-4e5b-9677-9a4e54e66324}, !- Handle
->>>>>>> fe5e5cb8
   Correlation,                            !- Calculation Method
   ,                                       !- Temperature Schedule Name
   10.8753424657535,                       !- Annual Average Outdoor Air Temperature {C}
   23.1524007936508;                       !- Maximum Difference In Monthly Average Outdoor Air Temperatures {deltaC}
 
 OS:RunPeriodControl:DaylightSavingTime,
-<<<<<<< HEAD
-  {8fa4f177-7bb7-4cad-955f-0922f96dad38}, !- Handle
-=======
   {f291d959-2c4d-4b73-b1c3-9b486f78975f}, !- Handle
->>>>>>> fe5e5cb8
   4/7,                                    !- Start Date
   10/26;                                  !- End Date
 
 OS:Site:GroundTemperature:Deep,
-<<<<<<< HEAD
-  {9f51393b-9a02-42b0-b2a6-16e6a27142f6}, !- Handle
-=======
   {ec89b111-5faf-4f72-940a-6242349a3a92}, !- Handle
->>>>>>> fe5e5cb8
   10.8753424657535,                       !- January Deep Ground Temperature {C}
   10.8753424657535,                       !- February Deep Ground Temperature {C}
   10.8753424657535,                       !- March Deep Ground Temperature {C}
@@ -292,11 +227,7 @@
   10.8753424657535;                       !- December Deep Ground Temperature {C}
 
 OS:Building,
-<<<<<<< HEAD
-  {34d61233-187a-425d-be15-cc06a25b1caf}, !- Handle
-=======
   {4a57beb9-19fd-4b27-8cc6-2290527c3547}, !- Handle
->>>>>>> fe5e5cb8
   Building 1,                             !- Name
   ,                                       !- Building Sector Type
   180,                                    !- North Axis {deg}
@@ -311,33 +242,17 @@
   10;                                     !- Standards Number of Living Units
 
 OS:AdditionalProperties,
-<<<<<<< HEAD
-  {1b7db108-74f8-42de-aef5-9b802207a628}, !- Handle
-  {34d61233-187a-425d-be15-cc06a25b1caf}, !- Object Name
-  num_units,                              !- Feature Name 1
-=======
   {c5cdbc1c-a76b-4609-a3a9-040529cbbc1e}, !- Handle
   {4a57beb9-19fd-4b27-8cc6-2290527c3547}, !- Object Name
   Total Units Represented,                !- Feature Name 1
->>>>>>> fe5e5cb8
   Integer,                                !- Feature Data Type 1
   10,                                     !- Feature Value 1
-  has_rear_units,                         !- Feature Name 2
-  Boolean,                                !- Feature Data Type 2
-  true,                                   !- Feature Value 2
-  horz_location,                          !- Feature Name 3
-  String,                                 !- Feature Data Type 3
-  Left,                                   !- Feature Value 3
-  num_floors,                             !- Feature Name 4
-  Integer,                                !- Feature Data Type 4
-  2;                                      !- Feature Value 4
+  Total Units Modeled,                    !- Feature Name 2
+  Integer,                                !- Feature Data Type 2
+  10;                                     !- Feature Value 2
 
 OS:ThermalZone,
-<<<<<<< HEAD
-  {d05608a3-6db4-4a93-bcde-dd6bfaac485a}, !- Handle
-=======
   {1bae1e1a-a36f-428b-898e-08f588aaa7e2}, !- Handle
->>>>>>> fe5e5cb8
   living zone,                            !- Name
   ,                                       !- Multiplier
   ,                                       !- Ceiling Height {m}
@@ -346,17 +261,10 @@
   ,                                       !- Zone Inside Convection Algorithm
   ,                                       !- Zone Outside Convection Algorithm
   ,                                       !- Zone Conditioning Equipment List Name
-<<<<<<< HEAD
-  {ebaa2d38-af30-455b-a9e7-9e5239c1012f}, !- Zone Air Inlet Port List
-  {23eb1fe7-2041-4e6d-90ed-f244e04a5434}, !- Zone Air Exhaust Port List
-  {88a86f80-4a7d-4650-b1ea-2db22f7b7ca3}, !- Zone Air Node Name
-  {b03a677e-817b-4e43-90e6-ff99d065689f}, !- Zone Return Air Port List
-=======
   {bfacdbb5-447a-494a-bf43-6fe75363fd05}, !- Zone Air Inlet Port List
   {1e7629f4-06b0-4871-8649-fe312a4700c4}, !- Zone Air Exhaust Port List
   {04f428e1-97e4-45dc-80fd-d7ddbffe323d}, !- Zone Air Node Name
   {5e49eaa6-5fc3-4c17-abff-737931a05f28}, !- Zone Return Air Port List
->>>>>>> fe5e5cb8
   ,                                       !- Primary Daylighting Control Name
   ,                                       !- Fraction of Zone Controlled by Primary Daylighting Control
   ,                                       !- Secondary Daylighting Control Name
@@ -367,39 +275,6 @@
   No;                                     !- Use Ideal Air Loads
 
 OS:Node,
-<<<<<<< HEAD
-  {cedd590c-b924-4bdd-802d-87cb5ce47226}, !- Handle
-  Node 1,                                 !- Name
-  {88a86f80-4a7d-4650-b1ea-2db22f7b7ca3}, !- Inlet Port
-  ;                                       !- Outlet Port
-
-OS:Connection,
-  {88a86f80-4a7d-4650-b1ea-2db22f7b7ca3}, !- Handle
-  {ec069881-f672-4cbb-887a-ee7cd35ecef4}, !- Name
-  {d05608a3-6db4-4a93-bcde-dd6bfaac485a}, !- Source Object
-  11,                                     !- Outlet Port
-  {cedd590c-b924-4bdd-802d-87cb5ce47226}, !- Target Object
-  2;                                      !- Inlet Port
-
-OS:PortList,
-  {ebaa2d38-af30-455b-a9e7-9e5239c1012f}, !- Handle
-  {30b46441-69bb-4b79-a298-68cf3f424cf7}, !- Name
-  {d05608a3-6db4-4a93-bcde-dd6bfaac485a}; !- HVAC Component
-
-OS:PortList,
-  {23eb1fe7-2041-4e6d-90ed-f244e04a5434}, !- Handle
-  {351d7353-f11a-411a-b8db-a485ef649c40}, !- Name
-  {d05608a3-6db4-4a93-bcde-dd6bfaac485a}; !- HVAC Component
-
-OS:PortList,
-  {b03a677e-817b-4e43-90e6-ff99d065689f}, !- Handle
-  {394e3156-d94e-419e-9efc-e4c2f61614ad}, !- Name
-  {d05608a3-6db4-4a93-bcde-dd6bfaac485a}; !- HVAC Component
-
-OS:Sizing:Zone,
-  {a2328ac8-5b1d-4a1c-af00-a501932421f4}, !- Handle
-  {d05608a3-6db4-4a93-bcde-dd6bfaac485a}, !- Zone or ZoneList Name
-=======
   {555785d3-7c9b-40c5-9816-e1b641d14c10}, !- Handle
   Node 1,                                 !- Name
   {04f428e1-97e4-45dc-80fd-d7ddbffe323d}, !- Inlet Port
@@ -431,7 +306,6 @@
 OS:Sizing:Zone,
   {ba9d1052-20bf-4d34-be08-fb2ec18728b7}, !- Handle
   {1bae1e1a-a36f-428b-898e-08f588aaa7e2}, !- Zone or ZoneList Name
->>>>>>> fe5e5cb8
   SupplyAirTemperature,                   !- Zone Cooling Design Supply Air Temperature Input Method
   14,                                     !- Zone Cooling Design Supply Air Temperature {C}
   11.11,                                  !- Zone Cooling Design Supply Air Temperature Difference {deltaC}
@@ -460,16 +334,6 @@
   autosize;                               !- Dedicated Outdoor Air High Setpoint Temperature for Design {C}
 
 OS:ZoneHVAC:EquipmentList,
-<<<<<<< HEAD
-  {4da0dd10-d27e-4f41-a32e-e29e5c21c802}, !- Handle
-  Zone HVAC Equipment List 1,             !- Name
-  {d05608a3-6db4-4a93-bcde-dd6bfaac485a}; !- Thermal Zone
-
-OS:Space,
-  {2b4ab2e5-140f-46e4-ae1f-e593de8d31f6}, !- Handle
-  living space,                           !- Name
-  {1a43cea5-00aa-442c-afa4-aa9701352433}, !- Space Type Name
-=======
   {698a90af-d9d6-4140-a03a-f73df97e46da}, !- Handle
   Zone HVAC Equipment List 1,             !- Name
   {1bae1e1a-a36f-428b-898e-08f588aaa7e2}; !- Thermal Zone
@@ -478,7 +342,6 @@
   {ae785912-9a40-4cc1-a9c8-2cbf8125e23b}, !- Handle
   living space,                           !- Name
   {9277e334-2a64-4e52-b9fe-4cfb360fda8c}, !- Space Type Name
->>>>>>> fe5e5cb8
   ,                                       !- Default Construction Set Name
   ,                                       !- Default Schedule Set Name
   ,                                       !- Direction of Relative North {deg}
@@ -486,19 +349,6 @@
   ,                                       !- Y Origin {m}
   ,                                       !- Z Origin {m}
   ,                                       !- Building Story Name
-<<<<<<< HEAD
-  {d05608a3-6db4-4a93-bcde-dd6bfaac485a}, !- Thermal Zone Name
-  ,                                       !- Part of Total Floor Area
-  ,                                       !- Design Specification Outdoor Air Object Name
-  {cf02f2e5-fece-4744-9b5c-a15dc5ce00ad}; !- Building Unit Name
-
-OS:Surface,
-  {0cd7d1e4-ed34-4e11-8788-36f99ff65ac9}, !- Handle
-  Surface 1,                              !- Name
-  Floor,                                  !- Surface Type
-  ,                                       !- Construction Name
-  {2b4ab2e5-140f-46e4-ae1f-e593de8d31f6}, !- Space Name
-=======
   {1bae1e1a-a36f-428b-898e-08f588aaa7e2}, !- Thermal Zone Name
   ,                                       !- Part of Total Floor Area
   ,                                       !- Design Specification Outdoor Air Object Name
@@ -510,7 +360,6 @@
   Floor,                                  !- Surface Type
   ,                                       !- Construction Name
   {ae785912-9a40-4cc1-a9c8-2cbf8125e23b}, !- Space Name
->>>>>>> fe5e5cb8
   Foundation,                             !- Outside Boundary Condition
   ,                                       !- Outside Boundary Condition Object
   NoSun,                                  !- Sun Exposure
@@ -523,19 +372,11 @@
   4.572, -9.144, 0;                       !- X,Y,Z Vertex 4 {m}
 
 OS:Surface,
-<<<<<<< HEAD
-  {ffd1ca46-4686-4c48-97e8-e4f616b505ce}, !- Handle
-  Surface 2,                              !- Name
-  Wall,                                   !- Surface Type
-  ,                                       !- Construction Name
-  {2b4ab2e5-140f-46e4-ae1f-e593de8d31f6}, !- Space Name
-=======
   {84258417-427b-4d35-976d-e9ef972cb038}, !- Handle
   Surface 2,                              !- Name
   Wall,                                   !- Surface Type
   ,                                       !- Construction Name
   {ae785912-9a40-4cc1-a9c8-2cbf8125e23b}, !- Space Name
->>>>>>> fe5e5cb8
   Outdoors,                               !- Outside Boundary Condition
   ,                                       !- Outside Boundary Condition Object
   SunExposed,                             !- Sun Exposure
@@ -548,15 +389,6 @@
   0, -9.144, 2.4384;                      !- X,Y,Z Vertex 4 {m}
 
 OS:Surface,
-<<<<<<< HEAD
-  {ab618ffe-819e-47b9-8084-b7196c657c20}, !- Handle
-  Surface 3,                              !- Name
-  Wall,                                   !- Surface Type
-  ,                                       !- Construction Name
-  {2b4ab2e5-140f-46e4-ae1f-e593de8d31f6}, !- Space Name
-  Adiabatic,                              !- Outside Boundary Condition
-  ,                                       !- Outside Boundary Condition Object
-=======
   {87a01826-dace-4ea0-a61e-33e367ec5f07}, !- Handle
   Surface 3,                              !- Name
   Wall,                                   !- Surface Type
@@ -564,7 +396,6 @@
   {ae785912-9a40-4cc1-a9c8-2cbf8125e23b}, !- Space Name
   Surface,                                !- Outside Boundary Condition
   {e86cfe9a-d586-41bb-9663-1117dbed94cb}, !- Outside Boundary Condition Object
->>>>>>> fe5e5cb8
   NoSun,                                  !- Sun Exposure
   NoWind,                                 !- Wind Exposure
   ,                                       !- View Factor to Ground
@@ -575,15 +406,6 @@
   0, 0, 2.4384;                           !- X,Y,Z Vertex 4 {m}
 
 OS:Surface,
-<<<<<<< HEAD
-  {b0a40083-ec83-49ee-aafa-c0edd8c9b97c}, !- Handle
-  Surface 4,                              !- Name
-  Wall,                                   !- Surface Type
-  ,                                       !- Construction Name
-  {2b4ab2e5-140f-46e4-ae1f-e593de8d31f6}, !- Space Name
-  Adiabatic,                              !- Outside Boundary Condition
-  ,                                       !- Outside Boundary Condition Object
-=======
   {d2a2b160-f2d5-4219-b412-65d9cac26cdc}, !- Handle
   Surface 4,                              !- Name
   Wall,                                   !- Surface Type
@@ -591,7 +413,6 @@
   {ae785912-9a40-4cc1-a9c8-2cbf8125e23b}, !- Space Name
   Surface,                                !- Outside Boundary Condition
   {9149884d-ab45-4672-be2e-4cc6ee09222a}, !- Outside Boundary Condition Object
->>>>>>> fe5e5cb8
   NoSun,                                  !- Sun Exposure
   NoWind,                                 !- Wind Exposure
   ,                                       !- View Factor to Ground
@@ -602,19 +423,11 @@
   4.572, 0, 2.4384;                       !- X,Y,Z Vertex 4 {m}
 
 OS:Surface,
-<<<<<<< HEAD
-  {9614ceca-d0d2-42b9-b179-39b946a2a44f}, !- Handle
-  Surface 5,                              !- Name
-  Wall,                                   !- Surface Type
-  ,                                       !- Construction Name
-  {2b4ab2e5-140f-46e4-ae1f-e593de8d31f6}, !- Space Name
-=======
   {49cffdce-d9e3-4ddd-9756-d64464d9e7f0}, !- Handle
   Surface 5,                              !- Name
   Wall,                                   !- Surface Type
   ,                                       !- Construction Name
   {ae785912-9a40-4cc1-a9c8-2cbf8125e23b}, !- Space Name
->>>>>>> fe5e5cb8
   Outdoors,                               !- Outside Boundary Condition
   ,                                       !- Outside Boundary Condition Object
   SunExposed,                             !- Sun Exposure
@@ -627,15 +440,6 @@
   4.572, -9.144, 2.4384;                  !- X,Y,Z Vertex 4 {m}
 
 OS:Surface,
-<<<<<<< HEAD
-  {0dfffe03-a6d5-44c1-8f3e-269bbf533572}, !- Handle
-  Surface 6,                              !- Name
-  RoofCeiling,                            !- Surface Type
-  ,                                       !- Construction Name
-  {2b4ab2e5-140f-46e4-ae1f-e593de8d31f6}, !- Space Name
-  Surface,                                !- Outside Boundary Condition
-  {f9bd1ec4-77c4-4286-926a-d74c26fde978}, !- Outside Boundary Condition Object
-=======
   {163e9edd-4ecd-4ac6-a7c2-af4b114e2878}, !- Handle
   Surface 6,                              !- Name
   RoofCeiling,                            !- Surface Type
@@ -643,7 +447,6 @@
   {ae785912-9a40-4cc1-a9c8-2cbf8125e23b}, !- Space Name
   Surface,                                !- Outside Boundary Condition
   {610b604c-56aa-4acc-8e0d-488a1793af7e}, !- Outside Boundary Condition Object
->>>>>>> fe5e5cb8
   NoSun,                                  !- Sun Exposure
   NoWind,                                 !- Wind Exposure
   ,                                       !- View Factor to Ground
@@ -654,11 +457,7 @@
   0, -9.144, 2.4384;                      !- X,Y,Z Vertex 4 {m}
 
 OS:SpaceType,
-<<<<<<< HEAD
-  {1a43cea5-00aa-442c-afa4-aa9701352433}, !- Handle
-=======
   {9277e334-2a64-4e52-b9fe-4cfb360fda8c}, !- Handle
->>>>>>> fe5e5cb8
   Space Type 1,                           !- Name
   ,                                       !- Default Construction Set Name
   ,                                       !- Default Schedule Set Name
@@ -669,15 +468,9 @@
   living;                                 !- Standards Space Type
 
 OS:Space,
-<<<<<<< HEAD
-  {0940edb8-21bc-4491-9ef5-e9634b60c835}, !- Handle
-  living space|story 2,                   !- Name
-  {1a43cea5-00aa-442c-afa4-aa9701352433}, !- Space Type Name
-=======
   {daf60d42-6b43-4fac-bcf9-34361ef33499}, !- Handle
   living space|story 2,                   !- Name
   {9277e334-2a64-4e52-b9fe-4cfb360fda8c}, !- Space Type Name
->>>>>>> fe5e5cb8
   ,                                       !- Default Construction Set Name
   ,                                       !- Default Schedule Set Name
   -0,                                     !- Direction of Relative North {deg}
@@ -685,15 +478,6 @@
   0,                                      !- Y Origin {m}
   2.4384,                                 !- Z Origin {m}
   ,                                       !- Building Story Name
-<<<<<<< HEAD
-  {d05608a3-6db4-4a93-bcde-dd6bfaac485a}, !- Thermal Zone Name
-  ,                                       !- Part of Total Floor Area
-  ,                                       !- Design Specification Outdoor Air Object Name
-  {cf02f2e5-fece-4744-9b5c-a15dc5ce00ad}; !- Building Unit Name
-
-OS:Surface,
-  {4b521a1f-77b2-4d11-8b22-4763027fdc43}, !- Handle
-=======
   {1bae1e1a-a36f-428b-898e-08f588aaa7e2}, !- Thermal Zone Name
   ,                                       !- Part of Total Floor Area
   ,                                       !- Design Specification Outdoor Air Object Name
@@ -701,17 +485,9 @@
 
 OS:Surface,
   {b9819677-3c4c-48b3-b60f-8f1128ebe314}, !- Handle
->>>>>>> fe5e5cb8
   Surface 7,                              !- Name
   RoofCeiling,                            !- Surface Type
   ,                                       !- Construction Name
-<<<<<<< HEAD
-  {0940edb8-21bc-4491-9ef5-e9634b60c835}, !- Space Name
-  Adiabatic,                              !- Outside Boundary Condition
-  ,                                       !- Outside Boundary Condition Object
-  NoSun,                                  !- Sun Exposure
-  NoWind,                                 !- Wind Exposure
-=======
   {daf60d42-6b43-4fac-bcf9-34361ef33499}, !- Space Name
   Surface,                                !- Outside Boundary Condition
   {2d2d6fc4-fec2-4d50-91ff-be98f9f38848}, !- Outside Boundary Condition Object
@@ -734,7 +510,6 @@
   ,                                       !- Outside Boundary Condition Object
   SunExposed,                             !- Sun Exposure
   WindExposed,                            !- Wind Exposure
->>>>>>> fe5e5cb8
   ,                                       !- View Factor to Ground
   ,                                       !- Number of Vertices
   0, -9.144, 2.4384,                      !- X,Y,Z Vertex 1 {m}
@@ -743,15 +518,6 @@
   4.572, -9.144, 2.4384;                  !- X,Y,Z Vertex 4 {m}
 
 OS:Surface,
-<<<<<<< HEAD
-  {f9bd1ec4-77c4-4286-926a-d74c26fde978}, !- Handle
-  Surface 8,                              !- Name
-  Floor,                                  !- Surface Type
-  ,                                       !- Construction Name
-  {0940edb8-21bc-4491-9ef5-e9634b60c835}, !- Space Name
-  Surface,                                !- Outside Boundary Condition
-  {0dfffe03-a6d5-44c1-8f3e-269bbf533572}, !- Outside Boundary Condition Object
-=======
   {527b7da9-9d28-493a-8dfb-00bebe8bff8f}, !- Handle
   Surface 9,                              !- Name
   Wall,                                   !- Surface Type
@@ -759,7 +525,6 @@
   {daf60d42-6b43-4fac-bcf9-34361ef33499}, !- Space Name
   Surface,                                !- Outside Boundary Condition
   {b257727c-3e09-4eb9-a8f7-5def4987ab7c}, !- Outside Boundary Condition Object
->>>>>>> fe5e5cb8
   NoSun,                                  !- Sun Exposure
   NoWind,                                 !- Wind Exposure
   ,                                       !- View Factor to Ground
@@ -770,19 +535,11 @@
   4.572, 0, 2.4384;                       !- X,Y,Z Vertex 4 {m}
 
 OS:Surface,
-<<<<<<< HEAD
-  {00f6e214-bc48-479f-8222-84aeca231cd5}, !- Handle
-  Surface 9,                              !- Name
-  Wall,                                   !- Surface Type
-  ,                                       !- Construction Name
-  {0940edb8-21bc-4491-9ef5-e9634b60c835}, !- Space Name
-=======
   {f3bcca61-ba6e-4dd8-a72f-9596375c589e}, !- Handle
   Surface 10,                             !- Name
   Wall,                                   !- Surface Type
   ,                                       !- Construction Name
   {daf60d42-6b43-4fac-bcf9-34361ef33499}, !- Space Name
->>>>>>> fe5e5cb8
   Outdoors,                               !- Outside Boundary Condition
   ,                                       !- Outside Boundary Condition Object
   SunExposed,                             !- Sun Exposure
@@ -795,15 +552,6 @@
   0, -9.144, 2.4384;                      !- X,Y,Z Vertex 4 {m}
 
 OS:Surface,
-<<<<<<< HEAD
-  {2d214d72-a7ac-4c47-b618-eab3342cbc50}, !- Handle
-  Surface 10,                             !- Name
-  RoofCeiling,                            !- Surface Type
-  ,                                       !- Construction Name
-  {0940edb8-21bc-4491-9ef5-e9634b60c835}, !- Space Name
-  Surface,                                !- Outside Boundary Condition
-  {0d927833-11f9-45fa-ac65-a0149a872acc}, !- Outside Boundary Condition Object
-=======
   {5ee9a406-2448-4a80-9b30-3c2eca23046b}, !- Handle
   Surface 11,                             !- Name
   Wall,                                   !- Surface Type
@@ -811,28 +559,10 @@
   {daf60d42-6b43-4fac-bcf9-34361ef33499}, !- Space Name
   Surface,                                !- Outside Boundary Condition
   {8750517c-3efe-4e28-85a2-62061fbdbe3f}, !- Outside Boundary Condition Object
->>>>>>> fe5e5cb8
-  NoSun,                                  !- Sun Exposure
-  NoWind,                                 !- Wind Exposure
-  ,                                       !- View Factor to Ground
-  ,                                       !- Number of Vertices
-<<<<<<< HEAD
-  4.572, -9.144, 2.4384,                  !- X,Y,Z Vertex 1 {m}
-  4.572, 0, 2.4384,                       !- X,Y,Z Vertex 2 {m}
-  0, 0, 2.4384,                           !- X,Y,Z Vertex 3 {m}
-  0, -9.144, 2.4384;                      !- X,Y,Z Vertex 4 {m}
-
-OS:Surface,
-  {837e9c74-57bf-4fa4-9b1a-1187f8d58872}, !- Handle
-  Surface 11,                             !- Name
-  Wall,                                   !- Surface Type
-  ,                                       !- Construction Name
-  {0940edb8-21bc-4491-9ef5-e9634b60c835}, !- Space Name
-  Outdoors,                               !- Outside Boundary Condition
-  ,                                       !- Outside Boundary Condition Object
-  SunExposed,                             !- Sun Exposure
-  WindExposed,                            !- Wind Exposure
-=======
+  NoSun,                                  !- Sun Exposure
+  NoWind,                                 !- Wind Exposure
+  ,                                       !- View Factor to Ground
+  ,                                       !- Number of Vertices
   4.572, 0, 2.4384,                       !- X,Y,Z Vertex 1 {m}
   4.572, 0, 0,                            !- X,Y,Z Vertex 2 {m}
   0, 0, 0,                                !- X,Y,Z Vertex 3 {m}
@@ -848,7 +578,6 @@
   {163e9edd-4ecd-4ac6-a7c2-af4b114e2878}, !- Outside Boundary Condition Object
   NoSun,                                  !- Sun Exposure
   NoWind,                                 !- Wind Exposure
->>>>>>> fe5e5cb8
   ,                                       !- View Factor to Ground
   ,                                       !- Number of Vertices
   0, -9.144, 0,                           !- X,Y,Z Vertex 1 {m}
@@ -856,16 +585,6 @@
   4.572, 0, 0,                            !- X,Y,Z Vertex 3 {m}
   4.572, -9.144, 0;                       !- X,Y,Z Vertex 4 {m}
 
-<<<<<<< HEAD
-OS:Surface,
-  {33a6f1f2-c436-482e-95b3-dbba03500d78}, !- Handle
-  Surface 12,                             !- Name
-  Wall,                                   !- Surface Type
-  ,                                       !- Construction Name
-  {0940edb8-21bc-4491-9ef5-e9634b60c835}, !- Space Name
-  Adiabatic,                              !- Outside Boundary Condition
-  ,                                       !- Outside Boundary Condition Object
-=======
 OS:ThermalZone,
   {16aa5c81-d834-40f3-8954-034bba07cc56}, !- Handle
   living zone|unit 2,                     !- Name
@@ -1045,26 +764,16 @@
   {5fa6b4d0-8388-497a-8866-28db651790c9}, !- Space Name
   Surface,                                !- Outside Boundary Condition
   {87a01826-dace-4ea0-a61e-33e367ec5f07}, !- Outside Boundary Condition Object
->>>>>>> fe5e5cb8
-  NoSun,                                  !- Sun Exposure
-  NoWind,                                 !- Wind Exposure
-  ,                                       !- View Factor to Ground
-  ,                                       !- Number of Vertices
-  4.572, -9.144, 2.4384,                  !- X,Y,Z Vertex 1 {m}
-  4.572, -9.144, 0,                       !- X,Y,Z Vertex 2 {m}
+  NoSun,                                  !- Sun Exposure
+  NoWind,                                 !- Wind Exposure
+  ,                                       !- View Factor to Ground
+  ,                                       !- Number of Vertices
+  0, 0, 2.4384,                           !- X,Y,Z Vertex 1 {m}
+  0, 0, 0,                                !- X,Y,Z Vertex 2 {m}
   4.572, 0, 0,                            !- X,Y,Z Vertex 3 {m}
   4.572, 0, 2.4384;                       !- X,Y,Z Vertex 4 {m}
 
 OS:Surface,
-<<<<<<< HEAD
-  {0d927833-11f9-45fa-ac65-a0149a872acc}, !- Handle
-  Surface 13,                             !- Name
-  Floor,                                  !- Surface Type
-  ,                                       !- Construction Name
-  {4e84be08-f74f-480b-aa68-68d3132d0865}, !- Space Name
-  Surface,                                !- Outside Boundary Condition
-  {2d214d72-a7ac-4c47-b618-eab3342cbc50}, !- Outside Boundary Condition Object
-=======
   {ba1ecbb7-7b9b-468e-9df0-f93c193d7201}, !- Handle
   Surface 23,                             !- Name
   RoofCeiling,                            !- Surface Type
@@ -1072,100 +781,10 @@
   {5fa6b4d0-8388-497a-8866-28db651790c9}, !- Space Name
   Surface,                                !- Outside Boundary Condition
   {6f360e32-f156-49a2-ba76-64ed406fa217}, !- Outside Boundary Condition Object
->>>>>>> fe5e5cb8
-  NoSun,                                  !- Sun Exposure
-  NoWind,                                 !- Wind Exposure
-  ,                                       !- View Factor to Ground
-  ,                                       !- Number of Vertices
-<<<<<<< HEAD
-  0, -9.144, 4.8768,                      !- X,Y,Z Vertex 1 {m}
-  0, 0, 4.8768,                           !- X,Y,Z Vertex 2 {m}
-  4.572, 0, 4.8768,                       !- X,Y,Z Vertex 3 {m}
-  4.572, -9.144, 4.8768;                  !- X,Y,Z Vertex 4 {m}
-
-OS:Surface,
-  {b823afc8-4e3b-4936-a5c0-c1dc232a5909}, !- Handle
-  Surface 14,                             !- Name
-  RoofCeiling,                            !- Surface Type
-  ,                                       !- Construction Name
-  {4e84be08-f74f-480b-aa68-68d3132d0865}, !- Space Name
-  Outdoors,                               !- Outside Boundary Condition
-  ,                                       !- Outside Boundary Condition Object
-  SunExposed,                             !- Sun Exposure
-  WindExposed,                            !- Wind Exposure
-  ,                                       !- View Factor to Ground
-  ,                                       !- Number of Vertices
-  0, -4.572, 7.1628,                      !- X,Y,Z Vertex 1 {m}
-  4.572, -4.572, 7.1628,                  !- X,Y,Z Vertex 2 {m}
-  4.572, 0, 4.8768,                       !- X,Y,Z Vertex 3 {m}
-  0, 0, 4.8768;                           !- X,Y,Z Vertex 4 {m}
-
-OS:Surface,
-  {cfaa718b-7642-4f00-af7c-f127937efa63}, !- Handle
-  Surface 15,                             !- Name
-  RoofCeiling,                            !- Surface Type
-  ,                                       !- Construction Name
-  {4e84be08-f74f-480b-aa68-68d3132d0865}, !- Space Name
-  Outdoors,                               !- Outside Boundary Condition
-  ,                                       !- Outside Boundary Condition Object
-  SunExposed,                             !- Sun Exposure
-  WindExposed,                            !- Wind Exposure
-  ,                                       !- View Factor to Ground
-  ,                                       !- Number of Vertices
-  4.572, -4.572, 7.1628,                  !- X,Y,Z Vertex 1 {m}
-  0, -4.572, 7.1628,                      !- X,Y,Z Vertex 2 {m}
-  0, -9.144, 4.8768,                      !- X,Y,Z Vertex 3 {m}
-  4.572, -9.144, 4.8768;                  !- X,Y,Z Vertex 4 {m}
-
-OS:Surface,
-  {df8c77cf-1402-4feb-961e-d38f04fd51b5}, !- Handle
-  Surface 16,                             !- Name
-  Wall,                                   !- Surface Type
-  ,                                       !- Construction Name
-  {4e84be08-f74f-480b-aa68-68d3132d0865}, !- Space Name
-  Outdoors,                               !- Outside Boundary Condition
-  ,                                       !- Outside Boundary Condition Object
-  SunExposed,                             !- Sun Exposure
-  WindExposed,                            !- Wind Exposure
-  ,                                       !- View Factor to Ground
-  ,                                       !- Number of Vertices
-  0, -4.572, 7.1628,                      !- X,Y,Z Vertex 1 {m}
-  0, 0, 4.8768,                           !- X,Y,Z Vertex 2 {m}
-  0, -9.144, 4.8768;                      !- X,Y,Z Vertex 3 {m}
-
-OS:Surface,
-  {4f8602e0-e6ef-40c1-acd6-24b2f970b419}, !- Handle
-  Surface 17,                             !- Name
-  Wall,                                   !- Surface Type
-  ,                                       !- Construction Name
-  {4e84be08-f74f-480b-aa68-68d3132d0865}, !- Space Name
-  Adiabatic,                              !- Outside Boundary Condition
-  ,                                       !- Outside Boundary Condition Object
-  NoSun,                                  !- Sun Exposure
-  NoWind,                                 !- Wind Exposure
-  ,                                       !- View Factor to Ground
-  ,                                       !- Number of Vertices
-  4.572, -4.572, 7.1628,                  !- X,Y,Z Vertex 1 {m}
-  4.572, -9.144, 4.8768,                  !- X,Y,Z Vertex 2 {m}
-  4.572, 0, 4.8768;                       !- X,Y,Z Vertex 3 {m}
-
-OS:Space,
-  {4e84be08-f74f-480b-aa68-68d3132d0865}, !- Handle
-  unfinished attic space,                 !- Name
-  {d9b3fa67-3acd-4529-a4b4-fca24f98ca8b}, !- Space Type Name
-  ,                                       !- Default Construction Set Name
-  ,                                       !- Default Schedule Set Name
-  ,                                       !- Direction of Relative North {deg}
-  ,                                       !- X Origin {m}
-  ,                                       !- Y Origin {m}
-  ,                                       !- Z Origin {m}
-  ,                                       !- Building Story Name
-  {f4dc6b3a-f6da-452e-873e-7414d0437136}; !- Thermal Zone Name
-
-OS:ThermalZone,
-  {f4dc6b3a-f6da-452e-873e-7414d0437136}, !- Handle
-  unfinished attic zone,                  !- Name
-=======
+  NoSun,                                  !- Sun Exposure
+  NoWind,                                 !- Wind Exposure
+  ,                                       !- View Factor to Ground
+  ,                                       !- Number of Vertices
   4.572, 0, 2.4384,                       !- X,Y,Z Vertex 1 {m}
   4.572, 9.144, 2.4384,                   !- X,Y,Z Vertex 2 {m}
   0, 9.144, 2.4384,                       !- X,Y,Z Vertex 3 {m}
@@ -1292,7 +911,6 @@
 OS:ThermalZone,
   {676fe824-42d6-4124-a53b-8814ffa606e8}, !- Handle
   living zone|unit 3,                     !- Name
->>>>>>> fe5e5cb8
   ,                                       !- Multiplier
   ,                                       !- Ceiling Height {m}
   ,                                       !- Volume {m3}
@@ -1300,17 +918,10 @@
   ,                                       !- Zone Inside Convection Algorithm
   ,                                       !- Zone Outside Convection Algorithm
   ,                                       !- Zone Conditioning Equipment List Name
-<<<<<<< HEAD
-  {fe505da4-f39a-464c-aeec-dadc65f6b6a6}, !- Zone Air Inlet Port List
-  {11ab81ef-3394-49c6-92c3-691097b06372}, !- Zone Air Exhaust Port List
-  {3ab31317-f87c-4fa9-bbab-3296919e9bd4}, !- Zone Air Node Name
-  {991adb5b-dccd-42ea-b003-3a5f12a41d4b}, !- Zone Return Air Port List
-=======
   {e8f25c71-ac54-4bd0-96ac-4df0d5f68318}, !- Zone Air Inlet Port List
   {2099bc75-613e-41d1-8f5e-31256ce911cc}, !- Zone Air Exhaust Port List
   {25ec508b-1994-4897-ac5f-f62d0742a697}, !- Zone Air Node Name
   {5e0bc3c1-b839-470d-aedc-45f668caca89}, !- Zone Return Air Port List
->>>>>>> fe5e5cb8
   ,                                       !- Primary Daylighting Control Name
   ,                                       !- Fraction of Zone Controlled by Primary Daylighting Control
   ,                                       !- Secondary Daylighting Control Name
@@ -1321,39 +932,6 @@
   No;                                     !- Use Ideal Air Loads
 
 OS:Node,
-<<<<<<< HEAD
-  {523c1c8e-b6d3-47d1-8520-0624703e6f02}, !- Handle
-  Node 2,                                 !- Name
-  {3ab31317-f87c-4fa9-bbab-3296919e9bd4}, !- Inlet Port
-  ;                                       !- Outlet Port
-
-OS:Connection,
-  {3ab31317-f87c-4fa9-bbab-3296919e9bd4}, !- Handle
-  {e2f86776-2ce7-4d98-be0d-c607bb0b14d2}, !- Name
-  {f4dc6b3a-f6da-452e-873e-7414d0437136}, !- Source Object
-  11,                                     !- Outlet Port
-  {523c1c8e-b6d3-47d1-8520-0624703e6f02}, !- Target Object
-  2;                                      !- Inlet Port
-
-OS:PortList,
-  {fe505da4-f39a-464c-aeec-dadc65f6b6a6}, !- Handle
-  {f9d33686-1e08-4265-bd26-f1ce09ced663}, !- Name
-  {f4dc6b3a-f6da-452e-873e-7414d0437136}; !- HVAC Component
-
-OS:PortList,
-  {11ab81ef-3394-49c6-92c3-691097b06372}, !- Handle
-  {6a7f8099-ba2f-4c12-b510-4099a9ed5c4d}, !- Name
-  {f4dc6b3a-f6da-452e-873e-7414d0437136}; !- HVAC Component
-
-OS:PortList,
-  {991adb5b-dccd-42ea-b003-3a5f12a41d4b}, !- Handle
-  {748d46a6-b020-4475-a0a5-5d0ead1764c3}, !- Name
-  {f4dc6b3a-f6da-452e-873e-7414d0437136}; !- HVAC Component
-
-OS:Sizing:Zone,
-  {53201767-2cd4-4909-89d0-3fc01de178c8}, !- Handle
-  {f4dc6b3a-f6da-452e-873e-7414d0437136}, !- Zone or ZoneList Name
-=======
   {d680a754-587b-4fa0-8ef6-f1a31b2d59a7}, !- Handle
   Node 3,                                 !- Name
   {25ec508b-1994-4897-ac5f-f62d0742a697}, !- Inlet Port
@@ -1385,7 +963,6 @@
 OS:Sizing:Zone,
   {4c7b1b92-baac-40da-a68f-9a7e752f87b2}, !- Handle
   {676fe824-42d6-4124-a53b-8814ffa606e8}, !- Zone or ZoneList Name
->>>>>>> fe5e5cb8
   SupplyAirTemperature,                   !- Zone Cooling Design Supply Air Temperature Input Method
   14,                                     !- Zone Cooling Design Supply Air Temperature {C}
   11.11,                                  !- Zone Cooling Design Supply Air Temperature Difference {deltaC}
@@ -1414,17 +991,6 @@
   autosize;                               !- Dedicated Outdoor Air High Setpoint Temperature for Design {C}
 
 OS:ZoneHVAC:EquipmentList,
-<<<<<<< HEAD
-  {0d1c1ecf-799d-4c98-8701-2eeb99ba5a9b}, !- Handle
-  Zone HVAC Equipment List 2,             !- Name
-  {f4dc6b3a-f6da-452e-873e-7414d0437136}; !- Thermal Zone
-
-OS:SpaceType,
-  {d9b3fa67-3acd-4529-a4b4-fca24f98ca8b}, !- Handle
-  Space Type 2,                           !- Name
-  ,                                       !- Default Construction Set Name
-  ,                                       !- Default Schedule Set Name
-=======
   {84b22994-2b32-46dc-93b8-d2ad5989014c}, !- Handle
   Zone HVAC Equipment List 3,             !- Name
   {676fe824-42d6-4124-a53b-8814ffa606e8}; !- Thermal Zone
@@ -4114,42 +3680,11 @@
   Space Type 2,                           !- Name
   ,                                       !- Default Construction Set Name
   ,                                       !- Default Schedule Set Name
->>>>>>> fe5e5cb8
   ,                                       !- Group Rendering Name
   ,                                       !- Design Specification Outdoor Air Object Name
   ,                                       !- Standards Template
   ,                                       !- Standards Building Type
   unfinished attic;                       !- Standards Space Type
-<<<<<<< HEAD
-
-OS:BuildingUnit,
-  {cf02f2e5-fece-4744-9b5c-a15dc5ce00ad}, !- Handle
-  unit 1,                                 !- Name
-  ,                                       !- Rendering Color
-  Residential;                            !- Building Unit Type
-
-OS:AdditionalProperties,
-  {d9c1ff1f-0d9e-4043-90e8-b25cbef6d2df}, !- Handle
-  {cf02f2e5-fece-4744-9b5c-a15dc5ce00ad}, !- Object Name
-  NumberOfBedrooms,                       !- Feature Name 1
-  Integer,                                !- Feature Data Type 1
-  3,                                      !- Feature Value 1
-  NumberOfBathrooms,                      !- Feature Name 2
-  Double,                                 !- Feature Data Type 2
-  2,                                      !- Feature Value 2
-  NumberOfOccupants,                      !- Feature Name 3
-  Double,                                 !- Feature Data Type 3
-  3.3900000000000001;                     !- Feature Value 3
-
-OS:External:File,
-  {1741982c-f4cd-4a31-848a-07c83aa96970}, !- Handle
-  8760.csv,                               !- Name
-  8760.csv;                               !- File Name
-
-OS:Schedule:Day,
-  {afb80a21-ab30-4219-8e83-8617d8c12b6b}, !- Handle
-  Schedule Day 1,                         !- Name
-=======
 
 OS:BuildingUnit,
   {5aa9999f-f045-4f88-a6ff-102fe3c88ba3}, !- Handle
@@ -4994,7 +4529,6 @@
 OS:Schedule:Day,
   {c80bb257-d7da-4b28-8f8c-605b4abb14c0}, !- Handle
   Schedule Day 14,                        !- Name
->>>>>>> fe5e5cb8
   ,                                       !- Schedule Type Limits Name
   ,                                       !- Interpolate to Timestep
   24,                                     !- Hour 1
@@ -5002,51 +4536,14 @@
   0;                                      !- Value Until Time 1
 
 OS:Schedule:Day,
-<<<<<<< HEAD
-  {faf49c14-4da4-4d35-9df6-9f180a29e009}, !- Handle
-  Schedule Day 2,                         !- Name
-=======
   {55b3a02c-4de9-42f8-bfd2-a32c41dcb2e2}, !- Handle
   Schedule Day 15,                        !- Name
->>>>>>> fe5e5cb8
   ,                                       !- Schedule Type Limits Name
   ,                                       !- Interpolate to Timestep
   24,                                     !- Hour 1
   0,                                      !- Minute 1
   1;                                      !- Value Until Time 1
 
-<<<<<<< HEAD
-OS:Schedule:File,
-  {53edf29d-504c-458a-95ee-12f16ee624d9}, !- Handle
-  occupants,                              !- Name
-  {b32d620a-0950-4edd-8d91-b74d3d53bbff}, !- Schedule Type Limits Name
-  {1741982c-f4cd-4a31-848a-07c83aa96970}, !- External File Name
-  1,                                      !- Column Number
-  1,                                      !- Rows to Skip at Top
-  8760,                                   !- Number of Hours of Data
-  ,                                       !- Column Separator
-  ,                                       !- Interpolate to Timestep
-  60;                                     !- Minutes per Item
-
-OS:Schedule:Ruleset,
-  {c2ebcafe-88fa-40cb-a67e-a1a1b8e624f1}, !- Handle
-  Schedule Ruleset 1,                     !- Name
-  {069cacea-9e5b-456e-88d7-4d5174ed90ec}, !- Schedule Type Limits Name
-  {5fbc0315-de7a-4c79-bfbd-6db3a7c9c3ac}; !- Default Day Schedule Name
-
-OS:Schedule:Day,
-  {5fbc0315-de7a-4c79-bfbd-6db3a7c9c3ac}, !- Handle
-  Schedule Day 3,                         !- Name
-  {069cacea-9e5b-456e-88d7-4d5174ed90ec}, !- Schedule Type Limits Name
-  ,                                       !- Interpolate to Timestep
-  24,                                     !- Hour 1
-  0,                                      !- Minute 1
-  112.539290946133;                       !- Value Until Time 1
-
-OS:People:Definition,
-  {c367f1db-07d6-4ad6-bc70-a8f47331079e}, !- Handle
-  res occupants|living space|story 2,     !- Name
-=======
 OS:People:Definition,
   {9262393a-7108-4881-b69c-d64db2794592}, !- Handle
   res occupants|unit 7|living space|unit 7|story 1, !- Name
@@ -5216,7 +4713,6 @@
 OS:People:Definition,
   {70f52465-ad01-49ab-837a-037d063ccd3b}, !- Handle
   res occupants|unit 9|living space|unit 9|story 1, !- Name
->>>>>>> fe5e5cb8
   People,                                 !- Number of People Calculation Method
   1.695,                                  !- Number of People {people}
   ,                                       !- People per Space Floor Area {person/m2}
@@ -5228,47 +4724,18 @@
   ZoneAveraged;                           !- Mean Radiant Temperature Calculation Type
 
 OS:People,
-<<<<<<< HEAD
-  {baa460b2-47e7-4537-8cc7-f0aa3e2ae1e0}, !- Handle
-  res occupants|living space|story 2,     !- Name
-  {c367f1db-07d6-4ad6-bc70-a8f47331079e}, !- People Definition Name
-  {0940edb8-21bc-4491-9ef5-e9634b60c835}, !- Space or SpaceType Name
-  {53edf29d-504c-458a-95ee-12f16ee624d9}, !- Number of People Schedule Name
-  {c2ebcafe-88fa-40cb-a67e-a1a1b8e624f1}, !- Activity Level Schedule Name
-=======
   {9eb4a71e-b285-4a08-942c-f1c7934f16c3}, !- Handle
   res occupants|unit 9|living space|unit 9|story 1, !- Name
   {70f52465-ad01-49ab-837a-037d063ccd3b}, !- People Definition Name
   {03ae5198-2e35-472c-ba83-c7ff3008d02c}, !- Space or SpaceType Name
   {6eabb20b-9e67-4c21-94da-7594cac72be9}, !- Number of People Schedule Name
   {07ec77b8-0163-4fd5-83e7-e39dfdd1aa08}, !- Activity Level Schedule Name
->>>>>>> fe5e5cb8
   ,                                       !- Surface Name/Angle Factor List Name
   ,                                       !- Work Efficiency Schedule Name
   ,                                       !- Clothing Insulation Schedule Name
   ,                                       !- Air Velocity Schedule Name
   1;                                      !- Multiplier
 
-<<<<<<< HEAD
-OS:ScheduleTypeLimits,
-  {069cacea-9e5b-456e-88d7-4d5174ed90ec}, !- Handle
-  ActivityLevel,                          !- Name
-  0,                                      !- Lower Limit Value
-  ,                                       !- Upper Limit Value
-  Continuous,                             !- Numeric Type
-  ActivityLevel;                          !- Unit Type
-
-OS:ScheduleTypeLimits,
-  {b32d620a-0950-4edd-8d91-b74d3d53bbff}, !- Handle
-  Fractional,                             !- Name
-  0,                                      !- Lower Limit Value
-  1,                                      !- Upper Limit Value
-  Continuous;                             !- Numeric Type
-
-OS:People:Definition,
-  {37b04f37-8c45-42df-a68a-3f37fafc3f12}, !- Handle
-  res occupants|living space,             !- Name
-=======
 OS:Schedule:Day,
   {1d76a4bc-69dd-4608-b98f-59ed09d1a8c2}, !- Handle
   Schedule Day 20,                        !- Name
@@ -5316,7 +4783,6 @@
 OS:People:Definition,
   {7af8199b-e7dc-461f-b098-4de8e6aae2b9}, !- Handle
   res occupants|unit 10|living space|unit 10|story 2, !- Name
->>>>>>> fe5e5cb8
   People,                                 !- Number of People Calculation Method
   1.695,                                  !- Number of People {people}
   ,                                       !- People per Space Floor Area {person/m2}
@@ -5328,21 +4794,12 @@
   ZoneAveraged;                           !- Mean Radiant Temperature Calculation Type
 
 OS:People,
-<<<<<<< HEAD
-  {00320eb2-3c85-4b2f-8f78-c5fe4bd2bbbe}, !- Handle
-  res occupants|living space,             !- Name
-  {37b04f37-8c45-42df-a68a-3f37fafc3f12}, !- People Definition Name
-  {2b4ab2e5-140f-46e4-ae1f-e593de8d31f6}, !- Space or SpaceType Name
-  {53edf29d-504c-458a-95ee-12f16ee624d9}, !- Number of People Schedule Name
-  {c2ebcafe-88fa-40cb-a67e-a1a1b8e624f1}, !- Activity Level Schedule Name
-=======
   {48d2111d-f1f2-4dd6-a142-81438c052016}, !- Handle
   res occupants|unit 10|living space|unit 10|story 2, !- Name
   {7af8199b-e7dc-461f-b098-4de8e6aae2b9}, !- People Definition Name
   {c905eac7-b962-40d5-82bb-ff87c61dbf28}, !- Space or SpaceType Name
   {6eabb20b-9e67-4c21-94da-7594cac72be9}, !- Number of People Schedule Name
   {07ec77b8-0163-4fd5-83e7-e39dfdd1aa08}, !- Activity Level Schedule Name
->>>>>>> fe5e5cb8
   ,                                       !- Surface Name/Angle Factor List Name
   ,                                       !- Work Efficiency Schedule Name
   ,                                       !- Clothing Insulation Schedule Name
