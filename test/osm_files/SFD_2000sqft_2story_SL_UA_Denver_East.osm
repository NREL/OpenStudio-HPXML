--- conflicted
+++ resolved
@@ -1,73 +1,41 @@
 !- NOTE: Auto-generated from /test/osw_files/SFD_2000sqft_2story_SL_UA_Denver_East.osw
 
 OS:Version,
-<<<<<<< HEAD
-  {2630b347-cc9e-4f39-927b-1c17e27e3d2b}, !- Handle
+  {369329fa-d812-4b79-ba00-f3a972e79857}, !- Handle
   2.9.0;                                  !- Version Identifier
 
 OS:SimulationControl,
-  {37bb36f6-7c7c-4566-985d-bdc362f03aa9}, !- Handle
-=======
-  {88b82b07-e672-416d-b53a-ef08cd7233bf}, !- Handle
-  2.9.0;                                  !- Version Identifier
-
-OS:SimulationControl,
-  {35553b3e-795d-451e-b85b-7f1bf182ee5b}, !- Handle
->>>>>>> 039e157a
+  {1b4a942b-ed3b-4c98-aecb-b04c24142b34}, !- Handle
   ,                                       !- Do Zone Sizing Calculation
   ,                                       !- Do System Sizing Calculation
   ,                                       !- Do Plant Sizing Calculation
   No;                                     !- Run Simulation for Sizing Periods
 
 OS:Timestep,
-<<<<<<< HEAD
-  {ebb81373-d321-443e-8e9c-a7b300951146}, !- Handle
+  {7f7e9534-897b-4e27-a904-ef08628d6578}, !- Handle
   6;                                      !- Number of Timesteps per Hour
 
 OS:ShadowCalculation,
-  {cd0ff643-4d6a-4ce3-a63d-94fc0172b966}, !- Handle
-=======
-  {098b61c8-ca05-4bf6-97c9-97655d07efba}, !- Handle
-  6;                                      !- Number of Timesteps per Hour
-
-OS:ShadowCalculation,
-  {40dec858-328b-4eac-9b8e-62604c5ce78a}, !- Handle
->>>>>>> 039e157a
+  {373ad8d5-4083-44c9-bab1-9a09118234e6}, !- Handle
   20,                                     !- Calculation Frequency
   200;                                    !- Maximum Figures in Shadow Overlap Calculations
 
 OS:SurfaceConvectionAlgorithm:Outside,
-<<<<<<< HEAD
-  {6373bfa1-bc23-43f7-8038-774ae31b10b9}, !- Handle
+  {972dd1b2-2aa9-49e1-988a-ab25cd720f07}, !- Handle
   DOE-2;                                  !- Algorithm
 
 OS:SurfaceConvectionAlgorithm:Inside,
-  {bce93201-ab30-4186-9e1b-5f565c33d2d5}, !- Handle
+  {1dd36113-07a8-452e-b838-7aef2c5b7d35}, !- Handle
   TARP;                                   !- Algorithm
 
 OS:ZoneCapacitanceMultiplier:ResearchSpecial,
-  {d9a30090-628c-4aaf-abfa-4d70650a7416}, !- Handle
-=======
-  {beb87c5c-0fd1-4a13-8f8b-7c53e919a3aa}, !- Handle
-  DOE-2;                                  !- Algorithm
-
-OS:SurfaceConvectionAlgorithm:Inside,
-  {96045102-76ce-405b-bbb2-aab7a81a7753}, !- Handle
-  TARP;                                   !- Algorithm
-
-OS:ZoneCapacitanceMultiplier:ResearchSpecial,
-  {91a9552f-a3af-44c2-bd83-ba672a045c48}, !- Handle
->>>>>>> 039e157a
+  {7e4d0807-f0ba-4876-8e11-907bc378da2c}, !- Handle
   ,                                       !- Temperature Capacity Multiplier
   15,                                     !- Humidity Capacity Multiplier
   ;                                       !- Carbon Dioxide Capacity Multiplier
 
 OS:RunPeriod,
-<<<<<<< HEAD
-  {59d97fc7-f207-4cc8-aa6a-45355593acb4}, !- Handle
-=======
-  {2464b700-32c6-47a4-8a82-2c1b9e692bc9}, !- Handle
->>>>>>> 039e157a
+  {fbb077c8-dd0c-4151-937c-e530f393c732}, !- Handle
   Run Period 1,                           !- Name
   1,                                      !- Begin Month
   1,                                      !- Begin Day of Month
@@ -81,21 +49,13 @@
   ;                                       !- Number of Times Runperiod to be Repeated
 
 OS:YearDescription,
-<<<<<<< HEAD
-  {d222da3e-e80c-42ac-b1f0-50a60019d29d}, !- Handle
-=======
-  {7ab05c2f-a17c-4eed-be6d-b0b901abce26}, !- Handle
->>>>>>> 039e157a
+  {ffae2fce-0f9c-4dcb-a6f4-36040bea5e05}, !- Handle
   2007,                                   !- Calendar Year
   ,                                       !- Day of Week for Start Day
   ;                                       !- Is Leap Year
 
 OS:WeatherFile,
-<<<<<<< HEAD
-  {ebde1bdb-783b-4b58-b8ff-3e8640d4f81d}, !- Handle
-=======
-  {935dab32-5f9f-4261-b624-d473591442f1}, !- Handle
->>>>>>> 039e157a
+  {450532aa-f9d7-4c22-b279-9d8b1247f11b}, !- Handle
   Denver Intl Ap,                         !- City
   CO,                                     !- State Province Region
   USA,                                    !- Country
@@ -109,13 +69,8 @@
   E23378AA;                               !- Checksum
 
 OS:AdditionalProperties,
-<<<<<<< HEAD
-  {69a6a674-6224-4db6-9cb1-596f703185ce}, !- Handle
-  {ebde1bdb-783b-4b58-b8ff-3e8640d4f81d}, !- Object Name
-=======
-  {f8337386-0567-4e1d-aac3-2ba32d2cc8b3}, !- Handle
-  {935dab32-5f9f-4261-b624-d473591442f1}, !- Object Name
->>>>>>> 039e157a
+  {3eb16d2d-0a11-4973-b5f0-347b3f469efa}, !- Handle
+  {450532aa-f9d7-4c22-b279-9d8b1247f11b}, !- Object Name
   EPWHeaderCity,                          !- Feature Name 1
   String,                                 !- Feature Data Type 1
   Denver Intl Ap,                         !- Feature Value 1
@@ -223,11 +178,7 @@
   84;                                     !- Feature Value 35
 
 OS:Site,
-<<<<<<< HEAD
-  {0f1af0ee-ec74-44c0-b7e3-b7563c71a2bc}, !- Handle
-=======
-  {1204cd4e-d406-4e94-b8e2-b9e12a81e2c5}, !- Handle
->>>>>>> 039e157a
+  {1200edb7-1385-477e-8ce3-59d7be9906fe}, !- Handle
   Denver Intl Ap_CO_USA,                  !- Name
   39.83,                                  !- Latitude {deg}
   -104.65,                                !- Longitude {deg}
@@ -236,11 +187,7 @@
   ;                                       !- Terrain
 
 OS:ClimateZones,
-<<<<<<< HEAD
-  {767b2cf4-af1e-4535-befb-c55caa768264}, !- Handle
-=======
-  {1276a01e-9c7d-47df-91ff-5212899ad4b5}, !- Handle
->>>>>>> 039e157a
+  {c0d8801b-7806-47eb-9b5a-3d7d4509b644}, !- Handle
   ,                                       !- Active Institution
   ,                                       !- Active Year
   ,                                       !- Climate Zone Institution Name 1
@@ -253,31 +200,19 @@
   Cold;                                   !- Climate Zone Value 2
 
 OS:Site:WaterMainsTemperature,
-<<<<<<< HEAD
-  {c89dfc09-e5c8-48de-a11b-aef49eef0594}, !- Handle
-=======
-  {8e8aad87-050f-400f-8c79-032d0ee18230}, !- Handle
->>>>>>> 039e157a
+  {e37c1a33-4111-4261-8100-d098bc9863dc}, !- Handle
   Correlation,                            !- Calculation Method
   ,                                       !- Temperature Schedule Name
   10.8753424657535,                       !- Annual Average Outdoor Air Temperature {C}
   23.1524007936508;                       !- Maximum Difference In Monthly Average Outdoor Air Temperatures {deltaC}
 
 OS:RunPeriodControl:DaylightSavingTime,
-<<<<<<< HEAD
-  {4415665f-92c2-4624-9eee-41f1aec6cc67}, !- Handle
-=======
-  {d55f23ca-ae06-4ef3-9533-8fd146985c4c}, !- Handle
->>>>>>> 039e157a
+  {dce40fa3-7ff6-4e28-96cc-008afa5bebe2}, !- Handle
   4/7,                                    !- Start Date
   10/26;                                  !- End Date
 
 OS:Site:GroundTemperature:Deep,
-<<<<<<< HEAD
-  {9b2a2b88-903a-4d0d-bf07-c6de62ede99b}, !- Handle
-=======
-  {e05d7d25-b457-4754-9cf6-62ea6006dea5}, !- Handle
->>>>>>> 039e157a
+  {a5e78b1d-125a-4fec-9575-621e405a4413}, !- Handle
   10.8753424657535,                       !- January Deep Ground Temperature {C}
   10.8753424657535,                       !- February Deep Ground Temperature {C}
   10.8753424657535,                       !- March Deep Ground Temperature {C}
@@ -292,11 +227,7 @@
   10.8753424657535;                       !- December Deep Ground Temperature {C}
 
 OS:Building,
-<<<<<<< HEAD
-  {6d296085-91e4-44be-b0f6-2d5cf308f473}, !- Handle
-=======
-  {3ca58876-daa3-4260-bc8a-d3ee99507c66}, !- Handle
->>>>>>> 039e157a
+  {47623e37-da2f-4182-8c7d-151c2993b8a7}, !- Handle
   Building 1,                             !- Name
   ,                                       !- Building Sector Type
   270,                                    !- North Axis {deg}
@@ -311,13 +242,8 @@
   1;                                      !- Standards Number of Living Units
 
 OS:AdditionalProperties,
-<<<<<<< HEAD
-  {e3c336c7-0e73-4dfb-b034-e49708967b0a}, !- Handle
-  {6d296085-91e4-44be-b0f6-2d5cf308f473}, !- Object Name
-=======
-  {0dbd2d2e-e920-43dc-915d-4ac97a9c8c21}, !- Handle
-  {3ca58876-daa3-4260-bc8a-d3ee99507c66}, !- Object Name
->>>>>>> 039e157a
+  {499d6c0d-8afe-4af3-a364-0742256b7dd9}, !- Handle
+  {47623e37-da2f-4182-8c7d-151c2993b8a7}, !- Object Name
   Total Units Represented,                !- Feature Name 1
   Integer,                                !- Feature Data Type 1
   1,                                      !- Feature Value 1
@@ -326,11 +252,7 @@
   1;                                      !- Feature Value 2
 
 OS:ThermalZone,
-<<<<<<< HEAD
-  {ac4af845-d482-4835-bbaf-80ca19734419}, !- Handle
-=======
-  {844d379a-6279-4841-b08b-af5f4cfd1d93}, !- Handle
->>>>>>> 039e157a
+  {f3dc1eab-2dc5-4f46-a957-6ce3872df6c0}, !- Handle
   living zone,                            !- Name
   ,                                       !- Multiplier
   ,                                       !- Ceiling Height {m}
@@ -339,17 +261,10 @@
   ,                                       !- Zone Inside Convection Algorithm
   ,                                       !- Zone Outside Convection Algorithm
   ,                                       !- Zone Conditioning Equipment List Name
-<<<<<<< HEAD
-  {11385206-0886-45b0-bd7d-fe3327e68bf5}, !- Zone Air Inlet Port List
-  {d68f0e5d-ee34-4c32-bfb8-cfd8af8552a1}, !- Zone Air Exhaust Port List
-  {b87c8d93-c4ee-437d-b7ed-283083235f8b}, !- Zone Air Node Name
-  {fd5eb9f2-afaa-42fd-b182-290b10015bbc}, !- Zone Return Air Port List
-=======
-  {c58ac0bc-062b-4b8d-86db-98c344434da5}, !- Zone Air Inlet Port List
-  {9911c8a9-0d8b-4aa1-965b-947d42ff7464}, !- Zone Air Exhaust Port List
-  {48cf9339-57ef-45df-a855-19426d1c7ea1}, !- Zone Air Node Name
-  {e8c59f00-0ab9-4492-ad57-0281a2999780}, !- Zone Return Air Port List
->>>>>>> 039e157a
+  {e13a622e-5272-49fc-b04a-1f59d96ba115}, !- Zone Air Inlet Port List
+  {92bbd4b7-09fb-4b5d-bd6c-f5dcaf0e77df}, !- Zone Air Exhaust Port List
+  {468b9f50-fcdc-445b-83e9-b23485fa1a11}, !- Zone Air Node Name
+  {94d0998b-90b1-4aab-8779-28300e375b51}, !- Zone Return Air Port List
   ,                                       !- Primary Daylighting Control Name
   ,                                       !- Fraction of Zone Controlled by Primary Daylighting Control
   ,                                       !- Secondary Daylighting Control Name
@@ -360,71 +275,37 @@
   No;                                     !- Use Ideal Air Loads
 
 OS:Node,
-<<<<<<< HEAD
-  {89c88fbd-e2b3-42d1-9e64-2a88205689db}, !- Handle
+  {2b039c22-5ce1-4b4a-8f8a-271ad13d05b5}, !- Handle
   Node 1,                                 !- Name
-  {b87c8d93-c4ee-437d-b7ed-283083235f8b}, !- Inlet Port
+  {468b9f50-fcdc-445b-83e9-b23485fa1a11}, !- Inlet Port
   ;                                       !- Outlet Port
 
 OS:Connection,
-  {b87c8d93-c4ee-437d-b7ed-283083235f8b}, !- Handle
-  {e6c64658-2a73-449b-aa82-ba54860cdde0}, !- Name
-  {ac4af845-d482-4835-bbaf-80ca19734419}, !- Source Object
+  {468b9f50-fcdc-445b-83e9-b23485fa1a11}, !- Handle
+  {bd56bae1-4b5a-48da-9e3d-8b3e993f3e1a}, !- Name
+  {f3dc1eab-2dc5-4f46-a957-6ce3872df6c0}, !- Source Object
   11,                                     !- Outlet Port
-  {89c88fbd-e2b3-42d1-9e64-2a88205689db}, !- Target Object
+  {2b039c22-5ce1-4b4a-8f8a-271ad13d05b5}, !- Target Object
   2;                                      !- Inlet Port
 
 OS:PortList,
-  {11385206-0886-45b0-bd7d-fe3327e68bf5}, !- Handle
-  {a6ac9d34-dfa3-4052-8164-1497ffa590a8}, !- Name
-  {ac4af845-d482-4835-bbaf-80ca19734419}; !- HVAC Component
+  {e13a622e-5272-49fc-b04a-1f59d96ba115}, !- Handle
+  {86c5778c-9a7a-4a17-8481-378366027c97}, !- Name
+  {f3dc1eab-2dc5-4f46-a957-6ce3872df6c0}; !- HVAC Component
 
 OS:PortList,
-  {d68f0e5d-ee34-4c32-bfb8-cfd8af8552a1}, !- Handle
-  {ad987793-5510-411d-8b3c-cb98492cf64a}, !- Name
-  {ac4af845-d482-4835-bbaf-80ca19734419}; !- HVAC Component
+  {92bbd4b7-09fb-4b5d-bd6c-f5dcaf0e77df}, !- Handle
+  {bfae3a53-1f30-4dbe-8afe-bddc702320e9}, !- Name
+  {f3dc1eab-2dc5-4f46-a957-6ce3872df6c0}; !- HVAC Component
 
 OS:PortList,
-  {fd5eb9f2-afaa-42fd-b182-290b10015bbc}, !- Handle
-  {a7a6169c-960f-4eb3-83ee-a9afb0e59f4b}, !- Name
-  {ac4af845-d482-4835-bbaf-80ca19734419}; !- HVAC Component
+  {94d0998b-90b1-4aab-8779-28300e375b51}, !- Handle
+  {58ca6de8-7e1a-4eab-953b-e0f491d6a6d3}, !- Name
+  {f3dc1eab-2dc5-4f46-a957-6ce3872df6c0}; !- HVAC Component
 
 OS:Sizing:Zone,
-  {ce029e7d-07a6-4953-a430-49089ad45a84}, !- Handle
-  {ac4af845-d482-4835-bbaf-80ca19734419}, !- Zone or ZoneList Name
-=======
-  {0854d669-022a-4b54-ad6d-abe9fe0ed3a1}, !- Handle
-  Node 1,                                 !- Name
-  {48cf9339-57ef-45df-a855-19426d1c7ea1}, !- Inlet Port
-  ;                                       !- Outlet Port
-
-OS:Connection,
-  {48cf9339-57ef-45df-a855-19426d1c7ea1}, !- Handle
-  {17536fbb-d27d-45e4-964a-9d50cb8379e5}, !- Name
-  {844d379a-6279-4841-b08b-af5f4cfd1d93}, !- Source Object
-  11,                                     !- Outlet Port
-  {0854d669-022a-4b54-ad6d-abe9fe0ed3a1}, !- Target Object
-  2;                                      !- Inlet Port
-
-OS:PortList,
-  {c58ac0bc-062b-4b8d-86db-98c344434da5}, !- Handle
-  {95007d55-aa39-42b6-b05e-1ab06d3dfba4}, !- Name
-  {844d379a-6279-4841-b08b-af5f4cfd1d93}; !- HVAC Component
-
-OS:PortList,
-  {9911c8a9-0d8b-4aa1-965b-947d42ff7464}, !- Handle
-  {9dde1ee1-4fc6-460f-8c05-7677a50edd4b}, !- Name
-  {844d379a-6279-4841-b08b-af5f4cfd1d93}; !- HVAC Component
-
-OS:PortList,
-  {e8c59f00-0ab9-4492-ad57-0281a2999780}, !- Handle
-  {2f6a0c58-3807-482c-922d-339d1f91634f}, !- Name
-  {844d379a-6279-4841-b08b-af5f4cfd1d93}; !- HVAC Component
-
-OS:Sizing:Zone,
-  {e7363178-23ab-461b-8a30-580e4a88ae10}, !- Handle
-  {844d379a-6279-4841-b08b-af5f4cfd1d93}, !- Zone or ZoneList Name
->>>>>>> 039e157a
+  {182dcd11-1556-4be2-97ab-67e095336e05}, !- Handle
+  {f3dc1eab-2dc5-4f46-a957-6ce3872df6c0}, !- Zone or ZoneList Name
   SupplyAirTemperature,                   !- Zone Cooling Design Supply Air Temperature Input Method
   14,                                     !- Zone Cooling Design Supply Air Temperature {C}
   11.11,                                  !- Zone Cooling Design Supply Air Temperature Difference {deltaC}
@@ -453,25 +334,14 @@
   autosize;                               !- Dedicated Outdoor Air High Setpoint Temperature for Design {C}
 
 OS:ZoneHVAC:EquipmentList,
-<<<<<<< HEAD
-  {07fb383f-4084-4af5-8f8a-4982721a8bb2}, !- Handle
+  {a816352f-8db3-4eb3-a23a-6131a3f37f6f}, !- Handle
   Zone HVAC Equipment List 1,             !- Name
-  {ac4af845-d482-4835-bbaf-80ca19734419}; !- Thermal Zone
+  {f3dc1eab-2dc5-4f46-a957-6ce3872df6c0}; !- Thermal Zone
 
 OS:Space,
-  {fd89f49a-a65c-4ab7-a8e5-4e63ae2e8df0}, !- Handle
+  {de37bfd5-24d2-4267-965c-aab8ae77602d}, !- Handle
   living space,                           !- Name
-  {e2efc9cc-b25e-43f5-b2bc-237c1020e388}, !- Space Type Name
-=======
-  {a08316cb-9938-4da1-a39f-ec5560acc988}, !- Handle
-  Zone HVAC Equipment List 1,             !- Name
-  {844d379a-6279-4841-b08b-af5f4cfd1d93}; !- Thermal Zone
-
-OS:Space,
-  {6b092033-f21c-4b19-86d2-ef98589390db}, !- Handle
-  living space,                           !- Name
-  {db9eb73a-d55d-496a-ba0c-981bb2037aaa}, !- Space Type Name
->>>>>>> 039e157a
+  {6aba77d7-327e-4dd0-8151-4673cc4d0bd0}, !- Space Type Name
   ,                                       !- Default Construction Set Name
   ,                                       !- Default Schedule Set Name
   -0,                                     !- Direction of Relative North {deg}
@@ -479,31 +349,17 @@
   0,                                      !- Y Origin {m}
   0,                                      !- Z Origin {m}
   ,                                       !- Building Story Name
-<<<<<<< HEAD
-  {ac4af845-d482-4835-bbaf-80ca19734419}, !- Thermal Zone Name
+  {f3dc1eab-2dc5-4f46-a957-6ce3872df6c0}, !- Thermal Zone Name
   ,                                       !- Part of Total Floor Area
   ,                                       !- Design Specification Outdoor Air Object Name
-  {37abf585-c55c-4cdc-95b8-2475b1c49e22}; !- Building Unit Name
-
-OS:Surface,
-  {6bbe0838-3909-4bff-95f8-e0fe82d5d0f7}, !- Handle
+  {d1c6f4f4-2ecc-41c7-bb38-7e75c2c5cbdb}; !- Building Unit Name
+
+OS:Surface,
+  {dce3c04a-81b3-46fb-ada7-eb1a5751d41c}, !- Handle
   Surface 1,                              !- Name
   Floor,                                  !- Surface Type
   ,                                       !- Construction Name
-  {fd89f49a-a65c-4ab7-a8e5-4e63ae2e8df0}, !- Space Name
-=======
-  {844d379a-6279-4841-b08b-af5f4cfd1d93}, !- Thermal Zone Name
-  ,                                       !- Part of Total Floor Area
-  ,                                       !- Design Specification Outdoor Air Object Name
-  {a8fddb53-1c82-40e9-b870-dec0d0f492fe}; !- Building Unit Name
-
-OS:Surface,
-  {884deb08-b06c-4643-a4c9-a2274a1ebceb}, !- Handle
-  Surface 1,                              !- Name
-  Floor,                                  !- Surface Type
-  ,                                       !- Construction Name
-  {6b092033-f21c-4b19-86d2-ef98589390db}, !- Space Name
->>>>>>> 039e157a
+  {de37bfd5-24d2-4267-965c-aab8ae77602d}, !- Space Name
   Foundation,                             !- Outside Boundary Condition
   ,                                       !- Outside Boundary Condition Object
   NoSun,                                  !- Sun Exposure
@@ -516,19 +372,11 @@
   13.6310703908387, 0, 0;                 !- X,Y,Z Vertex 4 {m}
 
 OS:Surface,
-<<<<<<< HEAD
-  {fa827c7c-5cc6-4a79-a4a3-c53cc7744d86}, !- Handle
+  {6b0d778b-378c-4bae-82e6-b21c1a2b76b2}, !- Handle
   Surface 2,                              !- Name
   Wall,                                   !- Surface Type
   ,                                       !- Construction Name
-  {fd89f49a-a65c-4ab7-a8e5-4e63ae2e8df0}, !- Space Name
-=======
-  {561f8fcf-1b26-4086-8b97-7bd2d0dddf97}, !- Handle
-  Surface 2,                              !- Name
-  Wall,                                   !- Surface Type
-  ,                                       !- Construction Name
-  {6b092033-f21c-4b19-86d2-ef98589390db}, !- Space Name
->>>>>>> 039e157a
+  {de37bfd5-24d2-4267-965c-aab8ae77602d}, !- Space Name
   Outdoors,                               !- Outside Boundary Condition
   ,                                       !- Outside Boundary Condition Object
   SunExposed,                             !- Sun Exposure
@@ -541,19 +389,11 @@
   0, 0, 2.4384;                           !- X,Y,Z Vertex 4 {m}
 
 OS:Surface,
-<<<<<<< HEAD
-  {f6d6abef-7dbd-4791-b4ea-ed073fc8f232}, !- Handle
+  {ca199d96-387e-4865-b0f6-127ec3aaeffe}, !- Handle
   Surface 3,                              !- Name
   Wall,                                   !- Surface Type
   ,                                       !- Construction Name
-  {fd89f49a-a65c-4ab7-a8e5-4e63ae2e8df0}, !- Space Name
-=======
-  {d91d9a63-d9fd-4e61-86bc-178af4df687d}, !- Handle
-  Surface 3,                              !- Name
-  Wall,                                   !- Surface Type
-  ,                                       !- Construction Name
-  {6b092033-f21c-4b19-86d2-ef98589390db}, !- Space Name
->>>>>>> 039e157a
+  {de37bfd5-24d2-4267-965c-aab8ae77602d}, !- Space Name
   Outdoors,                               !- Outside Boundary Condition
   ,                                       !- Outside Boundary Condition Object
   SunExposed,                             !- Sun Exposure
@@ -566,19 +406,11 @@
   0, 6.81553519541936, 2.4384;            !- X,Y,Z Vertex 4 {m}
 
 OS:Surface,
-<<<<<<< HEAD
-  {f84572f7-a3e9-43e8-85b5-6b183a17d2b7}, !- Handle
+  {a627eb99-dd82-4111-a0ac-ae3f5af5a702}, !- Handle
   Surface 4,                              !- Name
   Wall,                                   !- Surface Type
   ,                                       !- Construction Name
-  {fd89f49a-a65c-4ab7-a8e5-4e63ae2e8df0}, !- Space Name
-=======
-  {3caf21aa-84b6-439a-8144-ec4330a4901e}, !- Handle
-  Surface 4,                              !- Name
-  Wall,                                   !- Surface Type
-  ,                                       !- Construction Name
-  {6b092033-f21c-4b19-86d2-ef98589390db}, !- Space Name
->>>>>>> 039e157a
+  {de37bfd5-24d2-4267-965c-aab8ae77602d}, !- Space Name
   Outdoors,                               !- Outside Boundary Condition
   ,                                       !- Outside Boundary Condition Object
   SunExposed,                             !- Sun Exposure
@@ -591,19 +423,11 @@
   13.6310703908387, 6.81553519541936, 2.4384; !- X,Y,Z Vertex 4 {m}
 
 OS:Surface,
-<<<<<<< HEAD
-  {2b1333e5-1fa0-4970-a647-3208ad81ba7d}, !- Handle
+  {4434a27f-5ce4-4891-98c6-b96f92876fbf}, !- Handle
   Surface 5,                              !- Name
   Wall,                                   !- Surface Type
   ,                                       !- Construction Name
-  {fd89f49a-a65c-4ab7-a8e5-4e63ae2e8df0}, !- Space Name
-=======
-  {093d597a-8d8c-4def-b685-b6d105cacac1}, !- Handle
-  Surface 5,                              !- Name
-  Wall,                                   !- Surface Type
-  ,                                       !- Construction Name
-  {6b092033-f21c-4b19-86d2-ef98589390db}, !- Space Name
->>>>>>> 039e157a
+  {de37bfd5-24d2-4267-965c-aab8ae77602d}, !- Space Name
   Outdoors,                               !- Outside Boundary Condition
   ,                                       !- Outside Boundary Condition Object
   SunExposed,                             !- Sun Exposure
@@ -616,23 +440,13 @@
   13.6310703908387, 0, 2.4384;            !- X,Y,Z Vertex 4 {m}
 
 OS:Surface,
-<<<<<<< HEAD
-  {cacf7e37-bd0f-47ac-9eea-a2c05c1f5f20}, !- Handle
+  {5cf8f505-9519-49d5-afec-11de38b4f427}, !- Handle
   Surface 6,                              !- Name
   RoofCeiling,                            !- Surface Type
   ,                                       !- Construction Name
-  {fd89f49a-a65c-4ab7-a8e5-4e63ae2e8df0}, !- Space Name
+  {de37bfd5-24d2-4267-965c-aab8ae77602d}, !- Space Name
   Surface,                                !- Outside Boundary Condition
-  {fb03aa68-f0bf-4916-be19-3c0a2a181ae2}, !- Outside Boundary Condition Object
-=======
-  {45660158-fdd1-4e71-956c-3d9a54f4f5fd}, !- Handle
-  Surface 6,                              !- Name
-  RoofCeiling,                            !- Surface Type
-  ,                                       !- Construction Name
-  {6b092033-f21c-4b19-86d2-ef98589390db}, !- Space Name
-  Surface,                                !- Outside Boundary Condition
-  {e740b0dc-6cc4-436b-9bed-7aefcc85b1ca}, !- Outside Boundary Condition Object
->>>>>>> 039e157a
+  {59195545-c5ec-4568-9513-a1bd0113d790}, !- Outside Boundary Condition Object
   NoSun,                                  !- Sun Exposure
   NoWind,                                 !- Wind Exposure
   ,                                       !- View Factor to Ground
@@ -643,11 +457,7 @@
   0, 0, 2.4384;                           !- X,Y,Z Vertex 4 {m}
 
 OS:SpaceType,
-<<<<<<< HEAD
-  {e2efc9cc-b25e-43f5-b2bc-237c1020e388}, !- Handle
-=======
-  {db9eb73a-d55d-496a-ba0c-981bb2037aaa}, !- Handle
->>>>>>> 039e157a
+  {6aba77d7-327e-4dd0-8151-4673cc4d0bd0}, !- Handle
   Space Type 1,                           !- Name
   ,                                       !- Default Construction Set Name
   ,                                       !- Default Schedule Set Name
@@ -658,15 +468,9 @@
   living;                                 !- Standards Space Type
 
 OS:Space,
-<<<<<<< HEAD
-  {016dde16-fe75-439d-8c58-a6d3c572d044}, !- Handle
+  {6bc6db3c-9fb3-4d8d-8bb8-c5bfc093ca6f}, !- Handle
   living space|story 2,                   !- Name
-  {e2efc9cc-b25e-43f5-b2bc-237c1020e388}, !- Space Type Name
-=======
-  {040afb7b-86e1-4803-a3e4-376032ead9a3}, !- Handle
-  living space|story 2,                   !- Name
-  {db9eb73a-d55d-496a-ba0c-981bb2037aaa}, !- Space Type Name
->>>>>>> 039e157a
+  {6aba77d7-327e-4dd0-8151-4673cc4d0bd0}, !- Space Type Name
   ,                                       !- Default Construction Set Name
   ,                                       !- Default Schedule Set Name
   -0,                                     !- Direction of Relative North {deg}
@@ -674,35 +478,19 @@
   0,                                      !- Y Origin {m}
   2.4384,                                 !- Z Origin {m}
   ,                                       !- Building Story Name
-<<<<<<< HEAD
-  {ac4af845-d482-4835-bbaf-80ca19734419}, !- Thermal Zone Name
+  {f3dc1eab-2dc5-4f46-a957-6ce3872df6c0}, !- Thermal Zone Name
   ,                                       !- Part of Total Floor Area
   ,                                       !- Design Specification Outdoor Air Object Name
-  {37abf585-c55c-4cdc-95b8-2475b1c49e22}; !- Building Unit Name
-
-OS:Surface,
-  {fb03aa68-f0bf-4916-be19-3c0a2a181ae2}, !- Handle
+  {d1c6f4f4-2ecc-41c7-bb38-7e75c2c5cbdb}; !- Building Unit Name
+
+OS:Surface,
+  {59195545-c5ec-4568-9513-a1bd0113d790}, !- Handle
   Surface 7,                              !- Name
   Floor,                                  !- Surface Type
   ,                                       !- Construction Name
-  {016dde16-fe75-439d-8c58-a6d3c572d044}, !- Space Name
+  {6bc6db3c-9fb3-4d8d-8bb8-c5bfc093ca6f}, !- Space Name
   Surface,                                !- Outside Boundary Condition
-  {cacf7e37-bd0f-47ac-9eea-a2c05c1f5f20}, !- Outside Boundary Condition Object
-=======
-  {844d379a-6279-4841-b08b-af5f4cfd1d93}, !- Thermal Zone Name
-  ,                                       !- Part of Total Floor Area
-  ,                                       !- Design Specification Outdoor Air Object Name
-  {a8fddb53-1c82-40e9-b870-dec0d0f492fe}; !- Building Unit Name
-
-OS:Surface,
-  {e740b0dc-6cc4-436b-9bed-7aefcc85b1ca}, !- Handle
-  Surface 7,                              !- Name
-  Floor,                                  !- Surface Type
-  ,                                       !- Construction Name
-  {040afb7b-86e1-4803-a3e4-376032ead9a3}, !- Space Name
-  Surface,                                !- Outside Boundary Condition
-  {45660158-fdd1-4e71-956c-3d9a54f4f5fd}, !- Outside Boundary Condition Object
->>>>>>> 039e157a
+  {5cf8f505-9519-49d5-afec-11de38b4f427}, !- Outside Boundary Condition Object
   NoSun,                                  !- Sun Exposure
   NoWind,                                 !- Wind Exposure
   ,                                       !- View Factor to Ground
@@ -713,19 +501,11 @@
   13.6310703908387, 0, 0;                 !- X,Y,Z Vertex 4 {m}
 
 OS:Surface,
-<<<<<<< HEAD
-  {93a0e73b-ab80-4e01-8774-8dba72d35d40}, !- Handle
+  {b8da0012-e0d0-4977-84dd-6b4b72aebc9c}, !- Handle
   Surface 8,                              !- Name
   Wall,                                   !- Surface Type
   ,                                       !- Construction Name
-  {016dde16-fe75-439d-8c58-a6d3c572d044}, !- Space Name
-=======
-  {0d534a04-9ef0-41b9-bb77-657769c07c5d}, !- Handle
-  Surface 8,                              !- Name
-  Wall,                                   !- Surface Type
-  ,                                       !- Construction Name
-  {040afb7b-86e1-4803-a3e4-376032ead9a3}, !- Space Name
->>>>>>> 039e157a
+  {6bc6db3c-9fb3-4d8d-8bb8-c5bfc093ca6f}, !- Space Name
   Outdoors,                               !- Outside Boundary Condition
   ,                                       !- Outside Boundary Condition Object
   SunExposed,                             !- Sun Exposure
@@ -738,19 +518,11 @@
   0, 0, 2.4384;                           !- X,Y,Z Vertex 4 {m}
 
 OS:Surface,
-<<<<<<< HEAD
-  {21a9e507-81a3-4e71-8924-096b738cb5ba}, !- Handle
+  {32eb3627-b416-4a6b-b472-0e44933d5f6a}, !- Handle
   Surface 9,                              !- Name
   Wall,                                   !- Surface Type
   ,                                       !- Construction Name
-  {016dde16-fe75-439d-8c58-a6d3c572d044}, !- Space Name
-=======
-  {326aad98-91b5-4224-8fae-895158e67bc0}, !- Handle
-  Surface 9,                              !- Name
-  Wall,                                   !- Surface Type
-  ,                                       !- Construction Name
-  {040afb7b-86e1-4803-a3e4-376032ead9a3}, !- Space Name
->>>>>>> 039e157a
+  {6bc6db3c-9fb3-4d8d-8bb8-c5bfc093ca6f}, !- Space Name
   Outdoors,                               !- Outside Boundary Condition
   ,                                       !- Outside Boundary Condition Object
   SunExposed,                             !- Sun Exposure
@@ -763,19 +535,11 @@
   0, 6.81553519541936, 2.4384;            !- X,Y,Z Vertex 4 {m}
 
 OS:Surface,
-<<<<<<< HEAD
-  {0bc15e28-a565-4215-8d70-79a177367c21}, !- Handle
+  {d1ff8108-386c-47e2-a1ee-6bc54a08c6a4}, !- Handle
   Surface 10,                             !- Name
   Wall,                                   !- Surface Type
   ,                                       !- Construction Name
-  {016dde16-fe75-439d-8c58-a6d3c572d044}, !- Space Name
-=======
-  {56be574b-7eb7-453c-b988-0a60f92b8802}, !- Handle
-  Surface 10,                             !- Name
-  Wall,                                   !- Surface Type
-  ,                                       !- Construction Name
-  {040afb7b-86e1-4803-a3e4-376032ead9a3}, !- Space Name
->>>>>>> 039e157a
+  {6bc6db3c-9fb3-4d8d-8bb8-c5bfc093ca6f}, !- Space Name
   Outdoors,                               !- Outside Boundary Condition
   ,                                       !- Outside Boundary Condition Object
   SunExposed,                             !- Sun Exposure
@@ -788,19 +552,11 @@
   13.6310703908387, 6.81553519541936, 2.4384; !- X,Y,Z Vertex 4 {m}
 
 OS:Surface,
-<<<<<<< HEAD
-  {d0dfb930-5578-410b-abbd-3a9106a09607}, !- Handle
+  {d1bd34bd-e8a3-4558-8955-b8330e18bcfb}, !- Handle
   Surface 11,                             !- Name
   Wall,                                   !- Surface Type
   ,                                       !- Construction Name
-  {016dde16-fe75-439d-8c58-a6d3c572d044}, !- Space Name
-=======
-  {bdb547b4-ffa3-4edc-9976-084ec64eb942}, !- Handle
-  Surface 11,                             !- Name
-  Wall,                                   !- Surface Type
-  ,                                       !- Construction Name
-  {040afb7b-86e1-4803-a3e4-376032ead9a3}, !- Space Name
->>>>>>> 039e157a
+  {6bc6db3c-9fb3-4d8d-8bb8-c5bfc093ca6f}, !- Space Name
   Outdoors,                               !- Outside Boundary Condition
   ,                                       !- Outside Boundary Condition Object
   SunExposed,                             !- Sun Exposure
@@ -813,23 +569,13 @@
   13.6310703908387, 0, 2.4384;            !- X,Y,Z Vertex 4 {m}
 
 OS:Surface,
-<<<<<<< HEAD
-  {7ab63c6f-6bbf-4548-8de4-5d3b834807ab}, !- Handle
+  {717e2a7f-f046-4d0e-b299-f11b0bc2917f}, !- Handle
   Surface 12,                             !- Name
   RoofCeiling,                            !- Surface Type
   ,                                       !- Construction Name
-  {016dde16-fe75-439d-8c58-a6d3c572d044}, !- Space Name
+  {6bc6db3c-9fb3-4d8d-8bb8-c5bfc093ca6f}, !- Space Name
   Surface,                                !- Outside Boundary Condition
-  {9c35e2bc-17a2-4d35-8542-8679c5b1fcf8}, !- Outside Boundary Condition Object
-=======
-  {81b8f84c-7a4e-4914-ac33-a0d27ce1c74c}, !- Handle
-  Surface 12,                             !- Name
-  RoofCeiling,                            !- Surface Type
-  ,                                       !- Construction Name
-  {040afb7b-86e1-4803-a3e4-376032ead9a3}, !- Space Name
-  Surface,                                !- Outside Boundary Condition
-  {923c0aaa-28ad-4cf1-9cf1-cb870efd9d49}, !- Outside Boundary Condition Object
->>>>>>> 039e157a
+  {49c38fd4-d88b-45de-a380-9bd691716351}, !- Outside Boundary Condition Object
   NoSun,                                  !- Sun Exposure
   NoWind,                                 !- Wind Exposure
   ,                                       !- View Factor to Ground
@@ -840,23 +586,13 @@
   0, 0, 2.4384;                           !- X,Y,Z Vertex 4 {m}
 
 OS:Surface,
-<<<<<<< HEAD
-  {9c35e2bc-17a2-4d35-8542-8679c5b1fcf8}, !- Handle
+  {49c38fd4-d88b-45de-a380-9bd691716351}, !- Handle
   Surface 13,                             !- Name
   Floor,                                  !- Surface Type
   ,                                       !- Construction Name
-  {86026d7a-7434-47e8-af16-fd5a3750da26}, !- Space Name
+  {dcc8e5b9-d4c9-4837-9750-e2d4d18968ef}, !- Space Name
   Surface,                                !- Outside Boundary Condition
-  {7ab63c6f-6bbf-4548-8de4-5d3b834807ab}, !- Outside Boundary Condition Object
-=======
-  {923c0aaa-28ad-4cf1-9cf1-cb870efd9d49}, !- Handle
-  Surface 13,                             !- Name
-  Floor,                                  !- Surface Type
-  ,                                       !- Construction Name
-  {504cb83c-4864-41d7-b4d6-87be7e2920ba}, !- Space Name
-  Surface,                                !- Outside Boundary Condition
-  {81b8f84c-7a4e-4914-ac33-a0d27ce1c74c}, !- Outside Boundary Condition Object
->>>>>>> 039e157a
+  {717e2a7f-f046-4d0e-b299-f11b0bc2917f}, !- Outside Boundary Condition Object
   NoSun,                                  !- Sun Exposure
   NoWind,                                 !- Wind Exposure
   ,                                       !- View Factor to Ground
@@ -867,19 +603,11 @@
   0, 0, 0;                                !- X,Y,Z Vertex 4 {m}
 
 OS:Surface,
-<<<<<<< HEAD
-  {3502b5a0-6f85-4de4-8db1-af965be085df}, !- Handle
+  {8b3e9883-07c0-429f-b9f5-9318c96af559}, !- Handle
   Surface 14,                             !- Name
   RoofCeiling,                            !- Surface Type
   ,                                       !- Construction Name
-  {86026d7a-7434-47e8-af16-fd5a3750da26}, !- Space Name
-=======
-  {ded5c569-bd27-4824-8b3a-c2c6ff99f673}, !- Handle
-  Surface 14,                             !- Name
-  RoofCeiling,                            !- Surface Type
-  ,                                       !- Construction Name
-  {504cb83c-4864-41d7-b4d6-87be7e2920ba}, !- Space Name
->>>>>>> 039e157a
+  {dcc8e5b9-d4c9-4837-9750-e2d4d18968ef}, !- Space Name
   Outdoors,                               !- Outside Boundary Condition
   ,                                       !- Outside Boundary Condition Object
   SunExposed,                             !- Sun Exposure
@@ -892,19 +620,11 @@
   13.6310703908387, 0, 0;                 !- X,Y,Z Vertex 4 {m}
 
 OS:Surface,
-<<<<<<< HEAD
-  {aae27274-8659-45c5-b57d-c972cd3ec0be}, !- Handle
+  {2fecb08d-8831-494e-a3c3-87a015cd143f}, !- Handle
   Surface 15,                             !- Name
   RoofCeiling,                            !- Surface Type
   ,                                       !- Construction Name
-  {86026d7a-7434-47e8-af16-fd5a3750da26}, !- Space Name
-=======
-  {1a39c45e-c1ba-409c-850e-db0d6ee70c4f}, !- Handle
-  Surface 15,                             !- Name
-  RoofCeiling,                            !- Surface Type
-  ,                                       !- Construction Name
-  {504cb83c-4864-41d7-b4d6-87be7e2920ba}, !- Space Name
->>>>>>> 039e157a
+  {dcc8e5b9-d4c9-4837-9750-e2d4d18968ef}, !- Space Name
   Outdoors,                               !- Outside Boundary Condition
   ,                                       !- Outside Boundary Condition Object
   SunExposed,                             !- Sun Exposure
@@ -917,19 +637,11 @@
   0, 6.81553519541936, 0;                 !- X,Y,Z Vertex 4 {m}
 
 OS:Surface,
-<<<<<<< HEAD
-  {2def7827-0537-4ff3-a5dc-87ee9793e52f}, !- Handle
+  {7b5e14b6-c787-4c14-b81c-82e8385a3493}, !- Handle
   Surface 16,                             !- Name
   Wall,                                   !- Surface Type
   ,                                       !- Construction Name
-  {86026d7a-7434-47e8-af16-fd5a3750da26}, !- Space Name
-=======
-  {b34dbf38-4a02-4fe9-93d5-4358a91c0ec6}, !- Handle
-  Surface 16,                             !- Name
-  Wall,                                   !- Surface Type
-  ,                                       !- Construction Name
-  {504cb83c-4864-41d7-b4d6-87be7e2920ba}, !- Space Name
->>>>>>> 039e157a
+  {dcc8e5b9-d4c9-4837-9750-e2d4d18968ef}, !- Space Name
   Outdoors,                               !- Outside Boundary Condition
   ,                                       !- Outside Boundary Condition Object
   SunExposed,                             !- Sun Exposure
@@ -941,19 +653,11 @@
   0, 0, 0;                                !- X,Y,Z Vertex 3 {m}
 
 OS:Surface,
-<<<<<<< HEAD
-  {27d79f22-ae12-46b1-8857-4a1b30b9a2da}, !- Handle
+  {68102efb-8174-49c4-8918-35bded001344}, !- Handle
   Surface 17,                             !- Name
   Wall,                                   !- Surface Type
   ,                                       !- Construction Name
-  {86026d7a-7434-47e8-af16-fd5a3750da26}, !- Space Name
-=======
-  {42ecabc7-622a-4127-b20f-5e11c80c1a25}, !- Handle
-  Surface 17,                             !- Name
-  Wall,                                   !- Surface Type
-  ,                                       !- Construction Name
-  {504cb83c-4864-41d7-b4d6-87be7e2920ba}, !- Space Name
->>>>>>> 039e157a
+  {dcc8e5b9-d4c9-4837-9750-e2d4d18968ef}, !- Space Name
   Outdoors,                               !- Outside Boundary Condition
   ,                                       !- Outside Boundary Condition Object
   SunExposed,                             !- Sun Exposure
@@ -965,15 +669,9 @@
   13.6310703908387, 6.81553519541936, 0;  !- X,Y,Z Vertex 3 {m}
 
 OS:Space,
-<<<<<<< HEAD
-  {86026d7a-7434-47e8-af16-fd5a3750da26}, !- Handle
+  {dcc8e5b9-d4c9-4837-9750-e2d4d18968ef}, !- Handle
   unfinished attic space,                 !- Name
-  {8dbd449e-fbeb-45de-9800-8d96c38528cd}, !- Space Type Name
-=======
-  {504cb83c-4864-41d7-b4d6-87be7e2920ba}, !- Handle
-  unfinished attic space,                 !- Name
-  {f1db9e4e-0eb9-419e-8dff-33980e607dc6}, !- Space Type Name
->>>>>>> 039e157a
+  {86ff226b-19cd-4644-a7d1-fe7384fe06fc}, !- Space Type Name
   ,                                       !- Default Construction Set Name
   ,                                       !- Default Schedule Set Name
   -0,                                     !- Direction of Relative North {deg}
@@ -981,17 +679,10 @@
   0,                                      !- Y Origin {m}
   4.8768,                                 !- Z Origin {m}
   ,                                       !- Building Story Name
-<<<<<<< HEAD
-  {81ecddb7-3356-46bc-bda8-a1de5b6249e5}; !- Thermal Zone Name
+  {3639d7ee-baf9-4929-b2e1-7dadb3f0c4d2}; !- Thermal Zone Name
 
 OS:ThermalZone,
-  {81ecddb7-3356-46bc-bda8-a1de5b6249e5}, !- Handle
-=======
-  {83095570-80bf-4586-af13-e6b8af65a73b}; !- Thermal Zone Name
-
-OS:ThermalZone,
-  {83095570-80bf-4586-af13-e6b8af65a73b}, !- Handle
->>>>>>> 039e157a
+  {3639d7ee-baf9-4929-b2e1-7dadb3f0c4d2}, !- Handle
   unfinished attic zone,                  !- Name
   ,                                       !- Multiplier
   ,                                       !- Ceiling Height {m}
@@ -1000,17 +691,10 @@
   ,                                       !- Zone Inside Convection Algorithm
   ,                                       !- Zone Outside Convection Algorithm
   ,                                       !- Zone Conditioning Equipment List Name
-<<<<<<< HEAD
-  {a6b3feb3-4481-40b9-86fe-2db0c780d7c7}, !- Zone Air Inlet Port List
-  {05d2a8de-eacb-4571-af40-7c38957423ab}, !- Zone Air Exhaust Port List
-  {9e52a0c9-fbc5-47ec-9802-65b272a70a21}, !- Zone Air Node Name
-  {2102154f-e6b4-4083-976e-1af9c5418bd9}, !- Zone Return Air Port List
-=======
-  {4cccab7b-a78f-420e-bf3d-0b815f063257}, !- Zone Air Inlet Port List
-  {51c04f25-7e0d-4408-81fc-2e916558cb40}, !- Zone Air Exhaust Port List
-  {6fdf8397-ddaa-4f59-8e89-56191b8ceefc}, !- Zone Air Node Name
-  {a2e593c8-bd89-41c7-be23-6938461d8ada}, !- Zone Return Air Port List
->>>>>>> 039e157a
+  {d4f3c2cf-3426-425b-b81e-4ea06ab46acc}, !- Zone Air Inlet Port List
+  {62409f80-5ce9-4baa-934b-1088b45df55c}, !- Zone Air Exhaust Port List
+  {14802df9-83f3-4f9b-bd64-f95b0a54f0aa}, !- Zone Air Node Name
+  {d53d7db1-212b-4886-af63-14586252d0ce}, !- Zone Return Air Port List
   ,                                       !- Primary Daylighting Control Name
   ,                                       !- Fraction of Zone Controlled by Primary Daylighting Control
   ,                                       !- Secondary Daylighting Control Name
@@ -1021,71 +705,37 @@
   No;                                     !- Use Ideal Air Loads
 
 OS:Node,
-<<<<<<< HEAD
-  {97dd3752-97cd-4dd1-ac5e-626912215ea7}, !- Handle
+  {c9b1f0ef-76c7-493d-9896-c67b132ae7cc}, !- Handle
   Node 2,                                 !- Name
-  {9e52a0c9-fbc5-47ec-9802-65b272a70a21}, !- Inlet Port
+  {14802df9-83f3-4f9b-bd64-f95b0a54f0aa}, !- Inlet Port
   ;                                       !- Outlet Port
 
 OS:Connection,
-  {9e52a0c9-fbc5-47ec-9802-65b272a70a21}, !- Handle
-  {82c4f51a-15e7-40a4-8d62-9eded2d10ba6}, !- Name
-  {81ecddb7-3356-46bc-bda8-a1de5b6249e5}, !- Source Object
+  {14802df9-83f3-4f9b-bd64-f95b0a54f0aa}, !- Handle
+  {c26aec1e-046e-40a7-bdde-5abc014ad757}, !- Name
+  {3639d7ee-baf9-4929-b2e1-7dadb3f0c4d2}, !- Source Object
   11,                                     !- Outlet Port
-  {97dd3752-97cd-4dd1-ac5e-626912215ea7}, !- Target Object
+  {c9b1f0ef-76c7-493d-9896-c67b132ae7cc}, !- Target Object
   2;                                      !- Inlet Port
 
 OS:PortList,
-  {a6b3feb3-4481-40b9-86fe-2db0c780d7c7}, !- Handle
-  {ae95b50a-6348-421d-bd52-d0271f001c44}, !- Name
-  {81ecddb7-3356-46bc-bda8-a1de5b6249e5}; !- HVAC Component
+  {d4f3c2cf-3426-425b-b81e-4ea06ab46acc}, !- Handle
+  {e512ea9b-54cf-4c73-ac04-35e66c912ecc}, !- Name
+  {3639d7ee-baf9-4929-b2e1-7dadb3f0c4d2}; !- HVAC Component
 
 OS:PortList,
-  {05d2a8de-eacb-4571-af40-7c38957423ab}, !- Handle
-  {59761c2c-8d7c-4458-acb5-710cec1784b9}, !- Name
-  {81ecddb7-3356-46bc-bda8-a1de5b6249e5}; !- HVAC Component
+  {62409f80-5ce9-4baa-934b-1088b45df55c}, !- Handle
+  {6410103b-e9bd-479e-90cd-180001a3ed1b}, !- Name
+  {3639d7ee-baf9-4929-b2e1-7dadb3f0c4d2}; !- HVAC Component
 
 OS:PortList,
-  {2102154f-e6b4-4083-976e-1af9c5418bd9}, !- Handle
-  {0d63abcb-a8a8-499b-a6be-cca41000e325}, !- Name
-  {81ecddb7-3356-46bc-bda8-a1de5b6249e5}; !- HVAC Component
+  {d53d7db1-212b-4886-af63-14586252d0ce}, !- Handle
+  {dd79ff69-feb6-47e1-94eb-713130ee269f}, !- Name
+  {3639d7ee-baf9-4929-b2e1-7dadb3f0c4d2}; !- HVAC Component
 
 OS:Sizing:Zone,
-  {fb91a7e9-0f9b-42da-8e7d-35b1870958d9}, !- Handle
-  {81ecddb7-3356-46bc-bda8-a1de5b6249e5}, !- Zone or ZoneList Name
-=======
-  {f4b7e48c-453a-4d59-890c-3f3456e33a76}, !- Handle
-  Node 2,                                 !- Name
-  {6fdf8397-ddaa-4f59-8e89-56191b8ceefc}, !- Inlet Port
-  ;                                       !- Outlet Port
-
-OS:Connection,
-  {6fdf8397-ddaa-4f59-8e89-56191b8ceefc}, !- Handle
-  {705a0f05-41e6-4708-a468-9969a2624f95}, !- Name
-  {83095570-80bf-4586-af13-e6b8af65a73b}, !- Source Object
-  11,                                     !- Outlet Port
-  {f4b7e48c-453a-4d59-890c-3f3456e33a76}, !- Target Object
-  2;                                      !- Inlet Port
-
-OS:PortList,
-  {4cccab7b-a78f-420e-bf3d-0b815f063257}, !- Handle
-  {8bbc8d4b-e056-49ea-abf2-9ef4fdd96694}, !- Name
-  {83095570-80bf-4586-af13-e6b8af65a73b}; !- HVAC Component
-
-OS:PortList,
-  {51c04f25-7e0d-4408-81fc-2e916558cb40}, !- Handle
-  {83846ca9-1883-4d03-b822-1cf143da0e31}, !- Name
-  {83095570-80bf-4586-af13-e6b8af65a73b}; !- HVAC Component
-
-OS:PortList,
-  {a2e593c8-bd89-41c7-be23-6938461d8ada}, !- Handle
-  {89f7f174-e1af-4d38-abcf-a567bedafad2}, !- Name
-  {83095570-80bf-4586-af13-e6b8af65a73b}; !- HVAC Component
-
-OS:Sizing:Zone,
-  {9af0f29c-50ea-4405-9096-fe104f6dbc3e}, !- Handle
-  {83095570-80bf-4586-af13-e6b8af65a73b}, !- Zone or ZoneList Name
->>>>>>> 039e157a
+  {0330c3fa-7e40-47ba-8325-dc95773645aa}, !- Handle
+  {3639d7ee-baf9-4929-b2e1-7dadb3f0c4d2}, !- Zone or ZoneList Name
   SupplyAirTemperature,                   !- Zone Cooling Design Supply Air Temperature Input Method
   14,                                     !- Zone Cooling Design Supply Air Temperature {C}
   11.11,                                  !- Zone Cooling Design Supply Air Temperature Difference {deltaC}
@@ -1114,21 +764,12 @@
   autosize;                               !- Dedicated Outdoor Air High Setpoint Temperature for Design {C}
 
 OS:ZoneHVAC:EquipmentList,
-<<<<<<< HEAD
-  {ff0c7e8f-ca45-43b4-8b8c-165858d43918}, !- Handle
+  {78d75b7e-9303-494a-9a04-04d788fb298e}, !- Handle
   Zone HVAC Equipment List 2,             !- Name
-  {81ecddb7-3356-46bc-bda8-a1de5b6249e5}; !- Thermal Zone
+  {3639d7ee-baf9-4929-b2e1-7dadb3f0c4d2}; !- Thermal Zone
 
 OS:SpaceType,
-  {8dbd449e-fbeb-45de-9800-8d96c38528cd}, !- Handle
-=======
-  {1f1f0ee0-5484-4c42-b1ad-0e7886c57efc}, !- Handle
-  Zone HVAC Equipment List 2,             !- Name
-  {83095570-80bf-4586-af13-e6b8af65a73b}; !- Thermal Zone
-
-OS:SpaceType,
-  {f1db9e4e-0eb9-419e-8dff-33980e607dc6}, !- Handle
->>>>>>> 039e157a
+  {86ff226b-19cd-4644-a7d1-fe7384fe06fc}, !- Handle
   Space Type 2,                           !- Name
   ,                                       !- Default Construction Set Name
   ,                                       !- Default Schedule Set Name
@@ -1139,23 +780,14 @@
   unfinished attic;                       !- Standards Space Type
 
 OS:BuildingUnit,
-<<<<<<< HEAD
-  {37abf585-c55c-4cdc-95b8-2475b1c49e22}, !- Handle
-=======
-  {a8fddb53-1c82-40e9-b870-dec0d0f492fe}, !- Handle
->>>>>>> 039e157a
+  {d1c6f4f4-2ecc-41c7-bb38-7e75c2c5cbdb}, !- Handle
   unit 1,                                 !- Name
   ,                                       !- Rendering Color
   Residential;                            !- Building Unit Type
 
 OS:AdditionalProperties,
-<<<<<<< HEAD
-  {03e0a7d5-c539-4fe8-a27f-084e36413991}, !- Handle
-  {37abf585-c55c-4cdc-95b8-2475b1c49e22}, !- Object Name
-=======
-  {b74fa160-6b78-4b50-88a2-614b7deec9cc}, !- Handle
-  {a8fddb53-1c82-40e9-b870-dec0d0f492fe}, !- Object Name
->>>>>>> 039e157a
+  {b536618f-1457-4e8b-a230-4ee8b7314514}, !- Handle
+  {d1c6f4f4-2ecc-41c7-bb38-7e75c2c5cbdb}, !- Object Name
   NumberOfBedrooms,                       !- Feature Name 1
   Integer,                                !- Feature Data Type 1
   3,                                      !- Feature Value 1
@@ -1167,20 +799,12 @@
   2.6400000000000001;                     !- Feature Value 3
 
 OS:External:File,
-<<<<<<< HEAD
-  {10a6d0d7-a5cd-4888-812d-c5e7b8723c06}, !- Handle
-=======
-  {94c1dde4-3a6d-4a17-a6dd-233b83e5be1d}, !- Handle
->>>>>>> 039e157a
+  {21853754-fa32-4d10-91da-28d57587dc0f}, !- Handle
   8760.csv,                               !- Name
   8760.csv;                               !- File Name
 
 OS:Schedule:Day,
-<<<<<<< HEAD
-  {4dc523ba-a538-4bbf-8028-70f37353d398}, !- Handle
-=======
-  {c9a94dd6-cca2-4f50-8bae-7e73b5e845a3}, !- Handle
->>>>>>> 039e157a
+  {244d79d3-0e40-4da4-ac34-93fc32c3e5bf}, !- Handle
   Schedule Day 1,                         !- Name
   ,                                       !- Schedule Type Limits Name
   ,                                       !- Interpolate to Timestep
@@ -1189,11 +813,7 @@
   0;                                      !- Value Until Time 1
 
 OS:Schedule:Day,
-<<<<<<< HEAD
-  {4faa7159-386d-49d0-b90c-258916d12cce}, !- Handle
-=======
-  {9d6ce319-5ffc-4f50-9280-e8ad1c5332b9}, !- Handle
->>>>>>> 039e157a
+  {605fbb1e-1213-42c6-a720-8a5eac561b66}, !- Handle
   Schedule Day 2,                         !- Name
   ,                                       !- Schedule Type Limits Name
   ,                                       !- Interpolate to Timestep
@@ -1202,17 +822,10 @@
   1;                                      !- Value Until Time 1
 
 OS:Schedule:File,
-<<<<<<< HEAD
-  {dcb766f2-a718-4c1a-ab83-86978e9e0958}, !- Handle
+  {c3f3e9b5-10b2-4956-b80d-b2cfd1eec01c}, !- Handle
   occupants,                              !- Name
-  {63b66246-9d9e-4936-9a48-8cc6a724426e}, !- Schedule Type Limits Name
-  {10a6d0d7-a5cd-4888-812d-c5e7b8723c06}, !- External File Name
-=======
-  {7c239bc5-ef93-4304-9d5c-5c37f1664670}, !- Handle
-  occupants,                              !- Name
-  {6daab884-49fe-4d7c-ae08-9bae7becca6d}, !- Schedule Type Limits Name
-  {94c1dde4-3a6d-4a17-a6dd-233b83e5be1d}, !- External File Name
->>>>>>> 039e157a
+  {fb7b398e-f884-4cc4-8159-1db6bbf84a07}, !- Schedule Type Limits Name
+  {21853754-fa32-4d10-91da-28d57587dc0f}, !- External File Name
   1,                                      !- Column Number
   1,                                      !- Rows to Skip at Top
   8760,                                   !- Number of Hours of Data
@@ -1221,38 +834,63 @@
   60;                                     !- Minutes per Item
 
 OS:Schedule:Ruleset,
-<<<<<<< HEAD
-  {7b3274b5-d584-4790-bf56-eb60c3789e5c}, !- Handle
+  {8f4a991e-edeb-466a-8ebf-4b12d9885fc2}, !- Handle
   Schedule Ruleset 1,                     !- Name
-  {36d5a261-7742-4924-875c-333b7f306068}, !- Schedule Type Limits Name
-  {86e23455-6182-4287-b1b0-5d435982ac10}; !- Default Day Schedule Name
+  {9d65a324-dd7a-4bf0-8422-390e0eafc91e}, !- Schedule Type Limits Name
+  {b316c15a-75e4-46b6-acb9-20259bdd92b6}; !- Default Day Schedule Name
 
 OS:Schedule:Day,
-  {86e23455-6182-4287-b1b0-5d435982ac10}, !- Handle
+  {b316c15a-75e4-46b6-acb9-20259bdd92b6}, !- Handle
   Schedule Day 3,                         !- Name
-  {36d5a261-7742-4924-875c-333b7f306068}, !- Schedule Type Limits Name
-=======
-  {53796bfd-7431-47b3-8c11-b52c25d74b4c}, !- Handle
-  Schedule Ruleset 1,                     !- Name
-  {6d6e40d4-4f1d-4501-a086-1bc075897b3c}, !- Schedule Type Limits Name
-  {c52cf33c-fc6c-43bb-8547-f9db9829eb74}; !- Default Day Schedule Name
-
-OS:Schedule:Day,
-  {c52cf33c-fc6c-43bb-8547-f9db9829eb74}, !- Handle
-  Schedule Day 3,                         !- Name
-  {6d6e40d4-4f1d-4501-a086-1bc075897b3c}, !- Schedule Type Limits Name
->>>>>>> 039e157a
+  {9d65a324-dd7a-4bf0-8422-390e0eafc91e}, !- Schedule Type Limits Name
   ,                                       !- Interpolate to Timestep
   24,                                     !- Hour 1
   0,                                      !- Minute 1
   112.539290946133;                       !- Value Until Time 1
 
 OS:People:Definition,
-<<<<<<< HEAD
-  {1408d32a-2d1d-43a0-a15c-f5b1b691353e}, !- Handle
-=======
-  {3491e698-d299-41e3-91f1-3f73e4c7e59f}, !- Handle
->>>>>>> 039e157a
+  {ae4dd114-50f4-4b70-ade0-e4d8228b4daa}, !- Handle
+  res occupants|living space|story 2,     !- Name
+  People,                                 !- Number of People Calculation Method
+  1.32,                                   !- Number of People {people}
+  ,                                       !- People per Space Floor Area {person/m2}
+  ,                                       !- Space Floor Area per Person {m2/person}
+  0.319734,                               !- Fraction Radiant
+  0.573,                                  !- Sensible Heat Fraction
+  0,                                      !- Carbon Dioxide Generation Rate {m3/s-W}
+  No,                                     !- Enable ASHRAE 55 Comfort Warnings
+  ZoneAveraged;                           !- Mean Radiant Temperature Calculation Type
+
+OS:People,
+  {b0937397-dc8d-47f1-ac8d-7e993388f3b7}, !- Handle
+  res occupants|living space|story 2,     !- Name
+  {ae4dd114-50f4-4b70-ade0-e4d8228b4daa}, !- People Definition Name
+  {6bc6db3c-9fb3-4d8d-8bb8-c5bfc093ca6f}, !- Space or SpaceType Name
+  {c3f3e9b5-10b2-4956-b80d-b2cfd1eec01c}, !- Number of People Schedule Name
+  {8f4a991e-edeb-466a-8ebf-4b12d9885fc2}, !- Activity Level Schedule Name
+  ,                                       !- Surface Name/Angle Factor List Name
+  ,                                       !- Work Efficiency Schedule Name
+  ,                                       !- Clothing Insulation Schedule Name
+  ,                                       !- Air Velocity Schedule Name
+  1;                                      !- Multiplier
+
+OS:ScheduleTypeLimits,
+  {9d65a324-dd7a-4bf0-8422-390e0eafc91e}, !- Handle
+  ActivityLevel,                          !- Name
+  0,                                      !- Lower Limit Value
+  ,                                       !- Upper Limit Value
+  Continuous,                             !- Numeric Type
+  ActivityLevel;                          !- Unit Type
+
+OS:ScheduleTypeLimits,
+  {fb7b398e-f884-4cc4-8159-1db6bbf84a07}, !- Handle
+  Fractional,                             !- Name
+  0,                                      !- Lower Limit Value
+  1,                                      !- Upper Limit Value
+  Continuous;                             !- Numeric Type
+
+OS:People:Definition,
+  {96a02157-75bf-4259-902e-67a9c20ee3f4}, !- Handle
   res occupants|living space,             !- Name
   People,                                 !- Number of People Calculation Method
   1.32,                                   !- Number of People {people}
@@ -1265,85 +903,14 @@
   ZoneAveraged;                           !- Mean Radiant Temperature Calculation Type
 
 OS:People,
-<<<<<<< HEAD
-  {a61ee7fd-5c2e-4230-8be2-b59f8284daea}, !- Handle
+  {5b40f298-758b-4caa-a88a-a538224852e9}, !- Handle
   res occupants|living space,             !- Name
-  {1408d32a-2d1d-43a0-a15c-f5b1b691353e}, !- People Definition Name
-  {fd89f49a-a65c-4ab7-a8e5-4e63ae2e8df0}, !- Space or SpaceType Name
-  {dcb766f2-a718-4c1a-ab83-86978e9e0958}, !- Number of People Schedule Name
-  {7b3274b5-d584-4790-bf56-eb60c3789e5c}, !- Activity Level Schedule Name
-=======
-  {51acb4bc-35ea-4657-9465-f687fb520e4c}, !- Handle
-  res occupants|living space,             !- Name
-  {3491e698-d299-41e3-91f1-3f73e4c7e59f}, !- People Definition Name
-  {6b092033-f21c-4b19-86d2-ef98589390db}, !- Space or SpaceType Name
-  {7c239bc5-ef93-4304-9d5c-5c37f1664670}, !- Number of People Schedule Name
-  {53796bfd-7431-47b3-8c11-b52c25d74b4c}, !- Activity Level Schedule Name
->>>>>>> 039e157a
+  {96a02157-75bf-4259-902e-67a9c20ee3f4}, !- People Definition Name
+  {de37bfd5-24d2-4267-965c-aab8ae77602d}, !- Space or SpaceType Name
+  {c3f3e9b5-10b2-4956-b80d-b2cfd1eec01c}, !- Number of People Schedule Name
+  {8f4a991e-edeb-466a-8ebf-4b12d9885fc2}, !- Activity Level Schedule Name
   ,                                       !- Surface Name/Angle Factor List Name
   ,                                       !- Work Efficiency Schedule Name
   ,                                       !- Clothing Insulation Schedule Name
   ,                                       !- Air Velocity Schedule Name
   1;                                      !- Multiplier
-
-OS:ScheduleTypeLimits,
-<<<<<<< HEAD
-  {36d5a261-7742-4924-875c-333b7f306068}, !- Handle
-=======
-  {6d6e40d4-4f1d-4501-a086-1bc075897b3c}, !- Handle
->>>>>>> 039e157a
-  ActivityLevel,                          !- Name
-  0,                                      !- Lower Limit Value
-  ,                                       !- Upper Limit Value
-  Continuous,                             !- Numeric Type
-  ActivityLevel;                          !- Unit Type
-
-OS:ScheduleTypeLimits,
-<<<<<<< HEAD
-  {63b66246-9d9e-4936-9a48-8cc6a724426e}, !- Handle
-=======
-  {6daab884-49fe-4d7c-ae08-9bae7becca6d}, !- Handle
->>>>>>> 039e157a
-  Fractional,                             !- Name
-  0,                                      !- Lower Limit Value
-  1,                                      !- Upper Limit Value
-  Continuous;                             !- Numeric Type
-
-OS:People:Definition,
-<<<<<<< HEAD
-  {76262f2a-77de-4ee3-abe5-f466d7c77807}, !- Handle
-=======
-  {133c89e0-66c1-40e8-91c6-ac59ddff063e}, !- Handle
->>>>>>> 039e157a
-  res occupants|living space|story 2,     !- Name
-  People,                                 !- Number of People Calculation Method
-  1.32,                                   !- Number of People {people}
-  ,                                       !- People per Space Floor Area {person/m2}
-  ,                                       !- Space Floor Area per Person {m2/person}
-  0.319734,                               !- Fraction Radiant
-  0.573,                                  !- Sensible Heat Fraction
-  0,                                      !- Carbon Dioxide Generation Rate {m3/s-W}
-  No,                                     !- Enable ASHRAE 55 Comfort Warnings
-  ZoneAveraged;                           !- Mean Radiant Temperature Calculation Type
-
-OS:People,
-<<<<<<< HEAD
-  {001647a7-6e6b-404f-b387-dc8ff4d87ecf}, !- Handle
-  res occupants|living space|story 2,     !- Name
-  {76262f2a-77de-4ee3-abe5-f466d7c77807}, !- People Definition Name
-  {016dde16-fe75-439d-8c58-a6d3c572d044}, !- Space or SpaceType Name
-  {dcb766f2-a718-4c1a-ab83-86978e9e0958}, !- Number of People Schedule Name
-  {7b3274b5-d584-4790-bf56-eb60c3789e5c}, !- Activity Level Schedule Name
-=======
-  {c4f2e933-b618-456a-9e8e-4c4706cb803d}, !- Handle
-  res occupants|living space|story 2,     !- Name
-  {133c89e0-66c1-40e8-91c6-ac59ddff063e}, !- People Definition Name
-  {040afb7b-86e1-4803-a3e4-376032ead9a3}, !- Space or SpaceType Name
-  {7c239bc5-ef93-4304-9d5c-5c37f1664670}, !- Number of People Schedule Name
-  {53796bfd-7431-47b3-8c11-b52c25d74b4c}, !- Activity Level Schedule Name
->>>>>>> 039e157a
-  ,                                       !- Surface Name/Angle Factor List Name
-  ,                                       !- Work Efficiency Schedule Name
-  ,                                       !- Clothing Insulation Schedule Name
-  ,                                       !- Air Velocity Schedule Name
-  1;                                      !- Multiplier
