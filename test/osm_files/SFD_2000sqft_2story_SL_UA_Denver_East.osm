--- conflicted
+++ resolved
@@ -1,73 +1,41 @@
 !- NOTE: Auto-generated from /test/osw_files/SFD_2000sqft_2story_SL_UA_Denver_East.osw
 
 OS:Version,
-<<<<<<< HEAD
-  {f7a903f2-1019-4183-861b-a9185d10a9ec}, !- Handle
+  {ee65c723-9949-4cfc-b55d-ff75eee1444e}, !- Handle
   2.9.1;                                  !- Version Identifier
 
 OS:SimulationControl,
-  {5e37497a-a03d-4405-b322-023777654c3f}, !- Handle
-=======
-  {0900cf38-604f-47e0-acab-89f1bbb3cccf}, !- Handle
-  2.9.1;                                  !- Version Identifier
-
-OS:SimulationControl,
-  {1773667e-670a-4e6d-8474-24a50ad64f58}, !- Handle
->>>>>>> db4be442
+  {ceb2d25f-2a1f-4a57-853c-3a5d0a13df3b}, !- Handle
   ,                                       !- Do Zone Sizing Calculation
   ,                                       !- Do System Sizing Calculation
   ,                                       !- Do Plant Sizing Calculation
   No;                                     !- Run Simulation for Sizing Periods
 
 OS:Timestep,
-<<<<<<< HEAD
-  {ac6ccb72-cda4-4c5c-ae6e-8eb86a42411e}, !- Handle
+  {3de07ea4-16eb-40b4-98a3-811b9b0d98bd}, !- Handle
   6;                                      !- Number of Timesteps per Hour
 
 OS:ShadowCalculation,
-  {89a13fe7-fd8d-4bc0-9ad5-278b927101ad}, !- Handle
-=======
-  {95b04d30-3962-4844-8c4a-b6e3166d78d5}, !- Handle
-  6;                                      !- Number of Timesteps per Hour
-
-OS:ShadowCalculation,
-  {7207f8e1-f292-43cf-b8ee-7f8e5e24f08c}, !- Handle
->>>>>>> db4be442
+  {01fa1214-2e90-4f8e-814a-f36f6a146506}, !- Handle
   20,                                     !- Calculation Frequency
   200;                                    !- Maximum Figures in Shadow Overlap Calculations
 
 OS:SurfaceConvectionAlgorithm:Outside,
-<<<<<<< HEAD
-  {6fa3c860-5652-48d3-b24e-6a0a050c7105}, !- Handle
+  {c613b31d-8f9b-4fd2-8b7a-080639c0269a}, !- Handle
   DOE-2;                                  !- Algorithm
 
 OS:SurfaceConvectionAlgorithm:Inside,
-  {969e119d-9736-416c-86ca-dc6ce884a4bc}, !- Handle
+  {e02f598e-b1ad-42ee-8fe4-916cb31d279b}, !- Handle
   TARP;                                   !- Algorithm
 
 OS:ZoneCapacitanceMultiplier:ResearchSpecial,
-  {7606cd70-105b-4b76-aefb-68d2ad630712}, !- Handle
-=======
-  {7524cd0a-b782-46c9-b64d-8fcc03b23b35}, !- Handle
-  DOE-2;                                  !- Algorithm
-
-OS:SurfaceConvectionAlgorithm:Inside,
-  {9edbf0ee-1026-4595-8533-853d346d1171}, !- Handle
-  TARP;                                   !- Algorithm
-
-OS:ZoneCapacitanceMultiplier:ResearchSpecial,
-  {fbfbb37f-9d20-42a2-9de5-3d566a05bfe0}, !- Handle
->>>>>>> db4be442
+  {0c2d349f-3d8b-42de-83ad-6a02c1024b67}, !- Handle
   ,                                       !- Temperature Capacity Multiplier
   15,                                     !- Humidity Capacity Multiplier
   ;                                       !- Carbon Dioxide Capacity Multiplier
 
 OS:RunPeriod,
-<<<<<<< HEAD
-  {cb41ffea-9061-4f06-bfc5-2572f30fccf1}, !- Handle
-=======
-  {7384510d-fa58-4fa1-b4e7-ab2f24bc1706}, !- Handle
->>>>>>> db4be442
+  {9c307407-28e9-4c8d-a43d-46eae8749f80}, !- Handle
   Run Period 1,                           !- Name
   1,                                      !- Begin Month
   1,                                      !- Begin Day of Month
@@ -81,17 +49,13 @@
   ;                                       !- Number of Times Runperiod to be Repeated
 
 OS:YearDescription,
-<<<<<<< HEAD
-  {4e9a96a9-a178-4fc3-837a-b67b2dfb2a10}, !- Handle
-=======
-  {d2abf9b2-0aeb-42c3-bc5b-b0497b79472b}, !- Handle
->>>>>>> db4be442
+  {954d2039-5e68-442c-bbb7-983dbe048a84}, !- Handle
   2007,                                   !- Calendar Year
   ,                                       !- Day of Week for Start Day
   ;                                       !- Is Leap Year
 
 OS:WeatherFile,
-  {db0604a8-3f1d-4692-aba2-a2478e456d39}, !- Handle
+  {292f7f3f-cd2e-4c3e-8ca6-6a2643aadbbb}, !- Handle
   Denver Intl Ap,                         !- City
   CO,                                     !- State Province Region
   USA,                                    !- Country
@@ -105,8 +69,8 @@
   E23378AA;                               !- Checksum
 
 OS:AdditionalProperties,
-  {6b1e05fe-c600-4756-b8eb-76af57855b90}, !- Handle
-  {db0604a8-3f1d-4692-aba2-a2478e456d39}, !- Object Name
+  {fb46990f-15d0-4db5-801f-61eec921066f}, !- Handle
+  {292f7f3f-cd2e-4c3e-8ca6-6a2643aadbbb}, !- Object Name
   EPWHeaderCity,                          !- Feature Name 1
   String,                                 !- Feature Data Type 1
   Denver Intl Ap,                         !- Feature Value 1
@@ -214,7 +178,7 @@
   84;                                     !- Feature Value 35
 
 OS:Site,
-  {5c2991a8-1724-4137-9467-50afac82fad5}, !- Handle
+  {8509dedc-6f44-425a-a972-4ab1c5758965}, !- Handle
   Denver Intl Ap_CO_USA,                  !- Name
   39.83,                                  !- Latitude {deg}
   -104.65,                                !- Longitude {deg}
@@ -223,7 +187,7 @@
   ;                                       !- Terrain
 
 OS:ClimateZones,
-  {4e9f970f-0bd5-427a-8882-c83c947a9b9c}, !- Handle
+  {1f7509a5-6f5f-44c0-9a78-ab280c53db05}, !- Handle
   ,                                       !- Active Institution
   ,                                       !- Active Year
   ,                                       !- Climate Zone Institution Name 1
@@ -236,19 +200,19 @@
   Cold;                                   !- Climate Zone Value 2
 
 OS:Site:WaterMainsTemperature,
-  {2a9f0f21-3d50-4230-b0a3-4bd84cc6cf4f}, !- Handle
+  {322f6bfc-8624-456d-99e2-771ba2b863c5}, !- Handle
   Correlation,                            !- Calculation Method
   ,                                       !- Temperature Schedule Name
   10.8753424657535,                       !- Annual Average Outdoor Air Temperature {C}
   23.1524007936508;                       !- Maximum Difference In Monthly Average Outdoor Air Temperatures {deltaC}
 
 OS:RunPeriodControl:DaylightSavingTime,
-  {65dd827c-029c-4bc1-a640-b7f2229c8276}, !- Handle
+  {b610a785-221a-420a-b00e-3af58c161d00}, !- Handle
   4/7,                                    !- Start Date
   10/26;                                  !- End Date
 
 OS:Site:GroundTemperature:Deep,
-  {b33758cf-7513-4368-967a-576dc3113b14}, !- Handle
+  {2fb05881-61fc-495d-9572-80142c71996d}, !- Handle
   10.8753424657535,                       !- January Deep Ground Temperature {C}
   10.8753424657535,                       !- February Deep Ground Temperature {C}
   10.8753424657535,                       !- March Deep Ground Temperature {C}
@@ -262,12 +226,33 @@
   10.8753424657535,                       !- November Deep Ground Temperature {C}
   10.8753424657535;                       !- December Deep Ground Temperature {C}
 
+OS:Building,
+  {909847d9-b645-4593-ae7b-e5878cfbd49e}, !- Handle
+  Building 1,                             !- Name
+  ,                                       !- Building Sector Type
+  270,                                    !- North Axis {deg}
+  ,                                       !- Nominal Floor to Floor Height {m}
+  ,                                       !- Space Type Name
+  ,                                       !- Default Construction Set Name
+  ,                                       !- Default Schedule Set Name
+  2,                                      !- Standards Number of Stories
+  2,                                      !- Standards Number of Above Ground Stories
+  ,                                       !- Standards Template
+  singlefamilydetached,                   !- Standards Building Type
+  1;                                      !- Standards Number of Living Units
+
+OS:AdditionalProperties,
+  {350b0097-de4a-44e9-9df8-3a9bb58c3282}, !- Handle
+  {909847d9-b645-4593-ae7b-e5878cfbd49e}, !- Object Name
+  Total Units Represented,                !- Feature Name 1
+  Integer,                                !- Feature Data Type 1
+  1,                                      !- Feature Value 1
+  Total Units Modeled,                    !- Feature Name 2
+  Integer,                                !- Feature Data Type 2
+  1;                                      !- Feature Value 2
+
 OS:ThermalZone,
-<<<<<<< HEAD
-  {a4a8320b-a967-498d-ad52-183baf47e395}, !- Handle
-=======
-  {e828ea64-2e0d-48f2-a8ff-80f4ca2da039}, !- Handle
->>>>>>> db4be442
+  {05396283-fe07-4b97-91e5-bc6c072912d5}, !- Handle
   living zone,                            !- Name
   ,                                       !- Multiplier
   ,                                       !- Ceiling Height {m}
@@ -276,17 +261,10 @@
   ,                                       !- Zone Inside Convection Algorithm
   ,                                       !- Zone Outside Convection Algorithm
   ,                                       !- Zone Conditioning Equipment List Name
-<<<<<<< HEAD
-  {07bc4edb-92da-452f-8141-ae8b76ea2fc8}, !- Zone Air Inlet Port List
-  {0bc609c0-bc9a-4177-9376-a530cc34a65e}, !- Zone Air Exhaust Port List
-  {211b1578-fcde-42ff-aa4a-e931c7553889}, !- Zone Air Node Name
-  {af3fb1b1-2f2f-41ad-8a0b-b1eb20949b38}, !- Zone Return Air Port List
-=======
-  {6cc5f7df-2fb7-4e1b-a148-83a3fc47e079}, !- Zone Air Inlet Port List
-  {4d16dffa-4f32-4fc9-870d-7727e4bbd15a}, !- Zone Air Exhaust Port List
-  {bd560c94-2982-4aac-a7cd-a84c3d915743}, !- Zone Air Node Name
-  {48266b36-b04e-4f88-ae5e-34389e9b6500}, !- Zone Return Air Port List
->>>>>>> db4be442
+  {52ce5b74-1aad-421b-ab1d-4ca59c7298e1}, !- Zone Air Inlet Port List
+  {9ba18c36-6922-47ec-b15e-5f904b28ab0c}, !- Zone Air Exhaust Port List
+  {2269cfb4-1691-48a3-84cd-a5c49f9aebd7}, !- Zone Air Node Name
+  {c3634c4c-03ea-4baa-8707-891bc4638430}, !- Zone Return Air Port List
   ,                                       !- Primary Daylighting Control Name
   ,                                       !- Fraction of Zone Controlled by Primary Daylighting Control
   ,                                       !- Secondary Daylighting Control Name
@@ -297,71 +275,37 @@
   No;                                     !- Use Ideal Air Loads
 
 OS:Node,
-<<<<<<< HEAD
-  {4f5aad48-d049-4acc-8a96-9b8d495c2f47}, !- Handle
+  {eee48560-05ae-476a-acee-3f3a347a1869}, !- Handle
   Node 1,                                 !- Name
-  {211b1578-fcde-42ff-aa4a-e931c7553889}, !- Inlet Port
+  {2269cfb4-1691-48a3-84cd-a5c49f9aebd7}, !- Inlet Port
   ;                                       !- Outlet Port
 
 OS:Connection,
-  {211b1578-fcde-42ff-aa4a-e931c7553889}, !- Handle
-  {ddbf96a1-a08c-4d78-ac24-6b173550b4c9}, !- Name
-  {a4a8320b-a967-498d-ad52-183baf47e395}, !- Source Object
+  {2269cfb4-1691-48a3-84cd-a5c49f9aebd7}, !- Handle
+  {1c6e7dff-1c0f-4002-a445-6c2dd6031a55}, !- Name
+  {05396283-fe07-4b97-91e5-bc6c072912d5}, !- Source Object
   11,                                     !- Outlet Port
-  {4f5aad48-d049-4acc-8a96-9b8d495c2f47}, !- Target Object
+  {eee48560-05ae-476a-acee-3f3a347a1869}, !- Target Object
   2;                                      !- Inlet Port
 
 OS:PortList,
-  {07bc4edb-92da-452f-8141-ae8b76ea2fc8}, !- Handle
-  {099be3ed-a6e8-4dbd-907f-0ed19327c061}, !- Name
-  {a4a8320b-a967-498d-ad52-183baf47e395}; !- HVAC Component
+  {52ce5b74-1aad-421b-ab1d-4ca59c7298e1}, !- Handle
+  {e755af9e-b7e9-4d22-8f6e-c59696b13e4a}, !- Name
+  {05396283-fe07-4b97-91e5-bc6c072912d5}; !- HVAC Component
 
 OS:PortList,
-  {0bc609c0-bc9a-4177-9376-a530cc34a65e}, !- Handle
-  {c4c688a2-3f61-4d03-a6b5-1d60f805ad2d}, !- Name
-  {a4a8320b-a967-498d-ad52-183baf47e395}; !- HVAC Component
+  {9ba18c36-6922-47ec-b15e-5f904b28ab0c}, !- Handle
+  {d48dab5a-9acc-4d60-bdcc-1485601315b3}, !- Name
+  {05396283-fe07-4b97-91e5-bc6c072912d5}; !- HVAC Component
 
 OS:PortList,
-  {af3fb1b1-2f2f-41ad-8a0b-b1eb20949b38}, !- Handle
-  {261492fe-524a-4ce8-a911-b0e5c4458b83}, !- Name
-  {a4a8320b-a967-498d-ad52-183baf47e395}; !- HVAC Component
+  {c3634c4c-03ea-4baa-8707-891bc4638430}, !- Handle
+  {3fe6dec5-ac92-497a-8fc2-f6d89529d885}, !- Name
+  {05396283-fe07-4b97-91e5-bc6c072912d5}; !- HVAC Component
 
 OS:Sizing:Zone,
-  {bfb07a37-5515-4d4b-8e9a-2b915029c7b6}, !- Handle
-  {a4a8320b-a967-498d-ad52-183baf47e395}, !- Zone or ZoneList Name
-=======
-  {292f0065-3f32-4a4c-bee6-f966f1d85d5e}, !- Handle
-  Node 1,                                 !- Name
-  {bd560c94-2982-4aac-a7cd-a84c3d915743}, !- Inlet Port
-  ;                                       !- Outlet Port
-
-OS:Connection,
-  {bd560c94-2982-4aac-a7cd-a84c3d915743}, !- Handle
-  {3e499ad0-ba30-4a23-889b-7a1b2f73cfd1}, !- Name
-  {e828ea64-2e0d-48f2-a8ff-80f4ca2da039}, !- Source Object
-  11,                                     !- Outlet Port
-  {292f0065-3f32-4a4c-bee6-f966f1d85d5e}, !- Target Object
-  2;                                      !- Inlet Port
-
-OS:PortList,
-  {6cc5f7df-2fb7-4e1b-a148-83a3fc47e079}, !- Handle
-  {9dd77944-8fd4-4d04-a8a5-ce1bbceee78d}, !- Name
-  {e828ea64-2e0d-48f2-a8ff-80f4ca2da039}; !- HVAC Component
-
-OS:PortList,
-  {4d16dffa-4f32-4fc9-870d-7727e4bbd15a}, !- Handle
-  {a3f26538-f79c-4e0c-b33e-0a1b8178d2c2}, !- Name
-  {e828ea64-2e0d-48f2-a8ff-80f4ca2da039}; !- HVAC Component
-
-OS:PortList,
-  {48266b36-b04e-4f88-ae5e-34389e9b6500}, !- Handle
-  {f5174867-0e01-403d-a7f3-bb204ee0f5f7}, !- Name
-  {e828ea64-2e0d-48f2-a8ff-80f4ca2da039}; !- HVAC Component
-
-OS:Sizing:Zone,
-  {8b63e9f6-8b15-41d9-97f7-aeabf468efe5}, !- Handle
-  {e828ea64-2e0d-48f2-a8ff-80f4ca2da039}, !- Zone or ZoneList Name
->>>>>>> db4be442
+  {ffa50fe2-d837-4573-9495-dbd4834f0c3a}, !- Handle
+  {05396283-fe07-4b97-91e5-bc6c072912d5}, !- Zone or ZoneList Name
   SupplyAirTemperature,                   !- Zone Cooling Design Supply Air Temperature Input Method
   14,                                     !- Zone Cooling Design Supply Air Temperature {C}
   11.11,                                  !- Zone Cooling Design Supply Air Temperature Difference {deltaC}
@@ -390,25 +334,14 @@
   autosize;                               !- Dedicated Outdoor Air High Setpoint Temperature for Design {C}
 
 OS:ZoneHVAC:EquipmentList,
-<<<<<<< HEAD
-  {b2a8cccb-0de2-4a3f-b4c0-77747866117c}, !- Handle
+  {e46a9568-0a81-4cb9-bea7-9023e2a8d691}, !- Handle
   Zone HVAC Equipment List 1,             !- Name
-  {a4a8320b-a967-498d-ad52-183baf47e395}; !- Thermal Zone
+  {05396283-fe07-4b97-91e5-bc6c072912d5}; !- Thermal Zone
 
 OS:Space,
-  {4d76d281-ef9f-4b34-9afc-a7768fd20d0c}, !- Handle
+  {e5f3283e-e805-4a3b-9ba2-21242d3ff463}, !- Handle
   living space,                           !- Name
-  {b31eb5b9-74b9-489f-a864-9f74bb162f0b}, !- Space Type Name
-=======
-  {0d75eebb-d348-4454-8da5-f7d1cde4d48f}, !- Handle
-  Zone HVAC Equipment List 1,             !- Name
-  {e828ea64-2e0d-48f2-a8ff-80f4ca2da039}; !- Thermal Zone
-
-OS:Space,
-  {75e472e1-f0ec-45e2-b404-065870506cdd}, !- Handle
-  living space,                           !- Name
-  {689110a6-fc5b-4a39-a061-ae7cac72783c}, !- Space Type Name
->>>>>>> db4be442
+  {503bffa5-81f4-4ea9-98f3-53f565172f4e}, !- Space Type Name
   ,                                       !- Default Construction Set Name
   ,                                       !- Default Schedule Set Name
   -0,                                     !- Direction of Relative North {deg}
@@ -416,31 +349,17 @@
   0,                                      !- Y Origin {m}
   0,                                      !- Z Origin {m}
   ,                                       !- Building Story Name
-<<<<<<< HEAD
-  {a4a8320b-a967-498d-ad52-183baf47e395}, !- Thermal Zone Name
+  {05396283-fe07-4b97-91e5-bc6c072912d5}, !- Thermal Zone Name
   ,                                       !- Part of Total Floor Area
   ,                                       !- Design Specification Outdoor Air Object Name
-  {6697d77b-6145-4391-b56a-38006e4fed78}; !- Building Unit Name
-
-OS:Surface,
-  {27a0578a-ff46-4b7c-8e80-35f3980bf3a4}, !- Handle
+  {c5f1d151-2b5b-4ee0-8231-a891de7901d4}; !- Building Unit Name
+
+OS:Surface,
+  {fb833967-cc51-408e-92cc-7f81c2ace539}, !- Handle
   Surface 1,                              !- Name
   Floor,                                  !- Surface Type
   ,                                       !- Construction Name
-  {4d76d281-ef9f-4b34-9afc-a7768fd20d0c}, !- Space Name
-=======
-  {e828ea64-2e0d-48f2-a8ff-80f4ca2da039}, !- Thermal Zone Name
-  ,                                       !- Part of Total Floor Area
-  ,                                       !- Design Specification Outdoor Air Object Name
-  {1d97265a-5590-447d-bc22-7183d9a2592a}; !- Building Unit Name
-
-OS:Surface,
-  {4f19c429-98bd-4d2a-b8c3-36c5cf296921}, !- Handle
-  Surface 1,                              !- Name
-  Floor,                                  !- Surface Type
-  ,                                       !- Construction Name
-  {75e472e1-f0ec-45e2-b404-065870506cdd}, !- Space Name
->>>>>>> db4be442
+  {e5f3283e-e805-4a3b-9ba2-21242d3ff463}, !- Space Name
   Foundation,                             !- Outside Boundary Condition
   ,                                       !- Outside Boundary Condition Object
   NoSun,                                  !- Sun Exposure
@@ -453,19 +372,11 @@
   13.6310703908387, 0, 0;                 !- X,Y,Z Vertex 4 {m}
 
 OS:Surface,
-<<<<<<< HEAD
-  {b2512490-1608-4f8b-a2a8-e958f7b733e3}, !- Handle
+  {615de090-8a47-4dbd-bce8-951e5d4567c5}, !- Handle
   Surface 2,                              !- Name
   Wall,                                   !- Surface Type
   ,                                       !- Construction Name
-  {4d76d281-ef9f-4b34-9afc-a7768fd20d0c}, !- Space Name
-=======
-  {d50015ae-b8a4-4458-9057-ca8612e9341f}, !- Handle
-  Surface 2,                              !- Name
-  Wall,                                   !- Surface Type
-  ,                                       !- Construction Name
-  {75e472e1-f0ec-45e2-b404-065870506cdd}, !- Space Name
->>>>>>> db4be442
+  {e5f3283e-e805-4a3b-9ba2-21242d3ff463}, !- Space Name
   Outdoors,                               !- Outside Boundary Condition
   ,                                       !- Outside Boundary Condition Object
   SunExposed,                             !- Sun Exposure
@@ -478,19 +389,11 @@
   0, 0, 2.4384;                           !- X,Y,Z Vertex 4 {m}
 
 OS:Surface,
-<<<<<<< HEAD
-  {7a3e7b16-2c61-4d58-bebf-a9fc9b78dad2}, !- Handle
+  {b18de4f4-a1a4-4dc1-b907-6fa13ece0b76}, !- Handle
   Surface 3,                              !- Name
   Wall,                                   !- Surface Type
   ,                                       !- Construction Name
-  {4d76d281-ef9f-4b34-9afc-a7768fd20d0c}, !- Space Name
-=======
-  {0e1bb5d5-0fd7-4083-b8a9-d46f6e807b5d}, !- Handle
-  Surface 3,                              !- Name
-  Wall,                                   !- Surface Type
-  ,                                       !- Construction Name
-  {75e472e1-f0ec-45e2-b404-065870506cdd}, !- Space Name
->>>>>>> db4be442
+  {e5f3283e-e805-4a3b-9ba2-21242d3ff463}, !- Space Name
   Outdoors,                               !- Outside Boundary Condition
   ,                                       !- Outside Boundary Condition Object
   SunExposed,                             !- Sun Exposure
@@ -503,19 +406,11 @@
   0, 6.81553519541936, 2.4384;            !- X,Y,Z Vertex 4 {m}
 
 OS:Surface,
-<<<<<<< HEAD
-  {55248321-a5fd-4807-9a11-a38028383c8e}, !- Handle
+  {9f25ae93-c0c4-4b12-9a4f-9c8ca8710f93}, !- Handle
   Surface 4,                              !- Name
   Wall,                                   !- Surface Type
   ,                                       !- Construction Name
-  {4d76d281-ef9f-4b34-9afc-a7768fd20d0c}, !- Space Name
-=======
-  {38a1d647-ceb3-4aa8-b95d-7e0d31c7d048}, !- Handle
-  Surface 4,                              !- Name
-  Wall,                                   !- Surface Type
-  ,                                       !- Construction Name
-  {75e472e1-f0ec-45e2-b404-065870506cdd}, !- Space Name
->>>>>>> db4be442
+  {e5f3283e-e805-4a3b-9ba2-21242d3ff463}, !- Space Name
   Outdoors,                               !- Outside Boundary Condition
   ,                                       !- Outside Boundary Condition Object
   SunExposed,                             !- Sun Exposure
@@ -528,19 +423,11 @@
   13.6310703908387, 6.81553519541936, 2.4384; !- X,Y,Z Vertex 4 {m}
 
 OS:Surface,
-<<<<<<< HEAD
-  {22370dff-b13a-4a20-a984-fa1a06f6180e}, !- Handle
+  {949f0494-b63c-4a95-90df-ddd15baaf546}, !- Handle
   Surface 5,                              !- Name
   Wall,                                   !- Surface Type
   ,                                       !- Construction Name
-  {4d76d281-ef9f-4b34-9afc-a7768fd20d0c}, !- Space Name
-=======
-  {2ee18156-7b7b-49db-936d-12da7b8ae79f}, !- Handle
-  Surface 5,                              !- Name
-  Wall,                                   !- Surface Type
-  ,                                       !- Construction Name
-  {75e472e1-f0ec-45e2-b404-065870506cdd}, !- Space Name
->>>>>>> db4be442
+  {e5f3283e-e805-4a3b-9ba2-21242d3ff463}, !- Space Name
   Outdoors,                               !- Outside Boundary Condition
   ,                                       !- Outside Boundary Condition Object
   SunExposed,                             !- Sun Exposure
@@ -553,23 +440,13 @@
   13.6310703908387, 0, 2.4384;            !- X,Y,Z Vertex 4 {m}
 
 OS:Surface,
-<<<<<<< HEAD
-  {b03b5a03-1e9f-4a29-ab59-23a109170df1}, !- Handle
+  {46357487-2c46-4096-bcc3-4b61b3769496}, !- Handle
   Surface 6,                              !- Name
   RoofCeiling,                            !- Surface Type
   ,                                       !- Construction Name
-  {4d76d281-ef9f-4b34-9afc-a7768fd20d0c}, !- Space Name
+  {e5f3283e-e805-4a3b-9ba2-21242d3ff463}, !- Space Name
   Surface,                                !- Outside Boundary Condition
-  {95919dbd-f268-49ef-8e4e-f34c0c82a79d}, !- Outside Boundary Condition Object
-=======
-  {935ae9ff-5314-4d3e-aa9b-09857084d9fc}, !- Handle
-  Surface 6,                              !- Name
-  RoofCeiling,                            !- Surface Type
-  ,                                       !- Construction Name
-  {75e472e1-f0ec-45e2-b404-065870506cdd}, !- Space Name
-  Surface,                                !- Outside Boundary Condition
-  {11f05a5c-ae1f-4523-bb81-4862fb964db6}, !- Outside Boundary Condition Object
->>>>>>> db4be442
+  {520340c5-e61d-4256-a939-ffc93963a55d}, !- Outside Boundary Condition Object
   NoSun,                                  !- Sun Exposure
   NoWind,                                 !- Wind Exposure
   ,                                       !- View Factor to Ground
@@ -580,11 +457,7 @@
   0, 0, 2.4384;                           !- X,Y,Z Vertex 4 {m}
 
 OS:SpaceType,
-<<<<<<< HEAD
-  {b31eb5b9-74b9-489f-a864-9f74bb162f0b}, !- Handle
-=======
-  {689110a6-fc5b-4a39-a061-ae7cac72783c}, !- Handle
->>>>>>> db4be442
+  {503bffa5-81f4-4ea9-98f3-53f565172f4e}, !- Handle
   Space Type 1,                           !- Name
   ,                                       !- Default Construction Set Name
   ,                                       !- Default Schedule Set Name
@@ -595,15 +468,9 @@
   living;                                 !- Standards Space Type
 
 OS:Space,
-<<<<<<< HEAD
-  {87f59d58-0f66-463e-a03f-0fb269d95f9b}, !- Handle
+  {9752d630-c200-4f9e-a200-abc4ef78e781}, !- Handle
   living space|story 2,                   !- Name
-  {b31eb5b9-74b9-489f-a864-9f74bb162f0b}, !- Space Type Name
-=======
-  {212fde4c-981f-4ee9-bc3f-5702173b1d08}, !- Handle
-  living space|story 2,                   !- Name
-  {689110a6-fc5b-4a39-a061-ae7cac72783c}, !- Space Type Name
->>>>>>> db4be442
+  {503bffa5-81f4-4ea9-98f3-53f565172f4e}, !- Space Type Name
   ,                                       !- Default Construction Set Name
   ,                                       !- Default Schedule Set Name
   -0,                                     !- Direction of Relative North {deg}
@@ -611,35 +478,19 @@
   0,                                      !- Y Origin {m}
   2.4384,                                 !- Z Origin {m}
   ,                                       !- Building Story Name
-<<<<<<< HEAD
-  {a4a8320b-a967-498d-ad52-183baf47e395}, !- Thermal Zone Name
+  {05396283-fe07-4b97-91e5-bc6c072912d5}, !- Thermal Zone Name
   ,                                       !- Part of Total Floor Area
   ,                                       !- Design Specification Outdoor Air Object Name
-  {6697d77b-6145-4391-b56a-38006e4fed78}; !- Building Unit Name
-
-OS:Surface,
-  {95919dbd-f268-49ef-8e4e-f34c0c82a79d}, !- Handle
+  {c5f1d151-2b5b-4ee0-8231-a891de7901d4}; !- Building Unit Name
+
+OS:Surface,
+  {520340c5-e61d-4256-a939-ffc93963a55d}, !- Handle
   Surface 7,                              !- Name
   Floor,                                  !- Surface Type
   ,                                       !- Construction Name
-  {87f59d58-0f66-463e-a03f-0fb269d95f9b}, !- Space Name
+  {9752d630-c200-4f9e-a200-abc4ef78e781}, !- Space Name
   Surface,                                !- Outside Boundary Condition
-  {b03b5a03-1e9f-4a29-ab59-23a109170df1}, !- Outside Boundary Condition Object
-=======
-  {e828ea64-2e0d-48f2-a8ff-80f4ca2da039}, !- Thermal Zone Name
-  ,                                       !- Part of Total Floor Area
-  ,                                       !- Design Specification Outdoor Air Object Name
-  {1d97265a-5590-447d-bc22-7183d9a2592a}; !- Building Unit Name
-
-OS:Surface,
-  {11f05a5c-ae1f-4523-bb81-4862fb964db6}, !- Handle
-  Surface 7,                              !- Name
-  Floor,                                  !- Surface Type
-  ,                                       !- Construction Name
-  {212fde4c-981f-4ee9-bc3f-5702173b1d08}, !- Space Name
-  Surface,                                !- Outside Boundary Condition
-  {935ae9ff-5314-4d3e-aa9b-09857084d9fc}, !- Outside Boundary Condition Object
->>>>>>> db4be442
+  {46357487-2c46-4096-bcc3-4b61b3769496}, !- Outside Boundary Condition Object
   NoSun,                                  !- Sun Exposure
   NoWind,                                 !- Wind Exposure
   ,                                       !- View Factor to Ground
@@ -650,19 +501,11 @@
   13.6310703908387, 0, 0;                 !- X,Y,Z Vertex 4 {m}
 
 OS:Surface,
-<<<<<<< HEAD
-  {fa66d517-60e7-4420-8d8c-828199a57d2a}, !- Handle
+  {669d3f1b-d886-40a7-8e88-3c2f9c7af338}, !- Handle
   Surface 8,                              !- Name
   Wall,                                   !- Surface Type
   ,                                       !- Construction Name
-  {87f59d58-0f66-463e-a03f-0fb269d95f9b}, !- Space Name
-=======
-  {501e11f9-49c9-4fbd-a278-c0bf101c983a}, !- Handle
-  Surface 8,                              !- Name
-  Wall,                                   !- Surface Type
-  ,                                       !- Construction Name
-  {212fde4c-981f-4ee9-bc3f-5702173b1d08}, !- Space Name
->>>>>>> db4be442
+  {9752d630-c200-4f9e-a200-abc4ef78e781}, !- Space Name
   Outdoors,                               !- Outside Boundary Condition
   ,                                       !- Outside Boundary Condition Object
   SunExposed,                             !- Sun Exposure
@@ -675,19 +518,11 @@
   0, 0, 2.4384;                           !- X,Y,Z Vertex 4 {m}
 
 OS:Surface,
-<<<<<<< HEAD
-  {689449ab-ea44-48b3-a6c7-2a0c6ad636ab}, !- Handle
+  {f736dd45-71dd-4207-ab31-c8d22993c9d8}, !- Handle
   Surface 9,                              !- Name
   Wall,                                   !- Surface Type
   ,                                       !- Construction Name
-  {87f59d58-0f66-463e-a03f-0fb269d95f9b}, !- Space Name
-=======
-  {2c11e630-7b47-43b2-9ca4-d50015bb0249}, !- Handle
-  Surface 9,                              !- Name
-  Wall,                                   !- Surface Type
-  ,                                       !- Construction Name
-  {212fde4c-981f-4ee9-bc3f-5702173b1d08}, !- Space Name
->>>>>>> db4be442
+  {9752d630-c200-4f9e-a200-abc4ef78e781}, !- Space Name
   Outdoors,                               !- Outside Boundary Condition
   ,                                       !- Outside Boundary Condition Object
   SunExposed,                             !- Sun Exposure
@@ -700,19 +535,11 @@
   0, 6.81553519541936, 2.4384;            !- X,Y,Z Vertex 4 {m}
 
 OS:Surface,
-<<<<<<< HEAD
-  {c46da001-8246-4108-a1a7-64f3140f7836}, !- Handle
+  {b2a75d98-e16d-4d3f-a78a-f8b772d0e546}, !- Handle
   Surface 10,                             !- Name
   Wall,                                   !- Surface Type
   ,                                       !- Construction Name
-  {87f59d58-0f66-463e-a03f-0fb269d95f9b}, !- Space Name
-=======
-  {be13edf6-8c2c-4600-af56-a372a10757a4}, !- Handle
-  Surface 10,                             !- Name
-  Wall,                                   !- Surface Type
-  ,                                       !- Construction Name
-  {212fde4c-981f-4ee9-bc3f-5702173b1d08}, !- Space Name
->>>>>>> db4be442
+  {9752d630-c200-4f9e-a200-abc4ef78e781}, !- Space Name
   Outdoors,                               !- Outside Boundary Condition
   ,                                       !- Outside Boundary Condition Object
   SunExposed,                             !- Sun Exposure
@@ -725,19 +552,11 @@
   13.6310703908387, 6.81553519541936, 2.4384; !- X,Y,Z Vertex 4 {m}
 
 OS:Surface,
-<<<<<<< HEAD
-  {783e6922-2117-4440-9f29-41d398808a20}, !- Handle
+  {d2251e5a-29e8-43e0-98c2-52c9176d0ecb}, !- Handle
   Surface 11,                             !- Name
   Wall,                                   !- Surface Type
   ,                                       !- Construction Name
-  {87f59d58-0f66-463e-a03f-0fb269d95f9b}, !- Space Name
-=======
-  {4e6412f4-3270-47c4-8486-134ed3882ae9}, !- Handle
-  Surface 11,                             !- Name
-  Wall,                                   !- Surface Type
-  ,                                       !- Construction Name
-  {212fde4c-981f-4ee9-bc3f-5702173b1d08}, !- Space Name
->>>>>>> db4be442
+  {9752d630-c200-4f9e-a200-abc4ef78e781}, !- Space Name
   Outdoors,                               !- Outside Boundary Condition
   ,                                       !- Outside Boundary Condition Object
   SunExposed,                             !- Sun Exposure
@@ -750,23 +569,13 @@
   13.6310703908387, 0, 2.4384;            !- X,Y,Z Vertex 4 {m}
 
 OS:Surface,
-<<<<<<< HEAD
-  {71c13153-e3de-45b1-b525-0e4f5521896a}, !- Handle
+  {e90071ce-845a-4f7b-b3a8-16ed67d9dca2}, !- Handle
   Surface 12,                             !- Name
   RoofCeiling,                            !- Surface Type
   ,                                       !- Construction Name
-  {87f59d58-0f66-463e-a03f-0fb269d95f9b}, !- Space Name
+  {9752d630-c200-4f9e-a200-abc4ef78e781}, !- Space Name
   Surface,                                !- Outside Boundary Condition
-  {5f9e04e3-942b-454e-a330-16bde7289bf0}, !- Outside Boundary Condition Object
-=======
-  {c35817e5-071b-4805-a4b0-2a77babbec92}, !- Handle
-  Surface 12,                             !- Name
-  RoofCeiling,                            !- Surface Type
-  ,                                       !- Construction Name
-  {212fde4c-981f-4ee9-bc3f-5702173b1d08}, !- Space Name
-  Surface,                                !- Outside Boundary Condition
-  {ff7a0fac-b4ee-4ecd-ae0d-9e808bcee92e}, !- Outside Boundary Condition Object
->>>>>>> db4be442
+  {7980096d-db00-4cbc-bbda-97ef59937694}, !- Outside Boundary Condition Object
   NoSun,                                  !- Sun Exposure
   NoWind,                                 !- Wind Exposure
   ,                                       !- View Factor to Ground
@@ -777,23 +586,13 @@
   0, 0, 2.4384;                           !- X,Y,Z Vertex 4 {m}
 
 OS:Surface,
-<<<<<<< HEAD
-  {5f9e04e3-942b-454e-a330-16bde7289bf0}, !- Handle
+  {7980096d-db00-4cbc-bbda-97ef59937694}, !- Handle
   Surface 13,                             !- Name
   Floor,                                  !- Surface Type
   ,                                       !- Construction Name
-  {08ffc87b-050a-4ec7-92bc-64faea84abf0}, !- Space Name
+  {0cb64f5c-7bf6-4f44-9d5d-34937f44145e}, !- Space Name
   Surface,                                !- Outside Boundary Condition
-  {71c13153-e3de-45b1-b525-0e4f5521896a}, !- Outside Boundary Condition Object
-=======
-  {ff7a0fac-b4ee-4ecd-ae0d-9e808bcee92e}, !- Handle
-  Surface 13,                             !- Name
-  Floor,                                  !- Surface Type
-  ,                                       !- Construction Name
-  {529f86c4-ce66-47c4-96ee-04226121150d}, !- Space Name
-  Surface,                                !- Outside Boundary Condition
-  {c35817e5-071b-4805-a4b0-2a77babbec92}, !- Outside Boundary Condition Object
->>>>>>> db4be442
+  {e90071ce-845a-4f7b-b3a8-16ed67d9dca2}, !- Outside Boundary Condition Object
   NoSun,                                  !- Sun Exposure
   NoWind,                                 !- Wind Exposure
   ,                                       !- View Factor to Ground
@@ -804,19 +603,11 @@
   0, 0, 0;                                !- X,Y,Z Vertex 4 {m}
 
 OS:Surface,
-<<<<<<< HEAD
-  {5589a285-ee24-40c0-a694-01c8816818b2}, !- Handle
+  {59b87877-2e1e-4278-9e7e-714caf6c34c3}, !- Handle
   Surface 14,                             !- Name
   RoofCeiling,                            !- Surface Type
   ,                                       !- Construction Name
-  {08ffc87b-050a-4ec7-92bc-64faea84abf0}, !- Space Name
-=======
-  {33d5ff17-483b-433a-a1f7-78ad43850798}, !- Handle
-  Surface 14,                             !- Name
-  RoofCeiling,                            !- Surface Type
-  ,                                       !- Construction Name
-  {529f86c4-ce66-47c4-96ee-04226121150d}, !- Space Name
->>>>>>> db4be442
+  {0cb64f5c-7bf6-4f44-9d5d-34937f44145e}, !- Space Name
   Outdoors,                               !- Outside Boundary Condition
   ,                                       !- Outside Boundary Condition Object
   SunExposed,                             !- Sun Exposure
@@ -829,19 +620,11 @@
   13.6310703908387, 0, 0;                 !- X,Y,Z Vertex 4 {m}
 
 OS:Surface,
-<<<<<<< HEAD
-  {2590bc76-ac9c-43d0-a07e-e584405eab73}, !- Handle
+  {9ededebf-c4af-4464-a3ec-6872a63989a3}, !- Handle
   Surface 15,                             !- Name
   RoofCeiling,                            !- Surface Type
   ,                                       !- Construction Name
-  {08ffc87b-050a-4ec7-92bc-64faea84abf0}, !- Space Name
-=======
-  {80d150e4-1133-4bed-b729-aceb3b96862e}, !- Handle
-  Surface 15,                             !- Name
-  RoofCeiling,                            !- Surface Type
-  ,                                       !- Construction Name
-  {529f86c4-ce66-47c4-96ee-04226121150d}, !- Space Name
->>>>>>> db4be442
+  {0cb64f5c-7bf6-4f44-9d5d-34937f44145e}, !- Space Name
   Outdoors,                               !- Outside Boundary Condition
   ,                                       !- Outside Boundary Condition Object
   SunExposed,                             !- Sun Exposure
@@ -854,19 +637,11 @@
   0, 6.81553519541936, 0;                 !- X,Y,Z Vertex 4 {m}
 
 OS:Surface,
-<<<<<<< HEAD
-  {a49cab9d-6033-4e20-81f4-e537e7beaaa6}, !- Handle
+  {46f9771b-f6cd-438c-90d4-abeffe8739c4}, !- Handle
   Surface 16,                             !- Name
   Wall,                                   !- Surface Type
   ,                                       !- Construction Name
-  {08ffc87b-050a-4ec7-92bc-64faea84abf0}, !- Space Name
-=======
-  {e843d0f2-9944-431c-8614-d9e3db7c4994}, !- Handle
-  Surface 16,                             !- Name
-  Wall,                                   !- Surface Type
-  ,                                       !- Construction Name
-  {529f86c4-ce66-47c4-96ee-04226121150d}, !- Space Name
->>>>>>> db4be442
+  {0cb64f5c-7bf6-4f44-9d5d-34937f44145e}, !- Space Name
   Outdoors,                               !- Outside Boundary Condition
   ,                                       !- Outside Boundary Condition Object
   SunExposed,                             !- Sun Exposure
@@ -878,19 +653,11 @@
   0, 0, 0;                                !- X,Y,Z Vertex 3 {m}
 
 OS:Surface,
-<<<<<<< HEAD
-  {d92067f3-f76f-41f6-b154-84b5e52a5c5d}, !- Handle
+  {6324566b-fde2-45b4-942b-ddb8f2ff6ea5}, !- Handle
   Surface 17,                             !- Name
   Wall,                                   !- Surface Type
   ,                                       !- Construction Name
-  {08ffc87b-050a-4ec7-92bc-64faea84abf0}, !- Space Name
-=======
-  {da158933-bee9-4d99-986c-01ba0a1cd58c}, !- Handle
-  Surface 17,                             !- Name
-  Wall,                                   !- Surface Type
-  ,                                       !- Construction Name
-  {529f86c4-ce66-47c4-96ee-04226121150d}, !- Space Name
->>>>>>> db4be442
+  {0cb64f5c-7bf6-4f44-9d5d-34937f44145e}, !- Space Name
   Outdoors,                               !- Outside Boundary Condition
   ,                                       !- Outside Boundary Condition Object
   SunExposed,                             !- Sun Exposure
@@ -902,15 +669,9 @@
   13.6310703908387, 6.81553519541936, 0;  !- X,Y,Z Vertex 3 {m}
 
 OS:Space,
-<<<<<<< HEAD
-  {08ffc87b-050a-4ec7-92bc-64faea84abf0}, !- Handle
+  {0cb64f5c-7bf6-4f44-9d5d-34937f44145e}, !- Handle
   unfinished attic space,                 !- Name
-  {89ae6c93-b21d-4ec7-8b43-b0aa6290c949}, !- Space Type Name
-=======
-  {529f86c4-ce66-47c4-96ee-04226121150d}, !- Handle
-  unfinished attic space,                 !- Name
-  {454fd26b-e05b-4df6-9a59-a0333b1e728e}, !- Space Type Name
->>>>>>> db4be442
+  {5f64a341-4d56-43d7-b554-dd46dd95d0d7}, !- Space Type Name
   ,                                       !- Default Construction Set Name
   ,                                       !- Default Schedule Set Name
   -0,                                     !- Direction of Relative North {deg}
@@ -918,17 +679,10 @@
   0,                                      !- Y Origin {m}
   4.8768,                                 !- Z Origin {m}
   ,                                       !- Building Story Name
-<<<<<<< HEAD
-  {161d4d5a-6753-49da-9db8-071a01efff20}; !- Thermal Zone Name
+  {d86b3455-7676-4871-9120-b5ab839561e8}; !- Thermal Zone Name
 
 OS:ThermalZone,
-  {161d4d5a-6753-49da-9db8-071a01efff20}, !- Handle
-=======
-  {e7c7cb6c-8f83-4c16-81bb-354192c2780d}; !- Thermal Zone Name
-
-OS:ThermalZone,
-  {e7c7cb6c-8f83-4c16-81bb-354192c2780d}, !- Handle
->>>>>>> db4be442
+  {d86b3455-7676-4871-9120-b5ab839561e8}, !- Handle
   unfinished attic zone,                  !- Name
   ,                                       !- Multiplier
   ,                                       !- Ceiling Height {m}
@@ -937,17 +691,10 @@
   ,                                       !- Zone Inside Convection Algorithm
   ,                                       !- Zone Outside Convection Algorithm
   ,                                       !- Zone Conditioning Equipment List Name
-<<<<<<< HEAD
-  {0d7c9819-42cc-4ae2-917b-2fe90a1a3a1f}, !- Zone Air Inlet Port List
-  {602e27be-aa0e-4f63-896a-a28dfc2d9461}, !- Zone Air Exhaust Port List
-  {50b8cc92-5406-49c2-b47c-535f8ff5861b}, !- Zone Air Node Name
-  {b4a2b2a9-7d98-42cd-a473-e770ec256961}, !- Zone Return Air Port List
-=======
-  {40875f1b-9429-4c5d-b7e7-ad55605d0e02}, !- Zone Air Inlet Port List
-  {8e771356-f3b2-46c6-be88-46ac29d90d75}, !- Zone Air Exhaust Port List
-  {5a21ea63-c5b7-48a1-800d-e74f38b10a04}, !- Zone Air Node Name
-  {7998496c-d462-4a48-9166-09cd44bee04e}, !- Zone Return Air Port List
->>>>>>> db4be442
+  {4cd24139-3825-4ab3-940b-4a73350075c7}, !- Zone Air Inlet Port List
+  {0b874dbf-da16-444e-8c24-16703bb0d0e0}, !- Zone Air Exhaust Port List
+  {16be8258-29d2-4dac-8aeb-fa966579ceeb}, !- Zone Air Node Name
+  {08596873-7a67-49b1-bffd-48541a67b7d3}, !- Zone Return Air Port List
   ,                                       !- Primary Daylighting Control Name
   ,                                       !- Fraction of Zone Controlled by Primary Daylighting Control
   ,                                       !- Secondary Daylighting Control Name
@@ -958,71 +705,37 @@
   No;                                     !- Use Ideal Air Loads
 
 OS:Node,
-<<<<<<< HEAD
-  {b56c4ee2-9b8f-4c34-9fba-b489ae6fea44}, !- Handle
+  {6f2c0531-8e60-43b6-9094-112dc5cd86cd}, !- Handle
   Node 2,                                 !- Name
-  {50b8cc92-5406-49c2-b47c-535f8ff5861b}, !- Inlet Port
+  {16be8258-29d2-4dac-8aeb-fa966579ceeb}, !- Inlet Port
   ;                                       !- Outlet Port
 
 OS:Connection,
-  {50b8cc92-5406-49c2-b47c-535f8ff5861b}, !- Handle
-  {d9a8f636-458c-40fe-8229-9015d0e44d66}, !- Name
-  {161d4d5a-6753-49da-9db8-071a01efff20}, !- Source Object
+  {16be8258-29d2-4dac-8aeb-fa966579ceeb}, !- Handle
+  {66538dfe-46b1-42ed-95d0-cade0912ed2a}, !- Name
+  {d86b3455-7676-4871-9120-b5ab839561e8}, !- Source Object
   11,                                     !- Outlet Port
-  {b56c4ee2-9b8f-4c34-9fba-b489ae6fea44}, !- Target Object
+  {6f2c0531-8e60-43b6-9094-112dc5cd86cd}, !- Target Object
   2;                                      !- Inlet Port
 
 OS:PortList,
-  {0d7c9819-42cc-4ae2-917b-2fe90a1a3a1f}, !- Handle
-  {a26f653d-1d32-4c30-8fb8-7a1b3225706c}, !- Name
-  {161d4d5a-6753-49da-9db8-071a01efff20}; !- HVAC Component
+  {4cd24139-3825-4ab3-940b-4a73350075c7}, !- Handle
+  {5b6a6b80-bb51-4531-891f-52fe4e57c006}, !- Name
+  {d86b3455-7676-4871-9120-b5ab839561e8}; !- HVAC Component
 
 OS:PortList,
-  {602e27be-aa0e-4f63-896a-a28dfc2d9461}, !- Handle
-  {a0cf29ae-721c-4e49-9a94-c26f1076aa65}, !- Name
-  {161d4d5a-6753-49da-9db8-071a01efff20}; !- HVAC Component
+  {0b874dbf-da16-444e-8c24-16703bb0d0e0}, !- Handle
+  {3a533c42-b70a-40c3-849a-517cd4e09597}, !- Name
+  {d86b3455-7676-4871-9120-b5ab839561e8}; !- HVAC Component
 
 OS:PortList,
-  {b4a2b2a9-7d98-42cd-a473-e770ec256961}, !- Handle
-  {647dbf0b-9276-445b-a3de-de4606a6d06b}, !- Name
-  {161d4d5a-6753-49da-9db8-071a01efff20}; !- HVAC Component
+  {08596873-7a67-49b1-bffd-48541a67b7d3}, !- Handle
+  {9b155f73-64e6-4634-974b-0421e76142b9}, !- Name
+  {d86b3455-7676-4871-9120-b5ab839561e8}; !- HVAC Component
 
 OS:Sizing:Zone,
-  {8334ef28-c106-41d2-b42e-5de6aaa9c685}, !- Handle
-  {161d4d5a-6753-49da-9db8-071a01efff20}, !- Zone or ZoneList Name
-=======
-  {ac141718-9d55-4495-8d5f-edd900e0cb4e}, !- Handle
-  Node 2,                                 !- Name
-  {5a21ea63-c5b7-48a1-800d-e74f38b10a04}, !- Inlet Port
-  ;                                       !- Outlet Port
-
-OS:Connection,
-  {5a21ea63-c5b7-48a1-800d-e74f38b10a04}, !- Handle
-  {c7131e67-6fde-4c79-bf41-64f3c04eebd8}, !- Name
-  {e7c7cb6c-8f83-4c16-81bb-354192c2780d}, !- Source Object
-  11,                                     !- Outlet Port
-  {ac141718-9d55-4495-8d5f-edd900e0cb4e}, !- Target Object
-  2;                                      !- Inlet Port
-
-OS:PortList,
-  {40875f1b-9429-4c5d-b7e7-ad55605d0e02}, !- Handle
-  {58fd512b-8f83-49fe-96d7-7e9b91b0372a}, !- Name
-  {e7c7cb6c-8f83-4c16-81bb-354192c2780d}; !- HVAC Component
-
-OS:PortList,
-  {8e771356-f3b2-46c6-be88-46ac29d90d75}, !- Handle
-  {babbc006-802d-4c72-bb40-3d7e375bd16c}, !- Name
-  {e7c7cb6c-8f83-4c16-81bb-354192c2780d}; !- HVAC Component
-
-OS:PortList,
-  {7998496c-d462-4a48-9166-09cd44bee04e}, !- Handle
-  {23a61553-b1fe-483c-ba2c-68e9602e8500}, !- Name
-  {e7c7cb6c-8f83-4c16-81bb-354192c2780d}; !- HVAC Component
-
-OS:Sizing:Zone,
-  {d1ec017f-c095-4c41-88b2-91afcb6596d3}, !- Handle
-  {e7c7cb6c-8f83-4c16-81bb-354192c2780d}, !- Zone or ZoneList Name
->>>>>>> db4be442
+  {e6e5d556-8315-4bb7-902b-a76504ca7ffd}, !- Handle
+  {d86b3455-7676-4871-9120-b5ab839561e8}, !- Zone or ZoneList Name
   SupplyAirTemperature,                   !- Zone Cooling Design Supply Air Temperature Input Method
   14,                                     !- Zone Cooling Design Supply Air Temperature {C}
   11.11,                                  !- Zone Cooling Design Supply Air Temperature Difference {deltaC}
@@ -1051,21 +764,12 @@
   autosize;                               !- Dedicated Outdoor Air High Setpoint Temperature for Design {C}
 
 OS:ZoneHVAC:EquipmentList,
-<<<<<<< HEAD
-  {2af6045b-da09-4244-9cf7-b8c99d7e59dd}, !- Handle
+  {cf507995-15d6-45f5-a0a3-e4588d584a27}, !- Handle
   Zone HVAC Equipment List 2,             !- Name
-  {161d4d5a-6753-49da-9db8-071a01efff20}; !- Thermal Zone
+  {d86b3455-7676-4871-9120-b5ab839561e8}; !- Thermal Zone
 
 OS:SpaceType,
-  {89ae6c93-b21d-4ec7-8b43-b0aa6290c949}, !- Handle
-=======
-  {8a651ca9-0a83-47c9-b996-d0d1ffd6c879}, !- Handle
-  Zone HVAC Equipment List 2,             !- Name
-  {e7c7cb6c-8f83-4c16-81bb-354192c2780d}; !- Thermal Zone
-
-OS:SpaceType,
-  {454fd26b-e05b-4df6-9a59-a0333b1e728e}, !- Handle
->>>>>>> db4be442
+  {5f64a341-4d56-43d7-b554-dd46dd95d0d7}, !- Handle
   Space Type 2,                           !- Name
   ,                                       !- Default Construction Set Name
   ,                                       !- Default Schedule Set Name
@@ -1076,57 +780,14 @@
   unfinished attic;                       !- Standards Space Type
 
 OS:BuildingUnit,
-<<<<<<< HEAD
-  {6697d77b-6145-4391-b56a-38006e4fed78}, !- Handle
-=======
-  {1d97265a-5590-447d-bc22-7183d9a2592a}, !- Handle
->>>>>>> db4be442
+  {c5f1d151-2b5b-4ee0-8231-a891de7901d4}, !- Handle
   unit 1,                                 !- Name
   ,                                       !- Rendering Color
   Residential;                            !- Building Unit Type
 
-OS:Building,
-<<<<<<< HEAD
-  {c8194d41-9387-442b-a6f2-1332469f9374}, !- Handle
-=======
-  {c2a83563-7010-4611-b894-69465b4706b9}, !- Handle
->>>>>>> db4be442
-  Building 1,                             !- Name
-  ,                                       !- Building Sector Type
-  270,                                    !- North Axis {deg}
-  ,                                       !- Nominal Floor to Floor Height {m}
-  ,                                       !- Space Type Name
-  ,                                       !- Default Construction Set Name
-  ,                                       !- Default Schedule Set Name
-  2,                                      !- Standards Number of Stories
-  2,                                      !- Standards Number of Above Ground Stories
-  ,                                       !- Standards Template
-  singlefamilydetached,                   !- Standards Building Type
-  1;                                      !- Standards Number of Living Units
-
 OS:AdditionalProperties,
-<<<<<<< HEAD
-  {9a3b782a-aebf-4882-9a3d-157011e4dd49}, !- Handle
-  {c8194d41-9387-442b-a6f2-1332469f9374}, !- Object Name
-=======
-  {f3b1130f-6889-42ea-84ad-4959a4b82e43}, !- Handle
-  {c2a83563-7010-4611-b894-69465b4706b9}, !- Object Name
->>>>>>> db4be442
-  Total Units Represented,                !- Feature Name 1
-  Integer,                                !- Feature Data Type 1
-  1,                                      !- Feature Value 1
-  Total Units Modeled,                    !- Feature Name 2
-  Integer,                                !- Feature Data Type 2
-  1;                                      !- Feature Value 2
-
-OS:AdditionalProperties,
-<<<<<<< HEAD
-  {f9969414-183e-4fec-adad-0bfb90d89381}, !- Handle
-  {6697d77b-6145-4391-b56a-38006e4fed78}, !- Object Name
-=======
-  {7644bf9f-469e-4eb2-be5d-b9f7c03f7d41}, !- Handle
-  {1d97265a-5590-447d-bc22-7183d9a2592a}, !- Object Name
->>>>>>> db4be442
+  {64627e35-1fe5-4948-bff9-adb04c887409}, !- Handle
+  {c5f1d151-2b5b-4ee0-8231-a891de7901d4}, !- Object Name
   NumberOfBedrooms,                       !- Feature Name 1
   Integer,                                !- Feature Data Type 1
   3,                                      !- Feature Value 1
@@ -1138,16 +799,12 @@
   2.6400000000000001;                     !- Feature Value 3
 
 OS:External:File,
-  {422d2185-32ab-48f1-9c93-fca4eded7a7c}, !- Handle
+  {53bfff2a-8967-4738-9672-9357ebcbdc7b}, !- Handle
   8760.csv,                               !- Name
   8760.csv;                               !- File Name
 
 OS:Schedule:Day,
-<<<<<<< HEAD
-  {94200fb9-122f-45c8-93fc-6845e6010100}, !- Handle
-=======
-  {e2f09f7a-f404-40d2-9d5a-eeacda105d49}, !- Handle
->>>>>>> db4be442
+  {a2e3f92f-ef55-4e94-ad40-3dee9c7c5f48}, !- Handle
   Schedule Day 1,                         !- Name
   ,                                       !- Schedule Type Limits Name
   ,                                       !- Interpolate to Timestep
@@ -1156,11 +813,7 @@
   0;                                      !- Value Until Time 1
 
 OS:Schedule:Day,
-<<<<<<< HEAD
-  {36299f05-bf7e-4bbc-9df6-1bbe0f78c0af}, !- Handle
-=======
-  {4f97647e-05a9-4262-b86f-327e349f8a19}, !- Handle
->>>>>>> db4be442
+  {a0351f3e-08af-472f-82d4-5fa3d6cc1278}, !- Handle
   Schedule Day 2,                         !- Name
   ,                                       !- Schedule Type Limits Name
   ,                                       !- Interpolate to Timestep
@@ -1168,12 +821,11 @@
   0,                                      !- Minute 1
   1;                                      !- Value Until Time 1
 
-<<<<<<< HEAD
 OS:Schedule:File,
-  {6aac7e48-d39f-40f5-bb0f-cf9a49d31018}, !- Handle
+  {d5db3457-0b2d-42ce-a2b2-1779b531e3e6}, !- Handle
   occupants,                              !- Name
-  {6c83c1c4-fe9c-4fba-a245-b85010d06353}, !- Schedule Type Limits Name
-  {422d2185-32ab-48f1-9c93-fca4eded7a7c}, !- External File Name
+  {0cc6fa53-efd1-4d0c-921d-a196b64e8cf2}, !- Schedule Type Limits Name
+  {53bfff2a-8967-4738-9672-9357ebcbdc7b}, !- External File Name
   1,                                      !- Column Number
   1,                                      !- Rows to Skip at Top
   8760,                                   !- Number of Hours of Data
@@ -1182,680 +834,63 @@
   60;                                     !- Minutes per Item
 
 OS:Schedule:Ruleset,
-  {6697bf3b-96bc-4e60-b928-6435562a5ba2}, !- Handle
+  {6a0d7ef3-e9cb-4af8-a950-eed157eb65f2}, !- Handle
   Schedule Ruleset 1,                     !- Name
-  {c9710235-8829-44fa-a40c-a71a64db7989}, !- Schedule Type Limits Name
-  {5f9affc9-851e-46ec-bcfd-6e3496f69883}; !- Default Day Schedule Name
+  {60af6456-f2e2-4f9c-a2fe-288f22fce53e}, !- Schedule Type Limits Name
+  {a5bb2b05-9e3c-4798-8e28-6d2ce3bc79a1}; !- Default Day Schedule Name
 
 OS:Schedule:Day,
-  {5f9affc9-851e-46ec-bcfd-6e3496f69883}, !- Handle
+  {a5bb2b05-9e3c-4798-8e28-6d2ce3bc79a1}, !- Handle
   Schedule Day 3,                         !- Name
-  {c9710235-8829-44fa-a40c-a71a64db7989}, !- Schedule Type Limits Name
-=======
-OS:Schedule:Ruleset,
-  {28a17fe3-603d-46e7-b9ef-c13f8ac3812e}, !- Handle
-  res occupants schedule,                 !- Name
-  {e671b85f-a69d-4e2b-86e5-19cff86416ec}, !- Schedule Type Limits Name
-  {f6f08d37-5683-428e-9a48-697beb3c90df}, !- Default Day Schedule Name
-  {30e160e1-7f43-4156-9945-20afbe5cb4d4}, !- Summer Design Day Schedule Name
-  {37b4f7bc-4da9-4032-86e9-a18e165582fa}; !- Winter Design Day Schedule Name
-
-OS:Schedule:Day,
-  {f6f08d37-5683-428e-9a48-697beb3c90df}, !- Handle
-  Schedule Day 3,                         !- Name
-  {e671b85f-a69d-4e2b-86e5-19cff86416ec}, !- Schedule Type Limits Name
+  {60af6456-f2e2-4f9c-a2fe-288f22fce53e}, !- Schedule Type Limits Name
   ,                                       !- Interpolate to Timestep
   24,                                     !- Hour 1
   0,                                      !- Minute 1
-  0;                                      !- Value Until Time 1
-
-OS:Schedule:Rule,
-  {1a633f36-b047-4175-8a17-a1e505069ae0}, !- Handle
-  res occupants schedule allday rule1,    !- Name
-  {28a17fe3-603d-46e7-b9ef-c13f8ac3812e}, !- Schedule Ruleset Name
-  11,                                     !- Rule Order
-  {ca570de6-d29c-444a-a520-9e00f5406a50}, !- Day Schedule Name
-  Yes,                                    !- Apply Sunday
-  Yes,                                    !- Apply Monday
-  Yes,                                    !- Apply Tuesday
-  Yes,                                    !- Apply Wednesday
-  Yes,                                    !- Apply Thursday
-  Yes,                                    !- Apply Friday
-  Yes,                                    !- Apply Saturday
-  ,                                       !- Apply Holiday
-  DateRange,                              !- Date Specification Type
-  1,                                      !- Start Month
-  1,                                      !- Start Day
-  1,                                      !- End Month
-  31;                                     !- End Day
-
-OS:Schedule:Day,
-  {ca570de6-d29c-444a-a520-9e00f5406a50}, !- Handle
-  res occupants schedule allday1,         !- Name
-  {e671b85f-a69d-4e2b-86e5-19cff86416ec}, !- Schedule Type Limits Name
-  ,                                       !- Interpolate to Timestep
-  7,                                      !- Hour 1
-  0,                                      !- Minute 1
-  1,                                      !- Value Until Time 1
-  8,                                      !- Hour 2
-  0,                                      !- Minute 2
-  0.88,                                   !- Value Until Time 2
-  9,                                      !- Hour 3
-  0,                                      !- Minute 3
-  0.41,                                   !- Value Until Time 3
-  16,                                     !- Hour 4
-  0,                                      !- Minute 4
-  0.24,                                   !- Value Until Time 4
-  17,                                     !- Hour 5
-  0,                                      !- Minute 5
-  0.29,                                   !- Value Until Time 5
-  18,                                     !- Hour 6
-  0,                                      !- Minute 6
-  0.55,                                   !- Value Until Time 6
-  21,                                     !- Hour 7
-  0,                                      !- Minute 7
-  0.9,                                    !- Value Until Time 7
-  24,                                     !- Hour 8
-  0,                                      !- Minute 8
-  1;                                      !- Value Until Time 8
-
-OS:Schedule:Rule,
-  {e9945de5-6818-463e-8bfc-6c7236027644}, !- Handle
-  res occupants schedule allday rule2,    !- Name
-  {28a17fe3-603d-46e7-b9ef-c13f8ac3812e}, !- Schedule Ruleset Name
-  10,                                     !- Rule Order
-  {78a3b111-fe6f-4446-ac7e-a0e21eeed1d7}, !- Day Schedule Name
-  Yes,                                    !- Apply Sunday
-  Yes,                                    !- Apply Monday
-  Yes,                                    !- Apply Tuesday
-  Yes,                                    !- Apply Wednesday
-  Yes,                                    !- Apply Thursday
-  Yes,                                    !- Apply Friday
-  Yes,                                    !- Apply Saturday
-  ,                                       !- Apply Holiday
-  DateRange,                              !- Date Specification Type
-  2,                                      !- Start Month
-  1,                                      !- Start Day
-  2,                                      !- End Month
-  28;                                     !- End Day
-
-OS:Schedule:Day,
-  {78a3b111-fe6f-4446-ac7e-a0e21eeed1d7}, !- Handle
-  res occupants schedule allday2,         !- Name
-  {e671b85f-a69d-4e2b-86e5-19cff86416ec}, !- Schedule Type Limits Name
-  ,                                       !- Interpolate to Timestep
-  7,                                      !- Hour 1
-  0,                                      !- Minute 1
-  1,                                      !- Value Until Time 1
-  8,                                      !- Hour 2
-  0,                                      !- Minute 2
-  0.88,                                   !- Value Until Time 2
-  9,                                      !- Hour 3
-  0,                                      !- Minute 3
-  0.41,                                   !- Value Until Time 3
-  16,                                     !- Hour 4
-  0,                                      !- Minute 4
-  0.24,                                   !- Value Until Time 4
-  17,                                     !- Hour 5
-  0,                                      !- Minute 5
-  0.29,                                   !- Value Until Time 5
-  18,                                     !- Hour 6
-  0,                                      !- Minute 6
-  0.55,                                   !- Value Until Time 6
-  21,                                     !- Hour 7
-  0,                                      !- Minute 7
-  0.9,                                    !- Value Until Time 7
-  24,                                     !- Hour 8
-  0,                                      !- Minute 8
-  1;                                      !- Value Until Time 8
-
-OS:Schedule:Rule,
-  {521f2d1e-bd2c-4435-9044-4a847a02d776}, !- Handle
-  res occupants schedule allday rule3,    !- Name
-  {28a17fe3-603d-46e7-b9ef-c13f8ac3812e}, !- Schedule Ruleset Name
-  9,                                      !- Rule Order
-  {4105ea8d-394c-4a58-955b-57d5a9db36dd}, !- Day Schedule Name
-  Yes,                                    !- Apply Sunday
-  Yes,                                    !- Apply Monday
-  Yes,                                    !- Apply Tuesday
-  Yes,                                    !- Apply Wednesday
-  Yes,                                    !- Apply Thursday
-  Yes,                                    !- Apply Friday
-  Yes,                                    !- Apply Saturday
-  ,                                       !- Apply Holiday
-  DateRange,                              !- Date Specification Type
-  3,                                      !- Start Month
-  1,                                      !- Start Day
-  3,                                      !- End Month
-  31;                                     !- End Day
-
-OS:Schedule:Day,
-  {4105ea8d-394c-4a58-955b-57d5a9db36dd}, !- Handle
-  res occupants schedule allday3,         !- Name
-  {e671b85f-a69d-4e2b-86e5-19cff86416ec}, !- Schedule Type Limits Name
-  ,                                       !- Interpolate to Timestep
-  7,                                      !- Hour 1
-  0,                                      !- Minute 1
-  1,                                      !- Value Until Time 1
-  8,                                      !- Hour 2
-  0,                                      !- Minute 2
-  0.88,                                   !- Value Until Time 2
-  9,                                      !- Hour 3
-  0,                                      !- Minute 3
-  0.41,                                   !- Value Until Time 3
-  16,                                     !- Hour 4
-  0,                                      !- Minute 4
-  0.24,                                   !- Value Until Time 4
-  17,                                     !- Hour 5
-  0,                                      !- Minute 5
-  0.29,                                   !- Value Until Time 5
-  18,                                     !- Hour 6
-  0,                                      !- Minute 6
-  0.55,                                   !- Value Until Time 6
-  21,                                     !- Hour 7
-  0,                                      !- Minute 7
-  0.9,                                    !- Value Until Time 7
-  24,                                     !- Hour 8
-  0,                                      !- Minute 8
-  1;                                      !- Value Until Time 8
-
-OS:Schedule:Rule,
-  {9a8d8401-5231-4843-8d56-9ee28b52989b}, !- Handle
-  res occupants schedule allday rule4,    !- Name
-  {28a17fe3-603d-46e7-b9ef-c13f8ac3812e}, !- Schedule Ruleset Name
-  8,                                      !- Rule Order
-  {7cadb4a2-6ca4-46b4-b9ee-2da787c6514f}, !- Day Schedule Name
-  Yes,                                    !- Apply Sunday
-  Yes,                                    !- Apply Monday
-  Yes,                                    !- Apply Tuesday
-  Yes,                                    !- Apply Wednesday
-  Yes,                                    !- Apply Thursday
-  Yes,                                    !- Apply Friday
-  Yes,                                    !- Apply Saturday
-  ,                                       !- Apply Holiday
-  DateRange,                              !- Date Specification Type
-  4,                                      !- Start Month
-  1,                                      !- Start Day
-  4,                                      !- End Month
-  30;                                     !- End Day
-
-OS:Schedule:Day,
-  {7cadb4a2-6ca4-46b4-b9ee-2da787c6514f}, !- Handle
-  res occupants schedule allday4,         !- Name
-  {e671b85f-a69d-4e2b-86e5-19cff86416ec}, !- Schedule Type Limits Name
-  ,                                       !- Interpolate to Timestep
-  7,                                      !- Hour 1
-  0,                                      !- Minute 1
-  1,                                      !- Value Until Time 1
-  8,                                      !- Hour 2
-  0,                                      !- Minute 2
-  0.88,                                   !- Value Until Time 2
-  9,                                      !- Hour 3
-  0,                                      !- Minute 3
-  0.41,                                   !- Value Until Time 3
-  16,                                     !- Hour 4
-  0,                                      !- Minute 4
-  0.24,                                   !- Value Until Time 4
-  17,                                     !- Hour 5
-  0,                                      !- Minute 5
-  0.29,                                   !- Value Until Time 5
-  18,                                     !- Hour 6
-  0,                                      !- Minute 6
-  0.55,                                   !- Value Until Time 6
-  21,                                     !- Hour 7
-  0,                                      !- Minute 7
-  0.9,                                    !- Value Until Time 7
-  24,                                     !- Hour 8
-  0,                                      !- Minute 8
-  1;                                      !- Value Until Time 8
-
-OS:Schedule:Rule,
-  {cffc67ae-823a-4ee9-bc5e-56c233d9f814}, !- Handle
-  res occupants schedule allday rule5,    !- Name
-  {28a17fe3-603d-46e7-b9ef-c13f8ac3812e}, !- Schedule Ruleset Name
-  7,                                      !- Rule Order
-  {da528db7-f328-4578-84b9-d1104acaa6aa}, !- Day Schedule Name
-  Yes,                                    !- Apply Sunday
-  Yes,                                    !- Apply Monday
-  Yes,                                    !- Apply Tuesday
-  Yes,                                    !- Apply Wednesday
-  Yes,                                    !- Apply Thursday
-  Yes,                                    !- Apply Friday
-  Yes,                                    !- Apply Saturday
-  ,                                       !- Apply Holiday
-  DateRange,                              !- Date Specification Type
-  5,                                      !- Start Month
-  1,                                      !- Start Day
-  5,                                      !- End Month
-  31;                                     !- End Day
-
-OS:Schedule:Day,
-  {da528db7-f328-4578-84b9-d1104acaa6aa}, !- Handle
-  res occupants schedule allday5,         !- Name
-  {e671b85f-a69d-4e2b-86e5-19cff86416ec}, !- Schedule Type Limits Name
-  ,                                       !- Interpolate to Timestep
-  7,                                      !- Hour 1
-  0,                                      !- Minute 1
-  1,                                      !- Value Until Time 1
-  8,                                      !- Hour 2
-  0,                                      !- Minute 2
-  0.88,                                   !- Value Until Time 2
-  9,                                      !- Hour 3
-  0,                                      !- Minute 3
-  0.41,                                   !- Value Until Time 3
-  16,                                     !- Hour 4
-  0,                                      !- Minute 4
-  0.24,                                   !- Value Until Time 4
-  17,                                     !- Hour 5
-  0,                                      !- Minute 5
-  0.29,                                   !- Value Until Time 5
-  18,                                     !- Hour 6
-  0,                                      !- Minute 6
-  0.55,                                   !- Value Until Time 6
-  21,                                     !- Hour 7
-  0,                                      !- Minute 7
-  0.9,                                    !- Value Until Time 7
-  24,                                     !- Hour 8
-  0,                                      !- Minute 8
-  1;                                      !- Value Until Time 8
-
-OS:Schedule:Rule,
-  {d14d49fe-7385-4ff2-a18c-be3ae9753e5b}, !- Handle
-  res occupants schedule allday rule6,    !- Name
-  {28a17fe3-603d-46e7-b9ef-c13f8ac3812e}, !- Schedule Ruleset Name
-  6,                                      !- Rule Order
-  {3187a48e-179a-4873-a5f9-6e83a3c0b882}, !- Day Schedule Name
-  Yes,                                    !- Apply Sunday
-  Yes,                                    !- Apply Monday
-  Yes,                                    !- Apply Tuesday
-  Yes,                                    !- Apply Wednesday
-  Yes,                                    !- Apply Thursday
-  Yes,                                    !- Apply Friday
-  Yes,                                    !- Apply Saturday
-  ,                                       !- Apply Holiday
-  DateRange,                              !- Date Specification Type
-  6,                                      !- Start Month
-  1,                                      !- Start Day
-  6,                                      !- End Month
-  30;                                     !- End Day
-
-OS:Schedule:Day,
-  {3187a48e-179a-4873-a5f9-6e83a3c0b882}, !- Handle
-  res occupants schedule allday6,         !- Name
-  {e671b85f-a69d-4e2b-86e5-19cff86416ec}, !- Schedule Type Limits Name
-  ,                                       !- Interpolate to Timestep
-  7,                                      !- Hour 1
-  0,                                      !- Minute 1
-  1,                                      !- Value Until Time 1
-  8,                                      !- Hour 2
-  0,                                      !- Minute 2
-  0.88,                                   !- Value Until Time 2
-  9,                                      !- Hour 3
-  0,                                      !- Minute 3
-  0.41,                                   !- Value Until Time 3
-  16,                                     !- Hour 4
-  0,                                      !- Minute 4
-  0.24,                                   !- Value Until Time 4
-  17,                                     !- Hour 5
-  0,                                      !- Minute 5
-  0.29,                                   !- Value Until Time 5
-  18,                                     !- Hour 6
-  0,                                      !- Minute 6
-  0.55,                                   !- Value Until Time 6
-  21,                                     !- Hour 7
-  0,                                      !- Minute 7
-  0.9,                                    !- Value Until Time 7
-  24,                                     !- Hour 8
-  0,                                      !- Minute 8
-  1;                                      !- Value Until Time 8
-
-OS:Schedule:Rule,
-  {5a4ac005-8343-4e83-afe5-9439c4b3f11c}, !- Handle
-  res occupants schedule allday rule7,    !- Name
-  {28a17fe3-603d-46e7-b9ef-c13f8ac3812e}, !- Schedule Ruleset Name
-  5,                                      !- Rule Order
-  {19ecf88a-7bf0-4ba5-86bd-b5dee3def59b}, !- Day Schedule Name
-  Yes,                                    !- Apply Sunday
-  Yes,                                    !- Apply Monday
-  Yes,                                    !- Apply Tuesday
-  Yes,                                    !- Apply Wednesday
-  Yes,                                    !- Apply Thursday
-  Yes,                                    !- Apply Friday
-  Yes,                                    !- Apply Saturday
-  ,                                       !- Apply Holiday
-  DateRange,                              !- Date Specification Type
-  7,                                      !- Start Month
-  1,                                      !- Start Day
-  7,                                      !- End Month
-  31;                                     !- End Day
-
-OS:Schedule:Day,
-  {19ecf88a-7bf0-4ba5-86bd-b5dee3def59b}, !- Handle
-  res occupants schedule allday7,         !- Name
-  {e671b85f-a69d-4e2b-86e5-19cff86416ec}, !- Schedule Type Limits Name
-  ,                                       !- Interpolate to Timestep
-  7,                                      !- Hour 1
-  0,                                      !- Minute 1
-  1,                                      !- Value Until Time 1
-  8,                                      !- Hour 2
-  0,                                      !- Minute 2
-  0.88,                                   !- Value Until Time 2
-  9,                                      !- Hour 3
-  0,                                      !- Minute 3
-  0.41,                                   !- Value Until Time 3
-  16,                                     !- Hour 4
-  0,                                      !- Minute 4
-  0.24,                                   !- Value Until Time 4
-  17,                                     !- Hour 5
-  0,                                      !- Minute 5
-  0.29,                                   !- Value Until Time 5
-  18,                                     !- Hour 6
-  0,                                      !- Minute 6
-  0.55,                                   !- Value Until Time 6
-  21,                                     !- Hour 7
-  0,                                      !- Minute 7
-  0.9,                                    !- Value Until Time 7
-  24,                                     !- Hour 8
-  0,                                      !- Minute 8
-  1;                                      !- Value Until Time 8
-
-OS:Schedule:Rule,
-  {c92cf1d7-0295-4c13-b512-25dffbc021cb}, !- Handle
-  res occupants schedule allday rule8,    !- Name
-  {28a17fe3-603d-46e7-b9ef-c13f8ac3812e}, !- Schedule Ruleset Name
-  4,                                      !- Rule Order
-  {53c8c88d-d96c-47c4-9bc1-c35848361894}, !- Day Schedule Name
-  Yes,                                    !- Apply Sunday
-  Yes,                                    !- Apply Monday
-  Yes,                                    !- Apply Tuesday
-  Yes,                                    !- Apply Wednesday
-  Yes,                                    !- Apply Thursday
-  Yes,                                    !- Apply Friday
-  Yes,                                    !- Apply Saturday
-  ,                                       !- Apply Holiday
-  DateRange,                              !- Date Specification Type
-  8,                                      !- Start Month
-  1,                                      !- Start Day
-  8,                                      !- End Month
-  31;                                     !- End Day
-
-OS:Schedule:Day,
-  {53c8c88d-d96c-47c4-9bc1-c35848361894}, !- Handle
-  res occupants schedule allday8,         !- Name
-  {e671b85f-a69d-4e2b-86e5-19cff86416ec}, !- Schedule Type Limits Name
-  ,                                       !- Interpolate to Timestep
-  7,                                      !- Hour 1
-  0,                                      !- Minute 1
-  1,                                      !- Value Until Time 1
-  8,                                      !- Hour 2
-  0,                                      !- Minute 2
-  0.88,                                   !- Value Until Time 2
-  9,                                      !- Hour 3
-  0,                                      !- Minute 3
-  0.41,                                   !- Value Until Time 3
-  16,                                     !- Hour 4
-  0,                                      !- Minute 4
-  0.24,                                   !- Value Until Time 4
-  17,                                     !- Hour 5
-  0,                                      !- Minute 5
-  0.29,                                   !- Value Until Time 5
-  18,                                     !- Hour 6
-  0,                                      !- Minute 6
-  0.55,                                   !- Value Until Time 6
-  21,                                     !- Hour 7
-  0,                                      !- Minute 7
-  0.9,                                    !- Value Until Time 7
-  24,                                     !- Hour 8
-  0,                                      !- Minute 8
-  1;                                      !- Value Until Time 8
-
-OS:Schedule:Rule,
-  {9108a37d-1a8b-49cc-aed7-6f4e6b93a5a1}, !- Handle
-  res occupants schedule allday rule9,    !- Name
-  {28a17fe3-603d-46e7-b9ef-c13f8ac3812e}, !- Schedule Ruleset Name
-  3,                                      !- Rule Order
-  {485e932c-d24f-42af-9abf-367a891d582b}, !- Day Schedule Name
-  Yes,                                    !- Apply Sunday
-  Yes,                                    !- Apply Monday
-  Yes,                                    !- Apply Tuesday
-  Yes,                                    !- Apply Wednesday
-  Yes,                                    !- Apply Thursday
-  Yes,                                    !- Apply Friday
-  Yes,                                    !- Apply Saturday
-  ,                                       !- Apply Holiday
-  DateRange,                              !- Date Specification Type
-  9,                                      !- Start Month
-  1,                                      !- Start Day
-  9,                                      !- End Month
-  30;                                     !- End Day
-
-OS:Schedule:Day,
-  {485e932c-d24f-42af-9abf-367a891d582b}, !- Handle
-  res occupants schedule allday9,         !- Name
-  {e671b85f-a69d-4e2b-86e5-19cff86416ec}, !- Schedule Type Limits Name
-  ,                                       !- Interpolate to Timestep
-  7,                                      !- Hour 1
-  0,                                      !- Minute 1
-  1,                                      !- Value Until Time 1
-  8,                                      !- Hour 2
-  0,                                      !- Minute 2
-  0.88,                                   !- Value Until Time 2
-  9,                                      !- Hour 3
-  0,                                      !- Minute 3
-  0.41,                                   !- Value Until Time 3
-  16,                                     !- Hour 4
-  0,                                      !- Minute 4
-  0.24,                                   !- Value Until Time 4
-  17,                                     !- Hour 5
-  0,                                      !- Minute 5
-  0.29,                                   !- Value Until Time 5
-  18,                                     !- Hour 6
-  0,                                      !- Minute 6
-  0.55,                                   !- Value Until Time 6
-  21,                                     !- Hour 7
-  0,                                      !- Minute 7
-  0.9,                                    !- Value Until Time 7
-  24,                                     !- Hour 8
-  0,                                      !- Minute 8
-  1;                                      !- Value Until Time 8
-
-OS:Schedule:Rule,
-  {9c7acbaf-082f-44b3-8368-cefea1383e25}, !- Handle
-  res occupants schedule allday rule10,   !- Name
-  {28a17fe3-603d-46e7-b9ef-c13f8ac3812e}, !- Schedule Ruleset Name
-  2,                                      !- Rule Order
-  {5bf57f21-1d37-4767-8cba-f59367a2bf80}, !- Day Schedule Name
-  Yes,                                    !- Apply Sunday
-  Yes,                                    !- Apply Monday
-  Yes,                                    !- Apply Tuesday
-  Yes,                                    !- Apply Wednesday
-  Yes,                                    !- Apply Thursday
-  Yes,                                    !- Apply Friday
-  Yes,                                    !- Apply Saturday
-  ,                                       !- Apply Holiday
-  DateRange,                              !- Date Specification Type
-  10,                                     !- Start Month
-  1,                                      !- Start Day
-  10,                                     !- End Month
-  31;                                     !- End Day
-
-OS:Schedule:Day,
-  {5bf57f21-1d37-4767-8cba-f59367a2bf80}, !- Handle
-  res occupants schedule allday10,        !- Name
-  {e671b85f-a69d-4e2b-86e5-19cff86416ec}, !- Schedule Type Limits Name
-  ,                                       !- Interpolate to Timestep
-  7,                                      !- Hour 1
-  0,                                      !- Minute 1
-  1,                                      !- Value Until Time 1
-  8,                                      !- Hour 2
-  0,                                      !- Minute 2
-  0.88,                                   !- Value Until Time 2
-  9,                                      !- Hour 3
-  0,                                      !- Minute 3
-  0.41,                                   !- Value Until Time 3
-  16,                                     !- Hour 4
-  0,                                      !- Minute 4
-  0.24,                                   !- Value Until Time 4
-  17,                                     !- Hour 5
-  0,                                      !- Minute 5
-  0.29,                                   !- Value Until Time 5
-  18,                                     !- Hour 6
-  0,                                      !- Minute 6
-  0.55,                                   !- Value Until Time 6
-  21,                                     !- Hour 7
-  0,                                      !- Minute 7
-  0.9,                                    !- Value Until Time 7
-  24,                                     !- Hour 8
-  0,                                      !- Minute 8
-  1;                                      !- Value Until Time 8
-
-OS:Schedule:Rule,
-  {103948dd-6c39-497e-8734-6ba6023cdb05}, !- Handle
-  res occupants schedule allday rule11,   !- Name
-  {28a17fe3-603d-46e7-b9ef-c13f8ac3812e}, !- Schedule Ruleset Name
-  1,                                      !- Rule Order
-  {5c11a846-6f4e-4c1b-8dff-330db1930d23}, !- Day Schedule Name
-  Yes,                                    !- Apply Sunday
-  Yes,                                    !- Apply Monday
-  Yes,                                    !- Apply Tuesday
-  Yes,                                    !- Apply Wednesday
-  Yes,                                    !- Apply Thursday
-  Yes,                                    !- Apply Friday
-  Yes,                                    !- Apply Saturday
-  ,                                       !- Apply Holiday
-  DateRange,                              !- Date Specification Type
-  11,                                     !- Start Month
-  1,                                      !- Start Day
-  11,                                     !- End Month
-  30;                                     !- End Day
-
-OS:Schedule:Day,
-  {5c11a846-6f4e-4c1b-8dff-330db1930d23}, !- Handle
-  res occupants schedule allday11,        !- Name
-  {e671b85f-a69d-4e2b-86e5-19cff86416ec}, !- Schedule Type Limits Name
-  ,                                       !- Interpolate to Timestep
-  7,                                      !- Hour 1
-  0,                                      !- Minute 1
-  1,                                      !- Value Until Time 1
-  8,                                      !- Hour 2
-  0,                                      !- Minute 2
-  0.88,                                   !- Value Until Time 2
-  9,                                      !- Hour 3
-  0,                                      !- Minute 3
-  0.41,                                   !- Value Until Time 3
-  16,                                     !- Hour 4
-  0,                                      !- Minute 4
-  0.24,                                   !- Value Until Time 4
-  17,                                     !- Hour 5
-  0,                                      !- Minute 5
-  0.29,                                   !- Value Until Time 5
-  18,                                     !- Hour 6
-  0,                                      !- Minute 6
-  0.55,                                   !- Value Until Time 6
-  21,                                     !- Hour 7
-  0,                                      !- Minute 7
-  0.9,                                    !- Value Until Time 7
-  24,                                     !- Hour 8
-  0,                                      !- Minute 8
-  1;                                      !- Value Until Time 8
-
-OS:Schedule:Rule,
-  {ae58b23c-6e7b-4e9d-b32d-b314e6e5aa8f}, !- Handle
-  res occupants schedule allday rule12,   !- Name
-  {28a17fe3-603d-46e7-b9ef-c13f8ac3812e}, !- Schedule Ruleset Name
-  0,                                      !- Rule Order
-  {5312f3e0-cce7-4226-824b-bd96ae2c5e70}, !- Day Schedule Name
-  Yes,                                    !- Apply Sunday
-  Yes,                                    !- Apply Monday
-  Yes,                                    !- Apply Tuesday
-  Yes,                                    !- Apply Wednesday
-  Yes,                                    !- Apply Thursday
-  Yes,                                    !- Apply Friday
-  Yes,                                    !- Apply Saturday
-  ,                                       !- Apply Holiday
-  DateRange,                              !- Date Specification Type
-  12,                                     !- Start Month
-  1,                                      !- Start Day
-  12,                                     !- End Month
-  31;                                     !- End Day
-
-OS:Schedule:Day,
-  {5312f3e0-cce7-4226-824b-bd96ae2c5e70}, !- Handle
-  res occupants schedule allday12,        !- Name
-  {e671b85f-a69d-4e2b-86e5-19cff86416ec}, !- Schedule Type Limits Name
-  ,                                       !- Interpolate to Timestep
-  7,                                      !- Hour 1
-  0,                                      !- Minute 1
-  1,                                      !- Value Until Time 1
-  8,                                      !- Hour 2
-  0,                                      !- Minute 2
-  0.88,                                   !- Value Until Time 2
-  9,                                      !- Hour 3
-  0,                                      !- Minute 3
-  0.41,                                   !- Value Until Time 3
-  16,                                     !- Hour 4
-  0,                                      !- Minute 4
-  0.24,                                   !- Value Until Time 4
-  17,                                     !- Hour 5
-  0,                                      !- Minute 5
-  0.29,                                   !- Value Until Time 5
-  18,                                     !- Hour 6
-  0,                                      !- Minute 6
-  0.55,                                   !- Value Until Time 6
-  21,                                     !- Hour 7
-  0,                                      !- Minute 7
-  0.9,                                    !- Value Until Time 7
-  24,                                     !- Hour 8
-  0,                                      !- Minute 8
-  1;                                      !- Value Until Time 8
-
-OS:Schedule:Day,
-  {37b4f7bc-4da9-4032-86e9-a18e165582fa}, !- Handle
-  res occupants schedule winter design,   !- Name
-  {e671b85f-a69d-4e2b-86e5-19cff86416ec}, !- Schedule Type Limits Name
-  ,                                       !- Interpolate to Timestep
-  24,                                     !- Hour 1
-  0,                                      !- Minute 1
-  0;                                      !- Value Until Time 1
-
-OS:Schedule:Day,
-  {30e160e1-7f43-4156-9945-20afbe5cb4d4}, !- Handle
-  res occupants schedule summer design,   !- Name
-  {e671b85f-a69d-4e2b-86e5-19cff86416ec}, !- Schedule Type Limits Name
-  ,                                       !- Interpolate to Timestep
-  24,                                     !- Hour 1
-  0,                                      !- Minute 1
-  1;                                      !- Value Until Time 1
+  112.539290946133;                       !- Value Until Time 1
+
+OS:People:Definition,
+  {55013807-27ac-4912-ba6f-184202a859a7}, !- Handle
+  res occupants|living space|story 2,     !- Name
+  People,                                 !- Number of People Calculation Method
+  1.32,                                   !- Number of People {people}
+  ,                                       !- People per Space Floor Area {person/m2}
+  ,                                       !- Space Floor Area per Person {m2/person}
+  0.319734,                               !- Fraction Radiant
+  0.573,                                  !- Sensible Heat Fraction
+  0,                                      !- Carbon Dioxide Generation Rate {m3/s-W}
+  No,                                     !- Enable ASHRAE 55 Comfort Warnings
+  ZoneAveraged;                           !- Mean Radiant Temperature Calculation Type
+
+OS:People,
+  {94ae815b-d38c-4395-bc38-a9606f9128ea}, !- Handle
+  res occupants|living space|story 2,     !- Name
+  {55013807-27ac-4912-ba6f-184202a859a7}, !- People Definition Name
+  {9752d630-c200-4f9e-a200-abc4ef78e781}, !- Space or SpaceType Name
+  {d5db3457-0b2d-42ce-a2b2-1779b531e3e6}, !- Number of People Schedule Name
+  {6a0d7ef3-e9cb-4af8-a950-eed157eb65f2}, !- Activity Level Schedule Name
+  ,                                       !- Surface Name/Angle Factor List Name
+  ,                                       !- Work Efficiency Schedule Name
+  ,                                       !- Clothing Insulation Schedule Name
+  ,                                       !- Air Velocity Schedule Name
+  1;                                      !- Multiplier
 
 OS:ScheduleTypeLimits,
-  {e671b85f-a69d-4e2b-86e5-19cff86416ec}, !- Handle
+  {60af6456-f2e2-4f9c-a2fe-288f22fce53e}, !- Handle
+  ActivityLevel,                          !- Name
+  0,                                      !- Lower Limit Value
+  ,                                       !- Upper Limit Value
+  Continuous,                             !- Numeric Type
+  ActivityLevel;                          !- Unit Type
+
+OS:ScheduleTypeLimits,
+  {0cc6fa53-efd1-4d0c-921d-a196b64e8cf2}, !- Handle
   Fractional,                             !- Name
   0,                                      !- Lower Limit Value
   1,                                      !- Upper Limit Value
   Continuous;                             !- Numeric Type
 
-OS:Schedule:Ruleset,
-  {089c7c0b-c041-434f-9b4a-62da93562908}, !- Handle
-  Schedule Ruleset 1,                     !- Name
-  {49c66653-63e5-485b-88cd-e5baa9a7e65e}, !- Schedule Type Limits Name
-  {6452a6ad-76e1-4a9c-acbf-3783060257ab}; !- Default Day Schedule Name
-
-OS:Schedule:Day,
-  {6452a6ad-76e1-4a9c-acbf-3783060257ab}, !- Handle
-  Schedule Day 4,                         !- Name
-  {49c66653-63e5-485b-88cd-e5baa9a7e65e}, !- Schedule Type Limits Name
->>>>>>> db4be442
-  ,                                       !- Interpolate to Timestep
-  24,                                     !- Hour 1
-  0,                                      !- Minute 1
-  112.539290946133;                       !- Value Until Time 1
-
 OS:People:Definition,
-<<<<<<< HEAD
-  {5f5c02c5-fdc4-4d9b-82d8-30b10293087d}, !- Handle
-=======
-  {8a86cae0-4f9f-4394-8034-caedc202a9b9}, !- Handle
->>>>>>> db4be442
+  {8ec784ba-d162-42bb-8e0f-ea58e94efa3e}, !- Handle
   res occupants|living space,             !- Name
   People,                                 !- Number of People Calculation Method
   1.32,                                   !- Number of People {people}
@@ -1868,256 +903,14 @@
   ZoneAveraged;                           !- Mean Radiant Temperature Calculation Type
 
 OS:People,
-<<<<<<< HEAD
-  {a53e4145-9de9-4aff-8b01-fa0bc8f73ca0}, !- Handle
+  {a110ade8-c997-4e6d-b1f7-1f3f03fc7640}, !- Handle
   res occupants|living space,             !- Name
-  {5f5c02c5-fdc4-4d9b-82d8-30b10293087d}, !- People Definition Name
-  {4d76d281-ef9f-4b34-9afc-a7768fd20d0c}, !- Space or SpaceType Name
-  {6aac7e48-d39f-40f5-bb0f-cf9a49d31018}, !- Number of People Schedule Name
-  {6697bf3b-96bc-4e60-b928-6435562a5ba2}, !- Activity Level Schedule Name
-=======
-  {650ee8ea-d0a6-44e3-ac79-284a0c87425b}, !- Handle
-  res occupants|living space,             !- Name
-  {8a86cae0-4f9f-4394-8034-caedc202a9b9}, !- People Definition Name
-  {75e472e1-f0ec-45e2-b404-065870506cdd}, !- Space or SpaceType Name
-  {28a17fe3-603d-46e7-b9ef-c13f8ac3812e}, !- Number of People Schedule Name
-  {089c7c0b-c041-434f-9b4a-62da93562908}, !- Activity Level Schedule Name
->>>>>>> db4be442
+  {8ec784ba-d162-42bb-8e0f-ea58e94efa3e}, !- People Definition Name
+  {e5f3283e-e805-4a3b-9ba2-21242d3ff463}, !- Space or SpaceType Name
+  {d5db3457-0b2d-42ce-a2b2-1779b531e3e6}, !- Number of People Schedule Name
+  {6a0d7ef3-e9cb-4af8-a950-eed157eb65f2}, !- Activity Level Schedule Name
   ,                                       !- Surface Name/Angle Factor List Name
   ,                                       !- Work Efficiency Schedule Name
   ,                                       !- Clothing Insulation Schedule Name
   ,                                       !- Air Velocity Schedule Name
   1;                                      !- Multiplier
-
-OS:ScheduleTypeLimits,
-<<<<<<< HEAD
-  {c9710235-8829-44fa-a40c-a71a64db7989}, !- Handle
-=======
-  {49c66653-63e5-485b-88cd-e5baa9a7e65e}, !- Handle
->>>>>>> db4be442
-  ActivityLevel,                          !- Name
-  0,                                      !- Lower Limit Value
-  ,                                       !- Upper Limit Value
-  Continuous,                             !- Numeric Type
-  ActivityLevel;                          !- Unit Type
-
-OS:ScheduleTypeLimits,
-  {6c83c1c4-fe9c-4fba-a245-b85010d06353}, !- Handle
-  Fractional,                             !- Name
-  0,                                      !- Lower Limit Value
-  1,                                      !- Upper Limit Value
-  Continuous;                             !- Numeric Type
-
-OS:People:Definition,
-<<<<<<< HEAD
-  {adc82b62-4823-450b-8587-4c3ddf97cfeb}, !- Handle
-=======
-  {fccf5c16-44bf-4b59-a6af-9cb2f449ec49}, !- Handle
->>>>>>> db4be442
-  res occupants|living space|story 2,     !- Name
-  People,                                 !- Number of People Calculation Method
-  1.32,                                   !- Number of People {people}
-  ,                                       !- People per Space Floor Area {person/m2}
-  ,                                       !- Space Floor Area per Person {m2/person}
-  0.319734,                               !- Fraction Radiant
-  0.573,                                  !- Sensible Heat Fraction
-  0,                                      !- Carbon Dioxide Generation Rate {m3/s-W}
-  No,                                     !- Enable ASHRAE 55 Comfort Warnings
-  ZoneAveraged;                           !- Mean Radiant Temperature Calculation Type
-
-OS:People,
-<<<<<<< HEAD
-  {58c3f90a-b1cd-49ea-9675-81952145fa90}, !- Handle
-  res occupants|living space|story 2,     !- Name
-  {adc82b62-4823-450b-8587-4c3ddf97cfeb}, !- People Definition Name
-  {87f59d58-0f66-463e-a03f-0fb269d95f9b}, !- Space or SpaceType Name
-  {6aac7e48-d39f-40f5-bb0f-cf9a49d31018}, !- Number of People Schedule Name
-  {6697bf3b-96bc-4e60-b928-6435562a5ba2}, !- Activity Level Schedule Name
-=======
-  {efea5ba5-e21f-4f1b-a916-ea561870e419}, !- Handle
-  res occupants|living space|story 2,     !- Name
-  {fccf5c16-44bf-4b59-a6af-9cb2f449ec49}, !- People Definition Name
-  {212fde4c-981f-4ee9-bc3f-5702173b1d08}, !- Space or SpaceType Name
-  {28a17fe3-603d-46e7-b9ef-c13f8ac3812e}, !- Number of People Schedule Name
-  {089c7c0b-c041-434f-9b4a-62da93562908}, !- Activity Level Schedule Name
->>>>>>> db4be442
-  ,                                       !- Surface Name/Angle Factor List Name
-  ,                                       !- Work Efficiency Schedule Name
-  ,                                       !- Clothing Insulation Schedule Name
-  ,                                       !- Air Velocity Schedule Name
-  1;                                      !- Multiplier
-<<<<<<< HEAD
-=======
-
-OS:WeatherFile,
-  {c81d62bd-43b2-43c6-87ba-d77fb3f8752e}, !- Handle
-  Denver Intl Ap,                         !- City
-  CO,                                     !- State Province Region
-  USA,                                    !- Country
-  TMY3,                                   !- Data Source
-  725650,                                 !- WMO Number
-  39.83,                                  !- Latitude {deg}
-  -104.65,                                !- Longitude {deg}
-  -7,                                     !- Time Zone {hr}
-  1650,                                   !- Elevation {m}
-  file:../weather/USA_CO_Denver.Intl.AP.725650_TMY3.epw, !- Url
-  E23378AA;                               !- Checksum
-
-OS:AdditionalProperties,
-  {c77483e0-9624-45bb-9678-4f5a7e07753d}, !- Handle
-  {c81d62bd-43b2-43c6-87ba-d77fb3f8752e}, !- Object Name
-  EPWHeaderCity,                          !- Feature Name 1
-  String,                                 !- Feature Data Type 1
-  Denver Intl Ap,                         !- Feature Value 1
-  EPWHeaderState,                         !- Feature Name 2
-  String,                                 !- Feature Data Type 2
-  CO,                                     !- Feature Value 2
-  EPWHeaderCountry,                       !- Feature Name 3
-  String,                                 !- Feature Data Type 3
-  USA,                                    !- Feature Value 3
-  EPWHeaderDataSource,                    !- Feature Name 4
-  String,                                 !- Feature Data Type 4
-  TMY3,                                   !- Feature Value 4
-  EPWHeaderStation,                       !- Feature Name 5
-  String,                                 !- Feature Data Type 5
-  725650,                                 !- Feature Value 5
-  EPWHeaderLatitude,                      !- Feature Name 6
-  Double,                                 !- Feature Data Type 6
-  39.829999999999998,                     !- Feature Value 6
-  EPWHeaderLongitude,                     !- Feature Name 7
-  Double,                                 !- Feature Data Type 7
-  -104.65000000000001,                    !- Feature Value 7
-  EPWHeaderTimezone,                      !- Feature Name 8
-  Double,                                 !- Feature Data Type 8
-  -7,                                     !- Feature Value 8
-  EPWHeaderAltitude,                      !- Feature Name 9
-  Double,                                 !- Feature Data Type 9
-  5413.3858267716532,                     !- Feature Value 9
-  EPWHeaderLocalPressure,                 !- Feature Name 10
-  Double,                                 !- Feature Data Type 10
-  0.81937567683596546,                    !- Feature Value 10
-  EPWHeaderRecordsPerHour,                !- Feature Name 11
-  Double,                                 !- Feature Data Type 11
-  0,                                      !- Feature Value 11
-  EPWDataAnnualAvgDrybulb,                !- Feature Name 12
-  Double,                                 !- Feature Data Type 12
-  51.575616438356228,                     !- Feature Value 12
-  EPWDataAnnualMinDrybulb,                !- Feature Name 13
-  Double,                                 !- Feature Data Type 13
-  -2.9200000000000017,                    !- Feature Value 13
-  EPWDataAnnualMaxDrybulb,                !- Feature Name 14
-  Double,                                 !- Feature Data Type 14
-  104,                                    !- Feature Value 14
-  EPWDataCDD50F,                          !- Feature Name 15
-  Double,                                 !- Feature Data Type 15
-  3072.2925000000005,                     !- Feature Value 15
-  EPWDataCDD65F,                          !- Feature Name 16
-  Double,                                 !- Feature Data Type 16
-  883.62000000000035,                     !- Feature Value 16
-  EPWDataHDD50F,                          !- Feature Name 17
-  Double,                                 !- Feature Data Type 17
-  2497.1925000000001,                     !- Feature Value 17
-  EPWDataHDD65F,                          !- Feature Name 18
-  Double,                                 !- Feature Data Type 18
-  5783.5200000000013,                     !- Feature Value 18
-  EPWDataAnnualAvgWindspeed,              !- Feature Name 19
-  Double,                                 !- Feature Data Type 19
-  3.9165296803649667,                     !- Feature Value 19
-  EPWDataMonthlyAvgDrybulbs,              !- Feature Name 20
-  String,                                 !- Feature Data Type 20
-  33.4191935483871&#4431.90142857142857&#4443.02620967741937&#4442.48624999999999&#4459.877741935483854&#4473.57574999999997&#4472.07975806451608&#4472.70008064516134&#4466.49200000000006&#4450.079112903225806&#4437.218250000000005&#4434.582177419354835, !- Feature Value 20
-  EPWDataGroundMonthlyTemps,              !- Feature Name 21
-  String,                                 !- Feature Data Type 21
-  44.08306285945173&#4440.89570904991865&#4440.64045432632048&#4442.153016571250646&#4448.225111118704206&#4454.268919273837525&#4459.508577937551024&#4462.82777283423508&#4463.10975667174995&#4460.41014950381947&#4455.304105212311526&#4449.445696474514364, !- Feature Value 21
-  EPWDataWSF,                             !- Feature Name 22
-  Double,                                 !- Feature Data Type 22
-  0.58999999999999997,                    !- Feature Value 22
-  EPWDataMonthlyAvgDailyHighDrybulbs,     !- Feature Name 23
-  String,                                 !- Feature Data Type 23
-  47.41032258064516&#4446.58642857142857&#4455.15032258064517&#4453.708&#4472.80193548387098&#4488.67600000000002&#4486.1858064516129&#4485.87225806451613&#4482.082&#4463.18064516129033&#4448.73400000000001&#4448.87935483870968, !- Feature Value 23
-  EPWDataMonthlyAvgDailyLowDrybulbs,      !- Feature Name 24
-  String,                                 !- Feature Data Type 24
-  19.347741935483874&#4419.856428571428573&#4430.316129032258065&#4431.112&#4447.41612903225806&#4457.901999999999994&#4459.063870967741934&#4460.956774193548384&#4452.352000000000004&#4438.41612903225806&#4427.002000000000002&#4423.02903225806451, !- Feature Value 24
-  EPWDesignHeatingDrybulb,                !- Feature Name 25
-  Double,                                 !- Feature Data Type 25
-  12.02,                                  !- Feature Value 25
-  EPWDesignHeatingWindspeed,              !- Feature Name 26
-  Double,                                 !- Feature Data Type 26
-  2.8062500000000004,                     !- Feature Value 26
-  EPWDesignCoolingDrybulb,                !- Feature Name 27
-  Double,                                 !- Feature Data Type 27
-  91.939999999999998,                     !- Feature Value 27
-  EPWDesignCoolingWetbulb,                !- Feature Name 28
-  Double,                                 !- Feature Data Type 28
-  59.95131430195849,                      !- Feature Value 28
-  EPWDesignCoolingHumidityRatio,          !- Feature Name 29
-  Double,                                 !- Feature Data Type 29
-  0.0059161086834698092,                  !- Feature Value 29
-  EPWDesignCoolingWindspeed,              !- Feature Name 30
-  Double,                                 !- Feature Data Type 30
-  3.7999999999999989,                     !- Feature Value 30
-  EPWDesignDailyTemperatureRange,         !- Feature Name 31
-  Double,                                 !- Feature Data Type 31
-  24.915483870967748,                     !- Feature Value 31
-  EPWDesignDehumidDrybulb,                !- Feature Name 32
-  Double,                                 !- Feature Data Type 32
-  67.996785714285721,                     !- Feature Value 32
-  EPWDesignDehumidHumidityRatio,          !- Feature Name 33
-  Double,                                 !- Feature Data Type 33
-  0.012133744170488724,                   !- Feature Value 33
-  EPWDesignCoolingDirectNormal,           !- Feature Name 34
-  Double,                                 !- Feature Data Type 34
-  985,                                    !- Feature Value 34
-  EPWDesignCoolingDiffuseHorizontal,      !- Feature Name 35
-  Double,                                 !- Feature Data Type 35
-  84;                                     !- Feature Value 35
-
-OS:Site,
-  {7c4a20f4-8a7f-4031-959f-ef14d3722f3f}, !- Handle
-  Denver Intl Ap_CO_USA,                  !- Name
-  39.83,                                  !- Latitude {deg}
-  -104.65,                                !- Longitude {deg}
-  -7,                                     !- Time Zone {hr}
-  1650,                                   !- Elevation {m}
-  ;                                       !- Terrain
-
-OS:ClimateZones,
-  {2938a70b-9c9a-4dcf-8c42-a061041d9f58}, !- Handle
-  ,                                       !- Active Institution
-  ,                                       !- Active Year
-  ,                                       !- Climate Zone Institution Name 1
-  ,                                       !- Climate Zone Document Name 1
-  ,                                       !- Climate Zone Document Year 1
-  ,                                       !- Climate Zone Value 1
-  Building America,                       !- Climate Zone Institution Name 2
-  ,                                       !- Climate Zone Document Name 2
-  0,                                      !- Climate Zone Document Year 2
-  Cold;                                   !- Climate Zone Value 2
-
-OS:Site:WaterMainsTemperature,
-  {32e0508c-5ce3-43bf-af8d-77362c14985b}, !- Handle
-  Correlation,                            !- Calculation Method
-  ,                                       !- Temperature Schedule Name
-  10.8753424657535,                       !- Annual Average Outdoor Air Temperature {C}
-  23.1524007936508;                       !- Maximum Difference In Monthly Average Outdoor Air Temperatures {deltaC}
-
-OS:RunPeriodControl:DaylightSavingTime,
-  {b9d6a45c-cee6-427c-8e77-949e5d655a44}, !- Handle
-  4/7,                                    !- Start Date
-  10/26;                                  !- End Date
-
-OS:Site:GroundTemperature:Deep,
-  {fc0f4da5-4a68-48b8-86a8-48523ddb76c2}, !- Handle
-  10.8753424657535,                       !- January Deep Ground Temperature {C}
-  10.8753424657535,                       !- February Deep Ground Temperature {C}
-  10.8753424657535,                       !- March Deep Ground Temperature {C}
-  10.8753424657535,                       !- April Deep Ground Temperature {C}
-  10.8753424657535,                       !- May Deep Ground Temperature {C}
-  10.8753424657535,                       !- June Deep Ground Temperature {C}
-  10.8753424657535,                       !- July Deep Ground Temperature {C}
-  10.8753424657535,                       !- August Deep Ground Temperature {C}
-  10.8753424657535,                       !- September Deep Ground Temperature {C}
-  10.8753424657535,                       !- October Deep Ground Temperature {C}
-  10.8753424657535,                       !- November Deep Ground Temperature {C}
-  10.8753424657535;                       !- December Deep Ground Temperature {C}
->>>>>>> db4be442
