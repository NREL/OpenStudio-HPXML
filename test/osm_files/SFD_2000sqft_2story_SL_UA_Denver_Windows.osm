!- NOTE: Auto-generated from /test/osw_files/SFD_2000sqft_2story_SL_UA_Denver_Windows.osw

OS:Version,
<<<<<<< HEAD
  {05da2589-c416-459c-a5a6-9eb14b98494c}, !- Handle
  2.9.0;                                  !- Version Identifier

OS:SimulationControl,
  {4028df50-6dc8-4e23-bc8c-3dc512bbc663}, !- Handle
=======
  {c2facbfb-d9a8-43f8-8708-88ee7be4b773}, !- Handle
  2.9.0;                                  !- Version Identifier

OS:SimulationControl,
  {0919f865-7369-44ef-981b-ba5976bb4123}, !- Handle
>>>>>>> 30cb9182
  ,                                       !- Do Zone Sizing Calculation
  ,                                       !- Do System Sizing Calculation
  ,                                       !- Do Plant Sizing Calculation
  No;                                     !- Run Simulation for Sizing Periods

OS:Timestep,
<<<<<<< HEAD
  {0d39b401-37ca-410c-9629-a7ef32cb67d0}, !- Handle
  6;                                      !- Number of Timesteps per Hour

OS:ShadowCalculation,
  {49c1961a-e628-429b-9155-902e1b8c74f4}, !- Handle
=======
  {f8e5be2f-ba7c-4520-bc37-aab1a95b574e}, !- Handle
  6;                                      !- Number of Timesteps per Hour

OS:ShadowCalculation,
  {a888b38a-50a7-4096-b418-6a546b4994b2}, !- Handle
>>>>>>> 30cb9182
  20,                                     !- Calculation Frequency
  200;                                    !- Maximum Figures in Shadow Overlap Calculations

OS:SurfaceConvectionAlgorithm:Outside,
<<<<<<< HEAD
  {788e577b-9189-420c-b812-84953b0b7271}, !- Handle
  DOE-2;                                  !- Algorithm

OS:SurfaceConvectionAlgorithm:Inside,
  {5762eb19-99a5-4c4c-ba95-2ffa4de5bc25}, !- Handle
  TARP;                                   !- Algorithm

OS:ZoneCapacitanceMultiplier:ResearchSpecial,
  {befd8247-fdf8-4acd-ad8d-ecdf2672f645}, !- Handle
  ,                                       !- Temperature Capacity Multiplier
=======
  {a2fd8a50-ed23-48de-8b65-9bbdff74300f}, !- Handle
  DOE-2;                                  !- Algorithm

OS:SurfaceConvectionAlgorithm:Inside,
  {38ea3e43-0736-4b9f-8eac-b1f44747ba36}, !- Handle
  TARP;                                   !- Algorithm

OS:ZoneCapacitanceMultiplier:ResearchSpecial,
  {bfeb59b7-74a7-44d3-9494-89afca4fca06}, !- Handle
  3.6,                                    !- Temperature Capacity Multiplier
>>>>>>> 30cb9182
  15,                                     !- Humidity Capacity Multiplier
  ;                                       !- Carbon Dioxide Capacity Multiplier

OS:RunPeriod,
<<<<<<< HEAD
  {388a089d-408e-4ae9-afd4-05496e641e8a}, !- Handle
=======
  {6c83f8ab-3b39-4775-bdfa-deb3497ead93}, !- Handle
>>>>>>> 30cb9182
  Run Period 1,                           !- Name
  1,                                      !- Begin Month
  1,                                      !- Begin Day of Month
  12,                                     !- End Month
  31,                                     !- End Day of Month
  ,                                       !- Use Weather File Holidays and Special Days
  ,                                       !- Use Weather File Daylight Saving Period
  ,                                       !- Apply Weekend Holiday Rule
  ,                                       !- Use Weather File Rain Indicators
  ,                                       !- Use Weather File Snow Indicators
  ;                                       !- Number of Times Runperiod to be Repeated

OS:YearDescription,
<<<<<<< HEAD
  {94fa3407-1334-4d66-8c48-f86b360c8bfa}, !- Handle
=======
  {aca00504-ddfd-48c4-bb95-cbd70ea56b3b}, !- Handle
>>>>>>> 30cb9182
  2007,                                   !- Calendar Year
  ,                                       !- Day of Week for Start Day
  ;                                       !- Is Leap Year

OS:WeatherFile,
<<<<<<< HEAD
  {41419e91-a8f0-47c6-b4b8-c3eabe388b82}, !- Handle
=======
  {736bde8a-8685-4e22-ad78-2fc1dbb7dc68}, !- Handle
>>>>>>> 30cb9182
  Denver Intl Ap,                         !- City
  CO,                                     !- State Province Region
  USA,                                    !- Country
  TMY3,                                   !- Data Source
  725650,                                 !- WMO Number
  39.83,                                  !- Latitude {deg}
  -104.65,                                !- Longitude {deg}
  -7,                                     !- Time Zone {hr}
  1650,                                   !- Elevation {m}
  file:../weather/USA_CO_Denver.Intl.AP.725650_TMY3.epw, !- Url
  E23378AA;                               !- Checksum

OS:AdditionalProperties,
<<<<<<< HEAD
  {abe9d723-cb45-4e3a-8fcb-93b01c1146b3}, !- Handle
  {41419e91-a8f0-47c6-b4b8-c3eabe388b82}, !- Object Name
=======
  {45e87401-671c-4dd1-bc54-325e7c861580}, !- Handle
  {736bde8a-8685-4e22-ad78-2fc1dbb7dc68}, !- Object Name
>>>>>>> 30cb9182
  EPWHeaderCity,                          !- Feature Name 1
  String,                                 !- Feature Data Type 1
  Denver Intl Ap,                         !- Feature Value 1
  EPWHeaderState,                         !- Feature Name 2
  String,                                 !- Feature Data Type 2
  CO,                                     !- Feature Value 2
  EPWHeaderCountry,                       !- Feature Name 3
  String,                                 !- Feature Data Type 3
  USA,                                    !- Feature Value 3
  EPWHeaderDataSource,                    !- Feature Name 4
  String,                                 !- Feature Data Type 4
  TMY3,                                   !- Feature Value 4
  EPWHeaderStation,                       !- Feature Name 5
  String,                                 !- Feature Data Type 5
  725650,                                 !- Feature Value 5
  EPWHeaderLatitude,                      !- Feature Name 6
  Double,                                 !- Feature Data Type 6
  39.829999999999998,                     !- Feature Value 6
  EPWHeaderLongitude,                     !- Feature Name 7
  Double,                                 !- Feature Data Type 7
  -104.65000000000001,                    !- Feature Value 7
  EPWHeaderTimezone,                      !- Feature Name 8
  Double,                                 !- Feature Data Type 8
  -7,                                     !- Feature Value 8
  EPWHeaderAltitude,                      !- Feature Name 9
  Double,                                 !- Feature Data Type 9
  5413.3858267716532,                     !- Feature Value 9
  EPWHeaderLocalPressure,                 !- Feature Name 10
  Double,                                 !- Feature Data Type 10
  0.81937567683596546,                    !- Feature Value 10
  EPWHeaderRecordsPerHour,                !- Feature Name 11
  Double,                                 !- Feature Data Type 11
  0,                                      !- Feature Value 11
  EPWDataAnnualAvgDrybulb,                !- Feature Name 12
  Double,                                 !- Feature Data Type 12
  51.575616438356228,                     !- Feature Value 12
  EPWDataAnnualMinDrybulb,                !- Feature Name 13
  Double,                                 !- Feature Data Type 13
  -2.9200000000000017,                    !- Feature Value 13
  EPWDataAnnualMaxDrybulb,                !- Feature Name 14
  Double,                                 !- Feature Data Type 14
  104,                                    !- Feature Value 14
  EPWDataCDD50F,                          !- Feature Name 15
  Double,                                 !- Feature Data Type 15
  3072.2925000000005,                     !- Feature Value 15
  EPWDataCDD65F,                          !- Feature Name 16
  Double,                                 !- Feature Data Type 16
  883.62000000000035,                     !- Feature Value 16
  EPWDataHDD50F,                          !- Feature Name 17
  Double,                                 !- Feature Data Type 17
  2497.1925000000001,                     !- Feature Value 17
  EPWDataHDD65F,                          !- Feature Name 18
  Double,                                 !- Feature Data Type 18
  5783.5200000000013,                     !- Feature Value 18
  EPWDataAnnualAvgWindspeed,              !- Feature Name 19
  Double,                                 !- Feature Data Type 19
  3.9165296803649667,                     !- Feature Value 19
  EPWDataMonthlyAvgDrybulbs,              !- Feature Name 20
  String,                                 !- Feature Data Type 20
  33.4191935483871&#4431.90142857142857&#4443.02620967741937&#4442.48624999999999&#4459.877741935483854&#4473.57574999999997&#4472.07975806451608&#4472.70008064516134&#4466.49200000000006&#4450.079112903225806&#4437.218250000000005&#4434.582177419354835, !- Feature Value 20
  EPWDataGroundMonthlyTemps,              !- Feature Name 21
  String,                                 !- Feature Data Type 21
  44.08306285945173&#4440.89570904991865&#4440.64045432632048&#4442.153016571250646&#4448.225111118704206&#4454.268919273837525&#4459.508577937551024&#4462.82777283423508&#4463.10975667174995&#4460.41014950381947&#4455.304105212311526&#4449.445696474514364, !- Feature Value 21
  EPWDataWSF,                             !- Feature Name 22
  Double,                                 !- Feature Data Type 22
  0.58999999999999997,                    !- Feature Value 22
  EPWDataMonthlyAvgDailyHighDrybulbs,     !- Feature Name 23
  String,                                 !- Feature Data Type 23
  47.41032258064516&#4446.58642857142857&#4455.15032258064517&#4453.708&#4472.80193548387098&#4488.67600000000002&#4486.1858064516129&#4485.87225806451613&#4482.082&#4463.18064516129033&#4448.73400000000001&#4448.87935483870968, !- Feature Value 23
  EPWDataMonthlyAvgDailyLowDrybulbs,      !- Feature Name 24
  String,                                 !- Feature Data Type 24
  19.347741935483874&#4419.856428571428573&#4430.316129032258065&#4431.112&#4447.41612903225806&#4457.901999999999994&#4459.063870967741934&#4460.956774193548384&#4452.352000000000004&#4438.41612903225806&#4427.002000000000002&#4423.02903225806451, !- Feature Value 24
  EPWDesignHeatingDrybulb,                !- Feature Name 25
  Double,                                 !- Feature Data Type 25
  12.02,                                  !- Feature Value 25
  EPWDesignHeatingWindspeed,              !- Feature Name 26
  Double,                                 !- Feature Data Type 26
  2.8062500000000004,                     !- Feature Value 26
  EPWDesignCoolingDrybulb,                !- Feature Name 27
  Double,                                 !- Feature Data Type 27
  91.939999999999998,                     !- Feature Value 27
  EPWDesignCoolingWetbulb,                !- Feature Name 28
  Double,                                 !- Feature Data Type 28
  59.95131430195849,                      !- Feature Value 28
  EPWDesignCoolingHumidityRatio,          !- Feature Name 29
  Double,                                 !- Feature Data Type 29
  0.0059161086834698092,                  !- Feature Value 29
  EPWDesignCoolingWindspeed,              !- Feature Name 30
  Double,                                 !- Feature Data Type 30
  3.7999999999999989,                     !- Feature Value 30
  EPWDesignDailyTemperatureRange,         !- Feature Name 31
  Double,                                 !- Feature Data Type 31
  24.915483870967748,                     !- Feature Value 31
  EPWDesignDehumidDrybulb,                !- Feature Name 32
  Double,                                 !- Feature Data Type 32
  67.996785714285721,                     !- Feature Value 32
  EPWDesignDehumidHumidityRatio,          !- Feature Name 33
  Double,                                 !- Feature Data Type 33
  0.012133744170488724,                   !- Feature Value 33
  EPWDesignCoolingDirectNormal,           !- Feature Name 34
  Double,                                 !- Feature Data Type 34
  985,                                    !- Feature Value 34
  EPWDesignCoolingDiffuseHorizontal,      !- Feature Name 35
  Double,                                 !- Feature Data Type 35
  84;                                     !- Feature Value 35

OS:Site,
<<<<<<< HEAD
  {f1cc0233-1b04-4aad-8381-e6d37b606dda}, !- Handle
=======
  {d4c5df77-1580-4f0b-be8f-2b5891339d3e}, !- Handle
>>>>>>> 30cb9182
  Denver Intl Ap_CO_USA,                  !- Name
  39.83,                                  !- Latitude {deg}
  -104.65,                                !- Longitude {deg}
  -7,                                     !- Time Zone {hr}
  1650,                                   !- Elevation {m}
  ;                                       !- Terrain

OS:ClimateZones,
<<<<<<< HEAD
  {c645792d-3b84-46a1-a454-ce22046664fa}, !- Handle
=======
  {13daae12-89de-4bbc-bd74-f2508c866dfc}, !- Handle
>>>>>>> 30cb9182
  ,                                       !- Active Institution
  ,                                       !- Active Year
  ,                                       !- Climate Zone Institution Name 1
  ,                                       !- Climate Zone Document Name 1
  ,                                       !- Climate Zone Document Year 1
  ,                                       !- Climate Zone Value 1
  Building America,                       !- Climate Zone Institution Name 2
  ,                                       !- Climate Zone Document Name 2
  0,                                      !- Climate Zone Document Year 2
  Cold;                                   !- Climate Zone Value 2

OS:Site:WaterMainsTemperature,
<<<<<<< HEAD
  {8f23cc1b-b45c-4845-9305-1851d39d75b1}, !- Handle
=======
  {ddfd01bd-62d7-4d2b-9c21-ad8b8f998ea5}, !- Handle
>>>>>>> 30cb9182
  Correlation,                            !- Calculation Method
  ,                                       !- Temperature Schedule Name
  10.8753424657535,                       !- Annual Average Outdoor Air Temperature {C}
  23.1524007936508;                       !- Maximum Difference In Monthly Average Outdoor Air Temperatures {deltaC}

OS:RunPeriodControl:DaylightSavingTime,
<<<<<<< HEAD
  {48f94ca8-7da3-4f1d-90c0-e1f41d6105c6}, !- Handle
=======
  {5fb27d5d-db60-460c-ba17-484f7ab752e1}, !- Handle
>>>>>>> 30cb9182
  4/7,                                    !- Start Date
  10/26;                                  !- End Date

OS:Site:GroundTemperature:Deep,
<<<<<<< HEAD
  {f22677b2-e672-44c0-87e5-949b1d92be09}, !- Handle
=======
  {bbf8953a-17ee-4311-a73b-2ea63ffd2141}, !- Handle
>>>>>>> 30cb9182
  10.8753424657535,                       !- January Deep Ground Temperature {C}
  10.8753424657535,                       !- February Deep Ground Temperature {C}
  10.8753424657535,                       !- March Deep Ground Temperature {C}
  10.8753424657535,                       !- April Deep Ground Temperature {C}
  10.8753424657535,                       !- May Deep Ground Temperature {C}
  10.8753424657535,                       !- June Deep Ground Temperature {C}
  10.8753424657535,                       !- July Deep Ground Temperature {C}
  10.8753424657535,                       !- August Deep Ground Temperature {C}
  10.8753424657535,                       !- September Deep Ground Temperature {C}
  10.8753424657535,                       !- October Deep Ground Temperature {C}
  10.8753424657535,                       !- November Deep Ground Temperature {C}
  10.8753424657535;                       !- December Deep Ground Temperature {C}

OS:Building,
<<<<<<< HEAD
  {8e618822-14ac-4eec-8ccc-7cf74e133b49}, !- Handle
=======
  {ccef2c7a-3aae-4d41-a0fd-097711836777}, !- Handle
>>>>>>> 30cb9182
  Building 1,                             !- Name
  ,                                       !- Building Sector Type
  ,                                       !- North Axis {deg}
  ,                                       !- Nominal Floor to Floor Height {m}
  ,                                       !- Space Type Name
  ,                                       !- Default Construction Set Name
  ,                                       !- Default Schedule Set Name
  2,                                      !- Standards Number of Stories
  2,                                      !- Standards Number of Above Ground Stories
  ,                                       !- Standards Template
  singlefamilydetached,                   !- Standards Building Type
  1;                                      !- Standards Number of Living Units

OS:AdditionalProperties,
<<<<<<< HEAD
  {f104394c-da60-423b-bdf2-3361887f0d52}, !- Handle
  {8e618822-14ac-4eec-8ccc-7cf74e133b49}, !- Object Name
=======
  {8a80cdeb-8aad-4fc3-98ac-5ae447dbcbe5}, !- Handle
  {ccef2c7a-3aae-4d41-a0fd-097711836777}, !- Object Name
>>>>>>> 30cb9182
  Total Units Represented,                !- Feature Name 1
  Integer,                                !- Feature Data Type 1
  1,                                      !- Feature Value 1
  Total Units Modeled,                    !- Feature Name 2
  Integer,                                !- Feature Data Type 2
  1;                                      !- Feature Value 2

OS:ThermalZone,
<<<<<<< HEAD
  {e140fddf-c06d-482c-9f25-59223554a518}, !- Handle
=======
  {f01c29ac-fe7f-4e2a-8024-444863c45f07}, !- Handle
>>>>>>> 30cb9182
  living zone,                            !- Name
  ,                                       !- Multiplier
  ,                                       !- Ceiling Height {m}
  ,                                       !- Volume {m3}
  ,                                       !- Floor Area {m2}
  ,                                       !- Zone Inside Convection Algorithm
  ,                                       !- Zone Outside Convection Algorithm
  ,                                       !- Zone Conditioning Equipment List Name
<<<<<<< HEAD
  {5f02749f-8556-4e73-aa47-6714427d94da}, !- Zone Air Inlet Port List
  {04f8b8b6-264f-4320-a1b0-477fc743ba26}, !- Zone Air Exhaust Port List
  {7f0fa3c5-557f-48b0-bf39-dc7ff64dbcfc}, !- Zone Air Node Name
  {213caac0-c3cc-4b52-a508-3835c852edaf}, !- Zone Return Air Port List
=======
  {8ffa01a1-456d-4f4e-98d2-411770ec3a72}, !- Zone Air Inlet Port List
  {a9acf971-9a49-4087-8dac-f5eb09f3f877}, !- Zone Air Exhaust Port List
  {ae81fd6b-0b25-41d5-9685-d1611b0f0b21}, !- Zone Air Node Name
  {cda4fbb9-a102-4088-8d18-9bcb52020d03}, !- Zone Return Air Port List
>>>>>>> 30cb9182
  ,                                       !- Primary Daylighting Control Name
  ,                                       !- Fraction of Zone Controlled by Primary Daylighting Control
  ,                                       !- Secondary Daylighting Control Name
  ,                                       !- Fraction of Zone Controlled by Secondary Daylighting Control
  ,                                       !- Illuminance Map Name
  ,                                       !- Group Rendering Name
  ,                                       !- Thermostat Name
  No;                                     !- Use Ideal Air Loads

OS:Node,
<<<<<<< HEAD
  {9b28f734-ef3b-48be-a068-2c466c2ebed1}, !- Handle
  Node 1,                                 !- Name
  {7f0fa3c5-557f-48b0-bf39-dc7ff64dbcfc}, !- Inlet Port
  ;                                       !- Outlet Port

OS:Connection,
  {7f0fa3c5-557f-48b0-bf39-dc7ff64dbcfc}, !- Handle
  {91f51c0e-c043-4423-b79d-8b8640d45ddd}, !- Name
  {e140fddf-c06d-482c-9f25-59223554a518}, !- Source Object
  11,                                     !- Outlet Port
  {9b28f734-ef3b-48be-a068-2c466c2ebed1}, !- Target Object
  2;                                      !- Inlet Port

OS:PortList,
  {5f02749f-8556-4e73-aa47-6714427d94da}, !- Handle
  {f1f197e2-465f-4996-9a4f-9354085b1289}, !- Name
  {e140fddf-c06d-482c-9f25-59223554a518}; !- HVAC Component

OS:PortList,
  {04f8b8b6-264f-4320-a1b0-477fc743ba26}, !- Handle
  {c79519b5-6fa2-430a-9de3-9e3c187d35fb}, !- Name
  {e140fddf-c06d-482c-9f25-59223554a518}; !- HVAC Component

OS:PortList,
  {213caac0-c3cc-4b52-a508-3835c852edaf}, !- Handle
  {291ac57c-57aa-4802-95a1-819ba96e81cd}, !- Name
  {e140fddf-c06d-482c-9f25-59223554a518}; !- HVAC Component

OS:Sizing:Zone,
  {8e397460-2a87-4d0a-a39f-fc1f51d499d8}, !- Handle
  {e140fddf-c06d-482c-9f25-59223554a518}, !- Zone or ZoneList Name
=======
  {97279f79-729a-4fac-825f-f15acc4f3fa2}, !- Handle
  Node 1,                                 !- Name
  {ae81fd6b-0b25-41d5-9685-d1611b0f0b21}, !- Inlet Port
  ;                                       !- Outlet Port

OS:Connection,
  {ae81fd6b-0b25-41d5-9685-d1611b0f0b21}, !- Handle
  {1f2aa69b-4b51-463f-a065-eb1c07edf41f}, !- Name
  {f01c29ac-fe7f-4e2a-8024-444863c45f07}, !- Source Object
  11,                                     !- Outlet Port
  {97279f79-729a-4fac-825f-f15acc4f3fa2}, !- Target Object
  2;                                      !- Inlet Port

OS:PortList,
  {8ffa01a1-456d-4f4e-98d2-411770ec3a72}, !- Handle
  {b2fb256f-2d07-440f-b482-ad66520609e0}, !- Name
  {f01c29ac-fe7f-4e2a-8024-444863c45f07}; !- HVAC Component

OS:PortList,
  {a9acf971-9a49-4087-8dac-f5eb09f3f877}, !- Handle
  {9cd1d800-5f9c-4c7b-a225-8d721fa9b97b}, !- Name
  {f01c29ac-fe7f-4e2a-8024-444863c45f07}; !- HVAC Component

OS:PortList,
  {cda4fbb9-a102-4088-8d18-9bcb52020d03}, !- Handle
  {0ebc8997-8449-4813-9f0f-abf845b782d3}, !- Name
  {f01c29ac-fe7f-4e2a-8024-444863c45f07}; !- HVAC Component

OS:Sizing:Zone,
  {295ff540-f657-469a-a25b-a8c481a43ac3}, !- Handle
  {f01c29ac-fe7f-4e2a-8024-444863c45f07}, !- Zone or ZoneList Name
>>>>>>> 30cb9182
  SupplyAirTemperature,                   !- Zone Cooling Design Supply Air Temperature Input Method
  14,                                     !- Zone Cooling Design Supply Air Temperature {C}
  11.11,                                  !- Zone Cooling Design Supply Air Temperature Difference {deltaC}
  SupplyAirTemperature,                   !- Zone Heating Design Supply Air Temperature Input Method
  40,                                     !- Zone Heating Design Supply Air Temperature {C}
  11.11,                                  !- Zone Heating Design Supply Air Temperature Difference {deltaC}
  0.0085,                                 !- Zone Cooling Design Supply Air Humidity Ratio {kg-H2O/kg-air}
  0.008,                                  !- Zone Heating Design Supply Air Humidity Ratio {kg-H2O/kg-air}
  ,                                       !- Zone Heating Sizing Factor
  ,                                       !- Zone Cooling Sizing Factor
  DesignDay,                              !- Cooling Design Air Flow Method
  ,                                       !- Cooling Design Air Flow Rate {m3/s}
  ,                                       !- Cooling Minimum Air Flow per Zone Floor Area {m3/s-m2}
  ,                                       !- Cooling Minimum Air Flow {m3/s}
  ,                                       !- Cooling Minimum Air Flow Fraction
  DesignDay,                              !- Heating Design Air Flow Method
  ,                                       !- Heating Design Air Flow Rate {m3/s}
  ,                                       !- Heating Maximum Air Flow per Zone Floor Area {m3/s-m2}
  ,                                       !- Heating Maximum Air Flow {m3/s}
  ,                                       !- Heating Maximum Air Flow Fraction
  ,                                       !- Design Zone Air Distribution Effectiveness in Cooling Mode
  ,                                       !- Design Zone Air Distribution Effectiveness in Heating Mode
  No,                                     !- Account for Dedicated Outdoor Air System
  NeutralSupplyAir,                       !- Dedicated Outdoor Air System Control Strategy
  autosize,                               !- Dedicated Outdoor Air Low Setpoint Temperature for Design {C}
  autosize;                               !- Dedicated Outdoor Air High Setpoint Temperature for Design {C}

OS:ZoneHVAC:EquipmentList,
<<<<<<< HEAD
  {1ea813a9-596d-4a93-a489-9f51456cbfe4}, !- Handle
  Zone HVAC Equipment List 1,             !- Name
  {e140fddf-c06d-482c-9f25-59223554a518}; !- Thermal Zone

OS:Space,
  {fd270dad-fd77-42a5-9449-0cb5719f6f2d}, !- Handle
  living space,                           !- Name
  {5900fbf9-f256-4715-8bcb-df9578a4d423}, !- Space Type Name
=======
  {2adc041b-41c3-41b5-a48e-e4915f5f851d}, !- Handle
  Zone HVAC Equipment List 1,             !- Name
  {f01c29ac-fe7f-4e2a-8024-444863c45f07}; !- Thermal Zone

OS:Space,
  {2615a3e3-a6f0-4c69-973a-cffe09e31238}, !- Handle
  living space,                           !- Name
  {b56a00a3-3a89-4351-b392-e4c7591e9fbc}, !- Space Type Name
>>>>>>> 30cb9182
  ,                                       !- Default Construction Set Name
  ,                                       !- Default Schedule Set Name
  -0,                                     !- Direction of Relative North {deg}
  0,                                      !- X Origin {m}
  0,                                      !- Y Origin {m}
  0,                                      !- Z Origin {m}
  ,                                       !- Building Story Name
<<<<<<< HEAD
  {e140fddf-c06d-482c-9f25-59223554a518}, !- Thermal Zone Name
  ,                                       !- Part of Total Floor Area
  ,                                       !- Design Specification Outdoor Air Object Name
  {704415a6-9796-40f8-999a-4287cdca1fa6}; !- Building Unit Name

OS:Surface,
  {f0f3fa43-e6a7-4ab0-ae44-b77d7e33bec5}, !- Handle
  Surface 1,                              !- Name
  Floor,                                  !- Surface Type
  ,                                       !- Construction Name
  {fd270dad-fd77-42a5-9449-0cb5719f6f2d}, !- Space Name
=======
  {f01c29ac-fe7f-4e2a-8024-444863c45f07}, !- Thermal Zone Name
  ,                                       !- Part of Total Floor Area
  ,                                       !- Design Specification Outdoor Air Object Name
  {7a63f17c-da9c-4dc7-8b82-2891ff9497b6}; !- Building Unit Name

OS:Surface,
  {c6dd2396-692d-47dc-8647-22e89ec10bb4}, !- Handle
  Surface 1,                              !- Name
  Floor,                                  !- Surface Type
  ,                                       !- Construction Name
  {2615a3e3-a6f0-4c69-973a-cffe09e31238}, !- Space Name
>>>>>>> 30cb9182
  Foundation,                             !- Outside Boundary Condition
  ,                                       !- Outside Boundary Condition Object
  NoSun,                                  !- Sun Exposure
  NoWind,                                 !- Wind Exposure
  ,                                       !- View Factor to Ground
  ,                                       !- Number of Vertices
  0, 0, 0,                                !- X,Y,Z Vertex 1 {m}
  0, 6.81553519541936, 0,                 !- X,Y,Z Vertex 2 {m}
  13.6310703908387, 6.81553519541936, 0,  !- X,Y,Z Vertex 3 {m}
  13.6310703908387, 0, 0;                 !- X,Y,Z Vertex 4 {m}

OS:Surface,
<<<<<<< HEAD
  {fa13e771-8e96-4567-b66f-859181647ed9}, !- Handle
  Surface 2,                              !- Name
  Wall,                                   !- Surface Type
  ,                                       !- Construction Name
  {fd270dad-fd77-42a5-9449-0cb5719f6f2d}, !- Space Name
=======
  {8beef9d5-44d4-4941-9a68-35920fdeb23a}, !- Handle
  Surface 2,                              !- Name
  Wall,                                   !- Surface Type
  ,                                       !- Construction Name
  {2615a3e3-a6f0-4c69-973a-cffe09e31238}, !- Space Name
>>>>>>> 30cb9182
  Outdoors,                               !- Outside Boundary Condition
  ,                                       !- Outside Boundary Condition Object
  SunExposed,                             !- Sun Exposure
  WindExposed,                            !- Wind Exposure
  ,                                       !- View Factor to Ground
  ,                                       !- Number of Vertices
  0, 6.81553519541936, 2.4384,            !- X,Y,Z Vertex 1 {m}
  0, 6.81553519541936, 0,                 !- X,Y,Z Vertex 2 {m}
  0, 0, 0,                                !- X,Y,Z Vertex 3 {m}
  0, 0, 2.4384;                           !- X,Y,Z Vertex 4 {m}

OS:Surface,
<<<<<<< HEAD
  {0bcd8afe-bf04-49b1-bfe4-e3b755f729c2}, !- Handle
  Surface 3,                              !- Name
  Wall,                                   !- Surface Type
  ,                                       !- Construction Name
  {fd270dad-fd77-42a5-9449-0cb5719f6f2d}, !- Space Name
=======
  {ab3d6888-cda1-42f6-831a-edefff857c07}, !- Handle
  Surface 3,                              !- Name
  Wall,                                   !- Surface Type
  ,                                       !- Construction Name
  {2615a3e3-a6f0-4c69-973a-cffe09e31238}, !- Space Name
>>>>>>> 30cb9182
  Outdoors,                               !- Outside Boundary Condition
  ,                                       !- Outside Boundary Condition Object
  SunExposed,                             !- Sun Exposure
  WindExposed,                            !- Wind Exposure
  ,                                       !- View Factor to Ground
  ,                                       !- Number of Vertices
  13.6310703908387, 6.81553519541936, 2.4384, !- X,Y,Z Vertex 1 {m}
  13.6310703908387, 6.81553519541936, 0,  !- X,Y,Z Vertex 2 {m}
  0, 6.81553519541936, 0,                 !- X,Y,Z Vertex 3 {m}
  0, 6.81553519541936, 2.4384;            !- X,Y,Z Vertex 4 {m}

OS:Surface,
<<<<<<< HEAD
  {373caf96-3a36-4e0b-af5b-1b742b06fc73}, !- Handle
  Surface 4,                              !- Name
  Wall,                                   !- Surface Type
  ,                                       !- Construction Name
  {fd270dad-fd77-42a5-9449-0cb5719f6f2d}, !- Space Name
=======
  {da6e359c-09bb-4419-8b4a-6c945afdfa24}, !- Handle
  Surface 4,                              !- Name
  Wall,                                   !- Surface Type
  ,                                       !- Construction Name
  {2615a3e3-a6f0-4c69-973a-cffe09e31238}, !- Space Name
>>>>>>> 30cb9182
  Outdoors,                               !- Outside Boundary Condition
  ,                                       !- Outside Boundary Condition Object
  SunExposed,                             !- Sun Exposure
  WindExposed,                            !- Wind Exposure
  ,                                       !- View Factor to Ground
  ,                                       !- Number of Vertices
  13.6310703908387, 0, 2.4384,            !- X,Y,Z Vertex 1 {m}
  13.6310703908387, 0, 0,                 !- X,Y,Z Vertex 2 {m}
  13.6310703908387, 6.81553519541936, 0,  !- X,Y,Z Vertex 3 {m}
  13.6310703908387, 6.81553519541936, 2.4384; !- X,Y,Z Vertex 4 {m}

OS:Surface,
<<<<<<< HEAD
  {55e15bfb-af08-4f5c-809d-898f5bc71ec8}, !- Handle
  Surface 5,                              !- Name
  Wall,                                   !- Surface Type
  ,                                       !- Construction Name
  {fd270dad-fd77-42a5-9449-0cb5719f6f2d}, !- Space Name
=======
  {c92f45e3-ee43-4a5c-901f-da3dc616bd26}, !- Handle
  Surface 5,                              !- Name
  Wall,                                   !- Surface Type
  ,                                       !- Construction Name
  {2615a3e3-a6f0-4c69-973a-cffe09e31238}, !- Space Name
>>>>>>> 30cb9182
  Outdoors,                               !- Outside Boundary Condition
  ,                                       !- Outside Boundary Condition Object
  SunExposed,                             !- Sun Exposure
  WindExposed,                            !- Wind Exposure
  ,                                       !- View Factor to Ground
  ,                                       !- Number of Vertices
  0, 0, 2.4384,                           !- X,Y,Z Vertex 1 {m}
  0, 0, 0,                                !- X,Y,Z Vertex 2 {m}
  13.6310703908387, 0, 0,                 !- X,Y,Z Vertex 3 {m}
  13.6310703908387, 0, 2.4384;            !- X,Y,Z Vertex 4 {m}

OS:Surface,
<<<<<<< HEAD
  {8e5b7935-23c0-45fb-8b10-48b9d8ba31a2}, !- Handle
  Surface 6,                              !- Name
  RoofCeiling,                            !- Surface Type
  ,                                       !- Construction Name
  {fd270dad-fd77-42a5-9449-0cb5719f6f2d}, !- Space Name
  Surface,                                !- Outside Boundary Condition
  {59ac9ae8-bdc2-441b-9935-f81d102eef53}, !- Outside Boundary Condition Object
=======
  {a67852b1-f273-46ab-aede-ac7fdda2b593}, !- Handle
  Surface 6,                              !- Name
  RoofCeiling,                            !- Surface Type
  ,                                       !- Construction Name
  {2615a3e3-a6f0-4c69-973a-cffe09e31238}, !- Space Name
  Surface,                                !- Outside Boundary Condition
  {e85a05d7-2430-4c2b-a472-05f874195399}, !- Outside Boundary Condition Object
>>>>>>> 30cb9182
  NoSun,                                  !- Sun Exposure
  NoWind,                                 !- Wind Exposure
  ,                                       !- View Factor to Ground
  ,                                       !- Number of Vertices
  13.6310703908387, 0, 2.4384,            !- X,Y,Z Vertex 1 {m}
  13.6310703908387, 6.81553519541936, 2.4384, !- X,Y,Z Vertex 2 {m}
  0, 6.81553519541936, 2.4384,            !- X,Y,Z Vertex 3 {m}
  0, 0, 2.4384;                           !- X,Y,Z Vertex 4 {m}

OS:SpaceType,
<<<<<<< HEAD
  {5900fbf9-f256-4715-8bcb-df9578a4d423}, !- Handle
=======
  {b56a00a3-3a89-4351-b392-e4c7591e9fbc}, !- Handle
>>>>>>> 30cb9182
  Space Type 1,                           !- Name
  ,                                       !- Default Construction Set Name
  ,                                       !- Default Schedule Set Name
  ,                                       !- Group Rendering Name
  ,                                       !- Design Specification Outdoor Air Object Name
  ,                                       !- Standards Template
  ,                                       !- Standards Building Type
  living;                                 !- Standards Space Type

OS:Space,
<<<<<<< HEAD
  {0755cddf-8296-42d7-82f5-850e446705b3}, !- Handle
  living space|story 2,                   !- Name
  {5900fbf9-f256-4715-8bcb-df9578a4d423}, !- Space Type Name
=======
  {5cba6172-00c1-46ca-be25-f6089f00bc85}, !- Handle
  living space|story 2,                   !- Name
  {b56a00a3-3a89-4351-b392-e4c7591e9fbc}, !- Space Type Name
>>>>>>> 30cb9182
  ,                                       !- Default Construction Set Name
  ,                                       !- Default Schedule Set Name
  -0,                                     !- Direction of Relative North {deg}
  0,                                      !- X Origin {m}
  0,                                      !- Y Origin {m}
  2.4384,                                 !- Z Origin {m}
  ,                                       !- Building Story Name
<<<<<<< HEAD
  {e140fddf-c06d-482c-9f25-59223554a518}, !- Thermal Zone Name
  ,                                       !- Part of Total Floor Area
  ,                                       !- Design Specification Outdoor Air Object Name
  {704415a6-9796-40f8-999a-4287cdca1fa6}; !- Building Unit Name

OS:Surface,
  {59ac9ae8-bdc2-441b-9935-f81d102eef53}, !- Handle
  Surface 7,                              !- Name
  Floor,                                  !- Surface Type
  ,                                       !- Construction Name
  {0755cddf-8296-42d7-82f5-850e446705b3}, !- Space Name
  Surface,                                !- Outside Boundary Condition
  {8e5b7935-23c0-45fb-8b10-48b9d8ba31a2}, !- Outside Boundary Condition Object
=======
  {f01c29ac-fe7f-4e2a-8024-444863c45f07}, !- Thermal Zone Name
  ,                                       !- Part of Total Floor Area
  ,                                       !- Design Specification Outdoor Air Object Name
  {7a63f17c-da9c-4dc7-8b82-2891ff9497b6}; !- Building Unit Name

OS:Surface,
  {e85a05d7-2430-4c2b-a472-05f874195399}, !- Handle
  Surface 7,                              !- Name
  Floor,                                  !- Surface Type
  ,                                       !- Construction Name
  {5cba6172-00c1-46ca-be25-f6089f00bc85}, !- Space Name
  Surface,                                !- Outside Boundary Condition
  {a67852b1-f273-46ab-aede-ac7fdda2b593}, !- Outside Boundary Condition Object
>>>>>>> 30cb9182
  NoSun,                                  !- Sun Exposure
  NoWind,                                 !- Wind Exposure
  ,                                       !- View Factor to Ground
  ,                                       !- Number of Vertices
  0, 0, 0,                                !- X,Y,Z Vertex 1 {m}
  0, 6.81553519541936, 0,                 !- X,Y,Z Vertex 2 {m}
  13.6310703908387, 6.81553519541936, 0,  !- X,Y,Z Vertex 3 {m}
  13.6310703908387, 0, 0;                 !- X,Y,Z Vertex 4 {m}

OS:Surface,
<<<<<<< HEAD
  {d73a7ab4-b368-4241-9e68-c4e013e7c8f8}, !- Handle
  Surface 8,                              !- Name
  Wall,                                   !- Surface Type
  ,                                       !- Construction Name
  {0755cddf-8296-42d7-82f5-850e446705b3}, !- Space Name
=======
  {63b13ce5-3374-450e-a6ab-990d330927b6}, !- Handle
  Surface 8,                              !- Name
  Wall,                                   !- Surface Type
  ,                                       !- Construction Name
  {5cba6172-00c1-46ca-be25-f6089f00bc85}, !- Space Name
>>>>>>> 30cb9182
  Outdoors,                               !- Outside Boundary Condition
  ,                                       !- Outside Boundary Condition Object
  SunExposed,                             !- Sun Exposure
  WindExposed,                            !- Wind Exposure
  ,                                       !- View Factor to Ground
  ,                                       !- Number of Vertices
  0, 6.81553519541936, 2.4384,            !- X,Y,Z Vertex 1 {m}
  0, 6.81553519541936, 0,                 !- X,Y,Z Vertex 2 {m}
  0, 0, 0,                                !- X,Y,Z Vertex 3 {m}
  0, 0, 2.4384;                           !- X,Y,Z Vertex 4 {m}

OS:Surface,
<<<<<<< HEAD
  {eb5b3396-189b-4f17-8f3a-bd016c5ebb16}, !- Handle
  Surface 9,                              !- Name
  Wall,                                   !- Surface Type
  ,                                       !- Construction Name
  {0755cddf-8296-42d7-82f5-850e446705b3}, !- Space Name
=======
  {fc0c28fb-a15f-4cb7-aa9c-15f062c72832}, !- Handle
  Surface 9,                              !- Name
  Wall,                                   !- Surface Type
  ,                                       !- Construction Name
  {5cba6172-00c1-46ca-be25-f6089f00bc85}, !- Space Name
>>>>>>> 30cb9182
  Outdoors,                               !- Outside Boundary Condition
  ,                                       !- Outside Boundary Condition Object
  SunExposed,                             !- Sun Exposure
  WindExposed,                            !- Wind Exposure
  ,                                       !- View Factor to Ground
  ,                                       !- Number of Vertices
  13.6310703908387, 6.81553519541936, 2.4384, !- X,Y,Z Vertex 1 {m}
  13.6310703908387, 6.81553519541936, 0,  !- X,Y,Z Vertex 2 {m}
  0, 6.81553519541936, 0,                 !- X,Y,Z Vertex 3 {m}
  0, 6.81553519541936, 2.4384;            !- X,Y,Z Vertex 4 {m}

OS:Surface,
<<<<<<< HEAD
  {ca23e219-97a3-4252-afe6-ff5dd45db5a2}, !- Handle
  Surface 10,                             !- Name
  Wall,                                   !- Surface Type
  ,                                       !- Construction Name
  {0755cddf-8296-42d7-82f5-850e446705b3}, !- Space Name
=======
  {88207a12-955a-4595-9764-afa5ca73158a}, !- Handle
  Surface 10,                             !- Name
  Wall,                                   !- Surface Type
  ,                                       !- Construction Name
  {5cba6172-00c1-46ca-be25-f6089f00bc85}, !- Space Name
>>>>>>> 30cb9182
  Outdoors,                               !- Outside Boundary Condition
  ,                                       !- Outside Boundary Condition Object
  SunExposed,                             !- Sun Exposure
  WindExposed,                            !- Wind Exposure
  ,                                       !- View Factor to Ground
  ,                                       !- Number of Vertices
  13.6310703908387, 0, 2.4384,            !- X,Y,Z Vertex 1 {m}
  13.6310703908387, 0, 0,                 !- X,Y,Z Vertex 2 {m}
  13.6310703908387, 6.81553519541936, 0,  !- X,Y,Z Vertex 3 {m}
  13.6310703908387, 6.81553519541936, 2.4384; !- X,Y,Z Vertex 4 {m}

OS:Surface,
<<<<<<< HEAD
  {7a91b1dc-2308-4b68-9ee1-b589d6cd9a4d}, !- Handle
  Surface 11,                             !- Name
  Wall,                                   !- Surface Type
  ,                                       !- Construction Name
  {0755cddf-8296-42d7-82f5-850e446705b3}, !- Space Name
=======
  {91048e7d-316e-40f0-96ac-49d3d4255f59}, !- Handle
  Surface 11,                             !- Name
  Wall,                                   !- Surface Type
  ,                                       !- Construction Name
  {5cba6172-00c1-46ca-be25-f6089f00bc85}, !- Space Name
>>>>>>> 30cb9182
  Outdoors,                               !- Outside Boundary Condition
  ,                                       !- Outside Boundary Condition Object
  SunExposed,                             !- Sun Exposure
  WindExposed,                            !- Wind Exposure
  ,                                       !- View Factor to Ground
  ,                                       !- Number of Vertices
  0, 0, 2.4384,                           !- X,Y,Z Vertex 1 {m}
  0, 0, 0,                                !- X,Y,Z Vertex 2 {m}
  13.6310703908387, 0, 0,                 !- X,Y,Z Vertex 3 {m}
  13.6310703908387, 0, 2.4384;            !- X,Y,Z Vertex 4 {m}

OS:Surface,
<<<<<<< HEAD
  {8c726181-2d70-4a03-9f3a-593fa27b28f8}, !- Handle
  Surface 12,                             !- Name
  RoofCeiling,                            !- Surface Type
  ,                                       !- Construction Name
  {0755cddf-8296-42d7-82f5-850e446705b3}, !- Space Name
  Surface,                                !- Outside Boundary Condition
  {7881e89b-f6ca-46c3-95ad-bab9f346d518}, !- Outside Boundary Condition Object
=======
  {ac74c5b7-4906-4ab4-a2a1-b1cb3c05bed4}, !- Handle
  Surface 12,                             !- Name
  RoofCeiling,                            !- Surface Type
  ,                                       !- Construction Name
  {5cba6172-00c1-46ca-be25-f6089f00bc85}, !- Space Name
  Surface,                                !- Outside Boundary Condition
  {f7953f94-4c7d-4241-ac31-1a4ad70cc14b}, !- Outside Boundary Condition Object
>>>>>>> 30cb9182
  NoSun,                                  !- Sun Exposure
  NoWind,                                 !- Wind Exposure
  ,                                       !- View Factor to Ground
  ,                                       !- Number of Vertices
  13.6310703908387, 0, 2.4384,            !- X,Y,Z Vertex 1 {m}
  13.6310703908387, 6.81553519541936, 2.4384, !- X,Y,Z Vertex 2 {m}
  0, 6.81553519541936, 2.4384,            !- X,Y,Z Vertex 3 {m}
  0, 0, 2.4384;                           !- X,Y,Z Vertex 4 {m}

OS:Surface,
<<<<<<< HEAD
  {7881e89b-f6ca-46c3-95ad-bab9f346d518}, !- Handle
  Surface 13,                             !- Name
  Floor,                                  !- Surface Type
  ,                                       !- Construction Name
  {b198e142-4ffb-4d70-8b84-1245e92bb482}, !- Space Name
  Surface,                                !- Outside Boundary Condition
  {8c726181-2d70-4a03-9f3a-593fa27b28f8}, !- Outside Boundary Condition Object
=======
  {f7953f94-4c7d-4241-ac31-1a4ad70cc14b}, !- Handle
  Surface 13,                             !- Name
  Floor,                                  !- Surface Type
  ,                                       !- Construction Name
  {d1c73070-7b40-44e3-8534-f2f99bafdd5b}, !- Space Name
  Surface,                                !- Outside Boundary Condition
  {ac74c5b7-4906-4ab4-a2a1-b1cb3c05bed4}, !- Outside Boundary Condition Object
>>>>>>> 30cb9182
  NoSun,                                  !- Sun Exposure
  NoWind,                                 !- Wind Exposure
  ,                                       !- View Factor to Ground
  ,                                       !- Number of Vertices
  0, 6.81553519541936, 0,                 !- X,Y,Z Vertex 1 {m}
  13.6310703908387, 6.81553519541936, 0,  !- X,Y,Z Vertex 2 {m}
  13.6310703908387, 0, 0,                 !- X,Y,Z Vertex 3 {m}
  0, 0, 0;                                !- X,Y,Z Vertex 4 {m}

OS:Surface,
<<<<<<< HEAD
  {2fb12c8f-cb41-4da5-85a9-19b7a0b9f9ee}, !- Handle
  Surface 14,                             !- Name
  RoofCeiling,                            !- Surface Type
  ,                                       !- Construction Name
  {b198e142-4ffb-4d70-8b84-1245e92bb482}, !- Space Name
=======
  {69bdac7f-67e5-407c-94f0-6e35ae808859}, !- Handle
  Surface 14,                             !- Name
  RoofCeiling,                            !- Surface Type
  ,                                       !- Construction Name
  {d1c73070-7b40-44e3-8534-f2f99bafdd5b}, !- Space Name
>>>>>>> 30cb9182
  Outdoors,                               !- Outside Boundary Condition
  ,                                       !- Outside Boundary Condition Object
  SunExposed,                             !- Sun Exposure
  WindExposed,                            !- Wind Exposure
  ,                                       !- View Factor to Ground
  ,                                       !- Number of Vertices
  13.6310703908387, 3.40776759770968, 1.70388379885484, !- X,Y,Z Vertex 1 {m}
  0, 3.40776759770968, 1.70388379885484,  !- X,Y,Z Vertex 2 {m}
  0, 0, 0,                                !- X,Y,Z Vertex 3 {m}
  13.6310703908387, 0, 0;                 !- X,Y,Z Vertex 4 {m}

OS:Surface,
<<<<<<< HEAD
  {faf19921-6a28-4bc7-9ea1-168a2bcdf1e9}, !- Handle
  Surface 15,                             !- Name
  RoofCeiling,                            !- Surface Type
  ,                                       !- Construction Name
  {b198e142-4ffb-4d70-8b84-1245e92bb482}, !- Space Name
=======
  {c3451580-1c43-452a-9e86-ac82ce688c60}, !- Handle
  Surface 15,                             !- Name
  RoofCeiling,                            !- Surface Type
  ,                                       !- Construction Name
  {d1c73070-7b40-44e3-8534-f2f99bafdd5b}, !- Space Name
>>>>>>> 30cb9182
  Outdoors,                               !- Outside Boundary Condition
  ,                                       !- Outside Boundary Condition Object
  SunExposed,                             !- Sun Exposure
  WindExposed,                            !- Wind Exposure
  ,                                       !- View Factor to Ground
  ,                                       !- Number of Vertices
  0, 3.40776759770968, 1.70388379885484,  !- X,Y,Z Vertex 1 {m}
  13.6310703908387, 3.40776759770968, 1.70388379885484, !- X,Y,Z Vertex 2 {m}
  13.6310703908387, 6.81553519541936, 0,  !- X,Y,Z Vertex 3 {m}
  0, 6.81553519541936, 0;                 !- X,Y,Z Vertex 4 {m}

OS:Surface,
<<<<<<< HEAD
  {130819b8-94fe-40cc-bd99-a3dcd5c9a78f}, !- Handle
  Surface 16,                             !- Name
  Wall,                                   !- Surface Type
  ,                                       !- Construction Name
  {b198e142-4ffb-4d70-8b84-1245e92bb482}, !- Space Name
=======
  {db4450f2-eb2e-4c93-b990-86f0fda677db}, !- Handle
  Surface 16,                             !- Name
  Wall,                                   !- Surface Type
  ,                                       !- Construction Name
  {d1c73070-7b40-44e3-8534-f2f99bafdd5b}, !- Space Name
>>>>>>> 30cb9182
  Outdoors,                               !- Outside Boundary Condition
  ,                                       !- Outside Boundary Condition Object
  SunExposed,                             !- Sun Exposure
  WindExposed,                            !- Wind Exposure
  ,                                       !- View Factor to Ground
  ,                                       !- Number of Vertices
  0, 3.40776759770968, 1.70388379885484,  !- X,Y,Z Vertex 1 {m}
  0, 6.81553519541936, 0,                 !- X,Y,Z Vertex 2 {m}
  0, 0, 0;                                !- X,Y,Z Vertex 3 {m}

OS:Surface,
<<<<<<< HEAD
  {b51359b2-7942-44b0-93e5-0fd02a5d130b}, !- Handle
  Surface 17,                             !- Name
  Wall,                                   !- Surface Type
  ,                                       !- Construction Name
  {b198e142-4ffb-4d70-8b84-1245e92bb482}, !- Space Name
=======
  {b7bf4baa-21b3-4fb6-995c-f3a0e5e2e32a}, !- Handle
  Surface 17,                             !- Name
  Wall,                                   !- Surface Type
  ,                                       !- Construction Name
  {d1c73070-7b40-44e3-8534-f2f99bafdd5b}, !- Space Name
>>>>>>> 30cb9182
  Outdoors,                               !- Outside Boundary Condition
  ,                                       !- Outside Boundary Condition Object
  SunExposed,                             !- Sun Exposure
  WindExposed,                            !- Wind Exposure
  ,                                       !- View Factor to Ground
  ,                                       !- Number of Vertices
  13.6310703908387, 3.40776759770968, 1.70388379885484, !- X,Y,Z Vertex 1 {m}
  13.6310703908387, 0, 0,                 !- X,Y,Z Vertex 2 {m}
  13.6310703908387, 6.81553519541936, 0;  !- X,Y,Z Vertex 3 {m}

OS:Space,
<<<<<<< HEAD
  {b198e142-4ffb-4d70-8b84-1245e92bb482}, !- Handle
  unfinished attic space,                 !- Name
  {4841b231-f993-4596-940f-78b3ebeddcac}, !- Space Type Name
=======
  {d1c73070-7b40-44e3-8534-f2f99bafdd5b}, !- Handle
  unfinished attic space,                 !- Name
  {5295ad51-25ed-461e-91e3-aa67ed319c8e}, !- Space Type Name
>>>>>>> 30cb9182
  ,                                       !- Default Construction Set Name
  ,                                       !- Default Schedule Set Name
  -0,                                     !- Direction of Relative North {deg}
  0,                                      !- X Origin {m}
  0,                                      !- Y Origin {m}
  4.8768,                                 !- Z Origin {m}
  ,                                       !- Building Story Name
<<<<<<< HEAD
  {4bd8bbf2-3ba8-4bf6-af80-daa604f2b053}; !- Thermal Zone Name

OS:ThermalZone,
  {4bd8bbf2-3ba8-4bf6-af80-daa604f2b053}, !- Handle
=======
  {02a609b3-846d-40a7-82cd-85d73c1dc438}; !- Thermal Zone Name

OS:ThermalZone,
  {02a609b3-846d-40a7-82cd-85d73c1dc438}, !- Handle
>>>>>>> 30cb9182
  unfinished attic zone,                  !- Name
  ,                                       !- Multiplier
  ,                                       !- Ceiling Height {m}
  ,                                       !- Volume {m3}
  ,                                       !- Floor Area {m2}
  ,                                       !- Zone Inside Convection Algorithm
  ,                                       !- Zone Outside Convection Algorithm
  ,                                       !- Zone Conditioning Equipment List Name
<<<<<<< HEAD
  {9f38964f-7a6e-4905-b5f1-d518a0d2f301}, !- Zone Air Inlet Port List
  {0ae7123f-1db4-463e-b85c-769c228a760d}, !- Zone Air Exhaust Port List
  {807a2739-0c35-4d7d-8d99-a2723aaa8a70}, !- Zone Air Node Name
  {5fa3b23d-c4fe-405b-93b5-696c486df89b}, !- Zone Return Air Port List
=======
  {32f1f04b-0155-4baa-8664-a5e066e623a0}, !- Zone Air Inlet Port List
  {1f8588c5-b661-4c87-987e-88aabc20aa09}, !- Zone Air Exhaust Port List
  {3998e481-9cf4-4093-8c9d-9c3d9378f503}, !- Zone Air Node Name
  {67e6532e-e368-4c8a-9d94-67c7d51c6048}, !- Zone Return Air Port List
>>>>>>> 30cb9182
  ,                                       !- Primary Daylighting Control Name
  ,                                       !- Fraction of Zone Controlled by Primary Daylighting Control
  ,                                       !- Secondary Daylighting Control Name
  ,                                       !- Fraction of Zone Controlled by Secondary Daylighting Control
  ,                                       !- Illuminance Map Name
  ,                                       !- Group Rendering Name
  ,                                       !- Thermostat Name
  No;                                     !- Use Ideal Air Loads

OS:Node,
<<<<<<< HEAD
  {af6f3355-81c6-45fa-a645-63451e77130e}, !- Handle
  Node 2,                                 !- Name
  {807a2739-0c35-4d7d-8d99-a2723aaa8a70}, !- Inlet Port
  ;                                       !- Outlet Port

OS:Connection,
  {807a2739-0c35-4d7d-8d99-a2723aaa8a70}, !- Handle
  {53d9f8e6-f584-4a73-9bb9-62c79b23f590}, !- Name
  {4bd8bbf2-3ba8-4bf6-af80-daa604f2b053}, !- Source Object
  11,                                     !- Outlet Port
  {af6f3355-81c6-45fa-a645-63451e77130e}, !- Target Object
  2;                                      !- Inlet Port

OS:PortList,
  {9f38964f-7a6e-4905-b5f1-d518a0d2f301}, !- Handle
  {147b6eb2-e3ce-4a62-a639-ee5ad69c4e61}, !- Name
  {4bd8bbf2-3ba8-4bf6-af80-daa604f2b053}; !- HVAC Component

OS:PortList,
  {0ae7123f-1db4-463e-b85c-769c228a760d}, !- Handle
  {9b37f16e-37a6-42a1-9008-a9f9d4f4e9b9}, !- Name
  {4bd8bbf2-3ba8-4bf6-af80-daa604f2b053}; !- HVAC Component

OS:PortList,
  {5fa3b23d-c4fe-405b-93b5-696c486df89b}, !- Handle
  {788ca190-0fd2-4a8d-9be4-06ac4c7f0dd7}, !- Name
  {4bd8bbf2-3ba8-4bf6-af80-daa604f2b053}; !- HVAC Component

OS:Sizing:Zone,
  {db9e2ea8-bac1-4a80-b8a0-37cee9ac497a}, !- Handle
  {4bd8bbf2-3ba8-4bf6-af80-daa604f2b053}, !- Zone or ZoneList Name
=======
  {da609c66-21d4-4919-b851-4f6ed1150ae9}, !- Handle
  Node 2,                                 !- Name
  {3998e481-9cf4-4093-8c9d-9c3d9378f503}, !- Inlet Port
  ;                                       !- Outlet Port

OS:Connection,
  {3998e481-9cf4-4093-8c9d-9c3d9378f503}, !- Handle
  {22341298-911b-41e5-b9b7-ffa5f99f68e2}, !- Name
  {02a609b3-846d-40a7-82cd-85d73c1dc438}, !- Source Object
  11,                                     !- Outlet Port
  {da609c66-21d4-4919-b851-4f6ed1150ae9}, !- Target Object
  2;                                      !- Inlet Port

OS:PortList,
  {32f1f04b-0155-4baa-8664-a5e066e623a0}, !- Handle
  {c441b1ea-aa4e-47b7-906f-e3548b86e025}, !- Name
  {02a609b3-846d-40a7-82cd-85d73c1dc438}; !- HVAC Component

OS:PortList,
  {1f8588c5-b661-4c87-987e-88aabc20aa09}, !- Handle
  {1d880736-67d1-4898-ba9a-ad96544bfe3a}, !- Name
  {02a609b3-846d-40a7-82cd-85d73c1dc438}; !- HVAC Component

OS:PortList,
  {67e6532e-e368-4c8a-9d94-67c7d51c6048}, !- Handle
  {beb72d5d-0868-4b7a-8168-b2476c972387}, !- Name
  {02a609b3-846d-40a7-82cd-85d73c1dc438}; !- HVAC Component

OS:Sizing:Zone,
  {96f39f64-6d77-4a98-8ff6-72ada53c7ebc}, !- Handle
  {02a609b3-846d-40a7-82cd-85d73c1dc438}, !- Zone or ZoneList Name
>>>>>>> 30cb9182
  SupplyAirTemperature,                   !- Zone Cooling Design Supply Air Temperature Input Method
  14,                                     !- Zone Cooling Design Supply Air Temperature {C}
  11.11,                                  !- Zone Cooling Design Supply Air Temperature Difference {deltaC}
  SupplyAirTemperature,                   !- Zone Heating Design Supply Air Temperature Input Method
  40,                                     !- Zone Heating Design Supply Air Temperature {C}
  11.11,                                  !- Zone Heating Design Supply Air Temperature Difference {deltaC}
  0.0085,                                 !- Zone Cooling Design Supply Air Humidity Ratio {kg-H2O/kg-air}
  0.008,                                  !- Zone Heating Design Supply Air Humidity Ratio {kg-H2O/kg-air}
  ,                                       !- Zone Heating Sizing Factor
  ,                                       !- Zone Cooling Sizing Factor
  DesignDay,                              !- Cooling Design Air Flow Method
  ,                                       !- Cooling Design Air Flow Rate {m3/s}
  ,                                       !- Cooling Minimum Air Flow per Zone Floor Area {m3/s-m2}
  ,                                       !- Cooling Minimum Air Flow {m3/s}
  ,                                       !- Cooling Minimum Air Flow Fraction
  DesignDay,                              !- Heating Design Air Flow Method
  ,                                       !- Heating Design Air Flow Rate {m3/s}
  ,                                       !- Heating Maximum Air Flow per Zone Floor Area {m3/s-m2}
  ,                                       !- Heating Maximum Air Flow {m3/s}
  ,                                       !- Heating Maximum Air Flow Fraction
  ,                                       !- Design Zone Air Distribution Effectiveness in Cooling Mode
  ,                                       !- Design Zone Air Distribution Effectiveness in Heating Mode
  No,                                     !- Account for Dedicated Outdoor Air System
  NeutralSupplyAir,                       !- Dedicated Outdoor Air System Control Strategy
  autosize,                               !- Dedicated Outdoor Air Low Setpoint Temperature for Design {C}
  autosize;                               !- Dedicated Outdoor Air High Setpoint Temperature for Design {C}

OS:ZoneHVAC:EquipmentList,
<<<<<<< HEAD
  {98565bc6-1fa5-476c-b191-537e47a8e088}, !- Handle
  Zone HVAC Equipment List 2,             !- Name
  {4bd8bbf2-3ba8-4bf6-af80-daa604f2b053}; !- Thermal Zone

OS:SpaceType,
  {4841b231-f993-4596-940f-78b3ebeddcac}, !- Handle
=======
  {f49efb9e-9ff2-4121-9fba-0c2b3f5c6df9}, !- Handle
  Zone HVAC Equipment List 2,             !- Name
  {02a609b3-846d-40a7-82cd-85d73c1dc438}; !- Thermal Zone

OS:SpaceType,
  {5295ad51-25ed-461e-91e3-aa67ed319c8e}, !- Handle
>>>>>>> 30cb9182
  Space Type 2,                           !- Name
  ,                                       !- Default Construction Set Name
  ,                                       !- Default Schedule Set Name
  ,                                       !- Group Rendering Name
  ,                                       !- Design Specification Outdoor Air Object Name
  ,                                       !- Standards Template
  ,                                       !- Standards Building Type
  unfinished attic;                       !- Standards Space Type

OS:BuildingUnit,
<<<<<<< HEAD
  {704415a6-9796-40f8-999a-4287cdca1fa6}, !- Handle
=======
  {7a63f17c-da9c-4dc7-8b82-2891ff9497b6}, !- Handle
>>>>>>> 30cb9182
  unit 1,                                 !- Name
  ,                                       !- Rendering Color
  Residential;                            !- Building Unit Type

OS:AdditionalProperties,
<<<<<<< HEAD
  {11cdb363-515c-4211-8147-f29f48284bb2}, !- Handle
  {704415a6-9796-40f8-999a-4287cdca1fa6}, !- Object Name
=======
  {bddd379b-5f90-40d3-86e5-ce17029f9cee}, !- Handle
  {7a63f17c-da9c-4dc7-8b82-2891ff9497b6}, !- Object Name
>>>>>>> 30cb9182
  NumberOfBedrooms,                       !- Feature Name 1
  Integer,                                !- Feature Data Type 1
  3,                                      !- Feature Value 1
  NumberOfBathrooms,                      !- Feature Name 2
  Double,                                 !- Feature Data Type 2
  2,                                      !- Feature Value 2
  NumberOfOccupants,                      !- Feature Name 3
  Double,                                 !- Feature Data Type 3
  2.6400000000000001;                     !- Feature Value 3

<<<<<<< HEAD
OS:External:File,
  {5d48ba47-e247-4f6c-93f5-730f414a1954}, !- Handle
  8760.csv,                               !- Name
  8760.csv;                               !- File Name

OS:Schedule:Day,
  {9fbbb0fa-838a-4c9d-bb91-0b575ddb79e4}, !- Handle
=======
OS:Schedule:Day,
  {eaff6923-103d-4c75-8a03-f770c9972289}, !- Handle
>>>>>>> 30cb9182
  Schedule Day 1,                         !- Name
  ,                                       !- Schedule Type Limits Name
  ,                                       !- Interpolate to Timestep
  24,                                     !- Hour 1
  0,                                      !- Minute 1
  0;                                      !- Value Until Time 1

OS:Schedule:Day,
<<<<<<< HEAD
  {391613e1-39af-4331-9455-7cf625eb8e12}, !- Handle
=======
  {192c5f06-d235-4e1c-b6b1-aab3029b374a}, !- Handle
>>>>>>> 30cb9182
  Schedule Day 2,                         !- Name
  ,                                       !- Schedule Type Limits Name
  ,                                       !- Interpolate to Timestep
  24,                                     !- Hour 1
  0,                                      !- Minute 1
  1;                                      !- Value Until Time 1
<<<<<<< HEAD

OS:Schedule:File,
  {aaa81f14-4e5f-42e3-b3a2-9c5a676ba4fb}, !- Handle
  occupants,                              !- Name
  {8a532758-5fbe-4a93-8f30-65775adc209b}, !- Schedule Type Limits Name
  {5d48ba47-e247-4f6c-93f5-730f414a1954}, !- External File Name
  1,                                      !- Column Number
  1,                                      !- Rows to Skip at Top
  8760,                                   !- Number of Hours of Data
  ,                                       !- Column Separator
  ,                                       !- Interpolate to Timestep
  60;                                     !- Minutes per Item

OS:Schedule:Ruleset,
  {4ec6f0b7-39fc-4c83-b872-0ab90918ac5a}, !- Handle
  Schedule Ruleset 1,                     !- Name
  {48df15a8-c3ef-47eb-b5fa-a3a5e542dd7d}, !- Schedule Type Limits Name
  {2c9e3705-fc89-45fb-895e-1b12b85b20a4}; !- Default Day Schedule Name

OS:Schedule:Day,
  {2c9e3705-fc89-45fb-895e-1b12b85b20a4}, !- Handle
  Schedule Day 3,                         !- Name
  {48df15a8-c3ef-47eb-b5fa-a3a5e542dd7d}, !- Schedule Type Limits Name
  ,                                       !- Interpolate to Timestep
  24,                                     !- Hour 1
  0,                                      !- Minute 1
  112.539290946133;                       !- Value Until Time 1

OS:People:Definition,
  {f15e8d5b-ab11-4557-839f-0ec97d351cd4}, !- Handle
  res occupants|living space,             !- Name
  People,                                 !- Number of People Calculation Method
  1.32,                                   !- Number of People {people}
  ,                                       !- People per Space Floor Area {person/m2}
  ,                                       !- Space Floor Area per Person {m2/person}
  0.319734,                               !- Fraction Radiant
  0.573,                                  !- Sensible Heat Fraction
  0,                                      !- Carbon Dioxide Generation Rate {m3/s-W}
  No,                                     !- Enable ASHRAE 55 Comfort Warnings
  ZoneAveraged;                           !- Mean Radiant Temperature Calculation Type

OS:People,
  {6842764c-6f89-44e1-b311-72c48c154421}, !- Handle
  res occupants|living space,             !- Name
  {f15e8d5b-ab11-4557-839f-0ec97d351cd4}, !- People Definition Name
  {fd270dad-fd77-42a5-9449-0cb5719f6f2d}, !- Space or SpaceType Name
  {aaa81f14-4e5f-42e3-b3a2-9c5a676ba4fb}, !- Number of People Schedule Name
  {4ec6f0b7-39fc-4c83-b872-0ab90918ac5a}, !- Activity Level Schedule Name
  ,                                       !- Surface Name/Angle Factor List Name
  ,                                       !- Work Efficiency Schedule Name
  ,                                       !- Clothing Insulation Schedule Name
  ,                                       !- Air Velocity Schedule Name
  1;                                      !- Multiplier

OS:ScheduleTypeLimits,
  {48df15a8-c3ef-47eb-b5fa-a3a5e542dd7d}, !- Handle
  ActivityLevel,                          !- Name
  0,                                      !- Lower Limit Value
  ,                                       !- Upper Limit Value
  Continuous,                             !- Numeric Type
  ActivityLevel;                          !- Unit Type

OS:ScheduleTypeLimits,
  {8a532758-5fbe-4a93-8f30-65775adc209b}, !- Handle
  Fractional,                             !- Name
  0,                                      !- Lower Limit Value
  1,                                      !- Upper Limit Value
  Continuous;                             !- Numeric Type

OS:People:Definition,
  {598e9895-a592-47d4-95dc-2c2de4d06955}, !- Handle
  res occupants|living space|story 2,     !- Name
  People,                                 !- Number of People Calculation Method
  1.32,                                   !- Number of People {people}
  ,                                       !- People per Space Floor Area {person/m2}
  ,                                       !- Space Floor Area per Person {m2/person}
  0.319734,                               !- Fraction Radiant
  0.573,                                  !- Sensible Heat Fraction
  0,                                      !- Carbon Dioxide Generation Rate {m3/s-W}
  No,                                     !- Enable ASHRAE 55 Comfort Warnings
  ZoneAveraged;                           !- Mean Radiant Temperature Calculation Type

OS:People,
  {a2b94d43-d8ed-409c-adb4-94a02507e5b4}, !- Handle
  res occupants|living space|story 2,     !- Name
  {598e9895-a592-47d4-95dc-2c2de4d06955}, !- People Definition Name
  {0755cddf-8296-42d7-82f5-850e446705b3}, !- Space or SpaceType Name
  {aaa81f14-4e5f-42e3-b3a2-9c5a676ba4fb}, !- Number of People Schedule Name
  {4ec6f0b7-39fc-4c83-b872-0ab90918ac5a}, !- Activity Level Schedule Name
  ,                                       !- Surface Name/Angle Factor List Name
  ,                                       !- Work Efficiency Schedule Name
  ,                                       !- Clothing Insulation Schedule Name
  ,                                       !- Air Velocity Schedule Name
  1;                                      !- Multiplier

OS:ShadingSurfaceGroup,
  {5dc499a1-478e-40cf-9b12-d6a7e889a13a}, !- Handle
  res eaves,                              !- Name
  Building;                               !- Shading Surface Type

OS:ShadingSurface,
  {7fa01f38-cc20-46ae-bbea-6e855c3b4f49}, !- Handle
  Surface 15 - res eaves,                 !- Name
  ,                                       !- Construction Name
  {5dc499a1-478e-40cf-9b12-d6a7e889a13a}, !- Shading Surface Group Name
  ,                                       !- Transmittance Schedule Name
  ,                                       !- Number of Vertices
  -0.6096, 6.81553519541936, 5.1816,      !- X,Y,Z Vertex 1 {m}
  -0.6096, 3.40776759770968, 6.88548379885484, !- X,Y,Z Vertex 2 {m}
  0, 3.40776759770968, 6.88548379885484,  !- X,Y,Z Vertex 3 {m}
  0, 6.81553519541936, 5.1816;            !- X,Y,Z Vertex 4 {m}

OS:ShadingSurface,
  {caa73fcc-de52-4973-a40a-dc8c9ae7a601}, !- Handle
  Surface 15 - res eaves 1,               !- Name
  ,                                       !- Construction Name
  {5dc499a1-478e-40cf-9b12-d6a7e889a13a}, !- Shading Surface Group Name
  ,                                       !- Transmittance Schedule Name
  ,                                       !- Number of Vertices
  14.2406703908387, 3.40776759770968, 6.88548379885484, !- X,Y,Z Vertex 1 {m}
  14.2406703908387, 6.81553519541936, 5.1816, !- X,Y,Z Vertex 2 {m}
  13.6310703908387, 6.81553519541936, 5.1816, !- X,Y,Z Vertex 3 {m}
  13.6310703908387, 3.40776759770968, 6.88548379885484; !- X,Y,Z Vertex 4 {m}

OS:ShadingSurface,
  {d87a417b-1cb9-4a23-8ee6-51fb6662f31b}, !- Handle
  Surface 15 - res eaves 2,               !- Name
  ,                                       !- Construction Name
  {5dc499a1-478e-40cf-9b12-d6a7e889a13a}, !- Shading Surface Group Name
  ,                                       !- Transmittance Schedule Name
  ,                                       !- Number of Vertices
  13.6310703908387, 7.42513519541936, 4.8768, !- X,Y,Z Vertex 1 {m}
  0, 7.42513519541936, 4.8768,            !- X,Y,Z Vertex 2 {m}
  0, 6.81553519541936, 5.1816,            !- X,Y,Z Vertex 3 {m}
  13.6310703908387, 6.81553519541936, 5.1816; !- X,Y,Z Vertex 4 {m}

OS:ShadingSurface,
  {6454051d-baeb-4dfa-8cc0-33d2428ad3ad}, !- Handle
  Surface 14 - res eaves,                 !- Name
  ,                                       !- Construction Name
  {5dc499a1-478e-40cf-9b12-d6a7e889a13a}, !- Shading Surface Group Name
  ,                                       !- Transmittance Schedule Name
  ,                                       !- Number of Vertices
  14.2406703908387, 0, 5.1816,            !- X,Y,Z Vertex 1 {m}
  14.2406703908387, 3.40776759770968, 6.88548379885484, !- X,Y,Z Vertex 2 {m}
  13.6310703908387, 3.40776759770968, 6.88548379885484, !- X,Y,Z Vertex 3 {m}
  13.6310703908387, 0, 5.1816;            !- X,Y,Z Vertex 4 {m}

OS:ShadingSurface,
  {a98035e6-5d27-43c9-ac06-d9da7c80d3d4}, !- Handle
  Surface 14 - res eaves 1,               !- Name
  ,                                       !- Construction Name
  {5dc499a1-478e-40cf-9b12-d6a7e889a13a}, !- Shading Surface Group Name
  ,                                       !- Transmittance Schedule Name
  ,                                       !- Number of Vertices
  -0.6096, 3.40776759770968, 6.88548379885484, !- X,Y,Z Vertex 1 {m}
  -0.6096, 0, 5.1816,                     !- X,Y,Z Vertex 2 {m}
  0, 0, 5.1816,                           !- X,Y,Z Vertex 3 {m}
  0, 3.40776759770968, 6.88548379885484;  !- X,Y,Z Vertex 4 {m}

OS:ShadingSurface,
  {de80ae1e-2152-413b-8747-3e8e67108124}, !- Handle
  Surface 14 - res eaves 2,               !- Name
  ,                                       !- Construction Name
  {5dc499a1-478e-40cf-9b12-d6a7e889a13a}, !- Shading Surface Group Name
  ,                                       !- Transmittance Schedule Name
  ,                                       !- Number of Vertices
  0, -0.6096, 4.8768,                     !- X,Y,Z Vertex 1 {m}
  13.6310703908387, -0.6096, 4.8768,      !- X,Y,Z Vertex 2 {m}
  13.6310703908387, 0, 5.1816,            !- X,Y,Z Vertex 3 {m}
  0, 0, 5.1816;                           !- X,Y,Z Vertex 4 {m}

OS:ShadingSurfaceGroup,
  {d09c8bfa-5426-423d-90f8-a58330d48248}, !- Handle
  res neighbors,                          !- Name
  Building;                               !- Shading Surface Type

OS:ShadingSurface,
  {a8237bdc-ab83-40e4-a9eb-9e9bedc5ed0d}, !- Handle
  res neighbors left,                     !- Name
  ,                                       !- Construction Name
  {d09c8bfa-5426-423d-90f8-a58330d48248}, !- Shading Surface Group Name
  ,                                       !- Transmittance Schedule Name
  ,                                       !- Number of Vertices
  -3.048, 0, 0,                           !- X,Y,Z Vertex 1 {m}
  -3.048, 0, 6.58068379885484,            !- X,Y,Z Vertex 2 {m}
  -3.048, 6.81553519541936, 6.58068379885484, !- X,Y,Z Vertex 3 {m}
  -3.048, 6.81553519541936, 0;            !- X,Y,Z Vertex 4 {m}

OS:ShadingSurface,
  {93a7a10d-7c43-4af0-a7d6-c11607d1afe8}, !- Handle
  res neighbors right,                    !- Name
  ,                                       !- Construction Name
  {d09c8bfa-5426-423d-90f8-a58330d48248}, !- Shading Surface Group Name
  ,                                       !- Transmittance Schedule Name
  ,                                       !- Number of Vertices
  16.6790703908387, 6.81553519541936, 0,  !- X,Y,Z Vertex 1 {m}
  16.6790703908387, 6.81553519541936, 6.58068379885484, !- X,Y,Z Vertex 2 {m}
  16.6790703908387, 0, 6.58068379885484,  !- X,Y,Z Vertex 3 {m}
  16.6790703908387, 0, 0;                 !- X,Y,Z Vertex 4 {m}

OS:SubSurface,
  {8d4181a8-33c3-453b-8ef4-cc84a8889bf2}, !- Handle
  Surface 11 - Window 1,                  !- Name
  FixedWindow,                            !- Sub Surface Type
  ,                                       !- Construction Name
  {7a91b1dc-2308-4b68-9ee1-b589d6cd9a4d}, !- Surface Name
  ,                                       !- Outside Boundary Condition Object
  ,                                       !- View Factor to Ground
  ,                                       !- Shading Control Name
  ,                                       !- Frame and Divider Name
  ,                                       !- Multiplier
  ,                                       !- Number of Vertices
  2.51239335189861, 0, 2.1336,            !- X,Y,Z Vertex 1 {m}
  2.51239335189861, 0, 0.980695970333856, !- X,Y,Z Vertex 2 {m}
  3.37728759770968, 0, 0.980695970333856, !- X,Y,Z Vertex 3 {m}
  3.37728759770968, 0, 2.1336;            !- X,Y,Z Vertex 4 {m}

OS:SubSurface,
  {ead18b5a-462c-4b22-8182-1c5ee35ba0a7}, !- Handle
  Surface 11 - Window 2,                  !- Name
  FixedWindow,                            !- Sub Surface Type
  ,                                       !- Construction Name
  {7a91b1dc-2308-4b68-9ee1-b589d6cd9a4d}, !- Surface Name
  ,                                       !- Outside Boundary Condition Object
  ,                                       !- View Factor to Ground
  ,                                       !- Shading Control Name
  ,                                       !- Frame and Divider Name
  ,                                       !- Multiplier
  ,                                       !- Number of Vertices
  3.43824759770967, 0, 2.1336,            !- X,Y,Z Vertex 1 {m}
  3.43824759770967, 0, 0.980695970333856, !- X,Y,Z Vertex 2 {m}
  4.30314184352074, 0, 0.980695970333856, !- X,Y,Z Vertex 3 {m}
  4.30314184352074, 0, 2.1336;            !- X,Y,Z Vertex 4 {m}

OS:SubSurface,
  {325d2d75-f91b-4df9-b804-cd52f8a3924b}, !- Handle
  Surface 11 - Window 3,                  !- Name
  FixedWindow,                            !- Sub Surface Type
  ,                                       !- Construction Name
  {7a91b1dc-2308-4b68-9ee1-b589d6cd9a4d}, !- Surface Name
  ,                                       !- Outside Boundary Condition Object
  ,                                       !- View Factor to Ground
  ,                                       !- Shading Control Name
  ,                                       !- Frame and Divider Name
  ,                                       !- Multiplier
  ,                                       !- Number of Vertices
  5.92016094960829, 0, 2.1336,            !- X,Y,Z Vertex 1 {m}
  5.92016094960829, 0, 0.980695970333856, !- X,Y,Z Vertex 2 {m}
  6.78505519541935, 0, 0.980695970333856, !- X,Y,Z Vertex 3 {m}
  6.78505519541935, 0, 2.1336;            !- X,Y,Z Vertex 4 {m}

OS:SubSurface,
  {9dce7b86-084d-47fe-a4d4-c24deeae9956}, !- Handle
  Surface 11 - Window 4,                  !- Name
  FixedWindow,                            !- Sub Surface Type
  ,                                       !- Construction Name
  {7a91b1dc-2308-4b68-9ee1-b589d6cd9a4d}, !- Surface Name
  ,                                       !- Outside Boundary Condition Object
  ,                                       !- View Factor to Ground
  ,                                       !- Shading Control Name
  ,                                       !- Frame and Divider Name
  ,                                       !- Multiplier
  ,                                       !- Number of Vertices
  6.84601519541935, 0, 2.1336,            !- X,Y,Z Vertex 1 {m}
  6.84601519541935, 0, 0.980695970333856, !- X,Y,Z Vertex 2 {m}
  7.71090944123041, 0, 0.980695970333856, !- X,Y,Z Vertex 3 {m}
  7.71090944123041, 0, 2.1336;            !- X,Y,Z Vertex 4 {m}

OS:SubSurface,
  {2db109af-5d42-47f7-b4f8-d4295ee72b71}, !- Handle
  Surface 11 - Window 5,                  !- Name
  FixedWindow,                            !- Sub Surface Type
  ,                                       !- Construction Name
  {7a91b1dc-2308-4b68-9ee1-b589d6cd9a4d}, !- Surface Name
  ,                                       !- Outside Boundary Condition Object
  ,                                       !- View Factor to Ground
  ,                                       !- Shading Control Name
  ,                                       !- Frame and Divider Name
  ,                                       !- Multiplier
  ,                                       !- Number of Vertices
  9.32792854731797, 0, 2.1336,            !- X,Y,Z Vertex 1 {m}
  9.32792854731797, 0, 0.980695970333856, !- X,Y,Z Vertex 2 {m}
  10.192822793129, 0, 0.980695970333856,  !- X,Y,Z Vertex 3 {m}
  10.192822793129, 0, 2.1336;             !- X,Y,Z Vertex 4 {m}

OS:SubSurface,
  {1a0ecda3-7f08-4661-92a2-0672ea31154c}, !- Handle
  Surface 11 - Window 6,                  !- Name
  FixedWindow,                            !- Sub Surface Type
  ,                                       !- Construction Name
  {7a91b1dc-2308-4b68-9ee1-b589d6cd9a4d}, !- Surface Name
  ,                                       !- Outside Boundary Condition Object
  ,                                       !- View Factor to Ground
  ,                                       !- Shading Control Name
  ,                                       !- Frame and Divider Name
  ,                                       !- Multiplier
  ,                                       !- Number of Vertices
  10.253782793129, 0, 2.1336,             !- X,Y,Z Vertex 1 {m}
  10.253782793129, 0, 0.980695970333856,  !- X,Y,Z Vertex 2 {m}
  11.1186770389401, 0, 0.980695970333856, !- X,Y,Z Vertex 3 {m}
  11.1186770389401, 0, 2.1336;            !- X,Y,Z Vertex 4 {m}

OS:SubSurface,
  {a5517b61-dc33-4cff-ba34-cc1067042012}, !- Handle
  Surface 5 - Window 1,                   !- Name
  FixedWindow,                            !- Sub Surface Type
  ,                                       !- Construction Name
  {55e15bfb-af08-4f5c-809d-898f5bc71ec8}, !- Surface Name
  ,                                       !- Outside Boundary Condition Object
  ,                                       !- View Factor to Ground
  ,                                       !- Shading Control Name
  ,                                       !- Frame and Divider Name
  ,                                       !- Multiplier
  ,                                       !- Number of Vertices
  2.51239335189861, 0, 2.1336,            !- X,Y,Z Vertex 1 {m}
  2.51239335189861, 0, 0.980695970333856, !- X,Y,Z Vertex 2 {m}
  3.37728759770968, 0, 0.980695970333856, !- X,Y,Z Vertex 3 {m}
  3.37728759770968, 0, 2.1336;            !- X,Y,Z Vertex 4 {m}

OS:SubSurface,
  {9d59e99f-594d-448c-a2e5-ada0f41df835}, !- Handle
  Surface 5 - Window 2,                   !- Name
  FixedWindow,                            !- Sub Surface Type
  ,                                       !- Construction Name
  {55e15bfb-af08-4f5c-809d-898f5bc71ec8}, !- Surface Name
  ,                                       !- Outside Boundary Condition Object
  ,                                       !- View Factor to Ground
  ,                                       !- Shading Control Name
  ,                                       !- Frame and Divider Name
  ,                                       !- Multiplier
  ,                                       !- Number of Vertices
  3.43824759770967, 0, 2.1336,            !- X,Y,Z Vertex 1 {m}
  3.43824759770967, 0, 0.980695970333856, !- X,Y,Z Vertex 2 {m}
  4.30314184352074, 0, 0.980695970333856, !- X,Y,Z Vertex 3 {m}
  4.30314184352074, 0, 2.1336;            !- X,Y,Z Vertex 4 {m}

OS:SubSurface,
  {663304ad-196f-4ce9-94f0-339ae51c4ce1}, !- Handle
  Surface 5 - Window 3,                   !- Name
  FixedWindow,                            !- Sub Surface Type
  ,                                       !- Construction Name
  {55e15bfb-af08-4f5c-809d-898f5bc71ec8}, !- Surface Name
  ,                                       !- Outside Boundary Condition Object
  ,                                       !- View Factor to Ground
  ,                                       !- Shading Control Name
  ,                                       !- Frame and Divider Name
  ,                                       !- Multiplier
  ,                                       !- Number of Vertices
  5.92016094960829, 0, 2.1336,            !- X,Y,Z Vertex 1 {m}
  5.92016094960829, 0, 0.980695970333856, !- X,Y,Z Vertex 2 {m}
  6.78505519541935, 0, 0.980695970333856, !- X,Y,Z Vertex 3 {m}
  6.78505519541935, 0, 2.1336;            !- X,Y,Z Vertex 4 {m}

OS:SubSurface,
  {8a3340c6-78bf-49d3-9f1c-53334a7fa6cb}, !- Handle
  Surface 5 - Window 4,                   !- Name
  FixedWindow,                            !- Sub Surface Type
  ,                                       !- Construction Name
  {55e15bfb-af08-4f5c-809d-898f5bc71ec8}, !- Surface Name
  ,                                       !- Outside Boundary Condition Object
  ,                                       !- View Factor to Ground
  ,                                       !- Shading Control Name
  ,                                       !- Frame and Divider Name
  ,                                       !- Multiplier
  ,                                       !- Number of Vertices
  6.84601519541935, 0, 2.1336,            !- X,Y,Z Vertex 1 {m}
  6.84601519541935, 0, 0.980695970333856, !- X,Y,Z Vertex 2 {m}
  7.71090944123041, 0, 0.980695970333856, !- X,Y,Z Vertex 3 {m}
  7.71090944123041, 0, 2.1336;            !- X,Y,Z Vertex 4 {m}

OS:SubSurface,
  {b59191b8-ec34-44ad-9ecf-36cb828b14d0}, !- Handle
  Surface 5 - Window 5,                   !- Name
  FixedWindow,                            !- Sub Surface Type
  ,                                       !- Construction Name
  {55e15bfb-af08-4f5c-809d-898f5bc71ec8}, !- Surface Name
  ,                                       !- Outside Boundary Condition Object
  ,                                       !- View Factor to Ground
  ,                                       !- Shading Control Name
  ,                                       !- Frame and Divider Name
  ,                                       !- Multiplier
  ,                                       !- Number of Vertices
  9.32792854731797, 0, 2.1336,            !- X,Y,Z Vertex 1 {m}
  9.32792854731797, 0, 0.980695970333856, !- X,Y,Z Vertex 2 {m}
  10.192822793129, 0, 0.980695970333856,  !- X,Y,Z Vertex 3 {m}
  10.192822793129, 0, 2.1336;             !- X,Y,Z Vertex 4 {m}

OS:SubSurface,
  {f4471ce1-a01b-40dc-ad01-1d243a5489fa}, !- Handle
  Surface 5 - Window 6,                   !- Name
  FixedWindow,                            !- Sub Surface Type
  ,                                       !- Construction Name
  {55e15bfb-af08-4f5c-809d-898f5bc71ec8}, !- Surface Name
  ,                                       !- Outside Boundary Condition Object
  ,                                       !- View Factor to Ground
  ,                                       !- Shading Control Name
  ,                                       !- Frame and Divider Name
  ,                                       !- Multiplier
  ,                                       !- Number of Vertices
  10.253782793129, 0, 2.1336,             !- X,Y,Z Vertex 1 {m}
  10.253782793129, 0, 0.980695970333856,  !- X,Y,Z Vertex 2 {m}
  11.1186770389401, 0, 0.980695970333856, !- X,Y,Z Vertex 3 {m}
  11.1186770389401, 0, 2.1336;            !- X,Y,Z Vertex 4 {m}

OS:SubSurface,
  {804ffd23-4077-44e5-a819-a1b3c8fc35f6}, !- Handle
  Surface 9 - Window 1,                   !- Name
  FixedWindow,                            !- Sub Surface Type
  ,                                       !- Construction Name
  {eb5b3396-189b-4f17-8f3a-bd016c5ebb16}, !- Surface Name
  ,                                       !- Outside Boundary Condition Object
  ,                                       !- View Factor to Ground
  ,                                       !- Shading Control Name
  ,                                       !- Frame and Divider Name
  ,                                       !- Multiplier
  ,                                       !- Number of Vertices
  11.1186770389401, 6.81553519541936, 2.1336, !- X,Y,Z Vertex 1 {m}
  11.1186770389401, 6.81553519541936, 0.980695970333856, !- X,Y,Z Vertex 2 {m}
  10.253782793129, 6.81553519541936, 0.980695970333856, !- X,Y,Z Vertex 3 {m}
  10.253782793129, 6.81553519541936, 2.1336; !- X,Y,Z Vertex 4 {m}

OS:SubSurface,
  {e75a8f22-6819-4060-af53-f96068c07203}, !- Handle
  Surface 9 - Window 2,                   !- Name
  FixedWindow,                            !- Sub Surface Type
  ,                                       !- Construction Name
  {eb5b3396-189b-4f17-8f3a-bd016c5ebb16}, !- Surface Name
  ,                                       !- Outside Boundary Condition Object
  ,                                       !- View Factor to Ground
  ,                                       !- Shading Control Name
  ,                                       !- Frame and Divider Name
  ,                                       !- Multiplier
  ,                                       !- Number of Vertices
  10.192822793129, 6.81553519541936, 2.1336, !- X,Y,Z Vertex 1 {m}
  10.192822793129, 6.81553519541936, 0.980695970333856, !- X,Y,Z Vertex 2 {m}
  9.32792854731796, 6.81553519541936, 0.980695970333856, !- X,Y,Z Vertex 3 {m}
  9.32792854731796, 6.81553519541936, 2.1336; !- X,Y,Z Vertex 4 {m}

OS:SubSurface,
  {3f6a5a24-f266-4ccf-8668-5e556685890c}, !- Handle
  Surface 9 - Window 3,                   !- Name
  FixedWindow,                            !- Sub Surface Type
  ,                                       !- Construction Name
  {eb5b3396-189b-4f17-8f3a-bd016c5ebb16}, !- Surface Name
  ,                                       !- Outside Boundary Condition Object
  ,                                       !- View Factor to Ground
  ,                                       !- Shading Control Name
  ,                                       !- Frame and Divider Name
  ,                                       !- Multiplier
  ,                                       !- Number of Vertices
  7.71090944123041, 6.81553519541936, 2.1336, !- X,Y,Z Vertex 1 {m}
  7.71090944123041, 6.81553519541936, 0.980695970333856, !- X,Y,Z Vertex 2 {m}
  6.84601519541935, 6.81553519541936, 0.980695970333856, !- X,Y,Z Vertex 3 {m}
  6.84601519541935, 6.81553519541936, 2.1336; !- X,Y,Z Vertex 4 {m}

OS:SubSurface,
  {7f021da8-4b59-4947-a2c3-f464335818a7}, !- Handle
  Surface 9 - Window 4,                   !- Name
  FixedWindow,                            !- Sub Surface Type
  ,                                       !- Construction Name
  {eb5b3396-189b-4f17-8f3a-bd016c5ebb16}, !- Surface Name
  ,                                       !- Outside Boundary Condition Object
  ,                                       !- View Factor to Ground
  ,                                       !- Shading Control Name
  ,                                       !- Frame and Divider Name
  ,                                       !- Multiplier
  ,                                       !- Number of Vertices
  6.78505519541935, 6.81553519541936, 2.1336, !- X,Y,Z Vertex 1 {m}
  6.78505519541935, 6.81553519541936, 0.980695970333856, !- X,Y,Z Vertex 2 {m}
  5.92016094960829, 6.81553519541936, 0.980695970333856, !- X,Y,Z Vertex 3 {m}
  5.92016094960829, 6.81553519541936, 2.1336; !- X,Y,Z Vertex 4 {m}

OS:SubSurface,
  {eb8f625e-83de-4218-8274-8f1ae127e025}, !- Handle
  Surface 9 - Window 5,                   !- Name
  FixedWindow,                            !- Sub Surface Type
  ,                                       !- Construction Name
  {eb5b3396-189b-4f17-8f3a-bd016c5ebb16}, !- Surface Name
  ,                                       !- Outside Boundary Condition Object
  ,                                       !- View Factor to Ground
  ,                                       !- Shading Control Name
  ,                                       !- Frame and Divider Name
  ,                                       !- Multiplier
  ,                                       !- Number of Vertices
  4.30314184352074, 6.81553519541936, 2.1336, !- X,Y,Z Vertex 1 {m}
  4.30314184352074, 6.81553519541936, 0.980695970333856, !- X,Y,Z Vertex 2 {m}
  3.43824759770967, 6.81553519541936, 0.980695970333856, !- X,Y,Z Vertex 3 {m}
  3.43824759770967, 6.81553519541936, 2.1336; !- X,Y,Z Vertex 4 {m}

OS:SubSurface,
  {4c79181d-a3b9-4124-8042-4cff7f20561c}, !- Handle
  Surface 9 - Window 6,                   !- Name
  FixedWindow,                            !- Sub Surface Type
  ,                                       !- Construction Name
  {eb5b3396-189b-4f17-8f3a-bd016c5ebb16}, !- Surface Name
  ,                                       !- Outside Boundary Condition Object
  ,                                       !- View Factor to Ground
  ,                                       !- Shading Control Name
  ,                                       !- Frame and Divider Name
  ,                                       !- Multiplier
  ,                                       !- Number of Vertices
  3.37728759770967, 6.81553519541936, 2.1336, !- X,Y,Z Vertex 1 {m}
  3.37728759770967, 6.81553519541936, 0.980695970333856, !- X,Y,Z Vertex 2 {m}
  2.51239335189861, 6.81553519541936, 0.980695970333856, !- X,Y,Z Vertex 3 {m}
  2.51239335189861, 6.81553519541936, 2.1336; !- X,Y,Z Vertex 4 {m}

OS:SubSurface,
  {0e5f1eea-1a38-4fad-a37f-187b648400c0}, !- Handle
  Surface 3 - Window 1,                   !- Name
  FixedWindow,                            !- Sub Surface Type
  ,                                       !- Construction Name
  {0bcd8afe-bf04-49b1-bfe4-e3b755f729c2}, !- Surface Name
  ,                                       !- Outside Boundary Condition Object
  ,                                       !- View Factor to Ground
  ,                                       !- Shading Control Name
  ,                                       !- Frame and Divider Name
  ,                                       !- Multiplier
  ,                                       !- Number of Vertices
  11.1186770389401, 6.81553519541936, 2.1336, !- X,Y,Z Vertex 1 {m}
  11.1186770389401, 6.81553519541936, 0.980695970333856, !- X,Y,Z Vertex 2 {m}
  10.253782793129, 6.81553519541936, 0.980695970333856, !- X,Y,Z Vertex 3 {m}
  10.253782793129, 6.81553519541936, 2.1336; !- X,Y,Z Vertex 4 {m}

OS:SubSurface,
  {bf43f22c-69e3-4fdb-9c26-e75e499a5209}, !- Handle
  Surface 3 - Window 2,                   !- Name
  FixedWindow,                            !- Sub Surface Type
  ,                                       !- Construction Name
  {0bcd8afe-bf04-49b1-bfe4-e3b755f729c2}, !- Surface Name
  ,                                       !- Outside Boundary Condition Object
  ,                                       !- View Factor to Ground
  ,                                       !- Shading Control Name
  ,                                       !- Frame and Divider Name
  ,                                       !- Multiplier
  ,                                       !- Number of Vertices
  10.192822793129, 6.81553519541936, 2.1336, !- X,Y,Z Vertex 1 {m}
  10.192822793129, 6.81553519541936, 0.980695970333856, !- X,Y,Z Vertex 2 {m}
  9.32792854731796, 6.81553519541936, 0.980695970333856, !- X,Y,Z Vertex 3 {m}
  9.32792854731796, 6.81553519541936, 2.1336; !- X,Y,Z Vertex 4 {m}

OS:SubSurface,
  {a072fa1f-1238-4f8d-8071-1bf7b0bf4e55}, !- Handle
  Surface 3 - Window 3,                   !- Name
  FixedWindow,                            !- Sub Surface Type
  ,                                       !- Construction Name
  {0bcd8afe-bf04-49b1-bfe4-e3b755f729c2}, !- Surface Name
  ,                                       !- Outside Boundary Condition Object
  ,                                       !- View Factor to Ground
  ,                                       !- Shading Control Name
  ,                                       !- Frame and Divider Name
  ,                                       !- Multiplier
  ,                                       !- Number of Vertices
  7.71090944123041, 6.81553519541936, 2.1336, !- X,Y,Z Vertex 1 {m}
  7.71090944123041, 6.81553519541936, 0.980695970333856, !- X,Y,Z Vertex 2 {m}
  6.84601519541935, 6.81553519541936, 0.980695970333856, !- X,Y,Z Vertex 3 {m}
  6.84601519541935, 6.81553519541936, 2.1336; !- X,Y,Z Vertex 4 {m}

OS:SubSurface,
  {2bdcb653-3faf-4547-a2fc-1b6c77954410}, !- Handle
  Surface 3 - Window 4,                   !- Name
  FixedWindow,                            !- Sub Surface Type
  ,                                       !- Construction Name
  {0bcd8afe-bf04-49b1-bfe4-e3b755f729c2}, !- Surface Name
  ,                                       !- Outside Boundary Condition Object
  ,                                       !- View Factor to Ground
  ,                                       !- Shading Control Name
  ,                                       !- Frame and Divider Name
  ,                                       !- Multiplier
  ,                                       !- Number of Vertices
  6.78505519541935, 6.81553519541936, 2.1336, !- X,Y,Z Vertex 1 {m}
  6.78505519541935, 6.81553519541936, 0.980695970333856, !- X,Y,Z Vertex 2 {m}
  5.92016094960829, 6.81553519541936, 0.980695970333856, !- X,Y,Z Vertex 3 {m}
  5.92016094960829, 6.81553519541936, 2.1336; !- X,Y,Z Vertex 4 {m}

OS:SubSurface,
  {6b7068d2-3697-4e07-b5e6-fb477d62b185}, !- Handle
  Surface 3 - Window 5,                   !- Name
  FixedWindow,                            !- Sub Surface Type
  ,                                       !- Construction Name
  {0bcd8afe-bf04-49b1-bfe4-e3b755f729c2}, !- Surface Name
  ,                                       !- Outside Boundary Condition Object
  ,                                       !- View Factor to Ground
  ,                                       !- Shading Control Name
  ,                                       !- Frame and Divider Name
  ,                                       !- Multiplier
  ,                                       !- Number of Vertices
  4.30314184352074, 6.81553519541936, 2.1336, !- X,Y,Z Vertex 1 {m}
  4.30314184352074, 6.81553519541936, 0.980695970333856, !- X,Y,Z Vertex 2 {m}
  3.43824759770967, 6.81553519541936, 0.980695970333856, !- X,Y,Z Vertex 3 {m}
  3.43824759770967, 6.81553519541936, 2.1336; !- X,Y,Z Vertex 4 {m}

OS:SubSurface,
  {f8d56e18-2d1c-4eb4-8686-b59f47747929}, !- Handle
  Surface 3 - Window 6,                   !- Name
  FixedWindow,                            !- Sub Surface Type
  ,                                       !- Construction Name
  {0bcd8afe-bf04-49b1-bfe4-e3b755f729c2}, !- Surface Name
  ,                                       !- Outside Boundary Condition Object
  ,                                       !- View Factor to Ground
  ,                                       !- Shading Control Name
  ,                                       !- Frame and Divider Name
  ,                                       !- Multiplier
  ,                                       !- Number of Vertices
  3.37728759770967, 6.81553519541936, 2.1336, !- X,Y,Z Vertex 1 {m}
  3.37728759770967, 6.81553519541936, 0.980695970333856, !- X,Y,Z Vertex 2 {m}
  2.51239335189861, 6.81553519541936, 0.980695970333856, !- X,Y,Z Vertex 3 {m}
  2.51239335189861, 6.81553519541936, 2.1336; !- X,Y,Z Vertex 4 {m}

OS:SubSurface,
  {e84db465-c3ac-4958-b1bc-2382aa7bab21}, !- Handle
  Surface 8 - Window 1,                   !- Name
  FixedWindow,                            !- Sub Surface Type
  ,                                       !- Construction Name
  {d73a7ab4-b368-4241-9e68-c4e013e7c8f8}, !- Surface Name
  ,                                       !- Outside Boundary Condition Object
  ,                                       !- View Factor to Ground
  ,                                       !- Shading Control Name
  ,                                       !- Frame and Divider Name
  ,                                       !- Multiplier
  ,                                       !- Number of Vertices
  0, 5.43906437609064, 2.1336,            !- X,Y,Z Vertex 1 {m}
  0, 5.43906437609064, 0.980695970333855, !- X,Y,Z Vertex 2 {m}
  0, 4.57417013027957, 0.980695970333855, !- X,Y,Z Vertex 3 {m}
  0, 4.57417013027957, 2.1336;            !- X,Y,Z Vertex 4 {m}

OS:SubSurface,
  {e919726e-e478-4605-ba44-113f1a024ecd}, !- Handle
  Surface 8 - Window 2,                   !- Name
  FixedWindow,                            !- Sub Surface Type
  ,                                       !- Construction Name
  {d73a7ab4-b368-4241-9e68-c4e013e7c8f8}, !- Surface Name
  ,                                       !- Outside Boundary Condition Object
  ,                                       !- View Factor to Ground
  ,                                       !- Shading Control Name
  ,                                       !- Frame and Divider Name
  ,                                       !- Multiplier
  ,                                       !- Number of Vertices
  0, 4.51321013027957, 2.1336,            !- X,Y,Z Vertex 1 {m}
  0, 4.51321013027957, 0.980695970333855, !- X,Y,Z Vertex 2 {m}
  0, 3.64831588446851, 0.980695970333855, !- X,Y,Z Vertex 3 {m}
  0, 3.64831588446851, 2.1336;            !- X,Y,Z Vertex 4 {m}

OS:SubSurface,
  {06154ae0-515c-440e-bde8-b3e188f4b52b}, !- Handle
  Surface 8 - Window 3,                   !- Name
  FixedWindow,                            !- Sub Surface Type
  ,                                       !- Construction Name
  {d73a7ab4-b368-4241-9e68-c4e013e7c8f8}, !- Surface Name
  ,                                       !- Outside Boundary Condition Object
  ,                                       !- View Factor to Ground
  ,                                       !- Shading Control Name
  ,                                       !- Frame and Divider Name
  ,                                       !- Multiplier
  ,                                       !- Number of Vertices
  0, 2.70429218804532, 2.1336,            !- X,Y,Z Vertex 1 {m}
  0, 2.70429218804532, 0.980695970333855, !- X,Y,Z Vertex 2 {m}
  0, 1.83939794223426, 0.980695970333855, !- X,Y,Z Vertex 3 {m}
  0, 1.83939794223426, 2.1336;            !- X,Y,Z Vertex 4 {m}

OS:SubSurface,
  {a0f64716-b2b6-45cb-9e25-c78b62ce0408}, !- Handle
  Surface 2 - Window 1,                   !- Name
  FixedWindow,                            !- Sub Surface Type
  ,                                       !- Construction Name
  {fa13e771-8e96-4567-b66f-859181647ed9}, !- Surface Name
  ,                                       !- Outside Boundary Condition Object
  ,                                       !- View Factor to Ground
  ,                                       !- Shading Control Name
  ,                                       !- Frame and Divider Name
  ,                                       !- Multiplier
  ,                                       !- Number of Vertices
  0, 5.43906437609064, 2.1336,            !- X,Y,Z Vertex 1 {m}
  0, 5.43906437609064, 0.980695970333855, !- X,Y,Z Vertex 2 {m}
  0, 4.57417013027957, 0.980695970333855, !- X,Y,Z Vertex 3 {m}
  0, 4.57417013027957, 2.1336;            !- X,Y,Z Vertex 4 {m}

OS:SubSurface,
  {0947fff3-939c-4be7-9572-1e70fc61fe77}, !- Handle
  Surface 2 - Window 2,                   !- Name
  FixedWindow,                            !- Sub Surface Type
  ,                                       !- Construction Name
  {fa13e771-8e96-4567-b66f-859181647ed9}, !- Surface Name
  ,                                       !- Outside Boundary Condition Object
  ,                                       !- View Factor to Ground
  ,                                       !- Shading Control Name
  ,                                       !- Frame and Divider Name
  ,                                       !- Multiplier
  ,                                       !- Number of Vertices
  0, 4.51321013027957, 2.1336,            !- X,Y,Z Vertex 1 {m}
  0, 4.51321013027957, 0.980695970333855, !- X,Y,Z Vertex 2 {m}
  0, 3.64831588446851, 0.980695970333855, !- X,Y,Z Vertex 3 {m}
  0, 3.64831588446851, 2.1336;            !- X,Y,Z Vertex 4 {m}

OS:SubSurface,
  {1036f182-9bb3-4a9f-9642-eaf396c7cbd7}, !- Handle
  Surface 2 - Window 3,                   !- Name
  FixedWindow,                            !- Sub Surface Type
  ,                                       !- Construction Name
  {fa13e771-8e96-4567-b66f-859181647ed9}, !- Surface Name
  ,                                       !- Outside Boundary Condition Object
  ,                                       !- View Factor to Ground
  ,                                       !- Shading Control Name
  ,                                       !- Frame and Divider Name
  ,                                       !- Multiplier
  ,                                       !- Number of Vertices
  0, 2.70429218804532, 2.1336,            !- X,Y,Z Vertex 1 {m}
  0, 2.70429218804532, 0.980695970333855, !- X,Y,Z Vertex 2 {m}
  0, 1.83939794223426, 0.980695970333855, !- X,Y,Z Vertex 3 {m}
  0, 1.83939794223426, 2.1336;            !- X,Y,Z Vertex 4 {m}

OS:SubSurface,
  {df9e49f7-db76-4374-8391-c099cac7650d}, !- Handle
  Surface 10 - Window 1,                  !- Name
  FixedWindow,                            !- Sub Surface Type
  ,                                       !- Construction Name
  {ca23e219-97a3-4252-afe6-ff5dd45db5a2}, !- Surface Name
  ,                                       !- Outside Boundary Condition Object
  ,                                       !- View Factor to Ground
  ,                                       !- Shading Control Name
  ,                                       !- Frame and Divider Name
  ,                                       !- Multiplier
  ,                                       !- Number of Vertices
  13.6310703908387, 1.37647081932873, 2.1336, !- X,Y,Z Vertex 1 {m}
  13.6310703908387, 1.37647081932873, 0.980695970333855, !- X,Y,Z Vertex 2 {m}
  13.6310703908387, 2.24136506513979, 0.980695970333855, !- X,Y,Z Vertex 3 {m}
  13.6310703908387, 2.24136506513979, 2.1336; !- X,Y,Z Vertex 4 {m}

OS:SubSurface,
  {15ea0116-1802-44bb-beb6-2af82db0c4f3}, !- Handle
  Surface 10 - Window 2,                  !- Name
  FixedWindow,                            !- Sub Surface Type
  ,                                       !- Construction Name
  {ca23e219-97a3-4252-afe6-ff5dd45db5a2}, !- Surface Name
  ,                                       !- Outside Boundary Condition Object
  ,                                       !- View Factor to Ground
  ,                                       !- Shading Control Name
  ,                                       !- Frame and Divider Name
  ,                                       !- Multiplier
  ,                                       !- Number of Vertices
  13.6310703908387, 2.30232506513979, 2.1336, !- X,Y,Z Vertex 1 {m}
  13.6310703908387, 2.30232506513979, 0.980695970333855, !- X,Y,Z Vertex 2 {m}
  13.6310703908387, 3.16721931095085, 0.980695970333855, !- X,Y,Z Vertex 3 {m}
  13.6310703908387, 3.16721931095085, 2.1336; !- X,Y,Z Vertex 4 {m}

OS:SubSurface,
  {c8b5d6d6-29fa-4e87-86fd-fed3913bfc40}, !- Handle
  Surface 10 - Window 3,                  !- Name
  FixedWindow,                            !- Sub Surface Type
  ,                                       !- Construction Name
  {ca23e219-97a3-4252-afe6-ff5dd45db5a2}, !- Surface Name
  ,                                       !- Outside Boundary Condition Object
  ,                                       !- View Factor to Ground
  ,                                       !- Shading Control Name
  ,                                       !- Frame and Divider Name
  ,                                       !- Multiplier
  ,                                       !- Number of Vertices
  13.6310703908387, 4.11124300737404, 2.1336, !- X,Y,Z Vertex 1 {m}
  13.6310703908387, 4.11124300737404, 0.980695970333855, !- X,Y,Z Vertex 2 {m}
  13.6310703908387, 4.9761372531851, 0.980695970333855, !- X,Y,Z Vertex 3 {m}
  13.6310703908387, 4.9761372531851, 2.1336; !- X,Y,Z Vertex 4 {m}

OS:SubSurface,
  {660a5401-1983-4733-8f77-f6023029a449}, !- Handle
  Surface 4 - Window 1,                   !- Name
  FixedWindow,                            !- Sub Surface Type
  ,                                       !- Construction Name
  {373caf96-3a36-4e0b-af5b-1b742b06fc73}, !- Surface Name
  ,                                       !- Outside Boundary Condition Object
  ,                                       !- View Factor to Ground
  ,                                       !- Shading Control Name
  ,                                       !- Frame and Divider Name
  ,                                       !- Multiplier
  ,                                       !- Number of Vertices
  13.6310703908387, 1.37647081932873, 2.1336, !- X,Y,Z Vertex 1 {m}
  13.6310703908387, 1.37647081932873, 0.980695970333855, !- X,Y,Z Vertex 2 {m}
  13.6310703908387, 2.24136506513979, 0.980695970333855, !- X,Y,Z Vertex 3 {m}
  13.6310703908387, 2.24136506513979, 2.1336; !- X,Y,Z Vertex 4 {m}

OS:SubSurface,
  {31749a50-ab1a-41c8-ac29-1c83b8436619}, !- Handle
  Surface 4 - Window 2,                   !- Name
  FixedWindow,                            !- Sub Surface Type
  ,                                       !- Construction Name
  {373caf96-3a36-4e0b-af5b-1b742b06fc73}, !- Surface Name
  ,                                       !- Outside Boundary Condition Object
  ,                                       !- View Factor to Ground
  ,                                       !- Shading Control Name
  ,                                       !- Frame and Divider Name
  ,                                       !- Multiplier
  ,                                       !- Number of Vertices
  13.6310703908387, 2.30232506513979, 2.1336, !- X,Y,Z Vertex 1 {m}
  13.6310703908387, 2.30232506513979, 0.980695970333855, !- X,Y,Z Vertex 2 {m}
  13.6310703908387, 3.16721931095085, 0.980695970333855, !- X,Y,Z Vertex 3 {m}
  13.6310703908387, 3.16721931095085, 2.1336; !- X,Y,Z Vertex 4 {m}

OS:SubSurface,
  {058b79ba-ea04-47d9-a151-41749049dc6c}, !- Handle
  Surface 4 - Window 3,                   !- Name
  FixedWindow,                            !- Sub Surface Type
  ,                                       !- Construction Name
  {373caf96-3a36-4e0b-af5b-1b742b06fc73}, !- Surface Name
  ,                                       !- Outside Boundary Condition Object
  ,                                       !- View Factor to Ground
  ,                                       !- Shading Control Name
  ,                                       !- Frame and Divider Name
  ,                                       !- Multiplier
  ,                                       !- Number of Vertices
  13.6310703908387, 4.11124300737404, 2.1336, !- X,Y,Z Vertex 1 {m}
  13.6310703908387, 4.11124300737404, 0.980695970333855, !- X,Y,Z Vertex 2 {m}
  13.6310703908387, 4.9761372531851, 0.980695970333855, !- X,Y,Z Vertex 3 {m}
  13.6310703908387, 4.9761372531851, 2.1336; !- X,Y,Z Vertex 4 {m}

OS:ShadingSurfaceGroup,
  {43691203-f31f-49bc-84ff-d03999b73022}, !- Handle
  Surface 11 - Window 1 Shading Surfaces, !- Name
  Space,                                  !- Shading Surface Type
  {0755cddf-8296-42d7-82f5-850e446705b3}, !- Space Name
  ,                                       !- Direction of Relative North {deg}
  ,                                       !- X Origin {m}
  ,                                       !- Y Origin {m}
  ,                                       !- Z Origin {m}
  {8d4181a8-33c3-453b-8ef4-cc84a8889bf2}; !- Shaded Object Name

OS:ShadingSurface,
  {c34fc525-21ed-4736-98a0-f11c7e0f7dc8}, !- Handle
  Surface 11 - Window 1 - res overhangs,  !- Name
  ,                                       !- Construction Name
  {43691203-f31f-49bc-84ff-d03999b73022}, !- Shading Surface Group Name
  ,                                       !- Transmittance Schedule Name
  ,                                       !- Number of Vertices
  3.52968759770968, 0, 2.286,             !- X,Y,Z Vertex 1 {m}
  2.35999335189861, 0, 2.286,             !- X,Y,Z Vertex 2 {m}
  2.35999335189861, -0.6096, 2.286,       !- X,Y,Z Vertex 3 {m}
  3.52968759770968, -0.6096, 2.286;       !- X,Y,Z Vertex 4 {m}

OS:AdditionalProperties,
  {8ed5db8b-3f85-4212-adce-62d201b181cb}, !- Handle
  {8d4181a8-33c3-453b-8ef4-cc84a8889bf2}, !- Object Name
  SizingInfoWindowOverhangDepth,          !- Feature Name 1
  Double,                                 !- Feature Data Type 1
  0.60960000000000003,                    !- Feature Value 1
  SizingInfoWindowOverhangOffset,         !- Feature Name 2
  Double,                                 !- Feature Data Type 2
  0.15240000000000001;                    !- Feature Value 2

OS:ShadingSurfaceGroup,
  {7f11e3ac-c692-44ff-b515-e5e34bc4b6a2}, !- Handle
  Surface 4 - Window 1 Shading Surfaces,  !- Name
  Space,                                  !- Shading Surface Type
  {fd270dad-fd77-42a5-9449-0cb5719f6f2d}, !- Space Name
  ,                                       !- Direction of Relative North {deg}
  ,                                       !- X Origin {m}
  ,                                       !- Y Origin {m}
  ,                                       !- Z Origin {m}
  {660a5401-1983-4733-8f77-f6023029a449}; !- Shaded Object Name

OS:ShadingSurface,
  {01cff90f-6fa7-467d-bc29-082c0059d344}, !- Handle
  Surface 4 - Window 1 - res overhangs,   !- Name
  ,                                       !- Construction Name
  {7f11e3ac-c692-44ff-b515-e5e34bc4b6a2}, !- Shading Surface Group Name
  ,                                       !- Transmittance Schedule Name
  ,                                       !- Number of Vertices
  13.6310703908387, 2.39376506513979, 2.286, !- X,Y,Z Vertex 1 {m}
  13.6310703908387, 1.22407081932873, 2.286, !- X,Y,Z Vertex 2 {m}
  14.2406703908387, 1.22407081932873, 2.286, !- X,Y,Z Vertex 3 {m}
  14.2406703908387, 2.39376506513979, 2.286; !- X,Y,Z Vertex 4 {m}

OS:AdditionalProperties,
  {51cee972-2ecf-43f7-a8a3-2e7db9cb5bea}, !- Handle
  {660a5401-1983-4733-8f77-f6023029a449}, !- Object Name
  SizingInfoWindowOverhangDepth,          !- Feature Name 1
  Double,                                 !- Feature Data Type 1
  0.60960000000000003,                    !- Feature Value 1
  SizingInfoWindowOverhangOffset,         !- Feature Name 2
  Double,                                 !- Feature Data Type 2
  0.15240000000000001;                    !- Feature Value 2

OS:ShadingSurfaceGroup,
  {415d71ec-e4c6-4915-9d19-b601fbbcda8c}, !- Handle
  Surface 11 - Window 6 Shading Surfaces, !- Name
  Space,                                  !- Shading Surface Type
  {0755cddf-8296-42d7-82f5-850e446705b3}, !- Space Name
  ,                                       !- Direction of Relative North {deg}
  ,                                       !- X Origin {m}
  ,                                       !- Y Origin {m}
  ,                                       !- Z Origin {m}
  {1a0ecda3-7f08-4661-92a2-0672ea31154c}; !- Shaded Object Name

OS:ShadingSurface,
  {9b5eb829-72f8-4248-8340-8123f9558bda}, !- Handle
  Surface 11 - Window 6 - res overhangs,  !- Name
  ,                                       !- Construction Name
  {415d71ec-e4c6-4915-9d19-b601fbbcda8c}, !- Shading Surface Group Name
  ,                                       !- Transmittance Schedule Name
  ,                                       !- Number of Vertices
  11.2710770389401, 0, 2.286,             !- X,Y,Z Vertex 1 {m}
  10.101382793129, 0, 2.286,              !- X,Y,Z Vertex 2 {m}
  10.101382793129, -0.6096, 2.286,        !- X,Y,Z Vertex 3 {m}
  11.2710770389401, -0.6096, 2.286;       !- X,Y,Z Vertex 4 {m}

OS:AdditionalProperties,
  {91cb3f5a-aff6-4374-a5cc-21ea90344c71}, !- Handle
  {1a0ecda3-7f08-4661-92a2-0672ea31154c}, !- Object Name
  SizingInfoWindowOverhangDepth,          !- Feature Name 1
  Double,                                 !- Feature Data Type 1
  0.60960000000000003,                    !- Feature Value 1
  SizingInfoWindowOverhangOffset,         !- Feature Name 2
  Double,                                 !- Feature Data Type 2
  0.15240000000000001;                    !- Feature Value 2

OS:ShadingSurfaceGroup,
  {5eb69db7-e3a6-43a5-b4ac-283285cd326c}, !- Handle
  Surface 11 - Window 2 Shading Surfaces, !- Name
  Space,                                  !- Shading Surface Type
  {0755cddf-8296-42d7-82f5-850e446705b3}, !- Space Name
  ,                                       !- Direction of Relative North {deg}
  ,                                       !- X Origin {m}
  ,                                       !- Y Origin {m}
  ,                                       !- Z Origin {m}
  {ead18b5a-462c-4b22-8182-1c5ee35ba0a7}; !- Shaded Object Name

OS:ShadingSurface,
  {ff62f95a-d5db-4d3d-91c3-83caf02da241}, !- Handle
  Surface 11 - Window 2 - res overhangs,  !- Name
  ,                                       !- Construction Name
  {5eb69db7-e3a6-43a5-b4ac-283285cd326c}, !- Shading Surface Group Name
  ,                                       !- Transmittance Schedule Name
  ,                                       !- Number of Vertices
  4.45554184352074, 0, 2.286,             !- X,Y,Z Vertex 1 {m}
  3.28584759770967, 0, 2.286,             !- X,Y,Z Vertex 2 {m}
  3.28584759770967, -0.6096, 2.286,       !- X,Y,Z Vertex 3 {m}
  4.45554184352074, -0.6096, 2.286;       !- X,Y,Z Vertex 4 {m}

OS:AdditionalProperties,
  {b7e93732-777a-409e-8a7e-99d123a822f3}, !- Handle
  {ead18b5a-462c-4b22-8182-1c5ee35ba0a7}, !- Object Name
  SizingInfoWindowOverhangDepth,          !- Feature Name 1
  Double,                                 !- Feature Data Type 1
  0.60960000000000003,                    !- Feature Value 1
  SizingInfoWindowOverhangOffset,         !- Feature Name 2
  Double,                                 !- Feature Data Type 2
  0.15240000000000001;                    !- Feature Value 2

OS:ShadingSurfaceGroup,
  {61f76402-a271-45c6-8ed5-981474cca505}, !- Handle
  Surface 5 - Window 2 Shading Surfaces,  !- Name
  Space,                                  !- Shading Surface Type
  {fd270dad-fd77-42a5-9449-0cb5719f6f2d}, !- Space Name
  ,                                       !- Direction of Relative North {deg}
  ,                                       !- X Origin {m}
  ,                                       !- Y Origin {m}
  ,                                       !- Z Origin {m}
  {9d59e99f-594d-448c-a2e5-ada0f41df835}; !- Shaded Object Name

OS:ShadingSurface,
  {968b8c3e-f5e7-4993-a309-59f73e832a20}, !- Handle
  Surface 5 - Window 2 - res overhangs,   !- Name
  ,                                       !- Construction Name
  {61f76402-a271-45c6-8ed5-981474cca505}, !- Shading Surface Group Name
  ,                                       !- Transmittance Schedule Name
  ,                                       !- Number of Vertices
  4.45554184352074, 0, 2.286,             !- X,Y,Z Vertex 1 {m}
  3.28584759770967, 0, 2.286,             !- X,Y,Z Vertex 2 {m}
  3.28584759770967, -0.6096, 2.286,       !- X,Y,Z Vertex 3 {m}
  4.45554184352074, -0.6096, 2.286;       !- X,Y,Z Vertex 4 {m}

OS:AdditionalProperties,
  {8aaae7cf-a5c9-49d3-bbe9-83f676e2e136}, !- Handle
  {9d59e99f-594d-448c-a2e5-ada0f41df835}, !- Object Name
  SizingInfoWindowOverhangDepth,          !- Feature Name 1
  Double,                                 !- Feature Data Type 1
  0.60960000000000003,                    !- Feature Value 1
  SizingInfoWindowOverhangOffset,         !- Feature Name 2
  Double,                                 !- Feature Data Type 2
  0.15240000000000001;                    !- Feature Value 2

OS:ShadingSurfaceGroup,
  {66e19d3d-d6c5-4a33-87eb-0bcc57040b88}, !- Handle
  Surface 5 - Window 1 Shading Surfaces,  !- Name
  Space,                                  !- Shading Surface Type
  {fd270dad-fd77-42a5-9449-0cb5719f6f2d}, !- Space Name
  ,                                       !- Direction of Relative North {deg}
  ,                                       !- X Origin {m}
  ,                                       !- Y Origin {m}
  ,                                       !- Z Origin {m}
  {a5517b61-dc33-4cff-ba34-cc1067042012}; !- Shaded Object Name

OS:ShadingSurface,
  {802884a0-fc50-4e33-985c-e01eb7261357}, !- Handle
  Surface 5 - Window 1 - res overhangs,   !- Name
  ,                                       !- Construction Name
  {66e19d3d-d6c5-4a33-87eb-0bcc57040b88}, !- Shading Surface Group Name
  ,                                       !- Transmittance Schedule Name
  ,                                       !- Number of Vertices
  3.52968759770968, 0, 2.286,             !- X,Y,Z Vertex 1 {m}
  2.35999335189861, 0, 2.286,             !- X,Y,Z Vertex 2 {m}
  2.35999335189861, -0.6096, 2.286,       !- X,Y,Z Vertex 3 {m}
  3.52968759770968, -0.6096, 2.286;       !- X,Y,Z Vertex 4 {m}

OS:AdditionalProperties,
  {2ccc0355-b8a3-40f1-9edc-005ec21712e5}, !- Handle
  {a5517b61-dc33-4cff-ba34-cc1067042012}, !- Object Name
  SizingInfoWindowOverhangDepth,          !- Feature Name 1
  Double,                                 !- Feature Data Type 1
  0.60960000000000003,                    !- Feature Value 1
  SizingInfoWindowOverhangOffset,         !- Feature Name 2
  Double,                                 !- Feature Data Type 2
  0.15240000000000001;                    !- Feature Value 2

OS:ShadingSurfaceGroup,
  {f51c538d-4c3d-4a25-a102-8f55fc449ecf}, !- Handle
  Surface 11 - Window 3 Shading Surfaces, !- Name
  Space,                                  !- Shading Surface Type
  {0755cddf-8296-42d7-82f5-850e446705b3}, !- Space Name
  ,                                       !- Direction of Relative North {deg}
  ,                                       !- X Origin {m}
  ,                                       !- Y Origin {m}
  ,                                       !- Z Origin {m}
  {325d2d75-f91b-4df9-b804-cd52f8a3924b}; !- Shaded Object Name

OS:ShadingSurface,
  {00b1d190-66e9-4c6a-b74b-63eb920fbf62}, !- Handle
  Surface 11 - Window 3 - res overhangs,  !- Name
  ,                                       !- Construction Name
  {f51c538d-4c3d-4a25-a102-8f55fc449ecf}, !- Shading Surface Group Name
  ,                                       !- Transmittance Schedule Name
  ,                                       !- Number of Vertices
  6.93745519541935, 0, 2.286,             !- X,Y,Z Vertex 1 {m}
  5.76776094960829, 0, 2.286,             !- X,Y,Z Vertex 2 {m}
  5.76776094960829, -0.6096, 2.286,       !- X,Y,Z Vertex 3 {m}
  6.93745519541935, -0.6096, 2.286;       !- X,Y,Z Vertex 4 {m}

OS:AdditionalProperties,
  {35d57920-ea2c-455c-9e98-90defc722bc8}, !- Handle
  {325d2d75-f91b-4df9-b804-cd52f8a3924b}, !- Object Name
  SizingInfoWindowOverhangDepth,          !- Feature Name 1
  Double,                                 !- Feature Data Type 1
  0.60960000000000003,                    !- Feature Value 1
  SizingInfoWindowOverhangOffset,         !- Feature Name 2
  Double,                                 !- Feature Data Type 2
  0.15240000000000001;                    !- Feature Value 2

OS:ShadingSurfaceGroup,
  {ded5ee2e-eafd-43d6-8bde-1a7ab1de1f6c}, !- Handle
  Surface 5 - Window 6 Shading Surfaces,  !- Name
  Space,                                  !- Shading Surface Type
  {fd270dad-fd77-42a5-9449-0cb5719f6f2d}, !- Space Name
  ,                                       !- Direction of Relative North {deg}
  ,                                       !- X Origin {m}
  ,                                       !- Y Origin {m}
  ,                                       !- Z Origin {m}
  {f4471ce1-a01b-40dc-ad01-1d243a5489fa}; !- Shaded Object Name

OS:ShadingSurface,
  {eaad0237-e1a0-45db-be43-4c34bc0353d7}, !- Handle
  Surface 5 - Window 6 - res overhangs,   !- Name
  ,                                       !- Construction Name
  {ded5ee2e-eafd-43d6-8bde-1a7ab1de1f6c}, !- Shading Surface Group Name
  ,                                       !- Transmittance Schedule Name
  ,                                       !- Number of Vertices
  11.2710770389401, 0, 2.286,             !- X,Y,Z Vertex 1 {m}
  10.101382793129, 0, 2.286,              !- X,Y,Z Vertex 2 {m}
  10.101382793129, -0.6096, 2.286,        !- X,Y,Z Vertex 3 {m}
  11.2710770389401, -0.6096, 2.286;       !- X,Y,Z Vertex 4 {m}

OS:AdditionalProperties,
  {c4771fb7-9465-4ab9-b05a-c39abb8c6506}, !- Handle
  {f4471ce1-a01b-40dc-ad01-1d243a5489fa}, !- Object Name
  SizingInfoWindowOverhangDepth,          !- Feature Name 1
  Double,                                 !- Feature Data Type 1
  0.60960000000000003,                    !- Feature Value 1
  SizingInfoWindowOverhangOffset,         !- Feature Name 2
  Double,                                 !- Feature Data Type 2
  0.15240000000000001;                    !- Feature Value 2

OS:ShadingSurfaceGroup,
  {6e4ebfdc-369e-40ed-bd98-7664e134cc96}, !- Handle
  Surface 11 - Window 4 Shading Surfaces, !- Name
  Space,                                  !- Shading Surface Type
  {0755cddf-8296-42d7-82f5-850e446705b3}, !- Space Name
  ,                                       !- Direction of Relative North {deg}
  ,                                       !- X Origin {m}
  ,                                       !- Y Origin {m}
  ,                                       !- Z Origin {m}
  {9dce7b86-084d-47fe-a4d4-c24deeae9956}; !- Shaded Object Name

OS:ShadingSurface,
  {7e697860-b354-4e2c-9d5e-3c1fdb29d52a}, !- Handle
  Surface 11 - Window 4 - res overhangs,  !- Name
  ,                                       !- Construction Name
  {6e4ebfdc-369e-40ed-bd98-7664e134cc96}, !- Shading Surface Group Name
  ,                                       !- Transmittance Schedule Name
  ,                                       !- Number of Vertices
  7.86330944123041, 0, 2.286,             !- X,Y,Z Vertex 1 {m}
  6.69361519541935, 0, 2.286,             !- X,Y,Z Vertex 2 {m}
  6.69361519541935, -0.6096, 2.286,       !- X,Y,Z Vertex 3 {m}
  7.86330944123041, -0.6096, 2.286;       !- X,Y,Z Vertex 4 {m}

OS:AdditionalProperties,
  {4d23436d-9d9e-49fa-b1c2-8e89d99a970c}, !- Handle
  {9dce7b86-084d-47fe-a4d4-c24deeae9956}, !- Object Name
  SizingInfoWindowOverhangDepth,          !- Feature Name 1
  Double,                                 !- Feature Data Type 1
  0.60960000000000003,                    !- Feature Value 1
  SizingInfoWindowOverhangOffset,         !- Feature Name 2
  Double,                                 !- Feature Data Type 2
  0.15240000000000001;                    !- Feature Value 2

OS:ShadingSurfaceGroup,
  {bc06aeac-5be8-458b-b70f-842b2ef12859}, !- Handle
  Surface 11 - Window 5 Shading Surfaces, !- Name
  Space,                                  !- Shading Surface Type
  {0755cddf-8296-42d7-82f5-850e446705b3}, !- Space Name
  ,                                       !- Direction of Relative North {deg}
  ,                                       !- X Origin {m}
  ,                                       !- Y Origin {m}
  ,                                       !- Z Origin {m}
  {2db109af-5d42-47f7-b4f8-d4295ee72b71}; !- Shaded Object Name

OS:ShadingSurface,
  {f8d6bfc5-1d35-4d24-ae21-3de5dd62dee2}, !- Handle
  Surface 11 - Window 5 - res overhangs,  !- Name
  ,                                       !- Construction Name
  {bc06aeac-5be8-458b-b70f-842b2ef12859}, !- Shading Surface Group Name
  ,                                       !- Transmittance Schedule Name
  ,                                       !- Number of Vertices
  10.345222793129, 0, 2.286,              !- X,Y,Z Vertex 1 {m}
  9.17552854731797, 0, 2.286,             !- X,Y,Z Vertex 2 {m}
  9.17552854731797, -0.6096, 2.286,       !- X,Y,Z Vertex 3 {m}
  10.345222793129, -0.6096, 2.286;        !- X,Y,Z Vertex 4 {m}

OS:AdditionalProperties,
  {dede0089-521c-464e-8641-ab0e726bf28f}, !- Handle
  {2db109af-5d42-47f7-b4f8-d4295ee72b71}, !- Object Name
  SizingInfoWindowOverhangDepth,          !- Feature Name 1
  Double,                                 !- Feature Data Type 1
  0.60960000000000003,                    !- Feature Value 1
  SizingInfoWindowOverhangOffset,         !- Feature Name 2
  Double,                                 !- Feature Data Type 2
  0.15240000000000001;                    !- Feature Value 2

OS:ShadingSurfaceGroup,
  {3179d0ee-757e-4389-89a6-2cdebdad7aff}, !- Handle
  Surface 5 - Window 3 Shading Surfaces,  !- Name
  Space,                                  !- Shading Surface Type
  {fd270dad-fd77-42a5-9449-0cb5719f6f2d}, !- Space Name
  ,                                       !- Direction of Relative North {deg}
  ,                                       !- X Origin {m}
  ,                                       !- Y Origin {m}
  ,                                       !- Z Origin {m}
  {663304ad-196f-4ce9-94f0-339ae51c4ce1}; !- Shaded Object Name

OS:ShadingSurface,
  {4067f7bd-5f76-45d9-a979-130c6851668e}, !- Handle
  Surface 5 - Window 3 - res overhangs,   !- Name
  ,                                       !- Construction Name
  {3179d0ee-757e-4389-89a6-2cdebdad7aff}, !- Shading Surface Group Name
  ,                                       !- Transmittance Schedule Name
  ,                                       !- Number of Vertices
  6.93745519541935, 0, 2.286,             !- X,Y,Z Vertex 1 {m}
  5.76776094960829, 0, 2.286,             !- X,Y,Z Vertex 2 {m}
  5.76776094960829, -0.6096, 2.286,       !- X,Y,Z Vertex 3 {m}
  6.93745519541935, -0.6096, 2.286;       !- X,Y,Z Vertex 4 {m}

OS:AdditionalProperties,
  {2c8610e0-0616-4076-9653-fce1f7109b0b}, !- Handle
  {663304ad-196f-4ce9-94f0-339ae51c4ce1}, !- Object Name
  SizingInfoWindowOverhangDepth,          !- Feature Name 1
  Double,                                 !- Feature Data Type 1
  0.60960000000000003,                    !- Feature Value 1
  SizingInfoWindowOverhangOffset,         !- Feature Name 2
  Double,                                 !- Feature Data Type 2
  0.15240000000000001;                    !- Feature Value 2

OS:ShadingSurfaceGroup,
  {3e0014c4-c4b8-479d-8177-c2663b78e6b4}, !- Handle
  Surface 10 - Window 1 Shading Surfaces, !- Name
  Space,                                  !- Shading Surface Type
  {0755cddf-8296-42d7-82f5-850e446705b3}, !- Space Name
  ,                                       !- Direction of Relative North {deg}
  ,                                       !- X Origin {m}
  ,                                       !- Y Origin {m}
  ,                                       !- Z Origin {m}
  {df9e49f7-db76-4374-8391-c099cac7650d}; !- Shaded Object Name

OS:ShadingSurface,
  {32bb6296-9c37-4d9d-a0df-9bb097b80f61}, !- Handle
  Surface 10 - Window 1 - res overhangs,  !- Name
  ,                                       !- Construction Name
  {3e0014c4-c4b8-479d-8177-c2663b78e6b4}, !- Shading Surface Group Name
  ,                                       !- Transmittance Schedule Name
  ,                                       !- Number of Vertices
  13.6310703908387, 2.39376506513979, 2.286, !- X,Y,Z Vertex 1 {m}
  13.6310703908387, 1.22407081932873, 2.286, !- X,Y,Z Vertex 2 {m}
  14.2406703908387, 1.22407081932873, 2.286, !- X,Y,Z Vertex 3 {m}
  14.2406703908387, 2.39376506513979, 2.286; !- X,Y,Z Vertex 4 {m}

OS:AdditionalProperties,
  {df135a96-0ec9-4bea-8b04-aeb8ad532023}, !- Handle
  {df9e49f7-db76-4374-8391-c099cac7650d}, !- Object Name
  SizingInfoWindowOverhangDepth,          !- Feature Name 1
  Double,                                 !- Feature Data Type 1
  0.60960000000000003,                    !- Feature Value 1
  SizingInfoWindowOverhangOffset,         !- Feature Name 2
  Double,                                 !- Feature Data Type 2
  0.15240000000000001;                    !- Feature Value 2

OS:ShadingSurfaceGroup,
  {606c1502-5a72-4407-9fae-e23eed4dfeda}, !- Handle
  Surface 2 - Window 2 Shading Surfaces,  !- Name
  Space,                                  !- Shading Surface Type
  {fd270dad-fd77-42a5-9449-0cb5719f6f2d}, !- Space Name
  ,                                       !- Direction of Relative North {deg}
  ,                                       !- X Origin {m}
  ,                                       !- Y Origin {m}
  ,                                       !- Z Origin {m}
  {0947fff3-939c-4be7-9572-1e70fc61fe77}; !- Shaded Object Name

OS:ShadingSurface,
  {863c2430-91e8-4942-ab8c-bd509059f1cb}, !- Handle
  Surface 2 - Window 2 - res overhangs,   !- Name
  ,                                       !- Construction Name
  {606c1502-5a72-4407-9fae-e23eed4dfeda}, !- Shading Surface Group Name
  ,                                       !- Transmittance Schedule Name
  ,                                       !- Number of Vertices
  0, 3.49591588446851, 2.286,             !- X,Y,Z Vertex 1 {m}
  0, 4.66561013027957, 2.286,             !- X,Y,Z Vertex 2 {m}
  -0.6096, 4.66561013027957, 2.286,       !- X,Y,Z Vertex 3 {m}
  -0.6096, 3.49591588446851, 2.286;       !- X,Y,Z Vertex 4 {m}

OS:AdditionalProperties,
  {ebdae0df-877c-4c80-b739-0c2d73e9e484}, !- Handle
  {0947fff3-939c-4be7-9572-1e70fc61fe77}, !- Object Name
  SizingInfoWindowOverhangDepth,          !- Feature Name 1
  Double,                                 !- Feature Data Type 1
  0.60960000000000003,                    !- Feature Value 1
  SizingInfoWindowOverhangOffset,         !- Feature Name 2
  Double,                                 !- Feature Data Type 2
  0.15240000000000001;                    !- Feature Value 2

OS:ShadingSurfaceGroup,
  {4ae7046e-6613-40e6-bde8-6fc1a4f68229}, !- Handle
  Surface 5 - Window 4 Shading Surfaces,  !- Name
  Space,                                  !- Shading Surface Type
  {fd270dad-fd77-42a5-9449-0cb5719f6f2d}, !- Space Name
  ,                                       !- Direction of Relative North {deg}
  ,                                       !- X Origin {m}
  ,                                       !- Y Origin {m}
  ,                                       !- Z Origin {m}
  {8a3340c6-78bf-49d3-9f1c-53334a7fa6cb}; !- Shaded Object Name

OS:ShadingSurface,
  {c5c9258d-076a-4213-b847-5baf3000277a}, !- Handle
  Surface 5 - Window 4 - res overhangs,   !- Name
  ,                                       !- Construction Name
  {4ae7046e-6613-40e6-bde8-6fc1a4f68229}, !- Shading Surface Group Name
  ,                                       !- Transmittance Schedule Name
  ,                                       !- Number of Vertices
  7.86330944123041, 0, 2.286,             !- X,Y,Z Vertex 1 {m}
  6.69361519541935, 0, 2.286,             !- X,Y,Z Vertex 2 {m}
  6.69361519541935, -0.6096, 2.286,       !- X,Y,Z Vertex 3 {m}
  7.86330944123041, -0.6096, 2.286;       !- X,Y,Z Vertex 4 {m}

OS:AdditionalProperties,
  {043d1395-5339-4b95-9617-93d230ddd067}, !- Handle
  {8a3340c6-78bf-49d3-9f1c-53334a7fa6cb}, !- Object Name
  SizingInfoWindowOverhangDepth,          !- Feature Name 1
  Double,                                 !- Feature Data Type 1
  0.60960000000000003,                    !- Feature Value 1
  SizingInfoWindowOverhangOffset,         !- Feature Name 2
  Double,                                 !- Feature Data Type 2
  0.15240000000000001;                    !- Feature Value 2

OS:ShadingSurfaceGroup,
  {c854b8e0-45f6-4118-9907-5cf757ffd3d8}, !- Handle
  Surface 5 - Window 5 Shading Surfaces,  !- Name
  Space,                                  !- Shading Surface Type
  {fd270dad-fd77-42a5-9449-0cb5719f6f2d}, !- Space Name
  ,                                       !- Direction of Relative North {deg}
  ,                                       !- X Origin {m}
  ,                                       !- Y Origin {m}
  ,                                       !- Z Origin {m}
  {b59191b8-ec34-44ad-9ecf-36cb828b14d0}; !- Shaded Object Name

OS:ShadingSurface,
  {01988304-8ce9-4ffe-868e-9c099644c51b}, !- Handle
  Surface 5 - Window 5 - res overhangs,   !- Name
  ,                                       !- Construction Name
  {c854b8e0-45f6-4118-9907-5cf757ffd3d8}, !- Shading Surface Group Name
  ,                                       !- Transmittance Schedule Name
  ,                                       !- Number of Vertices
  10.345222793129, 0, 2.286,              !- X,Y,Z Vertex 1 {m}
  9.17552854731797, 0, 2.286,             !- X,Y,Z Vertex 2 {m}
  9.17552854731797, -0.6096, 2.286,       !- X,Y,Z Vertex 3 {m}
  10.345222793129, -0.6096, 2.286;        !- X,Y,Z Vertex 4 {m}

OS:AdditionalProperties,
  {fe491217-f952-4909-ab5a-6e7d24c7e62a}, !- Handle
  {b59191b8-ec34-44ad-9ecf-36cb828b14d0}, !- Object Name
  SizingInfoWindowOverhangDepth,          !- Feature Name 1
  Double,                                 !- Feature Data Type 1
  0.60960000000000003,                    !- Feature Value 1
  SizingInfoWindowOverhangOffset,         !- Feature Name 2
  Double,                                 !- Feature Data Type 2
  0.15240000000000001;                    !- Feature Value 2

OS:ShadingSurfaceGroup,
  {789d52e3-4e29-41b4-96c1-552aed7634b5}, !- Handle
  Surface 8 - Window 3 Shading Surfaces,  !- Name
  Space,                                  !- Shading Surface Type
  {0755cddf-8296-42d7-82f5-850e446705b3}, !- Space Name
  ,                                       !- Direction of Relative North {deg}
  ,                                       !- X Origin {m}
  ,                                       !- Y Origin {m}
  ,                                       !- Z Origin {m}
  {06154ae0-515c-440e-bde8-b3e188f4b52b}; !- Shaded Object Name

OS:ShadingSurface,
  {3cc1e0c3-9bd2-420f-99d6-57a8156ea748}, !- Handle
  Surface 8 - Window 3 - res overhangs,   !- Name
  ,                                       !- Construction Name
  {789d52e3-4e29-41b4-96c1-552aed7634b5}, !- Shading Surface Group Name
  ,                                       !- Transmittance Schedule Name
  ,                                       !- Number of Vertices
  0, 1.68699794223426, 2.286,             !- X,Y,Z Vertex 1 {m}
  0, 2.85669218804532, 2.286,             !- X,Y,Z Vertex 2 {m}
  -0.6096, 2.85669218804532, 2.286,       !- X,Y,Z Vertex 3 {m}
  -0.6096, 1.68699794223426, 2.286;       !- X,Y,Z Vertex 4 {m}

OS:AdditionalProperties,
  {b2722247-a6ee-411e-a07b-50c62ff9914f}, !- Handle
  {06154ae0-515c-440e-bde8-b3e188f4b52b}, !- Object Name
  SizingInfoWindowOverhangDepth,          !- Feature Name 1
  Double,                                 !- Feature Data Type 1
  0.60960000000000003,                    !- Feature Value 1
  SizingInfoWindowOverhangOffset,         !- Feature Name 2
  Double,                                 !- Feature Data Type 2
  0.15240000000000001;                    !- Feature Value 2

OS:ShadingSurfaceGroup,
  {d435f421-480e-484c-9560-f474de494d17}, !- Handle
  Surface 8 - Window 2 Shading Surfaces,  !- Name
  Space,                                  !- Shading Surface Type
  {0755cddf-8296-42d7-82f5-850e446705b3}, !- Space Name
  ,                                       !- Direction of Relative North {deg}
  ,                                       !- X Origin {m}
  ,                                       !- Y Origin {m}
  ,                                       !- Z Origin {m}
  {e919726e-e478-4605-ba44-113f1a024ecd}; !- Shaded Object Name

OS:ShadingSurface,
  {60cdef57-6193-47c5-ba26-f6519a562a0a}, !- Handle
  Surface 8 - Window 2 - res overhangs,   !- Name
  ,                                       !- Construction Name
  {d435f421-480e-484c-9560-f474de494d17}, !- Shading Surface Group Name
  ,                                       !- Transmittance Schedule Name
  ,                                       !- Number of Vertices
  0, 3.49591588446851, 2.286,             !- X,Y,Z Vertex 1 {m}
  0, 4.66561013027957, 2.286,             !- X,Y,Z Vertex 2 {m}
  -0.6096, 4.66561013027957, 2.286,       !- X,Y,Z Vertex 3 {m}
  -0.6096, 3.49591588446851, 2.286;       !- X,Y,Z Vertex 4 {m}

OS:AdditionalProperties,
  {bb67b52f-8fe1-47e8-89fc-7e0aeaa40a7a}, !- Handle
  {e919726e-e478-4605-ba44-113f1a024ecd}, !- Object Name
  SizingInfoWindowOverhangDepth,          !- Feature Name 1
  Double,                                 !- Feature Data Type 1
  0.60960000000000003,                    !- Feature Value 1
  SizingInfoWindowOverhangOffset,         !- Feature Name 2
  Double,                                 !- Feature Data Type 2
  0.15240000000000001;                    !- Feature Value 2

OS:ShadingSurfaceGroup,
  {56b44d15-7cb7-4acf-b91a-b5924da9a0b4}, !- Handle
  Surface 9 - Window 1 Shading Surfaces,  !- Name
  Space,                                  !- Shading Surface Type
  {0755cddf-8296-42d7-82f5-850e446705b3}, !- Space Name
  ,                                       !- Direction of Relative North {deg}
  ,                                       !- X Origin {m}
  ,                                       !- Y Origin {m}
  ,                                       !- Z Origin {m}
  {804ffd23-4077-44e5-a819-a1b3c8fc35f6}; !- Shaded Object Name

OS:ShadingSurface,
  {a2c0cc58-77cc-4f38-a8ab-e0404279de09}, !- Handle
  Surface 9 - Window 1 - res overhangs,   !- Name
  ,                                       !- Construction Name
  {56b44d15-7cb7-4acf-b91a-b5924da9a0b4}, !- Shading Surface Group Name
  ,                                       !- Transmittance Schedule Name
  ,                                       !- Number of Vertices
  10.101382793129, 6.81553519541936, 2.286, !- X,Y,Z Vertex 1 {m}
  11.2710770389401, 6.81553519541936, 2.286, !- X,Y,Z Vertex 2 {m}
  11.2710770389401, 7.42513519541936, 2.286, !- X,Y,Z Vertex 3 {m}
  10.101382793129, 7.42513519541936, 2.286; !- X,Y,Z Vertex 4 {m}

OS:AdditionalProperties,
  {c35bbf0b-ef98-4fbd-a646-4c2c1a9f6fff}, !- Handle
  {804ffd23-4077-44e5-a819-a1b3c8fc35f6}, !- Object Name
  SizingInfoWindowOverhangDepth,          !- Feature Name 1
  Double,                                 !- Feature Data Type 1
  0.60960000000000003,                    !- Feature Value 1
  SizingInfoWindowOverhangOffset,         !- Feature Name 2
  Double,                                 !- Feature Data Type 2
  0.15240000000000001;                    !- Feature Value 2

OS:ShadingSurfaceGroup,
  {4ff86083-d376-46d9-9936-93f64d94b5e2}, !- Handle
  Surface 10 - Window 2 Shading Surfaces, !- Name
  Space,                                  !- Shading Surface Type
  {0755cddf-8296-42d7-82f5-850e446705b3}, !- Space Name
  ,                                       !- Direction of Relative North {deg}
  ,                                       !- X Origin {m}
  ,                                       !- Y Origin {m}
  ,                                       !- Z Origin {m}
  {15ea0116-1802-44bb-beb6-2af82db0c4f3}; !- Shaded Object Name

OS:ShadingSurface,
  {55de2c70-bba9-444f-b151-ffb4d243e7ed}, !- Handle
  Surface 10 - Window 2 - res overhangs,  !- Name
  ,                                       !- Construction Name
  {4ff86083-d376-46d9-9936-93f64d94b5e2}, !- Shading Surface Group Name
  ,                                       !- Transmittance Schedule Name
  ,                                       !- Number of Vertices
  13.6310703908387, 3.31961931095085, 2.286, !- X,Y,Z Vertex 1 {m}
  13.6310703908387, 2.14992506513979, 2.286, !- X,Y,Z Vertex 2 {m}
  14.2406703908387, 2.14992506513979, 2.286, !- X,Y,Z Vertex 3 {m}
  14.2406703908387, 3.31961931095085, 2.286; !- X,Y,Z Vertex 4 {m}

OS:AdditionalProperties,
  {b935e4b2-09df-4dc2-b6b2-3513d452fcfe}, !- Handle
  {15ea0116-1802-44bb-beb6-2af82db0c4f3}, !- Object Name
  SizingInfoWindowOverhangDepth,          !- Feature Name 1
  Double,                                 !- Feature Data Type 1
  0.60960000000000003,                    !- Feature Value 1
  SizingInfoWindowOverhangOffset,         !- Feature Name 2
  Double,                                 !- Feature Data Type 2
  0.15240000000000001;                    !- Feature Value 2

OS:ShadingSurfaceGroup,
  {5ee3b42b-1352-4282-8130-06849dee05cc}, !- Handle
  Surface 9 - Window 2 Shading Surfaces,  !- Name
  Space,                                  !- Shading Surface Type
  {0755cddf-8296-42d7-82f5-850e446705b3}, !- Space Name
  ,                                       !- Direction of Relative North {deg}
  ,                                       !- X Origin {m}
  ,                                       !- Y Origin {m}
  ,                                       !- Z Origin {m}
  {e75a8f22-6819-4060-af53-f96068c07203}; !- Shaded Object Name

OS:ShadingSurface,
  {85f90615-69f0-4223-83c0-809cd0f54cb8}, !- Handle
  Surface 9 - Window 2 - res overhangs,   !- Name
  ,                                       !- Construction Name
  {5ee3b42b-1352-4282-8130-06849dee05cc}, !- Shading Surface Group Name
  ,                                       !- Transmittance Schedule Name
  ,                                       !- Number of Vertices
  9.17552854731796, 6.81553519541936, 2.286, !- X,Y,Z Vertex 1 {m}
  10.345222793129, 6.81553519541936, 2.286, !- X,Y,Z Vertex 2 {m}
  10.345222793129, 7.42513519541936, 2.286, !- X,Y,Z Vertex 3 {m}
  9.17552854731796, 7.42513519541936, 2.286; !- X,Y,Z Vertex 4 {m}

OS:AdditionalProperties,
  {9412987b-2578-40ee-88e7-d521eeb8cbc4}, !- Handle
  {e75a8f22-6819-4060-af53-f96068c07203}, !- Object Name
  SizingInfoWindowOverhangDepth,          !- Feature Name 1
  Double,                                 !- Feature Data Type 1
  0.60960000000000003,                    !- Feature Value 1
  SizingInfoWindowOverhangOffset,         !- Feature Name 2
  Double,                                 !- Feature Data Type 2
  0.15240000000000001;                    !- Feature Value 2

OS:ShadingSurfaceGroup,
  {b2b5469a-de2a-4c4a-9763-34d59829da1b}, !- Handle
  Surface 9 - Window 3 Shading Surfaces,  !- Name
  Space,                                  !- Shading Surface Type
  {0755cddf-8296-42d7-82f5-850e446705b3}, !- Space Name
  ,                                       !- Direction of Relative North {deg}
  ,                                       !- X Origin {m}
  ,                                       !- Y Origin {m}
  ,                                       !- Z Origin {m}
  {3f6a5a24-f266-4ccf-8668-5e556685890c}; !- Shaded Object Name

OS:ShadingSurface,
  {1625b108-b7de-46de-9963-055dd40d4585}, !- Handle
  Surface 9 - Window 3 - res overhangs,   !- Name
  ,                                       !- Construction Name
  {b2b5469a-de2a-4c4a-9763-34d59829da1b}, !- Shading Surface Group Name
  ,                                       !- Transmittance Schedule Name
  ,                                       !- Number of Vertices
  6.69361519541935, 6.81553519541936, 2.286, !- X,Y,Z Vertex 1 {m}
  7.86330944123041, 6.81553519541936, 2.286, !- X,Y,Z Vertex 2 {m}
  7.86330944123041, 7.42513519541936, 2.286, !- X,Y,Z Vertex 3 {m}
  6.69361519541935, 7.42513519541936, 2.286; !- X,Y,Z Vertex 4 {m}

OS:AdditionalProperties,
  {cc69d1d6-1586-41e1-89db-f2b1e961372e}, !- Handle
  {3f6a5a24-f266-4ccf-8668-5e556685890c}, !- Object Name
  SizingInfoWindowOverhangDepth,          !- Feature Name 1
  Double,                                 !- Feature Data Type 1
  0.60960000000000003,                    !- Feature Value 1
  SizingInfoWindowOverhangOffset,         !- Feature Name 2
  Double,                                 !- Feature Data Type 2
  0.15240000000000001;                    !- Feature Value 2

OS:ShadingSurfaceGroup,
  {28443f6e-d21b-447f-9620-bfb045ca1631}, !- Handle
  Surface 9 - Window 4 Shading Surfaces,  !- Name
  Space,                                  !- Shading Surface Type
  {0755cddf-8296-42d7-82f5-850e446705b3}, !- Space Name
  ,                                       !- Direction of Relative North {deg}
  ,                                       !- X Origin {m}
  ,                                       !- Y Origin {m}
  ,                                       !- Z Origin {m}
  {7f021da8-4b59-4947-a2c3-f464335818a7}; !- Shaded Object Name

OS:ShadingSurface,
  {9020090a-86dc-4dc4-b90f-74446ceb4741}, !- Handle
  Surface 9 - Window 4 - res overhangs,   !- Name
  ,                                       !- Construction Name
  {28443f6e-d21b-447f-9620-bfb045ca1631}, !- Shading Surface Group Name
  ,                                       !- Transmittance Schedule Name
  ,                                       !- Number of Vertices
  5.76776094960829, 6.81553519541936, 2.286, !- X,Y,Z Vertex 1 {m}
  6.93745519541935, 6.81553519541936, 2.286, !- X,Y,Z Vertex 2 {m}
  6.93745519541935, 7.42513519541936, 2.286, !- X,Y,Z Vertex 3 {m}
  5.76776094960829, 7.42513519541936, 2.286; !- X,Y,Z Vertex 4 {m}

OS:AdditionalProperties,
  {3422e58a-4441-4c78-94ac-604d87455f47}, !- Handle
  {7f021da8-4b59-4947-a2c3-f464335818a7}, !- Object Name
  SizingInfoWindowOverhangDepth,          !- Feature Name 1
  Double,                                 !- Feature Data Type 1
  0.60960000000000003,                    !- Feature Value 1
  SizingInfoWindowOverhangOffset,         !- Feature Name 2
  Double,                                 !- Feature Data Type 2
  0.15240000000000001;                    !- Feature Value 2

OS:ShadingSurfaceGroup,
  {e7f68128-e72b-4afa-8622-808660c71f57}, !- Handle
  Surface 4 - Window 2 Shading Surfaces,  !- Name
  Space,                                  !- Shading Surface Type
  {fd270dad-fd77-42a5-9449-0cb5719f6f2d}, !- Space Name
  ,                                       !- Direction of Relative North {deg}
  ,                                       !- X Origin {m}
  ,                                       !- Y Origin {m}
  ,                                       !- Z Origin {m}
  {31749a50-ab1a-41c8-ac29-1c83b8436619}; !- Shaded Object Name

OS:ShadingSurface,
  {4570c930-b3de-4673-b25f-ef6de46f78e9}, !- Handle
  Surface 4 - Window 2 - res overhangs,   !- Name
  ,                                       !- Construction Name
  {e7f68128-e72b-4afa-8622-808660c71f57}, !- Shading Surface Group Name
  ,                                       !- Transmittance Schedule Name
  ,                                       !- Number of Vertices
  13.6310703908387, 3.31961931095085, 2.286, !- X,Y,Z Vertex 1 {m}
  13.6310703908387, 2.14992506513979, 2.286, !- X,Y,Z Vertex 2 {m}
  14.2406703908387, 2.14992506513979, 2.286, !- X,Y,Z Vertex 3 {m}
  14.2406703908387, 3.31961931095085, 2.286; !- X,Y,Z Vertex 4 {m}

OS:AdditionalProperties,
  {e9915e4e-f8c1-4fb0-926e-1fd85a1a174a}, !- Handle
  {31749a50-ab1a-41c8-ac29-1c83b8436619}, !- Object Name
  SizingInfoWindowOverhangDepth,          !- Feature Name 1
  Double,                                 !- Feature Data Type 1
  0.60960000000000003,                    !- Feature Value 1
  SizingInfoWindowOverhangOffset,         !- Feature Name 2
  Double,                                 !- Feature Data Type 2
  0.15240000000000001;                    !- Feature Value 2

OS:ShadingSurfaceGroup,
  {95affcb0-daea-4eba-a984-91eced24b13e}, !- Handle
  Surface 9 - Window 5 Shading Surfaces,  !- Name
  Space,                                  !- Shading Surface Type
  {0755cddf-8296-42d7-82f5-850e446705b3}, !- Space Name
  ,                                       !- Direction of Relative North {deg}
  ,                                       !- X Origin {m}
  ,                                       !- Y Origin {m}
  ,                                       !- Z Origin {m}
  {eb8f625e-83de-4218-8274-8f1ae127e025}; !- Shaded Object Name

OS:ShadingSurface,
  {0818c759-219e-42e2-8b8c-66ecea8d8302}, !- Handle
  Surface 9 - Window 5 - res overhangs,   !- Name
  ,                                       !- Construction Name
  {95affcb0-daea-4eba-a984-91eced24b13e}, !- Shading Surface Group Name
  ,                                       !- Transmittance Schedule Name
  ,                                       !- Number of Vertices
  3.28584759770967, 6.81553519541936, 2.286, !- X,Y,Z Vertex 1 {m}
  4.45554184352074, 6.81553519541936, 2.286, !- X,Y,Z Vertex 2 {m}
  4.45554184352074, 7.42513519541936, 2.286, !- X,Y,Z Vertex 3 {m}
  3.28584759770967, 7.42513519541936, 2.286; !- X,Y,Z Vertex 4 {m}

OS:AdditionalProperties,
  {a8e95023-c882-4756-8080-bc4084b6aea3}, !- Handle
  {eb8f625e-83de-4218-8274-8f1ae127e025}, !- Object Name
  SizingInfoWindowOverhangDepth,          !- Feature Name 1
  Double,                                 !- Feature Data Type 1
  0.60960000000000003,                    !- Feature Value 1
  SizingInfoWindowOverhangOffset,         !- Feature Name 2
  Double,                                 !- Feature Data Type 2
  0.15240000000000001;                    !- Feature Value 2

OS:ShadingSurfaceGroup,
  {03cfdf63-33da-4968-add1-cfb3d67de3aa}, !- Handle
  Surface 9 - Window 6 Shading Surfaces,  !- Name
  Space,                                  !- Shading Surface Type
  {0755cddf-8296-42d7-82f5-850e446705b3}, !- Space Name
  ,                                       !- Direction of Relative North {deg}
  ,                                       !- X Origin {m}
  ,                                       !- Y Origin {m}
  ,                                       !- Z Origin {m}
  {4c79181d-a3b9-4124-8042-4cff7f20561c}; !- Shaded Object Name

OS:ShadingSurface,
  {9f3e863c-d6ad-43ea-8a01-626192efa806}, !- Handle
  Surface 9 - Window 6 - res overhangs,   !- Name
  ,                                       !- Construction Name
  {03cfdf63-33da-4968-add1-cfb3d67de3aa}, !- Shading Surface Group Name
  ,                                       !- Transmittance Schedule Name
  ,                                       !- Number of Vertices
  2.35999335189861, 6.81553519541936, 2.286, !- X,Y,Z Vertex 1 {m}
  3.52968759770967, 6.81553519541936, 2.286, !- X,Y,Z Vertex 2 {m}
  3.52968759770967, 7.42513519541936, 2.286, !- X,Y,Z Vertex 3 {m}
  2.35999335189861, 7.42513519541936, 2.286; !- X,Y,Z Vertex 4 {m}

OS:AdditionalProperties,
  {558a8e67-8b0c-45f8-becb-8984b580cfe5}, !- Handle
  {4c79181d-a3b9-4124-8042-4cff7f20561c}, !- Object Name
  SizingInfoWindowOverhangDepth,          !- Feature Name 1
  Double,                                 !- Feature Data Type 1
  0.60960000000000003,                    !- Feature Value 1
  SizingInfoWindowOverhangOffset,         !- Feature Name 2
  Double,                                 !- Feature Data Type 2
  0.15240000000000001;                    !- Feature Value 2

OS:ShadingSurfaceGroup,
  {2a6d2030-465f-44c4-adbe-69b2fcdac2b4}, !- Handle
  Surface 3 - Window 1 Shading Surfaces,  !- Name
  Space,                                  !- Shading Surface Type
  {fd270dad-fd77-42a5-9449-0cb5719f6f2d}, !- Space Name
  ,                                       !- Direction of Relative North {deg}
  ,                                       !- X Origin {m}
  ,                                       !- Y Origin {m}
  ,                                       !- Z Origin {m}
  {0e5f1eea-1a38-4fad-a37f-187b648400c0}; !- Shaded Object Name

OS:ShadingSurface,
  {7a554af2-4b9f-4153-b1dc-f84b98f54aff}, !- Handle
  Surface 3 - Window 1 - res overhangs,   !- Name
  ,                                       !- Construction Name
  {2a6d2030-465f-44c4-adbe-69b2fcdac2b4}, !- Shading Surface Group Name
  ,                                       !- Transmittance Schedule Name
  ,                                       !- Number of Vertices
  10.101382793129, 6.81553519541936, 2.286, !- X,Y,Z Vertex 1 {m}
  11.2710770389401, 6.81553519541936, 2.286, !- X,Y,Z Vertex 2 {m}
  11.2710770389401, 7.42513519541936, 2.286, !- X,Y,Z Vertex 3 {m}
  10.101382793129, 7.42513519541936, 2.286; !- X,Y,Z Vertex 4 {m}

OS:AdditionalProperties,
  {b18bc049-0b3c-4815-aab0-1f14e34fbc8f}, !- Handle
  {0e5f1eea-1a38-4fad-a37f-187b648400c0}, !- Object Name
  SizingInfoWindowOverhangDepth,          !- Feature Name 1
  Double,                                 !- Feature Data Type 1
  0.60960000000000003,                    !- Feature Value 1
  SizingInfoWindowOverhangOffset,         !- Feature Name 2
  Double,                                 !- Feature Data Type 2
  0.15240000000000001;                    !- Feature Value 2

OS:ShadingSurfaceGroup,
  {7c7859b1-5044-4625-b1a1-cdb4f4aaa04a}, !- Handle
  Surface 3 - Window 2 Shading Surfaces,  !- Name
  Space,                                  !- Shading Surface Type
  {fd270dad-fd77-42a5-9449-0cb5719f6f2d}, !- Space Name
  ,                                       !- Direction of Relative North {deg}
  ,                                       !- X Origin {m}
  ,                                       !- Y Origin {m}
  ,                                       !- Z Origin {m}
  {bf43f22c-69e3-4fdb-9c26-e75e499a5209}; !- Shaded Object Name

OS:ShadingSurface,
  {4cf19300-57b4-47b5-9bcc-dad4963b95dc}, !- Handle
  Surface 3 - Window 2 - res overhangs,   !- Name
  ,                                       !- Construction Name
  {7c7859b1-5044-4625-b1a1-cdb4f4aaa04a}, !- Shading Surface Group Name
  ,                                       !- Transmittance Schedule Name
  ,                                       !- Number of Vertices
  9.17552854731796, 6.81553519541936, 2.286, !- X,Y,Z Vertex 1 {m}
  10.345222793129, 6.81553519541936, 2.286, !- X,Y,Z Vertex 2 {m}
  10.345222793129, 7.42513519541936, 2.286, !- X,Y,Z Vertex 3 {m}
  9.17552854731796, 7.42513519541936, 2.286; !- X,Y,Z Vertex 4 {m}

OS:AdditionalProperties,
  {e771e3b8-581f-4a9e-b518-6258a9340101}, !- Handle
  {bf43f22c-69e3-4fdb-9c26-e75e499a5209}, !- Object Name
  SizingInfoWindowOverhangDepth,          !- Feature Name 1
  Double,                                 !- Feature Data Type 1
  0.60960000000000003,                    !- Feature Value 1
  SizingInfoWindowOverhangOffset,         !- Feature Name 2
  Double,                                 !- Feature Data Type 2
  0.15240000000000001;                    !- Feature Value 2

OS:ShadingSurfaceGroup,
  {c66eb544-c4ac-45e9-afd0-55cb832a0278}, !- Handle
  Surface 3 - Window 3 Shading Surfaces,  !- Name
  Space,                                  !- Shading Surface Type
  {fd270dad-fd77-42a5-9449-0cb5719f6f2d}, !- Space Name
  ,                                       !- Direction of Relative North {deg}
  ,                                       !- X Origin {m}
  ,                                       !- Y Origin {m}
  ,                                       !- Z Origin {m}
  {a072fa1f-1238-4f8d-8071-1bf7b0bf4e55}; !- Shaded Object Name

OS:ShadingSurface,
  {4c06a5a8-ccae-476a-bf20-6e86c82617a8}, !- Handle
  Surface 3 - Window 3 - res overhangs,   !- Name
  ,                                       !- Construction Name
  {c66eb544-c4ac-45e9-afd0-55cb832a0278}, !- Shading Surface Group Name
  ,                                       !- Transmittance Schedule Name
  ,                                       !- Number of Vertices
  6.69361519541935, 6.81553519541936, 2.286, !- X,Y,Z Vertex 1 {m}
  7.86330944123041, 6.81553519541936, 2.286, !- X,Y,Z Vertex 2 {m}
  7.86330944123041, 7.42513519541936, 2.286, !- X,Y,Z Vertex 3 {m}
  6.69361519541935, 7.42513519541936, 2.286; !- X,Y,Z Vertex 4 {m}

OS:AdditionalProperties,
  {06a64d8c-52e9-4999-ba8e-438074399335}, !- Handle
  {a072fa1f-1238-4f8d-8071-1bf7b0bf4e55}, !- Object Name
  SizingInfoWindowOverhangDepth,          !- Feature Name 1
  Double,                                 !- Feature Data Type 1
  0.60960000000000003,                    !- Feature Value 1
  SizingInfoWindowOverhangOffset,         !- Feature Name 2
  Double,                                 !- Feature Data Type 2
  0.15240000000000001;                    !- Feature Value 2

OS:ShadingSurfaceGroup,
  {795ec548-2486-405f-86be-a073d1d0beef}, !- Handle
  Surface 3 - Window 4 Shading Surfaces,  !- Name
  Space,                                  !- Shading Surface Type
  {fd270dad-fd77-42a5-9449-0cb5719f6f2d}, !- Space Name
  ,                                       !- Direction of Relative North {deg}
  ,                                       !- X Origin {m}
  ,                                       !- Y Origin {m}
  ,                                       !- Z Origin {m}
  {2bdcb653-3faf-4547-a2fc-1b6c77954410}; !- Shaded Object Name

OS:ShadingSurface,
  {eb270e2e-879c-4ac5-9b10-2847443fe34f}, !- Handle
  Surface 3 - Window 4 - res overhangs,   !- Name
  ,                                       !- Construction Name
  {795ec548-2486-405f-86be-a073d1d0beef}, !- Shading Surface Group Name
  ,                                       !- Transmittance Schedule Name
  ,                                       !- Number of Vertices
  5.76776094960829, 6.81553519541936, 2.286, !- X,Y,Z Vertex 1 {m}
  6.93745519541935, 6.81553519541936, 2.286, !- X,Y,Z Vertex 2 {m}
  6.93745519541935, 7.42513519541936, 2.286, !- X,Y,Z Vertex 3 {m}
  5.76776094960829, 7.42513519541936, 2.286; !- X,Y,Z Vertex 4 {m}

OS:AdditionalProperties,
  {7d26f808-e7b6-4fac-9ccf-ff09b5e34af9}, !- Handle
  {2bdcb653-3faf-4547-a2fc-1b6c77954410}, !- Object Name
  SizingInfoWindowOverhangDepth,          !- Feature Name 1
  Double,                                 !- Feature Data Type 1
  0.60960000000000003,                    !- Feature Value 1
  SizingInfoWindowOverhangOffset,         !- Feature Name 2
  Double,                                 !- Feature Data Type 2
  0.15240000000000001;                    !- Feature Value 2

OS:ShadingSurfaceGroup,
  {9d856cfc-3d8f-47a9-9966-581fabe53c3a}, !- Handle
  Surface 3 - Window 6 Shading Surfaces,  !- Name
  Space,                                  !- Shading Surface Type
  {fd270dad-fd77-42a5-9449-0cb5719f6f2d}, !- Space Name
  ,                                       !- Direction of Relative North {deg}
  ,                                       !- X Origin {m}
  ,                                       !- Y Origin {m}
  ,                                       !- Z Origin {m}
  {f8d56e18-2d1c-4eb4-8686-b59f47747929}; !- Shaded Object Name

OS:ShadingSurface,
  {4b9af5ca-33ba-41a1-bb83-7fb0b1f78611}, !- Handle
  Surface 3 - Window 6 - res overhangs,   !- Name
  ,                                       !- Construction Name
  {9d856cfc-3d8f-47a9-9966-581fabe53c3a}, !- Shading Surface Group Name
  ,                                       !- Transmittance Schedule Name
  ,                                       !- Number of Vertices
  2.35999335189861, 6.81553519541936, 2.286, !- X,Y,Z Vertex 1 {m}
  3.52968759770967, 6.81553519541936, 2.286, !- X,Y,Z Vertex 2 {m}
  3.52968759770967, 7.42513519541936, 2.286, !- X,Y,Z Vertex 3 {m}
  2.35999335189861, 7.42513519541936, 2.286; !- X,Y,Z Vertex 4 {m}

OS:AdditionalProperties,
  {0cf16f84-9cf3-49e8-851f-189da8c7df85}, !- Handle
  {f8d56e18-2d1c-4eb4-8686-b59f47747929}, !- Object Name
  SizingInfoWindowOverhangDepth,          !- Feature Name 1
  Double,                                 !- Feature Data Type 1
  0.60960000000000003,                    !- Feature Value 1
  SizingInfoWindowOverhangOffset,         !- Feature Name 2
  Double,                                 !- Feature Data Type 2
  0.15240000000000001;                    !- Feature Value 2

OS:ShadingSurfaceGroup,
  {88dd3b56-b4a3-4f64-b4cc-66fc02d9e7e5}, !- Handle
  Surface 3 - Window 5 Shading Surfaces,  !- Name
  Space,                                  !- Shading Surface Type
  {fd270dad-fd77-42a5-9449-0cb5719f6f2d}, !- Space Name
  ,                                       !- Direction of Relative North {deg}
  ,                                       !- X Origin {m}
  ,                                       !- Y Origin {m}
  ,                                       !- Z Origin {m}
  {6b7068d2-3697-4e07-b5e6-fb477d62b185}; !- Shaded Object Name

OS:ShadingSurface,
  {dbcef856-aeba-4dc7-bdda-8442a2f539d2}, !- Handle
  Surface 3 - Window 5 - res overhangs,   !- Name
  ,                                       !- Construction Name
  {88dd3b56-b4a3-4f64-b4cc-66fc02d9e7e5}, !- Shading Surface Group Name
  ,                                       !- Transmittance Schedule Name
  ,                                       !- Number of Vertices
  3.28584759770967, 6.81553519541936, 2.286, !- X,Y,Z Vertex 1 {m}
  4.45554184352074, 6.81553519541936, 2.286, !- X,Y,Z Vertex 2 {m}
  4.45554184352074, 7.42513519541936, 2.286, !- X,Y,Z Vertex 3 {m}
  3.28584759770967, 7.42513519541936, 2.286; !- X,Y,Z Vertex 4 {m}

OS:AdditionalProperties,
  {1bb2e066-c916-4795-bd73-54213af9e7a4}, !- Handle
  {6b7068d2-3697-4e07-b5e6-fb477d62b185}, !- Object Name
  SizingInfoWindowOverhangDepth,          !- Feature Name 1
  Double,                                 !- Feature Data Type 1
  0.60960000000000003,                    !- Feature Value 1
  SizingInfoWindowOverhangOffset,         !- Feature Name 2
  Double,                                 !- Feature Data Type 2
  0.15240000000000001;                    !- Feature Value 2

OS:ShadingSurfaceGroup,
  {085dc969-d988-4db3-8387-81ae8750dbf8}, !- Handle
  Surface 10 - Window 3 Shading Surfaces, !- Name
  Space,                                  !- Shading Surface Type
  {0755cddf-8296-42d7-82f5-850e446705b3}, !- Space Name
  ,                                       !- Direction of Relative North {deg}
  ,                                       !- X Origin {m}
  ,                                       !- Y Origin {m}
  ,                                       !- Z Origin {m}
  {c8b5d6d6-29fa-4e87-86fd-fed3913bfc40}; !- Shaded Object Name

OS:ShadingSurface,
  {2dcd9c97-1414-4e6c-b076-baac17319d6d}, !- Handle
  Surface 10 - Window 3 - res overhangs,  !- Name
  ,                                       !- Construction Name
  {085dc969-d988-4db3-8387-81ae8750dbf8}, !- Shading Surface Group Name
  ,                                       !- Transmittance Schedule Name
  ,                                       !- Number of Vertices
  13.6310703908387, 5.1285372531851, 2.286, !- X,Y,Z Vertex 1 {m}
  13.6310703908387, 3.95884300737404, 2.286, !- X,Y,Z Vertex 2 {m}
  14.2406703908387, 3.95884300737404, 2.286, !- X,Y,Z Vertex 3 {m}
  14.2406703908387, 5.1285372531851, 2.286; !- X,Y,Z Vertex 4 {m}

OS:AdditionalProperties,
  {dc856138-fec4-42a4-a70e-2a29f9f84123}, !- Handle
  {c8b5d6d6-29fa-4e87-86fd-fed3913bfc40}, !- Object Name
  SizingInfoWindowOverhangDepth,          !- Feature Name 1
  Double,                                 !- Feature Data Type 1
  0.60960000000000003,                    !- Feature Value 1
  SizingInfoWindowOverhangOffset,         !- Feature Name 2
  Double,                                 !- Feature Data Type 2
  0.15240000000000001;                    !- Feature Value 2

OS:ShadingSurfaceGroup,
  {1e26d274-8dca-422d-b0c3-d42f50b97541}, !- Handle
  Surface 8 - Window 1 Shading Surfaces,  !- Name
  Space,                                  !- Shading Surface Type
  {0755cddf-8296-42d7-82f5-850e446705b3}, !- Space Name
  ,                                       !- Direction of Relative North {deg}
  ,                                       !- X Origin {m}
  ,                                       !- Y Origin {m}
  ,                                       !- Z Origin {m}
  {e84db465-c3ac-4958-b1bc-2382aa7bab21}; !- Shaded Object Name

OS:ShadingSurface,
  {6a00c8a7-c5bc-4c90-a8f7-761929321977}, !- Handle
  Surface 8 - Window 1 - res overhangs,   !- Name
  ,                                       !- Construction Name
  {1e26d274-8dca-422d-b0c3-d42f50b97541}, !- Shading Surface Group Name
  ,                                       !- Transmittance Schedule Name
  ,                                       !- Number of Vertices
  0, 4.42177013027957, 2.286,             !- X,Y,Z Vertex 1 {m}
  0, 5.59146437609064, 2.286,             !- X,Y,Z Vertex 2 {m}
  -0.6096, 5.59146437609064, 2.286,       !- X,Y,Z Vertex 3 {m}
  -0.6096, 4.42177013027957, 2.286;       !- X,Y,Z Vertex 4 {m}

OS:AdditionalProperties,
  {900a60c7-2e5d-4671-a211-508c921e12f5}, !- Handle
  {e84db465-c3ac-4958-b1bc-2382aa7bab21}, !- Object Name
  SizingInfoWindowOverhangDepth,          !- Feature Name 1
  Double,                                 !- Feature Data Type 1
  0.60960000000000003,                    !- Feature Value 1
  SizingInfoWindowOverhangOffset,         !- Feature Name 2
  Double,                                 !- Feature Data Type 2
  0.15240000000000001;                    !- Feature Value 2

OS:ShadingSurfaceGroup,
  {1f6f87ad-76fd-4527-a5cb-3b679162813b}, !- Handle
  Surface 2 - Window 1 Shading Surfaces,  !- Name
  Space,                                  !- Shading Surface Type
  {fd270dad-fd77-42a5-9449-0cb5719f6f2d}, !- Space Name
  ,                                       !- Direction of Relative North {deg}
  ,                                       !- X Origin {m}
  ,                                       !- Y Origin {m}
  ,                                       !- Z Origin {m}
  {a0f64716-b2b6-45cb-9e25-c78b62ce0408}; !- Shaded Object Name

OS:ShadingSurface,
  {6c57e70b-ad52-42ff-ae9b-53e3f52883cd}, !- Handle
  Surface 2 - Window 1 - res overhangs,   !- Name
  ,                                       !- Construction Name
  {1f6f87ad-76fd-4527-a5cb-3b679162813b}, !- Shading Surface Group Name
  ,                                       !- Transmittance Schedule Name
  ,                                       !- Number of Vertices
  0, 4.42177013027957, 2.286,             !- X,Y,Z Vertex 1 {m}
  0, 5.59146437609064, 2.286,             !- X,Y,Z Vertex 2 {m}
  -0.6096, 5.59146437609064, 2.286,       !- X,Y,Z Vertex 3 {m}
  -0.6096, 4.42177013027957, 2.286;       !- X,Y,Z Vertex 4 {m}

OS:AdditionalProperties,
  {0da5aa70-26e4-48ab-99a3-deb2319d0414}, !- Handle
  {a0f64716-b2b6-45cb-9e25-c78b62ce0408}, !- Object Name
  SizingInfoWindowOverhangDepth,          !- Feature Name 1
  Double,                                 !- Feature Data Type 1
  0.60960000000000003,                    !- Feature Value 1
  SizingInfoWindowOverhangOffset,         !- Feature Name 2
  Double,                                 !- Feature Data Type 2
  0.15240000000000001;                    !- Feature Value 2

OS:ShadingSurfaceGroup,
  {5d1ae7e3-62f6-455b-a79a-b3c66828eefc}, !- Handle
  Surface 2 - Window 3 Shading Surfaces,  !- Name
  Space,                                  !- Shading Surface Type
  {fd270dad-fd77-42a5-9449-0cb5719f6f2d}, !- Space Name
  ,                                       !- Direction of Relative North {deg}
  ,                                       !- X Origin {m}
  ,                                       !- Y Origin {m}
  ,                                       !- Z Origin {m}
  {1036f182-9bb3-4a9f-9642-eaf396c7cbd7}; !- Shaded Object Name

OS:ShadingSurface,
  {7e317fe6-70b6-4fa9-baa3-a2a6e1ed8d9f}, !- Handle
  Surface 2 - Window 3 - res overhangs,   !- Name
  ,                                       !- Construction Name
  {5d1ae7e3-62f6-455b-a79a-b3c66828eefc}, !- Shading Surface Group Name
  ,                                       !- Transmittance Schedule Name
  ,                                       !- Number of Vertices
  0, 1.68699794223426, 2.286,             !- X,Y,Z Vertex 1 {m}
  0, 2.85669218804532, 2.286,             !- X,Y,Z Vertex 2 {m}
  -0.6096, 2.85669218804532, 2.286,       !- X,Y,Z Vertex 3 {m}
  -0.6096, 1.68699794223426, 2.286;       !- X,Y,Z Vertex 4 {m}

OS:AdditionalProperties,
  {841a4c19-d7c0-4d72-a49c-552481c61b64}, !- Handle
  {1036f182-9bb3-4a9f-9642-eaf396c7cbd7}, !- Object Name
  SizingInfoWindowOverhangDepth,          !- Feature Name 1
  Double,                                 !- Feature Data Type 1
  0.60960000000000003,                    !- Feature Value 1
  SizingInfoWindowOverhangOffset,         !- Feature Name 2
  Double,                                 !- Feature Data Type 2
  0.15240000000000001;                    !- Feature Value 2

OS:ShadingSurfaceGroup,
  {e9bd7095-131e-4f5a-ae2d-62b2c0ca9b87}, !- Handle
  Surface 4 - Window 3 Shading Surfaces,  !- Name
  Space,                                  !- Shading Surface Type
  {fd270dad-fd77-42a5-9449-0cb5719f6f2d}, !- Space Name
  ,                                       !- Direction of Relative North {deg}
  ,                                       !- X Origin {m}
  ,                                       !- Y Origin {m}
  ,                                       !- Z Origin {m}
  {058b79ba-ea04-47d9-a151-41749049dc6c}; !- Shaded Object Name

OS:ShadingSurface,
  {cedccf5f-e5aa-46a3-bdc0-1690e10388d2}, !- Handle
  Surface 4 - Window 3 - res overhangs,   !- Name
  ,                                       !- Construction Name
  {e9bd7095-131e-4f5a-ae2d-62b2c0ca9b87}, !- Shading Surface Group Name
  ,                                       !- Transmittance Schedule Name
  ,                                       !- Number of Vertices
  13.6310703908387, 5.1285372531851, 2.286, !- X,Y,Z Vertex 1 {m}
  13.6310703908387, 3.95884300737404, 2.286, !- X,Y,Z Vertex 2 {m}
  14.2406703908387, 3.95884300737404, 2.286, !- X,Y,Z Vertex 3 {m}
  14.2406703908387, 5.1285372531851, 2.286; !- X,Y,Z Vertex 4 {m}

OS:AdditionalProperties,
  {058d4a52-9757-4965-b58f-91e50e57fc73}, !- Handle
  {058b79ba-ea04-47d9-a151-41749049dc6c}, !- Object Name
  SizingInfoWindowOverhangDepth,          !- Feature Name 1
  Double,                                 !- Feature Data Type 1
  0.60960000000000003,                    !- Feature Value 1
  SizingInfoWindowOverhangOffset,         !- Feature Name 2
  Double,                                 !- Feature Data Type 2
  0.15240000000000001;                    !- Feature Value 2
=======
>>>>>>> 30cb9182
<|MERGE_RESOLUTION|>--- conflicted
+++ resolved
@@ -1,54 +1,26 @@
 !- NOTE: Auto-generated from /test/osw_files/SFD_2000sqft_2story_SL_UA_Denver_Windows.osw
 
 OS:Version,
-<<<<<<< HEAD
-  {05da2589-c416-459c-a5a6-9eb14b98494c}, !- Handle
-  2.9.0;                                  !- Version Identifier
-
-OS:SimulationControl,
-  {4028df50-6dc8-4e23-bc8c-3dc512bbc663}, !- Handle
-=======
   {c2facbfb-d9a8-43f8-8708-88ee7be4b773}, !- Handle
   2.9.0;                                  !- Version Identifier
 
 OS:SimulationControl,
   {0919f865-7369-44ef-981b-ba5976bb4123}, !- Handle
->>>>>>> 30cb9182
   ,                                       !- Do Zone Sizing Calculation
   ,                                       !- Do System Sizing Calculation
   ,                                       !- Do Plant Sizing Calculation
   No;                                     !- Run Simulation for Sizing Periods
 
 OS:Timestep,
-<<<<<<< HEAD
-  {0d39b401-37ca-410c-9629-a7ef32cb67d0}, !- Handle
-  6;                                      !- Number of Timesteps per Hour
-
-OS:ShadowCalculation,
-  {49c1961a-e628-429b-9155-902e1b8c74f4}, !- Handle
-=======
   {f8e5be2f-ba7c-4520-bc37-aab1a95b574e}, !- Handle
   6;                                      !- Number of Timesteps per Hour
 
 OS:ShadowCalculation,
   {a888b38a-50a7-4096-b418-6a546b4994b2}, !- Handle
->>>>>>> 30cb9182
   20,                                     !- Calculation Frequency
   200;                                    !- Maximum Figures in Shadow Overlap Calculations
 
 OS:SurfaceConvectionAlgorithm:Outside,
-<<<<<<< HEAD
-  {788e577b-9189-420c-b812-84953b0b7271}, !- Handle
-  DOE-2;                                  !- Algorithm
-
-OS:SurfaceConvectionAlgorithm:Inside,
-  {5762eb19-99a5-4c4c-ba95-2ffa4de5bc25}, !- Handle
-  TARP;                                   !- Algorithm
-
-OS:ZoneCapacitanceMultiplier:ResearchSpecial,
-  {befd8247-fdf8-4acd-ad8d-ecdf2672f645}, !- Handle
-  ,                                       !- Temperature Capacity Multiplier
-=======
   {a2fd8a50-ed23-48de-8b65-9bbdff74300f}, !- Handle
   DOE-2;                                  !- Algorithm
 
@@ -59,16 +31,11 @@
 OS:ZoneCapacitanceMultiplier:ResearchSpecial,
   {bfeb59b7-74a7-44d3-9494-89afca4fca06}, !- Handle
   3.6,                                    !- Temperature Capacity Multiplier
->>>>>>> 30cb9182
   15,                                     !- Humidity Capacity Multiplier
   ;                                       !- Carbon Dioxide Capacity Multiplier
 
 OS:RunPeriod,
-<<<<<<< HEAD
-  {388a089d-408e-4ae9-afd4-05496e641e8a}, !- Handle
-=======
   {6c83f8ab-3b39-4775-bdfa-deb3497ead93}, !- Handle
->>>>>>> 30cb9182
   Run Period 1,                           !- Name
   1,                                      !- Begin Month
   1,                                      !- Begin Day of Month
@@ -82,21 +49,13 @@
   ;                                       !- Number of Times Runperiod to be Repeated
 
 OS:YearDescription,
-<<<<<<< HEAD
-  {94fa3407-1334-4d66-8c48-f86b360c8bfa}, !- Handle
-=======
   {aca00504-ddfd-48c4-bb95-cbd70ea56b3b}, !- Handle
->>>>>>> 30cb9182
   2007,                                   !- Calendar Year
   ,                                       !- Day of Week for Start Day
   ;                                       !- Is Leap Year
 
 OS:WeatherFile,
-<<<<<<< HEAD
-  {41419e91-a8f0-47c6-b4b8-c3eabe388b82}, !- Handle
-=======
   {736bde8a-8685-4e22-ad78-2fc1dbb7dc68}, !- Handle
->>>>>>> 30cb9182
   Denver Intl Ap,                         !- City
   CO,                                     !- State Province Region
   USA,                                    !- Country
@@ -110,13 +69,8 @@
   E23378AA;                               !- Checksum
 
 OS:AdditionalProperties,
-<<<<<<< HEAD
-  {abe9d723-cb45-4e3a-8fcb-93b01c1146b3}, !- Handle
-  {41419e91-a8f0-47c6-b4b8-c3eabe388b82}, !- Object Name
-=======
   {45e87401-671c-4dd1-bc54-325e7c861580}, !- Handle
   {736bde8a-8685-4e22-ad78-2fc1dbb7dc68}, !- Object Name
->>>>>>> 30cb9182
   EPWHeaderCity,                          !- Feature Name 1
   String,                                 !- Feature Data Type 1
   Denver Intl Ap,                         !- Feature Value 1
@@ -224,11 +178,7 @@
   84;                                     !- Feature Value 35
 
 OS:Site,
-<<<<<<< HEAD
-  {f1cc0233-1b04-4aad-8381-e6d37b606dda}, !- Handle
-=======
   {d4c5df77-1580-4f0b-be8f-2b5891339d3e}, !- Handle
->>>>>>> 30cb9182
   Denver Intl Ap_CO_USA,                  !- Name
   39.83,                                  !- Latitude {deg}
   -104.65,                                !- Longitude {deg}
@@ -237,11 +187,7 @@
   ;                                       !- Terrain
 
 OS:ClimateZones,
-<<<<<<< HEAD
-  {c645792d-3b84-46a1-a454-ce22046664fa}, !- Handle
-=======
   {13daae12-89de-4bbc-bd74-f2508c866dfc}, !- Handle
->>>>>>> 30cb9182
   ,                                       !- Active Institution
   ,                                       !- Active Year
   ,                                       !- Climate Zone Institution Name 1
@@ -254,31 +200,19 @@
   Cold;                                   !- Climate Zone Value 2
 
 OS:Site:WaterMainsTemperature,
-<<<<<<< HEAD
-  {8f23cc1b-b45c-4845-9305-1851d39d75b1}, !- Handle
-=======
   {ddfd01bd-62d7-4d2b-9c21-ad8b8f998ea5}, !- Handle
->>>>>>> 30cb9182
   Correlation,                            !- Calculation Method
   ,                                       !- Temperature Schedule Name
   10.8753424657535,                       !- Annual Average Outdoor Air Temperature {C}
   23.1524007936508;                       !- Maximum Difference In Monthly Average Outdoor Air Temperatures {deltaC}
 
 OS:RunPeriodControl:DaylightSavingTime,
-<<<<<<< HEAD
-  {48f94ca8-7da3-4f1d-90c0-e1f41d6105c6}, !- Handle
-=======
   {5fb27d5d-db60-460c-ba17-484f7ab752e1}, !- Handle
->>>>>>> 30cb9182
   4/7,                                    !- Start Date
   10/26;                                  !- End Date
 
 OS:Site:GroundTemperature:Deep,
-<<<<<<< HEAD
-  {f22677b2-e672-44c0-87e5-949b1d92be09}, !- Handle
-=======
   {bbf8953a-17ee-4311-a73b-2ea63ffd2141}, !- Handle
->>>>>>> 30cb9182
   10.8753424657535,                       !- January Deep Ground Temperature {C}
   10.8753424657535,                       !- February Deep Ground Temperature {C}
   10.8753424657535,                       !- March Deep Ground Temperature {C}
@@ -293,11 +227,7 @@
   10.8753424657535;                       !- December Deep Ground Temperature {C}
 
 OS:Building,
-<<<<<<< HEAD
-  {8e618822-14ac-4eec-8ccc-7cf74e133b49}, !- Handle
-=======
   {ccef2c7a-3aae-4d41-a0fd-097711836777}, !- Handle
->>>>>>> 30cb9182
   Building 1,                             !- Name
   ,                                       !- Building Sector Type
   ,                                       !- North Axis {deg}
@@ -312,13 +242,8 @@
   1;                                      !- Standards Number of Living Units
 
 OS:AdditionalProperties,
-<<<<<<< HEAD
-  {f104394c-da60-423b-bdf2-3361887f0d52}, !- Handle
-  {8e618822-14ac-4eec-8ccc-7cf74e133b49}, !- Object Name
-=======
   {8a80cdeb-8aad-4fc3-98ac-5ae447dbcbe5}, !- Handle
   {ccef2c7a-3aae-4d41-a0fd-097711836777}, !- Object Name
->>>>>>> 30cb9182
   Total Units Represented,                !- Feature Name 1
   Integer,                                !- Feature Data Type 1
   1,                                      !- Feature Value 1
@@ -327,11 +252,7 @@
   1;                                      !- Feature Value 2
 
 OS:ThermalZone,
-<<<<<<< HEAD
-  {e140fddf-c06d-482c-9f25-59223554a518}, !- Handle
-=======
   {f01c29ac-fe7f-4e2a-8024-444863c45f07}, !- Handle
->>>>>>> 30cb9182
   living zone,                            !- Name
   ,                                       !- Multiplier
   ,                                       !- Ceiling Height {m}
@@ -340,17 +261,10 @@
   ,                                       !- Zone Inside Convection Algorithm
   ,                                       !- Zone Outside Convection Algorithm
   ,                                       !- Zone Conditioning Equipment List Name
-<<<<<<< HEAD
-  {5f02749f-8556-4e73-aa47-6714427d94da}, !- Zone Air Inlet Port List
-  {04f8b8b6-264f-4320-a1b0-477fc743ba26}, !- Zone Air Exhaust Port List
-  {7f0fa3c5-557f-48b0-bf39-dc7ff64dbcfc}, !- Zone Air Node Name
-  {213caac0-c3cc-4b52-a508-3835c852edaf}, !- Zone Return Air Port List
-=======
   {8ffa01a1-456d-4f4e-98d2-411770ec3a72}, !- Zone Air Inlet Port List
   {a9acf971-9a49-4087-8dac-f5eb09f3f877}, !- Zone Air Exhaust Port List
   {ae81fd6b-0b25-41d5-9685-d1611b0f0b21}, !- Zone Air Node Name
   {cda4fbb9-a102-4088-8d18-9bcb52020d03}, !- Zone Return Air Port List
->>>>>>> 30cb9182
   ,                                       !- Primary Daylighting Control Name
   ,                                       !- Fraction of Zone Controlled by Primary Daylighting Control
   ,                                       !- Secondary Daylighting Control Name
@@ -361,39 +275,6 @@
   No;                                     !- Use Ideal Air Loads
 
 OS:Node,
-<<<<<<< HEAD
-  {9b28f734-ef3b-48be-a068-2c466c2ebed1}, !- Handle
-  Node 1,                                 !- Name
-  {7f0fa3c5-557f-48b0-bf39-dc7ff64dbcfc}, !- Inlet Port
-  ;                                       !- Outlet Port
-
-OS:Connection,
-  {7f0fa3c5-557f-48b0-bf39-dc7ff64dbcfc}, !- Handle
-  {91f51c0e-c043-4423-b79d-8b8640d45ddd}, !- Name
-  {e140fddf-c06d-482c-9f25-59223554a518}, !- Source Object
-  11,                                     !- Outlet Port
-  {9b28f734-ef3b-48be-a068-2c466c2ebed1}, !- Target Object
-  2;                                      !- Inlet Port
-
-OS:PortList,
-  {5f02749f-8556-4e73-aa47-6714427d94da}, !- Handle
-  {f1f197e2-465f-4996-9a4f-9354085b1289}, !- Name
-  {e140fddf-c06d-482c-9f25-59223554a518}; !- HVAC Component
-
-OS:PortList,
-  {04f8b8b6-264f-4320-a1b0-477fc743ba26}, !- Handle
-  {c79519b5-6fa2-430a-9de3-9e3c187d35fb}, !- Name
-  {e140fddf-c06d-482c-9f25-59223554a518}; !- HVAC Component
-
-OS:PortList,
-  {213caac0-c3cc-4b52-a508-3835c852edaf}, !- Handle
-  {291ac57c-57aa-4802-95a1-819ba96e81cd}, !- Name
-  {e140fddf-c06d-482c-9f25-59223554a518}; !- HVAC Component
-
-OS:Sizing:Zone,
-  {8e397460-2a87-4d0a-a39f-fc1f51d499d8}, !- Handle
-  {e140fddf-c06d-482c-9f25-59223554a518}, !- Zone or ZoneList Name
-=======
   {97279f79-729a-4fac-825f-f15acc4f3fa2}, !- Handle
   Node 1,                                 !- Name
   {ae81fd6b-0b25-41d5-9685-d1611b0f0b21}, !- Inlet Port
@@ -425,7 +306,6 @@
 OS:Sizing:Zone,
   {295ff540-f657-469a-a25b-a8c481a43ac3}, !- Handle
   {f01c29ac-fe7f-4e2a-8024-444863c45f07}, !- Zone or ZoneList Name
->>>>>>> 30cb9182
   SupplyAirTemperature,                   !- Zone Cooling Design Supply Air Temperature Input Method
   14,                                     !- Zone Cooling Design Supply Air Temperature {C}
   11.11,                                  !- Zone Cooling Design Supply Air Temperature Difference {deltaC}
@@ -454,16 +334,6 @@
   autosize;                               !- Dedicated Outdoor Air High Setpoint Temperature for Design {C}
 
 OS:ZoneHVAC:EquipmentList,
-<<<<<<< HEAD
-  {1ea813a9-596d-4a93-a489-9f51456cbfe4}, !- Handle
-  Zone HVAC Equipment List 1,             !- Name
-  {e140fddf-c06d-482c-9f25-59223554a518}; !- Thermal Zone
-
-OS:Space,
-  {fd270dad-fd77-42a5-9449-0cb5719f6f2d}, !- Handle
-  living space,                           !- Name
-  {5900fbf9-f256-4715-8bcb-df9578a4d423}, !- Space Type Name
-=======
   {2adc041b-41c3-41b5-a48e-e4915f5f851d}, !- Handle
   Zone HVAC Equipment List 1,             !- Name
   {f01c29ac-fe7f-4e2a-8024-444863c45f07}; !- Thermal Zone
@@ -472,7 +342,6 @@
   {2615a3e3-a6f0-4c69-973a-cffe09e31238}, !- Handle
   living space,                           !- Name
   {b56a00a3-3a89-4351-b392-e4c7591e9fbc}, !- Space Type Name
->>>>>>> 30cb9182
   ,                                       !- Default Construction Set Name
   ,                                       !- Default Schedule Set Name
   -0,                                     !- Direction of Relative North {deg}
@@ -480,19 +349,6 @@
   0,                                      !- Y Origin {m}
   0,                                      !- Z Origin {m}
   ,                                       !- Building Story Name
-<<<<<<< HEAD
-  {e140fddf-c06d-482c-9f25-59223554a518}, !- Thermal Zone Name
-  ,                                       !- Part of Total Floor Area
-  ,                                       !- Design Specification Outdoor Air Object Name
-  {704415a6-9796-40f8-999a-4287cdca1fa6}; !- Building Unit Name
-
-OS:Surface,
-  {f0f3fa43-e6a7-4ab0-ae44-b77d7e33bec5}, !- Handle
-  Surface 1,                              !- Name
-  Floor,                                  !- Surface Type
-  ,                                       !- Construction Name
-  {fd270dad-fd77-42a5-9449-0cb5719f6f2d}, !- Space Name
-=======
   {f01c29ac-fe7f-4e2a-8024-444863c45f07}, !- Thermal Zone Name
   ,                                       !- Part of Total Floor Area
   ,                                       !- Design Specification Outdoor Air Object Name
@@ -504,7 +360,6 @@
   Floor,                                  !- Surface Type
   ,                                       !- Construction Name
   {2615a3e3-a6f0-4c69-973a-cffe09e31238}, !- Space Name
->>>>>>> 30cb9182
   Foundation,                             !- Outside Boundary Condition
   ,                                       !- Outside Boundary Condition Object
   NoSun,                                  !- Sun Exposure
@@ -517,19 +372,11 @@
   13.6310703908387, 0, 0;                 !- X,Y,Z Vertex 4 {m}
 
 OS:Surface,
-<<<<<<< HEAD
-  {fa13e771-8e96-4567-b66f-859181647ed9}, !- Handle
-  Surface 2,                              !- Name
-  Wall,                                   !- Surface Type
-  ,                                       !- Construction Name
-  {fd270dad-fd77-42a5-9449-0cb5719f6f2d}, !- Space Name
-=======
   {8beef9d5-44d4-4941-9a68-35920fdeb23a}, !- Handle
   Surface 2,                              !- Name
   Wall,                                   !- Surface Type
   ,                                       !- Construction Name
   {2615a3e3-a6f0-4c69-973a-cffe09e31238}, !- Space Name
->>>>>>> 30cb9182
   Outdoors,                               !- Outside Boundary Condition
   ,                                       !- Outside Boundary Condition Object
   SunExposed,                             !- Sun Exposure
@@ -542,19 +389,11 @@
   0, 0, 2.4384;                           !- X,Y,Z Vertex 4 {m}
 
 OS:Surface,
-<<<<<<< HEAD
-  {0bcd8afe-bf04-49b1-bfe4-e3b755f729c2}, !- Handle
-  Surface 3,                              !- Name
-  Wall,                                   !- Surface Type
-  ,                                       !- Construction Name
-  {fd270dad-fd77-42a5-9449-0cb5719f6f2d}, !- Space Name
-=======
   {ab3d6888-cda1-42f6-831a-edefff857c07}, !- Handle
   Surface 3,                              !- Name
   Wall,                                   !- Surface Type
   ,                                       !- Construction Name
   {2615a3e3-a6f0-4c69-973a-cffe09e31238}, !- Space Name
->>>>>>> 30cb9182
   Outdoors,                               !- Outside Boundary Condition
   ,                                       !- Outside Boundary Condition Object
   SunExposed,                             !- Sun Exposure
@@ -567,19 +406,11 @@
   0, 6.81553519541936, 2.4384;            !- X,Y,Z Vertex 4 {m}
 
 OS:Surface,
-<<<<<<< HEAD
-  {373caf96-3a36-4e0b-af5b-1b742b06fc73}, !- Handle
-  Surface 4,                              !- Name
-  Wall,                                   !- Surface Type
-  ,                                       !- Construction Name
-  {fd270dad-fd77-42a5-9449-0cb5719f6f2d}, !- Space Name
-=======
   {da6e359c-09bb-4419-8b4a-6c945afdfa24}, !- Handle
   Surface 4,                              !- Name
   Wall,                                   !- Surface Type
   ,                                       !- Construction Name
   {2615a3e3-a6f0-4c69-973a-cffe09e31238}, !- Space Name
->>>>>>> 30cb9182
   Outdoors,                               !- Outside Boundary Condition
   ,                                       !- Outside Boundary Condition Object
   SunExposed,                             !- Sun Exposure
@@ -592,19 +423,11 @@
   13.6310703908387, 6.81553519541936, 2.4384; !- X,Y,Z Vertex 4 {m}
 
 OS:Surface,
-<<<<<<< HEAD
-  {55e15bfb-af08-4f5c-809d-898f5bc71ec8}, !- Handle
-  Surface 5,                              !- Name
-  Wall,                                   !- Surface Type
-  ,                                       !- Construction Name
-  {fd270dad-fd77-42a5-9449-0cb5719f6f2d}, !- Space Name
-=======
   {c92f45e3-ee43-4a5c-901f-da3dc616bd26}, !- Handle
   Surface 5,                              !- Name
   Wall,                                   !- Surface Type
   ,                                       !- Construction Name
   {2615a3e3-a6f0-4c69-973a-cffe09e31238}, !- Space Name
->>>>>>> 30cb9182
   Outdoors,                               !- Outside Boundary Condition
   ,                                       !- Outside Boundary Condition Object
   SunExposed,                             !- Sun Exposure
@@ -617,15 +440,6 @@
   13.6310703908387, 0, 2.4384;            !- X,Y,Z Vertex 4 {m}
 
 OS:Surface,
-<<<<<<< HEAD
-  {8e5b7935-23c0-45fb-8b10-48b9d8ba31a2}, !- Handle
-  Surface 6,                              !- Name
-  RoofCeiling,                            !- Surface Type
-  ,                                       !- Construction Name
-  {fd270dad-fd77-42a5-9449-0cb5719f6f2d}, !- Space Name
-  Surface,                                !- Outside Boundary Condition
-  {59ac9ae8-bdc2-441b-9935-f81d102eef53}, !- Outside Boundary Condition Object
-=======
   {a67852b1-f273-46ab-aede-ac7fdda2b593}, !- Handle
   Surface 6,                              !- Name
   RoofCeiling,                            !- Surface Type
@@ -633,7 +447,6 @@
   {2615a3e3-a6f0-4c69-973a-cffe09e31238}, !- Space Name
   Surface,                                !- Outside Boundary Condition
   {e85a05d7-2430-4c2b-a472-05f874195399}, !- Outside Boundary Condition Object
->>>>>>> 30cb9182
   NoSun,                                  !- Sun Exposure
   NoWind,                                 !- Wind Exposure
   ,                                       !- View Factor to Ground
@@ -644,11 +457,7 @@
   0, 0, 2.4384;                           !- X,Y,Z Vertex 4 {m}
 
 OS:SpaceType,
-<<<<<<< HEAD
-  {5900fbf9-f256-4715-8bcb-df9578a4d423}, !- Handle
-=======
   {b56a00a3-3a89-4351-b392-e4c7591e9fbc}, !- Handle
->>>>>>> 30cb9182
   Space Type 1,                           !- Name
   ,                                       !- Default Construction Set Name
   ,                                       !- Default Schedule Set Name
@@ -659,15 +468,9 @@
   living;                                 !- Standards Space Type
 
 OS:Space,
-<<<<<<< HEAD
-  {0755cddf-8296-42d7-82f5-850e446705b3}, !- Handle
-  living space|story 2,                   !- Name
-  {5900fbf9-f256-4715-8bcb-df9578a4d423}, !- Space Type Name
-=======
   {5cba6172-00c1-46ca-be25-f6089f00bc85}, !- Handle
   living space|story 2,                   !- Name
   {b56a00a3-3a89-4351-b392-e4c7591e9fbc}, !- Space Type Name
->>>>>>> 30cb9182
   ,                                       !- Default Construction Set Name
   ,                                       !- Default Schedule Set Name
   -0,                                     !- Direction of Relative North {deg}
@@ -675,21 +478,6 @@
   0,                                      !- Y Origin {m}
   2.4384,                                 !- Z Origin {m}
   ,                                       !- Building Story Name
-<<<<<<< HEAD
-  {e140fddf-c06d-482c-9f25-59223554a518}, !- Thermal Zone Name
-  ,                                       !- Part of Total Floor Area
-  ,                                       !- Design Specification Outdoor Air Object Name
-  {704415a6-9796-40f8-999a-4287cdca1fa6}; !- Building Unit Name
-
-OS:Surface,
-  {59ac9ae8-bdc2-441b-9935-f81d102eef53}, !- Handle
-  Surface 7,                              !- Name
-  Floor,                                  !- Surface Type
-  ,                                       !- Construction Name
-  {0755cddf-8296-42d7-82f5-850e446705b3}, !- Space Name
-  Surface,                                !- Outside Boundary Condition
-  {8e5b7935-23c0-45fb-8b10-48b9d8ba31a2}, !- Outside Boundary Condition Object
-=======
   {f01c29ac-fe7f-4e2a-8024-444863c45f07}, !- Thermal Zone Name
   ,                                       !- Part of Total Floor Area
   ,                                       !- Design Specification Outdoor Air Object Name
@@ -703,7 +491,6 @@
   {5cba6172-00c1-46ca-be25-f6089f00bc85}, !- Space Name
   Surface,                                !- Outside Boundary Condition
   {a67852b1-f273-46ab-aede-ac7fdda2b593}, !- Outside Boundary Condition Object
->>>>>>> 30cb9182
   NoSun,                                  !- Sun Exposure
   NoWind,                                 !- Wind Exposure
   ,                                       !- View Factor to Ground
@@ -714,19 +501,11 @@
   13.6310703908387, 0, 0;                 !- X,Y,Z Vertex 4 {m}
 
 OS:Surface,
-<<<<<<< HEAD
-  {d73a7ab4-b368-4241-9e68-c4e013e7c8f8}, !- Handle
-  Surface 8,                              !- Name
-  Wall,                                   !- Surface Type
-  ,                                       !- Construction Name
-  {0755cddf-8296-42d7-82f5-850e446705b3}, !- Space Name
-=======
   {63b13ce5-3374-450e-a6ab-990d330927b6}, !- Handle
   Surface 8,                              !- Name
   Wall,                                   !- Surface Type
   ,                                       !- Construction Name
   {5cba6172-00c1-46ca-be25-f6089f00bc85}, !- Space Name
->>>>>>> 30cb9182
   Outdoors,                               !- Outside Boundary Condition
   ,                                       !- Outside Boundary Condition Object
   SunExposed,                             !- Sun Exposure
@@ -739,19 +518,11 @@
   0, 0, 2.4384;                           !- X,Y,Z Vertex 4 {m}
 
 OS:Surface,
-<<<<<<< HEAD
-  {eb5b3396-189b-4f17-8f3a-bd016c5ebb16}, !- Handle
-  Surface 9,                              !- Name
-  Wall,                                   !- Surface Type
-  ,                                       !- Construction Name
-  {0755cddf-8296-42d7-82f5-850e446705b3}, !- Space Name
-=======
   {fc0c28fb-a15f-4cb7-aa9c-15f062c72832}, !- Handle
   Surface 9,                              !- Name
   Wall,                                   !- Surface Type
   ,                                       !- Construction Name
   {5cba6172-00c1-46ca-be25-f6089f00bc85}, !- Space Name
->>>>>>> 30cb9182
   Outdoors,                               !- Outside Boundary Condition
   ,                                       !- Outside Boundary Condition Object
   SunExposed,                             !- Sun Exposure
@@ -764,19 +535,11 @@
   0, 6.81553519541936, 2.4384;            !- X,Y,Z Vertex 4 {m}
 
 OS:Surface,
-<<<<<<< HEAD
-  {ca23e219-97a3-4252-afe6-ff5dd45db5a2}, !- Handle
-  Surface 10,                             !- Name
-  Wall,                                   !- Surface Type
-  ,                                       !- Construction Name
-  {0755cddf-8296-42d7-82f5-850e446705b3}, !- Space Name
-=======
   {88207a12-955a-4595-9764-afa5ca73158a}, !- Handle
   Surface 10,                             !- Name
   Wall,                                   !- Surface Type
   ,                                       !- Construction Name
   {5cba6172-00c1-46ca-be25-f6089f00bc85}, !- Space Name
->>>>>>> 30cb9182
   Outdoors,                               !- Outside Boundary Condition
   ,                                       !- Outside Boundary Condition Object
   SunExposed,                             !- Sun Exposure
@@ -789,19 +552,11 @@
   13.6310703908387, 6.81553519541936, 2.4384; !- X,Y,Z Vertex 4 {m}
 
 OS:Surface,
-<<<<<<< HEAD
-  {7a91b1dc-2308-4b68-9ee1-b589d6cd9a4d}, !- Handle
-  Surface 11,                             !- Name
-  Wall,                                   !- Surface Type
-  ,                                       !- Construction Name
-  {0755cddf-8296-42d7-82f5-850e446705b3}, !- Space Name
-=======
   {91048e7d-316e-40f0-96ac-49d3d4255f59}, !- Handle
   Surface 11,                             !- Name
   Wall,                                   !- Surface Type
   ,                                       !- Construction Name
   {5cba6172-00c1-46ca-be25-f6089f00bc85}, !- Space Name
->>>>>>> 30cb9182
   Outdoors,                               !- Outside Boundary Condition
   ,                                       !- Outside Boundary Condition Object
   SunExposed,                             !- Sun Exposure
@@ -814,15 +569,6 @@
   13.6310703908387, 0, 2.4384;            !- X,Y,Z Vertex 4 {m}
 
 OS:Surface,
-<<<<<<< HEAD
-  {8c726181-2d70-4a03-9f3a-593fa27b28f8}, !- Handle
-  Surface 12,                             !- Name
-  RoofCeiling,                            !- Surface Type
-  ,                                       !- Construction Name
-  {0755cddf-8296-42d7-82f5-850e446705b3}, !- Space Name
-  Surface,                                !- Outside Boundary Condition
-  {7881e89b-f6ca-46c3-95ad-bab9f346d518}, !- Outside Boundary Condition Object
-=======
   {ac74c5b7-4906-4ab4-a2a1-b1cb3c05bed4}, !- Handle
   Surface 12,                             !- Name
   RoofCeiling,                            !- Surface Type
@@ -830,7 +576,6 @@
   {5cba6172-00c1-46ca-be25-f6089f00bc85}, !- Space Name
   Surface,                                !- Outside Boundary Condition
   {f7953f94-4c7d-4241-ac31-1a4ad70cc14b}, !- Outside Boundary Condition Object
->>>>>>> 30cb9182
   NoSun,                                  !- Sun Exposure
   NoWind,                                 !- Wind Exposure
   ,                                       !- View Factor to Ground
@@ -841,15 +586,6 @@
   0, 0, 2.4384;                           !- X,Y,Z Vertex 4 {m}
 
 OS:Surface,
-<<<<<<< HEAD
-  {7881e89b-f6ca-46c3-95ad-bab9f346d518}, !- Handle
-  Surface 13,                             !- Name
-  Floor,                                  !- Surface Type
-  ,                                       !- Construction Name
-  {b198e142-4ffb-4d70-8b84-1245e92bb482}, !- Space Name
-  Surface,                                !- Outside Boundary Condition
-  {8c726181-2d70-4a03-9f3a-593fa27b28f8}, !- Outside Boundary Condition Object
-=======
   {f7953f94-4c7d-4241-ac31-1a4ad70cc14b}, !- Handle
   Surface 13,                             !- Name
   Floor,                                  !- Surface Type
@@ -857,7 +593,6 @@
   {d1c73070-7b40-44e3-8534-f2f99bafdd5b}, !- Space Name
   Surface,                                !- Outside Boundary Condition
   {ac74c5b7-4906-4ab4-a2a1-b1cb3c05bed4}, !- Outside Boundary Condition Object
->>>>>>> 30cb9182
   NoSun,                                  !- Sun Exposure
   NoWind,                                 !- Wind Exposure
   ,                                       !- View Factor to Ground
@@ -868,19 +603,11 @@
   0, 0, 0;                                !- X,Y,Z Vertex 4 {m}
 
 OS:Surface,
-<<<<<<< HEAD
-  {2fb12c8f-cb41-4da5-85a9-19b7a0b9f9ee}, !- Handle
-  Surface 14,                             !- Name
-  RoofCeiling,                            !- Surface Type
-  ,                                       !- Construction Name
-  {b198e142-4ffb-4d70-8b84-1245e92bb482}, !- Space Name
-=======
   {69bdac7f-67e5-407c-94f0-6e35ae808859}, !- Handle
   Surface 14,                             !- Name
   RoofCeiling,                            !- Surface Type
   ,                                       !- Construction Name
   {d1c73070-7b40-44e3-8534-f2f99bafdd5b}, !- Space Name
->>>>>>> 30cb9182
   Outdoors,                               !- Outside Boundary Condition
   ,                                       !- Outside Boundary Condition Object
   SunExposed,                             !- Sun Exposure
@@ -893,19 +620,11 @@
   13.6310703908387, 0, 0;                 !- X,Y,Z Vertex 4 {m}
 
 OS:Surface,
-<<<<<<< HEAD
-  {faf19921-6a28-4bc7-9ea1-168a2bcdf1e9}, !- Handle
-  Surface 15,                             !- Name
-  RoofCeiling,                            !- Surface Type
-  ,                                       !- Construction Name
-  {b198e142-4ffb-4d70-8b84-1245e92bb482}, !- Space Name
-=======
   {c3451580-1c43-452a-9e86-ac82ce688c60}, !- Handle
   Surface 15,                             !- Name
   RoofCeiling,                            !- Surface Type
   ,                                       !- Construction Name
   {d1c73070-7b40-44e3-8534-f2f99bafdd5b}, !- Space Name
->>>>>>> 30cb9182
   Outdoors,                               !- Outside Boundary Condition
   ,                                       !- Outside Boundary Condition Object
   SunExposed,                             !- Sun Exposure
@@ -918,19 +637,11 @@
   0, 6.81553519541936, 0;                 !- X,Y,Z Vertex 4 {m}
 
 OS:Surface,
-<<<<<<< HEAD
-  {130819b8-94fe-40cc-bd99-a3dcd5c9a78f}, !- Handle
-  Surface 16,                             !- Name
-  Wall,                                   !- Surface Type
-  ,                                       !- Construction Name
-  {b198e142-4ffb-4d70-8b84-1245e92bb482}, !- Space Name
-=======
   {db4450f2-eb2e-4c93-b990-86f0fda677db}, !- Handle
   Surface 16,                             !- Name
   Wall,                                   !- Surface Type
   ,                                       !- Construction Name
   {d1c73070-7b40-44e3-8534-f2f99bafdd5b}, !- Space Name
->>>>>>> 30cb9182
   Outdoors,                               !- Outside Boundary Condition
   ,                                       !- Outside Boundary Condition Object
   SunExposed,                             !- Sun Exposure
@@ -942,19 +653,11 @@
   0, 0, 0;                                !- X,Y,Z Vertex 3 {m}
 
 OS:Surface,
-<<<<<<< HEAD
-  {b51359b2-7942-44b0-93e5-0fd02a5d130b}, !- Handle
-  Surface 17,                             !- Name
-  Wall,                                   !- Surface Type
-  ,                                       !- Construction Name
-  {b198e142-4ffb-4d70-8b84-1245e92bb482}, !- Space Name
-=======
   {b7bf4baa-21b3-4fb6-995c-f3a0e5e2e32a}, !- Handle
   Surface 17,                             !- Name
   Wall,                                   !- Surface Type
   ,                                       !- Construction Name
   {d1c73070-7b40-44e3-8534-f2f99bafdd5b}, !- Space Name
->>>>>>> 30cb9182
   Outdoors,                               !- Outside Boundary Condition
   ,                                       !- Outside Boundary Condition Object
   SunExposed,                             !- Sun Exposure
@@ -966,15 +669,9 @@
   13.6310703908387, 6.81553519541936, 0;  !- X,Y,Z Vertex 3 {m}
 
 OS:Space,
-<<<<<<< HEAD
-  {b198e142-4ffb-4d70-8b84-1245e92bb482}, !- Handle
-  unfinished attic space,                 !- Name
-  {4841b231-f993-4596-940f-78b3ebeddcac}, !- Space Type Name
-=======
   {d1c73070-7b40-44e3-8534-f2f99bafdd5b}, !- Handle
   unfinished attic space,                 !- Name
   {5295ad51-25ed-461e-91e3-aa67ed319c8e}, !- Space Type Name
->>>>>>> 30cb9182
   ,                                       !- Default Construction Set Name
   ,                                       !- Default Schedule Set Name
   -0,                                     !- Direction of Relative North {deg}
@@ -982,17 +679,10 @@
   0,                                      !- Y Origin {m}
   4.8768,                                 !- Z Origin {m}
   ,                                       !- Building Story Name
-<<<<<<< HEAD
-  {4bd8bbf2-3ba8-4bf6-af80-daa604f2b053}; !- Thermal Zone Name
-
-OS:ThermalZone,
-  {4bd8bbf2-3ba8-4bf6-af80-daa604f2b053}, !- Handle
-=======
   {02a609b3-846d-40a7-82cd-85d73c1dc438}; !- Thermal Zone Name
 
 OS:ThermalZone,
   {02a609b3-846d-40a7-82cd-85d73c1dc438}, !- Handle
->>>>>>> 30cb9182
   unfinished attic zone,                  !- Name
   ,                                       !- Multiplier
   ,                                       !- Ceiling Height {m}
@@ -1001,17 +691,10 @@
   ,                                       !- Zone Inside Convection Algorithm
   ,                                       !- Zone Outside Convection Algorithm
   ,                                       !- Zone Conditioning Equipment List Name
-<<<<<<< HEAD
-  {9f38964f-7a6e-4905-b5f1-d518a0d2f301}, !- Zone Air Inlet Port List
-  {0ae7123f-1db4-463e-b85c-769c228a760d}, !- Zone Air Exhaust Port List
-  {807a2739-0c35-4d7d-8d99-a2723aaa8a70}, !- Zone Air Node Name
-  {5fa3b23d-c4fe-405b-93b5-696c486df89b}, !- Zone Return Air Port List
-=======
   {32f1f04b-0155-4baa-8664-a5e066e623a0}, !- Zone Air Inlet Port List
   {1f8588c5-b661-4c87-987e-88aabc20aa09}, !- Zone Air Exhaust Port List
   {3998e481-9cf4-4093-8c9d-9c3d9378f503}, !- Zone Air Node Name
   {67e6532e-e368-4c8a-9d94-67c7d51c6048}, !- Zone Return Air Port List
->>>>>>> 30cb9182
   ,                                       !- Primary Daylighting Control Name
   ,                                       !- Fraction of Zone Controlled by Primary Daylighting Control
   ,                                       !- Secondary Daylighting Control Name
@@ -1022,39 +705,6 @@
   No;                                     !- Use Ideal Air Loads
 
 OS:Node,
-<<<<<<< HEAD
-  {af6f3355-81c6-45fa-a645-63451e77130e}, !- Handle
-  Node 2,                                 !- Name
-  {807a2739-0c35-4d7d-8d99-a2723aaa8a70}, !- Inlet Port
-  ;                                       !- Outlet Port
-
-OS:Connection,
-  {807a2739-0c35-4d7d-8d99-a2723aaa8a70}, !- Handle
-  {53d9f8e6-f584-4a73-9bb9-62c79b23f590}, !- Name
-  {4bd8bbf2-3ba8-4bf6-af80-daa604f2b053}, !- Source Object
-  11,                                     !- Outlet Port
-  {af6f3355-81c6-45fa-a645-63451e77130e}, !- Target Object
-  2;                                      !- Inlet Port
-
-OS:PortList,
-  {9f38964f-7a6e-4905-b5f1-d518a0d2f301}, !- Handle
-  {147b6eb2-e3ce-4a62-a639-ee5ad69c4e61}, !- Name
-  {4bd8bbf2-3ba8-4bf6-af80-daa604f2b053}; !- HVAC Component
-
-OS:PortList,
-  {0ae7123f-1db4-463e-b85c-769c228a760d}, !- Handle
-  {9b37f16e-37a6-42a1-9008-a9f9d4f4e9b9}, !- Name
-  {4bd8bbf2-3ba8-4bf6-af80-daa604f2b053}; !- HVAC Component
-
-OS:PortList,
-  {5fa3b23d-c4fe-405b-93b5-696c486df89b}, !- Handle
-  {788ca190-0fd2-4a8d-9be4-06ac4c7f0dd7}, !- Name
-  {4bd8bbf2-3ba8-4bf6-af80-daa604f2b053}; !- HVAC Component
-
-OS:Sizing:Zone,
-  {db9e2ea8-bac1-4a80-b8a0-37cee9ac497a}, !- Handle
-  {4bd8bbf2-3ba8-4bf6-af80-daa604f2b053}, !- Zone or ZoneList Name
-=======
   {da609c66-21d4-4919-b851-4f6ed1150ae9}, !- Handle
   Node 2,                                 !- Name
   {3998e481-9cf4-4093-8c9d-9c3d9378f503}, !- Inlet Port
@@ -1086,7 +736,6 @@
 OS:Sizing:Zone,
   {96f39f64-6d77-4a98-8ff6-72ada53c7ebc}, !- Handle
   {02a609b3-846d-40a7-82cd-85d73c1dc438}, !- Zone or ZoneList Name
->>>>>>> 30cb9182
   SupplyAirTemperature,                   !- Zone Cooling Design Supply Air Temperature Input Method
   14,                                     !- Zone Cooling Design Supply Air Temperature {C}
   11.11,                                  !- Zone Cooling Design Supply Air Temperature Difference {deltaC}
@@ -1115,21 +764,12 @@
   autosize;                               !- Dedicated Outdoor Air High Setpoint Temperature for Design {C}
 
 OS:ZoneHVAC:EquipmentList,
-<<<<<<< HEAD
-  {98565bc6-1fa5-476c-b191-537e47a8e088}, !- Handle
-  Zone HVAC Equipment List 2,             !- Name
-  {4bd8bbf2-3ba8-4bf6-af80-daa604f2b053}; !- Thermal Zone
-
-OS:SpaceType,
-  {4841b231-f993-4596-940f-78b3ebeddcac}, !- Handle
-=======
   {f49efb9e-9ff2-4121-9fba-0c2b3f5c6df9}, !- Handle
   Zone HVAC Equipment List 2,             !- Name
   {02a609b3-846d-40a7-82cd-85d73c1dc438}; !- Thermal Zone
 
 OS:SpaceType,
   {5295ad51-25ed-461e-91e3-aa67ed319c8e}, !- Handle
->>>>>>> 30cb9182
   Space Type 2,                           !- Name
   ,                                       !- Default Construction Set Name
   ,                                       !- Default Schedule Set Name
@@ -1140,23 +780,14 @@
   unfinished attic;                       !- Standards Space Type
 
 OS:BuildingUnit,
-<<<<<<< HEAD
-  {704415a6-9796-40f8-999a-4287cdca1fa6}, !- Handle
-=======
   {7a63f17c-da9c-4dc7-8b82-2891ff9497b6}, !- Handle
->>>>>>> 30cb9182
   unit 1,                                 !- Name
   ,                                       !- Rendering Color
   Residential;                            !- Building Unit Type
 
 OS:AdditionalProperties,
-<<<<<<< HEAD
-  {11cdb363-515c-4211-8147-f29f48284bb2}, !- Handle
-  {704415a6-9796-40f8-999a-4287cdca1fa6}, !- Object Name
-=======
   {bddd379b-5f90-40d3-86e5-ce17029f9cee}, !- Handle
   {7a63f17c-da9c-4dc7-8b82-2891ff9497b6}, !- Object Name
->>>>>>> 30cb9182
   NumberOfBedrooms,                       !- Feature Name 1
   Integer,                                !- Feature Data Type 1
   3,                                      !- Feature Value 1
@@ -1167,18 +798,8 @@
   Double,                                 !- Feature Data Type 3
   2.6400000000000001;                     !- Feature Value 3
 
-<<<<<<< HEAD
-OS:External:File,
-  {5d48ba47-e247-4f6c-93f5-730f414a1954}, !- Handle
-  8760.csv,                               !- Name
-  8760.csv;                               !- File Name
-
-OS:Schedule:Day,
-  {9fbbb0fa-838a-4c9d-bb91-0b575ddb79e4}, !- Handle
-=======
 OS:Schedule:Day,
   {eaff6923-103d-4c75-8a03-f770c9972289}, !- Handle
->>>>>>> 30cb9182
   Schedule Day 1,                         !- Name
   ,                                       !- Schedule Type Limits Name
   ,                                       !- Interpolate to Timestep
@@ -1187,2017 +808,10 @@
   0;                                      !- Value Until Time 1
 
 OS:Schedule:Day,
-<<<<<<< HEAD
-  {391613e1-39af-4331-9455-7cf625eb8e12}, !- Handle
-=======
   {192c5f06-d235-4e1c-b6b1-aab3029b374a}, !- Handle
->>>>>>> 30cb9182
   Schedule Day 2,                         !- Name
   ,                                       !- Schedule Type Limits Name
   ,                                       !- Interpolate to Timestep
   24,                                     !- Hour 1
   0,                                      !- Minute 1
   1;                                      !- Value Until Time 1
-<<<<<<< HEAD
-
-OS:Schedule:File,
-  {aaa81f14-4e5f-42e3-b3a2-9c5a676ba4fb}, !- Handle
-  occupants,                              !- Name
-  {8a532758-5fbe-4a93-8f30-65775adc209b}, !- Schedule Type Limits Name
-  {5d48ba47-e247-4f6c-93f5-730f414a1954}, !- External File Name
-  1,                                      !- Column Number
-  1,                                      !- Rows to Skip at Top
-  8760,                                   !- Number of Hours of Data
-  ,                                       !- Column Separator
-  ,                                       !- Interpolate to Timestep
-  60;                                     !- Minutes per Item
-
-OS:Schedule:Ruleset,
-  {4ec6f0b7-39fc-4c83-b872-0ab90918ac5a}, !- Handle
-  Schedule Ruleset 1,                     !- Name
-  {48df15a8-c3ef-47eb-b5fa-a3a5e542dd7d}, !- Schedule Type Limits Name
-  {2c9e3705-fc89-45fb-895e-1b12b85b20a4}; !- Default Day Schedule Name
-
-OS:Schedule:Day,
-  {2c9e3705-fc89-45fb-895e-1b12b85b20a4}, !- Handle
-  Schedule Day 3,                         !- Name
-  {48df15a8-c3ef-47eb-b5fa-a3a5e542dd7d}, !- Schedule Type Limits Name
-  ,                                       !- Interpolate to Timestep
-  24,                                     !- Hour 1
-  0,                                      !- Minute 1
-  112.539290946133;                       !- Value Until Time 1
-
-OS:People:Definition,
-  {f15e8d5b-ab11-4557-839f-0ec97d351cd4}, !- Handle
-  res occupants|living space,             !- Name
-  People,                                 !- Number of People Calculation Method
-  1.32,                                   !- Number of People {people}
-  ,                                       !- People per Space Floor Area {person/m2}
-  ,                                       !- Space Floor Area per Person {m2/person}
-  0.319734,                               !- Fraction Radiant
-  0.573,                                  !- Sensible Heat Fraction
-  0,                                      !- Carbon Dioxide Generation Rate {m3/s-W}
-  No,                                     !- Enable ASHRAE 55 Comfort Warnings
-  ZoneAveraged;                           !- Mean Radiant Temperature Calculation Type
-
-OS:People,
-  {6842764c-6f89-44e1-b311-72c48c154421}, !- Handle
-  res occupants|living space,             !- Name
-  {f15e8d5b-ab11-4557-839f-0ec97d351cd4}, !- People Definition Name
-  {fd270dad-fd77-42a5-9449-0cb5719f6f2d}, !- Space or SpaceType Name
-  {aaa81f14-4e5f-42e3-b3a2-9c5a676ba4fb}, !- Number of People Schedule Name
-  {4ec6f0b7-39fc-4c83-b872-0ab90918ac5a}, !- Activity Level Schedule Name
-  ,                                       !- Surface Name/Angle Factor List Name
-  ,                                       !- Work Efficiency Schedule Name
-  ,                                       !- Clothing Insulation Schedule Name
-  ,                                       !- Air Velocity Schedule Name
-  1;                                      !- Multiplier
-
-OS:ScheduleTypeLimits,
-  {48df15a8-c3ef-47eb-b5fa-a3a5e542dd7d}, !- Handle
-  ActivityLevel,                          !- Name
-  0,                                      !- Lower Limit Value
-  ,                                       !- Upper Limit Value
-  Continuous,                             !- Numeric Type
-  ActivityLevel;                          !- Unit Type
-
-OS:ScheduleTypeLimits,
-  {8a532758-5fbe-4a93-8f30-65775adc209b}, !- Handle
-  Fractional,                             !- Name
-  0,                                      !- Lower Limit Value
-  1,                                      !- Upper Limit Value
-  Continuous;                             !- Numeric Type
-
-OS:People:Definition,
-  {598e9895-a592-47d4-95dc-2c2de4d06955}, !- Handle
-  res occupants|living space|story 2,     !- Name
-  People,                                 !- Number of People Calculation Method
-  1.32,                                   !- Number of People {people}
-  ,                                       !- People per Space Floor Area {person/m2}
-  ,                                       !- Space Floor Area per Person {m2/person}
-  0.319734,                               !- Fraction Radiant
-  0.573,                                  !- Sensible Heat Fraction
-  0,                                      !- Carbon Dioxide Generation Rate {m3/s-W}
-  No,                                     !- Enable ASHRAE 55 Comfort Warnings
-  ZoneAveraged;                           !- Mean Radiant Temperature Calculation Type
-
-OS:People,
-  {a2b94d43-d8ed-409c-adb4-94a02507e5b4}, !- Handle
-  res occupants|living space|story 2,     !- Name
-  {598e9895-a592-47d4-95dc-2c2de4d06955}, !- People Definition Name
-  {0755cddf-8296-42d7-82f5-850e446705b3}, !- Space or SpaceType Name
-  {aaa81f14-4e5f-42e3-b3a2-9c5a676ba4fb}, !- Number of People Schedule Name
-  {4ec6f0b7-39fc-4c83-b872-0ab90918ac5a}, !- Activity Level Schedule Name
-  ,                                       !- Surface Name/Angle Factor List Name
-  ,                                       !- Work Efficiency Schedule Name
-  ,                                       !- Clothing Insulation Schedule Name
-  ,                                       !- Air Velocity Schedule Name
-  1;                                      !- Multiplier
-
-OS:ShadingSurfaceGroup,
-  {5dc499a1-478e-40cf-9b12-d6a7e889a13a}, !- Handle
-  res eaves,                              !- Name
-  Building;                               !- Shading Surface Type
-
-OS:ShadingSurface,
-  {7fa01f38-cc20-46ae-bbea-6e855c3b4f49}, !- Handle
-  Surface 15 - res eaves,                 !- Name
-  ,                                       !- Construction Name
-  {5dc499a1-478e-40cf-9b12-d6a7e889a13a}, !- Shading Surface Group Name
-  ,                                       !- Transmittance Schedule Name
-  ,                                       !- Number of Vertices
-  -0.6096, 6.81553519541936, 5.1816,      !- X,Y,Z Vertex 1 {m}
-  -0.6096, 3.40776759770968, 6.88548379885484, !- X,Y,Z Vertex 2 {m}
-  0, 3.40776759770968, 6.88548379885484,  !- X,Y,Z Vertex 3 {m}
-  0, 6.81553519541936, 5.1816;            !- X,Y,Z Vertex 4 {m}
-
-OS:ShadingSurface,
-  {caa73fcc-de52-4973-a40a-dc8c9ae7a601}, !- Handle
-  Surface 15 - res eaves 1,               !- Name
-  ,                                       !- Construction Name
-  {5dc499a1-478e-40cf-9b12-d6a7e889a13a}, !- Shading Surface Group Name
-  ,                                       !- Transmittance Schedule Name
-  ,                                       !- Number of Vertices
-  14.2406703908387, 3.40776759770968, 6.88548379885484, !- X,Y,Z Vertex 1 {m}
-  14.2406703908387, 6.81553519541936, 5.1816, !- X,Y,Z Vertex 2 {m}
-  13.6310703908387, 6.81553519541936, 5.1816, !- X,Y,Z Vertex 3 {m}
-  13.6310703908387, 3.40776759770968, 6.88548379885484; !- X,Y,Z Vertex 4 {m}
-
-OS:ShadingSurface,
-  {d87a417b-1cb9-4a23-8ee6-51fb6662f31b}, !- Handle
-  Surface 15 - res eaves 2,               !- Name
-  ,                                       !- Construction Name
-  {5dc499a1-478e-40cf-9b12-d6a7e889a13a}, !- Shading Surface Group Name
-  ,                                       !- Transmittance Schedule Name
-  ,                                       !- Number of Vertices
-  13.6310703908387, 7.42513519541936, 4.8768, !- X,Y,Z Vertex 1 {m}
-  0, 7.42513519541936, 4.8768,            !- X,Y,Z Vertex 2 {m}
-  0, 6.81553519541936, 5.1816,            !- X,Y,Z Vertex 3 {m}
-  13.6310703908387, 6.81553519541936, 5.1816; !- X,Y,Z Vertex 4 {m}
-
-OS:ShadingSurface,
-  {6454051d-baeb-4dfa-8cc0-33d2428ad3ad}, !- Handle
-  Surface 14 - res eaves,                 !- Name
-  ,                                       !- Construction Name
-  {5dc499a1-478e-40cf-9b12-d6a7e889a13a}, !- Shading Surface Group Name
-  ,                                       !- Transmittance Schedule Name
-  ,                                       !- Number of Vertices
-  14.2406703908387, 0, 5.1816,            !- X,Y,Z Vertex 1 {m}
-  14.2406703908387, 3.40776759770968, 6.88548379885484, !- X,Y,Z Vertex 2 {m}
-  13.6310703908387, 3.40776759770968, 6.88548379885484, !- X,Y,Z Vertex 3 {m}
-  13.6310703908387, 0, 5.1816;            !- X,Y,Z Vertex 4 {m}
-
-OS:ShadingSurface,
-  {a98035e6-5d27-43c9-ac06-d9da7c80d3d4}, !- Handle
-  Surface 14 - res eaves 1,               !- Name
-  ,                                       !- Construction Name
-  {5dc499a1-478e-40cf-9b12-d6a7e889a13a}, !- Shading Surface Group Name
-  ,                                       !- Transmittance Schedule Name
-  ,                                       !- Number of Vertices
-  -0.6096, 3.40776759770968, 6.88548379885484, !- X,Y,Z Vertex 1 {m}
-  -0.6096, 0, 5.1816,                     !- X,Y,Z Vertex 2 {m}
-  0, 0, 5.1816,                           !- X,Y,Z Vertex 3 {m}
-  0, 3.40776759770968, 6.88548379885484;  !- X,Y,Z Vertex 4 {m}
-
-OS:ShadingSurface,
-  {de80ae1e-2152-413b-8747-3e8e67108124}, !- Handle
-  Surface 14 - res eaves 2,               !- Name
-  ,                                       !- Construction Name
-  {5dc499a1-478e-40cf-9b12-d6a7e889a13a}, !- Shading Surface Group Name
-  ,                                       !- Transmittance Schedule Name
-  ,                                       !- Number of Vertices
-  0, -0.6096, 4.8768,                     !- X,Y,Z Vertex 1 {m}
-  13.6310703908387, -0.6096, 4.8768,      !- X,Y,Z Vertex 2 {m}
-  13.6310703908387, 0, 5.1816,            !- X,Y,Z Vertex 3 {m}
-  0, 0, 5.1816;                           !- X,Y,Z Vertex 4 {m}
-
-OS:ShadingSurfaceGroup,
-  {d09c8bfa-5426-423d-90f8-a58330d48248}, !- Handle
-  res neighbors,                          !- Name
-  Building;                               !- Shading Surface Type
-
-OS:ShadingSurface,
-  {a8237bdc-ab83-40e4-a9eb-9e9bedc5ed0d}, !- Handle
-  res neighbors left,                     !- Name
-  ,                                       !- Construction Name
-  {d09c8bfa-5426-423d-90f8-a58330d48248}, !- Shading Surface Group Name
-  ,                                       !- Transmittance Schedule Name
-  ,                                       !- Number of Vertices
-  -3.048, 0, 0,                           !- X,Y,Z Vertex 1 {m}
-  -3.048, 0, 6.58068379885484,            !- X,Y,Z Vertex 2 {m}
-  -3.048, 6.81553519541936, 6.58068379885484, !- X,Y,Z Vertex 3 {m}
-  -3.048, 6.81553519541936, 0;            !- X,Y,Z Vertex 4 {m}
-
-OS:ShadingSurface,
-  {93a7a10d-7c43-4af0-a7d6-c11607d1afe8}, !- Handle
-  res neighbors right,                    !- Name
-  ,                                       !- Construction Name
-  {d09c8bfa-5426-423d-90f8-a58330d48248}, !- Shading Surface Group Name
-  ,                                       !- Transmittance Schedule Name
-  ,                                       !- Number of Vertices
-  16.6790703908387, 6.81553519541936, 0,  !- X,Y,Z Vertex 1 {m}
-  16.6790703908387, 6.81553519541936, 6.58068379885484, !- X,Y,Z Vertex 2 {m}
-  16.6790703908387, 0, 6.58068379885484,  !- X,Y,Z Vertex 3 {m}
-  16.6790703908387, 0, 0;                 !- X,Y,Z Vertex 4 {m}
-
-OS:SubSurface,
-  {8d4181a8-33c3-453b-8ef4-cc84a8889bf2}, !- Handle
-  Surface 11 - Window 1,                  !- Name
-  FixedWindow,                            !- Sub Surface Type
-  ,                                       !- Construction Name
-  {7a91b1dc-2308-4b68-9ee1-b589d6cd9a4d}, !- Surface Name
-  ,                                       !- Outside Boundary Condition Object
-  ,                                       !- View Factor to Ground
-  ,                                       !- Shading Control Name
-  ,                                       !- Frame and Divider Name
-  ,                                       !- Multiplier
-  ,                                       !- Number of Vertices
-  2.51239335189861, 0, 2.1336,            !- X,Y,Z Vertex 1 {m}
-  2.51239335189861, 0, 0.980695970333856, !- X,Y,Z Vertex 2 {m}
-  3.37728759770968, 0, 0.980695970333856, !- X,Y,Z Vertex 3 {m}
-  3.37728759770968, 0, 2.1336;            !- X,Y,Z Vertex 4 {m}
-
-OS:SubSurface,
-  {ead18b5a-462c-4b22-8182-1c5ee35ba0a7}, !- Handle
-  Surface 11 - Window 2,                  !- Name
-  FixedWindow,                            !- Sub Surface Type
-  ,                                       !- Construction Name
-  {7a91b1dc-2308-4b68-9ee1-b589d6cd9a4d}, !- Surface Name
-  ,                                       !- Outside Boundary Condition Object
-  ,                                       !- View Factor to Ground
-  ,                                       !- Shading Control Name
-  ,                                       !- Frame and Divider Name
-  ,                                       !- Multiplier
-  ,                                       !- Number of Vertices
-  3.43824759770967, 0, 2.1336,            !- X,Y,Z Vertex 1 {m}
-  3.43824759770967, 0, 0.980695970333856, !- X,Y,Z Vertex 2 {m}
-  4.30314184352074, 0, 0.980695970333856, !- X,Y,Z Vertex 3 {m}
-  4.30314184352074, 0, 2.1336;            !- X,Y,Z Vertex 4 {m}
-
-OS:SubSurface,
-  {325d2d75-f91b-4df9-b804-cd52f8a3924b}, !- Handle
-  Surface 11 - Window 3,                  !- Name
-  FixedWindow,                            !- Sub Surface Type
-  ,                                       !- Construction Name
-  {7a91b1dc-2308-4b68-9ee1-b589d6cd9a4d}, !- Surface Name
-  ,                                       !- Outside Boundary Condition Object
-  ,                                       !- View Factor to Ground
-  ,                                       !- Shading Control Name
-  ,                                       !- Frame and Divider Name
-  ,                                       !- Multiplier
-  ,                                       !- Number of Vertices
-  5.92016094960829, 0, 2.1336,            !- X,Y,Z Vertex 1 {m}
-  5.92016094960829, 0, 0.980695970333856, !- X,Y,Z Vertex 2 {m}
-  6.78505519541935, 0, 0.980695970333856, !- X,Y,Z Vertex 3 {m}
-  6.78505519541935, 0, 2.1336;            !- X,Y,Z Vertex 4 {m}
-
-OS:SubSurface,
-  {9dce7b86-084d-47fe-a4d4-c24deeae9956}, !- Handle
-  Surface 11 - Window 4,                  !- Name
-  FixedWindow,                            !- Sub Surface Type
-  ,                                       !- Construction Name
-  {7a91b1dc-2308-4b68-9ee1-b589d6cd9a4d}, !- Surface Name
-  ,                                       !- Outside Boundary Condition Object
-  ,                                       !- View Factor to Ground
-  ,                                       !- Shading Control Name
-  ,                                       !- Frame and Divider Name
-  ,                                       !- Multiplier
-  ,                                       !- Number of Vertices
-  6.84601519541935, 0, 2.1336,            !- X,Y,Z Vertex 1 {m}
-  6.84601519541935, 0, 0.980695970333856, !- X,Y,Z Vertex 2 {m}
-  7.71090944123041, 0, 0.980695970333856, !- X,Y,Z Vertex 3 {m}
-  7.71090944123041, 0, 2.1336;            !- X,Y,Z Vertex 4 {m}
-
-OS:SubSurface,
-  {2db109af-5d42-47f7-b4f8-d4295ee72b71}, !- Handle
-  Surface 11 - Window 5,                  !- Name
-  FixedWindow,                            !- Sub Surface Type
-  ,                                       !- Construction Name
-  {7a91b1dc-2308-4b68-9ee1-b589d6cd9a4d}, !- Surface Name
-  ,                                       !- Outside Boundary Condition Object
-  ,                                       !- View Factor to Ground
-  ,                                       !- Shading Control Name
-  ,                                       !- Frame and Divider Name
-  ,                                       !- Multiplier
-  ,                                       !- Number of Vertices
-  9.32792854731797, 0, 2.1336,            !- X,Y,Z Vertex 1 {m}
-  9.32792854731797, 0, 0.980695970333856, !- X,Y,Z Vertex 2 {m}
-  10.192822793129, 0, 0.980695970333856,  !- X,Y,Z Vertex 3 {m}
-  10.192822793129, 0, 2.1336;             !- X,Y,Z Vertex 4 {m}
-
-OS:SubSurface,
-  {1a0ecda3-7f08-4661-92a2-0672ea31154c}, !- Handle
-  Surface 11 - Window 6,                  !- Name
-  FixedWindow,                            !- Sub Surface Type
-  ,                                       !- Construction Name
-  {7a91b1dc-2308-4b68-9ee1-b589d6cd9a4d}, !- Surface Name
-  ,                                       !- Outside Boundary Condition Object
-  ,                                       !- View Factor to Ground
-  ,                                       !- Shading Control Name
-  ,                                       !- Frame and Divider Name
-  ,                                       !- Multiplier
-  ,                                       !- Number of Vertices
-  10.253782793129, 0, 2.1336,             !- X,Y,Z Vertex 1 {m}
-  10.253782793129, 0, 0.980695970333856,  !- X,Y,Z Vertex 2 {m}
-  11.1186770389401, 0, 0.980695970333856, !- X,Y,Z Vertex 3 {m}
-  11.1186770389401, 0, 2.1336;            !- X,Y,Z Vertex 4 {m}
-
-OS:SubSurface,
-  {a5517b61-dc33-4cff-ba34-cc1067042012}, !- Handle
-  Surface 5 - Window 1,                   !- Name
-  FixedWindow,                            !- Sub Surface Type
-  ,                                       !- Construction Name
-  {55e15bfb-af08-4f5c-809d-898f5bc71ec8}, !- Surface Name
-  ,                                       !- Outside Boundary Condition Object
-  ,                                       !- View Factor to Ground
-  ,                                       !- Shading Control Name
-  ,                                       !- Frame and Divider Name
-  ,                                       !- Multiplier
-  ,                                       !- Number of Vertices
-  2.51239335189861, 0, 2.1336,            !- X,Y,Z Vertex 1 {m}
-  2.51239335189861, 0, 0.980695970333856, !- X,Y,Z Vertex 2 {m}
-  3.37728759770968, 0, 0.980695970333856, !- X,Y,Z Vertex 3 {m}
-  3.37728759770968, 0, 2.1336;            !- X,Y,Z Vertex 4 {m}
-
-OS:SubSurface,
-  {9d59e99f-594d-448c-a2e5-ada0f41df835}, !- Handle
-  Surface 5 - Window 2,                   !- Name
-  FixedWindow,                            !- Sub Surface Type
-  ,                                       !- Construction Name
-  {55e15bfb-af08-4f5c-809d-898f5bc71ec8}, !- Surface Name
-  ,                                       !- Outside Boundary Condition Object
-  ,                                       !- View Factor to Ground
-  ,                                       !- Shading Control Name
-  ,                                       !- Frame and Divider Name
-  ,                                       !- Multiplier
-  ,                                       !- Number of Vertices
-  3.43824759770967, 0, 2.1336,            !- X,Y,Z Vertex 1 {m}
-  3.43824759770967, 0, 0.980695970333856, !- X,Y,Z Vertex 2 {m}
-  4.30314184352074, 0, 0.980695970333856, !- X,Y,Z Vertex 3 {m}
-  4.30314184352074, 0, 2.1336;            !- X,Y,Z Vertex 4 {m}
-
-OS:SubSurface,
-  {663304ad-196f-4ce9-94f0-339ae51c4ce1}, !- Handle
-  Surface 5 - Window 3,                   !- Name
-  FixedWindow,                            !- Sub Surface Type
-  ,                                       !- Construction Name
-  {55e15bfb-af08-4f5c-809d-898f5bc71ec8}, !- Surface Name
-  ,                                       !- Outside Boundary Condition Object
-  ,                                       !- View Factor to Ground
-  ,                                       !- Shading Control Name
-  ,                                       !- Frame and Divider Name
-  ,                                       !- Multiplier
-  ,                                       !- Number of Vertices
-  5.92016094960829, 0, 2.1336,            !- X,Y,Z Vertex 1 {m}
-  5.92016094960829, 0, 0.980695970333856, !- X,Y,Z Vertex 2 {m}
-  6.78505519541935, 0, 0.980695970333856, !- X,Y,Z Vertex 3 {m}
-  6.78505519541935, 0, 2.1336;            !- X,Y,Z Vertex 4 {m}
-
-OS:SubSurface,
-  {8a3340c6-78bf-49d3-9f1c-53334a7fa6cb}, !- Handle
-  Surface 5 - Window 4,                   !- Name
-  FixedWindow,                            !- Sub Surface Type
-  ,                                       !- Construction Name
-  {55e15bfb-af08-4f5c-809d-898f5bc71ec8}, !- Surface Name
-  ,                                       !- Outside Boundary Condition Object
-  ,                                       !- View Factor to Ground
-  ,                                       !- Shading Control Name
-  ,                                       !- Frame and Divider Name
-  ,                                       !- Multiplier
-  ,                                       !- Number of Vertices
-  6.84601519541935, 0, 2.1336,            !- X,Y,Z Vertex 1 {m}
-  6.84601519541935, 0, 0.980695970333856, !- X,Y,Z Vertex 2 {m}
-  7.71090944123041, 0, 0.980695970333856, !- X,Y,Z Vertex 3 {m}
-  7.71090944123041, 0, 2.1336;            !- X,Y,Z Vertex 4 {m}
-
-OS:SubSurface,
-  {b59191b8-ec34-44ad-9ecf-36cb828b14d0}, !- Handle
-  Surface 5 - Window 5,                   !- Name
-  FixedWindow,                            !- Sub Surface Type
-  ,                                       !- Construction Name
-  {55e15bfb-af08-4f5c-809d-898f5bc71ec8}, !- Surface Name
-  ,                                       !- Outside Boundary Condition Object
-  ,                                       !- View Factor to Ground
-  ,                                       !- Shading Control Name
-  ,                                       !- Frame and Divider Name
-  ,                                       !- Multiplier
-  ,                                       !- Number of Vertices
-  9.32792854731797, 0, 2.1336,            !- X,Y,Z Vertex 1 {m}
-  9.32792854731797, 0, 0.980695970333856, !- X,Y,Z Vertex 2 {m}
-  10.192822793129, 0, 0.980695970333856,  !- X,Y,Z Vertex 3 {m}
-  10.192822793129, 0, 2.1336;             !- X,Y,Z Vertex 4 {m}
-
-OS:SubSurface,
-  {f4471ce1-a01b-40dc-ad01-1d243a5489fa}, !- Handle
-  Surface 5 - Window 6,                   !- Name
-  FixedWindow,                            !- Sub Surface Type
-  ,                                       !- Construction Name
-  {55e15bfb-af08-4f5c-809d-898f5bc71ec8}, !- Surface Name
-  ,                                       !- Outside Boundary Condition Object
-  ,                                       !- View Factor to Ground
-  ,                                       !- Shading Control Name
-  ,                                       !- Frame and Divider Name
-  ,                                       !- Multiplier
-  ,                                       !- Number of Vertices
-  10.253782793129, 0, 2.1336,             !- X,Y,Z Vertex 1 {m}
-  10.253782793129, 0, 0.980695970333856,  !- X,Y,Z Vertex 2 {m}
-  11.1186770389401, 0, 0.980695970333856, !- X,Y,Z Vertex 3 {m}
-  11.1186770389401, 0, 2.1336;            !- X,Y,Z Vertex 4 {m}
-
-OS:SubSurface,
-  {804ffd23-4077-44e5-a819-a1b3c8fc35f6}, !- Handle
-  Surface 9 - Window 1,                   !- Name
-  FixedWindow,                            !- Sub Surface Type
-  ,                                       !- Construction Name
-  {eb5b3396-189b-4f17-8f3a-bd016c5ebb16}, !- Surface Name
-  ,                                       !- Outside Boundary Condition Object
-  ,                                       !- View Factor to Ground
-  ,                                       !- Shading Control Name
-  ,                                       !- Frame and Divider Name
-  ,                                       !- Multiplier
-  ,                                       !- Number of Vertices
-  11.1186770389401, 6.81553519541936, 2.1336, !- X,Y,Z Vertex 1 {m}
-  11.1186770389401, 6.81553519541936, 0.980695970333856, !- X,Y,Z Vertex 2 {m}
-  10.253782793129, 6.81553519541936, 0.980695970333856, !- X,Y,Z Vertex 3 {m}
-  10.253782793129, 6.81553519541936, 2.1336; !- X,Y,Z Vertex 4 {m}
-
-OS:SubSurface,
-  {e75a8f22-6819-4060-af53-f96068c07203}, !- Handle
-  Surface 9 - Window 2,                   !- Name
-  FixedWindow,                            !- Sub Surface Type
-  ,                                       !- Construction Name
-  {eb5b3396-189b-4f17-8f3a-bd016c5ebb16}, !- Surface Name
-  ,                                       !- Outside Boundary Condition Object
-  ,                                       !- View Factor to Ground
-  ,                                       !- Shading Control Name
-  ,                                       !- Frame and Divider Name
-  ,                                       !- Multiplier
-  ,                                       !- Number of Vertices
-  10.192822793129, 6.81553519541936, 2.1336, !- X,Y,Z Vertex 1 {m}
-  10.192822793129, 6.81553519541936, 0.980695970333856, !- X,Y,Z Vertex 2 {m}
-  9.32792854731796, 6.81553519541936, 0.980695970333856, !- X,Y,Z Vertex 3 {m}
-  9.32792854731796, 6.81553519541936, 2.1336; !- X,Y,Z Vertex 4 {m}
-
-OS:SubSurface,
-  {3f6a5a24-f266-4ccf-8668-5e556685890c}, !- Handle
-  Surface 9 - Window 3,                   !- Name
-  FixedWindow,                            !- Sub Surface Type
-  ,                                       !- Construction Name
-  {eb5b3396-189b-4f17-8f3a-bd016c5ebb16}, !- Surface Name
-  ,                                       !- Outside Boundary Condition Object
-  ,                                       !- View Factor to Ground
-  ,                                       !- Shading Control Name
-  ,                                       !- Frame and Divider Name
-  ,                                       !- Multiplier
-  ,                                       !- Number of Vertices
-  7.71090944123041, 6.81553519541936, 2.1336, !- X,Y,Z Vertex 1 {m}
-  7.71090944123041, 6.81553519541936, 0.980695970333856, !- X,Y,Z Vertex 2 {m}
-  6.84601519541935, 6.81553519541936, 0.980695970333856, !- X,Y,Z Vertex 3 {m}
-  6.84601519541935, 6.81553519541936, 2.1336; !- X,Y,Z Vertex 4 {m}
-
-OS:SubSurface,
-  {7f021da8-4b59-4947-a2c3-f464335818a7}, !- Handle
-  Surface 9 - Window 4,                   !- Name
-  FixedWindow,                            !- Sub Surface Type
-  ,                                       !- Construction Name
-  {eb5b3396-189b-4f17-8f3a-bd016c5ebb16}, !- Surface Name
-  ,                                       !- Outside Boundary Condition Object
-  ,                                       !- View Factor to Ground
-  ,                                       !- Shading Control Name
-  ,                                       !- Frame and Divider Name
-  ,                                       !- Multiplier
-  ,                                       !- Number of Vertices
-  6.78505519541935, 6.81553519541936, 2.1336, !- X,Y,Z Vertex 1 {m}
-  6.78505519541935, 6.81553519541936, 0.980695970333856, !- X,Y,Z Vertex 2 {m}
-  5.92016094960829, 6.81553519541936, 0.980695970333856, !- X,Y,Z Vertex 3 {m}
-  5.92016094960829, 6.81553519541936, 2.1336; !- X,Y,Z Vertex 4 {m}
-
-OS:SubSurface,
-  {eb8f625e-83de-4218-8274-8f1ae127e025}, !- Handle
-  Surface 9 - Window 5,                   !- Name
-  FixedWindow,                            !- Sub Surface Type
-  ,                                       !- Construction Name
-  {eb5b3396-189b-4f17-8f3a-bd016c5ebb16}, !- Surface Name
-  ,                                       !- Outside Boundary Condition Object
-  ,                                       !- View Factor to Ground
-  ,                                       !- Shading Control Name
-  ,                                       !- Frame and Divider Name
-  ,                                       !- Multiplier
-  ,                                       !- Number of Vertices
-  4.30314184352074, 6.81553519541936, 2.1336, !- X,Y,Z Vertex 1 {m}
-  4.30314184352074, 6.81553519541936, 0.980695970333856, !- X,Y,Z Vertex 2 {m}
-  3.43824759770967, 6.81553519541936, 0.980695970333856, !- X,Y,Z Vertex 3 {m}
-  3.43824759770967, 6.81553519541936, 2.1336; !- X,Y,Z Vertex 4 {m}
-
-OS:SubSurface,
-  {4c79181d-a3b9-4124-8042-4cff7f20561c}, !- Handle
-  Surface 9 - Window 6,                   !- Name
-  FixedWindow,                            !- Sub Surface Type
-  ,                                       !- Construction Name
-  {eb5b3396-189b-4f17-8f3a-bd016c5ebb16}, !- Surface Name
-  ,                                       !- Outside Boundary Condition Object
-  ,                                       !- View Factor to Ground
-  ,                                       !- Shading Control Name
-  ,                                       !- Frame and Divider Name
-  ,                                       !- Multiplier
-  ,                                       !- Number of Vertices
-  3.37728759770967, 6.81553519541936, 2.1336, !- X,Y,Z Vertex 1 {m}
-  3.37728759770967, 6.81553519541936, 0.980695970333856, !- X,Y,Z Vertex 2 {m}
-  2.51239335189861, 6.81553519541936, 0.980695970333856, !- X,Y,Z Vertex 3 {m}
-  2.51239335189861, 6.81553519541936, 2.1336; !- X,Y,Z Vertex 4 {m}
-
-OS:SubSurface,
-  {0e5f1eea-1a38-4fad-a37f-187b648400c0}, !- Handle
-  Surface 3 - Window 1,                   !- Name
-  FixedWindow,                            !- Sub Surface Type
-  ,                                       !- Construction Name
-  {0bcd8afe-bf04-49b1-bfe4-e3b755f729c2}, !- Surface Name
-  ,                                       !- Outside Boundary Condition Object
-  ,                                       !- View Factor to Ground
-  ,                                       !- Shading Control Name
-  ,                                       !- Frame and Divider Name
-  ,                                       !- Multiplier
-  ,                                       !- Number of Vertices
-  11.1186770389401, 6.81553519541936, 2.1336, !- X,Y,Z Vertex 1 {m}
-  11.1186770389401, 6.81553519541936, 0.980695970333856, !- X,Y,Z Vertex 2 {m}
-  10.253782793129, 6.81553519541936, 0.980695970333856, !- X,Y,Z Vertex 3 {m}
-  10.253782793129, 6.81553519541936, 2.1336; !- X,Y,Z Vertex 4 {m}
-
-OS:SubSurface,
-  {bf43f22c-69e3-4fdb-9c26-e75e499a5209}, !- Handle
-  Surface 3 - Window 2,                   !- Name
-  FixedWindow,                            !- Sub Surface Type
-  ,                                       !- Construction Name
-  {0bcd8afe-bf04-49b1-bfe4-e3b755f729c2}, !- Surface Name
-  ,                                       !- Outside Boundary Condition Object
-  ,                                       !- View Factor to Ground
-  ,                                       !- Shading Control Name
-  ,                                       !- Frame and Divider Name
-  ,                                       !- Multiplier
-  ,                                       !- Number of Vertices
-  10.192822793129, 6.81553519541936, 2.1336, !- X,Y,Z Vertex 1 {m}
-  10.192822793129, 6.81553519541936, 0.980695970333856, !- X,Y,Z Vertex 2 {m}
-  9.32792854731796, 6.81553519541936, 0.980695970333856, !- X,Y,Z Vertex 3 {m}
-  9.32792854731796, 6.81553519541936, 2.1336; !- X,Y,Z Vertex 4 {m}
-
-OS:SubSurface,
-  {a072fa1f-1238-4f8d-8071-1bf7b0bf4e55}, !- Handle
-  Surface 3 - Window 3,                   !- Name
-  FixedWindow,                            !- Sub Surface Type
-  ,                                       !- Construction Name
-  {0bcd8afe-bf04-49b1-bfe4-e3b755f729c2}, !- Surface Name
-  ,                                       !- Outside Boundary Condition Object
-  ,                                       !- View Factor to Ground
-  ,                                       !- Shading Control Name
-  ,                                       !- Frame and Divider Name
-  ,                                       !- Multiplier
-  ,                                       !- Number of Vertices
-  7.71090944123041, 6.81553519541936, 2.1336, !- X,Y,Z Vertex 1 {m}
-  7.71090944123041, 6.81553519541936, 0.980695970333856, !- X,Y,Z Vertex 2 {m}
-  6.84601519541935, 6.81553519541936, 0.980695970333856, !- X,Y,Z Vertex 3 {m}
-  6.84601519541935, 6.81553519541936, 2.1336; !- X,Y,Z Vertex 4 {m}
-
-OS:SubSurface,
-  {2bdcb653-3faf-4547-a2fc-1b6c77954410}, !- Handle
-  Surface 3 - Window 4,                   !- Name
-  FixedWindow,                            !- Sub Surface Type
-  ,                                       !- Construction Name
-  {0bcd8afe-bf04-49b1-bfe4-e3b755f729c2}, !- Surface Name
-  ,                                       !- Outside Boundary Condition Object
-  ,                                       !- View Factor to Ground
-  ,                                       !- Shading Control Name
-  ,                                       !- Frame and Divider Name
-  ,                                       !- Multiplier
-  ,                                       !- Number of Vertices
-  6.78505519541935, 6.81553519541936, 2.1336, !- X,Y,Z Vertex 1 {m}
-  6.78505519541935, 6.81553519541936, 0.980695970333856, !- X,Y,Z Vertex 2 {m}
-  5.92016094960829, 6.81553519541936, 0.980695970333856, !- X,Y,Z Vertex 3 {m}
-  5.92016094960829, 6.81553519541936, 2.1336; !- X,Y,Z Vertex 4 {m}
-
-OS:SubSurface,
-  {6b7068d2-3697-4e07-b5e6-fb477d62b185}, !- Handle
-  Surface 3 - Window 5,                   !- Name
-  FixedWindow,                            !- Sub Surface Type
-  ,                                       !- Construction Name
-  {0bcd8afe-bf04-49b1-bfe4-e3b755f729c2}, !- Surface Name
-  ,                                       !- Outside Boundary Condition Object
-  ,                                       !- View Factor to Ground
-  ,                                       !- Shading Control Name
-  ,                                       !- Frame and Divider Name
-  ,                                       !- Multiplier
-  ,                                       !- Number of Vertices
-  4.30314184352074, 6.81553519541936, 2.1336, !- X,Y,Z Vertex 1 {m}
-  4.30314184352074, 6.81553519541936, 0.980695970333856, !- X,Y,Z Vertex 2 {m}
-  3.43824759770967, 6.81553519541936, 0.980695970333856, !- X,Y,Z Vertex 3 {m}
-  3.43824759770967, 6.81553519541936, 2.1336; !- X,Y,Z Vertex 4 {m}
-
-OS:SubSurface,
-  {f8d56e18-2d1c-4eb4-8686-b59f47747929}, !- Handle
-  Surface 3 - Window 6,                   !- Name
-  FixedWindow,                            !- Sub Surface Type
-  ,                                       !- Construction Name
-  {0bcd8afe-bf04-49b1-bfe4-e3b755f729c2}, !- Surface Name
-  ,                                       !- Outside Boundary Condition Object
-  ,                                       !- View Factor to Ground
-  ,                                       !- Shading Control Name
-  ,                                       !- Frame and Divider Name
-  ,                                       !- Multiplier
-  ,                                       !- Number of Vertices
-  3.37728759770967, 6.81553519541936, 2.1336, !- X,Y,Z Vertex 1 {m}
-  3.37728759770967, 6.81553519541936, 0.980695970333856, !- X,Y,Z Vertex 2 {m}
-  2.51239335189861, 6.81553519541936, 0.980695970333856, !- X,Y,Z Vertex 3 {m}
-  2.51239335189861, 6.81553519541936, 2.1336; !- X,Y,Z Vertex 4 {m}
-
-OS:SubSurface,
-  {e84db465-c3ac-4958-b1bc-2382aa7bab21}, !- Handle
-  Surface 8 - Window 1,                   !- Name
-  FixedWindow,                            !- Sub Surface Type
-  ,                                       !- Construction Name
-  {d73a7ab4-b368-4241-9e68-c4e013e7c8f8}, !- Surface Name
-  ,                                       !- Outside Boundary Condition Object
-  ,                                       !- View Factor to Ground
-  ,                                       !- Shading Control Name
-  ,                                       !- Frame and Divider Name
-  ,                                       !- Multiplier
-  ,                                       !- Number of Vertices
-  0, 5.43906437609064, 2.1336,            !- X,Y,Z Vertex 1 {m}
-  0, 5.43906437609064, 0.980695970333855, !- X,Y,Z Vertex 2 {m}
-  0, 4.57417013027957, 0.980695970333855, !- X,Y,Z Vertex 3 {m}
-  0, 4.57417013027957, 2.1336;            !- X,Y,Z Vertex 4 {m}
-
-OS:SubSurface,
-  {e919726e-e478-4605-ba44-113f1a024ecd}, !- Handle
-  Surface 8 - Window 2,                   !- Name
-  FixedWindow,                            !- Sub Surface Type
-  ,                                       !- Construction Name
-  {d73a7ab4-b368-4241-9e68-c4e013e7c8f8}, !- Surface Name
-  ,                                       !- Outside Boundary Condition Object
-  ,                                       !- View Factor to Ground
-  ,                                       !- Shading Control Name
-  ,                                       !- Frame and Divider Name
-  ,                                       !- Multiplier
-  ,                                       !- Number of Vertices
-  0, 4.51321013027957, 2.1336,            !- X,Y,Z Vertex 1 {m}
-  0, 4.51321013027957, 0.980695970333855, !- X,Y,Z Vertex 2 {m}
-  0, 3.64831588446851, 0.980695970333855, !- X,Y,Z Vertex 3 {m}
-  0, 3.64831588446851, 2.1336;            !- X,Y,Z Vertex 4 {m}
-
-OS:SubSurface,
-  {06154ae0-515c-440e-bde8-b3e188f4b52b}, !- Handle
-  Surface 8 - Window 3,                   !- Name
-  FixedWindow,                            !- Sub Surface Type
-  ,                                       !- Construction Name
-  {d73a7ab4-b368-4241-9e68-c4e013e7c8f8}, !- Surface Name
-  ,                                       !- Outside Boundary Condition Object
-  ,                                       !- View Factor to Ground
-  ,                                       !- Shading Control Name
-  ,                                       !- Frame and Divider Name
-  ,                                       !- Multiplier
-  ,                                       !- Number of Vertices
-  0, 2.70429218804532, 2.1336,            !- X,Y,Z Vertex 1 {m}
-  0, 2.70429218804532, 0.980695970333855, !- X,Y,Z Vertex 2 {m}
-  0, 1.83939794223426, 0.980695970333855, !- X,Y,Z Vertex 3 {m}
-  0, 1.83939794223426, 2.1336;            !- X,Y,Z Vertex 4 {m}
-
-OS:SubSurface,
-  {a0f64716-b2b6-45cb-9e25-c78b62ce0408}, !- Handle
-  Surface 2 - Window 1,                   !- Name
-  FixedWindow,                            !- Sub Surface Type
-  ,                                       !- Construction Name
-  {fa13e771-8e96-4567-b66f-859181647ed9}, !- Surface Name
-  ,                                       !- Outside Boundary Condition Object
-  ,                                       !- View Factor to Ground
-  ,                                       !- Shading Control Name
-  ,                                       !- Frame and Divider Name
-  ,                                       !- Multiplier
-  ,                                       !- Number of Vertices
-  0, 5.43906437609064, 2.1336,            !- X,Y,Z Vertex 1 {m}
-  0, 5.43906437609064, 0.980695970333855, !- X,Y,Z Vertex 2 {m}
-  0, 4.57417013027957, 0.980695970333855, !- X,Y,Z Vertex 3 {m}
-  0, 4.57417013027957, 2.1336;            !- X,Y,Z Vertex 4 {m}
-
-OS:SubSurface,
-  {0947fff3-939c-4be7-9572-1e70fc61fe77}, !- Handle
-  Surface 2 - Window 2,                   !- Name
-  FixedWindow,                            !- Sub Surface Type
-  ,                                       !- Construction Name
-  {fa13e771-8e96-4567-b66f-859181647ed9}, !- Surface Name
-  ,                                       !- Outside Boundary Condition Object
-  ,                                       !- View Factor to Ground
-  ,                                       !- Shading Control Name
-  ,                                       !- Frame and Divider Name
-  ,                                       !- Multiplier
-  ,                                       !- Number of Vertices
-  0, 4.51321013027957, 2.1336,            !- X,Y,Z Vertex 1 {m}
-  0, 4.51321013027957, 0.980695970333855, !- X,Y,Z Vertex 2 {m}
-  0, 3.64831588446851, 0.980695970333855, !- X,Y,Z Vertex 3 {m}
-  0, 3.64831588446851, 2.1336;            !- X,Y,Z Vertex 4 {m}
-
-OS:SubSurface,
-  {1036f182-9bb3-4a9f-9642-eaf396c7cbd7}, !- Handle
-  Surface 2 - Window 3,                   !- Name
-  FixedWindow,                            !- Sub Surface Type
-  ,                                       !- Construction Name
-  {fa13e771-8e96-4567-b66f-859181647ed9}, !- Surface Name
-  ,                                       !- Outside Boundary Condition Object
-  ,                                       !- View Factor to Ground
-  ,                                       !- Shading Control Name
-  ,                                       !- Frame and Divider Name
-  ,                                       !- Multiplier
-  ,                                       !- Number of Vertices
-  0, 2.70429218804532, 2.1336,            !- X,Y,Z Vertex 1 {m}
-  0, 2.70429218804532, 0.980695970333855, !- X,Y,Z Vertex 2 {m}
-  0, 1.83939794223426, 0.980695970333855, !- X,Y,Z Vertex 3 {m}
-  0, 1.83939794223426, 2.1336;            !- X,Y,Z Vertex 4 {m}
-
-OS:SubSurface,
-  {df9e49f7-db76-4374-8391-c099cac7650d}, !- Handle
-  Surface 10 - Window 1,                  !- Name
-  FixedWindow,                            !- Sub Surface Type
-  ,                                       !- Construction Name
-  {ca23e219-97a3-4252-afe6-ff5dd45db5a2}, !- Surface Name
-  ,                                       !- Outside Boundary Condition Object
-  ,                                       !- View Factor to Ground
-  ,                                       !- Shading Control Name
-  ,                                       !- Frame and Divider Name
-  ,                                       !- Multiplier
-  ,                                       !- Number of Vertices
-  13.6310703908387, 1.37647081932873, 2.1336, !- X,Y,Z Vertex 1 {m}
-  13.6310703908387, 1.37647081932873, 0.980695970333855, !- X,Y,Z Vertex 2 {m}
-  13.6310703908387, 2.24136506513979, 0.980695970333855, !- X,Y,Z Vertex 3 {m}
-  13.6310703908387, 2.24136506513979, 2.1336; !- X,Y,Z Vertex 4 {m}
-
-OS:SubSurface,
-  {15ea0116-1802-44bb-beb6-2af82db0c4f3}, !- Handle
-  Surface 10 - Window 2,                  !- Name
-  FixedWindow,                            !- Sub Surface Type
-  ,                                       !- Construction Name
-  {ca23e219-97a3-4252-afe6-ff5dd45db5a2}, !- Surface Name
-  ,                                       !- Outside Boundary Condition Object
-  ,                                       !- View Factor to Ground
-  ,                                       !- Shading Control Name
-  ,                                       !- Frame and Divider Name
-  ,                                       !- Multiplier
-  ,                                       !- Number of Vertices
-  13.6310703908387, 2.30232506513979, 2.1336, !- X,Y,Z Vertex 1 {m}
-  13.6310703908387, 2.30232506513979, 0.980695970333855, !- X,Y,Z Vertex 2 {m}
-  13.6310703908387, 3.16721931095085, 0.980695970333855, !- X,Y,Z Vertex 3 {m}
-  13.6310703908387, 3.16721931095085, 2.1336; !- X,Y,Z Vertex 4 {m}
-
-OS:SubSurface,
-  {c8b5d6d6-29fa-4e87-86fd-fed3913bfc40}, !- Handle
-  Surface 10 - Window 3,                  !- Name
-  FixedWindow,                            !- Sub Surface Type
-  ,                                       !- Construction Name
-  {ca23e219-97a3-4252-afe6-ff5dd45db5a2}, !- Surface Name
-  ,                                       !- Outside Boundary Condition Object
-  ,                                       !- View Factor to Ground
-  ,                                       !- Shading Control Name
-  ,                                       !- Frame and Divider Name
-  ,                                       !- Multiplier
-  ,                                       !- Number of Vertices
-  13.6310703908387, 4.11124300737404, 2.1336, !- X,Y,Z Vertex 1 {m}
-  13.6310703908387, 4.11124300737404, 0.980695970333855, !- X,Y,Z Vertex 2 {m}
-  13.6310703908387, 4.9761372531851, 0.980695970333855, !- X,Y,Z Vertex 3 {m}
-  13.6310703908387, 4.9761372531851, 2.1336; !- X,Y,Z Vertex 4 {m}
-
-OS:SubSurface,
-  {660a5401-1983-4733-8f77-f6023029a449}, !- Handle
-  Surface 4 - Window 1,                   !- Name
-  FixedWindow,                            !- Sub Surface Type
-  ,                                       !- Construction Name
-  {373caf96-3a36-4e0b-af5b-1b742b06fc73}, !- Surface Name
-  ,                                       !- Outside Boundary Condition Object
-  ,                                       !- View Factor to Ground
-  ,                                       !- Shading Control Name
-  ,                                       !- Frame and Divider Name
-  ,                                       !- Multiplier
-  ,                                       !- Number of Vertices
-  13.6310703908387, 1.37647081932873, 2.1336, !- X,Y,Z Vertex 1 {m}
-  13.6310703908387, 1.37647081932873, 0.980695970333855, !- X,Y,Z Vertex 2 {m}
-  13.6310703908387, 2.24136506513979, 0.980695970333855, !- X,Y,Z Vertex 3 {m}
-  13.6310703908387, 2.24136506513979, 2.1336; !- X,Y,Z Vertex 4 {m}
-
-OS:SubSurface,
-  {31749a50-ab1a-41c8-ac29-1c83b8436619}, !- Handle
-  Surface 4 - Window 2,                   !- Name
-  FixedWindow,                            !- Sub Surface Type
-  ,                                       !- Construction Name
-  {373caf96-3a36-4e0b-af5b-1b742b06fc73}, !- Surface Name
-  ,                                       !- Outside Boundary Condition Object
-  ,                                       !- View Factor to Ground
-  ,                                       !- Shading Control Name
-  ,                                       !- Frame and Divider Name
-  ,                                       !- Multiplier
-  ,                                       !- Number of Vertices
-  13.6310703908387, 2.30232506513979, 2.1336, !- X,Y,Z Vertex 1 {m}
-  13.6310703908387, 2.30232506513979, 0.980695970333855, !- X,Y,Z Vertex 2 {m}
-  13.6310703908387, 3.16721931095085, 0.980695970333855, !- X,Y,Z Vertex 3 {m}
-  13.6310703908387, 3.16721931095085, 2.1336; !- X,Y,Z Vertex 4 {m}
-
-OS:SubSurface,
-  {058b79ba-ea04-47d9-a151-41749049dc6c}, !- Handle
-  Surface 4 - Window 3,                   !- Name
-  FixedWindow,                            !- Sub Surface Type
-  ,                                       !- Construction Name
-  {373caf96-3a36-4e0b-af5b-1b742b06fc73}, !- Surface Name
-  ,                                       !- Outside Boundary Condition Object
-  ,                                       !- View Factor to Ground
-  ,                                       !- Shading Control Name
-  ,                                       !- Frame and Divider Name
-  ,                                       !- Multiplier
-  ,                                       !- Number of Vertices
-  13.6310703908387, 4.11124300737404, 2.1336, !- X,Y,Z Vertex 1 {m}
-  13.6310703908387, 4.11124300737404, 0.980695970333855, !- X,Y,Z Vertex 2 {m}
-  13.6310703908387, 4.9761372531851, 0.980695970333855, !- X,Y,Z Vertex 3 {m}
-  13.6310703908387, 4.9761372531851, 2.1336; !- X,Y,Z Vertex 4 {m}
-
-OS:ShadingSurfaceGroup,
-  {43691203-f31f-49bc-84ff-d03999b73022}, !- Handle
-  Surface 11 - Window 1 Shading Surfaces, !- Name
-  Space,                                  !- Shading Surface Type
-  {0755cddf-8296-42d7-82f5-850e446705b3}, !- Space Name
-  ,                                       !- Direction of Relative North {deg}
-  ,                                       !- X Origin {m}
-  ,                                       !- Y Origin {m}
-  ,                                       !- Z Origin {m}
-  {8d4181a8-33c3-453b-8ef4-cc84a8889bf2}; !- Shaded Object Name
-
-OS:ShadingSurface,
-  {c34fc525-21ed-4736-98a0-f11c7e0f7dc8}, !- Handle
-  Surface 11 - Window 1 - res overhangs,  !- Name
-  ,                                       !- Construction Name
-  {43691203-f31f-49bc-84ff-d03999b73022}, !- Shading Surface Group Name
-  ,                                       !- Transmittance Schedule Name
-  ,                                       !- Number of Vertices
-  3.52968759770968, 0, 2.286,             !- X,Y,Z Vertex 1 {m}
-  2.35999335189861, 0, 2.286,             !- X,Y,Z Vertex 2 {m}
-  2.35999335189861, -0.6096, 2.286,       !- X,Y,Z Vertex 3 {m}
-  3.52968759770968, -0.6096, 2.286;       !- X,Y,Z Vertex 4 {m}
-
-OS:AdditionalProperties,
-  {8ed5db8b-3f85-4212-adce-62d201b181cb}, !- Handle
-  {8d4181a8-33c3-453b-8ef4-cc84a8889bf2}, !- Object Name
-  SizingInfoWindowOverhangDepth,          !- Feature Name 1
-  Double,                                 !- Feature Data Type 1
-  0.60960000000000003,                    !- Feature Value 1
-  SizingInfoWindowOverhangOffset,         !- Feature Name 2
-  Double,                                 !- Feature Data Type 2
-  0.15240000000000001;                    !- Feature Value 2
-
-OS:ShadingSurfaceGroup,
-  {7f11e3ac-c692-44ff-b515-e5e34bc4b6a2}, !- Handle
-  Surface 4 - Window 1 Shading Surfaces,  !- Name
-  Space,                                  !- Shading Surface Type
-  {fd270dad-fd77-42a5-9449-0cb5719f6f2d}, !- Space Name
-  ,                                       !- Direction of Relative North {deg}
-  ,                                       !- X Origin {m}
-  ,                                       !- Y Origin {m}
-  ,                                       !- Z Origin {m}
-  {660a5401-1983-4733-8f77-f6023029a449}; !- Shaded Object Name
-
-OS:ShadingSurface,
-  {01cff90f-6fa7-467d-bc29-082c0059d344}, !- Handle
-  Surface 4 - Window 1 - res overhangs,   !- Name
-  ,                                       !- Construction Name
-  {7f11e3ac-c692-44ff-b515-e5e34bc4b6a2}, !- Shading Surface Group Name
-  ,                                       !- Transmittance Schedule Name
-  ,                                       !- Number of Vertices
-  13.6310703908387, 2.39376506513979, 2.286, !- X,Y,Z Vertex 1 {m}
-  13.6310703908387, 1.22407081932873, 2.286, !- X,Y,Z Vertex 2 {m}
-  14.2406703908387, 1.22407081932873, 2.286, !- X,Y,Z Vertex 3 {m}
-  14.2406703908387, 2.39376506513979, 2.286; !- X,Y,Z Vertex 4 {m}
-
-OS:AdditionalProperties,
-  {51cee972-2ecf-43f7-a8a3-2e7db9cb5bea}, !- Handle
-  {660a5401-1983-4733-8f77-f6023029a449}, !- Object Name
-  SizingInfoWindowOverhangDepth,          !- Feature Name 1
-  Double,                                 !- Feature Data Type 1
-  0.60960000000000003,                    !- Feature Value 1
-  SizingInfoWindowOverhangOffset,         !- Feature Name 2
-  Double,                                 !- Feature Data Type 2
-  0.15240000000000001;                    !- Feature Value 2
-
-OS:ShadingSurfaceGroup,
-  {415d71ec-e4c6-4915-9d19-b601fbbcda8c}, !- Handle
-  Surface 11 - Window 6 Shading Surfaces, !- Name
-  Space,                                  !- Shading Surface Type
-  {0755cddf-8296-42d7-82f5-850e446705b3}, !- Space Name
-  ,                                       !- Direction of Relative North {deg}
-  ,                                       !- X Origin {m}
-  ,                                       !- Y Origin {m}
-  ,                                       !- Z Origin {m}
-  {1a0ecda3-7f08-4661-92a2-0672ea31154c}; !- Shaded Object Name
-
-OS:ShadingSurface,
-  {9b5eb829-72f8-4248-8340-8123f9558bda}, !- Handle
-  Surface 11 - Window 6 - res overhangs,  !- Name
-  ,                                       !- Construction Name
-  {415d71ec-e4c6-4915-9d19-b601fbbcda8c}, !- Shading Surface Group Name
-  ,                                       !- Transmittance Schedule Name
-  ,                                       !- Number of Vertices
-  11.2710770389401, 0, 2.286,             !- X,Y,Z Vertex 1 {m}
-  10.101382793129, 0, 2.286,              !- X,Y,Z Vertex 2 {m}
-  10.101382793129, -0.6096, 2.286,        !- X,Y,Z Vertex 3 {m}
-  11.2710770389401, -0.6096, 2.286;       !- X,Y,Z Vertex 4 {m}
-
-OS:AdditionalProperties,
-  {91cb3f5a-aff6-4374-a5cc-21ea90344c71}, !- Handle
-  {1a0ecda3-7f08-4661-92a2-0672ea31154c}, !- Object Name
-  SizingInfoWindowOverhangDepth,          !- Feature Name 1
-  Double,                                 !- Feature Data Type 1
-  0.60960000000000003,                    !- Feature Value 1
-  SizingInfoWindowOverhangOffset,         !- Feature Name 2
-  Double,                                 !- Feature Data Type 2
-  0.15240000000000001;                    !- Feature Value 2
-
-OS:ShadingSurfaceGroup,
-  {5eb69db7-e3a6-43a5-b4ac-283285cd326c}, !- Handle
-  Surface 11 - Window 2 Shading Surfaces, !- Name
-  Space,                                  !- Shading Surface Type
-  {0755cddf-8296-42d7-82f5-850e446705b3}, !- Space Name
-  ,                                       !- Direction of Relative North {deg}
-  ,                                       !- X Origin {m}
-  ,                                       !- Y Origin {m}
-  ,                                       !- Z Origin {m}
-  {ead18b5a-462c-4b22-8182-1c5ee35ba0a7}; !- Shaded Object Name
-
-OS:ShadingSurface,
-  {ff62f95a-d5db-4d3d-91c3-83caf02da241}, !- Handle
-  Surface 11 - Window 2 - res overhangs,  !- Name
-  ,                                       !- Construction Name
-  {5eb69db7-e3a6-43a5-b4ac-283285cd326c}, !- Shading Surface Group Name
-  ,                                       !- Transmittance Schedule Name
-  ,                                       !- Number of Vertices
-  4.45554184352074, 0, 2.286,             !- X,Y,Z Vertex 1 {m}
-  3.28584759770967, 0, 2.286,             !- X,Y,Z Vertex 2 {m}
-  3.28584759770967, -0.6096, 2.286,       !- X,Y,Z Vertex 3 {m}
-  4.45554184352074, -0.6096, 2.286;       !- X,Y,Z Vertex 4 {m}
-
-OS:AdditionalProperties,
-  {b7e93732-777a-409e-8a7e-99d123a822f3}, !- Handle
-  {ead18b5a-462c-4b22-8182-1c5ee35ba0a7}, !- Object Name
-  SizingInfoWindowOverhangDepth,          !- Feature Name 1
-  Double,                                 !- Feature Data Type 1
-  0.60960000000000003,                    !- Feature Value 1
-  SizingInfoWindowOverhangOffset,         !- Feature Name 2
-  Double,                                 !- Feature Data Type 2
-  0.15240000000000001;                    !- Feature Value 2
-
-OS:ShadingSurfaceGroup,
-  {61f76402-a271-45c6-8ed5-981474cca505}, !- Handle
-  Surface 5 - Window 2 Shading Surfaces,  !- Name
-  Space,                                  !- Shading Surface Type
-  {fd270dad-fd77-42a5-9449-0cb5719f6f2d}, !- Space Name
-  ,                                       !- Direction of Relative North {deg}
-  ,                                       !- X Origin {m}
-  ,                                       !- Y Origin {m}
-  ,                                       !- Z Origin {m}
-  {9d59e99f-594d-448c-a2e5-ada0f41df835}; !- Shaded Object Name
-
-OS:ShadingSurface,
-  {968b8c3e-f5e7-4993-a309-59f73e832a20}, !- Handle
-  Surface 5 - Window 2 - res overhangs,   !- Name
-  ,                                       !- Construction Name
-  {61f76402-a271-45c6-8ed5-981474cca505}, !- Shading Surface Group Name
-  ,                                       !- Transmittance Schedule Name
-  ,                                       !- Number of Vertices
-  4.45554184352074, 0, 2.286,             !- X,Y,Z Vertex 1 {m}
-  3.28584759770967, 0, 2.286,             !- X,Y,Z Vertex 2 {m}
-  3.28584759770967, -0.6096, 2.286,       !- X,Y,Z Vertex 3 {m}
-  4.45554184352074, -0.6096, 2.286;       !- X,Y,Z Vertex 4 {m}
-
-OS:AdditionalProperties,
-  {8aaae7cf-a5c9-49d3-bbe9-83f676e2e136}, !- Handle
-  {9d59e99f-594d-448c-a2e5-ada0f41df835}, !- Object Name
-  SizingInfoWindowOverhangDepth,          !- Feature Name 1
-  Double,                                 !- Feature Data Type 1
-  0.60960000000000003,                    !- Feature Value 1
-  SizingInfoWindowOverhangOffset,         !- Feature Name 2
-  Double,                                 !- Feature Data Type 2
-  0.15240000000000001;                    !- Feature Value 2
-
-OS:ShadingSurfaceGroup,
-  {66e19d3d-d6c5-4a33-87eb-0bcc57040b88}, !- Handle
-  Surface 5 - Window 1 Shading Surfaces,  !- Name
-  Space,                                  !- Shading Surface Type
-  {fd270dad-fd77-42a5-9449-0cb5719f6f2d}, !- Space Name
-  ,                                       !- Direction of Relative North {deg}
-  ,                                       !- X Origin {m}
-  ,                                       !- Y Origin {m}
-  ,                                       !- Z Origin {m}
-  {a5517b61-dc33-4cff-ba34-cc1067042012}; !- Shaded Object Name
-
-OS:ShadingSurface,
-  {802884a0-fc50-4e33-985c-e01eb7261357}, !- Handle
-  Surface 5 - Window 1 - res overhangs,   !- Name
-  ,                                       !- Construction Name
-  {66e19d3d-d6c5-4a33-87eb-0bcc57040b88}, !- Shading Surface Group Name
-  ,                                       !- Transmittance Schedule Name
-  ,                                       !- Number of Vertices
-  3.52968759770968, 0, 2.286,             !- X,Y,Z Vertex 1 {m}
-  2.35999335189861, 0, 2.286,             !- X,Y,Z Vertex 2 {m}
-  2.35999335189861, -0.6096, 2.286,       !- X,Y,Z Vertex 3 {m}
-  3.52968759770968, -0.6096, 2.286;       !- X,Y,Z Vertex 4 {m}
-
-OS:AdditionalProperties,
-  {2ccc0355-b8a3-40f1-9edc-005ec21712e5}, !- Handle
-  {a5517b61-dc33-4cff-ba34-cc1067042012}, !- Object Name
-  SizingInfoWindowOverhangDepth,          !- Feature Name 1
-  Double,                                 !- Feature Data Type 1
-  0.60960000000000003,                    !- Feature Value 1
-  SizingInfoWindowOverhangOffset,         !- Feature Name 2
-  Double,                                 !- Feature Data Type 2
-  0.15240000000000001;                    !- Feature Value 2
-
-OS:ShadingSurfaceGroup,
-  {f51c538d-4c3d-4a25-a102-8f55fc449ecf}, !- Handle
-  Surface 11 - Window 3 Shading Surfaces, !- Name
-  Space,                                  !- Shading Surface Type
-  {0755cddf-8296-42d7-82f5-850e446705b3}, !- Space Name
-  ,                                       !- Direction of Relative North {deg}
-  ,                                       !- X Origin {m}
-  ,                                       !- Y Origin {m}
-  ,                                       !- Z Origin {m}
-  {325d2d75-f91b-4df9-b804-cd52f8a3924b}; !- Shaded Object Name
-
-OS:ShadingSurface,
-  {00b1d190-66e9-4c6a-b74b-63eb920fbf62}, !- Handle
-  Surface 11 - Window 3 - res overhangs,  !- Name
-  ,                                       !- Construction Name
-  {f51c538d-4c3d-4a25-a102-8f55fc449ecf}, !- Shading Surface Group Name
-  ,                                       !- Transmittance Schedule Name
-  ,                                       !- Number of Vertices
-  6.93745519541935, 0, 2.286,             !- X,Y,Z Vertex 1 {m}
-  5.76776094960829, 0, 2.286,             !- X,Y,Z Vertex 2 {m}
-  5.76776094960829, -0.6096, 2.286,       !- X,Y,Z Vertex 3 {m}
-  6.93745519541935, -0.6096, 2.286;       !- X,Y,Z Vertex 4 {m}
-
-OS:AdditionalProperties,
-  {35d57920-ea2c-455c-9e98-90defc722bc8}, !- Handle
-  {325d2d75-f91b-4df9-b804-cd52f8a3924b}, !- Object Name
-  SizingInfoWindowOverhangDepth,          !- Feature Name 1
-  Double,                                 !- Feature Data Type 1
-  0.60960000000000003,                    !- Feature Value 1
-  SizingInfoWindowOverhangOffset,         !- Feature Name 2
-  Double,                                 !- Feature Data Type 2
-  0.15240000000000001;                    !- Feature Value 2
-
-OS:ShadingSurfaceGroup,
-  {ded5ee2e-eafd-43d6-8bde-1a7ab1de1f6c}, !- Handle
-  Surface 5 - Window 6 Shading Surfaces,  !- Name
-  Space,                                  !- Shading Surface Type
-  {fd270dad-fd77-42a5-9449-0cb5719f6f2d}, !- Space Name
-  ,                                       !- Direction of Relative North {deg}
-  ,                                       !- X Origin {m}
-  ,                                       !- Y Origin {m}
-  ,                                       !- Z Origin {m}
-  {f4471ce1-a01b-40dc-ad01-1d243a5489fa}; !- Shaded Object Name
-
-OS:ShadingSurface,
-  {eaad0237-e1a0-45db-be43-4c34bc0353d7}, !- Handle
-  Surface 5 - Window 6 - res overhangs,   !- Name
-  ,                                       !- Construction Name
-  {ded5ee2e-eafd-43d6-8bde-1a7ab1de1f6c}, !- Shading Surface Group Name
-  ,                                       !- Transmittance Schedule Name
-  ,                                       !- Number of Vertices
-  11.2710770389401, 0, 2.286,             !- X,Y,Z Vertex 1 {m}
-  10.101382793129, 0, 2.286,              !- X,Y,Z Vertex 2 {m}
-  10.101382793129, -0.6096, 2.286,        !- X,Y,Z Vertex 3 {m}
-  11.2710770389401, -0.6096, 2.286;       !- X,Y,Z Vertex 4 {m}
-
-OS:AdditionalProperties,
-  {c4771fb7-9465-4ab9-b05a-c39abb8c6506}, !- Handle
-  {f4471ce1-a01b-40dc-ad01-1d243a5489fa}, !- Object Name
-  SizingInfoWindowOverhangDepth,          !- Feature Name 1
-  Double,                                 !- Feature Data Type 1
-  0.60960000000000003,                    !- Feature Value 1
-  SizingInfoWindowOverhangOffset,         !- Feature Name 2
-  Double,                                 !- Feature Data Type 2
-  0.15240000000000001;                    !- Feature Value 2
-
-OS:ShadingSurfaceGroup,
-  {6e4ebfdc-369e-40ed-bd98-7664e134cc96}, !- Handle
-  Surface 11 - Window 4 Shading Surfaces, !- Name
-  Space,                                  !- Shading Surface Type
-  {0755cddf-8296-42d7-82f5-850e446705b3}, !- Space Name
-  ,                                       !- Direction of Relative North {deg}
-  ,                                       !- X Origin {m}
-  ,                                       !- Y Origin {m}
-  ,                                       !- Z Origin {m}
-  {9dce7b86-084d-47fe-a4d4-c24deeae9956}; !- Shaded Object Name
-
-OS:ShadingSurface,
-  {7e697860-b354-4e2c-9d5e-3c1fdb29d52a}, !- Handle
-  Surface 11 - Window 4 - res overhangs,  !- Name
-  ,                                       !- Construction Name
-  {6e4ebfdc-369e-40ed-bd98-7664e134cc96}, !- Shading Surface Group Name
-  ,                                       !- Transmittance Schedule Name
-  ,                                       !- Number of Vertices
-  7.86330944123041, 0, 2.286,             !- X,Y,Z Vertex 1 {m}
-  6.69361519541935, 0, 2.286,             !- X,Y,Z Vertex 2 {m}
-  6.69361519541935, -0.6096, 2.286,       !- X,Y,Z Vertex 3 {m}
-  7.86330944123041, -0.6096, 2.286;       !- X,Y,Z Vertex 4 {m}
-
-OS:AdditionalProperties,
-  {4d23436d-9d9e-49fa-b1c2-8e89d99a970c}, !- Handle
-  {9dce7b86-084d-47fe-a4d4-c24deeae9956}, !- Object Name
-  SizingInfoWindowOverhangDepth,          !- Feature Name 1
-  Double,                                 !- Feature Data Type 1
-  0.60960000000000003,                    !- Feature Value 1
-  SizingInfoWindowOverhangOffset,         !- Feature Name 2
-  Double,                                 !- Feature Data Type 2
-  0.15240000000000001;                    !- Feature Value 2
-
-OS:ShadingSurfaceGroup,
-  {bc06aeac-5be8-458b-b70f-842b2ef12859}, !- Handle
-  Surface 11 - Window 5 Shading Surfaces, !- Name
-  Space,                                  !- Shading Surface Type
-  {0755cddf-8296-42d7-82f5-850e446705b3}, !- Space Name
-  ,                                       !- Direction of Relative North {deg}
-  ,                                       !- X Origin {m}
-  ,                                       !- Y Origin {m}
-  ,                                       !- Z Origin {m}
-  {2db109af-5d42-47f7-b4f8-d4295ee72b71}; !- Shaded Object Name
-
-OS:ShadingSurface,
-  {f8d6bfc5-1d35-4d24-ae21-3de5dd62dee2}, !- Handle
-  Surface 11 - Window 5 - res overhangs,  !- Name
-  ,                                       !- Construction Name
-  {bc06aeac-5be8-458b-b70f-842b2ef12859}, !- Shading Surface Group Name
-  ,                                       !- Transmittance Schedule Name
-  ,                                       !- Number of Vertices
-  10.345222793129, 0, 2.286,              !- X,Y,Z Vertex 1 {m}
-  9.17552854731797, 0, 2.286,             !- X,Y,Z Vertex 2 {m}
-  9.17552854731797, -0.6096, 2.286,       !- X,Y,Z Vertex 3 {m}
-  10.345222793129, -0.6096, 2.286;        !- X,Y,Z Vertex 4 {m}
-
-OS:AdditionalProperties,
-  {dede0089-521c-464e-8641-ab0e726bf28f}, !- Handle
-  {2db109af-5d42-47f7-b4f8-d4295ee72b71}, !- Object Name
-  SizingInfoWindowOverhangDepth,          !- Feature Name 1
-  Double,                                 !- Feature Data Type 1
-  0.60960000000000003,                    !- Feature Value 1
-  SizingInfoWindowOverhangOffset,         !- Feature Name 2
-  Double,                                 !- Feature Data Type 2
-  0.15240000000000001;                    !- Feature Value 2
-
-OS:ShadingSurfaceGroup,
-  {3179d0ee-757e-4389-89a6-2cdebdad7aff}, !- Handle
-  Surface 5 - Window 3 Shading Surfaces,  !- Name
-  Space,                                  !- Shading Surface Type
-  {fd270dad-fd77-42a5-9449-0cb5719f6f2d}, !- Space Name
-  ,                                       !- Direction of Relative North {deg}
-  ,                                       !- X Origin {m}
-  ,                                       !- Y Origin {m}
-  ,                                       !- Z Origin {m}
-  {663304ad-196f-4ce9-94f0-339ae51c4ce1}; !- Shaded Object Name
-
-OS:ShadingSurface,
-  {4067f7bd-5f76-45d9-a979-130c6851668e}, !- Handle
-  Surface 5 - Window 3 - res overhangs,   !- Name
-  ,                                       !- Construction Name
-  {3179d0ee-757e-4389-89a6-2cdebdad7aff}, !- Shading Surface Group Name
-  ,                                       !- Transmittance Schedule Name
-  ,                                       !- Number of Vertices
-  6.93745519541935, 0, 2.286,             !- X,Y,Z Vertex 1 {m}
-  5.76776094960829, 0, 2.286,             !- X,Y,Z Vertex 2 {m}
-  5.76776094960829, -0.6096, 2.286,       !- X,Y,Z Vertex 3 {m}
-  6.93745519541935, -0.6096, 2.286;       !- X,Y,Z Vertex 4 {m}
-
-OS:AdditionalProperties,
-  {2c8610e0-0616-4076-9653-fce1f7109b0b}, !- Handle
-  {663304ad-196f-4ce9-94f0-339ae51c4ce1}, !- Object Name
-  SizingInfoWindowOverhangDepth,          !- Feature Name 1
-  Double,                                 !- Feature Data Type 1
-  0.60960000000000003,                    !- Feature Value 1
-  SizingInfoWindowOverhangOffset,         !- Feature Name 2
-  Double,                                 !- Feature Data Type 2
-  0.15240000000000001;                    !- Feature Value 2
-
-OS:ShadingSurfaceGroup,
-  {3e0014c4-c4b8-479d-8177-c2663b78e6b4}, !- Handle
-  Surface 10 - Window 1 Shading Surfaces, !- Name
-  Space,                                  !- Shading Surface Type
-  {0755cddf-8296-42d7-82f5-850e446705b3}, !- Space Name
-  ,                                       !- Direction of Relative North {deg}
-  ,                                       !- X Origin {m}
-  ,                                       !- Y Origin {m}
-  ,                                       !- Z Origin {m}
-  {df9e49f7-db76-4374-8391-c099cac7650d}; !- Shaded Object Name
-
-OS:ShadingSurface,
-  {32bb6296-9c37-4d9d-a0df-9bb097b80f61}, !- Handle
-  Surface 10 - Window 1 - res overhangs,  !- Name
-  ,                                       !- Construction Name
-  {3e0014c4-c4b8-479d-8177-c2663b78e6b4}, !- Shading Surface Group Name
-  ,                                       !- Transmittance Schedule Name
-  ,                                       !- Number of Vertices
-  13.6310703908387, 2.39376506513979, 2.286, !- X,Y,Z Vertex 1 {m}
-  13.6310703908387, 1.22407081932873, 2.286, !- X,Y,Z Vertex 2 {m}
-  14.2406703908387, 1.22407081932873, 2.286, !- X,Y,Z Vertex 3 {m}
-  14.2406703908387, 2.39376506513979, 2.286; !- X,Y,Z Vertex 4 {m}
-
-OS:AdditionalProperties,
-  {df135a96-0ec9-4bea-8b04-aeb8ad532023}, !- Handle
-  {df9e49f7-db76-4374-8391-c099cac7650d}, !- Object Name
-  SizingInfoWindowOverhangDepth,          !- Feature Name 1
-  Double,                                 !- Feature Data Type 1
-  0.60960000000000003,                    !- Feature Value 1
-  SizingInfoWindowOverhangOffset,         !- Feature Name 2
-  Double,                                 !- Feature Data Type 2
-  0.15240000000000001;                    !- Feature Value 2
-
-OS:ShadingSurfaceGroup,
-  {606c1502-5a72-4407-9fae-e23eed4dfeda}, !- Handle
-  Surface 2 - Window 2 Shading Surfaces,  !- Name
-  Space,                                  !- Shading Surface Type
-  {fd270dad-fd77-42a5-9449-0cb5719f6f2d}, !- Space Name
-  ,                                       !- Direction of Relative North {deg}
-  ,                                       !- X Origin {m}
-  ,                                       !- Y Origin {m}
-  ,                                       !- Z Origin {m}
-  {0947fff3-939c-4be7-9572-1e70fc61fe77}; !- Shaded Object Name
-
-OS:ShadingSurface,
-  {863c2430-91e8-4942-ab8c-bd509059f1cb}, !- Handle
-  Surface 2 - Window 2 - res overhangs,   !- Name
-  ,                                       !- Construction Name
-  {606c1502-5a72-4407-9fae-e23eed4dfeda}, !- Shading Surface Group Name
-  ,                                       !- Transmittance Schedule Name
-  ,                                       !- Number of Vertices
-  0, 3.49591588446851, 2.286,             !- X,Y,Z Vertex 1 {m}
-  0, 4.66561013027957, 2.286,             !- X,Y,Z Vertex 2 {m}
-  -0.6096, 4.66561013027957, 2.286,       !- X,Y,Z Vertex 3 {m}
-  -0.6096, 3.49591588446851, 2.286;       !- X,Y,Z Vertex 4 {m}
-
-OS:AdditionalProperties,
-  {ebdae0df-877c-4c80-b739-0c2d73e9e484}, !- Handle
-  {0947fff3-939c-4be7-9572-1e70fc61fe77}, !- Object Name
-  SizingInfoWindowOverhangDepth,          !- Feature Name 1
-  Double,                                 !- Feature Data Type 1
-  0.60960000000000003,                    !- Feature Value 1
-  SizingInfoWindowOverhangOffset,         !- Feature Name 2
-  Double,                                 !- Feature Data Type 2
-  0.15240000000000001;                    !- Feature Value 2
-
-OS:ShadingSurfaceGroup,
-  {4ae7046e-6613-40e6-bde8-6fc1a4f68229}, !- Handle
-  Surface 5 - Window 4 Shading Surfaces,  !- Name
-  Space,                                  !- Shading Surface Type
-  {fd270dad-fd77-42a5-9449-0cb5719f6f2d}, !- Space Name
-  ,                                       !- Direction of Relative North {deg}
-  ,                                       !- X Origin {m}
-  ,                                       !- Y Origin {m}
-  ,                                       !- Z Origin {m}
-  {8a3340c6-78bf-49d3-9f1c-53334a7fa6cb}; !- Shaded Object Name
-
-OS:ShadingSurface,
-  {c5c9258d-076a-4213-b847-5baf3000277a}, !- Handle
-  Surface 5 - Window 4 - res overhangs,   !- Name
-  ,                                       !- Construction Name
-  {4ae7046e-6613-40e6-bde8-6fc1a4f68229}, !- Shading Surface Group Name
-  ,                                       !- Transmittance Schedule Name
-  ,                                       !- Number of Vertices
-  7.86330944123041, 0, 2.286,             !- X,Y,Z Vertex 1 {m}
-  6.69361519541935, 0, 2.286,             !- X,Y,Z Vertex 2 {m}
-  6.69361519541935, -0.6096, 2.286,       !- X,Y,Z Vertex 3 {m}
-  7.86330944123041, -0.6096, 2.286;       !- X,Y,Z Vertex 4 {m}
-
-OS:AdditionalProperties,
-  {043d1395-5339-4b95-9617-93d230ddd067}, !- Handle
-  {8a3340c6-78bf-49d3-9f1c-53334a7fa6cb}, !- Object Name
-  SizingInfoWindowOverhangDepth,          !- Feature Name 1
-  Double,                                 !- Feature Data Type 1
-  0.60960000000000003,                    !- Feature Value 1
-  SizingInfoWindowOverhangOffset,         !- Feature Name 2
-  Double,                                 !- Feature Data Type 2
-  0.15240000000000001;                    !- Feature Value 2
-
-OS:ShadingSurfaceGroup,
-  {c854b8e0-45f6-4118-9907-5cf757ffd3d8}, !- Handle
-  Surface 5 - Window 5 Shading Surfaces,  !- Name
-  Space,                                  !- Shading Surface Type
-  {fd270dad-fd77-42a5-9449-0cb5719f6f2d}, !- Space Name
-  ,                                       !- Direction of Relative North {deg}
-  ,                                       !- X Origin {m}
-  ,                                       !- Y Origin {m}
-  ,                                       !- Z Origin {m}
-  {b59191b8-ec34-44ad-9ecf-36cb828b14d0}; !- Shaded Object Name
-
-OS:ShadingSurface,
-  {01988304-8ce9-4ffe-868e-9c099644c51b}, !- Handle
-  Surface 5 - Window 5 - res overhangs,   !- Name
-  ,                                       !- Construction Name
-  {c854b8e0-45f6-4118-9907-5cf757ffd3d8}, !- Shading Surface Group Name
-  ,                                       !- Transmittance Schedule Name
-  ,                                       !- Number of Vertices
-  10.345222793129, 0, 2.286,              !- X,Y,Z Vertex 1 {m}
-  9.17552854731797, 0, 2.286,             !- X,Y,Z Vertex 2 {m}
-  9.17552854731797, -0.6096, 2.286,       !- X,Y,Z Vertex 3 {m}
-  10.345222793129, -0.6096, 2.286;        !- X,Y,Z Vertex 4 {m}
-
-OS:AdditionalProperties,
-  {fe491217-f952-4909-ab5a-6e7d24c7e62a}, !- Handle
-  {b59191b8-ec34-44ad-9ecf-36cb828b14d0}, !- Object Name
-  SizingInfoWindowOverhangDepth,          !- Feature Name 1
-  Double,                                 !- Feature Data Type 1
-  0.60960000000000003,                    !- Feature Value 1
-  SizingInfoWindowOverhangOffset,         !- Feature Name 2
-  Double,                                 !- Feature Data Type 2
-  0.15240000000000001;                    !- Feature Value 2
-
-OS:ShadingSurfaceGroup,
-  {789d52e3-4e29-41b4-96c1-552aed7634b5}, !- Handle
-  Surface 8 - Window 3 Shading Surfaces,  !- Name
-  Space,                                  !- Shading Surface Type
-  {0755cddf-8296-42d7-82f5-850e446705b3}, !- Space Name
-  ,                                       !- Direction of Relative North {deg}
-  ,                                       !- X Origin {m}
-  ,                                       !- Y Origin {m}
-  ,                                       !- Z Origin {m}
-  {06154ae0-515c-440e-bde8-b3e188f4b52b}; !- Shaded Object Name
-
-OS:ShadingSurface,
-  {3cc1e0c3-9bd2-420f-99d6-57a8156ea748}, !- Handle
-  Surface 8 - Window 3 - res overhangs,   !- Name
-  ,                                       !- Construction Name
-  {789d52e3-4e29-41b4-96c1-552aed7634b5}, !- Shading Surface Group Name
-  ,                                       !- Transmittance Schedule Name
-  ,                                       !- Number of Vertices
-  0, 1.68699794223426, 2.286,             !- X,Y,Z Vertex 1 {m}
-  0, 2.85669218804532, 2.286,             !- X,Y,Z Vertex 2 {m}
-  -0.6096, 2.85669218804532, 2.286,       !- X,Y,Z Vertex 3 {m}
-  -0.6096, 1.68699794223426, 2.286;       !- X,Y,Z Vertex 4 {m}
-
-OS:AdditionalProperties,
-  {b2722247-a6ee-411e-a07b-50c62ff9914f}, !- Handle
-  {06154ae0-515c-440e-bde8-b3e188f4b52b}, !- Object Name
-  SizingInfoWindowOverhangDepth,          !- Feature Name 1
-  Double,                                 !- Feature Data Type 1
-  0.60960000000000003,                    !- Feature Value 1
-  SizingInfoWindowOverhangOffset,         !- Feature Name 2
-  Double,                                 !- Feature Data Type 2
-  0.15240000000000001;                    !- Feature Value 2
-
-OS:ShadingSurfaceGroup,
-  {d435f421-480e-484c-9560-f474de494d17}, !- Handle
-  Surface 8 - Window 2 Shading Surfaces,  !- Name
-  Space,                                  !- Shading Surface Type
-  {0755cddf-8296-42d7-82f5-850e446705b3}, !- Space Name
-  ,                                       !- Direction of Relative North {deg}
-  ,                                       !- X Origin {m}
-  ,                                       !- Y Origin {m}
-  ,                                       !- Z Origin {m}
-  {e919726e-e478-4605-ba44-113f1a024ecd}; !- Shaded Object Name
-
-OS:ShadingSurface,
-  {60cdef57-6193-47c5-ba26-f6519a562a0a}, !- Handle
-  Surface 8 - Window 2 - res overhangs,   !- Name
-  ,                                       !- Construction Name
-  {d435f421-480e-484c-9560-f474de494d17}, !- Shading Surface Group Name
-  ,                                       !- Transmittance Schedule Name
-  ,                                       !- Number of Vertices
-  0, 3.49591588446851, 2.286,             !- X,Y,Z Vertex 1 {m}
-  0, 4.66561013027957, 2.286,             !- X,Y,Z Vertex 2 {m}
-  -0.6096, 4.66561013027957, 2.286,       !- X,Y,Z Vertex 3 {m}
-  -0.6096, 3.49591588446851, 2.286;       !- X,Y,Z Vertex 4 {m}
-
-OS:AdditionalProperties,
-  {bb67b52f-8fe1-47e8-89fc-7e0aeaa40a7a}, !- Handle
-  {e919726e-e478-4605-ba44-113f1a024ecd}, !- Object Name
-  SizingInfoWindowOverhangDepth,          !- Feature Name 1
-  Double,                                 !- Feature Data Type 1
-  0.60960000000000003,                    !- Feature Value 1
-  SizingInfoWindowOverhangOffset,         !- Feature Name 2
-  Double,                                 !- Feature Data Type 2
-  0.15240000000000001;                    !- Feature Value 2
-
-OS:ShadingSurfaceGroup,
-  {56b44d15-7cb7-4acf-b91a-b5924da9a0b4}, !- Handle
-  Surface 9 - Window 1 Shading Surfaces,  !- Name
-  Space,                                  !- Shading Surface Type
-  {0755cddf-8296-42d7-82f5-850e446705b3}, !- Space Name
-  ,                                       !- Direction of Relative North {deg}
-  ,                                       !- X Origin {m}
-  ,                                       !- Y Origin {m}
-  ,                                       !- Z Origin {m}
-  {804ffd23-4077-44e5-a819-a1b3c8fc35f6}; !- Shaded Object Name
-
-OS:ShadingSurface,
-  {a2c0cc58-77cc-4f38-a8ab-e0404279de09}, !- Handle
-  Surface 9 - Window 1 - res overhangs,   !- Name
-  ,                                       !- Construction Name
-  {56b44d15-7cb7-4acf-b91a-b5924da9a0b4}, !- Shading Surface Group Name
-  ,                                       !- Transmittance Schedule Name
-  ,                                       !- Number of Vertices
-  10.101382793129, 6.81553519541936, 2.286, !- X,Y,Z Vertex 1 {m}
-  11.2710770389401, 6.81553519541936, 2.286, !- X,Y,Z Vertex 2 {m}
-  11.2710770389401, 7.42513519541936, 2.286, !- X,Y,Z Vertex 3 {m}
-  10.101382793129, 7.42513519541936, 2.286; !- X,Y,Z Vertex 4 {m}
-
-OS:AdditionalProperties,
-  {c35bbf0b-ef98-4fbd-a646-4c2c1a9f6fff}, !- Handle
-  {804ffd23-4077-44e5-a819-a1b3c8fc35f6}, !- Object Name
-  SizingInfoWindowOverhangDepth,          !- Feature Name 1
-  Double,                                 !- Feature Data Type 1
-  0.60960000000000003,                    !- Feature Value 1
-  SizingInfoWindowOverhangOffset,         !- Feature Name 2
-  Double,                                 !- Feature Data Type 2
-  0.15240000000000001;                    !- Feature Value 2
-
-OS:ShadingSurfaceGroup,
-  {4ff86083-d376-46d9-9936-93f64d94b5e2}, !- Handle
-  Surface 10 - Window 2 Shading Surfaces, !- Name
-  Space,                                  !- Shading Surface Type
-  {0755cddf-8296-42d7-82f5-850e446705b3}, !- Space Name
-  ,                                       !- Direction of Relative North {deg}
-  ,                                       !- X Origin {m}
-  ,                                       !- Y Origin {m}
-  ,                                       !- Z Origin {m}
-  {15ea0116-1802-44bb-beb6-2af82db0c4f3}; !- Shaded Object Name
-
-OS:ShadingSurface,
-  {55de2c70-bba9-444f-b151-ffb4d243e7ed}, !- Handle
-  Surface 10 - Window 2 - res overhangs,  !- Name
-  ,                                       !- Construction Name
-  {4ff86083-d376-46d9-9936-93f64d94b5e2}, !- Shading Surface Group Name
-  ,                                       !- Transmittance Schedule Name
-  ,                                       !- Number of Vertices
-  13.6310703908387, 3.31961931095085, 2.286, !- X,Y,Z Vertex 1 {m}
-  13.6310703908387, 2.14992506513979, 2.286, !- X,Y,Z Vertex 2 {m}
-  14.2406703908387, 2.14992506513979, 2.286, !- X,Y,Z Vertex 3 {m}
-  14.2406703908387, 3.31961931095085, 2.286; !- X,Y,Z Vertex 4 {m}
-
-OS:AdditionalProperties,
-  {b935e4b2-09df-4dc2-b6b2-3513d452fcfe}, !- Handle
-  {15ea0116-1802-44bb-beb6-2af82db0c4f3}, !- Object Name
-  SizingInfoWindowOverhangDepth,          !- Feature Name 1
-  Double,                                 !- Feature Data Type 1
-  0.60960000000000003,                    !- Feature Value 1
-  SizingInfoWindowOverhangOffset,         !- Feature Name 2
-  Double,                                 !- Feature Data Type 2
-  0.15240000000000001;                    !- Feature Value 2
-
-OS:ShadingSurfaceGroup,
-  {5ee3b42b-1352-4282-8130-06849dee05cc}, !- Handle
-  Surface 9 - Window 2 Shading Surfaces,  !- Name
-  Space,                                  !- Shading Surface Type
-  {0755cddf-8296-42d7-82f5-850e446705b3}, !- Space Name
-  ,                                       !- Direction of Relative North {deg}
-  ,                                       !- X Origin {m}
-  ,                                       !- Y Origin {m}
-  ,                                       !- Z Origin {m}
-  {e75a8f22-6819-4060-af53-f96068c07203}; !- Shaded Object Name
-
-OS:ShadingSurface,
-  {85f90615-69f0-4223-83c0-809cd0f54cb8}, !- Handle
-  Surface 9 - Window 2 - res overhangs,   !- Name
-  ,                                       !- Construction Name
-  {5ee3b42b-1352-4282-8130-06849dee05cc}, !- Shading Surface Group Name
-  ,                                       !- Transmittance Schedule Name
-  ,                                       !- Number of Vertices
-  9.17552854731796, 6.81553519541936, 2.286, !- X,Y,Z Vertex 1 {m}
-  10.345222793129, 6.81553519541936, 2.286, !- X,Y,Z Vertex 2 {m}
-  10.345222793129, 7.42513519541936, 2.286, !- X,Y,Z Vertex 3 {m}
-  9.17552854731796, 7.42513519541936, 2.286; !- X,Y,Z Vertex 4 {m}
-
-OS:AdditionalProperties,
-  {9412987b-2578-40ee-88e7-d521eeb8cbc4}, !- Handle
-  {e75a8f22-6819-4060-af53-f96068c07203}, !- Object Name
-  SizingInfoWindowOverhangDepth,          !- Feature Name 1
-  Double,                                 !- Feature Data Type 1
-  0.60960000000000003,                    !- Feature Value 1
-  SizingInfoWindowOverhangOffset,         !- Feature Name 2
-  Double,                                 !- Feature Data Type 2
-  0.15240000000000001;                    !- Feature Value 2
-
-OS:ShadingSurfaceGroup,
-  {b2b5469a-de2a-4c4a-9763-34d59829da1b}, !- Handle
-  Surface 9 - Window 3 Shading Surfaces,  !- Name
-  Space,                                  !- Shading Surface Type
-  {0755cddf-8296-42d7-82f5-850e446705b3}, !- Space Name
-  ,                                       !- Direction of Relative North {deg}
-  ,                                       !- X Origin {m}
-  ,                                       !- Y Origin {m}
-  ,                                       !- Z Origin {m}
-  {3f6a5a24-f266-4ccf-8668-5e556685890c}; !- Shaded Object Name
-
-OS:ShadingSurface,
-  {1625b108-b7de-46de-9963-055dd40d4585}, !- Handle
-  Surface 9 - Window 3 - res overhangs,   !- Name
-  ,                                       !- Construction Name
-  {b2b5469a-de2a-4c4a-9763-34d59829da1b}, !- Shading Surface Group Name
-  ,                                       !- Transmittance Schedule Name
-  ,                                       !- Number of Vertices
-  6.69361519541935, 6.81553519541936, 2.286, !- X,Y,Z Vertex 1 {m}
-  7.86330944123041, 6.81553519541936, 2.286, !- X,Y,Z Vertex 2 {m}
-  7.86330944123041, 7.42513519541936, 2.286, !- X,Y,Z Vertex 3 {m}
-  6.69361519541935, 7.42513519541936, 2.286; !- X,Y,Z Vertex 4 {m}
-
-OS:AdditionalProperties,
-  {cc69d1d6-1586-41e1-89db-f2b1e961372e}, !- Handle
-  {3f6a5a24-f266-4ccf-8668-5e556685890c}, !- Object Name
-  SizingInfoWindowOverhangDepth,          !- Feature Name 1
-  Double,                                 !- Feature Data Type 1
-  0.60960000000000003,                    !- Feature Value 1
-  SizingInfoWindowOverhangOffset,         !- Feature Name 2
-  Double,                                 !- Feature Data Type 2
-  0.15240000000000001;                    !- Feature Value 2
-
-OS:ShadingSurfaceGroup,
-  {28443f6e-d21b-447f-9620-bfb045ca1631}, !- Handle
-  Surface 9 - Window 4 Shading Surfaces,  !- Name
-  Space,                                  !- Shading Surface Type
-  {0755cddf-8296-42d7-82f5-850e446705b3}, !- Space Name
-  ,                                       !- Direction of Relative North {deg}
-  ,                                       !- X Origin {m}
-  ,                                       !- Y Origin {m}
-  ,                                       !- Z Origin {m}
-  {7f021da8-4b59-4947-a2c3-f464335818a7}; !- Shaded Object Name
-
-OS:ShadingSurface,
-  {9020090a-86dc-4dc4-b90f-74446ceb4741}, !- Handle
-  Surface 9 - Window 4 - res overhangs,   !- Name
-  ,                                       !- Construction Name
-  {28443f6e-d21b-447f-9620-bfb045ca1631}, !- Shading Surface Group Name
-  ,                                       !- Transmittance Schedule Name
-  ,                                       !- Number of Vertices
-  5.76776094960829, 6.81553519541936, 2.286, !- X,Y,Z Vertex 1 {m}
-  6.93745519541935, 6.81553519541936, 2.286, !- X,Y,Z Vertex 2 {m}
-  6.93745519541935, 7.42513519541936, 2.286, !- X,Y,Z Vertex 3 {m}
-  5.76776094960829, 7.42513519541936, 2.286; !- X,Y,Z Vertex 4 {m}
-
-OS:AdditionalProperties,
-  {3422e58a-4441-4c78-94ac-604d87455f47}, !- Handle
-  {7f021da8-4b59-4947-a2c3-f464335818a7}, !- Object Name
-  SizingInfoWindowOverhangDepth,          !- Feature Name 1
-  Double,                                 !- Feature Data Type 1
-  0.60960000000000003,                    !- Feature Value 1
-  SizingInfoWindowOverhangOffset,         !- Feature Name 2
-  Double,                                 !- Feature Data Type 2
-  0.15240000000000001;                    !- Feature Value 2
-
-OS:ShadingSurfaceGroup,
-  {e7f68128-e72b-4afa-8622-808660c71f57}, !- Handle
-  Surface 4 - Window 2 Shading Surfaces,  !- Name
-  Space,                                  !- Shading Surface Type
-  {fd270dad-fd77-42a5-9449-0cb5719f6f2d}, !- Space Name
-  ,                                       !- Direction of Relative North {deg}
-  ,                                       !- X Origin {m}
-  ,                                       !- Y Origin {m}
-  ,                                       !- Z Origin {m}
-  {31749a50-ab1a-41c8-ac29-1c83b8436619}; !- Shaded Object Name
-
-OS:ShadingSurface,
-  {4570c930-b3de-4673-b25f-ef6de46f78e9}, !- Handle
-  Surface 4 - Window 2 - res overhangs,   !- Name
-  ,                                       !- Construction Name
-  {e7f68128-e72b-4afa-8622-808660c71f57}, !- Shading Surface Group Name
-  ,                                       !- Transmittance Schedule Name
-  ,                                       !- Number of Vertices
-  13.6310703908387, 3.31961931095085, 2.286, !- X,Y,Z Vertex 1 {m}
-  13.6310703908387, 2.14992506513979, 2.286, !- X,Y,Z Vertex 2 {m}
-  14.2406703908387, 2.14992506513979, 2.286, !- X,Y,Z Vertex 3 {m}
-  14.2406703908387, 3.31961931095085, 2.286; !- X,Y,Z Vertex 4 {m}
-
-OS:AdditionalProperties,
-  {e9915e4e-f8c1-4fb0-926e-1fd85a1a174a}, !- Handle
-  {31749a50-ab1a-41c8-ac29-1c83b8436619}, !- Object Name
-  SizingInfoWindowOverhangDepth,          !- Feature Name 1
-  Double,                                 !- Feature Data Type 1
-  0.60960000000000003,                    !- Feature Value 1
-  SizingInfoWindowOverhangOffset,         !- Feature Name 2
-  Double,                                 !- Feature Data Type 2
-  0.15240000000000001;                    !- Feature Value 2
-
-OS:ShadingSurfaceGroup,
-  {95affcb0-daea-4eba-a984-91eced24b13e}, !- Handle
-  Surface 9 - Window 5 Shading Surfaces,  !- Name
-  Space,                                  !- Shading Surface Type
-  {0755cddf-8296-42d7-82f5-850e446705b3}, !- Space Name
-  ,                                       !- Direction of Relative North {deg}
-  ,                                       !- X Origin {m}
-  ,                                       !- Y Origin {m}
-  ,                                       !- Z Origin {m}
-  {eb8f625e-83de-4218-8274-8f1ae127e025}; !- Shaded Object Name
-
-OS:ShadingSurface,
-  {0818c759-219e-42e2-8b8c-66ecea8d8302}, !- Handle
-  Surface 9 - Window 5 - res overhangs,   !- Name
-  ,                                       !- Construction Name
-  {95affcb0-daea-4eba-a984-91eced24b13e}, !- Shading Surface Group Name
-  ,                                       !- Transmittance Schedule Name
-  ,                                       !- Number of Vertices
-  3.28584759770967, 6.81553519541936, 2.286, !- X,Y,Z Vertex 1 {m}
-  4.45554184352074, 6.81553519541936, 2.286, !- X,Y,Z Vertex 2 {m}
-  4.45554184352074, 7.42513519541936, 2.286, !- X,Y,Z Vertex 3 {m}
-  3.28584759770967, 7.42513519541936, 2.286; !- X,Y,Z Vertex 4 {m}
-
-OS:AdditionalProperties,
-  {a8e95023-c882-4756-8080-bc4084b6aea3}, !- Handle
-  {eb8f625e-83de-4218-8274-8f1ae127e025}, !- Object Name
-  SizingInfoWindowOverhangDepth,          !- Feature Name 1
-  Double,                                 !- Feature Data Type 1
-  0.60960000000000003,                    !- Feature Value 1
-  SizingInfoWindowOverhangOffset,         !- Feature Name 2
-  Double,                                 !- Feature Data Type 2
-  0.15240000000000001;                    !- Feature Value 2
-
-OS:ShadingSurfaceGroup,
-  {03cfdf63-33da-4968-add1-cfb3d67de3aa}, !- Handle
-  Surface 9 - Window 6 Shading Surfaces,  !- Name
-  Space,                                  !- Shading Surface Type
-  {0755cddf-8296-42d7-82f5-850e446705b3}, !- Space Name
-  ,                                       !- Direction of Relative North {deg}
-  ,                                       !- X Origin {m}
-  ,                                       !- Y Origin {m}
-  ,                                       !- Z Origin {m}
-  {4c79181d-a3b9-4124-8042-4cff7f20561c}; !- Shaded Object Name
-
-OS:ShadingSurface,
-  {9f3e863c-d6ad-43ea-8a01-626192efa806}, !- Handle
-  Surface 9 - Window 6 - res overhangs,   !- Name
-  ,                                       !- Construction Name
-  {03cfdf63-33da-4968-add1-cfb3d67de3aa}, !- Shading Surface Group Name
-  ,                                       !- Transmittance Schedule Name
-  ,                                       !- Number of Vertices
-  2.35999335189861, 6.81553519541936, 2.286, !- X,Y,Z Vertex 1 {m}
-  3.52968759770967, 6.81553519541936, 2.286, !- X,Y,Z Vertex 2 {m}
-  3.52968759770967, 7.42513519541936, 2.286, !- X,Y,Z Vertex 3 {m}
-  2.35999335189861, 7.42513519541936, 2.286; !- X,Y,Z Vertex 4 {m}
-
-OS:AdditionalProperties,
-  {558a8e67-8b0c-45f8-becb-8984b580cfe5}, !- Handle
-  {4c79181d-a3b9-4124-8042-4cff7f20561c}, !- Object Name
-  SizingInfoWindowOverhangDepth,          !- Feature Name 1
-  Double,                                 !- Feature Data Type 1
-  0.60960000000000003,                    !- Feature Value 1
-  SizingInfoWindowOverhangOffset,         !- Feature Name 2
-  Double,                                 !- Feature Data Type 2
-  0.15240000000000001;                    !- Feature Value 2
-
-OS:ShadingSurfaceGroup,
-  {2a6d2030-465f-44c4-adbe-69b2fcdac2b4}, !- Handle
-  Surface 3 - Window 1 Shading Surfaces,  !- Name
-  Space,                                  !- Shading Surface Type
-  {fd270dad-fd77-42a5-9449-0cb5719f6f2d}, !- Space Name
-  ,                                       !- Direction of Relative North {deg}
-  ,                                       !- X Origin {m}
-  ,                                       !- Y Origin {m}
-  ,                                       !- Z Origin {m}
-  {0e5f1eea-1a38-4fad-a37f-187b648400c0}; !- Shaded Object Name
-
-OS:ShadingSurface,
-  {7a554af2-4b9f-4153-b1dc-f84b98f54aff}, !- Handle
-  Surface 3 - Window 1 - res overhangs,   !- Name
-  ,                                       !- Construction Name
-  {2a6d2030-465f-44c4-adbe-69b2fcdac2b4}, !- Shading Surface Group Name
-  ,                                       !- Transmittance Schedule Name
-  ,                                       !- Number of Vertices
-  10.101382793129, 6.81553519541936, 2.286, !- X,Y,Z Vertex 1 {m}
-  11.2710770389401, 6.81553519541936, 2.286, !- X,Y,Z Vertex 2 {m}
-  11.2710770389401, 7.42513519541936, 2.286, !- X,Y,Z Vertex 3 {m}
-  10.101382793129, 7.42513519541936, 2.286; !- X,Y,Z Vertex 4 {m}
-
-OS:AdditionalProperties,
-  {b18bc049-0b3c-4815-aab0-1f14e34fbc8f}, !- Handle
-  {0e5f1eea-1a38-4fad-a37f-187b648400c0}, !- Object Name
-  SizingInfoWindowOverhangDepth,          !- Feature Name 1
-  Double,                                 !- Feature Data Type 1
-  0.60960000000000003,                    !- Feature Value 1
-  SizingInfoWindowOverhangOffset,         !- Feature Name 2
-  Double,                                 !- Feature Data Type 2
-  0.15240000000000001;                    !- Feature Value 2
-
-OS:ShadingSurfaceGroup,
-  {7c7859b1-5044-4625-b1a1-cdb4f4aaa04a}, !- Handle
-  Surface 3 - Window 2 Shading Surfaces,  !- Name
-  Space,                                  !- Shading Surface Type
-  {fd270dad-fd77-42a5-9449-0cb5719f6f2d}, !- Space Name
-  ,                                       !- Direction of Relative North {deg}
-  ,                                       !- X Origin {m}
-  ,                                       !- Y Origin {m}
-  ,                                       !- Z Origin {m}
-  {bf43f22c-69e3-4fdb-9c26-e75e499a5209}; !- Shaded Object Name
-
-OS:ShadingSurface,
-  {4cf19300-57b4-47b5-9bcc-dad4963b95dc}, !- Handle
-  Surface 3 - Window 2 - res overhangs,   !- Name
-  ,                                       !- Construction Name
-  {7c7859b1-5044-4625-b1a1-cdb4f4aaa04a}, !- Shading Surface Group Name
-  ,                                       !- Transmittance Schedule Name
-  ,                                       !- Number of Vertices
-  9.17552854731796, 6.81553519541936, 2.286, !- X,Y,Z Vertex 1 {m}
-  10.345222793129, 6.81553519541936, 2.286, !- X,Y,Z Vertex 2 {m}
-  10.345222793129, 7.42513519541936, 2.286, !- X,Y,Z Vertex 3 {m}
-  9.17552854731796, 7.42513519541936, 2.286; !- X,Y,Z Vertex 4 {m}
-
-OS:AdditionalProperties,
-  {e771e3b8-581f-4a9e-b518-6258a9340101}, !- Handle
-  {bf43f22c-69e3-4fdb-9c26-e75e499a5209}, !- Object Name
-  SizingInfoWindowOverhangDepth,          !- Feature Name 1
-  Double,                                 !- Feature Data Type 1
-  0.60960000000000003,                    !- Feature Value 1
-  SizingInfoWindowOverhangOffset,         !- Feature Name 2
-  Double,                                 !- Feature Data Type 2
-  0.15240000000000001;                    !- Feature Value 2
-
-OS:ShadingSurfaceGroup,
-  {c66eb544-c4ac-45e9-afd0-55cb832a0278}, !- Handle
-  Surface 3 - Window 3 Shading Surfaces,  !- Name
-  Space,                                  !- Shading Surface Type
-  {fd270dad-fd77-42a5-9449-0cb5719f6f2d}, !- Space Name
-  ,                                       !- Direction of Relative North {deg}
-  ,                                       !- X Origin {m}
-  ,                                       !- Y Origin {m}
-  ,                                       !- Z Origin {m}
-  {a072fa1f-1238-4f8d-8071-1bf7b0bf4e55}; !- Shaded Object Name
-
-OS:ShadingSurface,
-  {4c06a5a8-ccae-476a-bf20-6e86c82617a8}, !- Handle
-  Surface 3 - Window 3 - res overhangs,   !- Name
-  ,                                       !- Construction Name
-  {c66eb544-c4ac-45e9-afd0-55cb832a0278}, !- Shading Surface Group Name
-  ,                                       !- Transmittance Schedule Name
-  ,                                       !- Number of Vertices
-  6.69361519541935, 6.81553519541936, 2.286, !- X,Y,Z Vertex 1 {m}
-  7.86330944123041, 6.81553519541936, 2.286, !- X,Y,Z Vertex 2 {m}
-  7.86330944123041, 7.42513519541936, 2.286, !- X,Y,Z Vertex 3 {m}
-  6.69361519541935, 7.42513519541936, 2.286; !- X,Y,Z Vertex 4 {m}
-
-OS:AdditionalProperties,
-  {06a64d8c-52e9-4999-ba8e-438074399335}, !- Handle
-  {a072fa1f-1238-4f8d-8071-1bf7b0bf4e55}, !- Object Name
-  SizingInfoWindowOverhangDepth,          !- Feature Name 1
-  Double,                                 !- Feature Data Type 1
-  0.60960000000000003,                    !- Feature Value 1
-  SizingInfoWindowOverhangOffset,         !- Feature Name 2
-  Double,                                 !- Feature Data Type 2
-  0.15240000000000001;                    !- Feature Value 2
-
-OS:ShadingSurfaceGroup,
-  {795ec548-2486-405f-86be-a073d1d0beef}, !- Handle
-  Surface 3 - Window 4 Shading Surfaces,  !- Name
-  Space,                                  !- Shading Surface Type
-  {fd270dad-fd77-42a5-9449-0cb5719f6f2d}, !- Space Name
-  ,                                       !- Direction of Relative North {deg}
-  ,                                       !- X Origin {m}
-  ,                                       !- Y Origin {m}
-  ,                                       !- Z Origin {m}
-  {2bdcb653-3faf-4547-a2fc-1b6c77954410}; !- Shaded Object Name
-
-OS:ShadingSurface,
-  {eb270e2e-879c-4ac5-9b10-2847443fe34f}, !- Handle
-  Surface 3 - Window 4 - res overhangs,   !- Name
-  ,                                       !- Construction Name
-  {795ec548-2486-405f-86be-a073d1d0beef}, !- Shading Surface Group Name
-  ,                                       !- Transmittance Schedule Name
-  ,                                       !- Number of Vertices
-  5.76776094960829, 6.81553519541936, 2.286, !- X,Y,Z Vertex 1 {m}
-  6.93745519541935, 6.81553519541936, 2.286, !- X,Y,Z Vertex 2 {m}
-  6.93745519541935, 7.42513519541936, 2.286, !- X,Y,Z Vertex 3 {m}
-  5.76776094960829, 7.42513519541936, 2.286; !- X,Y,Z Vertex 4 {m}
-
-OS:AdditionalProperties,
-  {7d26f808-e7b6-4fac-9ccf-ff09b5e34af9}, !- Handle
-  {2bdcb653-3faf-4547-a2fc-1b6c77954410}, !- Object Name
-  SizingInfoWindowOverhangDepth,          !- Feature Name 1
-  Double,                                 !- Feature Data Type 1
-  0.60960000000000003,                    !- Feature Value 1
-  SizingInfoWindowOverhangOffset,         !- Feature Name 2
-  Double,                                 !- Feature Data Type 2
-  0.15240000000000001;                    !- Feature Value 2
-
-OS:ShadingSurfaceGroup,
-  {9d856cfc-3d8f-47a9-9966-581fabe53c3a}, !- Handle
-  Surface 3 - Window 6 Shading Surfaces,  !- Name
-  Space,                                  !- Shading Surface Type
-  {fd270dad-fd77-42a5-9449-0cb5719f6f2d}, !- Space Name
-  ,                                       !- Direction of Relative North {deg}
-  ,                                       !- X Origin {m}
-  ,                                       !- Y Origin {m}
-  ,                                       !- Z Origin {m}
-  {f8d56e18-2d1c-4eb4-8686-b59f47747929}; !- Shaded Object Name
-
-OS:ShadingSurface,
-  {4b9af5ca-33ba-41a1-bb83-7fb0b1f78611}, !- Handle
-  Surface 3 - Window 6 - res overhangs,   !- Name
-  ,                                       !- Construction Name
-  {9d856cfc-3d8f-47a9-9966-581fabe53c3a}, !- Shading Surface Group Name
-  ,                                       !- Transmittance Schedule Name
-  ,                                       !- Number of Vertices
-  2.35999335189861, 6.81553519541936, 2.286, !- X,Y,Z Vertex 1 {m}
-  3.52968759770967, 6.81553519541936, 2.286, !- X,Y,Z Vertex 2 {m}
-  3.52968759770967, 7.42513519541936, 2.286, !- X,Y,Z Vertex 3 {m}
-  2.35999335189861, 7.42513519541936, 2.286; !- X,Y,Z Vertex 4 {m}
-
-OS:AdditionalProperties,
-  {0cf16f84-9cf3-49e8-851f-189da8c7df85}, !- Handle
-  {f8d56e18-2d1c-4eb4-8686-b59f47747929}, !- Object Name
-  SizingInfoWindowOverhangDepth,          !- Feature Name 1
-  Double,                                 !- Feature Data Type 1
-  0.60960000000000003,                    !- Feature Value 1
-  SizingInfoWindowOverhangOffset,         !- Feature Name 2
-  Double,                                 !- Feature Data Type 2
-  0.15240000000000001;                    !- Feature Value 2
-
-OS:ShadingSurfaceGroup,
-  {88dd3b56-b4a3-4f64-b4cc-66fc02d9e7e5}, !- Handle
-  Surface 3 - Window 5 Shading Surfaces,  !- Name
-  Space,                                  !- Shading Surface Type
-  {fd270dad-fd77-42a5-9449-0cb5719f6f2d}, !- Space Name
-  ,                                       !- Direction of Relative North {deg}
-  ,                                       !- X Origin {m}
-  ,                                       !- Y Origin {m}
-  ,                                       !- Z Origin {m}
-  {6b7068d2-3697-4e07-b5e6-fb477d62b185}; !- Shaded Object Name
-
-OS:ShadingSurface,
-  {dbcef856-aeba-4dc7-bdda-8442a2f539d2}, !- Handle
-  Surface 3 - Window 5 - res overhangs,   !- Name
-  ,                                       !- Construction Name
-  {88dd3b56-b4a3-4f64-b4cc-66fc02d9e7e5}, !- Shading Surface Group Name
-  ,                                       !- Transmittance Schedule Name
-  ,                                       !- Number of Vertices
-  3.28584759770967, 6.81553519541936, 2.286, !- X,Y,Z Vertex 1 {m}
-  4.45554184352074, 6.81553519541936, 2.286, !- X,Y,Z Vertex 2 {m}
-  4.45554184352074, 7.42513519541936, 2.286, !- X,Y,Z Vertex 3 {m}
-  3.28584759770967, 7.42513519541936, 2.286; !- X,Y,Z Vertex 4 {m}
-
-OS:AdditionalProperties,
-  {1bb2e066-c916-4795-bd73-54213af9e7a4}, !- Handle
-  {6b7068d2-3697-4e07-b5e6-fb477d62b185}, !- Object Name
-  SizingInfoWindowOverhangDepth,          !- Feature Name 1
-  Double,                                 !- Feature Data Type 1
-  0.60960000000000003,                    !- Feature Value 1
-  SizingInfoWindowOverhangOffset,         !- Feature Name 2
-  Double,                                 !- Feature Data Type 2
-  0.15240000000000001;                    !- Feature Value 2
-
-OS:ShadingSurfaceGroup,
-  {085dc969-d988-4db3-8387-81ae8750dbf8}, !- Handle
-  Surface 10 - Window 3 Shading Surfaces, !- Name
-  Space,                                  !- Shading Surface Type
-  {0755cddf-8296-42d7-82f5-850e446705b3}, !- Space Name
-  ,                                       !- Direction of Relative North {deg}
-  ,                                       !- X Origin {m}
-  ,                                       !- Y Origin {m}
-  ,                                       !- Z Origin {m}
-  {c8b5d6d6-29fa-4e87-86fd-fed3913bfc40}; !- Shaded Object Name
-
-OS:ShadingSurface,
-  {2dcd9c97-1414-4e6c-b076-baac17319d6d}, !- Handle
-  Surface 10 - Window 3 - res overhangs,  !- Name
-  ,                                       !- Construction Name
-  {085dc969-d988-4db3-8387-81ae8750dbf8}, !- Shading Surface Group Name
-  ,                                       !- Transmittance Schedule Name
-  ,                                       !- Number of Vertices
-  13.6310703908387, 5.1285372531851, 2.286, !- X,Y,Z Vertex 1 {m}
-  13.6310703908387, 3.95884300737404, 2.286, !- X,Y,Z Vertex 2 {m}
-  14.2406703908387, 3.95884300737404, 2.286, !- X,Y,Z Vertex 3 {m}
-  14.2406703908387, 5.1285372531851, 2.286; !- X,Y,Z Vertex 4 {m}
-
-OS:AdditionalProperties,
-  {dc856138-fec4-42a4-a70e-2a29f9f84123}, !- Handle
-  {c8b5d6d6-29fa-4e87-86fd-fed3913bfc40}, !- Object Name
-  SizingInfoWindowOverhangDepth,          !- Feature Name 1
-  Double,                                 !- Feature Data Type 1
-  0.60960000000000003,                    !- Feature Value 1
-  SizingInfoWindowOverhangOffset,         !- Feature Name 2
-  Double,                                 !- Feature Data Type 2
-  0.15240000000000001;                    !- Feature Value 2
-
-OS:ShadingSurfaceGroup,
-  {1e26d274-8dca-422d-b0c3-d42f50b97541}, !- Handle
-  Surface 8 - Window 1 Shading Surfaces,  !- Name
-  Space,                                  !- Shading Surface Type
-  {0755cddf-8296-42d7-82f5-850e446705b3}, !- Space Name
-  ,                                       !- Direction of Relative North {deg}
-  ,                                       !- X Origin {m}
-  ,                                       !- Y Origin {m}
-  ,                                       !- Z Origin {m}
-  {e84db465-c3ac-4958-b1bc-2382aa7bab21}; !- Shaded Object Name
-
-OS:ShadingSurface,
-  {6a00c8a7-c5bc-4c90-a8f7-761929321977}, !- Handle
-  Surface 8 - Window 1 - res overhangs,   !- Name
-  ,                                       !- Construction Name
-  {1e26d274-8dca-422d-b0c3-d42f50b97541}, !- Shading Surface Group Name
-  ,                                       !- Transmittance Schedule Name
-  ,                                       !- Number of Vertices
-  0, 4.42177013027957, 2.286,             !- X,Y,Z Vertex 1 {m}
-  0, 5.59146437609064, 2.286,             !- X,Y,Z Vertex 2 {m}
-  -0.6096, 5.59146437609064, 2.286,       !- X,Y,Z Vertex 3 {m}
-  -0.6096, 4.42177013027957, 2.286;       !- X,Y,Z Vertex 4 {m}
-
-OS:AdditionalProperties,
-  {900a60c7-2e5d-4671-a211-508c921e12f5}, !- Handle
-  {e84db465-c3ac-4958-b1bc-2382aa7bab21}, !- Object Name
-  SizingInfoWindowOverhangDepth,          !- Feature Name 1
-  Double,                                 !- Feature Data Type 1
-  0.60960000000000003,                    !- Feature Value 1
-  SizingInfoWindowOverhangOffset,         !- Feature Name 2
-  Double,                                 !- Feature Data Type 2
-  0.15240000000000001;                    !- Feature Value 2
-
-OS:ShadingSurfaceGroup,
-  {1f6f87ad-76fd-4527-a5cb-3b679162813b}, !- Handle
-  Surface 2 - Window 1 Shading Surfaces,  !- Name
-  Space,                                  !- Shading Surface Type
-  {fd270dad-fd77-42a5-9449-0cb5719f6f2d}, !- Space Name
-  ,                                       !- Direction of Relative North {deg}
-  ,                                       !- X Origin {m}
-  ,                                       !- Y Origin {m}
-  ,                                       !- Z Origin {m}
-  {a0f64716-b2b6-45cb-9e25-c78b62ce0408}; !- Shaded Object Name
-
-OS:ShadingSurface,
-  {6c57e70b-ad52-42ff-ae9b-53e3f52883cd}, !- Handle
-  Surface 2 - Window 1 - res overhangs,   !- Name
-  ,                                       !- Construction Name
-  {1f6f87ad-76fd-4527-a5cb-3b679162813b}, !- Shading Surface Group Name
-  ,                                       !- Transmittance Schedule Name
-  ,                                       !- Number of Vertices
-  0, 4.42177013027957, 2.286,             !- X,Y,Z Vertex 1 {m}
-  0, 5.59146437609064, 2.286,             !- X,Y,Z Vertex 2 {m}
-  -0.6096, 5.59146437609064, 2.286,       !- X,Y,Z Vertex 3 {m}
-  -0.6096, 4.42177013027957, 2.286;       !- X,Y,Z Vertex 4 {m}
-
-OS:AdditionalProperties,
-  {0da5aa70-26e4-48ab-99a3-deb2319d0414}, !- Handle
-  {a0f64716-b2b6-45cb-9e25-c78b62ce0408}, !- Object Name
-  SizingInfoWindowOverhangDepth,          !- Feature Name 1
-  Double,                                 !- Feature Data Type 1
-  0.60960000000000003,                    !- Feature Value 1
-  SizingInfoWindowOverhangOffset,         !- Feature Name 2
-  Double,                                 !- Feature Data Type 2
-  0.15240000000000001;                    !- Feature Value 2
-
-OS:ShadingSurfaceGroup,
-  {5d1ae7e3-62f6-455b-a79a-b3c66828eefc}, !- Handle
-  Surface 2 - Window 3 Shading Surfaces,  !- Name
-  Space,                                  !- Shading Surface Type
-  {fd270dad-fd77-42a5-9449-0cb5719f6f2d}, !- Space Name
-  ,                                       !- Direction of Relative North {deg}
-  ,                                       !- X Origin {m}
-  ,                                       !- Y Origin {m}
-  ,                                       !- Z Origin {m}
-  {1036f182-9bb3-4a9f-9642-eaf396c7cbd7}; !- Shaded Object Name
-
-OS:ShadingSurface,
-  {7e317fe6-70b6-4fa9-baa3-a2a6e1ed8d9f}, !- Handle
-  Surface 2 - Window 3 - res overhangs,   !- Name
-  ,                                       !- Construction Name
-  {5d1ae7e3-62f6-455b-a79a-b3c66828eefc}, !- Shading Surface Group Name
-  ,                                       !- Transmittance Schedule Name
-  ,                                       !- Number of Vertices
-  0, 1.68699794223426, 2.286,             !- X,Y,Z Vertex 1 {m}
-  0, 2.85669218804532, 2.286,             !- X,Y,Z Vertex 2 {m}
-  -0.6096, 2.85669218804532, 2.286,       !- X,Y,Z Vertex 3 {m}
-  -0.6096, 1.68699794223426, 2.286;       !- X,Y,Z Vertex 4 {m}
-
-OS:AdditionalProperties,
-  {841a4c19-d7c0-4d72-a49c-552481c61b64}, !- Handle
-  {1036f182-9bb3-4a9f-9642-eaf396c7cbd7}, !- Object Name
-  SizingInfoWindowOverhangDepth,          !- Feature Name 1
-  Double,                                 !- Feature Data Type 1
-  0.60960000000000003,                    !- Feature Value 1
-  SizingInfoWindowOverhangOffset,         !- Feature Name 2
-  Double,                                 !- Feature Data Type 2
-  0.15240000000000001;                    !- Feature Value 2
-
-OS:ShadingSurfaceGroup,
-  {e9bd7095-131e-4f5a-ae2d-62b2c0ca9b87}, !- Handle
-  Surface 4 - Window 3 Shading Surfaces,  !- Name
-  Space,                                  !- Shading Surface Type
-  {fd270dad-fd77-42a5-9449-0cb5719f6f2d}, !- Space Name
-  ,                                       !- Direction of Relative North {deg}
-  ,                                       !- X Origin {m}
-  ,                                       !- Y Origin {m}
-  ,                                       !- Z Origin {m}
-  {058b79ba-ea04-47d9-a151-41749049dc6c}; !- Shaded Object Name
-
-OS:ShadingSurface,
-  {cedccf5f-e5aa-46a3-bdc0-1690e10388d2}, !- Handle
-  Surface 4 - Window 3 - res overhangs,   !- Name
-  ,                                       !- Construction Name
-  {e9bd7095-131e-4f5a-ae2d-62b2c0ca9b87}, !- Shading Surface Group Name
-  ,                                       !- Transmittance Schedule Name
-  ,                                       !- Number of Vertices
-  13.6310703908387, 5.1285372531851, 2.286, !- X,Y,Z Vertex 1 {m}
-  13.6310703908387, 3.95884300737404, 2.286, !- X,Y,Z Vertex 2 {m}
-  14.2406703908387, 3.95884300737404, 2.286, !- X,Y,Z Vertex 3 {m}
-  14.2406703908387, 5.1285372531851, 2.286; !- X,Y,Z Vertex 4 {m}
-
-OS:AdditionalProperties,
-  {058d4a52-9757-4965-b58f-91e50e57fc73}, !- Handle
-  {058b79ba-ea04-47d9-a151-41749049dc6c}, !- Object Name
-  SizingInfoWindowOverhangDepth,          !- Feature Name 1
-  Double,                                 !- Feature Data Type 1
-  0.60960000000000003,                    !- Feature Value 1
-  SizingInfoWindowOverhangOffset,         !- Feature Name 2
-  Double,                                 !- Feature Data Type 2
-  0.15240000000000001;                    !- Feature Value 2
-=======
->>>>>>> 30cb9182
