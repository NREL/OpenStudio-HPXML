!- NOTE: Auto-generated from /test/osw_files/SFD_2000sqft_2story_SL_UA_3Beds_2Baths_Denver.osw

OS:Version,
<<<<<<< HEAD
  {1e0748ca-89cb-423f-b0e5-3b9c88d31d46}, !- Handle
  2.9.0;                                  !- Version Identifier

OS:SimulationControl,
  {33d83d59-5dea-4feb-8055-366bd836959a}, !- Handle
=======
  {46923504-889f-4d85-88b0-c81120563e36}, !- Handle
  2.9.0;                                  !- Version Identifier

OS:SimulationControl,
  {d17b928b-5013-4efc-afad-1db4c6671275}, !- Handle
>>>>>>> 30cb9182
  ,                                       !- Do Zone Sizing Calculation
  ,                                       !- Do System Sizing Calculation
  ,                                       !- Do Plant Sizing Calculation
  No;                                     !- Run Simulation for Sizing Periods

OS:Timestep,
<<<<<<< HEAD
  {e2e2db71-44cf-4926-9ae2-f05c3b572058}, !- Handle
  6;                                      !- Number of Timesteps per Hour

OS:ShadowCalculation,
  {6e12f524-5458-431f-9d2b-e91dd61ab9ce}, !- Handle
=======
  {1f1c62bf-71c5-4e1b-b77d-d0cdcc225ef1}, !- Handle
  6;                                      !- Number of Timesteps per Hour

OS:ShadowCalculation,
  {c434ba9d-b3d1-44f5-a1df-f7e5ee00f8d0}, !- Handle
>>>>>>> 30cb9182
  20,                                     !- Calculation Frequency
  200;                                    !- Maximum Figures in Shadow Overlap Calculations

OS:SurfaceConvectionAlgorithm:Outside,
<<<<<<< HEAD
  {88ab7ea1-43cc-4211-857e-36c7496e4ff1}, !- Handle
  DOE-2;                                  !- Algorithm

OS:SurfaceConvectionAlgorithm:Inside,
  {fcb606c8-a447-4f53-856a-866ff44f769d}, !- Handle
  TARP;                                   !- Algorithm

OS:ZoneCapacitanceMultiplier:ResearchSpecial,
  {078eb6f7-6a3e-407b-b4ba-625635cf771b}, !- Handle
  ,                                       !- Temperature Capacity Multiplier
=======
  {34a13106-d5fa-4f8b-a2ed-f3ce7be0e077}, !- Handle
  DOE-2;                                  !- Algorithm

OS:SurfaceConvectionAlgorithm:Inside,
  {14e90601-4133-46ed-8a52-cac23dea645e}, !- Handle
  TARP;                                   !- Algorithm

OS:ZoneCapacitanceMultiplier:ResearchSpecial,
  {e68fce2a-3837-46a7-a2fc-6cfd12f09069}, !- Handle
  3.6,                                    !- Temperature Capacity Multiplier
>>>>>>> 30cb9182
  15,                                     !- Humidity Capacity Multiplier
  ;                                       !- Carbon Dioxide Capacity Multiplier

OS:RunPeriod,
<<<<<<< HEAD
  {8c231025-de59-4eef-a279-b8aaf0e1d144}, !- Handle
=======
  {1ddc059d-eafb-4700-affa-87457742bb31}, !- Handle
>>>>>>> 30cb9182
  Run Period 1,                           !- Name
  1,                                      !- Begin Month
  1,                                      !- Begin Day of Month
  12,                                     !- End Month
  31,                                     !- End Day of Month
  ,                                       !- Use Weather File Holidays and Special Days
  ,                                       !- Use Weather File Daylight Saving Period
  ,                                       !- Apply Weekend Holiday Rule
  ,                                       !- Use Weather File Rain Indicators
  ,                                       !- Use Weather File Snow Indicators
  ;                                       !- Number of Times Runperiod to be Repeated

OS:YearDescription,
<<<<<<< HEAD
  {a9a69610-5db2-4518-abb9-e3a536da3f96}, !- Handle
=======
  {572a1933-c3b4-408b-b66f-8696ec9e217b}, !- Handle
>>>>>>> 30cb9182
  2007,                                   !- Calendar Year
  ,                                       !- Day of Week for Start Day
  ;                                       !- Is Leap Year

OS:WeatherFile,
<<<<<<< HEAD
  {8702c68a-f797-41e8-bf9c-c52c893afb01}, !- Handle
=======
  {b2a6092f-89d0-4fc9-a71f-4e4393118c42}, !- Handle
>>>>>>> 30cb9182
  Denver Intl Ap,                         !- City
  CO,                                     !- State Province Region
  USA,                                    !- Country
  TMY3,                                   !- Data Source
  725650,                                 !- WMO Number
  39.83,                                  !- Latitude {deg}
  -104.65,                                !- Longitude {deg}
  -7,                                     !- Time Zone {hr}
  1650,                                   !- Elevation {m}
  file:../weather/USA_CO_Denver.Intl.AP.725650_TMY3.epw, !- Url
  E23378AA;                               !- Checksum

OS:AdditionalProperties,
<<<<<<< HEAD
  {cc66edee-c432-4ea2-abeb-e5210b973d6a}, !- Handle
  {8702c68a-f797-41e8-bf9c-c52c893afb01}, !- Object Name
=======
  {d10d373f-5e23-4088-9e73-a84384977cb2}, !- Handle
  {b2a6092f-89d0-4fc9-a71f-4e4393118c42}, !- Object Name
>>>>>>> 30cb9182
  EPWHeaderCity,                          !- Feature Name 1
  String,                                 !- Feature Data Type 1
  Denver Intl Ap,                         !- Feature Value 1
  EPWHeaderState,                         !- Feature Name 2
  String,                                 !- Feature Data Type 2
  CO,                                     !- Feature Value 2
  EPWHeaderCountry,                       !- Feature Name 3
  String,                                 !- Feature Data Type 3
  USA,                                    !- Feature Value 3
  EPWHeaderDataSource,                    !- Feature Name 4
  String,                                 !- Feature Data Type 4
  TMY3,                                   !- Feature Value 4
  EPWHeaderStation,                       !- Feature Name 5
  String,                                 !- Feature Data Type 5
  725650,                                 !- Feature Value 5
  EPWHeaderLatitude,                      !- Feature Name 6
  Double,                                 !- Feature Data Type 6
  39.829999999999998,                     !- Feature Value 6
  EPWHeaderLongitude,                     !- Feature Name 7
  Double,                                 !- Feature Data Type 7
  -104.65000000000001,                    !- Feature Value 7
  EPWHeaderTimezone,                      !- Feature Name 8
  Double,                                 !- Feature Data Type 8
  -7,                                     !- Feature Value 8
  EPWHeaderAltitude,                      !- Feature Name 9
  Double,                                 !- Feature Data Type 9
  5413.3858267716532,                     !- Feature Value 9
  EPWHeaderLocalPressure,                 !- Feature Name 10
  Double,                                 !- Feature Data Type 10
  0.81937567683596546,                    !- Feature Value 10
  EPWHeaderRecordsPerHour,                !- Feature Name 11
  Double,                                 !- Feature Data Type 11
  0,                                      !- Feature Value 11
  EPWDataAnnualAvgDrybulb,                !- Feature Name 12
  Double,                                 !- Feature Data Type 12
  51.575616438356228,                     !- Feature Value 12
  EPWDataAnnualMinDrybulb,                !- Feature Name 13
  Double,                                 !- Feature Data Type 13
  -2.9200000000000017,                    !- Feature Value 13
  EPWDataAnnualMaxDrybulb,                !- Feature Name 14
  Double,                                 !- Feature Data Type 14
  104,                                    !- Feature Value 14
  EPWDataCDD50F,                          !- Feature Name 15
  Double,                                 !- Feature Data Type 15
  3072.2925000000005,                     !- Feature Value 15
  EPWDataCDD65F,                          !- Feature Name 16
  Double,                                 !- Feature Data Type 16
  883.62000000000035,                     !- Feature Value 16
  EPWDataHDD50F,                          !- Feature Name 17
  Double,                                 !- Feature Data Type 17
  2497.1925000000001,                     !- Feature Value 17
  EPWDataHDD65F,                          !- Feature Name 18
  Double,                                 !- Feature Data Type 18
  5783.5200000000013,                     !- Feature Value 18
  EPWDataAnnualAvgWindspeed,              !- Feature Name 19
  Double,                                 !- Feature Data Type 19
  3.9165296803649667,                     !- Feature Value 19
  EPWDataMonthlyAvgDrybulbs,              !- Feature Name 20
  String,                                 !- Feature Data Type 20
  33.4191935483871&#4431.90142857142857&#4443.02620967741937&#4442.48624999999999&#4459.877741935483854&#4473.57574999999997&#4472.07975806451608&#4472.70008064516134&#4466.49200000000006&#4450.079112903225806&#4437.218250000000005&#4434.582177419354835, !- Feature Value 20
  EPWDataGroundMonthlyTemps,              !- Feature Name 21
  String,                                 !- Feature Data Type 21
  44.08306285945173&#4440.89570904991865&#4440.64045432632048&#4442.153016571250646&#4448.225111118704206&#4454.268919273837525&#4459.508577937551024&#4462.82777283423508&#4463.10975667174995&#4460.41014950381947&#4455.304105212311526&#4449.445696474514364, !- Feature Value 21
  EPWDataWSF,                             !- Feature Name 22
  Double,                                 !- Feature Data Type 22
  0.58999999999999997,                    !- Feature Value 22
  EPWDataMonthlyAvgDailyHighDrybulbs,     !- Feature Name 23
  String,                                 !- Feature Data Type 23
  47.41032258064516&#4446.58642857142857&#4455.15032258064517&#4453.708&#4472.80193548387098&#4488.67600000000002&#4486.1858064516129&#4485.87225806451613&#4482.082&#4463.18064516129033&#4448.73400000000001&#4448.87935483870968, !- Feature Value 23
  EPWDataMonthlyAvgDailyLowDrybulbs,      !- Feature Name 24
  String,                                 !- Feature Data Type 24
  19.347741935483874&#4419.856428571428573&#4430.316129032258065&#4431.112&#4447.41612903225806&#4457.901999999999994&#4459.063870967741934&#4460.956774193548384&#4452.352000000000004&#4438.41612903225806&#4427.002000000000002&#4423.02903225806451, !- Feature Value 24
  EPWDesignHeatingDrybulb,                !- Feature Name 25
  Double,                                 !- Feature Data Type 25
  12.02,                                  !- Feature Value 25
  EPWDesignHeatingWindspeed,              !- Feature Name 26
  Double,                                 !- Feature Data Type 26
  2.8062500000000004,                     !- Feature Value 26
  EPWDesignCoolingDrybulb,                !- Feature Name 27
  Double,                                 !- Feature Data Type 27
  91.939999999999998,                     !- Feature Value 27
  EPWDesignCoolingWetbulb,                !- Feature Name 28
  Double,                                 !- Feature Data Type 28
  59.95131430195849,                      !- Feature Value 28
  EPWDesignCoolingHumidityRatio,          !- Feature Name 29
  Double,                                 !- Feature Data Type 29
  0.0059161086834698092,                  !- Feature Value 29
  EPWDesignCoolingWindspeed,              !- Feature Name 30
  Double,                                 !- Feature Data Type 30
  3.7999999999999989,                     !- Feature Value 30
  EPWDesignDailyTemperatureRange,         !- Feature Name 31
  Double,                                 !- Feature Data Type 31
  24.915483870967748,                     !- Feature Value 31
  EPWDesignDehumidDrybulb,                !- Feature Name 32
  Double,                                 !- Feature Data Type 32
  67.996785714285721,                     !- Feature Value 32
  EPWDesignDehumidHumidityRatio,          !- Feature Name 33
  Double,                                 !- Feature Data Type 33
  0.012133744170488724,                   !- Feature Value 33
  EPWDesignCoolingDirectNormal,           !- Feature Name 34
  Double,                                 !- Feature Data Type 34
  985,                                    !- Feature Value 34
  EPWDesignCoolingDiffuseHorizontal,      !- Feature Name 35
  Double,                                 !- Feature Data Type 35
  84;                                     !- Feature Value 35

OS:Site,
<<<<<<< HEAD
  {0b11a41f-c155-46a8-8f66-46d374fb806d}, !- Handle
=======
  {0d352540-2634-46b7-919b-eb398852f64d}, !- Handle
>>>>>>> 30cb9182
  Denver Intl Ap_CO_USA,                  !- Name
  39.83,                                  !- Latitude {deg}
  -104.65,                                !- Longitude {deg}
  -7,                                     !- Time Zone {hr}
  1650,                                   !- Elevation {m}
  ;                                       !- Terrain

OS:ClimateZones,
<<<<<<< HEAD
  {8b5ec869-cf88-4151-bf28-aaddb6c35ecd}, !- Handle
=======
  {b83023c4-6e64-4e4c-b387-6d3f21f1c60c}, !- Handle
>>>>>>> 30cb9182
  ,                                       !- Active Institution
  ,                                       !- Active Year
  ,                                       !- Climate Zone Institution Name 1
  ,                                       !- Climate Zone Document Name 1
  ,                                       !- Climate Zone Document Year 1
  ,                                       !- Climate Zone Value 1
  Building America,                       !- Climate Zone Institution Name 2
  ,                                       !- Climate Zone Document Name 2
  0,                                      !- Climate Zone Document Year 2
  Cold;                                   !- Climate Zone Value 2

OS:Site:WaterMainsTemperature,
<<<<<<< HEAD
  {b2e558d4-0224-4f86-979b-230390545e19}, !- Handle
=======
  {ae132a19-f269-4eb4-97e6-600cb7d89a43}, !- Handle
>>>>>>> 30cb9182
  Correlation,                            !- Calculation Method
  ,                                       !- Temperature Schedule Name
  10.8753424657535,                       !- Annual Average Outdoor Air Temperature {C}
  23.1524007936508;                       !- Maximum Difference In Monthly Average Outdoor Air Temperatures {deltaC}

OS:RunPeriodControl:DaylightSavingTime,
<<<<<<< HEAD
  {6504e90d-a3d9-4411-a61d-d2b482b7fde6}, !- Handle
=======
  {4911fb24-8d98-4e98-931c-36098e805f80}, !- Handle
>>>>>>> 30cb9182
  4/7,                                    !- Start Date
  10/26;                                  !- End Date

OS:Site:GroundTemperature:Deep,
<<<<<<< HEAD
  {d3e3d71e-8a63-4d16-8f2e-9e052ccdc5ae}, !- Handle
=======
  {0ecab5b7-81b8-48c9-bcbd-839a301a1601}, !- Handle
>>>>>>> 30cb9182
  10.8753424657535,                       !- January Deep Ground Temperature {C}
  10.8753424657535,                       !- February Deep Ground Temperature {C}
  10.8753424657535,                       !- March Deep Ground Temperature {C}
  10.8753424657535,                       !- April Deep Ground Temperature {C}
  10.8753424657535,                       !- May Deep Ground Temperature {C}
  10.8753424657535,                       !- June Deep Ground Temperature {C}
  10.8753424657535,                       !- July Deep Ground Temperature {C}
  10.8753424657535,                       !- August Deep Ground Temperature {C}
  10.8753424657535,                       !- September Deep Ground Temperature {C}
  10.8753424657535,                       !- October Deep Ground Temperature {C}
  10.8753424657535,                       !- November Deep Ground Temperature {C}
  10.8753424657535;                       !- December Deep Ground Temperature {C}

OS:Building,
<<<<<<< HEAD
  {791bc3be-3873-4350-a7ff-a4b5ad3cd293}, !- Handle
=======
  {f432450d-8281-4eb7-9e7e-4ee4e1181384}, !- Handle
>>>>>>> 30cb9182
  Building 1,                             !- Name
  ,                                       !- Building Sector Type
  ,                                       !- North Axis {deg}
  ,                                       !- Nominal Floor to Floor Height {m}
  ,                                       !- Space Type Name
  ,                                       !- Default Construction Set Name
  ,                                       !- Default Schedule Set Name
  2,                                      !- Standards Number of Stories
  2,                                      !- Standards Number of Above Ground Stories
  ,                                       !- Standards Template
  singlefamilydetached,                   !- Standards Building Type
  1;                                      !- Standards Number of Living Units

OS:AdditionalProperties,
<<<<<<< HEAD
  {5d17372d-3b43-487c-ad29-f27e7a836dad}, !- Handle
  {791bc3be-3873-4350-a7ff-a4b5ad3cd293}, !- Object Name
=======
  {c52bcd00-2297-4745-9262-24bb8b18d1b5}, !- Handle
  {f432450d-8281-4eb7-9e7e-4ee4e1181384}, !- Object Name
>>>>>>> 30cb9182
  Total Units Represented,                !- Feature Name 1
  Integer,                                !- Feature Data Type 1
  1,                                      !- Feature Value 1
  Total Units Modeled,                    !- Feature Name 2
  Integer,                                !- Feature Data Type 2
  1;                                      !- Feature Value 2

OS:ThermalZone,
<<<<<<< HEAD
  {841f45bd-987c-405b-b203-e4b4cd3846da}, !- Handle
=======
  {9675c390-0eb9-43e7-b333-cbf471390b54}, !- Handle
>>>>>>> 30cb9182
  living zone,                            !- Name
  ,                                       !- Multiplier
  ,                                       !- Ceiling Height {m}
  ,                                       !- Volume {m3}
  ,                                       !- Floor Area {m2}
  ,                                       !- Zone Inside Convection Algorithm
  ,                                       !- Zone Outside Convection Algorithm
  ,                                       !- Zone Conditioning Equipment List Name
<<<<<<< HEAD
  {e48797ef-b3d9-4164-83fe-69704d549591}, !- Zone Air Inlet Port List
  {4eed78d9-319b-4cf7-b0d3-738963e8b88e}, !- Zone Air Exhaust Port List
  {9418fd42-1c44-467e-a25c-e8c68a911245}, !- Zone Air Node Name
  {10e323cc-72a0-48cb-809b-fd3e5a14c523}, !- Zone Return Air Port List
=======
  {3094b917-3791-44b5-b2d4-57f8e960f7cc}, !- Zone Air Inlet Port List
  {9455b475-68b2-41ec-9ef1-420313051c98}, !- Zone Air Exhaust Port List
  {d34c9259-cc6f-43b2-a4fd-f22e95347f8f}, !- Zone Air Node Name
  {c66a68fb-1d26-425e-bd79-b4b715577035}, !- Zone Return Air Port List
>>>>>>> 30cb9182
  ,                                       !- Primary Daylighting Control Name
  ,                                       !- Fraction of Zone Controlled by Primary Daylighting Control
  ,                                       !- Secondary Daylighting Control Name
  ,                                       !- Fraction of Zone Controlled by Secondary Daylighting Control
  ,                                       !- Illuminance Map Name
  ,                                       !- Group Rendering Name
  ,                                       !- Thermostat Name
  No;                                     !- Use Ideal Air Loads

OS:Node,
<<<<<<< HEAD
  {c7e4a538-bab5-4af2-aaea-7f3d46308eb9}, !- Handle
  Node 1,                                 !- Name
  {9418fd42-1c44-467e-a25c-e8c68a911245}, !- Inlet Port
  ;                                       !- Outlet Port

OS:Connection,
  {9418fd42-1c44-467e-a25c-e8c68a911245}, !- Handle
  {2f8a3001-40ca-4511-bbf7-b14b9f90c241}, !- Name
  {841f45bd-987c-405b-b203-e4b4cd3846da}, !- Source Object
  11,                                     !- Outlet Port
  {c7e4a538-bab5-4af2-aaea-7f3d46308eb9}, !- Target Object
  2;                                      !- Inlet Port

OS:PortList,
  {e48797ef-b3d9-4164-83fe-69704d549591}, !- Handle
  {bdeb69a2-c981-4675-b21d-4f96635bec07}, !- Name
  {841f45bd-987c-405b-b203-e4b4cd3846da}; !- HVAC Component

OS:PortList,
  {4eed78d9-319b-4cf7-b0d3-738963e8b88e}, !- Handle
  {40b6ff33-2652-43d0-9dce-8b8e602564ad}, !- Name
  {841f45bd-987c-405b-b203-e4b4cd3846da}; !- HVAC Component

OS:PortList,
  {10e323cc-72a0-48cb-809b-fd3e5a14c523}, !- Handle
  {711ffa39-9aa5-45f7-8094-00d0f1d0925d}, !- Name
  {841f45bd-987c-405b-b203-e4b4cd3846da}; !- HVAC Component

OS:Sizing:Zone,
  {d91e813e-88be-4fb1-a1a6-ca3af5e5062b}, !- Handle
  {841f45bd-987c-405b-b203-e4b4cd3846da}, !- Zone or ZoneList Name
=======
  {ea0ea8df-1d40-4499-9b52-e5299bf22c26}, !- Handle
  Node 1,                                 !- Name
  {d34c9259-cc6f-43b2-a4fd-f22e95347f8f}, !- Inlet Port
  ;                                       !- Outlet Port

OS:Connection,
  {d34c9259-cc6f-43b2-a4fd-f22e95347f8f}, !- Handle
  {2ca235be-55e7-40ca-ab58-4b31e627652e}, !- Name
  {9675c390-0eb9-43e7-b333-cbf471390b54}, !- Source Object
  11,                                     !- Outlet Port
  {ea0ea8df-1d40-4499-9b52-e5299bf22c26}, !- Target Object
  2;                                      !- Inlet Port

OS:PortList,
  {3094b917-3791-44b5-b2d4-57f8e960f7cc}, !- Handle
  {345b9a33-b33d-4342-b3de-87d98ef2c3ba}, !- Name
  {9675c390-0eb9-43e7-b333-cbf471390b54}; !- HVAC Component

OS:PortList,
  {9455b475-68b2-41ec-9ef1-420313051c98}, !- Handle
  {ab9bdbb4-860f-40fa-aadd-786a96543dbd}, !- Name
  {9675c390-0eb9-43e7-b333-cbf471390b54}; !- HVAC Component

OS:PortList,
  {c66a68fb-1d26-425e-bd79-b4b715577035}, !- Handle
  {dcfaf3bf-8718-4f5c-8f38-bc2acea117eb}, !- Name
  {9675c390-0eb9-43e7-b333-cbf471390b54}; !- HVAC Component

OS:Sizing:Zone,
  {f23d781b-3d8d-41d0-a825-c35873c7ec7b}, !- Handle
  {9675c390-0eb9-43e7-b333-cbf471390b54}, !- Zone or ZoneList Name
>>>>>>> 30cb9182
  SupplyAirTemperature,                   !- Zone Cooling Design Supply Air Temperature Input Method
  14,                                     !- Zone Cooling Design Supply Air Temperature {C}
  11.11,                                  !- Zone Cooling Design Supply Air Temperature Difference {deltaC}
  SupplyAirTemperature,                   !- Zone Heating Design Supply Air Temperature Input Method
  40,                                     !- Zone Heating Design Supply Air Temperature {C}
  11.11,                                  !- Zone Heating Design Supply Air Temperature Difference {deltaC}
  0.0085,                                 !- Zone Cooling Design Supply Air Humidity Ratio {kg-H2O/kg-air}
  0.008,                                  !- Zone Heating Design Supply Air Humidity Ratio {kg-H2O/kg-air}
  ,                                       !- Zone Heating Sizing Factor
  ,                                       !- Zone Cooling Sizing Factor
  DesignDay,                              !- Cooling Design Air Flow Method
  ,                                       !- Cooling Design Air Flow Rate {m3/s}
  ,                                       !- Cooling Minimum Air Flow per Zone Floor Area {m3/s-m2}
  ,                                       !- Cooling Minimum Air Flow {m3/s}
  ,                                       !- Cooling Minimum Air Flow Fraction
  DesignDay,                              !- Heating Design Air Flow Method
  ,                                       !- Heating Design Air Flow Rate {m3/s}
  ,                                       !- Heating Maximum Air Flow per Zone Floor Area {m3/s-m2}
  ,                                       !- Heating Maximum Air Flow {m3/s}
  ,                                       !- Heating Maximum Air Flow Fraction
  ,                                       !- Design Zone Air Distribution Effectiveness in Cooling Mode
  ,                                       !- Design Zone Air Distribution Effectiveness in Heating Mode
  No,                                     !- Account for Dedicated Outdoor Air System
  NeutralSupplyAir,                       !- Dedicated Outdoor Air System Control Strategy
  autosize,                               !- Dedicated Outdoor Air Low Setpoint Temperature for Design {C}
  autosize;                               !- Dedicated Outdoor Air High Setpoint Temperature for Design {C}

OS:ZoneHVAC:EquipmentList,
<<<<<<< HEAD
  {c9b68dc5-fddd-4943-a5d8-31a7f6b1b619}, !- Handle
  Zone HVAC Equipment List 1,             !- Name
  {841f45bd-987c-405b-b203-e4b4cd3846da}; !- Thermal Zone

OS:Space,
  {00778672-4adf-4f8c-b8c6-d796ad8c68f9}, !- Handle
  living space,                           !- Name
  {f530bed3-2c57-4d78-88da-ec5aa3bc0551}, !- Space Type Name
=======
  {7c105d67-0af5-4edf-a0a9-673501a375e1}, !- Handle
  Zone HVAC Equipment List 1,             !- Name
  {9675c390-0eb9-43e7-b333-cbf471390b54}; !- Thermal Zone

OS:Space,
  {62b726cc-94da-4da4-8a4f-aaf6641597d9}, !- Handle
  living space,                           !- Name
  {0bf2f88c-31cc-486f-bf24-fb5beb3c36c6}, !- Space Type Name
>>>>>>> 30cb9182
  ,                                       !- Default Construction Set Name
  ,                                       !- Default Schedule Set Name
  -0,                                     !- Direction of Relative North {deg}
  0,                                      !- X Origin {m}
  0,                                      !- Y Origin {m}
  0,                                      !- Z Origin {m}
  ,                                       !- Building Story Name
<<<<<<< HEAD
  {841f45bd-987c-405b-b203-e4b4cd3846da}, !- Thermal Zone Name
  ,                                       !- Part of Total Floor Area
  ,                                       !- Design Specification Outdoor Air Object Name
  {0fdff292-b3d8-42c4-8a56-d72d695662fc}; !- Building Unit Name

OS:Surface,
  {6fd44f03-319e-4d51-9f7f-258e7d055f12}, !- Handle
  Surface 1,                              !- Name
  Floor,                                  !- Surface Type
  ,                                       !- Construction Name
  {00778672-4adf-4f8c-b8c6-d796ad8c68f9}, !- Space Name
=======
  {9675c390-0eb9-43e7-b333-cbf471390b54}, !- Thermal Zone Name
  ,                                       !- Part of Total Floor Area
  ,                                       !- Design Specification Outdoor Air Object Name
  {41cda20f-6485-470c-a701-01608d81a153}; !- Building Unit Name

OS:Surface,
  {466d14a5-788d-4526-b947-6c93279b7e50}, !- Handle
  Surface 1,                              !- Name
  Floor,                                  !- Surface Type
  ,                                       !- Construction Name
  {62b726cc-94da-4da4-8a4f-aaf6641597d9}, !- Space Name
>>>>>>> 30cb9182
  Foundation,                             !- Outside Boundary Condition
  ,                                       !- Outside Boundary Condition Object
  NoSun,                                  !- Sun Exposure
  NoWind,                                 !- Wind Exposure
  ,                                       !- View Factor to Ground
  ,                                       !- Number of Vertices
  0, 0, 0,                                !- X,Y,Z Vertex 1 {m}
  0, 6.81553519541936, 0,                 !- X,Y,Z Vertex 2 {m}
  13.6310703908387, 6.81553519541936, 0,  !- X,Y,Z Vertex 3 {m}
  13.6310703908387, 0, 0;                 !- X,Y,Z Vertex 4 {m}

OS:Surface,
<<<<<<< HEAD
  {87739cc6-a3d5-4193-a7c7-7e218e8750ec}, !- Handle
  Surface 2,                              !- Name
  Wall,                                   !- Surface Type
  ,                                       !- Construction Name
  {00778672-4adf-4f8c-b8c6-d796ad8c68f9}, !- Space Name
=======
  {b44c4e90-5c5e-403e-afee-5ea5a2a09d62}, !- Handle
  Surface 2,                              !- Name
  Wall,                                   !- Surface Type
  ,                                       !- Construction Name
  {62b726cc-94da-4da4-8a4f-aaf6641597d9}, !- Space Name
>>>>>>> 30cb9182
  Outdoors,                               !- Outside Boundary Condition
  ,                                       !- Outside Boundary Condition Object
  SunExposed,                             !- Sun Exposure
  WindExposed,                            !- Wind Exposure
  ,                                       !- View Factor to Ground
  ,                                       !- Number of Vertices
  0, 6.81553519541936, 2.4384,            !- X,Y,Z Vertex 1 {m}
  0, 6.81553519541936, 0,                 !- X,Y,Z Vertex 2 {m}
  0, 0, 0,                                !- X,Y,Z Vertex 3 {m}
  0, 0, 2.4384;                           !- X,Y,Z Vertex 4 {m}

OS:Surface,
<<<<<<< HEAD
  {5a64f3f1-c9ac-4f8d-a47b-8120913d3daf}, !- Handle
  Surface 3,                              !- Name
  Wall,                                   !- Surface Type
  ,                                       !- Construction Name
  {00778672-4adf-4f8c-b8c6-d796ad8c68f9}, !- Space Name
=======
  {fc205f82-fc17-4f7c-aadc-bde96a4e5f7d}, !- Handle
  Surface 3,                              !- Name
  Wall,                                   !- Surface Type
  ,                                       !- Construction Name
  {62b726cc-94da-4da4-8a4f-aaf6641597d9}, !- Space Name
>>>>>>> 30cb9182
  Outdoors,                               !- Outside Boundary Condition
  ,                                       !- Outside Boundary Condition Object
  SunExposed,                             !- Sun Exposure
  WindExposed,                            !- Wind Exposure
  ,                                       !- View Factor to Ground
  ,                                       !- Number of Vertices
  13.6310703908387, 6.81553519541936, 2.4384, !- X,Y,Z Vertex 1 {m}
  13.6310703908387, 6.81553519541936, 0,  !- X,Y,Z Vertex 2 {m}
  0, 6.81553519541936, 0,                 !- X,Y,Z Vertex 3 {m}
  0, 6.81553519541936, 2.4384;            !- X,Y,Z Vertex 4 {m}

OS:Surface,
<<<<<<< HEAD
  {54ae6232-804d-4730-b576-5a7342e79e8f}, !- Handle
  Surface 4,                              !- Name
  Wall,                                   !- Surface Type
  ,                                       !- Construction Name
  {00778672-4adf-4f8c-b8c6-d796ad8c68f9}, !- Space Name
=======
  {6a92620e-f773-4e98-b50f-d68430d759a2}, !- Handle
  Surface 4,                              !- Name
  Wall,                                   !- Surface Type
  ,                                       !- Construction Name
  {62b726cc-94da-4da4-8a4f-aaf6641597d9}, !- Space Name
>>>>>>> 30cb9182
  Outdoors,                               !- Outside Boundary Condition
  ,                                       !- Outside Boundary Condition Object
  SunExposed,                             !- Sun Exposure
  WindExposed,                            !- Wind Exposure
  ,                                       !- View Factor to Ground
  ,                                       !- Number of Vertices
  13.6310703908387, 0, 2.4384,            !- X,Y,Z Vertex 1 {m}
  13.6310703908387, 0, 0,                 !- X,Y,Z Vertex 2 {m}
  13.6310703908387, 6.81553519541936, 0,  !- X,Y,Z Vertex 3 {m}
  13.6310703908387, 6.81553519541936, 2.4384; !- X,Y,Z Vertex 4 {m}

OS:Surface,
<<<<<<< HEAD
  {c7c8e4c9-375f-407c-bebc-6d53ecc36f92}, !- Handle
  Surface 5,                              !- Name
  Wall,                                   !- Surface Type
  ,                                       !- Construction Name
  {00778672-4adf-4f8c-b8c6-d796ad8c68f9}, !- Space Name
=======
  {8c28a81d-347d-440f-9313-0add442d1891}, !- Handle
  Surface 5,                              !- Name
  Wall,                                   !- Surface Type
  ,                                       !- Construction Name
  {62b726cc-94da-4da4-8a4f-aaf6641597d9}, !- Space Name
>>>>>>> 30cb9182
  Outdoors,                               !- Outside Boundary Condition
  ,                                       !- Outside Boundary Condition Object
  SunExposed,                             !- Sun Exposure
  WindExposed,                            !- Wind Exposure
  ,                                       !- View Factor to Ground
  ,                                       !- Number of Vertices
  0, 0, 2.4384,                           !- X,Y,Z Vertex 1 {m}
  0, 0, 0,                                !- X,Y,Z Vertex 2 {m}
  13.6310703908387, 0, 0,                 !- X,Y,Z Vertex 3 {m}
  13.6310703908387, 0, 2.4384;            !- X,Y,Z Vertex 4 {m}

OS:Surface,
<<<<<<< HEAD
  {568d32f9-edfc-4432-b0b1-91b75cf9b61c}, !- Handle
  Surface 6,                              !- Name
  RoofCeiling,                            !- Surface Type
  ,                                       !- Construction Name
  {00778672-4adf-4f8c-b8c6-d796ad8c68f9}, !- Space Name
  Surface,                                !- Outside Boundary Condition
  {ea6c263f-bdda-4d04-bda9-82b6b8edfb56}, !- Outside Boundary Condition Object
=======
  {f61ccbe4-64bf-4dbd-8cb9-d89c17f2486d}, !- Handle
  Surface 6,                              !- Name
  RoofCeiling,                            !- Surface Type
  ,                                       !- Construction Name
  {62b726cc-94da-4da4-8a4f-aaf6641597d9}, !- Space Name
  Surface,                                !- Outside Boundary Condition
  {f658e72c-64ee-458d-911b-395ca954a0ca}, !- Outside Boundary Condition Object
>>>>>>> 30cb9182
  NoSun,                                  !- Sun Exposure
  NoWind,                                 !- Wind Exposure
  ,                                       !- View Factor to Ground
  ,                                       !- Number of Vertices
  13.6310703908387, 0, 2.4384,            !- X,Y,Z Vertex 1 {m}
  13.6310703908387, 6.81553519541936, 2.4384, !- X,Y,Z Vertex 2 {m}
  0, 6.81553519541936, 2.4384,            !- X,Y,Z Vertex 3 {m}
  0, 0, 2.4384;                           !- X,Y,Z Vertex 4 {m}

OS:SpaceType,
<<<<<<< HEAD
  {f530bed3-2c57-4d78-88da-ec5aa3bc0551}, !- Handle
=======
  {0bf2f88c-31cc-486f-bf24-fb5beb3c36c6}, !- Handle
>>>>>>> 30cb9182
  Space Type 1,                           !- Name
  ,                                       !- Default Construction Set Name
  ,                                       !- Default Schedule Set Name
  ,                                       !- Group Rendering Name
  ,                                       !- Design Specification Outdoor Air Object Name
  ,                                       !- Standards Template
  ,                                       !- Standards Building Type
  living;                                 !- Standards Space Type

OS:Space,
<<<<<<< HEAD
  {9c694035-57c6-4a80-8ed5-6dedee6d679a}, !- Handle
  living space|story 2,                   !- Name
  {f530bed3-2c57-4d78-88da-ec5aa3bc0551}, !- Space Type Name
=======
  {6028953d-95f2-4cd1-b6a3-b6eb629f9178}, !- Handle
  living space|story 2,                   !- Name
  {0bf2f88c-31cc-486f-bf24-fb5beb3c36c6}, !- Space Type Name
>>>>>>> 30cb9182
  ,                                       !- Default Construction Set Name
  ,                                       !- Default Schedule Set Name
  -0,                                     !- Direction of Relative North {deg}
  0,                                      !- X Origin {m}
  0,                                      !- Y Origin {m}
  2.4384,                                 !- Z Origin {m}
  ,                                       !- Building Story Name
<<<<<<< HEAD
  {841f45bd-987c-405b-b203-e4b4cd3846da}, !- Thermal Zone Name
  ,                                       !- Part of Total Floor Area
  ,                                       !- Design Specification Outdoor Air Object Name
  {0fdff292-b3d8-42c4-8a56-d72d695662fc}; !- Building Unit Name

OS:Surface,
  {ea6c263f-bdda-4d04-bda9-82b6b8edfb56}, !- Handle
  Surface 7,                              !- Name
  Floor,                                  !- Surface Type
  ,                                       !- Construction Name
  {9c694035-57c6-4a80-8ed5-6dedee6d679a}, !- Space Name
  Surface,                                !- Outside Boundary Condition
  {568d32f9-edfc-4432-b0b1-91b75cf9b61c}, !- Outside Boundary Condition Object
=======
  {9675c390-0eb9-43e7-b333-cbf471390b54}, !- Thermal Zone Name
  ,                                       !- Part of Total Floor Area
  ,                                       !- Design Specification Outdoor Air Object Name
  {41cda20f-6485-470c-a701-01608d81a153}; !- Building Unit Name

OS:Surface,
  {f658e72c-64ee-458d-911b-395ca954a0ca}, !- Handle
  Surface 7,                              !- Name
  Floor,                                  !- Surface Type
  ,                                       !- Construction Name
  {6028953d-95f2-4cd1-b6a3-b6eb629f9178}, !- Space Name
  Surface,                                !- Outside Boundary Condition
  {f61ccbe4-64bf-4dbd-8cb9-d89c17f2486d}, !- Outside Boundary Condition Object
>>>>>>> 30cb9182
  NoSun,                                  !- Sun Exposure
  NoWind,                                 !- Wind Exposure
  ,                                       !- View Factor to Ground
  ,                                       !- Number of Vertices
  0, 0, 0,                                !- X,Y,Z Vertex 1 {m}
  0, 6.81553519541936, 0,                 !- X,Y,Z Vertex 2 {m}
  13.6310703908387, 6.81553519541936, 0,  !- X,Y,Z Vertex 3 {m}
  13.6310703908387, 0, 0;                 !- X,Y,Z Vertex 4 {m}

OS:Surface,
<<<<<<< HEAD
  {17577a76-3a95-4d4c-a006-1cbe8c96e084}, !- Handle
  Surface 8,                              !- Name
  Wall,                                   !- Surface Type
  ,                                       !- Construction Name
  {9c694035-57c6-4a80-8ed5-6dedee6d679a}, !- Space Name
=======
  {d43cecca-1fca-49cc-a468-45f8bed73e2d}, !- Handle
  Surface 8,                              !- Name
  Wall,                                   !- Surface Type
  ,                                       !- Construction Name
  {6028953d-95f2-4cd1-b6a3-b6eb629f9178}, !- Space Name
>>>>>>> 30cb9182
  Outdoors,                               !- Outside Boundary Condition
  ,                                       !- Outside Boundary Condition Object
  SunExposed,                             !- Sun Exposure
  WindExposed,                            !- Wind Exposure
  ,                                       !- View Factor to Ground
  ,                                       !- Number of Vertices
  0, 6.81553519541936, 2.4384,            !- X,Y,Z Vertex 1 {m}
  0, 6.81553519541936, 0,                 !- X,Y,Z Vertex 2 {m}
  0, 0, 0,                                !- X,Y,Z Vertex 3 {m}
  0, 0, 2.4384;                           !- X,Y,Z Vertex 4 {m}

OS:Surface,
<<<<<<< HEAD
  {4c2db375-d8ff-4b2f-8d99-d83343059584}, !- Handle
  Surface 9,                              !- Name
  Wall,                                   !- Surface Type
  ,                                       !- Construction Name
  {9c694035-57c6-4a80-8ed5-6dedee6d679a}, !- Space Name
=======
  {3203a9fc-db39-4c23-a47c-96c9bb695b79}, !- Handle
  Surface 9,                              !- Name
  Wall,                                   !- Surface Type
  ,                                       !- Construction Name
  {6028953d-95f2-4cd1-b6a3-b6eb629f9178}, !- Space Name
>>>>>>> 30cb9182
  Outdoors,                               !- Outside Boundary Condition
  ,                                       !- Outside Boundary Condition Object
  SunExposed,                             !- Sun Exposure
  WindExposed,                            !- Wind Exposure
  ,                                       !- View Factor to Ground
  ,                                       !- Number of Vertices
  13.6310703908387, 6.81553519541936, 2.4384, !- X,Y,Z Vertex 1 {m}
  13.6310703908387, 6.81553519541936, 0,  !- X,Y,Z Vertex 2 {m}
  0, 6.81553519541936, 0,                 !- X,Y,Z Vertex 3 {m}
  0, 6.81553519541936, 2.4384;            !- X,Y,Z Vertex 4 {m}

OS:Surface,
<<<<<<< HEAD
  {4b329fa9-9822-4541-82e2-d0f91d690122}, !- Handle
  Surface 10,                             !- Name
  Wall,                                   !- Surface Type
  ,                                       !- Construction Name
  {9c694035-57c6-4a80-8ed5-6dedee6d679a}, !- Space Name
=======
  {6b23db75-41a3-4005-aa89-dea11d5577d9}, !- Handle
  Surface 10,                             !- Name
  Wall,                                   !- Surface Type
  ,                                       !- Construction Name
  {6028953d-95f2-4cd1-b6a3-b6eb629f9178}, !- Space Name
>>>>>>> 30cb9182
  Outdoors,                               !- Outside Boundary Condition
  ,                                       !- Outside Boundary Condition Object
  SunExposed,                             !- Sun Exposure
  WindExposed,                            !- Wind Exposure
  ,                                       !- View Factor to Ground
  ,                                       !- Number of Vertices
  13.6310703908387, 0, 2.4384,            !- X,Y,Z Vertex 1 {m}
  13.6310703908387, 0, 0,                 !- X,Y,Z Vertex 2 {m}
  13.6310703908387, 6.81553519541936, 0,  !- X,Y,Z Vertex 3 {m}
  13.6310703908387, 6.81553519541936, 2.4384; !- X,Y,Z Vertex 4 {m}

OS:Surface,
<<<<<<< HEAD
  {8c64f6b1-7964-49cb-af79-dd0690cc9d63}, !- Handle
  Surface 11,                             !- Name
  Wall,                                   !- Surface Type
  ,                                       !- Construction Name
  {9c694035-57c6-4a80-8ed5-6dedee6d679a}, !- Space Name
=======
  {5a24f199-a70f-4a62-b517-0999f9745582}, !- Handle
  Surface 11,                             !- Name
  Wall,                                   !- Surface Type
  ,                                       !- Construction Name
  {6028953d-95f2-4cd1-b6a3-b6eb629f9178}, !- Space Name
>>>>>>> 30cb9182
  Outdoors,                               !- Outside Boundary Condition
  ,                                       !- Outside Boundary Condition Object
  SunExposed,                             !- Sun Exposure
  WindExposed,                            !- Wind Exposure
  ,                                       !- View Factor to Ground
  ,                                       !- Number of Vertices
  0, 0, 2.4384,                           !- X,Y,Z Vertex 1 {m}
  0, 0, 0,                                !- X,Y,Z Vertex 2 {m}
  13.6310703908387, 0, 0,                 !- X,Y,Z Vertex 3 {m}
  13.6310703908387, 0, 2.4384;            !- X,Y,Z Vertex 4 {m}

OS:Surface,
<<<<<<< HEAD
  {07b94a47-246b-459b-96db-24225307e19a}, !- Handle
  Surface 12,                             !- Name
  RoofCeiling,                            !- Surface Type
  ,                                       !- Construction Name
  {9c694035-57c6-4a80-8ed5-6dedee6d679a}, !- Space Name
  Surface,                                !- Outside Boundary Condition
  {1d1e3873-8748-427f-84ac-c57d575b68c5}, !- Outside Boundary Condition Object
=======
  {b75f2d52-0118-40c0-8a5a-ae954bced45f}, !- Handle
  Surface 12,                             !- Name
  RoofCeiling,                            !- Surface Type
  ,                                       !- Construction Name
  {6028953d-95f2-4cd1-b6a3-b6eb629f9178}, !- Space Name
  Surface,                                !- Outside Boundary Condition
  {15e336f6-77ff-4983-91f7-b61e55ddc5d5}, !- Outside Boundary Condition Object
>>>>>>> 30cb9182
  NoSun,                                  !- Sun Exposure
  NoWind,                                 !- Wind Exposure
  ,                                       !- View Factor to Ground
  ,                                       !- Number of Vertices
  13.6310703908387, 0, 2.4384,            !- X,Y,Z Vertex 1 {m}
  13.6310703908387, 6.81553519541936, 2.4384, !- X,Y,Z Vertex 2 {m}
  0, 6.81553519541936, 2.4384,            !- X,Y,Z Vertex 3 {m}
  0, 0, 2.4384;                           !- X,Y,Z Vertex 4 {m}

OS:Surface,
<<<<<<< HEAD
  {1d1e3873-8748-427f-84ac-c57d575b68c5}, !- Handle
  Surface 13,                             !- Name
  Floor,                                  !- Surface Type
  ,                                       !- Construction Name
  {e4da7fb2-c30f-4395-848c-ce62355a71dd}, !- Space Name
  Surface,                                !- Outside Boundary Condition
  {07b94a47-246b-459b-96db-24225307e19a}, !- Outside Boundary Condition Object
=======
  {15e336f6-77ff-4983-91f7-b61e55ddc5d5}, !- Handle
  Surface 13,                             !- Name
  Floor,                                  !- Surface Type
  ,                                       !- Construction Name
  {8eac018c-e051-4553-97db-8b91298eeb52}, !- Space Name
  Surface,                                !- Outside Boundary Condition
  {b75f2d52-0118-40c0-8a5a-ae954bced45f}, !- Outside Boundary Condition Object
>>>>>>> 30cb9182
  NoSun,                                  !- Sun Exposure
  NoWind,                                 !- Wind Exposure
  ,                                       !- View Factor to Ground
  ,                                       !- Number of Vertices
  0, 6.81553519541936, 0,                 !- X,Y,Z Vertex 1 {m}
  13.6310703908387, 6.81553519541936, 0,  !- X,Y,Z Vertex 2 {m}
  13.6310703908387, 0, 0,                 !- X,Y,Z Vertex 3 {m}
  0, 0, 0;                                !- X,Y,Z Vertex 4 {m}

OS:Surface,
<<<<<<< HEAD
  {1e599434-ac1c-46fc-99ec-b53b5c42ed35}, !- Handle
  Surface 14,                             !- Name
  RoofCeiling,                            !- Surface Type
  ,                                       !- Construction Name
  {e4da7fb2-c30f-4395-848c-ce62355a71dd}, !- Space Name
=======
  {afccc7a1-745d-4c7c-bbf8-06f8b1719a41}, !- Handle
  Surface 14,                             !- Name
  RoofCeiling,                            !- Surface Type
  ,                                       !- Construction Name
  {8eac018c-e051-4553-97db-8b91298eeb52}, !- Space Name
>>>>>>> 30cb9182
  Outdoors,                               !- Outside Boundary Condition
  ,                                       !- Outside Boundary Condition Object
  SunExposed,                             !- Sun Exposure
  WindExposed,                            !- Wind Exposure
  ,                                       !- View Factor to Ground
  ,                                       !- Number of Vertices
  13.6310703908387, 3.40776759770968, 1.70388379885484, !- X,Y,Z Vertex 1 {m}
  0, 3.40776759770968, 1.70388379885484,  !- X,Y,Z Vertex 2 {m}
  0, 0, 0,                                !- X,Y,Z Vertex 3 {m}
  13.6310703908387, 0, 0;                 !- X,Y,Z Vertex 4 {m}

OS:Surface,
<<<<<<< HEAD
  {e9cebf91-7818-472c-b6dc-2a92944aa9a3}, !- Handle
  Surface 15,                             !- Name
  RoofCeiling,                            !- Surface Type
  ,                                       !- Construction Name
  {e4da7fb2-c30f-4395-848c-ce62355a71dd}, !- Space Name
=======
  {58a6c318-020d-4cb6-b317-3f5399256829}, !- Handle
  Surface 15,                             !- Name
  RoofCeiling,                            !- Surface Type
  ,                                       !- Construction Name
  {8eac018c-e051-4553-97db-8b91298eeb52}, !- Space Name
>>>>>>> 30cb9182
  Outdoors,                               !- Outside Boundary Condition
  ,                                       !- Outside Boundary Condition Object
  SunExposed,                             !- Sun Exposure
  WindExposed,                            !- Wind Exposure
  ,                                       !- View Factor to Ground
  ,                                       !- Number of Vertices
  0, 3.40776759770968, 1.70388379885484,  !- X,Y,Z Vertex 1 {m}
  13.6310703908387, 3.40776759770968, 1.70388379885484, !- X,Y,Z Vertex 2 {m}
  13.6310703908387, 6.81553519541936, 0,  !- X,Y,Z Vertex 3 {m}
  0, 6.81553519541936, 0;                 !- X,Y,Z Vertex 4 {m}

OS:Surface,
<<<<<<< HEAD
  {43c0a040-f76a-42d0-ac52-4a81c946845a}, !- Handle
  Surface 16,                             !- Name
  Wall,                                   !- Surface Type
  ,                                       !- Construction Name
  {e4da7fb2-c30f-4395-848c-ce62355a71dd}, !- Space Name
=======
  {5452892e-8a6c-4fba-9bc3-1ca49145292e}, !- Handle
  Surface 16,                             !- Name
  Wall,                                   !- Surface Type
  ,                                       !- Construction Name
  {8eac018c-e051-4553-97db-8b91298eeb52}, !- Space Name
>>>>>>> 30cb9182
  Outdoors,                               !- Outside Boundary Condition
  ,                                       !- Outside Boundary Condition Object
  SunExposed,                             !- Sun Exposure
  WindExposed,                            !- Wind Exposure
  ,                                       !- View Factor to Ground
  ,                                       !- Number of Vertices
  0, 3.40776759770968, 1.70388379885484,  !- X,Y,Z Vertex 1 {m}
  0, 6.81553519541936, 0,                 !- X,Y,Z Vertex 2 {m}
  0, 0, 0;                                !- X,Y,Z Vertex 3 {m}

OS:Surface,
<<<<<<< HEAD
  {2562fa2e-0a88-42e9-8961-5b6843c38c4a}, !- Handle
  Surface 17,                             !- Name
  Wall,                                   !- Surface Type
  ,                                       !- Construction Name
  {e4da7fb2-c30f-4395-848c-ce62355a71dd}, !- Space Name
=======
  {0877644d-6eab-4e78-abe9-ee5c72e47205}, !- Handle
  Surface 17,                             !- Name
  Wall,                                   !- Surface Type
  ,                                       !- Construction Name
  {8eac018c-e051-4553-97db-8b91298eeb52}, !- Space Name
>>>>>>> 30cb9182
  Outdoors,                               !- Outside Boundary Condition
  ,                                       !- Outside Boundary Condition Object
  SunExposed,                             !- Sun Exposure
  WindExposed,                            !- Wind Exposure
  ,                                       !- View Factor to Ground
  ,                                       !- Number of Vertices
  13.6310703908387, 3.40776759770968, 1.70388379885484, !- X,Y,Z Vertex 1 {m}
  13.6310703908387, 0, 0,                 !- X,Y,Z Vertex 2 {m}
  13.6310703908387, 6.81553519541936, 0;  !- X,Y,Z Vertex 3 {m}

OS:Space,
<<<<<<< HEAD
  {e4da7fb2-c30f-4395-848c-ce62355a71dd}, !- Handle
  unfinished attic space,                 !- Name
  {8953c1fa-4003-4906-98ea-0441205f0d7e}, !- Space Type Name
=======
  {8eac018c-e051-4553-97db-8b91298eeb52}, !- Handle
  unfinished attic space,                 !- Name
  {a3f4baf2-d102-4aa4-9ab1-7adf95c8d888}, !- Space Type Name
>>>>>>> 30cb9182
  ,                                       !- Default Construction Set Name
  ,                                       !- Default Schedule Set Name
  -0,                                     !- Direction of Relative North {deg}
  0,                                      !- X Origin {m}
  0,                                      !- Y Origin {m}
  4.8768,                                 !- Z Origin {m}
  ,                                       !- Building Story Name
<<<<<<< HEAD
  {5f05eb95-1de6-4f1f-bc61-c25da0ae01f3}; !- Thermal Zone Name

OS:ThermalZone,
  {5f05eb95-1de6-4f1f-bc61-c25da0ae01f3}, !- Handle
=======
  {e695bc26-fee9-47b6-838c-6e7ab85a8161}; !- Thermal Zone Name

OS:ThermalZone,
  {e695bc26-fee9-47b6-838c-6e7ab85a8161}, !- Handle
>>>>>>> 30cb9182
  unfinished attic zone,                  !- Name
  ,                                       !- Multiplier
  ,                                       !- Ceiling Height {m}
  ,                                       !- Volume {m3}
  ,                                       !- Floor Area {m2}
  ,                                       !- Zone Inside Convection Algorithm
  ,                                       !- Zone Outside Convection Algorithm
  ,                                       !- Zone Conditioning Equipment List Name
<<<<<<< HEAD
  {ce0f2139-68a1-4d05-9dba-2044ac68dde2}, !- Zone Air Inlet Port List
  {88ea0585-a7b1-40d5-abe3-37c23eb37c61}, !- Zone Air Exhaust Port List
  {94597f04-2f7a-449a-a8f2-2673713a19b2}, !- Zone Air Node Name
  {78fbb069-5bdc-47db-a6c8-f63c191f6221}, !- Zone Return Air Port List
=======
  {d03ff0bc-8e97-4594-a2fb-89f21ba270f5}, !- Zone Air Inlet Port List
  {0c13720a-c192-476e-8d8b-30227075afc4}, !- Zone Air Exhaust Port List
  {717fd888-9b41-4226-a78e-629d1b99f71e}, !- Zone Air Node Name
  {a1f936e9-0b01-4f35-bf6c-e26d451ffab0}, !- Zone Return Air Port List
>>>>>>> 30cb9182
  ,                                       !- Primary Daylighting Control Name
  ,                                       !- Fraction of Zone Controlled by Primary Daylighting Control
  ,                                       !- Secondary Daylighting Control Name
  ,                                       !- Fraction of Zone Controlled by Secondary Daylighting Control
  ,                                       !- Illuminance Map Name
  ,                                       !- Group Rendering Name
  ,                                       !- Thermostat Name
  No;                                     !- Use Ideal Air Loads

OS:Node,
<<<<<<< HEAD
  {cf96e069-f7bd-41f0-a8bc-28207ed23a0d}, !- Handle
  Node 2,                                 !- Name
  {94597f04-2f7a-449a-a8f2-2673713a19b2}, !- Inlet Port
  ;                                       !- Outlet Port

OS:Connection,
  {94597f04-2f7a-449a-a8f2-2673713a19b2}, !- Handle
  {538617f2-1a31-4d4b-82e2-c8d7fa1bad0a}, !- Name
  {5f05eb95-1de6-4f1f-bc61-c25da0ae01f3}, !- Source Object
  11,                                     !- Outlet Port
  {cf96e069-f7bd-41f0-a8bc-28207ed23a0d}, !- Target Object
  2;                                      !- Inlet Port

OS:PortList,
  {ce0f2139-68a1-4d05-9dba-2044ac68dde2}, !- Handle
  {313b6ccf-6a54-4b09-898e-e68e776b8129}, !- Name
  {5f05eb95-1de6-4f1f-bc61-c25da0ae01f3}; !- HVAC Component

OS:PortList,
  {88ea0585-a7b1-40d5-abe3-37c23eb37c61}, !- Handle
  {179e97a1-5db6-43e5-89bf-6ba7c4edabeb}, !- Name
  {5f05eb95-1de6-4f1f-bc61-c25da0ae01f3}; !- HVAC Component

OS:PortList,
  {78fbb069-5bdc-47db-a6c8-f63c191f6221}, !- Handle
  {9a0551eb-047d-4e89-8f33-5624ee2e74b4}, !- Name
  {5f05eb95-1de6-4f1f-bc61-c25da0ae01f3}; !- HVAC Component

OS:Sizing:Zone,
  {85795d07-e0a3-4e32-a4de-65b61a4e6fcd}, !- Handle
  {5f05eb95-1de6-4f1f-bc61-c25da0ae01f3}, !- Zone or ZoneList Name
=======
  {380ee34f-dba1-4ecb-aaaa-d2239bf1f535}, !- Handle
  Node 2,                                 !- Name
  {717fd888-9b41-4226-a78e-629d1b99f71e}, !- Inlet Port
  ;                                       !- Outlet Port

OS:Connection,
  {717fd888-9b41-4226-a78e-629d1b99f71e}, !- Handle
  {c04ebf5f-3a8e-4363-87f5-80647868c342}, !- Name
  {e695bc26-fee9-47b6-838c-6e7ab85a8161}, !- Source Object
  11,                                     !- Outlet Port
  {380ee34f-dba1-4ecb-aaaa-d2239bf1f535}, !- Target Object
  2;                                      !- Inlet Port

OS:PortList,
  {d03ff0bc-8e97-4594-a2fb-89f21ba270f5}, !- Handle
  {8fcfd089-1604-4b2c-8552-34b043449490}, !- Name
  {e695bc26-fee9-47b6-838c-6e7ab85a8161}; !- HVAC Component

OS:PortList,
  {0c13720a-c192-476e-8d8b-30227075afc4}, !- Handle
  {a1096558-0158-43c5-be64-702d8002437d}, !- Name
  {e695bc26-fee9-47b6-838c-6e7ab85a8161}; !- HVAC Component

OS:PortList,
  {a1f936e9-0b01-4f35-bf6c-e26d451ffab0}, !- Handle
  {26c7de9c-1135-48ab-acea-99971efa7d29}, !- Name
  {e695bc26-fee9-47b6-838c-6e7ab85a8161}; !- HVAC Component

OS:Sizing:Zone,
  {cb4ccc9c-14f9-4772-b019-cd3fe24eb288}, !- Handle
  {e695bc26-fee9-47b6-838c-6e7ab85a8161}, !- Zone or ZoneList Name
>>>>>>> 30cb9182
  SupplyAirTemperature,                   !- Zone Cooling Design Supply Air Temperature Input Method
  14,                                     !- Zone Cooling Design Supply Air Temperature {C}
  11.11,                                  !- Zone Cooling Design Supply Air Temperature Difference {deltaC}
  SupplyAirTemperature,                   !- Zone Heating Design Supply Air Temperature Input Method
  40,                                     !- Zone Heating Design Supply Air Temperature {C}
  11.11,                                  !- Zone Heating Design Supply Air Temperature Difference {deltaC}
  0.0085,                                 !- Zone Cooling Design Supply Air Humidity Ratio {kg-H2O/kg-air}
  0.008,                                  !- Zone Heating Design Supply Air Humidity Ratio {kg-H2O/kg-air}
  ,                                       !- Zone Heating Sizing Factor
  ,                                       !- Zone Cooling Sizing Factor
  DesignDay,                              !- Cooling Design Air Flow Method
  ,                                       !- Cooling Design Air Flow Rate {m3/s}
  ,                                       !- Cooling Minimum Air Flow per Zone Floor Area {m3/s-m2}
  ,                                       !- Cooling Minimum Air Flow {m3/s}
  ,                                       !- Cooling Minimum Air Flow Fraction
  DesignDay,                              !- Heating Design Air Flow Method
  ,                                       !- Heating Design Air Flow Rate {m3/s}
  ,                                       !- Heating Maximum Air Flow per Zone Floor Area {m3/s-m2}
  ,                                       !- Heating Maximum Air Flow {m3/s}
  ,                                       !- Heating Maximum Air Flow Fraction
  ,                                       !- Design Zone Air Distribution Effectiveness in Cooling Mode
  ,                                       !- Design Zone Air Distribution Effectiveness in Heating Mode
  No,                                     !- Account for Dedicated Outdoor Air System
  NeutralSupplyAir,                       !- Dedicated Outdoor Air System Control Strategy
  autosize,                               !- Dedicated Outdoor Air Low Setpoint Temperature for Design {C}
  autosize;                               !- Dedicated Outdoor Air High Setpoint Temperature for Design {C}

OS:ZoneHVAC:EquipmentList,
<<<<<<< HEAD
  {880c81e2-3edc-4328-83f0-8ad464d487a5}, !- Handle
  Zone HVAC Equipment List 2,             !- Name
  {5f05eb95-1de6-4f1f-bc61-c25da0ae01f3}; !- Thermal Zone

OS:SpaceType,
  {8953c1fa-4003-4906-98ea-0441205f0d7e}, !- Handle
=======
  {b604f6db-ca4d-4278-b34f-b3c25bf8c0ff}, !- Handle
  Zone HVAC Equipment List 2,             !- Name
  {e695bc26-fee9-47b6-838c-6e7ab85a8161}; !- Thermal Zone

OS:SpaceType,
  {a3f4baf2-d102-4aa4-9ab1-7adf95c8d888}, !- Handle
>>>>>>> 30cb9182
  Space Type 2,                           !- Name
  ,                                       !- Default Construction Set Name
  ,                                       !- Default Schedule Set Name
  ,                                       !- Group Rendering Name
  ,                                       !- Design Specification Outdoor Air Object Name
  ,                                       !- Standards Template
  ,                                       !- Standards Building Type
  unfinished attic;                       !- Standards Space Type

OS:BuildingUnit,
<<<<<<< HEAD
  {0fdff292-b3d8-42c4-8a56-d72d695662fc}, !- Handle
=======
  {41cda20f-6485-470c-a701-01608d81a153}, !- Handle
>>>>>>> 30cb9182
  unit 1,                                 !- Name
  ,                                       !- Rendering Color
  Residential;                            !- Building Unit Type

OS:AdditionalProperties,
<<<<<<< HEAD
  {ee563e41-1710-4921-b222-ad1d1cce4b97}, !- Handle
  {0fdff292-b3d8-42c4-8a56-d72d695662fc}, !- Object Name
=======
  {dd64dc71-0d3d-4b90-ac59-0773a3791185}, !- Handle
  {41cda20f-6485-470c-a701-01608d81a153}, !- Object Name
>>>>>>> 30cb9182
  NumberOfBedrooms,                       !- Feature Name 1
  Integer,                                !- Feature Data Type 1
  3,                                      !- Feature Value 1
  NumberOfBathrooms,                      !- Feature Name 2
  Double,                                 !- Feature Data Type 2
  2,                                      !- Feature Value 2
  NumberOfOccupants,                      !- Feature Name 3
  Double,                                 !- Feature Data Type 3
  2.6400000000000001;                     !- Feature Value 3

<<<<<<< HEAD
OS:External:File,
  {19f742e1-2091-4e83-b326-f9de88419bdb}, !- Handle
  8760.csv,                               !- Name
  8760.csv;                               !- File Name

OS:Schedule:Day,
  {e4334f82-c6f5-4e4f-8f71-07d17e03f390}, !- Handle
=======
OS:Schedule:Day,
  {8a06e9c7-5645-4881-a566-6aaa275de9ee}, !- Handle
>>>>>>> 30cb9182
  Schedule Day 1,                         !- Name
  ,                                       !- Schedule Type Limits Name
  ,                                       !- Interpolate to Timestep
  24,                                     !- Hour 1
  0,                                      !- Minute 1
  0;                                      !- Value Until Time 1

OS:Schedule:Day,
<<<<<<< HEAD
  {e6527dc8-b07f-4e2d-b4dc-86e2df75e60e}, !- Handle
=======
  {eeef5fb9-d308-4142-9f02-4282c618cffb}, !- Handle
>>>>>>> 30cb9182
  Schedule Day 2,                         !- Name
  ,                                       !- Schedule Type Limits Name
  ,                                       !- Interpolate to Timestep
  24,                                     !- Hour 1
  0,                                      !- Minute 1
  1;                                      !- Value Until Time 1
<<<<<<< HEAD

OS:Schedule:File,
  {3613dc97-d4fd-40a8-a36b-7a1407736b15}, !- Handle
  occupants,                              !- Name
  {f8dae1be-e647-4204-93bb-dc77f4d172dc}, !- Schedule Type Limits Name
  {19f742e1-2091-4e83-b326-f9de88419bdb}, !- External File Name
  1,                                      !- Column Number
  1,                                      !- Rows to Skip at Top
  8760,                                   !- Number of Hours of Data
  ,                                       !- Column Separator
  ,                                       !- Interpolate to Timestep
  60;                                     !- Minutes per Item

OS:Schedule:Ruleset,
  {5be530ab-60e3-4a37-a7e3-4a1c6bb55a39}, !- Handle
  Schedule Ruleset 1,                     !- Name
  {5abea6ff-4704-4b9c-99f4-29db5becc447}, !- Schedule Type Limits Name
  {22f07aa7-55ad-4f89-94c8-20bf73cb2f82}; !- Default Day Schedule Name

OS:Schedule:Day,
  {22f07aa7-55ad-4f89-94c8-20bf73cb2f82}, !- Handle
  Schedule Day 3,                         !- Name
  {5abea6ff-4704-4b9c-99f4-29db5becc447}, !- Schedule Type Limits Name
  ,                                       !- Interpolate to Timestep
  24,                                     !- Hour 1
  0,                                      !- Minute 1
  112.539290946133;                       !- Value Until Time 1

OS:People:Definition,
  {1b4d1390-b296-4733-ac10-d76e076c621a}, !- Handle
  res occupants|living space,             !- Name
  People,                                 !- Number of People Calculation Method
  1.32,                                   !- Number of People {people}
  ,                                       !- People per Space Floor Area {person/m2}
  ,                                       !- Space Floor Area per Person {m2/person}
  0.319734,                               !- Fraction Radiant
  0.573,                                  !- Sensible Heat Fraction
  0,                                      !- Carbon Dioxide Generation Rate {m3/s-W}
  No,                                     !- Enable ASHRAE 55 Comfort Warnings
  ZoneAveraged;                           !- Mean Radiant Temperature Calculation Type

OS:People,
  {8c0ff8d0-5e9c-4bda-a514-d7345d6b7698}, !- Handle
  res occupants|living space,             !- Name
  {1b4d1390-b296-4733-ac10-d76e076c621a}, !- People Definition Name
  {00778672-4adf-4f8c-b8c6-d796ad8c68f9}, !- Space or SpaceType Name
  {3613dc97-d4fd-40a8-a36b-7a1407736b15}, !- Number of People Schedule Name
  {5be530ab-60e3-4a37-a7e3-4a1c6bb55a39}, !- Activity Level Schedule Name
  ,                                       !- Surface Name/Angle Factor List Name
  ,                                       !- Work Efficiency Schedule Name
  ,                                       !- Clothing Insulation Schedule Name
  ,                                       !- Air Velocity Schedule Name
  1;                                      !- Multiplier

OS:ScheduleTypeLimits,
  {5abea6ff-4704-4b9c-99f4-29db5becc447}, !- Handle
  ActivityLevel,                          !- Name
  0,                                      !- Lower Limit Value
  ,                                       !- Upper Limit Value
  Continuous,                             !- Numeric Type
  ActivityLevel;                          !- Unit Type

OS:ScheduleTypeLimits,
  {f8dae1be-e647-4204-93bb-dc77f4d172dc}, !- Handle
  Fractional,                             !- Name
  0,                                      !- Lower Limit Value
  1,                                      !- Upper Limit Value
  Continuous;                             !- Numeric Type

OS:People:Definition,
  {330416fa-d6fa-4784-b02f-c3e9d577262d}, !- Handle
  res occupants|living space|story 2,     !- Name
  People,                                 !- Number of People Calculation Method
  1.32,                                   !- Number of People {people}
  ,                                       !- People per Space Floor Area {person/m2}
  ,                                       !- Space Floor Area per Person {m2/person}
  0.319734,                               !- Fraction Radiant
  0.573,                                  !- Sensible Heat Fraction
  0,                                      !- Carbon Dioxide Generation Rate {m3/s-W}
  No,                                     !- Enable ASHRAE 55 Comfort Warnings
  ZoneAveraged;                           !- Mean Radiant Temperature Calculation Type

OS:People,
  {91e876a1-05d4-4f7a-8131-260d5e35e478}, !- Handle
  res occupants|living space|story 2,     !- Name
  {330416fa-d6fa-4784-b02f-c3e9d577262d}, !- People Definition Name
  {9c694035-57c6-4a80-8ed5-6dedee6d679a}, !- Space or SpaceType Name
  {3613dc97-d4fd-40a8-a36b-7a1407736b15}, !- Number of People Schedule Name
  {5be530ab-60e3-4a37-a7e3-4a1c6bb55a39}, !- Activity Level Schedule Name
  ,                                       !- Surface Name/Angle Factor List Name
  ,                                       !- Work Efficiency Schedule Name
  ,                                       !- Clothing Insulation Schedule Name
  ,                                       !- Air Velocity Schedule Name
  1;                                      !- Multiplier
=======
>>>>>>> 30cb9182
<|MERGE_RESOLUTION|>--- conflicted
+++ resolved
@@ -1,54 +1,26 @@
 !- NOTE: Auto-generated from /test/osw_files/SFD_2000sqft_2story_SL_UA_3Beds_2Baths_Denver.osw
 
 OS:Version,
-<<<<<<< HEAD
-  {1e0748ca-89cb-423f-b0e5-3b9c88d31d46}, !- Handle
-  2.9.0;                                  !- Version Identifier
-
-OS:SimulationControl,
-  {33d83d59-5dea-4feb-8055-366bd836959a}, !- Handle
-=======
   {46923504-889f-4d85-88b0-c81120563e36}, !- Handle
   2.9.0;                                  !- Version Identifier
 
 OS:SimulationControl,
   {d17b928b-5013-4efc-afad-1db4c6671275}, !- Handle
->>>>>>> 30cb9182
   ,                                       !- Do Zone Sizing Calculation
   ,                                       !- Do System Sizing Calculation
   ,                                       !- Do Plant Sizing Calculation
   No;                                     !- Run Simulation for Sizing Periods
 
 OS:Timestep,
-<<<<<<< HEAD
-  {e2e2db71-44cf-4926-9ae2-f05c3b572058}, !- Handle
-  6;                                      !- Number of Timesteps per Hour
-
-OS:ShadowCalculation,
-  {6e12f524-5458-431f-9d2b-e91dd61ab9ce}, !- Handle
-=======
   {1f1c62bf-71c5-4e1b-b77d-d0cdcc225ef1}, !- Handle
   6;                                      !- Number of Timesteps per Hour
 
 OS:ShadowCalculation,
   {c434ba9d-b3d1-44f5-a1df-f7e5ee00f8d0}, !- Handle
->>>>>>> 30cb9182
   20,                                     !- Calculation Frequency
   200;                                    !- Maximum Figures in Shadow Overlap Calculations
 
 OS:SurfaceConvectionAlgorithm:Outside,
-<<<<<<< HEAD
-  {88ab7ea1-43cc-4211-857e-36c7496e4ff1}, !- Handle
-  DOE-2;                                  !- Algorithm
-
-OS:SurfaceConvectionAlgorithm:Inside,
-  {fcb606c8-a447-4f53-856a-866ff44f769d}, !- Handle
-  TARP;                                   !- Algorithm
-
-OS:ZoneCapacitanceMultiplier:ResearchSpecial,
-  {078eb6f7-6a3e-407b-b4ba-625635cf771b}, !- Handle
-  ,                                       !- Temperature Capacity Multiplier
-=======
   {34a13106-d5fa-4f8b-a2ed-f3ce7be0e077}, !- Handle
   DOE-2;                                  !- Algorithm
 
@@ -59,16 +31,11 @@
 OS:ZoneCapacitanceMultiplier:ResearchSpecial,
   {e68fce2a-3837-46a7-a2fc-6cfd12f09069}, !- Handle
   3.6,                                    !- Temperature Capacity Multiplier
->>>>>>> 30cb9182
   15,                                     !- Humidity Capacity Multiplier
   ;                                       !- Carbon Dioxide Capacity Multiplier
 
 OS:RunPeriod,
-<<<<<<< HEAD
-  {8c231025-de59-4eef-a279-b8aaf0e1d144}, !- Handle
-=======
   {1ddc059d-eafb-4700-affa-87457742bb31}, !- Handle
->>>>>>> 30cb9182
   Run Period 1,                           !- Name
   1,                                      !- Begin Month
   1,                                      !- Begin Day of Month
@@ -82,21 +49,13 @@
   ;                                       !- Number of Times Runperiod to be Repeated
 
 OS:YearDescription,
-<<<<<<< HEAD
-  {a9a69610-5db2-4518-abb9-e3a536da3f96}, !- Handle
-=======
   {572a1933-c3b4-408b-b66f-8696ec9e217b}, !- Handle
->>>>>>> 30cb9182
   2007,                                   !- Calendar Year
   ,                                       !- Day of Week for Start Day
   ;                                       !- Is Leap Year
 
 OS:WeatherFile,
-<<<<<<< HEAD
-  {8702c68a-f797-41e8-bf9c-c52c893afb01}, !- Handle
-=======
   {b2a6092f-89d0-4fc9-a71f-4e4393118c42}, !- Handle
->>>>>>> 30cb9182
   Denver Intl Ap,                         !- City
   CO,                                     !- State Province Region
   USA,                                    !- Country
@@ -110,13 +69,8 @@
   E23378AA;                               !- Checksum
 
 OS:AdditionalProperties,
-<<<<<<< HEAD
-  {cc66edee-c432-4ea2-abeb-e5210b973d6a}, !- Handle
-  {8702c68a-f797-41e8-bf9c-c52c893afb01}, !- Object Name
-=======
   {d10d373f-5e23-4088-9e73-a84384977cb2}, !- Handle
   {b2a6092f-89d0-4fc9-a71f-4e4393118c42}, !- Object Name
->>>>>>> 30cb9182
   EPWHeaderCity,                          !- Feature Name 1
   String,                                 !- Feature Data Type 1
   Denver Intl Ap,                         !- Feature Value 1
@@ -224,11 +178,7 @@
   84;                                     !- Feature Value 35
 
 OS:Site,
-<<<<<<< HEAD
-  {0b11a41f-c155-46a8-8f66-46d374fb806d}, !- Handle
-=======
   {0d352540-2634-46b7-919b-eb398852f64d}, !- Handle
->>>>>>> 30cb9182
   Denver Intl Ap_CO_USA,                  !- Name
   39.83,                                  !- Latitude {deg}
   -104.65,                                !- Longitude {deg}
@@ -237,11 +187,7 @@
   ;                                       !- Terrain
 
 OS:ClimateZones,
-<<<<<<< HEAD
-  {8b5ec869-cf88-4151-bf28-aaddb6c35ecd}, !- Handle
-=======
   {b83023c4-6e64-4e4c-b387-6d3f21f1c60c}, !- Handle
->>>>>>> 30cb9182
   ,                                       !- Active Institution
   ,                                       !- Active Year
   ,                                       !- Climate Zone Institution Name 1
@@ -254,31 +200,19 @@
   Cold;                                   !- Climate Zone Value 2
 
 OS:Site:WaterMainsTemperature,
-<<<<<<< HEAD
-  {b2e558d4-0224-4f86-979b-230390545e19}, !- Handle
-=======
   {ae132a19-f269-4eb4-97e6-600cb7d89a43}, !- Handle
->>>>>>> 30cb9182
   Correlation,                            !- Calculation Method
   ,                                       !- Temperature Schedule Name
   10.8753424657535,                       !- Annual Average Outdoor Air Temperature {C}
   23.1524007936508;                       !- Maximum Difference In Monthly Average Outdoor Air Temperatures {deltaC}
 
 OS:RunPeriodControl:DaylightSavingTime,
-<<<<<<< HEAD
-  {6504e90d-a3d9-4411-a61d-d2b482b7fde6}, !- Handle
-=======
   {4911fb24-8d98-4e98-931c-36098e805f80}, !- Handle
->>>>>>> 30cb9182
   4/7,                                    !- Start Date
   10/26;                                  !- End Date
 
 OS:Site:GroundTemperature:Deep,
-<<<<<<< HEAD
-  {d3e3d71e-8a63-4d16-8f2e-9e052ccdc5ae}, !- Handle
-=======
   {0ecab5b7-81b8-48c9-bcbd-839a301a1601}, !- Handle
->>>>>>> 30cb9182
   10.8753424657535,                       !- January Deep Ground Temperature {C}
   10.8753424657535,                       !- February Deep Ground Temperature {C}
   10.8753424657535,                       !- March Deep Ground Temperature {C}
@@ -293,11 +227,7 @@
   10.8753424657535;                       !- December Deep Ground Temperature {C}
 
 OS:Building,
-<<<<<<< HEAD
-  {791bc3be-3873-4350-a7ff-a4b5ad3cd293}, !- Handle
-=======
   {f432450d-8281-4eb7-9e7e-4ee4e1181384}, !- Handle
->>>>>>> 30cb9182
   Building 1,                             !- Name
   ,                                       !- Building Sector Type
   ,                                       !- North Axis {deg}
@@ -312,13 +242,8 @@
   1;                                      !- Standards Number of Living Units
 
 OS:AdditionalProperties,
-<<<<<<< HEAD
-  {5d17372d-3b43-487c-ad29-f27e7a836dad}, !- Handle
-  {791bc3be-3873-4350-a7ff-a4b5ad3cd293}, !- Object Name
-=======
   {c52bcd00-2297-4745-9262-24bb8b18d1b5}, !- Handle
   {f432450d-8281-4eb7-9e7e-4ee4e1181384}, !- Object Name
->>>>>>> 30cb9182
   Total Units Represented,                !- Feature Name 1
   Integer,                                !- Feature Data Type 1
   1,                                      !- Feature Value 1
@@ -327,11 +252,7 @@
   1;                                      !- Feature Value 2
 
 OS:ThermalZone,
-<<<<<<< HEAD
-  {841f45bd-987c-405b-b203-e4b4cd3846da}, !- Handle
-=======
   {9675c390-0eb9-43e7-b333-cbf471390b54}, !- Handle
->>>>>>> 30cb9182
   living zone,                            !- Name
   ,                                       !- Multiplier
   ,                                       !- Ceiling Height {m}
@@ -340,17 +261,10 @@
   ,                                       !- Zone Inside Convection Algorithm
   ,                                       !- Zone Outside Convection Algorithm
   ,                                       !- Zone Conditioning Equipment List Name
-<<<<<<< HEAD
-  {e48797ef-b3d9-4164-83fe-69704d549591}, !- Zone Air Inlet Port List
-  {4eed78d9-319b-4cf7-b0d3-738963e8b88e}, !- Zone Air Exhaust Port List
-  {9418fd42-1c44-467e-a25c-e8c68a911245}, !- Zone Air Node Name
-  {10e323cc-72a0-48cb-809b-fd3e5a14c523}, !- Zone Return Air Port List
-=======
   {3094b917-3791-44b5-b2d4-57f8e960f7cc}, !- Zone Air Inlet Port List
   {9455b475-68b2-41ec-9ef1-420313051c98}, !- Zone Air Exhaust Port List
   {d34c9259-cc6f-43b2-a4fd-f22e95347f8f}, !- Zone Air Node Name
   {c66a68fb-1d26-425e-bd79-b4b715577035}, !- Zone Return Air Port List
->>>>>>> 30cb9182
   ,                                       !- Primary Daylighting Control Name
   ,                                       !- Fraction of Zone Controlled by Primary Daylighting Control
   ,                                       !- Secondary Daylighting Control Name
@@ -361,39 +275,6 @@
   No;                                     !- Use Ideal Air Loads
 
 OS:Node,
-<<<<<<< HEAD
-  {c7e4a538-bab5-4af2-aaea-7f3d46308eb9}, !- Handle
-  Node 1,                                 !- Name
-  {9418fd42-1c44-467e-a25c-e8c68a911245}, !- Inlet Port
-  ;                                       !- Outlet Port
-
-OS:Connection,
-  {9418fd42-1c44-467e-a25c-e8c68a911245}, !- Handle
-  {2f8a3001-40ca-4511-bbf7-b14b9f90c241}, !- Name
-  {841f45bd-987c-405b-b203-e4b4cd3846da}, !- Source Object
-  11,                                     !- Outlet Port
-  {c7e4a538-bab5-4af2-aaea-7f3d46308eb9}, !- Target Object
-  2;                                      !- Inlet Port
-
-OS:PortList,
-  {e48797ef-b3d9-4164-83fe-69704d549591}, !- Handle
-  {bdeb69a2-c981-4675-b21d-4f96635bec07}, !- Name
-  {841f45bd-987c-405b-b203-e4b4cd3846da}; !- HVAC Component
-
-OS:PortList,
-  {4eed78d9-319b-4cf7-b0d3-738963e8b88e}, !- Handle
-  {40b6ff33-2652-43d0-9dce-8b8e602564ad}, !- Name
-  {841f45bd-987c-405b-b203-e4b4cd3846da}; !- HVAC Component
-
-OS:PortList,
-  {10e323cc-72a0-48cb-809b-fd3e5a14c523}, !- Handle
-  {711ffa39-9aa5-45f7-8094-00d0f1d0925d}, !- Name
-  {841f45bd-987c-405b-b203-e4b4cd3846da}; !- HVAC Component
-
-OS:Sizing:Zone,
-  {d91e813e-88be-4fb1-a1a6-ca3af5e5062b}, !- Handle
-  {841f45bd-987c-405b-b203-e4b4cd3846da}, !- Zone or ZoneList Name
-=======
   {ea0ea8df-1d40-4499-9b52-e5299bf22c26}, !- Handle
   Node 1,                                 !- Name
   {d34c9259-cc6f-43b2-a4fd-f22e95347f8f}, !- Inlet Port
@@ -425,7 +306,6 @@
 OS:Sizing:Zone,
   {f23d781b-3d8d-41d0-a825-c35873c7ec7b}, !- Handle
   {9675c390-0eb9-43e7-b333-cbf471390b54}, !- Zone or ZoneList Name
->>>>>>> 30cb9182
   SupplyAirTemperature,                   !- Zone Cooling Design Supply Air Temperature Input Method
   14,                                     !- Zone Cooling Design Supply Air Temperature {C}
   11.11,                                  !- Zone Cooling Design Supply Air Temperature Difference {deltaC}
@@ -454,16 +334,6 @@
   autosize;                               !- Dedicated Outdoor Air High Setpoint Temperature for Design {C}
 
 OS:ZoneHVAC:EquipmentList,
-<<<<<<< HEAD
-  {c9b68dc5-fddd-4943-a5d8-31a7f6b1b619}, !- Handle
-  Zone HVAC Equipment List 1,             !- Name
-  {841f45bd-987c-405b-b203-e4b4cd3846da}; !- Thermal Zone
-
-OS:Space,
-  {00778672-4adf-4f8c-b8c6-d796ad8c68f9}, !- Handle
-  living space,                           !- Name
-  {f530bed3-2c57-4d78-88da-ec5aa3bc0551}, !- Space Type Name
-=======
   {7c105d67-0af5-4edf-a0a9-673501a375e1}, !- Handle
   Zone HVAC Equipment List 1,             !- Name
   {9675c390-0eb9-43e7-b333-cbf471390b54}; !- Thermal Zone
@@ -472,7 +342,6 @@
   {62b726cc-94da-4da4-8a4f-aaf6641597d9}, !- Handle
   living space,                           !- Name
   {0bf2f88c-31cc-486f-bf24-fb5beb3c36c6}, !- Space Type Name
->>>>>>> 30cb9182
   ,                                       !- Default Construction Set Name
   ,                                       !- Default Schedule Set Name
   -0,                                     !- Direction of Relative North {deg}
@@ -480,19 +349,6 @@
   0,                                      !- Y Origin {m}
   0,                                      !- Z Origin {m}
   ,                                       !- Building Story Name
-<<<<<<< HEAD
-  {841f45bd-987c-405b-b203-e4b4cd3846da}, !- Thermal Zone Name
-  ,                                       !- Part of Total Floor Area
-  ,                                       !- Design Specification Outdoor Air Object Name
-  {0fdff292-b3d8-42c4-8a56-d72d695662fc}; !- Building Unit Name
-
-OS:Surface,
-  {6fd44f03-319e-4d51-9f7f-258e7d055f12}, !- Handle
-  Surface 1,                              !- Name
-  Floor,                                  !- Surface Type
-  ,                                       !- Construction Name
-  {00778672-4adf-4f8c-b8c6-d796ad8c68f9}, !- Space Name
-=======
   {9675c390-0eb9-43e7-b333-cbf471390b54}, !- Thermal Zone Name
   ,                                       !- Part of Total Floor Area
   ,                                       !- Design Specification Outdoor Air Object Name
@@ -504,7 +360,6 @@
   Floor,                                  !- Surface Type
   ,                                       !- Construction Name
   {62b726cc-94da-4da4-8a4f-aaf6641597d9}, !- Space Name
->>>>>>> 30cb9182
   Foundation,                             !- Outside Boundary Condition
   ,                                       !- Outside Boundary Condition Object
   NoSun,                                  !- Sun Exposure
@@ -517,19 +372,11 @@
   13.6310703908387, 0, 0;                 !- X,Y,Z Vertex 4 {m}
 
 OS:Surface,
-<<<<<<< HEAD
-  {87739cc6-a3d5-4193-a7c7-7e218e8750ec}, !- Handle
-  Surface 2,                              !- Name
-  Wall,                                   !- Surface Type
-  ,                                       !- Construction Name
-  {00778672-4adf-4f8c-b8c6-d796ad8c68f9}, !- Space Name
-=======
   {b44c4e90-5c5e-403e-afee-5ea5a2a09d62}, !- Handle
   Surface 2,                              !- Name
   Wall,                                   !- Surface Type
   ,                                       !- Construction Name
   {62b726cc-94da-4da4-8a4f-aaf6641597d9}, !- Space Name
->>>>>>> 30cb9182
   Outdoors,                               !- Outside Boundary Condition
   ,                                       !- Outside Boundary Condition Object
   SunExposed,                             !- Sun Exposure
@@ -542,19 +389,11 @@
   0, 0, 2.4384;                           !- X,Y,Z Vertex 4 {m}
 
 OS:Surface,
-<<<<<<< HEAD
-  {5a64f3f1-c9ac-4f8d-a47b-8120913d3daf}, !- Handle
-  Surface 3,                              !- Name
-  Wall,                                   !- Surface Type
-  ,                                       !- Construction Name
-  {00778672-4adf-4f8c-b8c6-d796ad8c68f9}, !- Space Name
-=======
   {fc205f82-fc17-4f7c-aadc-bde96a4e5f7d}, !- Handle
   Surface 3,                              !- Name
   Wall,                                   !- Surface Type
   ,                                       !- Construction Name
   {62b726cc-94da-4da4-8a4f-aaf6641597d9}, !- Space Name
->>>>>>> 30cb9182
   Outdoors,                               !- Outside Boundary Condition
   ,                                       !- Outside Boundary Condition Object
   SunExposed,                             !- Sun Exposure
@@ -567,19 +406,11 @@
   0, 6.81553519541936, 2.4384;            !- X,Y,Z Vertex 4 {m}
 
 OS:Surface,
-<<<<<<< HEAD
-  {54ae6232-804d-4730-b576-5a7342e79e8f}, !- Handle
-  Surface 4,                              !- Name
-  Wall,                                   !- Surface Type
-  ,                                       !- Construction Name
-  {00778672-4adf-4f8c-b8c6-d796ad8c68f9}, !- Space Name
-=======
   {6a92620e-f773-4e98-b50f-d68430d759a2}, !- Handle
   Surface 4,                              !- Name
   Wall,                                   !- Surface Type
   ,                                       !- Construction Name
   {62b726cc-94da-4da4-8a4f-aaf6641597d9}, !- Space Name
->>>>>>> 30cb9182
   Outdoors,                               !- Outside Boundary Condition
   ,                                       !- Outside Boundary Condition Object
   SunExposed,                             !- Sun Exposure
@@ -592,19 +423,11 @@
   13.6310703908387, 6.81553519541936, 2.4384; !- X,Y,Z Vertex 4 {m}
 
 OS:Surface,
-<<<<<<< HEAD
-  {c7c8e4c9-375f-407c-bebc-6d53ecc36f92}, !- Handle
-  Surface 5,                              !- Name
-  Wall,                                   !- Surface Type
-  ,                                       !- Construction Name
-  {00778672-4adf-4f8c-b8c6-d796ad8c68f9}, !- Space Name
-=======
   {8c28a81d-347d-440f-9313-0add442d1891}, !- Handle
   Surface 5,                              !- Name
   Wall,                                   !- Surface Type
   ,                                       !- Construction Name
   {62b726cc-94da-4da4-8a4f-aaf6641597d9}, !- Space Name
->>>>>>> 30cb9182
   Outdoors,                               !- Outside Boundary Condition
   ,                                       !- Outside Boundary Condition Object
   SunExposed,                             !- Sun Exposure
@@ -617,15 +440,6 @@
   13.6310703908387, 0, 2.4384;            !- X,Y,Z Vertex 4 {m}
 
 OS:Surface,
-<<<<<<< HEAD
-  {568d32f9-edfc-4432-b0b1-91b75cf9b61c}, !- Handle
-  Surface 6,                              !- Name
-  RoofCeiling,                            !- Surface Type
-  ,                                       !- Construction Name
-  {00778672-4adf-4f8c-b8c6-d796ad8c68f9}, !- Space Name
-  Surface,                                !- Outside Boundary Condition
-  {ea6c263f-bdda-4d04-bda9-82b6b8edfb56}, !- Outside Boundary Condition Object
-=======
   {f61ccbe4-64bf-4dbd-8cb9-d89c17f2486d}, !- Handle
   Surface 6,                              !- Name
   RoofCeiling,                            !- Surface Type
@@ -633,7 +447,6 @@
   {62b726cc-94da-4da4-8a4f-aaf6641597d9}, !- Space Name
   Surface,                                !- Outside Boundary Condition
   {f658e72c-64ee-458d-911b-395ca954a0ca}, !- Outside Boundary Condition Object
->>>>>>> 30cb9182
   NoSun,                                  !- Sun Exposure
   NoWind,                                 !- Wind Exposure
   ,                                       !- View Factor to Ground
@@ -644,11 +457,7 @@
   0, 0, 2.4384;                           !- X,Y,Z Vertex 4 {m}
 
 OS:SpaceType,
-<<<<<<< HEAD
-  {f530bed3-2c57-4d78-88da-ec5aa3bc0551}, !- Handle
-=======
   {0bf2f88c-31cc-486f-bf24-fb5beb3c36c6}, !- Handle
->>>>>>> 30cb9182
   Space Type 1,                           !- Name
   ,                                       !- Default Construction Set Name
   ,                                       !- Default Schedule Set Name
@@ -659,15 +468,9 @@
   living;                                 !- Standards Space Type
 
 OS:Space,
-<<<<<<< HEAD
-  {9c694035-57c6-4a80-8ed5-6dedee6d679a}, !- Handle
-  living space|story 2,                   !- Name
-  {f530bed3-2c57-4d78-88da-ec5aa3bc0551}, !- Space Type Name
-=======
   {6028953d-95f2-4cd1-b6a3-b6eb629f9178}, !- Handle
   living space|story 2,                   !- Name
   {0bf2f88c-31cc-486f-bf24-fb5beb3c36c6}, !- Space Type Name
->>>>>>> 30cb9182
   ,                                       !- Default Construction Set Name
   ,                                       !- Default Schedule Set Name
   -0,                                     !- Direction of Relative North {deg}
@@ -675,21 +478,6 @@
   0,                                      !- Y Origin {m}
   2.4384,                                 !- Z Origin {m}
   ,                                       !- Building Story Name
-<<<<<<< HEAD
-  {841f45bd-987c-405b-b203-e4b4cd3846da}, !- Thermal Zone Name
-  ,                                       !- Part of Total Floor Area
-  ,                                       !- Design Specification Outdoor Air Object Name
-  {0fdff292-b3d8-42c4-8a56-d72d695662fc}; !- Building Unit Name
-
-OS:Surface,
-  {ea6c263f-bdda-4d04-bda9-82b6b8edfb56}, !- Handle
-  Surface 7,                              !- Name
-  Floor,                                  !- Surface Type
-  ,                                       !- Construction Name
-  {9c694035-57c6-4a80-8ed5-6dedee6d679a}, !- Space Name
-  Surface,                                !- Outside Boundary Condition
-  {568d32f9-edfc-4432-b0b1-91b75cf9b61c}, !- Outside Boundary Condition Object
-=======
   {9675c390-0eb9-43e7-b333-cbf471390b54}, !- Thermal Zone Name
   ,                                       !- Part of Total Floor Area
   ,                                       !- Design Specification Outdoor Air Object Name
@@ -703,7 +491,6 @@
   {6028953d-95f2-4cd1-b6a3-b6eb629f9178}, !- Space Name
   Surface,                                !- Outside Boundary Condition
   {f61ccbe4-64bf-4dbd-8cb9-d89c17f2486d}, !- Outside Boundary Condition Object
->>>>>>> 30cb9182
   NoSun,                                  !- Sun Exposure
   NoWind,                                 !- Wind Exposure
   ,                                       !- View Factor to Ground
@@ -714,19 +501,11 @@
   13.6310703908387, 0, 0;                 !- X,Y,Z Vertex 4 {m}
 
 OS:Surface,
-<<<<<<< HEAD
-  {17577a76-3a95-4d4c-a006-1cbe8c96e084}, !- Handle
-  Surface 8,                              !- Name
-  Wall,                                   !- Surface Type
-  ,                                       !- Construction Name
-  {9c694035-57c6-4a80-8ed5-6dedee6d679a}, !- Space Name
-=======
   {d43cecca-1fca-49cc-a468-45f8bed73e2d}, !- Handle
   Surface 8,                              !- Name
   Wall,                                   !- Surface Type
   ,                                       !- Construction Name
   {6028953d-95f2-4cd1-b6a3-b6eb629f9178}, !- Space Name
->>>>>>> 30cb9182
   Outdoors,                               !- Outside Boundary Condition
   ,                                       !- Outside Boundary Condition Object
   SunExposed,                             !- Sun Exposure
@@ -739,19 +518,11 @@
   0, 0, 2.4384;                           !- X,Y,Z Vertex 4 {m}
 
 OS:Surface,
-<<<<<<< HEAD
-  {4c2db375-d8ff-4b2f-8d99-d83343059584}, !- Handle
-  Surface 9,                              !- Name
-  Wall,                                   !- Surface Type
-  ,                                       !- Construction Name
-  {9c694035-57c6-4a80-8ed5-6dedee6d679a}, !- Space Name
-=======
   {3203a9fc-db39-4c23-a47c-96c9bb695b79}, !- Handle
   Surface 9,                              !- Name
   Wall,                                   !- Surface Type
   ,                                       !- Construction Name
   {6028953d-95f2-4cd1-b6a3-b6eb629f9178}, !- Space Name
->>>>>>> 30cb9182
   Outdoors,                               !- Outside Boundary Condition
   ,                                       !- Outside Boundary Condition Object
   SunExposed,                             !- Sun Exposure
@@ -764,19 +535,11 @@
   0, 6.81553519541936, 2.4384;            !- X,Y,Z Vertex 4 {m}
 
 OS:Surface,
-<<<<<<< HEAD
-  {4b329fa9-9822-4541-82e2-d0f91d690122}, !- Handle
-  Surface 10,                             !- Name
-  Wall,                                   !- Surface Type
-  ,                                       !- Construction Name
-  {9c694035-57c6-4a80-8ed5-6dedee6d679a}, !- Space Name
-=======
   {6b23db75-41a3-4005-aa89-dea11d5577d9}, !- Handle
   Surface 10,                             !- Name
   Wall,                                   !- Surface Type
   ,                                       !- Construction Name
   {6028953d-95f2-4cd1-b6a3-b6eb629f9178}, !- Space Name
->>>>>>> 30cb9182
   Outdoors,                               !- Outside Boundary Condition
   ,                                       !- Outside Boundary Condition Object
   SunExposed,                             !- Sun Exposure
@@ -789,19 +552,11 @@
   13.6310703908387, 6.81553519541936, 2.4384; !- X,Y,Z Vertex 4 {m}
 
 OS:Surface,
-<<<<<<< HEAD
-  {8c64f6b1-7964-49cb-af79-dd0690cc9d63}, !- Handle
-  Surface 11,                             !- Name
-  Wall,                                   !- Surface Type
-  ,                                       !- Construction Name
-  {9c694035-57c6-4a80-8ed5-6dedee6d679a}, !- Space Name
-=======
   {5a24f199-a70f-4a62-b517-0999f9745582}, !- Handle
   Surface 11,                             !- Name
   Wall,                                   !- Surface Type
   ,                                       !- Construction Name
   {6028953d-95f2-4cd1-b6a3-b6eb629f9178}, !- Space Name
->>>>>>> 30cb9182
   Outdoors,                               !- Outside Boundary Condition
   ,                                       !- Outside Boundary Condition Object
   SunExposed,                             !- Sun Exposure
@@ -814,15 +569,6 @@
   13.6310703908387, 0, 2.4384;            !- X,Y,Z Vertex 4 {m}
 
 OS:Surface,
-<<<<<<< HEAD
-  {07b94a47-246b-459b-96db-24225307e19a}, !- Handle
-  Surface 12,                             !- Name
-  RoofCeiling,                            !- Surface Type
-  ,                                       !- Construction Name
-  {9c694035-57c6-4a80-8ed5-6dedee6d679a}, !- Space Name
-  Surface,                                !- Outside Boundary Condition
-  {1d1e3873-8748-427f-84ac-c57d575b68c5}, !- Outside Boundary Condition Object
-=======
   {b75f2d52-0118-40c0-8a5a-ae954bced45f}, !- Handle
   Surface 12,                             !- Name
   RoofCeiling,                            !- Surface Type
@@ -830,7 +576,6 @@
   {6028953d-95f2-4cd1-b6a3-b6eb629f9178}, !- Space Name
   Surface,                                !- Outside Boundary Condition
   {15e336f6-77ff-4983-91f7-b61e55ddc5d5}, !- Outside Boundary Condition Object
->>>>>>> 30cb9182
   NoSun,                                  !- Sun Exposure
   NoWind,                                 !- Wind Exposure
   ,                                       !- View Factor to Ground
@@ -841,15 +586,6 @@
   0, 0, 2.4384;                           !- X,Y,Z Vertex 4 {m}
 
 OS:Surface,
-<<<<<<< HEAD
-  {1d1e3873-8748-427f-84ac-c57d575b68c5}, !- Handle
-  Surface 13,                             !- Name
-  Floor,                                  !- Surface Type
-  ,                                       !- Construction Name
-  {e4da7fb2-c30f-4395-848c-ce62355a71dd}, !- Space Name
-  Surface,                                !- Outside Boundary Condition
-  {07b94a47-246b-459b-96db-24225307e19a}, !- Outside Boundary Condition Object
-=======
   {15e336f6-77ff-4983-91f7-b61e55ddc5d5}, !- Handle
   Surface 13,                             !- Name
   Floor,                                  !- Surface Type
@@ -857,7 +593,6 @@
   {8eac018c-e051-4553-97db-8b91298eeb52}, !- Space Name
   Surface,                                !- Outside Boundary Condition
   {b75f2d52-0118-40c0-8a5a-ae954bced45f}, !- Outside Boundary Condition Object
->>>>>>> 30cb9182
   NoSun,                                  !- Sun Exposure
   NoWind,                                 !- Wind Exposure
   ,                                       !- View Factor to Ground
@@ -868,19 +603,11 @@
   0, 0, 0;                                !- X,Y,Z Vertex 4 {m}
 
 OS:Surface,
-<<<<<<< HEAD
-  {1e599434-ac1c-46fc-99ec-b53b5c42ed35}, !- Handle
-  Surface 14,                             !- Name
-  RoofCeiling,                            !- Surface Type
-  ,                                       !- Construction Name
-  {e4da7fb2-c30f-4395-848c-ce62355a71dd}, !- Space Name
-=======
   {afccc7a1-745d-4c7c-bbf8-06f8b1719a41}, !- Handle
   Surface 14,                             !- Name
   RoofCeiling,                            !- Surface Type
   ,                                       !- Construction Name
   {8eac018c-e051-4553-97db-8b91298eeb52}, !- Space Name
->>>>>>> 30cb9182
   Outdoors,                               !- Outside Boundary Condition
   ,                                       !- Outside Boundary Condition Object
   SunExposed,                             !- Sun Exposure
@@ -893,19 +620,11 @@
   13.6310703908387, 0, 0;                 !- X,Y,Z Vertex 4 {m}
 
 OS:Surface,
-<<<<<<< HEAD
-  {e9cebf91-7818-472c-b6dc-2a92944aa9a3}, !- Handle
-  Surface 15,                             !- Name
-  RoofCeiling,                            !- Surface Type
-  ,                                       !- Construction Name
-  {e4da7fb2-c30f-4395-848c-ce62355a71dd}, !- Space Name
-=======
   {58a6c318-020d-4cb6-b317-3f5399256829}, !- Handle
   Surface 15,                             !- Name
   RoofCeiling,                            !- Surface Type
   ,                                       !- Construction Name
   {8eac018c-e051-4553-97db-8b91298eeb52}, !- Space Name
->>>>>>> 30cb9182
   Outdoors,                               !- Outside Boundary Condition
   ,                                       !- Outside Boundary Condition Object
   SunExposed,                             !- Sun Exposure
@@ -918,19 +637,11 @@
   0, 6.81553519541936, 0;                 !- X,Y,Z Vertex 4 {m}
 
 OS:Surface,
-<<<<<<< HEAD
-  {43c0a040-f76a-42d0-ac52-4a81c946845a}, !- Handle
-  Surface 16,                             !- Name
-  Wall,                                   !- Surface Type
-  ,                                       !- Construction Name
-  {e4da7fb2-c30f-4395-848c-ce62355a71dd}, !- Space Name
-=======
   {5452892e-8a6c-4fba-9bc3-1ca49145292e}, !- Handle
   Surface 16,                             !- Name
   Wall,                                   !- Surface Type
   ,                                       !- Construction Name
   {8eac018c-e051-4553-97db-8b91298eeb52}, !- Space Name
->>>>>>> 30cb9182
   Outdoors,                               !- Outside Boundary Condition
   ,                                       !- Outside Boundary Condition Object
   SunExposed,                             !- Sun Exposure
@@ -942,19 +653,11 @@
   0, 0, 0;                                !- X,Y,Z Vertex 3 {m}
 
 OS:Surface,
-<<<<<<< HEAD
-  {2562fa2e-0a88-42e9-8961-5b6843c38c4a}, !- Handle
-  Surface 17,                             !- Name
-  Wall,                                   !- Surface Type
-  ,                                       !- Construction Name
-  {e4da7fb2-c30f-4395-848c-ce62355a71dd}, !- Space Name
-=======
   {0877644d-6eab-4e78-abe9-ee5c72e47205}, !- Handle
   Surface 17,                             !- Name
   Wall,                                   !- Surface Type
   ,                                       !- Construction Name
   {8eac018c-e051-4553-97db-8b91298eeb52}, !- Space Name
->>>>>>> 30cb9182
   Outdoors,                               !- Outside Boundary Condition
   ,                                       !- Outside Boundary Condition Object
   SunExposed,                             !- Sun Exposure
@@ -966,15 +669,9 @@
   13.6310703908387, 6.81553519541936, 0;  !- X,Y,Z Vertex 3 {m}
 
 OS:Space,
-<<<<<<< HEAD
-  {e4da7fb2-c30f-4395-848c-ce62355a71dd}, !- Handle
-  unfinished attic space,                 !- Name
-  {8953c1fa-4003-4906-98ea-0441205f0d7e}, !- Space Type Name
-=======
   {8eac018c-e051-4553-97db-8b91298eeb52}, !- Handle
   unfinished attic space,                 !- Name
   {a3f4baf2-d102-4aa4-9ab1-7adf95c8d888}, !- Space Type Name
->>>>>>> 30cb9182
   ,                                       !- Default Construction Set Name
   ,                                       !- Default Schedule Set Name
   -0,                                     !- Direction of Relative North {deg}
@@ -982,17 +679,10 @@
   0,                                      !- Y Origin {m}
   4.8768,                                 !- Z Origin {m}
   ,                                       !- Building Story Name
-<<<<<<< HEAD
-  {5f05eb95-1de6-4f1f-bc61-c25da0ae01f3}; !- Thermal Zone Name
-
-OS:ThermalZone,
-  {5f05eb95-1de6-4f1f-bc61-c25da0ae01f3}, !- Handle
-=======
   {e695bc26-fee9-47b6-838c-6e7ab85a8161}; !- Thermal Zone Name
 
 OS:ThermalZone,
   {e695bc26-fee9-47b6-838c-6e7ab85a8161}, !- Handle
->>>>>>> 30cb9182
   unfinished attic zone,                  !- Name
   ,                                       !- Multiplier
   ,                                       !- Ceiling Height {m}
@@ -1001,17 +691,10 @@
   ,                                       !- Zone Inside Convection Algorithm
   ,                                       !- Zone Outside Convection Algorithm
   ,                                       !- Zone Conditioning Equipment List Name
-<<<<<<< HEAD
-  {ce0f2139-68a1-4d05-9dba-2044ac68dde2}, !- Zone Air Inlet Port List
-  {88ea0585-a7b1-40d5-abe3-37c23eb37c61}, !- Zone Air Exhaust Port List
-  {94597f04-2f7a-449a-a8f2-2673713a19b2}, !- Zone Air Node Name
-  {78fbb069-5bdc-47db-a6c8-f63c191f6221}, !- Zone Return Air Port List
-=======
   {d03ff0bc-8e97-4594-a2fb-89f21ba270f5}, !- Zone Air Inlet Port List
   {0c13720a-c192-476e-8d8b-30227075afc4}, !- Zone Air Exhaust Port List
   {717fd888-9b41-4226-a78e-629d1b99f71e}, !- Zone Air Node Name
   {a1f936e9-0b01-4f35-bf6c-e26d451ffab0}, !- Zone Return Air Port List
->>>>>>> 30cb9182
   ,                                       !- Primary Daylighting Control Name
   ,                                       !- Fraction of Zone Controlled by Primary Daylighting Control
   ,                                       !- Secondary Daylighting Control Name
@@ -1022,39 +705,6 @@
   No;                                     !- Use Ideal Air Loads
 
 OS:Node,
-<<<<<<< HEAD
-  {cf96e069-f7bd-41f0-a8bc-28207ed23a0d}, !- Handle
-  Node 2,                                 !- Name
-  {94597f04-2f7a-449a-a8f2-2673713a19b2}, !- Inlet Port
-  ;                                       !- Outlet Port
-
-OS:Connection,
-  {94597f04-2f7a-449a-a8f2-2673713a19b2}, !- Handle
-  {538617f2-1a31-4d4b-82e2-c8d7fa1bad0a}, !- Name
-  {5f05eb95-1de6-4f1f-bc61-c25da0ae01f3}, !- Source Object
-  11,                                     !- Outlet Port
-  {cf96e069-f7bd-41f0-a8bc-28207ed23a0d}, !- Target Object
-  2;                                      !- Inlet Port
-
-OS:PortList,
-  {ce0f2139-68a1-4d05-9dba-2044ac68dde2}, !- Handle
-  {313b6ccf-6a54-4b09-898e-e68e776b8129}, !- Name
-  {5f05eb95-1de6-4f1f-bc61-c25da0ae01f3}; !- HVAC Component
-
-OS:PortList,
-  {88ea0585-a7b1-40d5-abe3-37c23eb37c61}, !- Handle
-  {179e97a1-5db6-43e5-89bf-6ba7c4edabeb}, !- Name
-  {5f05eb95-1de6-4f1f-bc61-c25da0ae01f3}; !- HVAC Component
-
-OS:PortList,
-  {78fbb069-5bdc-47db-a6c8-f63c191f6221}, !- Handle
-  {9a0551eb-047d-4e89-8f33-5624ee2e74b4}, !- Name
-  {5f05eb95-1de6-4f1f-bc61-c25da0ae01f3}; !- HVAC Component
-
-OS:Sizing:Zone,
-  {85795d07-e0a3-4e32-a4de-65b61a4e6fcd}, !- Handle
-  {5f05eb95-1de6-4f1f-bc61-c25da0ae01f3}, !- Zone or ZoneList Name
-=======
   {380ee34f-dba1-4ecb-aaaa-d2239bf1f535}, !- Handle
   Node 2,                                 !- Name
   {717fd888-9b41-4226-a78e-629d1b99f71e}, !- Inlet Port
@@ -1086,7 +736,6 @@
 OS:Sizing:Zone,
   {cb4ccc9c-14f9-4772-b019-cd3fe24eb288}, !- Handle
   {e695bc26-fee9-47b6-838c-6e7ab85a8161}, !- Zone or ZoneList Name
->>>>>>> 30cb9182
   SupplyAirTemperature,                   !- Zone Cooling Design Supply Air Temperature Input Method
   14,                                     !- Zone Cooling Design Supply Air Temperature {C}
   11.11,                                  !- Zone Cooling Design Supply Air Temperature Difference {deltaC}
@@ -1115,21 +764,12 @@
   autosize;                               !- Dedicated Outdoor Air High Setpoint Temperature for Design {C}
 
 OS:ZoneHVAC:EquipmentList,
-<<<<<<< HEAD
-  {880c81e2-3edc-4328-83f0-8ad464d487a5}, !- Handle
-  Zone HVAC Equipment List 2,             !- Name
-  {5f05eb95-1de6-4f1f-bc61-c25da0ae01f3}; !- Thermal Zone
-
-OS:SpaceType,
-  {8953c1fa-4003-4906-98ea-0441205f0d7e}, !- Handle
-=======
   {b604f6db-ca4d-4278-b34f-b3c25bf8c0ff}, !- Handle
   Zone HVAC Equipment List 2,             !- Name
   {e695bc26-fee9-47b6-838c-6e7ab85a8161}; !- Thermal Zone
 
 OS:SpaceType,
   {a3f4baf2-d102-4aa4-9ab1-7adf95c8d888}, !- Handle
->>>>>>> 30cb9182
   Space Type 2,                           !- Name
   ,                                       !- Default Construction Set Name
   ,                                       !- Default Schedule Set Name
@@ -1140,23 +780,14 @@
   unfinished attic;                       !- Standards Space Type
 
 OS:BuildingUnit,
-<<<<<<< HEAD
-  {0fdff292-b3d8-42c4-8a56-d72d695662fc}, !- Handle
-=======
   {41cda20f-6485-470c-a701-01608d81a153}, !- Handle
->>>>>>> 30cb9182
   unit 1,                                 !- Name
   ,                                       !- Rendering Color
   Residential;                            !- Building Unit Type
 
 OS:AdditionalProperties,
-<<<<<<< HEAD
-  {ee563e41-1710-4921-b222-ad1d1cce4b97}, !- Handle
-  {0fdff292-b3d8-42c4-8a56-d72d695662fc}, !- Object Name
-=======
   {dd64dc71-0d3d-4b90-ac59-0773a3791185}, !- Handle
   {41cda20f-6485-470c-a701-01608d81a153}, !- Object Name
->>>>>>> 30cb9182
   NumberOfBedrooms,                       !- Feature Name 1
   Integer,                                !- Feature Data Type 1
   3,                                      !- Feature Value 1
@@ -1167,18 +798,8 @@
   Double,                                 !- Feature Data Type 3
   2.6400000000000001;                     !- Feature Value 3
 
-<<<<<<< HEAD
-OS:External:File,
-  {19f742e1-2091-4e83-b326-f9de88419bdb}, !- Handle
-  8760.csv,                               !- Name
-  8760.csv;                               !- File Name
-
-OS:Schedule:Day,
-  {e4334f82-c6f5-4e4f-8f71-07d17e03f390}, !- Handle
-=======
 OS:Schedule:Day,
   {8a06e9c7-5645-4881-a566-6aaa275de9ee}, !- Handle
->>>>>>> 30cb9182
   Schedule Day 1,                         !- Name
   ,                                       !- Schedule Type Limits Name
   ,                                       !- Interpolate to Timestep
@@ -1187,111 +808,10 @@
   0;                                      !- Value Until Time 1
 
 OS:Schedule:Day,
-<<<<<<< HEAD
-  {e6527dc8-b07f-4e2d-b4dc-86e2df75e60e}, !- Handle
-=======
   {eeef5fb9-d308-4142-9f02-4282c618cffb}, !- Handle
->>>>>>> 30cb9182
   Schedule Day 2,                         !- Name
   ,                                       !- Schedule Type Limits Name
   ,                                       !- Interpolate to Timestep
   24,                                     !- Hour 1
   0,                                      !- Minute 1
   1;                                      !- Value Until Time 1
-<<<<<<< HEAD
-
-OS:Schedule:File,
-  {3613dc97-d4fd-40a8-a36b-7a1407736b15}, !- Handle
-  occupants,                              !- Name
-  {f8dae1be-e647-4204-93bb-dc77f4d172dc}, !- Schedule Type Limits Name
-  {19f742e1-2091-4e83-b326-f9de88419bdb}, !- External File Name
-  1,                                      !- Column Number
-  1,                                      !- Rows to Skip at Top
-  8760,                                   !- Number of Hours of Data
-  ,                                       !- Column Separator
-  ,                                       !- Interpolate to Timestep
-  60;                                     !- Minutes per Item
-
-OS:Schedule:Ruleset,
-  {5be530ab-60e3-4a37-a7e3-4a1c6bb55a39}, !- Handle
-  Schedule Ruleset 1,                     !- Name
-  {5abea6ff-4704-4b9c-99f4-29db5becc447}, !- Schedule Type Limits Name
-  {22f07aa7-55ad-4f89-94c8-20bf73cb2f82}; !- Default Day Schedule Name
-
-OS:Schedule:Day,
-  {22f07aa7-55ad-4f89-94c8-20bf73cb2f82}, !- Handle
-  Schedule Day 3,                         !- Name
-  {5abea6ff-4704-4b9c-99f4-29db5becc447}, !- Schedule Type Limits Name
-  ,                                       !- Interpolate to Timestep
-  24,                                     !- Hour 1
-  0,                                      !- Minute 1
-  112.539290946133;                       !- Value Until Time 1
-
-OS:People:Definition,
-  {1b4d1390-b296-4733-ac10-d76e076c621a}, !- Handle
-  res occupants|living space,             !- Name
-  People,                                 !- Number of People Calculation Method
-  1.32,                                   !- Number of People {people}
-  ,                                       !- People per Space Floor Area {person/m2}
-  ,                                       !- Space Floor Area per Person {m2/person}
-  0.319734,                               !- Fraction Radiant
-  0.573,                                  !- Sensible Heat Fraction
-  0,                                      !- Carbon Dioxide Generation Rate {m3/s-W}
-  No,                                     !- Enable ASHRAE 55 Comfort Warnings
-  ZoneAveraged;                           !- Mean Radiant Temperature Calculation Type
-
-OS:People,
-  {8c0ff8d0-5e9c-4bda-a514-d7345d6b7698}, !- Handle
-  res occupants|living space,             !- Name
-  {1b4d1390-b296-4733-ac10-d76e076c621a}, !- People Definition Name
-  {00778672-4adf-4f8c-b8c6-d796ad8c68f9}, !- Space or SpaceType Name
-  {3613dc97-d4fd-40a8-a36b-7a1407736b15}, !- Number of People Schedule Name
-  {5be530ab-60e3-4a37-a7e3-4a1c6bb55a39}, !- Activity Level Schedule Name
-  ,                                       !- Surface Name/Angle Factor List Name
-  ,                                       !- Work Efficiency Schedule Name
-  ,                                       !- Clothing Insulation Schedule Name
-  ,                                       !- Air Velocity Schedule Name
-  1;                                      !- Multiplier
-
-OS:ScheduleTypeLimits,
-  {5abea6ff-4704-4b9c-99f4-29db5becc447}, !- Handle
-  ActivityLevel,                          !- Name
-  0,                                      !- Lower Limit Value
-  ,                                       !- Upper Limit Value
-  Continuous,                             !- Numeric Type
-  ActivityLevel;                          !- Unit Type
-
-OS:ScheduleTypeLimits,
-  {f8dae1be-e647-4204-93bb-dc77f4d172dc}, !- Handle
-  Fractional,                             !- Name
-  0,                                      !- Lower Limit Value
-  1,                                      !- Upper Limit Value
-  Continuous;                             !- Numeric Type
-
-OS:People:Definition,
-  {330416fa-d6fa-4784-b02f-c3e9d577262d}, !- Handle
-  res occupants|living space|story 2,     !- Name
-  People,                                 !- Number of People Calculation Method
-  1.32,                                   !- Number of People {people}
-  ,                                       !- People per Space Floor Area {person/m2}
-  ,                                       !- Space Floor Area per Person {m2/person}
-  0.319734,                               !- Fraction Radiant
-  0.573,                                  !- Sensible Heat Fraction
-  0,                                      !- Carbon Dioxide Generation Rate {m3/s-W}
-  No,                                     !- Enable ASHRAE 55 Comfort Warnings
-  ZoneAveraged;                           !- Mean Radiant Temperature Calculation Type
-
-OS:People,
-  {91e876a1-05d4-4f7a-8131-260d5e35e478}, !- Handle
-  res occupants|living space|story 2,     !- Name
-  {330416fa-d6fa-4784-b02f-c3e9d577262d}, !- People Definition Name
-  {9c694035-57c6-4a80-8ed5-6dedee6d679a}, !- Space or SpaceType Name
-  {3613dc97-d4fd-40a8-a36b-7a1407736b15}, !- Number of People Schedule Name
-  {5be530ab-60e3-4a37-a7e3-4a1c6bb55a39}, !- Activity Level Schedule Name
-  ,                                       !- Surface Name/Angle Factor List Name
-  ,                                       !- Work Efficiency Schedule Name
-  ,                                       !- Clothing Insulation Schedule Name
-  ,                                       !- Air Velocity Schedule Name
-  1;                                      !- Multiplier
-=======
->>>>>>> 30cb9182
