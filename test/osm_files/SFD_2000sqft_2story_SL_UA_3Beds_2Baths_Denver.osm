!- NOTE: Auto-generated from /test/osw_files/SFD_2000sqft_2story_SL_UA_3Beds_2Baths_Denver.osw

OS:Version,
<<<<<<< HEAD
  {71268352-1222-4f34-b1f0-36001de8dc28}, !- Handle
  2.8.0;                                  !- Version Identifier

OS:Building,
  {698b3dc6-f89f-46ff-91e3-d9376fa6bc5f}, !- Handle
  Building 1,                             !- Name
  ,                                       !- Building Sector Type
  0,                                      !- North Axis {deg}
  ,                                       !- Nominal Floor to Floor Height {m}
  ,                                       !- Space Type Name
  ,                                       !- Default Construction Set Name
  ,                                       !- Default Schedule Set Name
  2,                                      !- Standards Number of Stories
  2,                                      !- Standards Number of Above Ground Stories
  ,                                       !- Standards Template
  singlefamilydetached,                   !- Standards Building Type
  1;                                      !- Standards Number of Living Units

OS:Facility,
  {c89aef10-f8e1-40ef-be17-8e752301cc16}; !- Handle

OS:Site,
  {f9440ebd-f308-4b70-ba01-f075021ad296}, !- Handle
  Denver Intl Ap_CO_USA,                  !- Name
  39.83,                                  !- Latitude {deg}
  -104.65,                                !- Longitude {deg}
  -7,                                     !- Time Zone {hr}
  1650,                                   !- Elevation {m}
  ;                                       !- Terrain

OS:SimulationControl,
  {dae52737-9593-4b5a-89c0-bf852a4dc3c4}, !- Handle
=======
  {428dd4f5-a483-4c28-9889-41205442cc36}, !- Handle
  2.8.0;                                  !- Version Identifier

OS:SimulationControl,
  {3b6c66e5-0432-4196-8dee-44370bf2c553}, !- Handle
>>>>>>> c55f66f4
  ,                                       !- Do Zone Sizing Calculation
  ,                                       !- Do System Sizing Calculation
  ,                                       !- Do Plant Sizing Calculation
  No;                                     !- Run Simulation for Sizing Periods

<<<<<<< HEAD
OS:Sizing:Parameters,
  {e051dae8-19ba-43b5-9479-174e5f2c8c5f}, !- Handle
  1.25,                                   !- Heating Sizing Factor
  1.15;                                   !- Cooling Sizing Factor

OS:Timestep,
  {29d0113d-8896-4ead-91b8-f90f5b57c48b}, !- Handle
  6;                                      !- Number of Timesteps per Hour

OS:ShadowCalculation,
  {7a3d7547-b284-4e25-9b2c-4baf317195ac}, !- Handle
  20,                                     !- Calculation Frequency
  200;                                    !- Maximum Figures in Shadow Overlap Calculations

OS:HeatBalanceAlgorithm,
  {4bd6aba9-7526-4a66-8aa4-580c72df017e}, !- Handle
  ConductionTransferFunction,             !- Algorithm
  200;                                    !- Surface Temperature Upper Limit {C}

OS:RunPeriod,
  {c8649590-0afe-4694-a22e-8878971c3064}, !- Handle
=======
OS:Timestep,
  {a07191be-74b6-425f-aec3-dbf9f65bdc93}, !- Handle
  6;                                      !- Number of Timesteps per Hour

OS:ShadowCalculation,
  {218f2dc3-a572-4069-9417-527e23ba36ce}, !- Handle
  20,                                     !- Calculation Frequency
  200;                                    !- Maximum Figures in Shadow Overlap Calculations

OS:SurfaceConvectionAlgorithm:Outside,
  {2f5259ce-1dbd-4f3f-b525-51bc0419fab5}, !- Handle
  DOE-2;                                  !- Algorithm

OS:SurfaceConvectionAlgorithm:Inside,
  {3190ef7c-a79e-4f81-b1e2-f893ffd52fca}, !- Handle
  TARP;                                   !- Algorithm

OS:ZoneCapacitanceMultiplier:ResearchSpecial,
  {ab9b1749-4729-459b-8f0c-af502ee477bb}, !- Handle
  ,                                       !- Temperature Capacity Multiplier
  15,                                     !- Humidity Capacity Multiplier
  ;                                       !- Carbon Dioxide Capacity Multiplier

OS:RunPeriod,
  {4c25a901-f086-481f-9c13-52c004198324}, !- Handle
>>>>>>> c55f66f4
  Run Period 1,                           !- Name
  1,                                      !- Begin Month
  1,                                      !- Begin Day of Month
  12,                                     !- End Month
  31,                                     !- End Day of Month
  ,                                       !- Use Weather File Holidays and Special Days
  ,                                       !- Use Weather File Daylight Saving Period
  ,                                       !- Apply Weekend Holiday Rule
  ,                                       !- Use Weather File Rain Indicators
  ,                                       !- Use Weather File Snow Indicators
  ;                                       !- Number of Times Runperiod to be Repeated

<<<<<<< HEAD
OS:LifeCycleCost:Parameters,
  {edac8ee6-680c-4096-8f8c-79bdc0b7c152}, !- Handle
  ,                                       !- Analysis Type
  ,                                       !- Discounting Convention
  ,                                       !- Inflation Approach
  ,                                       !- Real Discount Rate
  ,                                       !- Nominal Discount Rate
  ,                                       !- Inflation
  ,                                       !- Base Date Month
  ,                                       !- Base Date Year
  ,                                       !- Service Date Month
  ,                                       !- Service Date Year
  ;                                       !- Length of Study Period in Years

OS:SurfaceConvectionAlgorithm:Outside,
  {d2d840be-d3e0-4f7b-85bb-314e63e4b10a}, !- Handle
  DOE-2;                                  !- Algorithm

OS:SurfaceConvectionAlgorithm:Inside,
  {1804dd51-0104-4926-837d-f428fa6f8d94}, !- Handle
  TARP;                                   !- Algorithm

OS:ZoneCapacitanceMultiplier:ResearchSpecial,
  {5f8d2582-ce3c-43c6-ba58-713ba0568e0c}, !- Handle
  ,                                       !- Temperature Capacity Multiplier
  15,                                     !- Humidity Capacity Multiplier
  ;                                       !- Carbon Dioxide Capacity Multiplier

OS:ThermalZone,
  {30b03072-0111-412c-bd45-8d041c9ea710}, !- Handle
=======
OS:ThermalZone,
  {f18cae68-3eab-4ad6-99e5-190233009349}, !- Handle
>>>>>>> c55f66f4
  living zone,                            !- Name
  ,                                       !- Multiplier
  ,                                       !- Ceiling Height {m}
  ,                                       !- Volume {m3}
  ,                                       !- Floor Area {m2}
  ,                                       !- Zone Inside Convection Algorithm
  ,                                       !- Zone Outside Convection Algorithm
  ,                                       !- Zone Conditioning Equipment List Name
<<<<<<< HEAD
  {c4bb8db8-8981-4540-bda8-69ef32b708bf}, !- Zone Air Inlet Port List
  {0b7c6fab-6369-4796-bb3f-1e8897186221}, !- Zone Air Exhaust Port List
  {7d26cfab-3814-406c-b3fd-10caf3dce2f4}, !- Zone Air Node Name
  {db5df6b7-4936-450a-af2c-894531f72ce8}, !- Zone Return Air Port List
=======
  {7f6c807a-86f2-46d6-a711-edaa5673914e}, !- Zone Air Inlet Port List
  {4ab8b9a0-23ad-4551-bba0-a63cb09f0337}, !- Zone Air Exhaust Port List
  {5b7f54d7-cd7b-4af4-9b39-a72274e1a52e}, !- Zone Air Node Name
  {4a045830-2a31-457b-9b2b-23adde495edd}, !- Zone Return Air Port List
>>>>>>> c55f66f4
  ,                                       !- Primary Daylighting Control Name
  ,                                       !- Fraction of Zone Controlled by Primary Daylighting Control
  ,                                       !- Secondary Daylighting Control Name
  ,                                       !- Fraction of Zone Controlled by Secondary Daylighting Control
  ,                                       !- Illuminance Map Name
  ,                                       !- Group Rendering Name
  ,                                       !- Thermostat Name
  No;                                     !- Use Ideal Air Loads

OS:Node,
<<<<<<< HEAD
  {eb63302f-03db-4400-89a2-6c9590b1118e}, !- Handle
  Node 1,                                 !- Name
  {7d26cfab-3814-406c-b3fd-10caf3dce2f4}, !- Inlet Port
  ;                                       !- Outlet Port

OS:Connection,
  {7d26cfab-3814-406c-b3fd-10caf3dce2f4}, !- Handle
  {40a25597-f032-4a42-a572-02848b7c424d}, !- Name
  {30b03072-0111-412c-bd45-8d041c9ea710}, !- Source Object
  11,                                     !- Outlet Port
  {eb63302f-03db-4400-89a2-6c9590b1118e}, !- Target Object
  2;                                      !- Inlet Port

OS:PortList,
  {c4bb8db8-8981-4540-bda8-69ef32b708bf}, !- Handle
  {fc6ca230-3ead-4326-88a8-15a895e950c8}, !- Name
  {30b03072-0111-412c-bd45-8d041c9ea710}; !- HVAC Component

OS:PortList,
  {0b7c6fab-6369-4796-bb3f-1e8897186221}, !- Handle
  {f65e49d9-3083-41bc-8068-38b2e2dabbb2}, !- Name
  {30b03072-0111-412c-bd45-8d041c9ea710}; !- HVAC Component

OS:PortList,
  {db5df6b7-4936-450a-af2c-894531f72ce8}, !- Handle
  {893aa370-1631-4d87-a55f-42a5fcbe236e}, !- Name
  {30b03072-0111-412c-bd45-8d041c9ea710}; !- HVAC Component

OS:Sizing:Zone,
  {80f456d0-eea8-4bc9-b06b-b20ce6153815}, !- Handle
  {30b03072-0111-412c-bd45-8d041c9ea710}, !- Zone or ZoneList Name
=======
  {bf6b521f-fde9-4db2-bb31-8a5e51035514}, !- Handle
  Node 1,                                 !- Name
  {5b7f54d7-cd7b-4af4-9b39-a72274e1a52e}, !- Inlet Port
  ;                                       !- Outlet Port

OS:Connection,
  {5b7f54d7-cd7b-4af4-9b39-a72274e1a52e}, !- Handle
  {eb4f587f-fdd2-455b-b50a-ca234b441efa}, !- Name
  {f18cae68-3eab-4ad6-99e5-190233009349}, !- Source Object
  11,                                     !- Outlet Port
  {bf6b521f-fde9-4db2-bb31-8a5e51035514}, !- Target Object
  2;                                      !- Inlet Port

OS:PortList,
  {7f6c807a-86f2-46d6-a711-edaa5673914e}, !- Handle
  {f79571e6-459a-4ac9-bb57-f96760fc1a2e}, !- Name
  {f18cae68-3eab-4ad6-99e5-190233009349}; !- HVAC Component

OS:PortList,
  {4ab8b9a0-23ad-4551-bba0-a63cb09f0337}, !- Handle
  {070023a9-f564-4ac6-8af3-ab9ef96fdb69}, !- Name
  {f18cae68-3eab-4ad6-99e5-190233009349}; !- HVAC Component

OS:PortList,
  {4a045830-2a31-457b-9b2b-23adde495edd}, !- Handle
  {ef443166-445b-4eb5-9992-b41641d64a42}, !- Name
  {f18cae68-3eab-4ad6-99e5-190233009349}; !- HVAC Component

OS:Sizing:Zone,
  {bd2ee454-c543-493b-9b0b-0ec43c1173e7}, !- Handle
  {f18cae68-3eab-4ad6-99e5-190233009349}, !- Zone or ZoneList Name
>>>>>>> c55f66f4
  SupplyAirTemperature,                   !- Zone Cooling Design Supply Air Temperature Input Method
  14,                                     !- Zone Cooling Design Supply Air Temperature {C}
  11.11,                                  !- Zone Cooling Design Supply Air Temperature Difference {deltaC}
  SupplyAirTemperature,                   !- Zone Heating Design Supply Air Temperature Input Method
  40,                                     !- Zone Heating Design Supply Air Temperature {C}
  11.11,                                  !- Zone Heating Design Supply Air Temperature Difference {deltaC}
  0.0085,                                 !- Zone Cooling Design Supply Air Humidity Ratio {kg-H2O/kg-air}
  0.008,                                  !- Zone Heating Design Supply Air Humidity Ratio {kg-H2O/kg-air}
  ,                                       !- Zone Heating Sizing Factor
  ,                                       !- Zone Cooling Sizing Factor
  DesignDay,                              !- Cooling Design Air Flow Method
  ,                                       !- Cooling Design Air Flow Rate {m3/s}
  ,                                       !- Cooling Minimum Air Flow per Zone Floor Area {m3/s-m2}
  ,                                       !- Cooling Minimum Air Flow {m3/s}
  ,                                       !- Cooling Minimum Air Flow Fraction
  DesignDay,                              !- Heating Design Air Flow Method
  ,                                       !- Heating Design Air Flow Rate {m3/s}
  ,                                       !- Heating Maximum Air Flow per Zone Floor Area {m3/s-m2}
  ,                                       !- Heating Maximum Air Flow {m3/s}
  ,                                       !- Heating Maximum Air Flow Fraction
  ,                                       !- Design Zone Air Distribution Effectiveness in Cooling Mode
  ,                                       !- Design Zone Air Distribution Effectiveness in Heating Mode
  No,                                     !- Account for Dedicated Outdoor Air System
  NeutralSupplyAir,                       !- Dedicated Outdoor Air System Control Strategy
  autosize,                               !- Dedicated Outdoor Air Low Setpoint Temperature for Design {C}
  autosize;                               !- Dedicated Outdoor Air High Setpoint Temperature for Design {C}

OS:ZoneHVAC:EquipmentList,
<<<<<<< HEAD
  {88ea7f81-7529-4c2d-9d31-dce98525e837}, !- Handle
  Zone HVAC Equipment List 1,             !- Name
  {30b03072-0111-412c-bd45-8d041c9ea710}; !- Thermal Zone

OS:Space,
  {67bbe7d3-9b54-4180-83f8-c8ade6e3e447}, !- Handle
  living space,                           !- Name
  {bc681789-3c83-4f5b-bb81-0787bec28732}, !- Space Type Name
=======
  {b4428e88-8beb-426f-a555-62764d213f0a}, !- Handle
  Zone HVAC Equipment List 1,             !- Name
  {f18cae68-3eab-4ad6-99e5-190233009349}; !- Thermal Zone

OS:Space,
  {4210ba31-0ff9-4b9d-8bb9-795cac3e7a3e}, !- Handle
  living space,                           !- Name
  {71a1e1f9-850b-43dc-9924-92ae3814fbb9}, !- Space Type Name
>>>>>>> c55f66f4
  ,                                       !- Default Construction Set Name
  ,                                       !- Default Schedule Set Name
  -0,                                     !- Direction of Relative North {deg}
  0,                                      !- X Origin {m}
  0,                                      !- Y Origin {m}
  0,                                      !- Z Origin {m}
  ,                                       !- Building Story Name
<<<<<<< HEAD
  {30b03072-0111-412c-bd45-8d041c9ea710}, !- Thermal Zone Name
  ,                                       !- Part of Total Floor Area
  ,                                       !- Design Specification Outdoor Air Object Name
  {f6e6d9ca-660e-4c44-b2d5-5a599e2225d5}; !- Building Unit Name

OS:Surface,
  {95b2867c-21e5-4aa5-9255-7f25bf3d9a02}, !- Handle
  Surface 1,                              !- Name
  Floor,                                  !- Surface Type
  ,                                       !- Construction Name
  {67bbe7d3-9b54-4180-83f8-c8ade6e3e447}, !- Space Name
=======
  {f18cae68-3eab-4ad6-99e5-190233009349}, !- Thermal Zone Name
  ,                                       !- Part of Total Floor Area
  ,                                       !- Design Specification Outdoor Air Object Name
  {dfe3ce35-eb5d-4361-a4f0-307a0817de28}; !- Building Unit Name

OS:Surface,
  {a8895e7b-9cf5-495c-be36-47b40bcf06bc}, !- Handle
  Surface 1,                              !- Name
  Floor,                                  !- Surface Type
  ,                                       !- Construction Name
  {4210ba31-0ff9-4b9d-8bb9-795cac3e7a3e}, !- Space Name
>>>>>>> c55f66f4
  Foundation,                             !- Outside Boundary Condition
  ,                                       !- Outside Boundary Condition Object
  NoSun,                                  !- Sun Exposure
  NoWind,                                 !- Wind Exposure
  ,                                       !- View Factor to Ground
  ,                                       !- Number of Vertices
  0, 0, 0,                                !- X,Y,Z Vertex 1 {m}
  0, 6.81553519541936, 0,                 !- X,Y,Z Vertex 2 {m}
  13.6310703908387, 6.81553519541936, 0,  !- X,Y,Z Vertex 3 {m}
  13.6310703908387, 0, 0;                 !- X,Y,Z Vertex 4 {m}

OS:Surface,
<<<<<<< HEAD
  {1ceba109-b510-4b91-90b8-e54b1025f65e}, !- Handle
  Surface 2,                              !- Name
  Wall,                                   !- Surface Type
  ,                                       !- Construction Name
  {67bbe7d3-9b54-4180-83f8-c8ade6e3e447}, !- Space Name
=======
  {7360416c-db1e-4f84-a9d2-39b038dbf5aa}, !- Handle
  Surface 2,                              !- Name
  Wall,                                   !- Surface Type
  ,                                       !- Construction Name
  {4210ba31-0ff9-4b9d-8bb9-795cac3e7a3e}, !- Space Name
>>>>>>> c55f66f4
  Outdoors,                               !- Outside Boundary Condition
  ,                                       !- Outside Boundary Condition Object
  SunExposed,                             !- Sun Exposure
  WindExposed,                            !- Wind Exposure
  ,                                       !- View Factor to Ground
  ,                                       !- Number of Vertices
  0, 6.81553519541936, 2.4384,            !- X,Y,Z Vertex 1 {m}
  0, 6.81553519541936, 0,                 !- X,Y,Z Vertex 2 {m}
  0, 0, 0,                                !- X,Y,Z Vertex 3 {m}
  0, 0, 2.4384;                           !- X,Y,Z Vertex 4 {m}

OS:Surface,
<<<<<<< HEAD
  {b31ee9df-f659-433f-a759-cb26333c04a1}, !- Handle
  Surface 3,                              !- Name
  Wall,                                   !- Surface Type
  ,                                       !- Construction Name
  {67bbe7d3-9b54-4180-83f8-c8ade6e3e447}, !- Space Name
=======
  {31452c6e-83db-4e03-b3ce-70e6a2c97b61}, !- Handle
  Surface 3,                              !- Name
  Wall,                                   !- Surface Type
  ,                                       !- Construction Name
  {4210ba31-0ff9-4b9d-8bb9-795cac3e7a3e}, !- Space Name
>>>>>>> c55f66f4
  Outdoors,                               !- Outside Boundary Condition
  ,                                       !- Outside Boundary Condition Object
  SunExposed,                             !- Sun Exposure
  WindExposed,                            !- Wind Exposure
  ,                                       !- View Factor to Ground
  ,                                       !- Number of Vertices
  13.6310703908387, 6.81553519541936, 2.4384, !- X,Y,Z Vertex 1 {m}
  13.6310703908387, 6.81553519541936, 0,  !- X,Y,Z Vertex 2 {m}
  0, 6.81553519541936, 0,                 !- X,Y,Z Vertex 3 {m}
  0, 6.81553519541936, 2.4384;            !- X,Y,Z Vertex 4 {m}

OS:Surface,
<<<<<<< HEAD
  {f8870f0a-3481-406e-9593-a102db56344f}, !- Handle
  Surface 4,                              !- Name
  Wall,                                   !- Surface Type
  ,                                       !- Construction Name
  {67bbe7d3-9b54-4180-83f8-c8ade6e3e447}, !- Space Name
=======
  {ac45c25b-8130-46d8-964f-4416fa23754c}, !- Handle
  Surface 4,                              !- Name
  Wall,                                   !- Surface Type
  ,                                       !- Construction Name
  {4210ba31-0ff9-4b9d-8bb9-795cac3e7a3e}, !- Space Name
>>>>>>> c55f66f4
  Outdoors,                               !- Outside Boundary Condition
  ,                                       !- Outside Boundary Condition Object
  SunExposed,                             !- Sun Exposure
  WindExposed,                            !- Wind Exposure
  ,                                       !- View Factor to Ground
  ,                                       !- Number of Vertices
  13.6310703908387, 0, 2.4384,            !- X,Y,Z Vertex 1 {m}
  13.6310703908387, 0, 0,                 !- X,Y,Z Vertex 2 {m}
  13.6310703908387, 6.81553519541936, 0,  !- X,Y,Z Vertex 3 {m}
  13.6310703908387, 6.81553519541936, 2.4384; !- X,Y,Z Vertex 4 {m}

OS:Surface,
<<<<<<< HEAD
  {e592699a-4d3d-4109-9476-e03203ff0125}, !- Handle
  Surface 5,                              !- Name
  Wall,                                   !- Surface Type
  ,                                       !- Construction Name
  {67bbe7d3-9b54-4180-83f8-c8ade6e3e447}, !- Space Name
=======
  {293440f9-de4e-4de7-a8cc-838996154b2c}, !- Handle
  Surface 5,                              !- Name
  Wall,                                   !- Surface Type
  ,                                       !- Construction Name
  {4210ba31-0ff9-4b9d-8bb9-795cac3e7a3e}, !- Space Name
>>>>>>> c55f66f4
  Outdoors,                               !- Outside Boundary Condition
  ,                                       !- Outside Boundary Condition Object
  SunExposed,                             !- Sun Exposure
  WindExposed,                            !- Wind Exposure
  ,                                       !- View Factor to Ground
  ,                                       !- Number of Vertices
  0, 0, 2.4384,                           !- X,Y,Z Vertex 1 {m}
  0, 0, 0,                                !- X,Y,Z Vertex 2 {m}
  13.6310703908387, 0, 0,                 !- X,Y,Z Vertex 3 {m}
  13.6310703908387, 0, 2.4384;            !- X,Y,Z Vertex 4 {m}

OS:Surface,
<<<<<<< HEAD
  {083d1338-1bd0-4fac-8922-a9c49ce7ab84}, !- Handle
  Surface 6,                              !- Name
  RoofCeiling,                            !- Surface Type
  ,                                       !- Construction Name
  {67bbe7d3-9b54-4180-83f8-c8ade6e3e447}, !- Space Name
  Surface,                                !- Outside Boundary Condition
  {d7f84172-b459-4b72-905d-ebf9a46c4015}, !- Outside Boundary Condition Object
=======
  {e7139b79-b3b7-46af-91df-0a20dc7f174a}, !- Handle
  Surface 6,                              !- Name
  RoofCeiling,                            !- Surface Type
  ,                                       !- Construction Name
  {4210ba31-0ff9-4b9d-8bb9-795cac3e7a3e}, !- Space Name
  Surface,                                !- Outside Boundary Condition
  {9b4c5c69-ffb6-4cde-9b5c-0a74cf7b404e}, !- Outside Boundary Condition Object
>>>>>>> c55f66f4
  NoSun,                                  !- Sun Exposure
  NoWind,                                 !- Wind Exposure
  ,                                       !- View Factor to Ground
  ,                                       !- Number of Vertices
  13.6310703908387, 0, 2.4384,            !- X,Y,Z Vertex 1 {m}
  13.6310703908387, 6.81553519541936, 2.4384, !- X,Y,Z Vertex 2 {m}
  0, 6.81553519541936, 2.4384,            !- X,Y,Z Vertex 3 {m}
  0, 0, 2.4384;                           !- X,Y,Z Vertex 4 {m}

OS:SpaceType,
<<<<<<< HEAD
  {bc681789-3c83-4f5b-bb81-0787bec28732}, !- Handle
=======
  {71a1e1f9-850b-43dc-9924-92ae3814fbb9}, !- Handle
>>>>>>> c55f66f4
  Space Type 1,                           !- Name
  ,                                       !- Default Construction Set Name
  ,                                       !- Default Schedule Set Name
  ,                                       !- Group Rendering Name
  ,                                       !- Design Specification Outdoor Air Object Name
  ,                                       !- Standards Template
  ,                                       !- Standards Building Type
  living;                                 !- Standards Space Type

OS:Space,
<<<<<<< HEAD
  {e66db060-d6f4-4413-8eb9-810802618fec}, !- Handle
  living space|story 2,                   !- Name
  {bc681789-3c83-4f5b-bb81-0787bec28732}, !- Space Type Name
=======
  {200ccd6c-a952-48c2-ab0c-f5e3ee9a4c41}, !- Handle
  living space|story 2,                   !- Name
  {71a1e1f9-850b-43dc-9924-92ae3814fbb9}, !- Space Type Name
>>>>>>> c55f66f4
  ,                                       !- Default Construction Set Name
  ,                                       !- Default Schedule Set Name
  -0,                                     !- Direction of Relative North {deg}
  0,                                      !- X Origin {m}
  0,                                      !- Y Origin {m}
  2.4384,                                 !- Z Origin {m}
  ,                                       !- Building Story Name
<<<<<<< HEAD
  {30b03072-0111-412c-bd45-8d041c9ea710}, !- Thermal Zone Name
  ,                                       !- Part of Total Floor Area
  ,                                       !- Design Specification Outdoor Air Object Name
  {f6e6d9ca-660e-4c44-b2d5-5a599e2225d5}; !- Building Unit Name

OS:Surface,
  {d7f84172-b459-4b72-905d-ebf9a46c4015}, !- Handle
  Surface 7,                              !- Name
  Floor,                                  !- Surface Type
  ,                                       !- Construction Name
  {e66db060-d6f4-4413-8eb9-810802618fec}, !- Space Name
  Surface,                                !- Outside Boundary Condition
  {083d1338-1bd0-4fac-8922-a9c49ce7ab84}, !- Outside Boundary Condition Object
=======
  {f18cae68-3eab-4ad6-99e5-190233009349}, !- Thermal Zone Name
  ,                                       !- Part of Total Floor Area
  ,                                       !- Design Specification Outdoor Air Object Name
  {dfe3ce35-eb5d-4361-a4f0-307a0817de28}; !- Building Unit Name

OS:Surface,
  {9b4c5c69-ffb6-4cde-9b5c-0a74cf7b404e}, !- Handle
  Surface 7,                              !- Name
  Floor,                                  !- Surface Type
  ,                                       !- Construction Name
  {200ccd6c-a952-48c2-ab0c-f5e3ee9a4c41}, !- Space Name
  Surface,                                !- Outside Boundary Condition
  {e7139b79-b3b7-46af-91df-0a20dc7f174a}, !- Outside Boundary Condition Object
>>>>>>> c55f66f4
  NoSun,                                  !- Sun Exposure
  NoWind,                                 !- Wind Exposure
  ,                                       !- View Factor to Ground
  ,                                       !- Number of Vertices
  0, 0, 0,                                !- X,Y,Z Vertex 1 {m}
  0, 6.81553519541936, 0,                 !- X,Y,Z Vertex 2 {m}
  13.6310703908387, 6.81553519541936, 0,  !- X,Y,Z Vertex 3 {m}
  13.6310703908387, 0, 0;                 !- X,Y,Z Vertex 4 {m}

OS:Surface,
<<<<<<< HEAD
  {711d8f70-eb16-4ce0-8421-53961f7215d7}, !- Handle
  Surface 8,                              !- Name
  Wall,                                   !- Surface Type
  ,                                       !- Construction Name
  {e66db060-d6f4-4413-8eb9-810802618fec}, !- Space Name
=======
  {ee1a312c-10b4-4703-84a7-5be8b75240cd}, !- Handle
  Surface 8,                              !- Name
  Wall,                                   !- Surface Type
  ,                                       !- Construction Name
  {200ccd6c-a952-48c2-ab0c-f5e3ee9a4c41}, !- Space Name
>>>>>>> c55f66f4
  Outdoors,                               !- Outside Boundary Condition
  ,                                       !- Outside Boundary Condition Object
  SunExposed,                             !- Sun Exposure
  WindExposed,                            !- Wind Exposure
  ,                                       !- View Factor to Ground
  ,                                       !- Number of Vertices
  0, 6.81553519541936, 2.4384,            !- X,Y,Z Vertex 1 {m}
  0, 6.81553519541936, 0,                 !- X,Y,Z Vertex 2 {m}
  0, 0, 0,                                !- X,Y,Z Vertex 3 {m}
  0, 0, 2.4384;                           !- X,Y,Z Vertex 4 {m}

OS:Surface,
<<<<<<< HEAD
  {592ce361-6390-4200-b1de-a605935699d0}, !- Handle
  Surface 9,                              !- Name
  Wall,                                   !- Surface Type
  ,                                       !- Construction Name
  {e66db060-d6f4-4413-8eb9-810802618fec}, !- Space Name
=======
  {617cdda4-92ca-4c80-ade3-8b0b9610689c}, !- Handle
  Surface 9,                              !- Name
  Wall,                                   !- Surface Type
  ,                                       !- Construction Name
  {200ccd6c-a952-48c2-ab0c-f5e3ee9a4c41}, !- Space Name
>>>>>>> c55f66f4
  Outdoors,                               !- Outside Boundary Condition
  ,                                       !- Outside Boundary Condition Object
  SunExposed,                             !- Sun Exposure
  WindExposed,                            !- Wind Exposure
  ,                                       !- View Factor to Ground
  ,                                       !- Number of Vertices
  13.6310703908387, 6.81553519541936, 2.4384, !- X,Y,Z Vertex 1 {m}
  13.6310703908387, 6.81553519541936, 0,  !- X,Y,Z Vertex 2 {m}
  0, 6.81553519541936, 0,                 !- X,Y,Z Vertex 3 {m}
  0, 6.81553519541936, 2.4384;            !- X,Y,Z Vertex 4 {m}

OS:Surface,
<<<<<<< HEAD
  {7a4f1e2a-d43c-4287-a6e8-3d2dc27e2775}, !- Handle
  Surface 10,                             !- Name
  Wall,                                   !- Surface Type
  ,                                       !- Construction Name
  {e66db060-d6f4-4413-8eb9-810802618fec}, !- Space Name
=======
  {0e08e838-671c-4a42-b392-908ff9918779}, !- Handle
  Surface 10,                             !- Name
  Wall,                                   !- Surface Type
  ,                                       !- Construction Name
  {200ccd6c-a952-48c2-ab0c-f5e3ee9a4c41}, !- Space Name
>>>>>>> c55f66f4
  Outdoors,                               !- Outside Boundary Condition
  ,                                       !- Outside Boundary Condition Object
  SunExposed,                             !- Sun Exposure
  WindExposed,                            !- Wind Exposure
  ,                                       !- View Factor to Ground
  ,                                       !- Number of Vertices
  13.6310703908387, 0, 2.4384,            !- X,Y,Z Vertex 1 {m}
  13.6310703908387, 0, 0,                 !- X,Y,Z Vertex 2 {m}
  13.6310703908387, 6.81553519541936, 0,  !- X,Y,Z Vertex 3 {m}
  13.6310703908387, 6.81553519541936, 2.4384; !- X,Y,Z Vertex 4 {m}

OS:Surface,
<<<<<<< HEAD
  {8a370ffc-a2c5-4684-a9ee-9cc8f527f92c}, !- Handle
  Surface 11,                             !- Name
  Wall,                                   !- Surface Type
  ,                                       !- Construction Name
  {e66db060-d6f4-4413-8eb9-810802618fec}, !- Space Name
=======
  {f97b26d4-febd-40c8-9ffe-ae0fc67b5a96}, !- Handle
  Surface 11,                             !- Name
  Wall,                                   !- Surface Type
  ,                                       !- Construction Name
  {200ccd6c-a952-48c2-ab0c-f5e3ee9a4c41}, !- Space Name
>>>>>>> c55f66f4
  Outdoors,                               !- Outside Boundary Condition
  ,                                       !- Outside Boundary Condition Object
  SunExposed,                             !- Sun Exposure
  WindExposed,                            !- Wind Exposure
  ,                                       !- View Factor to Ground
  ,                                       !- Number of Vertices
  0, 0, 2.4384,                           !- X,Y,Z Vertex 1 {m}
  0, 0, 0,                                !- X,Y,Z Vertex 2 {m}
  13.6310703908387, 0, 0,                 !- X,Y,Z Vertex 3 {m}
  13.6310703908387, 0, 2.4384;            !- X,Y,Z Vertex 4 {m}

OS:Surface,
<<<<<<< HEAD
  {e2b2615b-ad3a-4895-a312-84c8124a21ea}, !- Handle
  Surface 12,                             !- Name
  RoofCeiling,                            !- Surface Type
  ,                                       !- Construction Name
  {e66db060-d6f4-4413-8eb9-810802618fec}, !- Space Name
  Surface,                                !- Outside Boundary Condition
  {378db3ac-3659-4fcd-b38e-f07a65204f42}, !- Outside Boundary Condition Object
=======
  {980985bc-8f31-458c-a5b5-3d6c6114782e}, !- Handle
  Surface 12,                             !- Name
  RoofCeiling,                            !- Surface Type
  ,                                       !- Construction Name
  {200ccd6c-a952-48c2-ab0c-f5e3ee9a4c41}, !- Space Name
  Surface,                                !- Outside Boundary Condition
  {8ed957d9-b8c5-4338-99a3-d67a58266f08}, !- Outside Boundary Condition Object
>>>>>>> c55f66f4
  NoSun,                                  !- Sun Exposure
  NoWind,                                 !- Wind Exposure
  ,                                       !- View Factor to Ground
  ,                                       !- Number of Vertices
  13.6310703908387, 0, 2.4384,            !- X,Y,Z Vertex 1 {m}
  13.6310703908387, 6.81553519541936, 2.4384, !- X,Y,Z Vertex 2 {m}
  0, 6.81553519541936, 2.4384,            !- X,Y,Z Vertex 3 {m}
  0, 0, 2.4384;                           !- X,Y,Z Vertex 4 {m}

OS:Surface,
<<<<<<< HEAD
  {378db3ac-3659-4fcd-b38e-f07a65204f42}, !- Handle
  Surface 13,                             !- Name
  Floor,                                  !- Surface Type
  ,                                       !- Construction Name
  {1fbea6aa-05bc-4547-a3ef-298afae64cc9}, !- Space Name
  Surface,                                !- Outside Boundary Condition
  {e2b2615b-ad3a-4895-a312-84c8124a21ea}, !- Outside Boundary Condition Object
=======
  {8ed957d9-b8c5-4338-99a3-d67a58266f08}, !- Handle
  Surface 13,                             !- Name
  Floor,                                  !- Surface Type
  ,                                       !- Construction Name
  {86381521-8566-4f73-be92-eb5048f0f85c}, !- Space Name
  Surface,                                !- Outside Boundary Condition
  {980985bc-8f31-458c-a5b5-3d6c6114782e}, !- Outside Boundary Condition Object
>>>>>>> c55f66f4
  NoSun,                                  !- Sun Exposure
  NoWind,                                 !- Wind Exposure
  ,                                       !- View Factor to Ground
  ,                                       !- Number of Vertices
  0, 6.81553519541936, 0,                 !- X,Y,Z Vertex 1 {m}
  13.6310703908387, 6.81553519541936, 0,  !- X,Y,Z Vertex 2 {m}
  13.6310703908387, 0, 0,                 !- X,Y,Z Vertex 3 {m}
  0, 0, 0;                                !- X,Y,Z Vertex 4 {m}

OS:Surface,
<<<<<<< HEAD
  {d752c626-1651-4d73-8980-516f03a0471e}, !- Handle
  Surface 14,                             !- Name
  RoofCeiling,                            !- Surface Type
  ,                                       !- Construction Name
  {1fbea6aa-05bc-4547-a3ef-298afae64cc9}, !- Space Name
=======
  {69042115-a923-4402-a843-cf5028947853}, !- Handle
  Surface 14,                             !- Name
  RoofCeiling,                            !- Surface Type
  ,                                       !- Construction Name
  {86381521-8566-4f73-be92-eb5048f0f85c}, !- Space Name
>>>>>>> c55f66f4
  Outdoors,                               !- Outside Boundary Condition
  ,                                       !- Outside Boundary Condition Object
  SunExposed,                             !- Sun Exposure
  WindExposed,                            !- Wind Exposure
  ,                                       !- View Factor to Ground
  ,                                       !- Number of Vertices
  13.6310703908387, 3.40776759770968, 1.70388379885484, !- X,Y,Z Vertex 1 {m}
  0, 3.40776759770968, 1.70388379885484,  !- X,Y,Z Vertex 2 {m}
  0, 0, 0,                                !- X,Y,Z Vertex 3 {m}
  13.6310703908387, 0, 0;                 !- X,Y,Z Vertex 4 {m}

OS:Surface,
<<<<<<< HEAD
  {7936d60e-1a98-42ce-9fce-7dae0144fe45}, !- Handle
  Surface 15,                             !- Name
  RoofCeiling,                            !- Surface Type
  ,                                       !- Construction Name
  {1fbea6aa-05bc-4547-a3ef-298afae64cc9}, !- Space Name
=======
  {2cb95dab-6a7a-446d-b2e5-902ecefbf22f}, !- Handle
  Surface 15,                             !- Name
  RoofCeiling,                            !- Surface Type
  ,                                       !- Construction Name
  {86381521-8566-4f73-be92-eb5048f0f85c}, !- Space Name
>>>>>>> c55f66f4
  Outdoors,                               !- Outside Boundary Condition
  ,                                       !- Outside Boundary Condition Object
  SunExposed,                             !- Sun Exposure
  WindExposed,                            !- Wind Exposure
  ,                                       !- View Factor to Ground
  ,                                       !- Number of Vertices
  0, 3.40776759770968, 1.70388379885484,  !- X,Y,Z Vertex 1 {m}
  13.6310703908387, 3.40776759770968, 1.70388379885484, !- X,Y,Z Vertex 2 {m}
  13.6310703908387, 6.81553519541936, 0,  !- X,Y,Z Vertex 3 {m}
  0, 6.81553519541936, 0;                 !- X,Y,Z Vertex 4 {m}

OS:Surface,
<<<<<<< HEAD
  {f87b648b-bad8-48fc-ad8f-f2330045d51c}, !- Handle
  Surface 16,                             !- Name
  Wall,                                   !- Surface Type
  ,                                       !- Construction Name
  {1fbea6aa-05bc-4547-a3ef-298afae64cc9}, !- Space Name
=======
  {7bdccec9-1402-41e1-b10d-91351a9d120e}, !- Handle
  Surface 16,                             !- Name
  Wall,                                   !- Surface Type
  ,                                       !- Construction Name
  {86381521-8566-4f73-be92-eb5048f0f85c}, !- Space Name
>>>>>>> c55f66f4
  Outdoors,                               !- Outside Boundary Condition
  ,                                       !- Outside Boundary Condition Object
  SunExposed,                             !- Sun Exposure
  WindExposed,                            !- Wind Exposure
  ,                                       !- View Factor to Ground
  ,                                       !- Number of Vertices
  0, 3.40776759770968, 1.70388379885484,  !- X,Y,Z Vertex 1 {m}
  0, 6.81553519541936, 0,                 !- X,Y,Z Vertex 2 {m}
  0, 0, 0;                                !- X,Y,Z Vertex 3 {m}

OS:Surface,
<<<<<<< HEAD
  {28c13918-e783-440c-974c-834b03e9f27e}, !- Handle
  Surface 17,                             !- Name
  Wall,                                   !- Surface Type
  ,                                       !- Construction Name
  {1fbea6aa-05bc-4547-a3ef-298afae64cc9}, !- Space Name
=======
  {e89c3f14-2475-40d5-9f3e-3e659ef8d82a}, !- Handle
  Surface 17,                             !- Name
  Wall,                                   !- Surface Type
  ,                                       !- Construction Name
  {86381521-8566-4f73-be92-eb5048f0f85c}, !- Space Name
>>>>>>> c55f66f4
  Outdoors,                               !- Outside Boundary Condition
  ,                                       !- Outside Boundary Condition Object
  SunExposed,                             !- Sun Exposure
  WindExposed,                            !- Wind Exposure
  ,                                       !- View Factor to Ground
  ,                                       !- Number of Vertices
  13.6310703908387, 3.40776759770968, 1.70388379885484, !- X,Y,Z Vertex 1 {m}
  13.6310703908387, 0, 0,                 !- X,Y,Z Vertex 2 {m}
  13.6310703908387, 6.81553519541936, 0;  !- X,Y,Z Vertex 3 {m}

OS:Space,
<<<<<<< HEAD
  {1fbea6aa-05bc-4547-a3ef-298afae64cc9}, !- Handle
  unfinished attic space,                 !- Name
  {7a207d45-3ab1-4d7c-9598-592b8a4fa426}, !- Space Type Name
=======
  {86381521-8566-4f73-be92-eb5048f0f85c}, !- Handle
  unfinished attic space,                 !- Name
  {ac496389-e20e-4a3c-bc0b-b5538ec2f239}, !- Space Type Name
>>>>>>> c55f66f4
  ,                                       !- Default Construction Set Name
  ,                                       !- Default Schedule Set Name
  -0,                                     !- Direction of Relative North {deg}
  0,                                      !- X Origin {m}
  0,                                      !- Y Origin {m}
  4.8768,                                 !- Z Origin {m}
  ,                                       !- Building Story Name
<<<<<<< HEAD
  {49825b12-18dc-4a2c-ad41-136266444ab0}; !- Thermal Zone Name

OS:ThermalZone,
  {49825b12-18dc-4a2c-ad41-136266444ab0}, !- Handle
=======
  {8b738073-8f5a-4e74-9ec4-55e23fcb6c5e}; !- Thermal Zone Name

OS:ThermalZone,
  {8b738073-8f5a-4e74-9ec4-55e23fcb6c5e}, !- Handle
>>>>>>> c55f66f4
  unfinished attic zone,                  !- Name
  ,                                       !- Multiplier
  ,                                       !- Ceiling Height {m}
  ,                                       !- Volume {m3}
  ,                                       !- Floor Area {m2}
  ,                                       !- Zone Inside Convection Algorithm
  ,                                       !- Zone Outside Convection Algorithm
  ,                                       !- Zone Conditioning Equipment List Name
<<<<<<< HEAD
  {d68255ab-547a-44bb-b5a7-ed6ca36e69af}, !- Zone Air Inlet Port List
  {8b3c49e0-399f-46da-8111-6722a0efacc2}, !- Zone Air Exhaust Port List
  {cd174fd1-30b0-460e-817f-b82141f2b870}, !- Zone Air Node Name
  {dc85c6eb-f4c4-4a78-960e-989e1922b2dd}, !- Zone Return Air Port List
=======
  {bd1185b8-3638-42e3-8613-f7bf4cd68b06}, !- Zone Air Inlet Port List
  {12fdb8f6-1123-4717-b40c-74008e3f08ab}, !- Zone Air Exhaust Port List
  {c7068208-55e9-456f-95f3-dca5dcef7f89}, !- Zone Air Node Name
  {218f1b08-9740-429d-9cc3-2d7570535ee8}, !- Zone Return Air Port List
>>>>>>> c55f66f4
  ,                                       !- Primary Daylighting Control Name
  ,                                       !- Fraction of Zone Controlled by Primary Daylighting Control
  ,                                       !- Secondary Daylighting Control Name
  ,                                       !- Fraction of Zone Controlled by Secondary Daylighting Control
  ,                                       !- Illuminance Map Name
  ,                                       !- Group Rendering Name
  ,                                       !- Thermostat Name
  No;                                     !- Use Ideal Air Loads

OS:Node,
<<<<<<< HEAD
  {0ce2b9e4-cc47-4dac-b199-675057caecac}, !- Handle
  Node 2,                                 !- Name
  {cd174fd1-30b0-460e-817f-b82141f2b870}, !- Inlet Port
  ;                                       !- Outlet Port

OS:Connection,
  {cd174fd1-30b0-460e-817f-b82141f2b870}, !- Handle
  {6f41c674-414b-48ea-a5fc-ff718c2bb25b}, !- Name
  {49825b12-18dc-4a2c-ad41-136266444ab0}, !- Source Object
  11,                                     !- Outlet Port
  {0ce2b9e4-cc47-4dac-b199-675057caecac}, !- Target Object
  2;                                      !- Inlet Port

OS:PortList,
  {d68255ab-547a-44bb-b5a7-ed6ca36e69af}, !- Handle
  {d6b576aa-720f-4831-aa84-2cdc5e63470b}, !- Name
  {49825b12-18dc-4a2c-ad41-136266444ab0}; !- HVAC Component

OS:PortList,
  {8b3c49e0-399f-46da-8111-6722a0efacc2}, !- Handle
  {08b0524d-e3fa-468e-ab7b-89a5dcb74b14}, !- Name
  {49825b12-18dc-4a2c-ad41-136266444ab0}; !- HVAC Component

OS:PortList,
  {dc85c6eb-f4c4-4a78-960e-989e1922b2dd}, !- Handle
  {bedb7605-6bb6-4310-8317-3e0d7d0650a9}, !- Name
  {49825b12-18dc-4a2c-ad41-136266444ab0}; !- HVAC Component

OS:Sizing:Zone,
  {113625e6-5eca-4275-9a08-cffe9678ab98}, !- Handle
  {49825b12-18dc-4a2c-ad41-136266444ab0}, !- Zone or ZoneList Name
=======
  {8da1771d-c8b6-4b12-824c-8df0c46c9177}, !- Handle
  Node 2,                                 !- Name
  {c7068208-55e9-456f-95f3-dca5dcef7f89}, !- Inlet Port
  ;                                       !- Outlet Port

OS:Connection,
  {c7068208-55e9-456f-95f3-dca5dcef7f89}, !- Handle
  {044d585b-5a7e-4c75-a548-28001846f834}, !- Name
  {8b738073-8f5a-4e74-9ec4-55e23fcb6c5e}, !- Source Object
  11,                                     !- Outlet Port
  {8da1771d-c8b6-4b12-824c-8df0c46c9177}, !- Target Object
  2;                                      !- Inlet Port

OS:PortList,
  {bd1185b8-3638-42e3-8613-f7bf4cd68b06}, !- Handle
  {efb18eb2-fde4-4f7f-b019-a776d91313db}, !- Name
  {8b738073-8f5a-4e74-9ec4-55e23fcb6c5e}; !- HVAC Component

OS:PortList,
  {12fdb8f6-1123-4717-b40c-74008e3f08ab}, !- Handle
  {5ccecc6a-223b-44cf-9e5b-1a34bf5ead97}, !- Name
  {8b738073-8f5a-4e74-9ec4-55e23fcb6c5e}; !- HVAC Component

OS:PortList,
  {218f1b08-9740-429d-9cc3-2d7570535ee8}, !- Handle
  {c2a93b1c-ea13-47db-8e9b-d28099fc3581}, !- Name
  {8b738073-8f5a-4e74-9ec4-55e23fcb6c5e}; !- HVAC Component

OS:Sizing:Zone,
  {452f58ff-bdc9-4caf-81cc-9870f4779eaa}, !- Handle
  {8b738073-8f5a-4e74-9ec4-55e23fcb6c5e}, !- Zone or ZoneList Name
>>>>>>> c55f66f4
  SupplyAirTemperature,                   !- Zone Cooling Design Supply Air Temperature Input Method
  14,                                     !- Zone Cooling Design Supply Air Temperature {C}
  11.11,                                  !- Zone Cooling Design Supply Air Temperature Difference {deltaC}
  SupplyAirTemperature,                   !- Zone Heating Design Supply Air Temperature Input Method
  40,                                     !- Zone Heating Design Supply Air Temperature {C}
  11.11,                                  !- Zone Heating Design Supply Air Temperature Difference {deltaC}
  0.0085,                                 !- Zone Cooling Design Supply Air Humidity Ratio {kg-H2O/kg-air}
  0.008,                                  !- Zone Heating Design Supply Air Humidity Ratio {kg-H2O/kg-air}
  ,                                       !- Zone Heating Sizing Factor
  ,                                       !- Zone Cooling Sizing Factor
  DesignDay,                              !- Cooling Design Air Flow Method
  ,                                       !- Cooling Design Air Flow Rate {m3/s}
  ,                                       !- Cooling Minimum Air Flow per Zone Floor Area {m3/s-m2}
  ,                                       !- Cooling Minimum Air Flow {m3/s}
  ,                                       !- Cooling Minimum Air Flow Fraction
  DesignDay,                              !- Heating Design Air Flow Method
  ,                                       !- Heating Design Air Flow Rate {m3/s}
  ,                                       !- Heating Maximum Air Flow per Zone Floor Area {m3/s-m2}
  ,                                       !- Heating Maximum Air Flow {m3/s}
  ,                                       !- Heating Maximum Air Flow Fraction
  ,                                       !- Design Zone Air Distribution Effectiveness in Cooling Mode
  ,                                       !- Design Zone Air Distribution Effectiveness in Heating Mode
  No,                                     !- Account for Dedicated Outdoor Air System
  NeutralSupplyAir,                       !- Dedicated Outdoor Air System Control Strategy
  autosize,                               !- Dedicated Outdoor Air Low Setpoint Temperature for Design {C}
  autosize;                               !- Dedicated Outdoor Air High Setpoint Temperature for Design {C}

OS:ZoneHVAC:EquipmentList,
<<<<<<< HEAD
  {4c863117-45df-4212-b8a9-b7dbe1b49494}, !- Handle
  Zone HVAC Equipment List 2,             !- Name
  {49825b12-18dc-4a2c-ad41-136266444ab0}; !- Thermal Zone

OS:SpaceType,
  {7a207d45-3ab1-4d7c-9598-592b8a4fa426}, !- Handle
=======
  {b0b3ee6c-655f-44a5-87df-a4b3a261f9cc}, !- Handle
  Zone HVAC Equipment List 2,             !- Name
  {8b738073-8f5a-4e74-9ec4-55e23fcb6c5e}; !- Thermal Zone

OS:SpaceType,
  {ac496389-e20e-4a3c-bc0b-b5538ec2f239}, !- Handle
>>>>>>> c55f66f4
  Space Type 2,                           !- Name
  ,                                       !- Default Construction Set Name
  ,                                       !- Default Schedule Set Name
  ,                                       !- Group Rendering Name
  ,                                       !- Design Specification Outdoor Air Object Name
  ,                                       !- Standards Template
  ,                                       !- Standards Building Type
  unfinished attic;                       !- Standards Space Type

OS:BuildingUnit,
<<<<<<< HEAD
  {f6e6d9ca-660e-4c44-b2d5-5a599e2225d5}, !- Handle
=======
  {dfe3ce35-eb5d-4361-a4f0-307a0817de28}, !- Handle
>>>>>>> c55f66f4
  unit 1,                                 !- Name
  ,                                       !- Rendering Color
  Residential;                            !- Building Unit Type

OS:Building,
  {b0eb3450-733a-482e-96cb-c32378e9331f}, !- Handle
  Building 1,                             !- Name
  ,                                       !- Building Sector Type
  0,                                      !- North Axis {deg}
  ,                                       !- Nominal Floor to Floor Height {m}
  ,                                       !- Space Type Name
  ,                                       !- Default Construction Set Name
  ,                                       !- Default Schedule Set Name
  2,                                      !- Standards Number of Stories
  2,                                      !- Standards Number of Above Ground Stories
  ,                                       !- Standards Template
  singlefamilydetached,                   !- Standards Building Type
  1;                                      !- Standards Number of Living Units

OS:AdditionalProperties,
<<<<<<< HEAD
  {02bfb998-9568-4379-90e7-8a7138b3a339}, !- Handle
  {698b3dc6-f89f-46ff-91e3-d9376fa6bc5f}, !- Object Name
=======
  {c2afc690-cef7-4a55-8c52-d969fe5065bc}, !- Handle
  {b0eb3450-733a-482e-96cb-c32378e9331f}, !- Object Name
>>>>>>> c55f66f4
  Total Units Represented,                !- Feature Name 1
  Integer,                                !- Feature Data Type 1
  1,                                      !- Feature Value 1
  Total Units Modeled,                    !- Feature Name 2
  Integer,                                !- Feature Data Type 2
  1;                                      !- Feature Value 2

OS:AdditionalProperties,
<<<<<<< HEAD
  {98c2ce23-9e51-42a5-b40a-74b9cf839832}, !- Handle
  {f6e6d9ca-660e-4c44-b2d5-5a599e2225d5}, !- Object Name
=======
  {c64fcc41-826f-4fc6-b919-2941bc9c44de}, !- Handle
  {dfe3ce35-eb5d-4361-a4f0-307a0817de28}, !- Object Name
>>>>>>> c55f66f4
  NumberOfBedrooms,                       !- Feature Name 1
  Integer,                                !- Feature Data Type 1
  3,                                      !- Feature Value 1
  NumberOfBathrooms,                      !- Feature Name 2
  Double,                                 !- Feature Data Type 2
  2;                                      !- Feature Value 2

OS:Schedule:Day,
<<<<<<< HEAD
  {852e0b0c-6a62-425c-b5b2-df058bda35c2}, !- Handle
=======
  {31bf5319-16d5-4381-93b5-4c190b0e02d3}, !- Handle
>>>>>>> c55f66f4
  Schedule Day 1,                         !- Name
  ,                                       !- Schedule Type Limits Name
  ,                                       !- Interpolate to Timestep
  24,                                     !- Hour 1
  0,                                      !- Minute 1
  0;                                      !- Value Until Time 1

OS:Schedule:Day,
<<<<<<< HEAD
  {d6c1f379-0988-478e-94af-9f3bd5096273}, !- Handle
=======
  {6dacdb04-3ea8-4db9-b1bf-85df61b70025}, !- Handle
>>>>>>> c55f66f4
  Schedule Day 2,                         !- Name
  ,                                       !- Schedule Type Limits Name
  ,                                       !- Interpolate to Timestep
  24,                                     !- Hour 1
  0,                                      !- Minute 1
  1;                                      !- Value Until Time 1

OS:WeatherFile,
<<<<<<< HEAD
  {b112471a-436f-47fe-8d64-668fdda83ee2}, !- Handle
=======
  {0dce07f0-cb15-4ccd-9fb9-38955f79c7aa}, !- Handle
>>>>>>> c55f66f4
  Denver Intl Ap,                         !- City
  CO,                                     !- State Province Region
  USA,                                    !- Country
  TMY3,                                   !- Data Source
  725650,                                 !- WMO Number
  39.83,                                  !- Latitude {deg}
  -104.65,                                !- Longitude {deg}
  -7,                                     !- Time Zone {hr}
  1650,                                   !- Elevation {m}
  file:../weather/USA_CO_Denver.Intl.AP.725650_TMY3.epw, !- Url
  E23378AA;                               !- Checksum

OS:AdditionalProperties,
<<<<<<< HEAD
  {ab6fee0e-9a72-4806-a076-ebfcc8ec46aa}, !- Handle
  {b112471a-436f-47fe-8d64-668fdda83ee2}, !- Object Name
=======
  {3c6888ee-2fcb-4a72-bac9-ccecd4db3819}, !- Handle
  {0dce07f0-cb15-4ccd-9fb9-38955f79c7aa}, !- Object Name
>>>>>>> c55f66f4
  EPWHeaderCity,                          !- Feature Name 1
  String,                                 !- Feature Data Type 1
  Denver Intl Ap,                         !- Feature Value 1
  EPWHeaderState,                         !- Feature Name 2
  String,                                 !- Feature Data Type 2
  CO,                                     !- Feature Value 2
  EPWHeaderCountry,                       !- Feature Name 3
  String,                                 !- Feature Data Type 3
  USA,                                    !- Feature Value 3
  EPWHeaderDataSource,                    !- Feature Name 4
  String,                                 !- Feature Data Type 4
  TMY3,                                   !- Feature Value 4
  EPWHeaderStation,                       !- Feature Name 5
  String,                                 !- Feature Data Type 5
  725650,                                 !- Feature Value 5
  EPWHeaderLatitude,                      !- Feature Name 6
  Double,                                 !- Feature Data Type 6
  39.829999999999998,                     !- Feature Value 6
  EPWHeaderLongitude,                     !- Feature Name 7
  Double,                                 !- Feature Data Type 7
  -104.65000000000001,                    !- Feature Value 7
  EPWHeaderTimezone,                      !- Feature Name 8
  Double,                                 !- Feature Data Type 8
  -7,                                     !- Feature Value 8
  EPWHeaderAltitude,                      !- Feature Name 9
  Double,                                 !- Feature Data Type 9
  5413.3858267716532,                     !- Feature Value 9
  EPWHeaderLocalPressure,                 !- Feature Name 10
  Double,                                 !- Feature Data Type 10
  0.81937567683596546,                    !- Feature Value 10
  EPWHeaderRecordsPerHour,                !- Feature Name 11
  Double,                                 !- Feature Data Type 11
  0,                                      !- Feature Value 11
  EPWDataAnnualAvgDrybulb,                !- Feature Name 12
  Double,                                 !- Feature Data Type 12
  51.575616438356228,                     !- Feature Value 12
  EPWDataAnnualMinDrybulb,                !- Feature Name 13
  Double,                                 !- Feature Data Type 13
  -2.9200000000000017,                    !- Feature Value 13
  EPWDataAnnualMaxDrybulb,                !- Feature Name 14
  Double,                                 !- Feature Data Type 14
  104,                                    !- Feature Value 14
  EPWDataCDD50F,                          !- Feature Name 15
  Double,                                 !- Feature Data Type 15
  3072.2925000000005,                     !- Feature Value 15
  EPWDataCDD65F,                          !- Feature Name 16
  Double,                                 !- Feature Data Type 16
  883.62000000000035,                     !- Feature Value 16
  EPWDataHDD50F,                          !- Feature Name 17
  Double,                                 !- Feature Data Type 17
  2497.1925000000001,                     !- Feature Value 17
  EPWDataHDD65F,                          !- Feature Name 18
  Double,                                 !- Feature Data Type 18
  5783.5200000000013,                     !- Feature Value 18
  EPWDataAnnualAvgWindspeed,              !- Feature Name 19
  Double,                                 !- Feature Data Type 19
  3.9165296803649667,                     !- Feature Value 19
  EPWDataMonthlyAvgDrybulbs,              !- Feature Name 20
  String,                                 !- Feature Data Type 20
  33.4191935483871&#4431.90142857142857&#4443.02620967741937&#4442.48624999999999&#4459.877741935483854&#4473.57574999999997&#4472.07975806451608&#4472.70008064516134&#4466.49200000000006&#4450.079112903225806&#4437.218250000000005&#4434.582177419354835, !- Feature Value 20
  EPWDataGroundMonthlyTemps,              !- Feature Name 21
  String,                                 !- Feature Data Type 21
  44.08306285945173&#4440.89570904991865&#4440.64045432632048&#4442.153016571250646&#4448.225111118704206&#4454.268919273837525&#4459.508577937551024&#4462.82777283423508&#4463.10975667174995&#4460.41014950381947&#4455.304105212311526&#4449.445696474514364, !- Feature Value 21
  EPWDataWSF,                             !- Feature Name 22
  Double,                                 !- Feature Data Type 22
  0.58999999999999997,                    !- Feature Value 22
  EPWDataMonthlyAvgDailyHighDrybulbs,     !- Feature Name 23
  String,                                 !- Feature Data Type 23
  47.41032258064516&#4446.58642857142857&#4455.15032258064517&#4453.708&#4472.80193548387098&#4488.67600000000002&#4486.1858064516129&#4485.87225806451613&#4482.082&#4463.18064516129033&#4448.73400000000001&#4448.87935483870968, !- Feature Value 23
  EPWDataMonthlyAvgDailyLowDrybulbs,      !- Feature Name 24
  String,                                 !- Feature Data Type 24
  19.347741935483874&#4419.856428571428573&#4430.316129032258065&#4431.112&#4447.41612903225806&#4457.901999999999994&#4459.063870967741934&#4460.956774193548384&#4452.352000000000004&#4438.41612903225806&#4427.002000000000002&#4423.02903225806451, !- Feature Value 24
  EPWDesignHeatingDrybulb,                !- Feature Name 25
  Double,                                 !- Feature Data Type 25
  12.02,                                  !- Feature Value 25
  EPWDesignHeatingWindspeed,              !- Feature Name 26
  Double,                                 !- Feature Data Type 26
  2.8062500000000004,                     !- Feature Value 26
  EPWDesignCoolingDrybulb,                !- Feature Name 27
  Double,                                 !- Feature Data Type 27
  91.939999999999998,                     !- Feature Value 27
  EPWDesignCoolingWetbulb,                !- Feature Name 28
  Double,                                 !- Feature Data Type 28
  59.95131430195849,                      !- Feature Value 28
  EPWDesignCoolingHumidityRatio,          !- Feature Name 29
  Double,                                 !- Feature Data Type 29
  0.0059161086834698092,                  !- Feature Value 29
  EPWDesignCoolingWindspeed,              !- Feature Name 30
  Double,                                 !- Feature Data Type 30
  3.7999999999999989,                     !- Feature Value 30
  EPWDesignDailyTemperatureRange,         !- Feature Name 31
  Double,                                 !- Feature Data Type 31
  24.915483870967748,                     !- Feature Value 31
  EPWDesignDehumidDrybulb,                !- Feature Name 32
  Double,                                 !- Feature Data Type 32
  67.996785714285721,                     !- Feature Value 32
  EPWDesignDehumidHumidityRatio,          !- Feature Name 33
  Double,                                 !- Feature Data Type 33
  0.012133744170488724,                   !- Feature Value 33
  EPWDesignCoolingDirectNormal,           !- Feature Name 34
  Double,                                 !- Feature Data Type 34
  985,                                    !- Feature Value 34
  EPWDesignCoolingDiffuseHorizontal,      !- Feature Name 35
  Double,                                 !- Feature Data Type 35
  84;                                     !- Feature Value 35

OS:YearDescription,
<<<<<<< HEAD
  {13910fef-7ebd-43aa-9a1f-6d2563d4cc0f}, !- Handle
=======
  {62ab74c2-67d0-42de-863a-c28819438652}, !- Handle
>>>>>>> c55f66f4
  ,                                       !- Calendar Year
  Monday;                                 !- Day of Week for Start Day

OS:Site,
  {54489a93-ba73-4e04-880c-d9003e9e865e}, !- Handle
  Denver Intl Ap_CO_USA,                  !- Name
  39.83,                                  !- Latitude {deg}
  -104.65,                                !- Longitude {deg}
  -7,                                     !- Time Zone {hr}
  1650,                                   !- Elevation {m}
  ;                                       !- Terrain

OS:ClimateZones,
<<<<<<< HEAD
  {4b2d8b29-8618-45ac-8772-c302e04ce00e}, !- Handle
=======
  {d05a5f16-6e13-4353-8531-5783a3e40e9c}, !- Handle
>>>>>>> c55f66f4
  ,                                       !- Active Institution
  ,                                       !- Active Year
  ,                                       !- Climate Zone Institution Name 1
  ,                                       !- Climate Zone Document Name 1
  ,                                       !- Climate Zone Document Year 1
  ,                                       !- Climate Zone Value 1
  Building America,                       !- Climate Zone Institution Name 2
  ,                                       !- Climate Zone Document Name 2
  0,                                      !- Climate Zone Document Year 2
  Cold;                                   !- Climate Zone Value 2

OS:Site:WaterMainsTemperature,
<<<<<<< HEAD
  {aab8a245-8542-42bc-90b3-e5d12a2ac754}, !- Handle
=======
  {20330fe4-d866-446e-95e5-c47285226e3f}, !- Handle
>>>>>>> c55f66f4
  Correlation,                            !- Calculation Method
  ,                                       !- Temperature Schedule Name
  10.8753424657535,                       !- Annual Average Outdoor Air Temperature {C}
  23.1524007936508;                       !- Maximum Difference In Monthly Average Outdoor Air Temperatures {deltaC}

OS:RunPeriodControl:DaylightSavingTime,
<<<<<<< HEAD
  {287c941e-5b14-4290-a72c-649ebec594b3}, !- Handle
=======
  {26048a9d-b69b-41ea-9679-9c9b0244767f}, !- Handle
>>>>>>> c55f66f4
  4/7,                                    !- Start Date
  10/26;                                  !- End Date

OS:Site:GroundTemperature:Deep,
<<<<<<< HEAD
  {dfaa7687-fa34-43b6-a93d-f1c133de8c42}, !- Handle
=======
  {57a1a086-df96-4434-a9d1-6a5abd9a84f0}, !- Handle
>>>>>>> c55f66f4
  10.8753424657535,                       !- January Deep Ground Temperature {C}
  10.8753424657535,                       !- February Deep Ground Temperature {C}
  10.8753424657535,                       !- March Deep Ground Temperature {C}
  10.8753424657535,                       !- April Deep Ground Temperature {C}
  10.8753424657535,                       !- May Deep Ground Temperature {C}
  10.8753424657535,                       !- June Deep Ground Temperature {C}
  10.8753424657535,                       !- July Deep Ground Temperature {C}
  10.8753424657535,                       !- August Deep Ground Temperature {C}
  10.8753424657535,                       !- September Deep Ground Temperature {C}
  10.8753424657535,                       !- October Deep Ground Temperature {C}
  10.8753424657535,                       !- November Deep Ground Temperature {C}
  10.8753424657535;                       !- December Deep Ground Temperature {C}
<|MERGE_RESOLUTION|>--- conflicted
+++ resolved
@@ -1,74 +1,16 @@
 !- NOTE: Auto-generated from /test/osw_files/SFD_2000sqft_2story_SL_UA_3Beds_2Baths_Denver.osw
 
 OS:Version,
-<<<<<<< HEAD
-  {71268352-1222-4f34-b1f0-36001de8dc28}, !- Handle
-  2.8.0;                                  !- Version Identifier
-
-OS:Building,
-  {698b3dc6-f89f-46ff-91e3-d9376fa6bc5f}, !- Handle
-  Building 1,                             !- Name
-  ,                                       !- Building Sector Type
-  0,                                      !- North Axis {deg}
-  ,                                       !- Nominal Floor to Floor Height {m}
-  ,                                       !- Space Type Name
-  ,                                       !- Default Construction Set Name
-  ,                                       !- Default Schedule Set Name
-  2,                                      !- Standards Number of Stories
-  2,                                      !- Standards Number of Above Ground Stories
-  ,                                       !- Standards Template
-  singlefamilydetached,                   !- Standards Building Type
-  1;                                      !- Standards Number of Living Units
-
-OS:Facility,
-  {c89aef10-f8e1-40ef-be17-8e752301cc16}; !- Handle
-
-OS:Site,
-  {f9440ebd-f308-4b70-ba01-f075021ad296}, !- Handle
-  Denver Intl Ap_CO_USA,                  !- Name
-  39.83,                                  !- Latitude {deg}
-  -104.65,                                !- Longitude {deg}
-  -7,                                     !- Time Zone {hr}
-  1650,                                   !- Elevation {m}
-  ;                                       !- Terrain
-
-OS:SimulationControl,
-  {dae52737-9593-4b5a-89c0-bf852a4dc3c4}, !- Handle
-=======
   {428dd4f5-a483-4c28-9889-41205442cc36}, !- Handle
   2.8.0;                                  !- Version Identifier
 
 OS:SimulationControl,
   {3b6c66e5-0432-4196-8dee-44370bf2c553}, !- Handle
->>>>>>> c55f66f4
   ,                                       !- Do Zone Sizing Calculation
   ,                                       !- Do System Sizing Calculation
   ,                                       !- Do Plant Sizing Calculation
   No;                                     !- Run Simulation for Sizing Periods
 
-<<<<<<< HEAD
-OS:Sizing:Parameters,
-  {e051dae8-19ba-43b5-9479-174e5f2c8c5f}, !- Handle
-  1.25,                                   !- Heating Sizing Factor
-  1.15;                                   !- Cooling Sizing Factor
-
-OS:Timestep,
-  {29d0113d-8896-4ead-91b8-f90f5b57c48b}, !- Handle
-  6;                                      !- Number of Timesteps per Hour
-
-OS:ShadowCalculation,
-  {7a3d7547-b284-4e25-9b2c-4baf317195ac}, !- Handle
-  20,                                     !- Calculation Frequency
-  200;                                    !- Maximum Figures in Shadow Overlap Calculations
-
-OS:HeatBalanceAlgorithm,
-  {4bd6aba9-7526-4a66-8aa4-580c72df017e}, !- Handle
-  ConductionTransferFunction,             !- Algorithm
-  200;                                    !- Surface Temperature Upper Limit {C}
-
-OS:RunPeriod,
-  {c8649590-0afe-4694-a22e-8878971c3064}, !- Handle
-=======
 OS:Timestep,
   {a07191be-74b6-425f-aec3-dbf9f65bdc93}, !- Handle
   6;                                      !- Number of Timesteps per Hour
@@ -94,7 +36,6 @@
 
 OS:RunPeriod,
   {4c25a901-f086-481f-9c13-52c004198324}, !- Handle
->>>>>>> c55f66f4
   Run Period 1,                           !- Name
   1,                                      !- Begin Month
   1,                                      !- Begin Day of Month
@@ -107,41 +48,8 @@
   ,                                       !- Use Weather File Snow Indicators
   ;                                       !- Number of Times Runperiod to be Repeated
 
-<<<<<<< HEAD
-OS:LifeCycleCost:Parameters,
-  {edac8ee6-680c-4096-8f8c-79bdc0b7c152}, !- Handle
-  ,                                       !- Analysis Type
-  ,                                       !- Discounting Convention
-  ,                                       !- Inflation Approach
-  ,                                       !- Real Discount Rate
-  ,                                       !- Nominal Discount Rate
-  ,                                       !- Inflation
-  ,                                       !- Base Date Month
-  ,                                       !- Base Date Year
-  ,                                       !- Service Date Month
-  ,                                       !- Service Date Year
-  ;                                       !- Length of Study Period in Years
-
-OS:SurfaceConvectionAlgorithm:Outside,
-  {d2d840be-d3e0-4f7b-85bb-314e63e4b10a}, !- Handle
-  DOE-2;                                  !- Algorithm
-
-OS:SurfaceConvectionAlgorithm:Inside,
-  {1804dd51-0104-4926-837d-f428fa6f8d94}, !- Handle
-  TARP;                                   !- Algorithm
-
-OS:ZoneCapacitanceMultiplier:ResearchSpecial,
-  {5f8d2582-ce3c-43c6-ba58-713ba0568e0c}, !- Handle
-  ,                                       !- Temperature Capacity Multiplier
-  15,                                     !- Humidity Capacity Multiplier
-  ;                                       !- Carbon Dioxide Capacity Multiplier
-
-OS:ThermalZone,
-  {30b03072-0111-412c-bd45-8d041c9ea710}, !- Handle
-=======
 OS:ThermalZone,
   {f18cae68-3eab-4ad6-99e5-190233009349}, !- Handle
->>>>>>> c55f66f4
   living zone,                            !- Name
   ,                                       !- Multiplier
   ,                                       !- Ceiling Height {m}
@@ -150,17 +58,10 @@
   ,                                       !- Zone Inside Convection Algorithm
   ,                                       !- Zone Outside Convection Algorithm
   ,                                       !- Zone Conditioning Equipment List Name
-<<<<<<< HEAD
-  {c4bb8db8-8981-4540-bda8-69ef32b708bf}, !- Zone Air Inlet Port List
-  {0b7c6fab-6369-4796-bb3f-1e8897186221}, !- Zone Air Exhaust Port List
-  {7d26cfab-3814-406c-b3fd-10caf3dce2f4}, !- Zone Air Node Name
-  {db5df6b7-4936-450a-af2c-894531f72ce8}, !- Zone Return Air Port List
-=======
   {7f6c807a-86f2-46d6-a711-edaa5673914e}, !- Zone Air Inlet Port List
   {4ab8b9a0-23ad-4551-bba0-a63cb09f0337}, !- Zone Air Exhaust Port List
   {5b7f54d7-cd7b-4af4-9b39-a72274e1a52e}, !- Zone Air Node Name
   {4a045830-2a31-457b-9b2b-23adde495edd}, !- Zone Return Air Port List
->>>>>>> c55f66f4
   ,                                       !- Primary Daylighting Control Name
   ,                                       !- Fraction of Zone Controlled by Primary Daylighting Control
   ,                                       !- Secondary Daylighting Control Name
@@ -171,39 +72,6 @@
   No;                                     !- Use Ideal Air Loads
 
 OS:Node,
-<<<<<<< HEAD
-  {eb63302f-03db-4400-89a2-6c9590b1118e}, !- Handle
-  Node 1,                                 !- Name
-  {7d26cfab-3814-406c-b3fd-10caf3dce2f4}, !- Inlet Port
-  ;                                       !- Outlet Port
-
-OS:Connection,
-  {7d26cfab-3814-406c-b3fd-10caf3dce2f4}, !- Handle
-  {40a25597-f032-4a42-a572-02848b7c424d}, !- Name
-  {30b03072-0111-412c-bd45-8d041c9ea710}, !- Source Object
-  11,                                     !- Outlet Port
-  {eb63302f-03db-4400-89a2-6c9590b1118e}, !- Target Object
-  2;                                      !- Inlet Port
-
-OS:PortList,
-  {c4bb8db8-8981-4540-bda8-69ef32b708bf}, !- Handle
-  {fc6ca230-3ead-4326-88a8-15a895e950c8}, !- Name
-  {30b03072-0111-412c-bd45-8d041c9ea710}; !- HVAC Component
-
-OS:PortList,
-  {0b7c6fab-6369-4796-bb3f-1e8897186221}, !- Handle
-  {f65e49d9-3083-41bc-8068-38b2e2dabbb2}, !- Name
-  {30b03072-0111-412c-bd45-8d041c9ea710}; !- HVAC Component
-
-OS:PortList,
-  {db5df6b7-4936-450a-af2c-894531f72ce8}, !- Handle
-  {893aa370-1631-4d87-a55f-42a5fcbe236e}, !- Name
-  {30b03072-0111-412c-bd45-8d041c9ea710}; !- HVAC Component
-
-OS:Sizing:Zone,
-  {80f456d0-eea8-4bc9-b06b-b20ce6153815}, !- Handle
-  {30b03072-0111-412c-bd45-8d041c9ea710}, !- Zone or ZoneList Name
-=======
   {bf6b521f-fde9-4db2-bb31-8a5e51035514}, !- Handle
   Node 1,                                 !- Name
   {5b7f54d7-cd7b-4af4-9b39-a72274e1a52e}, !- Inlet Port
@@ -235,7 +103,6 @@
 OS:Sizing:Zone,
   {bd2ee454-c543-493b-9b0b-0ec43c1173e7}, !- Handle
   {f18cae68-3eab-4ad6-99e5-190233009349}, !- Zone or ZoneList Name
->>>>>>> c55f66f4
   SupplyAirTemperature,                   !- Zone Cooling Design Supply Air Temperature Input Method
   14,                                     !- Zone Cooling Design Supply Air Temperature {C}
   11.11,                                  !- Zone Cooling Design Supply Air Temperature Difference {deltaC}
@@ -264,16 +131,6 @@
   autosize;                               !- Dedicated Outdoor Air High Setpoint Temperature for Design {C}
 
 OS:ZoneHVAC:EquipmentList,
-<<<<<<< HEAD
-  {88ea7f81-7529-4c2d-9d31-dce98525e837}, !- Handle
-  Zone HVAC Equipment List 1,             !- Name
-  {30b03072-0111-412c-bd45-8d041c9ea710}; !- Thermal Zone
-
-OS:Space,
-  {67bbe7d3-9b54-4180-83f8-c8ade6e3e447}, !- Handle
-  living space,                           !- Name
-  {bc681789-3c83-4f5b-bb81-0787bec28732}, !- Space Type Name
-=======
   {b4428e88-8beb-426f-a555-62764d213f0a}, !- Handle
   Zone HVAC Equipment List 1,             !- Name
   {f18cae68-3eab-4ad6-99e5-190233009349}; !- Thermal Zone
@@ -282,7 +139,6 @@
   {4210ba31-0ff9-4b9d-8bb9-795cac3e7a3e}, !- Handle
   living space,                           !- Name
   {71a1e1f9-850b-43dc-9924-92ae3814fbb9}, !- Space Type Name
->>>>>>> c55f66f4
   ,                                       !- Default Construction Set Name
   ,                                       !- Default Schedule Set Name
   -0,                                     !- Direction of Relative North {deg}
@@ -290,19 +146,6 @@
   0,                                      !- Y Origin {m}
   0,                                      !- Z Origin {m}
   ,                                       !- Building Story Name
-<<<<<<< HEAD
-  {30b03072-0111-412c-bd45-8d041c9ea710}, !- Thermal Zone Name
-  ,                                       !- Part of Total Floor Area
-  ,                                       !- Design Specification Outdoor Air Object Name
-  {f6e6d9ca-660e-4c44-b2d5-5a599e2225d5}; !- Building Unit Name
-
-OS:Surface,
-  {95b2867c-21e5-4aa5-9255-7f25bf3d9a02}, !- Handle
-  Surface 1,                              !- Name
-  Floor,                                  !- Surface Type
-  ,                                       !- Construction Name
-  {67bbe7d3-9b54-4180-83f8-c8ade6e3e447}, !- Space Name
-=======
   {f18cae68-3eab-4ad6-99e5-190233009349}, !- Thermal Zone Name
   ,                                       !- Part of Total Floor Area
   ,                                       !- Design Specification Outdoor Air Object Name
@@ -314,7 +157,6 @@
   Floor,                                  !- Surface Type
   ,                                       !- Construction Name
   {4210ba31-0ff9-4b9d-8bb9-795cac3e7a3e}, !- Space Name
->>>>>>> c55f66f4
   Foundation,                             !- Outside Boundary Condition
   ,                                       !- Outside Boundary Condition Object
   NoSun,                                  !- Sun Exposure
@@ -327,19 +169,11 @@
   13.6310703908387, 0, 0;                 !- X,Y,Z Vertex 4 {m}
 
 OS:Surface,
-<<<<<<< HEAD
-  {1ceba109-b510-4b91-90b8-e54b1025f65e}, !- Handle
-  Surface 2,                              !- Name
-  Wall,                                   !- Surface Type
-  ,                                       !- Construction Name
-  {67bbe7d3-9b54-4180-83f8-c8ade6e3e447}, !- Space Name
-=======
   {7360416c-db1e-4f84-a9d2-39b038dbf5aa}, !- Handle
   Surface 2,                              !- Name
   Wall,                                   !- Surface Type
   ,                                       !- Construction Name
   {4210ba31-0ff9-4b9d-8bb9-795cac3e7a3e}, !- Space Name
->>>>>>> c55f66f4
   Outdoors,                               !- Outside Boundary Condition
   ,                                       !- Outside Boundary Condition Object
   SunExposed,                             !- Sun Exposure
@@ -352,19 +186,11 @@
   0, 0, 2.4384;                           !- X,Y,Z Vertex 4 {m}
 
 OS:Surface,
-<<<<<<< HEAD
-  {b31ee9df-f659-433f-a759-cb26333c04a1}, !- Handle
-  Surface 3,                              !- Name
-  Wall,                                   !- Surface Type
-  ,                                       !- Construction Name
-  {67bbe7d3-9b54-4180-83f8-c8ade6e3e447}, !- Space Name
-=======
   {31452c6e-83db-4e03-b3ce-70e6a2c97b61}, !- Handle
   Surface 3,                              !- Name
   Wall,                                   !- Surface Type
   ,                                       !- Construction Name
   {4210ba31-0ff9-4b9d-8bb9-795cac3e7a3e}, !- Space Name
->>>>>>> c55f66f4
   Outdoors,                               !- Outside Boundary Condition
   ,                                       !- Outside Boundary Condition Object
   SunExposed,                             !- Sun Exposure
@@ -377,19 +203,11 @@
   0, 6.81553519541936, 2.4384;            !- X,Y,Z Vertex 4 {m}
 
 OS:Surface,
-<<<<<<< HEAD
-  {f8870f0a-3481-406e-9593-a102db56344f}, !- Handle
-  Surface 4,                              !- Name
-  Wall,                                   !- Surface Type
-  ,                                       !- Construction Name
-  {67bbe7d3-9b54-4180-83f8-c8ade6e3e447}, !- Space Name
-=======
   {ac45c25b-8130-46d8-964f-4416fa23754c}, !- Handle
   Surface 4,                              !- Name
   Wall,                                   !- Surface Type
   ,                                       !- Construction Name
   {4210ba31-0ff9-4b9d-8bb9-795cac3e7a3e}, !- Space Name
->>>>>>> c55f66f4
   Outdoors,                               !- Outside Boundary Condition
   ,                                       !- Outside Boundary Condition Object
   SunExposed,                             !- Sun Exposure
@@ -402,19 +220,11 @@
   13.6310703908387, 6.81553519541936, 2.4384; !- X,Y,Z Vertex 4 {m}
 
 OS:Surface,
-<<<<<<< HEAD
-  {e592699a-4d3d-4109-9476-e03203ff0125}, !- Handle
-  Surface 5,                              !- Name
-  Wall,                                   !- Surface Type
-  ,                                       !- Construction Name
-  {67bbe7d3-9b54-4180-83f8-c8ade6e3e447}, !- Space Name
-=======
   {293440f9-de4e-4de7-a8cc-838996154b2c}, !- Handle
   Surface 5,                              !- Name
   Wall,                                   !- Surface Type
   ,                                       !- Construction Name
   {4210ba31-0ff9-4b9d-8bb9-795cac3e7a3e}, !- Space Name
->>>>>>> c55f66f4
   Outdoors,                               !- Outside Boundary Condition
   ,                                       !- Outside Boundary Condition Object
   SunExposed,                             !- Sun Exposure
@@ -427,15 +237,6 @@
   13.6310703908387, 0, 2.4384;            !- X,Y,Z Vertex 4 {m}
 
 OS:Surface,
-<<<<<<< HEAD
-  {083d1338-1bd0-4fac-8922-a9c49ce7ab84}, !- Handle
-  Surface 6,                              !- Name
-  RoofCeiling,                            !- Surface Type
-  ,                                       !- Construction Name
-  {67bbe7d3-9b54-4180-83f8-c8ade6e3e447}, !- Space Name
-  Surface,                                !- Outside Boundary Condition
-  {d7f84172-b459-4b72-905d-ebf9a46c4015}, !- Outside Boundary Condition Object
-=======
   {e7139b79-b3b7-46af-91df-0a20dc7f174a}, !- Handle
   Surface 6,                              !- Name
   RoofCeiling,                            !- Surface Type
@@ -443,7 +244,6 @@
   {4210ba31-0ff9-4b9d-8bb9-795cac3e7a3e}, !- Space Name
   Surface,                                !- Outside Boundary Condition
   {9b4c5c69-ffb6-4cde-9b5c-0a74cf7b404e}, !- Outside Boundary Condition Object
->>>>>>> c55f66f4
   NoSun,                                  !- Sun Exposure
   NoWind,                                 !- Wind Exposure
   ,                                       !- View Factor to Ground
@@ -454,11 +254,7 @@
   0, 0, 2.4384;                           !- X,Y,Z Vertex 4 {m}
 
 OS:SpaceType,
-<<<<<<< HEAD
-  {bc681789-3c83-4f5b-bb81-0787bec28732}, !- Handle
-=======
   {71a1e1f9-850b-43dc-9924-92ae3814fbb9}, !- Handle
->>>>>>> c55f66f4
   Space Type 1,                           !- Name
   ,                                       !- Default Construction Set Name
   ,                                       !- Default Schedule Set Name
@@ -469,15 +265,9 @@
   living;                                 !- Standards Space Type
 
 OS:Space,
-<<<<<<< HEAD
-  {e66db060-d6f4-4413-8eb9-810802618fec}, !- Handle
-  living space|story 2,                   !- Name
-  {bc681789-3c83-4f5b-bb81-0787bec28732}, !- Space Type Name
-=======
   {200ccd6c-a952-48c2-ab0c-f5e3ee9a4c41}, !- Handle
   living space|story 2,                   !- Name
   {71a1e1f9-850b-43dc-9924-92ae3814fbb9}, !- Space Type Name
->>>>>>> c55f66f4
   ,                                       !- Default Construction Set Name
   ,                                       !- Default Schedule Set Name
   -0,                                     !- Direction of Relative North {deg}
@@ -485,21 +275,6 @@
   0,                                      !- Y Origin {m}
   2.4384,                                 !- Z Origin {m}
   ,                                       !- Building Story Name
-<<<<<<< HEAD
-  {30b03072-0111-412c-bd45-8d041c9ea710}, !- Thermal Zone Name
-  ,                                       !- Part of Total Floor Area
-  ,                                       !- Design Specification Outdoor Air Object Name
-  {f6e6d9ca-660e-4c44-b2d5-5a599e2225d5}; !- Building Unit Name
-
-OS:Surface,
-  {d7f84172-b459-4b72-905d-ebf9a46c4015}, !- Handle
-  Surface 7,                              !- Name
-  Floor,                                  !- Surface Type
-  ,                                       !- Construction Name
-  {e66db060-d6f4-4413-8eb9-810802618fec}, !- Space Name
-  Surface,                                !- Outside Boundary Condition
-  {083d1338-1bd0-4fac-8922-a9c49ce7ab84}, !- Outside Boundary Condition Object
-=======
   {f18cae68-3eab-4ad6-99e5-190233009349}, !- Thermal Zone Name
   ,                                       !- Part of Total Floor Area
   ,                                       !- Design Specification Outdoor Air Object Name
@@ -513,7 +288,6 @@
   {200ccd6c-a952-48c2-ab0c-f5e3ee9a4c41}, !- Space Name
   Surface,                                !- Outside Boundary Condition
   {e7139b79-b3b7-46af-91df-0a20dc7f174a}, !- Outside Boundary Condition Object
->>>>>>> c55f66f4
   NoSun,                                  !- Sun Exposure
   NoWind,                                 !- Wind Exposure
   ,                                       !- View Factor to Ground
@@ -524,19 +298,11 @@
   13.6310703908387, 0, 0;                 !- X,Y,Z Vertex 4 {m}
 
 OS:Surface,
-<<<<<<< HEAD
-  {711d8f70-eb16-4ce0-8421-53961f7215d7}, !- Handle
-  Surface 8,                              !- Name
-  Wall,                                   !- Surface Type
-  ,                                       !- Construction Name
-  {e66db060-d6f4-4413-8eb9-810802618fec}, !- Space Name
-=======
   {ee1a312c-10b4-4703-84a7-5be8b75240cd}, !- Handle
   Surface 8,                              !- Name
   Wall,                                   !- Surface Type
   ,                                       !- Construction Name
   {200ccd6c-a952-48c2-ab0c-f5e3ee9a4c41}, !- Space Name
->>>>>>> c55f66f4
   Outdoors,                               !- Outside Boundary Condition
   ,                                       !- Outside Boundary Condition Object
   SunExposed,                             !- Sun Exposure
@@ -549,19 +315,11 @@
   0, 0, 2.4384;                           !- X,Y,Z Vertex 4 {m}
 
 OS:Surface,
-<<<<<<< HEAD
-  {592ce361-6390-4200-b1de-a605935699d0}, !- Handle
-  Surface 9,                              !- Name
-  Wall,                                   !- Surface Type
-  ,                                       !- Construction Name
-  {e66db060-d6f4-4413-8eb9-810802618fec}, !- Space Name
-=======
   {617cdda4-92ca-4c80-ade3-8b0b9610689c}, !- Handle
   Surface 9,                              !- Name
   Wall,                                   !- Surface Type
   ,                                       !- Construction Name
   {200ccd6c-a952-48c2-ab0c-f5e3ee9a4c41}, !- Space Name
->>>>>>> c55f66f4
   Outdoors,                               !- Outside Boundary Condition
   ,                                       !- Outside Boundary Condition Object
   SunExposed,                             !- Sun Exposure
@@ -574,19 +332,11 @@
   0, 6.81553519541936, 2.4384;            !- X,Y,Z Vertex 4 {m}
 
 OS:Surface,
-<<<<<<< HEAD
-  {7a4f1e2a-d43c-4287-a6e8-3d2dc27e2775}, !- Handle
-  Surface 10,                             !- Name
-  Wall,                                   !- Surface Type
-  ,                                       !- Construction Name
-  {e66db060-d6f4-4413-8eb9-810802618fec}, !- Space Name
-=======
   {0e08e838-671c-4a42-b392-908ff9918779}, !- Handle
   Surface 10,                             !- Name
   Wall,                                   !- Surface Type
   ,                                       !- Construction Name
   {200ccd6c-a952-48c2-ab0c-f5e3ee9a4c41}, !- Space Name
->>>>>>> c55f66f4
   Outdoors,                               !- Outside Boundary Condition
   ,                                       !- Outside Boundary Condition Object
   SunExposed,                             !- Sun Exposure
@@ -599,19 +349,11 @@
   13.6310703908387, 6.81553519541936, 2.4384; !- X,Y,Z Vertex 4 {m}
 
 OS:Surface,
-<<<<<<< HEAD
-  {8a370ffc-a2c5-4684-a9ee-9cc8f527f92c}, !- Handle
-  Surface 11,                             !- Name
-  Wall,                                   !- Surface Type
-  ,                                       !- Construction Name
-  {e66db060-d6f4-4413-8eb9-810802618fec}, !- Space Name
-=======
   {f97b26d4-febd-40c8-9ffe-ae0fc67b5a96}, !- Handle
   Surface 11,                             !- Name
   Wall,                                   !- Surface Type
   ,                                       !- Construction Name
   {200ccd6c-a952-48c2-ab0c-f5e3ee9a4c41}, !- Space Name
->>>>>>> c55f66f4
   Outdoors,                               !- Outside Boundary Condition
   ,                                       !- Outside Boundary Condition Object
   SunExposed,                             !- Sun Exposure
@@ -624,15 +366,6 @@
   13.6310703908387, 0, 2.4384;            !- X,Y,Z Vertex 4 {m}
 
 OS:Surface,
-<<<<<<< HEAD
-  {e2b2615b-ad3a-4895-a312-84c8124a21ea}, !- Handle
-  Surface 12,                             !- Name
-  RoofCeiling,                            !- Surface Type
-  ,                                       !- Construction Name
-  {e66db060-d6f4-4413-8eb9-810802618fec}, !- Space Name
-  Surface,                                !- Outside Boundary Condition
-  {378db3ac-3659-4fcd-b38e-f07a65204f42}, !- Outside Boundary Condition Object
-=======
   {980985bc-8f31-458c-a5b5-3d6c6114782e}, !- Handle
   Surface 12,                             !- Name
   RoofCeiling,                            !- Surface Type
@@ -640,7 +373,6 @@
   {200ccd6c-a952-48c2-ab0c-f5e3ee9a4c41}, !- Space Name
   Surface,                                !- Outside Boundary Condition
   {8ed957d9-b8c5-4338-99a3-d67a58266f08}, !- Outside Boundary Condition Object
->>>>>>> c55f66f4
   NoSun,                                  !- Sun Exposure
   NoWind,                                 !- Wind Exposure
   ,                                       !- View Factor to Ground
@@ -651,15 +383,6 @@
   0, 0, 2.4384;                           !- X,Y,Z Vertex 4 {m}
 
 OS:Surface,
-<<<<<<< HEAD
-  {378db3ac-3659-4fcd-b38e-f07a65204f42}, !- Handle
-  Surface 13,                             !- Name
-  Floor,                                  !- Surface Type
-  ,                                       !- Construction Name
-  {1fbea6aa-05bc-4547-a3ef-298afae64cc9}, !- Space Name
-  Surface,                                !- Outside Boundary Condition
-  {e2b2615b-ad3a-4895-a312-84c8124a21ea}, !- Outside Boundary Condition Object
-=======
   {8ed957d9-b8c5-4338-99a3-d67a58266f08}, !- Handle
   Surface 13,                             !- Name
   Floor,                                  !- Surface Type
@@ -667,7 +390,6 @@
   {86381521-8566-4f73-be92-eb5048f0f85c}, !- Space Name
   Surface,                                !- Outside Boundary Condition
   {980985bc-8f31-458c-a5b5-3d6c6114782e}, !- Outside Boundary Condition Object
->>>>>>> c55f66f4
   NoSun,                                  !- Sun Exposure
   NoWind,                                 !- Wind Exposure
   ,                                       !- View Factor to Ground
@@ -678,19 +400,11 @@
   0, 0, 0;                                !- X,Y,Z Vertex 4 {m}
 
 OS:Surface,
-<<<<<<< HEAD
-  {d752c626-1651-4d73-8980-516f03a0471e}, !- Handle
-  Surface 14,                             !- Name
-  RoofCeiling,                            !- Surface Type
-  ,                                       !- Construction Name
-  {1fbea6aa-05bc-4547-a3ef-298afae64cc9}, !- Space Name
-=======
   {69042115-a923-4402-a843-cf5028947853}, !- Handle
   Surface 14,                             !- Name
   RoofCeiling,                            !- Surface Type
   ,                                       !- Construction Name
   {86381521-8566-4f73-be92-eb5048f0f85c}, !- Space Name
->>>>>>> c55f66f4
   Outdoors,                               !- Outside Boundary Condition
   ,                                       !- Outside Boundary Condition Object
   SunExposed,                             !- Sun Exposure
@@ -703,19 +417,11 @@
   13.6310703908387, 0, 0;                 !- X,Y,Z Vertex 4 {m}
 
 OS:Surface,
-<<<<<<< HEAD
-  {7936d60e-1a98-42ce-9fce-7dae0144fe45}, !- Handle
-  Surface 15,                             !- Name
-  RoofCeiling,                            !- Surface Type
-  ,                                       !- Construction Name
-  {1fbea6aa-05bc-4547-a3ef-298afae64cc9}, !- Space Name
-=======
   {2cb95dab-6a7a-446d-b2e5-902ecefbf22f}, !- Handle
   Surface 15,                             !- Name
   RoofCeiling,                            !- Surface Type
   ,                                       !- Construction Name
   {86381521-8566-4f73-be92-eb5048f0f85c}, !- Space Name
->>>>>>> c55f66f4
   Outdoors,                               !- Outside Boundary Condition
   ,                                       !- Outside Boundary Condition Object
   SunExposed,                             !- Sun Exposure
@@ -728,19 +434,11 @@
   0, 6.81553519541936, 0;                 !- X,Y,Z Vertex 4 {m}
 
 OS:Surface,
-<<<<<<< HEAD
-  {f87b648b-bad8-48fc-ad8f-f2330045d51c}, !- Handle
-  Surface 16,                             !- Name
-  Wall,                                   !- Surface Type
-  ,                                       !- Construction Name
-  {1fbea6aa-05bc-4547-a3ef-298afae64cc9}, !- Space Name
-=======
   {7bdccec9-1402-41e1-b10d-91351a9d120e}, !- Handle
   Surface 16,                             !- Name
   Wall,                                   !- Surface Type
   ,                                       !- Construction Name
   {86381521-8566-4f73-be92-eb5048f0f85c}, !- Space Name
->>>>>>> c55f66f4
   Outdoors,                               !- Outside Boundary Condition
   ,                                       !- Outside Boundary Condition Object
   SunExposed,                             !- Sun Exposure
@@ -752,19 +450,11 @@
   0, 0, 0;                                !- X,Y,Z Vertex 3 {m}
 
 OS:Surface,
-<<<<<<< HEAD
-  {28c13918-e783-440c-974c-834b03e9f27e}, !- Handle
-  Surface 17,                             !- Name
-  Wall,                                   !- Surface Type
-  ,                                       !- Construction Name
-  {1fbea6aa-05bc-4547-a3ef-298afae64cc9}, !- Space Name
-=======
   {e89c3f14-2475-40d5-9f3e-3e659ef8d82a}, !- Handle
   Surface 17,                             !- Name
   Wall,                                   !- Surface Type
   ,                                       !- Construction Name
   {86381521-8566-4f73-be92-eb5048f0f85c}, !- Space Name
->>>>>>> c55f66f4
   Outdoors,                               !- Outside Boundary Condition
   ,                                       !- Outside Boundary Condition Object
   SunExposed,                             !- Sun Exposure
@@ -776,15 +466,9 @@
   13.6310703908387, 6.81553519541936, 0;  !- X,Y,Z Vertex 3 {m}
 
 OS:Space,
-<<<<<<< HEAD
-  {1fbea6aa-05bc-4547-a3ef-298afae64cc9}, !- Handle
-  unfinished attic space,                 !- Name
-  {7a207d45-3ab1-4d7c-9598-592b8a4fa426}, !- Space Type Name
-=======
   {86381521-8566-4f73-be92-eb5048f0f85c}, !- Handle
   unfinished attic space,                 !- Name
   {ac496389-e20e-4a3c-bc0b-b5538ec2f239}, !- Space Type Name
->>>>>>> c55f66f4
   ,                                       !- Default Construction Set Name
   ,                                       !- Default Schedule Set Name
   -0,                                     !- Direction of Relative North {deg}
@@ -792,17 +476,10 @@
   0,                                      !- Y Origin {m}
   4.8768,                                 !- Z Origin {m}
   ,                                       !- Building Story Name
-<<<<<<< HEAD
-  {49825b12-18dc-4a2c-ad41-136266444ab0}; !- Thermal Zone Name
-
-OS:ThermalZone,
-  {49825b12-18dc-4a2c-ad41-136266444ab0}, !- Handle
-=======
   {8b738073-8f5a-4e74-9ec4-55e23fcb6c5e}; !- Thermal Zone Name
 
 OS:ThermalZone,
   {8b738073-8f5a-4e74-9ec4-55e23fcb6c5e}, !- Handle
->>>>>>> c55f66f4
   unfinished attic zone,                  !- Name
   ,                                       !- Multiplier
   ,                                       !- Ceiling Height {m}
@@ -811,17 +488,10 @@
   ,                                       !- Zone Inside Convection Algorithm
   ,                                       !- Zone Outside Convection Algorithm
   ,                                       !- Zone Conditioning Equipment List Name
-<<<<<<< HEAD
-  {d68255ab-547a-44bb-b5a7-ed6ca36e69af}, !- Zone Air Inlet Port List
-  {8b3c49e0-399f-46da-8111-6722a0efacc2}, !- Zone Air Exhaust Port List
-  {cd174fd1-30b0-460e-817f-b82141f2b870}, !- Zone Air Node Name
-  {dc85c6eb-f4c4-4a78-960e-989e1922b2dd}, !- Zone Return Air Port List
-=======
   {bd1185b8-3638-42e3-8613-f7bf4cd68b06}, !- Zone Air Inlet Port List
   {12fdb8f6-1123-4717-b40c-74008e3f08ab}, !- Zone Air Exhaust Port List
   {c7068208-55e9-456f-95f3-dca5dcef7f89}, !- Zone Air Node Name
   {218f1b08-9740-429d-9cc3-2d7570535ee8}, !- Zone Return Air Port List
->>>>>>> c55f66f4
   ,                                       !- Primary Daylighting Control Name
   ,                                       !- Fraction of Zone Controlled by Primary Daylighting Control
   ,                                       !- Secondary Daylighting Control Name
@@ -832,39 +502,6 @@
   No;                                     !- Use Ideal Air Loads
 
 OS:Node,
-<<<<<<< HEAD
-  {0ce2b9e4-cc47-4dac-b199-675057caecac}, !- Handle
-  Node 2,                                 !- Name
-  {cd174fd1-30b0-460e-817f-b82141f2b870}, !- Inlet Port
-  ;                                       !- Outlet Port
-
-OS:Connection,
-  {cd174fd1-30b0-460e-817f-b82141f2b870}, !- Handle
-  {6f41c674-414b-48ea-a5fc-ff718c2bb25b}, !- Name
-  {49825b12-18dc-4a2c-ad41-136266444ab0}, !- Source Object
-  11,                                     !- Outlet Port
-  {0ce2b9e4-cc47-4dac-b199-675057caecac}, !- Target Object
-  2;                                      !- Inlet Port
-
-OS:PortList,
-  {d68255ab-547a-44bb-b5a7-ed6ca36e69af}, !- Handle
-  {d6b576aa-720f-4831-aa84-2cdc5e63470b}, !- Name
-  {49825b12-18dc-4a2c-ad41-136266444ab0}; !- HVAC Component
-
-OS:PortList,
-  {8b3c49e0-399f-46da-8111-6722a0efacc2}, !- Handle
-  {08b0524d-e3fa-468e-ab7b-89a5dcb74b14}, !- Name
-  {49825b12-18dc-4a2c-ad41-136266444ab0}; !- HVAC Component
-
-OS:PortList,
-  {dc85c6eb-f4c4-4a78-960e-989e1922b2dd}, !- Handle
-  {bedb7605-6bb6-4310-8317-3e0d7d0650a9}, !- Name
-  {49825b12-18dc-4a2c-ad41-136266444ab0}; !- HVAC Component
-
-OS:Sizing:Zone,
-  {113625e6-5eca-4275-9a08-cffe9678ab98}, !- Handle
-  {49825b12-18dc-4a2c-ad41-136266444ab0}, !- Zone or ZoneList Name
-=======
   {8da1771d-c8b6-4b12-824c-8df0c46c9177}, !- Handle
   Node 2,                                 !- Name
   {c7068208-55e9-456f-95f3-dca5dcef7f89}, !- Inlet Port
@@ -896,7 +533,6 @@
 OS:Sizing:Zone,
   {452f58ff-bdc9-4caf-81cc-9870f4779eaa}, !- Handle
   {8b738073-8f5a-4e74-9ec4-55e23fcb6c5e}, !- Zone or ZoneList Name
->>>>>>> c55f66f4
   SupplyAirTemperature,                   !- Zone Cooling Design Supply Air Temperature Input Method
   14,                                     !- Zone Cooling Design Supply Air Temperature {C}
   11.11,                                  !- Zone Cooling Design Supply Air Temperature Difference {deltaC}
@@ -925,21 +561,12 @@
   autosize;                               !- Dedicated Outdoor Air High Setpoint Temperature for Design {C}
 
 OS:ZoneHVAC:EquipmentList,
-<<<<<<< HEAD
-  {4c863117-45df-4212-b8a9-b7dbe1b49494}, !- Handle
-  Zone HVAC Equipment List 2,             !- Name
-  {49825b12-18dc-4a2c-ad41-136266444ab0}; !- Thermal Zone
-
-OS:SpaceType,
-  {7a207d45-3ab1-4d7c-9598-592b8a4fa426}, !- Handle
-=======
   {b0b3ee6c-655f-44a5-87df-a4b3a261f9cc}, !- Handle
   Zone HVAC Equipment List 2,             !- Name
   {8b738073-8f5a-4e74-9ec4-55e23fcb6c5e}; !- Thermal Zone
 
 OS:SpaceType,
   {ac496389-e20e-4a3c-bc0b-b5538ec2f239}, !- Handle
->>>>>>> c55f66f4
   Space Type 2,                           !- Name
   ,                                       !- Default Construction Set Name
   ,                                       !- Default Schedule Set Name
@@ -950,11 +577,7 @@
   unfinished attic;                       !- Standards Space Type
 
 OS:BuildingUnit,
-<<<<<<< HEAD
-  {f6e6d9ca-660e-4c44-b2d5-5a599e2225d5}, !- Handle
-=======
   {dfe3ce35-eb5d-4361-a4f0-307a0817de28}, !- Handle
->>>>>>> c55f66f4
   unit 1,                                 !- Name
   ,                                       !- Rendering Color
   Residential;                            !- Building Unit Type
@@ -975,13 +598,8 @@
   1;                                      !- Standards Number of Living Units
 
 OS:AdditionalProperties,
-<<<<<<< HEAD
-  {02bfb998-9568-4379-90e7-8a7138b3a339}, !- Handle
-  {698b3dc6-f89f-46ff-91e3-d9376fa6bc5f}, !- Object Name
-=======
   {c2afc690-cef7-4a55-8c52-d969fe5065bc}, !- Handle
   {b0eb3450-733a-482e-96cb-c32378e9331f}, !- Object Name
->>>>>>> c55f66f4
   Total Units Represented,                !- Feature Name 1
   Integer,                                !- Feature Data Type 1
   1,                                      !- Feature Value 1
@@ -990,13 +608,8 @@
   1;                                      !- Feature Value 2
 
 OS:AdditionalProperties,
-<<<<<<< HEAD
-  {98c2ce23-9e51-42a5-b40a-74b9cf839832}, !- Handle
-  {f6e6d9ca-660e-4c44-b2d5-5a599e2225d5}, !- Object Name
-=======
   {c64fcc41-826f-4fc6-b919-2941bc9c44de}, !- Handle
   {dfe3ce35-eb5d-4361-a4f0-307a0817de28}, !- Object Name
->>>>>>> c55f66f4
   NumberOfBedrooms,                       !- Feature Name 1
   Integer,                                !- Feature Data Type 1
   3,                                      !- Feature Value 1
@@ -1005,11 +618,7 @@
   2;                                      !- Feature Value 2
 
 OS:Schedule:Day,
-<<<<<<< HEAD
-  {852e0b0c-6a62-425c-b5b2-df058bda35c2}, !- Handle
-=======
   {31bf5319-16d5-4381-93b5-4c190b0e02d3}, !- Handle
->>>>>>> c55f66f4
   Schedule Day 1,                         !- Name
   ,                                       !- Schedule Type Limits Name
   ,                                       !- Interpolate to Timestep
@@ -1018,11 +627,7 @@
   0;                                      !- Value Until Time 1
 
 OS:Schedule:Day,
-<<<<<<< HEAD
-  {d6c1f379-0988-478e-94af-9f3bd5096273}, !- Handle
-=======
   {6dacdb04-3ea8-4db9-b1bf-85df61b70025}, !- Handle
->>>>>>> c55f66f4
   Schedule Day 2,                         !- Name
   ,                                       !- Schedule Type Limits Name
   ,                                       !- Interpolate to Timestep
@@ -1031,11 +636,7 @@
   1;                                      !- Value Until Time 1
 
 OS:WeatherFile,
-<<<<<<< HEAD
-  {b112471a-436f-47fe-8d64-668fdda83ee2}, !- Handle
-=======
   {0dce07f0-cb15-4ccd-9fb9-38955f79c7aa}, !- Handle
->>>>>>> c55f66f4
   Denver Intl Ap,                         !- City
   CO,                                     !- State Province Region
   USA,                                    !- Country
@@ -1049,13 +650,8 @@
   E23378AA;                               !- Checksum
 
 OS:AdditionalProperties,
-<<<<<<< HEAD
-  {ab6fee0e-9a72-4806-a076-ebfcc8ec46aa}, !- Handle
-  {b112471a-436f-47fe-8d64-668fdda83ee2}, !- Object Name
-=======
   {3c6888ee-2fcb-4a72-bac9-ccecd4db3819}, !- Handle
   {0dce07f0-cb15-4ccd-9fb9-38955f79c7aa}, !- Object Name
->>>>>>> c55f66f4
   EPWHeaderCity,                          !- Feature Name 1
   String,                                 !- Feature Data Type 1
   Denver Intl Ap,                         !- Feature Value 1
@@ -1163,11 +759,7 @@
   84;                                     !- Feature Value 35
 
 OS:YearDescription,
-<<<<<<< HEAD
-  {13910fef-7ebd-43aa-9a1f-6d2563d4cc0f}, !- Handle
-=======
   {62ab74c2-67d0-42de-863a-c28819438652}, !- Handle
->>>>>>> c55f66f4
   ,                                       !- Calendar Year
   Monday;                                 !- Day of Week for Start Day
 
@@ -1181,11 +773,7 @@
   ;                                       !- Terrain
 
 OS:ClimateZones,
-<<<<<<< HEAD
-  {4b2d8b29-8618-45ac-8772-c302e04ce00e}, !- Handle
-=======
   {d05a5f16-6e13-4353-8531-5783a3e40e9c}, !- Handle
->>>>>>> c55f66f4
   ,                                       !- Active Institution
   ,                                       !- Active Year
   ,                                       !- Climate Zone Institution Name 1
@@ -1198,31 +786,19 @@
   Cold;                                   !- Climate Zone Value 2
 
 OS:Site:WaterMainsTemperature,
-<<<<<<< HEAD
-  {aab8a245-8542-42bc-90b3-e5d12a2ac754}, !- Handle
-=======
   {20330fe4-d866-446e-95e5-c47285226e3f}, !- Handle
->>>>>>> c55f66f4
   Correlation,                            !- Calculation Method
   ,                                       !- Temperature Schedule Name
   10.8753424657535,                       !- Annual Average Outdoor Air Temperature {C}
   23.1524007936508;                       !- Maximum Difference In Monthly Average Outdoor Air Temperatures {deltaC}
 
 OS:RunPeriodControl:DaylightSavingTime,
-<<<<<<< HEAD
-  {287c941e-5b14-4290-a72c-649ebec594b3}, !- Handle
-=======
   {26048a9d-b69b-41ea-9679-9c9b0244767f}, !- Handle
->>>>>>> c55f66f4
   4/7,                                    !- Start Date
   10/26;                                  !- End Date
 
 OS:Site:GroundTemperature:Deep,
-<<<<<<< HEAD
-  {dfaa7687-fa34-43b6-a93d-f1c133de8c42}, !- Handle
-=======
   {57a1a086-df96-4434-a9d1-6a5abd9a84f0}, !- Handle
->>>>>>> c55f66f4
   10.8753424657535,                       !- January Deep Ground Temperature {C}
   10.8753424657535,                       !- February Deep Ground Temperature {C}
   10.8753424657535,                       !- March Deep Ground Temperature {C}
