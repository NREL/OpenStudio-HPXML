--- conflicted
+++ resolved
@@ -1,69 +1,41 @@
 !- NOTE: Auto-generated from /test/osw_files/SFD_2000sqft_2story_SL_UA.osw
 
 OS:Version,
-<<<<<<< HEAD
-  {4c8ee621-d8ab-4233-8e87-5680f4fdda3b}, !- Handle
-  3.0.1;                                  !- Version Identifier
+  {fafec3e1-8f80-460a-8e1e-f84b2fe2a21f}, !- Handle
+  2.9.0;                                  !- Version Identifier
 
 OS:SimulationControl,
-  {dba21549-ef75-496d-a3c7-66ecef892fdc}, !- Handle
-=======
-  {dbb4f06e-d169-4012-ad0f-33d4c70d567f}, !- Handle
-  2.9.0;                                  !- Version Identifier
-
-OS:SimulationControl,
-  {914e5be9-e1e6-4076-a124-0bb295693a30}, !- Handle
->>>>>>> fcfe5a62
+  {f91bfabc-9d5c-4c06-b5c7-577a964357fb}, !- Handle
   ,                                       !- Do Zone Sizing Calculation
   ,                                       !- Do System Sizing Calculation
   ,                                       !- Do Plant Sizing Calculation
   No;                                     !- Run Simulation for Sizing Periods
 
 OS:Timestep,
-<<<<<<< HEAD
-  {a39df84c-081d-40c8-a8eb-2b1f5b38ee3a}, !- Handle
+  {0a8256b1-3d68-4425-a2c7-5e7c8d5cb4ff}, !- Handle
   6;                                      !- Number of Timesteps per Hour
 
 OS:ShadowCalculation,
-  {71b46c66-ab2c-4b02-b128-6f7db6b69320}, !- Handle
-  PolygonClipping,                        !- Shading Calculation Method
-  ,                                       !- Shading Calculation Update Frequency Method
-  20,                                     !- Shading Calculation Update Frequency
-  15000,                                  !- Maximum Figures in Shadow Overlap Calculations
-  ,                                       !- Polygon Clipping Algorithm
-  512,                                    !- Pixel Counting Resolution
-  ,                                       !- Sky Diffuse Modeling Algorithm
-  No,                                     !- Output External Shading Calculation Results
-  No,                                     !- Disable Self-Shading Within Shading Zone Groups
-  No;                                     !- Disable Self-Shading From Shading Zone Groups to Other Zones
-
-OS:Building,
-  {40afef8e-a4ad-4eb8-ad68-119664efd410}, !- Handle
-=======
-  {eadd8f53-b5ad-4de0-92a4-c76471447ae8}, !- Handle
-  6;                                      !- Number of Timesteps per Hour
-
-OS:ShadowCalculation,
-  {938f744f-fdda-4540-8ceb-dd4897c08f7f}, !- Handle
+  {ba8a4668-c861-4849-891a-4fde5b2644e4}, !- Handle
   20,                                     !- Calculation Frequency
   200;                                    !- Maximum Figures in Shadow Overlap Calculations
 
 OS:SurfaceConvectionAlgorithm:Outside,
-  {4e046557-7b9c-4484-b280-588c44953351}, !- Handle
+  {d677eac6-02a0-4db6-8a7c-02618df842cc}, !- Handle
   DOE-2;                                  !- Algorithm
 
 OS:SurfaceConvectionAlgorithm:Inside,
-  {6119a84f-00bf-43d4-a8fb-10b203e57d7d}, !- Handle
+  {7e1e4e76-1884-493d-bf46-b47f2e7f42d3}, !- Handle
   TARP;                                   !- Algorithm
 
 OS:ZoneCapacitanceMultiplier:ResearchSpecial,
-  {e8af8d1c-e267-4ce1-b3fa-70d9a66ef2c1}, !- Handle
+  {989f3f7c-0c11-49aa-9c18-828ec3428e14}, !- Handle
   3.6,                                    !- Temperature Capacity Multiplier
   15,                                     !- Humidity Capacity Multiplier
   ;                                       !- Carbon Dioxide Capacity Multiplier
 
 OS:RunPeriod,
-  {ca371222-386f-4989-bc5d-36c9ebcd07b4}, !- Handle
+  {32da1ac8-c10d-4988-a5e3-2d848bca68f1}, !- Handle
   Run Period 1,                           !- Name
   1,                                      !- Begin Month
   1,                                      !- Begin Day of Month
@@ -77,14 +49,13 @@
   ;                                       !- Number of Times Runperiod to be Repeated
 
 OS:YearDescription,
-  {be7b9ef4-44ac-4e93-972b-721c4a1c907a}, !- Handle
+  {cbfb64a2-23c3-4a71-83e4-6fcad6fb57c7}, !- Handle
   2007,                                   !- Calendar Year
   ,                                       !- Day of Week for Start Day
   ;                                       !- Is Leap Year
 
 OS:Building,
-  {e5ba626b-bae6-43d6-b2a1-e0ebaf923691}, !- Handle
->>>>>>> fcfe5a62
+  {5a584c0a-dc6e-4553-8baa-f723ec720f85}, !- Handle
   Building 1,                             !- Name
   ,                                       !- Building Sector Type
   ,                                       !- North Axis {deg}
@@ -99,13 +70,8 @@
   1;                                      !- Standards Number of Living Units
 
 OS:AdditionalProperties,
-<<<<<<< HEAD
-  {36e99d58-12e5-4a8f-84c5-65b7f254d6bb}, !- Handle
-  {40afef8e-a4ad-4eb8-ad68-119664efd410}, !- Object Name
-=======
-  {3f03493e-2bc8-4b76-999e-7892071ca5e7}, !- Handle
-  {e5ba626b-bae6-43d6-b2a1-e0ebaf923691}, !- Object Name
->>>>>>> fcfe5a62
+  {58cfbd7c-fea8-49ef-9085-9420ea61104e}, !- Handle
+  {5a584c0a-dc6e-4553-8baa-f723ec720f85}, !- Object Name
   Total Units Represented,                !- Feature Name 1
   Integer,                                !- Feature Data Type 1
   1,                                      !- Feature Value 1
@@ -114,11 +80,7 @@
   1;                                      !- Feature Value 2
 
 OS:ThermalZone,
-<<<<<<< HEAD
-  {34205fda-a0c5-4dcb-94f5-543552561eda}, !- Handle
-=======
-  {78522566-f678-400a-bb4c-abcfe6b4b415}, !- Handle
->>>>>>> fcfe5a62
+  {bc592f73-c041-4e4f-9486-0e96d5604e2a}, !- Handle
   living zone,                            !- Name
   ,                                       !- Multiplier
   ,                                       !- Ceiling Height {m}
@@ -127,17 +89,10 @@
   ,                                       !- Zone Inside Convection Algorithm
   ,                                       !- Zone Outside Convection Algorithm
   ,                                       !- Zone Conditioning Equipment List Name
-<<<<<<< HEAD
-  {4b2890d0-394d-4cd2-96be-4d9d1660cf1e}, !- Zone Air Inlet Port List
-  {2b9f332c-adb4-442a-8c77-be44ecb23b99}, !- Zone Air Exhaust Port List
-  {9c2d56e4-f698-4f8e-a4f0-45f196fab68b}, !- Zone Air Node Name
-  {51f05f6b-88c0-42e5-beb7-826c94be74b3}, !- Zone Return Air Port List
-=======
-  {5d86cfcf-f242-4a3c-a247-3a58b2cc2e44}, !- Zone Air Inlet Port List
-  {6baed099-4dbd-4e3b-89c8-2ff1f0039716}, !- Zone Air Exhaust Port List
-  {52d35a05-33ce-4fc4-aafc-1e275ba74067}, !- Zone Air Node Name
-  {7dda2cf3-8034-4166-a9f4-07c73668c2c5}, !- Zone Return Air Port List
->>>>>>> fcfe5a62
+  {a8aeb4c6-a8f1-46c0-9494-ba9527b4ed1a}, !- Zone Air Inlet Port List
+  {44627af2-0656-4ea4-b51e-dc463b38a348}, !- Zone Air Exhaust Port List
+  {35fd5444-7f3e-4e00-83a4-66457c2e3f3d}, !- Zone Air Node Name
+  {540e7ce7-8812-4007-987e-b8af853fdd30}, !- Zone Return Air Port List
   ,                                       !- Primary Daylighting Control Name
   ,                                       !- Fraction of Zone Controlled by Primary Daylighting Control
   ,                                       !- Secondary Daylighting Control Name
@@ -148,71 +103,37 @@
   No;                                     !- Use Ideal Air Loads
 
 OS:Node,
-<<<<<<< HEAD
-  {aa01e99c-cc33-4150-91cc-083e5cea9397}, !- Handle
+  {0dd647f3-817e-4a90-9a22-0667d6f26e08}, !- Handle
   Node 1,                                 !- Name
-  {9c2d56e4-f698-4f8e-a4f0-45f196fab68b}, !- Inlet Port
+  {35fd5444-7f3e-4e00-83a4-66457c2e3f3d}, !- Inlet Port
   ;                                       !- Outlet Port
 
 OS:Connection,
-  {9c2d56e4-f698-4f8e-a4f0-45f196fab68b}, !- Handle
-  {203aeef0-98b3-4529-aab0-8766433692a3}, !- Name
-  {34205fda-a0c5-4dcb-94f5-543552561eda}, !- Source Object
+  {35fd5444-7f3e-4e00-83a4-66457c2e3f3d}, !- Handle
+  {08b67f07-f717-46f7-8d21-34d2e9d354a7}, !- Name
+  {bc592f73-c041-4e4f-9486-0e96d5604e2a}, !- Source Object
   11,                                     !- Outlet Port
-  {aa01e99c-cc33-4150-91cc-083e5cea9397}, !- Target Object
+  {0dd647f3-817e-4a90-9a22-0667d6f26e08}, !- Target Object
   2;                                      !- Inlet Port
 
 OS:PortList,
-  {4b2890d0-394d-4cd2-96be-4d9d1660cf1e}, !- Handle
-  {23bd1d2a-32e9-4379-b2b2-9df672ce3555}, !- Name
-  {34205fda-a0c5-4dcb-94f5-543552561eda}; !- HVAC Component
+  {a8aeb4c6-a8f1-46c0-9494-ba9527b4ed1a}, !- Handle
+  {41144f39-1e97-421b-b612-4102643ca630}, !- Name
+  {bc592f73-c041-4e4f-9486-0e96d5604e2a}; !- HVAC Component
 
 OS:PortList,
-  {2b9f332c-adb4-442a-8c77-be44ecb23b99}, !- Handle
-  {6323f4b6-1f5e-4588-bd4f-9fa03f515330}, !- Name
-  {34205fda-a0c5-4dcb-94f5-543552561eda}; !- HVAC Component
+  {44627af2-0656-4ea4-b51e-dc463b38a348}, !- Handle
+  {edbea2f2-30bf-4a16-9b38-e28cfcaa3654}, !- Name
+  {bc592f73-c041-4e4f-9486-0e96d5604e2a}; !- HVAC Component
 
 OS:PortList,
-  {51f05f6b-88c0-42e5-beb7-826c94be74b3}, !- Handle
-  {e735ce58-3a83-4b78-ba68-d844a33d2f09}, !- Name
-  {34205fda-a0c5-4dcb-94f5-543552561eda}; !- HVAC Component
+  {540e7ce7-8812-4007-987e-b8af853fdd30}, !- Handle
+  {938496bf-b830-446c-83ed-a0f0839b539c}, !- Name
+  {bc592f73-c041-4e4f-9486-0e96d5604e2a}; !- HVAC Component
 
 OS:Sizing:Zone,
-  {32468826-7d86-449c-a9a6-dbc130fe40ca}, !- Handle
-  {34205fda-a0c5-4dcb-94f5-543552561eda}, !- Zone or ZoneList Name
-=======
-  {c45a4fdf-8ff9-4ebf-a3b5-3d49f0ae2e08}, !- Handle
-  Node 1,                                 !- Name
-  {52d35a05-33ce-4fc4-aafc-1e275ba74067}, !- Inlet Port
-  ;                                       !- Outlet Port
-
-OS:Connection,
-  {52d35a05-33ce-4fc4-aafc-1e275ba74067}, !- Handle
-  {0ab10233-d848-4432-85d3-d34a430ffc7f}, !- Name
-  {78522566-f678-400a-bb4c-abcfe6b4b415}, !- Source Object
-  11,                                     !- Outlet Port
-  {c45a4fdf-8ff9-4ebf-a3b5-3d49f0ae2e08}, !- Target Object
-  2;                                      !- Inlet Port
-
-OS:PortList,
-  {5d86cfcf-f242-4a3c-a247-3a58b2cc2e44}, !- Handle
-  {35d07424-f1ef-43c1-b730-a342d0f4e7b8}, !- Name
-  {78522566-f678-400a-bb4c-abcfe6b4b415}; !- HVAC Component
-
-OS:PortList,
-  {6baed099-4dbd-4e3b-89c8-2ff1f0039716}, !- Handle
-  {6355a73c-c9e7-45ca-89e8-c6101bd5d6ef}, !- Name
-  {78522566-f678-400a-bb4c-abcfe6b4b415}; !- HVAC Component
-
-OS:PortList,
-  {7dda2cf3-8034-4166-a9f4-07c73668c2c5}, !- Handle
-  {8cceba6e-0c89-44f4-938a-31f4a5366b17}, !- Name
-  {78522566-f678-400a-bb4c-abcfe6b4b415}; !- HVAC Component
-
-OS:Sizing:Zone,
-  {c8d0c511-61df-45b1-a27d-43e4f2f9606e}, !- Handle
-  {78522566-f678-400a-bb4c-abcfe6b4b415}, !- Zone or ZoneList Name
->>>>>>> fcfe5a62
+  {8bc9e3b2-6028-4f35-9636-4ab4e9d92b2c}, !- Handle
+  {bc592f73-c041-4e4f-9486-0e96d5604e2a}, !- Zone or ZoneList Name
   SupplyAirTemperature,                   !- Zone Cooling Design Supply Air Temperature Input Method
   14,                                     !- Zone Cooling Design Supply Air Temperature {C}
   11.11,                                  !- Zone Cooling Design Supply Air Temperature Difference {deltaC}
@@ -233,31 +154,22 @@
   ,                                       !- Heating Maximum Air Flow per Zone Floor Area {m3/s-m2}
   ,                                       !- Heating Maximum Air Flow {m3/s}
   ,                                       !- Heating Maximum Air Flow Fraction
+  ,                                       !- Design Zone Air Distribution Effectiveness in Cooling Mode
+  ,                                       !- Design Zone Air Distribution Effectiveness in Heating Mode
   No,                                     !- Account for Dedicated Outdoor Air System
   NeutralSupplyAir,                       !- Dedicated Outdoor Air System Control Strategy
   autosize,                               !- Dedicated Outdoor Air Low Setpoint Temperature for Design {C}
   autosize;                               !- Dedicated Outdoor Air High Setpoint Temperature for Design {C}
 
 OS:ZoneHVAC:EquipmentList,
-<<<<<<< HEAD
-  {edfccc18-12b9-45e6-a244-539ed56ca06b}, !- Handle
+  {40b0acc2-9faa-4199-94f0-9dc806a0104d}, !- Handle
   Zone HVAC Equipment List 1,             !- Name
-  {34205fda-a0c5-4dcb-94f5-543552561eda}; !- Thermal Zone
+  {bc592f73-c041-4e4f-9486-0e96d5604e2a}; !- Thermal Zone
 
 OS:Space,
-  {64d3fa4b-613b-40ee-8a13-d18a4dd0b4fc}, !- Handle
+  {03f1c134-fd99-4055-881e-2384f63a70f9}, !- Handle
   living space,                           !- Name
-  {bb66f99a-6245-4c1f-8dab-2e9f7e9eb7bd}, !- Space Type Name
-=======
-  {22f498f5-cf53-4e07-a45c-a69cae4f0a3d}, !- Handle
-  Zone HVAC Equipment List 1,             !- Name
-  {78522566-f678-400a-bb4c-abcfe6b4b415}; !- Thermal Zone
-
-OS:Space,
-  {5a5e3f03-e21e-4cde-a7ae-ebb41e1d1bac}, !- Handle
-  living space,                           !- Name
-  {6fba26f4-8721-4001-984e-b5c6b8e6ab51}, !- Space Type Name
->>>>>>> fcfe5a62
+  {a2f7af06-e5cd-4685-afda-22e3bd184f2d}, !- Space Type Name
   ,                                       !- Default Construction Set Name
   ,                                       !- Default Schedule Set Name
   -0,                                     !- Direction of Relative North {deg}
@@ -265,31 +177,17 @@
   0,                                      !- Y Origin {m}
   0,                                      !- Z Origin {m}
   ,                                       !- Building Story Name
-<<<<<<< HEAD
-  {34205fda-a0c5-4dcb-94f5-543552561eda}, !- Thermal Zone Name
+  {bc592f73-c041-4e4f-9486-0e96d5604e2a}, !- Thermal Zone Name
   ,                                       !- Part of Total Floor Area
   ,                                       !- Design Specification Outdoor Air Object Name
-  {c5ae6ec7-bb4a-42c9-9335-bd8ee58161a8}; !- Building Unit Name
-
-OS:Surface,
-  {60c6102c-b682-4309-8685-e19126c88ccb}, !- Handle
+  {33a6ff53-5ae0-478e-8241-5011ba852b31}; !- Building Unit Name
+
+OS:Surface,
+  {9ba9d34d-defc-440b-a867-ab7243864cc4}, !- Handle
   Surface 1,                              !- Name
   Floor,                                  !- Surface Type
   ,                                       !- Construction Name
-  {64d3fa4b-613b-40ee-8a13-d18a4dd0b4fc}, !- Space Name
-=======
-  {78522566-f678-400a-bb4c-abcfe6b4b415}, !- Thermal Zone Name
-  ,                                       !- Part of Total Floor Area
-  ,                                       !- Design Specification Outdoor Air Object Name
-  {3fe434c3-457b-4063-9fee-b2b7c0c97657}; !- Building Unit Name
-
-OS:Surface,
-  {800fbc5f-41c8-4cd0-813e-52c9acc2766f}, !- Handle
-  Surface 1,                              !- Name
-  Floor,                                  !- Surface Type
-  ,                                       !- Construction Name
-  {5a5e3f03-e21e-4cde-a7ae-ebb41e1d1bac}, !- Space Name
->>>>>>> fcfe5a62
+  {03f1c134-fd99-4055-881e-2384f63a70f9}, !- Space Name
   Foundation,                             !- Outside Boundary Condition
   ,                                       !- Outside Boundary Condition Object
   NoSun,                                  !- Sun Exposure
@@ -302,19 +200,11 @@
   13.6310703908387, 0, 0;                 !- X,Y,Z Vertex 4 {m}
 
 OS:Surface,
-<<<<<<< HEAD
-  {0a81609e-2dcb-4dba-b3b2-579431078076}, !- Handle
+  {f29dfa22-cc72-4c7f-b61c-d800277cec17}, !- Handle
   Surface 2,                              !- Name
   Wall,                                   !- Surface Type
   ,                                       !- Construction Name
-  {64d3fa4b-613b-40ee-8a13-d18a4dd0b4fc}, !- Space Name
-=======
-  {ec61364f-d540-49f0-bcce-d5215b210ad6}, !- Handle
-  Surface 2,                              !- Name
-  Wall,                                   !- Surface Type
-  ,                                       !- Construction Name
-  {5a5e3f03-e21e-4cde-a7ae-ebb41e1d1bac}, !- Space Name
->>>>>>> fcfe5a62
+  {03f1c134-fd99-4055-881e-2384f63a70f9}, !- Space Name
   Outdoors,                               !- Outside Boundary Condition
   ,                                       !- Outside Boundary Condition Object
   SunExposed,                             !- Sun Exposure
@@ -327,19 +217,11 @@
   0, 0, 2.4384;                           !- X,Y,Z Vertex 4 {m}
 
 OS:Surface,
-<<<<<<< HEAD
-  {f15c62ce-594e-41d7-a705-39f49c2b1348}, !- Handle
+  {57fc175d-9108-40c7-8900-5418c8a85311}, !- Handle
   Surface 3,                              !- Name
   Wall,                                   !- Surface Type
   ,                                       !- Construction Name
-  {64d3fa4b-613b-40ee-8a13-d18a4dd0b4fc}, !- Space Name
-=======
-  {36ebefcb-89d9-4c29-93e2-7b0f8fd4a9d6}, !- Handle
-  Surface 3,                              !- Name
-  Wall,                                   !- Surface Type
-  ,                                       !- Construction Name
-  {5a5e3f03-e21e-4cde-a7ae-ebb41e1d1bac}, !- Space Name
->>>>>>> fcfe5a62
+  {03f1c134-fd99-4055-881e-2384f63a70f9}, !- Space Name
   Outdoors,                               !- Outside Boundary Condition
   ,                                       !- Outside Boundary Condition Object
   SunExposed,                             !- Sun Exposure
@@ -352,19 +234,11 @@
   0, 6.81553519541936, 2.4384;            !- X,Y,Z Vertex 4 {m}
 
 OS:Surface,
-<<<<<<< HEAD
-  {b0690bf4-47d5-4d04-86fb-2217cbc23099}, !- Handle
+  {ead5e57d-3b75-4889-bf5b-6b108fd49b01}, !- Handle
   Surface 4,                              !- Name
   Wall,                                   !- Surface Type
   ,                                       !- Construction Name
-  {64d3fa4b-613b-40ee-8a13-d18a4dd0b4fc}, !- Space Name
-=======
-  {742828db-3233-4a9b-90a3-857897e2c996}, !- Handle
-  Surface 4,                              !- Name
-  Wall,                                   !- Surface Type
-  ,                                       !- Construction Name
-  {5a5e3f03-e21e-4cde-a7ae-ebb41e1d1bac}, !- Space Name
->>>>>>> fcfe5a62
+  {03f1c134-fd99-4055-881e-2384f63a70f9}, !- Space Name
   Outdoors,                               !- Outside Boundary Condition
   ,                                       !- Outside Boundary Condition Object
   SunExposed,                             !- Sun Exposure
@@ -377,19 +251,11 @@
   13.6310703908387, 6.81553519541936, 2.4384; !- X,Y,Z Vertex 4 {m}
 
 OS:Surface,
-<<<<<<< HEAD
-  {f8022508-d4de-4951-ac6f-495c78b4a09f}, !- Handle
+  {fb540150-4d85-49b9-b0bf-bbbda60864c3}, !- Handle
   Surface 5,                              !- Name
   Wall,                                   !- Surface Type
   ,                                       !- Construction Name
-  {64d3fa4b-613b-40ee-8a13-d18a4dd0b4fc}, !- Space Name
-=======
-  {c83fe9e0-e300-468f-a5f9-103818eb7cbf}, !- Handle
-  Surface 5,                              !- Name
-  Wall,                                   !- Surface Type
-  ,                                       !- Construction Name
-  {5a5e3f03-e21e-4cde-a7ae-ebb41e1d1bac}, !- Space Name
->>>>>>> fcfe5a62
+  {03f1c134-fd99-4055-881e-2384f63a70f9}, !- Space Name
   Outdoors,                               !- Outside Boundary Condition
   ,                                       !- Outside Boundary Condition Object
   SunExposed,                             !- Sun Exposure
@@ -402,23 +268,13 @@
   13.6310703908387, 0, 2.4384;            !- X,Y,Z Vertex 4 {m}
 
 OS:Surface,
-<<<<<<< HEAD
-  {86ecac29-e9db-43f7-865f-a625bc67be41}, !- Handle
+  {e868e4d3-15c2-48fe-b807-c9a61a78f6fa}, !- Handle
   Surface 6,                              !- Name
   RoofCeiling,                            !- Surface Type
   ,                                       !- Construction Name
-  {64d3fa4b-613b-40ee-8a13-d18a4dd0b4fc}, !- Space Name
+  {03f1c134-fd99-4055-881e-2384f63a70f9}, !- Space Name
   Surface,                                !- Outside Boundary Condition
-  {b025ecfe-91a9-4602-8666-fcaa1871ee88}, !- Outside Boundary Condition Object
-=======
-  {4d5b32c3-ba81-4d35-abb8-a748ee1b0d2f}, !- Handle
-  Surface 6,                              !- Name
-  RoofCeiling,                            !- Surface Type
-  ,                                       !- Construction Name
-  {5a5e3f03-e21e-4cde-a7ae-ebb41e1d1bac}, !- Space Name
-  Surface,                                !- Outside Boundary Condition
-  {b453359e-d16f-4ee3-9f68-89613ad9fd4a}, !- Outside Boundary Condition Object
->>>>>>> fcfe5a62
+  {c1b1c505-80e0-4d9e-9e26-3eb519147026}, !- Outside Boundary Condition Object
   NoSun,                                  !- Sun Exposure
   NoWind,                                 !- Wind Exposure
   ,                                       !- View Factor to Ground
@@ -429,11 +285,7 @@
   0, 0, 2.4384;                           !- X,Y,Z Vertex 4 {m}
 
 OS:SpaceType,
-<<<<<<< HEAD
-  {bb66f99a-6245-4c1f-8dab-2e9f7e9eb7bd}, !- Handle
-=======
-  {6fba26f4-8721-4001-984e-b5c6b8e6ab51}, !- Handle
->>>>>>> fcfe5a62
+  {a2f7af06-e5cd-4685-afda-22e3bd184f2d}, !- Handle
   Space Type 1,                           !- Name
   ,                                       !- Default Construction Set Name
   ,                                       !- Default Schedule Set Name
@@ -444,15 +296,9 @@
   living;                                 !- Standards Space Type
 
 OS:Space,
-<<<<<<< HEAD
-  {a9ca8a79-a639-4feb-8413-38a879d23a3f}, !- Handle
+  {8121bcbc-a1b5-4f65-a79e-93ba21daf965}, !- Handle
   living space|story 2,                   !- Name
-  {bb66f99a-6245-4c1f-8dab-2e9f7e9eb7bd}, !- Space Type Name
-=======
-  {e4b48c96-9555-490f-b494-72604d40b14d}, !- Handle
-  living space|story 2,                   !- Name
-  {6fba26f4-8721-4001-984e-b5c6b8e6ab51}, !- Space Type Name
->>>>>>> fcfe5a62
+  {a2f7af06-e5cd-4685-afda-22e3bd184f2d}, !- Space Type Name
   ,                                       !- Default Construction Set Name
   ,                                       !- Default Schedule Set Name
   -0,                                     !- Direction of Relative North {deg}
@@ -460,35 +306,19 @@
   0,                                      !- Y Origin {m}
   2.4384,                                 !- Z Origin {m}
   ,                                       !- Building Story Name
-<<<<<<< HEAD
-  {34205fda-a0c5-4dcb-94f5-543552561eda}, !- Thermal Zone Name
+  {bc592f73-c041-4e4f-9486-0e96d5604e2a}, !- Thermal Zone Name
   ,                                       !- Part of Total Floor Area
   ,                                       !- Design Specification Outdoor Air Object Name
-  {c5ae6ec7-bb4a-42c9-9335-bd8ee58161a8}; !- Building Unit Name
-
-OS:Surface,
-  {b025ecfe-91a9-4602-8666-fcaa1871ee88}, !- Handle
+  {33a6ff53-5ae0-478e-8241-5011ba852b31}; !- Building Unit Name
+
+OS:Surface,
+  {c1b1c505-80e0-4d9e-9e26-3eb519147026}, !- Handle
   Surface 7,                              !- Name
   Floor,                                  !- Surface Type
   ,                                       !- Construction Name
-  {a9ca8a79-a639-4feb-8413-38a879d23a3f}, !- Space Name
+  {8121bcbc-a1b5-4f65-a79e-93ba21daf965}, !- Space Name
   Surface,                                !- Outside Boundary Condition
-  {86ecac29-e9db-43f7-865f-a625bc67be41}, !- Outside Boundary Condition Object
-=======
-  {78522566-f678-400a-bb4c-abcfe6b4b415}, !- Thermal Zone Name
-  ,                                       !- Part of Total Floor Area
-  ,                                       !- Design Specification Outdoor Air Object Name
-  {3fe434c3-457b-4063-9fee-b2b7c0c97657}; !- Building Unit Name
-
-OS:Surface,
-  {b453359e-d16f-4ee3-9f68-89613ad9fd4a}, !- Handle
-  Surface 7,                              !- Name
-  Floor,                                  !- Surface Type
-  ,                                       !- Construction Name
-  {e4b48c96-9555-490f-b494-72604d40b14d}, !- Space Name
-  Surface,                                !- Outside Boundary Condition
-  {4d5b32c3-ba81-4d35-abb8-a748ee1b0d2f}, !- Outside Boundary Condition Object
->>>>>>> fcfe5a62
+  {e868e4d3-15c2-48fe-b807-c9a61a78f6fa}, !- Outside Boundary Condition Object
   NoSun,                                  !- Sun Exposure
   NoWind,                                 !- Wind Exposure
   ,                                       !- View Factor to Ground
@@ -499,19 +329,11 @@
   13.6310703908387, 0, 0;                 !- X,Y,Z Vertex 4 {m}
 
 OS:Surface,
-<<<<<<< HEAD
-  {3f40a699-52cf-4055-a6bb-48dd83c58862}, !- Handle
+  {9d26bdae-70a8-4df1-b625-0b3182b2f8d2}, !- Handle
   Surface 8,                              !- Name
   Wall,                                   !- Surface Type
   ,                                       !- Construction Name
-  {a9ca8a79-a639-4feb-8413-38a879d23a3f}, !- Space Name
-=======
-  {bf84d04b-f477-471d-8e73-720eb739b7a6}, !- Handle
-  Surface 8,                              !- Name
-  Wall,                                   !- Surface Type
-  ,                                       !- Construction Name
-  {e4b48c96-9555-490f-b494-72604d40b14d}, !- Space Name
->>>>>>> fcfe5a62
+  {8121bcbc-a1b5-4f65-a79e-93ba21daf965}, !- Space Name
   Outdoors,                               !- Outside Boundary Condition
   ,                                       !- Outside Boundary Condition Object
   SunExposed,                             !- Sun Exposure
@@ -524,19 +346,11 @@
   0, 0, 2.4384;                           !- X,Y,Z Vertex 4 {m}
 
 OS:Surface,
-<<<<<<< HEAD
-  {6ff02ad8-e9ad-4cc5-b09e-ed4614b3be86}, !- Handle
+  {f2ed8bc2-19a6-4f53-98a8-ad5a7c126995}, !- Handle
   Surface 9,                              !- Name
   Wall,                                   !- Surface Type
   ,                                       !- Construction Name
-  {a9ca8a79-a639-4feb-8413-38a879d23a3f}, !- Space Name
-=======
-  {c72a0c6f-d45d-4251-9349-70b9bd11ffd0}, !- Handle
-  Surface 9,                              !- Name
-  Wall,                                   !- Surface Type
-  ,                                       !- Construction Name
-  {e4b48c96-9555-490f-b494-72604d40b14d}, !- Space Name
->>>>>>> fcfe5a62
+  {8121bcbc-a1b5-4f65-a79e-93ba21daf965}, !- Space Name
   Outdoors,                               !- Outside Boundary Condition
   ,                                       !- Outside Boundary Condition Object
   SunExposed,                             !- Sun Exposure
@@ -549,19 +363,11 @@
   0, 6.81553519541936, 2.4384;            !- X,Y,Z Vertex 4 {m}
 
 OS:Surface,
-<<<<<<< HEAD
-  {fc202f4e-3d31-4721-afeb-969df993bb75}, !- Handle
+  {7081367c-f160-458f-a1de-6e3c33325d3d}, !- Handle
   Surface 10,                             !- Name
   Wall,                                   !- Surface Type
   ,                                       !- Construction Name
-  {a9ca8a79-a639-4feb-8413-38a879d23a3f}, !- Space Name
-=======
-  {03b34fe5-fda4-4b39-8c13-1d9b637b11ce}, !- Handle
-  Surface 10,                             !- Name
-  Wall,                                   !- Surface Type
-  ,                                       !- Construction Name
-  {e4b48c96-9555-490f-b494-72604d40b14d}, !- Space Name
->>>>>>> fcfe5a62
+  {8121bcbc-a1b5-4f65-a79e-93ba21daf965}, !- Space Name
   Outdoors,                               !- Outside Boundary Condition
   ,                                       !- Outside Boundary Condition Object
   SunExposed,                             !- Sun Exposure
@@ -574,19 +380,11 @@
   13.6310703908387, 6.81553519541936, 2.4384; !- X,Y,Z Vertex 4 {m}
 
 OS:Surface,
-<<<<<<< HEAD
-  {eecfb342-ca59-4ece-bec9-848f0ebe34ad}, !- Handle
+  {5fde3760-6e91-4fbd-b7fd-0aff0793e5c7}, !- Handle
   Surface 11,                             !- Name
   Wall,                                   !- Surface Type
   ,                                       !- Construction Name
-  {a9ca8a79-a639-4feb-8413-38a879d23a3f}, !- Space Name
-=======
-  {5c5e18e7-07b8-4de0-b916-d01436f4afde}, !- Handle
-  Surface 11,                             !- Name
-  Wall,                                   !- Surface Type
-  ,                                       !- Construction Name
-  {e4b48c96-9555-490f-b494-72604d40b14d}, !- Space Name
->>>>>>> fcfe5a62
+  {8121bcbc-a1b5-4f65-a79e-93ba21daf965}, !- Space Name
   Outdoors,                               !- Outside Boundary Condition
   ,                                       !- Outside Boundary Condition Object
   SunExposed,                             !- Sun Exposure
@@ -599,23 +397,13 @@
   13.6310703908387, 0, 2.4384;            !- X,Y,Z Vertex 4 {m}
 
 OS:Surface,
-<<<<<<< HEAD
-  {5ada8264-497b-455a-86bd-266251b09923}, !- Handle
+  {a7278b78-b14c-4851-99d4-af5a8eadbc25}, !- Handle
   Surface 12,                             !- Name
   RoofCeiling,                            !- Surface Type
   ,                                       !- Construction Name
-  {a9ca8a79-a639-4feb-8413-38a879d23a3f}, !- Space Name
+  {8121bcbc-a1b5-4f65-a79e-93ba21daf965}, !- Space Name
   Surface,                                !- Outside Boundary Condition
-  {7d4cb74b-d76a-42cf-9292-ecb9ddd88c78}, !- Outside Boundary Condition Object
-=======
-  {fcdee5d6-6463-4269-9bb0-3f26605ecd5e}, !- Handle
-  Surface 12,                             !- Name
-  RoofCeiling,                            !- Surface Type
-  ,                                       !- Construction Name
-  {e4b48c96-9555-490f-b494-72604d40b14d}, !- Space Name
-  Surface,                                !- Outside Boundary Condition
-  {37b84244-2464-43ea-b8a6-ec59e06ead89}, !- Outside Boundary Condition Object
->>>>>>> fcfe5a62
+  {25378d2a-e90a-4557-a167-264c8c61591b}, !- Outside Boundary Condition Object
   NoSun,                                  !- Sun Exposure
   NoWind,                                 !- Wind Exposure
   ,                                       !- View Factor to Ground
@@ -626,23 +414,13 @@
   0, 0, 2.4384;                           !- X,Y,Z Vertex 4 {m}
 
 OS:Surface,
-<<<<<<< HEAD
-  {7d4cb74b-d76a-42cf-9292-ecb9ddd88c78}, !- Handle
+  {25378d2a-e90a-4557-a167-264c8c61591b}, !- Handle
   Surface 13,                             !- Name
   Floor,                                  !- Surface Type
   ,                                       !- Construction Name
-  {7a9ac81b-7478-4c9b-b6c9-cce50dbaf33c}, !- Space Name
+  {be354609-ddf8-4d93-8499-51ee30b4f130}, !- Space Name
   Surface,                                !- Outside Boundary Condition
-  {5ada8264-497b-455a-86bd-266251b09923}, !- Outside Boundary Condition Object
-=======
-  {37b84244-2464-43ea-b8a6-ec59e06ead89}, !- Handle
-  Surface 13,                             !- Name
-  Floor,                                  !- Surface Type
-  ,                                       !- Construction Name
-  {6713d52c-db2a-4917-b87d-c73a75826514}, !- Space Name
-  Surface,                                !- Outside Boundary Condition
-  {fcdee5d6-6463-4269-9bb0-3f26605ecd5e}, !- Outside Boundary Condition Object
->>>>>>> fcfe5a62
+  {a7278b78-b14c-4851-99d4-af5a8eadbc25}, !- Outside Boundary Condition Object
   NoSun,                                  !- Sun Exposure
   NoWind,                                 !- Wind Exposure
   ,                                       !- View Factor to Ground
@@ -653,19 +431,11 @@
   0, 0, 0;                                !- X,Y,Z Vertex 4 {m}
 
 OS:Surface,
-<<<<<<< HEAD
-  {33ae7981-15fb-4dd0-8540-ffa781b313af}, !- Handle
+  {c6de9321-978f-4e49-ad07-1ec53570882e}, !- Handle
   Surface 14,                             !- Name
   RoofCeiling,                            !- Surface Type
   ,                                       !- Construction Name
-  {7a9ac81b-7478-4c9b-b6c9-cce50dbaf33c}, !- Space Name
-=======
-  {92089fee-c08d-4afc-9fb4-5f447b0ec8b3}, !- Handle
-  Surface 14,                             !- Name
-  RoofCeiling,                            !- Surface Type
-  ,                                       !- Construction Name
-  {6713d52c-db2a-4917-b87d-c73a75826514}, !- Space Name
->>>>>>> fcfe5a62
+  {be354609-ddf8-4d93-8499-51ee30b4f130}, !- Space Name
   Outdoors,                               !- Outside Boundary Condition
   ,                                       !- Outside Boundary Condition Object
   SunExposed,                             !- Sun Exposure
@@ -678,19 +448,11 @@
   13.6310703908387, 0, 0;                 !- X,Y,Z Vertex 4 {m}
 
 OS:Surface,
-<<<<<<< HEAD
-  {c426280e-1133-4197-9c90-2bb9038030e6}, !- Handle
+  {f8d6516b-472b-4662-9a39-9538fb72cbf6}, !- Handle
   Surface 15,                             !- Name
   RoofCeiling,                            !- Surface Type
   ,                                       !- Construction Name
-  {7a9ac81b-7478-4c9b-b6c9-cce50dbaf33c}, !- Space Name
-=======
-  {3ca3a5ea-41ff-40bf-8014-8a3f80f19f48}, !- Handle
-  Surface 15,                             !- Name
-  RoofCeiling,                            !- Surface Type
-  ,                                       !- Construction Name
-  {6713d52c-db2a-4917-b87d-c73a75826514}, !- Space Name
->>>>>>> fcfe5a62
+  {be354609-ddf8-4d93-8499-51ee30b4f130}, !- Space Name
   Outdoors,                               !- Outside Boundary Condition
   ,                                       !- Outside Boundary Condition Object
   SunExposed,                             !- Sun Exposure
@@ -703,19 +465,11 @@
   0, 6.81553519541936, 0;                 !- X,Y,Z Vertex 4 {m}
 
 OS:Surface,
-<<<<<<< HEAD
-  {ec44664a-9553-45e2-9122-dc7f52ccd657}, !- Handle
+  {11426ef2-96fe-42c3-be0c-177944bdba8d}, !- Handle
   Surface 16,                             !- Name
   Wall,                                   !- Surface Type
   ,                                       !- Construction Name
-  {7a9ac81b-7478-4c9b-b6c9-cce50dbaf33c}, !- Space Name
-=======
-  {6d47045b-9eb8-47df-800b-43e31668042c}, !- Handle
-  Surface 16,                             !- Name
-  Wall,                                   !- Surface Type
-  ,                                       !- Construction Name
-  {6713d52c-db2a-4917-b87d-c73a75826514}, !- Space Name
->>>>>>> fcfe5a62
+  {be354609-ddf8-4d93-8499-51ee30b4f130}, !- Space Name
   Outdoors,                               !- Outside Boundary Condition
   ,                                       !- Outside Boundary Condition Object
   SunExposed,                             !- Sun Exposure
@@ -727,19 +481,11 @@
   0, 0, 0;                                !- X,Y,Z Vertex 3 {m}
 
 OS:Surface,
-<<<<<<< HEAD
-  {e470ca01-ab04-4471-ad46-f1a396f48d6c}, !- Handle
+  {282bb6b6-bd3d-41bd-9828-fc4aa5a335cf}, !- Handle
   Surface 17,                             !- Name
   Wall,                                   !- Surface Type
   ,                                       !- Construction Name
-  {7a9ac81b-7478-4c9b-b6c9-cce50dbaf33c}, !- Space Name
-=======
-  {8038f6cf-5cd1-4f46-95aa-559aadeb9c10}, !- Handle
-  Surface 17,                             !- Name
-  Wall,                                   !- Surface Type
-  ,                                       !- Construction Name
-  {6713d52c-db2a-4917-b87d-c73a75826514}, !- Space Name
->>>>>>> fcfe5a62
+  {be354609-ddf8-4d93-8499-51ee30b4f130}, !- Space Name
   Outdoors,                               !- Outside Boundary Condition
   ,                                       !- Outside Boundary Condition Object
   SunExposed,                             !- Sun Exposure
@@ -751,15 +497,9 @@
   13.6310703908387, 6.81553519541936, 0;  !- X,Y,Z Vertex 3 {m}
 
 OS:Space,
-<<<<<<< HEAD
-  {7a9ac81b-7478-4c9b-b6c9-cce50dbaf33c}, !- Handle
+  {be354609-ddf8-4d93-8499-51ee30b4f130}, !- Handle
   unfinished attic space,                 !- Name
-  {714a9212-daf5-4651-a216-fdcd4f896933}, !- Space Type Name
-=======
-  {6713d52c-db2a-4917-b87d-c73a75826514}, !- Handle
-  unfinished attic space,                 !- Name
-  {58a180b3-4452-481b-a965-630038edbb2a}, !- Space Type Name
->>>>>>> fcfe5a62
+  {b02a1b03-860b-4ce6-8963-4941bc1e06d2}, !- Space Type Name
   ,                                       !- Default Construction Set Name
   ,                                       !- Default Schedule Set Name
   -0,                                     !- Direction of Relative North {deg}
@@ -767,17 +507,10 @@
   0,                                      !- Y Origin {m}
   4.8768,                                 !- Z Origin {m}
   ,                                       !- Building Story Name
-<<<<<<< HEAD
-  {f615ecfb-e18d-4ee8-bbd4-23a7ffecb671}; !- Thermal Zone Name
+  {79d2fce6-3388-4233-afb4-e88e22412f76}; !- Thermal Zone Name
 
 OS:ThermalZone,
-  {f615ecfb-e18d-4ee8-bbd4-23a7ffecb671}, !- Handle
-=======
-  {27ea0cec-e808-4147-bdd7-0330a517250a}; !- Thermal Zone Name
-
-OS:ThermalZone,
-  {27ea0cec-e808-4147-bdd7-0330a517250a}, !- Handle
->>>>>>> fcfe5a62
+  {79d2fce6-3388-4233-afb4-e88e22412f76}, !- Handle
   unfinished attic zone,                  !- Name
   ,                                       !- Multiplier
   ,                                       !- Ceiling Height {m}
@@ -786,17 +519,10 @@
   ,                                       !- Zone Inside Convection Algorithm
   ,                                       !- Zone Outside Convection Algorithm
   ,                                       !- Zone Conditioning Equipment List Name
-<<<<<<< HEAD
-  {f4415db2-9640-4ad8-9f33-2fcae107a8f5}, !- Zone Air Inlet Port List
-  {da5ee2f6-7ccf-439f-8cb6-064139db7f4e}, !- Zone Air Exhaust Port List
-  {99841f77-e200-47a1-8d08-9e724f3b0436}, !- Zone Air Node Name
-  {411299e6-7fe3-4682-bc0a-18bb21a05a5c}, !- Zone Return Air Port List
-=======
-  {cef58984-e8c4-45d6-98aa-e326499de23f}, !- Zone Air Inlet Port List
-  {58695c7b-3931-4c41-a23a-4bed5ee9e076}, !- Zone Air Exhaust Port List
-  {e2fc2476-ef7d-4dd0-a948-500fdf085266}, !- Zone Air Node Name
-  {e7aa720d-c61c-40bc-a524-ea9b9dc47712}, !- Zone Return Air Port List
->>>>>>> fcfe5a62
+  {3178729e-4377-4dd3-9ce3-d7a77ff7f212}, !- Zone Air Inlet Port List
+  {103328ad-997b-4f90-8a13-67569b072ab8}, !- Zone Air Exhaust Port List
+  {06185cdc-888c-41a8-9aef-46ad5633a566}, !- Zone Air Node Name
+  {f813ab92-2880-4181-92d8-734584f2bad0}, !- Zone Return Air Port List
   ,                                       !- Primary Daylighting Control Name
   ,                                       !- Fraction of Zone Controlled by Primary Daylighting Control
   ,                                       !- Secondary Daylighting Control Name
@@ -807,71 +533,37 @@
   No;                                     !- Use Ideal Air Loads
 
 OS:Node,
-<<<<<<< HEAD
-  {88efae3c-4116-4e46-997d-2632780ad7a4}, !- Handle
+  {05ae1080-d464-4041-95a4-624a232fd41f}, !- Handle
   Node 2,                                 !- Name
-  {99841f77-e200-47a1-8d08-9e724f3b0436}, !- Inlet Port
+  {06185cdc-888c-41a8-9aef-46ad5633a566}, !- Inlet Port
   ;                                       !- Outlet Port
 
 OS:Connection,
-  {99841f77-e200-47a1-8d08-9e724f3b0436}, !- Handle
-  {3a5caa47-1e66-497a-b3a4-e81e9ebe696e}, !- Name
-  {f615ecfb-e18d-4ee8-bbd4-23a7ffecb671}, !- Source Object
+  {06185cdc-888c-41a8-9aef-46ad5633a566}, !- Handle
+  {00c76d24-b52c-4718-a7b6-4dc194ebdf9b}, !- Name
+  {79d2fce6-3388-4233-afb4-e88e22412f76}, !- Source Object
   11,                                     !- Outlet Port
-  {88efae3c-4116-4e46-997d-2632780ad7a4}, !- Target Object
+  {05ae1080-d464-4041-95a4-624a232fd41f}, !- Target Object
   2;                                      !- Inlet Port
 
 OS:PortList,
-  {f4415db2-9640-4ad8-9f33-2fcae107a8f5}, !- Handle
-  {e8602aef-0df8-4145-a912-8f613cf78d89}, !- Name
-  {f615ecfb-e18d-4ee8-bbd4-23a7ffecb671}; !- HVAC Component
+  {3178729e-4377-4dd3-9ce3-d7a77ff7f212}, !- Handle
+  {a43bca8a-19db-497a-9c40-a9e180cfdadc}, !- Name
+  {79d2fce6-3388-4233-afb4-e88e22412f76}; !- HVAC Component
 
 OS:PortList,
-  {da5ee2f6-7ccf-439f-8cb6-064139db7f4e}, !- Handle
-  {1176c836-21d7-473f-86f8-d0399d170c26}, !- Name
-  {f615ecfb-e18d-4ee8-bbd4-23a7ffecb671}; !- HVAC Component
+  {103328ad-997b-4f90-8a13-67569b072ab8}, !- Handle
+  {11c12871-39b9-4657-904d-5bc9d77808eb}, !- Name
+  {79d2fce6-3388-4233-afb4-e88e22412f76}; !- HVAC Component
 
 OS:PortList,
-  {411299e6-7fe3-4682-bc0a-18bb21a05a5c}, !- Handle
-  {33d33f1c-24aa-4495-8c0e-4b4f7ad28def}, !- Name
-  {f615ecfb-e18d-4ee8-bbd4-23a7ffecb671}; !- HVAC Component
+  {f813ab92-2880-4181-92d8-734584f2bad0}, !- Handle
+  {e77614e6-ca2d-4e38-8b68-1aecf289894b}, !- Name
+  {79d2fce6-3388-4233-afb4-e88e22412f76}; !- HVAC Component
 
 OS:Sizing:Zone,
-  {12ef1764-17eb-4fa4-8470-c421ecb567ae}, !- Handle
-  {f615ecfb-e18d-4ee8-bbd4-23a7ffecb671}, !- Zone or ZoneList Name
-=======
-  {c07885b5-4b8e-4f8f-a74d-5b055988344c}, !- Handle
-  Node 2,                                 !- Name
-  {e2fc2476-ef7d-4dd0-a948-500fdf085266}, !- Inlet Port
-  ;                                       !- Outlet Port
-
-OS:Connection,
-  {e2fc2476-ef7d-4dd0-a948-500fdf085266}, !- Handle
-  {bb61234e-7203-48a2-b8c9-d7fc0bda4b8f}, !- Name
-  {27ea0cec-e808-4147-bdd7-0330a517250a}, !- Source Object
-  11,                                     !- Outlet Port
-  {c07885b5-4b8e-4f8f-a74d-5b055988344c}, !- Target Object
-  2;                                      !- Inlet Port
-
-OS:PortList,
-  {cef58984-e8c4-45d6-98aa-e326499de23f}, !- Handle
-  {5b3571c4-95ae-474a-9f26-41a11df8de52}, !- Name
-  {27ea0cec-e808-4147-bdd7-0330a517250a}; !- HVAC Component
-
-OS:PortList,
-  {58695c7b-3931-4c41-a23a-4bed5ee9e076}, !- Handle
-  {951726b0-fa53-487f-83d4-77cd47932c51}, !- Name
-  {27ea0cec-e808-4147-bdd7-0330a517250a}; !- HVAC Component
-
-OS:PortList,
-  {e7aa720d-c61c-40bc-a524-ea9b9dc47712}, !- Handle
-  {86f5c18d-b846-401f-b943-5b0719d7733b}, !- Name
-  {27ea0cec-e808-4147-bdd7-0330a517250a}; !- HVAC Component
-
-OS:Sizing:Zone,
-  {d7ceb1a8-d7bd-4a00-b8f2-12dbe35fcc28}, !- Handle
-  {27ea0cec-e808-4147-bdd7-0330a517250a}, !- Zone or ZoneList Name
->>>>>>> fcfe5a62
+  {60c7d0de-d861-40a8-8c8c-0c966c5e09c9}, !- Handle
+  {79d2fce6-3388-4233-afb4-e88e22412f76}, !- Zone or ZoneList Name
   SupplyAirTemperature,                   !- Zone Cooling Design Supply Air Temperature Input Method
   14,                                     !- Zone Cooling Design Supply Air Temperature {C}
   11.11,                                  !- Zone Cooling Design Supply Air Temperature Difference {deltaC}
@@ -892,27 +584,20 @@
   ,                                       !- Heating Maximum Air Flow per Zone Floor Area {m3/s-m2}
   ,                                       !- Heating Maximum Air Flow {m3/s}
   ,                                       !- Heating Maximum Air Flow Fraction
+  ,                                       !- Design Zone Air Distribution Effectiveness in Cooling Mode
+  ,                                       !- Design Zone Air Distribution Effectiveness in Heating Mode
   No,                                     !- Account for Dedicated Outdoor Air System
   NeutralSupplyAir,                       !- Dedicated Outdoor Air System Control Strategy
   autosize,                               !- Dedicated Outdoor Air Low Setpoint Temperature for Design {C}
   autosize;                               !- Dedicated Outdoor Air High Setpoint Temperature for Design {C}
 
 OS:ZoneHVAC:EquipmentList,
-<<<<<<< HEAD
-  {9643cf07-1ab6-4c72-8587-0f1956358206}, !- Handle
+  {e32c06ec-caf0-432b-adb5-bcdad555f907}, !- Handle
   Zone HVAC Equipment List 2,             !- Name
-  {f615ecfb-e18d-4ee8-bbd4-23a7ffecb671}; !- Thermal Zone
+  {79d2fce6-3388-4233-afb4-e88e22412f76}; !- Thermal Zone
 
 OS:SpaceType,
-  {714a9212-daf5-4651-a216-fdcd4f896933}, !- Handle
-=======
-  {797a5a28-6024-4efc-b0d8-911ed40b1d44}, !- Handle
-  Zone HVAC Equipment List 2,             !- Name
-  {27ea0cec-e808-4147-bdd7-0330a517250a}; !- Thermal Zone
-
-OS:SpaceType,
-  {58a180b3-4452-481b-a965-630038edbb2a}, !- Handle
->>>>>>> fcfe5a62
+  {b02a1b03-860b-4ce6-8963-4941bc1e06d2}, !- Handle
   Space Type 2,                           !- Name
   ,                                       !- Default Construction Set Name
   ,                                       !- Default Schedule Set Name
@@ -923,23 +608,14 @@
   unfinished attic;                       !- Standards Space Type
 
 OS:BuildingUnit,
-<<<<<<< HEAD
-  {c5ae6ec7-bb4a-42c9-9335-bd8ee58161a8}, !- Handle
-=======
-  {3fe434c3-457b-4063-9fee-b2b7c0c97657}, !- Handle
->>>>>>> fcfe5a62
+  {33a6ff53-5ae0-478e-8241-5011ba852b31}, !- Handle
   unit 1,                                 !- Name
   ,                                       !- Rendering Color
   Residential;                            !- Building Unit Type
 
 OS:AdditionalProperties,
-<<<<<<< HEAD
-  {d29b1c12-63b8-475d-800d-fc3a6a1ffd6a}, !- Handle
-  {c5ae6ec7-bb4a-42c9-9335-bd8ee58161a8}, !- Object Name
-=======
-  {79bd57f6-2ff2-4b7e-a5b1-f31d1913e0f6}, !- Handle
-  {3fe434c3-457b-4063-9fee-b2b7c0c97657}, !- Object Name
->>>>>>> fcfe5a62
+  {738ead62-db3c-4ad8-ba3f-53c4d4c324ac}, !- Handle
+  {33a6ff53-5ae0-478e-8241-5011ba852b31}, !- Object Name
   NumberOfBedrooms,                       !- Feature Name 1
   Integer,                                !- Feature Data Type 1
   3,                                      !- Feature Value 1
@@ -950,21 +626,8 @@
   Double,                                 !- Feature Data Type 3
   2.6400000000000001;                     !- Feature Value 3
 
-<<<<<<< HEAD
-OS:YearDescription,
-  {565cc40f-3418-4fb3-af19-4a0648f6c537}; !- Handle
-
-OS:External:File,
-  {77440930-0118-493f-ad67-2faee71f4a4b}, !- Handle
-  8760.csv,                               !- Name
-  8760.csv;                               !- File Name
-
 OS:Schedule:Day,
-  {40cb7288-be2a-4f73-a6f1-e17fa3326bc2}, !- Handle
-=======
-OS:Schedule:Day,
-  {d1941375-9ede-41cf-a3b8-ebdecca86d8c}, !- Handle
->>>>>>> fcfe5a62
+  {7bfb29f9-e309-488d-8f95-d552bdd9fd34}, !- Handle
   Schedule Day 1,                         !- Name
   ,                                       !- Schedule Type Limits Name
   ,                                       !- Interpolate to Timestep
@@ -973,111 +636,10 @@
   0;                                      !- Value Until Time 1
 
 OS:Schedule:Day,
-<<<<<<< HEAD
-  {1864faf1-653a-4954-a448-36ae494db330}, !- Handle
-=======
-  {8abae0cc-7c75-4051-a64e-ad87f2648d83}, !- Handle
->>>>>>> fcfe5a62
+  {f568f13d-e747-4e0b-8fd1-99be9d4153ab}, !- Handle
   Schedule Day 2,                         !- Name
   ,                                       !- Schedule Type Limits Name
   ,                                       !- Interpolate to Timestep
   24,                                     !- Hour 1
   0,                                      !- Minute 1
   1;                                      !- Value Until Time 1
-<<<<<<< HEAD
-
-OS:Schedule:File,
-  {94c1bda7-3066-4b5d-9079-78e3338f6c36}, !- Handle
-  occupants,                              !- Name
-  {dcc82cc6-5ca5-44e5-aa47-b5f01a4787a7}, !- Schedule Type Limits Name
-  {77440930-0118-493f-ad67-2faee71f4a4b}, !- External File Name
-  1,                                      !- Column Number
-  1,                                      !- Rows to Skip at Top
-  8760,                                   !- Number of Hours of Data
-  ,                                       !- Column Separator
-  ,                                       !- Interpolate to Timestep
-  60;                                     !- Minutes per Item
-
-OS:Schedule:Ruleset,
-  {1bc12d2a-fcc6-4d0e-98ea-7e9bd476eb53}, !- Handle
-  Schedule Ruleset 1,                     !- Name
-  {890a1d6b-d00d-4981-a9af-53362940b59f}, !- Schedule Type Limits Name
-  {ff5ba873-24e8-4e84-9fe5-21084505e51b}; !- Default Day Schedule Name
-
-OS:Schedule:Day,
-  {ff5ba873-24e8-4e84-9fe5-21084505e51b}, !- Handle
-  Schedule Day 3,                         !- Name
-  {890a1d6b-d00d-4981-a9af-53362940b59f}, !- Schedule Type Limits Name
-  ,                                       !- Interpolate to Timestep
-  24,                                     !- Hour 1
-  0,                                      !- Minute 1
-  112.539290946133;                       !- Value Until Time 1
-
-OS:People:Definition,
-  {f8c02ce1-47b1-4149-9f8b-1ec9f100811c}, !- Handle
-  res occupants|living space,             !- Name
-  People,                                 !- Number of People Calculation Method
-  1.32,                                   !- Number of People {people}
-  ,                                       !- People per Space Floor Area {person/m2}
-  ,                                       !- Space Floor Area per Person {m2/person}
-  0.319734,                               !- Fraction Radiant
-  0.573,                                  !- Sensible Heat Fraction
-  0,                                      !- Carbon Dioxide Generation Rate {m3/s-W}
-  No,                                     !- Enable ASHRAE 55 Comfort Warnings
-  ZoneAveraged;                           !- Mean Radiant Temperature Calculation Type
-
-OS:People,
-  {18adc397-029d-41db-af04-9b889e9f72a6}, !- Handle
-  res occupants|living space,             !- Name
-  {f8c02ce1-47b1-4149-9f8b-1ec9f100811c}, !- People Definition Name
-  {64d3fa4b-613b-40ee-8a13-d18a4dd0b4fc}, !- Space or SpaceType Name
-  {94c1bda7-3066-4b5d-9079-78e3338f6c36}, !- Number of People Schedule Name
-  {1bc12d2a-fcc6-4d0e-98ea-7e9bd476eb53}, !- Activity Level Schedule Name
-  ,                                       !- Surface Name/Angle Factor List Name
-  ,                                       !- Work Efficiency Schedule Name
-  ,                                       !- Clothing Insulation Schedule Name
-  ,                                       !- Air Velocity Schedule Name
-  1;                                      !- Multiplier
-
-OS:ScheduleTypeLimits,
-  {890a1d6b-d00d-4981-a9af-53362940b59f}, !- Handle
-  ActivityLevel,                          !- Name
-  0,                                      !- Lower Limit Value
-  ,                                       !- Upper Limit Value
-  Continuous,                             !- Numeric Type
-  ActivityLevel;                          !- Unit Type
-
-OS:ScheduleTypeLimits,
-  {dcc82cc6-5ca5-44e5-aa47-b5f01a4787a7}, !- Handle
-  Fractional,                             !- Name
-  0,                                      !- Lower Limit Value
-  1,                                      !- Upper Limit Value
-  Continuous;                             !- Numeric Type
-
-OS:People:Definition,
-  {8d7bab44-af19-4ecb-ad95-6bb39a0de152}, !- Handle
-  res occupants|living space|story 2,     !- Name
-  People,                                 !- Number of People Calculation Method
-  1.32,                                   !- Number of People {people}
-  ,                                       !- People per Space Floor Area {person/m2}
-  ,                                       !- Space Floor Area per Person {m2/person}
-  0.319734,                               !- Fraction Radiant
-  0.573,                                  !- Sensible Heat Fraction
-  0,                                      !- Carbon Dioxide Generation Rate {m3/s-W}
-  No,                                     !- Enable ASHRAE 55 Comfort Warnings
-  ZoneAveraged;                           !- Mean Radiant Temperature Calculation Type
-
-OS:People,
-  {f71833c6-eb8d-4d2b-94f4-dc29f02c21fe}, !- Handle
-  res occupants|living space|story 2,     !- Name
-  {8d7bab44-af19-4ecb-ad95-6bb39a0de152}, !- People Definition Name
-  {a9ca8a79-a639-4feb-8413-38a879d23a3f}, !- Space or SpaceType Name
-  {94c1bda7-3066-4b5d-9079-78e3338f6c36}, !- Number of People Schedule Name
-  {1bc12d2a-fcc6-4d0e-98ea-7e9bd476eb53}, !- Activity Level Schedule Name
-  ,                                       !- Surface Name/Angle Factor List Name
-  ,                                       !- Work Efficiency Schedule Name
-  ,                                       !- Clothing Insulation Schedule Name
-  ,                                       !- Air Velocity Schedule Name
-  1;                                      !- Multiplier
-=======
->>>>>>> fcfe5a62
