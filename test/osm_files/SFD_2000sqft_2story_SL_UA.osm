!- NOTE: Auto-generated from /test/osw_files/SFD_2000sqft_2story_SL_UA.osw

OS:Version,
<<<<<<< HEAD
  {376b512e-8cf4-400e-a0c6-3f6b6dc173c0}, !- Handle
  2.9.1;                                  !- Version Identifier

OS:SimulationControl,
  {66d7010b-7817-4b26-9e65-fae3bf31b225}, !- Handle
=======
  {1378ee68-5e25-4385-9685-43ba02ad7456}, !- Handle
  2.9.1;                                  !- Version Identifier

OS:SimulationControl,
  {f40b013b-279f-4647-892b-a90a831df3e9}, !- Handle
>>>>>>> 425d8131
  ,                                       !- Do Zone Sizing Calculation
  ,                                       !- Do System Sizing Calculation
  ,                                       !- Do Plant Sizing Calculation
  No;                                     !- Run Simulation for Sizing Periods

OS:Timestep,
<<<<<<< HEAD
  {0342c00a-ebe3-46e4-9057-47e0c8dc8c1a}, !- Handle
  6;                                      !- Number of Timesteps per Hour

OS:ShadowCalculation,
  {f1ae370d-ddd9-40fb-8539-18b61886f9e1}, !- Handle
=======
  {9fbd2a4b-3b30-4759-ac71-d1d1dc89daa6}, !- Handle
  6;                                      !- Number of Timesteps per Hour

OS:ShadowCalculation,
  {e4a0a393-560a-49fd-8008-d4bf4b4e2097}, !- Handle
>>>>>>> 425d8131
  20,                                     !- Calculation Frequency
  200;                                    !- Maximum Figures in Shadow Overlap Calculations

OS:SurfaceConvectionAlgorithm:Outside,
<<<<<<< HEAD
  {d2fcbaaa-5513-4b7b-9ea3-cd0f77723a19}, !- Handle
  DOE-2;                                  !- Algorithm

OS:SurfaceConvectionAlgorithm:Inside,
  {caba6cdc-10a5-4da0-ac32-17d4656fd1d0}, !- Handle
  TARP;                                   !- Algorithm

OS:ZoneCapacitanceMultiplier:ResearchSpecial,
  {7f5b1436-8743-44b8-ad56-61c3ec36bdff}, !- Handle
=======
  {45af38c0-edf6-4389-9265-4e4dd6361389}, !- Handle
  DOE-2;                                  !- Algorithm

OS:SurfaceConvectionAlgorithm:Inside,
  {579f0bb2-056f-4de5-a97f-dba3332adb39}, !- Handle
  TARP;                                   !- Algorithm

OS:ZoneCapacitanceMultiplier:ResearchSpecial,
  {b5394790-399c-4bf3-b494-46fa06400460}, !- Handle
>>>>>>> 425d8131
  ,                                       !- Temperature Capacity Multiplier
  15,                                     !- Humidity Capacity Multiplier
  ;                                       !- Carbon Dioxide Capacity Multiplier

OS:RunPeriod,
<<<<<<< HEAD
  {162c4aaf-90f1-45a5-81f8-9dcddad02019}, !- Handle
=======
  {dc16d8a6-0f63-4fec-ae19-94deace5c1c4}, !- Handle
>>>>>>> 425d8131
  Run Period 1,                           !- Name
  1,                                      !- Begin Month
  1,                                      !- Begin Day of Month
  12,                                     !- End Month
  31,                                     !- End Day of Month
  ,                                       !- Use Weather File Holidays and Special Days
  ,                                       !- Use Weather File Daylight Saving Period
  ,                                       !- Apply Weekend Holiday Rule
  ,                                       !- Use Weather File Rain Indicators
  ,                                       !- Use Weather File Snow Indicators
  ;                                       !- Number of Times Runperiod to be Repeated

OS:YearDescription,
<<<<<<< HEAD
  {e60d11a8-9907-4c9e-9cac-5168b24ece4d}, !- Handle
=======
  {3e0b3dc7-9bed-4cae-8507-414669b31954}, !- Handle
>>>>>>> 425d8131
  2007,                                   !- Calendar Year
  ,                                       !- Day of Week for Start Day
  ;                                       !- Is Leap Year

OS:ThermalZone,
<<<<<<< HEAD
  {1e239b03-0297-45a4-87f2-7b0f6aef9147}, !- Handle
=======
  {d55b6b19-375c-4078-97eb-0d000b55bf12}, !- Handle
>>>>>>> 425d8131
  living zone,                            !- Name
  ,                                       !- Multiplier
  ,                                       !- Ceiling Height {m}
  ,                                       !- Volume {m3}
  ,                                       !- Floor Area {m2}
  ,                                       !- Zone Inside Convection Algorithm
  ,                                       !- Zone Outside Convection Algorithm
  ,                                       !- Zone Conditioning Equipment List Name
<<<<<<< HEAD
  {c6e03e2a-10b4-4d32-9f8f-af6e0f69cd45}, !- Zone Air Inlet Port List
  {58d151c7-c04e-46d0-8bc9-33f722dfce20}, !- Zone Air Exhaust Port List
  {34ad2820-819d-4f0d-b8ae-d8303936a2b8}, !- Zone Air Node Name
  {deae1bc9-7e8b-4a35-95c0-7dbcfb7f926c}, !- Zone Return Air Port List
=======
  {3d527529-f8ec-4ac4-9c3b-90de85ad1dc3}, !- Zone Air Inlet Port List
  {b529d458-8c3a-49f2-a4d9-3eef3f479f00}, !- Zone Air Exhaust Port List
  {4bee8d63-dc3a-4b39-b031-d7a3726c7bd2}, !- Zone Air Node Name
  {c9061849-e023-40f9-ac89-83692d71df03}, !- Zone Return Air Port List
>>>>>>> 425d8131
  ,                                       !- Primary Daylighting Control Name
  ,                                       !- Fraction of Zone Controlled by Primary Daylighting Control
  ,                                       !- Secondary Daylighting Control Name
  ,                                       !- Fraction of Zone Controlled by Secondary Daylighting Control
  ,                                       !- Illuminance Map Name
  ,                                       !- Group Rendering Name
  ,                                       !- Thermostat Name
  No;                                     !- Use Ideal Air Loads

OS:Node,
<<<<<<< HEAD
  {fbd39d67-c681-4245-9a59-6623637c1231}, !- Handle
  Node 1,                                 !- Name
  {34ad2820-819d-4f0d-b8ae-d8303936a2b8}, !- Inlet Port
  ;                                       !- Outlet Port

OS:Connection,
  {34ad2820-819d-4f0d-b8ae-d8303936a2b8}, !- Handle
  {38d0ad0b-2e49-452a-a4ac-7a615e444057}, !- Name
  {1e239b03-0297-45a4-87f2-7b0f6aef9147}, !- Source Object
  11,                                     !- Outlet Port
  {fbd39d67-c681-4245-9a59-6623637c1231}, !- Target Object
  2;                                      !- Inlet Port

OS:PortList,
  {c6e03e2a-10b4-4d32-9f8f-af6e0f69cd45}, !- Handle
  {2e947b07-1b2d-4821-92ff-410f90d64490}, !- Name
  {1e239b03-0297-45a4-87f2-7b0f6aef9147}; !- HVAC Component

OS:PortList,
  {58d151c7-c04e-46d0-8bc9-33f722dfce20}, !- Handle
  {62a4b307-e46a-4841-b367-91c301726d33}, !- Name
  {1e239b03-0297-45a4-87f2-7b0f6aef9147}; !- HVAC Component

OS:PortList,
  {deae1bc9-7e8b-4a35-95c0-7dbcfb7f926c}, !- Handle
  {7375ab85-7f95-48be-8aae-a81091fc81f7}, !- Name
  {1e239b03-0297-45a4-87f2-7b0f6aef9147}; !- HVAC Component

OS:Sizing:Zone,
  {3a5195ec-409f-4b5c-b8a0-593975d945e7}, !- Handle
  {1e239b03-0297-45a4-87f2-7b0f6aef9147}, !- Zone or ZoneList Name
=======
  {e872e451-9fea-40ff-ae4f-770d5c4031aa}, !- Handle
  Node 1,                                 !- Name
  {4bee8d63-dc3a-4b39-b031-d7a3726c7bd2}, !- Inlet Port
  ;                                       !- Outlet Port

OS:Connection,
  {4bee8d63-dc3a-4b39-b031-d7a3726c7bd2}, !- Handle
  {4c332148-97f6-4b27-8114-7180fa892818}, !- Name
  {d55b6b19-375c-4078-97eb-0d000b55bf12}, !- Source Object
  11,                                     !- Outlet Port
  {e872e451-9fea-40ff-ae4f-770d5c4031aa}, !- Target Object
  2;                                      !- Inlet Port

OS:PortList,
  {3d527529-f8ec-4ac4-9c3b-90de85ad1dc3}, !- Handle
  {fbff3c5a-774f-4381-96e2-8209f2fb54d0}, !- Name
  {d55b6b19-375c-4078-97eb-0d000b55bf12}; !- HVAC Component

OS:PortList,
  {b529d458-8c3a-49f2-a4d9-3eef3f479f00}, !- Handle
  {0c8e16ab-2cb8-4a59-aecf-6d3a09a674b8}, !- Name
  {d55b6b19-375c-4078-97eb-0d000b55bf12}; !- HVAC Component

OS:PortList,
  {c9061849-e023-40f9-ac89-83692d71df03}, !- Handle
  {9598b181-d42c-4a91-9e8d-f2d06528d966}, !- Name
  {d55b6b19-375c-4078-97eb-0d000b55bf12}; !- HVAC Component

OS:Sizing:Zone,
  {7fecaef1-845e-452d-8dcd-42443d82e228}, !- Handle
  {d55b6b19-375c-4078-97eb-0d000b55bf12}, !- Zone or ZoneList Name
>>>>>>> 425d8131
  SupplyAirTemperature,                   !- Zone Cooling Design Supply Air Temperature Input Method
  14,                                     !- Zone Cooling Design Supply Air Temperature {C}
  11.11,                                  !- Zone Cooling Design Supply Air Temperature Difference {deltaC}
  SupplyAirTemperature,                   !- Zone Heating Design Supply Air Temperature Input Method
  40,                                     !- Zone Heating Design Supply Air Temperature {C}
  11.11,                                  !- Zone Heating Design Supply Air Temperature Difference {deltaC}
  0.0085,                                 !- Zone Cooling Design Supply Air Humidity Ratio {kg-H2O/kg-air}
  0.008,                                  !- Zone Heating Design Supply Air Humidity Ratio {kg-H2O/kg-air}
  ,                                       !- Zone Heating Sizing Factor
  ,                                       !- Zone Cooling Sizing Factor
  DesignDay,                              !- Cooling Design Air Flow Method
  ,                                       !- Cooling Design Air Flow Rate {m3/s}
  ,                                       !- Cooling Minimum Air Flow per Zone Floor Area {m3/s-m2}
  ,                                       !- Cooling Minimum Air Flow {m3/s}
  ,                                       !- Cooling Minimum Air Flow Fraction
  DesignDay,                              !- Heating Design Air Flow Method
  ,                                       !- Heating Design Air Flow Rate {m3/s}
  ,                                       !- Heating Maximum Air Flow per Zone Floor Area {m3/s-m2}
  ,                                       !- Heating Maximum Air Flow {m3/s}
  ,                                       !- Heating Maximum Air Flow Fraction
  ,                                       !- Design Zone Air Distribution Effectiveness in Cooling Mode
  ,                                       !- Design Zone Air Distribution Effectiveness in Heating Mode
  No,                                     !- Account for Dedicated Outdoor Air System
  NeutralSupplyAir,                       !- Dedicated Outdoor Air System Control Strategy
  autosize,                               !- Dedicated Outdoor Air Low Setpoint Temperature for Design {C}
  autosize;                               !- Dedicated Outdoor Air High Setpoint Temperature for Design {C}

OS:ZoneHVAC:EquipmentList,
<<<<<<< HEAD
  {5b5bf417-0ab9-4202-bc14-5385a8fbe514}, !- Handle
  Zone HVAC Equipment List 1,             !- Name
  {1e239b03-0297-45a4-87f2-7b0f6aef9147}; !- Thermal Zone

OS:Space,
  {d6a68990-3dc7-42dc-b0da-91713849cece}, !- Handle
  living space,                           !- Name
  {8b7080d5-d903-4ae0-bcfe-21e3de15741e}, !- Space Type Name
=======
  {0d1fc493-4b1e-4b3f-af3b-6abbfaa83c65}, !- Handle
  Zone HVAC Equipment List 1,             !- Name
  {d55b6b19-375c-4078-97eb-0d000b55bf12}; !- Thermal Zone

OS:Space,
  {7f57425a-8f01-40e5-b65f-c7b378730d9d}, !- Handle
  living space,                           !- Name
  {e840d163-b6bf-4095-bd51-b702d4a2d1fe}, !- Space Type Name
>>>>>>> 425d8131
  ,                                       !- Default Construction Set Name
  ,                                       !- Default Schedule Set Name
  -0,                                     !- Direction of Relative North {deg}
  0,                                      !- X Origin {m}
  0,                                      !- Y Origin {m}
  0,                                      !- Z Origin {m}
  ,                                       !- Building Story Name
<<<<<<< HEAD
  {1e239b03-0297-45a4-87f2-7b0f6aef9147}, !- Thermal Zone Name
  ,                                       !- Part of Total Floor Area
  ,                                       !- Design Specification Outdoor Air Object Name
  {4faf98f0-b1c7-410c-8142-685921ec78eb}; !- Building Unit Name

OS:Surface,
  {a0437640-2151-47fd-8f94-a3cc93ec1cd5}, !- Handle
  Surface 1,                              !- Name
  Floor,                                  !- Surface Type
  ,                                       !- Construction Name
  {d6a68990-3dc7-42dc-b0da-91713849cece}, !- Space Name
=======
  {d55b6b19-375c-4078-97eb-0d000b55bf12}, !- Thermal Zone Name
  ,                                       !- Part of Total Floor Area
  ,                                       !- Design Specification Outdoor Air Object Name
  {b73707e2-d800-4e77-b1c1-319a508b34be}; !- Building Unit Name

OS:Surface,
  {cab24769-3f71-42a6-96fa-7e6fd8d08459}, !- Handle
  Surface 1,                              !- Name
  Floor,                                  !- Surface Type
  ,                                       !- Construction Name
  {7f57425a-8f01-40e5-b65f-c7b378730d9d}, !- Space Name
>>>>>>> 425d8131
  Foundation,                             !- Outside Boundary Condition
  ,                                       !- Outside Boundary Condition Object
  NoSun,                                  !- Sun Exposure
  NoWind,                                 !- Wind Exposure
  ,                                       !- View Factor to Ground
  ,                                       !- Number of Vertices
  0, 0, 0,                                !- X,Y,Z Vertex 1 {m}
  0, 6.81553519541936, 0,                 !- X,Y,Z Vertex 2 {m}
  13.6310703908387, 6.81553519541936, 0,  !- X,Y,Z Vertex 3 {m}
  13.6310703908387, 0, 0;                 !- X,Y,Z Vertex 4 {m}

OS:Surface,
<<<<<<< HEAD
  {dacbb779-506d-489b-bf62-d5b53cc3ddc3}, !- Handle
  Surface 2,                              !- Name
  Wall,                                   !- Surface Type
  ,                                       !- Construction Name
  {d6a68990-3dc7-42dc-b0da-91713849cece}, !- Space Name
=======
  {c0f1282a-fdc3-4347-b3b7-d51a3302c52d}, !- Handle
  Surface 2,                              !- Name
  Wall,                                   !- Surface Type
  ,                                       !- Construction Name
  {7f57425a-8f01-40e5-b65f-c7b378730d9d}, !- Space Name
>>>>>>> 425d8131
  Outdoors,                               !- Outside Boundary Condition
  ,                                       !- Outside Boundary Condition Object
  SunExposed,                             !- Sun Exposure
  WindExposed,                            !- Wind Exposure
  ,                                       !- View Factor to Ground
  ,                                       !- Number of Vertices
  0, 6.81553519541936, 2.4384,            !- X,Y,Z Vertex 1 {m}
  0, 6.81553519541936, 0,                 !- X,Y,Z Vertex 2 {m}
  0, 0, 0,                                !- X,Y,Z Vertex 3 {m}
  0, 0, 2.4384;                           !- X,Y,Z Vertex 4 {m}

OS:Surface,
<<<<<<< HEAD
  {fb24fee6-58c6-4fc3-a87b-8ed41b20b8bc}, !- Handle
  Surface 3,                              !- Name
  Wall,                                   !- Surface Type
  ,                                       !- Construction Name
  {d6a68990-3dc7-42dc-b0da-91713849cece}, !- Space Name
=======
  {cf963293-3de8-452d-a714-2cf6d2ff48a2}, !- Handle
  Surface 3,                              !- Name
  Wall,                                   !- Surface Type
  ,                                       !- Construction Name
  {7f57425a-8f01-40e5-b65f-c7b378730d9d}, !- Space Name
>>>>>>> 425d8131
  Outdoors,                               !- Outside Boundary Condition
  ,                                       !- Outside Boundary Condition Object
  SunExposed,                             !- Sun Exposure
  WindExposed,                            !- Wind Exposure
  ,                                       !- View Factor to Ground
  ,                                       !- Number of Vertices
  13.6310703908387, 6.81553519541936, 2.4384, !- X,Y,Z Vertex 1 {m}
  13.6310703908387, 6.81553519541936, 0,  !- X,Y,Z Vertex 2 {m}
  0, 6.81553519541936, 0,                 !- X,Y,Z Vertex 3 {m}
  0, 6.81553519541936, 2.4384;            !- X,Y,Z Vertex 4 {m}

OS:Surface,
<<<<<<< HEAD
  {44d48c23-9968-49a8-9fba-1a00a49e79d7}, !- Handle
  Surface 4,                              !- Name
  Wall,                                   !- Surface Type
  ,                                       !- Construction Name
  {d6a68990-3dc7-42dc-b0da-91713849cece}, !- Space Name
=======
  {0578093d-95d2-46ae-9ce4-659d75c6f54b}, !- Handle
  Surface 4,                              !- Name
  Wall,                                   !- Surface Type
  ,                                       !- Construction Name
  {7f57425a-8f01-40e5-b65f-c7b378730d9d}, !- Space Name
>>>>>>> 425d8131
  Outdoors,                               !- Outside Boundary Condition
  ,                                       !- Outside Boundary Condition Object
  SunExposed,                             !- Sun Exposure
  WindExposed,                            !- Wind Exposure
  ,                                       !- View Factor to Ground
  ,                                       !- Number of Vertices
  13.6310703908387, 0, 2.4384,            !- X,Y,Z Vertex 1 {m}
  13.6310703908387, 0, 0,                 !- X,Y,Z Vertex 2 {m}
  13.6310703908387, 6.81553519541936, 0,  !- X,Y,Z Vertex 3 {m}
  13.6310703908387, 6.81553519541936, 2.4384; !- X,Y,Z Vertex 4 {m}

OS:Surface,
<<<<<<< HEAD
  {27ec19be-bc0c-4e16-9627-bee972738ad2}, !- Handle
  Surface 5,                              !- Name
  Wall,                                   !- Surface Type
  ,                                       !- Construction Name
  {d6a68990-3dc7-42dc-b0da-91713849cece}, !- Space Name
=======
  {7ed0d756-f0de-4a2b-8938-1a1415d03837}, !- Handle
  Surface 5,                              !- Name
  Wall,                                   !- Surface Type
  ,                                       !- Construction Name
  {7f57425a-8f01-40e5-b65f-c7b378730d9d}, !- Space Name
>>>>>>> 425d8131
  Outdoors,                               !- Outside Boundary Condition
  ,                                       !- Outside Boundary Condition Object
  SunExposed,                             !- Sun Exposure
  WindExposed,                            !- Wind Exposure
  ,                                       !- View Factor to Ground
  ,                                       !- Number of Vertices
  0, 0, 2.4384,                           !- X,Y,Z Vertex 1 {m}
  0, 0, 0,                                !- X,Y,Z Vertex 2 {m}
  13.6310703908387, 0, 0,                 !- X,Y,Z Vertex 3 {m}
  13.6310703908387, 0, 2.4384;            !- X,Y,Z Vertex 4 {m}

OS:Surface,
<<<<<<< HEAD
  {c72136e4-3926-41b4-b18a-ba881d914c01}, !- Handle
  Surface 6,                              !- Name
  RoofCeiling,                            !- Surface Type
  ,                                       !- Construction Name
  {d6a68990-3dc7-42dc-b0da-91713849cece}, !- Space Name
  Surface,                                !- Outside Boundary Condition
  {6b6dda72-105b-4a2b-9d4b-1de7ec30e1d1}, !- Outside Boundary Condition Object
=======
  {36ff0146-7c0f-4b28-9836-54c012b421ad}, !- Handle
  Surface 6,                              !- Name
  RoofCeiling,                            !- Surface Type
  ,                                       !- Construction Name
  {7f57425a-8f01-40e5-b65f-c7b378730d9d}, !- Space Name
  Surface,                                !- Outside Boundary Condition
  {5035b7a0-ee24-4198-93cb-a8369bb7254a}, !- Outside Boundary Condition Object
>>>>>>> 425d8131
  NoSun,                                  !- Sun Exposure
  NoWind,                                 !- Wind Exposure
  ,                                       !- View Factor to Ground
  ,                                       !- Number of Vertices
  13.6310703908387, 0, 2.4384,            !- X,Y,Z Vertex 1 {m}
  13.6310703908387, 6.81553519541936, 2.4384, !- X,Y,Z Vertex 2 {m}
  0, 6.81553519541936, 2.4384,            !- X,Y,Z Vertex 3 {m}
  0, 0, 2.4384;                           !- X,Y,Z Vertex 4 {m}

OS:SpaceType,
<<<<<<< HEAD
  {8b7080d5-d903-4ae0-bcfe-21e3de15741e}, !- Handle
=======
  {e840d163-b6bf-4095-bd51-b702d4a2d1fe}, !- Handle
>>>>>>> 425d8131
  Space Type 1,                           !- Name
  ,                                       !- Default Construction Set Name
  ,                                       !- Default Schedule Set Name
  ,                                       !- Group Rendering Name
  ,                                       !- Design Specification Outdoor Air Object Name
  ,                                       !- Standards Template
  ,                                       !- Standards Building Type
  living;                                 !- Standards Space Type

OS:Space,
<<<<<<< HEAD
  {b3416590-473c-4a95-81d9-02f554edb825}, !- Handle
  living space|story 2,                   !- Name
  {8b7080d5-d903-4ae0-bcfe-21e3de15741e}, !- Space Type Name
=======
  {1b9b52c4-87ff-402c-8f21-d2ba65b2a14d}, !- Handle
  living space|story 2,                   !- Name
  {e840d163-b6bf-4095-bd51-b702d4a2d1fe}, !- Space Type Name
>>>>>>> 425d8131
  ,                                       !- Default Construction Set Name
  ,                                       !- Default Schedule Set Name
  -0,                                     !- Direction of Relative North {deg}
  0,                                      !- X Origin {m}
  0,                                      !- Y Origin {m}
  2.4384,                                 !- Z Origin {m}
  ,                                       !- Building Story Name
<<<<<<< HEAD
  {1e239b03-0297-45a4-87f2-7b0f6aef9147}, !- Thermal Zone Name
  ,                                       !- Part of Total Floor Area
  ,                                       !- Design Specification Outdoor Air Object Name
  {4faf98f0-b1c7-410c-8142-685921ec78eb}; !- Building Unit Name

OS:Surface,
  {6b6dda72-105b-4a2b-9d4b-1de7ec30e1d1}, !- Handle
  Surface 7,                              !- Name
  Floor,                                  !- Surface Type
  ,                                       !- Construction Name
  {b3416590-473c-4a95-81d9-02f554edb825}, !- Space Name
  Surface,                                !- Outside Boundary Condition
  {c72136e4-3926-41b4-b18a-ba881d914c01}, !- Outside Boundary Condition Object
=======
  {d55b6b19-375c-4078-97eb-0d000b55bf12}, !- Thermal Zone Name
  ,                                       !- Part of Total Floor Area
  ,                                       !- Design Specification Outdoor Air Object Name
  {b73707e2-d800-4e77-b1c1-319a508b34be}; !- Building Unit Name

OS:Surface,
  {5035b7a0-ee24-4198-93cb-a8369bb7254a}, !- Handle
  Surface 7,                              !- Name
  Floor,                                  !- Surface Type
  ,                                       !- Construction Name
  {1b9b52c4-87ff-402c-8f21-d2ba65b2a14d}, !- Space Name
  Surface,                                !- Outside Boundary Condition
  {36ff0146-7c0f-4b28-9836-54c012b421ad}, !- Outside Boundary Condition Object
>>>>>>> 425d8131
  NoSun,                                  !- Sun Exposure
  NoWind,                                 !- Wind Exposure
  ,                                       !- View Factor to Ground
  ,                                       !- Number of Vertices
  0, 0, 0,                                !- X,Y,Z Vertex 1 {m}
  0, 6.81553519541936, 0,                 !- X,Y,Z Vertex 2 {m}
  13.6310703908387, 6.81553519541936, 0,  !- X,Y,Z Vertex 3 {m}
  13.6310703908387, 0, 0;                 !- X,Y,Z Vertex 4 {m}

OS:Surface,
<<<<<<< HEAD
  {7bda5871-bf5a-46b2-841d-6e1c48416aeb}, !- Handle
  Surface 8,                              !- Name
  Wall,                                   !- Surface Type
  ,                                       !- Construction Name
  {b3416590-473c-4a95-81d9-02f554edb825}, !- Space Name
=======
  {2ad653b3-7604-4bfe-9c33-68e119d4c1a1}, !- Handle
  Surface 8,                              !- Name
  Wall,                                   !- Surface Type
  ,                                       !- Construction Name
  {1b9b52c4-87ff-402c-8f21-d2ba65b2a14d}, !- Space Name
>>>>>>> 425d8131
  Outdoors,                               !- Outside Boundary Condition
  ,                                       !- Outside Boundary Condition Object
  SunExposed,                             !- Sun Exposure
  WindExposed,                            !- Wind Exposure
  ,                                       !- View Factor to Ground
  ,                                       !- Number of Vertices
  0, 6.81553519541936, 2.4384,            !- X,Y,Z Vertex 1 {m}
  0, 6.81553519541936, 0,                 !- X,Y,Z Vertex 2 {m}
  0, 0, 0,                                !- X,Y,Z Vertex 3 {m}
  0, 0, 2.4384;                           !- X,Y,Z Vertex 4 {m}

OS:Surface,
<<<<<<< HEAD
  {3a759ce2-0f07-4ee2-959e-efb95aebb0b5}, !- Handle
  Surface 9,                              !- Name
  Wall,                                   !- Surface Type
  ,                                       !- Construction Name
  {b3416590-473c-4a95-81d9-02f554edb825}, !- Space Name
=======
  {55722600-a052-4cb0-bf10-7a25fe3fc1c6}, !- Handle
  Surface 9,                              !- Name
  Wall,                                   !- Surface Type
  ,                                       !- Construction Name
  {1b9b52c4-87ff-402c-8f21-d2ba65b2a14d}, !- Space Name
>>>>>>> 425d8131
  Outdoors,                               !- Outside Boundary Condition
  ,                                       !- Outside Boundary Condition Object
  SunExposed,                             !- Sun Exposure
  WindExposed,                            !- Wind Exposure
  ,                                       !- View Factor to Ground
  ,                                       !- Number of Vertices
  13.6310703908387, 6.81553519541936, 2.4384, !- X,Y,Z Vertex 1 {m}
  13.6310703908387, 6.81553519541936, 0,  !- X,Y,Z Vertex 2 {m}
  0, 6.81553519541936, 0,                 !- X,Y,Z Vertex 3 {m}
  0, 6.81553519541936, 2.4384;            !- X,Y,Z Vertex 4 {m}

OS:Surface,
<<<<<<< HEAD
  {f60e017e-36f3-40a3-8e81-d2499241d7f1}, !- Handle
  Surface 10,                             !- Name
  Wall,                                   !- Surface Type
  ,                                       !- Construction Name
  {b3416590-473c-4a95-81d9-02f554edb825}, !- Space Name
=======
  {34991cdb-6496-4694-85dc-d75702916e99}, !- Handle
  Surface 10,                             !- Name
  Wall,                                   !- Surface Type
  ,                                       !- Construction Name
  {1b9b52c4-87ff-402c-8f21-d2ba65b2a14d}, !- Space Name
>>>>>>> 425d8131
  Outdoors,                               !- Outside Boundary Condition
  ,                                       !- Outside Boundary Condition Object
  SunExposed,                             !- Sun Exposure
  WindExposed,                            !- Wind Exposure
  ,                                       !- View Factor to Ground
  ,                                       !- Number of Vertices
  13.6310703908387, 0, 2.4384,            !- X,Y,Z Vertex 1 {m}
  13.6310703908387, 0, 0,                 !- X,Y,Z Vertex 2 {m}
  13.6310703908387, 6.81553519541936, 0,  !- X,Y,Z Vertex 3 {m}
  13.6310703908387, 6.81553519541936, 2.4384; !- X,Y,Z Vertex 4 {m}

OS:Surface,
<<<<<<< HEAD
  {9bb2bc35-0297-4081-853f-450488cd6769}, !- Handle
  Surface 11,                             !- Name
  Wall,                                   !- Surface Type
  ,                                       !- Construction Name
  {b3416590-473c-4a95-81d9-02f554edb825}, !- Space Name
=======
  {123b499e-5789-4678-92c0-960872d7f15f}, !- Handle
  Surface 11,                             !- Name
  Wall,                                   !- Surface Type
  ,                                       !- Construction Name
  {1b9b52c4-87ff-402c-8f21-d2ba65b2a14d}, !- Space Name
>>>>>>> 425d8131
  Outdoors,                               !- Outside Boundary Condition
  ,                                       !- Outside Boundary Condition Object
  SunExposed,                             !- Sun Exposure
  WindExposed,                            !- Wind Exposure
  ,                                       !- View Factor to Ground
  ,                                       !- Number of Vertices
  0, 0, 2.4384,                           !- X,Y,Z Vertex 1 {m}
  0, 0, 0,                                !- X,Y,Z Vertex 2 {m}
  13.6310703908387, 0, 0,                 !- X,Y,Z Vertex 3 {m}
  13.6310703908387, 0, 2.4384;            !- X,Y,Z Vertex 4 {m}

OS:Surface,
<<<<<<< HEAD
  {682d9914-7fe0-49f4-9406-b6e4ed23b4e2}, !- Handle
  Surface 12,                             !- Name
  RoofCeiling,                            !- Surface Type
  ,                                       !- Construction Name
  {b3416590-473c-4a95-81d9-02f554edb825}, !- Space Name
  Surface,                                !- Outside Boundary Condition
  {d50b9909-65fe-40ee-8d8e-1626a0dff4a2}, !- Outside Boundary Condition Object
=======
  {9cef927c-5792-4d1e-bc09-1bf26060c512}, !- Handle
  Surface 12,                             !- Name
  RoofCeiling,                            !- Surface Type
  ,                                       !- Construction Name
  {1b9b52c4-87ff-402c-8f21-d2ba65b2a14d}, !- Space Name
  Surface,                                !- Outside Boundary Condition
  {0e509831-653a-4d92-badf-d2873aaf9fbe}, !- Outside Boundary Condition Object
>>>>>>> 425d8131
  NoSun,                                  !- Sun Exposure
  NoWind,                                 !- Wind Exposure
  ,                                       !- View Factor to Ground
  ,                                       !- Number of Vertices
  13.6310703908387, 0, 2.4384,            !- X,Y,Z Vertex 1 {m}
  13.6310703908387, 6.81553519541936, 2.4384, !- X,Y,Z Vertex 2 {m}
  0, 6.81553519541936, 2.4384,            !- X,Y,Z Vertex 3 {m}
  0, 0, 2.4384;                           !- X,Y,Z Vertex 4 {m}

OS:Surface,
<<<<<<< HEAD
  {d50b9909-65fe-40ee-8d8e-1626a0dff4a2}, !- Handle
  Surface 13,                             !- Name
  Floor,                                  !- Surface Type
  ,                                       !- Construction Name
  {9fc8ae13-d87f-4c94-b109-da567e92ae5e}, !- Space Name
  Surface,                                !- Outside Boundary Condition
  {682d9914-7fe0-49f4-9406-b6e4ed23b4e2}, !- Outside Boundary Condition Object
=======
  {0e509831-653a-4d92-badf-d2873aaf9fbe}, !- Handle
  Surface 13,                             !- Name
  Floor,                                  !- Surface Type
  ,                                       !- Construction Name
  {bbed93e5-f5e7-4da4-8b9e-0eae97c6b392}, !- Space Name
  Surface,                                !- Outside Boundary Condition
  {9cef927c-5792-4d1e-bc09-1bf26060c512}, !- Outside Boundary Condition Object
>>>>>>> 425d8131
  NoSun,                                  !- Sun Exposure
  NoWind,                                 !- Wind Exposure
  ,                                       !- View Factor to Ground
  ,                                       !- Number of Vertices
  0, 6.81553519541936, 0,                 !- X,Y,Z Vertex 1 {m}
  13.6310703908387, 6.81553519541936, 0,  !- X,Y,Z Vertex 2 {m}
  13.6310703908387, 0, 0,                 !- X,Y,Z Vertex 3 {m}
  0, 0, 0;                                !- X,Y,Z Vertex 4 {m}

OS:Surface,
<<<<<<< HEAD
  {d5ee36a5-d255-43b0-93e8-b9279db82f44}, !- Handle
  Surface 14,                             !- Name
  RoofCeiling,                            !- Surface Type
  ,                                       !- Construction Name
  {9fc8ae13-d87f-4c94-b109-da567e92ae5e}, !- Space Name
=======
  {ae1dc77a-71ac-4ff5-b20f-5fd21342fee5}, !- Handle
  Surface 14,                             !- Name
  RoofCeiling,                            !- Surface Type
  ,                                       !- Construction Name
  {bbed93e5-f5e7-4da4-8b9e-0eae97c6b392}, !- Space Name
>>>>>>> 425d8131
  Outdoors,                               !- Outside Boundary Condition
  ,                                       !- Outside Boundary Condition Object
  SunExposed,                             !- Sun Exposure
  WindExposed,                            !- Wind Exposure
  ,                                       !- View Factor to Ground
  ,                                       !- Number of Vertices
  13.6310703908387, 3.40776759770968, 1.70388379885484, !- X,Y,Z Vertex 1 {m}
  0, 3.40776759770968, 1.70388379885484,  !- X,Y,Z Vertex 2 {m}
  0, 0, 0,                                !- X,Y,Z Vertex 3 {m}
  13.6310703908387, 0, 0;                 !- X,Y,Z Vertex 4 {m}

OS:Surface,
<<<<<<< HEAD
  {c23b3065-97d6-413d-bd23-bec3397df431}, !- Handle
  Surface 15,                             !- Name
  RoofCeiling,                            !- Surface Type
  ,                                       !- Construction Name
  {9fc8ae13-d87f-4c94-b109-da567e92ae5e}, !- Space Name
=======
  {3b5e7e56-a7ca-4253-bbd3-e14ac5eca37f}, !- Handle
  Surface 15,                             !- Name
  RoofCeiling,                            !- Surface Type
  ,                                       !- Construction Name
  {bbed93e5-f5e7-4da4-8b9e-0eae97c6b392}, !- Space Name
>>>>>>> 425d8131
  Outdoors,                               !- Outside Boundary Condition
  ,                                       !- Outside Boundary Condition Object
  SunExposed,                             !- Sun Exposure
  WindExposed,                            !- Wind Exposure
  ,                                       !- View Factor to Ground
  ,                                       !- Number of Vertices
  0, 3.40776759770968, 1.70388379885484,  !- X,Y,Z Vertex 1 {m}
  13.6310703908387, 3.40776759770968, 1.70388379885484, !- X,Y,Z Vertex 2 {m}
  13.6310703908387, 6.81553519541936, 0,  !- X,Y,Z Vertex 3 {m}
  0, 6.81553519541936, 0;                 !- X,Y,Z Vertex 4 {m}

OS:Surface,
<<<<<<< HEAD
  {c2728b92-7e88-4a72-8635-3508380279a3}, !- Handle
  Surface 16,                             !- Name
  Wall,                                   !- Surface Type
  ,                                       !- Construction Name
  {9fc8ae13-d87f-4c94-b109-da567e92ae5e}, !- Space Name
=======
  {9c92b908-7193-446b-bd46-df9a064d8f5b}, !- Handle
  Surface 16,                             !- Name
  Wall,                                   !- Surface Type
  ,                                       !- Construction Name
  {bbed93e5-f5e7-4da4-8b9e-0eae97c6b392}, !- Space Name
>>>>>>> 425d8131
  Outdoors,                               !- Outside Boundary Condition
  ,                                       !- Outside Boundary Condition Object
  SunExposed,                             !- Sun Exposure
  WindExposed,                            !- Wind Exposure
  ,                                       !- View Factor to Ground
  ,                                       !- Number of Vertices
  0, 3.40776759770968, 1.70388379885484,  !- X,Y,Z Vertex 1 {m}
  0, 6.81553519541936, 0,                 !- X,Y,Z Vertex 2 {m}
  0, 0, 0;                                !- X,Y,Z Vertex 3 {m}

OS:Surface,
<<<<<<< HEAD
  {1149b413-394f-40e3-b6a5-3f39a5be2a2d}, !- Handle
  Surface 17,                             !- Name
  Wall,                                   !- Surface Type
  ,                                       !- Construction Name
  {9fc8ae13-d87f-4c94-b109-da567e92ae5e}, !- Space Name
=======
  {afea6b3b-d808-4bf0-b5aa-13c8826429f1}, !- Handle
  Surface 17,                             !- Name
  Wall,                                   !- Surface Type
  ,                                       !- Construction Name
  {bbed93e5-f5e7-4da4-8b9e-0eae97c6b392}, !- Space Name
>>>>>>> 425d8131
  Outdoors,                               !- Outside Boundary Condition
  ,                                       !- Outside Boundary Condition Object
  SunExposed,                             !- Sun Exposure
  WindExposed,                            !- Wind Exposure
  ,                                       !- View Factor to Ground
  ,                                       !- Number of Vertices
  13.6310703908387, 3.40776759770968, 1.70388379885484, !- X,Y,Z Vertex 1 {m}
  13.6310703908387, 0, 0,                 !- X,Y,Z Vertex 2 {m}
  13.6310703908387, 6.81553519541936, 0;  !- X,Y,Z Vertex 3 {m}

OS:Space,
<<<<<<< HEAD
  {9fc8ae13-d87f-4c94-b109-da567e92ae5e}, !- Handle
  unfinished attic space,                 !- Name
  {adb20d75-165c-4eb6-bf33-ae09cb18abf6}, !- Space Type Name
=======
  {bbed93e5-f5e7-4da4-8b9e-0eae97c6b392}, !- Handle
  unfinished attic space,                 !- Name
  {be555d09-9b12-476f-b409-c1b5385b9b77}, !- Space Type Name
>>>>>>> 425d8131
  ,                                       !- Default Construction Set Name
  ,                                       !- Default Schedule Set Name
  -0,                                     !- Direction of Relative North {deg}
  0,                                      !- X Origin {m}
  0,                                      !- Y Origin {m}
  4.8768,                                 !- Z Origin {m}
  ,                                       !- Building Story Name
<<<<<<< HEAD
  {57112f70-72b3-4615-9537-b21e4aedd4c6}; !- Thermal Zone Name

OS:ThermalZone,
  {57112f70-72b3-4615-9537-b21e4aedd4c6}, !- Handle
=======
  {7a27b512-b223-4ddc-89e6-b94960603e0d}; !- Thermal Zone Name

OS:ThermalZone,
  {7a27b512-b223-4ddc-89e6-b94960603e0d}, !- Handle
>>>>>>> 425d8131
  unfinished attic zone,                  !- Name
  ,                                       !- Multiplier
  ,                                       !- Ceiling Height {m}
  ,                                       !- Volume {m3}
  ,                                       !- Floor Area {m2}
  ,                                       !- Zone Inside Convection Algorithm
  ,                                       !- Zone Outside Convection Algorithm
  ,                                       !- Zone Conditioning Equipment List Name
<<<<<<< HEAD
  {a4221cae-81f5-4fdd-ac61-8f8799414b1c}, !- Zone Air Inlet Port List
  {55c1f413-e3e6-47b4-886d-0edf9d0183c3}, !- Zone Air Exhaust Port List
  {8f637609-7053-416e-9238-62667ebb1998}, !- Zone Air Node Name
  {ed18d980-f72b-443e-a913-76d1a55a38df}, !- Zone Return Air Port List
=======
  {f55560fe-d811-4200-b5b4-e0bab23d7d5e}, !- Zone Air Inlet Port List
  {dcf0ed51-5a11-4fb6-ba12-47cf30ef9280}, !- Zone Air Exhaust Port List
  {afee8038-4133-475c-aa3f-1810fe34b9eb}, !- Zone Air Node Name
  {42153607-98fc-4f2a-947c-8da556a480f9}, !- Zone Return Air Port List
>>>>>>> 425d8131
  ,                                       !- Primary Daylighting Control Name
  ,                                       !- Fraction of Zone Controlled by Primary Daylighting Control
  ,                                       !- Secondary Daylighting Control Name
  ,                                       !- Fraction of Zone Controlled by Secondary Daylighting Control
  ,                                       !- Illuminance Map Name
  ,                                       !- Group Rendering Name
  ,                                       !- Thermostat Name
  No;                                     !- Use Ideal Air Loads

OS:Node,
<<<<<<< HEAD
  {ef839f09-7861-4291-a36e-a060ee31d6c8}, !- Handle
  Node 2,                                 !- Name
  {8f637609-7053-416e-9238-62667ebb1998}, !- Inlet Port
  ;                                       !- Outlet Port

OS:Connection,
  {8f637609-7053-416e-9238-62667ebb1998}, !- Handle
  {0d7feeb6-d155-435a-bee5-6b333a52eda6}, !- Name
  {57112f70-72b3-4615-9537-b21e4aedd4c6}, !- Source Object
  11,                                     !- Outlet Port
  {ef839f09-7861-4291-a36e-a060ee31d6c8}, !- Target Object
  2;                                      !- Inlet Port

OS:PortList,
  {a4221cae-81f5-4fdd-ac61-8f8799414b1c}, !- Handle
  {5a73a276-f014-4428-9fec-522ad59b5d65}, !- Name
  {57112f70-72b3-4615-9537-b21e4aedd4c6}; !- HVAC Component

OS:PortList,
  {55c1f413-e3e6-47b4-886d-0edf9d0183c3}, !- Handle
  {4835898d-5ab3-4cff-b16b-f7daa69dc73c}, !- Name
  {57112f70-72b3-4615-9537-b21e4aedd4c6}; !- HVAC Component

OS:PortList,
  {ed18d980-f72b-443e-a913-76d1a55a38df}, !- Handle
  {7073687d-5197-4eea-8afa-82742a1a0b97}, !- Name
  {57112f70-72b3-4615-9537-b21e4aedd4c6}; !- HVAC Component

OS:Sizing:Zone,
  {338ca99f-2aac-418a-b44e-d5e76f0e73dd}, !- Handle
  {57112f70-72b3-4615-9537-b21e4aedd4c6}, !- Zone or ZoneList Name
=======
  {675699b5-6ba3-4a60-b8c3-b37c6ccd4120}, !- Handle
  Node 2,                                 !- Name
  {afee8038-4133-475c-aa3f-1810fe34b9eb}, !- Inlet Port
  ;                                       !- Outlet Port

OS:Connection,
  {afee8038-4133-475c-aa3f-1810fe34b9eb}, !- Handle
  {f5f12541-99ae-4f84-bbcb-b2d8d8e4d4d3}, !- Name
  {7a27b512-b223-4ddc-89e6-b94960603e0d}, !- Source Object
  11,                                     !- Outlet Port
  {675699b5-6ba3-4a60-b8c3-b37c6ccd4120}, !- Target Object
  2;                                      !- Inlet Port

OS:PortList,
  {f55560fe-d811-4200-b5b4-e0bab23d7d5e}, !- Handle
  {27468b11-9020-4661-989b-85fd634c34ef}, !- Name
  {7a27b512-b223-4ddc-89e6-b94960603e0d}; !- HVAC Component

OS:PortList,
  {dcf0ed51-5a11-4fb6-ba12-47cf30ef9280}, !- Handle
  {71921b31-1ce5-4c12-ae37-84cc90984459}, !- Name
  {7a27b512-b223-4ddc-89e6-b94960603e0d}; !- HVAC Component

OS:PortList,
  {42153607-98fc-4f2a-947c-8da556a480f9}, !- Handle
  {a2fe65e4-53ec-4ba0-a6ab-2cf4d6c0e994}, !- Name
  {7a27b512-b223-4ddc-89e6-b94960603e0d}; !- HVAC Component

OS:Sizing:Zone,
  {a27d2d37-c379-4596-a3c7-4b5ba7ae7e09}, !- Handle
  {7a27b512-b223-4ddc-89e6-b94960603e0d}, !- Zone or ZoneList Name
>>>>>>> 425d8131
  SupplyAirTemperature,                   !- Zone Cooling Design Supply Air Temperature Input Method
  14,                                     !- Zone Cooling Design Supply Air Temperature {C}
  11.11,                                  !- Zone Cooling Design Supply Air Temperature Difference {deltaC}
  SupplyAirTemperature,                   !- Zone Heating Design Supply Air Temperature Input Method
  40,                                     !- Zone Heating Design Supply Air Temperature {C}
  11.11,                                  !- Zone Heating Design Supply Air Temperature Difference {deltaC}
  0.0085,                                 !- Zone Cooling Design Supply Air Humidity Ratio {kg-H2O/kg-air}
  0.008,                                  !- Zone Heating Design Supply Air Humidity Ratio {kg-H2O/kg-air}
  ,                                       !- Zone Heating Sizing Factor
  ,                                       !- Zone Cooling Sizing Factor
  DesignDay,                              !- Cooling Design Air Flow Method
  ,                                       !- Cooling Design Air Flow Rate {m3/s}
  ,                                       !- Cooling Minimum Air Flow per Zone Floor Area {m3/s-m2}
  ,                                       !- Cooling Minimum Air Flow {m3/s}
  ,                                       !- Cooling Minimum Air Flow Fraction
  DesignDay,                              !- Heating Design Air Flow Method
  ,                                       !- Heating Design Air Flow Rate {m3/s}
  ,                                       !- Heating Maximum Air Flow per Zone Floor Area {m3/s-m2}
  ,                                       !- Heating Maximum Air Flow {m3/s}
  ,                                       !- Heating Maximum Air Flow Fraction
  ,                                       !- Design Zone Air Distribution Effectiveness in Cooling Mode
  ,                                       !- Design Zone Air Distribution Effectiveness in Heating Mode
  No,                                     !- Account for Dedicated Outdoor Air System
  NeutralSupplyAir,                       !- Dedicated Outdoor Air System Control Strategy
  autosize,                               !- Dedicated Outdoor Air Low Setpoint Temperature for Design {C}
  autosize;                               !- Dedicated Outdoor Air High Setpoint Temperature for Design {C}

OS:ZoneHVAC:EquipmentList,
<<<<<<< HEAD
  {05ea22d0-d740-446c-aa20-b4484d366aff}, !- Handle
  Zone HVAC Equipment List 2,             !- Name
  {57112f70-72b3-4615-9537-b21e4aedd4c6}; !- Thermal Zone

OS:SpaceType,
  {adb20d75-165c-4eb6-bf33-ae09cb18abf6}, !- Handle
=======
  {417b13c5-38ce-44d9-9644-bfbc86f8f52b}, !- Handle
  Zone HVAC Equipment List 2,             !- Name
  {7a27b512-b223-4ddc-89e6-b94960603e0d}; !- Thermal Zone

OS:SpaceType,
  {be555d09-9b12-476f-b409-c1b5385b9b77}, !- Handle
>>>>>>> 425d8131
  Space Type 2,                           !- Name
  ,                                       !- Default Construction Set Name
  ,                                       !- Default Schedule Set Name
  ,                                       !- Group Rendering Name
  ,                                       !- Design Specification Outdoor Air Object Name
  ,                                       !- Standards Template
  ,                                       !- Standards Building Type
  unfinished attic;                       !- Standards Space Type

OS:BuildingUnit,
<<<<<<< HEAD
  {4faf98f0-b1c7-410c-8142-685921ec78eb}, !- Handle
=======
  {b73707e2-d800-4e77-b1c1-319a508b34be}, !- Handle
>>>>>>> 425d8131
  unit 1,                                 !- Name
  ,                                       !- Rendering Color
  Residential;                            !- Building Unit Type

OS:Building,
<<<<<<< HEAD
  {03dd622c-8c57-43b4-8b83-e92b052d68e2}, !- Handle
=======
  {35874ebd-ff69-4a16-950e-7e233157a9d8}, !- Handle
>>>>>>> 425d8131
  Building 1,                             !- Name
  ,                                       !- Building Sector Type
  0,                                      !- North Axis {deg}
  ,                                       !- Nominal Floor to Floor Height {m}
  ,                                       !- Space Type Name
  ,                                       !- Default Construction Set Name
  ,                                       !- Default Schedule Set Name
  2,                                      !- Standards Number of Stories
  2,                                      !- Standards Number of Above Ground Stories
  ,                                       !- Standards Template
  singlefamilydetached,                   !- Standards Building Type
  1;                                      !- Standards Number of Living Units

OS:AdditionalProperties,
<<<<<<< HEAD
  {a5a62041-7ccb-4257-97d7-9d8336875cc5}, !- Handle
  {03dd622c-8c57-43b4-8b83-e92b052d68e2}, !- Object Name
=======
  {7e8c0b51-e49a-43b8-9f66-d68a387489ec}, !- Handle
  {35874ebd-ff69-4a16-950e-7e233157a9d8}, !- Object Name
>>>>>>> 425d8131
  Total Units Represented,                !- Feature Name 1
  Integer,                                !- Feature Data Type 1
  1,                                      !- Feature Value 1
  Total Units Modeled,                    !- Feature Name 2
  Integer,                                !- Feature Data Type 2
  1;                                      !- Feature Value 2

OS:AdditionalProperties,
<<<<<<< HEAD
  {7a7d6040-aa60-4233-85d7-27f1fdb570af}, !- Handle
  {4faf98f0-b1c7-410c-8142-685921ec78eb}, !- Object Name
=======
  {eda937db-22d1-408f-94be-7f53cb728887}, !- Handle
  {b73707e2-d800-4e77-b1c1-319a508b34be}, !- Object Name
>>>>>>> 425d8131
  NumberOfBedrooms,                       !- Feature Name 1
  Integer,                                !- Feature Data Type 1
  3,                                      !- Feature Value 1
  NumberOfBathrooms,                      !- Feature Name 2
  Double,                                 !- Feature Data Type 2
  2;                                      !- Feature Value 2

OS:Schedule:Day,
<<<<<<< HEAD
  {3436e941-cdb3-4d52-a719-db05c5b3d373}, !- Handle
=======
  {37647565-d53c-41ce-811a-7e5a2124c034}, !- Handle
>>>>>>> 425d8131
  Schedule Day 1,                         !- Name
  ,                                       !- Schedule Type Limits Name
  ,                                       !- Interpolate to Timestep
  24,                                     !- Hour 1
  0,                                      !- Minute 1
  0;                                      !- Value Until Time 1

OS:Schedule:Day,
<<<<<<< HEAD
  {71e3dbf5-ac2f-49d9-973f-d2982ca3e996}, !- Handle
=======
  {e73bf2d0-0ef2-4bff-be52-a5e3cfbbf342}, !- Handle
>>>>>>> 425d8131
  Schedule Day 2,                         !- Name
  ,                                       !- Schedule Type Limits Name
  ,                                       !- Interpolate to Timestep
  24,                                     !- Hour 1
  0,                                      !- Minute 1
  1;                                      !- Value Until Time 1
<|MERGE_RESOLUTION|>--- conflicted
+++ resolved
@@ -1,73 +1,41 @@
 !- NOTE: Auto-generated from /test/osw_files/SFD_2000sqft_2story_SL_UA.osw
 
 OS:Version,
-<<<<<<< HEAD
-  {376b512e-8cf4-400e-a0c6-3f6b6dc173c0}, !- Handle
+  {d85c7ff4-25bc-4611-afbe-94a3a819d0df}, !- Handle
   2.9.1;                                  !- Version Identifier
 
 OS:SimulationControl,
-  {66d7010b-7817-4b26-9e65-fae3bf31b225}, !- Handle
-=======
-  {1378ee68-5e25-4385-9685-43ba02ad7456}, !- Handle
-  2.9.1;                                  !- Version Identifier
-
-OS:SimulationControl,
-  {f40b013b-279f-4647-892b-a90a831df3e9}, !- Handle
->>>>>>> 425d8131
+  {073dcc98-6eec-43e3-9e47-416b23a53fb2}, !- Handle
   ,                                       !- Do Zone Sizing Calculation
   ,                                       !- Do System Sizing Calculation
   ,                                       !- Do Plant Sizing Calculation
   No;                                     !- Run Simulation for Sizing Periods
 
 OS:Timestep,
-<<<<<<< HEAD
-  {0342c00a-ebe3-46e4-9057-47e0c8dc8c1a}, !- Handle
+  {83b04509-3155-48e2-b2a4-1776ebe5c7c5}, !- Handle
   6;                                      !- Number of Timesteps per Hour
 
 OS:ShadowCalculation,
-  {f1ae370d-ddd9-40fb-8539-18b61886f9e1}, !- Handle
-=======
-  {9fbd2a4b-3b30-4759-ac71-d1d1dc89daa6}, !- Handle
-  6;                                      !- Number of Timesteps per Hour
-
-OS:ShadowCalculation,
-  {e4a0a393-560a-49fd-8008-d4bf4b4e2097}, !- Handle
->>>>>>> 425d8131
+  {10d70ccf-2ac7-4ecd-ac75-8cbc8291d654}, !- Handle
   20,                                     !- Calculation Frequency
   200;                                    !- Maximum Figures in Shadow Overlap Calculations
 
 OS:SurfaceConvectionAlgorithm:Outside,
-<<<<<<< HEAD
-  {d2fcbaaa-5513-4b7b-9ea3-cd0f77723a19}, !- Handle
+  {5487092b-b459-481a-ba39-3e0ab4474331}, !- Handle
   DOE-2;                                  !- Algorithm
 
 OS:SurfaceConvectionAlgorithm:Inside,
-  {caba6cdc-10a5-4da0-ac32-17d4656fd1d0}, !- Handle
+  {9eb03f6c-9ab4-4d4d-97f8-fb776b6f9fd6}, !- Handle
   TARP;                                   !- Algorithm
 
 OS:ZoneCapacitanceMultiplier:ResearchSpecial,
-  {7f5b1436-8743-44b8-ad56-61c3ec36bdff}, !- Handle
-=======
-  {45af38c0-edf6-4389-9265-4e4dd6361389}, !- Handle
-  DOE-2;                                  !- Algorithm
-
-OS:SurfaceConvectionAlgorithm:Inside,
-  {579f0bb2-056f-4de5-a97f-dba3332adb39}, !- Handle
-  TARP;                                   !- Algorithm
-
-OS:ZoneCapacitanceMultiplier:ResearchSpecial,
-  {b5394790-399c-4bf3-b494-46fa06400460}, !- Handle
->>>>>>> 425d8131
+  {07f7c3f9-1f03-4318-abf9-55739de9392b}, !- Handle
   ,                                       !- Temperature Capacity Multiplier
   15,                                     !- Humidity Capacity Multiplier
   ;                                       !- Carbon Dioxide Capacity Multiplier
 
 OS:RunPeriod,
-<<<<<<< HEAD
-  {162c4aaf-90f1-45a5-81f8-9dcddad02019}, !- Handle
-=======
-  {dc16d8a6-0f63-4fec-ae19-94deace5c1c4}, !- Handle
->>>>>>> 425d8131
+  {da5c9e01-aeb3-4ce4-b5c9-7cfe2a04ea31}, !- Handle
   Run Period 1,                           !- Name
   1,                                      !- Begin Month
   1,                                      !- Begin Day of Month
@@ -81,21 +49,13 @@
   ;                                       !- Number of Times Runperiod to be Repeated
 
 OS:YearDescription,
-<<<<<<< HEAD
-  {e60d11a8-9907-4c9e-9cac-5168b24ece4d}, !- Handle
-=======
-  {3e0b3dc7-9bed-4cae-8507-414669b31954}, !- Handle
->>>>>>> 425d8131
+  {8df177dd-0d2b-4a55-aad8-0244afeb78ae}, !- Handle
   2007,                                   !- Calendar Year
   ,                                       !- Day of Week for Start Day
   ;                                       !- Is Leap Year
 
 OS:ThermalZone,
-<<<<<<< HEAD
-  {1e239b03-0297-45a4-87f2-7b0f6aef9147}, !- Handle
-=======
-  {d55b6b19-375c-4078-97eb-0d000b55bf12}, !- Handle
->>>>>>> 425d8131
+  {43a4b724-0543-4795-9b9d-d767e9b0392e}, !- Handle
   living zone,                            !- Name
   ,                                       !- Multiplier
   ,                                       !- Ceiling Height {m}
@@ -104,17 +64,10 @@
   ,                                       !- Zone Inside Convection Algorithm
   ,                                       !- Zone Outside Convection Algorithm
   ,                                       !- Zone Conditioning Equipment List Name
-<<<<<<< HEAD
-  {c6e03e2a-10b4-4d32-9f8f-af6e0f69cd45}, !- Zone Air Inlet Port List
-  {58d151c7-c04e-46d0-8bc9-33f722dfce20}, !- Zone Air Exhaust Port List
-  {34ad2820-819d-4f0d-b8ae-d8303936a2b8}, !- Zone Air Node Name
-  {deae1bc9-7e8b-4a35-95c0-7dbcfb7f926c}, !- Zone Return Air Port List
-=======
-  {3d527529-f8ec-4ac4-9c3b-90de85ad1dc3}, !- Zone Air Inlet Port List
-  {b529d458-8c3a-49f2-a4d9-3eef3f479f00}, !- Zone Air Exhaust Port List
-  {4bee8d63-dc3a-4b39-b031-d7a3726c7bd2}, !- Zone Air Node Name
-  {c9061849-e023-40f9-ac89-83692d71df03}, !- Zone Return Air Port List
->>>>>>> 425d8131
+  {6880b98c-8261-4f4f-aa3c-5c45417c9605}, !- Zone Air Inlet Port List
+  {91014597-2ffc-489d-b811-5338793e8413}, !- Zone Air Exhaust Port List
+  {031c8978-4147-4549-98ab-b4486d789db3}, !- Zone Air Node Name
+  {8f8cd63d-c478-4026-9138-6ae8d0dafec0}, !- Zone Return Air Port List
   ,                                       !- Primary Daylighting Control Name
   ,                                       !- Fraction of Zone Controlled by Primary Daylighting Control
   ,                                       !- Secondary Daylighting Control Name
@@ -125,71 +78,37 @@
   No;                                     !- Use Ideal Air Loads
 
 OS:Node,
-<<<<<<< HEAD
-  {fbd39d67-c681-4245-9a59-6623637c1231}, !- Handle
+  {1f63c80b-8d27-41a4-a990-fcd00136b071}, !- Handle
   Node 1,                                 !- Name
-  {34ad2820-819d-4f0d-b8ae-d8303936a2b8}, !- Inlet Port
+  {031c8978-4147-4549-98ab-b4486d789db3}, !- Inlet Port
   ;                                       !- Outlet Port
 
 OS:Connection,
-  {34ad2820-819d-4f0d-b8ae-d8303936a2b8}, !- Handle
-  {38d0ad0b-2e49-452a-a4ac-7a615e444057}, !- Name
-  {1e239b03-0297-45a4-87f2-7b0f6aef9147}, !- Source Object
+  {031c8978-4147-4549-98ab-b4486d789db3}, !- Handle
+  {1491c12b-0026-4a45-a3bf-ec73181ba3a7}, !- Name
+  {43a4b724-0543-4795-9b9d-d767e9b0392e}, !- Source Object
   11,                                     !- Outlet Port
-  {fbd39d67-c681-4245-9a59-6623637c1231}, !- Target Object
+  {1f63c80b-8d27-41a4-a990-fcd00136b071}, !- Target Object
   2;                                      !- Inlet Port
 
 OS:PortList,
-  {c6e03e2a-10b4-4d32-9f8f-af6e0f69cd45}, !- Handle
-  {2e947b07-1b2d-4821-92ff-410f90d64490}, !- Name
-  {1e239b03-0297-45a4-87f2-7b0f6aef9147}; !- HVAC Component
+  {6880b98c-8261-4f4f-aa3c-5c45417c9605}, !- Handle
+  {c4ab61a6-1d7c-406a-9686-c6964ac52203}, !- Name
+  {43a4b724-0543-4795-9b9d-d767e9b0392e}; !- HVAC Component
 
 OS:PortList,
-  {58d151c7-c04e-46d0-8bc9-33f722dfce20}, !- Handle
-  {62a4b307-e46a-4841-b367-91c301726d33}, !- Name
-  {1e239b03-0297-45a4-87f2-7b0f6aef9147}; !- HVAC Component
+  {91014597-2ffc-489d-b811-5338793e8413}, !- Handle
+  {98c0c103-1a9a-4e63-aaee-5c58678e7fa8}, !- Name
+  {43a4b724-0543-4795-9b9d-d767e9b0392e}; !- HVAC Component
 
 OS:PortList,
-  {deae1bc9-7e8b-4a35-95c0-7dbcfb7f926c}, !- Handle
-  {7375ab85-7f95-48be-8aae-a81091fc81f7}, !- Name
-  {1e239b03-0297-45a4-87f2-7b0f6aef9147}; !- HVAC Component
+  {8f8cd63d-c478-4026-9138-6ae8d0dafec0}, !- Handle
+  {3ba7541f-e554-41d4-8b04-4f6b82a14578}, !- Name
+  {43a4b724-0543-4795-9b9d-d767e9b0392e}; !- HVAC Component
 
 OS:Sizing:Zone,
-  {3a5195ec-409f-4b5c-b8a0-593975d945e7}, !- Handle
-  {1e239b03-0297-45a4-87f2-7b0f6aef9147}, !- Zone or ZoneList Name
-=======
-  {e872e451-9fea-40ff-ae4f-770d5c4031aa}, !- Handle
-  Node 1,                                 !- Name
-  {4bee8d63-dc3a-4b39-b031-d7a3726c7bd2}, !- Inlet Port
-  ;                                       !- Outlet Port
-
-OS:Connection,
-  {4bee8d63-dc3a-4b39-b031-d7a3726c7bd2}, !- Handle
-  {4c332148-97f6-4b27-8114-7180fa892818}, !- Name
-  {d55b6b19-375c-4078-97eb-0d000b55bf12}, !- Source Object
-  11,                                     !- Outlet Port
-  {e872e451-9fea-40ff-ae4f-770d5c4031aa}, !- Target Object
-  2;                                      !- Inlet Port
-
-OS:PortList,
-  {3d527529-f8ec-4ac4-9c3b-90de85ad1dc3}, !- Handle
-  {fbff3c5a-774f-4381-96e2-8209f2fb54d0}, !- Name
-  {d55b6b19-375c-4078-97eb-0d000b55bf12}; !- HVAC Component
-
-OS:PortList,
-  {b529d458-8c3a-49f2-a4d9-3eef3f479f00}, !- Handle
-  {0c8e16ab-2cb8-4a59-aecf-6d3a09a674b8}, !- Name
-  {d55b6b19-375c-4078-97eb-0d000b55bf12}; !- HVAC Component
-
-OS:PortList,
-  {c9061849-e023-40f9-ac89-83692d71df03}, !- Handle
-  {9598b181-d42c-4a91-9e8d-f2d06528d966}, !- Name
-  {d55b6b19-375c-4078-97eb-0d000b55bf12}; !- HVAC Component
-
-OS:Sizing:Zone,
-  {7fecaef1-845e-452d-8dcd-42443d82e228}, !- Handle
-  {d55b6b19-375c-4078-97eb-0d000b55bf12}, !- Zone or ZoneList Name
->>>>>>> 425d8131
+  {6f4c8ffb-31e9-446d-b16c-d3a1e84b8dc5}, !- Handle
+  {43a4b724-0543-4795-9b9d-d767e9b0392e}, !- Zone or ZoneList Name
   SupplyAirTemperature,                   !- Zone Cooling Design Supply Air Temperature Input Method
   14,                                     !- Zone Cooling Design Supply Air Temperature {C}
   11.11,                                  !- Zone Cooling Design Supply Air Temperature Difference {deltaC}
@@ -218,25 +137,14 @@
   autosize;                               !- Dedicated Outdoor Air High Setpoint Temperature for Design {C}
 
 OS:ZoneHVAC:EquipmentList,
-<<<<<<< HEAD
-  {5b5bf417-0ab9-4202-bc14-5385a8fbe514}, !- Handle
+  {f1826699-7a7a-4c92-a5b2-27a28dc792ca}, !- Handle
   Zone HVAC Equipment List 1,             !- Name
-  {1e239b03-0297-45a4-87f2-7b0f6aef9147}; !- Thermal Zone
+  {43a4b724-0543-4795-9b9d-d767e9b0392e}; !- Thermal Zone
 
 OS:Space,
-  {d6a68990-3dc7-42dc-b0da-91713849cece}, !- Handle
+  {56c7e975-eb99-482e-9eb5-56f959e28592}, !- Handle
   living space,                           !- Name
-  {8b7080d5-d903-4ae0-bcfe-21e3de15741e}, !- Space Type Name
-=======
-  {0d1fc493-4b1e-4b3f-af3b-6abbfaa83c65}, !- Handle
-  Zone HVAC Equipment List 1,             !- Name
-  {d55b6b19-375c-4078-97eb-0d000b55bf12}; !- Thermal Zone
-
-OS:Space,
-  {7f57425a-8f01-40e5-b65f-c7b378730d9d}, !- Handle
-  living space,                           !- Name
-  {e840d163-b6bf-4095-bd51-b702d4a2d1fe}, !- Space Type Name
->>>>>>> 425d8131
+  {dbfbf452-f325-48bf-909c-8240a61984a2}, !- Space Type Name
   ,                                       !- Default Construction Set Name
   ,                                       !- Default Schedule Set Name
   -0,                                     !- Direction of Relative North {deg}
@@ -244,31 +152,17 @@
   0,                                      !- Y Origin {m}
   0,                                      !- Z Origin {m}
   ,                                       !- Building Story Name
-<<<<<<< HEAD
-  {1e239b03-0297-45a4-87f2-7b0f6aef9147}, !- Thermal Zone Name
+  {43a4b724-0543-4795-9b9d-d767e9b0392e}, !- Thermal Zone Name
   ,                                       !- Part of Total Floor Area
   ,                                       !- Design Specification Outdoor Air Object Name
-  {4faf98f0-b1c7-410c-8142-685921ec78eb}; !- Building Unit Name
-
-OS:Surface,
-  {a0437640-2151-47fd-8f94-a3cc93ec1cd5}, !- Handle
+  {79356e9d-e9a5-441c-8663-4fdd44eba729}; !- Building Unit Name
+
+OS:Surface,
+  {d3f28aeb-4ff4-4b28-a0dd-6a5254731cc6}, !- Handle
   Surface 1,                              !- Name
   Floor,                                  !- Surface Type
   ,                                       !- Construction Name
-  {d6a68990-3dc7-42dc-b0da-91713849cece}, !- Space Name
-=======
-  {d55b6b19-375c-4078-97eb-0d000b55bf12}, !- Thermal Zone Name
-  ,                                       !- Part of Total Floor Area
-  ,                                       !- Design Specification Outdoor Air Object Name
-  {b73707e2-d800-4e77-b1c1-319a508b34be}; !- Building Unit Name
-
-OS:Surface,
-  {cab24769-3f71-42a6-96fa-7e6fd8d08459}, !- Handle
-  Surface 1,                              !- Name
-  Floor,                                  !- Surface Type
-  ,                                       !- Construction Name
-  {7f57425a-8f01-40e5-b65f-c7b378730d9d}, !- Space Name
->>>>>>> 425d8131
+  {56c7e975-eb99-482e-9eb5-56f959e28592}, !- Space Name
   Foundation,                             !- Outside Boundary Condition
   ,                                       !- Outside Boundary Condition Object
   NoSun,                                  !- Sun Exposure
@@ -281,19 +175,11 @@
   13.6310703908387, 0, 0;                 !- X,Y,Z Vertex 4 {m}
 
 OS:Surface,
-<<<<<<< HEAD
-  {dacbb779-506d-489b-bf62-d5b53cc3ddc3}, !- Handle
+  {106a4bb1-0619-47c6-9e65-adccc7c445dd}, !- Handle
   Surface 2,                              !- Name
   Wall,                                   !- Surface Type
   ,                                       !- Construction Name
-  {d6a68990-3dc7-42dc-b0da-91713849cece}, !- Space Name
-=======
-  {c0f1282a-fdc3-4347-b3b7-d51a3302c52d}, !- Handle
-  Surface 2,                              !- Name
-  Wall,                                   !- Surface Type
-  ,                                       !- Construction Name
-  {7f57425a-8f01-40e5-b65f-c7b378730d9d}, !- Space Name
->>>>>>> 425d8131
+  {56c7e975-eb99-482e-9eb5-56f959e28592}, !- Space Name
   Outdoors,                               !- Outside Boundary Condition
   ,                                       !- Outside Boundary Condition Object
   SunExposed,                             !- Sun Exposure
@@ -306,19 +192,11 @@
   0, 0, 2.4384;                           !- X,Y,Z Vertex 4 {m}
 
 OS:Surface,
-<<<<<<< HEAD
-  {fb24fee6-58c6-4fc3-a87b-8ed41b20b8bc}, !- Handle
+  {503b18ff-0767-477c-86a5-c2ce2865b8f2}, !- Handle
   Surface 3,                              !- Name
   Wall,                                   !- Surface Type
   ,                                       !- Construction Name
-  {d6a68990-3dc7-42dc-b0da-91713849cece}, !- Space Name
-=======
-  {cf963293-3de8-452d-a714-2cf6d2ff48a2}, !- Handle
-  Surface 3,                              !- Name
-  Wall,                                   !- Surface Type
-  ,                                       !- Construction Name
-  {7f57425a-8f01-40e5-b65f-c7b378730d9d}, !- Space Name
->>>>>>> 425d8131
+  {56c7e975-eb99-482e-9eb5-56f959e28592}, !- Space Name
   Outdoors,                               !- Outside Boundary Condition
   ,                                       !- Outside Boundary Condition Object
   SunExposed,                             !- Sun Exposure
@@ -331,19 +209,11 @@
   0, 6.81553519541936, 2.4384;            !- X,Y,Z Vertex 4 {m}
 
 OS:Surface,
-<<<<<<< HEAD
-  {44d48c23-9968-49a8-9fba-1a00a49e79d7}, !- Handle
+  {930b3080-64c1-4ce8-9454-6c81d75c1831}, !- Handle
   Surface 4,                              !- Name
   Wall,                                   !- Surface Type
   ,                                       !- Construction Name
-  {d6a68990-3dc7-42dc-b0da-91713849cece}, !- Space Name
-=======
-  {0578093d-95d2-46ae-9ce4-659d75c6f54b}, !- Handle
-  Surface 4,                              !- Name
-  Wall,                                   !- Surface Type
-  ,                                       !- Construction Name
-  {7f57425a-8f01-40e5-b65f-c7b378730d9d}, !- Space Name
->>>>>>> 425d8131
+  {56c7e975-eb99-482e-9eb5-56f959e28592}, !- Space Name
   Outdoors,                               !- Outside Boundary Condition
   ,                                       !- Outside Boundary Condition Object
   SunExposed,                             !- Sun Exposure
@@ -356,19 +226,11 @@
   13.6310703908387, 6.81553519541936, 2.4384; !- X,Y,Z Vertex 4 {m}
 
 OS:Surface,
-<<<<<<< HEAD
-  {27ec19be-bc0c-4e16-9627-bee972738ad2}, !- Handle
+  {e4af8a23-0aea-4617-a5fb-e10998f8933c}, !- Handle
   Surface 5,                              !- Name
   Wall,                                   !- Surface Type
   ,                                       !- Construction Name
-  {d6a68990-3dc7-42dc-b0da-91713849cece}, !- Space Name
-=======
-  {7ed0d756-f0de-4a2b-8938-1a1415d03837}, !- Handle
-  Surface 5,                              !- Name
-  Wall,                                   !- Surface Type
-  ,                                       !- Construction Name
-  {7f57425a-8f01-40e5-b65f-c7b378730d9d}, !- Space Name
->>>>>>> 425d8131
+  {56c7e975-eb99-482e-9eb5-56f959e28592}, !- Space Name
   Outdoors,                               !- Outside Boundary Condition
   ,                                       !- Outside Boundary Condition Object
   SunExposed,                             !- Sun Exposure
@@ -381,23 +243,13 @@
   13.6310703908387, 0, 2.4384;            !- X,Y,Z Vertex 4 {m}
 
 OS:Surface,
-<<<<<<< HEAD
-  {c72136e4-3926-41b4-b18a-ba881d914c01}, !- Handle
+  {eba0c2cf-5053-44ff-b792-a9575940de96}, !- Handle
   Surface 6,                              !- Name
   RoofCeiling,                            !- Surface Type
   ,                                       !- Construction Name
-  {d6a68990-3dc7-42dc-b0da-91713849cece}, !- Space Name
+  {56c7e975-eb99-482e-9eb5-56f959e28592}, !- Space Name
   Surface,                                !- Outside Boundary Condition
-  {6b6dda72-105b-4a2b-9d4b-1de7ec30e1d1}, !- Outside Boundary Condition Object
-=======
-  {36ff0146-7c0f-4b28-9836-54c012b421ad}, !- Handle
-  Surface 6,                              !- Name
-  RoofCeiling,                            !- Surface Type
-  ,                                       !- Construction Name
-  {7f57425a-8f01-40e5-b65f-c7b378730d9d}, !- Space Name
-  Surface,                                !- Outside Boundary Condition
-  {5035b7a0-ee24-4198-93cb-a8369bb7254a}, !- Outside Boundary Condition Object
->>>>>>> 425d8131
+  {ec4666c1-2935-46fb-9c29-292d2e6db2db}, !- Outside Boundary Condition Object
   NoSun,                                  !- Sun Exposure
   NoWind,                                 !- Wind Exposure
   ,                                       !- View Factor to Ground
@@ -408,11 +260,7 @@
   0, 0, 2.4384;                           !- X,Y,Z Vertex 4 {m}
 
 OS:SpaceType,
-<<<<<<< HEAD
-  {8b7080d5-d903-4ae0-bcfe-21e3de15741e}, !- Handle
-=======
-  {e840d163-b6bf-4095-bd51-b702d4a2d1fe}, !- Handle
->>>>>>> 425d8131
+  {dbfbf452-f325-48bf-909c-8240a61984a2}, !- Handle
   Space Type 1,                           !- Name
   ,                                       !- Default Construction Set Name
   ,                                       !- Default Schedule Set Name
@@ -423,15 +271,9 @@
   living;                                 !- Standards Space Type
 
 OS:Space,
-<<<<<<< HEAD
-  {b3416590-473c-4a95-81d9-02f554edb825}, !- Handle
+  {ef796e75-afcd-4324-8eba-5181f7a5ffb0}, !- Handle
   living space|story 2,                   !- Name
-  {8b7080d5-d903-4ae0-bcfe-21e3de15741e}, !- Space Type Name
-=======
-  {1b9b52c4-87ff-402c-8f21-d2ba65b2a14d}, !- Handle
-  living space|story 2,                   !- Name
-  {e840d163-b6bf-4095-bd51-b702d4a2d1fe}, !- Space Type Name
->>>>>>> 425d8131
+  {dbfbf452-f325-48bf-909c-8240a61984a2}, !- Space Type Name
   ,                                       !- Default Construction Set Name
   ,                                       !- Default Schedule Set Name
   -0,                                     !- Direction of Relative North {deg}
@@ -439,35 +281,19 @@
   0,                                      !- Y Origin {m}
   2.4384,                                 !- Z Origin {m}
   ,                                       !- Building Story Name
-<<<<<<< HEAD
-  {1e239b03-0297-45a4-87f2-7b0f6aef9147}, !- Thermal Zone Name
+  {43a4b724-0543-4795-9b9d-d767e9b0392e}, !- Thermal Zone Name
   ,                                       !- Part of Total Floor Area
   ,                                       !- Design Specification Outdoor Air Object Name
-  {4faf98f0-b1c7-410c-8142-685921ec78eb}; !- Building Unit Name
-
-OS:Surface,
-  {6b6dda72-105b-4a2b-9d4b-1de7ec30e1d1}, !- Handle
+  {79356e9d-e9a5-441c-8663-4fdd44eba729}; !- Building Unit Name
+
+OS:Surface,
+  {ec4666c1-2935-46fb-9c29-292d2e6db2db}, !- Handle
   Surface 7,                              !- Name
   Floor,                                  !- Surface Type
   ,                                       !- Construction Name
-  {b3416590-473c-4a95-81d9-02f554edb825}, !- Space Name
+  {ef796e75-afcd-4324-8eba-5181f7a5ffb0}, !- Space Name
   Surface,                                !- Outside Boundary Condition
-  {c72136e4-3926-41b4-b18a-ba881d914c01}, !- Outside Boundary Condition Object
-=======
-  {d55b6b19-375c-4078-97eb-0d000b55bf12}, !- Thermal Zone Name
-  ,                                       !- Part of Total Floor Area
-  ,                                       !- Design Specification Outdoor Air Object Name
-  {b73707e2-d800-4e77-b1c1-319a508b34be}; !- Building Unit Name
-
-OS:Surface,
-  {5035b7a0-ee24-4198-93cb-a8369bb7254a}, !- Handle
-  Surface 7,                              !- Name
-  Floor,                                  !- Surface Type
-  ,                                       !- Construction Name
-  {1b9b52c4-87ff-402c-8f21-d2ba65b2a14d}, !- Space Name
-  Surface,                                !- Outside Boundary Condition
-  {36ff0146-7c0f-4b28-9836-54c012b421ad}, !- Outside Boundary Condition Object
->>>>>>> 425d8131
+  {eba0c2cf-5053-44ff-b792-a9575940de96}, !- Outside Boundary Condition Object
   NoSun,                                  !- Sun Exposure
   NoWind,                                 !- Wind Exposure
   ,                                       !- View Factor to Ground
@@ -478,19 +304,11 @@
   13.6310703908387, 0, 0;                 !- X,Y,Z Vertex 4 {m}
 
 OS:Surface,
-<<<<<<< HEAD
-  {7bda5871-bf5a-46b2-841d-6e1c48416aeb}, !- Handle
+  {b7bb8eeb-fcb1-4a08-ba29-50f264279c5e}, !- Handle
   Surface 8,                              !- Name
   Wall,                                   !- Surface Type
   ,                                       !- Construction Name
-  {b3416590-473c-4a95-81d9-02f554edb825}, !- Space Name
-=======
-  {2ad653b3-7604-4bfe-9c33-68e119d4c1a1}, !- Handle
-  Surface 8,                              !- Name
-  Wall,                                   !- Surface Type
-  ,                                       !- Construction Name
-  {1b9b52c4-87ff-402c-8f21-d2ba65b2a14d}, !- Space Name
->>>>>>> 425d8131
+  {ef796e75-afcd-4324-8eba-5181f7a5ffb0}, !- Space Name
   Outdoors,                               !- Outside Boundary Condition
   ,                                       !- Outside Boundary Condition Object
   SunExposed,                             !- Sun Exposure
@@ -503,19 +321,11 @@
   0, 0, 2.4384;                           !- X,Y,Z Vertex 4 {m}
 
 OS:Surface,
-<<<<<<< HEAD
-  {3a759ce2-0f07-4ee2-959e-efb95aebb0b5}, !- Handle
+  {057ab321-c03d-4026-8995-ac672164b915}, !- Handle
   Surface 9,                              !- Name
   Wall,                                   !- Surface Type
   ,                                       !- Construction Name
-  {b3416590-473c-4a95-81d9-02f554edb825}, !- Space Name
-=======
-  {55722600-a052-4cb0-bf10-7a25fe3fc1c6}, !- Handle
-  Surface 9,                              !- Name
-  Wall,                                   !- Surface Type
-  ,                                       !- Construction Name
-  {1b9b52c4-87ff-402c-8f21-d2ba65b2a14d}, !- Space Name
->>>>>>> 425d8131
+  {ef796e75-afcd-4324-8eba-5181f7a5ffb0}, !- Space Name
   Outdoors,                               !- Outside Boundary Condition
   ,                                       !- Outside Boundary Condition Object
   SunExposed,                             !- Sun Exposure
@@ -528,19 +338,11 @@
   0, 6.81553519541936, 2.4384;            !- X,Y,Z Vertex 4 {m}
 
 OS:Surface,
-<<<<<<< HEAD
-  {f60e017e-36f3-40a3-8e81-d2499241d7f1}, !- Handle
+  {14a3afae-b060-4f61-9d68-01e9eb2d8bb0}, !- Handle
   Surface 10,                             !- Name
   Wall,                                   !- Surface Type
   ,                                       !- Construction Name
-  {b3416590-473c-4a95-81d9-02f554edb825}, !- Space Name
-=======
-  {34991cdb-6496-4694-85dc-d75702916e99}, !- Handle
-  Surface 10,                             !- Name
-  Wall,                                   !- Surface Type
-  ,                                       !- Construction Name
-  {1b9b52c4-87ff-402c-8f21-d2ba65b2a14d}, !- Space Name
->>>>>>> 425d8131
+  {ef796e75-afcd-4324-8eba-5181f7a5ffb0}, !- Space Name
   Outdoors,                               !- Outside Boundary Condition
   ,                                       !- Outside Boundary Condition Object
   SunExposed,                             !- Sun Exposure
@@ -553,19 +355,11 @@
   13.6310703908387, 6.81553519541936, 2.4384; !- X,Y,Z Vertex 4 {m}
 
 OS:Surface,
-<<<<<<< HEAD
-  {9bb2bc35-0297-4081-853f-450488cd6769}, !- Handle
+  {1164a140-1d93-4699-8e32-9e92bbdea793}, !- Handle
   Surface 11,                             !- Name
   Wall,                                   !- Surface Type
   ,                                       !- Construction Name
-  {b3416590-473c-4a95-81d9-02f554edb825}, !- Space Name
-=======
-  {123b499e-5789-4678-92c0-960872d7f15f}, !- Handle
-  Surface 11,                             !- Name
-  Wall,                                   !- Surface Type
-  ,                                       !- Construction Name
-  {1b9b52c4-87ff-402c-8f21-d2ba65b2a14d}, !- Space Name
->>>>>>> 425d8131
+  {ef796e75-afcd-4324-8eba-5181f7a5ffb0}, !- Space Name
   Outdoors,                               !- Outside Boundary Condition
   ,                                       !- Outside Boundary Condition Object
   SunExposed,                             !- Sun Exposure
@@ -578,23 +372,13 @@
   13.6310703908387, 0, 2.4384;            !- X,Y,Z Vertex 4 {m}
 
 OS:Surface,
-<<<<<<< HEAD
-  {682d9914-7fe0-49f4-9406-b6e4ed23b4e2}, !- Handle
+  {74aaa2b0-ab9c-41e9-b8a4-d0a2a15f2cd7}, !- Handle
   Surface 12,                             !- Name
   RoofCeiling,                            !- Surface Type
   ,                                       !- Construction Name
-  {b3416590-473c-4a95-81d9-02f554edb825}, !- Space Name
+  {ef796e75-afcd-4324-8eba-5181f7a5ffb0}, !- Space Name
   Surface,                                !- Outside Boundary Condition
-  {d50b9909-65fe-40ee-8d8e-1626a0dff4a2}, !- Outside Boundary Condition Object
-=======
-  {9cef927c-5792-4d1e-bc09-1bf26060c512}, !- Handle
-  Surface 12,                             !- Name
-  RoofCeiling,                            !- Surface Type
-  ,                                       !- Construction Name
-  {1b9b52c4-87ff-402c-8f21-d2ba65b2a14d}, !- Space Name
-  Surface,                                !- Outside Boundary Condition
-  {0e509831-653a-4d92-badf-d2873aaf9fbe}, !- Outside Boundary Condition Object
->>>>>>> 425d8131
+  {d2e361eb-5b7b-42f2-a951-a37e91596140}, !- Outside Boundary Condition Object
   NoSun,                                  !- Sun Exposure
   NoWind,                                 !- Wind Exposure
   ,                                       !- View Factor to Ground
@@ -605,23 +389,13 @@
   0, 0, 2.4384;                           !- X,Y,Z Vertex 4 {m}
 
 OS:Surface,
-<<<<<<< HEAD
-  {d50b9909-65fe-40ee-8d8e-1626a0dff4a2}, !- Handle
+  {d2e361eb-5b7b-42f2-a951-a37e91596140}, !- Handle
   Surface 13,                             !- Name
   Floor,                                  !- Surface Type
   ,                                       !- Construction Name
-  {9fc8ae13-d87f-4c94-b109-da567e92ae5e}, !- Space Name
+  {0532f724-10c0-442f-9db0-18ffd50422a9}, !- Space Name
   Surface,                                !- Outside Boundary Condition
-  {682d9914-7fe0-49f4-9406-b6e4ed23b4e2}, !- Outside Boundary Condition Object
-=======
-  {0e509831-653a-4d92-badf-d2873aaf9fbe}, !- Handle
-  Surface 13,                             !- Name
-  Floor,                                  !- Surface Type
-  ,                                       !- Construction Name
-  {bbed93e5-f5e7-4da4-8b9e-0eae97c6b392}, !- Space Name
-  Surface,                                !- Outside Boundary Condition
-  {9cef927c-5792-4d1e-bc09-1bf26060c512}, !- Outside Boundary Condition Object
->>>>>>> 425d8131
+  {74aaa2b0-ab9c-41e9-b8a4-d0a2a15f2cd7}, !- Outside Boundary Condition Object
   NoSun,                                  !- Sun Exposure
   NoWind,                                 !- Wind Exposure
   ,                                       !- View Factor to Ground
@@ -632,19 +406,11 @@
   0, 0, 0;                                !- X,Y,Z Vertex 4 {m}
 
 OS:Surface,
-<<<<<<< HEAD
-  {d5ee36a5-d255-43b0-93e8-b9279db82f44}, !- Handle
+  {11685999-08ac-499d-ab6f-92a52b18467f}, !- Handle
   Surface 14,                             !- Name
   RoofCeiling,                            !- Surface Type
   ,                                       !- Construction Name
-  {9fc8ae13-d87f-4c94-b109-da567e92ae5e}, !- Space Name
-=======
-  {ae1dc77a-71ac-4ff5-b20f-5fd21342fee5}, !- Handle
-  Surface 14,                             !- Name
-  RoofCeiling,                            !- Surface Type
-  ,                                       !- Construction Name
-  {bbed93e5-f5e7-4da4-8b9e-0eae97c6b392}, !- Space Name
->>>>>>> 425d8131
+  {0532f724-10c0-442f-9db0-18ffd50422a9}, !- Space Name
   Outdoors,                               !- Outside Boundary Condition
   ,                                       !- Outside Boundary Condition Object
   SunExposed,                             !- Sun Exposure
@@ -657,19 +423,11 @@
   13.6310703908387, 0, 0;                 !- X,Y,Z Vertex 4 {m}
 
 OS:Surface,
-<<<<<<< HEAD
-  {c23b3065-97d6-413d-bd23-bec3397df431}, !- Handle
+  {d1604535-696b-424f-aac1-c6a8e0e5f485}, !- Handle
   Surface 15,                             !- Name
   RoofCeiling,                            !- Surface Type
   ,                                       !- Construction Name
-  {9fc8ae13-d87f-4c94-b109-da567e92ae5e}, !- Space Name
-=======
-  {3b5e7e56-a7ca-4253-bbd3-e14ac5eca37f}, !- Handle
-  Surface 15,                             !- Name
-  RoofCeiling,                            !- Surface Type
-  ,                                       !- Construction Name
-  {bbed93e5-f5e7-4da4-8b9e-0eae97c6b392}, !- Space Name
->>>>>>> 425d8131
+  {0532f724-10c0-442f-9db0-18ffd50422a9}, !- Space Name
   Outdoors,                               !- Outside Boundary Condition
   ,                                       !- Outside Boundary Condition Object
   SunExposed,                             !- Sun Exposure
@@ -682,19 +440,11 @@
   0, 6.81553519541936, 0;                 !- X,Y,Z Vertex 4 {m}
 
 OS:Surface,
-<<<<<<< HEAD
-  {c2728b92-7e88-4a72-8635-3508380279a3}, !- Handle
+  {61ea04c6-8638-4c12-a0ff-1cfdcd80cb82}, !- Handle
   Surface 16,                             !- Name
   Wall,                                   !- Surface Type
   ,                                       !- Construction Name
-  {9fc8ae13-d87f-4c94-b109-da567e92ae5e}, !- Space Name
-=======
-  {9c92b908-7193-446b-bd46-df9a064d8f5b}, !- Handle
-  Surface 16,                             !- Name
-  Wall,                                   !- Surface Type
-  ,                                       !- Construction Name
-  {bbed93e5-f5e7-4da4-8b9e-0eae97c6b392}, !- Space Name
->>>>>>> 425d8131
+  {0532f724-10c0-442f-9db0-18ffd50422a9}, !- Space Name
   Outdoors,                               !- Outside Boundary Condition
   ,                                       !- Outside Boundary Condition Object
   SunExposed,                             !- Sun Exposure
@@ -706,19 +456,11 @@
   0, 0, 0;                                !- X,Y,Z Vertex 3 {m}
 
 OS:Surface,
-<<<<<<< HEAD
-  {1149b413-394f-40e3-b6a5-3f39a5be2a2d}, !- Handle
+  {0f0a2119-a4ea-40db-9166-8fb8e96eaeec}, !- Handle
   Surface 17,                             !- Name
   Wall,                                   !- Surface Type
   ,                                       !- Construction Name
-  {9fc8ae13-d87f-4c94-b109-da567e92ae5e}, !- Space Name
-=======
-  {afea6b3b-d808-4bf0-b5aa-13c8826429f1}, !- Handle
-  Surface 17,                             !- Name
-  Wall,                                   !- Surface Type
-  ,                                       !- Construction Name
-  {bbed93e5-f5e7-4da4-8b9e-0eae97c6b392}, !- Space Name
->>>>>>> 425d8131
+  {0532f724-10c0-442f-9db0-18ffd50422a9}, !- Space Name
   Outdoors,                               !- Outside Boundary Condition
   ,                                       !- Outside Boundary Condition Object
   SunExposed,                             !- Sun Exposure
@@ -730,15 +472,9 @@
   13.6310703908387, 6.81553519541936, 0;  !- X,Y,Z Vertex 3 {m}
 
 OS:Space,
-<<<<<<< HEAD
-  {9fc8ae13-d87f-4c94-b109-da567e92ae5e}, !- Handle
+  {0532f724-10c0-442f-9db0-18ffd50422a9}, !- Handle
   unfinished attic space,                 !- Name
-  {adb20d75-165c-4eb6-bf33-ae09cb18abf6}, !- Space Type Name
-=======
-  {bbed93e5-f5e7-4da4-8b9e-0eae97c6b392}, !- Handle
-  unfinished attic space,                 !- Name
-  {be555d09-9b12-476f-b409-c1b5385b9b77}, !- Space Type Name
->>>>>>> 425d8131
+  {b327e37c-e328-4f6b-b883-ac83034cd179}, !- Space Type Name
   ,                                       !- Default Construction Set Name
   ,                                       !- Default Schedule Set Name
   -0,                                     !- Direction of Relative North {deg}
@@ -746,17 +482,10 @@
   0,                                      !- Y Origin {m}
   4.8768,                                 !- Z Origin {m}
   ,                                       !- Building Story Name
-<<<<<<< HEAD
-  {57112f70-72b3-4615-9537-b21e4aedd4c6}; !- Thermal Zone Name
+  {04d2757c-9644-47d5-957b-9f0272cf64b3}; !- Thermal Zone Name
 
 OS:ThermalZone,
-  {57112f70-72b3-4615-9537-b21e4aedd4c6}, !- Handle
-=======
-  {7a27b512-b223-4ddc-89e6-b94960603e0d}; !- Thermal Zone Name
-
-OS:ThermalZone,
-  {7a27b512-b223-4ddc-89e6-b94960603e0d}, !- Handle
->>>>>>> 425d8131
+  {04d2757c-9644-47d5-957b-9f0272cf64b3}, !- Handle
   unfinished attic zone,                  !- Name
   ,                                       !- Multiplier
   ,                                       !- Ceiling Height {m}
@@ -765,17 +494,10 @@
   ,                                       !- Zone Inside Convection Algorithm
   ,                                       !- Zone Outside Convection Algorithm
   ,                                       !- Zone Conditioning Equipment List Name
-<<<<<<< HEAD
-  {a4221cae-81f5-4fdd-ac61-8f8799414b1c}, !- Zone Air Inlet Port List
-  {55c1f413-e3e6-47b4-886d-0edf9d0183c3}, !- Zone Air Exhaust Port List
-  {8f637609-7053-416e-9238-62667ebb1998}, !- Zone Air Node Name
-  {ed18d980-f72b-443e-a913-76d1a55a38df}, !- Zone Return Air Port List
-=======
-  {f55560fe-d811-4200-b5b4-e0bab23d7d5e}, !- Zone Air Inlet Port List
-  {dcf0ed51-5a11-4fb6-ba12-47cf30ef9280}, !- Zone Air Exhaust Port List
-  {afee8038-4133-475c-aa3f-1810fe34b9eb}, !- Zone Air Node Name
-  {42153607-98fc-4f2a-947c-8da556a480f9}, !- Zone Return Air Port List
->>>>>>> 425d8131
+  {65abe987-a145-4a82-8657-8d35bcce1e61}, !- Zone Air Inlet Port List
+  {ccd3ab2a-f6c7-4b0e-8c20-46b33a38db2f}, !- Zone Air Exhaust Port List
+  {68926df7-7ba0-44cf-87b4-a9d38c1f8280}, !- Zone Air Node Name
+  {0d344631-f154-4a4f-8466-b62e3404ddc5}, !- Zone Return Air Port List
   ,                                       !- Primary Daylighting Control Name
   ,                                       !- Fraction of Zone Controlled by Primary Daylighting Control
   ,                                       !- Secondary Daylighting Control Name
@@ -786,71 +508,37 @@
   No;                                     !- Use Ideal Air Loads
 
 OS:Node,
-<<<<<<< HEAD
-  {ef839f09-7861-4291-a36e-a060ee31d6c8}, !- Handle
+  {3c9451a0-b2bf-46e5-bb09-ba42502d46e3}, !- Handle
   Node 2,                                 !- Name
-  {8f637609-7053-416e-9238-62667ebb1998}, !- Inlet Port
+  {68926df7-7ba0-44cf-87b4-a9d38c1f8280}, !- Inlet Port
   ;                                       !- Outlet Port
 
 OS:Connection,
-  {8f637609-7053-416e-9238-62667ebb1998}, !- Handle
-  {0d7feeb6-d155-435a-bee5-6b333a52eda6}, !- Name
-  {57112f70-72b3-4615-9537-b21e4aedd4c6}, !- Source Object
+  {68926df7-7ba0-44cf-87b4-a9d38c1f8280}, !- Handle
+  {17c2ea1b-8cdb-4858-b887-75f228c6ce08}, !- Name
+  {04d2757c-9644-47d5-957b-9f0272cf64b3}, !- Source Object
   11,                                     !- Outlet Port
-  {ef839f09-7861-4291-a36e-a060ee31d6c8}, !- Target Object
+  {3c9451a0-b2bf-46e5-bb09-ba42502d46e3}, !- Target Object
   2;                                      !- Inlet Port
 
 OS:PortList,
-  {a4221cae-81f5-4fdd-ac61-8f8799414b1c}, !- Handle
-  {5a73a276-f014-4428-9fec-522ad59b5d65}, !- Name
-  {57112f70-72b3-4615-9537-b21e4aedd4c6}; !- HVAC Component
+  {65abe987-a145-4a82-8657-8d35bcce1e61}, !- Handle
+  {3f6cccfb-4c1b-4c7d-9b10-cccce2a4e83a}, !- Name
+  {04d2757c-9644-47d5-957b-9f0272cf64b3}; !- HVAC Component
 
 OS:PortList,
-  {55c1f413-e3e6-47b4-886d-0edf9d0183c3}, !- Handle
-  {4835898d-5ab3-4cff-b16b-f7daa69dc73c}, !- Name
-  {57112f70-72b3-4615-9537-b21e4aedd4c6}; !- HVAC Component
+  {ccd3ab2a-f6c7-4b0e-8c20-46b33a38db2f}, !- Handle
+  {9e86eb48-6147-4a44-96a1-96e930beac5c}, !- Name
+  {04d2757c-9644-47d5-957b-9f0272cf64b3}; !- HVAC Component
 
 OS:PortList,
-  {ed18d980-f72b-443e-a913-76d1a55a38df}, !- Handle
-  {7073687d-5197-4eea-8afa-82742a1a0b97}, !- Name
-  {57112f70-72b3-4615-9537-b21e4aedd4c6}; !- HVAC Component
+  {0d344631-f154-4a4f-8466-b62e3404ddc5}, !- Handle
+  {6e4f8102-6efa-43e0-8efc-5a633db8cb37}, !- Name
+  {04d2757c-9644-47d5-957b-9f0272cf64b3}; !- HVAC Component
 
 OS:Sizing:Zone,
-  {338ca99f-2aac-418a-b44e-d5e76f0e73dd}, !- Handle
-  {57112f70-72b3-4615-9537-b21e4aedd4c6}, !- Zone or ZoneList Name
-=======
-  {675699b5-6ba3-4a60-b8c3-b37c6ccd4120}, !- Handle
-  Node 2,                                 !- Name
-  {afee8038-4133-475c-aa3f-1810fe34b9eb}, !- Inlet Port
-  ;                                       !- Outlet Port
-
-OS:Connection,
-  {afee8038-4133-475c-aa3f-1810fe34b9eb}, !- Handle
-  {f5f12541-99ae-4f84-bbcb-b2d8d8e4d4d3}, !- Name
-  {7a27b512-b223-4ddc-89e6-b94960603e0d}, !- Source Object
-  11,                                     !- Outlet Port
-  {675699b5-6ba3-4a60-b8c3-b37c6ccd4120}, !- Target Object
-  2;                                      !- Inlet Port
-
-OS:PortList,
-  {f55560fe-d811-4200-b5b4-e0bab23d7d5e}, !- Handle
-  {27468b11-9020-4661-989b-85fd634c34ef}, !- Name
-  {7a27b512-b223-4ddc-89e6-b94960603e0d}; !- HVAC Component
-
-OS:PortList,
-  {dcf0ed51-5a11-4fb6-ba12-47cf30ef9280}, !- Handle
-  {71921b31-1ce5-4c12-ae37-84cc90984459}, !- Name
-  {7a27b512-b223-4ddc-89e6-b94960603e0d}; !- HVAC Component
-
-OS:PortList,
-  {42153607-98fc-4f2a-947c-8da556a480f9}, !- Handle
-  {a2fe65e4-53ec-4ba0-a6ab-2cf4d6c0e994}, !- Name
-  {7a27b512-b223-4ddc-89e6-b94960603e0d}; !- HVAC Component
-
-OS:Sizing:Zone,
-  {a27d2d37-c379-4596-a3c7-4b5ba7ae7e09}, !- Handle
-  {7a27b512-b223-4ddc-89e6-b94960603e0d}, !- Zone or ZoneList Name
->>>>>>> 425d8131
+  {97e53bf0-4689-4ef7-8ff7-0f30a8974bb5}, !- Handle
+  {04d2757c-9644-47d5-957b-9f0272cf64b3}, !- Zone or ZoneList Name
   SupplyAirTemperature,                   !- Zone Cooling Design Supply Air Temperature Input Method
   14,                                     !- Zone Cooling Design Supply Air Temperature {C}
   11.11,                                  !- Zone Cooling Design Supply Air Temperature Difference {deltaC}
@@ -879,21 +567,12 @@
   autosize;                               !- Dedicated Outdoor Air High Setpoint Temperature for Design {C}
 
 OS:ZoneHVAC:EquipmentList,
-<<<<<<< HEAD
-  {05ea22d0-d740-446c-aa20-b4484d366aff}, !- Handle
+  {12264573-6cf1-4a3a-b94b-5adb45c3aa72}, !- Handle
   Zone HVAC Equipment List 2,             !- Name
-  {57112f70-72b3-4615-9537-b21e4aedd4c6}; !- Thermal Zone
+  {04d2757c-9644-47d5-957b-9f0272cf64b3}; !- Thermal Zone
 
 OS:SpaceType,
-  {adb20d75-165c-4eb6-bf33-ae09cb18abf6}, !- Handle
-=======
-  {417b13c5-38ce-44d9-9644-bfbc86f8f52b}, !- Handle
-  Zone HVAC Equipment List 2,             !- Name
-  {7a27b512-b223-4ddc-89e6-b94960603e0d}; !- Thermal Zone
-
-OS:SpaceType,
-  {be555d09-9b12-476f-b409-c1b5385b9b77}, !- Handle
->>>>>>> 425d8131
+  {b327e37c-e328-4f6b-b883-ac83034cd179}, !- Handle
   Space Type 2,                           !- Name
   ,                                       !- Default Construction Set Name
   ,                                       !- Default Schedule Set Name
@@ -904,21 +583,13 @@
   unfinished attic;                       !- Standards Space Type
 
 OS:BuildingUnit,
-<<<<<<< HEAD
-  {4faf98f0-b1c7-410c-8142-685921ec78eb}, !- Handle
-=======
-  {b73707e2-d800-4e77-b1c1-319a508b34be}, !- Handle
->>>>>>> 425d8131
+  {79356e9d-e9a5-441c-8663-4fdd44eba729}, !- Handle
   unit 1,                                 !- Name
   ,                                       !- Rendering Color
   Residential;                            !- Building Unit Type
 
 OS:Building,
-<<<<<<< HEAD
-  {03dd622c-8c57-43b4-8b83-e92b052d68e2}, !- Handle
-=======
-  {35874ebd-ff69-4a16-950e-7e233157a9d8}, !- Handle
->>>>>>> 425d8131
+  {16fce62b-ebb8-4526-ab6e-a51325b4847c}, !- Handle
   Building 1,                             !- Name
   ,                                       !- Building Sector Type
   0,                                      !- North Axis {deg}
@@ -933,13 +604,8 @@
   1;                                      !- Standards Number of Living Units
 
 OS:AdditionalProperties,
-<<<<<<< HEAD
-  {a5a62041-7ccb-4257-97d7-9d8336875cc5}, !- Handle
-  {03dd622c-8c57-43b4-8b83-e92b052d68e2}, !- Object Name
-=======
-  {7e8c0b51-e49a-43b8-9f66-d68a387489ec}, !- Handle
-  {35874ebd-ff69-4a16-950e-7e233157a9d8}, !- Object Name
->>>>>>> 425d8131
+  {83708892-5616-4088-8ba8-faedfbc53c8c}, !- Handle
+  {16fce62b-ebb8-4526-ab6e-a51325b4847c}, !- Object Name
   Total Units Represented,                !- Feature Name 1
   Integer,                                !- Feature Data Type 1
   1,                                      !- Feature Value 1
@@ -948,13 +614,8 @@
   1;                                      !- Feature Value 2
 
 OS:AdditionalProperties,
-<<<<<<< HEAD
-  {7a7d6040-aa60-4233-85d7-27f1fdb570af}, !- Handle
-  {4faf98f0-b1c7-410c-8142-685921ec78eb}, !- Object Name
-=======
-  {eda937db-22d1-408f-94be-7f53cb728887}, !- Handle
-  {b73707e2-d800-4e77-b1c1-319a508b34be}, !- Object Name
->>>>>>> 425d8131
+  {8524300e-49de-43aa-a8b0-abc4f9326cbf}, !- Handle
+  {79356e9d-e9a5-441c-8663-4fdd44eba729}, !- Object Name
   NumberOfBedrooms,                       !- Feature Name 1
   Integer,                                !- Feature Data Type 1
   3,                                      !- Feature Value 1
@@ -963,11 +624,7 @@
   2;                                      !- Feature Value 2
 
 OS:Schedule:Day,
-<<<<<<< HEAD
-  {3436e941-cdb3-4d52-a719-db05c5b3d373}, !- Handle
-=======
-  {37647565-d53c-41ce-811a-7e5a2124c034}, !- Handle
->>>>>>> 425d8131
+  {631c7025-6608-42a8-b53a-659425686104}, !- Handle
   Schedule Day 1,                         !- Name
   ,                                       !- Schedule Type Limits Name
   ,                                       !- Interpolate to Timestep
@@ -976,11 +633,7 @@
   0;                                      !- Value Until Time 1
 
 OS:Schedule:Day,
-<<<<<<< HEAD
-  {71e3dbf5-ac2f-49d9-973f-d2982ca3e996}, !- Handle
-=======
-  {e73bf2d0-0ef2-4bff-be52-a5e3cfbbf342}, !- Handle
->>>>>>> 425d8131
+  {ed5588b4-9dd2-4a43-99dc-5b0ba0b06751}, !- Handle
   Schedule Day 2,                         !- Name
   ,                                       !- Schedule Type Limits Name
   ,                                       !- Interpolate to Timestep
