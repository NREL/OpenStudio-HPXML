!- NOTE: Auto-generated from /test/osw_files/SFD_2000sqft_2story_SL_UA.osw

OS:Version,
<<<<<<< HEAD
  {0a0aa542-7196-4112-b3e6-4f5f26652995}, !- Handle
  2.9.0;                                  !- Version Identifier

OS:SimulationControl,
  {8136fa68-d792-422f-b05c-ed69bdee2179}, !- Handle
=======
  {e08da2bb-ff81-42ce-b5a2-c2b77cad2373}, !- Handle
  2.9.0;                                  !- Version Identifier

OS:SimulationControl,
  {e39a7413-8b0d-48dd-bda2-23fbefecc7fc}, !- Handle
>>>>>>> ed7d523f
  ,                                       !- Do Zone Sizing Calculation
  ,                                       !- Do System Sizing Calculation
  ,                                       !- Do Plant Sizing Calculation
  No;                                     !- Run Simulation for Sizing Periods

OS:Timestep,
<<<<<<< HEAD
  {e43de692-d793-4296-a9d9-92d49ef67ea5}, !- Handle
  6;                                      !- Number of Timesteps per Hour

OS:ShadowCalculation,
  {70a3d252-432b-45b4-bb9b-e6ff1ecefbae}, !- Handle
=======
  {3a8c84ef-16eb-488f-8fe2-6c04453442c3}, !- Handle
  6;                                      !- Number of Timesteps per Hour

OS:ShadowCalculation,
  {543b8f4d-8a0a-4e11-a4e9-6b6014f5afdd}, !- Handle
>>>>>>> ed7d523f
  20,                                     !- Calculation Frequency
  200;                                    !- Maximum Figures in Shadow Overlap Calculations

OS:SurfaceConvectionAlgorithm:Outside,
<<<<<<< HEAD
  {a823e005-e2ba-49ba-a9b6-437022f1ac4c}, !- Handle
  DOE-2;                                  !- Algorithm

OS:SurfaceConvectionAlgorithm:Inside,
  {55ddce9e-815d-475b-b7e7-5bedd08a2b06}, !- Handle
  TARP;                                   !- Algorithm

OS:ZoneCapacitanceMultiplier:ResearchSpecial,
  {bf06d81d-5616-441c-bd3f-4270f363e100}, !- Handle
=======
  {d2d6caa5-f887-4c00-b814-ab5d4b99a43b}, !- Handle
  DOE-2;                                  !- Algorithm

OS:SurfaceConvectionAlgorithm:Inside,
  {32884b53-dbf9-4d99-a48e-48832f754772}, !- Handle
  TARP;                                   !- Algorithm

OS:ZoneCapacitanceMultiplier:ResearchSpecial,
  {d1af4a1d-2f0d-4b49-a556-0fc9d56c183e}, !- Handle
>>>>>>> ed7d523f
  ,                                       !- Temperature Capacity Multiplier
  15,                                     !- Humidity Capacity Multiplier
  ;                                       !- Carbon Dioxide Capacity Multiplier

OS:RunPeriod,
<<<<<<< HEAD
  {2972d6c8-a866-4b2b-9df5-28f8c8e1df91}, !- Handle
=======
  {cb04beff-90b6-4d7a-a160-095ab3b0106f}, !- Handle
>>>>>>> ed7d523f
  Run Period 1,                           !- Name
  1,                                      !- Begin Month
  1,                                      !- Begin Day of Month
  12,                                     !- End Month
  31,                                     !- End Day of Month
  ,                                       !- Use Weather File Holidays and Special Days
  ,                                       !- Use Weather File Daylight Saving Period
  ,                                       !- Apply Weekend Holiday Rule
  ,                                       !- Use Weather File Rain Indicators
  ,                                       !- Use Weather File Snow Indicators
  ;                                       !- Number of Times Runperiod to be Repeated

OS:YearDescription,
<<<<<<< HEAD
  {d4bde8f1-5e47-40e0-8c0e-49e7110e8f91}, !- Handle
=======
  {7ff93dcb-e24c-4bae-99a3-814e1874c1d1}, !- Handle
>>>>>>> ed7d523f
  2007,                                   !- Calendar Year
  ,                                       !- Day of Week for Start Day
  ;                                       !- Is Leap Year

OS:Building,
<<<<<<< HEAD
  {dc98d34e-26cb-4aeb-8964-54ceef9e45f9}, !- Handle
=======
  {7775b723-b5a9-4dbc-81e6-f7f828d39b82}, !- Handle
>>>>>>> ed7d523f
  Building 1,                             !- Name
  ,                                       !- Building Sector Type
  0,                                      !- North Axis {deg}
  ,                                       !- Nominal Floor to Floor Height {m}
  ,                                       !- Space Type Name
  ,                                       !- Default Construction Set Name
  ,                                       !- Default Schedule Set Name
  2,                                      !- Standards Number of Stories
  2,                                      !- Standards Number of Above Ground Stories
  ,                                       !- Standards Template
  singlefamilydetached,                   !- Standards Building Type
  1;                                      !- Standards Number of Living Units

OS:AdditionalProperties,
<<<<<<< HEAD
  {5cac1088-9c7e-4814-95ac-b1936102988d}, !- Handle
  {dc98d34e-26cb-4aeb-8964-54ceef9e45f9}, !- Object Name
  Total Units Modeled,                    !- Feature Name 1
=======
  {a8bb02a6-4fff-4fd3-bbfc-f030e9a5d132}, !- Handle
  {7775b723-b5a9-4dbc-81e6-f7f828d39b82}, !- Object Name
  Total Units Represented,                !- Feature Name 1
>>>>>>> ed7d523f
  Integer,                                !- Feature Data Type 1
  1;                                      !- Feature Value 1

OS:ThermalZone,
<<<<<<< HEAD
  {e2e487ce-6e4b-4e6f-aebf-d159a05bb41c}, !- Handle
=======
  {0cbae735-b081-4b2a-b64f-edecc479034e}, !- Handle
>>>>>>> ed7d523f
  living zone,                            !- Name
  ,                                       !- Multiplier
  ,                                       !- Ceiling Height {m}
  ,                                       !- Volume {m3}
  ,                                       !- Floor Area {m2}
  ,                                       !- Zone Inside Convection Algorithm
  ,                                       !- Zone Outside Convection Algorithm
  ,                                       !- Zone Conditioning Equipment List Name
<<<<<<< HEAD
  {3d8a081b-0fe0-4f9d-80cd-3485a1307963}, !- Zone Air Inlet Port List
  {60fcee83-d923-4c80-b42b-ad8c49aeeb7f}, !- Zone Air Exhaust Port List
  {3b20a6a0-1d45-4896-a7b6-5b600b4494a2}, !- Zone Air Node Name
  {6aafc475-2977-4977-b93c-fed2e1ea14ce}, !- Zone Return Air Port List
=======
  {476afdca-106f-4f50-9200-020278042823}, !- Zone Air Inlet Port List
  {f7be85f2-5a98-4c85-a24b-8b40ccac6f98}, !- Zone Air Exhaust Port List
  {b946c9da-59d5-466a-bdcc-8eaa1a48e74c}, !- Zone Air Node Name
  {40fe4735-095b-4afd-aeb5-a46424e3829b}, !- Zone Return Air Port List
>>>>>>> ed7d523f
  ,                                       !- Primary Daylighting Control Name
  ,                                       !- Fraction of Zone Controlled by Primary Daylighting Control
  ,                                       !- Secondary Daylighting Control Name
  ,                                       !- Fraction of Zone Controlled by Secondary Daylighting Control
  ,                                       !- Illuminance Map Name
  ,                                       !- Group Rendering Name
  ,                                       !- Thermostat Name
  No;                                     !- Use Ideal Air Loads

OS:Node,
<<<<<<< HEAD
  {4de53719-5582-4625-bc10-e79810f51d5f}, !- Handle
  Node 1,                                 !- Name
  {3b20a6a0-1d45-4896-a7b6-5b600b4494a2}, !- Inlet Port
  ;                                       !- Outlet Port

OS:Connection,
  {3b20a6a0-1d45-4896-a7b6-5b600b4494a2}, !- Handle
  {a9f87704-abbf-41cb-a989-93a40cf554bd}, !- Name
  {e2e487ce-6e4b-4e6f-aebf-d159a05bb41c}, !- Source Object
  11,                                     !- Outlet Port
  {4de53719-5582-4625-bc10-e79810f51d5f}, !- Target Object
  2;                                      !- Inlet Port

OS:PortList,
  {3d8a081b-0fe0-4f9d-80cd-3485a1307963}, !- Handle
  {a864cd43-e2f2-4617-a946-af2ce9bd1012}, !- Name
  {e2e487ce-6e4b-4e6f-aebf-d159a05bb41c}; !- HVAC Component

OS:PortList,
  {60fcee83-d923-4c80-b42b-ad8c49aeeb7f}, !- Handle
  {67364d7d-a04c-4893-86fe-ce635682ac34}, !- Name
  {e2e487ce-6e4b-4e6f-aebf-d159a05bb41c}; !- HVAC Component

OS:PortList,
  {6aafc475-2977-4977-b93c-fed2e1ea14ce}, !- Handle
  {ddb86941-c242-434e-a8e4-a399dcb6f254}, !- Name
  {e2e487ce-6e4b-4e6f-aebf-d159a05bb41c}; !- HVAC Component

OS:Sizing:Zone,
  {a05d8edd-ad5e-46f2-88a6-e67f70a7ac39}, !- Handle
  {e2e487ce-6e4b-4e6f-aebf-d159a05bb41c}, !- Zone or ZoneList Name
=======
  {612cd55e-561f-4705-8b2f-2285585936da}, !- Handle
  Node 1,                                 !- Name
  {b946c9da-59d5-466a-bdcc-8eaa1a48e74c}, !- Inlet Port
  ;                                       !- Outlet Port

OS:Connection,
  {b946c9da-59d5-466a-bdcc-8eaa1a48e74c}, !- Handle
  {2442a3f4-14b1-47ad-b8c9-c8926c7173cc}, !- Name
  {0cbae735-b081-4b2a-b64f-edecc479034e}, !- Source Object
  11,                                     !- Outlet Port
  {612cd55e-561f-4705-8b2f-2285585936da}, !- Target Object
  2;                                      !- Inlet Port

OS:PortList,
  {476afdca-106f-4f50-9200-020278042823}, !- Handle
  {e2df5059-c49f-4d6a-b433-16885650ee83}, !- Name
  {0cbae735-b081-4b2a-b64f-edecc479034e}; !- HVAC Component

OS:PortList,
  {f7be85f2-5a98-4c85-a24b-8b40ccac6f98}, !- Handle
  {198f27ca-2a27-4636-8627-ca7514c833d9}, !- Name
  {0cbae735-b081-4b2a-b64f-edecc479034e}; !- HVAC Component

OS:PortList,
  {40fe4735-095b-4afd-aeb5-a46424e3829b}, !- Handle
  {c0aa2cb2-035b-447e-877b-32c84f45b009}, !- Name
  {0cbae735-b081-4b2a-b64f-edecc479034e}; !- HVAC Component

OS:Sizing:Zone,
  {73e9399d-60c9-45eb-bf1a-4e5eb600593c}, !- Handle
  {0cbae735-b081-4b2a-b64f-edecc479034e}, !- Zone or ZoneList Name
>>>>>>> ed7d523f
  SupplyAirTemperature,                   !- Zone Cooling Design Supply Air Temperature Input Method
  14,                                     !- Zone Cooling Design Supply Air Temperature {C}
  11.11,                                  !- Zone Cooling Design Supply Air Temperature Difference {deltaC}
  SupplyAirTemperature,                   !- Zone Heating Design Supply Air Temperature Input Method
  40,                                     !- Zone Heating Design Supply Air Temperature {C}
  11.11,                                  !- Zone Heating Design Supply Air Temperature Difference {deltaC}
  0.0085,                                 !- Zone Cooling Design Supply Air Humidity Ratio {kg-H2O/kg-air}
  0.008,                                  !- Zone Heating Design Supply Air Humidity Ratio {kg-H2O/kg-air}
  ,                                       !- Zone Heating Sizing Factor
  ,                                       !- Zone Cooling Sizing Factor
  DesignDay,                              !- Cooling Design Air Flow Method
  ,                                       !- Cooling Design Air Flow Rate {m3/s}
  ,                                       !- Cooling Minimum Air Flow per Zone Floor Area {m3/s-m2}
  ,                                       !- Cooling Minimum Air Flow {m3/s}
  ,                                       !- Cooling Minimum Air Flow Fraction
  DesignDay,                              !- Heating Design Air Flow Method
  ,                                       !- Heating Design Air Flow Rate {m3/s}
  ,                                       !- Heating Maximum Air Flow per Zone Floor Area {m3/s-m2}
  ,                                       !- Heating Maximum Air Flow {m3/s}
  ,                                       !- Heating Maximum Air Flow Fraction
  ,                                       !- Design Zone Air Distribution Effectiveness in Cooling Mode
  ,                                       !- Design Zone Air Distribution Effectiveness in Heating Mode
  No,                                     !- Account for Dedicated Outdoor Air System
  NeutralSupplyAir,                       !- Dedicated Outdoor Air System Control Strategy
  autosize,                               !- Dedicated Outdoor Air Low Setpoint Temperature for Design {C}
  autosize;                               !- Dedicated Outdoor Air High Setpoint Temperature for Design {C}

OS:ZoneHVAC:EquipmentList,
<<<<<<< HEAD
  {47840ec1-3ea1-4fd4-9441-2d5d7538c899}, !- Handle
  Zone HVAC Equipment List 1,             !- Name
  {e2e487ce-6e4b-4e6f-aebf-d159a05bb41c}; !- Thermal Zone

OS:Space,
  {a4169168-a519-4697-a610-a56bb4777fe3}, !- Handle
  living space,                           !- Name
  {10d7add7-248a-4de0-83cb-de9c832dc468}, !- Space Type Name
=======
  {258c1650-792e-4dd6-870f-a80341f778a1}, !- Handle
  Zone HVAC Equipment List 1,             !- Name
  {0cbae735-b081-4b2a-b64f-edecc479034e}; !- Thermal Zone

OS:Space,
  {469bf82d-bf64-44fc-a579-9a50f62259ef}, !- Handle
  living space,                           !- Name
  {13e839df-88ab-4c0a-baae-076050b2b9a3}, !- Space Type Name
>>>>>>> ed7d523f
  ,                                       !- Default Construction Set Name
  ,                                       !- Default Schedule Set Name
  -0,                                     !- Direction of Relative North {deg}
  0,                                      !- X Origin {m}
  0,                                      !- Y Origin {m}
  0,                                      !- Z Origin {m}
  ,                                       !- Building Story Name
<<<<<<< HEAD
  {e2e487ce-6e4b-4e6f-aebf-d159a05bb41c}, !- Thermal Zone Name
  ,                                       !- Part of Total Floor Area
  ,                                       !- Design Specification Outdoor Air Object Name
  {2125c2fa-4ff4-4e4e-8029-e130bbb3a683}; !- Building Unit Name

OS:Surface,
  {ba0b8fef-3b8f-403a-889b-88fc8184bebf}, !- Handle
  Surface 1,                              !- Name
  Floor,                                  !- Surface Type
  ,                                       !- Construction Name
  {a4169168-a519-4697-a610-a56bb4777fe3}, !- Space Name
=======
  {0cbae735-b081-4b2a-b64f-edecc479034e}, !- Thermal Zone Name
  ,                                       !- Part of Total Floor Area
  ,                                       !- Design Specification Outdoor Air Object Name
  {cd112e20-087f-4058-8723-cf5c099f3110}; !- Building Unit Name

OS:Surface,
  {504073d8-c308-4300-9ad8-722b629df521}, !- Handle
  Surface 1,                              !- Name
  Floor,                                  !- Surface Type
  ,                                       !- Construction Name
  {469bf82d-bf64-44fc-a579-9a50f62259ef}, !- Space Name
>>>>>>> ed7d523f
  Foundation,                             !- Outside Boundary Condition
  ,                                       !- Outside Boundary Condition Object
  NoSun,                                  !- Sun Exposure
  NoWind,                                 !- Wind Exposure
  ,                                       !- View Factor to Ground
  ,                                       !- Number of Vertices
  0, 0, 0,                                !- X,Y,Z Vertex 1 {m}
  0, 6.81553519541936, 0,                 !- X,Y,Z Vertex 2 {m}
  13.6310703908387, 6.81553519541936, 0,  !- X,Y,Z Vertex 3 {m}
  13.6310703908387, 0, 0;                 !- X,Y,Z Vertex 4 {m}

OS:Surface,
<<<<<<< HEAD
  {3e165082-a899-4658-aec8-67e6dc19e0a2}, !- Handle
  Surface 2,                              !- Name
  Wall,                                   !- Surface Type
  ,                                       !- Construction Name
  {a4169168-a519-4697-a610-a56bb4777fe3}, !- Space Name
=======
  {eca3745f-3c0a-40cf-9e6a-527b29a52586}, !- Handle
  Surface 2,                              !- Name
  Wall,                                   !- Surface Type
  ,                                       !- Construction Name
  {469bf82d-bf64-44fc-a579-9a50f62259ef}, !- Space Name
>>>>>>> ed7d523f
  Outdoors,                               !- Outside Boundary Condition
  ,                                       !- Outside Boundary Condition Object
  SunExposed,                             !- Sun Exposure
  WindExposed,                            !- Wind Exposure
  ,                                       !- View Factor to Ground
  ,                                       !- Number of Vertices
  0, 6.81553519541936, 2.4384,            !- X,Y,Z Vertex 1 {m}
  0, 6.81553519541936, 0,                 !- X,Y,Z Vertex 2 {m}
  0, 0, 0,                                !- X,Y,Z Vertex 3 {m}
  0, 0, 2.4384;                           !- X,Y,Z Vertex 4 {m}

OS:Surface,
<<<<<<< HEAD
  {d7647066-421b-47a2-a0e7-de801d0f127a}, !- Handle
  Surface 3,                              !- Name
  Wall,                                   !- Surface Type
  ,                                       !- Construction Name
  {a4169168-a519-4697-a610-a56bb4777fe3}, !- Space Name
=======
  {4609c2a6-2d4f-41e7-a69d-762e5049f76a}, !- Handle
  Surface 3,                              !- Name
  Wall,                                   !- Surface Type
  ,                                       !- Construction Name
  {469bf82d-bf64-44fc-a579-9a50f62259ef}, !- Space Name
>>>>>>> ed7d523f
  Outdoors,                               !- Outside Boundary Condition
  ,                                       !- Outside Boundary Condition Object
  SunExposed,                             !- Sun Exposure
  WindExposed,                            !- Wind Exposure
  ,                                       !- View Factor to Ground
  ,                                       !- Number of Vertices
  13.6310703908387, 6.81553519541936, 2.4384, !- X,Y,Z Vertex 1 {m}
  13.6310703908387, 6.81553519541936, 0,  !- X,Y,Z Vertex 2 {m}
  0, 6.81553519541936, 0,                 !- X,Y,Z Vertex 3 {m}
  0, 6.81553519541936, 2.4384;            !- X,Y,Z Vertex 4 {m}

OS:Surface,
<<<<<<< HEAD
  {acf1fd2f-68f6-4bbb-9cd5-97afaa3dce86}, !- Handle
  Surface 4,                              !- Name
  Wall,                                   !- Surface Type
  ,                                       !- Construction Name
  {a4169168-a519-4697-a610-a56bb4777fe3}, !- Space Name
=======
  {6e425d19-a800-408c-a059-e04b1333dccd}, !- Handle
  Surface 4,                              !- Name
  Wall,                                   !- Surface Type
  ,                                       !- Construction Name
  {469bf82d-bf64-44fc-a579-9a50f62259ef}, !- Space Name
>>>>>>> ed7d523f
  Outdoors,                               !- Outside Boundary Condition
  ,                                       !- Outside Boundary Condition Object
  SunExposed,                             !- Sun Exposure
  WindExposed,                            !- Wind Exposure
  ,                                       !- View Factor to Ground
  ,                                       !- Number of Vertices
  13.6310703908387, 0, 2.4384,            !- X,Y,Z Vertex 1 {m}
  13.6310703908387, 0, 0,                 !- X,Y,Z Vertex 2 {m}
  13.6310703908387, 6.81553519541936, 0,  !- X,Y,Z Vertex 3 {m}
  13.6310703908387, 6.81553519541936, 2.4384; !- X,Y,Z Vertex 4 {m}

OS:Surface,
<<<<<<< HEAD
  {db866219-cf0a-4a32-bfab-7b7551233414}, !- Handle
  Surface 5,                              !- Name
  Wall,                                   !- Surface Type
  ,                                       !- Construction Name
  {a4169168-a519-4697-a610-a56bb4777fe3}, !- Space Name
=======
  {13128016-3aed-4677-92e2-2a95f41b4050}, !- Handle
  Surface 5,                              !- Name
  Wall,                                   !- Surface Type
  ,                                       !- Construction Name
  {469bf82d-bf64-44fc-a579-9a50f62259ef}, !- Space Name
>>>>>>> ed7d523f
  Outdoors,                               !- Outside Boundary Condition
  ,                                       !- Outside Boundary Condition Object
  SunExposed,                             !- Sun Exposure
  WindExposed,                            !- Wind Exposure
  ,                                       !- View Factor to Ground
  ,                                       !- Number of Vertices
  0, 0, 2.4384,                           !- X,Y,Z Vertex 1 {m}
  0, 0, 0,                                !- X,Y,Z Vertex 2 {m}
  13.6310703908387, 0, 0,                 !- X,Y,Z Vertex 3 {m}
  13.6310703908387, 0, 2.4384;            !- X,Y,Z Vertex 4 {m}

OS:Surface,
<<<<<<< HEAD
  {4ceabc75-58a3-49ca-bfc0-3411b563a65b}, !- Handle
  Surface 6,                              !- Name
  RoofCeiling,                            !- Surface Type
  ,                                       !- Construction Name
  {a4169168-a519-4697-a610-a56bb4777fe3}, !- Space Name
  Surface,                                !- Outside Boundary Condition
  {6f39a771-3e1d-4417-bb3a-288b4a74e170}, !- Outside Boundary Condition Object
=======
  {6f2be129-e62e-4de8-ac8b-06154169458f}, !- Handle
  Surface 6,                              !- Name
  RoofCeiling,                            !- Surface Type
  ,                                       !- Construction Name
  {469bf82d-bf64-44fc-a579-9a50f62259ef}, !- Space Name
  Surface,                                !- Outside Boundary Condition
  {2fc59b29-ecc8-4d58-abaa-d5425bdc9d5a}, !- Outside Boundary Condition Object
>>>>>>> ed7d523f
  NoSun,                                  !- Sun Exposure
  NoWind,                                 !- Wind Exposure
  ,                                       !- View Factor to Ground
  ,                                       !- Number of Vertices
  13.6310703908387, 0, 2.4384,            !- X,Y,Z Vertex 1 {m}
  13.6310703908387, 6.81553519541936, 2.4384, !- X,Y,Z Vertex 2 {m}
  0, 6.81553519541936, 2.4384,            !- X,Y,Z Vertex 3 {m}
  0, 0, 2.4384;                           !- X,Y,Z Vertex 4 {m}

OS:SpaceType,
<<<<<<< HEAD
  {10d7add7-248a-4de0-83cb-de9c832dc468}, !- Handle
=======
  {13e839df-88ab-4c0a-baae-076050b2b9a3}, !- Handle
>>>>>>> ed7d523f
  Space Type 1,                           !- Name
  ,                                       !- Default Construction Set Name
  ,                                       !- Default Schedule Set Name
  ,                                       !- Group Rendering Name
  ,                                       !- Design Specification Outdoor Air Object Name
  ,                                       !- Standards Template
  ,                                       !- Standards Building Type
  living;                                 !- Standards Space Type

OS:Space,
<<<<<<< HEAD
  {0858ef5d-9887-482e-a166-56bed5b526c4}, !- Handle
  living space|story 2,                   !- Name
  {10d7add7-248a-4de0-83cb-de9c832dc468}, !- Space Type Name
=======
  {109e913d-ff60-4a93-bff3-bca5887ce9ad}, !- Handle
  living space|story 2,                   !- Name
  {13e839df-88ab-4c0a-baae-076050b2b9a3}, !- Space Type Name
>>>>>>> ed7d523f
  ,                                       !- Default Construction Set Name
  ,                                       !- Default Schedule Set Name
  -0,                                     !- Direction of Relative North {deg}
  0,                                      !- X Origin {m}
  0,                                      !- Y Origin {m}
  2.4384,                                 !- Z Origin {m}
  ,                                       !- Building Story Name
<<<<<<< HEAD
  {e2e487ce-6e4b-4e6f-aebf-d159a05bb41c}, !- Thermal Zone Name
  ,                                       !- Part of Total Floor Area
  ,                                       !- Design Specification Outdoor Air Object Name
  {2125c2fa-4ff4-4e4e-8029-e130bbb3a683}; !- Building Unit Name

OS:Surface,
  {6f39a771-3e1d-4417-bb3a-288b4a74e170}, !- Handle
  Surface 7,                              !- Name
  Floor,                                  !- Surface Type
  ,                                       !- Construction Name
  {0858ef5d-9887-482e-a166-56bed5b526c4}, !- Space Name
  Surface,                                !- Outside Boundary Condition
  {4ceabc75-58a3-49ca-bfc0-3411b563a65b}, !- Outside Boundary Condition Object
=======
  {0cbae735-b081-4b2a-b64f-edecc479034e}, !- Thermal Zone Name
  ,                                       !- Part of Total Floor Area
  ,                                       !- Design Specification Outdoor Air Object Name
  {cd112e20-087f-4058-8723-cf5c099f3110}; !- Building Unit Name

OS:Surface,
  {2fc59b29-ecc8-4d58-abaa-d5425bdc9d5a}, !- Handle
  Surface 7,                              !- Name
  Floor,                                  !- Surface Type
  ,                                       !- Construction Name
  {109e913d-ff60-4a93-bff3-bca5887ce9ad}, !- Space Name
  Surface,                                !- Outside Boundary Condition
  {6f2be129-e62e-4de8-ac8b-06154169458f}, !- Outside Boundary Condition Object
>>>>>>> ed7d523f
  NoSun,                                  !- Sun Exposure
  NoWind,                                 !- Wind Exposure
  ,                                       !- View Factor to Ground
  ,                                       !- Number of Vertices
  0, 0, 0,                                !- X,Y,Z Vertex 1 {m}
  0, 6.81553519541936, 0,                 !- X,Y,Z Vertex 2 {m}
  13.6310703908387, 6.81553519541936, 0,  !- X,Y,Z Vertex 3 {m}
  13.6310703908387, 0, 0;                 !- X,Y,Z Vertex 4 {m}

OS:Surface,
<<<<<<< HEAD
  {7db9d105-216c-4eb5-8612-9d72e3127a5f}, !- Handle
  Surface 8,                              !- Name
  Wall,                                   !- Surface Type
  ,                                       !- Construction Name
  {0858ef5d-9887-482e-a166-56bed5b526c4}, !- Space Name
=======
  {5eb68cd8-b586-4240-b4a9-8fd74d34e9e9}, !- Handle
  Surface 8,                              !- Name
  Wall,                                   !- Surface Type
  ,                                       !- Construction Name
  {109e913d-ff60-4a93-bff3-bca5887ce9ad}, !- Space Name
>>>>>>> ed7d523f
  Outdoors,                               !- Outside Boundary Condition
  ,                                       !- Outside Boundary Condition Object
  SunExposed,                             !- Sun Exposure
  WindExposed,                            !- Wind Exposure
  ,                                       !- View Factor to Ground
  ,                                       !- Number of Vertices
  0, 6.81553519541936, 2.4384,            !- X,Y,Z Vertex 1 {m}
  0, 6.81553519541936, 0,                 !- X,Y,Z Vertex 2 {m}
  0, 0, 0,                                !- X,Y,Z Vertex 3 {m}
  0, 0, 2.4384;                           !- X,Y,Z Vertex 4 {m}

OS:Surface,
<<<<<<< HEAD
  {2de80963-2f5e-49b4-a949-9378fbbfa5d7}, !- Handle
  Surface 9,                              !- Name
  Wall,                                   !- Surface Type
  ,                                       !- Construction Name
  {0858ef5d-9887-482e-a166-56bed5b526c4}, !- Space Name
=======
  {64fca3f0-9e5a-4eb7-ad61-dd6bfb08f210}, !- Handle
  Surface 9,                              !- Name
  Wall,                                   !- Surface Type
  ,                                       !- Construction Name
  {109e913d-ff60-4a93-bff3-bca5887ce9ad}, !- Space Name
>>>>>>> ed7d523f
  Outdoors,                               !- Outside Boundary Condition
  ,                                       !- Outside Boundary Condition Object
  SunExposed,                             !- Sun Exposure
  WindExposed,                            !- Wind Exposure
  ,                                       !- View Factor to Ground
  ,                                       !- Number of Vertices
  13.6310703908387, 6.81553519541936, 2.4384, !- X,Y,Z Vertex 1 {m}
  13.6310703908387, 6.81553519541936, 0,  !- X,Y,Z Vertex 2 {m}
  0, 6.81553519541936, 0,                 !- X,Y,Z Vertex 3 {m}
  0, 6.81553519541936, 2.4384;            !- X,Y,Z Vertex 4 {m}

OS:Surface,
<<<<<<< HEAD
  {b91fd7a5-9ade-47db-bd76-9c2899048a9a}, !- Handle
  Surface 10,                             !- Name
  Wall,                                   !- Surface Type
  ,                                       !- Construction Name
  {0858ef5d-9887-482e-a166-56bed5b526c4}, !- Space Name
=======
  {da585504-3c7d-48ae-a225-c53d22f6552d}, !- Handle
  Surface 10,                             !- Name
  Wall,                                   !- Surface Type
  ,                                       !- Construction Name
  {109e913d-ff60-4a93-bff3-bca5887ce9ad}, !- Space Name
>>>>>>> ed7d523f
  Outdoors,                               !- Outside Boundary Condition
  ,                                       !- Outside Boundary Condition Object
  SunExposed,                             !- Sun Exposure
  WindExposed,                            !- Wind Exposure
  ,                                       !- View Factor to Ground
  ,                                       !- Number of Vertices
  13.6310703908387, 0, 2.4384,            !- X,Y,Z Vertex 1 {m}
  13.6310703908387, 0, 0,                 !- X,Y,Z Vertex 2 {m}
  13.6310703908387, 6.81553519541936, 0,  !- X,Y,Z Vertex 3 {m}
  13.6310703908387, 6.81553519541936, 2.4384; !- X,Y,Z Vertex 4 {m}

OS:Surface,
<<<<<<< HEAD
  {74989b75-5bfb-4bb5-9f5f-05c46f18ceb2}, !- Handle
  Surface 11,                             !- Name
  Wall,                                   !- Surface Type
  ,                                       !- Construction Name
  {0858ef5d-9887-482e-a166-56bed5b526c4}, !- Space Name
=======
  {453d93c3-bd81-43fb-a066-6956b2238a7f}, !- Handle
  Surface 11,                             !- Name
  Wall,                                   !- Surface Type
  ,                                       !- Construction Name
  {109e913d-ff60-4a93-bff3-bca5887ce9ad}, !- Space Name
>>>>>>> ed7d523f
  Outdoors,                               !- Outside Boundary Condition
  ,                                       !- Outside Boundary Condition Object
  SunExposed,                             !- Sun Exposure
  WindExposed,                            !- Wind Exposure
  ,                                       !- View Factor to Ground
  ,                                       !- Number of Vertices
  0, 0, 2.4384,                           !- X,Y,Z Vertex 1 {m}
  0, 0, 0,                                !- X,Y,Z Vertex 2 {m}
  13.6310703908387, 0, 0,                 !- X,Y,Z Vertex 3 {m}
  13.6310703908387, 0, 2.4384;            !- X,Y,Z Vertex 4 {m}

OS:Surface,
<<<<<<< HEAD
  {965bca6a-caa3-45c0-b296-2b3bccf976cc}, !- Handle
  Surface 12,                             !- Name
  RoofCeiling,                            !- Surface Type
  ,                                       !- Construction Name
  {0858ef5d-9887-482e-a166-56bed5b526c4}, !- Space Name
  Surface,                                !- Outside Boundary Condition
  {a5eb4e84-ceb8-4d96-8303-3a5a301a9288}, !- Outside Boundary Condition Object
=======
  {92ad3691-591b-46ff-8ef2-12b289271f0c}, !- Handle
  Surface 12,                             !- Name
  RoofCeiling,                            !- Surface Type
  ,                                       !- Construction Name
  {109e913d-ff60-4a93-bff3-bca5887ce9ad}, !- Space Name
  Surface,                                !- Outside Boundary Condition
  {e00f46ea-7366-4b26-845b-bfde0724a69a}, !- Outside Boundary Condition Object
>>>>>>> ed7d523f
  NoSun,                                  !- Sun Exposure
  NoWind,                                 !- Wind Exposure
  ,                                       !- View Factor to Ground
  ,                                       !- Number of Vertices
  13.6310703908387, 0, 2.4384,            !- X,Y,Z Vertex 1 {m}
  13.6310703908387, 6.81553519541936, 2.4384, !- X,Y,Z Vertex 2 {m}
  0, 6.81553519541936, 2.4384,            !- X,Y,Z Vertex 3 {m}
  0, 0, 2.4384;                           !- X,Y,Z Vertex 4 {m}

OS:Surface,
<<<<<<< HEAD
  {a5eb4e84-ceb8-4d96-8303-3a5a301a9288}, !- Handle
  Surface 13,                             !- Name
  Floor,                                  !- Surface Type
  ,                                       !- Construction Name
  {53e77e41-f653-4736-8a5b-6ff46b970b9e}, !- Space Name
  Surface,                                !- Outside Boundary Condition
  {965bca6a-caa3-45c0-b296-2b3bccf976cc}, !- Outside Boundary Condition Object
=======
  {e00f46ea-7366-4b26-845b-bfde0724a69a}, !- Handle
  Surface 13,                             !- Name
  Floor,                                  !- Surface Type
  ,                                       !- Construction Name
  {4f45589e-5360-4d8a-9ff1-1d3c1e4b95be}, !- Space Name
  Surface,                                !- Outside Boundary Condition
  {92ad3691-591b-46ff-8ef2-12b289271f0c}, !- Outside Boundary Condition Object
>>>>>>> ed7d523f
  NoSun,                                  !- Sun Exposure
  NoWind,                                 !- Wind Exposure
  ,                                       !- View Factor to Ground
  ,                                       !- Number of Vertices
  0, 6.81553519541936, 0,                 !- X,Y,Z Vertex 1 {m}
  13.6310703908387, 6.81553519541936, 0,  !- X,Y,Z Vertex 2 {m}
  13.6310703908387, 0, 0,                 !- X,Y,Z Vertex 3 {m}
  0, 0, 0;                                !- X,Y,Z Vertex 4 {m}

OS:Surface,
<<<<<<< HEAD
  {192e57dd-3b1b-4106-ae24-e8a7abef0497}, !- Handle
  Surface 14,                             !- Name
  RoofCeiling,                            !- Surface Type
  ,                                       !- Construction Name
  {53e77e41-f653-4736-8a5b-6ff46b970b9e}, !- Space Name
=======
  {e30254a5-6034-4538-a2e5-e5162947f66d}, !- Handle
  Surface 14,                             !- Name
  RoofCeiling,                            !- Surface Type
  ,                                       !- Construction Name
  {4f45589e-5360-4d8a-9ff1-1d3c1e4b95be}, !- Space Name
>>>>>>> ed7d523f
  Outdoors,                               !- Outside Boundary Condition
  ,                                       !- Outside Boundary Condition Object
  SunExposed,                             !- Sun Exposure
  WindExposed,                            !- Wind Exposure
  ,                                       !- View Factor to Ground
  ,                                       !- Number of Vertices
  13.6310703908387, 3.40776759770968, 1.70388379885484, !- X,Y,Z Vertex 1 {m}
  0, 3.40776759770968, 1.70388379885484,  !- X,Y,Z Vertex 2 {m}
  0, 0, 0,                                !- X,Y,Z Vertex 3 {m}
  13.6310703908387, 0, 0;                 !- X,Y,Z Vertex 4 {m}

OS:Surface,
<<<<<<< HEAD
  {b01f7a67-7925-4ae9-9394-4da0465d1451}, !- Handle
  Surface 15,                             !- Name
  RoofCeiling,                            !- Surface Type
  ,                                       !- Construction Name
  {53e77e41-f653-4736-8a5b-6ff46b970b9e}, !- Space Name
=======
  {ca914a19-2ff4-4bef-aa0a-a223cf33bf05}, !- Handle
  Surface 15,                             !- Name
  RoofCeiling,                            !- Surface Type
  ,                                       !- Construction Name
  {4f45589e-5360-4d8a-9ff1-1d3c1e4b95be}, !- Space Name
>>>>>>> ed7d523f
  Outdoors,                               !- Outside Boundary Condition
  ,                                       !- Outside Boundary Condition Object
  SunExposed,                             !- Sun Exposure
  WindExposed,                            !- Wind Exposure
  ,                                       !- View Factor to Ground
  ,                                       !- Number of Vertices
  0, 3.40776759770968, 1.70388379885484,  !- X,Y,Z Vertex 1 {m}
  13.6310703908387, 3.40776759770968, 1.70388379885484, !- X,Y,Z Vertex 2 {m}
  13.6310703908387, 6.81553519541936, 0,  !- X,Y,Z Vertex 3 {m}
  0, 6.81553519541936, 0;                 !- X,Y,Z Vertex 4 {m}

OS:Surface,
<<<<<<< HEAD
  {5d585ebc-f5bf-45db-ad7d-7f85d06a0f38}, !- Handle
  Surface 16,                             !- Name
  Wall,                                   !- Surface Type
  ,                                       !- Construction Name
  {53e77e41-f653-4736-8a5b-6ff46b970b9e}, !- Space Name
=======
  {d7bafb93-a40e-4989-8322-dac60ca7b8da}, !- Handle
  Surface 16,                             !- Name
  Wall,                                   !- Surface Type
  ,                                       !- Construction Name
  {4f45589e-5360-4d8a-9ff1-1d3c1e4b95be}, !- Space Name
>>>>>>> ed7d523f
  Outdoors,                               !- Outside Boundary Condition
  ,                                       !- Outside Boundary Condition Object
  SunExposed,                             !- Sun Exposure
  WindExposed,                            !- Wind Exposure
  ,                                       !- View Factor to Ground
  ,                                       !- Number of Vertices
  0, 3.40776759770968, 1.70388379885484,  !- X,Y,Z Vertex 1 {m}
  0, 6.81553519541936, 0,                 !- X,Y,Z Vertex 2 {m}
  0, 0, 0;                                !- X,Y,Z Vertex 3 {m}

OS:Surface,
<<<<<<< HEAD
  {c5e85d63-4255-40fd-b61e-1f185c0bbf20}, !- Handle
  Surface 17,                             !- Name
  Wall,                                   !- Surface Type
  ,                                       !- Construction Name
  {53e77e41-f653-4736-8a5b-6ff46b970b9e}, !- Space Name
=======
  {b9f63a23-4ce8-4a88-9f5d-a671f24ed15d}, !- Handle
  Surface 17,                             !- Name
  Wall,                                   !- Surface Type
  ,                                       !- Construction Name
  {4f45589e-5360-4d8a-9ff1-1d3c1e4b95be}, !- Space Name
>>>>>>> ed7d523f
  Outdoors,                               !- Outside Boundary Condition
  ,                                       !- Outside Boundary Condition Object
  SunExposed,                             !- Sun Exposure
  WindExposed,                            !- Wind Exposure
  ,                                       !- View Factor to Ground
  ,                                       !- Number of Vertices
  13.6310703908387, 3.40776759770968, 1.70388379885484, !- X,Y,Z Vertex 1 {m}
  13.6310703908387, 0, 0,                 !- X,Y,Z Vertex 2 {m}
  13.6310703908387, 6.81553519541936, 0;  !- X,Y,Z Vertex 3 {m}

OS:Space,
<<<<<<< HEAD
  {53e77e41-f653-4736-8a5b-6ff46b970b9e}, !- Handle
  unfinished attic space,                 !- Name
  {6f66dea0-eebb-4f0e-8f1e-e3eb927f5b44}, !- Space Type Name
=======
  {4f45589e-5360-4d8a-9ff1-1d3c1e4b95be}, !- Handle
  unfinished attic space,                 !- Name
  {8e996c24-457e-49f7-86fc-682d6836c83a}, !- Space Type Name
>>>>>>> ed7d523f
  ,                                       !- Default Construction Set Name
  ,                                       !- Default Schedule Set Name
  -0,                                     !- Direction of Relative North {deg}
  0,                                      !- X Origin {m}
  0,                                      !- Y Origin {m}
  4.8768,                                 !- Z Origin {m}
  ,                                       !- Building Story Name
<<<<<<< HEAD
  {127e259c-b8d2-41ff-91d4-5afd6e5ddae4}; !- Thermal Zone Name

OS:ThermalZone,
  {127e259c-b8d2-41ff-91d4-5afd6e5ddae4}, !- Handle
=======
  {592ec4dd-b038-43de-ba42-1640d20bb361}; !- Thermal Zone Name

OS:ThermalZone,
  {592ec4dd-b038-43de-ba42-1640d20bb361}, !- Handle
>>>>>>> ed7d523f
  unfinished attic zone,                  !- Name
  ,                                       !- Multiplier
  ,                                       !- Ceiling Height {m}
  ,                                       !- Volume {m3}
  ,                                       !- Floor Area {m2}
  ,                                       !- Zone Inside Convection Algorithm
  ,                                       !- Zone Outside Convection Algorithm
  ,                                       !- Zone Conditioning Equipment List Name
<<<<<<< HEAD
  {34a91436-a6d0-4731-9a24-97f6d89b5d89}, !- Zone Air Inlet Port List
  {23e7412d-9ba6-44ca-b99b-ce451f1f477a}, !- Zone Air Exhaust Port List
  {66e081c8-1900-4551-935d-d823165244a6}, !- Zone Air Node Name
  {e250307e-c911-4683-8379-2a515e622db6}, !- Zone Return Air Port List
=======
  {be9ebd43-29ec-4eb2-9297-dbdf32d9bf91}, !- Zone Air Inlet Port List
  {66c36001-ed70-40d1-9af0-8b0a82f8dfd0}, !- Zone Air Exhaust Port List
  {0156c7bc-36a3-4672-b12d-5e4ae943757f}, !- Zone Air Node Name
  {cb2c889a-1bc2-4f04-9c13-6afe435cd08e}, !- Zone Return Air Port List
>>>>>>> ed7d523f
  ,                                       !- Primary Daylighting Control Name
  ,                                       !- Fraction of Zone Controlled by Primary Daylighting Control
  ,                                       !- Secondary Daylighting Control Name
  ,                                       !- Fraction of Zone Controlled by Secondary Daylighting Control
  ,                                       !- Illuminance Map Name
  ,                                       !- Group Rendering Name
  ,                                       !- Thermostat Name
  No;                                     !- Use Ideal Air Loads

OS:Node,
<<<<<<< HEAD
  {78806d48-96da-4413-9fec-aa663c42d69a}, !- Handle
  Node 2,                                 !- Name
  {66e081c8-1900-4551-935d-d823165244a6}, !- Inlet Port
  ;                                       !- Outlet Port

OS:Connection,
  {66e081c8-1900-4551-935d-d823165244a6}, !- Handle
  {3180d8d4-0f52-4aad-9c37-07d62553a4c3}, !- Name
  {127e259c-b8d2-41ff-91d4-5afd6e5ddae4}, !- Source Object
  11,                                     !- Outlet Port
  {78806d48-96da-4413-9fec-aa663c42d69a}, !- Target Object
  2;                                      !- Inlet Port

OS:PortList,
  {34a91436-a6d0-4731-9a24-97f6d89b5d89}, !- Handle
  {ae4c1d6a-c019-408d-8270-598f30de557f}, !- Name
  {127e259c-b8d2-41ff-91d4-5afd6e5ddae4}; !- HVAC Component

OS:PortList,
  {23e7412d-9ba6-44ca-b99b-ce451f1f477a}, !- Handle
  {7a46a759-c397-419c-9b5d-b78ed128a894}, !- Name
  {127e259c-b8d2-41ff-91d4-5afd6e5ddae4}; !- HVAC Component

OS:PortList,
  {e250307e-c911-4683-8379-2a515e622db6}, !- Handle
  {f45cc995-e8cf-40a4-8a7f-13ae49ccde6a}, !- Name
  {127e259c-b8d2-41ff-91d4-5afd6e5ddae4}; !- HVAC Component

OS:Sizing:Zone,
  {3fd0d3fe-382d-4f0a-839b-b32eac999e0d}, !- Handle
  {127e259c-b8d2-41ff-91d4-5afd6e5ddae4}, !- Zone or ZoneList Name
=======
  {7ca94a0c-4f25-4adf-8356-a7d0308a79d7}, !- Handle
  Node 2,                                 !- Name
  {0156c7bc-36a3-4672-b12d-5e4ae943757f}, !- Inlet Port
  ;                                       !- Outlet Port

OS:Connection,
  {0156c7bc-36a3-4672-b12d-5e4ae943757f}, !- Handle
  {d63543c4-ea74-4237-b3f7-765f5229dd87}, !- Name
  {592ec4dd-b038-43de-ba42-1640d20bb361}, !- Source Object
  11,                                     !- Outlet Port
  {7ca94a0c-4f25-4adf-8356-a7d0308a79d7}, !- Target Object
  2;                                      !- Inlet Port

OS:PortList,
  {be9ebd43-29ec-4eb2-9297-dbdf32d9bf91}, !- Handle
  {830a819b-2eb2-4ae6-8cd5-9ebc6c3b0aa3}, !- Name
  {592ec4dd-b038-43de-ba42-1640d20bb361}; !- HVAC Component

OS:PortList,
  {66c36001-ed70-40d1-9af0-8b0a82f8dfd0}, !- Handle
  {77322e5c-60c7-4348-9ea2-cedb40aa5bdc}, !- Name
  {592ec4dd-b038-43de-ba42-1640d20bb361}; !- HVAC Component

OS:PortList,
  {cb2c889a-1bc2-4f04-9c13-6afe435cd08e}, !- Handle
  {47dd4ff7-8274-4650-b4e9-ff6dca39b6cf}, !- Name
  {592ec4dd-b038-43de-ba42-1640d20bb361}; !- HVAC Component

OS:Sizing:Zone,
  {b76b026c-abba-48c8-86e5-e35c7813267d}, !- Handle
  {592ec4dd-b038-43de-ba42-1640d20bb361}, !- Zone or ZoneList Name
>>>>>>> ed7d523f
  SupplyAirTemperature,                   !- Zone Cooling Design Supply Air Temperature Input Method
  14,                                     !- Zone Cooling Design Supply Air Temperature {C}
  11.11,                                  !- Zone Cooling Design Supply Air Temperature Difference {deltaC}
  SupplyAirTemperature,                   !- Zone Heating Design Supply Air Temperature Input Method
  40,                                     !- Zone Heating Design Supply Air Temperature {C}
  11.11,                                  !- Zone Heating Design Supply Air Temperature Difference {deltaC}
  0.0085,                                 !- Zone Cooling Design Supply Air Humidity Ratio {kg-H2O/kg-air}
  0.008,                                  !- Zone Heating Design Supply Air Humidity Ratio {kg-H2O/kg-air}
  ,                                       !- Zone Heating Sizing Factor
  ,                                       !- Zone Cooling Sizing Factor
  DesignDay,                              !- Cooling Design Air Flow Method
  ,                                       !- Cooling Design Air Flow Rate {m3/s}
  ,                                       !- Cooling Minimum Air Flow per Zone Floor Area {m3/s-m2}
  ,                                       !- Cooling Minimum Air Flow {m3/s}
  ,                                       !- Cooling Minimum Air Flow Fraction
  DesignDay,                              !- Heating Design Air Flow Method
  ,                                       !- Heating Design Air Flow Rate {m3/s}
  ,                                       !- Heating Maximum Air Flow per Zone Floor Area {m3/s-m2}
  ,                                       !- Heating Maximum Air Flow {m3/s}
  ,                                       !- Heating Maximum Air Flow Fraction
  ,                                       !- Design Zone Air Distribution Effectiveness in Cooling Mode
  ,                                       !- Design Zone Air Distribution Effectiveness in Heating Mode
  No,                                     !- Account for Dedicated Outdoor Air System
  NeutralSupplyAir,                       !- Dedicated Outdoor Air System Control Strategy
  autosize,                               !- Dedicated Outdoor Air Low Setpoint Temperature for Design {C}
  autosize;                               !- Dedicated Outdoor Air High Setpoint Temperature for Design {C}

OS:ZoneHVAC:EquipmentList,
<<<<<<< HEAD
  {7586c30c-796d-465d-bdbe-39ad2b64b654}, !- Handle
  Zone HVAC Equipment List 2,             !- Name
  {127e259c-b8d2-41ff-91d4-5afd6e5ddae4}; !- Thermal Zone

OS:SpaceType,
  {6f66dea0-eebb-4f0e-8f1e-e3eb927f5b44}, !- Handle
=======
  {e12789e2-3cad-4532-ada5-7e027568f4f1}, !- Handle
  Zone HVAC Equipment List 2,             !- Name
  {592ec4dd-b038-43de-ba42-1640d20bb361}; !- Thermal Zone

OS:SpaceType,
  {8e996c24-457e-49f7-86fc-682d6836c83a}, !- Handle
>>>>>>> ed7d523f
  Space Type 2,                           !- Name
  ,                                       !- Default Construction Set Name
  ,                                       !- Default Schedule Set Name
  ,                                       !- Group Rendering Name
  ,                                       !- Design Specification Outdoor Air Object Name
  ,                                       !- Standards Template
  ,                                       !- Standards Building Type
  unfinished attic;                       !- Standards Space Type

OS:BuildingUnit,
<<<<<<< HEAD
  {2125c2fa-4ff4-4e4e-8029-e130bbb3a683}, !- Handle
=======
  {cd112e20-087f-4058-8723-cf5c099f3110}, !- Handle
>>>>>>> ed7d523f
  unit 1,                                 !- Name
  ,                                       !- Rendering Color
  Residential;                            !- Building Unit Type

OS:AdditionalProperties,
<<<<<<< HEAD
  {7eaf8029-5fea-45f8-a4dc-b5d53ca52051}, !- Handle
  {2125c2fa-4ff4-4e4e-8029-e130bbb3a683}, !- Object Name
=======
  {1ba9ea78-35cf-4aa1-93d2-ce84174cf4dc}, !- Handle
  {cd112e20-087f-4058-8723-cf5c099f3110}, !- Object Name
>>>>>>> ed7d523f
  NumberOfBedrooms,                       !- Feature Name 1
  Integer,                                !- Feature Data Type 1
  3,                                      !- Feature Value 1
  NumberOfBathrooms,                      !- Feature Name 2
  Double,                                 !- Feature Data Type 2
  2,                                      !- Feature Value 2
  NumberOfOccupants,                      !- Feature Name 3
  Double,                                 !- Feature Data Type 3
  2.6400000000000001;                     !- Feature Value 3

OS:External:File,
<<<<<<< HEAD
  {1557b8a6-2163-4628-82a8-9aabd2f9c19f}, !- Handle
=======
  {6af58a01-8bb6-48c1-aa54-9105bac64742}, !- Handle
>>>>>>> ed7d523f
  8760.csv,                               !- Name
  8760.csv;                               !- File Name

OS:Schedule:Day,
<<<<<<< HEAD
  {5ace44b9-2a81-4729-b27e-c09fc5359824}, !- Handle
=======
  {7b41a250-f488-4952-9d44-2c4cbcd72f8d}, !- Handle
>>>>>>> ed7d523f
  Schedule Day 1,                         !- Name
  ,                                       !- Schedule Type Limits Name
  ,                                       !- Interpolate to Timestep
  24,                                     !- Hour 1
  0,                                      !- Minute 1
  0;                                      !- Value Until Time 1

OS:Schedule:Day,
<<<<<<< HEAD
  {456bd2e4-17b7-4de5-a61c-5028f3b72d15}, !- Handle
=======
  {0042a7b9-2160-46e0-bd56-578bf6d5ab2c}, !- Handle
>>>>>>> ed7d523f
  Schedule Day 2,                         !- Name
  ,                                       !- Schedule Type Limits Name
  ,                                       !- Interpolate to Timestep
  24,                                     !- Hour 1
  0,                                      !- Minute 1
  1;                                      !- Value Until Time 1

OS:Schedule:File,
<<<<<<< HEAD
  {7defa21d-ae54-4b16-b41c-36ee81a5a594}, !- Handle
  occupants,                              !- Name
  {a80753a1-e52d-4baa-a0c2-c600afd997de}, !- Schedule Type Limits Name
  {1557b8a6-2163-4628-82a8-9aabd2f9c19f}, !- External File Name
=======
  {981dd3e3-175d-4ee6-a283-0f76573b30b2}, !- Handle
  occupants,                              !- Name
  {4c35e764-33ae-468f-9449-6ba345b0842e}, !- Schedule Type Limits Name
  {6af58a01-8bb6-48c1-aa54-9105bac64742}, !- External File Name
>>>>>>> ed7d523f
  1,                                      !- Column Number
  1,                                      !- Rows to Skip at Top
  8760,                                   !- Number of Hours of Data
  ,                                       !- Column Separator
  ,                                       !- Interpolate to Timestep
  60;                                     !- Minutes per Item

OS:Schedule:Ruleset,
<<<<<<< HEAD
  {68a20cb2-b302-405c-95a3-262da876b5a5}, !- Handle
  Schedule Ruleset 1,                     !- Name
  {646f5a40-03ac-4229-a4b3-6e3240388d5f}, !- Schedule Type Limits Name
  {3663b831-81d1-4813-92d1-8240f703d7cc}; !- Default Day Schedule Name

OS:Schedule:Day,
  {3663b831-81d1-4813-92d1-8240f703d7cc}, !- Handle
  Schedule Day 3,                         !- Name
  {646f5a40-03ac-4229-a4b3-6e3240388d5f}, !- Schedule Type Limits Name
=======
  {105b6a3d-c8bc-4f3f-9fb7-0b61f38ad2e4}, !- Handle
  Schedule Ruleset 1,                     !- Name
  {45b446ae-b133-4de5-b9fe-b1d55c666c42}, !- Schedule Type Limits Name
  {3734d756-d731-4e82-bf03-753e650009e0}; !- Default Day Schedule Name

OS:Schedule:Day,
  {3734d756-d731-4e82-bf03-753e650009e0}, !- Handle
  Schedule Day 3,                         !- Name
  {45b446ae-b133-4de5-b9fe-b1d55c666c42}, !- Schedule Type Limits Name
>>>>>>> ed7d523f
  ,                                       !- Interpolate to Timestep
  24,                                     !- Hour 1
  0,                                      !- Minute 1
  112.539290946133;                       !- Value Until Time 1

OS:People:Definition,
<<<<<<< HEAD
  {798f3c87-07a1-43fb-af15-f8fc9f6b8b37}, !- Handle
=======
  {4b409799-1fa9-497b-8a71-991b41ffc1b1}, !- Handle
>>>>>>> ed7d523f
  res occupants|living space,             !- Name
  People,                                 !- Number of People Calculation Method
  1.32,                                   !- Number of People {people}
  ,                                       !- People per Space Floor Area {person/m2}
  ,                                       !- Space Floor Area per Person {m2/person}
  0.319734,                               !- Fraction Radiant
  0.573,                                  !- Sensible Heat Fraction
  0,                                      !- Carbon Dioxide Generation Rate {m3/s-W}
  No,                                     !- Enable ASHRAE 55 Comfort Warnings
  ZoneAveraged;                           !- Mean Radiant Temperature Calculation Type

OS:People,
<<<<<<< HEAD
  {f8c74559-c357-4606-8c6a-0f6a125f2e02}, !- Handle
  res occupants|living space,             !- Name
  {798f3c87-07a1-43fb-af15-f8fc9f6b8b37}, !- People Definition Name
  {a4169168-a519-4697-a610-a56bb4777fe3}, !- Space or SpaceType Name
  {7defa21d-ae54-4b16-b41c-36ee81a5a594}, !- Number of People Schedule Name
  {68a20cb2-b302-405c-95a3-262da876b5a5}, !- Activity Level Schedule Name
=======
  {192dd1e8-292f-48f9-bb9f-72bbc8ce110c}, !- Handle
  res occupants|living space,             !- Name
  {4b409799-1fa9-497b-8a71-991b41ffc1b1}, !- People Definition Name
  {469bf82d-bf64-44fc-a579-9a50f62259ef}, !- Space or SpaceType Name
  {981dd3e3-175d-4ee6-a283-0f76573b30b2}, !- Number of People Schedule Name
  {105b6a3d-c8bc-4f3f-9fb7-0b61f38ad2e4}, !- Activity Level Schedule Name
>>>>>>> ed7d523f
  ,                                       !- Surface Name/Angle Factor List Name
  ,                                       !- Work Efficiency Schedule Name
  ,                                       !- Clothing Insulation Schedule Name
  ,                                       !- Air Velocity Schedule Name
  1;                                      !- Multiplier

OS:ScheduleTypeLimits,
<<<<<<< HEAD
  {646f5a40-03ac-4229-a4b3-6e3240388d5f}, !- Handle
=======
  {45b446ae-b133-4de5-b9fe-b1d55c666c42}, !- Handle
>>>>>>> ed7d523f
  ActivityLevel,                          !- Name
  0,                                      !- Lower Limit Value
  ,                                       !- Upper Limit Value
  Continuous,                             !- Numeric Type
  ActivityLevel;                          !- Unit Type

OS:ScheduleTypeLimits,
<<<<<<< HEAD
  {a80753a1-e52d-4baa-a0c2-c600afd997de}, !- Handle
=======
  {4c35e764-33ae-468f-9449-6ba345b0842e}, !- Handle
>>>>>>> ed7d523f
  Fractional,                             !- Name
  0,                                      !- Lower Limit Value
  1,                                      !- Upper Limit Value
  Continuous;                             !- Numeric Type

OS:People:Definition,
<<<<<<< HEAD
  {0201ff9d-3416-4625-bf23-76bcf89ff38d}, !- Handle
=======
  {bc28f10d-f61d-4056-bad2-161a1f1004e7}, !- Handle
>>>>>>> ed7d523f
  res occupants|living space|story 2,     !- Name
  People,                                 !- Number of People Calculation Method
  1.32,                                   !- Number of People {people}
  ,                                       !- People per Space Floor Area {person/m2}
  ,                                       !- Space Floor Area per Person {m2/person}
  0.319734,                               !- Fraction Radiant
  0.573,                                  !- Sensible Heat Fraction
  0,                                      !- Carbon Dioxide Generation Rate {m3/s-W}
  No,                                     !- Enable ASHRAE 55 Comfort Warnings
  ZoneAveraged;                           !- Mean Radiant Temperature Calculation Type

OS:People,
<<<<<<< HEAD
  {59c3b96a-848b-4b80-b6e0-4a135347d310}, !- Handle
  res occupants|living space|story 2,     !- Name
  {0201ff9d-3416-4625-bf23-76bcf89ff38d}, !- People Definition Name
  {0858ef5d-9887-482e-a166-56bed5b526c4}, !- Space or SpaceType Name
  {7defa21d-ae54-4b16-b41c-36ee81a5a594}, !- Number of People Schedule Name
  {68a20cb2-b302-405c-95a3-262da876b5a5}, !- Activity Level Schedule Name
=======
  {9c59e230-7c83-4cc9-8b7c-5a383bae95c3}, !- Handle
  res occupants|living space|story 2,     !- Name
  {bc28f10d-f61d-4056-bad2-161a1f1004e7}, !- People Definition Name
  {109e913d-ff60-4a93-bff3-bca5887ce9ad}, !- Space or SpaceType Name
  {981dd3e3-175d-4ee6-a283-0f76573b30b2}, !- Number of People Schedule Name
  {105b6a3d-c8bc-4f3f-9fb7-0b61f38ad2e4}, !- Activity Level Schedule Name
>>>>>>> ed7d523f
  ,                                       !- Surface Name/Angle Factor List Name
  ,                                       !- Work Efficiency Schedule Name
  ,                                       !- Clothing Insulation Schedule Name
  ,                                       !- Air Velocity Schedule Name
  1;                                      !- Multiplier
<|MERGE_RESOLUTION|>--- conflicted
+++ resolved
@@ -1,73 +1,41 @@
 !- NOTE: Auto-generated from /test/osw_files/SFD_2000sqft_2story_SL_UA.osw
 
 OS:Version,
-<<<<<<< HEAD
-  {0a0aa542-7196-4112-b3e6-4f5f26652995}, !- Handle
+  {d294aa11-af63-4706-b68d-baca22f2916a}, !- Handle
   2.9.0;                                  !- Version Identifier
 
 OS:SimulationControl,
-  {8136fa68-d792-422f-b05c-ed69bdee2179}, !- Handle
-=======
-  {e08da2bb-ff81-42ce-b5a2-c2b77cad2373}, !- Handle
-  2.9.0;                                  !- Version Identifier
-
-OS:SimulationControl,
-  {e39a7413-8b0d-48dd-bda2-23fbefecc7fc}, !- Handle
->>>>>>> ed7d523f
+  {bf456fb2-1808-4c42-a09f-21655735441a}, !- Handle
   ,                                       !- Do Zone Sizing Calculation
   ,                                       !- Do System Sizing Calculation
   ,                                       !- Do Plant Sizing Calculation
   No;                                     !- Run Simulation for Sizing Periods
 
 OS:Timestep,
-<<<<<<< HEAD
-  {e43de692-d793-4296-a9d9-92d49ef67ea5}, !- Handle
+  {4c2a68d6-ee99-4544-890c-abdc7170c109}, !- Handle
   6;                                      !- Number of Timesteps per Hour
 
 OS:ShadowCalculation,
-  {70a3d252-432b-45b4-bb9b-e6ff1ecefbae}, !- Handle
-=======
-  {3a8c84ef-16eb-488f-8fe2-6c04453442c3}, !- Handle
-  6;                                      !- Number of Timesteps per Hour
-
-OS:ShadowCalculation,
-  {543b8f4d-8a0a-4e11-a4e9-6b6014f5afdd}, !- Handle
->>>>>>> ed7d523f
+  {e63c2e76-a23c-49e4-a661-07c0ed9f5ffc}, !- Handle
   20,                                     !- Calculation Frequency
   200;                                    !- Maximum Figures in Shadow Overlap Calculations
 
 OS:SurfaceConvectionAlgorithm:Outside,
-<<<<<<< HEAD
-  {a823e005-e2ba-49ba-a9b6-437022f1ac4c}, !- Handle
+  {3cc5394c-2615-4324-805e-a004bd85a43d}, !- Handle
   DOE-2;                                  !- Algorithm
 
 OS:SurfaceConvectionAlgorithm:Inside,
-  {55ddce9e-815d-475b-b7e7-5bedd08a2b06}, !- Handle
+  {7cbbe2a6-f459-4ad8-b7e5-42184ac9ce6f}, !- Handle
   TARP;                                   !- Algorithm
 
 OS:ZoneCapacitanceMultiplier:ResearchSpecial,
-  {bf06d81d-5616-441c-bd3f-4270f363e100}, !- Handle
-=======
-  {d2d6caa5-f887-4c00-b814-ab5d4b99a43b}, !- Handle
-  DOE-2;                                  !- Algorithm
-
-OS:SurfaceConvectionAlgorithm:Inside,
-  {32884b53-dbf9-4d99-a48e-48832f754772}, !- Handle
-  TARP;                                   !- Algorithm
-
-OS:ZoneCapacitanceMultiplier:ResearchSpecial,
-  {d1af4a1d-2f0d-4b49-a556-0fc9d56c183e}, !- Handle
->>>>>>> ed7d523f
+  {2a894c2b-77c2-4725-bb52-309f2d7761e9}, !- Handle
   ,                                       !- Temperature Capacity Multiplier
   15,                                     !- Humidity Capacity Multiplier
   ;                                       !- Carbon Dioxide Capacity Multiplier
 
 OS:RunPeriod,
-<<<<<<< HEAD
-  {2972d6c8-a866-4b2b-9df5-28f8c8e1df91}, !- Handle
-=======
-  {cb04beff-90b6-4d7a-a160-095ab3b0106f}, !- Handle
->>>>>>> ed7d523f
+  {537177cb-fee7-4318-8996-a0cb7d2ff69d}, !- Handle
   Run Period 1,                           !- Name
   1,                                      !- Begin Month
   1,                                      !- Begin Day of Month
@@ -81,21 +49,13 @@
   ;                                       !- Number of Times Runperiod to be Repeated
 
 OS:YearDescription,
-<<<<<<< HEAD
-  {d4bde8f1-5e47-40e0-8c0e-49e7110e8f91}, !- Handle
-=======
-  {7ff93dcb-e24c-4bae-99a3-814e1874c1d1}, !- Handle
->>>>>>> ed7d523f
+  {965f6e16-9f26-4b62-9580-ea225547a660}, !- Handle
   2007,                                   !- Calendar Year
   ,                                       !- Day of Week for Start Day
   ;                                       !- Is Leap Year
 
 OS:Building,
-<<<<<<< HEAD
-  {dc98d34e-26cb-4aeb-8964-54ceef9e45f9}, !- Handle
-=======
-  {7775b723-b5a9-4dbc-81e6-f7f828d39b82}, !- Handle
->>>>>>> ed7d523f
+  {d698dbd1-a6eb-4ec2-b46c-88b0aaca2a17}, !- Handle
   Building 1,                             !- Name
   ,                                       !- Building Sector Type
   0,                                      !- North Axis {deg}
@@ -110,24 +70,14 @@
   1;                                      !- Standards Number of Living Units
 
 OS:AdditionalProperties,
-<<<<<<< HEAD
-  {5cac1088-9c7e-4814-95ac-b1936102988d}, !- Handle
-  {dc98d34e-26cb-4aeb-8964-54ceef9e45f9}, !- Object Name
+  {d7814916-807f-47a7-84b5-e81d4a49e758}, !- Handle
+  {d698dbd1-a6eb-4ec2-b46c-88b0aaca2a17}, !- Object Name
   Total Units Modeled,                    !- Feature Name 1
-=======
-  {a8bb02a6-4fff-4fd3-bbfc-f030e9a5d132}, !- Handle
-  {7775b723-b5a9-4dbc-81e6-f7f828d39b82}, !- Object Name
-  Total Units Represented,                !- Feature Name 1
->>>>>>> ed7d523f
   Integer,                                !- Feature Data Type 1
   1;                                      !- Feature Value 1
 
 OS:ThermalZone,
-<<<<<<< HEAD
-  {e2e487ce-6e4b-4e6f-aebf-d159a05bb41c}, !- Handle
-=======
-  {0cbae735-b081-4b2a-b64f-edecc479034e}, !- Handle
->>>>>>> ed7d523f
+  {82228c44-a42e-403f-b98d-08fa0709ed8e}, !- Handle
   living zone,                            !- Name
   ,                                       !- Multiplier
   ,                                       !- Ceiling Height {m}
@@ -136,17 +86,10 @@
   ,                                       !- Zone Inside Convection Algorithm
   ,                                       !- Zone Outside Convection Algorithm
   ,                                       !- Zone Conditioning Equipment List Name
-<<<<<<< HEAD
-  {3d8a081b-0fe0-4f9d-80cd-3485a1307963}, !- Zone Air Inlet Port List
-  {60fcee83-d923-4c80-b42b-ad8c49aeeb7f}, !- Zone Air Exhaust Port List
-  {3b20a6a0-1d45-4896-a7b6-5b600b4494a2}, !- Zone Air Node Name
-  {6aafc475-2977-4977-b93c-fed2e1ea14ce}, !- Zone Return Air Port List
-=======
-  {476afdca-106f-4f50-9200-020278042823}, !- Zone Air Inlet Port List
-  {f7be85f2-5a98-4c85-a24b-8b40ccac6f98}, !- Zone Air Exhaust Port List
-  {b946c9da-59d5-466a-bdcc-8eaa1a48e74c}, !- Zone Air Node Name
-  {40fe4735-095b-4afd-aeb5-a46424e3829b}, !- Zone Return Air Port List
->>>>>>> ed7d523f
+  {f6003c99-ed35-46c9-a7e7-1436212e5f04}, !- Zone Air Inlet Port List
+  {70dc57a9-36b2-4f0b-93b2-740fcaefb6fe}, !- Zone Air Exhaust Port List
+  {4e7817db-38af-49ad-9a68-af7a6c9fa4c6}, !- Zone Air Node Name
+  {7afff8e0-9f4a-4658-9e7e-5108f0ce2e29}, !- Zone Return Air Port List
   ,                                       !- Primary Daylighting Control Name
   ,                                       !- Fraction of Zone Controlled by Primary Daylighting Control
   ,                                       !- Secondary Daylighting Control Name
@@ -157,71 +100,37 @@
   No;                                     !- Use Ideal Air Loads
 
 OS:Node,
-<<<<<<< HEAD
-  {4de53719-5582-4625-bc10-e79810f51d5f}, !- Handle
+  {caea2629-2ebf-4a82-b514-814ada33d075}, !- Handle
   Node 1,                                 !- Name
-  {3b20a6a0-1d45-4896-a7b6-5b600b4494a2}, !- Inlet Port
+  {4e7817db-38af-49ad-9a68-af7a6c9fa4c6}, !- Inlet Port
   ;                                       !- Outlet Port
 
 OS:Connection,
-  {3b20a6a0-1d45-4896-a7b6-5b600b4494a2}, !- Handle
-  {a9f87704-abbf-41cb-a989-93a40cf554bd}, !- Name
-  {e2e487ce-6e4b-4e6f-aebf-d159a05bb41c}, !- Source Object
+  {4e7817db-38af-49ad-9a68-af7a6c9fa4c6}, !- Handle
+  {3a2ee64d-083d-4938-a7a4-8f0bd181cdab}, !- Name
+  {82228c44-a42e-403f-b98d-08fa0709ed8e}, !- Source Object
   11,                                     !- Outlet Port
-  {4de53719-5582-4625-bc10-e79810f51d5f}, !- Target Object
+  {caea2629-2ebf-4a82-b514-814ada33d075}, !- Target Object
   2;                                      !- Inlet Port
 
 OS:PortList,
-  {3d8a081b-0fe0-4f9d-80cd-3485a1307963}, !- Handle
-  {a864cd43-e2f2-4617-a946-af2ce9bd1012}, !- Name
-  {e2e487ce-6e4b-4e6f-aebf-d159a05bb41c}; !- HVAC Component
+  {f6003c99-ed35-46c9-a7e7-1436212e5f04}, !- Handle
+  {82ef595e-1ac3-4ef3-8659-58b81c7f5725}, !- Name
+  {82228c44-a42e-403f-b98d-08fa0709ed8e}; !- HVAC Component
 
 OS:PortList,
-  {60fcee83-d923-4c80-b42b-ad8c49aeeb7f}, !- Handle
-  {67364d7d-a04c-4893-86fe-ce635682ac34}, !- Name
-  {e2e487ce-6e4b-4e6f-aebf-d159a05bb41c}; !- HVAC Component
+  {70dc57a9-36b2-4f0b-93b2-740fcaefb6fe}, !- Handle
+  {d57227b1-0ebc-4152-9dbc-8aeec67d3045}, !- Name
+  {82228c44-a42e-403f-b98d-08fa0709ed8e}; !- HVAC Component
 
 OS:PortList,
-  {6aafc475-2977-4977-b93c-fed2e1ea14ce}, !- Handle
-  {ddb86941-c242-434e-a8e4-a399dcb6f254}, !- Name
-  {e2e487ce-6e4b-4e6f-aebf-d159a05bb41c}; !- HVAC Component
+  {7afff8e0-9f4a-4658-9e7e-5108f0ce2e29}, !- Handle
+  {edaa2e0d-6081-49e3-858b-28fc57026470}, !- Name
+  {82228c44-a42e-403f-b98d-08fa0709ed8e}; !- HVAC Component
 
 OS:Sizing:Zone,
-  {a05d8edd-ad5e-46f2-88a6-e67f70a7ac39}, !- Handle
-  {e2e487ce-6e4b-4e6f-aebf-d159a05bb41c}, !- Zone or ZoneList Name
-=======
-  {612cd55e-561f-4705-8b2f-2285585936da}, !- Handle
-  Node 1,                                 !- Name
-  {b946c9da-59d5-466a-bdcc-8eaa1a48e74c}, !- Inlet Port
-  ;                                       !- Outlet Port
-
-OS:Connection,
-  {b946c9da-59d5-466a-bdcc-8eaa1a48e74c}, !- Handle
-  {2442a3f4-14b1-47ad-b8c9-c8926c7173cc}, !- Name
-  {0cbae735-b081-4b2a-b64f-edecc479034e}, !- Source Object
-  11,                                     !- Outlet Port
-  {612cd55e-561f-4705-8b2f-2285585936da}, !- Target Object
-  2;                                      !- Inlet Port
-
-OS:PortList,
-  {476afdca-106f-4f50-9200-020278042823}, !- Handle
-  {e2df5059-c49f-4d6a-b433-16885650ee83}, !- Name
-  {0cbae735-b081-4b2a-b64f-edecc479034e}; !- HVAC Component
-
-OS:PortList,
-  {f7be85f2-5a98-4c85-a24b-8b40ccac6f98}, !- Handle
-  {198f27ca-2a27-4636-8627-ca7514c833d9}, !- Name
-  {0cbae735-b081-4b2a-b64f-edecc479034e}; !- HVAC Component
-
-OS:PortList,
-  {40fe4735-095b-4afd-aeb5-a46424e3829b}, !- Handle
-  {c0aa2cb2-035b-447e-877b-32c84f45b009}, !- Name
-  {0cbae735-b081-4b2a-b64f-edecc479034e}; !- HVAC Component
-
-OS:Sizing:Zone,
-  {73e9399d-60c9-45eb-bf1a-4e5eb600593c}, !- Handle
-  {0cbae735-b081-4b2a-b64f-edecc479034e}, !- Zone or ZoneList Name
->>>>>>> ed7d523f
+  {cb6deb55-ab0f-41c3-ae69-bd0cb0f805ae}, !- Handle
+  {82228c44-a42e-403f-b98d-08fa0709ed8e}, !- Zone or ZoneList Name
   SupplyAirTemperature,                   !- Zone Cooling Design Supply Air Temperature Input Method
   14,                                     !- Zone Cooling Design Supply Air Temperature {C}
   11.11,                                  !- Zone Cooling Design Supply Air Temperature Difference {deltaC}
@@ -250,25 +159,14 @@
   autosize;                               !- Dedicated Outdoor Air High Setpoint Temperature for Design {C}
 
 OS:ZoneHVAC:EquipmentList,
-<<<<<<< HEAD
-  {47840ec1-3ea1-4fd4-9441-2d5d7538c899}, !- Handle
+  {12862ebb-77fe-4127-ab6d-084d63b3a6c6}, !- Handle
   Zone HVAC Equipment List 1,             !- Name
-  {e2e487ce-6e4b-4e6f-aebf-d159a05bb41c}; !- Thermal Zone
+  {82228c44-a42e-403f-b98d-08fa0709ed8e}; !- Thermal Zone
 
 OS:Space,
-  {a4169168-a519-4697-a610-a56bb4777fe3}, !- Handle
+  {4897e01d-c04c-4f67-92a2-fdb8974f727c}, !- Handle
   living space,                           !- Name
-  {10d7add7-248a-4de0-83cb-de9c832dc468}, !- Space Type Name
-=======
-  {258c1650-792e-4dd6-870f-a80341f778a1}, !- Handle
-  Zone HVAC Equipment List 1,             !- Name
-  {0cbae735-b081-4b2a-b64f-edecc479034e}; !- Thermal Zone
-
-OS:Space,
-  {469bf82d-bf64-44fc-a579-9a50f62259ef}, !- Handle
-  living space,                           !- Name
-  {13e839df-88ab-4c0a-baae-076050b2b9a3}, !- Space Type Name
->>>>>>> ed7d523f
+  {cd94a639-7b11-463e-9102-416d72e231b9}, !- Space Type Name
   ,                                       !- Default Construction Set Name
   ,                                       !- Default Schedule Set Name
   -0,                                     !- Direction of Relative North {deg}
@@ -276,31 +174,17 @@
   0,                                      !- Y Origin {m}
   0,                                      !- Z Origin {m}
   ,                                       !- Building Story Name
-<<<<<<< HEAD
-  {e2e487ce-6e4b-4e6f-aebf-d159a05bb41c}, !- Thermal Zone Name
+  {82228c44-a42e-403f-b98d-08fa0709ed8e}, !- Thermal Zone Name
   ,                                       !- Part of Total Floor Area
   ,                                       !- Design Specification Outdoor Air Object Name
-  {2125c2fa-4ff4-4e4e-8029-e130bbb3a683}; !- Building Unit Name
-
-OS:Surface,
-  {ba0b8fef-3b8f-403a-889b-88fc8184bebf}, !- Handle
+  {5ad60333-719f-40ef-88be-84778c4e79ab}; !- Building Unit Name
+
+OS:Surface,
+  {6f442ee3-728f-4a2a-9e4b-375eb80824d2}, !- Handle
   Surface 1,                              !- Name
   Floor,                                  !- Surface Type
   ,                                       !- Construction Name
-  {a4169168-a519-4697-a610-a56bb4777fe3}, !- Space Name
-=======
-  {0cbae735-b081-4b2a-b64f-edecc479034e}, !- Thermal Zone Name
-  ,                                       !- Part of Total Floor Area
-  ,                                       !- Design Specification Outdoor Air Object Name
-  {cd112e20-087f-4058-8723-cf5c099f3110}; !- Building Unit Name
-
-OS:Surface,
-  {504073d8-c308-4300-9ad8-722b629df521}, !- Handle
-  Surface 1,                              !- Name
-  Floor,                                  !- Surface Type
-  ,                                       !- Construction Name
-  {469bf82d-bf64-44fc-a579-9a50f62259ef}, !- Space Name
->>>>>>> ed7d523f
+  {4897e01d-c04c-4f67-92a2-fdb8974f727c}, !- Space Name
   Foundation,                             !- Outside Boundary Condition
   ,                                       !- Outside Boundary Condition Object
   NoSun,                                  !- Sun Exposure
@@ -313,19 +197,11 @@
   13.6310703908387, 0, 0;                 !- X,Y,Z Vertex 4 {m}
 
 OS:Surface,
-<<<<<<< HEAD
-  {3e165082-a899-4658-aec8-67e6dc19e0a2}, !- Handle
+  {b817b6e7-5dad-4141-bdf0-d284e64c1d4a}, !- Handle
   Surface 2,                              !- Name
   Wall,                                   !- Surface Type
   ,                                       !- Construction Name
-  {a4169168-a519-4697-a610-a56bb4777fe3}, !- Space Name
-=======
-  {eca3745f-3c0a-40cf-9e6a-527b29a52586}, !- Handle
-  Surface 2,                              !- Name
-  Wall,                                   !- Surface Type
-  ,                                       !- Construction Name
-  {469bf82d-bf64-44fc-a579-9a50f62259ef}, !- Space Name
->>>>>>> ed7d523f
+  {4897e01d-c04c-4f67-92a2-fdb8974f727c}, !- Space Name
   Outdoors,                               !- Outside Boundary Condition
   ,                                       !- Outside Boundary Condition Object
   SunExposed,                             !- Sun Exposure
@@ -338,19 +214,11 @@
   0, 0, 2.4384;                           !- X,Y,Z Vertex 4 {m}
 
 OS:Surface,
-<<<<<<< HEAD
-  {d7647066-421b-47a2-a0e7-de801d0f127a}, !- Handle
+  {faa4001f-28e3-4795-94bb-1797502f26ff}, !- Handle
   Surface 3,                              !- Name
   Wall,                                   !- Surface Type
   ,                                       !- Construction Name
-  {a4169168-a519-4697-a610-a56bb4777fe3}, !- Space Name
-=======
-  {4609c2a6-2d4f-41e7-a69d-762e5049f76a}, !- Handle
-  Surface 3,                              !- Name
-  Wall,                                   !- Surface Type
-  ,                                       !- Construction Name
-  {469bf82d-bf64-44fc-a579-9a50f62259ef}, !- Space Name
->>>>>>> ed7d523f
+  {4897e01d-c04c-4f67-92a2-fdb8974f727c}, !- Space Name
   Outdoors,                               !- Outside Boundary Condition
   ,                                       !- Outside Boundary Condition Object
   SunExposed,                             !- Sun Exposure
@@ -363,19 +231,11 @@
   0, 6.81553519541936, 2.4384;            !- X,Y,Z Vertex 4 {m}
 
 OS:Surface,
-<<<<<<< HEAD
-  {acf1fd2f-68f6-4bbb-9cd5-97afaa3dce86}, !- Handle
+  {5e18edd2-39e8-4bed-b8c0-6c0c9abeefaf}, !- Handle
   Surface 4,                              !- Name
   Wall,                                   !- Surface Type
   ,                                       !- Construction Name
-  {a4169168-a519-4697-a610-a56bb4777fe3}, !- Space Name
-=======
-  {6e425d19-a800-408c-a059-e04b1333dccd}, !- Handle
-  Surface 4,                              !- Name
-  Wall,                                   !- Surface Type
-  ,                                       !- Construction Name
-  {469bf82d-bf64-44fc-a579-9a50f62259ef}, !- Space Name
->>>>>>> ed7d523f
+  {4897e01d-c04c-4f67-92a2-fdb8974f727c}, !- Space Name
   Outdoors,                               !- Outside Boundary Condition
   ,                                       !- Outside Boundary Condition Object
   SunExposed,                             !- Sun Exposure
@@ -388,19 +248,11 @@
   13.6310703908387, 6.81553519541936, 2.4384; !- X,Y,Z Vertex 4 {m}
 
 OS:Surface,
-<<<<<<< HEAD
-  {db866219-cf0a-4a32-bfab-7b7551233414}, !- Handle
+  {8ebd8e71-df12-4408-85e4-f97112c2bf1c}, !- Handle
   Surface 5,                              !- Name
   Wall,                                   !- Surface Type
   ,                                       !- Construction Name
-  {a4169168-a519-4697-a610-a56bb4777fe3}, !- Space Name
-=======
-  {13128016-3aed-4677-92e2-2a95f41b4050}, !- Handle
-  Surface 5,                              !- Name
-  Wall,                                   !- Surface Type
-  ,                                       !- Construction Name
-  {469bf82d-bf64-44fc-a579-9a50f62259ef}, !- Space Name
->>>>>>> ed7d523f
+  {4897e01d-c04c-4f67-92a2-fdb8974f727c}, !- Space Name
   Outdoors,                               !- Outside Boundary Condition
   ,                                       !- Outside Boundary Condition Object
   SunExposed,                             !- Sun Exposure
@@ -413,23 +265,13 @@
   13.6310703908387, 0, 2.4384;            !- X,Y,Z Vertex 4 {m}
 
 OS:Surface,
-<<<<<<< HEAD
-  {4ceabc75-58a3-49ca-bfc0-3411b563a65b}, !- Handle
+  {45f4f2a8-25c4-43b3-88c9-fd3de52b12c4}, !- Handle
   Surface 6,                              !- Name
   RoofCeiling,                            !- Surface Type
   ,                                       !- Construction Name
-  {a4169168-a519-4697-a610-a56bb4777fe3}, !- Space Name
+  {4897e01d-c04c-4f67-92a2-fdb8974f727c}, !- Space Name
   Surface,                                !- Outside Boundary Condition
-  {6f39a771-3e1d-4417-bb3a-288b4a74e170}, !- Outside Boundary Condition Object
-=======
-  {6f2be129-e62e-4de8-ac8b-06154169458f}, !- Handle
-  Surface 6,                              !- Name
-  RoofCeiling,                            !- Surface Type
-  ,                                       !- Construction Name
-  {469bf82d-bf64-44fc-a579-9a50f62259ef}, !- Space Name
-  Surface,                                !- Outside Boundary Condition
-  {2fc59b29-ecc8-4d58-abaa-d5425bdc9d5a}, !- Outside Boundary Condition Object
->>>>>>> ed7d523f
+  {f0ca2261-1761-405a-bb3f-078454602386}, !- Outside Boundary Condition Object
   NoSun,                                  !- Sun Exposure
   NoWind,                                 !- Wind Exposure
   ,                                       !- View Factor to Ground
@@ -440,11 +282,7 @@
   0, 0, 2.4384;                           !- X,Y,Z Vertex 4 {m}
 
 OS:SpaceType,
-<<<<<<< HEAD
-  {10d7add7-248a-4de0-83cb-de9c832dc468}, !- Handle
-=======
-  {13e839df-88ab-4c0a-baae-076050b2b9a3}, !- Handle
->>>>>>> ed7d523f
+  {cd94a639-7b11-463e-9102-416d72e231b9}, !- Handle
   Space Type 1,                           !- Name
   ,                                       !- Default Construction Set Name
   ,                                       !- Default Schedule Set Name
@@ -455,15 +293,9 @@
   living;                                 !- Standards Space Type
 
 OS:Space,
-<<<<<<< HEAD
-  {0858ef5d-9887-482e-a166-56bed5b526c4}, !- Handle
+  {2b574ebc-cbc8-46d4-afd2-42dbdfbc9f36}, !- Handle
   living space|story 2,                   !- Name
-  {10d7add7-248a-4de0-83cb-de9c832dc468}, !- Space Type Name
-=======
-  {109e913d-ff60-4a93-bff3-bca5887ce9ad}, !- Handle
-  living space|story 2,                   !- Name
-  {13e839df-88ab-4c0a-baae-076050b2b9a3}, !- Space Type Name
->>>>>>> ed7d523f
+  {cd94a639-7b11-463e-9102-416d72e231b9}, !- Space Type Name
   ,                                       !- Default Construction Set Name
   ,                                       !- Default Schedule Set Name
   -0,                                     !- Direction of Relative North {deg}
@@ -471,35 +303,19 @@
   0,                                      !- Y Origin {m}
   2.4384,                                 !- Z Origin {m}
   ,                                       !- Building Story Name
-<<<<<<< HEAD
-  {e2e487ce-6e4b-4e6f-aebf-d159a05bb41c}, !- Thermal Zone Name
+  {82228c44-a42e-403f-b98d-08fa0709ed8e}, !- Thermal Zone Name
   ,                                       !- Part of Total Floor Area
   ,                                       !- Design Specification Outdoor Air Object Name
-  {2125c2fa-4ff4-4e4e-8029-e130bbb3a683}; !- Building Unit Name
-
-OS:Surface,
-  {6f39a771-3e1d-4417-bb3a-288b4a74e170}, !- Handle
+  {5ad60333-719f-40ef-88be-84778c4e79ab}; !- Building Unit Name
+
+OS:Surface,
+  {f0ca2261-1761-405a-bb3f-078454602386}, !- Handle
   Surface 7,                              !- Name
   Floor,                                  !- Surface Type
   ,                                       !- Construction Name
-  {0858ef5d-9887-482e-a166-56bed5b526c4}, !- Space Name
+  {2b574ebc-cbc8-46d4-afd2-42dbdfbc9f36}, !- Space Name
   Surface,                                !- Outside Boundary Condition
-  {4ceabc75-58a3-49ca-bfc0-3411b563a65b}, !- Outside Boundary Condition Object
-=======
-  {0cbae735-b081-4b2a-b64f-edecc479034e}, !- Thermal Zone Name
-  ,                                       !- Part of Total Floor Area
-  ,                                       !- Design Specification Outdoor Air Object Name
-  {cd112e20-087f-4058-8723-cf5c099f3110}; !- Building Unit Name
-
-OS:Surface,
-  {2fc59b29-ecc8-4d58-abaa-d5425bdc9d5a}, !- Handle
-  Surface 7,                              !- Name
-  Floor,                                  !- Surface Type
-  ,                                       !- Construction Name
-  {109e913d-ff60-4a93-bff3-bca5887ce9ad}, !- Space Name
-  Surface,                                !- Outside Boundary Condition
-  {6f2be129-e62e-4de8-ac8b-06154169458f}, !- Outside Boundary Condition Object
->>>>>>> ed7d523f
+  {45f4f2a8-25c4-43b3-88c9-fd3de52b12c4}, !- Outside Boundary Condition Object
   NoSun,                                  !- Sun Exposure
   NoWind,                                 !- Wind Exposure
   ,                                       !- View Factor to Ground
@@ -510,19 +326,11 @@
   13.6310703908387, 0, 0;                 !- X,Y,Z Vertex 4 {m}
 
 OS:Surface,
-<<<<<<< HEAD
-  {7db9d105-216c-4eb5-8612-9d72e3127a5f}, !- Handle
+  {eab4c604-e5d3-48e3-8d16-9171dbe9fec6}, !- Handle
   Surface 8,                              !- Name
   Wall,                                   !- Surface Type
   ,                                       !- Construction Name
-  {0858ef5d-9887-482e-a166-56bed5b526c4}, !- Space Name
-=======
-  {5eb68cd8-b586-4240-b4a9-8fd74d34e9e9}, !- Handle
-  Surface 8,                              !- Name
-  Wall,                                   !- Surface Type
-  ,                                       !- Construction Name
-  {109e913d-ff60-4a93-bff3-bca5887ce9ad}, !- Space Name
->>>>>>> ed7d523f
+  {2b574ebc-cbc8-46d4-afd2-42dbdfbc9f36}, !- Space Name
   Outdoors,                               !- Outside Boundary Condition
   ,                                       !- Outside Boundary Condition Object
   SunExposed,                             !- Sun Exposure
@@ -535,19 +343,11 @@
   0, 0, 2.4384;                           !- X,Y,Z Vertex 4 {m}
 
 OS:Surface,
-<<<<<<< HEAD
-  {2de80963-2f5e-49b4-a949-9378fbbfa5d7}, !- Handle
+  {ca088b0c-3a8b-4913-8633-eb420d7b62ca}, !- Handle
   Surface 9,                              !- Name
   Wall,                                   !- Surface Type
   ,                                       !- Construction Name
-  {0858ef5d-9887-482e-a166-56bed5b526c4}, !- Space Name
-=======
-  {64fca3f0-9e5a-4eb7-ad61-dd6bfb08f210}, !- Handle
-  Surface 9,                              !- Name
-  Wall,                                   !- Surface Type
-  ,                                       !- Construction Name
-  {109e913d-ff60-4a93-bff3-bca5887ce9ad}, !- Space Name
->>>>>>> ed7d523f
+  {2b574ebc-cbc8-46d4-afd2-42dbdfbc9f36}, !- Space Name
   Outdoors,                               !- Outside Boundary Condition
   ,                                       !- Outside Boundary Condition Object
   SunExposed,                             !- Sun Exposure
@@ -560,19 +360,11 @@
   0, 6.81553519541936, 2.4384;            !- X,Y,Z Vertex 4 {m}
 
 OS:Surface,
-<<<<<<< HEAD
-  {b91fd7a5-9ade-47db-bd76-9c2899048a9a}, !- Handle
+  {eb60ae99-b3df-43f9-ac40-8d6f26cbb2e4}, !- Handle
   Surface 10,                             !- Name
   Wall,                                   !- Surface Type
   ,                                       !- Construction Name
-  {0858ef5d-9887-482e-a166-56bed5b526c4}, !- Space Name
-=======
-  {da585504-3c7d-48ae-a225-c53d22f6552d}, !- Handle
-  Surface 10,                             !- Name
-  Wall,                                   !- Surface Type
-  ,                                       !- Construction Name
-  {109e913d-ff60-4a93-bff3-bca5887ce9ad}, !- Space Name
->>>>>>> ed7d523f
+  {2b574ebc-cbc8-46d4-afd2-42dbdfbc9f36}, !- Space Name
   Outdoors,                               !- Outside Boundary Condition
   ,                                       !- Outside Boundary Condition Object
   SunExposed,                             !- Sun Exposure
@@ -585,19 +377,11 @@
   13.6310703908387, 6.81553519541936, 2.4384; !- X,Y,Z Vertex 4 {m}
 
 OS:Surface,
-<<<<<<< HEAD
-  {74989b75-5bfb-4bb5-9f5f-05c46f18ceb2}, !- Handle
+  {f1951569-c495-408f-82e7-629a268a031f}, !- Handle
   Surface 11,                             !- Name
   Wall,                                   !- Surface Type
   ,                                       !- Construction Name
-  {0858ef5d-9887-482e-a166-56bed5b526c4}, !- Space Name
-=======
-  {453d93c3-bd81-43fb-a066-6956b2238a7f}, !- Handle
-  Surface 11,                             !- Name
-  Wall,                                   !- Surface Type
-  ,                                       !- Construction Name
-  {109e913d-ff60-4a93-bff3-bca5887ce9ad}, !- Space Name
->>>>>>> ed7d523f
+  {2b574ebc-cbc8-46d4-afd2-42dbdfbc9f36}, !- Space Name
   Outdoors,                               !- Outside Boundary Condition
   ,                                       !- Outside Boundary Condition Object
   SunExposed,                             !- Sun Exposure
@@ -610,23 +394,13 @@
   13.6310703908387, 0, 2.4384;            !- X,Y,Z Vertex 4 {m}
 
 OS:Surface,
-<<<<<<< HEAD
-  {965bca6a-caa3-45c0-b296-2b3bccf976cc}, !- Handle
+  {c86d49c8-fca9-4950-bcb0-13ba73a241fc}, !- Handle
   Surface 12,                             !- Name
   RoofCeiling,                            !- Surface Type
   ,                                       !- Construction Name
-  {0858ef5d-9887-482e-a166-56bed5b526c4}, !- Space Name
+  {2b574ebc-cbc8-46d4-afd2-42dbdfbc9f36}, !- Space Name
   Surface,                                !- Outside Boundary Condition
-  {a5eb4e84-ceb8-4d96-8303-3a5a301a9288}, !- Outside Boundary Condition Object
-=======
-  {92ad3691-591b-46ff-8ef2-12b289271f0c}, !- Handle
-  Surface 12,                             !- Name
-  RoofCeiling,                            !- Surface Type
-  ,                                       !- Construction Name
-  {109e913d-ff60-4a93-bff3-bca5887ce9ad}, !- Space Name
-  Surface,                                !- Outside Boundary Condition
-  {e00f46ea-7366-4b26-845b-bfde0724a69a}, !- Outside Boundary Condition Object
->>>>>>> ed7d523f
+  {cf122211-099c-438e-865c-d7e8e49557c2}, !- Outside Boundary Condition Object
   NoSun,                                  !- Sun Exposure
   NoWind,                                 !- Wind Exposure
   ,                                       !- View Factor to Ground
@@ -637,23 +411,13 @@
   0, 0, 2.4384;                           !- X,Y,Z Vertex 4 {m}
 
 OS:Surface,
-<<<<<<< HEAD
-  {a5eb4e84-ceb8-4d96-8303-3a5a301a9288}, !- Handle
+  {cf122211-099c-438e-865c-d7e8e49557c2}, !- Handle
   Surface 13,                             !- Name
   Floor,                                  !- Surface Type
   ,                                       !- Construction Name
-  {53e77e41-f653-4736-8a5b-6ff46b970b9e}, !- Space Name
+  {bc7e2501-ca47-49bc-964b-560be3ddcc65}, !- Space Name
   Surface,                                !- Outside Boundary Condition
-  {965bca6a-caa3-45c0-b296-2b3bccf976cc}, !- Outside Boundary Condition Object
-=======
-  {e00f46ea-7366-4b26-845b-bfde0724a69a}, !- Handle
-  Surface 13,                             !- Name
-  Floor,                                  !- Surface Type
-  ,                                       !- Construction Name
-  {4f45589e-5360-4d8a-9ff1-1d3c1e4b95be}, !- Space Name
-  Surface,                                !- Outside Boundary Condition
-  {92ad3691-591b-46ff-8ef2-12b289271f0c}, !- Outside Boundary Condition Object
->>>>>>> ed7d523f
+  {c86d49c8-fca9-4950-bcb0-13ba73a241fc}, !- Outside Boundary Condition Object
   NoSun,                                  !- Sun Exposure
   NoWind,                                 !- Wind Exposure
   ,                                       !- View Factor to Ground
@@ -664,19 +428,11 @@
   0, 0, 0;                                !- X,Y,Z Vertex 4 {m}
 
 OS:Surface,
-<<<<<<< HEAD
-  {192e57dd-3b1b-4106-ae24-e8a7abef0497}, !- Handle
+  {8f035e51-958b-4579-8ada-21055e5c7306}, !- Handle
   Surface 14,                             !- Name
   RoofCeiling,                            !- Surface Type
   ,                                       !- Construction Name
-  {53e77e41-f653-4736-8a5b-6ff46b970b9e}, !- Space Name
-=======
-  {e30254a5-6034-4538-a2e5-e5162947f66d}, !- Handle
-  Surface 14,                             !- Name
-  RoofCeiling,                            !- Surface Type
-  ,                                       !- Construction Name
-  {4f45589e-5360-4d8a-9ff1-1d3c1e4b95be}, !- Space Name
->>>>>>> ed7d523f
+  {bc7e2501-ca47-49bc-964b-560be3ddcc65}, !- Space Name
   Outdoors,                               !- Outside Boundary Condition
   ,                                       !- Outside Boundary Condition Object
   SunExposed,                             !- Sun Exposure
@@ -689,19 +445,11 @@
   13.6310703908387, 0, 0;                 !- X,Y,Z Vertex 4 {m}
 
 OS:Surface,
-<<<<<<< HEAD
-  {b01f7a67-7925-4ae9-9394-4da0465d1451}, !- Handle
+  {cbfbcb99-beaf-4b6f-8dce-d1c8fd3d50e3}, !- Handle
   Surface 15,                             !- Name
   RoofCeiling,                            !- Surface Type
   ,                                       !- Construction Name
-  {53e77e41-f653-4736-8a5b-6ff46b970b9e}, !- Space Name
-=======
-  {ca914a19-2ff4-4bef-aa0a-a223cf33bf05}, !- Handle
-  Surface 15,                             !- Name
-  RoofCeiling,                            !- Surface Type
-  ,                                       !- Construction Name
-  {4f45589e-5360-4d8a-9ff1-1d3c1e4b95be}, !- Space Name
->>>>>>> ed7d523f
+  {bc7e2501-ca47-49bc-964b-560be3ddcc65}, !- Space Name
   Outdoors,                               !- Outside Boundary Condition
   ,                                       !- Outside Boundary Condition Object
   SunExposed,                             !- Sun Exposure
@@ -714,19 +462,11 @@
   0, 6.81553519541936, 0;                 !- X,Y,Z Vertex 4 {m}
 
 OS:Surface,
-<<<<<<< HEAD
-  {5d585ebc-f5bf-45db-ad7d-7f85d06a0f38}, !- Handle
+  {33e8a1ab-5e6b-4494-a0f5-ce26311755a0}, !- Handle
   Surface 16,                             !- Name
   Wall,                                   !- Surface Type
   ,                                       !- Construction Name
-  {53e77e41-f653-4736-8a5b-6ff46b970b9e}, !- Space Name
-=======
-  {d7bafb93-a40e-4989-8322-dac60ca7b8da}, !- Handle
-  Surface 16,                             !- Name
-  Wall,                                   !- Surface Type
-  ,                                       !- Construction Name
-  {4f45589e-5360-4d8a-9ff1-1d3c1e4b95be}, !- Space Name
->>>>>>> ed7d523f
+  {bc7e2501-ca47-49bc-964b-560be3ddcc65}, !- Space Name
   Outdoors,                               !- Outside Boundary Condition
   ,                                       !- Outside Boundary Condition Object
   SunExposed,                             !- Sun Exposure
@@ -738,19 +478,11 @@
   0, 0, 0;                                !- X,Y,Z Vertex 3 {m}
 
 OS:Surface,
-<<<<<<< HEAD
-  {c5e85d63-4255-40fd-b61e-1f185c0bbf20}, !- Handle
+  {f1f2b59c-8cb7-4134-b57d-20759b047435}, !- Handle
   Surface 17,                             !- Name
   Wall,                                   !- Surface Type
   ,                                       !- Construction Name
-  {53e77e41-f653-4736-8a5b-6ff46b970b9e}, !- Space Name
-=======
-  {b9f63a23-4ce8-4a88-9f5d-a671f24ed15d}, !- Handle
-  Surface 17,                             !- Name
-  Wall,                                   !- Surface Type
-  ,                                       !- Construction Name
-  {4f45589e-5360-4d8a-9ff1-1d3c1e4b95be}, !- Space Name
->>>>>>> ed7d523f
+  {bc7e2501-ca47-49bc-964b-560be3ddcc65}, !- Space Name
   Outdoors,                               !- Outside Boundary Condition
   ,                                       !- Outside Boundary Condition Object
   SunExposed,                             !- Sun Exposure
@@ -762,15 +494,9 @@
   13.6310703908387, 6.81553519541936, 0;  !- X,Y,Z Vertex 3 {m}
 
 OS:Space,
-<<<<<<< HEAD
-  {53e77e41-f653-4736-8a5b-6ff46b970b9e}, !- Handle
+  {bc7e2501-ca47-49bc-964b-560be3ddcc65}, !- Handle
   unfinished attic space,                 !- Name
-  {6f66dea0-eebb-4f0e-8f1e-e3eb927f5b44}, !- Space Type Name
-=======
-  {4f45589e-5360-4d8a-9ff1-1d3c1e4b95be}, !- Handle
-  unfinished attic space,                 !- Name
-  {8e996c24-457e-49f7-86fc-682d6836c83a}, !- Space Type Name
->>>>>>> ed7d523f
+  {a0d81d0c-9c24-44a5-89b4-3dcb08978a62}, !- Space Type Name
   ,                                       !- Default Construction Set Name
   ,                                       !- Default Schedule Set Name
   -0,                                     !- Direction of Relative North {deg}
@@ -778,17 +504,10 @@
   0,                                      !- Y Origin {m}
   4.8768,                                 !- Z Origin {m}
   ,                                       !- Building Story Name
-<<<<<<< HEAD
-  {127e259c-b8d2-41ff-91d4-5afd6e5ddae4}; !- Thermal Zone Name
+  {68580856-8a3e-49d9-a52c-3e0e565b9e9e}; !- Thermal Zone Name
 
 OS:ThermalZone,
-  {127e259c-b8d2-41ff-91d4-5afd6e5ddae4}, !- Handle
-=======
-  {592ec4dd-b038-43de-ba42-1640d20bb361}; !- Thermal Zone Name
-
-OS:ThermalZone,
-  {592ec4dd-b038-43de-ba42-1640d20bb361}, !- Handle
->>>>>>> ed7d523f
+  {68580856-8a3e-49d9-a52c-3e0e565b9e9e}, !- Handle
   unfinished attic zone,                  !- Name
   ,                                       !- Multiplier
   ,                                       !- Ceiling Height {m}
@@ -797,17 +516,10 @@
   ,                                       !- Zone Inside Convection Algorithm
   ,                                       !- Zone Outside Convection Algorithm
   ,                                       !- Zone Conditioning Equipment List Name
-<<<<<<< HEAD
-  {34a91436-a6d0-4731-9a24-97f6d89b5d89}, !- Zone Air Inlet Port List
-  {23e7412d-9ba6-44ca-b99b-ce451f1f477a}, !- Zone Air Exhaust Port List
-  {66e081c8-1900-4551-935d-d823165244a6}, !- Zone Air Node Name
-  {e250307e-c911-4683-8379-2a515e622db6}, !- Zone Return Air Port List
-=======
-  {be9ebd43-29ec-4eb2-9297-dbdf32d9bf91}, !- Zone Air Inlet Port List
-  {66c36001-ed70-40d1-9af0-8b0a82f8dfd0}, !- Zone Air Exhaust Port List
-  {0156c7bc-36a3-4672-b12d-5e4ae943757f}, !- Zone Air Node Name
-  {cb2c889a-1bc2-4f04-9c13-6afe435cd08e}, !- Zone Return Air Port List
->>>>>>> ed7d523f
+  {6784d59e-e6a4-4faf-a035-3625c2b9f7bb}, !- Zone Air Inlet Port List
+  {1b84ac9e-609e-4339-b25e-5a910b5a1952}, !- Zone Air Exhaust Port List
+  {e1bda756-6bca-420c-bfd5-f6a7c036b2e1}, !- Zone Air Node Name
+  {a51f3632-4f50-4972-94fb-c4d033e84beb}, !- Zone Return Air Port List
   ,                                       !- Primary Daylighting Control Name
   ,                                       !- Fraction of Zone Controlled by Primary Daylighting Control
   ,                                       !- Secondary Daylighting Control Name
@@ -818,71 +530,37 @@
   No;                                     !- Use Ideal Air Loads
 
 OS:Node,
-<<<<<<< HEAD
-  {78806d48-96da-4413-9fec-aa663c42d69a}, !- Handle
+  {51d6e577-1a58-4c7b-9782-b4aeff3ebc7d}, !- Handle
   Node 2,                                 !- Name
-  {66e081c8-1900-4551-935d-d823165244a6}, !- Inlet Port
+  {e1bda756-6bca-420c-bfd5-f6a7c036b2e1}, !- Inlet Port
   ;                                       !- Outlet Port
 
 OS:Connection,
-  {66e081c8-1900-4551-935d-d823165244a6}, !- Handle
-  {3180d8d4-0f52-4aad-9c37-07d62553a4c3}, !- Name
-  {127e259c-b8d2-41ff-91d4-5afd6e5ddae4}, !- Source Object
+  {e1bda756-6bca-420c-bfd5-f6a7c036b2e1}, !- Handle
+  {6c5d1d97-9b8e-4f7b-8e13-a6a12651079e}, !- Name
+  {68580856-8a3e-49d9-a52c-3e0e565b9e9e}, !- Source Object
   11,                                     !- Outlet Port
-  {78806d48-96da-4413-9fec-aa663c42d69a}, !- Target Object
+  {51d6e577-1a58-4c7b-9782-b4aeff3ebc7d}, !- Target Object
   2;                                      !- Inlet Port
 
 OS:PortList,
-  {34a91436-a6d0-4731-9a24-97f6d89b5d89}, !- Handle
-  {ae4c1d6a-c019-408d-8270-598f30de557f}, !- Name
-  {127e259c-b8d2-41ff-91d4-5afd6e5ddae4}; !- HVAC Component
+  {6784d59e-e6a4-4faf-a035-3625c2b9f7bb}, !- Handle
+  {b675eb3e-8317-46bd-ac98-0113fdfaf6e1}, !- Name
+  {68580856-8a3e-49d9-a52c-3e0e565b9e9e}; !- HVAC Component
 
 OS:PortList,
-  {23e7412d-9ba6-44ca-b99b-ce451f1f477a}, !- Handle
-  {7a46a759-c397-419c-9b5d-b78ed128a894}, !- Name
-  {127e259c-b8d2-41ff-91d4-5afd6e5ddae4}; !- HVAC Component
+  {1b84ac9e-609e-4339-b25e-5a910b5a1952}, !- Handle
+  {8594e76c-b941-40b2-815c-5875b82c041c}, !- Name
+  {68580856-8a3e-49d9-a52c-3e0e565b9e9e}; !- HVAC Component
 
 OS:PortList,
-  {e250307e-c911-4683-8379-2a515e622db6}, !- Handle
-  {f45cc995-e8cf-40a4-8a7f-13ae49ccde6a}, !- Name
-  {127e259c-b8d2-41ff-91d4-5afd6e5ddae4}; !- HVAC Component
+  {a51f3632-4f50-4972-94fb-c4d033e84beb}, !- Handle
+  {9a29e940-1f7f-487d-9a84-6a0cfe735998}, !- Name
+  {68580856-8a3e-49d9-a52c-3e0e565b9e9e}; !- HVAC Component
 
 OS:Sizing:Zone,
-  {3fd0d3fe-382d-4f0a-839b-b32eac999e0d}, !- Handle
-  {127e259c-b8d2-41ff-91d4-5afd6e5ddae4}, !- Zone or ZoneList Name
-=======
-  {7ca94a0c-4f25-4adf-8356-a7d0308a79d7}, !- Handle
-  Node 2,                                 !- Name
-  {0156c7bc-36a3-4672-b12d-5e4ae943757f}, !- Inlet Port
-  ;                                       !- Outlet Port
-
-OS:Connection,
-  {0156c7bc-36a3-4672-b12d-5e4ae943757f}, !- Handle
-  {d63543c4-ea74-4237-b3f7-765f5229dd87}, !- Name
-  {592ec4dd-b038-43de-ba42-1640d20bb361}, !- Source Object
-  11,                                     !- Outlet Port
-  {7ca94a0c-4f25-4adf-8356-a7d0308a79d7}, !- Target Object
-  2;                                      !- Inlet Port
-
-OS:PortList,
-  {be9ebd43-29ec-4eb2-9297-dbdf32d9bf91}, !- Handle
-  {830a819b-2eb2-4ae6-8cd5-9ebc6c3b0aa3}, !- Name
-  {592ec4dd-b038-43de-ba42-1640d20bb361}; !- HVAC Component
-
-OS:PortList,
-  {66c36001-ed70-40d1-9af0-8b0a82f8dfd0}, !- Handle
-  {77322e5c-60c7-4348-9ea2-cedb40aa5bdc}, !- Name
-  {592ec4dd-b038-43de-ba42-1640d20bb361}; !- HVAC Component
-
-OS:PortList,
-  {cb2c889a-1bc2-4f04-9c13-6afe435cd08e}, !- Handle
-  {47dd4ff7-8274-4650-b4e9-ff6dca39b6cf}, !- Name
-  {592ec4dd-b038-43de-ba42-1640d20bb361}; !- HVAC Component
-
-OS:Sizing:Zone,
-  {b76b026c-abba-48c8-86e5-e35c7813267d}, !- Handle
-  {592ec4dd-b038-43de-ba42-1640d20bb361}, !- Zone or ZoneList Name
->>>>>>> ed7d523f
+  {971808e1-6d62-452c-b667-f10ce49a4984}, !- Handle
+  {68580856-8a3e-49d9-a52c-3e0e565b9e9e}, !- Zone or ZoneList Name
   SupplyAirTemperature,                   !- Zone Cooling Design Supply Air Temperature Input Method
   14,                                     !- Zone Cooling Design Supply Air Temperature {C}
   11.11,                                  !- Zone Cooling Design Supply Air Temperature Difference {deltaC}
@@ -911,21 +589,12 @@
   autosize;                               !- Dedicated Outdoor Air High Setpoint Temperature for Design {C}
 
 OS:ZoneHVAC:EquipmentList,
-<<<<<<< HEAD
-  {7586c30c-796d-465d-bdbe-39ad2b64b654}, !- Handle
+  {61027a82-8bfd-40c7-9c2b-cd0ce06261b8}, !- Handle
   Zone HVAC Equipment List 2,             !- Name
-  {127e259c-b8d2-41ff-91d4-5afd6e5ddae4}; !- Thermal Zone
+  {68580856-8a3e-49d9-a52c-3e0e565b9e9e}; !- Thermal Zone
 
 OS:SpaceType,
-  {6f66dea0-eebb-4f0e-8f1e-e3eb927f5b44}, !- Handle
-=======
-  {e12789e2-3cad-4532-ada5-7e027568f4f1}, !- Handle
-  Zone HVAC Equipment List 2,             !- Name
-  {592ec4dd-b038-43de-ba42-1640d20bb361}; !- Thermal Zone
-
-OS:SpaceType,
-  {8e996c24-457e-49f7-86fc-682d6836c83a}, !- Handle
->>>>>>> ed7d523f
+  {a0d81d0c-9c24-44a5-89b4-3dcb08978a62}, !- Handle
   Space Type 2,                           !- Name
   ,                                       !- Default Construction Set Name
   ,                                       !- Default Schedule Set Name
@@ -936,23 +605,14 @@
   unfinished attic;                       !- Standards Space Type
 
 OS:BuildingUnit,
-<<<<<<< HEAD
-  {2125c2fa-4ff4-4e4e-8029-e130bbb3a683}, !- Handle
-=======
-  {cd112e20-087f-4058-8723-cf5c099f3110}, !- Handle
->>>>>>> ed7d523f
+  {5ad60333-719f-40ef-88be-84778c4e79ab}, !- Handle
   unit 1,                                 !- Name
   ,                                       !- Rendering Color
   Residential;                            !- Building Unit Type
 
 OS:AdditionalProperties,
-<<<<<<< HEAD
-  {7eaf8029-5fea-45f8-a4dc-b5d53ca52051}, !- Handle
-  {2125c2fa-4ff4-4e4e-8029-e130bbb3a683}, !- Object Name
-=======
-  {1ba9ea78-35cf-4aa1-93d2-ce84174cf4dc}, !- Handle
-  {cd112e20-087f-4058-8723-cf5c099f3110}, !- Object Name
->>>>>>> ed7d523f
+  {3061f011-6088-4b24-b320-fa24b02e6af6}, !- Handle
+  {5ad60333-719f-40ef-88be-84778c4e79ab}, !- Object Name
   NumberOfBedrooms,                       !- Feature Name 1
   Integer,                                !- Feature Data Type 1
   3,                                      !- Feature Value 1
@@ -964,20 +624,12 @@
   2.6400000000000001;                     !- Feature Value 3
 
 OS:External:File,
-<<<<<<< HEAD
-  {1557b8a6-2163-4628-82a8-9aabd2f9c19f}, !- Handle
-=======
-  {6af58a01-8bb6-48c1-aa54-9105bac64742}, !- Handle
->>>>>>> ed7d523f
+  {1fe1299a-13a2-41b7-b84f-27006de8e8dd}, !- Handle
   8760.csv,                               !- Name
   8760.csv;                               !- File Name
 
 OS:Schedule:Day,
-<<<<<<< HEAD
-  {5ace44b9-2a81-4729-b27e-c09fc5359824}, !- Handle
-=======
-  {7b41a250-f488-4952-9d44-2c4cbcd72f8d}, !- Handle
->>>>>>> ed7d523f
+  {d6fc10d3-8a02-4908-9eed-b1bc99c3d1a0}, !- Handle
   Schedule Day 1,                         !- Name
   ,                                       !- Schedule Type Limits Name
   ,                                       !- Interpolate to Timestep
@@ -986,11 +638,7 @@
   0;                                      !- Value Until Time 1
 
 OS:Schedule:Day,
-<<<<<<< HEAD
-  {456bd2e4-17b7-4de5-a61c-5028f3b72d15}, !- Handle
-=======
-  {0042a7b9-2160-46e0-bd56-578bf6d5ab2c}, !- Handle
->>>>>>> ed7d523f
+  {015969ef-8598-4cf3-a3b0-654eee4b8481}, !- Handle
   Schedule Day 2,                         !- Name
   ,                                       !- Schedule Type Limits Name
   ,                                       !- Interpolate to Timestep
@@ -999,17 +647,10 @@
   1;                                      !- Value Until Time 1
 
 OS:Schedule:File,
-<<<<<<< HEAD
-  {7defa21d-ae54-4b16-b41c-36ee81a5a594}, !- Handle
+  {f5c7bc0b-04b0-415a-89bd-6288d4948c82}, !- Handle
   occupants,                              !- Name
-  {a80753a1-e52d-4baa-a0c2-c600afd997de}, !- Schedule Type Limits Name
-  {1557b8a6-2163-4628-82a8-9aabd2f9c19f}, !- External File Name
-=======
-  {981dd3e3-175d-4ee6-a283-0f76573b30b2}, !- Handle
-  occupants,                              !- Name
-  {4c35e764-33ae-468f-9449-6ba345b0842e}, !- Schedule Type Limits Name
-  {6af58a01-8bb6-48c1-aa54-9105bac64742}, !- External File Name
->>>>>>> ed7d523f
+  {a8d4fff5-1f35-4388-a73a-c0fe315e489b}, !- Schedule Type Limits Name
+  {1fe1299a-13a2-41b7-b84f-27006de8e8dd}, !- External File Name
   1,                                      !- Column Number
   1,                                      !- Rows to Skip at Top
   8760,                                   !- Number of Hours of Data
@@ -1018,38 +659,63 @@
   60;                                     !- Minutes per Item
 
 OS:Schedule:Ruleset,
-<<<<<<< HEAD
-  {68a20cb2-b302-405c-95a3-262da876b5a5}, !- Handle
+  {81c40ae8-50e9-4ebc-befe-a788296586de}, !- Handle
   Schedule Ruleset 1,                     !- Name
-  {646f5a40-03ac-4229-a4b3-6e3240388d5f}, !- Schedule Type Limits Name
-  {3663b831-81d1-4813-92d1-8240f703d7cc}; !- Default Day Schedule Name
+  {afa57220-59fd-4a09-b959-a0e1d82797da}, !- Schedule Type Limits Name
+  {837f3340-c6c6-423d-bc5a-d9aee8fc9a42}; !- Default Day Schedule Name
 
 OS:Schedule:Day,
-  {3663b831-81d1-4813-92d1-8240f703d7cc}, !- Handle
+  {837f3340-c6c6-423d-bc5a-d9aee8fc9a42}, !- Handle
   Schedule Day 3,                         !- Name
-  {646f5a40-03ac-4229-a4b3-6e3240388d5f}, !- Schedule Type Limits Name
-=======
-  {105b6a3d-c8bc-4f3f-9fb7-0b61f38ad2e4}, !- Handle
-  Schedule Ruleset 1,                     !- Name
-  {45b446ae-b133-4de5-b9fe-b1d55c666c42}, !- Schedule Type Limits Name
-  {3734d756-d731-4e82-bf03-753e650009e0}; !- Default Day Schedule Name
-
-OS:Schedule:Day,
-  {3734d756-d731-4e82-bf03-753e650009e0}, !- Handle
-  Schedule Day 3,                         !- Name
-  {45b446ae-b133-4de5-b9fe-b1d55c666c42}, !- Schedule Type Limits Name
->>>>>>> ed7d523f
+  {afa57220-59fd-4a09-b959-a0e1d82797da}, !- Schedule Type Limits Name
   ,                                       !- Interpolate to Timestep
   24,                                     !- Hour 1
   0,                                      !- Minute 1
   112.539290946133;                       !- Value Until Time 1
 
 OS:People:Definition,
-<<<<<<< HEAD
-  {798f3c87-07a1-43fb-af15-f8fc9f6b8b37}, !- Handle
-=======
-  {4b409799-1fa9-497b-8a71-991b41ffc1b1}, !- Handle
->>>>>>> ed7d523f
+  {5dff9f62-48c4-4e93-9a2f-45e9e8676514}, !- Handle
+  res occupants|living space|story 2,     !- Name
+  People,                                 !- Number of People Calculation Method
+  1.32,                                   !- Number of People {people}
+  ,                                       !- People per Space Floor Area {person/m2}
+  ,                                       !- Space Floor Area per Person {m2/person}
+  0.319734,                               !- Fraction Radiant
+  0.573,                                  !- Sensible Heat Fraction
+  0,                                      !- Carbon Dioxide Generation Rate {m3/s-W}
+  No,                                     !- Enable ASHRAE 55 Comfort Warnings
+  ZoneAveraged;                           !- Mean Radiant Temperature Calculation Type
+
+OS:People,
+  {d9628223-867a-4048-9e36-be671a48265d}, !- Handle
+  res occupants|living space|story 2,     !- Name
+  {5dff9f62-48c4-4e93-9a2f-45e9e8676514}, !- People Definition Name
+  {2b574ebc-cbc8-46d4-afd2-42dbdfbc9f36}, !- Space or SpaceType Name
+  {f5c7bc0b-04b0-415a-89bd-6288d4948c82}, !- Number of People Schedule Name
+  {81c40ae8-50e9-4ebc-befe-a788296586de}, !- Activity Level Schedule Name
+  ,                                       !- Surface Name/Angle Factor List Name
+  ,                                       !- Work Efficiency Schedule Name
+  ,                                       !- Clothing Insulation Schedule Name
+  ,                                       !- Air Velocity Schedule Name
+  1;                                      !- Multiplier
+
+OS:ScheduleTypeLimits,
+  {afa57220-59fd-4a09-b959-a0e1d82797da}, !- Handle
+  ActivityLevel,                          !- Name
+  0,                                      !- Lower Limit Value
+  ,                                       !- Upper Limit Value
+  Continuous,                             !- Numeric Type
+  ActivityLevel;                          !- Unit Type
+
+OS:ScheduleTypeLimits,
+  {a8d4fff5-1f35-4388-a73a-c0fe315e489b}, !- Handle
+  Fractional,                             !- Name
+  0,                                      !- Lower Limit Value
+  1,                                      !- Upper Limit Value
+  Continuous;                             !- Numeric Type
+
+OS:People:Definition,
+  {06c98b5f-2873-4271-a9f6-3aee7639e5cd}, !- Handle
   res occupants|living space,             !- Name
   People,                                 !- Number of People Calculation Method
   1.32,                                   !- Number of People {people}
@@ -1062,85 +728,14 @@
   ZoneAveraged;                           !- Mean Radiant Temperature Calculation Type
 
 OS:People,
-<<<<<<< HEAD
-  {f8c74559-c357-4606-8c6a-0f6a125f2e02}, !- Handle
+  {2fd4b06c-cf21-4745-b2ac-2c0b26026702}, !- Handle
   res occupants|living space,             !- Name
-  {798f3c87-07a1-43fb-af15-f8fc9f6b8b37}, !- People Definition Name
-  {a4169168-a519-4697-a610-a56bb4777fe3}, !- Space or SpaceType Name
-  {7defa21d-ae54-4b16-b41c-36ee81a5a594}, !- Number of People Schedule Name
-  {68a20cb2-b302-405c-95a3-262da876b5a5}, !- Activity Level Schedule Name
-=======
-  {192dd1e8-292f-48f9-bb9f-72bbc8ce110c}, !- Handle
-  res occupants|living space,             !- Name
-  {4b409799-1fa9-497b-8a71-991b41ffc1b1}, !- People Definition Name
-  {469bf82d-bf64-44fc-a579-9a50f62259ef}, !- Space or SpaceType Name
-  {981dd3e3-175d-4ee6-a283-0f76573b30b2}, !- Number of People Schedule Name
-  {105b6a3d-c8bc-4f3f-9fb7-0b61f38ad2e4}, !- Activity Level Schedule Name
->>>>>>> ed7d523f
+  {06c98b5f-2873-4271-a9f6-3aee7639e5cd}, !- People Definition Name
+  {4897e01d-c04c-4f67-92a2-fdb8974f727c}, !- Space or SpaceType Name
+  {f5c7bc0b-04b0-415a-89bd-6288d4948c82}, !- Number of People Schedule Name
+  {81c40ae8-50e9-4ebc-befe-a788296586de}, !- Activity Level Schedule Name
   ,                                       !- Surface Name/Angle Factor List Name
   ,                                       !- Work Efficiency Schedule Name
   ,                                       !- Clothing Insulation Schedule Name
   ,                                       !- Air Velocity Schedule Name
   1;                                      !- Multiplier
-
-OS:ScheduleTypeLimits,
-<<<<<<< HEAD
-  {646f5a40-03ac-4229-a4b3-6e3240388d5f}, !- Handle
-=======
-  {45b446ae-b133-4de5-b9fe-b1d55c666c42}, !- Handle
->>>>>>> ed7d523f
-  ActivityLevel,                          !- Name
-  0,                                      !- Lower Limit Value
-  ,                                       !- Upper Limit Value
-  Continuous,                             !- Numeric Type
-  ActivityLevel;                          !- Unit Type
-
-OS:ScheduleTypeLimits,
-<<<<<<< HEAD
-  {a80753a1-e52d-4baa-a0c2-c600afd997de}, !- Handle
-=======
-  {4c35e764-33ae-468f-9449-6ba345b0842e}, !- Handle
->>>>>>> ed7d523f
-  Fractional,                             !- Name
-  0,                                      !- Lower Limit Value
-  1,                                      !- Upper Limit Value
-  Continuous;                             !- Numeric Type
-
-OS:People:Definition,
-<<<<<<< HEAD
-  {0201ff9d-3416-4625-bf23-76bcf89ff38d}, !- Handle
-=======
-  {bc28f10d-f61d-4056-bad2-161a1f1004e7}, !- Handle
->>>>>>> ed7d523f
-  res occupants|living space|story 2,     !- Name
-  People,                                 !- Number of People Calculation Method
-  1.32,                                   !- Number of People {people}
-  ,                                       !- People per Space Floor Area {person/m2}
-  ,                                       !- Space Floor Area per Person {m2/person}
-  0.319734,                               !- Fraction Radiant
-  0.573,                                  !- Sensible Heat Fraction
-  0,                                      !- Carbon Dioxide Generation Rate {m3/s-W}
-  No,                                     !- Enable ASHRAE 55 Comfort Warnings
-  ZoneAveraged;                           !- Mean Radiant Temperature Calculation Type
-
-OS:People,
-<<<<<<< HEAD
-  {59c3b96a-848b-4b80-b6e0-4a135347d310}, !- Handle
-  res occupants|living space|story 2,     !- Name
-  {0201ff9d-3416-4625-bf23-76bcf89ff38d}, !- People Definition Name
-  {0858ef5d-9887-482e-a166-56bed5b526c4}, !- Space or SpaceType Name
-  {7defa21d-ae54-4b16-b41c-36ee81a5a594}, !- Number of People Schedule Name
-  {68a20cb2-b302-405c-95a3-262da876b5a5}, !- Activity Level Schedule Name
-=======
-  {9c59e230-7c83-4cc9-8b7c-5a383bae95c3}, !- Handle
-  res occupants|living space|story 2,     !- Name
-  {bc28f10d-f61d-4056-bad2-161a1f1004e7}, !- People Definition Name
-  {109e913d-ff60-4a93-bff3-bca5887ce9ad}, !- Space or SpaceType Name
-  {981dd3e3-175d-4ee6-a283-0f76573b30b2}, !- Number of People Schedule Name
-  {105b6a3d-c8bc-4f3f-9fb7-0b61f38ad2e4}, !- Activity Level Schedule Name
->>>>>>> ed7d523f
-  ,                                       !- Surface Name/Angle Factor List Name
-  ,                                       !- Work Efficiency Schedule Name
-  ,                                       !- Clothing Insulation Schedule Name
-  ,                                       !- Air Velocity Schedule Name
-  1;                                      !- Multiplier
