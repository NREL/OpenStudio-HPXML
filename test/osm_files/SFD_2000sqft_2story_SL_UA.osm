--- conflicted
+++ resolved
@@ -1,74 +1,16 @@
 !- NOTE: Auto-generated from /test/osw_files/SFD_2000sqft_2story_SL_UA.osw
 
 OS:Version,
-<<<<<<< HEAD
-  {dd93d0e0-02c0-441e-94de-2ff52f4ab0c4}, !- Handle
-  2.8.0;                                  !- Version Identifier
-
-OS:Building,
-  {e9dcac14-7370-4fa5-a9ae-f6ad32e9b00f}, !- Handle
-  Building 1,                             !- Name
-  ,                                       !- Building Sector Type
-  0,                                      !- North Axis {deg}
-  ,                                       !- Nominal Floor to Floor Height {m}
-  ,                                       !- Space Type Name
-  ,                                       !- Default Construction Set Name
-  ,                                       !- Default Schedule Set Name
-  2,                                      !- Standards Number of Stories
-  2,                                      !- Standards Number of Above Ground Stories
-  ,                                       !- Standards Template
-  singlefamilydetached,                   !- Standards Building Type
-  1;                                      !- Standards Number of Living Units
-
-OS:Facility,
-  {596d304a-4bb9-4ac0-81ee-3ee7b43c02b7}; !- Handle
-
-OS:Site,
-  {877d9282-3a4d-4f8c-a152-96d9f420cc71}, !- Handle
-  Site 1,                                 !- Name
-  ,                                       !- Latitude {deg}
-  ,                                       !- Longitude {deg}
-  ,                                       !- Time Zone {hr}
-  ,                                       !- Elevation {m}
-  ;                                       !- Terrain
-
-OS:SimulationControl,
-  {15737189-62e1-438c-b667-373baac54078}, !- Handle
-=======
   {7563c16b-0c33-4a0a-acc6-800b18fae65b}, !- Handle
   2.8.0;                                  !- Version Identifier
 
 OS:SimulationControl,
   {ffc4a540-5058-4ccf-95a8-20512158b512}, !- Handle
->>>>>>> c55f66f4
   ,                                       !- Do Zone Sizing Calculation
   ,                                       !- Do System Sizing Calculation
   ,                                       !- Do Plant Sizing Calculation
   No;                                     !- Run Simulation for Sizing Periods
 
-<<<<<<< HEAD
-OS:Sizing:Parameters,
-  {bcdda1b2-6db4-4007-ac44-809c001f1394}, !- Handle
-  1.25,                                   !- Heating Sizing Factor
-  1.15;                                   !- Cooling Sizing Factor
-
-OS:Timestep,
-  {52ddc8ba-5c6b-402a-aae1-15939838221f}, !- Handle
-  6;                                      !- Number of Timesteps per Hour
-
-OS:ShadowCalculation,
-  {f37f733f-6ef6-4bea-8d4d-cf578eff2eec}, !- Handle
-  20,                                     !- Calculation Frequency
-  200;                                    !- Maximum Figures in Shadow Overlap Calculations
-
-OS:HeatBalanceAlgorithm,
-  {51a88aa0-1eb0-4abd-9ce8-e258d8141530}, !- Handle
-  ConductionTransferFunction,             !- Algorithm
-  200;                                    !- Surface Temperature Upper Limit {C}
-
-OS:RunPeriod,
-  {b9d4cea8-deb2-4af4-bdbe-6e06011aa18d}, !- Handle
-=======
 OS:Timestep,
   {4ebf9127-31a2-48be-9ef8-5e38a43ff067}, !- Handle
   6;                                      !- Number of Timesteps per Hour
@@ -94,7 +36,6 @@
 
 OS:RunPeriod,
   {4d48003b-c29f-4550-a9a0-e8a8d1acceab}, !- Handle
->>>>>>> c55f66f4
   Run Period 1,                           !- Name
   1,                                      !- Begin Month
   1,                                      !- Begin Day of Month
@@ -107,41 +48,8 @@
   ,                                       !- Use Weather File Snow Indicators
   ;                                       !- Number of Times Runperiod to be Repeated
 
-<<<<<<< HEAD
-OS:LifeCycleCost:Parameters,
-  {13d306e4-3b96-4d95-86e5-cbe02338f41f}, !- Handle
-  ,                                       !- Analysis Type
-  ,                                       !- Discounting Convention
-  ,                                       !- Inflation Approach
-  ,                                       !- Real Discount Rate
-  ,                                       !- Nominal Discount Rate
-  ,                                       !- Inflation
-  ,                                       !- Base Date Month
-  ,                                       !- Base Date Year
-  ,                                       !- Service Date Month
-  ,                                       !- Service Date Year
-  ;                                       !- Length of Study Period in Years
-
-OS:SurfaceConvectionAlgorithm:Outside,
-  {80a108ed-3923-4e1e-8e63-57303da85a26}, !- Handle
-  DOE-2;                                  !- Algorithm
-
-OS:SurfaceConvectionAlgorithm:Inside,
-  {15460f24-3273-4192-a153-a988bc18d033}, !- Handle
-  TARP;                                   !- Algorithm
-
-OS:ZoneCapacitanceMultiplier:ResearchSpecial,
-  {3e85ca31-8de7-4e70-87c6-9a3a12c21f45}, !- Handle
-  ,                                       !- Temperature Capacity Multiplier
-  15,                                     !- Humidity Capacity Multiplier
-  ;                                       !- Carbon Dioxide Capacity Multiplier
-
-OS:ThermalZone,
-  {fe00d6f0-c95e-4629-8516-56f11fc822c0}, !- Handle
-=======
 OS:ThermalZone,
   {f50de276-a782-466a-9d0a-cd84dfe12066}, !- Handle
->>>>>>> c55f66f4
   living zone,                            !- Name
   ,                                       !- Multiplier
   ,                                       !- Ceiling Height {m}
@@ -150,17 +58,10 @@
   ,                                       !- Zone Inside Convection Algorithm
   ,                                       !- Zone Outside Convection Algorithm
   ,                                       !- Zone Conditioning Equipment List Name
-<<<<<<< HEAD
-  {3cc9b37f-4e97-4d31-b582-22993e0db3ba}, !- Zone Air Inlet Port List
-  {8b92c701-50f9-4d53-994b-8ef84ca47396}, !- Zone Air Exhaust Port List
-  {b5217444-c7f0-40f1-abc5-2b32e0380ec8}, !- Zone Air Node Name
-  {3a1b9442-ce56-4a11-9a10-b7736185f144}, !- Zone Return Air Port List
-=======
   {2e06531e-5483-4905-9b7c-926e15d62487}, !- Zone Air Inlet Port List
   {89320f46-a50a-41c3-9952-087af384faf9}, !- Zone Air Exhaust Port List
   {89a98548-8f95-44dc-b8e5-e07b3cf48bae}, !- Zone Air Node Name
   {2209d310-d3c4-4ce6-96f3-66ac2eb68eda}, !- Zone Return Air Port List
->>>>>>> c55f66f4
   ,                                       !- Primary Daylighting Control Name
   ,                                       !- Fraction of Zone Controlled by Primary Daylighting Control
   ,                                       !- Secondary Daylighting Control Name
@@ -171,39 +72,6 @@
   No;                                     !- Use Ideal Air Loads
 
 OS:Node,
-<<<<<<< HEAD
-  {3d569c27-2448-46d2-9629-8816f5a05d67}, !- Handle
-  Node 1,                                 !- Name
-  {b5217444-c7f0-40f1-abc5-2b32e0380ec8}, !- Inlet Port
-  ;                                       !- Outlet Port
-
-OS:Connection,
-  {b5217444-c7f0-40f1-abc5-2b32e0380ec8}, !- Handle
-  {e95aee01-4f0c-4dd4-9c62-5702bf5f6cb6}, !- Name
-  {fe00d6f0-c95e-4629-8516-56f11fc822c0}, !- Source Object
-  11,                                     !- Outlet Port
-  {3d569c27-2448-46d2-9629-8816f5a05d67}, !- Target Object
-  2;                                      !- Inlet Port
-
-OS:PortList,
-  {3cc9b37f-4e97-4d31-b582-22993e0db3ba}, !- Handle
-  {7eb1033b-622f-4476-be85-13b7eedbfb00}, !- Name
-  {fe00d6f0-c95e-4629-8516-56f11fc822c0}; !- HVAC Component
-
-OS:PortList,
-  {8b92c701-50f9-4d53-994b-8ef84ca47396}, !- Handle
-  {21efdb82-6815-40ca-b333-49220441a91b}, !- Name
-  {fe00d6f0-c95e-4629-8516-56f11fc822c0}; !- HVAC Component
-
-OS:PortList,
-  {3a1b9442-ce56-4a11-9a10-b7736185f144}, !- Handle
-  {1a38e9e2-c50d-4569-8fda-241f1da632c3}, !- Name
-  {fe00d6f0-c95e-4629-8516-56f11fc822c0}; !- HVAC Component
-
-OS:Sizing:Zone,
-  {2b10a785-0556-492c-ba34-8af0094feaae}, !- Handle
-  {fe00d6f0-c95e-4629-8516-56f11fc822c0}, !- Zone or ZoneList Name
-=======
   {6ae802fc-1aef-4e51-a82d-4f303cc5814e}, !- Handle
   Node 1,                                 !- Name
   {89a98548-8f95-44dc-b8e5-e07b3cf48bae}, !- Inlet Port
@@ -235,7 +103,6 @@
 OS:Sizing:Zone,
   {8ec30600-45a7-4e20-9677-ad710cba1a2f}, !- Handle
   {f50de276-a782-466a-9d0a-cd84dfe12066}, !- Zone or ZoneList Name
->>>>>>> c55f66f4
   SupplyAirTemperature,                   !- Zone Cooling Design Supply Air Temperature Input Method
   14,                                     !- Zone Cooling Design Supply Air Temperature {C}
   11.11,                                  !- Zone Cooling Design Supply Air Temperature Difference {deltaC}
@@ -264,16 +131,6 @@
   autosize;                               !- Dedicated Outdoor Air High Setpoint Temperature for Design {C}
 
 OS:ZoneHVAC:EquipmentList,
-<<<<<<< HEAD
-  {18fcb858-6a2d-47b9-ae43-71e1d9db4185}, !- Handle
-  Zone HVAC Equipment List 1,             !- Name
-  {fe00d6f0-c95e-4629-8516-56f11fc822c0}; !- Thermal Zone
-
-OS:Space,
-  {6869cd29-c2d4-49f3-a153-67def23f5a59}, !- Handle
-  living space,                           !- Name
-  {56442086-4203-457e-9bfb-85038ce500d2}, !- Space Type Name
-=======
   {ba407495-4318-4a97-b255-f2af0c6dcc6f}, !- Handle
   Zone HVAC Equipment List 1,             !- Name
   {f50de276-a782-466a-9d0a-cd84dfe12066}; !- Thermal Zone
@@ -282,7 +139,6 @@
   {ecaedbf2-1dc2-4b17-a169-b884be2f4153}, !- Handle
   living space,                           !- Name
   {71fffa32-3daf-4b7d-b5a5-9053d4ba725b}, !- Space Type Name
->>>>>>> c55f66f4
   ,                                       !- Default Construction Set Name
   ,                                       !- Default Schedule Set Name
   -0,                                     !- Direction of Relative North {deg}
@@ -290,19 +146,6 @@
   0,                                      !- Y Origin {m}
   0,                                      !- Z Origin {m}
   ,                                       !- Building Story Name
-<<<<<<< HEAD
-  {fe00d6f0-c95e-4629-8516-56f11fc822c0}, !- Thermal Zone Name
-  ,                                       !- Part of Total Floor Area
-  ,                                       !- Design Specification Outdoor Air Object Name
-  {9aaa4fb0-7a77-4deb-8f2f-0b42f2053890}; !- Building Unit Name
-
-OS:Surface,
-  {d8ff7193-94ad-42fb-8146-6f0f5dc6baab}, !- Handle
-  Surface 1,                              !- Name
-  Floor,                                  !- Surface Type
-  ,                                       !- Construction Name
-  {6869cd29-c2d4-49f3-a153-67def23f5a59}, !- Space Name
-=======
   {f50de276-a782-466a-9d0a-cd84dfe12066}, !- Thermal Zone Name
   ,                                       !- Part of Total Floor Area
   ,                                       !- Design Specification Outdoor Air Object Name
@@ -314,7 +157,6 @@
   Floor,                                  !- Surface Type
   ,                                       !- Construction Name
   {ecaedbf2-1dc2-4b17-a169-b884be2f4153}, !- Space Name
->>>>>>> c55f66f4
   Foundation,                             !- Outside Boundary Condition
   ,                                       !- Outside Boundary Condition Object
   NoSun,                                  !- Sun Exposure
@@ -327,19 +169,11 @@
   13.6310703908387, 0, 0;                 !- X,Y,Z Vertex 4 {m}
 
 OS:Surface,
-<<<<<<< HEAD
-  {4fa8e881-63c0-4ce9-b924-e9b4cb56820b}, !- Handle
-  Surface 2,                              !- Name
-  Wall,                                   !- Surface Type
-  ,                                       !- Construction Name
-  {6869cd29-c2d4-49f3-a153-67def23f5a59}, !- Space Name
-=======
   {4bacfc73-3422-4370-b781-93ec117ea9d5}, !- Handle
   Surface 2,                              !- Name
   Wall,                                   !- Surface Type
   ,                                       !- Construction Name
   {ecaedbf2-1dc2-4b17-a169-b884be2f4153}, !- Space Name
->>>>>>> c55f66f4
   Outdoors,                               !- Outside Boundary Condition
   ,                                       !- Outside Boundary Condition Object
   SunExposed,                             !- Sun Exposure
@@ -352,19 +186,11 @@
   0, 0, 2.4384;                           !- X,Y,Z Vertex 4 {m}
 
 OS:Surface,
-<<<<<<< HEAD
-  {5b028c23-906e-4f62-acd9-c80b874a0092}, !- Handle
-  Surface 3,                              !- Name
-  Wall,                                   !- Surface Type
-  ,                                       !- Construction Name
-  {6869cd29-c2d4-49f3-a153-67def23f5a59}, !- Space Name
-=======
   {50d53347-7a17-4196-9ca6-93d989ac124a}, !- Handle
   Surface 3,                              !- Name
   Wall,                                   !- Surface Type
   ,                                       !- Construction Name
   {ecaedbf2-1dc2-4b17-a169-b884be2f4153}, !- Space Name
->>>>>>> c55f66f4
   Outdoors,                               !- Outside Boundary Condition
   ,                                       !- Outside Boundary Condition Object
   SunExposed,                             !- Sun Exposure
@@ -377,19 +203,11 @@
   0, 6.81553519541936, 2.4384;            !- X,Y,Z Vertex 4 {m}
 
 OS:Surface,
-<<<<<<< HEAD
-  {eda18134-4627-4ef2-8bc4-621bdc6555e5}, !- Handle
-  Surface 4,                              !- Name
-  Wall,                                   !- Surface Type
-  ,                                       !- Construction Name
-  {6869cd29-c2d4-49f3-a153-67def23f5a59}, !- Space Name
-=======
   {5dbfc7ac-7b32-487e-8eae-ffbcd827622d}, !- Handle
   Surface 4,                              !- Name
   Wall,                                   !- Surface Type
   ,                                       !- Construction Name
   {ecaedbf2-1dc2-4b17-a169-b884be2f4153}, !- Space Name
->>>>>>> c55f66f4
   Outdoors,                               !- Outside Boundary Condition
   ,                                       !- Outside Boundary Condition Object
   SunExposed,                             !- Sun Exposure
@@ -402,19 +220,11 @@
   13.6310703908387, 6.81553519541936, 2.4384; !- X,Y,Z Vertex 4 {m}
 
 OS:Surface,
-<<<<<<< HEAD
-  {b0b22dca-f93b-4d55-b674-27ea1b75bdcc}, !- Handle
-  Surface 5,                              !- Name
-  Wall,                                   !- Surface Type
-  ,                                       !- Construction Name
-  {6869cd29-c2d4-49f3-a153-67def23f5a59}, !- Space Name
-=======
   {f05b0a06-4506-4a35-b5d4-28acf6afc518}, !- Handle
   Surface 5,                              !- Name
   Wall,                                   !- Surface Type
   ,                                       !- Construction Name
   {ecaedbf2-1dc2-4b17-a169-b884be2f4153}, !- Space Name
->>>>>>> c55f66f4
   Outdoors,                               !- Outside Boundary Condition
   ,                                       !- Outside Boundary Condition Object
   SunExposed,                             !- Sun Exposure
@@ -427,15 +237,6 @@
   13.6310703908387, 0, 2.4384;            !- X,Y,Z Vertex 4 {m}
 
 OS:Surface,
-<<<<<<< HEAD
-  {701d2f36-f8ba-48b3-9d22-b77acd1da472}, !- Handle
-  Surface 6,                              !- Name
-  RoofCeiling,                            !- Surface Type
-  ,                                       !- Construction Name
-  {6869cd29-c2d4-49f3-a153-67def23f5a59}, !- Space Name
-  Surface,                                !- Outside Boundary Condition
-  {5300df54-f652-45e3-9351-d3015dce1a61}, !- Outside Boundary Condition Object
-=======
   {af97e83e-193d-4484-a188-b1f3fa2de8d3}, !- Handle
   Surface 6,                              !- Name
   RoofCeiling,                            !- Surface Type
@@ -443,7 +244,6 @@
   {ecaedbf2-1dc2-4b17-a169-b884be2f4153}, !- Space Name
   Surface,                                !- Outside Boundary Condition
   {32f6042f-b0ac-4b40-b38d-adad8eaabe95}, !- Outside Boundary Condition Object
->>>>>>> c55f66f4
   NoSun,                                  !- Sun Exposure
   NoWind,                                 !- Wind Exposure
   ,                                       !- View Factor to Ground
@@ -454,11 +254,7 @@
   0, 0, 2.4384;                           !- X,Y,Z Vertex 4 {m}
 
 OS:SpaceType,
-<<<<<<< HEAD
-  {56442086-4203-457e-9bfb-85038ce500d2}, !- Handle
-=======
   {71fffa32-3daf-4b7d-b5a5-9053d4ba725b}, !- Handle
->>>>>>> c55f66f4
   Space Type 1,                           !- Name
   ,                                       !- Default Construction Set Name
   ,                                       !- Default Schedule Set Name
@@ -469,15 +265,9 @@
   living;                                 !- Standards Space Type
 
 OS:Space,
-<<<<<<< HEAD
-  {a5021fd1-65fd-49c0-bd9f-4ee777739b70}, !- Handle
-  living space|story 2,                   !- Name
-  {56442086-4203-457e-9bfb-85038ce500d2}, !- Space Type Name
-=======
   {55694a57-8d5e-41ea-a358-67aa10703fd2}, !- Handle
   living space|story 2,                   !- Name
   {71fffa32-3daf-4b7d-b5a5-9053d4ba725b}, !- Space Type Name
->>>>>>> c55f66f4
   ,                                       !- Default Construction Set Name
   ,                                       !- Default Schedule Set Name
   -0,                                     !- Direction of Relative North {deg}
@@ -485,21 +275,6 @@
   0,                                      !- Y Origin {m}
   2.4384,                                 !- Z Origin {m}
   ,                                       !- Building Story Name
-<<<<<<< HEAD
-  {fe00d6f0-c95e-4629-8516-56f11fc822c0}, !- Thermal Zone Name
-  ,                                       !- Part of Total Floor Area
-  ,                                       !- Design Specification Outdoor Air Object Name
-  {9aaa4fb0-7a77-4deb-8f2f-0b42f2053890}; !- Building Unit Name
-
-OS:Surface,
-  {5300df54-f652-45e3-9351-d3015dce1a61}, !- Handle
-  Surface 7,                              !- Name
-  Floor,                                  !- Surface Type
-  ,                                       !- Construction Name
-  {a5021fd1-65fd-49c0-bd9f-4ee777739b70}, !- Space Name
-  Surface,                                !- Outside Boundary Condition
-  {701d2f36-f8ba-48b3-9d22-b77acd1da472}, !- Outside Boundary Condition Object
-=======
   {f50de276-a782-466a-9d0a-cd84dfe12066}, !- Thermal Zone Name
   ,                                       !- Part of Total Floor Area
   ,                                       !- Design Specification Outdoor Air Object Name
@@ -513,7 +288,6 @@
   {55694a57-8d5e-41ea-a358-67aa10703fd2}, !- Space Name
   Surface,                                !- Outside Boundary Condition
   {af97e83e-193d-4484-a188-b1f3fa2de8d3}, !- Outside Boundary Condition Object
->>>>>>> c55f66f4
   NoSun,                                  !- Sun Exposure
   NoWind,                                 !- Wind Exposure
   ,                                       !- View Factor to Ground
@@ -524,19 +298,11 @@
   13.6310703908387, 0, 0;                 !- X,Y,Z Vertex 4 {m}
 
 OS:Surface,
-<<<<<<< HEAD
-  {65966673-d179-40d7-a162-447dc63faf6d}, !- Handle
-  Surface 8,                              !- Name
-  Wall,                                   !- Surface Type
-  ,                                       !- Construction Name
-  {a5021fd1-65fd-49c0-bd9f-4ee777739b70}, !- Space Name
-=======
   {026a561c-c47f-4391-a8d7-8464505b24ee}, !- Handle
   Surface 8,                              !- Name
   Wall,                                   !- Surface Type
   ,                                       !- Construction Name
   {55694a57-8d5e-41ea-a358-67aa10703fd2}, !- Space Name
->>>>>>> c55f66f4
   Outdoors,                               !- Outside Boundary Condition
   ,                                       !- Outside Boundary Condition Object
   SunExposed,                             !- Sun Exposure
@@ -549,19 +315,11 @@
   0, 0, 2.4384;                           !- X,Y,Z Vertex 4 {m}
 
 OS:Surface,
-<<<<<<< HEAD
-  {db1dd943-dc3e-4580-be51-95212e5b3ba9}, !- Handle
-  Surface 9,                              !- Name
-  Wall,                                   !- Surface Type
-  ,                                       !- Construction Name
-  {a5021fd1-65fd-49c0-bd9f-4ee777739b70}, !- Space Name
-=======
   {37ff801b-4b78-4b30-95c6-a1fc53906f33}, !- Handle
   Surface 9,                              !- Name
   Wall,                                   !- Surface Type
   ,                                       !- Construction Name
   {55694a57-8d5e-41ea-a358-67aa10703fd2}, !- Space Name
->>>>>>> c55f66f4
   Outdoors,                               !- Outside Boundary Condition
   ,                                       !- Outside Boundary Condition Object
   SunExposed,                             !- Sun Exposure
@@ -574,19 +332,11 @@
   0, 6.81553519541936, 2.4384;            !- X,Y,Z Vertex 4 {m}
 
 OS:Surface,
-<<<<<<< HEAD
-  {b3cc5b89-2302-4924-817a-eb1f63c4f780}, !- Handle
-  Surface 10,                             !- Name
-  Wall,                                   !- Surface Type
-  ,                                       !- Construction Name
-  {a5021fd1-65fd-49c0-bd9f-4ee777739b70}, !- Space Name
-=======
   {a8517c00-27b6-4a9c-baa0-d289659b5561}, !- Handle
   Surface 10,                             !- Name
   Wall,                                   !- Surface Type
   ,                                       !- Construction Name
   {55694a57-8d5e-41ea-a358-67aa10703fd2}, !- Space Name
->>>>>>> c55f66f4
   Outdoors,                               !- Outside Boundary Condition
   ,                                       !- Outside Boundary Condition Object
   SunExposed,                             !- Sun Exposure
@@ -599,19 +349,11 @@
   13.6310703908387, 6.81553519541936, 2.4384; !- X,Y,Z Vertex 4 {m}
 
 OS:Surface,
-<<<<<<< HEAD
-  {bd3c4c51-5c54-4344-a96a-376509a363d7}, !- Handle
-  Surface 11,                             !- Name
-  Wall,                                   !- Surface Type
-  ,                                       !- Construction Name
-  {a5021fd1-65fd-49c0-bd9f-4ee777739b70}, !- Space Name
-=======
   {58705145-6a56-48d7-843f-57aa31504ab0}, !- Handle
   Surface 11,                             !- Name
   Wall,                                   !- Surface Type
   ,                                       !- Construction Name
   {55694a57-8d5e-41ea-a358-67aa10703fd2}, !- Space Name
->>>>>>> c55f66f4
   Outdoors,                               !- Outside Boundary Condition
   ,                                       !- Outside Boundary Condition Object
   SunExposed,                             !- Sun Exposure
@@ -624,15 +366,6 @@
   13.6310703908387, 0, 2.4384;            !- X,Y,Z Vertex 4 {m}
 
 OS:Surface,
-<<<<<<< HEAD
-  {85dbd61e-25d6-4b47-9c54-e7005306776b}, !- Handle
-  Surface 12,                             !- Name
-  RoofCeiling,                            !- Surface Type
-  ,                                       !- Construction Name
-  {a5021fd1-65fd-49c0-bd9f-4ee777739b70}, !- Space Name
-  Surface,                                !- Outside Boundary Condition
-  {565013b1-b329-4cb9-bdaf-354230b1dbba}, !- Outside Boundary Condition Object
-=======
   {85efeb22-107b-4a6b-b556-c62f8a7ac26d}, !- Handle
   Surface 12,                             !- Name
   RoofCeiling,                            !- Surface Type
@@ -640,7 +373,6 @@
   {55694a57-8d5e-41ea-a358-67aa10703fd2}, !- Space Name
   Surface,                                !- Outside Boundary Condition
   {21535cd5-80c6-411d-a285-fed807e086a1}, !- Outside Boundary Condition Object
->>>>>>> c55f66f4
   NoSun,                                  !- Sun Exposure
   NoWind,                                 !- Wind Exposure
   ,                                       !- View Factor to Ground
@@ -651,15 +383,6 @@
   0, 0, 2.4384;                           !- X,Y,Z Vertex 4 {m}
 
 OS:Surface,
-<<<<<<< HEAD
-  {565013b1-b329-4cb9-bdaf-354230b1dbba}, !- Handle
-  Surface 13,                             !- Name
-  Floor,                                  !- Surface Type
-  ,                                       !- Construction Name
-  {29a43fb8-fec6-4175-8670-21cbac4c6013}, !- Space Name
-  Surface,                                !- Outside Boundary Condition
-  {85dbd61e-25d6-4b47-9c54-e7005306776b}, !- Outside Boundary Condition Object
-=======
   {21535cd5-80c6-411d-a285-fed807e086a1}, !- Handle
   Surface 13,                             !- Name
   Floor,                                  !- Surface Type
@@ -667,7 +390,6 @@
   {1a07646a-92d1-4a11-ae29-4450984b3a6c}, !- Space Name
   Surface,                                !- Outside Boundary Condition
   {85efeb22-107b-4a6b-b556-c62f8a7ac26d}, !- Outside Boundary Condition Object
->>>>>>> c55f66f4
   NoSun,                                  !- Sun Exposure
   NoWind,                                 !- Wind Exposure
   ,                                       !- View Factor to Ground
@@ -678,19 +400,11 @@
   0, 0, 0;                                !- X,Y,Z Vertex 4 {m}
 
 OS:Surface,
-<<<<<<< HEAD
-  {ba082b62-4d21-4ce6-b5ef-35bf54d3b5bd}, !- Handle
-  Surface 14,                             !- Name
-  RoofCeiling,                            !- Surface Type
-  ,                                       !- Construction Name
-  {29a43fb8-fec6-4175-8670-21cbac4c6013}, !- Space Name
-=======
   {35c6cea3-fb16-4997-b578-33d1647d33e8}, !- Handle
   Surface 14,                             !- Name
   RoofCeiling,                            !- Surface Type
   ,                                       !- Construction Name
   {1a07646a-92d1-4a11-ae29-4450984b3a6c}, !- Space Name
->>>>>>> c55f66f4
   Outdoors,                               !- Outside Boundary Condition
   ,                                       !- Outside Boundary Condition Object
   SunExposed,                             !- Sun Exposure
@@ -703,19 +417,11 @@
   13.6310703908387, 0, 0;                 !- X,Y,Z Vertex 4 {m}
 
 OS:Surface,
-<<<<<<< HEAD
-  {b9bcb010-8b99-4bf9-97cc-a6bc86658027}, !- Handle
-  Surface 15,                             !- Name
-  RoofCeiling,                            !- Surface Type
-  ,                                       !- Construction Name
-  {29a43fb8-fec6-4175-8670-21cbac4c6013}, !- Space Name
-=======
   {a744a258-e3b0-434c-a6da-a60a5a23f4ef}, !- Handle
   Surface 15,                             !- Name
   RoofCeiling,                            !- Surface Type
   ,                                       !- Construction Name
   {1a07646a-92d1-4a11-ae29-4450984b3a6c}, !- Space Name
->>>>>>> c55f66f4
   Outdoors,                               !- Outside Boundary Condition
   ,                                       !- Outside Boundary Condition Object
   SunExposed,                             !- Sun Exposure
@@ -728,19 +434,11 @@
   0, 6.81553519541936, 0;                 !- X,Y,Z Vertex 4 {m}
 
 OS:Surface,
-<<<<<<< HEAD
-  {52983281-2501-4d8e-9a0a-e430a5952286}, !- Handle
-  Surface 16,                             !- Name
-  Wall,                                   !- Surface Type
-  ,                                       !- Construction Name
-  {29a43fb8-fec6-4175-8670-21cbac4c6013}, !- Space Name
-=======
   {88727709-b5b0-4485-8e79-7df2845ed972}, !- Handle
   Surface 16,                             !- Name
   Wall,                                   !- Surface Type
   ,                                       !- Construction Name
   {1a07646a-92d1-4a11-ae29-4450984b3a6c}, !- Space Name
->>>>>>> c55f66f4
   Outdoors,                               !- Outside Boundary Condition
   ,                                       !- Outside Boundary Condition Object
   SunExposed,                             !- Sun Exposure
@@ -752,19 +450,11 @@
   0, 0, 0;                                !- X,Y,Z Vertex 3 {m}
 
 OS:Surface,
-<<<<<<< HEAD
-  {44a95599-111a-4f3c-a8c5-c67bedb49bf1}, !- Handle
-  Surface 17,                             !- Name
-  Wall,                                   !- Surface Type
-  ,                                       !- Construction Name
-  {29a43fb8-fec6-4175-8670-21cbac4c6013}, !- Space Name
-=======
   {5de2cd40-29c8-48c1-8923-b5efc35d5f31}, !- Handle
   Surface 17,                             !- Name
   Wall,                                   !- Surface Type
   ,                                       !- Construction Name
   {1a07646a-92d1-4a11-ae29-4450984b3a6c}, !- Space Name
->>>>>>> c55f66f4
   Outdoors,                               !- Outside Boundary Condition
   ,                                       !- Outside Boundary Condition Object
   SunExposed,                             !- Sun Exposure
@@ -776,15 +466,9 @@
   13.6310703908387, 6.81553519541936, 0;  !- X,Y,Z Vertex 3 {m}
 
 OS:Space,
-<<<<<<< HEAD
-  {29a43fb8-fec6-4175-8670-21cbac4c6013}, !- Handle
-  unfinished attic space,                 !- Name
-  {a1b64323-5e8b-4c63-880b-a511ecc7df95}, !- Space Type Name
-=======
   {1a07646a-92d1-4a11-ae29-4450984b3a6c}, !- Handle
   unfinished attic space,                 !- Name
   {556f1964-7a8a-4d6b-b7ab-f2233acdfdc1}, !- Space Type Name
->>>>>>> c55f66f4
   ,                                       !- Default Construction Set Name
   ,                                       !- Default Schedule Set Name
   -0,                                     !- Direction of Relative North {deg}
@@ -792,17 +476,10 @@
   0,                                      !- Y Origin {m}
   4.8768,                                 !- Z Origin {m}
   ,                                       !- Building Story Name
-<<<<<<< HEAD
-  {e34508f2-896c-4bff-bae3-23574f306032}; !- Thermal Zone Name
-
-OS:ThermalZone,
-  {e34508f2-896c-4bff-bae3-23574f306032}, !- Handle
-=======
   {89e0f9f1-7b14-421c-bf10-51b78b928a97}; !- Thermal Zone Name
 
 OS:ThermalZone,
   {89e0f9f1-7b14-421c-bf10-51b78b928a97}, !- Handle
->>>>>>> c55f66f4
   unfinished attic zone,                  !- Name
   ,                                       !- Multiplier
   ,                                       !- Ceiling Height {m}
@@ -811,17 +488,10 @@
   ,                                       !- Zone Inside Convection Algorithm
   ,                                       !- Zone Outside Convection Algorithm
   ,                                       !- Zone Conditioning Equipment List Name
-<<<<<<< HEAD
-  {a6fa1331-4195-451a-826c-1650b91a06c3}, !- Zone Air Inlet Port List
-  {92b28d60-ea38-4e1c-8ebb-2cdb1d95d8e9}, !- Zone Air Exhaust Port List
-  {45863dd8-48ba-4163-be77-d21573b3bb90}, !- Zone Air Node Name
-  {a0300bb9-0c53-4248-88fa-74e9dc418997}, !- Zone Return Air Port List
-=======
   {ced2a316-b0d5-4505-a6fe-c2083a4901b3}, !- Zone Air Inlet Port List
   {9d3827e6-0a24-4f2c-a94d-170135bd1dc6}, !- Zone Air Exhaust Port List
   {a72376ec-d584-4e06-b800-a3f83f126de5}, !- Zone Air Node Name
   {b0c37217-d10b-479f-95b2-c2e444f0d0db}, !- Zone Return Air Port List
->>>>>>> c55f66f4
   ,                                       !- Primary Daylighting Control Name
   ,                                       !- Fraction of Zone Controlled by Primary Daylighting Control
   ,                                       !- Secondary Daylighting Control Name
@@ -832,39 +502,6 @@
   No;                                     !- Use Ideal Air Loads
 
 OS:Node,
-<<<<<<< HEAD
-  {1fc9ce1d-a30a-46b5-8342-1edb3e004632}, !- Handle
-  Node 2,                                 !- Name
-  {45863dd8-48ba-4163-be77-d21573b3bb90}, !- Inlet Port
-  ;                                       !- Outlet Port
-
-OS:Connection,
-  {45863dd8-48ba-4163-be77-d21573b3bb90}, !- Handle
-  {0603ede3-22e9-47f7-ba9a-76279fa716c2}, !- Name
-  {e34508f2-896c-4bff-bae3-23574f306032}, !- Source Object
-  11,                                     !- Outlet Port
-  {1fc9ce1d-a30a-46b5-8342-1edb3e004632}, !- Target Object
-  2;                                      !- Inlet Port
-
-OS:PortList,
-  {a6fa1331-4195-451a-826c-1650b91a06c3}, !- Handle
-  {71f495c3-899c-4984-b942-83efca1b2e77}, !- Name
-  {e34508f2-896c-4bff-bae3-23574f306032}; !- HVAC Component
-
-OS:PortList,
-  {92b28d60-ea38-4e1c-8ebb-2cdb1d95d8e9}, !- Handle
-  {77455ebc-1575-4f70-b201-9a148eb86ab8}, !- Name
-  {e34508f2-896c-4bff-bae3-23574f306032}; !- HVAC Component
-
-OS:PortList,
-  {a0300bb9-0c53-4248-88fa-74e9dc418997}, !- Handle
-  {fadadf3b-cade-4fb1-abc7-e2e5896b8e7f}, !- Name
-  {e34508f2-896c-4bff-bae3-23574f306032}; !- HVAC Component
-
-OS:Sizing:Zone,
-  {1c047442-8982-4cf5-aa5d-9add5719b506}, !- Handle
-  {e34508f2-896c-4bff-bae3-23574f306032}, !- Zone or ZoneList Name
-=======
   {0ca38cb7-4189-42f7-8086-d690853ad27b}, !- Handle
   Node 2,                                 !- Name
   {a72376ec-d584-4e06-b800-a3f83f126de5}, !- Inlet Port
@@ -896,7 +533,6 @@
 OS:Sizing:Zone,
   {14f3e025-56c0-4a82-a56f-de87e28fc29d}, !- Handle
   {89e0f9f1-7b14-421c-bf10-51b78b928a97}, !- Zone or ZoneList Name
->>>>>>> c55f66f4
   SupplyAirTemperature,                   !- Zone Cooling Design Supply Air Temperature Input Method
   14,                                     !- Zone Cooling Design Supply Air Temperature {C}
   11.11,                                  !- Zone Cooling Design Supply Air Temperature Difference {deltaC}
@@ -925,21 +561,12 @@
   autosize;                               !- Dedicated Outdoor Air High Setpoint Temperature for Design {C}
 
 OS:ZoneHVAC:EquipmentList,
-<<<<<<< HEAD
-  {4c7da115-78c1-4113-a1c2-a8d5d07a2eea}, !- Handle
-  Zone HVAC Equipment List 2,             !- Name
-  {e34508f2-896c-4bff-bae3-23574f306032}; !- Thermal Zone
-
-OS:SpaceType,
-  {a1b64323-5e8b-4c63-880b-a511ecc7df95}, !- Handle
-=======
   {5e3a89dd-d6b9-4042-a83f-2a48684314c8}, !- Handle
   Zone HVAC Equipment List 2,             !- Name
   {89e0f9f1-7b14-421c-bf10-51b78b928a97}; !- Thermal Zone
 
 OS:SpaceType,
   {556f1964-7a8a-4d6b-b7ab-f2233acdfdc1}, !- Handle
->>>>>>> c55f66f4
   Space Type 2,                           !- Name
   ,                                       !- Default Construction Set Name
   ,                                       !- Default Schedule Set Name
@@ -950,11 +577,7 @@
   unfinished attic;                       !- Standards Space Type
 
 OS:BuildingUnit,
-<<<<<<< HEAD
-  {9aaa4fb0-7a77-4deb-8f2f-0b42f2053890}, !- Handle
-=======
   {bbc551ee-cca8-4690-9aa3-7db8af03bcd6}, !- Handle
->>>>>>> c55f66f4
   unit 1,                                 !- Name
   ,                                       !- Rendering Color
   Residential;                            !- Building Unit Type
@@ -975,13 +598,8 @@
   1;                                      !- Standards Number of Living Units
 
 OS:AdditionalProperties,
-<<<<<<< HEAD
-  {952729cf-271e-43f8-b795-fae99b253fd2}, !- Handle
-  {e9dcac14-7370-4fa5-a9ae-f6ad32e9b00f}, !- Object Name
-=======
   {8987f301-743d-4636-890c-eeb77db96129}, !- Handle
   {7e8730fd-d30f-4427-8839-9e806c447309}, !- Object Name
->>>>>>> c55f66f4
   Total Units Represented,                !- Feature Name 1
   Integer,                                !- Feature Data Type 1
   1,                                      !- Feature Value 1
@@ -990,13 +608,8 @@
   1;                                      !- Feature Value 2
 
 OS:AdditionalProperties,
-<<<<<<< HEAD
-  {135abd50-9a44-4469-ab02-7a1f7eb74557}, !- Handle
-  {9aaa4fb0-7a77-4deb-8f2f-0b42f2053890}, !- Object Name
-=======
   {7f8fc315-efed-4521-a1ca-cf2a6a22c168}, !- Handle
   {bbc551ee-cca8-4690-9aa3-7db8af03bcd6}, !- Object Name
->>>>>>> c55f66f4
   NumberOfBedrooms,                       !- Feature Name 1
   Integer,                                !- Feature Data Type 1
   3,                                      !- Feature Value 1
@@ -1005,11 +618,7 @@
   2;                                      !- Feature Value 2
 
 OS:Schedule:Day,
-<<<<<<< HEAD
-  {5e2f4aa6-dc4b-445d-a834-0289174ba3fe}, !- Handle
-=======
   {c6b3bf6e-9c56-4aec-a886-3d6c7e8ef307}, !- Handle
->>>>>>> c55f66f4
   Schedule Day 1,                         !- Name
   ,                                       !- Schedule Type Limits Name
   ,                                       !- Interpolate to Timestep
@@ -1018,11 +627,7 @@
   0;                                      !- Value Until Time 1
 
 OS:Schedule:Day,
-<<<<<<< HEAD
-  {55cb6a33-571d-43ec-adb7-78de7995b606}, !- Handle
-=======
   {20eb0833-3756-419c-8e75-d71b96b04a23}, !- Handle
->>>>>>> c55f66f4
   Schedule Day 2,                         !- Name
   ,                                       !- Schedule Type Limits Name
   ,                                       !- Interpolate to Timestep
