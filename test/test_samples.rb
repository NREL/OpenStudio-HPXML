--- conflicted
+++ resolved
@@ -7,17 +7,10 @@
 require_relative '../resources/run_sampling'
 require_relative '../resources/buildstock'
 
-<<<<<<< HEAD
 class IntegrationWorkflowTest < MiniTest::Test
   def before_setup
-    @project_dir_baseline = { 'project_testing' => 10, 'project_national' => 500 }
+    @project_dir_baseline = { 'project_testing' => 1, 'project_national' => 500 }
     @project_dir_upgrades = { 'project_testing' => 1, 'project_national' => 1 }
-=======
-    all_results_characteristics = []
-    all_results_output = []
-    [['project_testing', 1], ['project_national', 500]].each do |scenario|
-      project_dir, num_samples = scenario
->>>>>>> 152a4be4
 
     @top_dir = File.absolute_path(File.join(File.dirname(__FILE__), 'test_samples_osw'))
     @lib_dir = File.join(@top_dir, '..', '..', 'lib')
@@ -25,7 +18,6 @@
     @outfile = File.join('..', 'lib', 'housing_characteristics', 'buildstock.csv')
   end
 
-<<<<<<< HEAD
   def after_teardown
     FileUtils.rm_rf(@lib_dir) if File.exist?(@lib_dir)
 
@@ -33,12 +25,6 @@
       change_building_id(osw, 1)
     end
   end
-=======
-      runner = OpenStudio::Measure::OSRunner.new(OpenStudio::WorkflowJSON.new)
-      Dir["#{parent_dir}/workflow-baseline.osw"].each do |workflow|
-        measures_osw_dir = nil
-        measures_upgrade_osw_dir = nil
->>>>>>> 152a4be4
 
   def test_baseline
     scenario_dir = File.join(@top_dir, 'baseline')
