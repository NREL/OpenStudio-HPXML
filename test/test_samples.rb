require 'openstudio'
require 'openstudio/ruleset/ShowRunnerOutput'
require_relative 'minitest_helper'
require_relative '../resources/run_sampling'
require_relative '../resources/buildstock'
require 'minitest/autorun'
require 'parallel'

class TestResStockMeasuresOSW < MiniTest::Test
  def test_samples_osw
    parent_dir = File.absolute_path(File.join(File.dirname(__FILE__), 'test_samples_osw'))
    weather_dir = create_weather_folder(parent_dir, 'project_testing')

    all_results_characteristics = []
    all_results_output = []
    [['project_testing', 10], ['project_national', 50]].each do |scenario|
      project_dir, num_samples = scenario

      buildstock_csv = create_buildstock_csv(project_dir, num_samples)
      lib_dir = create_lib_folder(parent_dir, project_dir, buildstock_csv)

      runner = OpenStudio::Measure::OSRunner.new(OpenStudio::WorkflowJSON.new)
<<<<<<< HEAD
      Dir["#{parent_dir}/workflow-baseline.osw"].each do |osw|
=======
      Dir["#{parent_dir}/workflow.osw"].each do |workflow|
>>>>>>> c52e56fc
        measures_osw_dir = nil
        measures_upgrade_osw_dir = nil

        json = JSON.parse(File.read(workflow), symbolize_names: true)
        json[:steps].each do |measure|
          if measure[:measure_dir_name] == 'BuildExistingModel'
            measures_osw_dir = File.join(parent_dir, "#{project_dir}_measures_osw")
            Dir.mkdir(measures_osw_dir) unless File.exist?(measures_osw_dir)
          end
          if measure[:measure_dir_name] == 'ApplyUpgrade'
            measures_upgrade_osw_dir = File.join(parent_dir, "#{project_dir}_measures_upgrade_osw")
            Dir.mkdir(measures_upgrade_osw_dir) unless File.exist?(measures_upgrade_osw_dir)
          end
        end

        building_ids = []
        (1..num_samples).to_a.each do |building_id|
          bldg_data = get_data_for_sample(File.join(lib_dir, 'housing_characteristics/buildstock.csv'), building_id, runner)
          next unless counties.include? bldg_data['County']

          building_ids << building_id
        end

        Parallel.map(building_ids, in_threads: Parallel.processor_count) do |building_id|
          worker_number = Parallel.worker_number
          puts "\nBuilding ID: #{building_id}, Worker Number: #{worker_number} ...\n"

          worker_folder = "run#{worker_number}"
          worker_dir = File.join(File.dirname(workflow), worker_folder)
          Dir.mkdir(worker_dir) unless File.exist?(worker_dir)
          FileUtils.cp(workflow, worker_dir)
          osw = File.join(worker_dir, File.basename(workflow))

          change_building_id(osw, building_id)
          RunOSWs.add_simulation_output_report(osw)

          out_osw, result_characteristics, result_output = RunOSWs.run_and_check(osw, File.join(parent_dir, worker_folder))
          result_characteristics['OSW'] = "#{project_dir}-#{building_id}.osw"
          result_output['OSW'] = "#{project_dir}-#{building_id}.osw"
          all_results_characteristics << result_characteristics
          all_results_output << result_output

          # Check workflow was successful
          assert(File.exist?(out_osw))
          data_hash = JSON.parse(File.read(out_osw))
          assert_equal(data_hash['completed_status'], 'Success')

          # Save measures.osw
          unless measures_osw_dir.nil?
            measures_osw = File.join(parent_dir, worker_folder, 'run', 'measures.osw')
            new_measures_osw = File.join(measures_osw_dir, "#{building_id}.osw")
            FileUtils.mv(measures_osw, new_measures_osw)
          end

          # Save measures-upgrade.osw
          next if measures_upgrade_osw_dir.nil?

          measures_upgrade_osw = File.join(parent_dir, worker_folder, 'run', 'measures-upgrade.osw')
          new_measures_upgrade_osw = File.join(measures_upgrade_osw_dir, "#{building_id}.osw")
          FileUtils.mv(measures_upgrade_osw, new_measures_upgrade_osw)
        end # building_id
      end # osw

<<<<<<< HEAD
      Dir["#{parent_dir}/workflow-baseline.osw"].each do |osw|
        change_building_id(osw, 1)
=======
      Dir["#{parent_dir}/workflow.osw"].each do |workflow|
        change_building_id(workflow, 1)
>>>>>>> c52e56fc
      end

      FileUtils.rm_rf(lib_dir) if File.exist?(lib_dir)
      FileUtils.mv(File.join(parent_dir, 'buildstock.csv'), File.join(parent_dir, "#{project_dir}_buildstock.csv"))
    end # scenario

    FileUtils.rm_rf(weather_dir) if File.exist?(weather_dir)

    results_dir = File.join(parent_dir, 'results')
    RunOSWs._rm_path(results_dir)
    RunOSWs.write_summary_results(results_dir, 'results_characteristics.csv', all_results_characteristics)
    RunOSWs.write_summary_results(results_dir, 'results_output.csv', all_results_output)
  end

  private

  def create_buildstock_csv(project_dir, num_samples)
    outfile = File.join('..', 'test', 'test_samples_osw', 'buildstock.csv')
    r = RunSampling.new
    r.run(project_dir, num_samples, outfile)

    return outfile
  end

  def create_lib_folder(parent_dir, project_dir, buildstock_csv)
    lib_dir = File.join(parent_dir, '..', '..', 'lib') # at top level
    resources_dir = File.join(parent_dir, '..', '..', 'resources')
    housing_characteristics_dir = File.join(parent_dir, '..', '..', project_dir, 'housing_characteristics')
    Dir.mkdir(lib_dir) unless File.exist?(lib_dir)
    FileUtils.cp_r(resources_dir, lib_dir)
    FileUtils.cp_r(housing_characteristics_dir, lib_dir)
    FileUtils.cp(File.join(resources_dir, buildstock_csv), File.join(lib_dir, 'housing_characteristics'))
    return lib_dir
  end

  def create_weather_folder(parent_dir, project_dir)
    src = File.join(parent_dir, '..', '..', 'resources', 'measures', 'HPXMLtoOpenStudio', 'weather', project_dir)
    des = File.join(parent_dir, '..', '..', 'weather')
    FileUtils.cp_r(src, des)

    return des
  end

  def change_building_id(osw, building_id)
    json = JSON.parse(File.read(osw), symbolize_names: true)
    json[:steps].each do |measure|
      next if measure[:measure_dir_name] != 'BuildExistingModel'

      measure[:arguments][:building_id] = "#{building_id}"
    end
    File.open(osw, 'w') do |f|
      f.write(JSON.pretty_generate(json))
    end
  end

  def counties
    return [
      'AZ, Maricopa County',
      'CA, Los Angeles County',
      'GA, Fulton County',
      'IL, Cook County',
      'TX, Harris County',
      'WA, King County'
    ]
  end
end<|MERGE_RESOLUTION|>--- conflicted
+++ resolved
@@ -20,11 +20,8 @@
       lib_dir = create_lib_folder(parent_dir, project_dir, buildstock_csv)
 
       runner = OpenStudio::Measure::OSRunner.new(OpenStudio::WorkflowJSON.new)
-<<<<<<< HEAD
-      Dir["#{parent_dir}/workflow-baseline.osw"].each do |osw|
-=======
-      Dir["#{parent_dir}/workflow.osw"].each do |workflow|
->>>>>>> c52e56fc
+
+      Dir["#{parent_dir}/workflow-baseline.osw"].each do |workflow|
         measures_osw_dir = nil
         measures_upgrade_osw_dir = nil
 
@@ -88,13 +85,8 @@
         end # building_id
       end # osw
 
-<<<<<<< HEAD
-      Dir["#{parent_dir}/workflow-baseline.osw"].each do |osw|
-        change_building_id(osw, 1)
-=======
-      Dir["#{parent_dir}/workflow.osw"].each do |workflow|
+      Dir["#{parent_dir}/workflow-baseline.osw"].each do |workflow|
         change_building_id(workflow, 1)
->>>>>>> c52e56fc
       end
 
       FileUtils.rm_rf(lib_dir) if File.exist?(lib_dir)
