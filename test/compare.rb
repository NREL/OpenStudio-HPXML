--- conflicted
+++ resolved
@@ -234,7 +234,6 @@
       end
 
       # sum values
-<<<<<<< HEAD
       if not base_field.nil? and base_field[0].is_a? Numeric
         row_sum[0] += base_field.sum
       else
@@ -242,15 +241,6 @@
       end
       if not feature_field.nil? and feature_field[0].is_a? Numeric
         row_sum[1] += feature_field.sum
-=======
-      if (not base_field.nil?) && base_field[0].is_a?(Numeric)
-        row_sum[0] += base_field[0]
-      else
-        row_sum[0] = 'N/A'
-      end
-      if (not feature_field.nil?) && feature_field[0].is_a?(Numeric)
-        row_sum[1] += feature_field[0]
->>>>>>> da64f6c5
       else
         row_sum[1] = 'N/A'
       end
