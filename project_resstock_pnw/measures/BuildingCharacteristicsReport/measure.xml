<measure>
  <schema_version>3.0</schema_version>
  <name>building_characteristics_report</name>
  <uid>90eecbe2-d8e2-47db-9079-5d9029fb3e67</uid>
<<<<<<< HEAD
  <version_id>7d09e918-3b8a-413a-9d40-1562c38cd16c</version_id>
  <version_modified>20180726T153453Z</version_modified>
=======
  <version_id>f123b5f1-327e-45ac-81e7-3201016455fe</version_id>
  <version_modified>20181112T233910Z</version_modified>
>>>>>>> 56a240aa
  <xml_checksum>2EA103AF</xml_checksum>
  <class_name>BuildingCharacteristicsReport</class_name>
  <display_name>Building Characteristics Report</display_name>
  <description>Reports building characteristics for each simulation.</description>
  <modeler_description>Based on the mode specified, the Meta-Measure will use the appropriate probability distribution files (as found in its resources subdirectory).</modeler_description>
  <arguments/>
  <outputs>
    <output>
      <name>location_region</name>
      <display_name>location_region</display_name>
      <short_name>location_region</short_name>
      <type>String</type>
      <model_dependent>false</model_dependent>
    </output>
    <output>
      <name>location_heating_region</name>
      <display_name>location_heating_region</display_name>
      <short_name>location_heating_region</short_name>
      <type>String</type>
      <model_dependent>false</model_dependent>
    </output>
    <output>
      <name>location_cooling_region</name>
      <display_name>location_cooling_region</display_name>
      <short_name>location_cooling_region</short_name>
      <type>String</type>
      <model_dependent>false</model_dependent>
    </output>
    <output>
      <name>location_epw</name>
      <display_name>location_epw</display_name>
      <short_name>location_epw</short_name>
      <type>String</type>
      <model_dependent>false</model_dependent>
    </output>
    <output>
      <name>vintage</name>
      <display_name>vintage</display_name>
      <short_name>vintage</short_name>
      <type>String</type>
      <model_dependent>false</model_dependent>
    </output>
    <output>
      <name>vintage_fpl</name>
      <display_name>vintage_fpl</display_name>
      <short_name>vintage_fpl</short_name>
      <type>String</type>
      <model_dependent>false</model_dependent>
    </output>
    <output>
      <name>heating_fuel</name>
      <display_name>heating_fuel</display_name>
      <short_name>heating_fuel</short_name>
      <type>String</type>
      <model_dependent>false</model_dependent>
    </output>
    <output>
      <name>usage_level</name>
      <display_name>usage_level</display_name>
      <short_name>usage_level</short_name>
      <type>String</type>
      <model_dependent>false</model_dependent>
    </output>
    <output>
      <name>geometry_building_type</name>
      <display_name>geometry_building_type</display_name>
      <short_name>geometry_building_type</short_name>
      <type>String</type>
      <model_dependent>false</model_dependent>
    </output>
    <output>
      <name>geometry_building_type_fpl</name>
      <display_name>geometry_building_type_fpl</display_name>
      <short_name>geometry_building_type_fpl</short_name>
      <type>String</type>
      <model_dependent>false</model_dependent>
    </output>
    <output>
      <name>geometry_number_units</name>
      <display_name>geometry_number_units</display_name>
      <short_name>geometry_number_units</short_name>
      <type>String</type>
      <model_dependent>false</model_dependent>
    </output>
    <output>
      <name>geometry_building_number_units_mf</name>
      <display_name>geometry_building_number_units_mf</display_name>
      <short_name>geometry_building_number_units_mf</short_name>
      <type>String</type>
      <model_dependent>false</model_dependent>
    </output>
    <output>
      <name>geometry_building_number_units_sfa</name>
      <display_name>geometry_building_number_units_sfa</display_name>
      <short_name>geometry_building_number_units_sfa</short_name>
      <type>String</type>
      <model_dependent>false</model_dependent>
    </output>
    <output>
      <name>geometry_foundation_type</name>
      <display_name>geometry_foundation_type</display_name>
      <short_name>geometry_foundation_type</short_name>
      <type>String</type>
      <model_dependent>false</model_dependent>
    </output>
    <output>
      <name>geometry_heated_basement</name>
      <display_name>geometry_heated_basement</display_name>
      <short_name>geometry_heated_basement</short_name>
      <type>String</type>
      <model_dependent>false</model_dependent>
    </output>
    <output>
      <name>geometry_stories</name>
      <display_name>geometry_stories</display_name>
      <short_name>geometry_stories</short_name>
      <type>String</type>
      <model_dependent>false</model_dependent>
    </output>
    <output>
      <name>geometry_building_floors</name>
      <display_name>geometry_building_floors</display_name>
      <short_name>geometry_building_floors</short_name>
      <type>String</type>
      <model_dependent>false</model_dependent>
    </output>
    <output>
      <name>geometry_garage</name>
      <display_name>geometry_garage</display_name>
      <short_name>geometry_garage</short_name>
      <type>String</type>
      <model_dependent>false</model_dependent>
    </output>
    <output>
      <name>geometry_house_size</name>
      <display_name>geometry_house_size</display_name>
      <short_name>geometry_house_size</short_name>
      <type>String</type>
      <model_dependent>false</model_dependent>
    </output>
    <output>
      <name>geometry_shared_walls</name>
      <display_name>geometry_shared_walls</display_name>
      <short_name>geometry_shared_walls</short_name>
      <type>String</type>
      <model_dependent>false</model_dependent>
    </output>
    <output>
      <name>geometry_shared_walls_sfa</name>
      <display_name>geometry_shared_walls_sfa</display_name>
      <short_name>geometry_shared_walls_sfa</short_name>
      <type>String</type>
      <model_dependent>false</model_dependent>
    </output>
    <output>
      <name>geometry_shared_walls_mf</name>
      <display_name>geometry_shared_walls_mf</display_name>
      <short_name>geometry_shared_walls_mf</short_name>
      <type>String</type>
      <model_dependent>false</model_dependent>
    </output>
    <output>
      <name>geometry_nearest_neighbor_left_right</name>
      <display_name>geometry_nearest_neighbor_left_right</display_name>
      <short_name>geometry_nearest_neighbor_left_right</short_name>
      <type>String</type>
      <model_dependent>false</model_dependent>
    </output>
    <output>
      <name>geometry_number_units_acs_bins</name>
      <display_name>geometry_number_units_acs_bins</display_name>
      <short_name>geometry_number_units_acs_bins</short_name>
      <type>String</type>
      <model_dependent>false</model_dependent>
    </output>
    <output>
      <name>geometry_unit_stories_sf</name>
      <display_name>geometry_unit_stories_sf</display_name>
      <short_name>geometry_unit_stories_sf</short_name>
      <type>String</type>
      <model_dependent>false</model_dependent>
    </output>
    <output>
      <name>geometry_unit_stories_mf</name>
      <display_name>geometry_unit_stories_mf</display_name>
      <short_name>geometry_unit_stories_mf</short_name>
      <type>String</type>
      <model_dependent>false</model_dependent>
    </output>
    <output>
      <name>geometry_is_multifamily_low_rise</name>
      <display_name>geometry_is_multifamily_low_rise</display_name>
      <short_name>geometry_is_multifamily_low_rise</short_name>
      <type>String</type>
      <model_dependent>false</model_dependent>
    </output>
    <output>
      <name>occupants</name>
      <display_name>occupants</display_name>
      <short_name>occupants</short_name>
      <type>String</type>
      <model_dependent>false</model_dependent>
    </output>
    <output>
      <name>orientation</name>
      <display_name>orientation</display_name>
      <short_name>orientation</short_name>
      <type>String</type>
      <model_dependent>false</model_dependent>
    </output>
    <output>
      <name>eaves</name>
      <display_name>eaves</display_name>
      <short_name>eaves</short_name>
      <type>String</type>
      <model_dependent>false</model_dependent>
    </output>
    <output>
      <name>door_area</name>
      <display_name>door_area</display_name>
      <short_name>door_area</short_name>
      <type>String</type>
      <model_dependent>false</model_dependent>
    </output>
    <output>
      <name>window_areas</name>
      <display_name>window_areas</display_name>
      <short_name>window_areas</short_name>
      <type>String</type>
      <model_dependent>false</model_dependent>
    </output>
    <output>
      <name>overhangs</name>
      <display_name>overhangs</display_name>
      <short_name>overhangs</short_name>
      <type>String</type>
      <model_dependent>false</model_dependent>
    </output>
    <output>
      <name>neighbors</name>
      <display_name>neighbors</display_name>
      <short_name>neighbors</short_name>
      <type>String</type>
      <model_dependent>false</model_dependent>
    </output>
    <output>
      <name>insulation_unfinished_attic</name>
      <display_name>insulation_unfinished_attic</display_name>
      <short_name>insulation_unfinished_attic</short_name>
      <type>String</type>
      <model_dependent>false</model_dependent>
    </output>
    <output>
      <name>insulation_finished_roof</name>
      <display_name>insulation_finished_roof</display_name>
      <short_name>insulation_finished_roof</short_name>
      <type>String</type>
      <model_dependent>false</model_dependent>
    </output>
    <output>
      <name>roof_material</name>
      <display_name>roof_material</display_name>
      <short_name>roof_material</short_name>
      <type>String</type>
      <model_dependent>false</model_dependent>
    </output>
    <output>
      <name>insulation_slab</name>
      <display_name>insulation_slab</display_name>
      <short_name>insulation_slab</short_name>
      <type>String</type>
      <model_dependent>false</model_dependent>
    </output>
    <output>
      <name>insulation_crawlspace</name>
      <display_name>insulation_crawlspace</display_name>
      <short_name>insulation_crawlspace</short_name>
      <type>String</type>
      <model_dependent>false</model_dependent>
    </output>
    <output>
      <name>insulation_unfinished_basement</name>
      <display_name>insulation_unfinished_basement</display_name>
      <short_name>insulation_unfinished_basement</short_name>
      <type>String</type>
      <model_dependent>false</model_dependent>
    </output>
    <output>
      <name>insulation_finished_basement</name>
      <display_name>insulation_finished_basement</display_name>
      <short_name>insulation_finished_basement</short_name>
      <type>String</type>
      <model_dependent>false</model_dependent>
    </output>
    <output>
      <name>insulation_pier_beam</name>
      <display_name>insulation_pier_beam</display_name>
      <short_name>insulation_pier_beam</short_name>
      <type>String</type>
      <model_dependent>false</model_dependent>
    </output>
    <output>
      <name>insulation_interzonal_floor</name>
      <display_name>insulation_interzonal_floor</display_name>
      <short_name>insulation_interzonal_floor</short_name>
      <type>String</type>
      <model_dependent>false</model_dependent>
    </output>
    <output>
      <name>insulation_wall</name>
      <display_name>insulation_wall</display_name>
      <short_name>insulation_wall</short_name>
      <type>String</type>
      <model_dependent>false</model_dependent>
    </output>
    <output>
      <name>windows</name>
      <display_name>windows</display_name>
      <short_name>windows</short_name>
      <type>String</type>
      <model_dependent>false</model_dependent>
    </output>
    <output>
      <name>doors</name>
      <display_name>doors</display_name>
      <short_name>doors</short_name>
      <type>String</type>
      <model_dependent>false</model_dependent>
    </output>
    <output>
      <name>water_heater</name>
      <display_name>water_heater</display_name>
      <short_name>water_heater</short_name>
      <type>String</type>
      <model_dependent>false</model_dependent>
    </output>
    <output>
      <name>hot_water_fixtures</name>
      <display_name>hot_water_fixtures</display_name>
      <short_name>hot_water_fixtures</short_name>
      <type>String</type>
      <model_dependent>false</model_dependent>
    </output>
    <output>
      <name>hot_water_distribution</name>
      <display_name>hot_water_distribution</display_name>
      <short_name>hot_water_distribution</short_name>
      <type>String</type>
      <model_dependent>false</model_dependent>
    </output>
    <output>
      <name>solar_hot_water</name>
      <display_name>solar_hot_water</display_name>
      <short_name>solar_hot_water</short_name>
      <type>String</type>
      <model_dependent>false</model_dependent>
    </output>
    <output>
      <name>hvac_system_is_central</name>
      <display_name>hvac_system_is_central</display_name>
      <short_name>hvac_system_is_central</short_name>
      <type>String</type>
      <model_dependent>false</model_dependent>
    </output>
    <output>
      <name>hvac_system_central</name>
      <display_name>hvac_system_central</display_name>
      <short_name>hvac_system_central</short_name>
      <type>String</type>
      <model_dependent>false</model_dependent>
    </output>
    <output>
      <name>hvac_system_is_combined</name>
      <display_name>hvac_system_is_combined</display_name>
      <short_name>hvac_system_is_combined</short_name>
      <type>String</type>
      <model_dependent>false</model_dependent>
    </output>
    <output>
      <name>hvac_system_combined</name>
      <display_name>hvac_system_combined</display_name>
      <short_name>hvac_system_combined</short_name>
      <type>String</type>
      <model_dependent>false</model_dependent>
    </output>
    <output>
      <name>hvac_system_heating_electricity</name>
      <display_name>hvac_system_heating_electricity</display_name>
      <short_name>hvac_system_heating_electricity</short_name>
      <type>String</type>
      <model_dependent>false</model_dependent>
    </output>
    <output>
      <name>hvac_system_heating_natural_gas</name>
      <display_name>hvac_system_heating_natural_gas</display_name>
      <short_name>hvac_system_heating_natural_gas</short_name>
      <type>String</type>
      <model_dependent>false</model_dependent>
    </output>
    <output>
      <name>hvac_system_heating_propane</name>
      <display_name>hvac_system_heating_propane</display_name>
      <short_name>hvac_system_heating_propane</short_name>
      <type>String</type>
      <model_dependent>false</model_dependent>
    </output>
    <output>
      <name>hvac_system_heating_fuel_oil</name>
      <display_name>hvac_system_heating_fuel_oil</display_name>
      <short_name>hvac_system_heating_fuel_oil</short_name>
      <type>String</type>
      <model_dependent>false</model_dependent>
    </output>
    <output>
      <name>hvac_system_heating_wood</name>
      <display_name>hvac_system_heating_wood</display_name>
      <short_name>hvac_system_heating_wood</short_name>
      <type>String</type>
      <model_dependent>false</model_dependent>
    </output>
    <output>
      <name>hvac_system_heating_other_fuel</name>
      <display_name>hvac_system_heating_other_fuel</display_name>
      <short_name>hvac_system_heating_other_fuel</short_name>
      <type>String</type>
      <model_dependent>false</model_dependent>
    </output>
    <output>
      <name>hvac_system_heating_none</name>
      <display_name>hvac_system_heating_none</display_name>
      <short_name>hvac_system_heating_none</short_name>
      <type>String</type>
      <model_dependent>false</model_dependent>
    </output>
    <output>
      <name>hvac_system_cooling</name>
      <display_name>hvac_system_cooling</display_name>
      <short_name>hvac_system_cooling</short_name>
      <type>String</type>
      <model_dependent>false</model_dependent>
    </output>
    <output>
      <name>hvac_system_cooling_type</name>
      <display_name>hvac_system_cooling_type</display_name>
      <short_name>hvac_system_cooling_type</short_name>
      <type>String</type>
      <model_dependent>false</model_dependent>
    </output>
    <output>
      <name>heating_setpoint</name>
      <display_name>heating_setpoint</display_name>
      <short_name>heating_setpoint</short_name>
      <type>String</type>
      <model_dependent>false</model_dependent>
    </output>
    <output>
      <name>cooling_setpoint</name>
      <display_name>cooling_setpoint</display_name>
      <short_name>cooling_setpoint</short_name>
      <type>String</type>
      <model_dependent>false</model_dependent>
    </output>
    <output>
      <name>ceiling_fan</name>
      <display_name>ceiling_fan</display_name>
      <short_name>ceiling_fan</short_name>
      <type>String</type>
      <model_dependent>false</model_dependent>
    </output>
    <output>
      <name>dehumidifier</name>
      <display_name>dehumidifier</display_name>
      <short_name>dehumidifier</short_name>
      <type>String</type>
      <model_dependent>false</model_dependent>
    </output>
    <output>
      <name>refrigerator</name>
      <display_name>refrigerator</display_name>
      <short_name>refrigerator</short_name>
      <type>String</type>
      <model_dependent>false</model_dependent>
    </output>
    <output>
      <name>cooking_range</name>
      <display_name>cooking_range</display_name>
      <short_name>cooking_range</short_name>
      <type>String</type>
      <model_dependent>false</model_dependent>
    </output>
    <output>
      <name>dishwasher</name>
      <display_name>dishwasher</display_name>
      <short_name>dishwasher</short_name>
      <type>String</type>
      <model_dependent>false</model_dependent>
    </output>
    <output>
      <name>clothes_washer</name>
      <display_name>clothes_washer</display_name>
      <short_name>clothes_washer</short_name>
      <type>String</type>
      <model_dependent>false</model_dependent>
    </output>
    <output>
      <name>clothes_dryer</name>
      <display_name>clothes_dryer</display_name>
      <short_name>clothes_dryer</short_name>
      <type>String</type>
      <model_dependent>false</model_dependent>
    </output>
    <output>
      <name>lighting</name>
      <display_name>lighting</display_name>
      <short_name>lighting</short_name>
      <type>String</type>
      <model_dependent>false</model_dependent>
    </output>
    <output>
      <name>plug_loads</name>
      <display_name>plug_loads</display_name>
      <short_name>plug_loads</short_name>
      <type>String</type>
      <model_dependent>false</model_dependent>
    </output>
    <output>
      <name>misc_extra_refrigerator</name>
      <display_name>misc_extra_refrigerator</display_name>
      <short_name>misc_extra_refrigerator</short_name>
      <type>String</type>
      <model_dependent>false</model_dependent>
    </output>
    <output>
      <name>misc_freezer</name>
      <display_name>misc_freezer</display_name>
      <short_name>misc_freezer</short_name>
      <type>String</type>
      <model_dependent>false</model_dependent>
    </output>
    <output>
      <name>misc_gas_fireplace</name>
      <display_name>misc_gas_fireplace</display_name>
      <short_name>misc_gas_fireplace</short_name>
      <type>String</type>
      <model_dependent>false</model_dependent>
    </output>
    <output>
      <name>misc_gas_grill</name>
      <display_name>misc_gas_grill</display_name>
      <short_name>misc_gas_grill</short_name>
      <type>String</type>
      <model_dependent>false</model_dependent>
    </output>
    <output>
      <name>misc_gas_lighting</name>
      <display_name>misc_gas_lighting</display_name>
      <short_name>misc_gas_lighting</short_name>
      <type>String</type>
      <model_dependent>false</model_dependent>
    </output>
    <output>
      <name>misc_hot_tub_spa</name>
      <display_name>misc_hot_tub_spa</display_name>
      <short_name>misc_hot_tub_spa</short_name>
      <type>String</type>
      <model_dependent>false</model_dependent>
    </output>
    <output>
      <name>misc_pool</name>
      <display_name>misc_pool</display_name>
      <short_name>misc_pool</short_name>
      <type>String</type>
      <model_dependent>false</model_dependent>
    </output>
    <output>
      <name>misc_well_pump</name>
      <display_name>misc_well_pump</display_name>
      <short_name>misc_well_pump</short_name>
      <type>String</type>
      <model_dependent>false</model_dependent>
    </output>
    <output>
      <name>ducts</name>
      <display_name>ducts</display_name>
      <short_name>ducts</short_name>
      <type>String</type>
      <model_dependent>false</model_dependent>
    </output>
    <output>
      <name>infiltration</name>
      <display_name>infiltration</display_name>
      <short_name>infiltration</short_name>
      <type>String</type>
      <model_dependent>false</model_dependent>
    </output>
    <output>
      <name>natural_ventilation</name>
      <display_name>natural_ventilation</display_name>
      <short_name>natural_ventilation</short_name>
      <type>String</type>
      <model_dependent>false</model_dependent>
    </output>
    <output>
      <name>mechanical_ventilation</name>
      <display_name>mechanical_ventilation</display_name>
      <short_name>mechanical_ventilation</short_name>
      <type>String</type>
      <model_dependent>false</model_dependent>
    </output>
    <output>
      <name>bathroom_spot_vent_hour</name>
      <display_name>bathroom_spot_vent_hour</display_name>
      <short_name>bathroom_spot_vent_hour</short_name>
      <type>String</type>
      <model_dependent>false</model_dependent>
    </output>
    <output>
      <name>range_spot_vent_hour</name>
      <display_name>range_spot_vent_hour</display_name>
      <short_name>range_spot_vent_hour</short_name>
      <type>String</type>
      <model_dependent>false</model_dependent>
    </output>
    <output>
      <name>pv</name>
      <display_name>pv</display_name>
      <short_name>pv</short_name>
      <type>String</type>
      <model_dependent>false</model_dependent>
    </output>
    <output>
      <name>days_shifted</name>
      <display_name>days_shifted</display_name>
      <short_name>days_shifted</short_name>
      <type>String</type>
      <model_dependent>false</model_dependent>
    </output>
    <output>
      <name>geometry_perimeter_footprint_ratio</name>
      <display_name>geometry_perimeter_footprint_ratio</display_name>
      <short_name>geometry_perimeter_footprint_ratio</short_name>
      <type>String</type>
      <model_dependent>false</model_dependent>
    </output>
    <output>
      <name>location_city</name>
      <display_name>location_city</display_name>
      <short_name>location_city</short_name>
      <type>String</type>
      <model_dependent>false</model_dependent>
    </output>
    <output>
      <name>location_state</name>
      <display_name>location_state</display_name>
      <short_name>location_state</short_name>
      <type>String</type>
      <model_dependent>false</model_dependent>
    </output>
    <output>
      <name>location_latitude</name>
      <display_name>location_latitude</display_name>
      <short_name>location_latitude</short_name>
      <type>String</type>
      <model_dependent>false</model_dependent>
    </output>
    <output>
      <name>location_longitude</name>
      <display_name>location_longitude</display_name>
      <short_name>location_longitude</short_name>
      <type>String</type>
      <model_dependent>false</model_dependent>
    </output>
    <output>
      <name>zones_represented</name>
      <display_name>zones_represented</display_name>
      <short_name>zones_represented</short_name>
      <type>String</type>
      <model_dependent>false</model_dependent>
    </output>
    <output>
      <name>zones_modeled</name>
      <display_name>zones_modeled</display_name>
      <short_name>zones_modeled</short_name>
      <type>String</type>
      <model_dependent>false</model_dependent>
    </output>
  </outputs>
  <provenances/>
  <tags>
    <tag>Whole Building.Space Types</tag>
  </tags>
  <attributes>
    <attribute>
      <name>Measure Type</name>
      <value>ReportingMeasure</value>
      <datatype>string</datatype>
    </attribute>
    <attribute>
      <name>Uses SketchUp API</name>
      <value>false</value>
      <datatype>boolean</datatype>
    </attribute>
  </attributes>
  <files>
    <file>
      <version>
        <software_program>OpenStudio</software_program>
        <identifier>1.9.0</identifier>
        <min_compatible>1.9.0</min_compatible>
      </version>
      <filename>measure.rb</filename>
      <filetype>rb</filetype>
      <usage_type>script</usage_type>
<<<<<<< HEAD
      <checksum>8D46CD2B</checksum>
=======
      <checksum>A9F455CC</checksum>
>>>>>>> 56a240aa
    </file>
  </files>
</measure><|MERGE_RESOLUTION|>--- conflicted
+++ resolved
@@ -2,13 +2,8 @@
   <schema_version>3.0</schema_version>
   <name>building_characteristics_report</name>
   <uid>90eecbe2-d8e2-47db-9079-5d9029fb3e67</uid>
-<<<<<<< HEAD
-  <version_id>7d09e918-3b8a-413a-9d40-1562c38cd16c</version_id>
-  <version_modified>20180726T153453Z</version_modified>
-=======
-  <version_id>f123b5f1-327e-45ac-81e7-3201016455fe</version_id>
-  <version_modified>20181112T233910Z</version_modified>
->>>>>>> 56a240aa
+  <version_id>da24017a-26b2-437b-9457-3101d2ee366d</version_id>
+  <version_modified>20181113T201406Z</version_modified>
   <xml_checksum>2EA103AF</xml_checksum>
   <class_name>BuildingCharacteristicsReport</class_name>
   <display_name>Building Characteristics Report</display_name>
@@ -108,6 +103,13 @@
       <model_dependent>false</model_dependent>
     </output>
     <output>
+      <name>geometry_building_number_units_hl</name>
+      <display_name>geometry_building_number_units_hl</display_name>
+      <short_name>geometry_building_number_units_hl</short_name>
+      <type>String</type>
+      <model_dependent>false</model_dependent>
+    </output>
+    <output>
       <name>geometry_foundation_type</name>
       <display_name>geometry_foundation_type</display_name>
       <short_name>geometry_foundation_type</short_name>
@@ -367,30 +369,30 @@
       <model_dependent>false</model_dependent>
     </output>
     <output>
-      <name>hvac_system_is_central</name>
-      <display_name>hvac_system_is_central</display_name>
-      <short_name>hvac_system_is_central</short_name>
-      <type>String</type>
-      <model_dependent>false</model_dependent>
-    </output>
-    <output>
-      <name>hvac_system_central</name>
-      <display_name>hvac_system_central</display_name>
-      <short_name>hvac_system_central</short_name>
-      <type>String</type>
-      <model_dependent>false</model_dependent>
-    </output>
-    <output>
-      <name>hvac_system_is_combined</name>
-      <display_name>hvac_system_is_combined</display_name>
-      <short_name>hvac_system_is_combined</short_name>
-      <type>String</type>
-      <model_dependent>false</model_dependent>
-    </output>
-    <output>
-      <name>hvac_system_combined</name>
-      <display_name>hvac_system_combined</display_name>
-      <short_name>hvac_system_combined</short_name>
+      <name>hvac_system_is_shared</name>
+      <display_name>hvac_system_is_shared</display_name>
+      <short_name>hvac_system_is_shared</short_name>
+      <type>String</type>
+      <model_dependent>false</model_dependent>
+    </output>
+    <output>
+      <name>hvac_system_shared</name>
+      <display_name>hvac_system_shared</display_name>
+      <short_name>hvac_system_shared</short_name>
+      <type>String</type>
+      <model_dependent>false</model_dependent>
+    </output>
+    <output>
+      <name>hvac_system_is_heatpump</name>
+      <display_name>hvac_system_is_heatpump</display_name>
+      <short_name>hvac_system_is_heatpump</short_name>
+      <type>String</type>
+      <model_dependent>false</model_dependent>
+    </output>
+    <output>
+      <name>hvac_system_heatpump</name>
+      <display_name>hvac_system_heatpump</display_name>
+      <short_name>hvac_system_heatpump</short_name>
       <type>String</type>
       <model_dependent>false</model_dependent>
     </output>
@@ -722,11 +724,7 @@
       <filename>measure.rb</filename>
       <filetype>rb</filetype>
       <usage_type>script</usage_type>
-<<<<<<< HEAD
-      <checksum>8D46CD2B</checksum>
-=======
-      <checksum>A9F455CC</checksum>
->>>>>>> 56a240aa
+      <checksum>5FA9AB88</checksum>
     </file>
   </files>
 </measure>