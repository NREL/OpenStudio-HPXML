{
  "measure_paths": [
    "../measures",
    "../resources/measures"
  ],
  "steps": [
    {
      "arguments": {
        "begin_day_of_month": "1",
        "begin_month": "1",
        "calendar_year": "2007",
        "end_day_of_month": "31",
        "end_month": "12",
        "timesteps_per_hr": "6"
      },
      "measure_dir_name": "ResidentialSimulationControls"
    },
    {
      "arguments": {
        "dst_end_date": "October 26",
        "dst_start_date": "April 7",
        "weather_directory": "../HPXMLtoOpenStudio/weather",
        "weather_file_name": "0465925_US_CO_Boulder_8013_0-20000-0-72469_40.13_-105.22_NSRDB_2.0.1_AMY_2014.epw"
      },
      "measure_dir_name": "ResidentialLocation"
    },
    {
      "arguments": {
        "modify_plugs_and_lighting": "true",
        "num_occupants": "2"
      },
      "measure_dir_name": "ResidentialScheduleGenerator"
    },
    {
      "arguments": {
        "attic_type": "unfinished attic",
        "eaves_depth": "2",
        "foundation_height": "3",
        "foundation_type": "slab",
        "has_rear_units": "false",
        "minimal_collapsed": "false",
        "neighbor_back_offset": "0",
        "neighbor_front_offset": "0",
        "neighbor_left_offset": "10",
        "neighbor_right_offset": "10",
        "num_bathrooms": "2",
        "num_bedrooms": "3",
        "num_floors": "1",
        "num_occupants": "auto",
        "num_units": "2",
        "offset": "0",
        "orientation": "180",
        "roof_pitch": "6:12",
        "roof_structure": "truss, cantilever",
        "roof_type": "gable",
        "unit_aspect_ratio": "2",
        "unit_ffa": "900",
        "wall_height": "8"
      },
      "measure_dir_name": "ResidentialGeometryCreateSingleFamilyAttached"
    },
    {
      "arguments": {
        "door_area": "20"
      },
      "measure_dir_name": "ResidentialGeometryDoorArea"
    },
    {
      "arguments": {
        "back_skylight_area": "0",
        "back_window_area": "0",
        "back_wwr": "0.18",
        "front_skylight_area": "0",
        "front_window_area": "0",
        "front_wwr": "0.18",
        "left_skylight_area": "0",
        "left_window_area": "0",
        "left_wwr": "0.18",
        "overhang_back_facade": "true",
        "overhang_depth": "2",
        "overhang_front_facade": "true",
        "overhang_left_facade": "true",
        "overhang_offset": "0.5",
        "overhang_right_facade": "true",
        "right_skylight_area": "0",
        "right_window_area": "0",
        "right_wwr": "0.18",
        "window_aspect_ratio": "1.333"
      },
      "measure_dir_name": "ResidentialGeometryWindowSkylightArea"
    },
    {
      "arguments": {
        "ceiling_drywall_thick_in": "0.5",
        "ceiling_framing_factor": "0.07",
        "ceiling_ins_thick_in": "8.55",
        "ceiling_install_grade": "1",
        "ceiling_joist_height_in": "3.5",
        "ceiling_r": "30",
        "has_radiant_barrier": "false",
        "roof_cavity_ins_thick_in": "0",
        "roof_cavity_r": "0",
        "roof_framing_factor": "0.07",
        "roof_framing_thick_in": "7.25",
        "roof_install_grade": "1",
        "roof_osb_thick_in": "0.75",
        "roof_rigid_r": "0",
        "roofing_material": "Asphalt Shingles, Medium"
      },
      "measure_dir_name": "ResidentialConstructionsUnfinishedAttic"
    },
    {
      "arguments": {
        "cavity_depth_in": "3.5",
        "cavity_filled": "true",
        "cavity_r": "13",
        "drywall_thick_in": "0.5",
        "exterior_finish": "Vinyl, Light",
        "framing_factor": "0.25",
        "install_grade": "1",
        "osb_thick_in": "0.5",
        "rigid_r": "0"
      },
      "measure_dir_name": "ResidentialConstructionsWallsWoodStud"
    },
    {
      "arguments": {
        "exterior_depth": "0",
        "exterior_r": "0",
        "gap_r": "0",
        "perimeter_r": "0",
        "perimeter_width": "0",
        "whole_r": "0"
      },
      "measure_dir_name": "ResidentialConstructionsSlab"
    },
    {
      "arguments": {
        "cavity_r": "19",
        "framing_factor": "0.13",
        "install_grade": "1",
        "joist_height_in": "5.5"
      },
      "measure_dir_name": "ResidentialConstructionsFloors"
    },
    {
      "arguments": {
        "skylight_cool_shade_mult": "1",
        "skylight_heat_shade_mult": "1",
        "skylight_shgc": "0.45",
        "skylight_ufactor": "0.33",
        "window_cool_shade_mult": "0.7",
        "window_heat_shade_mult": "0.7",
        "window_shgc": "0.3",
        "window_ufactor": "0.37"
      },
      "measure_dir_name": "ResidentialConstructionsWindowsSkylights"
    },
    {
      "arguments": {
        "ufactor": "0.2"
      },
      "measure_dir_name": "ResidentialConstructionsDoors"
    },
    {
      "arguments": {
        "capacity": "40.0",
        "energy_factor": "0.59",
        "fuel_type": "gas",
        "location": "auto",
        "offcyc_power": "0",
        "oncyc_power": "0",
        "recovery_efficiency": "0.76",
        "setpoint_temp": "125",
        "tank_volume": "auto"
      },
      "measure_dir_name": "ResidentialHotWaterHeaterTank"
    },
    {
      "arguments": {
        "bath_mult": "1",
        "plant_loop": "auto",
        "shower_mult": "1",
        "sink_mult": "1"
      },
      "measure_dir_name": "ResidentialHotWaterFixtures"
    },
    {
      "arguments": {
        "dist_ins": "0",
        "dist_layout": "trunk and branch",
        "pipe_mat": "copper",
        "recirc_type": "none",
        "space": "interior"
      },
      "measure_dir_name": "ResidentialHotWaterDistribution"
    },
    {
      "arguments": {
        "cop": "3.05",
        "cop_capacity_derate_1ton": "1",
        "cop_capacity_derate_2ton": "1",
        "cop_capacity_derate_3ton": "1",
        "cop_capacity_derate_4ton": "1",
        "cop_capacity_derate_5ton": "1",
        "crankcase_capacity": "0.02",
        "crankcase_temp": "55",
        "dse": "NA",
        "eer": "11.4",
        "eer_capacity_derate_1ton": "1",
        "eer_capacity_derate_2ton": "1",
        "eer_capacity_derate_3ton": "1",
        "eer_capacity_derate_4ton": "1",
        "eer_capacity_derate_5ton": "1",
        "fan_power_installed": "0.5",
        "fan_power_rated": "0.365",
        "heat_pump_capacity": "autosize",
        "hspf": "7.7",
        "min_temp": "0",
        "seer": "13",
        "shr": "0.73",
        "supplemental_capacity": "autosize",
        "supplemental_efficiency": "1"
      },
      "measure_dir_name": "ResidentialHVACAirSourceHeatPumpSingleSpeed"
    },
    {
      "arguments": {
        "season_end_month": "Dec",
        "season_start_month": "Jan",
        "use_auto_season": "false",
        "weekday_offset_magnitude": "0",
        "weekday_offset_schedule": "0,0,0,0,0,0,0,0,0,0,0,0,0,0,0,0,0,0,0,0,0,0,0,0",
        "weekday_setpoint": "71.0",
        "weekend_offset_magnitude": "0",
        "weekend_offset_schedule": "0,0,0,0,0,0,0,0,0,0,0,0,0,0,0,0,0,0,0,0,0,0,0,0",
        "weekend_setpoint": "71.0"
      },
      "measure_dir_name": "ResidentialHVACHeatingSetpoints"
    },
    {
      "arguments": {
        "season_end_month": "Dec",
        "season_start_month": "Jan",
        "use_auto_season": "false",
        "weekday_offset_magnitude": "0",
        "weekday_offset_schedule": "0,0,0,0,0,0,0,0,0,0,0,0,0,0,0,0,0,0,0,0,0,0,0,0",
        "weekday_setpoint": "76.0",
        "weekend_offset_magnitude": "0",
        "weekend_offset_schedule": "0,0,0,0,0,0,0,0,0,0,0,0,0,0,0,0,0,0,0,0,0,0,0,0",
        "weekend_setpoint": "76.0"
      },
      "measure_dir_name": "ResidentialHVACCoolingSetpoints"
    },
    {
      "arguments": {
        "location": "auto",
        "monthly_sch": "0.837, 0.835, 1.084, 1.084, 1.084, 1.096, 1.096, 1.096, 1.096, 0.931, 0.925, 0.837",
        "mult": "1",
        "rated_annual_energy": "434",
        "weekday_sch": "0.040, 0.039, 0.038, 0.037, 0.036, 0.036, 0.038, 0.040, 0.041, 0.041, 0.040, 0.040, 0.042, 0.042, 0.042, 0.041, 0.044, 0.048, 0.050, 0.048, 0.047, 0.046, 0.044, 0.041",
        "weekend_sch": "0.040, 0.039, 0.038, 0.037, 0.036, 0.036, 0.038, 0.040, 0.041, 0.041, 0.040, 0.040, 0.042, 0.042, 0.042, 0.041, 0.044, 0.048, 0.050, 0.048, 0.047, 0.046, 0.044, 0.041"
      },
      "measure_dir_name": "ResidentialApplianceRefrigerator"
    },
    {
      "arguments": {
        "annual_cost": "24",
        "cold_cycle": "false",
        "drum_volume": "3.5",
        "fill_sensor": "false",
        "imef": "0.95",
        "internal_heater": "false",
        "location": "auto",
        "mult_e": "1",
        "mult_hw": "1",
        "plant_loop": "auto",
        "rated_annual_energy": "387",
        "schedule_day_shift": "0",
        "test_date": "2007",
        "thermostatic_control": "true"
      },
      "measure_dir_name": "ResidentialApplianceClothesWasher"
    },
    {
      "arguments": {
        "cef": "2.4",
        "fuel_split": "0.07",
        "fuel_type": "gas",
        "location": "auto",
        "mult": "1"
      },
      "measure_dir_name": "ResidentialApplianceClothesDryer"
    },
    {
      "arguments": {
        "annual_gas_cost": "23",
        "cold_inlet": "false",
        "cold_use": "0",
        "has_internal_heater": "true",
        "location": "auto",
        "mult_e": "1",
        "mult_hw": "1",
        "num_settings": "12",
        "plant_loop": "auto",
        "rated_annual_energy": "290",
        "test_date": "2007"
      },
      "measure_dir_name": "ResidentialApplianceDishwasher"
    },
    {
      "arguments": {
        "cooktop_ef": "0.4",
        "fuel_type": "gas",
        "has_elec_ignition": "true",
        "location": "auto",
        "mult": "1",
        "oven_ef": "0.058"
      },
      "measure_dir_name": "ResidentialApplianceCookingRange"
    },
    {
      "arguments": {
        "cfl_eff": "55",
        "energy_use_interior": "900",
        "hw_cfl": "0.34",
        "hw_led": "0",
        "hw_lfl": "0",
        "in_eff": "15",
        "led_eff": "80",
        "lfl_eff": "88",
        "mult": "1",
        "option_type": "Lamp Fractions",
        "pg_cfl": "0.34",
        "pg_led": "0",
        "pg_lfl": "0"
      },
      "measure_dir_name": "ResidentialLightingInterior"
    },
    {
      "arguments": {
        "cfl_eff": "55",
        "energy_use_exterior": "300",
        "energy_use_garage": "100",
        "holiday_daily_energy_use_exterior": "0",
        "holiday_end_date": "January 6",
        "holiday_start_date": "November 27",
        "hw_cfl": "0.34",
        "hw_led": "0",
        "hw_lfl": "0",
        "in_eff": "15",
        "led_eff": "80",
        "lfl_eff": "88",
        "mult": "1",
        "option_type": "Lamp Fractions",
        "pg_cfl": "0.34",
        "pg_led": "0",
<<<<<<< HEAD
        "pg_lfl": "0"
=======
        "pg_lfl": "0",
        "sch_option_type": "Calculated Lighting Schedule",
        "weekday_sch": "0.046, 0.046, 0.046, 0.046, 0.046, 0.037, 0.035, 0.034, 0.033, 0.028, 0.022, 0.015, 0.012, 0.011, 0.011, 0.012, 0.019, 0.037, 0.049, 0.065, 0.091, 0.105, 0.091, 0.063",
        "weekend_sch": "0.046, 0.046, 0.045, 0.045, 0.046, 0.045, 0.044, 0.041, 0.036, 0.03, 0.024, 0.016, 0.012, 0.011, 0.011, 0.012, 0.019, 0.038, 0.048, 0.06, 0.083, 0.098, 0.085, 0.059"
>>>>>>> 4d8f44c8
      },
      "measure_dir_name": "ResidentialLightingOther"
    },
    {
      "arguments": {
        "energy_use": "2000",
        "lat_frac": "0.021",
        "mult": "1",
        "option_type": "Multiplier",
        "sens_frac": "0.93"
      },
      "measure_dir_name": "ResidentialMiscPlugLoads"
    },
    {
      "arguments": {
        "bathroom_exhaust_hour": "5",
        "clothes_dryer_exhaust": "100",
        "crawl_ach": "0",
        "duct_ah_return_frac": "0.267",
        "duct_ah_supply_frac": "0.067",
        "duct_location": "auto",
        "duct_location_frac": "auto",
        "duct_num_returns": "auto",
        "duct_r": "0",
        "duct_return_area_mult": "1",
        "duct_return_frac": "0.067",
        "duct_supply_area_mult": "1",
        "duct_supply_frac": "0.6",
        "duct_total_leakage": "0.3",
        "finished_basement_ach": "0",
        "garage_ach50": "7",
        "has_fireplace_chimney": "false",
        "has_hvac_flue": "false",
        "has_water_heater_flue": "false",
        "is_existing_home": "false",
        "living_ach50": "7",
        "mech_vent_ashrae_std": "2010",
        "mech_vent_cfis_airflow_frac": "1",
        "mech_vent_cfis_open_time": "20",
        "mech_vent_fan_power": "0.15",
        "mech_vent_frac_62_2": "1",
        "mech_vent_infil_credit": "true",
        "mech_vent_sensible_efficiency": "0",
        "mech_vent_total_efficiency": "0",
        "mech_vent_type": "exhaust",
        "nat_vent_clg_offset": "1",
        "nat_vent_clg_season": "true",
        "nat_vent_frac_window_area_openable": "0.2",
        "nat_vent_frac_windows_open": "0.33",
        "nat_vent_htg_offset": "1",
        "nat_vent_htg_season": "true",
        "nat_vent_max_oa_hr": "0.0115",
        "nat_vent_max_oa_rh": "0.7",
        "nat_vent_num_weekdays": "3",
        "nat_vent_num_weekends": "0",
        "nat_vent_ovlp_offset": "1",
        "nat_vent_ovlp_season": "true",
        "pier_beam_ach": "100",
        "range_exhaust_hour": "16",
        "shelter_coef": "auto",
        "terrain": "suburban",
        "unfinished_attic_sla": "0.00333",
        "unfinished_basement_ach": "0.1"
      },
      "measure_dir_name": "ResidentialAirflow"
    },
    {
      "arguments": {
        "show_debug_info": "false"
      },
      "measure_dir_name": "ResidentialHVACSizing"
    },
    {
      "arguments": {
        "array_type": "FixedRoofMounted",
        "azimuth": "180",
        "azimuth_type": "relative",
        "inverter_efficiency": "0.96",
        "module_type": "Standard",
        "size": "2.5",
        "system_losses": "0.14",
        "tilt": "0",
        "tilt_type": "pitch"
      },
      "measure_dir_name": "ResidentialPhotovoltaics"
    },
    {
      "arguments": {
        "dr_directory": "../HPXMLtoOpenStudio/resources",
        "dr_schedule_cool": "DR_ScheduleCoolSetup.csv",
        "dr_schedule_heat": "DR_ScheduleHeatSetback.csv",
        "offset_magnitude_cool": "0",
        "offset_magnitude_heat": "0"
      },
      "measure_dir_name": "ResidentialDemandResponse"
    }
  ]
}<|MERGE_RESOLUTION|>--- conflicted
+++ resolved
@@ -23,13 +23,6 @@
         "weather_file_name": "0465925_US_CO_Boulder_8013_0-20000-0-72469_40.13_-105.22_NSRDB_2.0.1_AMY_2014.epw"
       },
       "measure_dir_name": "ResidentialLocation"
-    },
-    {
-      "arguments": {
-        "modify_plugs_and_lighting": "true",
-        "num_occupants": "2"
-      },
-      "measure_dir_name": "ResidentialScheduleGenerator"
     },
     {
       "arguments": {
@@ -48,6 +41,9 @@
         "num_floors": "1",
         "num_occupants": "auto",
         "num_units": "2",
+        "occupants_monthly_sch": "1.0, 1.0, 1.0, 1.0, 1.0, 1.0, 1.0, 1.0, 1.0, 1.0, 1.0, 1.0",
+        "occupants_weekday_sch": "1.00, 1.00, 1.00, 1.00, 1.00, 1.00, 1.00, 0.88, 0.41, 0.24, 0.24, 0.24, 0.24, 0.24, 0.24, 0.24, 0.29, 0.55, 0.90, 0.90, 0.90, 1.00, 1.00, 1.00",
+        "occupants_weekend_sch": "1.00, 1.00, 1.00, 1.00, 1.00, 1.00, 1.00, 0.88, 0.41, 0.24, 0.24, 0.24, 0.24, 0.24, 0.24, 0.24, 0.29, 0.55, 0.90, 0.90, 0.90, 1.00, 1.00, 1.00",
         "offset": "0",
         "orientation": "180",
         "roof_pitch": "6:12",
@@ -180,6 +176,7 @@
       "arguments": {
         "bath_mult": "1",
         "plant_loop": "auto",
+        "schedule_day_shift": "0",
         "shower_mult": "1",
         "sink_mult": "1"
       },
@@ -304,6 +301,7 @@
         "num_settings": "12",
         "plant_loop": "auto",
         "rated_annual_energy": "290",
+        "schedule_day_shift": "0",
         "test_date": "2007"
       },
       "measure_dir_name": "ResidentialApplianceDishwasher"
@@ -314,8 +312,11 @@
         "fuel_type": "gas",
         "has_elec_ignition": "true",
         "location": "auto",
+        "monthly_sch": "1.097, 1.097, 0.991, 0.987, 0.991, 0.890, 0.896, 0.896, 0.890, 1.085, 1.085, 1.097",
         "mult": "1",
-        "oven_ef": "0.058"
+        "oven_ef": "0.058",
+        "weekday_sch": "0.007, 0.007, 0.004, 0.004, 0.007, 0.011, 0.025, 0.042, 0.046, 0.048, 0.042, 0.050, 0.057, 0.046, 0.057, 0.044, 0.092, 0.150, 0.117, 0.060, 0.035, 0.025, 0.016, 0.011",
+        "weekend_sch": "0.007, 0.007, 0.004, 0.004, 0.007, 0.011, 0.025, 0.042, 0.046, 0.048, 0.042, 0.050, 0.057, 0.046, 0.057, 0.044, 0.092, 0.150, 0.117, 0.060, 0.035, 0.025, 0.016, 0.011"
       },
       "measure_dir_name": "ResidentialApplianceCookingRange"
     },
@@ -329,11 +330,13 @@
         "in_eff": "15",
         "led_eff": "80",
         "lfl_eff": "88",
+        "monthly_sch": "1.248, 1.257, 0.993, 0.989, 0.993, 0.827, 0.821, 0.821, 0.827, 0.99, 0.987, 1.248",
         "mult": "1",
         "option_type": "Lamp Fractions",
         "pg_cfl": "0.34",
         "pg_led": "0",
-        "pg_lfl": "0"
+        "pg_lfl": "0",
+        "sch_option_type": "Calculated Lighting Schedule"
       },
       "measure_dir_name": "ResidentialLightingInterior"
     },
@@ -344,6 +347,7 @@
         "energy_use_garage": "100",
         "holiday_daily_energy_use_exterior": "0",
         "holiday_end_date": "January 6",
+        "holiday_sch": "0.0, 0.0, 0.0, 0.0, 0.0, 0.0, 0.0, 0.0, 0.0, 0.0, 0.0, 0.0, 0.0, 0.0, 0.0, 0.0, 0.008168, 0.098016, 0.168028, 0.193699, 0.283547, 0.192532, 0.03734, 0.01867",
         "holiday_start_date": "November 27",
         "hw_cfl": "0.34",
         "hw_led": "0",
@@ -351,18 +355,15 @@
         "in_eff": "15",
         "led_eff": "80",
         "lfl_eff": "88",
+        "monthly_sch": "1.248, 1.257, 0.993, 0.989, 0.993, 0.827, 0.821, 0.821, 0.827, 0.99, 0.987, 1.248",
         "mult": "1",
         "option_type": "Lamp Fractions",
         "pg_cfl": "0.34",
         "pg_led": "0",
-<<<<<<< HEAD
-        "pg_lfl": "0"
-=======
         "pg_lfl": "0",
         "sch_option_type": "Calculated Lighting Schedule",
         "weekday_sch": "0.046, 0.046, 0.046, 0.046, 0.046, 0.037, 0.035, 0.034, 0.033, 0.028, 0.022, 0.015, 0.012, 0.011, 0.011, 0.012, 0.019, 0.037, 0.049, 0.065, 0.091, 0.105, 0.091, 0.063",
         "weekend_sch": "0.046, 0.046, 0.045, 0.045, 0.046, 0.045, 0.044, 0.041, 0.036, 0.03, 0.024, 0.016, 0.012, 0.011, 0.011, 0.012, 0.019, 0.038, 0.048, 0.06, 0.083, 0.098, 0.085, 0.059"
->>>>>>> 4d8f44c8
       },
       "measure_dir_name": "ResidentialLightingOther"
     },
@@ -370,9 +371,12 @@
       "arguments": {
         "energy_use": "2000",
         "lat_frac": "0.021",
+        "monthly_sch": "1.248, 1.257, 0.993, 0.989, 0.993, 0.827, 0.821, 0.821, 0.827, 0.99, 0.987, 1.248",
         "mult": "1",
         "option_type": "Multiplier",
-        "sens_frac": "0.93"
+        "sens_frac": "0.93",
+        "weekday_sch": "0.035, 0.033, 0.032, 0.031, 0.032, 0.033, 0.037, 0.042, 0.043, 0.043, 0.043, 0.044, 0.045, 0.045, 0.044, 0.046, 0.048, 0.052, 0.053, 0.05, 0.047, 0.045, 0.04, 0.036",
+        "weekend_sch": "0.035, 0.033, 0.032, 0.031, 0.032, 0.033, 0.037, 0.042, 0.043, 0.043, 0.043, 0.044, 0.045, 0.045, 0.044, 0.046, 0.048, 0.052, 0.053, 0.05, 0.047, 0.045, 0.04, 0.036"
       },
       "measure_dir_name": "ResidentialMiscPlugLoads"
     },
