--- conflicted
+++ resolved
@@ -3,14 +3,10 @@
 $VERBOSE = nil # Prevents ruby warnings, see https://github.com/NREL/OpenStudio/issues/4301
 
 require 'openstudio'
+require 'parallel'
 
 require_relative '../../resources/hpxml-measures/HPXMLtoOpenStudio/resources/minitest_helper'
 require_relative '../../resources/buildstock'
-<<<<<<< HEAD
-=======
-require 'minitest/autorun'
-require 'parallel'
->>>>>>> 306cecb6
 
 class RegressionWorkflowTest < MiniTest::Test
   def before_setup
@@ -21,14 +17,10 @@
 
   def after_teardown
     FileUtils.rm_rf(@lib_dir) if File.exist?(@lib_dir)
-    FileUtils.rm_rf(File.join(@top_dir, 'run'))
-    FileUtils.rm_rf(File.join(@top_dir, 'reports'))
-    FileUtils.rm_rf(File.join(@top_dir, 'generated_files'))
   end
 
   def test_examples_osw
-<<<<<<< HEAD
-    all_results = []
+    all_results_output = []
 
     cli_path = OpenStudio.getOpenStudioCLI
     command = "cd #{@top_dir}/.. && \"#{cli_path}\" tasks.rb update_measures"
@@ -36,29 +28,7 @@
 
     create_lib_folder
 
-    Dir["#{@top_dir}/*.osw"].sort.each do |osw|
-      puts "\n\tOSW: #{osw} ...\n"
-
-      RunOSWs.add_simulation_output_report(osw)
-      finished_job, result = RunOSWs.run_and_check(osw, @top_dir)
-      result['OSW'] = File.basename(osw)
-      if osw.include?('single_family_detached')
-        result['build_existing_model.geometry_building_type_recs'] = 'Single-Family Detached'
-      elsif osw.include?('single_family_attached')
-        result['build_existing_model.geometry_building_type_recs'] = 'Single-Family Attached'
-      elsif osw.include?('multifamily')
-        result['build_existing_model.geometry_building_type_recs'] = 'Multi-Family with 5+ Units'
-      end
-      result['build_existing_model.county'] = 'CO, Denver County'
-      all_results << result
-=======
-    all_results_output = []
-    parent_dir = File.absolute_path(File.join(File.dirname(__FILE__), '..'))
-
-    create_lib_folder(parent_dir)
-
-    workflows = []
-    Parallel.map(Dir["#{parent_dir}/example*.osw"], in_threads: Parallel.processor_count) do |workflow|
+    Parallel.map(Dir["#{@top_dir}/example*.osw"], in_threads: Parallel.processor_count) do |workflow|
       worker_number = Parallel.worker_number
       puts "\nOSW: #{workflow}, Worker Number: #{worker_number} ...\n"
 
@@ -68,12 +38,22 @@
       FileUtils.cp(workflow, worker_dir)
       osw = File.join(worker_dir, File.basename(workflow))
 
+      update_paths(osw)
       RunOSWs.add_simulation_output_report(osw)
 
-      out_osw, result_characteristics, result_output = RunOSWs.run_and_check(osw, File.join(parent_dir, worker_folder))
+      finished_job, result_characteristics, result_output = RunOSWs.run_and_check(osw, File.join(@top_dir, worker_folder))
       result_output['OSW'] = File.basename(workflow)
+
+      if osw.include?('single_family_detached')
+        result_output['build_existing_model.geometry_building_type_recs'] = 'Single-Family Detached'
+      elsif osw.include?('single_family_attached')
+        result_output['build_existing_model.geometry_building_type_recs'] = 'Single-Family Attached'
+      elsif osw.include?('multifamily')
+        result_output['build_existing_model.geometry_building_type_recs'] = 'Multi-Family with 5+ Units'
+      end
+      result_output['build_existing_model.county'] = 'CO, Denver County'
+
       all_results_output << result_output
->>>>>>> 306cecb6
 
       # Check workflow was successful
       assert(File.exist?(finished_job))
@@ -81,12 +61,8 @@
 
     results_dir = File.join(@top_dir, 'results')
     RunOSWs._rm_path(results_dir)
-<<<<<<< HEAD
-    csv_out = RunOSWs.write_summary_results(results_dir, 'results.csv', all_results)
-    puts "\nWrote: #{csv_out}\n\n"
-=======
-    RunOSWs.write_summary_results(results_dir, 'results.csv', all_results_output)
->>>>>>> 306cecb6
+    results_csv = RunOSWs.write_summary_results(results_dir, 'results.csv', all_results_output)
+    puts "\nWrote: #{results_csv}\n"
   end
 
   private
@@ -95,4 +71,23 @@
     Dir.mkdir(@lib_dir) unless File.exist?(@lib_dir)
     FileUtils.cp_r(@resources_dir, @lib_dir)
   end
+
+  def update_paths(osw)
+    json = JSON.parse(File.read(osw), symbolize_names: true)
+    measures = []
+    json[:steps].each do |measure|
+      measures << measure[:measure_dir_name]
+    end
+
+    json[:steps].each do |step|
+      next unless (step[:measure_dir_name] == 'BuildResidentialHPXML') || (step[:measure_dir_name] == 'HPXMLtoOpenStudio')
+
+      step[:arguments][:hpxml_path] = File.join(File.dirname(osw), 'existing.xml')
+      step[:arguments][:output_dir] = File.dirname(osw) if step[:measure_dir_name] == 'HPXMLtoOpenStudio'
+    end
+
+    File.open(osw, 'w') do |f|
+      f.write(JSON.pretty_generate(json))
+    end
+  end
 end