--- conflicted
+++ resolved
@@ -138,7 +138,7 @@
         "heating_system_heating_efficiency_afue": "0.78",
         "heating_system_heating_efficiency_percent": "1",
         "heating_system_type": "Furnace",
-        "hpxml_path": "C:/OpenStudio/OpenStudio-BuildStock-master/workflows/run/in.xml",
+        "hpxml_path": "C:/OpenStudio/OpenStudio-BuildStock/workflows/run/in.xml",
         "kitchen_fan_present": "false",
         "kitchen_fan_start_hour": "18",
         "lighting_fraction_cfl_exterior": "0.4",
@@ -208,7 +208,7 @@
         "roof_emittance": "0.92",
         "roof_radiant_barrier": "false",
         "roof_solar_absorptance": "0.7",
-        "schedules_output_path": "C:/OpenStudio/OpenStudio-BuildStock-master/workflows/run/schedules.csv",
+        "schedules_output_path": "C:/OpenStudio/OpenStudio-BuildStock/workflows/run/schedules.csv",
         "setpoint_cooling_setup_hours_per_week": "0",
         "setpoint_cooling_setup_start_hour": "9",
         "setpoint_cooling_setup_temp": "76",
@@ -261,7 +261,7 @@
         "water_heater_setpoint_temperature": "auto",
         "water_heater_tank_volume": "auto",
         "water_heater_type": "storage water heater",
-        "weather_dir": "C:/OpenStudio/OpenStudio-BuildStock-master/weather",
+        "weather_dir": "C:/OpenStudio/OpenStudio-BuildStock/weather",
         "weather_station_epw_filepath": "0465925_US_CO_Boulder_8013_0-20000-0-72469_40.13_-105.22_NSRDB_2.0.1_AMY_2014.epw",
         "whole_house_fan_flow_rate": "4500",
         "whole_house_fan_power": "300",
@@ -281,316 +281,13 @@
         "window_shgc": "0.3",
         "window_ufactor": "0.37"
       },
-<<<<<<< HEAD
       "measure_dir_name": "BuildResidentialHPXML"
-=======
-      "measure_dir_name": "ResidentialConstructionsWindowsSkylights"
-    },
-    {
-      "arguments": {
-        "ufactor": "0.2"
-      },
-      "measure_dir_name": "ResidentialConstructionsDoors"
-    },
-    {
-      "arguments": {
-        "capacity": "40.0",
-        "energy_factor": "0.59",
-        "fuel_type": "gas",
-        "has_water_heater_flue": "false",
-        "location": "auto",
-        "offcyc_power": "0",
-        "oncyc_power": "0",
-        "recovery_efficiency": "0.76",
-        "setpoint_temp": "125",
-        "tank_volume": "auto"
-      },
-      "measure_dir_name": "ResidentialHotWaterHeaterTank"
-    },
-    {
-      "arguments": {
-        "bath_mult": "1",
-        "plant_loop": "auto",
-        "schedule_day_shift": "0",
-        "shower_mult": "1",
-        "sink_mult": "1"
-      },
-      "measure_dir_name": "ResidentialHotWaterFixtures"
-    },
-    {
-      "arguments": {
-        "dist_ins": "0",
-        "dist_layout": "trunk and branch",
-        "pipe_mat": "copper",
-        "recirc_type": "none",
-        "space": "interior"
-      },
-      "measure_dir_name": "ResidentialHotWaterDistribution"
-    },
-    {
-      "arguments": {
-        "cop": "3.05",
-        "cop_capacity_derate_1ton": "1",
-        "cop_capacity_derate_2ton": "1",
-        "cop_capacity_derate_3ton": "1",
-        "cop_capacity_derate_4ton": "1",
-        "cop_capacity_derate_5ton": "1",
-        "crankcase_capacity": "0.02",
-        "crankcase_temp": "55",
-        "dse": "NA",
-        "eer": "11.4",
-        "eer_capacity_derate_1ton": "1",
-        "eer_capacity_derate_2ton": "1",
-        "eer_capacity_derate_3ton": "1",
-        "eer_capacity_derate_4ton": "1",
-        "eer_capacity_derate_5ton": "1",
-        "fan_power_installed": "0.5",
-        "fan_power_rated": "0.365",
-        "heat_pump_capacity": "autosize",
-        "hspf": "7.7",
-        "min_temp": "0",
-        "seer": "13",
-        "shr": "0.73",
-        "supplemental_capacity": "autosize",
-        "supplemental_efficiency": "1"
-      },
-      "measure_dir_name": "ResidentialHVACAirSourceHeatPumpSingleSpeed"
-    },
-    {
-      "arguments": {
-        "season_end_month": "Dec",
-        "season_start_month": "Jan",
-        "use_auto_season": "false",
-        "weekday_offset_magnitude": "0",
-        "weekday_offset_schedule": "0,0,0,0,0,0,0,0,0,0,0,0,0,0,0,0,0,0,0,0,0,0,0,0",
-        "weekday_setpoint": "71.0",
-        "weekend_offset_magnitude": "0",
-        "weekend_offset_schedule": "0,0,0,0,0,0,0,0,0,0,0,0,0,0,0,0,0,0,0,0,0,0,0,0",
-        "weekend_setpoint": "71.0"
-      },
-      "measure_dir_name": "ResidentialHVACHeatingSetpoints"
-    },
-    {
-      "arguments": {
-        "season_end_month": "Dec",
-        "season_start_month": "Jan",
-        "use_auto_season": "false",
-        "weekday_offset_magnitude": "0",
-        "weekday_offset_schedule": "0,0,0,0,0,0,0,0,0,0,0,0,0,0,0,0,0,0,0,0,0,0,0,0",
-        "weekday_setpoint": "76.0",
-        "weekend_offset_magnitude": "0",
-        "weekend_offset_schedule": "0,0,0,0,0,0,0,0,0,0,0,0,0,0,0,0,0,0,0,0,0,0,0,0",
-        "weekend_setpoint": "76.0"
-      },
-      "measure_dir_name": "ResidentialHVACCoolingSetpoints"
-    },
-    {
-      "arguments": {
-        "location": "auto",
-        "monthly_sch": "0.837, 0.835, 1.084, 1.084, 1.084, 1.096, 1.096, 1.096, 1.096, 0.931, 0.925, 0.837",
-        "mult": "1",
-        "rated_annual_energy": "434",
-        "weekday_sch": "0.040, 0.039, 0.038, 0.037, 0.036, 0.036, 0.038, 0.040, 0.041, 0.041, 0.040, 0.040, 0.042, 0.042, 0.042, 0.041, 0.044, 0.048, 0.050, 0.048, 0.047, 0.046, 0.044, 0.041",
-        "weekend_sch": "0.040, 0.039, 0.038, 0.037, 0.036, 0.036, 0.038, 0.040, 0.041, 0.041, 0.040, 0.040, 0.042, 0.042, 0.042, 0.041, 0.044, 0.048, 0.050, 0.048, 0.047, 0.046, 0.044, 0.041"
-      },
-      "measure_dir_name": "ResidentialApplianceRefrigerator"
-    },
-    {
-      "arguments": {
-        "annual_cost": "24",
-        "cold_cycle": "false",
-        "drum_volume": "3.5",
-        "fill_sensor": "false",
-        "imef": "0.95",
-        "internal_heater": "false",
-        "location": "auto",
-        "mult_e": "1",
-        "mult_hw": "1",
-        "plant_loop": "auto",
-        "rated_annual_energy": "387",
-        "schedule_day_shift": "0",
-        "test_date": "2007",
-        "thermostatic_control": "true"
-      },
-      "measure_dir_name": "ResidentialApplianceClothesWasher"
-    },
-    {
-      "arguments": {
-        "cef": "2.4",
-        "fuel_split": "0.07",
-        "fuel_type": "gas",
-        "location": "auto",
-        "mult": "1"
-      },
-      "measure_dir_name": "ResidentialApplianceClothesDryer"
-    },
-    {
-      "arguments": {
-        "annual_gas_cost": "23",
-        "cold_inlet": "false",
-        "cold_use": "0",
-        "has_internal_heater": "true",
-        "location": "auto",
-        "mult_e": "1",
-        "mult_hw": "1",
-        "num_settings": "12",
-        "plant_loop": "auto",
-        "rated_annual_energy": "290",
-        "schedule_day_shift": "0",
-        "test_date": "2007"
-      },
-      "measure_dir_name": "ResidentialApplianceDishwasher"
-    },
-    {
-      "arguments": {
-        "cooktop_ef": "0.4",
-        "fuel_type": "gas",
-        "has_elec_ignition": "true",
-        "location": "auto",
-        "monthly_sch": "1.097, 1.097, 0.991, 0.987, 0.991, 0.890, 0.896, 0.896, 0.890, 1.085, 1.085, 1.097",
-        "mult": "1",
-        "oven_ef": "0.058",
-        "weekday_sch": "0.007, 0.007, 0.004, 0.004, 0.007, 0.011, 0.025, 0.042, 0.046, 0.048, 0.042, 0.050, 0.057, 0.046, 0.057, 0.044, 0.092, 0.150, 0.117, 0.060, 0.035, 0.025, 0.016, 0.011",
-        "weekend_sch": "0.007, 0.007, 0.004, 0.004, 0.007, 0.011, 0.025, 0.042, 0.046, 0.048, 0.042, 0.050, 0.057, 0.046, 0.057, 0.044, 0.092, 0.150, 0.117, 0.060, 0.035, 0.025, 0.016, 0.011"
-      },
-      "measure_dir_name": "ResidentialApplianceCookingRange"
-    },
-    {
-      "arguments": {
-        "cfl_eff": "55",
-        "energy_use_interior": "900",
-        "hw_cfl": "0.34",
-        "hw_led": "0",
-        "hw_lfl": "0",
-        "in_eff": "15",
-        "led_eff": "80",
-        "lfl_eff": "88",
-        "monthly_sch": "1.248, 1.257, 0.993, 0.989, 0.993, 0.827, 0.821, 0.821, 0.827, 0.99, 0.987, 1.248",
-        "mult": "1",
-        "option_type": "Lamp Fractions",
-        "pg_cfl": "0.34",
-        "pg_led": "0",
-        "pg_lfl": "0",
-        "sch_option_type": "Calculated Lighting Schedule"
-      },
-      "measure_dir_name": "ResidentialLightingInterior"
-    },
-    {
-      "arguments": {
-        "cfl_eff": "55",
-        "energy_use_exterior": "300",
-        "energy_use_garage": "100",
-        "holiday_daily_energy_use_exterior": "0",
-        "holiday_end_date": "January 6",
-        "holiday_sch": "0.0, 0.0, 0.0, 0.0, 0.0, 0.0, 0.0, 0.0, 0.0, 0.0, 0.0, 0.0, 0.0, 0.0, 0.0, 0.0, 0.008168, 0.098016, 0.168028, 0.193699, 0.283547, 0.192532, 0.03734, 0.01867",
-        "holiday_start_date": "November 27",
-        "hw_cfl": "0.34",
-        "hw_led": "0",
-        "hw_lfl": "0",
-        "in_eff": "15",
-        "led_eff": "80",
-        "lfl_eff": "88",
-        "monthly_sch": "1.248, 1.257, 0.993, 0.989, 0.993, 0.827, 0.821, 0.821, 0.827, 0.99, 0.987, 1.248",
-        "mult": "1",
-        "option_type": "Lamp Fractions",
-        "pg_cfl": "0.34",
-        "pg_led": "0",
-        "pg_lfl": "0",
-        "sch_option_type": "Calculated Lighting Schedule",
-        "weekday_sch": "0.046, 0.046, 0.046, 0.046, 0.046, 0.037, 0.035, 0.034, 0.033, 0.028, 0.022, 0.015, 0.012, 0.011, 0.011, 0.012, 0.019, 0.037, 0.049, 0.065, 0.091, 0.105, 0.091, 0.063",
-        "weekend_sch": "0.046, 0.046, 0.045, 0.045, 0.046, 0.045, 0.044, 0.041, 0.036, 0.03, 0.024, 0.016, 0.012, 0.011, 0.011, 0.012, 0.019, 0.038, 0.048, 0.06, 0.083, 0.098, 0.085, 0.059"
-      },
-      "measure_dir_name": "ResidentialLightingOther"
-    },
-    {
-      "arguments": {
-        "energy_use": "2000",
-        "lat_frac": "0.021",
-        "monthly_sch": "1.248, 1.257, 0.993, 0.989, 0.993, 0.827, 0.821, 0.821, 0.827, 0.99, 0.987, 1.248",
-        "mult": "1",
-        "option_type": "Multiplier",
-        "sens_frac": "0.93",
-        "weekday_sch": "0.035, 0.033, 0.032, 0.031, 0.032, 0.033, 0.037, 0.042, 0.043, 0.043, 0.043, 0.044, 0.045, 0.045, 0.044, 0.046, 0.048, 0.052, 0.053, 0.05, 0.047, 0.045, 0.04, 0.036",
-        "weekend_sch": "0.035, 0.033, 0.032, 0.031, 0.032, 0.033, 0.037, 0.042, 0.043, 0.043, 0.043, 0.044, 0.045, 0.045, 0.044, 0.046, 0.048, 0.052, 0.053, 0.05, 0.047, 0.045, 0.04, 0.036"
-      },
-      "measure_dir_name": "ResidentialMiscPlugLoads"
-    },
-    {
-      "arguments": {
-        "bathroom_exhaust_hour": "5",
-        "clothes_dryer_exhaust": "100",
-        "crawl_ach": "0",
-        "duct_ah_return_frac": "0.267",
-        "duct_ah_supply_frac": "0.067",
-        "duct_location": "auto",
-        "duct_location_frac": "auto",
-        "duct_num_returns": "auto",
-        "duct_r": "0",
-        "duct_return_area_mult": "1",
-        "duct_return_frac": "0.067",
-        "duct_supply_area_mult": "1",
-        "duct_supply_frac": "0.6",
-        "duct_total_leakage": "0.3",
-        "finished_basement_ach": "0",
-        "garage_ach50": "7",
-        "is_existing_home": "false",
-        "living_ach50": "7",
-        "mech_vent_ashrae_std": "2010",
-        "mech_vent_cfis_airflow_frac": "1",
-        "mech_vent_cfis_open_time": "20",
-        "mech_vent_fan_power": "0.15",
-        "mech_vent_frac_62_2": "1",
-        "mech_vent_infil_credit": "true",
-        "mech_vent_sensible_efficiency": "0",
-        "mech_vent_total_efficiency": "0",
-        "mech_vent_type": "exhaust",
-        "nat_vent_clg_offset": "1",
-        "nat_vent_clg_season": "true",
-        "nat_vent_frac_window_area_openable": "0.2",
-        "nat_vent_frac_windows_open": "0.33",
-        "nat_vent_htg_offset": "1",
-        "nat_vent_htg_season": "true",
-        "nat_vent_max_oa_hr": "0.0115",
-        "nat_vent_max_oa_rh": "0.7",
-        "nat_vent_num_weekdays": "3",
-        "nat_vent_num_weekends": "0",
-        "nat_vent_ovlp_offset": "1",
-        "nat_vent_ovlp_season": "true",
-        "pier_beam_ach": "100",
-        "range_exhaust_hour": "16",
-        "shelter_coef": "auto",
-        "terrain": "suburban",
-        "unfinished_attic_sla": "0.00333",
-        "unfinished_basement_ach": "0.1"
-      },
-      "measure_dir_name": "ResidentialAirflow"
-    },
-    {
-      "arguments": {
-        "show_debug_info": "false"
-      },
-      "measure_dir_name": "ResidentialHVACSizing"
-    },
-    {
-      "arguments": {
-        "array_type": "FixedRoofMounted",
-        "azimuth": "180",
-        "azimuth_type": "relative",
-        "inverter_efficiency": "0.96",
-        "module_type": "Standard",
-        "size": "2.5",
-        "system_losses": "0.14",
-        "tilt": "0",
-        "tilt_type": "pitch"
-      },
-      "measure_dir_name": "ResidentialPhotovoltaics"
->>>>>>> 9435ce64
     },
     {
       "arguments": {
         "debug": "false",
-        "hpxml_path": "C:/OpenStudio/OpenStudio-BuildStock-master/workflows/run/in.xml",
-        "weather_dir": "C:/OpenStudio/OpenStudio-BuildStock-master/weather"
+        "hpxml_path": "C:/OpenStudio/OpenStudio-BuildStock/workflows/run/in.xml",
+        "weather_dir": "C:/OpenStudio/OpenStudio-BuildStock/weather"
       },
       "measure_dir_name": "HPXMLtoOpenStudio"
     }
