<?xml version="1.0"?>
<measure>
  <schema_version>3.0</schema_version>
  <name>build_residential_hpxml</name>
  <uid>a13a8983-2b01-4930-8af2-42030b6e4233</uid>
<<<<<<< HEAD
  <version_id>62b7d377-9f67-4167-8383-0504fbb545a4</version_id>
  <version_modified>20200604T225546Z</version_modified>
=======
  <version_id>96844277-bcdb-420f-9963-09ebc84d5731</version_id>
  <version_modified>20200619T214501Z</version_modified>
>>>>>>> e2f3c82a
  <xml_checksum>2C38F48B</xml_checksum>
  <class_name>BuildResidentialHPXML</class_name>
  <display_name>HPXML Builder</display_name>
  <description>Builds a residential HPXML file.</description>
  <modeler_description>TODO</modeler_description>
  <arguments>
    <argument>
      <name>hpxml_path</name>
      <display_name>HPXML File Path</display_name>
      <description>Absolute/relative path of the HPXML file.</description>
      <type>String</type>
      <required>true</required>
      <model_dependent>false</model_dependent>
    </argument>
    <argument>
      <name>weather_dir</name>
      <display_name>Weather Directory</display_name>
      <description>Absolute/relative path of the weather directory.</description>
      <type>String</type>
      <required>true</required>
      <model_dependent>false</model_dependent>
      <default_value>weather</default_value>
    </argument>
    <argument>
      <name>software_program_used</name>
      <display_name>Software Program Used</display_name>
      <description>The name of the software program used.</description>
      <type>String</type>
      <required>false</required>
      <model_dependent>false</model_dependent>
    </argument>
    <argument>
      <name>software_program_version</name>
      <display_name>Software Program Version</display_name>
      <description>The version of the software program used.</description>
      <type>String</type>
      <required>false</required>
      <model_dependent>false</model_dependent>
    </argument>
    <argument>
      <name>simulation_control_timestep</name>
      <display_name>Simulation Control: Timestep</display_name>
      <description>Value must be a divisor of 60.</description>
      <type>Integer</type>
      <units>min</units>
      <required>false</required>
      <model_dependent>false</model_dependent>
    </argument>
    <argument>
      <name>simulation_control_begin_month</name>
      <display_name>Simulation Control: Run Period Begin Month</display_name>
      <description>This numeric field should contain the starting month number (1 = January, 2 = February, etc.) for the annual run period desired.</description>
      <type>Integer</type>
      <units>month</units>
      <required>false</required>
      <model_dependent>false</model_dependent>
    </argument>
    <argument>
      <name>simulation_control_begin_day_of_month</name>
      <display_name>Simulation Control: Run Period Begin Day of Month</display_name>
      <description>This numeric field should contain the starting day of the starting month (must be valid for month) for the annual run period desired.</description>
      <type>Integer</type>
      <units>day</units>
      <required>false</required>
      <model_dependent>false</model_dependent>
    </argument>
    <argument>
      <name>simulation_control_end_month</name>
      <display_name>Simulation Control: Run Period End Month</display_name>
      <description>This numeric field should contain the end month number (1 = January, 2 = February, etc.) for the annual run period desired.</description>
      <type>Integer</type>
      <units>month</units>
      <required>false</required>
      <model_dependent>false</model_dependent>
    </argument>
    <argument>
      <name>simulation_control_end_day_of_month</name>
      <display_name>Simulation Control: Run Period End Day of Month</display_name>
      <description>This numeric field should contain the ending day of the ending month (must be valid for month) for the annual run period desired.</description>
      <type>Integer</type>
      <units>day</units>
      <required>false</required>
      <model_dependent>false</model_dependent>
    </argument>
    <argument>
      <name>schedules_output_path</name>
      <display_name>Schedules Output File Path</display_name>
      <description>Absolute (or relative) path of the output schedules file.</description>
      <type>String</type>
      <required>true</required>
      <model_dependent>false</model_dependent>
    </argument>
    <argument>
      <name>weather_station_epw_filepath</name>
      <display_name>EnergyPlus Weather (EPW) Filepath</display_name>
      <description>Name of the EPW file.</description>
      <type>String</type>
      <required>true</required>
      <model_dependent>false</model_dependent>
      <default_value>USA_CO_Denver.Intl.AP.725650_TMY3.epw</default_value>
    </argument>
    <argument>
      <name>site_type</name>
      <display_name>Site: Type</display_name>
      <description>The type of site.</description>
      <type>Choice</type>
      <required>false</required>
      <model_dependent>false</model_dependent>
      <choices>
        <choice>
          <value>suburban</value>
          <display_name>suburban</display_name>
        </choice>
        <choice>
          <value>urban</value>
          <display_name>urban</display_name>
        </choice>
        <choice>
          <value>rural</value>
          <display_name>rural</display_name>
        </choice>
      </choices>
    </argument>
    <argument>
      <name>geometry_unit_type</name>
      <display_name>Geometry: Unit Type</display_name>
      <description>The type of unit.</description>
      <type>Choice</type>
      <required>true</required>
      <model_dependent>false</model_dependent>
      <default_value>single-family detached</default_value>
      <choices>
        <choice>
          <value>single-family detached</value>
          <display_name>single-family detached</display_name>
        </choice>
        <choice>
          <value>single-family attached</value>
          <display_name>single-family attached</display_name>
        </choice>
        <choice>
          <value>multi-family - uncategorized</value>
          <display_name>multi-family - uncategorized</display_name>
        </choice>
      </choices>
    </argument>
    <argument>
      <name>geometry_num_units</name>
      <display_name>Geometry: Number of Units</display_name>
      <description>The number of units in the building. This is required for single-family attached and multi-family - uncategorized buildings.</description>
      <type>Integer</type>
      <units>#</units>
      <required>false</required>
      <model_dependent>false</model_dependent>
    </argument>
    <argument>
      <name>geometry_cfa</name>
      <display_name>Geometry: Conditioned Floor Area</display_name>
      <description>The total floor area of the conditioned space (including any conditioned basement floor area).</description>
      <type>Double</type>
      <units>ft^2</units>
      <required>true</required>
      <model_dependent>false</model_dependent>
      <default_value>2000</default_value>
    </argument>
    <argument>
      <name>geometry_num_floors_above_grade</name>
      <display_name>Geometry: Number of Floors</display_name>
      <description>The number of floors above grade (in the unit if single-family attached, and in the building if multi-family - uncategorized).</description>
      <type>Integer</type>
      <units>#</units>
      <required>true</required>
      <model_dependent>false</model_dependent>
      <default_value>2</default_value>
    </argument>
    <argument>
      <name>geometry_wall_height</name>
      <display_name>Geometry: Average Wall Height</display_name>
      <description>The average height of the walls.</description>
      <type>Double</type>
      <units>ft</units>
      <required>true</required>
      <model_dependent>false</model_dependent>
      <default_value>8</default_value>
    </argument>
    <argument>
      <name>geometry_orientation</name>
      <display_name>Geometry: Orientation</display_name>
      <description>The house's orientation is measured clockwise from due south when viewed from above (e.g., North=0, East=90, South=180, West=270).</description>
      <type>Double</type>
      <units>degrees</units>
      <required>true</required>
      <model_dependent>false</model_dependent>
      <default_value>180</default_value>
    </argument>
    <argument>
      <name>geometry_aspect_ratio</name>
      <display_name>Geometry: Aspect Ratio</display_name>
      <description>The ratio of the front/back wall length to the left/right wall length, excluding any protruding garage wall area.</description>
      <type>Double</type>
      <units>FB/LR</units>
      <required>true</required>
      <model_dependent>false</model_dependent>
      <default_value>2</default_value>
    </argument>
    <argument>
      <name>geometry_level</name>
      <display_name>Geometry: Level</display_name>
      <description>The level of the multi-family - uncategorized unit.</description>
      <type>Choice</type>
      <required>true</required>
      <model_dependent>false</model_dependent>
      <default_value>Bottom</default_value>
      <choices>
        <choice>
          <value>Bottom</value>
          <display_name>Bottom</display_name>
        </choice>
        <choice>
          <value>Middle</value>
          <display_name>Middle</display_name>
        </choice>
        <choice>
          <value>Top</value>
          <display_name>Top</display_name>
        </choice>
      </choices>
    </argument>
    <argument>
      <name>geometry_horizontal_location</name>
      <display_name>Geometry: Horizontal Location</display_name>
      <description>The horizontal location of the single-family attached or multi-family - uncategorized unit when viewing the front of the building.</description>
      <type>Choice</type>
      <required>true</required>
      <model_dependent>false</model_dependent>
      <default_value>Left</default_value>
      <choices>
        <choice>
          <value>Left</value>
          <display_name>Left</display_name>
        </choice>
        <choice>
          <value>Middle</value>
          <display_name>Middle</display_name>
        </choice>
        <choice>
          <value>Right</value>
          <display_name>Right</display_name>
        </choice>
      </choices>
    </argument>
    <argument>
      <name>geometry_corridor_position</name>
      <display_name>Geometry: Corridor Position</display_name>
      <description>The position of the corridor.</description>
      <type>Choice</type>
      <required>true</required>
      <model_dependent>false</model_dependent>
      <default_value>Double-Loaded Interior</default_value>
      <choices>
        <choice>
          <value>Double-Loaded Interior</value>
          <display_name>Double-Loaded Interior</display_name>
        </choice>
        <choice>
          <value>Single Exterior (Front)</value>
          <display_name>Single Exterior (Front)</display_name>
        </choice>
        <choice>
          <value>Double Exterior</value>
          <display_name>Double Exterior</display_name>
        </choice>
        <choice>
          <value>None</value>
          <display_name>None</display_name>
        </choice>
      </choices>
    </argument>
    <argument>
      <name>geometry_corridor_width</name>
      <display_name>Geometry: Corridor Width</display_name>
      <description>The width of the corridor.</description>
      <type>Double</type>
      <units>ft</units>
      <required>true</required>
      <model_dependent>false</model_dependent>
      <default_value>10</default_value>
    </argument>
    <argument>
      <name>geometry_inset_width</name>
      <display_name>Geometry: Inset Width</display_name>
      <description>The width of the inset.</description>
      <type>Double</type>
      <units>ft</units>
      <required>true</required>
      <model_dependent>false</model_dependent>
      <default_value>0</default_value>
    </argument>
    <argument>
      <name>geometry_inset_depth</name>
      <display_name>Geometry: Inset Depth</display_name>
      <description>The depth of the inset.</description>
      <type>Double</type>
      <units>ft</units>
      <required>true</required>
      <model_dependent>false</model_dependent>
      <default_value>0</default_value>
    </argument>
    <argument>
      <name>geometry_inset_position</name>
      <display_name>Geometry: Inset Position</display_name>
      <description>The position of the inset.</description>
      <type>Choice</type>
      <required>true</required>
      <model_dependent>false</model_dependent>
      <default_value>Right</default_value>
      <choices>
        <choice>
          <value>Right</value>
          <display_name>Right</display_name>
        </choice>
        <choice>
          <value>Left</value>
          <display_name>Left</display_name>
        </choice>
      </choices>
    </argument>
    <argument>
      <name>geometry_balcony_depth</name>
      <display_name>Geometry: Balcony Depth</display_name>
      <description>The depth of the balcony.</description>
      <type>Double</type>
      <units>ft</units>
      <required>true</required>
      <model_dependent>false</model_dependent>
      <default_value>0</default_value>
    </argument>
    <argument>
      <name>geometry_garage_width</name>
      <display_name>Geometry: Garage Width</display_name>
      <description>The width of the garage. Enter zero for no garage.</description>
      <type>Double</type>
      <units>ft</units>
      <required>true</required>
      <model_dependent>false</model_dependent>
      <default_value>0</default_value>
    </argument>
    <argument>
      <name>geometry_garage_depth</name>
      <display_name>Geometry: Garage Depth</display_name>
      <description>The depth of the garage.</description>
      <type>Double</type>
      <units>ft</units>
      <required>true</required>
      <model_dependent>false</model_dependent>
      <default_value>20</default_value>
    </argument>
    <argument>
      <name>geometry_garage_protrusion</name>
      <display_name>Geometry: Garage Protrusion</display_name>
      <description>The fraction of the garage that is protruding from the living space.</description>
      <type>Double</type>
      <units>frac</units>
      <required>true</required>
      <model_dependent>false</model_dependent>
      <default_value>0</default_value>
    </argument>
    <argument>
      <name>geometry_garage_position</name>
      <display_name>Geometry: Garage Position</display_name>
      <description>The position of the garage.</description>
      <type>Choice</type>
      <required>true</required>
      <model_dependent>false</model_dependent>
      <default_value>Right</default_value>
      <choices>
        <choice>
          <value>Right</value>
          <display_name>Right</display_name>
        </choice>
        <choice>
          <value>Left</value>
          <display_name>Left</display_name>
        </choice>
      </choices>
    </argument>
    <argument>
      <name>geometry_foundation_type</name>
      <display_name>Geometry: Foundation Type</display_name>
      <description>The foundation type of the building.</description>
      <type>Choice</type>
      <required>true</required>
      <model_dependent>false</model_dependent>
      <default_value>SlabOnGrade</default_value>
      <choices>
        <choice>
          <value>SlabOnGrade</value>
          <display_name>SlabOnGrade</display_name>
        </choice>
        <choice>
          <value>VentedCrawlspace</value>
          <display_name>VentedCrawlspace</display_name>
        </choice>
        <choice>
          <value>UnventedCrawlspace</value>
          <display_name>UnventedCrawlspace</display_name>
        </choice>
        <choice>
          <value>UnconditionedBasement</value>
          <display_name>UnconditionedBasement</display_name>
        </choice>
        <choice>
          <value>ConditionedBasement</value>
          <display_name>ConditionedBasement</display_name>
        </choice>
        <choice>
          <value>Ambient</value>
          <display_name>Ambient</display_name>
        </choice>
      </choices>
    </argument>
    <argument>
      <name>geometry_foundation_height</name>
      <display_name>Geometry: Foundation Height</display_name>
      <description>The height of the foundation (e.g., 3ft for crawlspace, 8ft for basement). Only applies to basements/crawlspaces.</description>
      <type>Double</type>
      <units>ft</units>
      <required>true</required>
      <model_dependent>false</model_dependent>
      <default_value>0</default_value>
    </argument>
    <argument>
      <name>geometry_foundation_height_above_grade</name>
      <display_name>Geometry: Foundation Height Above Grade</display_name>
      <description>The depth above grade of the foundation wall. Only applies to basements/crawlspaces.</description>
      <type>Double</type>
      <units>ft</units>
      <required>true</required>
      <model_dependent>false</model_dependent>
      <default_value>0</default_value>
    </argument>
    <argument>
      <name>geometry_roof_type</name>
      <display_name>Geometry: Roof Type</display_name>
      <description>The roof type of the building.</description>
      <type>Choice</type>
      <required>true</required>
      <model_dependent>false</model_dependent>
      <default_value>gable</default_value>
      <choices>
        <choice>
          <value>gable</value>
          <display_name>gable</display_name>
        </choice>
        <choice>
          <value>hip</value>
          <display_name>hip</display_name>
        </choice>
        <choice>
          <value>flat</value>
          <display_name>flat</display_name>
        </choice>
      </choices>
    </argument>
    <argument>
      <name>geometry_roof_pitch</name>
      <display_name>Geometry: Roof Pitch</display_name>
      <description>The roof pitch of the attic. Ignored if the building has a flat roof.</description>
      <type>Choice</type>
      <required>true</required>
      <model_dependent>false</model_dependent>
      <default_value>6:12</default_value>
      <choices>
        <choice>
          <value>1:12</value>
          <display_name>1:12</display_name>
        </choice>
        <choice>
          <value>2:12</value>
          <display_name>2:12</display_name>
        </choice>
        <choice>
          <value>3:12</value>
          <display_name>3:12</display_name>
        </choice>
        <choice>
          <value>4:12</value>
          <display_name>4:12</display_name>
        </choice>
        <choice>
          <value>5:12</value>
          <display_name>5:12</display_name>
        </choice>
        <choice>
          <value>6:12</value>
          <display_name>6:12</display_name>
        </choice>
        <choice>
          <value>7:12</value>
          <display_name>7:12</display_name>
        </choice>
        <choice>
          <value>8:12</value>
          <display_name>8:12</display_name>
        </choice>
        <choice>
          <value>9:12</value>
          <display_name>9:12</display_name>
        </choice>
        <choice>
          <value>10:12</value>
          <display_name>10:12</display_name>
        </choice>
        <choice>
          <value>11:12</value>
          <display_name>11:12</display_name>
        </choice>
        <choice>
          <value>12:12</value>
          <display_name>12:12</display_name>
        </choice>
      </choices>
    </argument>
    <argument>
      <name>geometry_roof_structure</name>
      <display_name>Geometry: Roof Structure</display_name>
      <description>The roof structure of the building. Ignored if the building has a flat roof.</description>
      <type>Choice</type>
      <required>true</required>
      <model_dependent>false</model_dependent>
      <default_value>truss, cantilever</default_value>
      <choices>
        <choice>
          <value>truss, cantilever</value>
          <display_name>truss, cantilever</display_name>
        </choice>
        <choice>
          <value>rafter</value>
          <display_name>rafter</display_name>
        </choice>
      </choices>
    </argument>
    <argument>
      <name>geometry_attic_type</name>
      <display_name>Geometry: Attic Type</display_name>
      <description>The attic type of the building. Ignored if the building has a flat roof.</description>
      <type>Choice</type>
      <required>true</required>
      <model_dependent>false</model_dependent>
      <default_value>VentedAttic</default_value>
      <choices>
        <choice>
          <value>VentedAttic</value>
          <display_name>VentedAttic</display_name>
        </choice>
        <choice>
          <value>UnventedAttic</value>
          <display_name>UnventedAttic</display_name>
        </choice>
        <choice>
          <value>ConditionedAttic</value>
          <display_name>ConditionedAttic</display_name>
        </choice>
      </choices>
    </argument>
    <argument>
      <name>geometry_eaves_depth</name>
      <display_name>Geometry: Eaves Depth</display_name>
      <description>The eaves depth of the roof.</description>
      <type>Double</type>
      <units>ft</units>
      <required>true</required>
      <model_dependent>false</model_dependent>
      <default_value>2</default_value>
    </argument>
    <argument>
      <name>geometry_num_bedrooms</name>
      <display_name>Geometry: Number of Bedrooms</display_name>
      <description>Specify the number of bedrooms. Used to determine the energy usage of appliances and plug loads, hot water usage, etc.</description>
      <type>Integer</type>
      <required>true</required>
      <model_dependent>false</model_dependent>
      <default_value>3</default_value>
    </argument>
    <argument>
      <name>geometry_num_bathrooms</name>
      <display_name>Geometry: Number of Bathrooms</display_name>
      <description>Specify the number of bathrooms.</description>
      <type>String</type>
      <required>true</required>
      <model_dependent>false</model_dependent>
      <default_value>auto</default_value>
    </argument>
    <argument>
      <name>geometry_num_occupants</name>
      <display_name>Geometry: Number of Occupants</display_name>
      <description>Specify the number of occupants. A value of 'auto' will calculate the average number of occupants from the number of bedrooms. Used to specify the internal gains from people only.</description>
      <type>String</type>
      <required>true</required>
      <model_dependent>false</model_dependent>
      <default_value>auto</default_value>
    </argument>
    <argument>
      <name>floor_assembly_r</name>
      <display_name>Floor: Assembly R-value</display_name>
      <description>Assembly R-value for the floor (foundation ceiling). Ignored if a slab foundation.</description>
      <type>Double</type>
      <units>h-ft^2-R/Btu</units>
      <required>true</required>
      <model_dependent>false</model_dependent>
      <default_value>30</default_value>
    </argument>
    <argument>
      <name>foundation_wall_insulation_r</name>
      <display_name>Foundation: Wall Insulation Nominal R-value</display_name>
      <description>Nominal R-value for the foundation wall insulation. Only applies to basements/crawlspaces.</description>
      <type>Double</type>
      <units>h-ft^2-R/Btu</units>
      <required>true</required>
      <model_dependent>false</model_dependent>
      <default_value>0</default_value>
    </argument>
    <argument>
      <name>foundation_wall_insulation_distance_to_top</name>
      <display_name>Foundation: Wall Insulation Distance To Top</display_name>
      <description>The distance from the top of the foundation wall to the top of the foundation wall insulation. Only applies to basements/crawlspaces.</description>
      <type>Double</type>
      <units>ft</units>
      <required>true</required>
      <model_dependent>false</model_dependent>
      <default_value>0</default_value>
    </argument>
    <argument>
      <name>foundation_wall_insulation_distance_to_bottom</name>
      <display_name>Foundation: Wall Insulation Distance To Bottom</display_name>
      <description>The distance from the top of the foundation wall to the bottom of the foundation wall insulation. Only applies to basements/crawlspaces.</description>
      <type>Double</type>
      <units>ft</units>
      <required>true</required>
      <model_dependent>false</model_dependent>
      <default_value>0</default_value>
    </argument>
    <argument>
      <name>foundation_wall_assembly_r</name>
      <display_name>Foundation: Wall Assembly R-value</display_name>
      <description>Assembly R-value for the foundation walls. Only applies to basements/crawlspaces. If provided, overrides the previous foundation wall insulation inputs.</description>
      <type>Double</type>
      <units>h-ft^2-R/Btu</units>
      <required>false</required>
      <model_dependent>false</model_dependent>
    </argument>
    <argument>
      <name>slab_perimeter_insulation_r</name>
      <display_name>Slab: Perimeter Insulation Nominal R-value</display_name>
      <description>Nominal R-value of the vertical slab perimeter insulation. Applies to slab-on-grade foundations and basement/crawlspace floors.</description>
      <type>Double</type>
      <units>h-ft^2-R/Btu</units>
      <required>true</required>
      <model_dependent>false</model_dependent>
      <default_value>0</default_value>
    </argument>
    <argument>
      <name>slab_perimeter_depth</name>
      <display_name>Slab: Perimeter Insulation Depth</display_name>
      <description>Depth from grade to bottom of vertical slab perimeter insulation. Applies to slab-on-grade foundations and basement/crawlspace floors.</description>
      <type>Double</type>
      <units>ft</units>
      <required>true</required>
      <model_dependent>false</model_dependent>
      <default_value>0</default_value>
    </argument>
    <argument>
      <name>slab_under_insulation_r</name>
      <display_name>Slab: Under Slab Insulation Nominal R-value</display_name>
      <description>Nominal R-value of the horizontal under slab insulation. Applies to slab-on-grade foundations and basement/crawlspace floors.</description>
      <type>Double</type>
      <units>h-ft^2-R/Btu</units>
      <required>true</required>
      <model_dependent>false</model_dependent>
      <default_value>0</default_value>
    </argument>
    <argument>
      <name>slab_under_width</name>
      <display_name>Slab: Under Slab Insulation Width</display_name>
      <description>Width from slab edge inward of horizontal under-slab insulation. Enter 999 to specify that the under slab insulation spans the entire slab. Applies to slab-on-grade foundations and basement/crawlspace floors.</description>
      <type>Double</type>
      <units>ft</units>
      <required>true</required>
      <model_dependent>false</model_dependent>
      <default_value>0</default_value>
    </argument>
    <argument>
      <name>slab_carpet_fraction</name>
      <display_name>Slab: Carpet Fraction</display_name>
      <description>Fraction of the slab floor area that is carpeted.</description>
      <type>Double</type>
      <units>Frac</units>
      <required>true</required>
      <model_dependent>false</model_dependent>
      <default_value>0</default_value>
    </argument>
    <argument>
      <name>slab_carpet_r</name>
      <display_name>Slab: Carpet R-value</display_name>
      <description>R-value of the slab carpet.</description>
      <type>Double</type>
      <units>h-ft^2-R/Btu</units>
      <required>true</required>
      <model_dependent>false</model_dependent>
      <default_value>0</default_value>
    </argument>
    <argument>
      <name>ceiling_assembly_r</name>
      <display_name>Ceiling: Assembly R-value</display_name>
      <description>Assembly R-value for the ceiling (attic floor).</description>
      <type>Double</type>
      <units>h-ft^2-R/Btu</units>
      <required>true</required>
      <model_dependent>false</model_dependent>
      <default_value>30</default_value>
    </argument>
    <argument>
      <name>roof_material_type</name>
      <display_name>Roof: Material Type</display_name>
      <description>The material type of the roof.</description>
      <type>Choice</type>
      <required>false</required>
      <model_dependent>false</model_dependent>
      <choices>
        <choice>
          <value>asphalt or fiberglass shingles</value>
          <display_name>asphalt or fiberglass shingles</display_name>
        </choice>
        <choice>
          <value>concrete</value>
          <display_name>concrete</display_name>
        </choice>
        <choice>
          <value>slate or tile shingles</value>
          <display_name>slate or tile shingles</display_name>
        </choice>
        <choice>
          <value>metal surfacing</value>
          <display_name>metal surfacing</display_name>
        </choice>
        <choice>
          <value>plastic/rubber/synthetic sheeting</value>
          <display_name>plastic/rubber/synthetic sheeting</display_name>
        </choice>
        <choice>
          <value>wood shingles or shakes</value>
          <display_name>wood shingles or shakes</display_name>
        </choice>
      </choices>
    </argument>
    <argument>
      <name>roof_color</name>
      <display_name>Roof: Color</display_name>
      <description>The color of the roof.</description>
      <type>Choice</type>
      <required>true</required>
      <model_dependent>false</model_dependent>
      <default_value>auto</default_value>
      <choices>
        <choice>
          <value>auto</value>
          <display_name>auto</display_name>
        </choice>
        <choice>
          <value>dark</value>
          <display_name>dark</display_name>
        </choice>
        <choice>
          <value>light</value>
          <display_name>light</display_name>
        </choice>
        <choice>
          <value>medium</value>
          <display_name>medium</display_name>
        </choice>
        <choice>
          <value>medium dark</value>
          <display_name>medium dark</display_name>
        </choice>
        <choice>
          <value>reflective</value>
          <display_name>reflective</display_name>
        </choice>
      </choices>
    </argument>
    <argument>
      <name>roof_assembly_r</name>
      <display_name>Roof: Assembly R-value</display_name>
      <description>Assembly R-value of the roof.</description>
      <type>Double</type>
      <units>h-ft^2-R/Btu</units>
      <required>true</required>
      <model_dependent>false</model_dependent>
      <default_value>2.3</default_value>
    </argument>
    <argument>
      <name>roof_solar_absorptance</name>
      <display_name>Roof: Solar Absorptance</display_name>
      <description>The solar absorptance of the roof.</description>
      <type>String</type>
      <required>true</required>
      <model_dependent>false</model_dependent>
      <default_value>auto</default_value>
    </argument>
    <argument>
      <name>roof_emittance</name>
      <display_name>Roof: Emittance</display_name>
      <description>The emittance of the roof.</description>
      <type>Double</type>
      <required>true</required>
      <model_dependent>false</model_dependent>
      <default_value>0.92</default_value>
    </argument>
    <argument>
      <name>roof_radiant_barrier</name>
      <display_name>Roof: Has Radiant Barrier</display_name>
      <description>Specifies whether the attic has a radiant barrier.</description>
      <type>Boolean</type>
      <required>true</required>
      <model_dependent>false</model_dependent>
      <default_value>false</default_value>
      <choices>
        <choice>
          <value>true</value>
          <display_name>true</display_name>
        </choice>
        <choice>
          <value>false</value>
          <display_name>false</display_name>
        </choice>
      </choices>
    </argument>
    <argument>
      <name>neighbor_front_distance</name>
      <display_name>Neighbor: Front Distance</display_name>
      <description>The minimum distance between the simulated house and the neighboring house to the front (not including eaves). A value of zero indicates no neighbors.</description>
      <type>Double</type>
      <units>ft</units>
      <required>true</required>
      <model_dependent>false</model_dependent>
      <default_value>0</default_value>
    </argument>
    <argument>
      <name>neighbor_back_distance</name>
      <display_name>Neighbor: Back Distance</display_name>
      <description>The minimum distance between the simulated house and the neighboring house to the back (not including eaves). A value of zero indicates no neighbors.</description>
      <type>Double</type>
      <units>ft</units>
      <required>true</required>
      <model_dependent>false</model_dependent>
      <default_value>0</default_value>
    </argument>
    <argument>
      <name>neighbor_left_distance</name>
      <display_name>Neighbor: Left Distance</display_name>
      <description>The minimum distance between the simulated house and the neighboring house to the left (not including eaves). A value of zero indicates no neighbors.</description>
      <type>Double</type>
      <units>ft</units>
      <required>true</required>
      <model_dependent>false</model_dependent>
      <default_value>10</default_value>
    </argument>
    <argument>
      <name>neighbor_right_distance</name>
      <display_name>Neighbor: Right Distance</display_name>
      <description>The minimum distance between the simulated house and the neighboring house to the right (not including eaves). A value of zero indicates no neighbors.</description>
      <type>Double</type>
      <units>ft</units>
      <required>true</required>
      <model_dependent>false</model_dependent>
      <default_value>10</default_value>
    </argument>
    <argument>
      <name>neighbor_front_height</name>
      <display_name>Neighbor: Front Height</display_name>
      <description>The height of the neighboring building to the front. A value of 'auto' will use the same height as this building.</description>
      <type>String</type>
      <units>ft</units>
      <required>true</required>
      <model_dependent>false</model_dependent>
      <default_value>auto</default_value>
    </argument>
    <argument>
      <name>neighbor_back_height</name>
      <display_name>Neighbor: Back Height</display_name>
      <description>The height of the neighboring building to the back. A value of 'auto' will use the same height as this building.</description>
      <type>String</type>
      <units>ft</units>
      <required>true</required>
      <model_dependent>false</model_dependent>
      <default_value>auto</default_value>
    </argument>
    <argument>
      <name>neighbor_left_height</name>
      <display_name>Neighbor: Left Height</display_name>
      <description>The height of the neighboring building to the left. A value of 'auto' will use the same height as this building.</description>
      <type>String</type>
      <units>ft</units>
      <required>true</required>
      <model_dependent>false</model_dependent>
      <default_value>auto</default_value>
    </argument>
    <argument>
      <name>neighbor_right_height</name>
      <display_name>Neighbor: Right Height</display_name>
      <description>The height of the neighboring building to the right. A value of 'auto' will use the same height as this building.</description>
      <type>String</type>
      <units>ft</units>
      <required>true</required>
      <model_dependent>false</model_dependent>
      <default_value>auto</default_value>
    </argument>
    <argument>
      <name>wall_type</name>
      <display_name>Walls: Type</display_name>
      <description>The type of exterior walls.</description>
      <type>Choice</type>
      <required>true</required>
      <model_dependent>false</model_dependent>
      <default_value>WoodStud</default_value>
      <choices>
        <choice>
          <value>WoodStud</value>
          <display_name>WoodStud</display_name>
        </choice>
        <choice>
          <value>ConcreteMasonryUnit</value>
          <display_name>ConcreteMasonryUnit</display_name>
        </choice>
        <choice>
          <value>DoubleWoodStud</value>
          <display_name>DoubleWoodStud</display_name>
        </choice>
        <choice>
          <value>InsulatedConcreteForms</value>
          <display_name>InsulatedConcreteForms</display_name>
        </choice>
        <choice>
          <value>LogWall</value>
          <display_name>LogWall</display_name>
        </choice>
        <choice>
          <value>StructurallyInsulatedPanel</value>
          <display_name>StructurallyInsulatedPanel</display_name>
        </choice>
        <choice>
          <value>SolidConcrete</value>
          <display_name>SolidConcrete</display_name>
        </choice>
        <choice>
          <value>SteelFrame</value>
          <display_name>SteelFrame</display_name>
        </choice>
        <choice>
          <value>Stone</value>
          <display_name>Stone</display_name>
        </choice>
        <choice>
          <value>StrawBale</value>
          <display_name>StrawBale</display_name>
        </choice>
        <choice>
          <value>StructuralBrick</value>
          <display_name>StructuralBrick</display_name>
        </choice>
      </choices>
    </argument>
    <argument>
      <name>wall_siding_type</name>
      <display_name>Wall: Siding Type</display_name>
      <description>The siding type of the exterior walls.</description>
      <type>Choice</type>
      <required>false</required>
      <model_dependent>false</model_dependent>
      <choices>
        <choice>
          <value>aluminum siding</value>
          <display_name>aluminum siding</display_name>
        </choice>
        <choice>
          <value>brick veneer</value>
          <display_name>brick veneer</display_name>
        </choice>
        <choice>
          <value>fiber cement siding</value>
          <display_name>fiber cement siding</display_name>
        </choice>
        <choice>
          <value>stucco</value>
          <display_name>stucco</display_name>
        </choice>
        <choice>
          <value>vinyl siding</value>
          <display_name>vinyl siding</display_name>
        </choice>
        <choice>
          <value>wood siding</value>
          <display_name>wood siding</display_name>
        </choice>
      </choices>
    </argument>
    <argument>
      <name>wall_color</name>
      <display_name>Wall: Color</display_name>
      <description>The color of the exterior walls.</description>
      <type>Choice</type>
      <required>true</required>
      <model_dependent>false</model_dependent>
      <default_value>auto</default_value>
      <choices>
        <choice>
          <value>auto</value>
          <display_name>auto</display_name>
        </choice>
        <choice>
          <value>dark</value>
          <display_name>dark</display_name>
        </choice>
        <choice>
          <value>light</value>
          <display_name>light</display_name>
        </choice>
        <choice>
          <value>medium</value>
          <display_name>medium</display_name>
        </choice>
        <choice>
          <value>medium dark</value>
          <display_name>medium dark</display_name>
        </choice>
        <choice>
          <value>reflective</value>
          <display_name>reflective</display_name>
        </choice>
      </choices>
    </argument>
    <argument>
      <name>wall_assembly_r</name>
      <display_name>Walls: Assembly R-value</display_name>
      <description>Assembly R-value of the exterior walls.</description>
      <type>Double</type>
      <units>h-ft^2-R/Btu</units>
      <required>true</required>
      <model_dependent>false</model_dependent>
      <default_value>13</default_value>
    </argument>
    <argument>
      <name>wall_solar_absorptance</name>
      <display_name>Wall: Solar Absorptance</display_name>
      <description>The solar absorptance of the exterior walls.</description>
      <type>String</type>
      <required>true</required>
      <model_dependent>false</model_dependent>
      <default_value>auto</default_value>
    </argument>
    <argument>
      <name>wall_emittance</name>
      <display_name>Wall: Emittance</display_name>
      <description>The emittance of the exterior walls.</description>
      <type>Double</type>
      <required>true</required>
      <model_dependent>false</model_dependent>
      <default_value>0.92</default_value>
    </argument>
    <argument>
      <name>window_front_wwr</name>
      <display_name>Windows: Front Window-to-Wall Ratio</display_name>
      <description>The ratio of window area to wall area for the building's front facade. Enter 0 if specifying Front Window Area instead.</description>
      <type>Double</type>
      <required>true</required>
      <model_dependent>false</model_dependent>
      <default_value>0.18</default_value>
    </argument>
    <argument>
      <name>window_back_wwr</name>
      <display_name>Windows: Back Window-to-Wall Ratio</display_name>
      <description>The ratio of window area to wall area for the building's back facade. Enter 0 if specifying Back Window Area instead.</description>
      <type>Double</type>
      <required>true</required>
      <model_dependent>false</model_dependent>
      <default_value>0.18</default_value>
    </argument>
    <argument>
      <name>window_left_wwr</name>
      <display_name>Windows: Left Window-to-Wall Ratio</display_name>
      <description>The ratio of window area to wall area for the building's left facade. Enter 0 if specifying Left Window Area instead.</description>
      <type>Double</type>
      <required>true</required>
      <model_dependent>false</model_dependent>
      <default_value>0.18</default_value>
    </argument>
    <argument>
      <name>window_right_wwr</name>
      <display_name>Windows: Right Window-to-Wall Ratio</display_name>
      <description>The ratio of window area to wall area for the building's right facade. Enter 0 if specifying Right Window Area instead.</description>
      <type>Double</type>
      <required>true</required>
      <model_dependent>false</model_dependent>
      <default_value>0.18</default_value>
    </argument>
    <argument>
      <name>window_area_front</name>
      <display_name>Windows: Front Window Area</display_name>
      <description>The amount of window area on the building's front facade. Enter 0 if specifying Front Window-to-Wall Ratio instead.</description>
      <type>Double</type>
      <required>true</required>
      <model_dependent>false</model_dependent>
      <default_value>0</default_value>
    </argument>
    <argument>
      <name>window_area_back</name>
      <display_name>Windows: Back Window Area</display_name>
      <description>The amount of window area on the building's back facade. Enter 0 if specifying Back Window-to-Wall Ratio instead.</description>
      <type>Double</type>
      <required>true</required>
      <model_dependent>false</model_dependent>
      <default_value>0</default_value>
    </argument>
    <argument>
      <name>window_area_left</name>
      <display_name>Windows: Left Window Area</display_name>
      <description>The amount of window area on the building's left facade. Enter 0 if specifying Left Window-to-Wall Ratio instead.</description>
      <type>Double</type>
      <required>true</required>
      <model_dependent>false</model_dependent>
      <default_value>0</default_value>
    </argument>
    <argument>
      <name>window_area_right</name>
      <display_name>Windows: Right Window Area</display_name>
      <description>The amount of window area on the building's right facade. Enter 0 if specifying Right Window-to-Wall Ratio instead.</description>
      <type>Double</type>
      <required>true</required>
      <model_dependent>false</model_dependent>
      <default_value>0</default_value>
    </argument>
    <argument>
      <name>window_aspect_ratio</name>
      <display_name>Windows: Aspect Ratio</display_name>
      <description>Ratio of window height to width.</description>
      <type>Double</type>
      <required>true</required>
      <model_dependent>false</model_dependent>
      <default_value>1.333</default_value>
    </argument>
    <argument>
      <name>window_fraction_operable</name>
      <display_name>Windows: Fraction Operable</display_name>
      <description>Fraction of windows that are operable.</description>
      <type>Double</type>
      <required>false</required>
      <model_dependent>false</model_dependent>
    </argument>
    <argument>
      <name>window_ufactor</name>
      <display_name>Windows: U-Factor</display_name>
      <description>The heat transfer coefficient of the windows.</description>
      <type>Double</type>
      <units>Btu/hr-ft^2-R</units>
      <required>true</required>
      <model_dependent>false</model_dependent>
      <default_value>0.37</default_value>
    </argument>
    <argument>
      <name>window_shgc</name>
      <display_name>Windows: SHGC</display_name>
      <description>The ratio of solar heat gain through a glazing system compared to that of an unobstructed opening, for windows.</description>
      <type>Double</type>
      <required>true</required>
      <model_dependent>false</model_dependent>
      <default_value>0.3</default_value>
    </argument>
    <argument>
      <name>window_interior_shading_winter</name>
      <display_name>Windows: Winter Interior Shading</display_name>
      <description>Interior shading multiplier for the heating season. 1.0 indicates no reduction in solar gain, 0.85 indicates 15% reduction, etc.</description>
      <type>Double</type>
      <required>false</required>
      <model_dependent>false</model_dependent>
    </argument>
    <argument>
      <name>window_interior_shading_summer</name>
      <display_name>Windows: Summer Interior Shading</display_name>
      <description>Interior shading multiplier for the cooling season. 1.0 indicates no reduction in solar gain, 0.85 indicates 15% reduction, etc.</description>
      <type>Double</type>
      <required>false</required>
      <model_dependent>false</model_dependent>
    </argument>
    <argument>
      <name>overhangs_front_depth</name>
      <display_name>Overhangs: Front Facade Depth</display_name>
      <description>Specifies the depth of overhangs for windows on the front facade.</description>
      <type>Double</type>
      <required>true</required>
      <model_dependent>false</model_dependent>
      <default_value>0</default_value>
    </argument>
    <argument>
      <name>overhangs_front_distance_to_top_of_window</name>
      <display_name>Overhangs: Front Facade Distance to Top of Window</display_name>
      <description>Specifies the distance to the top of window of overhangs for windows on the front facade.</description>
      <type>Double</type>
      <required>true</required>
      <model_dependent>false</model_dependent>
      <default_value>0</default_value>
    </argument>
    <argument>
      <name>overhangs_back_depth</name>
      <display_name>Overhangs: Back Facade Depth</display_name>
      <description>Specifies the depth of overhangs for windows on the back facade.</description>
      <type>Double</type>
      <required>true</required>
      <model_dependent>false</model_dependent>
      <default_value>0</default_value>
    </argument>
    <argument>
      <name>overhangs_back_distance_to_top_of_window</name>
      <display_name>Overhangs: Back Facade Distance to Top of Window</display_name>
      <description>Specifies the distance to the top of window of overhangs for windows on the back facade.</description>
      <type>Double</type>
      <required>true</required>
      <model_dependent>false</model_dependent>
      <default_value>0</default_value>
    </argument>
    <argument>
      <name>overhangs_left_depth</name>
      <display_name>Overhangs: Left Facade Depth</display_name>
      <description>Specifies the depth of overhangs for windows on the left facade.</description>
      <type>Double</type>
      <required>true</required>
      <model_dependent>false</model_dependent>
      <default_value>0</default_value>
    </argument>
    <argument>
      <name>overhangs_left_distance_to_top_of_window</name>
      <display_name>Overhangs: Left Facade Distance to Top of Window</display_name>
      <description>Specifies the distance to the top of window of overhangs for windows on the left facade.</description>
      <type>Double</type>
      <required>true</required>
      <model_dependent>false</model_dependent>
      <default_value>0</default_value>
    </argument>
    <argument>
      <name>overhangs_right_depth</name>
      <display_name>Overhangs: Right Facade Depth</display_name>
      <description>Specifies the depth of overhangs for windows on the right facade.</description>
      <type>Double</type>
      <required>true</required>
      <model_dependent>false</model_dependent>
      <default_value>0</default_value>
    </argument>
    <argument>
      <name>overhangs_right_distance_to_top_of_window</name>
      <display_name>Overhangs: Right Facade Distance to Top of Window</display_name>
      <description>Specifies the distance to the top of window of overhangs for windows on the right facade.</description>
      <type>Double</type>
      <required>true</required>
      <model_dependent>false</model_dependent>
      <default_value>0</default_value>
    </argument>
    <argument>
      <name>skylight_area_front</name>
      <display_name>Skylights: Front Roof Area</display_name>
      <description>The amount of skylight area on the building's front conditioned roof facade.</description>
      <type>Double</type>
      <required>true</required>
      <model_dependent>false</model_dependent>
      <default_value>0</default_value>
    </argument>
    <argument>
      <name>skylight_area_back</name>
      <display_name>Skylights: Back Roof Area</display_name>
      <description>The amount of skylight area on the building's back conditioned roof facade.</description>
      <type>Double</type>
      <required>true</required>
      <model_dependent>false</model_dependent>
      <default_value>0</default_value>
    </argument>
    <argument>
      <name>skylight_area_left</name>
      <display_name>Skylights: Left Roof Area</display_name>
      <description>The amount of skylight area on the building's left conditioned roof facade.</description>
      <type>Double</type>
      <required>true</required>
      <model_dependent>false</model_dependent>
      <default_value>0</default_value>
    </argument>
    <argument>
      <name>skylight_area_right</name>
      <display_name>Skylights: Right Roof Area</display_name>
      <description>The amount of skylight area on the building's right conditioned roof facade.</description>
      <type>Double</type>
      <required>true</required>
      <model_dependent>false</model_dependent>
      <default_value>0</default_value>
    </argument>
    <argument>
      <name>skylight_ufactor</name>
      <display_name>Skylights: U-Factor</display_name>
      <description>The heat transfer coefficient of the skylights.</description>
      <type>Double</type>
      <units>Btu/hr-ft^2-R</units>
      <required>true</required>
      <model_dependent>false</model_dependent>
      <default_value>0.33</default_value>
    </argument>
    <argument>
      <name>skylight_shgc</name>
      <display_name>Skylights: SHGC</display_name>
      <description>The ratio of solar heat gain through a glazing system compared to that of an unobstructed opening, for skylights.</description>
      <type>Double</type>
      <required>true</required>
      <model_dependent>false</model_dependent>
      <default_value>0.45</default_value>
    </argument>
    <argument>
      <name>door_area</name>
      <display_name>Doors: Area</display_name>
      <description>The area of the opaque door(s).</description>
      <type>Double</type>
      <units>ft^2</units>
      <required>true</required>
      <model_dependent>false</model_dependent>
      <default_value>20</default_value>
    </argument>
    <argument>
      <name>door_rvalue</name>
      <display_name>Doors: R-value</display_name>
      <description>R-value of the doors.</description>
      <type>Double</type>
      <units>h-ft^2-R/Btu</units>
      <required>true</required>
      <model_dependent>false</model_dependent>
      <default_value>5</default_value>
    </argument>
    <argument>
      <name>air_leakage_units</name>
      <display_name>Air Leakage: Units</display_name>
      <description>The unit of measure for the above-grade living air leakage.</description>
      <type>Choice</type>
      <required>true</required>
      <model_dependent>false</model_dependent>
      <default_value>ACH</default_value>
      <choices>
        <choice>
          <value>ACH</value>
          <display_name>ACH</display_name>
        </choice>
        <choice>
          <value>CFM</value>
          <display_name>CFM</display_name>
        </choice>
        <choice>
          <value>ACHnatural</value>
          <display_name>ACHnatural</display_name>
        </choice>
      </choices>
    </argument>
    <argument>
      <name>air_leakage_value</name>
      <display_name>Air Leakage: Value</display_name>
      <description>Air exchange rate, in ACH or CFM at 50 Pascals.</description>
      <type>Double</type>
      <required>true</required>
      <model_dependent>false</model_dependent>
      <default_value>3</default_value>
    </argument>
    <argument>
      <name>air_leakage_shelter_coefficient</name>
      <display_name>Air Leakage: Shelter Coefficient</display_name>
      <description>The local shelter coefficient (AIM-2 infiltration model) accounts for nearby buildings, trees, and obstructions.</description>
      <type>String</type>
      <units>Frac</units>
      <required>true</required>
      <model_dependent>false</model_dependent>
      <default_value>auto</default_value>
    </argument>
    <argument>
      <name>heating_system_type</name>
      <display_name>Heating System: Type</display_name>
      <description>The type of the heating system.</description>
      <type>Choice</type>
      <required>true</required>
      <model_dependent>false</model_dependent>
      <default_value>Furnace</default_value>
      <choices>
        <choice>
          <value>none</value>
          <display_name>none</display_name>
        </choice>
        <choice>
          <value>Furnace</value>
          <display_name>Furnace</display_name>
        </choice>
        <choice>
          <value>WallFurnace</value>
          <display_name>WallFurnace</display_name>
        </choice>
        <choice>
          <value>FloorFurnace</value>
          <display_name>FloorFurnace</display_name>
        </choice>
        <choice>
          <value>Boiler</value>
          <display_name>Boiler</display_name>
        </choice>
        <choice>
          <value>ElectricResistance</value>
          <display_name>ElectricResistance</display_name>
        </choice>
        <choice>
          <value>Stove</value>
          <display_name>Stove</display_name>
        </choice>
        <choice>
          <value>PortableHeater</value>
          <display_name>PortableHeater</display_name>
        </choice>
        <choice>
          <value>Fireplace</value>
          <display_name>Fireplace</display_name>
        </choice>
      </choices>
    </argument>
    <argument>
      <name>heating_system_fuel</name>
      <display_name>Heating System: Fuel Type</display_name>
      <description>The fuel type of the heating system. Ignored for ElectricResistance.</description>
      <type>Choice</type>
      <required>true</required>
      <model_dependent>false</model_dependent>
      <default_value>natural gas</default_value>
      <choices>
        <choice>
          <value>electricity</value>
          <display_name>electricity</display_name>
        </choice>
        <choice>
          <value>natural gas</value>
          <display_name>natural gas</display_name>
        </choice>
        <choice>
          <value>fuel oil</value>
          <display_name>fuel oil</display_name>
        </choice>
        <choice>
          <value>propane</value>
          <display_name>propane</display_name>
        </choice>
        <choice>
          <value>wood</value>
          <display_name>wood</display_name>
        </choice>
        <choice>
          <value>wood pellets</value>
          <display_name>wood pellets</display_name>
        </choice>
      </choices>
    </argument>
    <argument>
      <name>heating_system_heating_efficiency_afue</name>
      <display_name>Heating System: Rated AFUE</display_name>
      <description>The rated efficiency value of the Furnace/WallFurnace/FloorFurnace/Boiler heating system.</description>
      <type>Double</type>
      <units>AFUE</units>
      <required>true</required>
      <model_dependent>false</model_dependent>
      <default_value>0.78</default_value>
    </argument>
    <argument>
      <name>heating_system_heating_efficiency_percent</name>
      <display_name>Heating System: Rated Percent</display_name>
      <description>The rated efficiency value of the ElectricResistance/Stove/PortableHeater/Fireplace heating system.</description>
      <type>Double</type>
      <units>Percent</units>
      <required>true</required>
      <model_dependent>false</model_dependent>
      <default_value>1</default_value>
    </argument>
    <argument>
      <name>heating_system_heating_capacity</name>
      <display_name>Heating System: Heating Capacity</display_name>
      <description>The output heating capacity of the heating system. If using 'auto', the autosizing algorithm will use ACCA Manual S to set the capacity.</description>
      <type>String</type>
      <units>Btu/hr</units>
      <required>true</required>
      <model_dependent>false</model_dependent>
      <default_value>auto</default_value>
    </argument>
    <argument>
      <name>heating_system_fraction_heat_load_served</name>
      <display_name>Heating System: Fraction Heat Load Served</display_name>
      <description>The heat load served fraction of the heating system.</description>
      <type>Double</type>
      <units>Frac</units>
      <required>true</required>
      <model_dependent>false</model_dependent>
      <default_value>1</default_value>
    </argument>
    <argument>
      <name>heating_system_electric_auxiliary_energy</name>
      <display_name>Heating System: Electric Auxiliary Energy</display_name>
      <description>The electric auxiliary energy of the heating system.</description>
      <type>Double</type>
      <required>false</required>
      <model_dependent>false</model_dependent>
    </argument>
    <argument>
      <name>cooling_system_type</name>
      <display_name>Cooling System: Type</display_name>
      <description>The type of the cooling system.</description>
      <type>Choice</type>
      <required>true</required>
      <model_dependent>false</model_dependent>
      <default_value>central air conditioner</default_value>
      <choices>
        <choice>
          <value>none</value>
          <display_name>none</display_name>
        </choice>
        <choice>
          <value>central air conditioner</value>
          <display_name>central air conditioner</display_name>
        </choice>
        <choice>
          <value>room air conditioner</value>
          <display_name>room air conditioner</display_name>
        </choice>
        <choice>
          <value>evaporative cooler</value>
          <display_name>evaporative cooler</display_name>
        </choice>
      </choices>
    </argument>
    <argument>
      <name>cooling_system_cooling_efficiency_seer</name>
      <display_name>Cooling System: Rated SEER</display_name>
      <description>The rated efficiency value of the central air conditioner cooling system. Ignored for evaporative cooler.</description>
      <type>Double</type>
      <units>SEER</units>
      <required>true</required>
      <model_dependent>false</model_dependent>
      <default_value>13</default_value>
    </argument>
    <argument>
      <name>cooling_system_cooling_efficiency_eer</name>
      <display_name>Cooling System: Rated EER</display_name>
      <description>The rated efficiency value of the room air conditioner cooling system. Ignored for evaporative cooler.</description>
      <type>Double</type>
      <units>EER</units>
      <required>true</required>
      <model_dependent>false</model_dependent>
      <default_value>13</default_value>
    </argument>
    <argument>
      <name>cooling_system_cooling_compressor_type</name>
      <display_name>Cooling System: Cooling Compressor Type</display_name>
      <description>The compressor type of the cooling system. Only applies to central air conditioner.</description>
      <type>Choice</type>
      <required>false</required>
      <model_dependent>false</model_dependent>
      <choices>
        <choice>
          <value>single stage</value>
          <display_name>single stage</display_name>
        </choice>
        <choice>
          <value>two stage</value>
          <display_name>two stage</display_name>
        </choice>
        <choice>
          <value>variable speed</value>
          <display_name>variable speed</display_name>
        </choice>
      </choices>
    </argument>
    <argument>
      <name>cooling_system_cooling_sensible_heat_fraction</name>
      <display_name>Cooling System: Cooling Sensible Heat Fraction</display_name>
      <description>The sensible heat fraction of the cooling system. Ignored for evaporative cooler.</description>
      <type>Double</type>
      <units>Frac</units>
      <required>false</required>
      <model_dependent>false</model_dependent>
    </argument>
    <argument>
      <name>cooling_system_cooling_capacity</name>
      <display_name>Cooling System: Cooling Capacity</display_name>
      <description>The output cooling capacity of the cooling system. If using 'auto', the autosizing algorithm will use ACCA Manual S to set the capacity. Ignored for evaporative cooler.</description>
      <type>String</type>
      <units>tons</units>
      <required>true</required>
      <model_dependent>false</model_dependent>
      <default_value>auto</default_value>
    </argument>
    <argument>
      <name>cooling_system_fraction_cool_load_served</name>
      <display_name>Cooling System: Fraction Cool Load Served</display_name>
      <description>The cool load served fraction of the cooling system.</description>
      <type>Double</type>
      <units>Frac</units>
      <required>true</required>
      <model_dependent>false</model_dependent>
      <default_value>1</default_value>
    </argument>
    <argument>
      <name>cooling_system_evap_cooler_is_ducted</name>
      <display_name>Cooling System: Evaporative Cooler Is Ducted</display_name>
      <description>Whether the evaporative cooler is ducted or not.</description>
      <type>Boolean</type>
      <required>true</required>
      <model_dependent>false</model_dependent>
      <default_value>false</default_value>
      <choices>
        <choice>
          <value>true</value>
          <display_name>true</display_name>
        </choice>
        <choice>
          <value>false</value>
          <display_name>false</display_name>
        </choice>
      </choices>
    </argument>
    <argument>
      <name>heat_pump_type</name>
      <display_name>Heat Pump: Type</display_name>
      <description>The type of the heat pump.</description>
      <type>Choice</type>
      <required>true</required>
      <model_dependent>false</model_dependent>
      <default_value>none</default_value>
      <choices>
        <choice>
          <value>none</value>
          <display_name>none</display_name>
        </choice>
        <choice>
          <value>air-to-air</value>
          <display_name>air-to-air</display_name>
        </choice>
        <choice>
          <value>mini-split</value>
          <display_name>mini-split</display_name>
        </choice>
        <choice>
          <value>ground-to-air</value>
          <display_name>ground-to-air</display_name>
        </choice>
      </choices>
    </argument>
    <argument>
      <name>heat_pump_heating_efficiency_hspf</name>
      <display_name>Heat Pump: Rated Heating HSPF</display_name>
      <description>The rated heating efficiency value of the air-to-air/mini-split heat pump.</description>
      <type>Double</type>
      <units>HSPF</units>
      <required>true</required>
      <model_dependent>false</model_dependent>
      <default_value>7.7</default_value>
    </argument>
    <argument>
      <name>heat_pump_heating_efficiency_cop</name>
      <display_name>Heat Pump: Rated Heating COP</display_name>
      <description>The rated heating efficiency value of the ground-to-air heat pump.</description>
      <type>Double</type>
      <units>COP</units>
      <required>true</required>
      <model_dependent>false</model_dependent>
      <default_value>3.6</default_value>
    </argument>
    <argument>
      <name>heat_pump_cooling_efficiency_seer</name>
      <display_name>Heat Pump: Rated Cooling SEER</display_name>
      <description>The rated cooling efficiency value of the air-to-air/mini-split heat pump.</description>
      <type>Double</type>
      <units>SEER</units>
      <required>true</required>
      <model_dependent>false</model_dependent>
      <default_value>13</default_value>
    </argument>
    <argument>
      <name>heat_pump_cooling_efficiency_eer</name>
      <display_name>Heat Pump: Rated Cooling EER</display_name>
      <description>The rated cooling efficiency value of the ground-to-air heat pump.</description>
      <type>Double</type>
      <units>EER</units>
      <required>true</required>
      <model_dependent>false</model_dependent>
      <default_value>16.6</default_value>
    </argument>
    <argument>
      <name>heat_pump_cooling_compressor_type</name>
      <display_name>Heat Pump: Cooling Compressor Type</display_name>
      <description>The compressor type of the heat pump. Only applies to air-to-air and mini-split.</description>
      <type>Choice</type>
      <required>false</required>
      <model_dependent>false</model_dependent>
      <choices>
        <choice>
          <value>single stage</value>
          <display_name>single stage</display_name>
        </choice>
        <choice>
          <value>two stage</value>
          <display_name>two stage</display_name>
        </choice>
        <choice>
          <value>variable speed</value>
          <display_name>variable speed</display_name>
        </choice>
      </choices>
    </argument>
    <argument>
      <name>heat_pump_cooling_sensible_heat_fraction</name>
      <display_name>Heat Pump: Cooling Sensible Heat Fraction</display_name>
      <description>The sensible heat fraction of the heat pump.</description>
      <type>Double</type>
      <units>Frac</units>
      <required>false</required>
      <model_dependent>false</model_dependent>
    </argument>
    <argument>
      <name>heat_pump_heating_capacity</name>
      <display_name>Heat Pump: Heating Capacity</display_name>
      <description>The output heating capacity of the heat pump. If using 'auto', the autosizing algorithm will use ACCA Manual S to set the capacity.</description>
      <type>String</type>
      <units>Btu/hr</units>
      <required>true</required>
      <model_dependent>false</model_dependent>
      <default_value>auto</default_value>
    </argument>
    <argument>
      <name>heat_pump_heating_capacity_17F</name>
      <display_name>Heat Pump: Heating Capacity 17F</display_name>
      <description>The output heating capacity of the heat pump at 17F. If using 'auto', the autosizing algorithm will use ACCA Manual S to set the capacity. Only applies to air-to-air and mini-split.</description>
      <type>String</type>
      <units>Btu/hr</units>
      <required>true</required>
      <model_dependent>false</model_dependent>
      <default_value>auto</default_value>
    </argument>
    <argument>
      <name>heat_pump_cooling_capacity</name>
      <display_name>Heat Pump: Cooling Capacity</display_name>
      <description>The output cooling capacity of the heat pump. If using 'auto', the autosizing algorithm will use ACCA Manual S to set the capacity.</description>
      <type>String</type>
      <units>Btu/hr</units>
      <required>true</required>
      <model_dependent>false</model_dependent>
      <default_value>auto</default_value>
    </argument>
    <argument>
      <name>heat_pump_fraction_heat_load_served</name>
      <display_name>Heat Pump: Fraction Heat Load Served</display_name>
      <description>The heat load served fraction of the heat pump.</description>
      <type>Double</type>
      <units>Frac</units>
      <required>true</required>
      <model_dependent>false</model_dependent>
      <default_value>1</default_value>
    </argument>
    <argument>
      <name>heat_pump_fraction_cool_load_served</name>
      <display_name>Heat Pump: Fraction Cool Load Served</display_name>
      <description>The cool load served fraction of the heat pump.</description>
      <type>Double</type>
      <units>Frac</units>
      <required>true</required>
      <model_dependent>false</model_dependent>
      <default_value>1</default_value>
    </argument>
    <argument>
      <name>heat_pump_backup_fuel</name>
      <display_name>Heat Pump: Backup Fuel Type</display_name>
      <description>The backup fuel type of the heat pump.</description>
      <type>Choice</type>
      <required>true</required>
      <model_dependent>false</model_dependent>
      <default_value>none</default_value>
      <choices>
        <choice>
          <value>none</value>
          <display_name>none</display_name>
        </choice>
        <choice>
          <value>electricity</value>
          <display_name>electricity</display_name>
        </choice>
        <choice>
          <value>natural gas</value>
          <display_name>natural gas</display_name>
        </choice>
        <choice>
          <value>fuel oil</value>
          <display_name>fuel oil</display_name>
        </choice>
        <choice>
          <value>propane</value>
          <display_name>propane</display_name>
        </choice>
      </choices>
    </argument>
    <argument>
      <name>heat_pump_backup_heating_efficiency</name>
      <display_name>Heat Pump: Backup Rated Efficiency</display_name>
      <description>The backup rated efficiency value of the heat pump. Percent for electricity fuel type. AFUE otherwise.</description>
      <type>Double</type>
      <required>true</required>
      <model_dependent>false</model_dependent>
      <default_value>1</default_value>
    </argument>
    <argument>
      <name>heat_pump_backup_heating_capacity</name>
      <display_name>Heat Pump: Backup Heating Capacity</display_name>
      <description>The backup output heating capacity of the heat pump. If using 'auto', the autosizing algorithm will use ACCA Manual S to set the capacity.</description>
      <type>String</type>
      <units>Btu/hr</units>
      <required>true</required>
      <model_dependent>false</model_dependent>
      <default_value>auto</default_value>
    </argument>
    <argument>
      <name>heat_pump_backup_heating_switchover_temp</name>
      <display_name>Heat Pump: Backup Heating Switchover Temperature</display_name>
      <description>The temperature at which the heat pump stops operating and the backup heating system starts running. Only applies to air-to-air and mini-split.</description>
      <type>Double</type>
      <units>deg-F</units>
      <required>false</required>
      <model_dependent>false</model_dependent>
    </argument>
    <argument>
      <name>heat_pump_mini_split_is_ducted</name>
      <display_name>Heat Pump: Mini-Split Is Ducted</display_name>
      <description>Whether the mini-split heat pump is ducted or not.</description>
      <type>Boolean</type>
      <required>true</required>
      <model_dependent>false</model_dependent>
      <default_value>false</default_value>
      <choices>
        <choice>
          <value>true</value>
          <display_name>true</display_name>
        </choice>
        <choice>
          <value>false</value>
          <display_name>false</display_name>
        </choice>
      </choices>
    </argument>
    <argument>
      <name>setpoint_heating_temp</name>
      <display_name>Setpoint: Heating Temperature</display_name>
      <description>Specify the heating setpoint temperature.</description>
      <type>Double</type>
      <units>deg-F</units>
      <required>true</required>
      <model_dependent>false</model_dependent>
      <default_value>71</default_value>
    </argument>
    <argument>
      <name>setpoint_heating_setback_temp</name>
      <display_name>Setpoint: Heating Setback Temperature</display_name>
      <description>Specify the heating setback temperature.</description>
      <type>Double</type>
      <units>deg-F</units>
      <required>true</required>
      <model_dependent>false</model_dependent>
      <default_value>71</default_value>
    </argument>
    <argument>
      <name>setpoint_heating_setback_hours_per_week</name>
      <display_name>Setpoint: Heating Setback Hours per Week</display_name>
      <description>Specify the heating setback number of hours per week value.</description>
      <type>Double</type>
      <required>true</required>
      <model_dependent>false</model_dependent>
      <default_value>0</default_value>
    </argument>
    <argument>
      <name>setpoint_heating_setback_start_hour</name>
      <display_name>Setpoint: Heating Setback Start Hour</display_name>
      <description>Specify the heating setback start hour value. 0 = midnight, 12 = noon</description>
      <type>Double</type>
      <required>true</required>
      <model_dependent>false</model_dependent>
      <default_value>23</default_value>
    </argument>
    <argument>
      <name>setpoint_cooling_temp</name>
      <display_name>Setpoint: Cooling Temperature</display_name>
      <description>Specify the cooling setpoint temperature.</description>
      <type>Double</type>
      <units>deg-F</units>
      <required>true</required>
      <model_dependent>false</model_dependent>
      <default_value>76</default_value>
    </argument>
    <argument>
      <name>setpoint_cooling_setup_temp</name>
      <display_name>Setpoint: Cooling Setup Temperature</display_name>
      <description>Specify the cooling setup temperature.</description>
      <type>Double</type>
      <units>deg-F</units>
      <required>true</required>
      <model_dependent>false</model_dependent>
      <default_value>76</default_value>
    </argument>
    <argument>
      <name>setpoint_cooling_setup_hours_per_week</name>
      <display_name>Setpoint: Cooling Setup Hours per Week</display_name>
      <description>Specify the cooling setup number of hours per week value.</description>
      <type>Double</type>
      <required>true</required>
      <model_dependent>false</model_dependent>
      <default_value>0</default_value>
    </argument>
    <argument>
      <name>setpoint_cooling_setup_start_hour</name>
      <display_name>Setpoint: Cooling Setup Start Hour</display_name>
      <description>Specify the cooling setup start hour value. 0 = midnight, 12 = noon</description>
      <type>Double</type>
      <required>true</required>
      <model_dependent>false</model_dependent>
      <default_value>9</default_value>
    </argument>
    <argument>
      <name>ducts_supply_leakage_units</name>
      <display_name>Ducts: Supply Leakage Units</display_name>
      <description>The leakage units of the supply ducts.</description>
      <type>Choice</type>
      <required>true</required>
      <model_dependent>false</model_dependent>
      <default_value>CFM25</default_value>
      <choices>
        <choice>
          <value>CFM25</value>
          <display_name>CFM25</display_name>
        </choice>
        <choice>
          <value>Percent</value>
          <display_name>Percent</display_name>
        </choice>
      </choices>
    </argument>
    <argument>
      <name>ducts_return_leakage_units</name>
      <display_name>Ducts: Return Leakage Units</display_name>
      <description>The leakage units of the return ducts.</description>
      <type>Choice</type>
      <required>true</required>
      <model_dependent>false</model_dependent>
      <default_value>CFM25</default_value>
      <choices>
        <choice>
          <value>CFM25</value>
          <display_name>CFM25</display_name>
        </choice>
        <choice>
          <value>Percent</value>
          <display_name>Percent</display_name>
        </choice>
      </choices>
    </argument>
    <argument>
      <name>ducts_supply_leakage_value</name>
      <display_name>Ducts: Supply Leakage Value</display_name>
      <description>The leakage value to outside of the supply ducts.</description>
      <type>Double</type>
      <required>true</required>
      <model_dependent>false</model_dependent>
      <default_value>75</default_value>
    </argument>
    <argument>
      <name>ducts_return_leakage_value</name>
      <display_name>Ducts: Return Leakage Value</display_name>
      <description>The leakage value to outside of the return ducts.</description>
      <type>Double</type>
      <required>true</required>
      <model_dependent>false</model_dependent>
      <default_value>25</default_value>
    </argument>
    <argument>
      <name>ducts_supply_insulation_r</name>
      <display_name>Ducts: Supply Insulation R-Value</display_name>
      <description>The insulation r-value of the supply ducts.</description>
      <type>Double</type>
      <units>h-ft^2-R/Btu</units>
      <required>true</required>
      <model_dependent>false</model_dependent>
      <default_value>0</default_value>
    </argument>
    <argument>
      <name>ducts_return_insulation_r</name>
      <display_name>Ducts: Return Insulation R-Value</display_name>
      <description>The insulation r-value of the return ducts.</description>
      <type>Double</type>
      <units>h-ft^2-R/Btu</units>
      <required>true</required>
      <model_dependent>false</model_dependent>
      <default_value>0</default_value>
    </argument>
    <argument>
      <name>ducts_supply_location</name>
      <display_name>Ducts: Supply Location</display_name>
      <description>The location of the supply ducts.</description>
      <type>Choice</type>
      <required>true</required>
      <model_dependent>false</model_dependent>
      <default_value>auto</default_value>
      <choices>
        <choice>
          <value>auto</value>
          <display_name>auto</display_name>
        </choice>
        <choice>
          <value>living space</value>
          <display_name>living space</display_name>
        </choice>
        <choice>
          <value>basement - conditioned</value>
          <display_name>basement - conditioned</display_name>
        </choice>
        <choice>
          <value>basement - unconditioned</value>
          <display_name>basement - unconditioned</display_name>
        </choice>
        <choice>
          <value>crawlspace - vented</value>
          <display_name>crawlspace - vented</display_name>
        </choice>
        <choice>
          <value>crawlspace - unvented</value>
          <display_name>crawlspace - unvented</display_name>
        </choice>
        <choice>
          <value>attic - vented</value>
          <display_name>attic - vented</display_name>
        </choice>
        <choice>
          <value>attic - unvented</value>
          <display_name>attic - unvented</display_name>
        </choice>
        <choice>
          <value>garage</value>
          <display_name>garage</display_name>
        </choice>
        <choice>
          <value>outside</value>
          <display_name>outside</display_name>
        </choice>
        <choice>
          <value>under slab</value>
          <display_name>under slab</display_name>
        </choice>
      </choices>
    </argument>
    <argument>
      <name>ducts_return_location</name>
      <display_name>Ducts: Return Location</display_name>
      <description>The location of the return ducts.</description>
      <type>Choice</type>
      <required>true</required>
      <model_dependent>false</model_dependent>
      <default_value>auto</default_value>
      <choices>
        <choice>
          <value>auto</value>
          <display_name>auto</display_name>
        </choice>
        <choice>
          <value>living space</value>
          <display_name>living space</display_name>
        </choice>
        <choice>
          <value>basement - conditioned</value>
          <display_name>basement - conditioned</display_name>
        </choice>
        <choice>
          <value>basement - unconditioned</value>
          <display_name>basement - unconditioned</display_name>
        </choice>
        <choice>
          <value>crawlspace - vented</value>
          <display_name>crawlspace - vented</display_name>
        </choice>
        <choice>
          <value>crawlspace - unvented</value>
          <display_name>crawlspace - unvented</display_name>
        </choice>
        <choice>
          <value>attic - vented</value>
          <display_name>attic - vented</display_name>
        </choice>
        <choice>
          <value>attic - unvented</value>
          <display_name>attic - unvented</display_name>
        </choice>
        <choice>
          <value>garage</value>
          <display_name>garage</display_name>
        </choice>
        <choice>
          <value>outside</value>
          <display_name>outside</display_name>
        </choice>
        <choice>
          <value>under slab</value>
          <display_name>under slab</display_name>
        </choice>
      </choices>
    </argument>
    <argument>
      <name>ducts_supply_surface_area</name>
      <display_name>Ducts: Supply Surface Area</display_name>
      <description>The surface area of the supply ducts.</description>
      <type>String</type>
      <units>ft^2</units>
      <required>true</required>
      <model_dependent>false</model_dependent>
      <default_value>auto</default_value>
    </argument>
    <argument>
      <name>ducts_return_surface_area</name>
      <display_name>Ducts: Return Surface Area</display_name>
      <description>The surface area of the return ducts.</description>
      <type>String</type>
      <units>ft^2</units>
      <required>true</required>
      <model_dependent>false</model_dependent>
      <default_value>auto</default_value>
    </argument>
    <argument>
<<<<<<< HEAD
      <name>heating_system_type_2</name>
      <display_name>Heating System 2: Type</display_name>
      <description>The type of the second heating system.</description>
      <type>Choice</type>
      <required>true</required>
      <model_dependent>false</model_dependent>
      <default_value>none</default_value>
      <choices>
        <choice>
          <value>none</value>
          <display_name>none</display_name>
        </choice>
        <choice>
          <value>WallFurnace</value>
          <display_name>WallFurnace</display_name>
        </choice>
        <choice>
          <value>FloorFurnace</value>
          <display_name>FloorFurnace</display_name>
        </choice>
        <choice>
          <value>ElectricResistance</value>
          <display_name>ElectricResistance</display_name>
        </choice>
        <choice>
          <value>Stove</value>
          <display_name>Stove</display_name>
        </choice>
        <choice>
          <value>PortableHeater</value>
          <display_name>PortableHeater</display_name>
        </choice>
        <choice>
          <value>Fireplace</value>
          <display_name>Fireplace</display_name>
        </choice>
      </choices>
    </argument>
    <argument>
      <name>heating_system_fuel_2</name>
      <display_name>Heating System 2: Fuel Type</display_name>
      <description>The fuel type of the second heating system. Ignored for ElectricResistance.</description>
      <type>Choice</type>
      <required>true</required>
      <model_dependent>false</model_dependent>
      <default_value>electricity</default_value>
      <choices>
        <choice>
          <value>electricity</value>
          <display_name>electricity</display_name>
        </choice>
        <choice>
          <value>natural gas</value>
          <display_name>natural gas</display_name>
        </choice>
        <choice>
          <value>fuel oil</value>
          <display_name>fuel oil</display_name>
        </choice>
        <choice>
          <value>propane</value>
          <display_name>propane</display_name>
        </choice>
        <choice>
          <value>wood</value>
          <display_name>wood</display_name>
        </choice>
        <choice>
          <value>wood pellets</value>
          <display_name>wood pellets</display_name>
        </choice>
      </choices>
    </argument>
    <argument>
      <name>heating_system_heating_efficiency_afue_2</name>
      <display_name>Heating System 2: Rated AFUE</display_name>
      <description>The rated efficiency value of the second Furnace/WallFurnace/Boiler heating system.</description>
      <type>Double</type>
      <units>AFUE</units>
      <required>true</required>
      <model_dependent>false</model_dependent>
      <default_value>0.78</default_value>
    </argument>
    <argument>
      <name>heating_system_heating_efficiency_percent_2</name>
      <display_name>Heating System 2: Rated Percent</display_name>
      <description>The rated efficiency value of the second ElectricResistance/Stove/PortableHeater heating system.</description>
      <type>Double</type>
      <units>Percent</units>
      <required>true</required>
      <model_dependent>false</model_dependent>
      <default_value>1</default_value>
    </argument>
    <argument>
      <name>heating_system_heating_capacity_2</name>
      <display_name>Heating System 2: Heating Capacity</display_name>
      <description>The output heating capacity of the second heating system. If using 'auto', the autosizing algorithm will use ACCA Manual S to set the capacity.</description>
      <type>String</type>
      <units>Btu/hr</units>
=======
      <name>ducts_number_of_return_registers</name>
      <display_name>Ducts: Number of Return Registers</display_name>
      <description>The number of return registers of the ducts.</description>
      <type>String</type>
      <units>#</units>
>>>>>>> e2f3c82a
      <required>true</required>
      <model_dependent>false</model_dependent>
      <default_value>auto</default_value>
    </argument>
    <argument>
<<<<<<< HEAD
      <name>heating_system_fraction_heat_load_served_2</name>
      <display_name>Heating System 2: Fraction Heat Load Served</display_name>
      <description>The heat load served fraction of the second heating system.</description>
      <type>Double</type>
      <units>Frac</units>
      <required>true</required>
      <model_dependent>false</model_dependent>
      <default_value>0</default_value>
    </argument>
    <argument>
      <name>heating_system_electric_auxiliary_energy_2</name>
      <display_name>Heating System 2: Electric Auxiliary Energy</display_name>
      <description>The electric auxiliary energy of the second heating system.</description>
      <type>Double</type>
      <required>false</required>
      <model_dependent>false</model_dependent>
    </argument>
    <argument>
=======
>>>>>>> e2f3c82a
      <name>mech_vent_fan_type</name>
      <display_name>Mechanical Ventilation: Fan Type</display_name>
      <description>The fan type of the mechanical ventilation.</description>
      <type>Choice</type>
      <required>true</required>
      <model_dependent>false</model_dependent>
      <default_value>none</default_value>
      <choices>
        <choice>
          <value>none</value>
          <display_name>none</display_name>
        </choice>
        <choice>
          <value>exhaust only</value>
          <display_name>exhaust only</display_name>
        </choice>
        <choice>
          <value>supply only</value>
          <display_name>supply only</display_name>
        </choice>
        <choice>
          <value>energy recovery ventilator</value>
          <display_name>energy recovery ventilator</display_name>
        </choice>
        <choice>
          <value>heat recovery ventilator</value>
          <display_name>heat recovery ventilator</display_name>
        </choice>
        <choice>
          <value>balanced</value>
          <display_name>balanced</display_name>
        </choice>
        <choice>
          <value>central fan integrated supply</value>
          <display_name>central fan integrated supply</display_name>
        </choice>
      </choices>
    </argument>
    <argument>
      <name>mech_vent_flow_rate</name>
      <display_name>Mechanical Ventilation: Flow Rate</display_name>
      <description>The flow rate of the mechanical ventilation.</description>
      <type>Double</type>
      <units>CFM</units>
      <required>true</required>
      <model_dependent>false</model_dependent>
      <default_value>110</default_value>
    </argument>
    <argument>
      <name>mech_vent_hours_in_operation</name>
      <display_name>Mechanical Ventilation: Hours In Operation</display_name>
      <description>The hours in operation of the mechanical ventilation.</description>
      <type>Double</type>
      <units>hrs</units>
      <required>true</required>
      <model_dependent>false</model_dependent>
      <default_value>24</default_value>
    </argument>
    <argument>
      <name>mech_vent_total_recovery_efficiency_type</name>
      <display_name>Mechanical Ventilation: Total Recovery Efficiency Type</display_name>
      <description>The total recovery efficiency type of the mechanical ventilation.</description>
      <type>Choice</type>
      <required>true</required>
      <model_dependent>false</model_dependent>
      <default_value>Unadjusted</default_value>
      <choices>
        <choice>
          <value>Unadjusted</value>
          <display_name>Unadjusted</display_name>
        </choice>
        <choice>
          <value>Adjusted</value>
          <display_name>Adjusted</display_name>
        </choice>
      </choices>
    </argument>
    <argument>
      <name>mech_vent_total_recovery_efficiency</name>
      <display_name>Mechanical Ventilation: Total Recovery Efficiency</display_name>
      <description>The Unadjusted or Adjusted total recovery efficiency of the mechanical ventilation.</description>
      <type>Double</type>
      <units>Frac</units>
      <required>true</required>
      <model_dependent>false</model_dependent>
      <default_value>0.48</default_value>
    </argument>
    <argument>
      <name>mech_vent_sensible_recovery_efficiency_type</name>
      <display_name>Mechanical Ventilation: Sensible Recovery Efficiency Type</display_name>
      <description>The sensible recovery efficiency type of the mechanical ventilation.</description>
      <type>Choice</type>
      <required>true</required>
      <model_dependent>false</model_dependent>
      <default_value>Unadjusted</default_value>
      <choices>
        <choice>
          <value>Unadjusted</value>
          <display_name>Unadjusted</display_name>
        </choice>
        <choice>
          <value>Adjusted</value>
          <display_name>Adjusted</display_name>
        </choice>
      </choices>
    </argument>
    <argument>
      <name>mech_vent_sensible_recovery_efficiency</name>
      <display_name>Mechanical Ventilation: Sensible Recovery Efficiency</display_name>
      <description>The Unadjusted or Adjusted sensible recovery efficiency of the mechanical ventilation.</description>
      <type>Double</type>
      <units>Frac</units>
      <required>true</required>
      <model_dependent>false</model_dependent>
      <default_value>0.72</default_value>
    </argument>
    <argument>
      <name>mech_vent_fan_power</name>
      <display_name>Mechanical Ventilation: Fan Power</display_name>
      <description>The fan power of the mechanical ventilation.</description>
      <type>Double</type>
      <units>W</units>
      <required>true</required>
      <model_dependent>false</model_dependent>
      <default_value>30</default_value>
    </argument>
    <argument>
      <name>kitchen_fan_present</name>
      <display_name>Whole House Fan: Present</display_name>
      <description>Whether there is a kitchen fan.</description>
      <type>Boolean</type>
      <required>true</required>
      <model_dependent>false</model_dependent>
      <default_value>false</default_value>
      <choices>
        <choice>
          <value>true</value>
          <display_name>true</display_name>
        </choice>
        <choice>
          <value>false</value>
          <display_name>false</display_name>
        </choice>
      </choices>
    </argument>
    <argument>
      <name>kitchen_fan_flow_rate</name>
      <display_name>Kitchen Fan: Flow Rate</display_name>
      <description>The flow rate of the kitchen fan.</description>
      <type>Double</type>
      <units>CFM</units>
      <required>false</required>
      <model_dependent>false</model_dependent>
    </argument>
    <argument>
      <name>kitchen_fan_hours_in_operation</name>
      <display_name>Kitchen Fan: Hours In Operation</display_name>
      <description>The hours in operation of the kitchen fan.</description>
      <type>Double</type>
      <units>hrs</units>
      <required>false</required>
      <model_dependent>false</model_dependent>
    </argument>
    <argument>
      <name>kitchen_fan_power</name>
      <display_name>Kitchen Fan: Fan Power</display_name>
      <description>The fan power of the kitchen fan.</description>
      <type>Double</type>
      <units>W</units>
      <required>false</required>
      <model_dependent>false</model_dependent>
    </argument>
    <argument>
      <name>kitchen_fan_start_hour</name>
      <display_name>Kitchen Fan: Start Hour</display_name>
      <description>The start hour of the kitchen fan.</description>
      <type>Integer</type>
      <units>hr</units>
      <required>false</required>
      <model_dependent>false</model_dependent>
    </argument>
    <argument>
      <name>bathroom_fans_present</name>
      <display_name>Bathroom Fans: Present</display_name>
      <description>Whether there are bathroom fans.</description>
      <type>Boolean</type>
      <required>true</required>
      <model_dependent>false</model_dependent>
      <default_value>false</default_value>
      <choices>
        <choice>
          <value>true</value>
          <display_name>true</display_name>
        </choice>
        <choice>
          <value>false</value>
          <display_name>false</display_name>
        </choice>
      </choices>
    </argument>
    <argument>
      <name>bathroom_fans_flow_rate</name>
      <display_name>Bathroom Fans: Flow Rate</display_name>
      <description>The flow rate of the bathroom fans.</description>
      <type>Double</type>
      <units>CFM</units>
      <required>false</required>
      <model_dependent>false</model_dependent>
    </argument>
    <argument>
      <name>bathroom_fans_hours_in_operation</name>
      <display_name>Bathroom Fans: Hours In Operation</display_name>
      <description>The hours in operation of the bathroom fans.</description>
      <type>Double</type>
      <units>hrs</units>
      <required>false</required>
      <model_dependent>false</model_dependent>
    </argument>
    <argument>
      <name>bathroom_fans_power</name>
      <display_name>Bathroom Fans: Fan Power</display_name>
      <description>The fan power of the bathroom fans.</description>
      <type>Double</type>
      <units>W</units>
      <required>false</required>
      <model_dependent>false</model_dependent>
    </argument>
    <argument>
      <name>bathroom_fans_start_hour</name>
      <display_name>Bathroom Fans: Start Hour</display_name>
      <description>The start hour of the bathroom fans.</description>
      <type>Integer</type>
      <units>hr</units>
      <required>false</required>
      <model_dependent>false</model_dependent>
    </argument>
    <argument>
      <name>bathroom_fans_quantity</name>
      <display_name>Bathroom Fans: Quantity</display_name>
      <description>The quantity of the bathroom fans.</description>
      <type>Integer</type>
      <units>#</units>
      <required>false</required>
      <model_dependent>false</model_dependent>
    </argument>
    <argument>
      <name>whole_house_fan_present</name>
      <display_name>Whole House Fan: Present</display_name>
      <description>Whether there is a whole house fan.</description>
      <type>Boolean</type>
      <required>true</required>
      <model_dependent>false</model_dependent>
      <default_value>false</default_value>
      <choices>
        <choice>
          <value>true</value>
          <display_name>true</display_name>
        </choice>
        <choice>
          <value>false</value>
          <display_name>false</display_name>
        </choice>
      </choices>
    </argument>
    <argument>
      <name>whole_house_fan_flow_rate</name>
      <display_name>Whole House Fan: Flow Rate</display_name>
      <description>The flow rate of the whole house fan.</description>
      <type>Double</type>
      <units>CFM</units>
      <required>true</required>
      <model_dependent>false</model_dependent>
      <default_value>4500</default_value>
    </argument>
    <argument>
      <name>whole_house_fan_power</name>
      <display_name>Whole House Fan: Fan Power</display_name>
      <description>The fan power of the whole house fan.</description>
      <type>Double</type>
      <units>W</units>
      <required>true</required>
      <model_dependent>false</model_dependent>
      <default_value>300</default_value>
    </argument>
    <argument>
      <name>water_heater_type</name>
      <display_name>Water Heater: Type</display_name>
      <description>The type of water heater.</description>
      <type>Choice</type>
      <required>true</required>
      <model_dependent>false</model_dependent>
      <default_value>storage water heater</default_value>
      <choices>
        <choice>
          <value>none</value>
          <display_name>none</display_name>
        </choice>
        <choice>
          <value>storage water heater</value>
          <display_name>storage water heater</display_name>
        </choice>
        <choice>
          <value>instantaneous water heater</value>
          <display_name>instantaneous water heater</display_name>
        </choice>
        <choice>
          <value>heat pump water heater</value>
          <display_name>heat pump water heater</display_name>
        </choice>
        <choice>
          <value>space-heating boiler with storage tank</value>
          <display_name>space-heating boiler with storage tank</display_name>
        </choice>
        <choice>
          <value>space-heating boiler with tankless coil</value>
          <display_name>space-heating boiler with tankless coil</display_name>
        </choice>
      </choices>
    </argument>
    <argument>
      <name>water_heater_fuel_type</name>
      <display_name>Water Heater: Fuel Type</display_name>
      <description>The fuel type of water heater. Ignored for heat pump water heater.</description>
      <type>Choice</type>
      <required>true</required>
      <model_dependent>false</model_dependent>
      <default_value>natural gas</default_value>
      <choices>
        <choice>
          <value>electricity</value>
          <display_name>electricity</display_name>
        </choice>
        <choice>
          <value>natural gas</value>
          <display_name>natural gas</display_name>
        </choice>
        <choice>
          <value>fuel oil</value>
          <display_name>fuel oil</display_name>
        </choice>
        <choice>
          <value>propane</value>
          <display_name>propane</display_name>
        </choice>
        <choice>
          <value>wood</value>
          <display_name>wood</display_name>
        </choice>
      </choices>
    </argument>
    <argument>
      <name>water_heater_location</name>
      <display_name>Water Heater: Location</display_name>
      <description>The location of water heater.</description>
      <type>Choice</type>
      <required>true</required>
      <model_dependent>false</model_dependent>
      <default_value>auto</default_value>
      <choices>
        <choice>
          <value>auto</value>
          <display_name>auto</display_name>
        </choice>
        <choice>
          <value>living space</value>
          <display_name>living space</display_name>
        </choice>
        <choice>
          <value>basement - conditioned</value>
          <display_name>basement - conditioned</display_name>
        </choice>
        <choice>
          <value>basement - unconditioned</value>
          <display_name>basement - unconditioned</display_name>
        </choice>
        <choice>
          <value>garage</value>
          <display_name>garage</display_name>
        </choice>
        <choice>
          <value>attic - vented</value>
          <display_name>attic - vented</display_name>
        </choice>
        <choice>
          <value>attic - unvented</value>
          <display_name>attic - unvented</display_name>
        </choice>
        <choice>
          <value>crawlspace - vented</value>
          <display_name>crawlspace - vented</display_name>
        </choice>
        <choice>
          <value>crawlspace - unvented</value>
          <display_name>crawlspace - unvented</display_name>
        </choice>
        <choice>
          <value>other exterior</value>
          <display_name>other exterior</display_name>
        </choice>
      </choices>
    </argument>
    <argument>
      <name>water_heater_tank_volume</name>
      <display_name>Water Heater: Tank Volume</display_name>
      <description>Nominal volume of water heater tank. Set to auto to have volume autosized. Only applies to storage water heater, heat pump water heater, and space-heating boiler with storage tank.</description>
      <type>String</type>
      <units>gal</units>
      <required>true</required>
      <model_dependent>false</model_dependent>
      <default_value>auto</default_value>
    </argument>
    <argument>
      <name>water_heater_heating_capacity</name>
      <display_name>Water Heater: Input Capacity</display_name>
      <description>The maximum energy input rating of water heater. Set to auto to have this field autosized. Only applies to storage water heater.</description>
      <type>String</type>
      <units>Btu/hr</units>
      <required>true</required>
      <model_dependent>false</model_dependent>
      <default_value>auto</default_value>
    </argument>
    <argument>
      <name>water_heater_efficiency_type</name>
      <display_name>Water Heater: Efficiency Type</display_name>
      <description>The efficiency type of water heater. Does not apply to space-heating boilers.</description>
      <type>Choice</type>
      <required>true</required>
      <model_dependent>false</model_dependent>
      <default_value>EnergyFactor</default_value>
      <choices>
        <choice>
          <value>EnergyFactor</value>
          <display_name>EnergyFactor</display_name>
        </choice>
        <choice>
          <value>UniformEnergyFactor</value>
          <display_name>UniformEnergyFactor</display_name>
        </choice>
      </choices>
    </argument>
    <argument>
      <name>water_heater_efficiency_ef</name>
      <display_name>Water Heater: Energy Factor</display_name>
      <description>Ratio of useful energy output from water heater to the total amount of energy delivered from the water heater.</description>
      <type>Double</type>
      <required>true</required>
      <model_dependent>false</model_dependent>
      <default_value>0.67</default_value>
    </argument>
    <argument>
      <name>water_heater_efficiency_uef</name>
      <display_name>Water Heater: Uniform Energy Factor</display_name>
      <description>The uniform energy factor of water heater. Does not apply to space-heating boilers.</description>
      <type>Double</type>
      <required>true</required>
      <model_dependent>false</model_dependent>
      <default_value>0.67</default_value>
    </argument>
    <argument>
      <name>water_heater_recovery_efficiency</name>
      <display_name>Water Heater: Recovery Efficiency</display_name>
      <description>Ratio of energy delivered to water heater to the energy content of the fuel consumed by the water heater. Only used for non-electric storage water heaters.</description>
      <type>String</type>
      <units>Frac</units>
      <required>true</required>
      <model_dependent>false</model_dependent>
      <default_value>auto</default_value>
    </argument>
    <argument>
      <name>water_heater_standby_loss</name>
      <display_name>Water Heater: Standby Loss</display_name>
      <description>The standby loss of water heater. Only applies to space-heating boilers.</description>
      <type>Double</type>
      <units>deg-F/hr</units>
      <required>false</required>
      <model_dependent>false</model_dependent>
    </argument>
    <argument>
      <name>water_heater_jacket_rvalue</name>
      <display_name>Water Heater: Jacket R-value</display_name>
      <description>The jacket R-value of water heater. Doesn't apply to instantaneous water heater or space-heating boiler with tankless coil.</description>
      <type>Double</type>
      <units>h-ft^2-R/Btu</units>
      <required>false</required>
      <model_dependent>false</model_dependent>
    </argument>
    <argument>
      <name>water_heater_setpoint_temperature</name>
      <display_name>Water Heater: Setpoint Temperature</display_name>
      <description>The setpoint temperature of water heater.</description>
      <type>String</type>
      <units>deg-F</units>
      <required>true</required>
      <model_dependent>false</model_dependent>
      <default_value>auto</default_value>
    </argument>
    <argument>
      <name>dhw_distribution_system_type</name>
      <display_name>Hot Water Distribution: System Type</display_name>
      <description>The type of the hot water distribution system.</description>
      <type>Choice</type>
      <required>true</required>
      <model_dependent>false</model_dependent>
      <default_value>Standard</default_value>
      <choices>
        <choice>
          <value>Standard</value>
          <display_name>Standard</display_name>
        </choice>
        <choice>
          <value>Recirculation</value>
          <display_name>Recirculation</display_name>
        </choice>
      </choices>
    </argument>
    <argument>
      <name>dhw_distribution_standard_piping_length</name>
      <display_name>Hot Water Distribution: Standard Piping Length</display_name>
      <description>If the distribution system is Standard, the length of the piping. A value of 'auto' will use a default.</description>
      <type>String</type>
      <units>ft</units>
      <required>true</required>
      <model_dependent>false</model_dependent>
      <default_value>auto</default_value>
    </argument>
    <argument>
      <name>dhw_distribution_recirc_control_type</name>
      <display_name>Hot Water Distribution: Recirculation Control Type</display_name>
      <description>If the distribution system is Recirculation, the type of hot water recirculation control, if any.</description>
      <type>Choice</type>
      <required>true</required>
      <model_dependent>false</model_dependent>
      <default_value>no control</default_value>
      <choices>
        <choice>
          <value>no control</value>
          <display_name>no control</display_name>
        </choice>
        <choice>
          <value>timer</value>
          <display_name>timer</display_name>
        </choice>
        <choice>
          <value>temperature</value>
          <display_name>temperature</display_name>
        </choice>
        <choice>
          <value>presence sensor demand control</value>
          <display_name>presence sensor demand control</display_name>
        </choice>
        <choice>
          <value>manual demand control</value>
          <display_name>manual demand control</display_name>
        </choice>
      </choices>
    </argument>
    <argument>
      <name>dhw_distribution_recirc_piping_length</name>
      <display_name>Hot Water Distribution: Recirculation Piping Length</display_name>
      <description>If the distribution system is Recirculation, the length of the recirculation piping.</description>
      <type>String</type>
      <units>ft</units>
      <required>true</required>
      <model_dependent>false</model_dependent>
      <default_value>auto</default_value>
    </argument>
    <argument>
      <name>dhw_distribution_recirc_branch_piping_length</name>
      <display_name>Hot Water Distribution: Recirculation Branch Piping Length</display_name>
      <description>If the distribution system is Recirculation, the length of the recirculation branch piping.</description>
      <type>String</type>
      <units>ft</units>
      <required>true</required>
      <model_dependent>false</model_dependent>
      <default_value>auto</default_value>
    </argument>
    <argument>
      <name>dhw_distribution_recirc_pump_power</name>
      <display_name>Hot Water Distribution: Recirculation Pump Power</display_name>
      <description>If the distribution system is Recirculation, the recirculation pump power.</description>
      <type>String</type>
      <units>W</units>
      <required>true</required>
      <model_dependent>false</model_dependent>
      <default_value>auto</default_value>
    </argument>
    <argument>
      <name>dhw_distribution_pipe_r</name>
      <display_name>Hot Water Distribution: Pipe Insulation Nominal R-Value</display_name>
      <description>Nominal R-value of the pipe insulation.</description>
      <type>Double</type>
      <units>h-ft^2-R/Btu</units>
      <required>true</required>
      <model_dependent>false</model_dependent>
      <default_value>0</default_value>
    </argument>
    <argument>
      <name>dwhr_facilities_connected</name>
      <display_name>Drain Water Heat Recovery: Facilities Connected</display_name>
      <description>Which facilities are connected for the drain water heat recovery.</description>
      <type>Choice</type>
      <required>true</required>
      <model_dependent>false</model_dependent>
      <default_value>none</default_value>
      <choices>
        <choice>
          <value>none</value>
          <display_name>none</display_name>
        </choice>
        <choice>
          <value>one</value>
          <display_name>one</display_name>
        </choice>
        <choice>
          <value>all</value>
          <display_name>all</display_name>
        </choice>
      </choices>
    </argument>
    <argument>
      <name>dwhr_equal_flow</name>
      <display_name>Drain Water Heat Recovery: Equal Flow</display_name>
      <description>Whether the drain water heat recovery has equal flow.</description>
      <type>Boolean</type>
      <required>true</required>
      <model_dependent>false</model_dependent>
      <default_value>true</default_value>
      <choices>
        <choice>
          <value>true</value>
          <display_name>true</display_name>
        </choice>
        <choice>
          <value>false</value>
          <display_name>false</display_name>
        </choice>
      </choices>
    </argument>
    <argument>
      <name>dwhr_efficiency</name>
      <display_name>Drain Water Heat Recovery: Efficiency</display_name>
      <description>The efficiency of the drain water heat recovery.</description>
      <type>Double</type>
      <units>Frac</units>
      <required>true</required>
      <model_dependent>false</model_dependent>
      <default_value>0.55</default_value>
    </argument>
    <argument>
      <name>water_fixtures_shower_low_flow</name>
      <display_name>Hot Water Fixtures: Is Shower Low Flow</display_name>
      <description>Whether the shower fixture is low flow.</description>
      <type>Boolean</type>
      <required>true</required>
      <model_dependent>false</model_dependent>
      <default_value>false</default_value>
      <choices>
        <choice>
          <value>true</value>
          <display_name>true</display_name>
        </choice>
        <choice>
          <value>false</value>
          <display_name>false</display_name>
        </choice>
      </choices>
    </argument>
    <argument>
      <name>water_fixtures_sink_low_flow</name>
      <display_name>Hot Water Fixtures: Is Sink Low Flow</display_name>
      <description>Whether the sink fixture is low flow.</description>
      <type>Boolean</type>
      <required>true</required>
      <model_dependent>false</model_dependent>
      <default_value>false</default_value>
      <choices>
        <choice>
          <value>true</value>
          <display_name>true</display_name>
        </choice>
        <choice>
          <value>false</value>
          <display_name>false</display_name>
        </choice>
      </choices>
    </argument>
    <argument>
      <name>water_fixtures_usage_multiplier</name>
      <display_name>Hot Water Fixtures: Usage Multiplier</display_name>
      <description>Multiplier on the hot water usage that can reflect, e.g., high/low usage occupants.</description>
      <type>Double</type>
      <required>true</required>
      <model_dependent>false</model_dependent>
      <default_value>1</default_value>
    </argument>
    <argument>
      <name>solar_thermal_system_type</name>
      <display_name>Solar Thermal: System Type</display_name>
      <description>The type of the solar thermal system.</description>
      <type>Choice</type>
      <required>true</required>
      <model_dependent>false</model_dependent>
      <default_value>none</default_value>
      <choices>
        <choice>
          <value>none</value>
          <display_name>none</display_name>
        </choice>
        <choice>
          <value>hot water</value>
          <display_name>hot water</display_name>
        </choice>
      </choices>
    </argument>
    <argument>
      <name>solar_thermal_collector_area</name>
      <display_name>Solar Thermal: Collector Area</display_name>
      <description>The collector area of the solar thermal system.</description>
      <type>Double</type>
      <units>ft^2</units>
      <required>true</required>
      <model_dependent>false</model_dependent>
      <default_value>40</default_value>
    </argument>
    <argument>
      <name>solar_thermal_collector_loop_type</name>
      <display_name>Solar Thermal: Collector Loop Type</display_name>
      <description>The collector loop type of the solar thermal system.</description>
      <type>Choice</type>
      <required>true</required>
      <model_dependent>false</model_dependent>
      <default_value>liquid direct</default_value>
      <choices>
        <choice>
          <value>liquid direct</value>
          <display_name>liquid direct</display_name>
        </choice>
        <choice>
          <value>liquid indirect</value>
          <display_name>liquid indirect</display_name>
        </choice>
        <choice>
          <value>passive thermosyphon</value>
          <display_name>passive thermosyphon</display_name>
        </choice>
      </choices>
    </argument>
    <argument>
      <name>solar_thermal_collector_type</name>
      <display_name>Solar Thermal: Collector Type</display_name>
      <description>The collector type of the solar thermal system.</description>
      <type>Choice</type>
      <required>true</required>
      <model_dependent>false</model_dependent>
      <default_value>evacuated tube</default_value>
      <choices>
        <choice>
          <value>evacuated tube</value>
          <display_name>evacuated tube</display_name>
        </choice>
        <choice>
          <value>single glazing black</value>
          <display_name>single glazing black</display_name>
        </choice>
        <choice>
          <value>double glazing black</value>
          <display_name>double glazing black</display_name>
        </choice>
        <choice>
          <value>integrated collector storage</value>
          <display_name>integrated collector storage</display_name>
        </choice>
      </choices>
    </argument>
    <argument>
      <name>solar_thermal_collector_azimuth</name>
      <display_name>Solar Thermal: Collector Azimuth</display_name>
      <description>The collector azimuth of the solar thermal system.</description>
      <type>Double</type>
      <units>degrees</units>
      <required>true</required>
      <model_dependent>false</model_dependent>
      <default_value>180</default_value>
    </argument>
    <argument>
      <name>solar_thermal_collector_tilt</name>
      <display_name>Solar Thermal: Collector Tilt</display_name>
      <description>The collector tilt of the solar thermal system. Can also enter, e.g., RoofPitch, RoofPitch+20, Latitude, Latitude-15, etc.</description>
      <type>String</type>
      <units>degrees</units>
      <required>true</required>
      <model_dependent>false</model_dependent>
      <default_value>RoofPitch</default_value>
    </argument>
    <argument>
      <name>solar_thermal_collector_rated_optical_efficiency</name>
      <display_name>Solar Thermal: Collector Rated Optical Efficiency</display_name>
      <description>The collector rated optical efficiency of the solar thermal system.</description>
      <type>Double</type>
      <units>Frac</units>
      <required>true</required>
      <model_dependent>false</model_dependent>
      <default_value>0.5</default_value>
    </argument>
    <argument>
      <name>solar_thermal_collector_rated_thermal_losses</name>
      <display_name>Solar Thermal: Collector Rated Thermal Losses</display_name>
      <description>The collector rated thermal losses of the solar thermal system.</description>
      <type>Double</type>
      <units>Frac</units>
      <required>true</required>
      <model_dependent>false</model_dependent>
      <default_value>0.2799</default_value>
    </argument>
    <argument>
      <name>solar_thermal_storage_volume</name>
      <display_name>Solar Thermal: Storage Volume</display_name>
      <description>The storage volume of the solar thermal system.</description>
      <type>String</type>
      <units>Frac</units>
      <required>true</required>
      <model_dependent>false</model_dependent>
      <default_value>auto</default_value>
    </argument>
    <argument>
      <name>solar_thermal_solar_fraction</name>
      <display_name>Solar Thermal: Solar Fraction</display_name>
      <description>The solar fraction of the solar thermal system. If provided, overrides all other solar thermal inputs.</description>
      <type>Double</type>
      <units>Frac</units>
      <required>true</required>
      <model_dependent>false</model_dependent>
      <default_value>0</default_value>
    </argument>
    <argument>
      <name>pv_system_module_type_1</name>
      <display_name>Photovoltaics 1: Module Type</display_name>
      <description>Module type of the PV system 1.</description>
      <type>Choice</type>
      <required>true</required>
      <model_dependent>false</model_dependent>
      <default_value>none</default_value>
      <choices>
        <choice>
          <value>none</value>
          <display_name>none</display_name>
        </choice>
        <choice>
          <value>standard</value>
          <display_name>standard</display_name>
        </choice>
        <choice>
          <value>premium</value>
          <display_name>premium</display_name>
        </choice>
        <choice>
          <value>thin film</value>
          <display_name>thin film</display_name>
        </choice>
      </choices>
    </argument>
    <argument>
      <name>pv_system_location_1</name>
      <display_name>Photovoltaics 1: Location</display_name>
      <description>Location of the PV system 1.</description>
      <type>Choice</type>
      <required>true</required>
      <model_dependent>false</model_dependent>
      <default_value>roof</default_value>
      <choices>
        <choice>
          <value>roof</value>
          <display_name>roof</display_name>
        </choice>
        <choice>
          <value>ground</value>
          <display_name>ground</display_name>
        </choice>
      </choices>
    </argument>
    <argument>
      <name>pv_system_tracking_1</name>
      <display_name>Photovoltaics 1: Tracking</display_name>
      <description>Tracking of the PV system 1.</description>
      <type>Choice</type>
      <required>true</required>
      <model_dependent>false</model_dependent>
      <default_value>fixed</default_value>
      <choices>
        <choice>
          <value>fixed</value>
          <display_name>fixed</display_name>
        </choice>
        <choice>
          <value>1-axis</value>
          <display_name>1-axis</display_name>
        </choice>
        <choice>
          <value>1-axis backtracked</value>
          <display_name>1-axis backtracked</display_name>
        </choice>
        <choice>
          <value>2-axis</value>
          <display_name>2-axis</display_name>
        </choice>
      </choices>
    </argument>
    <argument>
      <name>pv_system_array_azimuth_1</name>
      <display_name>Photovoltaics 1: Array Azimuth</display_name>
      <description>Array azimuth of the PV system 1.</description>
      <type>Double</type>
      <units>degrees</units>
      <required>true</required>
      <model_dependent>false</model_dependent>
      <default_value>180</default_value>
    </argument>
    <argument>
      <name>pv_system_array_tilt_1</name>
      <display_name>Photovoltaics 1: Array Tilt</display_name>
      <description>Array tilt of the PV system 1. Can also enter, e.g., RoofPitch, RoofPitch+20, Latitude, Latitude-15, etc.</description>
      <type>String</type>
      <units>degrees</units>
      <required>true</required>
      <model_dependent>false</model_dependent>
      <default_value>RoofPitch</default_value>
    </argument>
    <argument>
      <name>pv_system_max_power_output_1</name>
      <display_name>Photovoltaics 1: Maximum Power Output</display_name>
      <description>Maximum power output of the PV system 1.</description>
      <type>Double</type>
      <units>W</units>
      <required>true</required>
      <model_dependent>false</model_dependent>
      <default_value>4000</default_value>
    </argument>
    <argument>
      <name>pv_system_inverter_efficiency_1</name>
      <display_name>Photovoltaics 1: Inverter Efficiency</display_name>
      <description>Inverter efficiency of the PV system 1.</description>
      <type>Double</type>
      <units>Frac</units>
      <required>false</required>
      <model_dependent>false</model_dependent>
    </argument>
    <argument>
      <name>pv_system_system_losses_fraction_1</name>
      <display_name>Photovoltaics 1: System Losses Fraction</display_name>
      <description>System losses fraction of the PV system 1.</description>
      <type>Double</type>
      <units>Frac</units>
      <required>false</required>
      <model_dependent>false</model_dependent>
    </argument>
    <argument>
      <name>pv_system_year_modules_manufactured_1</name>
      <display_name>Photovoltaics 1: Year Modules Manufactured</display_name>
      <description>Year modules manufactured of the PV system 1.</description>
      <type>Integer</type>
      <units>Year</units>
      <required>false</required>
      <model_dependent>false</model_dependent>
    </argument>
    <argument>
      <name>pv_system_module_type_2</name>
      <display_name>Photovoltaics 2: Module Type</display_name>
      <description>Module type of the PV system 2.</description>
      <type>Choice</type>
      <required>true</required>
      <model_dependent>false</model_dependent>
      <default_value>none</default_value>
      <choices>
        <choice>
          <value>none</value>
          <display_name>none</display_name>
        </choice>
        <choice>
          <value>standard</value>
          <display_name>standard</display_name>
        </choice>
        <choice>
          <value>premium</value>
          <display_name>premium</display_name>
        </choice>
        <choice>
          <value>thin film</value>
          <display_name>thin film</display_name>
        </choice>
      </choices>
    </argument>
    <argument>
      <name>pv_system_location_2</name>
      <display_name>Photovoltaics 2: Location</display_name>
      <description>Location of the PV system 2.</description>
      <type>Choice</type>
      <required>true</required>
      <model_dependent>false</model_dependent>
      <default_value>roof</default_value>
      <choices>
        <choice>
          <value>roof</value>
          <display_name>roof</display_name>
        </choice>
        <choice>
          <value>ground</value>
          <display_name>ground</display_name>
        </choice>
      </choices>
    </argument>
    <argument>
      <name>pv_system_tracking_2</name>
      <display_name>Photovoltaics 2: Tracking</display_name>
      <description>Tracking of the PV system 2.</description>
      <type>Choice</type>
      <required>true</required>
      <model_dependent>false</model_dependent>
      <default_value>fixed</default_value>
      <choices>
        <choice>
          <value>fixed</value>
          <display_name>fixed</display_name>
        </choice>
        <choice>
          <value>1-axis</value>
          <display_name>1-axis</display_name>
        </choice>
        <choice>
          <value>1-axis backtracked</value>
          <display_name>1-axis backtracked</display_name>
        </choice>
        <choice>
          <value>2-axis</value>
          <display_name>2-axis</display_name>
        </choice>
      </choices>
    </argument>
    <argument>
      <name>pv_system_array_azimuth_2</name>
      <display_name>Photovoltaics 2: Array Azimuth</display_name>
      <description>Array azimuth of the PV system 2.</description>
      <type>Double</type>
      <units>degrees</units>
      <required>true</required>
      <model_dependent>false</model_dependent>
      <default_value>180</default_value>
    </argument>
    <argument>
      <name>pv_system_array_tilt_2</name>
      <display_name>Photovoltaics 2: Array Tilt</display_name>
      <description>Array tilt of the PV system 2. Can also enter, e.g., RoofPitch, RoofPitch+20, Latitude, Latitude-15, etc.</description>
      <type>String</type>
      <units>degrees</units>
      <required>true</required>
      <model_dependent>false</model_dependent>
      <default_value>RoofPitch</default_value>
    </argument>
    <argument>
      <name>pv_system_max_power_output_2</name>
      <display_name>Photovoltaics 2: Maximum Power Output</display_name>
      <description>Maximum power output of the PV system 2.</description>
      <type>Double</type>
      <units>W</units>
      <required>true</required>
      <model_dependent>false</model_dependent>
      <default_value>4000</default_value>
    </argument>
    <argument>
      <name>pv_system_inverter_efficiency_2</name>
      <display_name>Photovoltaics 2: Inverter Efficiency</display_name>
      <description>Inverter efficiency of the PV system 2.</description>
      <type>Double</type>
      <units>Frac</units>
      <required>false</required>
      <model_dependent>false</model_dependent>
    </argument>
    <argument>
      <name>pv_system_system_losses_fraction_2</name>
      <display_name>Photovoltaics 2: System Losses Fraction</display_name>
      <description>System losses fraction of the PV system 2.</description>
      <type>Double</type>
      <units>Frac</units>
      <required>false</required>
      <model_dependent>false</model_dependent>
    </argument>
    <argument>
      <name>pv_system_year_modules_manufactured_2</name>
      <display_name>Photovoltaics 2: Year Modules Manufactured</display_name>
      <description>Year modules manufactured of the PV system 2.</description>
      <type>Integer</type>
      <units>Year</units>
      <required>false</required>
      <model_dependent>false</model_dependent>
    </argument>
    <argument>
      <name>lighting_fraction_cfl_interior</name>
      <display_name>Lighting: Fraction CFL Interior</display_name>
      <description>Fraction of all lamps (interior) that are compact fluorescent. Lighting not specified as CFL, LFL, or LED is assumed to be incandescent.</description>
      <type>Double</type>
      <required>true</required>
      <model_dependent>false</model_dependent>
      <default_value>0.4</default_value>
    </argument>
    <argument>
      <name>lighting_fraction_lfl_interior</name>
      <display_name>Lighting: Fraction LFL Interior</display_name>
      <description>Fraction of all lamps (interior) that are linear fluorescent. Lighting not specified as CFL, LFL, or LED is assumed to be incandescent.</description>
      <type>Double</type>
      <required>true</required>
      <model_dependent>false</model_dependent>
      <default_value>0.1</default_value>
    </argument>
    <argument>
      <name>lighting_fraction_led_interior</name>
      <display_name>Lighting: Fraction LED Interior</display_name>
      <description>Fraction of all lamps (interior) that are light emitting diodes. Lighting not specified as CFL, LFL, or LED is assumed to be incandescent.</description>
      <type>Double</type>
      <required>true</required>
      <model_dependent>false</model_dependent>
      <default_value>0.25</default_value>
    </argument>
    <argument>
      <name>lighting_fraction_cfl_exterior</name>
      <display_name>Lighting: Fraction CFL Exterior</display_name>
      <description>Fraction of all lamps (exterior) that are compact fluorescent. Lighting not specified as CFL, LFL, or LED is assumed to be incandescent.</description>
      <type>Double</type>
      <required>true</required>
      <model_dependent>false</model_dependent>
      <default_value>0.4</default_value>
    </argument>
    <argument>
      <name>lighting_fraction_lfl_exterior</name>
      <display_name>Lighting: Fraction LFL Exterior</display_name>
      <description>Fraction of all lamps (exterior) that are linear fluorescent. Lighting not specified as CFL, LFL, or LED is assumed to be incandescent.</description>
      <type>Double</type>
      <required>true</required>
      <model_dependent>false</model_dependent>
      <default_value>0.1</default_value>
    </argument>
    <argument>
      <name>lighting_fraction_led_exterior</name>
      <display_name>Lighting: Fraction LED Exterior</display_name>
      <description>Fraction of all lamps (exterior) that are light emitting diodes. Lighting not specified as CFL, LFL, or LED is assumed to be incandescent.</description>
      <type>Double</type>
      <required>true</required>
      <model_dependent>false</model_dependent>
      <default_value>0.25</default_value>
    </argument>
    <argument>
      <name>lighting_fraction_cfl_garage</name>
      <display_name>Lighting: Fraction CFL Garage</display_name>
      <description>Fraction of all lamps (garage) that are compact fluorescent. Lighting not specified as CFL, LFL, or LED is assumed to be incandescent.</description>
      <type>Double</type>
      <required>true</required>
      <model_dependent>false</model_dependent>
      <default_value>0.4</default_value>
    </argument>
    <argument>
      <name>lighting_fraction_lfl_garage</name>
      <display_name>Lighting: Fraction LFL Garage</display_name>
      <description>Fraction of all lamps (garage) that are linear fluorescent. Lighting not specified as CFL, LFL, or LED is assumed to be incandescent.</description>
      <type>Double</type>
      <required>true</required>
      <model_dependent>false</model_dependent>
      <default_value>0.1</default_value>
    </argument>
    <argument>
      <name>lighting_fraction_led_garage</name>
      <display_name>Lighting: Fraction LED Garage</display_name>
      <description>Fraction of all lamps (garage) that are light emitting diodes. Lighting not specified as CFL, LFL, or LED is assumed to be incandescent.</description>
      <type>Double</type>
      <required>true</required>
      <model_dependent>false</model_dependent>
      <default_value>0.25</default_value>
    </argument>
    <argument>
      <name>lighting_usage_multiplier</name>
      <display_name>Lighting: Usage Multiplier</display_name>
      <description>Multiplier on the lighting energy usage that can reflect, e.g., high/low usage occupants.</description>
      <type>Double</type>
      <required>true</required>
      <model_dependent>false</model_dependent>
      <default_value>1</default_value>
    </argument>
    <argument>
      <name>dehumidifier_present</name>
      <display_name>Dehumidifier: Present</display_name>
      <description>Whether there is a dehumidifier.</description>
      <type>Boolean</type>
      <required>true</required>
      <model_dependent>false</model_dependent>
      <default_value>false</default_value>
      <choices>
        <choice>
          <value>true</value>
          <display_name>true</display_name>
        </choice>
        <choice>
          <value>false</value>
          <display_name>false</display_name>
        </choice>
      </choices>
    </argument>
    <argument>
      <name>dehumidifier_efficiency_type</name>
      <display_name>Dehumidifier: Efficiency Type</display_name>
      <description>The efficiency type of dehumidifier.</description>
      <type>Choice</type>
      <required>true</required>
      <model_dependent>false</model_dependent>
      <default_value>EnergyFactor</default_value>
      <choices>
        <choice>
          <value>EnergyFactor</value>
          <display_name>EnergyFactor</display_name>
        </choice>
        <choice>
          <value>IntegratedEnergyFactor</value>
          <display_name>IntegratedEnergyFactor</display_name>
        </choice>
      </choices>
    </argument>
    <argument>
      <name>dehumidifier_efficiency_ef</name>
      <display_name>Dehumidifier: Energy Factor</display_name>
      <description>The Energy Factor (EF) of the dehumidifier.</description>
      <type>Double</type>
      <units>liters/kWh</units>
      <required>true</required>
      <model_dependent>false</model_dependent>
      <default_value>1.8</default_value>
    </argument>
    <argument>
      <name>dehumidifier_efficiency_ief</name>
      <display_name>Dehumidifier: Integrated Energy Factor</display_name>
      <description>The Integrated Energy Factor (IEF) of the dehumidifier.</description>
      <type>Double</type>
      <units>liters/kWh</units>
      <required>true</required>
      <model_dependent>false</model_dependent>
      <default_value>1.5</default_value>
    </argument>
    <argument>
      <name>dehumidifier_capacity</name>
      <display_name>Dehumidifier: Capacity</display_name>
      <description>The capacity (water removal rate) of the dehumidifier.</description>
      <type>Double</type>
      <units>pint/day</units>
      <required>true</required>
      <model_dependent>false</model_dependent>
      <default_value>40</default_value>
    </argument>
    <argument>
      <name>dehumidifier_rh_setpoint</name>
      <display_name>Dehumidifier: Relative Humidity Setpoint</display_name>
      <description>The relative humidity setpoint of the dehumidifier.</description>
      <type>Double</type>
      <units>Frac</units>
      <required>true</required>
      <model_dependent>false</model_dependent>
      <default_value>0.5</default_value>
    </argument>
    <argument>
      <name>dehumidifier_fraction_dehumidification_load_served</name>
      <display_name>Dehumidifier: Fraction Dehumidification Load Served</display_name>
      <description>The dehumidification load served fraction of the dehumidifier.</description>
      <type>Double</type>
      <units>Frac</units>
      <required>true</required>
      <model_dependent>false</model_dependent>
      <default_value>1</default_value>
    </argument>
    <argument>
      <name>clothes_washer_present</name>
      <display_name>Clothes Washer: Present</display_name>
      <description>Whether there is a clothes washer.</description>
      <type>Boolean</type>
      <required>true</required>
      <model_dependent>false</model_dependent>
      <default_value>true</default_value>
      <choices>
        <choice>
          <value>true</value>
          <display_name>true</display_name>
        </choice>
        <choice>
          <value>false</value>
          <display_name>false</display_name>
        </choice>
      </choices>
    </argument>
    <argument>
      <name>clothes_washer_location</name>
      <display_name>Clothes Washer: Location</display_name>
      <description>The space type for the clothes washer location.</description>
      <type>Choice</type>
      <required>true</required>
      <model_dependent>false</model_dependent>
      <default_value>auto</default_value>
      <choices>
        <choice>
          <value>auto</value>
          <display_name>auto</display_name>
        </choice>
        <choice>
          <value>living space</value>
          <display_name>living space</display_name>
        </choice>
        <choice>
          <value>basement - conditioned</value>
          <display_name>basement - conditioned</display_name>
        </choice>
        <choice>
          <value>basement - unconditioned</value>
          <display_name>basement - unconditioned</display_name>
        </choice>
        <choice>
          <value>garage</value>
          <display_name>garage</display_name>
        </choice>
        <choice>
          <value>other</value>
          <display_name>other</display_name>
        </choice>
      </choices>
    </argument>
    <argument>
      <name>clothes_washer_efficiency_type</name>
      <display_name>Clothes Washer: Efficiency Type</display_name>
      <description>The efficiency type of clothes washer.</description>
      <type>Choice</type>
      <required>true</required>
      <model_dependent>false</model_dependent>
      <default_value>IntegratedModifiedEnergyFactor</default_value>
      <choices>
        <choice>
          <value>ModifiedEnergyFactor</value>
          <display_name>ModifiedEnergyFactor</display_name>
        </choice>
        <choice>
          <value>IntegratedModifiedEnergyFactor</value>
          <display_name>IntegratedModifiedEnergyFactor</display_name>
        </choice>
      </choices>
    </argument>
    <argument>
      <name>clothes_washer_efficiency_mef</name>
      <display_name>Clothes Washer: Modified Energy Factor</display_name>
      <description>The Modified Energy Factor (MEF) is the capacity of the clothes container divided by the total clothes washer energy consumption per cycle, where the energy consumption is the sum of the machine electrical energy consumption, the hot water energy consumption, the energy required for removal of the remaining moisture in the wash load, standby energy, and off-mode energy consumption.</description>
      <type>String</type>
      <units>ft^3/kWh-cycle</units>
      <required>true</required>
      <model_dependent>false</model_dependent>
      <default_value>auto</default_value>
    </argument>
    <argument>
      <name>clothes_washer_efficiency_imef</name>
      <display_name>Clothes Washer: Integrated Modified Energy Factor</display_name>
      <description>The energy performance metric for ENERGY STAR certified residential clothes washers as of March 7, 2015.</description>
      <type>String</type>
      <required>true</required>
      <model_dependent>false</model_dependent>
      <default_value>auto</default_value>
    </argument>
    <argument>
      <name>clothes_washer_rated_annual_kwh</name>
      <display_name>Clothes Washer: Rated Annual Consumption</display_name>
      <description>The annual energy consumed by the clothes washer, as rated, obtained from the EnergyGuide label. This includes both the appliance electricity consumption and the energy required for water heating.</description>
      <type>String</type>
      <units>kWh</units>
      <required>true</required>
      <model_dependent>false</model_dependent>
      <default_value>auto</default_value>
    </argument>
    <argument>
      <name>clothes_washer_label_electric_rate</name>
      <display_name>Clothes Washer: Label Electric Rate</display_name>
      <description>The annual energy consumed by the clothes washer, as rated, obtained from the EnergyGuide label. This includes both the appliance electricity consumption and the energy required for water heating.</description>
      <type>String</type>
      <units>$/kWh</units>
      <required>true</required>
      <model_dependent>false</model_dependent>
      <default_value>auto</default_value>
    </argument>
    <argument>
      <name>clothes_washer_label_gas_rate</name>
      <display_name>Clothes Washer: Label Gas Rate</display_name>
      <description>The annual energy consumed by the clothes washer, as rated, obtained from the EnergyGuide label. This includes both the appliance electricity consumption and the energy required for water heating.</description>
      <type>String</type>
      <units>$/therm</units>
      <required>true</required>
      <model_dependent>false</model_dependent>
      <default_value>auto</default_value>
    </argument>
    <argument>
      <name>clothes_washer_label_annual_gas_cost</name>
      <display_name>Clothes Washer: Label Annual Cost with Gas DHW</display_name>
      <description>The annual cost of using the system under test conditions. Input is obtained from the EnergyGuide label.</description>
      <type>String</type>
      <units>$</units>
      <required>true</required>
      <model_dependent>false</model_dependent>
      <default_value>auto</default_value>
    </argument>
    <argument>
      <name>clothes_washer_label_usage</name>
      <display_name>Clothes Washer: Label Usage</display_name>
      <description>The clothes washer loads per week.</description>
      <type>String</type>
      <units>cyc/wk</units>
      <required>true</required>
      <model_dependent>false</model_dependent>
      <default_value>auto</default_value>
    </argument>
    <argument>
      <name>clothes_washer_capacity</name>
      <display_name>Clothes Washer: Drum Volume</display_name>
      <description>Volume of the washer drum. Obtained from the EnergyStar website or the manufacturer's literature.</description>
      <type>String</type>
      <units>ft^3</units>
      <required>true</required>
      <model_dependent>false</model_dependent>
      <default_value>auto</default_value>
    </argument>
    <argument>
      <name>clothes_washer_usage_multiplier</name>
      <display_name>Clothes Washer: Usage Multiplier</display_name>
      <description>Multiplier on the clothes washer energy and hot water usage that can reflect, e.g., high/low usage occupants.</description>
      <type>Double</type>
      <required>true</required>
      <model_dependent>false</model_dependent>
      <default_value>1</default_value>
    </argument>
    <argument>
      <name>clothes_dryer_present</name>
      <display_name>Clothes Dryer: Present</display_name>
      <description>Whether there is a clothes dryer.</description>
      <type>Boolean</type>
      <required>true</required>
      <model_dependent>false</model_dependent>
      <default_value>true</default_value>
      <choices>
        <choice>
          <value>true</value>
          <display_name>true</display_name>
        </choice>
        <choice>
          <value>false</value>
          <display_name>false</display_name>
        </choice>
      </choices>
    </argument>
    <argument>
      <name>clothes_dryer_location</name>
      <display_name>Clothes Dryer: Location</display_name>
      <description>The space type for the clothes dryer location.</description>
      <type>Choice</type>
      <required>true</required>
      <model_dependent>false</model_dependent>
      <default_value>auto</default_value>
      <choices>
        <choice>
          <value>auto</value>
          <display_name>auto</display_name>
        </choice>
        <choice>
          <value>living space</value>
          <display_name>living space</display_name>
        </choice>
        <choice>
          <value>basement - conditioned</value>
          <display_name>basement - conditioned</display_name>
        </choice>
        <choice>
          <value>basement - unconditioned</value>
          <display_name>basement - unconditioned</display_name>
        </choice>
        <choice>
          <value>garage</value>
          <display_name>garage</display_name>
        </choice>
        <choice>
          <value>other</value>
          <display_name>other</display_name>
        </choice>
      </choices>
    </argument>
    <argument>
      <name>clothes_dryer_fuel_type</name>
      <display_name>Clothes Dryer: Fuel Type</display_name>
      <description>Type of fuel used by the clothes dryer.</description>
      <type>Choice</type>
      <required>true</required>
      <model_dependent>false</model_dependent>
      <default_value>natural gas</default_value>
      <choices>
        <choice>
          <value>electricity</value>
          <display_name>electricity</display_name>
        </choice>
        <choice>
          <value>natural gas</value>
          <display_name>natural gas</display_name>
        </choice>
        <choice>
          <value>fuel oil</value>
          <display_name>fuel oil</display_name>
        </choice>
        <choice>
          <value>propane</value>
          <display_name>propane</display_name>
        </choice>
        <choice>
          <value>wood</value>
          <display_name>wood</display_name>
        </choice>
      </choices>
    </argument>
    <argument>
      <name>clothes_dryer_efficiency_type</name>
      <display_name>Clothes Dryer: Efficiency Type</display_name>
      <description>The efficiency type of clothes dryer.</description>
      <type>Choice</type>
      <required>true</required>
      <model_dependent>false</model_dependent>
      <default_value>CombinedEnergyFactor</default_value>
      <choices>
        <choice>
          <value>EnergyFactor</value>
          <display_name>EnergyFactor</display_name>
        </choice>
        <choice>
          <value>CombinedEnergyFactor</value>
          <display_name>CombinedEnergyFactor</display_name>
        </choice>
      </choices>
    </argument>
    <argument>
      <name>clothes_dryer_efficiency_ef</name>
      <display_name>Clothes Dryer: Energy Factor</display_name>
      <description>The energy performance metric for ENERGY STAR certified residential clothes dryers prior to September 13, 2013. The new metric is Combined Energy Factor.</description>
      <type>Double</type>
      <units>lb/kWh</units>
      <required>true</required>
      <model_dependent>false</model_dependent>
      <default_value>3.4615</default_value>
    </argument>
    <argument>
      <name>clothes_dryer_efficiency_cef</name>
      <display_name>Clothes Dryer: Combined Energy Factor</display_name>
      <description>The Combined Energy Factor (CEF) measures the pounds of clothing that can be dried per kWh (Fuel equivalent) of electricity, including energy consumed during Stand-by and Off modes.</description>
      <type>String</type>
      <units>lb/kWh</units>
      <required>true</required>
      <model_dependent>false</model_dependent>
      <default_value>auto</default_value>
    </argument>
    <argument>
      <name>clothes_dryer_control_type</name>
      <display_name>Clothes Dryer: Control Type</display_name>
      <description>Type of control used by the clothes dryer.</description>
      <type>Choice</type>
      <required>true</required>
      <model_dependent>false</model_dependent>
      <default_value>auto</default_value>
      <choices>
        <choice>
          <value>auto</value>
          <display_name>auto</display_name>
        </choice>
        <choice>
          <value>timer</value>
          <display_name>timer</display_name>
        </choice>
        <choice>
          <value>moisture</value>
          <display_name>moisture</display_name>
        </choice>
      </choices>
    </argument>
    <argument>
      <name>clothes_dryer_usage_multiplier</name>
      <display_name>Clothes Dryer: Usage Multiplier</display_name>
      <description>Multiplier on the clothes dryer energy usage that can reflect, e.g., high/low usage occupants.</description>
      <type>Double</type>
      <required>true</required>
      <model_dependent>false</model_dependent>
      <default_value>1</default_value>
    </argument>
    <argument>
      <name>dishwasher_present</name>
      <display_name>Dishwasher: Present</display_name>
      <description>Whether there is a dishwasher.</description>
      <type>Boolean</type>
      <required>true</required>
      <model_dependent>false</model_dependent>
      <default_value>true</default_value>
      <choices>
        <choice>
          <value>true</value>
          <display_name>true</display_name>
        </choice>
        <choice>
          <value>false</value>
          <display_name>false</display_name>
        </choice>
      </choices>
    </argument>
    <argument>
      <name>dishwasher_location</name>
      <display_name>Dishwasher: Location</display_name>
      <description>The space type for the dishwasher location.</description>
      <type>Choice</type>
      <required>true</required>
      <model_dependent>false</model_dependent>
      <default_value>auto</default_value>
      <choices>
        <choice>
          <value>auto</value>
          <display_name>auto</display_name>
        </choice>
        <choice>
          <value>living space</value>
          <display_name>living space</display_name>
        </choice>
        <choice>
          <value>basement - conditioned</value>
          <display_name>basement - conditioned</display_name>
        </choice>
        <choice>
          <value>basement - unconditioned</value>
          <display_name>basement - unconditioned</display_name>
        </choice>
        <choice>
          <value>garage</value>
          <display_name>garage</display_name>
        </choice>
        <choice>
          <value>other</value>
          <display_name>other</display_name>
        </choice>
      </choices>
    </argument>
    <argument>
      <name>dishwasher_efficiency_type</name>
      <display_name>Dishwasher: Efficiency Type</display_name>
      <description>The efficiency type of dishwasher.</description>
      <type>Choice</type>
      <required>true</required>
      <model_dependent>false</model_dependent>
      <default_value>RatedAnnualkWh</default_value>
      <choices>
        <choice>
          <value>RatedAnnualkWh</value>
          <display_name>RatedAnnualkWh</display_name>
        </choice>
        <choice>
          <value>EnergyFactor</value>
          <display_name>EnergyFactor</display_name>
        </choice>
      </choices>
    </argument>
    <argument>
      <name>dishwasher_efficiency_kwh</name>
      <display_name>Dishwasher: Rated Annual kWh</display_name>
      <description>The rated annual kWh of the dishwasher.</description>
      <type>String</type>
      <required>true</required>
      <model_dependent>false</model_dependent>
      <default_value>auto</default_value>
    </argument>
    <argument>
      <name>dishwasher_efficiency_ef</name>
      <display_name>Dishwasher: Energy Factor</display_name>
      <description>The energy factor of the dishwasher.</description>
      <type>Double</type>
      <required>true</required>
      <model_dependent>false</model_dependent>
      <default_value>0.46</default_value>
    </argument>
    <argument>
      <name>dishwasher_label_electric_rate</name>
      <display_name>Dishwasher: Label Electric Rate</display_name>
      <description>The label electric rate of the dishwasher.</description>
      <type>String</type>
      <units>$/kWh</units>
      <required>true</required>
      <model_dependent>false</model_dependent>
      <default_value>auto</default_value>
    </argument>
    <argument>
      <name>dishwasher_label_gas_rate</name>
      <display_name>Dishwasher: Label Gas Rate</display_name>
      <description>The label gas rate of the dishwasher.</description>
      <type>String</type>
      <units>$/therm</units>
      <required>true</required>
      <model_dependent>false</model_dependent>
      <default_value>auto</default_value>
    </argument>
    <argument>
      <name>dishwasher_label_annual_gas_cost</name>
      <display_name>Dishwasher: Label Annual Gas Cost</display_name>
      <description>The label annual gas cost of the dishwasher.</description>
      <type>String</type>
      <units>$</units>
      <required>true</required>
      <model_dependent>false</model_dependent>
      <default_value>auto</default_value>
    </argument>
    <argument>
      <name>dishwasher_label_usage</name>
      <display_name>Dishwasher: Label Usage</display_name>
      <description>The dishwasher loads per week.</description>
      <type>String</type>
      <units>cyc/wk</units>
      <required>true</required>
      <model_dependent>false</model_dependent>
      <default_value>auto</default_value>
    </argument>
    <argument>
      <name>dishwasher_place_setting_capacity</name>
      <display_name>Dishwasher: Number of Place Settings</display_name>
      <description>The number of place settings for the unit. Data obtained from manufacturer's literature.</description>
      <type>String</type>
      <units>#</units>
      <required>true</required>
      <model_dependent>false</model_dependent>
      <default_value>auto</default_value>
    </argument>
    <argument>
      <name>dishwasher_usage_multiplier</name>
      <display_name>Dishwasher: Usage Multiplier</display_name>
      <description>Multiplier on the dishwasher energy usage that can reflect, e.g., high/low usage occupants.</description>
      <type>Double</type>
      <required>true</required>
      <model_dependent>false</model_dependent>
      <default_value>1</default_value>
    </argument>
    <argument>
      <name>refrigerator_present</name>
      <display_name>Refrigerator: Present</display_name>
      <description>Whether there is a refrigerator.</description>
      <type>Boolean</type>
      <required>true</required>
      <model_dependent>false</model_dependent>
      <default_value>true</default_value>
      <choices>
        <choice>
          <value>true</value>
          <display_name>true</display_name>
        </choice>
        <choice>
          <value>false</value>
          <display_name>false</display_name>
        </choice>
      </choices>
    </argument>
    <argument>
      <name>refrigerator_location</name>
      <display_name>Refrigerator: Location</display_name>
      <description>The space type for the refrigerator location.</description>
      <type>Choice</type>
      <required>true</required>
      <model_dependent>false</model_dependent>
      <default_value>auto</default_value>
      <choices>
        <choice>
          <value>auto</value>
          <display_name>auto</display_name>
        </choice>
        <choice>
          <value>living space</value>
          <display_name>living space</display_name>
        </choice>
        <choice>
          <value>basement - conditioned</value>
          <display_name>basement - conditioned</display_name>
        </choice>
        <choice>
          <value>basement - unconditioned</value>
          <display_name>basement - unconditioned</display_name>
        </choice>
        <choice>
          <value>garage</value>
          <display_name>garage</display_name>
        </choice>
        <choice>
          <value>other</value>
          <display_name>other</display_name>
        </choice>
      </choices>
    </argument>
    <argument>
      <name>refrigerator_rated_annual_kwh</name>
      <display_name>Refrigerator: Rated Annual Consumption</display_name>
      <description>The EnergyGuide rated annual energy consumption for a refrigerator.</description>
      <type>String</type>
      <units>kWh/yr</units>
      <required>true</required>
      <model_dependent>false</model_dependent>
      <default_value>auto</default_value>
    </argument>
    <argument>
      <name>refrigerator_usage_multiplier</name>
      <display_name>Refrigerator: Usage Multiplier</display_name>
      <description>Multiplier on the refrigerator energy usage that can reflect, e.g., high/low usage occupants.</description>
      <type>Double</type>
      <required>true</required>
      <model_dependent>false</model_dependent>
      <default_value>1</default_value>
    </argument>
    <argument>
      <name>refrigerator_weekday_fractions</name>
      <display_name>Refrigerator: Weekday Schedule</display_name>
      <description>Specify the 24-hour weekday schedule.</description>
      <type>String</type>
      <required>true</required>
      <model_dependent>false</model_dependent>
      <default_value>auto</default_value>
    </argument>
    <argument>
      <name>refrigerator_weekend_fractions</name>
      <display_name>Refrigerator: Weekend Schedule</display_name>
      <description>Specify the 24-hour weekend schedule.</description>
      <type>String</type>
      <required>true</required>
      <model_dependent>false</model_dependent>
      <default_value>auto</default_value>
    </argument>
    <argument>
      <name>refrigerator_monthly_multipliers</name>
      <display_name>Refrigerator: Month Schedule</display_name>
      <description>Specify the 12-month schedule.</description>
      <type>String</type>
      <required>true</required>
      <model_dependent>false</model_dependent>
      <default_value>auto</default_value>
    </argument>
    <argument>
      <name>extra_refrigerator_present</name>
      <display_name>Extra Refrigerator: Present</display_name>
      <description>Whether there is an extra refrigerator.</description>
      <type>Boolean</type>
      <required>true</required>
      <model_dependent>false</model_dependent>
      <default_value>false</default_value>
      <choices>
        <choice>
          <value>true</value>
          <display_name>true</display_name>
        </choice>
        <choice>
          <value>false</value>
          <display_name>false</display_name>
        </choice>
      </choices>
    </argument>
    <argument>
      <name>extra_refrigerator_location</name>
      <display_name>Extra Refrigerator: Location</display_name>
      <description>The space type for the extra refrigerator location.</description>
      <type>Choice</type>
      <required>true</required>
      <model_dependent>false</model_dependent>
      <default_value>auto</default_value>
      <choices>
        <choice>
          <value>auto</value>
          <display_name>auto</display_name>
        </choice>
        <choice>
          <value>living space</value>
          <display_name>living space</display_name>
        </choice>
        <choice>
          <value>basement - conditioned</value>
          <display_name>basement - conditioned</display_name>
        </choice>
        <choice>
          <value>basement - unconditioned</value>
          <display_name>basement - unconditioned</display_name>
        </choice>
        <choice>
          <value>garage</value>
          <display_name>garage</display_name>
        </choice>
        <choice>
          <value>other</value>
          <display_name>other</display_name>
        </choice>
      </choices>
    </argument>
    <argument>
      <name>extra_refrigerator_rated_annual_kwh</name>
      <display_name>Extra Refrigerator: Rated Annual Consumption</display_name>
      <description>The EnergyGuide rated annual energy consumption for an extra rrefrigerator.</description>
      <type>String</type>
      <units>kWh/yr</units>
      <required>true</required>
      <model_dependent>false</model_dependent>
      <default_value>auto</default_value>
    </argument>
    <argument>
      <name>extra_refrigerator_usage_multiplier</name>
      <display_name>Extra Refrigerator: Usage Multiplier</display_name>
      <description>Multiplier on the extra refrigerator energy usage that can reflect, e.g., high/low usage occupants.</description>
      <type>Double</type>
      <required>true</required>
      <model_dependent>false</model_dependent>
      <default_value>1</default_value>
    </argument>
    <argument>
      <name>extra_refrigerator_weekday_fractions</name>
      <display_name>Extra Refrigerator: Weekday Schedule</display_name>
      <description>Specify the 24-hour weekday schedule.</description>
      <type>String</type>
      <required>true</required>
      <model_dependent>false</model_dependent>
      <default_value>auto</default_value>
    </argument>
    <argument>
      <name>extra_refrigerator_weekend_fractions</name>
      <display_name>Extra Refrigerator: Weekend Schedule</display_name>
      <description>Specify the 24-hour weekend schedule.</description>
      <type>String</type>
      <required>true</required>
      <model_dependent>false</model_dependent>
      <default_value>auto</default_value>
    </argument>
    <argument>
      <name>extra_refrigerator_monthly_multipliers</name>
      <display_name>Extra Refrigerator: Month Schedule</display_name>
      <description>Specify the 12-month schedule.</description>
      <type>String</type>
      <required>true</required>
      <model_dependent>false</model_dependent>
      <default_value>auto</default_value>
    </argument>
    <argument>
      <name>freezer_present</name>
      <display_name>Freezer: Present</display_name>
      <description>Whether there is a freezer.</description>
      <type>Boolean</type>
      <required>true</required>
      <model_dependent>false</model_dependent>
      <default_value>false</default_value>
      <choices>
        <choice>
          <value>true</value>
          <display_name>true</display_name>
        </choice>
        <choice>
          <value>false</value>
          <display_name>false</display_name>
        </choice>
      </choices>
    </argument>
    <argument>
      <name>freezer_location</name>
      <display_name>Freezer: Location</display_name>
      <description>The space type for the freezer location.</description>
      <type>Choice</type>
      <required>true</required>
      <model_dependent>false</model_dependent>
      <default_value>auto</default_value>
      <choices>
        <choice>
          <value>auto</value>
          <display_name>auto</display_name>
        </choice>
        <choice>
          <value>living space</value>
          <display_name>living space</display_name>
        </choice>
        <choice>
          <value>basement - conditioned</value>
          <display_name>basement - conditioned</display_name>
        </choice>
        <choice>
          <value>basement - unconditioned</value>
          <display_name>basement - unconditioned</display_name>
        </choice>
        <choice>
          <value>garage</value>
          <display_name>garage</display_name>
        </choice>
        <choice>
          <value>other</value>
          <display_name>other</display_name>
        </choice>
      </choices>
    </argument>
    <argument>
      <name>freezer_rated_annual_kwh</name>
      <display_name>Freezer: Rated Annual Consumption</display_name>
      <description>The EnergyGuide rated annual energy consumption for a freezer.</description>
      <type>String</type>
      <units>kWh/yr</units>
      <required>true</required>
      <model_dependent>false</model_dependent>
      <default_value>auto</default_value>
    </argument>
    <argument>
      <name>freezer_usage_multiplier</name>
      <display_name>Freezer: Usage Multiplier</display_name>
      <description>Multiplier on the freezer energy usage that can reflect, e.g., high/low usage occupants.</description>
      <type>Double</type>
      <required>true</required>
      <model_dependent>false</model_dependent>
      <default_value>1</default_value>
    </argument>
    <argument>
      <name>freezer_weekday_fractions</name>
      <display_name>Freezer: Weekday Schedule</display_name>
      <description>Specify the 24-hour weekday schedule.</description>
      <type>String</type>
      <required>true</required>
      <model_dependent>false</model_dependent>
      <default_value>auto</default_value>
    </argument>
    <argument>
      <name>freezer_weekend_fractions</name>
      <display_name>Freezer: Weekend Schedule</display_name>
      <description>Specify the 24-hour weekend schedule.</description>
      <type>String</type>
      <required>true</required>
      <model_dependent>false</model_dependent>
      <default_value>auto</default_value>
    </argument>
    <argument>
      <name>freezer_monthly_multipliers</name>
      <display_name>Freezer: Month Schedule</display_name>
      <description>Specify the 12-month schedule.</description>
      <type>String</type>
      <required>true</required>
      <model_dependent>false</model_dependent>
      <default_value>auto</default_value>
    </argument>
    <argument>
      <name>cooking_range_oven_present</name>
      <display_name>Cooking Range/Oven: Present</display_name>
      <description>Whether there is a cooking range/oven.</description>
      <type>Boolean</type>
      <required>true</required>
      <model_dependent>false</model_dependent>
      <default_value>true</default_value>
      <choices>
        <choice>
          <value>true</value>
          <display_name>true</display_name>
        </choice>
        <choice>
          <value>false</value>
          <display_name>false</display_name>
        </choice>
      </choices>
    </argument>
    <argument>
      <name>cooking_range_oven_location</name>
      <display_name>Cooking Range/Oven: Location</display_name>
      <description>The space type for the cooking range/oven location.</description>
      <type>Choice</type>
      <required>true</required>
      <model_dependent>false</model_dependent>
      <default_value>auto</default_value>
      <choices>
        <choice>
          <value>auto</value>
          <display_name>auto</display_name>
        </choice>
        <choice>
          <value>living space</value>
          <display_name>living space</display_name>
        </choice>
        <choice>
          <value>basement - conditioned</value>
          <display_name>basement - conditioned</display_name>
        </choice>
        <choice>
          <value>basement - unconditioned</value>
          <display_name>basement - unconditioned</display_name>
        </choice>
        <choice>
          <value>garage</value>
          <display_name>garage</display_name>
        </choice>
        <choice>
          <value>other</value>
          <display_name>other</display_name>
        </choice>
      </choices>
    </argument>
    <argument>
      <name>cooking_range_oven_fuel_type</name>
      <display_name>Cooking Range/Oven: Fuel Type</display_name>
      <description>Type of fuel used by the cooking range/oven.</description>
      <type>Choice</type>
      <required>true</required>
      <model_dependent>false</model_dependent>
      <default_value>natural gas</default_value>
      <choices>
        <choice>
          <value>electricity</value>
          <display_name>electricity</display_name>
        </choice>
        <choice>
          <value>natural gas</value>
          <display_name>natural gas</display_name>
        </choice>
        <choice>
          <value>fuel oil</value>
          <display_name>fuel oil</display_name>
        </choice>
        <choice>
          <value>propane</value>
          <display_name>propane</display_name>
        </choice>
        <choice>
          <value>wood</value>
          <display_name>wood</display_name>
        </choice>
      </choices>
    </argument>
    <argument>
      <name>cooking_range_oven_is_induction</name>
      <display_name>Cooking Range/Oven: Is Induction</display_name>
      <description>Whether the cooking range is induction.</description>
      <type>Boolean</type>
      <required>false</required>
      <model_dependent>false</model_dependent>
      <choices>
        <choice>
          <value>true</value>
          <display_name>true</display_name>
        </choice>
        <choice>
          <value>false</value>
          <display_name>false</display_name>
        </choice>
      </choices>
    </argument>
    <argument>
      <name>cooking_range_oven_is_convection</name>
      <display_name>Cooking Range/Oven: Is Convection</display_name>
      <description>Whether the oven is convection.</description>
      <type>Boolean</type>
      <required>false</required>
      <model_dependent>false</model_dependent>
      <choices>
        <choice>
          <value>true</value>
          <display_name>true</display_name>
        </choice>
        <choice>
          <value>false</value>
          <display_name>false</display_name>
        </choice>
      </choices>
    </argument>
    <argument>
      <name>cooking_range_oven_usage_multiplier</name>
      <display_name>Cooking Range/Oven: Usage Multiplier</display_name>
      <description>Multiplier on the cooking range/oven energy usage that can reflect, e.g., high/low usage occupants.</description>
      <type>Double</type>
      <required>true</required>
      <model_dependent>false</model_dependent>
      <default_value>1</default_value>
    </argument>
    <argument>
      <name>cooking_range_oven_weekday_fractions</name>
      <display_name>Cooking Range/Oven: Weekday Schedule</display_name>
      <description>Specify the 24-hour weekday schedule.</description>
      <type>String</type>
      <required>true</required>
      <model_dependent>false</model_dependent>
      <default_value>auto</default_value>
    </argument>
    <argument>
      <name>cooking_range_oven_weekend_fractions</name>
      <display_name>Cooking Range/Oven: Weekend Schedule</display_name>
      <description>Specify the 24-hour weekend schedule.</description>
      <type>String</type>
      <required>true</required>
      <model_dependent>false</model_dependent>
      <default_value>auto</default_value>
    </argument>
    <argument>
      <name>cooking_range_oven_monthly_multipliers</name>
      <display_name>Cooking Range/Oven: Month Schedule</display_name>
      <description>Specify the 12-month schedule.</description>
      <type>String</type>
      <required>true</required>
      <model_dependent>false</model_dependent>
      <default_value>auto</default_value>
    </argument>
    <argument>
      <name>ceiling_fan_present</name>
      <display_name>Ceiling Fan: Present</display_name>
      <description>Whether there is are any ceiling fans.</description>
      <type>Boolean</type>
      <required>true</required>
      <model_dependent>false</model_dependent>
      <default_value>true</default_value>
      <choices>
        <choice>
          <value>true</value>
          <display_name>true</display_name>
        </choice>
        <choice>
          <value>false</value>
          <display_name>false</display_name>
        </choice>
      </choices>
    </argument>
    <argument>
      <name>ceiling_fan_efficiency</name>
      <display_name>Ceiling Fan: Efficiency</display_name>
      <description>The efficiency rating of the ceiling fan(s) at medium speed.</description>
      <type>String</type>
      <units>CFM/watt</units>
      <required>true</required>
      <model_dependent>false</model_dependent>
      <default_value>auto</default_value>
    </argument>
    <argument>
      <name>ceiling_fan_quantity</name>
      <display_name>Ceiling Fan: Quantity</display_name>
      <description>Total number of ceiling fans.</description>
      <type>String</type>
      <units>#</units>
      <required>true</required>
      <model_dependent>false</model_dependent>
      <default_value>auto</default_value>
    </argument>
    <argument>
      <name>ceiling_fan_cooling_setpoint_temp_offset</name>
      <display_name>Ceiling Fan: Cooling Setpoint Temperature Offset</display_name>
      <description>The setpoint temperature offset during cooling season for the ceiling fan(s). Only applies if ceiling fan quantity is greater than zero.</description>
      <type>Double</type>
      <units>deg-F</units>
      <required>true</required>
      <model_dependent>false</model_dependent>
      <default_value>0.5</default_value>
    </argument>
    <argument>
      <name>plug_loads_television_annual_kwh</name>
      <display_name>Plug Loads: Television Annual kWh</display_name>
      <description>The annual energy consumption of the television plug loads.</description>
      <type>String</type>
      <units>kWh/yr</units>
      <required>true</required>
      <model_dependent>false</model_dependent>
      <default_value>auto</default_value>
    </argument>
    <argument>
      <name>plug_loads_television_usage_multiplier</name>
      <display_name>Plug Loads: Television Usage Multiplier</display_name>
      <description>Multiplier on the television energy usage that can reflect, e.g., high/low usage occupants.</description>
      <type>Double</type>
      <required>true</required>
      <model_dependent>false</model_dependent>
      <default_value>1</default_value>
    </argument>
    <argument>
      <name>plug_loads_television_weekday_fractions</name>
      <display_name>Plug Loads: Television Weekday Schedule</display_name>
      <description>Specify the 24-hour weekday schedule.</description>
      <type>String</type>
      <required>true</required>
      <model_dependent>false</model_dependent>
      <default_value>auto</default_value>
    </argument>
    <argument>
      <name>plug_loads_television_weekend_fractions</name>
      <display_name>Plug Loads: Television Weekend Schedule</display_name>
      <description>Specify the 24-hour weekend schedule.</description>
      <type>String</type>
      <required>true</required>
      <model_dependent>false</model_dependent>
      <default_value>auto</default_value>
    </argument>
    <argument>
      <name>plug_loads_television_monthly_multipliers</name>
      <display_name>Plug Loads: Television Month Schedule</display_name>
      <description>Specify the 12-month schedule.</description>
      <type>String</type>
      <required>true</required>
      <model_dependent>false</model_dependent>
      <default_value>auto</default_value>
    </argument>
    <argument>
      <name>plug_loads_other_annual_kwh</name>
      <display_name>Plug Loads: Other Annual kWh</display_name>
      <description>The annual energy consumption of the other residual plug loads.</description>
      <type>String</type>
      <units>kWh/yr</units>
      <required>true</required>
      <model_dependent>false</model_dependent>
      <default_value>auto</default_value>
    </argument>
    <argument>
      <name>plug_loads_other_frac_sensible</name>
      <display_name>Plug Loads: Other Sensible Fraction</display_name>
      <description>Fraction of other residual plug loads' internal gains that are sensible.</description>
      <type>String</type>
      <units>Frac</units>
      <required>true</required>
      <model_dependent>false</model_dependent>
      <default_value>auto</default_value>
    </argument>
    <argument>
      <name>plug_loads_other_frac_latent</name>
      <display_name>Plug Loads: Other Latent Fraction</display_name>
      <description>Fraction of other residual plug loads' internal gains that are latent.</description>
      <type>String</type>
      <units>Frac</units>
      <required>true</required>
      <model_dependent>false</model_dependent>
      <default_value>auto</default_value>
    </argument>
    <argument>
      <name>plug_loads_other_usage_multiplier</name>
      <display_name>Plug Loads: Other Usage Multiplier</display_name>
      <description>Multiplier on the other energy usage that can reflect, e.g., high/low usage occupants.</description>
      <type>Double</type>
      <required>true</required>
      <model_dependent>false</model_dependent>
      <default_value>1</default_value>
    </argument>
    <argument>
      <name>plug_loads_other_weekday_fractions</name>
      <display_name>Plug Loads: Other Weekday Schedule</display_name>
      <description>Specify the 24-hour weekday schedule.</description>
      <type>String</type>
      <required>true</required>
      <model_dependent>false</model_dependent>
      <default_value>auto</default_value>
    </argument>
    <argument>
      <name>plug_loads_other_weekend_fractions</name>
      <display_name>Plug Loads: Other Weekend Schedule</display_name>
      <description>Specify the 24-hour weekend schedule.</description>
      <type>String</type>
      <required>true</required>
      <model_dependent>false</model_dependent>
      <default_value>auto</default_value>
    </argument>
    <argument>
      <name>plug_loads_other_monthly_multipliers</name>
      <display_name>Plug Loads: Other Month Schedule</display_name>
      <description>Specify the 12-month schedule.</description>
      <type>String</type>
      <required>true</required>
      <model_dependent>false</model_dependent>
      <default_value>auto</default_value>
    </argument>
    <argument>
      <name>plug_loads_well_pump_present</name>
      <display_name>Plug Loads: Well Pump Present</display_name>
      <description>Whether there is a well pump.</description>
      <type>Boolean</type>
      <required>true</required>
      <model_dependent>false</model_dependent>
      <default_value>false</default_value>
      <choices>
        <choice>
          <value>true</value>
          <display_name>true</display_name>
        </choice>
        <choice>
          <value>false</value>
          <display_name>false</display_name>
        </choice>
      </choices>
    </argument>
    <argument>
      <name>plug_loads_well_pump_annual_kwh</name>
      <display_name>Plug Loads: Well Pump Annual kWh</display_name>
      <description>The annual energy consumption of the well pump plug loads.</description>
      <type>String</type>
      <units>kWh/yr</units>
      <required>true</required>
      <model_dependent>false</model_dependent>
      <default_value>auto</default_value>
    </argument>
    <argument>
      <name>plug_loads_well_pump_usage_multiplier</name>
      <display_name>Plug Loads: Well Pump Usage Multiplier</display_name>
      <description>Multiplier on the well_pump energy usage that can reflect, e.g., high/low usage occupants.</description>
      <type>Double</type>
      <required>true</required>
      <model_dependent>false</model_dependent>
      <default_value>1</default_value>
    </argument>
    <argument>
      <name>plug_loads_well_pump_weekday_fractions</name>
      <display_name>Plug Loads: Well Pump Weekday Schedule</display_name>
      <description>Specify the 24-hour weekday schedule.</description>
      <type>String</type>
      <required>true</required>
      <model_dependent>false</model_dependent>
      <default_value>auto</default_value>
    </argument>
    <argument>
      <name>plug_loads_well_pump_weekend_fractions</name>
      <display_name>Plug Loads: Well Pump Weekend Schedule</display_name>
      <description>Specify the 24-hour weekend schedule.</description>
      <type>String</type>
      <required>true</required>
      <model_dependent>false</model_dependent>
      <default_value>auto</default_value>
    </argument>
    <argument>
      <name>plug_loads_well_pump_monthly_multipliers</name>
      <display_name>Plug Loads: Well Pump Month Schedule</display_name>
      <description>Specify the 12-month schedule.</description>
      <type>String</type>
      <required>true</required>
      <model_dependent>false</model_dependent>
      <default_value>auto</default_value>
    </argument>
    <argument>
      <name>plug_loads_vehicle_present</name>
      <display_name>Plug Loads: Vehicle Present</display_name>
      <description>Whether there is a vehicle.</description>
      <type>Boolean</type>
      <required>true</required>
      <model_dependent>false</model_dependent>
      <default_value>false</default_value>
      <choices>
        <choice>
          <value>true</value>
          <display_name>true</display_name>
        </choice>
        <choice>
          <value>false</value>
          <display_name>false</display_name>
        </choice>
      </choices>
    </argument>
    <argument>
      <name>plug_loads_vehicle_annual_kwh</name>
      <display_name>Plug Loads: Vehicle Annual kWh</display_name>
      <description>The annual energy consumption of the well pump plug loads.</description>
      <type>String</type>
      <units>kWh/yr</units>
      <required>true</required>
      <model_dependent>false</model_dependent>
      <default_value>auto</default_value>
    </argument>
    <argument>
      <name>plug_loads_vehicle_usage_multiplier</name>
      <display_name>Plug Loads: Vehicle Usage Multiplier</display_name>
      <description>Multiplier on the well_pump energy usage that can reflect, e.g., high/low usage occupants.</description>
      <type>Double</type>
      <required>true</required>
      <model_dependent>false</model_dependent>
      <default_value>1</default_value>
    </argument>
    <argument>
      <name>plug_loads_vehicle_weekday_fractions</name>
      <display_name>Plug Loads: Vehicle Weekday Schedule</display_name>
      <description>Specify the 24-hour weekday schedule.</description>
      <type>String</type>
      <required>true</required>
      <model_dependent>false</model_dependent>
      <default_value>auto</default_value>
    </argument>
    <argument>
      <name>plug_loads_vehicle_weekend_fractions</name>
      <display_name>Plug Loads: Vehicle Weekend Schedule</display_name>
      <description>Specify the 24-hour weekend schedule.</description>
      <type>String</type>
      <required>true</required>
      <model_dependent>false</model_dependent>
      <default_value>auto</default_value>
    </argument>
    <argument>
      <name>plug_loads_vehicle_monthly_multipliers</name>
      <display_name>Plug Loads: Vehicle Month Schedule</display_name>
      <description>Specify the 12-month schedule.</description>
      <type>String</type>
      <required>true</required>
      <model_dependent>false</model_dependent>
      <default_value>auto</default_value>
    </argument>
    <argument>
      <name>fuel_loads_grill_present</name>
      <display_name>Fuel Loads: Grill Present</display_name>
      <description>Whether there is a fuel loads grill.</description>
      <type>Boolean</type>
      <required>true</required>
      <model_dependent>false</model_dependent>
      <default_value>false</default_value>
      <choices>
        <choice>
          <value>true</value>
          <display_name>true</display_name>
        </choice>
        <choice>
          <value>false</value>
          <display_name>false</display_name>
        </choice>
      </choices>
    </argument>
    <argument>
      <name>fuel_loads_grill_fuel_type</name>
      <display_name>Fuel Loads: Grill Fuel Type</display_name>
      <description>The fuel type of the fuel loads grill.</description>
      <type>Choice</type>
      <required>true</required>
      <model_dependent>false</model_dependent>
      <default_value>natural gas</default_value>
      <choices>
        <choice>
          <value>natural gas</value>
          <display_name>natural gas</display_name>
        </choice>
        <choice>
          <value>fuel oil</value>
          <display_name>fuel oil</display_name>
        </choice>
        <choice>
          <value>propane</value>
          <display_name>propane</display_name>
        </choice>
        <choice>
          <value>wood</value>
          <display_name>wood</display_name>
        </choice>
        <choice>
          <value>wood pellets</value>
          <display_name>wood pellets</display_name>
        </choice>
      </choices>
    </argument>
    <argument>
      <name>fuel_loads_grill_annual_therm</name>
      <display_name>Fuel Loads: Grill Annual therm</display_name>
      <description>The annual energy consumption of the fuel loads grill.</description>
      <type>String</type>
      <units>therm/yr</units>
      <required>true</required>
      <model_dependent>false</model_dependent>
      <default_value>auto</default_value>
    </argument>
    <argument>
      <name>fuel_loads_grill_usage_multiplier</name>
      <display_name>Fuel Loads: Grill Usage Multiplier</display_name>
      <description>Multiplier on the fuel loads grill energy usage that can reflect, e.g., high/low usage occupants.</description>
      <type>Double</type>
      <required>true</required>
      <model_dependent>false</model_dependent>
      <default_value>1</default_value>
    </argument>
    <argument>
      <name>fuel_loads_grill_weekday_fractions</name>
      <display_name>Fuel Loads: Grill Weekday Schedule</display_name>
      <description>Specify the 24-hour weekday schedule.</description>
      <type>String</type>
      <required>true</required>
      <model_dependent>false</model_dependent>
      <default_value>auto</default_value>
    </argument>
    <argument>
      <name>fuel_loads_grill_weekend_fractions</name>
      <display_name>Fuel Loads: Grill Weekend Schedule</display_name>
      <description>Specify the 24-hour weekend schedule.</description>
      <type>String</type>
      <required>true</required>
      <model_dependent>false</model_dependent>
      <default_value>auto</default_value>
    </argument>
    <argument>
      <name>fuel_loads_grill_monthly_multipliers</name>
      <display_name>Fuel Loads: Grill Month Schedule</display_name>
      <description>Specify the 12-month schedule.</description>
      <type>String</type>
      <required>true</required>
      <model_dependent>false</model_dependent>
      <default_value>auto</default_value>
    </argument>
    <argument>
      <name>fuel_loads_lighting_present</name>
      <display_name>Fuel Loads: Lighting Present</display_name>
      <description>Whether there is fuel loads lighting.</description>
      <type>Boolean</type>
      <required>true</required>
      <model_dependent>false</model_dependent>
      <default_value>false</default_value>
      <choices>
        <choice>
          <value>true</value>
          <display_name>true</display_name>
        </choice>
        <choice>
          <value>false</value>
          <display_name>false</display_name>
        </choice>
      </choices>
    </argument>
    <argument>
      <name>fuel_loads_lighting_fuel_type</name>
      <display_name>Fuel Loads: Lighting Fuel Type</display_name>
      <description>The fuel type of the fuel loads lighting.</description>
      <type>Choice</type>
      <required>true</required>
      <model_dependent>false</model_dependent>
      <default_value>natural gas</default_value>
      <choices>
        <choice>
          <value>natural gas</value>
          <display_name>natural gas</display_name>
        </choice>
        <choice>
          <value>fuel oil</value>
          <display_name>fuel oil</display_name>
        </choice>
        <choice>
          <value>propane</value>
          <display_name>propane</display_name>
        </choice>
        <choice>
          <value>wood</value>
          <display_name>wood</display_name>
        </choice>
        <choice>
          <value>wood pellets</value>
          <display_name>wood pellets</display_name>
        </choice>
      </choices>
    </argument>
    <argument>
      <name>fuel_loads_lighting_annual_therm</name>
      <display_name>Fuel Loads: Lighting Annual therm</display_name>
      <description>The annual energy consumption of the fuel loads lighting.</description>
      <type>String</type>
      <units>therm/yr</units>
      <required>true</required>
      <model_dependent>false</model_dependent>
      <default_value>auto</default_value>
    </argument>
    <argument>
      <name>fuel_loads_lighting_usage_multiplier</name>
      <display_name>Fuel Loads: Lighting Usage Multiplier</display_name>
      <description>Multiplier on the fuel loads lighting energy usage that can reflect, e.g., high/low usage occupants.</description>
      <type>Double</type>
      <required>true</required>
      <model_dependent>false</model_dependent>
      <default_value>1</default_value>
    </argument>
    <argument>
      <name>fuel_loads_lighting_weekday_fractions</name>
      <display_name>Fuel Loads: Lighting Weekday Schedule</display_name>
      <description>Specify the 24-hour weekday schedule.</description>
      <type>String</type>
      <required>true</required>
      <model_dependent>false</model_dependent>
      <default_value>auto</default_value>
    </argument>
    <argument>
      <name>fuel_loads_lighting_weekend_fractions</name>
      <display_name>Fuel Loads: Lighting Weekend Schedule</display_name>
      <description>Specify the 24-hour weekend schedule.</description>
      <type>String</type>
      <required>true</required>
      <model_dependent>false</model_dependent>
      <default_value>auto</default_value>
    </argument>
    <argument>
      <name>fuel_loads_lighting_monthly_multipliers</name>
      <display_name>Fuel Loads: Lighting Month Schedule</display_name>
      <description>Specify the 12-month schedule.</description>
      <type>String</type>
      <required>true</required>
      <model_dependent>false</model_dependent>
      <default_value>auto</default_value>
    </argument>
    <argument>
      <name>fuel_loads_fireplace_present</name>
      <display_name>Fuel Loads: Fireplace Present</display_name>
      <description>Whether there is fuel loads fireplace.</description>
      <type>Boolean</type>
      <required>true</required>
      <model_dependent>false</model_dependent>
      <default_value>false</default_value>
      <choices>
        <choice>
          <value>true</value>
          <display_name>true</display_name>
        </choice>
        <choice>
          <value>false</value>
          <display_name>false</display_name>
        </choice>
      </choices>
    </argument>
    <argument>
      <name>fuel_loads_fireplace_fuel_type</name>
      <display_name>Fuel Loads: Fireplace Fuel Type</display_name>
      <description>The fuel type of the fuel loads fireplace.</description>
      <type>Choice</type>
      <required>true</required>
      <model_dependent>false</model_dependent>
      <default_value>natural gas</default_value>
      <choices>
        <choice>
          <value>natural gas</value>
          <display_name>natural gas</display_name>
        </choice>
        <choice>
          <value>fuel oil</value>
          <display_name>fuel oil</display_name>
        </choice>
        <choice>
          <value>propane</value>
          <display_name>propane</display_name>
        </choice>
        <choice>
          <value>wood</value>
          <display_name>wood</display_name>
        </choice>
        <choice>
          <value>wood pellets</value>
          <display_name>wood pellets</display_name>
        </choice>
      </choices>
    </argument>
    <argument>
      <name>fuel_loads_fireplace_annual_therm</name>
      <display_name>Fuel Loads: Fireplace Annual therm</display_name>
      <description>The annual energy consumption of the fuel loads fireplace.</description>
      <type>String</type>
      <units>therm/yr</units>
      <required>true</required>
      <model_dependent>false</model_dependent>
      <default_value>auto</default_value>
    </argument>
    <argument>
      <name>fuel_loads_fireplace_usage_multiplier</name>
      <display_name>Fuel Loads: Fireplace Usage Multiplier</display_name>
      <description>Multiplier on the fuel loads fireplace energy usage that can reflect, e.g., high/low usage occupants.</description>
      <type>Double</type>
      <required>true</required>
      <model_dependent>false</model_dependent>
      <default_value>1</default_value>
    </argument>
    <argument>
      <name>fuel_loads_fireplace_weekday_fractions</name>
      <display_name>Fuel Loads: Fireplace Weekday Schedule</display_name>
      <description>Specify the 24-hour weekday schedule.</description>
      <type>String</type>
      <required>true</required>
      <model_dependent>false</model_dependent>
      <default_value>auto</default_value>
    </argument>
    <argument>
      <name>fuel_loads_fireplace_weekend_fractions</name>
      <display_name>Fuel Loads: Fireplace Weekend Schedule</display_name>
      <description>Specify the 24-hour weekend schedule.</description>
      <type>String</type>
      <required>true</required>
      <model_dependent>false</model_dependent>
      <default_value>auto</default_value>
    </argument>
    <argument>
      <name>fuel_loads_fireplace_monthly_multipliers</name>
      <display_name>Fuel Loads: Fireplace Month Schedule</display_name>
      <description>Specify the 12-month schedule.</description>
      <type>String</type>
      <required>true</required>
      <model_dependent>false</model_dependent>
      <default_value>auto</default_value>
    </argument>
    <argument>
      <name>pool_present</name>
      <display_name>Pool: Present</display_name>
      <description>Whether there is a pool.</description>
      <type>Boolean</type>
      <required>true</required>
      <model_dependent>false</model_dependent>
      <default_value>false</default_value>
      <choices>
        <choice>
          <value>true</value>
          <display_name>true</display_name>
        </choice>
        <choice>
          <value>false</value>
          <display_name>false</display_name>
        </choice>
      </choices>
    </argument>
    <argument>
      <name>pool_pump_annual_kwh</name>
      <display_name>Pool: Pump Annual kWh</display_name>
      <description>The annual energy consumption of the pool pump.</description>
      <type>String</type>
      <units>kWh/yr</units>
      <required>true</required>
      <model_dependent>false</model_dependent>
      <default_value>auto</default_value>
    </argument>
    <argument>
      <name>pool_pump_usage_multiplier</name>
      <display_name>Pool: Pump Usage Multiplier</display_name>
      <description>Multiplier on the pool pump energy usage that can reflect, e.g., high/low usage occupants.</description>
      <type>Double</type>
      <required>true</required>
      <model_dependent>false</model_dependent>
      <default_value>1</default_value>
    </argument>
    <argument>
      <name>pool_pump_weekday_fractions</name>
      <display_name>Pool: Pump Weekday Schedule</display_name>
      <description>Specify the 24-hour weekday schedule.</description>
      <type>String</type>
      <required>true</required>
      <model_dependent>false</model_dependent>
      <default_value>auto</default_value>
    </argument>
    <argument>
      <name>pool_pump_weekend_fractions</name>
      <display_name>Pool: Pump Weekend Schedule</display_name>
      <description>Specify the 24-hour weekend schedule.</description>
      <type>String</type>
      <required>true</required>
      <model_dependent>false</model_dependent>
      <default_value>auto</default_value>
    </argument>
    <argument>
      <name>pool_pump_monthly_multipliers</name>
      <display_name>Pool: Pump Month Schedule</display_name>
      <description>Specify the 12-month schedule.</description>
      <type>String</type>
      <required>true</required>
      <model_dependent>false</model_dependent>
      <default_value>auto</default_value>
    </argument>
    <argument>
      <name>pool_heater_type</name>
      <display_name>Pool: Heater Type</display_name>
      <description>The type of the pool heater.</description>
      <type>Choice</type>
      <required>true</required>
      <model_dependent>false</model_dependent>
      <default_value>none</default_value>
      <choices>
        <choice>
          <value>none</value>
          <display_name>none</display_name>
        </choice>
        <choice>
          <value>electric resistance</value>
          <display_name>electric resistance</display_name>
        </choice>
        <choice>
          <value>gas fired</value>
          <display_name>gas fired</display_name>
        </choice>
        <choice>
          <value>heat pump</value>
          <display_name>heat pump</display_name>
        </choice>
      </choices>
    </argument>
    <argument>
      <name>pool_heater_annual_kwh</name>
      <display_name>Pool: Heater Annual kWh</display_name>
      <description>The annual energy consumption of the electric resistance pool heater.</description>
      <type>String</type>
      <units>kWh/yr</units>
      <required>true</required>
      <model_dependent>false</model_dependent>
      <default_value>auto</default_value>
    </argument>
    <argument>
      <name>pool_heater_annual_therm</name>
      <display_name>Pool: Heater Annual therm</display_name>
      <description>The annual energy consumption of the gas fired pool heater.</description>
      <type>String</type>
      <units>therm/yr</units>
      <required>true</required>
      <model_dependent>false</model_dependent>
      <default_value>auto</default_value>
    </argument>
    <argument>
      <name>pool_heater_usage_multiplier</name>
      <display_name>Pool: Heater Usage Multiplier</display_name>
      <description>Multiplier on the pool heater energy usage that can reflect, e.g., high/low usage occupants.</description>
      <type>Double</type>
      <required>true</required>
      <model_dependent>false</model_dependent>
      <default_value>1</default_value>
    </argument>
    <argument>
      <name>pool_heater_weekday_fractions</name>
      <display_name>Pool: Heater Weekday Schedule</display_name>
      <description>Specify the 24-hour weekday schedule.</description>
      <type>String</type>
      <required>true</required>
      <model_dependent>false</model_dependent>
      <default_value>auto</default_value>
    </argument>
    <argument>
      <name>pool_heater_weekend_fractions</name>
      <display_name>Pool: Heater Weekend Schedule</display_name>
      <description>Specify the 24-hour weekend schedule.</description>
      <type>String</type>
      <required>true</required>
      <model_dependent>false</model_dependent>
      <default_value>auto</default_value>
    </argument>
    <argument>
      <name>pool_heater_monthly_multipliers</name>
      <display_name>Pool: Heater Month Schedule</display_name>
      <description>Specify the 12-month schedule.</description>
      <type>String</type>
      <required>true</required>
      <model_dependent>false</model_dependent>
      <default_value>auto</default_value>
    </argument>
    <argument>
      <name>hot_tub_present</name>
      <display_name>Hot Tub: Present</display_name>
      <description>Whether there is a hot tub.</description>
      <type>Boolean</type>
      <required>true</required>
      <model_dependent>false</model_dependent>
      <default_value>false</default_value>
      <choices>
        <choice>
          <value>true</value>
          <display_name>true</display_name>
        </choice>
        <choice>
          <value>false</value>
          <display_name>false</display_name>
        </choice>
      </choices>
    </argument>
    <argument>
      <name>hot_tub_pump_annual_kwh</name>
      <display_name>Hot Tub: Pump Annual kWh</display_name>
      <description>The annual energy consumption of the hot tub pump.</description>
      <type>String</type>
      <units>kWh/yr</units>
      <required>true</required>
      <model_dependent>false</model_dependent>
      <default_value>auto</default_value>
    </argument>
    <argument>
      <name>hot_tub_pump_usage_multiplier</name>
      <display_name>Hot Tub: Pump Usage Multiplier</display_name>
      <description>Multiplier on the hot tub pump energy usage that can reflect, e.g., high/low usage occupants.</description>
      <type>Double</type>
      <required>true</required>
      <model_dependent>false</model_dependent>
      <default_value>1</default_value>
    </argument>
    <argument>
      <name>hot_tub_pump_weekday_fractions</name>
      <display_name>Hot Tub: Pump Weekday Schedule</display_name>
      <description>Specify the 24-hour weekday schedule.</description>
      <type>String</type>
      <required>true</required>
      <model_dependent>false</model_dependent>
      <default_value>auto</default_value>
    </argument>
    <argument>
      <name>hot_tub_pump_weekend_fractions</name>
      <display_name>Hot Tub: Pump Weekend Schedule</display_name>
      <description>Specify the 24-hour weekend schedule.</description>
      <type>String</type>
      <required>true</required>
      <model_dependent>false</model_dependent>
      <default_value>auto</default_value>
    </argument>
    <argument>
      <name>hot_tub_pump_monthly_multipliers</name>
      <display_name>Hot Tub: Pump Month Schedule</display_name>
      <description>Specify the 12-month schedule.</description>
      <type>String</type>
      <required>true</required>
      <model_dependent>false</model_dependent>
      <default_value>auto</default_value>
    </argument>
    <argument>
      <name>hot_tub_heater_type</name>
      <display_name>Hot Tub: Heater Type</display_name>
      <description>The type of the hot tub heater.</description>
      <type>Choice</type>
      <required>true</required>
      <model_dependent>false</model_dependent>
      <default_value>none</default_value>
      <choices>
        <choice>
          <value>none</value>
          <display_name>none</display_name>
        </choice>
        <choice>
          <value>electric resistance</value>
          <display_name>electric resistance</display_name>
        </choice>
        <choice>
          <value>gas fired</value>
          <display_name>gas fired</display_name>
        </choice>
        <choice>
          <value>heat pump</value>
          <display_name>heat pump</display_name>
        </choice>
      </choices>
    </argument>
    <argument>
      <name>hot_tub_heater_annual_kwh</name>
      <display_name>Hot Tub: Heater Annual kWh</display_name>
      <description>The annual energy consumption of the electric resistance hot tub heater.</description>
      <type>String</type>
      <units>kWh/yr</units>
      <required>true</required>
      <model_dependent>false</model_dependent>
      <default_value>auto</default_value>
    </argument>
    <argument>
      <name>hot_tub_heater_annual_therm</name>
      <display_name>Hot Tub: Heater Annual therm</display_name>
      <description>The annual energy consumption of the gas fired hot tub heater.</description>
      <type>String</type>
      <units>therm/yr</units>
      <required>true</required>
      <model_dependent>false</model_dependent>
      <default_value>auto</default_value>
    </argument>
    <argument>
      <name>hot_tub_heater_usage_multiplier</name>
      <display_name>Hot Tub: Heater Usage Multiplier</display_name>
      <description>Multiplier on the hot tub heater energy usage that can reflect, e.g., high/low usage occupants.</description>
      <type>Double</type>
      <required>true</required>
      <model_dependent>false</model_dependent>
      <default_value>1</default_value>
    </argument>
    <argument>
      <name>hot_tub_heater_weekday_fractions</name>
      <display_name>Hot Tub: Heater Weekday Schedule</display_name>
      <description>Specify the 24-hour weekday schedule.</description>
      <type>String</type>
      <required>true</required>
      <model_dependent>false</model_dependent>
      <default_value>auto</default_value>
    </argument>
    <argument>
      <name>hot_tub_heater_weekend_fractions</name>
      <display_name>Hot Tub: Heater Weekend Schedule</display_name>
      <description>Specify the 24-hour weekend schedule.</description>
      <type>String</type>
      <required>true</required>
      <model_dependent>false</model_dependent>
      <default_value>auto</default_value>
    </argument>
    <argument>
      <name>hot_tub_heater_monthly_multipliers</name>
      <display_name>Hot Tub: Heater Month Schedule</display_name>
      <description>Specify the 12-month schedule.</description>
      <type>String</type>
      <required>true</required>
      <model_dependent>false</model_dependent>
      <default_value>auto</default_value>
    </argument>
  </arguments>
  <outputs />
  <provenances />
  <tags>
    <tag>Whole Building.Space Types</tag>
  </tags>
  <attributes>
    <attribute>
      <name>Measure Type</name>
      <value>ModelMeasure</value>
      <datatype>string</datatype>
    </attribute>
  </attributes>
  <files>
    <file>
      <filename>schedules.rb</filename>
      <filetype>rb</filetype>
      <usage_type>resource</usage_type>
      <checksum>F5E5E8BE</checksum>
    </file>
    <file>
      <filename>location.rb</filename>
      <filetype>rb</filetype>
      <usage_type>resource</usage_type>
      <checksum>B7ECA492</checksum>
    </file>
    <file>
      <filename>geometry.rb</filename>
      <filetype>rb</filetype>
      <usage_type>resource</usage_type>
      <checksum>BB96903B</checksum>
    </file>
    <file>
      <filename>constants.rb</filename>
      <filetype>rb</filetype>
      <usage_type>resource</usage_type>
      <checksum>986E1A36</checksum>
    </file>
    <file>
      <filename>extra-second-refrigerator.osw</filename>
      <filetype>osw</filetype>
      <usage_type>test</usage_type>
      <checksum>1BC7CC27</checksum>
    </file>
    <file>
      <filename>build_residential_hpxml_test.rb</filename>
      <filetype>rb</filetype>
      <usage_type>test</usage_type>
<<<<<<< HEAD
      <checksum>78A4ED40</checksum>
    </file>
    <file>
      <version>
        <software_program>OpenStudio</software_program>
        <identifier>2.9.0</identifier>
        <min_compatible>2.9.0</min_compatible>
      </version>
      <filename>measure.rb</filename>
      <filetype>rb</filetype>
      <usage_type>script</usage_type>
      <checksum>866CE499</checksum>
=======
      <checksum>112623F9</checksum>
    </file>
    <file>
      <filename>base-misc-defaults.osw</filename>
      <filetype>osw</filetype>
      <usage_type>test</usage_type>
      <checksum>F09F9F7B</checksum>
>>>>>>> e2f3c82a
    </file>
    <file>
      <filename>base.osw</filename>
      <filetype>osw</filetype>
      <usage_type>test</usage_type>
<<<<<<< HEAD
      <checksum>32FDF275</checksum>
=======
      <checksum>9AB999AB</checksum>
>>>>>>> e2f3c82a
    </file>
    <file>
      <filename>base-appliances-none.osw</filename>
      <filetype>osw</filetype>
      <usage_type>test</usage_type>
<<<<<<< HEAD
      <checksum>99B8C2D5</checksum>
=======
      <checksum>CB655D41</checksum>
>>>>>>> e2f3c82a
    </file>
    <file>
      <filename>base-appliances-dehumidifier-50percent.osw</filename>
      <filetype>osw</filetype>
      <usage_type>test</usage_type>
<<<<<<< HEAD
      <checksum>6B2C73A2</checksum>
=======
      <checksum>F92D2653</checksum>
>>>>>>> e2f3c82a
    </file>
    <file>
      <filename>base-appliances-dehumidifier-ief.osw</filename>
      <filetype>osw</filetype>
      <usage_type>test</usage_type>
<<<<<<< HEAD
      <checksum>7BA2039D</checksum>
=======
      <checksum>584E8AE8</checksum>
>>>>>>> e2f3c82a
    </file>
    <file>
      <filename>base-appliances-dehumidifier.osw</filename>
      <filetype>osw</filetype>
      <usage_type>test</usage_type>
<<<<<<< HEAD
      <checksum>0276D761</checksum>
=======
      <checksum>E145E14B</checksum>
>>>>>>> e2f3c82a
    </file>
    <file>
      <filename>base-single-family-attached.osw</filename>
      <filetype>osw</filetype>
      <usage_type>test</usage_type>
<<<<<<< HEAD
      <checksum>615C8962</checksum>
=======
      <checksum>411EF81B</checksum>
>>>>>>> e2f3c82a
    </file>
    <file>
      <filename>base-multifamily.osw</filename>
      <filetype>osw</filetype>
      <usage_type>test</usage_type>
<<<<<<< HEAD
      <checksum>272E8EB7</checksum>
=======
      <checksum>D7007D82</checksum>
>>>>>>> e2f3c82a
    </file>
    <file>
      <filename>base-appliances-gas.osw</filename>
      <filetype>osw</filetype>
      <usage_type>test</usage_type>
<<<<<<< HEAD
      <checksum>2FD28F93</checksum>
=======
      <checksum>29CBEB69</checksum>
>>>>>>> e2f3c82a
    </file>
    <file>
      <filename>base-appliances-oil.osw</filename>
      <filetype>osw</filetype>
      <usage_type>test</usage_type>
      <checksum>BF08B3DF</checksum>
    </file>
    <file>
      <filename>base-appliances-propane.osw</filename>
      <filetype>osw</filetype>
      <usage_type>test</usage_type>
      <checksum>B72756A7</checksum>
    </file>
    <file>
      <filename>base-appliances-modified.osw</filename>
      <filetype>osw</filetype>
      <usage_type>test</usage_type>
<<<<<<< HEAD
      <checksum>0D321783</checksum>
=======
      <checksum>E74BC8E2</checksum>
    </file>
    <file>
      <filename>base-appliances-wood.osw</filename>
      <filetype>osw</filetype>
      <usage_type>test</usage_type>
      <checksum>067C0C1E</checksum>
    </file>
    <file>
      <filename>base-misc-usage-multiplier.osw</filename>
      <filetype>osw</filetype>
      <usage_type>test</usage_type>
      <checksum>E192723F</checksum>
    </file>
    <file>
      <filename>base-hvac-dual-fuel-air-to-air-heat-pump-1-speed.osw</filename>
      <filetype>osw</filetype>
      <usage_type>test</usage_type>
      <checksum>76945DD8</checksum>
    </file>
    <file>
      <filename>base-hvac-dual-fuel-air-to-air-heat-pump-2-speed.osw</filename>
      <filetype>osw</filetype>
      <usage_type>test</usage_type>
      <checksum>79006141</checksum>
    </file>
    <file>
      <filename>base-hvac-dual-fuel-mini-split-heat-pump-ducted.osw</filename>
      <filetype>osw</filetype>
      <usage_type>test</usage_type>
      <checksum>38973BA2</checksum>
    </file>
    <file>
      <filename>base-hvac-dual-fuel-air-to-air-heat-pump-var-speed.osw</filename>
      <filetype>osw</filetype>
      <usage_type>test</usage_type>
      <checksum>94CF3782</checksum>
    </file>
    <file>
      <filename>base-hvac-dual-fuel-air-to-air-heat-pump-1-speed-electric.osw</filename>
      <filetype>osw</filetype>
      <usage_type>test</usage_type>
      <checksum>54CB4CAA</checksum>
    </file>
    <file>
      <filename>base-mechvent-cfis.osw</filename>
      <filetype>osw</filetype>
      <usage_type>test</usage_type>
      <checksum>A397E18A</checksum>
>>>>>>> e2f3c82a
    </file>
    <file>
      <filename>base-dhw-indirect-outside.osw</filename>
      <filetype>osw</filetype>
      <usage_type>test</usage_type>
<<<<<<< HEAD
      <checksum>DE3C9BCC</checksum>
=======
      <checksum>5D5C147C</checksum>
>>>>>>> e2f3c82a
    </file>
    <file>
      <filename>base-dhw-jacket-electric.osw</filename>
      <filetype>osw</filetype>
      <usage_type>test</usage_type>
<<<<<<< HEAD
      <checksum>B0365574</checksum>
=======
      <checksum>3B893AAE</checksum>
>>>>>>> e2f3c82a
    </file>
    <file>
      <filename>base-dhw-low-flow-fixtures.osw</filename>
      <filetype>osw</filetype>
      <usage_type>test</usage_type>
<<<<<<< HEAD
      <checksum>86BA9787</checksum>
=======
      <checksum>87167516</checksum>
>>>>>>> e2f3c82a
    </file>
    <file>
      <filename>base-dhw-none.osw</filename>
      <filetype>osw</filetype>
      <usage_type>test</usage_type>
<<<<<<< HEAD
      <checksum>0CECF4E0</checksum>
=======
      <checksum>121AF9F4</checksum>
>>>>>>> e2f3c82a
    </file>
    <file>
      <filename>base-dhw-recirc-demand.osw</filename>
      <filetype>osw</filetype>
      <usage_type>test</usage_type>
<<<<<<< HEAD
      <checksum>4FA4FA0D</checksum>
=======
      <checksum>BFBC231B</checksum>
>>>>>>> e2f3c82a
    </file>
    <file>
      <filename>base-dhw-recirc-manual.osw</filename>
      <filetype>osw</filetype>
      <usage_type>test</usage_type>
<<<<<<< HEAD
      <checksum>8A4D195A</checksum>
=======
      <checksum>961EDA5F</checksum>
>>>>>>> e2f3c82a
    </file>
    <file>
      <filename>base-dhw-recirc-nocontrol.osw</filename>
      <filetype>osw</filetype>
      <usage_type>test</usage_type>
<<<<<<< HEAD
      <checksum>A39D5B35</checksum>
=======
      <checksum>2D63AA38</checksum>
>>>>>>> e2f3c82a
    </file>
    <file>
      <filename>base-dhw-recirc-temperature.osw</filename>
      <filetype>osw</filetype>
      <usage_type>test</usage_type>
<<<<<<< HEAD
      <checksum>A3E52622</checksum>
=======
      <checksum>7DB3F5A7</checksum>
>>>>>>> e2f3c82a
    </file>
    <file>
      <filename>base-dhw-recirc-timer.osw</filename>
      <filetype>osw</filetype>
      <usage_type>test</usage_type>
<<<<<<< HEAD
      <checksum>539C7B8E</checksum>
=======
      <checksum>61FFD161</checksum>
>>>>>>> e2f3c82a
    </file>
    <file>
      <filename>base-dhw-solar-fraction.osw</filename>
      <filetype>osw</filetype>
      <usage_type>test</usage_type>
<<<<<<< HEAD
      <checksum>6C545EB5</checksum>
=======
      <checksum>87E560D3</checksum>
>>>>>>> e2f3c82a
    </file>
    <file>
      <filename>base-dhw-uef.osw</filename>
      <filetype>osw</filetype>
      <usage_type>test</usage_type>
<<<<<<< HEAD
      <checksum>85B041DF</checksum>
=======
      <checksum>CA7DCEC8</checksum>
>>>>>>> e2f3c82a
    </file>
    <file>
      <filename>base-enclosure-infil-cfm50.osw</filename>
      <filetype>osw</filetype>
      <usage_type>test</usage_type>
<<<<<<< HEAD
      <checksum>8100D7D6</checksum>
=======
      <checksum>5D73BE1E</checksum>
>>>>>>> e2f3c82a
    </file>
    <file>
      <filename>base-foundation-conditioned-basement-slab-insulation.osw</filename>
      <filetype>osw</filetype>
      <usage_type>test</usage_type>
<<<<<<< HEAD
      <checksum>8870A482</checksum>
=======
      <checksum>1BA010A4</checksum>
>>>>>>> e2f3c82a
    </file>
    <file>
      <filename>base-hvac-boiler-gas-central-ac-1-speed.osw</filename>
      <filetype>osw</filetype>
      <usage_type>test</usage_type>
<<<<<<< HEAD
      <checksum>3930F2CE</checksum>
=======
      <checksum>B1C180A1</checksum>
>>>>>>> e2f3c82a
    </file>
    <file>
      <filename>base-hvac-boiler-gas-only.osw</filename>
      <filetype>osw</filetype>
      <usage_type>test</usage_type>
<<<<<<< HEAD
      <checksum>E1D5C947</checksum>
=======
      <checksum>026FC544</checksum>
>>>>>>> e2f3c82a
    </file>
    <file>
      <filename>base-hvac-boiler-oil-only.osw</filename>
      <filetype>osw</filetype>
      <usage_type>test</usage_type>
<<<<<<< HEAD
      <checksum>C1D3382D</checksum>
=======
      <checksum>4D70A256</checksum>
>>>>>>> e2f3c82a
    </file>
    <file>
      <filename>base-hvac-boiler-propane-only.osw</filename>
      <filetype>osw</filetype>
      <usage_type>test</usage_type>
<<<<<<< HEAD
      <checksum>67295167</checksum>
=======
      <checksum>F92414E6</checksum>
>>>>>>> e2f3c82a
    </file>
    <file>
      <filename>base-hvac-boiler-wood-only.osw</filename>
      <filetype>osw</filetype>
      <usage_type>test</usage_type>
<<<<<<< HEAD
      <checksum>FBA18494</checksum>
=======
      <checksum>E1BA287A</checksum>
>>>>>>> e2f3c82a
    </file>
    <file>
      <filename>base-hvac-central-ac-only-1-speed.osw</filename>
      <filetype>osw</filetype>
      <usage_type>test</usage_type>
<<<<<<< HEAD
      <checksum>25D9012C</checksum>
=======
      <checksum>82DE8593</checksum>
>>>>>>> e2f3c82a
    </file>
    <file>
      <filename>base-hvac-ducts-leakage-percent.osw</filename>
      <filetype>osw</filetype>
      <usage_type>test</usage_type>
<<<<<<< HEAD
      <checksum>482110D5</checksum>
=======
      <checksum>1007D06F</checksum>
>>>>>>> e2f3c82a
    </file>
    <file>
      <filename>base-hvac-elec-resistance-only.osw</filename>
      <filetype>osw</filetype>
      <usage_type>test</usage_type>
<<<<<<< HEAD
      <checksum>F11D1B02</checksum>
=======
      <checksum>ADC808F3</checksum>
>>>>>>> e2f3c82a
    </file>
    <file>
      <filename>base-hvac-furnace-elec-only.osw</filename>
      <filetype>osw</filetype>
      <usage_type>test</usage_type>
<<<<<<< HEAD
      <checksum>CFD29704</checksum>
=======
      <checksum>9A9D24F7</checksum>
>>>>>>> e2f3c82a
    </file>
    <file>
      <filename>base-hvac-furnace-gas-only.osw</filename>
      <filetype>osw</filetype>
      <usage_type>test</usage_type>
<<<<<<< HEAD
      <checksum>299E921F</checksum>
=======
      <checksum>73C7CA2A</checksum>
>>>>>>> e2f3c82a
    </file>
    <file>
      <filename>base-hvac-furnace-oil-only.osw</filename>
      <filetype>osw</filetype>
      <usage_type>test</usage_type>
<<<<<<< HEAD
      <checksum>49A6B0D2</checksum>
=======
      <checksum>2EC77D1D</checksum>
>>>>>>> e2f3c82a
    </file>
    <file>
      <filename>base-hvac-furnace-propane-only.osw</filename>
      <filetype>osw</filetype>
      <usage_type>test</usage_type>
<<<<<<< HEAD
      <checksum>1839B0A2</checksum>
=======
      <checksum>AEB7C620</checksum>
>>>>>>> e2f3c82a
    </file>
    <file>
      <filename>base-hvac-furnace-wood-only.osw</filename>
      <filetype>osw</filetype>
      <usage_type>test</usage_type>
<<<<<<< HEAD
      <checksum>2483F901</checksum>
=======
      <checksum>0A06E9DA</checksum>
>>>>>>> e2f3c82a
    </file>
    <file>
      <filename>base-hvac-none.osw</filename>
      <filetype>osw</filetype>
      <usage_type>test</usage_type>
<<<<<<< HEAD
      <checksum>1DFF81A9</checksum>
=======
      <checksum>45A26CA9</checksum>
>>>>>>> e2f3c82a
    </file>
    <file>
      <filename>base-hvac-programmable-thermostat.osw</filename>
      <filetype>osw</filetype>
      <usage_type>test</usage_type>
<<<<<<< HEAD
      <checksum>37ECD97E</checksum>
=======
      <checksum>BDF87326</checksum>
>>>>>>> e2f3c82a
    </file>
    <file>
      <filename>base-hvac-setpoints.osw</filename>
      <filetype>osw</filetype>
      <usage_type>test</usage_type>
<<<<<<< HEAD
      <checksum>23ECAC62</checksum>
=======
      <checksum>1C207AEE</checksum>
>>>>>>> e2f3c82a
    </file>
    <file>
      <filename>base-location-baltimore-md.osw</filename>
      <filetype>osw</filetype>
      <usage_type>test</usage_type>
<<<<<<< HEAD
      <checksum>D83B7D07</checksum>
=======
      <checksum>75A53287</checksum>
>>>>>>> e2f3c82a
    </file>
    <file>
      <filename>base-location-dallas-tx.osw</filename>
      <filetype>osw</filetype>
      <usage_type>test</usage_type>
<<<<<<< HEAD
      <checksum>2DF353FE</checksum>
=======
      <checksum>0338B8C8</checksum>
>>>>>>> e2f3c82a
    </file>
    <file>
      <filename>base-location-duluth-mn.osw</filename>
      <filetype>osw</filetype>
      <usage_type>test</usage_type>
<<<<<<< HEAD
      <checksum>551EAA20</checksum>
=======
      <checksum>B1A3F698</checksum>
>>>>>>> e2f3c82a
    </file>
    <file>
      <filename>base-location-miami-fl.osw</filename>
      <filetype>osw</filetype>
      <usage_type>test</usage_type>
<<<<<<< HEAD
      <checksum>7F7317CD</checksum>
=======
      <checksum>D13B36B1</checksum>
>>>>>>> e2f3c82a
    </file>
    <file>
      <filename>base-mechvent-balanced.osw</filename>
      <filetype>osw</filetype>
      <usage_type>test</usage_type>
<<<<<<< HEAD
      <checksum>469E7233</checksum>
=======
      <checksum>431CFC23</checksum>
>>>>>>> e2f3c82a
    </file>
    <file>
      <filename>base-mechvent-erv.osw</filename>
      <filetype>osw</filetype>
      <usage_type>test</usage_type>
<<<<<<< HEAD
      <checksum>B7BE0B4D</checksum>
=======
      <checksum>30DAD453</checksum>
>>>>>>> e2f3c82a
    </file>
    <file>
      <filename>base-mechvent-exhaust.osw</filename>
      <filetype>osw</filetype>
      <usage_type>test</usage_type>
<<<<<<< HEAD
      <checksum>B4F0D654</checksum>
=======
      <checksum>0BABFF20</checksum>
>>>>>>> e2f3c82a
    </file>
    <file>
      <filename>base-mechvent-hrv.osw</filename>
      <filetype>osw</filetype>
      <usage_type>test</usage_type>
<<<<<<< HEAD
      <checksum>6FD891DE</checksum>
=======
      <checksum>2A1C95B8</checksum>
>>>>>>> e2f3c82a
    </file>
    <file>
      <filename>base-mechvent-supply.osw</filename>
      <filetype>osw</filetype>
      <usage_type>test</usage_type>
<<<<<<< HEAD
      <checksum>B048A2B5</checksum>
=======
      <checksum>8FF5929C</checksum>
>>>>>>> e2f3c82a
    </file>
    <file>
      <filename>base-misc-whole-house-fan.osw</filename>
      <filetype>osw</filetype>
      <usage_type>test</usage_type>
<<<<<<< HEAD
      <checksum>4AA8A056</checksum>
=======
      <checksum>E0306D39</checksum>
>>>>>>> e2f3c82a
    </file>
    <file>
      <filename>base-hvac-air-to-air-heat-pump-1-speed.osw</filename>
      <filetype>osw</filetype>
      <usage_type>test</usage_type>
<<<<<<< HEAD
      <checksum>1ECEA674</checksum>
=======
      <checksum>EE81B0C7</checksum>
>>>>>>> e2f3c82a
    </file>
    <file>
      <filename>base-mechvent-erv-atre-asre.osw</filename>
      <filetype>osw</filetype>
      <usage_type>test</usage_type>
<<<<<<< HEAD
      <checksum>C2C40708</checksum>
=======
      <checksum>D2C0724C</checksum>
>>>>>>> e2f3c82a
    </file>
    <file>
      <filename>base-enclosure-windows-none.osw</filename>
      <filetype>osw</filetype>
      <usage_type>test</usage_type>
<<<<<<< HEAD
      <checksum>2C01B901</checksum>
=======
      <checksum>7EBC7055</checksum>
>>>>>>> e2f3c82a
    </file>
    <file>
      <filename>base-dhw-indirect-standbyloss.osw</filename>
      <filetype>osw</filetype>
      <usage_type>test</usage_type>
<<<<<<< HEAD
      <checksum>4DB11C57</checksum>
=======
      <checksum>AF51CEC9</checksum>
>>>>>>> e2f3c82a
    </file>
    <file>
      <filename>base-dhw-indirect.osw</filename>
      <filetype>osw</filetype>
      <usage_type>test</usage_type>
<<<<<<< HEAD
      <checksum>E383EACD</checksum>
=======
      <checksum>67EB5E32</checksum>
>>>>>>> e2f3c82a
    </file>
    <file>
      <filename>base-dhw-jacket-indirect.osw</filename>
      <filetype>osw</filetype>
      <usage_type>test</usage_type>
<<<<<<< HEAD
      <checksum>F4A66734</checksum>
=======
      <checksum>6532C211</checksum>
>>>>>>> e2f3c82a
    </file>
    <file>
      <filename>base-hvac-undersized.osw</filename>
      <filetype>osw</filetype>
      <usage_type>test</usage_type>
<<<<<<< HEAD
      <checksum>5ACD78A9</checksum>
=======
      <checksum>8E15CCD0</checksum>
>>>>>>> e2f3c82a
    </file>
    <file>
      <filename>base-atticroof-unvented-insulated-roof.osw</filename>
      <filetype>osw</filetype>
      <usage_type>test</usage_type>
<<<<<<< HEAD
      <checksum>E16F6C01</checksum>
=======
      <checksum>B373CB09</checksum>
>>>>>>> e2f3c82a
    </file>
    <file>
      <filename>base-pv.osw</filename>
      <filetype>osw</filetype>
      <usage_type>test</usage_type>
<<<<<<< HEAD
      <checksum>3F12CA63</checksum>
=======
      <checksum>C451D00A</checksum>
>>>>>>> e2f3c82a
    </file>
    <file>
      <filename>base-mechvent-hrv-asre.osw</filename>
      <filetype>osw</filetype>
      <usage_type>test</usage_type>
<<<<<<< HEAD
      <checksum>117ACFC7</checksum>
=======
      <checksum>16DD4CCB</checksum>
>>>>>>> e2f3c82a
    </file>
    <file>
      <filename>base-enclosure-overhangs.osw</filename>
      <filetype>osw</filetype>
      <usage_type>test</usage_type>
<<<<<<< HEAD
      <checksum>94ACA7CA</checksum>
=======
      <checksum>2E199484</checksum>
>>>>>>> e2f3c82a
    </file>
    <file>
      <filename>base-atticroof-vented.osw</filename>
      <filetype>osw</filetype>
      <usage_type>test</usage_type>
<<<<<<< HEAD
      <checksum>1A3CA1E7</checksum>
=======
      <checksum>4142755A</checksum>
>>>>>>> e2f3c82a
    </file>
    <file>
      <filename>base-dhw-dwhr.osw</filename>
      <filetype>osw</filetype>
      <usage_type>test</usage_type>
<<<<<<< HEAD
      <checksum>2F2C80B0</checksum>
=======
      <checksum>705A31A6</checksum>
>>>>>>> e2f3c82a
    </file>
    <file>
      <filename>base-misc-timestep-10-mins.osw</filename>
      <filetype>osw</filetype>
      <usage_type>test</usage_type>
<<<<<<< HEAD
      <checksum>F5CE6C8D</checksum>
=======
      <checksum>AC684D9A</checksum>
>>>>>>> e2f3c82a
    </file>
    <file>
      <filename>base-enclosure-beds-4.osw</filename>
      <filetype>osw</filetype>
      <usage_type>test</usage_type>
<<<<<<< HEAD
      <checksum>20C31874</checksum>
=======
      <checksum>615527E0</checksum>
>>>>>>> e2f3c82a
    </file>
    <file>
      <filename>base-enclosure-beds-5.osw</filename>
      <filetype>osw</filetype>
      <usage_type>test</usage_type>
<<<<<<< HEAD
      <checksum>4FA98FDC</checksum>
=======
      <checksum>FB0A1940</checksum>
>>>>>>> e2f3c82a
    </file>
    <file>
      <filename>base-foundation-ambient.osw</filename>
      <filetype>osw</filetype>
      <usage_type>test</usage_type>
<<<<<<< HEAD
      <checksum>74AC9336</checksum>
=======
      <checksum>BD456F95</checksum>
>>>>>>> e2f3c82a
    </file>
    <file>
      <filename>base-foundation-vented-crawlspace.osw</filename>
      <filetype>osw</filetype>
      <usage_type>test</usage_type>
<<<<<<< HEAD
      <checksum>1D95F8BD</checksum>
=======
      <checksum>FE20AD19</checksum>
>>>>>>> e2f3c82a
    </file>
    <file>
      <filename>base-foundation-unvented-crawlspace.osw</filename>
      <filetype>osw</filetype>
      <usage_type>test</usage_type>
<<<<<<< HEAD
      <checksum>74F1ECD0</checksum>
=======
      <checksum>DA91ADB3</checksum>
>>>>>>> e2f3c82a
    </file>
    <file>
      <filename>base-hvac-central-ac-plus-air-to-air-heat-pump-heating.osw</filename>
      <filetype>osw</filetype>
      <usage_type>test</usage_type>
<<<<<<< HEAD
      <checksum>4C1AABFF</checksum>
=======
      <checksum>243A3EFC</checksum>
>>>>>>> e2f3c82a
    </file>
    <file>
      <filename>base-hvac-air-to-air-heat-pump-2-speed.osw</filename>
      <filetype>osw</filetype>
      <usage_type>test</usage_type>
<<<<<<< HEAD
      <checksum>93C8F518</checksum>
=======
      <checksum>60F018D6</checksum>
>>>>>>> e2f3c82a
    </file>
    <file>
      <filename>base-hvac-central-ac-only-2-speed.osw</filename>
      <filetype>osw</filetype>
      <usage_type>test</usage_type>
<<<<<<< HEAD
      <checksum>4B4901E8</checksum>
=======
      <checksum>867689CF</checksum>
>>>>>>> e2f3c82a
    </file>
    <file>
      <filename>base-hvac-air-to-air-heat-pump-var-speed.osw</filename>
      <filetype>osw</filetype>
      <usage_type>test</usage_type>
<<<<<<< HEAD
      <checksum>9A7D4F5E</checksum>
=======
      <checksum>6CFCF0DC</checksum>
>>>>>>> e2f3c82a
    </file>
    <file>
      <filename>base-hvac-furnace-gas-central-ac-2-speed.osw</filename>
      <filetype>osw</filetype>
      <usage_type>test</usage_type>
<<<<<<< HEAD
      <checksum>C98BF9ED</checksum>
=======
      <checksum>55366A5B</checksum>
>>>>>>> e2f3c82a
    </file>
    <file>
      <filename>base-hvac-ground-to-air-heat-pump.osw</filename>
      <filetype>osw</filetype>
      <usage_type>test</usage_type>
<<<<<<< HEAD
      <checksum>DDDFC52F</checksum>
=======
      <checksum>04F0E4A2</checksum>
>>>>>>> e2f3c82a
    </file>
    <file>
      <filename>base-hvac-mini-split-heat-pump-ducted.osw</filename>
      <filetype>osw</filetype>
      <usage_type>test</usage_type>
<<<<<<< HEAD
      <checksum>0BA9BD39</checksum>
=======
      <checksum>C4FAE82C</checksum>
>>>>>>> e2f3c82a
    </file>
    <file>
      <filename>base-hvac-central-ac-only-var-speed.osw</filename>
      <filetype>osw</filetype>
      <usage_type>test</usage_type>
<<<<<<< HEAD
      <checksum>E3E0FD1A</checksum>
=======
      <checksum>71CADB5D</checksum>
>>>>>>> e2f3c82a
    </file>
    <file>
      <filename>base-hvac-evap-cooler-furnace-gas.osw</filename>
      <filetype>osw</filetype>
      <usage_type>test</usage_type>
<<<<<<< HEAD
      <checksum>47EDC5D6</checksum>
=======
      <checksum>4A3E5336</checksum>
>>>>>>> e2f3c82a
    </file>
    <file>
      <filename>base-hvac-evap-cooler-only.osw</filename>
      <filetype>osw</filetype>
      <usage_type>test</usage_type>
<<<<<<< HEAD
      <checksum>E06051DE</checksum>
=======
      <checksum>ABC6025D</checksum>
>>>>>>> e2f3c82a
    </file>
    <file>
      <filename>base-hvac-evap-cooler-only-ducted.osw</filename>
      <filetype>osw</filetype>
      <usage_type>test</usage_type>
<<<<<<< HEAD
      <checksum>FF60212A</checksum>
=======
      <checksum>B65373D9</checksum>
>>>>>>> e2f3c82a
    </file>
    <file>
      <filename>base-hvac-furnace-gas-central-ac-var-speed.osw</filename>
      <filetype>osw</filetype>
      <usage_type>test</usage_type>
<<<<<<< HEAD
      <checksum>36191D60</checksum>
=======
      <checksum>AEA0EC0E</checksum>
>>>>>>> e2f3c82a
    </file>
    <file>
      <filename>base-hvac-furnace-gas-room-ac.osw</filename>
      <filetype>osw</filetype>
      <usage_type>test</usage_type>
<<<<<<< HEAD
      <checksum>DC48DAF2</checksum>
=======
      <checksum>725257D1</checksum>
>>>>>>> e2f3c82a
    </file>
    <file>
      <filename>base-hvac-room-ac-only.osw</filename>
      <filetype>osw</filetype>
      <usage_type>test</usage_type>
<<<<<<< HEAD
      <checksum>5E14BC7F</checksum>
=======
      <checksum>0C917C05</checksum>
>>>>>>> e2f3c82a
    </file>
    <file>
      <filename>base-mechvent-cfis-evap-cooler-only-ducted.osw</filename>
      <filetype>osw</filetype>
      <usage_type>test</usage_type>
<<<<<<< HEAD
      <checksum>05922755</checksum>
=======
      <checksum>5E455E25</checksum>
>>>>>>> e2f3c82a
    </file>
    <file>
      <filename>base-atticroof-flat.osw</filename>
      <filetype>osw</filetype>
      <usage_type>test</usage_type>
<<<<<<< HEAD
      <checksum>958F1F04</checksum>
=======
      <checksum>7E5EE8E7</checksum>
>>>>>>> e2f3c82a
    </file>
    <file>
      <filename>extra-dhw-solar-latitude.osw</filename>
      <filetype>osw</filetype>
      <usage_type>test</usage_type>
<<<<<<< HEAD
      <checksum>D488BA67</checksum>
=======
      <checksum>EB2721C8</checksum>
>>>>>>> e2f3c82a
    </file>
    <file>
      <filename>extra-pv-roofpitch.osw</filename>
      <filetype>osw</filetype>
      <usage_type>test</usage_type>
<<<<<<< HEAD
      <checksum>E1B21E37</checksum>
    </file>
    <file>
      <filename>base-misc-runperiod-1-month.osw</filename>
      <filetype>osw</filetype>
      <usage_type>test</usage_type>
      <checksum>7B7C1DFA</checksum>
=======
      <checksum>B18E2ECA</checksum>
>>>>>>> e2f3c82a
    </file>
    <file>
      <filename>extra-auto.osw</filename>
      <filetype>osw</filetype>
      <usage_type>test</usage_type>
<<<<<<< HEAD
      <checksum>DD6EBF93</checksum>
    </file>
    <file>
      <filename>base-appliances-gas.osw</filename>
      <filetype>osw</filetype>
      <usage_type>test</usage_type>
      <checksum>C66D4CE6</checksum>
    </file>
    <file>
      <filename>base-appliances-modified.osw</filename>
      <filetype>osw</filetype>
      <usage_type>test</usage_type>
      <checksum>70F6C655</checksum>
    </file>
    <file>
      <filename>base-appliances-oil.osw</filename>
      <filetype>osw</filetype>
      <usage_type>test</usage_type>
      <checksum>8FDBEF95</checksum>
    </file>
    <file>
      <filename>base-appliances-wood.osw</filename>
      <filetype>osw</filetype>
      <usage_type>test</usage_type>
      <checksum>F6480956</checksum>
    </file>
    <file>
      <filename>base-appliances-propane.osw</filename>
      <filetype>osw</filetype>
      <usage_type>test</usage_type>
      <checksum>FD57C356</checksum>
=======
      <checksum>88E9A19A</checksum>
>>>>>>> e2f3c82a
    </file>
    <file>
      <filename>base-atticroof-radiant-barrier.osw</filename>
      <filetype>osw</filetype>
      <usage_type>test</usage_type>
<<<<<<< HEAD
      <checksum>8F8C4339</checksum>
=======
      <checksum>61B6DD85</checksum>
>>>>>>> e2f3c82a
    </file>
    <file>
      <filename>base-hvac-boiler-elec-only.osw</filename>
      <filetype>osw</filetype>
      <usage_type>test</usage_type>
<<<<<<< HEAD
      <checksum>4C21F597</checksum>
=======
      <checksum>1164325E</checksum>
>>>>>>> e2f3c82a
    </file>
    <file>
      <filename>base-hvac-portable-heater-electric-only.osw</filename>
      <filetype>osw</filetype>
      <usage_type>test</usage_type>
<<<<<<< HEAD
      <checksum>3500D664</checksum>
=======
      <checksum>E0DD7732</checksum>
>>>>>>> e2f3c82a
    </file>
    <file>
      <filename>base-hvac-stove-oil-only.osw</filename>
      <filetype>osw</filetype>
      <usage_type>test</usage_type>
<<<<<<< HEAD
      <checksum>EF422E39</checksum>
=======
      <checksum>570B1D3E</checksum>
>>>>>>> e2f3c82a
    </file>
    <file>
      <filename>base-hvac-wall-furnace-elec-only.osw</filename>
      <filetype>osw</filetype>
      <usage_type>test</usage_type>
<<<<<<< HEAD
      <checksum>003FF923</checksum>
=======
      <checksum>4834D51B</checksum>
>>>>>>> e2f3c82a
    </file>
    <file>
      <filename>base-hvac-stove-wood-pellets-only.osw</filename>
      <filetype>osw</filetype>
      <usage_type>test</usage_type>
<<<<<<< HEAD
      <checksum>CAAE8BBF</checksum>
=======
      <checksum>051AE946</checksum>
>>>>>>> e2f3c82a
    </file>
    <file>
      <filename>base-mechvent-bath-kitchen-fans.osw</filename>
      <filetype>osw</filetype>
      <usage_type>test</usage_type>
<<<<<<< HEAD
      <checksum>B61515AB</checksum>
=======
      <checksum>6ACEE27D</checksum>
>>>>>>> e2f3c82a
    </file>
    <file>
      <filename>base-misc-neighbor-shading.osw</filename>
      <filetype>osw</filetype>
      <usage_type>test</usage_type>
<<<<<<< HEAD
      <checksum>21109724</checksum>
    </file>
    <file>
      <filename>base-appliances-dehumidifier-50percent.osw</filename>
      <filetype>osw</filetype>
      <usage_type>test</usage_type>
      <checksum>CB29BA69</checksum>
    </file>
    <file>
      <filename>base-appliances-dehumidifier-ief.osw</filename>
      <filetype>osw</filetype>
      <usage_type>test</usage_type>
      <checksum>6318783F</checksum>
    </file>
    <file>
      <filename>base-appliances-dehumidifier.osw</filename>
      <filetype>osw</filetype>
      <usage_type>test</usage_type>
      <checksum>F0F3B68E</checksum>
=======
      <checksum>45C177D5</checksum>
>>>>>>> e2f3c82a
    </file>
    <file>
      <filename>base-dhw-indirect-with-solar-fraction.osw</filename>
      <filetype>osw</filetype>
      <usage_type>test</usage_type>
<<<<<<< HEAD
      <checksum>3D2F0667</checksum>
=======
      <checksum>46F41E22</checksum>
>>>>>>> e2f3c82a
    </file>
    <file>
      <filename>base-location-epw-filepath-AMY-2012.osw</filename>
      <filetype>osw</filetype>
      <usage_type>test</usage_type>
<<<<<<< HEAD
      <checksum>4D7A02B7</checksum>
=======
      <checksum>3C09C72F</checksum>
>>>>>>> e2f3c82a
    </file>
    <file>
      <filename>base-location-epw-filepath.osw</filename>
      <filetype>osw</filetype>
      <usage_type>test</usage_type>
<<<<<<< HEAD
      <checksum>BF2A9A69</checksum>
=======
      <checksum>198AE8A0</checksum>
>>>>>>> e2f3c82a
    </file>
    <file>
      <filename>base-enclosure-beds-1.osw</filename>
      <filetype>osw</filetype>
      <usage_type>test</usage_type>
<<<<<<< HEAD
      <checksum>6CDFB417</checksum>
=======
      <checksum>3C2EC0E1</checksum>
>>>>>>> e2f3c82a
    </file>
    <file>
      <filename>base-enclosure-beds-2.osw</filename>
      <filetype>osw</filetype>
      <usage_type>test</usage_type>
<<<<<<< HEAD
      <checksum>42CA6D99</checksum>
=======
      <checksum>6971E551</checksum>
>>>>>>> e2f3c82a
    </file>
    <file>
      <filename>base-dhw-combi-tankless-outside.osw</filename>
      <filetype>osw</filetype>
      <usage_type>test</usage_type>
<<<<<<< HEAD
      <checksum>903AA03F</checksum>
=======
      <checksum>A83F1275</checksum>
>>>>>>> e2f3c82a
    </file>
    <file>
      <filename>base-dhw-combi-tankless.osw</filename>
      <filetype>osw</filetype>
      <usage_type>test</usage_type>
<<<<<<< HEAD
      <checksum>331B9014</checksum>
=======
      <checksum>C7496359</checksum>
>>>>>>> e2f3c82a
    </file>
    <file>
      <filename>base-misc-defaults2.osw</filename>
      <filetype>osw</filetype>
      <usage_type>test</usage_type>
<<<<<<< HEAD
      <checksum>80D05F69</checksum>
=======
      <checksum>8EA995D7</checksum>
>>>>>>> e2f3c82a
    </file>
    <file>
      <filename>base-dhw-tank-heat-pump-outside.osw</filename>
      <filetype>osw</filetype>
      <usage_type>test</usage_type>
<<<<<<< HEAD
      <checksum>F2130FCD</checksum>
=======
      <checksum>85DB44AD</checksum>
>>>>>>> e2f3c82a
    </file>
    <file>
      <filename>base-dhw-tank-heat-pump-with-solar-fraction.osw</filename>
      <filetype>osw</filetype>
      <usage_type>test</usage_type>
<<<<<<< HEAD
      <checksum>D113BC12</checksum>
=======
      <checksum>170CFD9D</checksum>
>>>>>>> e2f3c82a
    </file>
    <file>
      <filename>base-dhw-tank-heat-pump.osw</filename>
      <filetype>osw</filetype>
      <usage_type>test</usage_type>
<<<<<<< HEAD
      <checksum>189A4890</checksum>
=======
      <checksum>46EE549F</checksum>
>>>>>>> e2f3c82a
    </file>
    <file>
      <filename>base-dhw-jacket-hpwh.osw</filename>
      <filetype>osw</filetype>
      <usage_type>test</usage_type>
<<<<<<< HEAD
      <checksum>C665928D</checksum>
=======
      <checksum>661E69C5</checksum>
>>>>>>> e2f3c82a
    </file>
    <file>
      <filename>base-dhw-jacket-gas.osw</filename>
      <filetype>osw</filetype>
      <usage_type>test</usage_type>
<<<<<<< HEAD
      <checksum>698ECD61</checksum>
=======
      <checksum>31279989</checksum>
>>>>>>> e2f3c82a
    </file>
    <file>
      <filename>base-dhw-solar-direct-evacuated-tube.osw</filename>
      <filetype>osw</filetype>
      <usage_type>test</usage_type>
<<<<<<< HEAD
      <checksum>103EF178</checksum>
=======
      <checksum>0168CD3E</checksum>
>>>>>>> e2f3c82a
    </file>
    <file>
      <filename>base-dhw-solar-direct-flat-plate.osw</filename>
      <filetype>osw</filetype>
      <usage_type>test</usage_type>
<<<<<<< HEAD
      <checksum>57B1168D</checksum>
=======
      <checksum>710A1EA2</checksum>
>>>>>>> e2f3c82a
    </file>
    <file>
      <filename>base-dhw-solar-direct-ics.osw</filename>
      <filetype>osw</filetype>
      <usage_type>test</usage_type>
<<<<<<< HEAD
      <checksum>E3480701</checksum>
=======
      <checksum>1F7F5C69</checksum>
>>>>>>> e2f3c82a
    </file>
    <file>
      <filename>base-dhw-solar-indirect-flat-plate.osw</filename>
      <filetype>osw</filetype>
      <usage_type>test</usage_type>
<<<<<<< HEAD
      <checksum>22A3089E</checksum>
=======
      <checksum>5C0085AC</checksum>
>>>>>>> e2f3c82a
    </file>
    <file>
      <filename>base-dhw-solar-thermosyphon-flat-plate.osw</filename>
      <filetype>osw</filetype>
      <usage_type>test</usage_type>
<<<<<<< HEAD
      <checksum>81266293</checksum>
=======
      <checksum>6DAC0B01</checksum>
>>>>>>> e2f3c82a
    </file>
    <file>
      <filename>base-dhw-tank-heat-pump-with-solar.osw</filename>
      <filetype>osw</filetype>
      <usage_type>test</usage_type>
<<<<<<< HEAD
      <checksum>36C6BD94</checksum>
=======
      <checksum>AB5156B7</checksum>
>>>>>>> e2f3c82a
    </file>
    <file>
      <filename>base-dhw-tank-gas-outside.osw</filename>
      <filetype>osw</filetype>
      <usage_type>test</usage_type>
<<<<<<< HEAD
      <checksum>5A992EB9</checksum>
=======
      <checksum>183782D0</checksum>
>>>>>>> e2f3c82a
    </file>
    <file>
      <filename>base-dhw-tank-gas.osw</filename>
      <filetype>osw</filetype>
      <usage_type>test</usage_type>
<<<<<<< HEAD
      <checksum>65479E18</checksum>
=======
      <checksum>B9DB7361</checksum>
>>>>>>> e2f3c82a
    </file>
    <file>
      <filename>base-dhw-tank-oil.osw</filename>
      <filetype>osw</filetype>
      <usage_type>test</usage_type>
<<<<<<< HEAD
      <checksum>84ADD7A3</checksum>
=======
      <checksum>382012DA</checksum>
>>>>>>> e2f3c82a
    </file>
    <file>
      <filename>base-dhw-tank-wood.osw</filename>
      <filetype>osw</filetype>
      <usage_type>test</usage_type>
<<<<<<< HEAD
      <checksum>8F4B051E</checksum>
=======
      <checksum>DED5DE27</checksum>
>>>>>>> e2f3c82a
    </file>
    <file>
      <filename>base-dhw-tankless-gas-with-solar.osw</filename>
      <filetype>osw</filetype>
      <usage_type>test</usage_type>
<<<<<<< HEAD
      <checksum>EE8E6D44</checksum>
=======
      <checksum>11E29CAC</checksum>
>>>>>>> e2f3c82a
    </file>
    <file>
      <filename>base-dhw-tankless-electric-outside.osw</filename>
      <filetype>osw</filetype>
      <usage_type>test</usage_type>
<<<<<<< HEAD
      <checksum>4629E3EB</checksum>
=======
      <checksum>D7111309</checksum>
>>>>>>> e2f3c82a
    </file>
    <file>
      <filename>base-dhw-tankless-electric.osw</filename>
      <filetype>osw</filetype>
      <usage_type>test</usage_type>
<<<<<<< HEAD
      <checksum>7ABCA318</checksum>
=======
      <checksum>CB1B0DC3</checksum>
>>>>>>> e2f3c82a
    </file>
    <file>
      <filename>base-dhw-tankless-gas-with-solar-fraction.osw</filename>
      <filetype>osw</filetype>
      <usage_type>test</usage_type>
<<<<<<< HEAD
      <checksum>9ED8EFB8</checksum>
=======
      <checksum>D0D0FD4B</checksum>
>>>>>>> e2f3c82a
    </file>
    <file>
      <filename>base-dhw-tankless-propane.osw</filename>
      <filetype>osw</filetype>
      <usage_type>test</usage_type>
<<<<<<< HEAD
      <checksum>3B5EAC3E</checksum>
=======
      <checksum>BB99505B</checksum>
>>>>>>> e2f3c82a
    </file>
    <file>
      <filename>base-dhw-tankless-gas.osw</filename>
      <filetype>osw</filetype>
      <usage_type>test</usage_type>
<<<<<<< HEAD
      <checksum>3D86F254</checksum>
=======
      <checksum>30CAD0B7</checksum>
>>>>>>> e2f3c82a
    </file>
    <file>
      <filename>base-hvac-room-ac-only-33percent.osw</filename>
      <filetype>osw</filetype>
      <usage_type>test</usage_type>
<<<<<<< HEAD
      <checksum>589130D1</checksum>
=======
      <checksum>2983AA54</checksum>
>>>>>>> e2f3c82a
    </file>
    <file>
      <filename>base-hvac-mini-split-heat-pump-ducted-cooling-only.osw</filename>
      <filetype>osw</filetype>
      <usage_type>test</usage_type>
<<<<<<< HEAD
      <checksum>0D92B470</checksum>
=======
      <checksum>6E7D3126</checksum>
>>>>>>> e2f3c82a
    </file>
    <file>
      <filename>base-hvac-mini-split-heat-pump-ducted-heating-only.osw</filename>
      <filetype>osw</filetype>
      <usage_type>test</usage_type>
<<<<<<< HEAD
      <checksum>FE761142</checksum>
=======
      <checksum>62725A9B</checksum>
>>>>>>> e2f3c82a
    </file>
    <file>
      <filename>base-hvac-furnace-elec-central-ac-1-speed.osw</filename>
      <filetype>osw</filetype>
      <usage_type>test</usage_type>
<<<<<<< HEAD
      <checksum>6568F7FD</checksum>
    </file>
    <file>
      <filename>base-misc-ceiling-fans.osw</filename>
      <filetype>osw</filetype>
      <usage_type>test</usage_type>
      <checksum>FB64FD83</checksum>
=======
      <checksum>3C176D55</checksum>
>>>>>>> e2f3c82a
    </file>
    <file>
      <filename>base-enclosure-infil-natural-ach.osw</filename>
      <filetype>osw</filetype>
      <usage_type>test</usage_type>
<<<<<<< HEAD
      <checksum>D39ED6B5</checksum>
=======
      <checksum>8C52608B</checksum>
>>>>>>> e2f3c82a
    </file>
    <file>
      <filename>base-foundation-unconditioned-basement-assembly-r.osw</filename>
      <filetype>osw</filetype>
      <usage_type>test</usage_type>
<<<<<<< HEAD
      <checksum>4D502D9B</checksum>
=======
      <checksum>105E21B2</checksum>
>>>>>>> e2f3c82a
    </file>
    <file>
      <filename>base-foundation-unconditioned-basement-wall-insulation.osw</filename>
      <filetype>osw</filetype>
      <usage_type>test</usage_type>
<<<<<<< HEAD
      <checksum>ECFD4680</checksum>
=======
      <checksum>F3F709B8</checksum>
>>>>>>> e2f3c82a
    </file>
    <file>
      <filename>base-foundation-unconditioned-basement.osw</filename>
      <filetype>osw</filetype>
      <usage_type>test</usage_type>
<<<<<<< HEAD
      <checksum>59665000</checksum>
=======
      <checksum>12549EA8</checksum>
>>>>>>> e2f3c82a
    </file>
    <file>
      <filename>base-hvac-fireplace-wood-only.osw</filename>
      <filetype>osw</filetype>
      <usage_type>test</usage_type>
<<<<<<< HEAD
      <checksum>200ED6ED</checksum>
=======
      <checksum>73EE1A6E</checksum>
>>>>>>> e2f3c82a
    </file>
    <file>
      <filename>base-hvac-floor-furnace-propane-only.osw</filename>
      <filetype>osw</filetype>
      <usage_type>test</usage_type>
<<<<<<< HEAD
      <checksum>F033F720</checksum>
=======
      <checksum>7EF1A13E</checksum>
>>>>>>> e2f3c82a
    </file>
    <file>
      <filename>base-enclosure-2stories-garage.osw</filename>
      <filetype>osw</filetype>
      <usage_type>test</usage_type>
<<<<<<< HEAD
      <checksum>3B2AE619</checksum>
=======
      <checksum>55BA1C86</checksum>
>>>>>>> e2f3c82a
    </file>
    <file>
      <filename>base-enclosure-2stories.osw</filename>
      <filetype>osw</filetype>
      <usage_type>test</usage_type>
<<<<<<< HEAD
      <checksum>94F43759</checksum>
=======
      <checksum>9928D07B</checksum>
>>>>>>> e2f3c82a
    </file>
    <file>
      <filename>base-foundation-slab.osw</filename>
      <filetype>osw</filetype>
      <usage_type>test</usage_type>
<<<<<<< HEAD
      <checksum>096726A8</checksum>
=======
      <checksum>E5C5E1E4</checksum>
>>>>>>> e2f3c82a
    </file>
    <file>
      <filename>extra-second-refrigerator.osw</filename>
      <filetype>osw</filetype>
      <usage_type>test</usage_type>
<<<<<<< HEAD
      <checksum>137BB601</checksum>
=======
      <checksum>394D87CE</checksum>
>>>>>>> e2f3c82a
    </file>
    <file>
      <filename>base-hvac-mini-split-heat-pump-ductless.osw</filename>
      <filetype>osw</filetype>
      <usage_type>test</usage_type>
<<<<<<< HEAD
      <checksum>7C211A10</checksum>
=======
      <checksum>66F2110C</checksum>
>>>>>>> e2f3c82a
    </file>
    <file>
      <filename>base-enclosure-garage.osw</filename>
      <filetype>osw</filetype>
      <usage_type>test</usage_type>
<<<<<<< HEAD
      <checksum>0E7C0943</checksum>
    </file>
    <file>
      <filename>base-hvac-mini-split-heat-pump-ductless.osw</filename>
      <filetype>osw</filetype>
      <usage_type>test</usage_type>
      <checksum>C0490473</checksum>
    </file>
    <file>
      <filename>extra-second-heating-system.osw</filename>
      <filetype>osw</filetype>
      <usage_type>test</usage_type>
      <checksum>677B2CF1</checksum>
=======
      <checksum>40BB23B9</checksum>
    </file>
    <file>
      <filename>base-misc-large-uncommon-loads.osw</filename>
      <filetype>osw</filetype>
      <usage_type>test</usage_type>
      <checksum>E2D47C2F</checksum>
    </file>
    <file>
      <filename>base-misc-large-uncommon-loads2.osw</filename>
      <filetype>osw</filetype>
      <usage_type>test</usage_type>
      <checksum>637B8589</checksum>
    </file>
    <file>
      <filename>base-misc-runperiod-1-month.osw</filename>
      <filetype>osw</filetype>
      <usage_type>test</usage_type>
      <checksum>C39EB132</checksum>
    </file>
    <file>
      <filename>base-misc-ceiling-fans.osw</filename>
      <filetype>osw</filetype>
      <usage_type>test</usage_type>
      <checksum>49664BC0</checksum>
    </file>
    <file>
      <version>
        <software_program>OpenStudio</software_program>
        <identifier>2.9.0</identifier>
        <min_compatible>2.9.0</min_compatible>
      </version>
      <filename>measure.rb</filename>
      <filetype>rb</filetype>
      <usage_type>script</usage_type>
      <checksum>F7AB3D04</checksum>
>>>>>>> e2f3c82a
    </file>
  </files>
</measure><|MERGE_RESOLUTION|>--- conflicted
+++ resolved
@@ -3,13 +3,8 @@
   <schema_version>3.0</schema_version>
   <name>build_residential_hpxml</name>
   <uid>a13a8983-2b01-4930-8af2-42030b6e4233</uid>
-<<<<<<< HEAD
-  <version_id>62b7d377-9f67-4167-8383-0504fbb545a4</version_id>
-  <version_modified>20200604T225546Z</version_modified>
-=======
-  <version_id>96844277-bcdb-420f-9963-09ebc84d5731</version_id>
-  <version_modified>20200619T214501Z</version_modified>
->>>>>>> e2f3c82a
+  <version_id>c806c3ff-aeb4-4628-8c6b-66c5fa863055</version_id>
+  <version_modified>20200622T162707Z</version_modified>
   <xml_checksum>2C38F48B</xml_checksum>
   <class_name>BuildResidentialHPXML</class_name>
   <display_name>HPXML Builder</display_name>
@@ -2148,7 +2143,16 @@
       <default_value>auto</default_value>
     </argument>
     <argument>
-<<<<<<< HEAD
+      <name>ducts_number_of_return_registers</name>
+      <display_name>Ducts: Number of Return Registers</display_name>
+      <description>The number of return registers of the ducts.</description>
+      <type>String</type>
+      <units>#</units>
+      <required>true</required>
+      <model_dependent>false</model_dependent>
+      <default_value>auto</default_value>
+    </argument>
+    <argument>
       <name>heating_system_type_2</name>
       <display_name>Heating System 2: Type</display_name>
       <description>The type of the second heating system.</description>
@@ -2248,19 +2252,11 @@
       <description>The output heating capacity of the second heating system. If using 'auto', the autosizing algorithm will use ACCA Manual S to set the capacity.</description>
       <type>String</type>
       <units>Btu/hr</units>
-=======
-      <name>ducts_number_of_return_registers</name>
-      <display_name>Ducts: Number of Return Registers</display_name>
-      <description>The number of return registers of the ducts.</description>
-      <type>String</type>
-      <units>#</units>
->>>>>>> e2f3c82a
-      <required>true</required>
-      <model_dependent>false</model_dependent>
-      <default_value>auto</default_value>
-    </argument>
-    <argument>
-<<<<<<< HEAD
+      <required>true</required>
+      <model_dependent>false</model_dependent>
+      <default_value>auto</default_value>
+    </argument>
+    <argument>
       <name>heating_system_fraction_heat_load_served_2</name>
       <display_name>Heating System 2: Fraction Heat Load Served</display_name>
       <description>The heat load served fraction of the second heating system.</description>
@@ -2279,8 +2275,6 @@
       <model_dependent>false</model_dependent>
     </argument>
     <argument>
-=======
->>>>>>> e2f3c82a
       <name>mech_vent_fan_type</name>
       <display_name>Mechanical Ventilation: Fan Type</display_name>
       <description>The fan type of the mechanical ventilation.</description>
@@ -5391,17 +5385,934 @@
       <checksum>986E1A36</checksum>
     </file>
     <file>
+      <filename>base-misc-defaults.osw</filename>
+      <filetype>osw</filetype>
+      <usage_type>test</usage_type>
+      <checksum>F09F9F7B</checksum>
+    </file>
+    <file>
+      <filename>base.osw</filename>
+      <filetype>osw</filetype>
+      <usage_type>test</usage_type>
+      <checksum>9AB999AB</checksum>
+    </file>
+    <file>
+      <filename>base-appliances-none.osw</filename>
+      <filetype>osw</filetype>
+      <usage_type>test</usage_type>
+      <checksum>CB655D41</checksum>
+    </file>
+    <file>
+      <filename>base-appliances-dehumidifier-50percent.osw</filename>
+      <filetype>osw</filetype>
+      <usage_type>test</usage_type>
+      <checksum>F92D2653</checksum>
+    </file>
+    <file>
+      <filename>base-appliances-dehumidifier-ief.osw</filename>
+      <filetype>osw</filetype>
+      <usage_type>test</usage_type>
+      <checksum>584E8AE8</checksum>
+    </file>
+    <file>
+      <filename>base-appliances-dehumidifier.osw</filename>
+      <filetype>osw</filetype>
+      <usage_type>test</usage_type>
+      <checksum>E145E14B</checksum>
+    </file>
+    <file>
+      <filename>base-single-family-attached.osw</filename>
+      <filetype>osw</filetype>
+      <usage_type>test</usage_type>
+      <checksum>411EF81B</checksum>
+    </file>
+    <file>
+      <filename>base-multifamily.osw</filename>
+      <filetype>osw</filetype>
+      <usage_type>test</usage_type>
+      <checksum>D7007D82</checksum>
+    </file>
+    <file>
+      <filename>base-appliances-gas.osw</filename>
+      <filetype>osw</filetype>
+      <usage_type>test</usage_type>
+      <checksum>29CBEB69</checksum>
+    </file>
+    <file>
+      <filename>base-appliances-oil.osw</filename>
+      <filetype>osw</filetype>
+      <usage_type>test</usage_type>
+      <checksum>BF08B3DF</checksum>
+    </file>
+    <file>
+      <filename>base-appliances-propane.osw</filename>
+      <filetype>osw</filetype>
+      <usage_type>test</usage_type>
+      <checksum>B72756A7</checksum>
+    </file>
+    <file>
+      <filename>base-appliances-modified.osw</filename>
+      <filetype>osw</filetype>
+      <usage_type>test</usage_type>
+      <checksum>E74BC8E2</checksum>
+    </file>
+    <file>
+      <filename>base-appliances-wood.osw</filename>
+      <filetype>osw</filetype>
+      <usage_type>test</usage_type>
+      <checksum>067C0C1E</checksum>
+    </file>
+    <file>
+      <filename>base-misc-usage-multiplier.osw</filename>
+      <filetype>osw</filetype>
+      <usage_type>test</usage_type>
+      <checksum>E192723F</checksum>
+    </file>
+    <file>
+      <filename>base-hvac-dual-fuel-air-to-air-heat-pump-1-speed.osw</filename>
+      <filetype>osw</filetype>
+      <usage_type>test</usage_type>
+      <checksum>76945DD8</checksum>
+    </file>
+    <file>
+      <filename>base-hvac-dual-fuel-air-to-air-heat-pump-2-speed.osw</filename>
+      <filetype>osw</filetype>
+      <usage_type>test</usage_type>
+      <checksum>79006141</checksum>
+    </file>
+    <file>
+      <filename>base-hvac-dual-fuel-mini-split-heat-pump-ducted.osw</filename>
+      <filetype>osw</filetype>
+      <usage_type>test</usage_type>
+      <checksum>38973BA2</checksum>
+    </file>
+    <file>
+      <filename>base-hvac-dual-fuel-air-to-air-heat-pump-var-speed.osw</filename>
+      <filetype>osw</filetype>
+      <usage_type>test</usage_type>
+      <checksum>94CF3782</checksum>
+    </file>
+    <file>
+      <filename>base-hvac-dual-fuel-air-to-air-heat-pump-1-speed-electric.osw</filename>
+      <filetype>osw</filetype>
+      <usage_type>test</usage_type>
+      <checksum>54CB4CAA</checksum>
+    </file>
+    <file>
+      <filename>base-mechvent-cfis.osw</filename>
+      <filetype>osw</filetype>
+      <usage_type>test</usage_type>
+      <checksum>A397E18A</checksum>
+    </file>
+    <file>
+      <filename>base-dhw-indirect-outside.osw</filename>
+      <filetype>osw</filetype>
+      <usage_type>test</usage_type>
+      <checksum>5D5C147C</checksum>
+    </file>
+    <file>
+      <filename>base-dhw-jacket-electric.osw</filename>
+      <filetype>osw</filetype>
+      <usage_type>test</usage_type>
+      <checksum>3B893AAE</checksum>
+    </file>
+    <file>
+      <filename>base-dhw-low-flow-fixtures.osw</filename>
+      <filetype>osw</filetype>
+      <usage_type>test</usage_type>
+      <checksum>87167516</checksum>
+    </file>
+    <file>
+      <filename>base-dhw-none.osw</filename>
+      <filetype>osw</filetype>
+      <usage_type>test</usage_type>
+      <checksum>121AF9F4</checksum>
+    </file>
+    <file>
+      <filename>base-dhw-recirc-demand.osw</filename>
+      <filetype>osw</filetype>
+      <usage_type>test</usage_type>
+      <checksum>BFBC231B</checksum>
+    </file>
+    <file>
+      <filename>base-dhw-recirc-manual.osw</filename>
+      <filetype>osw</filetype>
+      <usage_type>test</usage_type>
+      <checksum>961EDA5F</checksum>
+    </file>
+    <file>
+      <filename>base-dhw-recirc-nocontrol.osw</filename>
+      <filetype>osw</filetype>
+      <usage_type>test</usage_type>
+      <checksum>2D63AA38</checksum>
+    </file>
+    <file>
+      <filename>base-dhw-recirc-temperature.osw</filename>
+      <filetype>osw</filetype>
+      <usage_type>test</usage_type>
+      <checksum>7DB3F5A7</checksum>
+    </file>
+    <file>
+      <filename>base-dhw-recirc-timer.osw</filename>
+      <filetype>osw</filetype>
+      <usage_type>test</usage_type>
+      <checksum>61FFD161</checksum>
+    </file>
+    <file>
+      <filename>base-dhw-solar-fraction.osw</filename>
+      <filetype>osw</filetype>
+      <usage_type>test</usage_type>
+      <checksum>87E560D3</checksum>
+    </file>
+    <file>
+      <filename>base-dhw-uef.osw</filename>
+      <filetype>osw</filetype>
+      <usage_type>test</usage_type>
+      <checksum>CA7DCEC8</checksum>
+    </file>
+    <file>
+      <filename>base-enclosure-infil-cfm50.osw</filename>
+      <filetype>osw</filetype>
+      <usage_type>test</usage_type>
+      <checksum>5D73BE1E</checksum>
+    </file>
+    <file>
+      <filename>base-foundation-conditioned-basement-slab-insulation.osw</filename>
+      <filetype>osw</filetype>
+      <usage_type>test</usage_type>
+      <checksum>1BA010A4</checksum>
+    </file>
+    <file>
+      <filename>base-hvac-boiler-gas-central-ac-1-speed.osw</filename>
+      <filetype>osw</filetype>
+      <usage_type>test</usage_type>
+      <checksum>B1C180A1</checksum>
+    </file>
+    <file>
+      <filename>base-hvac-boiler-gas-only.osw</filename>
+      <filetype>osw</filetype>
+      <usage_type>test</usage_type>
+      <checksum>026FC544</checksum>
+    </file>
+    <file>
+      <filename>base-hvac-boiler-oil-only.osw</filename>
+      <filetype>osw</filetype>
+      <usage_type>test</usage_type>
+      <checksum>4D70A256</checksum>
+    </file>
+    <file>
+      <filename>base-hvac-boiler-propane-only.osw</filename>
+      <filetype>osw</filetype>
+      <usage_type>test</usage_type>
+      <checksum>F92414E6</checksum>
+    </file>
+    <file>
+      <filename>base-hvac-boiler-wood-only.osw</filename>
+      <filetype>osw</filetype>
+      <usage_type>test</usage_type>
+      <checksum>E1BA287A</checksum>
+    </file>
+    <file>
+      <filename>base-hvac-central-ac-only-1-speed.osw</filename>
+      <filetype>osw</filetype>
+      <usage_type>test</usage_type>
+      <checksum>82DE8593</checksum>
+    </file>
+    <file>
+      <filename>base-hvac-ducts-leakage-percent.osw</filename>
+      <filetype>osw</filetype>
+      <usage_type>test</usage_type>
+      <checksum>1007D06F</checksum>
+    </file>
+    <file>
+      <filename>base-hvac-elec-resistance-only.osw</filename>
+      <filetype>osw</filetype>
+      <usage_type>test</usage_type>
+      <checksum>ADC808F3</checksum>
+    </file>
+    <file>
+      <filename>base-hvac-furnace-elec-only.osw</filename>
+      <filetype>osw</filetype>
+      <usage_type>test</usage_type>
+      <checksum>9A9D24F7</checksum>
+    </file>
+    <file>
+      <filename>base-hvac-furnace-gas-only.osw</filename>
+      <filetype>osw</filetype>
+      <usage_type>test</usage_type>
+      <checksum>73C7CA2A</checksum>
+    </file>
+    <file>
+      <filename>base-hvac-furnace-oil-only.osw</filename>
+      <filetype>osw</filetype>
+      <usage_type>test</usage_type>
+      <checksum>2EC77D1D</checksum>
+    </file>
+    <file>
+      <filename>base-hvac-furnace-propane-only.osw</filename>
+      <filetype>osw</filetype>
+      <usage_type>test</usage_type>
+      <checksum>AEB7C620</checksum>
+    </file>
+    <file>
+      <filename>base-hvac-furnace-wood-only.osw</filename>
+      <filetype>osw</filetype>
+      <usage_type>test</usage_type>
+      <checksum>0A06E9DA</checksum>
+    </file>
+    <file>
+      <filename>base-hvac-none.osw</filename>
+      <filetype>osw</filetype>
+      <usage_type>test</usage_type>
+      <checksum>45A26CA9</checksum>
+    </file>
+    <file>
+      <filename>base-hvac-programmable-thermostat.osw</filename>
+      <filetype>osw</filetype>
+      <usage_type>test</usage_type>
+      <checksum>BDF87326</checksum>
+    </file>
+    <file>
+      <filename>base-hvac-setpoints.osw</filename>
+      <filetype>osw</filetype>
+      <usage_type>test</usage_type>
+      <checksum>1C207AEE</checksum>
+    </file>
+    <file>
+      <filename>base-location-baltimore-md.osw</filename>
+      <filetype>osw</filetype>
+      <usage_type>test</usage_type>
+      <checksum>75A53287</checksum>
+    </file>
+    <file>
+      <filename>base-location-dallas-tx.osw</filename>
+      <filetype>osw</filetype>
+      <usage_type>test</usage_type>
+      <checksum>0338B8C8</checksum>
+    </file>
+    <file>
+      <filename>base-location-duluth-mn.osw</filename>
+      <filetype>osw</filetype>
+      <usage_type>test</usage_type>
+      <checksum>B1A3F698</checksum>
+    </file>
+    <file>
+      <filename>base-location-miami-fl.osw</filename>
+      <filetype>osw</filetype>
+      <usage_type>test</usage_type>
+      <checksum>D13B36B1</checksum>
+    </file>
+    <file>
+      <filename>base-mechvent-balanced.osw</filename>
+      <filetype>osw</filetype>
+      <usage_type>test</usage_type>
+      <checksum>431CFC23</checksum>
+    </file>
+    <file>
+      <filename>base-mechvent-erv.osw</filename>
+      <filetype>osw</filetype>
+      <usage_type>test</usage_type>
+      <checksum>30DAD453</checksum>
+    </file>
+    <file>
+      <filename>base-mechvent-exhaust.osw</filename>
+      <filetype>osw</filetype>
+      <usage_type>test</usage_type>
+      <checksum>0BABFF20</checksum>
+    </file>
+    <file>
+      <filename>base-mechvent-hrv.osw</filename>
+      <filetype>osw</filetype>
+      <usage_type>test</usage_type>
+      <checksum>2A1C95B8</checksum>
+    </file>
+    <file>
+      <filename>base-mechvent-supply.osw</filename>
+      <filetype>osw</filetype>
+      <usage_type>test</usage_type>
+      <checksum>8FF5929C</checksum>
+    </file>
+    <file>
+      <filename>base-misc-whole-house-fan.osw</filename>
+      <filetype>osw</filetype>
+      <usage_type>test</usage_type>
+      <checksum>E0306D39</checksum>
+    </file>
+    <file>
+      <filename>base-hvac-air-to-air-heat-pump-1-speed.osw</filename>
+      <filetype>osw</filetype>
+      <usage_type>test</usage_type>
+      <checksum>EE81B0C7</checksum>
+    </file>
+    <file>
+      <filename>base-mechvent-erv-atre-asre.osw</filename>
+      <filetype>osw</filetype>
+      <usage_type>test</usage_type>
+      <checksum>D2C0724C</checksum>
+    </file>
+    <file>
+      <filename>base-enclosure-windows-none.osw</filename>
+      <filetype>osw</filetype>
+      <usage_type>test</usage_type>
+      <checksum>7EBC7055</checksum>
+    </file>
+    <file>
+      <filename>base-dhw-indirect-standbyloss.osw</filename>
+      <filetype>osw</filetype>
+      <usage_type>test</usage_type>
+      <checksum>AF51CEC9</checksum>
+    </file>
+    <file>
+      <filename>base-dhw-indirect.osw</filename>
+      <filetype>osw</filetype>
+      <usage_type>test</usage_type>
+      <checksum>67EB5E32</checksum>
+    </file>
+    <file>
+      <filename>base-dhw-jacket-indirect.osw</filename>
+      <filetype>osw</filetype>
+      <usage_type>test</usage_type>
+      <checksum>6532C211</checksum>
+    </file>
+    <file>
+      <filename>base-hvac-undersized.osw</filename>
+      <filetype>osw</filetype>
+      <usage_type>test</usage_type>
+      <checksum>8E15CCD0</checksum>
+    </file>
+    <file>
+      <filename>base-atticroof-unvented-insulated-roof.osw</filename>
+      <filetype>osw</filetype>
+      <usage_type>test</usage_type>
+      <checksum>B373CB09</checksum>
+    </file>
+    <file>
+      <filename>base-pv.osw</filename>
+      <filetype>osw</filetype>
+      <usage_type>test</usage_type>
+      <checksum>C451D00A</checksum>
+    </file>
+    <file>
+      <filename>base-mechvent-hrv-asre.osw</filename>
+      <filetype>osw</filetype>
+      <usage_type>test</usage_type>
+      <checksum>16DD4CCB</checksum>
+    </file>
+    <file>
+      <filename>base-enclosure-overhangs.osw</filename>
+      <filetype>osw</filetype>
+      <usage_type>test</usage_type>
+      <checksum>2E199484</checksum>
+    </file>
+    <file>
+      <filename>base-atticroof-vented.osw</filename>
+      <filetype>osw</filetype>
+      <usage_type>test</usage_type>
+      <checksum>4142755A</checksum>
+    </file>
+    <file>
+      <filename>base-dhw-dwhr.osw</filename>
+      <filetype>osw</filetype>
+      <usage_type>test</usage_type>
+      <checksum>705A31A6</checksum>
+    </file>
+    <file>
+      <filename>base-misc-timestep-10-mins.osw</filename>
+      <filetype>osw</filetype>
+      <usage_type>test</usage_type>
+      <checksum>AC684D9A</checksum>
+    </file>
+    <file>
+      <filename>base-enclosure-beds-4.osw</filename>
+      <filetype>osw</filetype>
+      <usage_type>test</usage_type>
+      <checksum>615527E0</checksum>
+    </file>
+    <file>
+      <filename>base-enclosure-beds-5.osw</filename>
+      <filetype>osw</filetype>
+      <usage_type>test</usage_type>
+      <checksum>FB0A1940</checksum>
+    </file>
+    <file>
+      <filename>base-foundation-ambient.osw</filename>
+      <filetype>osw</filetype>
+      <usage_type>test</usage_type>
+      <checksum>BD456F95</checksum>
+    </file>
+    <file>
+      <filename>base-foundation-vented-crawlspace.osw</filename>
+      <filetype>osw</filetype>
+      <usage_type>test</usage_type>
+      <checksum>FE20AD19</checksum>
+    </file>
+    <file>
+      <filename>base-foundation-unvented-crawlspace.osw</filename>
+      <filetype>osw</filetype>
+      <usage_type>test</usage_type>
+      <checksum>DA91ADB3</checksum>
+    </file>
+    <file>
+      <filename>base-hvac-central-ac-plus-air-to-air-heat-pump-heating.osw</filename>
+      <filetype>osw</filetype>
+      <usage_type>test</usage_type>
+      <checksum>243A3EFC</checksum>
+    </file>
+    <file>
+      <filename>base-hvac-air-to-air-heat-pump-2-speed.osw</filename>
+      <filetype>osw</filetype>
+      <usage_type>test</usage_type>
+      <checksum>60F018D6</checksum>
+    </file>
+    <file>
+      <filename>base-hvac-central-ac-only-2-speed.osw</filename>
+      <filetype>osw</filetype>
+      <usage_type>test</usage_type>
+      <checksum>867689CF</checksum>
+    </file>
+    <file>
+      <filename>base-hvac-air-to-air-heat-pump-var-speed.osw</filename>
+      <filetype>osw</filetype>
+      <usage_type>test</usage_type>
+      <checksum>6CFCF0DC</checksum>
+    </file>
+    <file>
+      <filename>base-hvac-furnace-gas-central-ac-2-speed.osw</filename>
+      <filetype>osw</filetype>
+      <usage_type>test</usage_type>
+      <checksum>55366A5B</checksum>
+    </file>
+    <file>
+      <filename>base-hvac-ground-to-air-heat-pump.osw</filename>
+      <filetype>osw</filetype>
+      <usage_type>test</usage_type>
+      <checksum>04F0E4A2</checksum>
+    </file>
+    <file>
+      <filename>base-hvac-mini-split-heat-pump-ducted.osw</filename>
+      <filetype>osw</filetype>
+      <usage_type>test</usage_type>
+      <checksum>C4FAE82C</checksum>
+    </file>
+    <file>
+      <filename>base-hvac-central-ac-only-var-speed.osw</filename>
+      <filetype>osw</filetype>
+      <usage_type>test</usage_type>
+      <checksum>71CADB5D</checksum>
+    </file>
+    <file>
+      <filename>base-hvac-evap-cooler-furnace-gas.osw</filename>
+      <filetype>osw</filetype>
+      <usage_type>test</usage_type>
+      <checksum>4A3E5336</checksum>
+    </file>
+    <file>
+      <filename>base-hvac-evap-cooler-only.osw</filename>
+      <filetype>osw</filetype>
+      <usage_type>test</usage_type>
+      <checksum>ABC6025D</checksum>
+    </file>
+    <file>
+      <filename>base-hvac-evap-cooler-only-ducted.osw</filename>
+      <filetype>osw</filetype>
+      <usage_type>test</usage_type>
+      <checksum>B65373D9</checksum>
+    </file>
+    <file>
+      <filename>base-hvac-furnace-gas-central-ac-var-speed.osw</filename>
+      <filetype>osw</filetype>
+      <usage_type>test</usage_type>
+      <checksum>AEA0EC0E</checksum>
+    </file>
+    <file>
+      <filename>base-hvac-furnace-gas-room-ac.osw</filename>
+      <filetype>osw</filetype>
+      <usage_type>test</usage_type>
+      <checksum>725257D1</checksum>
+    </file>
+    <file>
+      <filename>base-hvac-room-ac-only.osw</filename>
+      <filetype>osw</filetype>
+      <usage_type>test</usage_type>
+      <checksum>0C917C05</checksum>
+    </file>
+    <file>
+      <filename>base-mechvent-cfis-evap-cooler-only-ducted.osw</filename>
+      <filetype>osw</filetype>
+      <usage_type>test</usage_type>
+      <checksum>5E455E25</checksum>
+    </file>
+    <file>
+      <filename>base-atticroof-flat.osw</filename>
+      <filetype>osw</filetype>
+      <usage_type>test</usage_type>
+      <checksum>7E5EE8E7</checksum>
+    </file>
+    <file>
+      <filename>extra-dhw-solar-latitude.osw</filename>
+      <filetype>osw</filetype>
+      <usage_type>test</usage_type>
+      <checksum>EB2721C8</checksum>
+    </file>
+    <file>
+      <filename>extra-pv-roofpitch.osw</filename>
+      <filetype>osw</filetype>
+      <usage_type>test</usage_type>
+      <checksum>B18E2ECA</checksum>
+    </file>
+    <file>
+      <filename>extra-auto.osw</filename>
+      <filetype>osw</filetype>
+      <usage_type>test</usage_type>
+      <checksum>88E9A19A</checksum>
+    </file>
+    <file>
+      <filename>base-atticroof-radiant-barrier.osw</filename>
+      <filetype>osw</filetype>
+      <usage_type>test</usage_type>
+      <checksum>61B6DD85</checksum>
+    </file>
+    <file>
+      <filename>base-hvac-boiler-elec-only.osw</filename>
+      <filetype>osw</filetype>
+      <usage_type>test</usage_type>
+      <checksum>1164325E</checksum>
+    </file>
+    <file>
+      <filename>base-hvac-portable-heater-electric-only.osw</filename>
+      <filetype>osw</filetype>
+      <usage_type>test</usage_type>
+      <checksum>E0DD7732</checksum>
+    </file>
+    <file>
+      <filename>base-hvac-stove-oil-only.osw</filename>
+      <filetype>osw</filetype>
+      <usage_type>test</usage_type>
+      <checksum>570B1D3E</checksum>
+    </file>
+    <file>
+      <filename>base-hvac-wall-furnace-elec-only.osw</filename>
+      <filetype>osw</filetype>
+      <usage_type>test</usage_type>
+      <checksum>4834D51B</checksum>
+    </file>
+    <file>
+      <filename>base-hvac-stove-wood-pellets-only.osw</filename>
+      <filetype>osw</filetype>
+      <usage_type>test</usage_type>
+      <checksum>051AE946</checksum>
+    </file>
+    <file>
+      <filename>base-mechvent-bath-kitchen-fans.osw</filename>
+      <filetype>osw</filetype>
+      <usage_type>test</usage_type>
+      <checksum>6ACEE27D</checksum>
+    </file>
+    <file>
+      <filename>base-misc-neighbor-shading.osw</filename>
+      <filetype>osw</filetype>
+      <usage_type>test</usage_type>
+      <checksum>45C177D5</checksum>
+    </file>
+    <file>
+      <filename>base-dhw-indirect-with-solar-fraction.osw</filename>
+      <filetype>osw</filetype>
+      <usage_type>test</usage_type>
+      <checksum>46F41E22</checksum>
+    </file>
+    <file>
+      <filename>base-location-epw-filepath-AMY-2012.osw</filename>
+      <filetype>osw</filetype>
+      <usage_type>test</usage_type>
+      <checksum>3C09C72F</checksum>
+    </file>
+    <file>
+      <filename>base-location-epw-filepath.osw</filename>
+      <filetype>osw</filetype>
+      <usage_type>test</usage_type>
+      <checksum>198AE8A0</checksum>
+    </file>
+    <file>
+      <filename>base-enclosure-beds-1.osw</filename>
+      <filetype>osw</filetype>
+      <usage_type>test</usage_type>
+      <checksum>3C2EC0E1</checksum>
+    </file>
+    <file>
+      <filename>base-enclosure-beds-2.osw</filename>
+      <filetype>osw</filetype>
+      <usage_type>test</usage_type>
+      <checksum>6971E551</checksum>
+    </file>
+    <file>
+      <filename>base-dhw-combi-tankless-outside.osw</filename>
+      <filetype>osw</filetype>
+      <usage_type>test</usage_type>
+      <checksum>A83F1275</checksum>
+    </file>
+    <file>
+      <filename>base-dhw-combi-tankless.osw</filename>
+      <filetype>osw</filetype>
+      <usage_type>test</usage_type>
+      <checksum>C7496359</checksum>
+    </file>
+    <file>
+      <filename>base-misc-defaults2.osw</filename>
+      <filetype>osw</filetype>
+      <usage_type>test</usage_type>
+      <checksum>8EA995D7</checksum>
+    </file>
+    <file>
+      <filename>base-dhw-tank-heat-pump-outside.osw</filename>
+      <filetype>osw</filetype>
+      <usage_type>test</usage_type>
+      <checksum>85DB44AD</checksum>
+    </file>
+    <file>
+      <filename>base-dhw-tank-heat-pump-with-solar-fraction.osw</filename>
+      <filetype>osw</filetype>
+      <usage_type>test</usage_type>
+      <checksum>170CFD9D</checksum>
+    </file>
+    <file>
+      <filename>base-dhw-tank-heat-pump.osw</filename>
+      <filetype>osw</filetype>
+      <usage_type>test</usage_type>
+      <checksum>46EE549F</checksum>
+    </file>
+    <file>
+      <filename>base-dhw-jacket-hpwh.osw</filename>
+      <filetype>osw</filetype>
+      <usage_type>test</usage_type>
+      <checksum>661E69C5</checksum>
+    </file>
+    <file>
+      <filename>base-dhw-jacket-gas.osw</filename>
+      <filetype>osw</filetype>
+      <usage_type>test</usage_type>
+      <checksum>31279989</checksum>
+    </file>
+    <file>
+      <filename>base-dhw-solar-direct-evacuated-tube.osw</filename>
+      <filetype>osw</filetype>
+      <usage_type>test</usage_type>
+      <checksum>0168CD3E</checksum>
+    </file>
+    <file>
+      <filename>base-dhw-solar-direct-flat-plate.osw</filename>
+      <filetype>osw</filetype>
+      <usage_type>test</usage_type>
+      <checksum>710A1EA2</checksum>
+    </file>
+    <file>
+      <filename>base-dhw-solar-direct-ics.osw</filename>
+      <filetype>osw</filetype>
+      <usage_type>test</usage_type>
+      <checksum>1F7F5C69</checksum>
+    </file>
+    <file>
+      <filename>base-dhw-solar-indirect-flat-plate.osw</filename>
+      <filetype>osw</filetype>
+      <usage_type>test</usage_type>
+      <checksum>5C0085AC</checksum>
+    </file>
+    <file>
+      <filename>base-dhw-solar-thermosyphon-flat-plate.osw</filename>
+      <filetype>osw</filetype>
+      <usage_type>test</usage_type>
+      <checksum>6DAC0B01</checksum>
+    </file>
+    <file>
+      <filename>base-dhw-tank-heat-pump-with-solar.osw</filename>
+      <filetype>osw</filetype>
+      <usage_type>test</usage_type>
+      <checksum>AB5156B7</checksum>
+    </file>
+    <file>
+      <filename>base-dhw-tank-gas-outside.osw</filename>
+      <filetype>osw</filetype>
+      <usage_type>test</usage_type>
+      <checksum>183782D0</checksum>
+    </file>
+    <file>
+      <filename>base-dhw-tank-gas.osw</filename>
+      <filetype>osw</filetype>
+      <usage_type>test</usage_type>
+      <checksum>B9DB7361</checksum>
+    </file>
+    <file>
+      <filename>base-dhw-tank-oil.osw</filename>
+      <filetype>osw</filetype>
+      <usage_type>test</usage_type>
+      <checksum>382012DA</checksum>
+    </file>
+    <file>
+      <filename>base-dhw-tank-wood.osw</filename>
+      <filetype>osw</filetype>
+      <usage_type>test</usage_type>
+      <checksum>DED5DE27</checksum>
+    </file>
+    <file>
+      <filename>base-dhw-tankless-gas-with-solar.osw</filename>
+      <filetype>osw</filetype>
+      <usage_type>test</usage_type>
+      <checksum>11E29CAC</checksum>
+    </file>
+    <file>
+      <filename>base-dhw-tankless-electric-outside.osw</filename>
+      <filetype>osw</filetype>
+      <usage_type>test</usage_type>
+      <checksum>D7111309</checksum>
+    </file>
+    <file>
+      <filename>base-dhw-tankless-electric.osw</filename>
+      <filetype>osw</filetype>
+      <usage_type>test</usage_type>
+      <checksum>CB1B0DC3</checksum>
+    </file>
+    <file>
+      <filename>base-dhw-tankless-gas-with-solar-fraction.osw</filename>
+      <filetype>osw</filetype>
+      <usage_type>test</usage_type>
+      <checksum>D0D0FD4B</checksum>
+    </file>
+    <file>
+      <filename>base-dhw-tankless-propane.osw</filename>
+      <filetype>osw</filetype>
+      <usage_type>test</usage_type>
+      <checksum>BB99505B</checksum>
+    </file>
+    <file>
+      <filename>base-dhw-tankless-gas.osw</filename>
+      <filetype>osw</filetype>
+      <usage_type>test</usage_type>
+      <checksum>30CAD0B7</checksum>
+    </file>
+    <file>
+      <filename>base-hvac-room-ac-only-33percent.osw</filename>
+      <filetype>osw</filetype>
+      <usage_type>test</usage_type>
+      <checksum>2983AA54</checksum>
+    </file>
+    <file>
+      <filename>base-hvac-mini-split-heat-pump-ducted-cooling-only.osw</filename>
+      <filetype>osw</filetype>
+      <usage_type>test</usage_type>
+      <checksum>6E7D3126</checksum>
+    </file>
+    <file>
+      <filename>base-hvac-mini-split-heat-pump-ducted-heating-only.osw</filename>
+      <filetype>osw</filetype>
+      <usage_type>test</usage_type>
+      <checksum>62725A9B</checksum>
+    </file>
+    <file>
+      <filename>base-hvac-furnace-elec-central-ac-1-speed.osw</filename>
+      <filetype>osw</filetype>
+      <usage_type>test</usage_type>
+      <checksum>3C176D55</checksum>
+    </file>
+    <file>
+      <filename>base-enclosure-infil-natural-ach.osw</filename>
+      <filetype>osw</filetype>
+      <usage_type>test</usage_type>
+      <checksum>8C52608B</checksum>
+    </file>
+    <file>
+      <filename>base-foundation-unconditioned-basement-assembly-r.osw</filename>
+      <filetype>osw</filetype>
+      <usage_type>test</usage_type>
+      <checksum>105E21B2</checksum>
+    </file>
+    <file>
+      <filename>base-foundation-unconditioned-basement-wall-insulation.osw</filename>
+      <filetype>osw</filetype>
+      <usage_type>test</usage_type>
+      <checksum>F3F709B8</checksum>
+    </file>
+    <file>
+      <filename>base-foundation-unconditioned-basement.osw</filename>
+      <filetype>osw</filetype>
+      <usage_type>test</usage_type>
+      <checksum>12549EA8</checksum>
+    </file>
+    <file>
+      <filename>base-hvac-fireplace-wood-only.osw</filename>
+      <filetype>osw</filetype>
+      <usage_type>test</usage_type>
+      <checksum>73EE1A6E</checksum>
+    </file>
+    <file>
+      <filename>base-hvac-floor-furnace-propane-only.osw</filename>
+      <filetype>osw</filetype>
+      <usage_type>test</usage_type>
+      <checksum>7EF1A13E</checksum>
+    </file>
+    <file>
+      <filename>base-enclosure-2stories-garage.osw</filename>
+      <filetype>osw</filetype>
+      <usage_type>test</usage_type>
+      <checksum>55BA1C86</checksum>
+    </file>
+    <file>
+      <filename>base-enclosure-2stories.osw</filename>
+      <filetype>osw</filetype>
+      <usage_type>test</usage_type>
+      <checksum>9928D07B</checksum>
+    </file>
+    <file>
+      <filename>base-foundation-slab.osw</filename>
+      <filetype>osw</filetype>
+      <usage_type>test</usage_type>
+      <checksum>E5C5E1E4</checksum>
+    </file>
+    <file>
       <filename>extra-second-refrigerator.osw</filename>
       <filetype>osw</filetype>
       <usage_type>test</usage_type>
-      <checksum>1BC7CC27</checksum>
+      <checksum>394D87CE</checksum>
+    </file>
+    <file>
+      <filename>base-hvac-mini-split-heat-pump-ductless.osw</filename>
+      <filetype>osw</filetype>
+      <usage_type>test</usage_type>
+      <checksum>66F2110C</checksum>
+    </file>
+    <file>
+      <filename>base-enclosure-garage.osw</filename>
+      <filetype>osw</filetype>
+      <usage_type>test</usage_type>
+      <checksum>40BB23B9</checksum>
+    </file>
+    <file>
+      <filename>base-misc-large-uncommon-loads.osw</filename>
+      <filetype>osw</filetype>
+      <usage_type>test</usage_type>
+      <checksum>E2D47C2F</checksum>
+    </file>
+    <file>
+      <filename>base-misc-large-uncommon-loads2.osw</filename>
+      <filetype>osw</filetype>
+      <usage_type>test</usage_type>
+      <checksum>637B8589</checksum>
+    </file>
+    <file>
+      <filename>base-misc-runperiod-1-month.osw</filename>
+      <filetype>osw</filetype>
+      <usage_type>test</usage_type>
+      <checksum>C39EB132</checksum>
+    </file>
+    <file>
+      <filename>base-misc-ceiling-fans.osw</filename>
+      <filetype>osw</filetype>
+      <usage_type>test</usage_type>
+      <checksum>49664BC0</checksum>
     </file>
     <file>
       <filename>build_residential_hpxml_test.rb</filename>
       <filetype>rb</filetype>
       <usage_type>test</usage_type>
-<<<<<<< HEAD
-      <checksum>78A4ED40</checksum>
+      <checksum>23349142</checksum>
     </file>
     <file>
       <version>
@@ -5412,1573 +6323,13 @@
       <filename>measure.rb</filename>
       <filetype>rb</filetype>
       <usage_type>script</usage_type>
-      <checksum>866CE499</checksum>
-=======
-      <checksum>112623F9</checksum>
-    </file>
-    <file>
-      <filename>base-misc-defaults.osw</filename>
-      <filetype>osw</filetype>
-      <usage_type>test</usage_type>
-      <checksum>F09F9F7B</checksum>
->>>>>>> e2f3c82a
-    </file>
-    <file>
-      <filename>base.osw</filename>
-      <filetype>osw</filetype>
-      <usage_type>test</usage_type>
-<<<<<<< HEAD
-      <checksum>32FDF275</checksum>
-=======
-      <checksum>9AB999AB</checksum>
->>>>>>> e2f3c82a
-    </file>
-    <file>
-      <filename>base-appliances-none.osw</filename>
-      <filetype>osw</filetype>
-      <usage_type>test</usage_type>
-<<<<<<< HEAD
-      <checksum>99B8C2D5</checksum>
-=======
-      <checksum>CB655D41</checksum>
->>>>>>> e2f3c82a
-    </file>
-    <file>
-      <filename>base-appliances-dehumidifier-50percent.osw</filename>
-      <filetype>osw</filetype>
-      <usage_type>test</usage_type>
-<<<<<<< HEAD
-      <checksum>6B2C73A2</checksum>
-=======
-      <checksum>F92D2653</checksum>
->>>>>>> e2f3c82a
-    </file>
-    <file>
-      <filename>base-appliances-dehumidifier-ief.osw</filename>
-      <filetype>osw</filetype>
-      <usage_type>test</usage_type>
-<<<<<<< HEAD
-      <checksum>7BA2039D</checksum>
-=======
-      <checksum>584E8AE8</checksum>
->>>>>>> e2f3c82a
-    </file>
-    <file>
-      <filename>base-appliances-dehumidifier.osw</filename>
-      <filetype>osw</filetype>
-      <usage_type>test</usage_type>
-<<<<<<< HEAD
-      <checksum>0276D761</checksum>
-=======
-      <checksum>E145E14B</checksum>
->>>>>>> e2f3c82a
-    </file>
-    <file>
-      <filename>base-single-family-attached.osw</filename>
-      <filetype>osw</filetype>
-      <usage_type>test</usage_type>
-<<<<<<< HEAD
-      <checksum>615C8962</checksum>
-=======
-      <checksum>411EF81B</checksum>
->>>>>>> e2f3c82a
-    </file>
-    <file>
-      <filename>base-multifamily.osw</filename>
-      <filetype>osw</filetype>
-      <usage_type>test</usage_type>
-<<<<<<< HEAD
-      <checksum>272E8EB7</checksum>
-=======
-      <checksum>D7007D82</checksum>
->>>>>>> e2f3c82a
-    </file>
-    <file>
-      <filename>base-appliances-gas.osw</filename>
-      <filetype>osw</filetype>
-      <usage_type>test</usage_type>
-<<<<<<< HEAD
-      <checksum>2FD28F93</checksum>
-=======
-      <checksum>29CBEB69</checksum>
->>>>>>> e2f3c82a
-    </file>
-    <file>
-      <filename>base-appliances-oil.osw</filename>
-      <filetype>osw</filetype>
-      <usage_type>test</usage_type>
-      <checksum>BF08B3DF</checksum>
-    </file>
-    <file>
-      <filename>base-appliances-propane.osw</filename>
-      <filetype>osw</filetype>
-      <usage_type>test</usage_type>
-      <checksum>B72756A7</checksum>
-    </file>
-    <file>
-      <filename>base-appliances-modified.osw</filename>
-      <filetype>osw</filetype>
-      <usage_type>test</usage_type>
-<<<<<<< HEAD
-      <checksum>0D321783</checksum>
-=======
-      <checksum>E74BC8E2</checksum>
-    </file>
-    <file>
-      <filename>base-appliances-wood.osw</filename>
-      <filetype>osw</filetype>
-      <usage_type>test</usage_type>
-      <checksum>067C0C1E</checksum>
-    </file>
-    <file>
-      <filename>base-misc-usage-multiplier.osw</filename>
-      <filetype>osw</filetype>
-      <usage_type>test</usage_type>
-      <checksum>E192723F</checksum>
-    </file>
-    <file>
-      <filename>base-hvac-dual-fuel-air-to-air-heat-pump-1-speed.osw</filename>
-      <filetype>osw</filetype>
-      <usage_type>test</usage_type>
-      <checksum>76945DD8</checksum>
-    </file>
-    <file>
-      <filename>base-hvac-dual-fuel-air-to-air-heat-pump-2-speed.osw</filename>
-      <filetype>osw</filetype>
-      <usage_type>test</usage_type>
-      <checksum>79006141</checksum>
-    </file>
-    <file>
-      <filename>base-hvac-dual-fuel-mini-split-heat-pump-ducted.osw</filename>
-      <filetype>osw</filetype>
-      <usage_type>test</usage_type>
-      <checksum>38973BA2</checksum>
-    </file>
-    <file>
-      <filename>base-hvac-dual-fuel-air-to-air-heat-pump-var-speed.osw</filename>
-      <filetype>osw</filetype>
-      <usage_type>test</usage_type>
-      <checksum>94CF3782</checksum>
-    </file>
-    <file>
-      <filename>base-hvac-dual-fuel-air-to-air-heat-pump-1-speed-electric.osw</filename>
-      <filetype>osw</filetype>
-      <usage_type>test</usage_type>
-      <checksum>54CB4CAA</checksum>
-    </file>
-    <file>
-      <filename>base-mechvent-cfis.osw</filename>
-      <filetype>osw</filetype>
-      <usage_type>test</usage_type>
-      <checksum>A397E18A</checksum>
->>>>>>> e2f3c82a
-    </file>
-    <file>
-      <filename>base-dhw-indirect-outside.osw</filename>
-      <filetype>osw</filetype>
-      <usage_type>test</usage_type>
-<<<<<<< HEAD
-      <checksum>DE3C9BCC</checksum>
-=======
-      <checksum>5D5C147C</checksum>
->>>>>>> e2f3c82a
-    </file>
-    <file>
-      <filename>base-dhw-jacket-electric.osw</filename>
-      <filetype>osw</filetype>
-      <usage_type>test</usage_type>
-<<<<<<< HEAD
-      <checksum>B0365574</checksum>
-=======
-      <checksum>3B893AAE</checksum>
->>>>>>> e2f3c82a
-    </file>
-    <file>
-      <filename>base-dhw-low-flow-fixtures.osw</filename>
-      <filetype>osw</filetype>
-      <usage_type>test</usage_type>
-<<<<<<< HEAD
-      <checksum>86BA9787</checksum>
-=======
-      <checksum>87167516</checksum>
->>>>>>> e2f3c82a
-    </file>
-    <file>
-      <filename>base-dhw-none.osw</filename>
-      <filetype>osw</filetype>
-      <usage_type>test</usage_type>
-<<<<<<< HEAD
-      <checksum>0CECF4E0</checksum>
-=======
-      <checksum>121AF9F4</checksum>
->>>>>>> e2f3c82a
-    </file>
-    <file>
-      <filename>base-dhw-recirc-demand.osw</filename>
-      <filetype>osw</filetype>
-      <usage_type>test</usage_type>
-<<<<<<< HEAD
-      <checksum>4FA4FA0D</checksum>
-=======
-      <checksum>BFBC231B</checksum>
->>>>>>> e2f3c82a
-    </file>
-    <file>
-      <filename>base-dhw-recirc-manual.osw</filename>
-      <filetype>osw</filetype>
-      <usage_type>test</usage_type>
-<<<<<<< HEAD
-      <checksum>8A4D195A</checksum>
-=======
-      <checksum>961EDA5F</checksum>
->>>>>>> e2f3c82a
-    </file>
-    <file>
-      <filename>base-dhw-recirc-nocontrol.osw</filename>
-      <filetype>osw</filetype>
-      <usage_type>test</usage_type>
-<<<<<<< HEAD
-      <checksum>A39D5B35</checksum>
-=======
-      <checksum>2D63AA38</checksum>
->>>>>>> e2f3c82a
-    </file>
-    <file>
-      <filename>base-dhw-recirc-temperature.osw</filename>
-      <filetype>osw</filetype>
-      <usage_type>test</usage_type>
-<<<<<<< HEAD
-      <checksum>A3E52622</checksum>
-=======
-      <checksum>7DB3F5A7</checksum>
->>>>>>> e2f3c82a
-    </file>
-    <file>
-      <filename>base-dhw-recirc-timer.osw</filename>
-      <filetype>osw</filetype>
-      <usage_type>test</usage_type>
-<<<<<<< HEAD
-      <checksum>539C7B8E</checksum>
-=======
-      <checksum>61FFD161</checksum>
->>>>>>> e2f3c82a
-    </file>
-    <file>
-      <filename>base-dhw-solar-fraction.osw</filename>
-      <filetype>osw</filetype>
-      <usage_type>test</usage_type>
-<<<<<<< HEAD
-      <checksum>6C545EB5</checksum>
-=======
-      <checksum>87E560D3</checksum>
->>>>>>> e2f3c82a
-    </file>
-    <file>
-      <filename>base-dhw-uef.osw</filename>
-      <filetype>osw</filetype>
-      <usage_type>test</usage_type>
-<<<<<<< HEAD
-      <checksum>85B041DF</checksum>
-=======
-      <checksum>CA7DCEC8</checksum>
->>>>>>> e2f3c82a
-    </file>
-    <file>
-      <filename>base-enclosure-infil-cfm50.osw</filename>
-      <filetype>osw</filetype>
-      <usage_type>test</usage_type>
-<<<<<<< HEAD
-      <checksum>8100D7D6</checksum>
-=======
-      <checksum>5D73BE1E</checksum>
->>>>>>> e2f3c82a
-    </file>
-    <file>
-      <filename>base-foundation-conditioned-basement-slab-insulation.osw</filename>
-      <filetype>osw</filetype>
-      <usage_type>test</usage_type>
-<<<<<<< HEAD
-      <checksum>8870A482</checksum>
-=======
-      <checksum>1BA010A4</checksum>
->>>>>>> e2f3c82a
-    </file>
-    <file>
-      <filename>base-hvac-boiler-gas-central-ac-1-speed.osw</filename>
-      <filetype>osw</filetype>
-      <usage_type>test</usage_type>
-<<<<<<< HEAD
-      <checksum>3930F2CE</checksum>
-=======
-      <checksum>B1C180A1</checksum>
->>>>>>> e2f3c82a
-    </file>
-    <file>
-      <filename>base-hvac-boiler-gas-only.osw</filename>
-      <filetype>osw</filetype>
-      <usage_type>test</usage_type>
-<<<<<<< HEAD
-      <checksum>E1D5C947</checksum>
-=======
-      <checksum>026FC544</checksum>
->>>>>>> e2f3c82a
-    </file>
-    <file>
-      <filename>base-hvac-boiler-oil-only.osw</filename>
-      <filetype>osw</filetype>
-      <usage_type>test</usage_type>
-<<<<<<< HEAD
-      <checksum>C1D3382D</checksum>
-=======
-      <checksum>4D70A256</checksum>
->>>>>>> e2f3c82a
-    </file>
-    <file>
-      <filename>base-hvac-boiler-propane-only.osw</filename>
-      <filetype>osw</filetype>
-      <usage_type>test</usage_type>
-<<<<<<< HEAD
-      <checksum>67295167</checksum>
-=======
-      <checksum>F92414E6</checksum>
->>>>>>> e2f3c82a
-    </file>
-    <file>
-      <filename>base-hvac-boiler-wood-only.osw</filename>
-      <filetype>osw</filetype>
-      <usage_type>test</usage_type>
-<<<<<<< HEAD
-      <checksum>FBA18494</checksum>
-=======
-      <checksum>E1BA287A</checksum>
->>>>>>> e2f3c82a
-    </file>
-    <file>
-      <filename>base-hvac-central-ac-only-1-speed.osw</filename>
-      <filetype>osw</filetype>
-      <usage_type>test</usage_type>
-<<<<<<< HEAD
-      <checksum>25D9012C</checksum>
-=======
-      <checksum>82DE8593</checksum>
->>>>>>> e2f3c82a
-    </file>
-    <file>
-      <filename>base-hvac-ducts-leakage-percent.osw</filename>
-      <filetype>osw</filetype>
-      <usage_type>test</usage_type>
-<<<<<<< HEAD
-      <checksum>482110D5</checksum>
-=======
-      <checksum>1007D06F</checksum>
->>>>>>> e2f3c82a
-    </file>
-    <file>
-      <filename>base-hvac-elec-resistance-only.osw</filename>
-      <filetype>osw</filetype>
-      <usage_type>test</usage_type>
-<<<<<<< HEAD
-      <checksum>F11D1B02</checksum>
-=======
-      <checksum>ADC808F3</checksum>
->>>>>>> e2f3c82a
-    </file>
-    <file>
-      <filename>base-hvac-furnace-elec-only.osw</filename>
-      <filetype>osw</filetype>
-      <usage_type>test</usage_type>
-<<<<<<< HEAD
-      <checksum>CFD29704</checksum>
-=======
-      <checksum>9A9D24F7</checksum>
->>>>>>> e2f3c82a
-    </file>
-    <file>
-      <filename>base-hvac-furnace-gas-only.osw</filename>
-      <filetype>osw</filetype>
-      <usage_type>test</usage_type>
-<<<<<<< HEAD
-      <checksum>299E921F</checksum>
-=======
-      <checksum>73C7CA2A</checksum>
->>>>>>> e2f3c82a
-    </file>
-    <file>
-      <filename>base-hvac-furnace-oil-only.osw</filename>
-      <filetype>osw</filetype>
-      <usage_type>test</usage_type>
-<<<<<<< HEAD
-      <checksum>49A6B0D2</checksum>
-=======
-      <checksum>2EC77D1D</checksum>
->>>>>>> e2f3c82a
-    </file>
-    <file>
-      <filename>base-hvac-furnace-propane-only.osw</filename>
-      <filetype>osw</filetype>
-      <usage_type>test</usage_type>
-<<<<<<< HEAD
-      <checksum>1839B0A2</checksum>
-=======
-      <checksum>AEB7C620</checksum>
->>>>>>> e2f3c82a
-    </file>
-    <file>
-      <filename>base-hvac-furnace-wood-only.osw</filename>
-      <filetype>osw</filetype>
-      <usage_type>test</usage_type>
-<<<<<<< HEAD
-      <checksum>2483F901</checksum>
-=======
-      <checksum>0A06E9DA</checksum>
->>>>>>> e2f3c82a
-    </file>
-    <file>
-      <filename>base-hvac-none.osw</filename>
-      <filetype>osw</filetype>
-      <usage_type>test</usage_type>
-<<<<<<< HEAD
-      <checksum>1DFF81A9</checksum>
-=======
-      <checksum>45A26CA9</checksum>
->>>>>>> e2f3c82a
-    </file>
-    <file>
-      <filename>base-hvac-programmable-thermostat.osw</filename>
-      <filetype>osw</filetype>
-      <usage_type>test</usage_type>
-<<<<<<< HEAD
-      <checksum>37ECD97E</checksum>
-=======
-      <checksum>BDF87326</checksum>
->>>>>>> e2f3c82a
-    </file>
-    <file>
-      <filename>base-hvac-setpoints.osw</filename>
-      <filetype>osw</filetype>
-      <usage_type>test</usage_type>
-<<<<<<< HEAD
-      <checksum>23ECAC62</checksum>
-=======
-      <checksum>1C207AEE</checksum>
->>>>>>> e2f3c82a
-    </file>
-    <file>
-      <filename>base-location-baltimore-md.osw</filename>
-      <filetype>osw</filetype>
-      <usage_type>test</usage_type>
-<<<<<<< HEAD
-      <checksum>D83B7D07</checksum>
-=======
-      <checksum>75A53287</checksum>
->>>>>>> e2f3c82a
-    </file>
-    <file>
-      <filename>base-location-dallas-tx.osw</filename>
-      <filetype>osw</filetype>
-      <usage_type>test</usage_type>
-<<<<<<< HEAD
-      <checksum>2DF353FE</checksum>
-=======
-      <checksum>0338B8C8</checksum>
->>>>>>> e2f3c82a
-    </file>
-    <file>
-      <filename>base-location-duluth-mn.osw</filename>
-      <filetype>osw</filetype>
-      <usage_type>test</usage_type>
-<<<<<<< HEAD
-      <checksum>551EAA20</checksum>
-=======
-      <checksum>B1A3F698</checksum>
->>>>>>> e2f3c82a
-    </file>
-    <file>
-      <filename>base-location-miami-fl.osw</filename>
-      <filetype>osw</filetype>
-      <usage_type>test</usage_type>
-<<<<<<< HEAD
-      <checksum>7F7317CD</checksum>
-=======
-      <checksum>D13B36B1</checksum>
->>>>>>> e2f3c82a
-    </file>
-    <file>
-      <filename>base-mechvent-balanced.osw</filename>
-      <filetype>osw</filetype>
-      <usage_type>test</usage_type>
-<<<<<<< HEAD
-      <checksum>469E7233</checksum>
-=======
-      <checksum>431CFC23</checksum>
->>>>>>> e2f3c82a
-    </file>
-    <file>
-      <filename>base-mechvent-erv.osw</filename>
-      <filetype>osw</filetype>
-      <usage_type>test</usage_type>
-<<<<<<< HEAD
-      <checksum>B7BE0B4D</checksum>
-=======
-      <checksum>30DAD453</checksum>
->>>>>>> e2f3c82a
-    </file>
-    <file>
-      <filename>base-mechvent-exhaust.osw</filename>
-      <filetype>osw</filetype>
-      <usage_type>test</usage_type>
-<<<<<<< HEAD
-      <checksum>B4F0D654</checksum>
-=======
-      <checksum>0BABFF20</checksum>
->>>>>>> e2f3c82a
-    </file>
-    <file>
-      <filename>base-mechvent-hrv.osw</filename>
-      <filetype>osw</filetype>
-      <usage_type>test</usage_type>
-<<<<<<< HEAD
-      <checksum>6FD891DE</checksum>
-=======
-      <checksum>2A1C95B8</checksum>
->>>>>>> e2f3c82a
-    </file>
-    <file>
-      <filename>base-mechvent-supply.osw</filename>
-      <filetype>osw</filetype>
-      <usage_type>test</usage_type>
-<<<<<<< HEAD
-      <checksum>B048A2B5</checksum>
-=======
-      <checksum>8FF5929C</checksum>
->>>>>>> e2f3c82a
-    </file>
-    <file>
-      <filename>base-misc-whole-house-fan.osw</filename>
-      <filetype>osw</filetype>
-      <usage_type>test</usage_type>
-<<<<<<< HEAD
-      <checksum>4AA8A056</checksum>
-=======
-      <checksum>E0306D39</checksum>
->>>>>>> e2f3c82a
-    </file>
-    <file>
-      <filename>base-hvac-air-to-air-heat-pump-1-speed.osw</filename>
-      <filetype>osw</filetype>
-      <usage_type>test</usage_type>
-<<<<<<< HEAD
-      <checksum>1ECEA674</checksum>
-=======
-      <checksum>EE81B0C7</checksum>
->>>>>>> e2f3c82a
-    </file>
-    <file>
-      <filename>base-mechvent-erv-atre-asre.osw</filename>
-      <filetype>osw</filetype>
-      <usage_type>test</usage_type>
-<<<<<<< HEAD
-      <checksum>C2C40708</checksum>
-=======
-      <checksum>D2C0724C</checksum>
->>>>>>> e2f3c82a
-    </file>
-    <file>
-      <filename>base-enclosure-windows-none.osw</filename>
-      <filetype>osw</filetype>
-      <usage_type>test</usage_type>
-<<<<<<< HEAD
-      <checksum>2C01B901</checksum>
-=======
-      <checksum>7EBC7055</checksum>
->>>>>>> e2f3c82a
-    </file>
-    <file>
-      <filename>base-dhw-indirect-standbyloss.osw</filename>
-      <filetype>osw</filetype>
-      <usage_type>test</usage_type>
-<<<<<<< HEAD
-      <checksum>4DB11C57</checksum>
-=======
-      <checksum>AF51CEC9</checksum>
->>>>>>> e2f3c82a
-    </file>
-    <file>
-      <filename>base-dhw-indirect.osw</filename>
-      <filetype>osw</filetype>
-      <usage_type>test</usage_type>
-<<<<<<< HEAD
-      <checksum>E383EACD</checksum>
-=======
-      <checksum>67EB5E32</checksum>
->>>>>>> e2f3c82a
-    </file>
-    <file>
-      <filename>base-dhw-jacket-indirect.osw</filename>
-      <filetype>osw</filetype>
-      <usage_type>test</usage_type>
-<<<<<<< HEAD
-      <checksum>F4A66734</checksum>
-=======
-      <checksum>6532C211</checksum>
->>>>>>> e2f3c82a
-    </file>
-    <file>
-      <filename>base-hvac-undersized.osw</filename>
-      <filetype>osw</filetype>
-      <usage_type>test</usage_type>
-<<<<<<< HEAD
-      <checksum>5ACD78A9</checksum>
-=======
-      <checksum>8E15CCD0</checksum>
->>>>>>> e2f3c82a
-    </file>
-    <file>
-      <filename>base-atticroof-unvented-insulated-roof.osw</filename>
-      <filetype>osw</filetype>
-      <usage_type>test</usage_type>
-<<<<<<< HEAD
-      <checksum>E16F6C01</checksum>
-=======
-      <checksum>B373CB09</checksum>
->>>>>>> e2f3c82a
-    </file>
-    <file>
-      <filename>base-pv.osw</filename>
-      <filetype>osw</filetype>
-      <usage_type>test</usage_type>
-<<<<<<< HEAD
-      <checksum>3F12CA63</checksum>
-=======
-      <checksum>C451D00A</checksum>
->>>>>>> e2f3c82a
-    </file>
-    <file>
-      <filename>base-mechvent-hrv-asre.osw</filename>
-      <filetype>osw</filetype>
-      <usage_type>test</usage_type>
-<<<<<<< HEAD
-      <checksum>117ACFC7</checksum>
-=======
-      <checksum>16DD4CCB</checksum>
->>>>>>> e2f3c82a
-    </file>
-    <file>
-      <filename>base-enclosure-overhangs.osw</filename>
-      <filetype>osw</filetype>
-      <usage_type>test</usage_type>
-<<<<<<< HEAD
-      <checksum>94ACA7CA</checksum>
-=======
-      <checksum>2E199484</checksum>
->>>>>>> e2f3c82a
-    </file>
-    <file>
-      <filename>base-atticroof-vented.osw</filename>
-      <filetype>osw</filetype>
-      <usage_type>test</usage_type>
-<<<<<<< HEAD
-      <checksum>1A3CA1E7</checksum>
-=======
-      <checksum>4142755A</checksum>
->>>>>>> e2f3c82a
-    </file>
-    <file>
-      <filename>base-dhw-dwhr.osw</filename>
-      <filetype>osw</filetype>
-      <usage_type>test</usage_type>
-<<<<<<< HEAD
-      <checksum>2F2C80B0</checksum>
-=======
-      <checksum>705A31A6</checksum>
->>>>>>> e2f3c82a
-    </file>
-    <file>
-      <filename>base-misc-timestep-10-mins.osw</filename>
-      <filetype>osw</filetype>
-      <usage_type>test</usage_type>
-<<<<<<< HEAD
-      <checksum>F5CE6C8D</checksum>
-=======
-      <checksum>AC684D9A</checksum>
->>>>>>> e2f3c82a
-    </file>
-    <file>
-      <filename>base-enclosure-beds-4.osw</filename>
-      <filetype>osw</filetype>
-      <usage_type>test</usage_type>
-<<<<<<< HEAD
-      <checksum>20C31874</checksum>
-=======
-      <checksum>615527E0</checksum>
->>>>>>> e2f3c82a
-    </file>
-    <file>
-      <filename>base-enclosure-beds-5.osw</filename>
-      <filetype>osw</filetype>
-      <usage_type>test</usage_type>
-<<<<<<< HEAD
-      <checksum>4FA98FDC</checksum>
-=======
-      <checksum>FB0A1940</checksum>
->>>>>>> e2f3c82a
-    </file>
-    <file>
-      <filename>base-foundation-ambient.osw</filename>
-      <filetype>osw</filetype>
-      <usage_type>test</usage_type>
-<<<<<<< HEAD
-      <checksum>74AC9336</checksum>
-=======
-      <checksum>BD456F95</checksum>
->>>>>>> e2f3c82a
-    </file>
-    <file>
-      <filename>base-foundation-vented-crawlspace.osw</filename>
-      <filetype>osw</filetype>
-      <usage_type>test</usage_type>
-<<<<<<< HEAD
-      <checksum>1D95F8BD</checksum>
-=======
-      <checksum>FE20AD19</checksum>
->>>>>>> e2f3c82a
-    </file>
-    <file>
-      <filename>base-foundation-unvented-crawlspace.osw</filename>
-      <filetype>osw</filetype>
-      <usage_type>test</usage_type>
-<<<<<<< HEAD
-      <checksum>74F1ECD0</checksum>
-=======
-      <checksum>DA91ADB3</checksum>
->>>>>>> e2f3c82a
-    </file>
-    <file>
-      <filename>base-hvac-central-ac-plus-air-to-air-heat-pump-heating.osw</filename>
-      <filetype>osw</filetype>
-      <usage_type>test</usage_type>
-<<<<<<< HEAD
-      <checksum>4C1AABFF</checksum>
-=======
-      <checksum>243A3EFC</checksum>
->>>>>>> e2f3c82a
-    </file>
-    <file>
-      <filename>base-hvac-air-to-air-heat-pump-2-speed.osw</filename>
-      <filetype>osw</filetype>
-      <usage_type>test</usage_type>
-<<<<<<< HEAD
-      <checksum>93C8F518</checksum>
-=======
-      <checksum>60F018D6</checksum>
->>>>>>> e2f3c82a
-    </file>
-    <file>
-      <filename>base-hvac-central-ac-only-2-speed.osw</filename>
-      <filetype>osw</filetype>
-      <usage_type>test</usage_type>
-<<<<<<< HEAD
-      <checksum>4B4901E8</checksum>
-=======
-      <checksum>867689CF</checksum>
->>>>>>> e2f3c82a
-    </file>
-    <file>
-      <filename>base-hvac-air-to-air-heat-pump-var-speed.osw</filename>
-      <filetype>osw</filetype>
-      <usage_type>test</usage_type>
-<<<<<<< HEAD
-      <checksum>9A7D4F5E</checksum>
-=======
-      <checksum>6CFCF0DC</checksum>
->>>>>>> e2f3c82a
-    </file>
-    <file>
-      <filename>base-hvac-furnace-gas-central-ac-2-speed.osw</filename>
-      <filetype>osw</filetype>
-      <usage_type>test</usage_type>
-<<<<<<< HEAD
-      <checksum>C98BF9ED</checksum>
-=======
-      <checksum>55366A5B</checksum>
->>>>>>> e2f3c82a
-    </file>
-    <file>
-      <filename>base-hvac-ground-to-air-heat-pump.osw</filename>
-      <filetype>osw</filetype>
-      <usage_type>test</usage_type>
-<<<<<<< HEAD
-      <checksum>DDDFC52F</checksum>
-=======
-      <checksum>04F0E4A2</checksum>
->>>>>>> e2f3c82a
-    </file>
-    <file>
-      <filename>base-hvac-mini-split-heat-pump-ducted.osw</filename>
-      <filetype>osw</filetype>
-      <usage_type>test</usage_type>
-<<<<<<< HEAD
-      <checksum>0BA9BD39</checksum>
-=======
-      <checksum>C4FAE82C</checksum>
->>>>>>> e2f3c82a
-    </file>
-    <file>
-      <filename>base-hvac-central-ac-only-var-speed.osw</filename>
-      <filetype>osw</filetype>
-      <usage_type>test</usage_type>
-<<<<<<< HEAD
-      <checksum>E3E0FD1A</checksum>
-=======
-      <checksum>71CADB5D</checksum>
->>>>>>> e2f3c82a
-    </file>
-    <file>
-      <filename>base-hvac-evap-cooler-furnace-gas.osw</filename>
-      <filetype>osw</filetype>
-      <usage_type>test</usage_type>
-<<<<<<< HEAD
-      <checksum>47EDC5D6</checksum>
-=======
-      <checksum>4A3E5336</checksum>
->>>>>>> e2f3c82a
-    </file>
-    <file>
-      <filename>base-hvac-evap-cooler-only.osw</filename>
-      <filetype>osw</filetype>
-      <usage_type>test</usage_type>
-<<<<<<< HEAD
-      <checksum>E06051DE</checksum>
-=======
-      <checksum>ABC6025D</checksum>
->>>>>>> e2f3c82a
-    </file>
-    <file>
-      <filename>base-hvac-evap-cooler-only-ducted.osw</filename>
-      <filetype>osw</filetype>
-      <usage_type>test</usage_type>
-<<<<<<< HEAD
-      <checksum>FF60212A</checksum>
-=======
-      <checksum>B65373D9</checksum>
->>>>>>> e2f3c82a
-    </file>
-    <file>
-      <filename>base-hvac-furnace-gas-central-ac-var-speed.osw</filename>
-      <filetype>osw</filetype>
-      <usage_type>test</usage_type>
-<<<<<<< HEAD
-      <checksum>36191D60</checksum>
-=======
-      <checksum>AEA0EC0E</checksum>
->>>>>>> e2f3c82a
-    </file>
-    <file>
-      <filename>base-hvac-furnace-gas-room-ac.osw</filename>
-      <filetype>osw</filetype>
-      <usage_type>test</usage_type>
-<<<<<<< HEAD
-      <checksum>DC48DAF2</checksum>
-=======
-      <checksum>725257D1</checksum>
->>>>>>> e2f3c82a
-    </file>
-    <file>
-      <filename>base-hvac-room-ac-only.osw</filename>
-      <filetype>osw</filetype>
-      <usage_type>test</usage_type>
-<<<<<<< HEAD
-      <checksum>5E14BC7F</checksum>
-=======
-      <checksum>0C917C05</checksum>
->>>>>>> e2f3c82a
-    </file>
-    <file>
-      <filename>base-mechvent-cfis-evap-cooler-only-ducted.osw</filename>
-      <filetype>osw</filetype>
-      <usage_type>test</usage_type>
-<<<<<<< HEAD
-      <checksum>05922755</checksum>
-=======
-      <checksum>5E455E25</checksum>
->>>>>>> e2f3c82a
-    </file>
-    <file>
-      <filename>base-atticroof-flat.osw</filename>
-      <filetype>osw</filetype>
-      <usage_type>test</usage_type>
-<<<<<<< HEAD
-      <checksum>958F1F04</checksum>
-=======
-      <checksum>7E5EE8E7</checksum>
->>>>>>> e2f3c82a
-    </file>
-    <file>
-      <filename>extra-dhw-solar-latitude.osw</filename>
-      <filetype>osw</filetype>
-      <usage_type>test</usage_type>
-<<<<<<< HEAD
-      <checksum>D488BA67</checksum>
-=======
-      <checksum>EB2721C8</checksum>
->>>>>>> e2f3c82a
-    </file>
-    <file>
-      <filename>extra-pv-roofpitch.osw</filename>
-      <filetype>osw</filetype>
-      <usage_type>test</usage_type>
-<<<<<<< HEAD
-      <checksum>E1B21E37</checksum>
-    </file>
-    <file>
-      <filename>base-misc-runperiod-1-month.osw</filename>
-      <filetype>osw</filetype>
-      <usage_type>test</usage_type>
-      <checksum>7B7C1DFA</checksum>
-=======
-      <checksum>B18E2ECA</checksum>
->>>>>>> e2f3c82a
-    </file>
-    <file>
-      <filename>extra-auto.osw</filename>
-      <filetype>osw</filetype>
-      <usage_type>test</usage_type>
-<<<<<<< HEAD
-      <checksum>DD6EBF93</checksum>
-    </file>
-    <file>
-      <filename>base-appliances-gas.osw</filename>
-      <filetype>osw</filetype>
-      <usage_type>test</usage_type>
-      <checksum>C66D4CE6</checksum>
-    </file>
-    <file>
-      <filename>base-appliances-modified.osw</filename>
-      <filetype>osw</filetype>
-      <usage_type>test</usage_type>
-      <checksum>70F6C655</checksum>
-    </file>
-    <file>
-      <filename>base-appliances-oil.osw</filename>
-      <filetype>osw</filetype>
-      <usage_type>test</usage_type>
-      <checksum>8FDBEF95</checksum>
-    </file>
-    <file>
-      <filename>base-appliances-wood.osw</filename>
-      <filetype>osw</filetype>
-      <usage_type>test</usage_type>
-      <checksum>F6480956</checksum>
-    </file>
-    <file>
-      <filename>base-appliances-propane.osw</filename>
-      <filetype>osw</filetype>
-      <usage_type>test</usage_type>
-      <checksum>FD57C356</checksum>
-=======
-      <checksum>88E9A19A</checksum>
->>>>>>> e2f3c82a
-    </file>
-    <file>
-      <filename>base-atticroof-radiant-barrier.osw</filename>
-      <filetype>osw</filetype>
-      <usage_type>test</usage_type>
-<<<<<<< HEAD
-      <checksum>8F8C4339</checksum>
-=======
-      <checksum>61B6DD85</checksum>
->>>>>>> e2f3c82a
-    </file>
-    <file>
-      <filename>base-hvac-boiler-elec-only.osw</filename>
-      <filetype>osw</filetype>
-      <usage_type>test</usage_type>
-<<<<<<< HEAD
-      <checksum>4C21F597</checksum>
-=======
-      <checksum>1164325E</checksum>
->>>>>>> e2f3c82a
-    </file>
-    <file>
-      <filename>base-hvac-portable-heater-electric-only.osw</filename>
-      <filetype>osw</filetype>
-      <usage_type>test</usage_type>
-<<<<<<< HEAD
-      <checksum>3500D664</checksum>
-=======
-      <checksum>E0DD7732</checksum>
->>>>>>> e2f3c82a
-    </file>
-    <file>
-      <filename>base-hvac-stove-oil-only.osw</filename>
-      <filetype>osw</filetype>
-      <usage_type>test</usage_type>
-<<<<<<< HEAD
-      <checksum>EF422E39</checksum>
-=======
-      <checksum>570B1D3E</checksum>
->>>>>>> e2f3c82a
-    </file>
-    <file>
-      <filename>base-hvac-wall-furnace-elec-only.osw</filename>
-      <filetype>osw</filetype>
-      <usage_type>test</usage_type>
-<<<<<<< HEAD
-      <checksum>003FF923</checksum>
-=======
-      <checksum>4834D51B</checksum>
->>>>>>> e2f3c82a
-    </file>
-    <file>
-      <filename>base-hvac-stove-wood-pellets-only.osw</filename>
-      <filetype>osw</filetype>
-      <usage_type>test</usage_type>
-<<<<<<< HEAD
-      <checksum>CAAE8BBF</checksum>
-=======
-      <checksum>051AE946</checksum>
->>>>>>> e2f3c82a
-    </file>
-    <file>
-      <filename>base-mechvent-bath-kitchen-fans.osw</filename>
-      <filetype>osw</filetype>
-      <usage_type>test</usage_type>
-<<<<<<< HEAD
-      <checksum>B61515AB</checksum>
-=======
-      <checksum>6ACEE27D</checksum>
->>>>>>> e2f3c82a
-    </file>
-    <file>
-      <filename>base-misc-neighbor-shading.osw</filename>
-      <filetype>osw</filetype>
-      <usage_type>test</usage_type>
-<<<<<<< HEAD
-      <checksum>21109724</checksum>
-    </file>
-    <file>
-      <filename>base-appliances-dehumidifier-50percent.osw</filename>
-      <filetype>osw</filetype>
-      <usage_type>test</usage_type>
-      <checksum>CB29BA69</checksum>
-    </file>
-    <file>
-      <filename>base-appliances-dehumidifier-ief.osw</filename>
-      <filetype>osw</filetype>
-      <usage_type>test</usage_type>
-      <checksum>6318783F</checksum>
-    </file>
-    <file>
-      <filename>base-appliances-dehumidifier.osw</filename>
-      <filetype>osw</filetype>
-      <usage_type>test</usage_type>
-      <checksum>F0F3B68E</checksum>
-=======
-      <checksum>45C177D5</checksum>
->>>>>>> e2f3c82a
-    </file>
-    <file>
-      <filename>base-dhw-indirect-with-solar-fraction.osw</filename>
-      <filetype>osw</filetype>
-      <usage_type>test</usage_type>
-<<<<<<< HEAD
-      <checksum>3D2F0667</checksum>
-=======
-      <checksum>46F41E22</checksum>
->>>>>>> e2f3c82a
-    </file>
-    <file>
-      <filename>base-location-epw-filepath-AMY-2012.osw</filename>
-      <filetype>osw</filetype>
-      <usage_type>test</usage_type>
-<<<<<<< HEAD
-      <checksum>4D7A02B7</checksum>
-=======
-      <checksum>3C09C72F</checksum>
->>>>>>> e2f3c82a
-    </file>
-    <file>
-      <filename>base-location-epw-filepath.osw</filename>
-      <filetype>osw</filetype>
-      <usage_type>test</usage_type>
-<<<<<<< HEAD
-      <checksum>BF2A9A69</checksum>
-=======
-      <checksum>198AE8A0</checksum>
->>>>>>> e2f3c82a
-    </file>
-    <file>
-      <filename>base-enclosure-beds-1.osw</filename>
-      <filetype>osw</filetype>
-      <usage_type>test</usage_type>
-<<<<<<< HEAD
-      <checksum>6CDFB417</checksum>
-=======
-      <checksum>3C2EC0E1</checksum>
->>>>>>> e2f3c82a
-    </file>
-    <file>
-      <filename>base-enclosure-beds-2.osw</filename>
-      <filetype>osw</filetype>
-      <usage_type>test</usage_type>
-<<<<<<< HEAD
-      <checksum>42CA6D99</checksum>
-=======
-      <checksum>6971E551</checksum>
->>>>>>> e2f3c82a
-    </file>
-    <file>
-      <filename>base-dhw-combi-tankless-outside.osw</filename>
-      <filetype>osw</filetype>
-      <usage_type>test</usage_type>
-<<<<<<< HEAD
-      <checksum>903AA03F</checksum>
-=======
-      <checksum>A83F1275</checksum>
->>>>>>> e2f3c82a
-    </file>
-    <file>
-      <filename>base-dhw-combi-tankless.osw</filename>
-      <filetype>osw</filetype>
-      <usage_type>test</usage_type>
-<<<<<<< HEAD
-      <checksum>331B9014</checksum>
-=======
-      <checksum>C7496359</checksum>
->>>>>>> e2f3c82a
-    </file>
-    <file>
-      <filename>base-misc-defaults2.osw</filename>
-      <filetype>osw</filetype>
-      <usage_type>test</usage_type>
-<<<<<<< HEAD
-      <checksum>80D05F69</checksum>
-=======
-      <checksum>8EA995D7</checksum>
->>>>>>> e2f3c82a
-    </file>
-    <file>
-      <filename>base-dhw-tank-heat-pump-outside.osw</filename>
-      <filetype>osw</filetype>
-      <usage_type>test</usage_type>
-<<<<<<< HEAD
-      <checksum>F2130FCD</checksum>
-=======
-      <checksum>85DB44AD</checksum>
->>>>>>> e2f3c82a
-    </file>
-    <file>
-      <filename>base-dhw-tank-heat-pump-with-solar-fraction.osw</filename>
-      <filetype>osw</filetype>
-      <usage_type>test</usage_type>
-<<<<<<< HEAD
-      <checksum>D113BC12</checksum>
-=======
-      <checksum>170CFD9D</checksum>
->>>>>>> e2f3c82a
-    </file>
-    <file>
-      <filename>base-dhw-tank-heat-pump.osw</filename>
-      <filetype>osw</filetype>
-      <usage_type>test</usage_type>
-<<<<<<< HEAD
-      <checksum>189A4890</checksum>
-=======
-      <checksum>46EE549F</checksum>
->>>>>>> e2f3c82a
-    </file>
-    <file>
-      <filename>base-dhw-jacket-hpwh.osw</filename>
-      <filetype>osw</filetype>
-      <usage_type>test</usage_type>
-<<<<<<< HEAD
-      <checksum>C665928D</checksum>
-=======
-      <checksum>661E69C5</checksum>
->>>>>>> e2f3c82a
-    </file>
-    <file>
-      <filename>base-dhw-jacket-gas.osw</filename>
-      <filetype>osw</filetype>
-      <usage_type>test</usage_type>
-<<<<<<< HEAD
-      <checksum>698ECD61</checksum>
-=======
-      <checksum>31279989</checksum>
->>>>>>> e2f3c82a
-    </file>
-    <file>
-      <filename>base-dhw-solar-direct-evacuated-tube.osw</filename>
-      <filetype>osw</filetype>
-      <usage_type>test</usage_type>
-<<<<<<< HEAD
-      <checksum>103EF178</checksum>
-=======
-      <checksum>0168CD3E</checksum>
->>>>>>> e2f3c82a
-    </file>
-    <file>
-      <filename>base-dhw-solar-direct-flat-plate.osw</filename>
-      <filetype>osw</filetype>
-      <usage_type>test</usage_type>
-<<<<<<< HEAD
-      <checksum>57B1168D</checksum>
-=======
-      <checksum>710A1EA2</checksum>
->>>>>>> e2f3c82a
-    </file>
-    <file>
-      <filename>base-dhw-solar-direct-ics.osw</filename>
-      <filetype>osw</filetype>
-      <usage_type>test</usage_type>
-<<<<<<< HEAD
-      <checksum>E3480701</checksum>
-=======
-      <checksum>1F7F5C69</checksum>
->>>>>>> e2f3c82a
-    </file>
-    <file>
-      <filename>base-dhw-solar-indirect-flat-plate.osw</filename>
-      <filetype>osw</filetype>
-      <usage_type>test</usage_type>
-<<<<<<< HEAD
-      <checksum>22A3089E</checksum>
-=======
-      <checksum>5C0085AC</checksum>
->>>>>>> e2f3c82a
-    </file>
-    <file>
-      <filename>base-dhw-solar-thermosyphon-flat-plate.osw</filename>
-      <filetype>osw</filetype>
-      <usage_type>test</usage_type>
-<<<<<<< HEAD
-      <checksum>81266293</checksum>
-=======
-      <checksum>6DAC0B01</checksum>
->>>>>>> e2f3c82a
-    </file>
-    <file>
-      <filename>base-dhw-tank-heat-pump-with-solar.osw</filename>
-      <filetype>osw</filetype>
-      <usage_type>test</usage_type>
-<<<<<<< HEAD
-      <checksum>36C6BD94</checksum>
-=======
-      <checksum>AB5156B7</checksum>
->>>>>>> e2f3c82a
-    </file>
-    <file>
-      <filename>base-dhw-tank-gas-outside.osw</filename>
-      <filetype>osw</filetype>
-      <usage_type>test</usage_type>
-<<<<<<< HEAD
-      <checksum>5A992EB9</checksum>
-=======
-      <checksum>183782D0</checksum>
->>>>>>> e2f3c82a
-    </file>
-    <file>
-      <filename>base-dhw-tank-gas.osw</filename>
-      <filetype>osw</filetype>
-      <usage_type>test</usage_type>
-<<<<<<< HEAD
-      <checksum>65479E18</checksum>
-=======
-      <checksum>B9DB7361</checksum>
->>>>>>> e2f3c82a
-    </file>
-    <file>
-      <filename>base-dhw-tank-oil.osw</filename>
-      <filetype>osw</filetype>
-      <usage_type>test</usage_type>
-<<<<<<< HEAD
-      <checksum>84ADD7A3</checksum>
-=======
-      <checksum>382012DA</checksum>
->>>>>>> e2f3c82a
-    </file>
-    <file>
-      <filename>base-dhw-tank-wood.osw</filename>
-      <filetype>osw</filetype>
-      <usage_type>test</usage_type>
-<<<<<<< HEAD
-      <checksum>8F4B051E</checksum>
-=======
-      <checksum>DED5DE27</checksum>
->>>>>>> e2f3c82a
-    </file>
-    <file>
-      <filename>base-dhw-tankless-gas-with-solar.osw</filename>
-      <filetype>osw</filetype>
-      <usage_type>test</usage_type>
-<<<<<<< HEAD
-      <checksum>EE8E6D44</checksum>
-=======
-      <checksum>11E29CAC</checksum>
->>>>>>> e2f3c82a
-    </file>
-    <file>
-      <filename>base-dhw-tankless-electric-outside.osw</filename>
-      <filetype>osw</filetype>
-      <usage_type>test</usage_type>
-<<<<<<< HEAD
-      <checksum>4629E3EB</checksum>
-=======
-      <checksum>D7111309</checksum>
->>>>>>> e2f3c82a
-    </file>
-    <file>
-      <filename>base-dhw-tankless-electric.osw</filename>
-      <filetype>osw</filetype>
-      <usage_type>test</usage_type>
-<<<<<<< HEAD
-      <checksum>7ABCA318</checksum>
-=======
-      <checksum>CB1B0DC3</checksum>
->>>>>>> e2f3c82a
-    </file>
-    <file>
-      <filename>base-dhw-tankless-gas-with-solar-fraction.osw</filename>
-      <filetype>osw</filetype>
-      <usage_type>test</usage_type>
-<<<<<<< HEAD
-      <checksum>9ED8EFB8</checksum>
-=======
-      <checksum>D0D0FD4B</checksum>
->>>>>>> e2f3c82a
-    </file>
-    <file>
-      <filename>base-dhw-tankless-propane.osw</filename>
-      <filetype>osw</filetype>
-      <usage_type>test</usage_type>
-<<<<<<< HEAD
-      <checksum>3B5EAC3E</checksum>
-=======
-      <checksum>BB99505B</checksum>
->>>>>>> e2f3c82a
-    </file>
-    <file>
-      <filename>base-dhw-tankless-gas.osw</filename>
-      <filetype>osw</filetype>
-      <usage_type>test</usage_type>
-<<<<<<< HEAD
-      <checksum>3D86F254</checksum>
-=======
-      <checksum>30CAD0B7</checksum>
->>>>>>> e2f3c82a
-    </file>
-    <file>
-      <filename>base-hvac-room-ac-only-33percent.osw</filename>
-      <filetype>osw</filetype>
-      <usage_type>test</usage_type>
-<<<<<<< HEAD
-      <checksum>589130D1</checksum>
-=======
-      <checksum>2983AA54</checksum>
->>>>>>> e2f3c82a
-    </file>
-    <file>
-      <filename>base-hvac-mini-split-heat-pump-ducted-cooling-only.osw</filename>
-      <filetype>osw</filetype>
-      <usage_type>test</usage_type>
-<<<<<<< HEAD
-      <checksum>0D92B470</checksum>
-=======
-      <checksum>6E7D3126</checksum>
->>>>>>> e2f3c82a
-    </file>
-    <file>
-      <filename>base-hvac-mini-split-heat-pump-ducted-heating-only.osw</filename>
-      <filetype>osw</filetype>
-      <usage_type>test</usage_type>
-<<<<<<< HEAD
-      <checksum>FE761142</checksum>
-=======
-      <checksum>62725A9B</checksum>
->>>>>>> e2f3c82a
-    </file>
-    <file>
-      <filename>base-hvac-furnace-elec-central-ac-1-speed.osw</filename>
-      <filetype>osw</filetype>
-      <usage_type>test</usage_type>
-<<<<<<< HEAD
-      <checksum>6568F7FD</checksum>
-    </file>
-    <file>
-      <filename>base-misc-ceiling-fans.osw</filename>
-      <filetype>osw</filetype>
-      <usage_type>test</usage_type>
-      <checksum>FB64FD83</checksum>
-=======
-      <checksum>3C176D55</checksum>
->>>>>>> e2f3c82a
-    </file>
-    <file>
-      <filename>base-enclosure-infil-natural-ach.osw</filename>
-      <filetype>osw</filetype>
-      <usage_type>test</usage_type>
-<<<<<<< HEAD
-      <checksum>D39ED6B5</checksum>
-=======
-      <checksum>8C52608B</checksum>
->>>>>>> e2f3c82a
-    </file>
-    <file>
-      <filename>base-foundation-unconditioned-basement-assembly-r.osw</filename>
-      <filetype>osw</filetype>
-      <usage_type>test</usage_type>
-<<<<<<< HEAD
-      <checksum>4D502D9B</checksum>
-=======
-      <checksum>105E21B2</checksum>
->>>>>>> e2f3c82a
-    </file>
-    <file>
-      <filename>base-foundation-unconditioned-basement-wall-insulation.osw</filename>
-      <filetype>osw</filetype>
-      <usage_type>test</usage_type>
-<<<<<<< HEAD
-      <checksum>ECFD4680</checksum>
-=======
-      <checksum>F3F709B8</checksum>
->>>>>>> e2f3c82a
-    </file>
-    <file>
-      <filename>base-foundation-unconditioned-basement.osw</filename>
-      <filetype>osw</filetype>
-      <usage_type>test</usage_type>
-<<<<<<< HEAD
-      <checksum>59665000</checksum>
-=======
-      <checksum>12549EA8</checksum>
->>>>>>> e2f3c82a
-    </file>
-    <file>
-      <filename>base-hvac-fireplace-wood-only.osw</filename>
-      <filetype>osw</filetype>
-      <usage_type>test</usage_type>
-<<<<<<< HEAD
-      <checksum>200ED6ED</checksum>
-=======
-      <checksum>73EE1A6E</checksum>
->>>>>>> e2f3c82a
-    </file>
-    <file>
-      <filename>base-hvac-floor-furnace-propane-only.osw</filename>
-      <filetype>osw</filetype>
-      <usage_type>test</usage_type>
-<<<<<<< HEAD
-      <checksum>F033F720</checksum>
-=======
-      <checksum>7EF1A13E</checksum>
->>>>>>> e2f3c82a
-    </file>
-    <file>
-      <filename>base-enclosure-2stories-garage.osw</filename>
-      <filetype>osw</filetype>
-      <usage_type>test</usage_type>
-<<<<<<< HEAD
-      <checksum>3B2AE619</checksum>
-=======
-      <checksum>55BA1C86</checksum>
->>>>>>> e2f3c82a
-    </file>
-    <file>
-      <filename>base-enclosure-2stories.osw</filename>
-      <filetype>osw</filetype>
-      <usage_type>test</usage_type>
-<<<<<<< HEAD
-      <checksum>94F43759</checksum>
-=======
-      <checksum>9928D07B</checksum>
->>>>>>> e2f3c82a
-    </file>
-    <file>
-      <filename>base-foundation-slab.osw</filename>
-      <filetype>osw</filetype>
-      <usage_type>test</usage_type>
-<<<<<<< HEAD
-      <checksum>096726A8</checksum>
-=======
-      <checksum>E5C5E1E4</checksum>
->>>>>>> e2f3c82a
-    </file>
-    <file>
-      <filename>extra-second-refrigerator.osw</filename>
-      <filetype>osw</filetype>
-      <usage_type>test</usage_type>
-<<<<<<< HEAD
-      <checksum>137BB601</checksum>
-=======
-      <checksum>394D87CE</checksum>
->>>>>>> e2f3c82a
-    </file>
-    <file>
-      <filename>base-hvac-mini-split-heat-pump-ductless.osw</filename>
-      <filetype>osw</filetype>
-      <usage_type>test</usage_type>
-<<<<<<< HEAD
-      <checksum>7C211A10</checksum>
-=======
-      <checksum>66F2110C</checksum>
->>>>>>> e2f3c82a
-    </file>
-    <file>
-      <filename>base-enclosure-garage.osw</filename>
-      <filetype>osw</filetype>
-      <usage_type>test</usage_type>
-<<<<<<< HEAD
-      <checksum>0E7C0943</checksum>
-    </file>
-    <file>
-      <filename>base-hvac-mini-split-heat-pump-ductless.osw</filename>
-      <filetype>osw</filetype>
-      <usage_type>test</usage_type>
-      <checksum>C0490473</checksum>
+      <checksum>2C5AEC68</checksum>
     </file>
     <file>
       <filename>extra-second-heating-system.osw</filename>
       <filetype>osw</filetype>
       <usage_type>test</usage_type>
-      <checksum>677B2CF1</checksum>
-=======
-      <checksum>40BB23B9</checksum>
-    </file>
-    <file>
-      <filename>base-misc-large-uncommon-loads.osw</filename>
-      <filetype>osw</filetype>
-      <usage_type>test</usage_type>
-      <checksum>E2D47C2F</checksum>
-    </file>
-    <file>
-      <filename>base-misc-large-uncommon-loads2.osw</filename>
-      <filetype>osw</filetype>
-      <usage_type>test</usage_type>
-      <checksum>637B8589</checksum>
-    </file>
-    <file>
-      <filename>base-misc-runperiod-1-month.osw</filename>
-      <filetype>osw</filetype>
-      <usage_type>test</usage_type>
-      <checksum>C39EB132</checksum>
-    </file>
-    <file>
-      <filename>base-misc-ceiling-fans.osw</filename>
-      <filetype>osw</filetype>
-      <usage_type>test</usage_type>
-      <checksum>49664BC0</checksum>
-    </file>
-    <file>
-      <version>
-        <software_program>OpenStudio</software_program>
-        <identifier>2.9.0</identifier>
-        <min_compatible>2.9.0</min_compatible>
-      </version>
-      <filename>measure.rb</filename>
-      <filetype>rb</filetype>
-      <usage_type>script</usage_type>
-      <checksum>F7AB3D04</checksum>
->>>>>>> e2f3c82a
+      <checksum>C8A90086</checksum>
     </file>
   </files>
 </measure>