--- conflicted
+++ resolved
@@ -3,13 +3,8 @@
   <schema_version>3.1</schema_version>
   <name>build_residential_hpxml</name>
   <uid>a13a8983-2b01-4930-8af2-42030b6e4233</uid>
-<<<<<<< HEAD
-  <version_id>56db9920-97f2-4820-8f56-54010228ae27</version_id>
-  <version_modified>2025-05-01T20:32:45Z</version_modified>
-=======
-  <version_id>f3de92aa-c41c-48b5-a7df-086b84dd289a</version_id>
-  <version_modified>2025-04-25T20:40:03Z</version_modified>
->>>>>>> 6d274c4f
+  <version_id>b0bfa639-a5ba-4940-bfba-3bfa3b5b58ac</version_id>
+  <version_modified>2025-05-01T21:10:54Z</version_modified>
   <xml_checksum>2C38F48B</xml_checksum>
   <class_name>BuildResidentialHPXML</class_name>
   <display_name>HPXML Builder</display_name>
@@ -3180,28 +3175,6 @@
           <value>Central AC, SEER 18</value>
           <display_name>Central AC, SEER 18</display_name>
         </choice>
-<<<<<<< HEAD
-=======
-      </choices>
-    </argument>
-    <argument>
-      <name>cooling_system_cooling_efficiency</name>
-      <display_name>Cooling System: Efficiency</display_name>
-      <description>The rated efficiency value of the cooling system. Ignored for evaporative cooler.</description>
-      <type>Double</type>
-      <required>true</required>
-      <model_dependent>false</model_dependent>
-      <default_value>13</default_value>
-    </argument>
-    <argument>
-      <name>cooling_system_cooling_compressor_type</name>
-      <display_name>Cooling System: Cooling Compressor Type</display_name>
-      <description>The compressor type of the cooling system. Only applies to central air conditioner and mini-split.</description>
-      <type>Choice</type>
-      <required>false</required>
-      <model_dependent>false</model_dependent>
-      <choices>
->>>>>>> 6d274c4f
         <choice>
           <value>Central AC, SEER 18, Grade 3 Installation</value>
           <display_name>Central AC, SEER 18, Grade 3 Installation</display_name>
@@ -3647,31 +3620,21 @@
           <value>Geothermal HP, EER 20.2, COP 4.2</value>
           <display_name>Geothermal HP, EER 20.2, COP 4.2</display_name>
         </choice>
-<<<<<<< HEAD
-=======
-      </choices>
-    </argument>
-    <argument>
-      <name>heat_pump_cooling_efficiency</name>
-      <display_name>Heat Pump: Cooling Efficiency</display_name>
-      <description>The rated cooling efficiency value of the heat pump.</description>
-      <type>Double</type>
-      <required>true</required>
-      <model_dependent>false</model_dependent>
-      <default_value>13</default_value>
-    </argument>
-    <argument>
-      <name>heat_pump_cooling_compressor_type</name>
-      <display_name>Heat Pump: Cooling Compressor Type</display_name>
-      <description>The compressor type of the heat pump. Only applies to air-to-air, mini-split and ground-to-air.</description>
-      <type>Choice</type>
-      <required>false</required>
-      <model_dependent>false</model_dependent>
-      <choices>
->>>>>>> 6d274c4f
         <choice>
           <value>Geothermal HP, EER 20.5, COP 4.0</value>
           <display_name>Geothermal HP, EER 20.5, COP 4.0</display_name>
+        </choice>
+        <choice>
+          <value>Geothermal HP, EER 20.5, COP 4.0, Grade 3 Installation</value>
+          <display_name>Geothermal HP, EER 20.5, COP 4.0, Grade 3 Installation</display_name>
+        </choice>
+        <choice>
+          <value>Geothermal HP, EER 30.9, COP 4.4</value>
+          <display_name>Geothermal HP, EER 30.9, COP 4.4</display_name>
+        </choice>
+        <choice>
+          <value>Geothermal HP, EER 30.9, COP 4.4, Grade 3 Installation</value>
+          <display_name>Geothermal HP, EER 30.9, COP 4.4, Grade 3 Installation</display_name>
         </choice>
         <choice>
           <value>Packaged Terminal HP, EER 11.4, COP 3.6</value>
@@ -8776,11 +8739,7 @@
       <filename>README.md</filename>
       <filetype>md</filetype>
       <usage_type>readme</usage_type>
-<<<<<<< HEAD
-      <checksum>C5976D91</checksum>
-=======
-      <checksum>87C0B6BC</checksum>
->>>>>>> 6d274c4f
+      <checksum>B0A433EA</checksum>
     </file>
     <file>
       <filename>README.md.erb</filename>
@@ -8797,11 +8756,7 @@
       <filename>measure.rb</filename>
       <filetype>rb</filetype>
       <usage_type>script</usage_type>
-<<<<<<< HEAD
-      <checksum>3F80AF7E</checksum>
-=======
-      <checksum>49B0A10D</checksum>
->>>>>>> 6d274c4f
+      <checksum>DEDFAA25</checksum>
     </file>
     <file>
       <filename>constants.rb</filename>
@@ -8849,7 +8804,7 @@
       <filename>options/heat_pump.tsv</filename>
       <filetype>tsv</filetype>
       <usage_type>resource</usage_type>
-      <checksum>26347E75</checksum>
+      <checksum>E0BCCBD1</checksum>
     </file>
     <file>
       <filename>options/heat_pump_backup.tsv</filename>
