<?xml version="1.0"?>
<measure>
  <schema_version>3.1</schema_version>
  <name>build_residential_hpxml</name>
  <uid>a13a8983-2b01-4930-8af2-42030b6e4233</uid>
<<<<<<< HEAD
  <version_id>1d7ee484-0372-4252-a86e-fe988ac27519</version_id>
  <version_modified>2023-08-15T18:09:18Z</version_modified>
=======
  <version_id>e60f8926-981c-4fd3-a452-af1f055c4a7f</version_id>
  <version_modified>2023-08-23T17:04:09Z</version_modified>
>>>>>>> 0dd6be8b
  <xml_checksum>2C38F48B</xml_checksum>
  <class_name>BuildResidentialHPXML</class_name>
  <display_name>HPXML Builder</display_name>
  <description>Builds a residential HPXML file.</description>
  <modeler_description>Note: OS-HPXML default values can be found in the OS-HPXML documentation or can be seen by using the 'apply_defaults' argument.</modeler_description>
  <arguments>
    <argument>
      <name>hpxml_path</name>
      <display_name>HPXML File Path</display_name>
      <description>Absolute/relative path of the HPXML file.</description>
      <type>String</type>
      <required>true</required>
      <model_dependent>false</model_dependent>
    </argument>
    <argument>
      <name>hpxml_path_in</name>
      <display_name>HPXML File Path In</display_name>
      <description>Absolute/relative path of the existing HPXML file.</description>
      <type>String</type>
      <required>false</required>
      <model_dependent>false</model_dependent>
    </argument>
    <argument>
      <name>software_info_program_used</name>
      <display_name>Software Info: Program Used</display_name>
      <description>The name of the software program used.</description>
      <type>String</type>
      <required>false</required>
      <model_dependent>false</model_dependent>
    </argument>
    <argument>
      <name>software_info_program_version</name>
      <display_name>Software Info: Program Version</display_name>
      <description>The version of the software program used.</description>
      <type>String</type>
      <required>false</required>
      <model_dependent>false</model_dependent>
    </argument>
    <argument>
      <name>schedules_filepaths</name>
      <display_name>Schedules: CSV File Paths</display_name>
      <description>Absolute/relative paths of csv files containing user-specified detailed schedules. If multiple files, use a comma-separated list.</description>
      <type>String</type>
      <required>false</required>
      <model_dependent>false</model_dependent>
    </argument>
    <argument>
      <name>schedules_vacancy_period</name>
      <display_name>Schedules: Vacancy Period</display_name>
      <description>Specifies the vacancy period. Enter a date like "Dec 15 - Jan 15". Optionally, can enter hour of the day like "Dec 15 2 - Jan 15 20" (start hour can be 0 through 23 and end hour can be 1 through 24).</description>
      <type>String</type>
      <required>false</required>
      <model_dependent>false</model_dependent>
    </argument>
    <argument>
      <name>schedules_power_outage_period</name>
      <display_name>Schedules: Power Outage Period</display_name>
      <description>Specifies the power outage period. Enter a date like "Dec 15 - Jan 15". Optionally, can enter hour of the day like "Dec 15 2 - Jan 15 20" (start hour can be 0 through 23 and end hour can be 1 through 24).</description>
      <type>String</type>
      <required>false</required>
      <model_dependent>false</model_dependent>
    </argument>
    <argument>
      <name>schedules_power_outage_window_natvent_availability</name>
      <display_name>Schedules: Power Outage Period Window Natural Ventilation Availability</display_name>
      <description>The availability of the natural ventilation schedule during the outage period.</description>
      <type>Choice</type>
      <required>false</required>
      <model_dependent>false</model_dependent>
      <choices>
        <choice>
          <value>regular schedule</value>
          <display_name>regular schedule</display_name>
        </choice>
        <choice>
          <value>always available</value>
          <display_name>always available</display_name>
        </choice>
        <choice>
          <value>always unavailable</value>
          <display_name>always unavailable</display_name>
        </choice>
      </choices>
    </argument>
    <argument>
      <name>simulation_control_timestep</name>
      <display_name>Simulation Control: Timestep</display_name>
      <description>Value must be a divisor of 60. If not provided, the OS-HPXML default is used.</description>
      <type>Integer</type>
      <units>min</units>
      <required>false</required>
      <model_dependent>false</model_dependent>
    </argument>
    <argument>
      <name>simulation_control_run_period</name>
      <display_name>Simulation Control: Run Period</display_name>
      <description>Enter a date like "Jan 1 - Dec 31". If not provided, the OS-HPXML default is used.</description>
      <type>String</type>
      <required>false</required>
      <model_dependent>false</model_dependent>
    </argument>
    <argument>
      <name>simulation_control_run_period_calendar_year</name>
      <display_name>Simulation Control: Run Period Calendar Year</display_name>
      <description>This numeric field should contain the calendar year that determines the start day of week. If you are running simulations using AMY weather files, the value entered for calendar year will not be used; it will be overridden by the actual year found in the AMY weather file. If not provided, the OS-HPXML default is used.</description>
      <type>Integer</type>
      <units>year</units>
      <required>false</required>
      <model_dependent>false</model_dependent>
    </argument>
    <argument>
      <name>simulation_control_daylight_saving_enabled</name>
      <display_name>Simulation Control: Daylight Saving Enabled</display_name>
      <description>Whether to use daylight saving. If not provided, the OS-HPXML default is used.</description>
      <type>Boolean</type>
      <required>false</required>
      <model_dependent>false</model_dependent>
      <choices>
        <choice>
          <value>true</value>
          <display_name>true</display_name>
        </choice>
        <choice>
          <value>false</value>
          <display_name>false</display_name>
        </choice>
      </choices>
    </argument>
    <argument>
      <name>simulation_control_daylight_saving_period</name>
      <display_name>Simulation Control: Daylight Saving Period</display_name>
      <description>Enter a date like "Mar 15 - Dec 15". If not provided, the OS-HPXML default is used.</description>
      <type>String</type>
      <required>false</required>
      <model_dependent>false</model_dependent>
    </argument>
    <argument>
      <name>simulation_control_temperature_capacitance_multiplier</name>
      <display_name>Simulation Control: Temperature Capacitance Multiplier</display_name>
      <description>Affects the transient calculation of indoor air temperatures. If not provided, the OS-HPXML default is used.</description>
      <type>String</type>
      <required>false</required>
      <model_dependent>false</model_dependent>
    </argument>
    <argument>
      <name>site_type</name>
      <display_name>Site: Type</display_name>
      <description>The type of site. If not provided, the OS-HPXML default is used.</description>
      <type>Choice</type>
      <required>false</required>
      <model_dependent>false</model_dependent>
      <choices>
        <choice>
          <value>suburban</value>
          <display_name>suburban</display_name>
        </choice>
        <choice>
          <value>urban</value>
          <display_name>urban</display_name>
        </choice>
        <choice>
          <value>rural</value>
          <display_name>rural</display_name>
        </choice>
      </choices>
    </argument>
    <argument>
      <name>site_shielding_of_home</name>
      <display_name>Site: Shielding of Home</display_name>
      <description>Presence of nearby buildings, trees, obstructions for infiltration model. If not provided, the OS-HPXML default is used.</description>
      <type>Choice</type>
      <required>false</required>
      <model_dependent>false</model_dependent>
      <choices>
        <choice>
          <value>exposed</value>
          <display_name>exposed</display_name>
        </choice>
        <choice>
          <value>normal</value>
          <display_name>normal</display_name>
        </choice>
        <choice>
          <value>well-shielded</value>
          <display_name>well-shielded</display_name>
        </choice>
      </choices>
    </argument>
    <argument>
      <name>site_ground_conductivity</name>
      <display_name>Site: Ground Conductivity</display_name>
      <description>Conductivity of the ground soil. If not provided, the OS-HPXML default is used.</description>
      <type>Double</type>
      <units>Btu/hr-ft-F</units>
      <required>false</required>
      <model_dependent>false</model_dependent>
    </argument>
    <argument>
      <name>site_zip_code</name>
      <display_name>Site: Zip Code</display_name>
      <description>Zip code of the home address.</description>
      <type>String</type>
      <required>false</required>
      <model_dependent>false</model_dependent>
    </argument>
    <argument>
      <name>site_iecc_zone</name>
      <display_name>Site: IECC Zone</display_name>
      <description>IECC zone of the home address.</description>
      <type>Choice</type>
      <required>false</required>
      <model_dependent>false</model_dependent>
      <choices>
        <choice>
          <value>1A</value>
          <display_name>1A</display_name>
        </choice>
        <choice>
          <value>1B</value>
          <display_name>1B</display_name>
        </choice>
        <choice>
          <value>1C</value>
          <display_name>1C</display_name>
        </choice>
        <choice>
          <value>2A</value>
          <display_name>2A</display_name>
        </choice>
        <choice>
          <value>2B</value>
          <display_name>2B</display_name>
        </choice>
        <choice>
          <value>2C</value>
          <display_name>2C</display_name>
        </choice>
        <choice>
          <value>3A</value>
          <display_name>3A</display_name>
        </choice>
        <choice>
          <value>3B</value>
          <display_name>3B</display_name>
        </choice>
        <choice>
          <value>3C</value>
          <display_name>3C</display_name>
        </choice>
        <choice>
          <value>4A</value>
          <display_name>4A</display_name>
        </choice>
        <choice>
          <value>4B</value>
          <display_name>4B</display_name>
        </choice>
        <choice>
          <value>4C</value>
          <display_name>4C</display_name>
        </choice>
        <choice>
          <value>5A</value>
          <display_name>5A</display_name>
        </choice>
        <choice>
          <value>5B</value>
          <display_name>5B</display_name>
        </choice>
        <choice>
          <value>5C</value>
          <display_name>5C</display_name>
        </choice>
        <choice>
          <value>6A</value>
          <display_name>6A</display_name>
        </choice>
        <choice>
          <value>6B</value>
          <display_name>6B</display_name>
        </choice>
        <choice>
          <value>6C</value>
          <display_name>6C</display_name>
        </choice>
        <choice>
          <value>7</value>
          <display_name>7</display_name>
        </choice>
        <choice>
          <value>8</value>
          <display_name>8</display_name>
        </choice>
      </choices>
    </argument>
    <argument>
      <name>site_state_code</name>
      <display_name>Site: State Code</display_name>
      <description>State code of the home address.</description>
      <type>Choice</type>
      <required>false</required>
      <model_dependent>false</model_dependent>
      <choices>
        <choice>
          <value>AK</value>
          <display_name>AK</display_name>
        </choice>
        <choice>
          <value>AL</value>
          <display_name>AL</display_name>
        </choice>
        <choice>
          <value>AR</value>
          <display_name>AR</display_name>
        </choice>
        <choice>
          <value>AZ</value>
          <display_name>AZ</display_name>
        </choice>
        <choice>
          <value>CA</value>
          <display_name>CA</display_name>
        </choice>
        <choice>
          <value>CO</value>
          <display_name>CO</display_name>
        </choice>
        <choice>
          <value>CT</value>
          <display_name>CT</display_name>
        </choice>
        <choice>
          <value>DC</value>
          <display_name>DC</display_name>
        </choice>
        <choice>
          <value>DE</value>
          <display_name>DE</display_name>
        </choice>
        <choice>
          <value>FL</value>
          <display_name>FL</display_name>
        </choice>
        <choice>
          <value>GA</value>
          <display_name>GA</display_name>
        </choice>
        <choice>
          <value>HI</value>
          <display_name>HI</display_name>
        </choice>
        <choice>
          <value>IA</value>
          <display_name>IA</display_name>
        </choice>
        <choice>
          <value>ID</value>
          <display_name>ID</display_name>
        </choice>
        <choice>
          <value>IL</value>
          <display_name>IL</display_name>
        </choice>
        <choice>
          <value>IN</value>
          <display_name>IN</display_name>
        </choice>
        <choice>
          <value>KS</value>
          <display_name>KS</display_name>
        </choice>
        <choice>
          <value>KY</value>
          <display_name>KY</display_name>
        </choice>
        <choice>
          <value>LA</value>
          <display_name>LA</display_name>
        </choice>
        <choice>
          <value>MA</value>
          <display_name>MA</display_name>
        </choice>
        <choice>
          <value>MD</value>
          <display_name>MD</display_name>
        </choice>
        <choice>
          <value>ME</value>
          <display_name>ME</display_name>
        </choice>
        <choice>
          <value>MI</value>
          <display_name>MI</display_name>
        </choice>
        <choice>
          <value>MN</value>
          <display_name>MN</display_name>
        </choice>
        <choice>
          <value>MO</value>
          <display_name>MO</display_name>
        </choice>
        <choice>
          <value>MS</value>
          <display_name>MS</display_name>
        </choice>
        <choice>
          <value>MT</value>
          <display_name>MT</display_name>
        </choice>
        <choice>
          <value>NC</value>
          <display_name>NC</display_name>
        </choice>
        <choice>
          <value>ND</value>
          <display_name>ND</display_name>
        </choice>
        <choice>
          <value>NE</value>
          <display_name>NE</display_name>
        </choice>
        <choice>
          <value>NH</value>
          <display_name>NH</display_name>
        </choice>
        <choice>
          <value>NJ</value>
          <display_name>NJ</display_name>
        </choice>
        <choice>
          <value>NM</value>
          <display_name>NM</display_name>
        </choice>
        <choice>
          <value>NV</value>
          <display_name>NV</display_name>
        </choice>
        <choice>
          <value>NY</value>
          <display_name>NY</display_name>
        </choice>
        <choice>
          <value>OH</value>
          <display_name>OH</display_name>
        </choice>
        <choice>
          <value>OK</value>
          <display_name>OK</display_name>
        </choice>
        <choice>
          <value>OR</value>
          <display_name>OR</display_name>
        </choice>
        <choice>
          <value>PA</value>
          <display_name>PA</display_name>
        </choice>
        <choice>
          <value>RI</value>
          <display_name>RI</display_name>
        </choice>
        <choice>
          <value>SC</value>
          <display_name>SC</display_name>
        </choice>
        <choice>
          <value>SD</value>
          <display_name>SD</display_name>
        </choice>
        <choice>
          <value>TN</value>
          <display_name>TN</display_name>
        </choice>
        <choice>
          <value>TX</value>
          <display_name>TX</display_name>
        </choice>
        <choice>
          <value>UT</value>
          <display_name>UT</display_name>
        </choice>
        <choice>
          <value>VA</value>
          <display_name>VA</display_name>
        </choice>
        <choice>
          <value>VT</value>
          <display_name>VT</display_name>
        </choice>
        <choice>
          <value>WA</value>
          <display_name>WA</display_name>
        </choice>
        <choice>
          <value>WI</value>
          <display_name>WI</display_name>
        </choice>
        <choice>
          <value>WV</value>
          <display_name>WV</display_name>
        </choice>
        <choice>
          <value>WY</value>
          <display_name>WY</display_name>
        </choice>
      </choices>
    </argument>
    <argument>
      <name>site_time_zone_utc_offset</name>
      <display_name>Site: Time Zone UTC Offset</display_name>
      <description>Time zone UTC offset of the home address. Must be between -12 and 14.</description>
      <type>Double</type>
      <units>hr</units>
      <required>false</required>
      <model_dependent>false</model_dependent>
    </argument>
    <argument>
      <name>weather_station_epw_filepath</name>
      <display_name>Weather Station: EnergyPlus Weather (EPW) Filepath</display_name>
      <description>Path of the EPW file.</description>
      <type>String</type>
      <required>true</required>
      <model_dependent>false</model_dependent>
      <default_value>USA_CO_Denver.Intl.AP.725650_TMY3.epw</default_value>
    </argument>
    <argument>
      <name>year_built</name>
      <display_name>Building Construction: Year Built</display_name>
      <description>The year the building was built.</description>
      <type>Integer</type>
      <required>false</required>
      <model_dependent>false</model_dependent>
    </argument>
    <argument>
      <name>unit_multiplier</name>
      <display_name>Building Construction: Unit Multiplier</display_name>
      <description>The number of similar dwelling units. EnergyPlus simulation results will be multiplied this value. If not provided, defaults to 1.</description>
      <type>Integer</type>
      <required>false</required>
      <model_dependent>false</model_dependent>
    </argument>
    <argument>
      <name>geometry_unit_type</name>
      <display_name>Geometry: Unit Type</display_name>
      <description>The type of dwelling unit. Use single-family attached for a dwelling unit with 1 or more stories, attached units to one or both sides, and no units above/below. Use apartment unit for a dwelling unit with 1 story, attached units to one, two, or three sides, and units above and/or below.</description>
      <type>Choice</type>
      <required>true</required>
      <model_dependent>false</model_dependent>
      <default_value>single-family detached</default_value>
      <choices>
        <choice>
          <value>single-family detached</value>
          <display_name>single-family detached</display_name>
        </choice>
        <choice>
          <value>single-family attached</value>
          <display_name>single-family attached</display_name>
        </choice>
        <choice>
          <value>apartment unit</value>
          <display_name>apartment unit</display_name>
        </choice>
        <choice>
          <value>manufactured home</value>
          <display_name>manufactured home</display_name>
        </choice>
      </choices>
    </argument>
    <argument>
      <name>geometry_unit_left_wall_is_adiabatic</name>
      <display_name>Geometry: Unit Left Wall Is Adiabatic</display_name>
      <description>Presence of an adiabatic left wall.</description>
      <type>Boolean</type>
      <required>false</required>
      <model_dependent>false</model_dependent>
      <default_value>false</default_value>
      <choices>
        <choice>
          <value>true</value>
          <display_name>true</display_name>
        </choice>
        <choice>
          <value>false</value>
          <display_name>false</display_name>
        </choice>
      </choices>
    </argument>
    <argument>
      <name>geometry_unit_right_wall_is_adiabatic</name>
      <display_name>Geometry: Unit Right Wall Is Adiabatic</display_name>
      <description>Presence of an adiabatic right wall.</description>
      <type>Boolean</type>
      <required>false</required>
      <model_dependent>false</model_dependent>
      <default_value>false</default_value>
      <choices>
        <choice>
          <value>true</value>
          <display_name>true</display_name>
        </choice>
        <choice>
          <value>false</value>
          <display_name>false</display_name>
        </choice>
      </choices>
    </argument>
    <argument>
      <name>geometry_unit_front_wall_is_adiabatic</name>
      <display_name>Geometry: Unit Front Wall Is Adiabatic</display_name>
      <description>Presence of an adiabatic front wall, for example, the unit is adjacent to a conditioned corridor.</description>
      <type>Boolean</type>
      <required>false</required>
      <model_dependent>false</model_dependent>
      <default_value>false</default_value>
      <choices>
        <choice>
          <value>true</value>
          <display_name>true</display_name>
        </choice>
        <choice>
          <value>false</value>
          <display_name>false</display_name>
        </choice>
      </choices>
    </argument>
    <argument>
      <name>geometry_unit_back_wall_is_adiabatic</name>
      <display_name>Geometry: Unit Back Wall Is Adiabatic</display_name>
      <description>Presence of an adiabatic back wall.</description>
      <type>Boolean</type>
      <required>false</required>
      <model_dependent>false</model_dependent>
      <default_value>false</default_value>
      <choices>
        <choice>
          <value>true</value>
          <display_name>true</display_name>
        </choice>
        <choice>
          <value>false</value>
          <display_name>false</display_name>
        </choice>
      </choices>
    </argument>
    <argument>
      <name>geometry_unit_num_floors_above_grade</name>
      <display_name>Geometry: Unit Number of Floors Above Grade</display_name>
      <description>The number of floors above grade in the unit. Attic type ConditionedAttic is included. Assumed to be 1 for apartment units.</description>
      <type>Integer</type>
      <units>#</units>
      <required>true</required>
      <model_dependent>false</model_dependent>
      <default_value>2</default_value>
    </argument>
    <argument>
      <name>geometry_unit_cfa</name>
      <display_name>Geometry: Unit Conditioned Floor Area</display_name>
      <description>The total floor area of the unit's conditioned space (including any conditioned basement floor area).</description>
      <type>Double</type>
      <units>ft^2</units>
      <required>true</required>
      <model_dependent>false</model_dependent>
      <default_value>2000</default_value>
    </argument>
    <argument>
      <name>geometry_unit_aspect_ratio</name>
      <display_name>Geometry: Unit Aspect Ratio</display_name>
      <description>The ratio of front/back wall length to left/right wall length for the unit, excluding any protruding garage wall area.</description>
      <type>Double</type>
      <units>Frac</units>
      <required>true</required>
      <model_dependent>false</model_dependent>
      <default_value>2</default_value>
    </argument>
    <argument>
      <name>geometry_unit_orientation</name>
      <display_name>Geometry: Unit Orientation</display_name>
      <description>The unit's orientation is measured clockwise from north (e.g., North=0, East=90, South=180, West=270).</description>
      <type>Double</type>
      <units>degrees</units>
      <required>true</required>
      <model_dependent>false</model_dependent>
      <default_value>180</default_value>
    </argument>
    <argument>
      <name>geometry_unit_num_bedrooms</name>
      <display_name>Geometry: Unit Number of Bedrooms</display_name>
      <description>The number of bedrooms in the unit.</description>
      <type>Integer</type>
      <units>#</units>
      <required>true</required>
      <model_dependent>false</model_dependent>
      <default_value>3</default_value>
    </argument>
    <argument>
      <name>geometry_unit_num_bathrooms</name>
      <display_name>Geometry: Unit Number of Bathrooms</display_name>
      <description>The number of bathrooms in the unit. If not provided, the OS-HPXML default is used.</description>
      <type>Integer</type>
      <units>#</units>
      <required>false</required>
      <model_dependent>false</model_dependent>
    </argument>
    <argument>
      <name>geometry_unit_num_occupants</name>
      <display_name>Geometry: Unit Number of Occupants</display_name>
      <description>The number of occupants in the unit. If not provided, an *asset* calculation is performed assuming standard occupancy, in which various end use defaults (e.g., plug loads, appliances, and hot water usage) are calculated based on Number of Bedrooms and Conditioned Floor Area per ANSI/RESNET/ICC 301-2019. If provided, an *operational* calculation is instead performed in which the end use defaults are adjusted using the relationship between Number of Bedrooms and Number of Occupants from RECS 2015.</description>
      <type>Double</type>
      <units>#</units>
      <required>false</required>
      <model_dependent>false</model_dependent>
    </argument>
    <argument>
      <name>geometry_building_num_units</name>
      <display_name>Geometry: Building Number of Units</display_name>
      <description>The number of units in the building. Required for single-family attached and apartment units.</description>
      <type>Integer</type>
      <units>#</units>
      <required>false</required>
      <model_dependent>false</model_dependent>
    </argument>
    <argument>
      <name>geometry_average_ceiling_height</name>
      <display_name>Geometry: Average Ceiling Height</display_name>
      <description>Average distance from the floor to the ceiling.</description>
      <type>Double</type>
      <units>ft</units>
      <required>true</required>
      <model_dependent>false</model_dependent>
      <default_value>8</default_value>
    </argument>
    <argument>
      <name>geometry_garage_width</name>
      <display_name>Geometry: Garage Width</display_name>
      <description>The width of the garage. Enter zero for no garage. Only applies to single-family detached units.</description>
      <type>Double</type>
      <units>ft</units>
      <required>true</required>
      <model_dependent>false</model_dependent>
      <default_value>0</default_value>
    </argument>
    <argument>
      <name>geometry_garage_depth</name>
      <display_name>Geometry: Garage Depth</display_name>
      <description>The depth of the garage. Only applies to single-family detached units.</description>
      <type>Double</type>
      <units>ft</units>
      <required>true</required>
      <model_dependent>false</model_dependent>
      <default_value>20</default_value>
    </argument>
    <argument>
      <name>geometry_garage_protrusion</name>
      <display_name>Geometry: Garage Protrusion</display_name>
      <description>The fraction of the garage that is protruding from the living space. Only applies to single-family detached units.</description>
      <type>Double</type>
      <units>Frac</units>
      <required>true</required>
      <model_dependent>false</model_dependent>
      <default_value>0</default_value>
    </argument>
    <argument>
      <name>geometry_garage_position</name>
      <display_name>Geometry: Garage Position</display_name>
      <description>The position of the garage. Only applies to single-family detached units.</description>
      <type>Choice</type>
      <required>true</required>
      <model_dependent>false</model_dependent>
      <default_value>Right</default_value>
      <choices>
        <choice>
          <value>Right</value>
          <display_name>Right</display_name>
        </choice>
        <choice>
          <value>Left</value>
          <display_name>Left</display_name>
        </choice>
      </choices>
    </argument>
    <argument>
      <name>geometry_foundation_type</name>
      <display_name>Geometry: Foundation Type</display_name>
      <description>The foundation type of the building. Foundation types ConditionedBasement and ConditionedCrawlspace are not allowed for apartment units.</description>
      <type>Choice</type>
      <required>true</required>
      <model_dependent>false</model_dependent>
      <default_value>SlabOnGrade</default_value>
      <choices>
        <choice>
          <value>SlabOnGrade</value>
          <display_name>SlabOnGrade</display_name>
        </choice>
        <choice>
          <value>VentedCrawlspace</value>
          <display_name>VentedCrawlspace</display_name>
        </choice>
        <choice>
          <value>UnventedCrawlspace</value>
          <display_name>UnventedCrawlspace</display_name>
        </choice>
        <choice>
          <value>ConditionedCrawlspace</value>
          <display_name>ConditionedCrawlspace</display_name>
        </choice>
        <choice>
          <value>UnconditionedBasement</value>
          <display_name>UnconditionedBasement</display_name>
        </choice>
        <choice>
          <value>ConditionedBasement</value>
          <display_name>ConditionedBasement</display_name>
        </choice>
        <choice>
          <value>Ambient</value>
          <display_name>Ambient</display_name>
        </choice>
        <choice>
          <value>AboveApartment</value>
          <display_name>AboveApartment</display_name>
        </choice>
        <choice>
          <value>BellyAndWingWithSkirt</value>
          <display_name>BellyAndWingWithSkirt</display_name>
        </choice>
        <choice>
          <value>BellyAndWingNoSkirt</value>
          <display_name>BellyAndWingNoSkirt</display_name>
        </choice>
      </choices>
    </argument>
    <argument>
      <name>geometry_foundation_height</name>
      <display_name>Geometry: Foundation Height</display_name>
      <description>The height of the foundation (e.g., 3ft for crawlspace, 8ft for basement). Only applies to basements/crawlspaces.</description>
      <type>Double</type>
      <units>ft</units>
      <required>true</required>
      <model_dependent>false</model_dependent>
      <default_value>0</default_value>
    </argument>
    <argument>
      <name>geometry_foundation_height_above_grade</name>
      <display_name>Geometry: Foundation Height Above Grade</display_name>
      <description>The depth above grade of the foundation wall. Only applies to basements/crawlspaces.</description>
      <type>Double</type>
      <units>ft</units>
      <required>true</required>
      <model_dependent>false</model_dependent>
      <default_value>0</default_value>
    </argument>
    <argument>
      <name>geometry_rim_joist_height</name>
      <display_name>Geometry: Rim Joist Height</display_name>
      <description>The height of the rim joists. Only applies to basements/crawlspaces.</description>
      <type>Double</type>
      <units>in</units>
      <required>false</required>
      <model_dependent>false</model_dependent>
    </argument>
    <argument>
      <name>geometry_attic_type</name>
      <display_name>Geometry: Attic Type</display_name>
      <description>The attic type of the building. Attic type ConditionedAttic is not allowed for apartment units.</description>
      <type>Choice</type>
      <required>true</required>
      <model_dependent>false</model_dependent>
      <default_value>VentedAttic</default_value>
      <choices>
        <choice>
          <value>FlatRoof</value>
          <display_name>FlatRoof</display_name>
        </choice>
        <choice>
          <value>VentedAttic</value>
          <display_name>VentedAttic</display_name>
        </choice>
        <choice>
          <value>UnventedAttic</value>
          <display_name>UnventedAttic</display_name>
        </choice>
        <choice>
          <value>ConditionedAttic</value>
          <display_name>ConditionedAttic</display_name>
        </choice>
        <choice>
          <value>BelowApartment</value>
          <display_name>BelowApartment</display_name>
        </choice>
      </choices>
    </argument>
    <argument>
      <name>geometry_roof_type</name>
      <display_name>Geometry: Roof Type</display_name>
      <description>The roof type of the building. Ignored if the building has a flat roof.</description>
      <type>Choice</type>
      <required>true</required>
      <model_dependent>false</model_dependent>
      <default_value>gable</default_value>
      <choices>
        <choice>
          <value>gable</value>
          <display_name>gable</display_name>
        </choice>
        <choice>
          <value>hip</value>
          <display_name>hip</display_name>
        </choice>
      </choices>
    </argument>
    <argument>
      <name>geometry_roof_pitch</name>
      <display_name>Geometry: Roof Pitch</display_name>
      <description>The roof pitch of the attic. Ignored if the building has a flat roof.</description>
      <type>Choice</type>
      <required>true</required>
      <model_dependent>false</model_dependent>
      <default_value>6:12</default_value>
      <choices>
        <choice>
          <value>1:12</value>
          <display_name>1:12</display_name>
        </choice>
        <choice>
          <value>2:12</value>
          <display_name>2:12</display_name>
        </choice>
        <choice>
          <value>3:12</value>
          <display_name>3:12</display_name>
        </choice>
        <choice>
          <value>4:12</value>
          <display_name>4:12</display_name>
        </choice>
        <choice>
          <value>5:12</value>
          <display_name>5:12</display_name>
        </choice>
        <choice>
          <value>6:12</value>
          <display_name>6:12</display_name>
        </choice>
        <choice>
          <value>7:12</value>
          <display_name>7:12</display_name>
        </choice>
        <choice>
          <value>8:12</value>
          <display_name>8:12</display_name>
        </choice>
        <choice>
          <value>9:12</value>
          <display_name>9:12</display_name>
        </choice>
        <choice>
          <value>10:12</value>
          <display_name>10:12</display_name>
        </choice>
        <choice>
          <value>11:12</value>
          <display_name>11:12</display_name>
        </choice>
        <choice>
          <value>12:12</value>
          <display_name>12:12</display_name>
        </choice>
      </choices>
    </argument>
    <argument>
      <name>geometry_eaves_depth</name>
      <display_name>Geometry: Eaves Depth</display_name>
      <description>The eaves depth of the roof.</description>
      <type>Double</type>
      <units>ft</units>
      <required>true</required>
      <model_dependent>false</model_dependent>
      <default_value>2</default_value>
    </argument>
    <argument>
      <name>neighbor_front_distance</name>
      <display_name>Neighbor: Front Distance</display_name>
      <description>The distance between the unit and the neighboring building to the front (not including eaves). A value of zero indicates no neighbors. Used for shading.</description>
      <type>Double</type>
      <units>ft</units>
      <required>true</required>
      <model_dependent>false</model_dependent>
      <default_value>0</default_value>
    </argument>
    <argument>
      <name>neighbor_back_distance</name>
      <display_name>Neighbor: Back Distance</display_name>
      <description>The distance between the unit and the neighboring building to the back (not including eaves). A value of zero indicates no neighbors. Used for shading.</description>
      <type>Double</type>
      <units>ft</units>
      <required>true</required>
      <model_dependent>false</model_dependent>
      <default_value>0</default_value>
    </argument>
    <argument>
      <name>neighbor_left_distance</name>
      <display_name>Neighbor: Left Distance</display_name>
      <description>The distance between the unit and the neighboring building to the left (not including eaves). A value of zero indicates no neighbors. Used for shading.</description>
      <type>Double</type>
      <units>ft</units>
      <required>true</required>
      <model_dependent>false</model_dependent>
      <default_value>10</default_value>
    </argument>
    <argument>
      <name>neighbor_right_distance</name>
      <display_name>Neighbor: Right Distance</display_name>
      <description>The distance between the unit and the neighboring building to the right (not including eaves). A value of zero indicates no neighbors. Used for shading.</description>
      <type>Double</type>
      <units>ft</units>
      <required>true</required>
      <model_dependent>false</model_dependent>
      <default_value>10</default_value>
    </argument>
    <argument>
      <name>neighbor_front_height</name>
      <display_name>Neighbor: Front Height</display_name>
      <description>The height of the neighboring building to the front. If not provided, the OS-HPXML default is used.</description>
      <type>Double</type>
      <units>ft</units>
      <required>false</required>
      <model_dependent>false</model_dependent>
    </argument>
    <argument>
      <name>neighbor_back_height</name>
      <display_name>Neighbor: Back Height</display_name>
      <description>The height of the neighboring building to the back. If not provided, the OS-HPXML default is used.</description>
      <type>Double</type>
      <units>ft</units>
      <required>false</required>
      <model_dependent>false</model_dependent>
    </argument>
    <argument>
      <name>neighbor_left_height</name>
      <display_name>Neighbor: Left Height</display_name>
      <description>The height of the neighboring building to the left. If not provided, the OS-HPXML default is used.</description>
      <type>Double</type>
      <units>ft</units>
      <required>false</required>
      <model_dependent>false</model_dependent>
    </argument>
    <argument>
      <name>neighbor_right_height</name>
      <display_name>Neighbor: Right Height</display_name>
      <description>The height of the neighboring building to the right. If not provided, the OS-HPXML default is used.</description>
      <type>Double</type>
      <units>ft</units>
      <required>false</required>
      <model_dependent>false</model_dependent>
    </argument>
    <argument>
      <name>floor_over_foundation_assembly_r</name>
      <display_name>Floor: Over Foundation Assembly R-value</display_name>
      <description>Assembly R-value for the floor over the foundation. Ignored if the building has a slab-on-grade foundation.</description>
      <type>Double</type>
      <units>h-ft^2-R/Btu</units>
      <required>true</required>
      <model_dependent>false</model_dependent>
      <default_value>28.1</default_value>
    </argument>
    <argument>
      <name>floor_over_garage_assembly_r</name>
      <display_name>Floor: Over Garage Assembly R-value</display_name>
      <description>Assembly R-value for the floor over the garage. Ignored unless the building has a garage under conditioned space.</description>
      <type>Double</type>
      <units>h-ft^2-R/Btu</units>
      <required>true</required>
      <model_dependent>false</model_dependent>
      <default_value>28.1</default_value>
    </argument>
    <argument>
      <name>floor_type</name>
      <display_name>Floor: Type</display_name>
      <description>The type of floors.</description>
      <type>Choice</type>
      <required>true</required>
      <model_dependent>false</model_dependent>
      <default_value>WoodFrame</default_value>
      <choices>
        <choice>
          <value>WoodFrame</value>
          <display_name>WoodFrame</display_name>
        </choice>
        <choice>
          <value>StructuralInsulatedPanel</value>
          <display_name>StructuralInsulatedPanel</display_name>
        </choice>
        <choice>
          <value>SolidConcrete</value>
          <display_name>SolidConcrete</display_name>
        </choice>
        <choice>
          <value>SteelFrame</value>
          <display_name>SteelFrame</display_name>
        </choice>
      </choices>
    </argument>
    <argument>
      <name>foundation_wall_type</name>
      <display_name>Foundation Wall: Type</display_name>
      <description>The material type of the foundation wall. If not provided, the OS-HPXML default is used.</description>
      <type>Choice</type>
      <required>false</required>
      <model_dependent>false</model_dependent>
      <choices>
        <choice>
          <value>solid concrete</value>
          <display_name>solid concrete</display_name>
        </choice>
        <choice>
          <value>concrete block</value>
          <display_name>concrete block</display_name>
        </choice>
        <choice>
          <value>concrete block foam core</value>
          <display_name>concrete block foam core</display_name>
        </choice>
        <choice>
          <value>concrete block perlite core</value>
          <display_name>concrete block perlite core</display_name>
        </choice>
        <choice>
          <value>concrete block vermiculite core</value>
          <display_name>concrete block vermiculite core</display_name>
        </choice>
        <choice>
          <value>concrete block solid core</value>
          <display_name>concrete block solid core</display_name>
        </choice>
        <choice>
          <value>double brick</value>
          <display_name>double brick</display_name>
        </choice>
        <choice>
          <value>wood</value>
          <display_name>wood</display_name>
        </choice>
      </choices>
    </argument>
    <argument>
      <name>foundation_wall_thickness</name>
      <display_name>Foundation Wall: Thickness</display_name>
      <description>The thickness of the foundation wall. If not provided, the OS-HPXML default is used.</description>
      <type>Double</type>
      <units>in</units>
      <required>false</required>
      <model_dependent>false</model_dependent>
    </argument>
    <argument>
      <name>foundation_wall_insulation_r</name>
      <display_name>Foundation Wall: Insulation Nominal R-value</display_name>
      <description>Nominal R-value for the foundation wall insulation. Only applies to basements/crawlspaces.</description>
      <type>Double</type>
      <units>h-ft^2-R/Btu</units>
      <required>true</required>
      <model_dependent>false</model_dependent>
      <default_value>0</default_value>
    </argument>
    <argument>
      <name>foundation_wall_insulation_location</name>
      <display_name>Foundation Wall: Insulation Location</display_name>
      <description>Whether the insulation is on the interior or exterior of the foundation wall. Only applies to basements/crawlspaces.</description>
      <type>Choice</type>
      <units>ft</units>
      <required>false</required>
      <model_dependent>false</model_dependent>
      <default_value>exterior</default_value>
      <choices>
        <choice>
          <value>interior</value>
          <display_name>interior</display_name>
        </choice>
        <choice>
          <value>exterior</value>
          <display_name>exterior</display_name>
        </choice>
      </choices>
    </argument>
    <argument>
      <name>foundation_wall_insulation_distance_to_top</name>
      <display_name>Foundation Wall: Insulation Distance To Top</display_name>
      <description>The distance from the top of the foundation wall to the top of the foundation wall insulation. Only applies to basements/crawlspaces. If not provided, the OS-HPXML default is used.</description>
      <type>Double</type>
      <units>ft</units>
      <required>false</required>
      <model_dependent>false</model_dependent>
    </argument>
    <argument>
      <name>foundation_wall_insulation_distance_to_bottom</name>
      <display_name>Foundation Wall: Insulation Distance To Bottom</display_name>
      <description>The distance from the top of the foundation wall to the bottom of the foundation wall insulation. Only applies to basements/crawlspaces. If not provided, the OS-HPXML default is used.</description>
      <type>Double</type>
      <units>ft</units>
      <required>false</required>
      <model_dependent>false</model_dependent>
    </argument>
    <argument>
      <name>foundation_wall_assembly_r</name>
      <display_name>Foundation Wall: Assembly R-value</display_name>
      <description>Assembly R-value for the foundation walls. Only applies to basements/crawlspaces. If provided, overrides the previous foundation wall insulation inputs. If not provided, it is ignored.</description>
      <type>Double</type>
      <units>h-ft^2-R/Btu</units>
      <required>false</required>
      <model_dependent>false</model_dependent>
    </argument>
    <argument>
      <name>rim_joist_assembly_r</name>
      <display_name>Rim Joist: Assembly R-value</display_name>
      <description>Assembly R-value for the rim joists. Only applies to basements/crawlspaces. Required if a rim joist height is provided.</description>
      <type>Double</type>
      <units>h-ft^2-R/Btu</units>
      <required>false</required>
      <model_dependent>false</model_dependent>
    </argument>
    <argument>
      <name>slab_perimeter_insulation_r</name>
      <display_name>Slab: Perimeter Insulation Nominal R-value</display_name>
      <description>Nominal R-value of the vertical slab perimeter insulation. Applies to slab-on-grade foundations and basement/crawlspace floors.</description>
      <type>Double</type>
      <units>h-ft^2-R/Btu</units>
      <required>true</required>
      <model_dependent>false</model_dependent>
      <default_value>0</default_value>
    </argument>
    <argument>
      <name>slab_perimeter_depth</name>
      <display_name>Slab: Perimeter Insulation Depth</display_name>
      <description>Depth from grade to bottom of vertical slab perimeter insulation. Applies to slab-on-grade foundations and basement/crawlspace floors.</description>
      <type>Double</type>
      <units>ft</units>
      <required>true</required>
      <model_dependent>false</model_dependent>
      <default_value>0</default_value>
    </argument>
    <argument>
      <name>slab_under_insulation_r</name>
      <display_name>Slab: Under Slab Insulation Nominal R-value</display_name>
      <description>Nominal R-value of the horizontal under slab insulation. Applies to slab-on-grade foundations and basement/crawlspace floors.</description>
      <type>Double</type>
      <units>h-ft^2-R/Btu</units>
      <required>true</required>
      <model_dependent>false</model_dependent>
      <default_value>0</default_value>
    </argument>
    <argument>
      <name>slab_under_width</name>
      <display_name>Slab: Under Slab Insulation Width</display_name>
      <description>Width from slab edge inward of horizontal under-slab insulation. Enter 999 to specify that the under slab insulation spans the entire slab. Applies to slab-on-grade foundations and basement/crawlspace floors.</description>
      <type>Double</type>
      <units>ft</units>
      <required>true</required>
      <model_dependent>false</model_dependent>
      <default_value>0</default_value>
    </argument>
    <argument>
      <name>slab_thickness</name>
      <display_name>Slab: Thickness</display_name>
      <description>The thickness of the slab. Zero can be entered if there is a dirt floor instead of a slab. If not provided, the OS-HPXML default is used.</description>
      <type>Double</type>
      <units>in</units>
      <required>false</required>
      <model_dependent>false</model_dependent>
    </argument>
    <argument>
      <name>slab_carpet_fraction</name>
      <display_name>Slab: Carpet Fraction</display_name>
      <description>Fraction of the slab floor area that is carpeted. If not provided, the OS-HPXML default is used.</description>
      <type>Double</type>
      <units>Frac</units>
      <required>false</required>
      <model_dependent>false</model_dependent>
    </argument>
    <argument>
      <name>slab_carpet_r</name>
      <display_name>Slab: Carpet R-value</display_name>
      <description>R-value of the slab carpet. If not provided, the OS-HPXML default is used.</description>
      <type>Double</type>
      <units>h-ft^2-R/Btu</units>
      <required>false</required>
      <model_dependent>false</model_dependent>
    </argument>
    <argument>
      <name>ceiling_assembly_r</name>
      <display_name>Ceiling: Assembly R-value</display_name>
      <description>Assembly R-value for the ceiling (attic floor).</description>
      <type>Double</type>
      <units>h-ft^2-R/Btu</units>
      <required>true</required>
      <model_dependent>false</model_dependent>
      <default_value>31.6</default_value>
    </argument>
    <argument>
      <name>roof_material_type</name>
      <display_name>Roof: Material Type</display_name>
      <description>The material type of the roof. If not provided, the OS-HPXML default is used.</description>
      <type>Choice</type>
      <required>false</required>
      <model_dependent>false</model_dependent>
      <choices>
        <choice>
          <value>asphalt or fiberglass shingles</value>
          <display_name>asphalt or fiberglass shingles</display_name>
        </choice>
        <choice>
          <value>concrete</value>
          <display_name>concrete</display_name>
        </choice>
        <choice>
          <value>cool roof</value>
          <display_name>cool roof</display_name>
        </choice>
        <choice>
          <value>slate or tile shingles</value>
          <display_name>slate or tile shingles</display_name>
        </choice>
        <choice>
          <value>expanded polystyrene sheathing</value>
          <display_name>expanded polystyrene sheathing</display_name>
        </choice>
        <choice>
          <value>metal surfacing</value>
          <display_name>metal surfacing</display_name>
        </choice>
        <choice>
          <value>plastic/rubber/synthetic sheeting</value>
          <display_name>plastic/rubber/synthetic sheeting</display_name>
        </choice>
        <choice>
          <value>shingles</value>
          <display_name>shingles</display_name>
        </choice>
        <choice>
          <value>wood shingles or shakes</value>
          <display_name>wood shingles or shakes</display_name>
        </choice>
      </choices>
    </argument>
    <argument>
      <name>roof_color</name>
      <display_name>Roof: Color</display_name>
      <description>The color of the roof. If not provided, the OS-HPXML default is used.</description>
      <type>Choice</type>
      <required>false</required>
      <model_dependent>false</model_dependent>
      <choices>
        <choice>
          <value>dark</value>
          <display_name>dark</display_name>
        </choice>
        <choice>
          <value>light</value>
          <display_name>light</display_name>
        </choice>
        <choice>
          <value>medium</value>
          <display_name>medium</display_name>
        </choice>
        <choice>
          <value>medium dark</value>
          <display_name>medium dark</display_name>
        </choice>
        <choice>
          <value>reflective</value>
          <display_name>reflective</display_name>
        </choice>
      </choices>
    </argument>
    <argument>
      <name>roof_assembly_r</name>
      <display_name>Roof: Assembly R-value</display_name>
      <description>Assembly R-value of the roof.</description>
      <type>Double</type>
      <units>h-ft^2-R/Btu</units>
      <required>true</required>
      <model_dependent>false</model_dependent>
      <default_value>2.3</default_value>
    </argument>
    <argument>
      <name>roof_radiant_barrier</name>
      <display_name>Roof: Has Radiant Barrier</display_name>
      <description>Presence of a radiant barrier in the attic.</description>
      <type>Boolean</type>
      <required>true</required>
      <model_dependent>false</model_dependent>
      <default_value>false</default_value>
      <choices>
        <choice>
          <value>true</value>
          <display_name>true</display_name>
        </choice>
        <choice>
          <value>false</value>
          <display_name>false</display_name>
        </choice>
      </choices>
    </argument>
    <argument>
      <name>roof_radiant_barrier_grade</name>
      <display_name>Roof: Radiant Barrier Grade</display_name>
      <description>The grade of the radiant barrier. If not provided, the OS-HPXML default is used.</description>
      <type>Choice</type>
      <required>false</required>
      <model_dependent>false</model_dependent>
      <default_value>1</default_value>
      <choices>
        <choice>
          <value>1</value>
          <display_name>1</display_name>
        </choice>
        <choice>
          <value>2</value>
          <display_name>2</display_name>
        </choice>
        <choice>
          <value>3</value>
          <display_name>3</display_name>
        </choice>
      </choices>
    </argument>
    <argument>
      <name>wall_type</name>
      <display_name>Wall: Type</display_name>
      <description>The type of walls.</description>
      <type>Choice</type>
      <required>true</required>
      <model_dependent>false</model_dependent>
      <default_value>WoodStud</default_value>
      <choices>
        <choice>
          <value>WoodStud</value>
          <display_name>WoodStud</display_name>
        </choice>
        <choice>
          <value>ConcreteMasonryUnit</value>
          <display_name>ConcreteMasonryUnit</display_name>
        </choice>
        <choice>
          <value>DoubleWoodStud</value>
          <display_name>DoubleWoodStud</display_name>
        </choice>
        <choice>
          <value>InsulatedConcreteForms</value>
          <display_name>InsulatedConcreteForms</display_name>
        </choice>
        <choice>
          <value>LogWall</value>
          <display_name>LogWall</display_name>
        </choice>
        <choice>
          <value>StructuralInsulatedPanel</value>
          <display_name>StructuralInsulatedPanel</display_name>
        </choice>
        <choice>
          <value>SolidConcrete</value>
          <display_name>SolidConcrete</display_name>
        </choice>
        <choice>
          <value>SteelFrame</value>
          <display_name>SteelFrame</display_name>
        </choice>
        <choice>
          <value>Stone</value>
          <display_name>Stone</display_name>
        </choice>
        <choice>
          <value>StrawBale</value>
          <display_name>StrawBale</display_name>
        </choice>
        <choice>
          <value>StructuralBrick</value>
          <display_name>StructuralBrick</display_name>
        </choice>
      </choices>
    </argument>
    <argument>
      <name>wall_siding_type</name>
      <display_name>Wall: Siding Type</display_name>
      <description>The siding type of the walls. Also applies to rim joists. If not provided, the OS-HPXML default is used.</description>
      <type>Choice</type>
      <required>false</required>
      <model_dependent>false</model_dependent>
      <choices>
        <choice>
          <value>aluminum siding</value>
          <display_name>aluminum siding</display_name>
        </choice>
        <choice>
          <value>asbestos siding</value>
          <display_name>asbestos siding</display_name>
        </choice>
        <choice>
          <value>brick veneer</value>
          <display_name>brick veneer</display_name>
        </choice>
        <choice>
          <value>composite shingle siding</value>
          <display_name>composite shingle siding</display_name>
        </choice>
        <choice>
          <value>fiber cement siding</value>
          <display_name>fiber cement siding</display_name>
        </choice>
        <choice>
          <value>masonite siding</value>
          <display_name>masonite siding</display_name>
        </choice>
        <choice>
          <value>none</value>
          <display_name>none</display_name>
        </choice>
        <choice>
          <value>stucco</value>
          <display_name>stucco</display_name>
        </choice>
        <choice>
          <value>synthetic stucco</value>
          <display_name>synthetic stucco</display_name>
        </choice>
        <choice>
          <value>vinyl siding</value>
          <display_name>vinyl siding</display_name>
        </choice>
        <choice>
          <value>wood siding</value>
          <display_name>wood siding</display_name>
        </choice>
      </choices>
    </argument>
    <argument>
      <name>wall_color</name>
      <display_name>Wall: Color</display_name>
      <description>The color of the walls. Also applies to rim joists. If not provided, the OS-HPXML default is used.</description>
      <type>Choice</type>
      <required>false</required>
      <model_dependent>false</model_dependent>
      <choices>
        <choice>
          <value>dark</value>
          <display_name>dark</display_name>
        </choice>
        <choice>
          <value>light</value>
          <display_name>light</display_name>
        </choice>
        <choice>
          <value>medium</value>
          <display_name>medium</display_name>
        </choice>
        <choice>
          <value>medium dark</value>
          <display_name>medium dark</display_name>
        </choice>
        <choice>
          <value>reflective</value>
          <display_name>reflective</display_name>
        </choice>
      </choices>
    </argument>
    <argument>
      <name>wall_assembly_r</name>
      <display_name>Wall: Assembly R-value</display_name>
      <description>Assembly R-value of the walls.</description>
      <type>Double</type>
      <units>h-ft^2-R/Btu</units>
      <required>true</required>
      <model_dependent>false</model_dependent>
      <default_value>11.9</default_value>
    </argument>
    <argument>
      <name>window_front_wwr</name>
      <display_name>Windows: Front Window-to-Wall Ratio</display_name>
      <description>The ratio of window area to wall area for the unit's front facade. Enter 0 if specifying Front Window Area instead.</description>
      <type>Double</type>
      <units>Frac</units>
      <required>true</required>
      <model_dependent>false</model_dependent>
      <default_value>0.18</default_value>
    </argument>
    <argument>
      <name>window_back_wwr</name>
      <display_name>Windows: Back Window-to-Wall Ratio</display_name>
      <description>The ratio of window area to wall area for the unit's back facade. Enter 0 if specifying Back Window Area instead.</description>
      <type>Double</type>
      <units>Frac</units>
      <required>true</required>
      <model_dependent>false</model_dependent>
      <default_value>0.18</default_value>
    </argument>
    <argument>
      <name>window_left_wwr</name>
      <display_name>Windows: Left Window-to-Wall Ratio</display_name>
      <description>The ratio of window area to wall area for the unit's left facade (when viewed from the front). Enter 0 if specifying Left Window Area instead.</description>
      <type>Double</type>
      <units>Frac</units>
      <required>true</required>
      <model_dependent>false</model_dependent>
      <default_value>0.18</default_value>
    </argument>
    <argument>
      <name>window_right_wwr</name>
      <display_name>Windows: Right Window-to-Wall Ratio</display_name>
      <description>The ratio of window area to wall area for the unit's right facade (when viewed from the front). Enter 0 if specifying Right Window Area instead.</description>
      <type>Double</type>
      <units>Frac</units>
      <required>true</required>
      <model_dependent>false</model_dependent>
      <default_value>0.18</default_value>
    </argument>
    <argument>
      <name>window_area_front</name>
      <display_name>Windows: Front Window Area</display_name>
      <description>The amount of window area on the unit's front facade. Enter 0 if specifying Front Window-to-Wall Ratio instead.</description>
      <type>Double</type>
      <units>ft^2</units>
      <required>true</required>
      <model_dependent>false</model_dependent>
      <default_value>0</default_value>
    </argument>
    <argument>
      <name>window_area_back</name>
      <display_name>Windows: Back Window Area</display_name>
      <description>The amount of window area on the unit's back facade. Enter 0 if specifying Back Window-to-Wall Ratio instead.</description>
      <type>Double</type>
      <units>ft^2</units>
      <required>true</required>
      <model_dependent>false</model_dependent>
      <default_value>0</default_value>
    </argument>
    <argument>
      <name>window_area_left</name>
      <display_name>Windows: Left Window Area</display_name>
      <description>The amount of window area on the unit's left facade (when viewed from the front). Enter 0 if specifying Left Window-to-Wall Ratio instead.</description>
      <type>Double</type>
      <units>ft^2</units>
      <required>true</required>
      <model_dependent>false</model_dependent>
      <default_value>0</default_value>
    </argument>
    <argument>
      <name>window_area_right</name>
      <display_name>Windows: Right Window Area</display_name>
      <description>The amount of window area on the unit's right facade (when viewed from the front). Enter 0 if specifying Right Window-to-Wall Ratio instead.</description>
      <type>Double</type>
      <units>ft^2</units>
      <required>true</required>
      <model_dependent>false</model_dependent>
      <default_value>0</default_value>
    </argument>
    <argument>
      <name>window_aspect_ratio</name>
      <display_name>Windows: Aspect Ratio</display_name>
      <description>Ratio of window height to width.</description>
      <type>Double</type>
      <units>Frac</units>
      <required>true</required>
      <model_dependent>false</model_dependent>
      <default_value>1.333</default_value>
    </argument>
    <argument>
      <name>window_fraction_operable</name>
      <display_name>Windows: Fraction Operable</display_name>
      <description>Fraction of windows that are operable. If not provided, the OS-HPXML default is used.</description>
      <type>Double</type>
      <units>Frac</units>
      <required>false</required>
      <model_dependent>false</model_dependent>
    </argument>
    <argument>
      <name>window_natvent_availability</name>
      <display_name>Windows: Natural Ventilation Availability</display_name>
      <description>For operable windows, the number of days/week that windows can be opened by occupants for natural ventilation. If not provided, the OS-HPXML default is used.</description>
      <type>Integer</type>
      <units>Days/week</units>
      <required>false</required>
      <model_dependent>false</model_dependent>
    </argument>
    <argument>
      <name>window_ufactor</name>
      <display_name>Windows: U-Factor</display_name>
      <description>Full-assembly NFRC U-factor.</description>
      <type>Double</type>
      <units>Btu/hr-ft^2-R</units>
      <required>true</required>
      <model_dependent>false</model_dependent>
      <default_value>0.37</default_value>
    </argument>
    <argument>
      <name>window_shgc</name>
      <display_name>Windows: SHGC</display_name>
      <description>Full-assembly NFRC solar heat gain coefficient.</description>
      <type>Double</type>
      <required>true</required>
      <model_dependent>false</model_dependent>
      <default_value>0.3</default_value>
    </argument>
    <argument>
      <name>window_interior_shading_winter</name>
      <display_name>Windows: Winter Interior Shading</display_name>
      <description>Interior shading coefficient for the winter season. 1.0 indicates no reduction in solar gain, 0.85 indicates 15% reduction, etc. If not provided, the OS-HPXML default is used.</description>
      <type>Double</type>
      <units>Frac</units>
      <required>false</required>
      <model_dependent>false</model_dependent>
    </argument>
    <argument>
      <name>window_interior_shading_summer</name>
      <display_name>Windows: Summer Interior Shading</display_name>
      <description>Interior shading coefficient for the summer season. 1.0 indicates no reduction in solar gain, 0.85 indicates 15% reduction, etc. If not provided, the OS-HPXML default is used.</description>
      <type>Double</type>
      <units>Frac</units>
      <required>false</required>
      <model_dependent>false</model_dependent>
    </argument>
    <argument>
      <name>window_exterior_shading_winter</name>
      <display_name>Windows: Winter Exterior Shading</display_name>
      <description>Exterior shading coefficient for the winter season. 1.0 indicates no reduction in solar gain, 0.85 indicates 15% reduction, etc. If not provided, the OS-HPXML default is used.</description>
      <type>Double</type>
      <units>Frac</units>
      <required>false</required>
      <model_dependent>false</model_dependent>
    </argument>
    <argument>
      <name>window_exterior_shading_summer</name>
      <display_name>Windows: Summer Exterior Shading</display_name>
      <description>Exterior shading coefficient for the summer season. 1.0 indicates no reduction in solar gain, 0.85 indicates 15% reduction, etc. If not provided, the OS-HPXML default is used.</description>
      <type>Double</type>
      <units>Frac</units>
      <required>false</required>
      <model_dependent>false</model_dependent>
    </argument>
    <argument>
      <name>window_shading_summer_season</name>
      <display_name>Windows: Shading Summer Season</display_name>
      <description>Enter a date like "May 1 - Sep 30". Defines the summer season for purposes of shading coefficients; the rest of the year is assumed to be winter. If not provided, the OS-HPXML default is used.</description>
      <type>String</type>
      <required>false</required>
      <model_dependent>false</model_dependent>
    </argument>
    <argument>
      <name>window_storm_type</name>
      <display_name>Windows: Storm Type</display_name>
      <description>The type of storm, if present. If not provided, assumes there is no storm.</description>
      <type>Choice</type>
      <required>false</required>
      <model_dependent>false</model_dependent>
      <choices>
        <choice>
          <value>clear</value>
          <display_name>clear</display_name>
        </choice>
        <choice>
          <value>low-e</value>
          <display_name>low-e</display_name>
        </choice>
      </choices>
    </argument>
    <argument>
      <name>overhangs_front_depth</name>
      <display_name>Overhangs: Front Depth</display_name>
      <description>The depth of overhangs for windows for the front facade.</description>
      <type>Double</type>
      <units>ft</units>
      <required>true</required>
      <model_dependent>false</model_dependent>
      <default_value>0</default_value>
    </argument>
    <argument>
      <name>overhangs_front_distance_to_top_of_window</name>
      <display_name>Overhangs: Front Distance to Top of Window</display_name>
      <description>The overhangs distance to the top of window for the front facade.</description>
      <type>Double</type>
      <units>ft</units>
      <required>true</required>
      <model_dependent>false</model_dependent>
      <default_value>0</default_value>
    </argument>
    <argument>
      <name>overhangs_front_distance_to_bottom_of_window</name>
      <display_name>Overhangs: Front Distance to Bottom of Window</display_name>
      <description>The overhangs distance to the bottom of window for the front facade.</description>
      <type>Double</type>
      <units>ft</units>
      <required>true</required>
      <model_dependent>false</model_dependent>
      <default_value>4</default_value>
    </argument>
    <argument>
      <name>overhangs_back_depth</name>
      <display_name>Overhangs: Back Depth</display_name>
      <description>The depth of overhangs for windows for the back facade.</description>
      <type>Double</type>
      <units>ft</units>
      <required>true</required>
      <model_dependent>false</model_dependent>
      <default_value>0</default_value>
    </argument>
    <argument>
      <name>overhangs_back_distance_to_top_of_window</name>
      <display_name>Overhangs: Back Distance to Top of Window</display_name>
      <description>The overhangs distance to the top of window for the back facade.</description>
      <type>Double</type>
      <units>ft</units>
      <required>true</required>
      <model_dependent>false</model_dependent>
      <default_value>0</default_value>
    </argument>
    <argument>
      <name>overhangs_back_distance_to_bottom_of_window</name>
      <display_name>Overhangs: Back Distance to Bottom of Window</display_name>
      <description>The overhangs distance to the bottom of window for the back facade.</description>
      <type>Double</type>
      <units>ft</units>
      <required>true</required>
      <model_dependent>false</model_dependent>
      <default_value>4</default_value>
    </argument>
    <argument>
      <name>overhangs_left_depth</name>
      <display_name>Overhangs: Left Depth</display_name>
      <description>The depth of overhangs for windows for the left facade.</description>
      <type>Double</type>
      <units>ft</units>
      <required>true</required>
      <model_dependent>false</model_dependent>
      <default_value>0</default_value>
    </argument>
    <argument>
      <name>overhangs_left_distance_to_top_of_window</name>
      <display_name>Overhangs: Left Distance to Top of Window</display_name>
      <description>The overhangs distance to the top of window for the left facade.</description>
      <type>Double</type>
      <units>ft</units>
      <required>true</required>
      <model_dependent>false</model_dependent>
      <default_value>0</default_value>
    </argument>
    <argument>
      <name>overhangs_left_distance_to_bottom_of_window</name>
      <display_name>Overhangs: Left Distance to Bottom of Window</display_name>
      <description>The overhangs distance to the bottom of window for the left facade.</description>
      <type>Double</type>
      <units>ft</units>
      <required>true</required>
      <model_dependent>false</model_dependent>
      <default_value>4</default_value>
    </argument>
    <argument>
      <name>overhangs_right_depth</name>
      <display_name>Overhangs: Right Depth</display_name>
      <description>The depth of overhangs for windows for the right facade.</description>
      <type>Double</type>
      <units>ft</units>
      <required>true</required>
      <model_dependent>false</model_dependent>
      <default_value>0</default_value>
    </argument>
    <argument>
      <name>overhangs_right_distance_to_top_of_window</name>
      <display_name>Overhangs: Right Distance to Top of Window</display_name>
      <description>The overhangs distance to the top of window for the right facade.</description>
      <type>Double</type>
      <units>ft</units>
      <required>true</required>
      <model_dependent>false</model_dependent>
      <default_value>0</default_value>
    </argument>
    <argument>
      <name>overhangs_right_distance_to_bottom_of_window</name>
      <display_name>Overhangs: Right Distance to Bottom of Window</display_name>
      <description>The overhangs distance to the bottom of window for the right facade.</description>
      <type>Double</type>
      <units>ft</units>
      <required>true</required>
      <model_dependent>false</model_dependent>
      <default_value>4</default_value>
    </argument>
    <argument>
      <name>skylight_area_front</name>
      <display_name>Skylights: Front Roof Area</display_name>
      <description>The amount of skylight area on the unit's front conditioned roof facade.</description>
      <type>Double</type>
      <units>ft^2</units>
      <required>true</required>
      <model_dependent>false</model_dependent>
      <default_value>0</default_value>
    </argument>
    <argument>
      <name>skylight_area_back</name>
      <display_name>Skylights: Back Roof Area</display_name>
      <description>The amount of skylight area on the unit's back conditioned roof facade.</description>
      <type>Double</type>
      <units>ft^2</units>
      <required>true</required>
      <model_dependent>false</model_dependent>
      <default_value>0</default_value>
    </argument>
    <argument>
      <name>skylight_area_left</name>
      <display_name>Skylights: Left Roof Area</display_name>
      <description>The amount of skylight area on the unit's left conditioned roof facade (when viewed from the front).</description>
      <type>Double</type>
      <units>ft^2</units>
      <required>true</required>
      <model_dependent>false</model_dependent>
      <default_value>0</default_value>
    </argument>
    <argument>
      <name>skylight_area_right</name>
      <display_name>Skylights: Right Roof Area</display_name>
      <description>The amount of skylight area on the unit's right conditioned roof facade (when viewed from the front).</description>
      <type>Double</type>
      <units>ft^2</units>
      <required>true</required>
      <model_dependent>false</model_dependent>
      <default_value>0</default_value>
    </argument>
    <argument>
      <name>skylight_ufactor</name>
      <display_name>Skylights: U-Factor</display_name>
      <description>Full-assembly NFRC U-factor.</description>
      <type>Double</type>
      <units>Btu/hr-ft^2-R</units>
      <required>true</required>
      <model_dependent>false</model_dependent>
      <default_value>0.33</default_value>
    </argument>
    <argument>
      <name>skylight_shgc</name>
      <display_name>Skylights: SHGC</display_name>
      <description>Full-assembly NFRC solar heat gain coefficient.</description>
      <type>Double</type>
      <required>true</required>
      <model_dependent>false</model_dependent>
      <default_value>0.45</default_value>
    </argument>
    <argument>
      <name>skylight_storm_type</name>
      <display_name>Skylights: Storm Type</display_name>
      <description>The type of storm, if present. If not provided, assumes there is no storm.</description>
      <type>Choice</type>
      <required>false</required>
      <model_dependent>false</model_dependent>
      <choices>
        <choice>
          <value>clear</value>
          <display_name>clear</display_name>
        </choice>
        <choice>
          <value>low-e</value>
          <display_name>low-e</display_name>
        </choice>
      </choices>
    </argument>
    <argument>
      <name>door_area</name>
      <display_name>Doors: Area</display_name>
      <description>The area of the opaque door(s).</description>
      <type>Double</type>
      <units>ft^2</units>
      <required>true</required>
      <model_dependent>false</model_dependent>
      <default_value>20</default_value>
    </argument>
    <argument>
      <name>door_rvalue</name>
      <display_name>Doors: R-value</display_name>
      <description>R-value of the opaque door(s).</description>
      <type>Double</type>
      <units>h-ft^2-R/Btu</units>
      <required>true</required>
      <model_dependent>false</model_dependent>
      <default_value>4.4</default_value>
    </argument>
    <argument>
      <name>air_leakage_units</name>
      <display_name>Air Leakage: Units</display_name>
      <description>The unit of measure for the air leakage.</description>
      <type>Choice</type>
      <required>true</required>
      <model_dependent>false</model_dependent>
      <default_value>ACH</default_value>
      <choices>
        <choice>
          <value>ACH</value>
          <display_name>ACH</display_name>
        </choice>
        <choice>
          <value>CFM</value>
          <display_name>CFM</display_name>
        </choice>
        <choice>
          <value>ACHnatural</value>
          <display_name>ACHnatural</display_name>
        </choice>
        <choice>
          <value>CFMnatural</value>
          <display_name>CFMnatural</display_name>
        </choice>
        <choice>
          <value>EffectiveLeakageArea</value>
          <display_name>EffectiveLeakageArea</display_name>
        </choice>
      </choices>
    </argument>
    <argument>
      <name>air_leakage_house_pressure</name>
      <display_name>Air Leakage: House Pressure</display_name>
      <description>The house pressure relative to outside. Required when units are ACH or CFM.</description>
      <type>Double</type>
      <units>Pa</units>
      <required>true</required>
      <model_dependent>false</model_dependent>
      <default_value>50</default_value>
    </argument>
    <argument>
      <name>air_leakage_value</name>
      <display_name>Air Leakage: Value</display_name>
      <description>Air exchange rate value. For 'EffectiveLeakageArea', provide value in sq. in.</description>
      <type>Double</type>
      <required>true</required>
      <model_dependent>false</model_dependent>
      <default_value>3</default_value>
    </argument>
    <argument>
      <name>air_leakage_type</name>
      <display_name>Air Leakage: Type</display_name>
      <description>Type of air leakage. If 'unit total', represents the total infiltration to the unit as measured by a compartmentalization test, in which case the air leakage value will be adjusted by the ratio of exterior envelope surface area to total envelope surface area. Otherwise, if 'unit exterior only', represents the infiltration to the unit from outside only as measured by a guarded test. Required when unit type is single-family attached or apartment unit.</description>
      <type>Choice</type>
      <required>false</required>
      <model_dependent>false</model_dependent>
      <choices>
        <choice>
          <value>unit total</value>
          <display_name>unit total</display_name>
        </choice>
        <choice>
          <value>unit exterior only</value>
          <display_name>unit exterior only</display_name>
        </choice>
      </choices>
    </argument>
    <argument>
      <name>air_leakage_has_flue_or_chimney_in_conditioned_space</name>
      <display_name>Air Leakage: Has Flue or Chimney in Conditioned Space</display_name>
      <description>Presence of flue or chimney with combustion air from conditioned space; used for infiltration model. If not provided, the OS-HPXML default is used.</description>
      <type>Boolean</type>
      <required>false</required>
      <model_dependent>false</model_dependent>
      <choices>
        <choice>
          <value>true</value>
          <display_name>true</display_name>
        </choice>
        <choice>
          <value>false</value>
          <display_name>false</display_name>
        </choice>
      </choices>
    </argument>
    <argument>
      <name>heating_system_type</name>
      <display_name>Heating System: Type</display_name>
      <description>The type of heating system. Use 'none' if there is no heating system or if there is a heat pump serving a heating load.</description>
      <type>Choice</type>
      <required>true</required>
      <model_dependent>false</model_dependent>
      <default_value>Furnace</default_value>
      <choices>
        <choice>
          <value>none</value>
          <display_name>none</display_name>
        </choice>
        <choice>
          <value>Furnace</value>
          <display_name>Furnace</display_name>
        </choice>
        <choice>
          <value>WallFurnace</value>
          <display_name>WallFurnace</display_name>
        </choice>
        <choice>
          <value>FloorFurnace</value>
          <display_name>FloorFurnace</display_name>
        </choice>
        <choice>
          <value>Boiler</value>
          <display_name>Boiler</display_name>
        </choice>
        <choice>
          <value>ElectricResistance</value>
          <display_name>ElectricResistance</display_name>
        </choice>
        <choice>
          <value>Stove</value>
          <display_name>Stove</display_name>
        </choice>
        <choice>
          <value>SpaceHeater</value>
          <display_name>SpaceHeater</display_name>
        </choice>
        <choice>
          <value>Fireplace</value>
          <display_name>Fireplace</display_name>
        </choice>
        <choice>
          <value>Shared Boiler w/ Baseboard</value>
          <display_name>Shared Boiler w/ Baseboard</display_name>
        </choice>
        <choice>
          <value>Shared Boiler w/ Ductless Fan Coil</value>
          <display_name>Shared Boiler w/ Ductless Fan Coil</display_name>
        </choice>
      </choices>
    </argument>
    <argument>
      <name>heating_system_fuel</name>
      <display_name>Heating System: Fuel Type</display_name>
      <description>The fuel type of the heating system. Ignored for ElectricResistance.</description>
      <type>Choice</type>
      <required>true</required>
      <model_dependent>false</model_dependent>
      <default_value>natural gas</default_value>
      <choices>
        <choice>
          <value>electricity</value>
          <display_name>electricity</display_name>
        </choice>
        <choice>
          <value>natural gas</value>
          <display_name>natural gas</display_name>
        </choice>
        <choice>
          <value>fuel oil</value>
          <display_name>fuel oil</display_name>
        </choice>
        <choice>
          <value>propane</value>
          <display_name>propane</display_name>
        </choice>
        <choice>
          <value>wood</value>
          <display_name>wood</display_name>
        </choice>
        <choice>
          <value>wood pellets</value>
          <display_name>wood pellets</display_name>
        </choice>
        <choice>
          <value>coal</value>
          <display_name>coal</display_name>
        </choice>
      </choices>
    </argument>
    <argument>
      <name>heating_system_heating_efficiency</name>
      <display_name>Heating System: Rated AFUE or Percent</display_name>
      <description>The rated heating efficiency value of the heating system.</description>
      <type>Double</type>
      <units>Frac</units>
      <required>true</required>
      <model_dependent>false</model_dependent>
      <default_value>0.78</default_value>
    </argument>
    <argument>
      <name>heating_system_heating_capacity</name>
      <display_name>Heating System: Heating Capacity</display_name>
      <description>The output heating capacity of the heating system. If not provided, the OS-HPXML autosized default is used.</description>
      <type>Double</type>
      <units>Btu/hr</units>
      <required>false</required>
      <model_dependent>false</model_dependent>
    </argument>
    <argument>
      <name>heating_system_fraction_heat_load_served</name>
      <display_name>Heating System: Fraction Heat Load Served</display_name>
      <description>The heating load served by the heating system.</description>
      <type>Double</type>
      <units>Frac</units>
      <required>true</required>
      <model_dependent>false</model_dependent>
      <default_value>1</default_value>
    </argument>
    <argument>
      <name>heating_system_pilot_light</name>
      <display_name>Heating System: Pilot Light</display_name>
      <description>The fuel usage of the pilot light. Applies only to Furnace, WallFurnace, FloorFurnace, Stove, Boiler, and Fireplace with non-electric fuel type. If not provided, assumes no pilot light.</description>
      <type>Double</type>
      <units>Btuh</units>
      <required>false</required>
      <model_dependent>false</model_dependent>
    </argument>
    <argument>
      <name>heating_system_airflow_defect_ratio</name>
      <display_name>Heating System: Airflow Defect Ratio</display_name>
      <description>The airflow defect ratio, defined as (InstalledAirflow - DesignAirflow) / DesignAirflow, of the heating system per ANSI/RESNET/ACCA Standard 310. A value of zero means no airflow defect. Applies only to Furnace. If not provided, assumes no defect.</description>
      <type>Double</type>
      <units>Frac</units>
      <required>false</required>
      <model_dependent>false</model_dependent>
    </argument>
    <argument>
      <name>cooling_system_type</name>
      <display_name>Cooling System: Type</display_name>
      <description>The type of cooling system. Use 'none' if there is no cooling system or if there is a heat pump serving a cooling load.</description>
      <type>Choice</type>
      <required>true</required>
      <model_dependent>false</model_dependent>
      <default_value>central air conditioner</default_value>
      <choices>
        <choice>
          <value>none</value>
          <display_name>none</display_name>
        </choice>
        <choice>
          <value>central air conditioner</value>
          <display_name>central air conditioner</display_name>
        </choice>
        <choice>
          <value>room air conditioner</value>
          <display_name>room air conditioner</display_name>
        </choice>
        <choice>
          <value>evaporative cooler</value>
          <display_name>evaporative cooler</display_name>
        </choice>
        <choice>
          <value>mini-split</value>
          <display_name>mini-split</display_name>
        </choice>
        <choice>
          <value>packaged terminal air conditioner</value>
          <display_name>packaged terminal air conditioner</display_name>
        </choice>
      </choices>
    </argument>
    <argument>
      <name>cooling_system_cooling_efficiency_type</name>
      <display_name>Cooling System: Efficiency Type</display_name>
      <description>The efficiency type of the cooling system. System types central air conditioner and mini-split use SEER or SEER2. System types room air conditioner and packaged terminal air conditioner use EER or CEER. Ignored for system type evaporative cooler.</description>
      <type>Choice</type>
      <required>true</required>
      <model_dependent>false</model_dependent>
      <default_value>SEER</default_value>
      <choices>
        <choice>
          <value>SEER</value>
          <display_name>SEER</display_name>
        </choice>
        <choice>
          <value>SEER2</value>
          <display_name>SEER2</display_name>
        </choice>
        <choice>
          <value>EER</value>
          <display_name>EER</display_name>
        </choice>
        <choice>
          <value>CEER</value>
          <display_name>CEER</display_name>
        </choice>
      </choices>
    </argument>
    <argument>
      <name>cooling_system_cooling_efficiency</name>
      <display_name>Cooling System: Efficiency</display_name>
      <description>The rated efficiency value of the cooling system. Ignored for evaporative cooler.</description>
      <type>Double</type>
      <required>true</required>
      <model_dependent>false</model_dependent>
      <default_value>13</default_value>
    </argument>
    <argument>
      <name>cooling_system_cooling_compressor_type</name>
      <display_name>Cooling System: Cooling Compressor Type</display_name>
      <description>The compressor type of the cooling system. Only applies to central air conditioner. If not provided, the OS-HPXML default is used.</description>
      <type>Choice</type>
      <required>false</required>
      <model_dependent>false</model_dependent>
      <choices>
        <choice>
          <value>single stage</value>
          <display_name>single stage</display_name>
        </choice>
        <choice>
          <value>two stage</value>
          <display_name>two stage</display_name>
        </choice>
        <choice>
          <value>variable speed</value>
          <display_name>variable speed</display_name>
        </choice>
      </choices>
    </argument>
    <argument>
      <name>cooling_system_cooling_sensible_heat_fraction</name>
      <display_name>Cooling System: Cooling Sensible Heat Fraction</display_name>
      <description>The sensible heat fraction of the cooling system. Ignored for evaporative cooler. If not provided, the OS-HPXML default is used.</description>
      <type>Double</type>
      <units>Frac</units>
      <required>false</required>
      <model_dependent>false</model_dependent>
    </argument>
    <argument>
      <name>cooling_system_cooling_capacity</name>
      <display_name>Cooling System: Cooling Capacity</display_name>
      <description>The output cooling capacity of the cooling system. If not provided, the OS-HPXML autosized default is used.</description>
      <type>Double</type>
      <units>Btu/hr</units>
      <required>false</required>
      <model_dependent>false</model_dependent>
    </argument>
    <argument>
      <name>cooling_system_fraction_cool_load_served</name>
      <display_name>Cooling System: Fraction Cool Load Served</display_name>
      <description>The cooling load served by the cooling system.</description>
      <type>Double</type>
      <units>Frac</units>
      <required>true</required>
      <model_dependent>false</model_dependent>
      <default_value>1</default_value>
    </argument>
    <argument>
      <name>cooling_system_is_ducted</name>
      <display_name>Cooling System: Is Ducted</display_name>
      <description>Whether the cooling system is ducted or not. Only used for mini-split and evaporative cooler. It's assumed that central air conditioner is ducted, and room air conditioner and packaged terminal air conditioner are not ducted.</description>
      <type>Boolean</type>
      <required>false</required>
      <model_dependent>false</model_dependent>
      <default_value>false</default_value>
      <choices>
        <choice>
          <value>true</value>
          <display_name>true</display_name>
        </choice>
        <choice>
          <value>false</value>
          <display_name>false</display_name>
        </choice>
      </choices>
    </argument>
    <argument>
      <name>cooling_system_airflow_defect_ratio</name>
      <display_name>Cooling System: Airflow Defect Ratio</display_name>
      <description>The airflow defect ratio, defined as (InstalledAirflow - DesignAirflow) / DesignAirflow, of the cooling system per ANSI/RESNET/ACCA Standard 310. A value of zero means no airflow defect. Applies only to central air conditioner and ducted mini-split. If not provided, assumes no defect.</description>
      <type>Double</type>
      <units>Frac</units>
      <required>false</required>
      <model_dependent>false</model_dependent>
    </argument>
    <argument>
      <name>cooling_system_charge_defect_ratio</name>
      <display_name>Cooling System: Charge Defect Ratio</display_name>
      <description>The refrigerant charge defect ratio, defined as (InstalledCharge - DesignCharge) / DesignCharge, of the cooling system per ANSI/RESNET/ACCA Standard 310. A value of zero means no refrigerant charge defect. Applies only to central air conditioner and mini-split. If not provided, assumes no defect.</description>
      <type>Double</type>
      <units>Frac</units>
      <required>false</required>
      <model_dependent>false</model_dependent>
    </argument>
    <argument>
      <name>cooling_system_crankcase_heater_watts</name>
      <display_name>Cooling System: Crankcase Heater Power Watts</display_name>
      <description>Cooling system crankcase heater power consumption in Watts. Applies only to central air conditioner, mini-split, packaged terminal air conditioner and room air conditioner. If not provided, the OS-HPXML default is used.</description>
      <type>Double</type>
      <units>W</units>
      <required>false</required>
      <model_dependent>false</model_dependent>
    </argument>
    <argument>
      <name>cooling_system_integrated_heating_system_fuel</name>
      <display_name>Cooling System: Integrated Heating System Fuel Type</display_name>
      <description>The fuel type of the heating system integrated into cooling system. Only used for packaged terminal air conditioner and room air conditioner.</description>
      <type>Choice</type>
      <required>false</required>
      <model_dependent>false</model_dependent>
      <choices>
        <choice>
          <value>electricity</value>
          <display_name>electricity</display_name>
        </choice>
        <choice>
          <value>natural gas</value>
          <display_name>natural gas</display_name>
        </choice>
        <choice>
          <value>fuel oil</value>
          <display_name>fuel oil</display_name>
        </choice>
        <choice>
          <value>propane</value>
          <display_name>propane</display_name>
        </choice>
        <choice>
          <value>wood</value>
          <display_name>wood</display_name>
        </choice>
        <choice>
          <value>wood pellets</value>
          <display_name>wood pellets</display_name>
        </choice>
        <choice>
          <value>coal</value>
          <display_name>coal</display_name>
        </choice>
      </choices>
    </argument>
    <argument>
      <name>cooling_system_integrated_heating_system_efficiency_percent</name>
      <display_name>Cooling System: Integrated Heating System Efficiency</display_name>
      <description>The rated heating efficiency value of the heating system integrated into cooling system. Only used for packaged terminal air conditioner and room air conditioner.</description>
      <type>Double</type>
      <units>Frac</units>
      <required>false</required>
      <model_dependent>false</model_dependent>
    </argument>
    <argument>
      <name>cooling_system_integrated_heating_system_capacity</name>
      <display_name>Cooling System: Integrated Heating System Heating Capacity</display_name>
      <description>The output heating capacity of the heating system integrated into cooling system. If not provided, the OS-HPXML autosized default is used. Only used for packaged terminal air conditioner and room air conditioner.</description>
      <type>Double</type>
      <units>Btu/hr</units>
      <required>false</required>
      <model_dependent>false</model_dependent>
    </argument>
    <argument>
      <name>cooling_system_integrated_heating_system_fraction_heat_load_served</name>
      <display_name>Cooling System: Integrated Heating System Fraction Heat Load Served</display_name>
      <description>The heating load served by the heating system integrated into cooling system. Only used for packaged terminal air conditioner and room air conditioner.</description>
      <type>Double</type>
      <units>Frac</units>
      <required>false</required>
      <model_dependent>false</model_dependent>
    </argument>
    <argument>
      <name>heat_pump_type</name>
      <display_name>Heat Pump: Type</display_name>
      <description>The type of heat pump. Use 'none' if there is no heat pump.</description>
      <type>Choice</type>
      <required>true</required>
      <model_dependent>false</model_dependent>
      <default_value>none</default_value>
      <choices>
        <choice>
          <value>none</value>
          <display_name>none</display_name>
        </choice>
        <choice>
          <value>air-to-air</value>
          <display_name>air-to-air</display_name>
        </choice>
        <choice>
          <value>mini-split</value>
          <display_name>mini-split</display_name>
        </choice>
        <choice>
          <value>ground-to-air</value>
          <display_name>ground-to-air</display_name>
        </choice>
        <choice>
          <value>packaged terminal heat pump</value>
          <display_name>packaged terminal heat pump</display_name>
        </choice>
        <choice>
          <value>room air conditioner with reverse cycle</value>
          <display_name>room air conditioner with reverse cycle</display_name>
        </choice>
      </choices>
    </argument>
    <argument>
      <name>heat_pump_heating_efficiency_type</name>
      <display_name>Heat Pump: Heating Efficiency Type</display_name>
      <description>The heating efficiency type of heat pump. System types air-to-air and mini-split use HSPF or HSPF2. System types ground-to-air, packaged terminal heat pump and room air conditioner with reverse cycle use COP.</description>
      <type>Choice</type>
      <required>true</required>
      <model_dependent>false</model_dependent>
      <default_value>HSPF</default_value>
      <choices>
        <choice>
          <value>HSPF</value>
          <display_name>HSPF</display_name>
        </choice>
        <choice>
          <value>HSPF2</value>
          <display_name>HSPF2</display_name>
        </choice>
        <choice>
          <value>COP</value>
          <display_name>COP</display_name>
        </choice>
      </choices>
    </argument>
    <argument>
      <name>heat_pump_heating_efficiency</name>
      <display_name>Heat Pump: Heating Efficiency</display_name>
      <description>The rated heating efficiency value of the heat pump.</description>
      <type>Double</type>
      <required>true</required>
      <model_dependent>false</model_dependent>
      <default_value>7.7</default_value>
    </argument>
    <argument>
      <name>heat_pump_cooling_efficiency_type</name>
      <display_name>Heat Pump: Cooling Efficiency Type</display_name>
      <description>The cooling efficiency type of heat pump. System types air-to-air and mini-split use SEER or SEER2. System types ground-to-air, packaged terminal heat pump and room air conditioner with reverse cycle use EER.</description>
      <type>Choice</type>
      <required>true</required>
      <model_dependent>false</model_dependent>
      <default_value>SEER</default_value>
      <choices>
        <choice>
          <value>SEER</value>
          <display_name>SEER</display_name>
        </choice>
        <choice>
          <value>SEER2</value>
          <display_name>SEER2</display_name>
        </choice>
        <choice>
          <value>EER</value>
          <display_name>EER</display_name>
        </choice>
        <choice>
          <value>CEER</value>
          <display_name>CEER</display_name>
        </choice>
      </choices>
    </argument>
    <argument>
      <name>heat_pump_cooling_efficiency</name>
      <display_name>Heat Pump: Cooling Efficiency</display_name>
      <description>The rated cooling efficiency value of the heat pump.</description>
      <type>Double</type>
      <required>true</required>
      <model_dependent>false</model_dependent>
      <default_value>13</default_value>
    </argument>
    <argument>
      <name>heat_pump_cooling_compressor_type</name>
      <display_name>Heat Pump: Cooling Compressor Type</display_name>
      <description>The compressor type of the heat pump. Only applies to air-to-air. If not provided, the OS-HPXML default is used.</description>
      <type>Choice</type>
      <required>false</required>
      <model_dependent>false</model_dependent>
      <choices>
        <choice>
          <value>single stage</value>
          <display_name>single stage</display_name>
        </choice>
        <choice>
          <value>two stage</value>
          <display_name>two stage</display_name>
        </choice>
        <choice>
          <value>variable speed</value>
          <display_name>variable speed</display_name>
        </choice>
      </choices>
    </argument>
    <argument>
      <name>heat_pump_cooling_sensible_heat_fraction</name>
      <display_name>Heat Pump: Cooling Sensible Heat Fraction</display_name>
      <description>The sensible heat fraction of the heat pump. If not provided, the OS-HPXML default is used.</description>
      <type>Double</type>
      <units>Frac</units>
      <required>false</required>
      <model_dependent>false</model_dependent>
    </argument>
    <argument>
      <name>heat_pump_heating_capacity</name>
      <display_name>Heat Pump: Heating Capacity</display_name>
      <description>The output heating capacity of the heat pump. If not provided, the OS-HPXML autosized default is used.</description>
      <type>Double</type>
      <units>Btu/hr</units>
      <required>false</required>
      <model_dependent>false</model_dependent>
    </argument>
    <argument>
      <name>heat_pump_heating_capacity_retention_fraction</name>
      <display_name>Heat Pump: Heating Capacity Retention Fraction</display_name>
      <description>The output heating capacity of the heat pump at a user-specified temperature (e.g., 17F or 5F) divided by the above nominal heating capacity. Applies to all heat pump types except ground-to-air. If not provided, the OS-HPXML default is used.</description>
      <type>Double</type>
      <units>Frac</units>
      <required>false</required>
      <model_dependent>false</model_dependent>
    </argument>
    <argument>
      <name>heat_pump_heating_capacity_retention_temp</name>
      <display_name>Heat Pump: Heating Capacity Retention Temperature</display_name>
      <description>The user-specified temperature (e.g., 17F or 5F) for the above heating capacity retention fraction. Applies to all heat pump types except ground-to-air. Required if the Heating Capacity Retention Fraction is provided.</description>
      <type>Double</type>
      <units>deg-F</units>
      <required>false</required>
      <model_dependent>false</model_dependent>
    </argument>
    <argument>
      <name>heat_pump_cooling_capacity</name>
      <display_name>Heat Pump: Cooling Capacity</display_name>
      <description>The output cooling capacity of the heat pump. If not provided, the OS-HPXML autosized default is used.</description>
      <type>Double</type>
      <units>Btu/hr</units>
      <required>false</required>
      <model_dependent>false</model_dependent>
    </argument>
    <argument>
      <name>heat_pump_fraction_heat_load_served</name>
      <display_name>Heat Pump: Fraction Heat Load Served</display_name>
      <description>The heating load served by the heat pump.</description>
      <type>Double</type>
      <units>Frac</units>
      <required>true</required>
      <model_dependent>false</model_dependent>
      <default_value>1</default_value>
    </argument>
    <argument>
      <name>heat_pump_fraction_cool_load_served</name>
      <display_name>Heat Pump: Fraction Cool Load Served</display_name>
      <description>The cooling load served by the heat pump.</description>
      <type>Double</type>
      <units>Frac</units>
      <required>true</required>
      <model_dependent>false</model_dependent>
      <default_value>1</default_value>
    </argument>
    <argument>
      <name>heat_pump_compressor_lockout_temp</name>
      <display_name>Heat Pump: Compressor Lockout Temperature</display_name>
      <description>The temperature below which the heat pump compressor is disabled. If both this and Backup Heating Lockout Temperature are provided and use the same value, it essentially defines a switchover temperature (for, e.g., a dual-fuel heat pump). Applies to all heat pump types other than ground-to-air. If not provided, the OS-HPXML default is used.</description>
      <type>Double</type>
      <units>deg-F</units>
      <required>false</required>
      <model_dependent>false</model_dependent>
    </argument>
    <argument>
      <name>heat_pump_backup_type</name>
      <display_name>Heat Pump: Backup Type</display_name>
      <description>The backup type of the heat pump. If 'integrated', represents e.g. built-in electric strip heat or dual-fuel integrated furnace. If 'separate', represents e.g. electric baseboard or boiler based on the Heating System 2 specified below. Use 'none' if there is no backup heating.</description>
      <type>Choice</type>
      <required>true</required>
      <model_dependent>false</model_dependent>
      <default_value>integrated</default_value>
      <choices>
        <choice>
          <value>none</value>
          <display_name>none</display_name>
        </choice>
        <choice>
          <value>integrated</value>
          <display_name>integrated</display_name>
        </choice>
        <choice>
          <value>separate</value>
          <display_name>separate</display_name>
        </choice>
      </choices>
    </argument>
    <argument>
      <name>heat_pump_backup_fuel</name>
      <display_name>Heat Pump: Backup Fuel Type</display_name>
      <description>The backup fuel type of the heat pump. Only applies if Backup Type is 'integrated'.</description>
      <type>Choice</type>
      <required>true</required>
      <model_dependent>false</model_dependent>
      <default_value>electricity</default_value>
      <choices>
        <choice>
          <value>electricity</value>
          <display_name>electricity</display_name>
        </choice>
        <choice>
          <value>natural gas</value>
          <display_name>natural gas</display_name>
        </choice>
        <choice>
          <value>fuel oil</value>
          <display_name>fuel oil</display_name>
        </choice>
        <choice>
          <value>propane</value>
          <display_name>propane</display_name>
        </choice>
      </choices>
    </argument>
    <argument>
      <name>heat_pump_backup_heating_efficiency</name>
      <display_name>Heat Pump: Backup Rated Efficiency</display_name>
      <description>The backup rated efficiency value of the heat pump. Percent for electricity fuel type. AFUE otherwise. Only applies if Backup Type is 'integrated'.</description>
      <type>Double</type>
      <required>true</required>
      <model_dependent>false</model_dependent>
      <default_value>1</default_value>
    </argument>
    <argument>
      <name>heat_pump_backup_heating_capacity</name>
      <display_name>Heat Pump: Backup Heating Capacity</display_name>
      <description>The backup output heating capacity of the heat pump. If not provided, the OS-HPXML autosized default is used. Only applies if Backup Type is 'integrated'.</description>
      <type>Double</type>
      <units>Btu/hr</units>
      <required>false</required>
      <model_dependent>false</model_dependent>
    </argument>
    <argument>
      <name>heat_pump_backup_heating_lockout_temp</name>
      <display_name>Heat Pump: Backup Heating Lockout Temperature</display_name>
      <description>The temperature above which the heat pump backup system is disabled. If both this and Compressor Lockout Temperature are provided and use the same value, it essentially defines a switchover temperature (for, e.g., a dual-fuel heat pump). Applies for both Backup Type of 'integrated' and 'separate'. If not provided, the OS-HPXML default is used.</description>
      <type>Double</type>
      <units>deg-F</units>
      <required>false</required>
      <model_dependent>false</model_dependent>
    </argument>
    <argument>
      <name>heat_pump_sizing_methodology</name>
      <display_name>Heat Pump: Sizing Methodology</display_name>
      <description>The auto-sizing methodology to use when the heat pump capacity is not provided. If not provided, the OS-HPXML default is used.</description>
      <type>Choice</type>
      <required>false</required>
      <model_dependent>false</model_dependent>
      <choices>
        <choice>
          <value>ACCA</value>
          <display_name>ACCA</display_name>
        </choice>
        <choice>
          <value>HERS</value>
          <display_name>HERS</display_name>
        </choice>
        <choice>
          <value>MaxLoad</value>
          <display_name>MaxLoad</display_name>
        </choice>
      </choices>
    </argument>
    <argument>
      <name>heat_pump_is_ducted</name>
      <display_name>Heat Pump: Is Ducted</display_name>
      <description>Whether the heat pump is ducted or not. Only used for mini-split. It's assumed that air-to-air and ground-to-air are ducted, and packaged terminal heat pump and room air conditioner with reverse cycle are not ducted. If not provided, assumes not ducted.</description>
      <type>Boolean</type>
      <required>false</required>
      <model_dependent>false</model_dependent>
      <choices>
        <choice>
          <value>true</value>
          <display_name>true</display_name>
        </choice>
        <choice>
          <value>false</value>
          <display_name>false</display_name>
        </choice>
      </choices>
    </argument>
    <argument>
      <name>heat_pump_airflow_defect_ratio</name>
      <display_name>Heat Pump: Airflow Defect Ratio</display_name>
      <description>The airflow defect ratio, defined as (InstalledAirflow - DesignAirflow) / DesignAirflow, of the heat pump per ANSI/RESNET/ACCA Standard 310. A value of zero means no airflow defect. Applies only to air-to-air, ducted mini-split, and ground-to-air. If not provided, assumes no defect.</description>
      <type>Double</type>
      <units>Frac</units>
      <required>false</required>
      <model_dependent>false</model_dependent>
    </argument>
    <argument>
      <name>heat_pump_charge_defect_ratio</name>
      <display_name>Heat Pump: Charge Defect Ratio</display_name>
      <description>The refrigerant charge defect ratio, defined as (InstalledCharge - DesignCharge) / DesignCharge, of the heat pump per ANSI/RESNET/ACCA Standard 310. A value of zero means no refrigerant charge defect. Applies to all heat pump types. If not provided, assumes no defect.</description>
      <type>Double</type>
      <units>Frac</units>
      <required>false</required>
      <model_dependent>false</model_dependent>
    </argument>
    <argument>
      <name>heat_pump_crankcase_heater_watts</name>
      <display_name>Heat Pump: Crankcase Heater Power Watts</display_name>
      <description>Heat Pump crankcase heater power consumption in Watts. Applies only to air-to-air, mini-split, packaged terminal heat pump and room air conditioner with reverse cycle. If not provided, the OS-HPXML default is used.</description>
      <type>Double</type>
      <units>W</units>
      <required>false</required>
      <model_dependent>false</model_dependent>
    </argument>
    <argument>
      <name>heating_system_2_type</name>
      <display_name>Heating System 2: Type</display_name>
      <description>The type of the second heating system.</description>
      <type>Choice</type>
      <required>true</required>
      <model_dependent>false</model_dependent>
      <default_value>none</default_value>
      <choices>
        <choice>
          <value>none</value>
          <display_name>none</display_name>
        </choice>
        <choice>
          <value>Furnace</value>
          <display_name>Furnace</display_name>
        </choice>
        <choice>
          <value>WallFurnace</value>
          <display_name>WallFurnace</display_name>
        </choice>
        <choice>
          <value>FloorFurnace</value>
          <display_name>FloorFurnace</display_name>
        </choice>
        <choice>
          <value>Boiler</value>
          <display_name>Boiler</display_name>
        </choice>
        <choice>
          <value>ElectricResistance</value>
          <display_name>ElectricResistance</display_name>
        </choice>
        <choice>
          <value>Stove</value>
          <display_name>Stove</display_name>
        </choice>
        <choice>
          <value>SpaceHeater</value>
          <display_name>SpaceHeater</display_name>
        </choice>
        <choice>
          <value>Fireplace</value>
          <display_name>Fireplace</display_name>
        </choice>
      </choices>
    </argument>
    <argument>
      <name>heating_system_2_fuel</name>
      <display_name>Heating System 2: Fuel Type</display_name>
      <description>The fuel type of the second heating system. Ignored for ElectricResistance.</description>
      <type>Choice</type>
      <required>true</required>
      <model_dependent>false</model_dependent>
      <default_value>electricity</default_value>
      <choices>
        <choice>
          <value>electricity</value>
          <display_name>electricity</display_name>
        </choice>
        <choice>
          <value>natural gas</value>
          <display_name>natural gas</display_name>
        </choice>
        <choice>
          <value>fuel oil</value>
          <display_name>fuel oil</display_name>
        </choice>
        <choice>
          <value>propane</value>
          <display_name>propane</display_name>
        </choice>
        <choice>
          <value>wood</value>
          <display_name>wood</display_name>
        </choice>
        <choice>
          <value>wood pellets</value>
          <display_name>wood pellets</display_name>
        </choice>
        <choice>
          <value>coal</value>
          <display_name>coal</display_name>
        </choice>
      </choices>
    </argument>
    <argument>
      <name>heating_system_2_heating_efficiency</name>
      <display_name>Heating System 2: Rated AFUE or Percent</display_name>
      <description>The rated heating efficiency value of the second heating system.</description>
      <type>Double</type>
      <units>Frac</units>
      <required>true</required>
      <model_dependent>false</model_dependent>
      <default_value>1</default_value>
    </argument>
    <argument>
      <name>heating_system_2_heating_capacity</name>
      <display_name>Heating System 2: Heating Capacity</display_name>
      <description>The output heating capacity of the second heating system. If not provided, the OS-HPXML autosized default is used.</description>
      <type>Double</type>
      <units>Btu/hr</units>
      <required>false</required>
      <model_dependent>false</model_dependent>
    </argument>
    <argument>
      <name>heating_system_2_fraction_heat_load_served</name>
      <display_name>Heating System 2: Fraction Heat Load Served</display_name>
      <description>The heat load served fraction of the second heating system. Ignored if this heating system serves as a backup system for a heat pump.</description>
      <type>Double</type>
      <units>Frac</units>
      <required>true</required>
      <model_dependent>false</model_dependent>
      <default_value>0.25</default_value>
    </argument>
    <argument>
      <name>hvac_control_heating_weekday_setpoint</name>
      <display_name>HVAC Control: Heating Weekday Setpoint Schedule</display_name>
      <description>Specify the constant or 24-hour comma-separated weekday heating setpoint schedule. Required unless a detailed CSV schedule is provided.</description>
      <type>String</type>
      <units>deg-F</units>
      <required>false</required>
      <model_dependent>false</model_dependent>
    </argument>
    <argument>
      <name>hvac_control_heating_weekend_setpoint</name>
      <display_name>HVAC Control: Heating Weekend Setpoint Schedule</display_name>
      <description>Specify the constant or 24-hour comma-separated weekend heating setpoint schedule. Required unless a detailed CSV schedule is provided.</description>
      <type>String</type>
      <units>deg-F</units>
      <required>false</required>
      <model_dependent>false</model_dependent>
    </argument>
    <argument>
      <name>hvac_control_cooling_weekday_setpoint</name>
      <display_name>HVAC Control: Cooling Weekday Setpoint Schedule</display_name>
      <description>Specify the constant or 24-hour comma-separated weekday cooling setpoint schedule. Required unless a detailed CSV schedule is provided.</description>
      <type>String</type>
      <units>deg-F</units>
      <required>false</required>
      <model_dependent>false</model_dependent>
    </argument>
    <argument>
      <name>hvac_control_cooling_weekend_setpoint</name>
      <display_name>HVAC Control: Cooling Weekend Setpoint Schedule</display_name>
      <description>Specify the constant or 24-hour comma-separated weekend cooling setpoint schedule. Required unless a detailed CSV schedule is provided.</description>
      <type>String</type>
      <units>deg-F</units>
      <required>false</required>
      <model_dependent>false</model_dependent>
    </argument>
    <argument>
      <name>hvac_control_heating_season_period</name>
      <display_name>HVAC Control: Heating Season Period</display_name>
      <description>Enter a date like 'Nov 1 - Jun 30'. If not provided, the OS-HPXML default is used. Can also provide 'BuildingAmerica' to use automatic seasons from the Building America House Simulation Protocols.</description>
      <type>String</type>
      <required>false</required>
      <model_dependent>false</model_dependent>
    </argument>
    <argument>
      <name>hvac_control_cooling_season_period</name>
      <display_name>HVAC Control: Cooling Season Period</display_name>
      <description>Enter a date like 'Jun 1 - Oct 31'. If not provided, the OS-HPXML default is used. Can also provide 'BuildingAmerica' to use automatic seasons from the Building America House Simulation Protocols.</description>
      <type>String</type>
      <required>false</required>
      <model_dependent>false</model_dependent>
    </argument>
    <argument>
      <name>ducts_leakage_units</name>
      <display_name>Ducts: Leakage Units</display_name>
      <description>The leakage units of the ducts.</description>
      <type>Choice</type>
      <required>true</required>
      <model_dependent>false</model_dependent>
      <default_value>Percent</default_value>
      <choices>
        <choice>
          <value>CFM25</value>
          <display_name>CFM25</display_name>
        </choice>
        <choice>
          <value>CFM50</value>
          <display_name>CFM50</display_name>
        </choice>
        <choice>
          <value>Percent</value>
          <display_name>Percent</display_name>
        </choice>
      </choices>
    </argument>
    <argument>
      <name>ducts_supply_leakage_to_outside_value</name>
      <display_name>Ducts: Supply Leakage to Outside Value</display_name>
      <description>The leakage value to outside for the supply ducts.</description>
      <type>Double</type>
      <required>true</required>
      <model_dependent>false</model_dependent>
      <default_value>0.1</default_value>
    </argument>
    <argument>
      <name>ducts_return_leakage_to_outside_value</name>
      <display_name>Ducts: Return Leakage to Outside Value</display_name>
      <description>The leakage value to outside for the return ducts.</description>
      <type>Double</type>
      <required>true</required>
      <model_dependent>false</model_dependent>
      <default_value>0.1</default_value>
    </argument>
    <argument>
      <name>ducts_supply_location</name>
      <display_name>Ducts: Supply Location</display_name>
      <description>The location of the supply ducts. If not provided, the OS-HPXML default is used.</description>
      <type>Choice</type>
      <required>false</required>
      <model_dependent>false</model_dependent>
      <choices>
        <choice>
          <value>living space</value>
          <display_name>living space</display_name>
        </choice>
        <choice>
          <value>basement - conditioned</value>
          <display_name>basement - conditioned</display_name>
        </choice>
        <choice>
          <value>basement - unconditioned</value>
          <display_name>basement - unconditioned</display_name>
        </choice>
        <choice>
          <value>crawlspace</value>
          <display_name>crawlspace</display_name>
        </choice>
        <choice>
          <value>crawlspace - vented</value>
          <display_name>crawlspace - vented</display_name>
        </choice>
        <choice>
          <value>crawlspace - unvented</value>
          <display_name>crawlspace - unvented</display_name>
        </choice>
        <choice>
          <value>crawlspace - conditioned</value>
          <display_name>crawlspace - conditioned</display_name>
        </choice>
        <choice>
          <value>attic</value>
          <display_name>attic</display_name>
        </choice>
        <choice>
          <value>attic - vented</value>
          <display_name>attic - vented</display_name>
        </choice>
        <choice>
          <value>attic - unvented</value>
          <display_name>attic - unvented</display_name>
        </choice>
        <choice>
          <value>garage</value>
          <display_name>garage</display_name>
        </choice>
        <choice>
          <value>exterior wall</value>
          <display_name>exterior wall</display_name>
        </choice>
        <choice>
          <value>under slab</value>
          <display_name>under slab</display_name>
        </choice>
        <choice>
          <value>roof deck</value>
          <display_name>roof deck</display_name>
        </choice>
        <choice>
          <value>outside</value>
          <display_name>outside</display_name>
        </choice>
        <choice>
          <value>other housing unit</value>
          <display_name>other housing unit</display_name>
        </choice>
        <choice>
          <value>other heated space</value>
          <display_name>other heated space</display_name>
        </choice>
        <choice>
          <value>other multifamily buffer space</value>
          <display_name>other multifamily buffer space</display_name>
        </choice>
        <choice>
          <value>other non-freezing space</value>
          <display_name>other non-freezing space</display_name>
        </choice>
        <choice>
          <value>manufactured home belly</value>
          <display_name>manufactured home belly</display_name>
        </choice>
      </choices>
    </argument>
    <argument>
      <name>ducts_supply_insulation_r</name>
      <display_name>Ducts: Supply Insulation R-Value</display_name>
      <description>The insulation r-value of the supply ducts excluding air films.</description>
      <type>Double</type>
      <units>h-ft^2-R/Btu</units>
      <required>true</required>
      <model_dependent>false</model_dependent>
      <default_value>0</default_value>
    </argument>
    <argument>
      <name>ducts_supply_buried_insulation_level</name>
      <display_name>Ducts: Supply Buried Insulation Level</display_name>
      <description>Whether the supply ducts are buried in, e.g., attic loose-fill insulation. Partially buried ducts have insulation that does not cover the top of the ducts. Fully buried ducts have insulation that just covers the top of the ducts. Deeply buried ducts have insulation that continues above the top of the ducts.</description>
      <type>Choice</type>
      <required>false</required>
      <model_dependent>false</model_dependent>
      <choices>
        <choice>
          <value>not buried</value>
          <display_name>not buried</display_name>
        </choice>
        <choice>
          <value>partially buried</value>
          <display_name>partially buried</display_name>
        </choice>
        <choice>
          <value>fully buried</value>
          <display_name>fully buried</display_name>
        </choice>
        <choice>
          <value>deeply buried</value>
          <display_name>deeply buried</display_name>
        </choice>
      </choices>
    </argument>
    <argument>
      <name>ducts_supply_surface_area</name>
      <display_name>Ducts: Supply Surface Area</display_name>
      <description>The supply ducts surface area in the given location. If neither Surface Area nor Area Fraction provided, the OS-HPXML default is used.</description>
      <type>Double</type>
      <units>ft^2</units>
      <required>false</required>
      <model_dependent>false</model_dependent>
    </argument>
    <argument>
      <name>ducts_supply_surface_area_fraction</name>
      <display_name>Ducts: Supply Area Fraction</display_name>
      <description>The fraction of supply ducts surface area in the given location. Only used if Surface Area is not provided. If the fraction is less than 1, the remaining duct area is assumed to be in conditioned space. If neither Surface Area nor Area Fraction provided, the OS-HPXML default is used.</description>
      <type>Double</type>
      <units>frac</units>
      <required>false</required>
      <model_dependent>false</model_dependent>
    </argument>
    <argument>
      <name>ducts_return_location</name>
      <display_name>Ducts: Return Location</display_name>
      <description>The location of the return ducts. If not provided, the OS-HPXML default is used.</description>
      <type>Choice</type>
      <required>false</required>
      <model_dependent>false</model_dependent>
      <choices>
        <choice>
          <value>living space</value>
          <display_name>living space</display_name>
        </choice>
        <choice>
          <value>basement - conditioned</value>
          <display_name>basement - conditioned</display_name>
        </choice>
        <choice>
          <value>basement - unconditioned</value>
          <display_name>basement - unconditioned</display_name>
        </choice>
        <choice>
          <value>crawlspace</value>
          <display_name>crawlspace</display_name>
        </choice>
        <choice>
          <value>crawlspace - vented</value>
          <display_name>crawlspace - vented</display_name>
        </choice>
        <choice>
          <value>crawlspace - unvented</value>
          <display_name>crawlspace - unvented</display_name>
        </choice>
        <choice>
          <value>crawlspace - conditioned</value>
          <display_name>crawlspace - conditioned</display_name>
        </choice>
        <choice>
          <value>attic</value>
          <display_name>attic</display_name>
        </choice>
        <choice>
          <value>attic - vented</value>
          <display_name>attic - vented</display_name>
        </choice>
        <choice>
          <value>attic - unvented</value>
          <display_name>attic - unvented</display_name>
        </choice>
        <choice>
          <value>garage</value>
          <display_name>garage</display_name>
        </choice>
        <choice>
          <value>exterior wall</value>
          <display_name>exterior wall</display_name>
        </choice>
        <choice>
          <value>under slab</value>
          <display_name>under slab</display_name>
        </choice>
        <choice>
          <value>roof deck</value>
          <display_name>roof deck</display_name>
        </choice>
        <choice>
          <value>outside</value>
          <display_name>outside</display_name>
        </choice>
        <choice>
          <value>other housing unit</value>
          <display_name>other housing unit</display_name>
        </choice>
        <choice>
          <value>other heated space</value>
          <display_name>other heated space</display_name>
        </choice>
        <choice>
          <value>other multifamily buffer space</value>
          <display_name>other multifamily buffer space</display_name>
        </choice>
        <choice>
          <value>other non-freezing space</value>
          <display_name>other non-freezing space</display_name>
        </choice>
        <choice>
          <value>manufactured home belly</value>
          <display_name>manufactured home belly</display_name>
        </choice>
      </choices>
    </argument>
    <argument>
      <name>ducts_return_insulation_r</name>
      <display_name>Ducts: Return Insulation R-Value</display_name>
      <description>The insulation r-value of the return ducts excluding air films.</description>
      <type>Double</type>
      <units>h-ft^2-R/Btu</units>
      <required>true</required>
      <model_dependent>false</model_dependent>
      <default_value>0</default_value>
    </argument>
    <argument>
      <name>ducts_return_buried_insulation_level</name>
      <display_name>Ducts: Return Buried Insulation Level</display_name>
      <description>Whether the return ducts are buried in, e.g., attic loose-fill insulation. Partially buried ducts have insulation that does not cover the top of the ducts. Fully buried ducts have insulation that just covers the top of the ducts. Deeply buried ducts have insulation that continues above the top of the ducts.</description>
      <type>Choice</type>
      <required>false</required>
      <model_dependent>false</model_dependent>
      <choices>
        <choice>
          <value>not buried</value>
          <display_name>not buried</display_name>
        </choice>
        <choice>
          <value>partially buried</value>
          <display_name>partially buried</display_name>
        </choice>
        <choice>
          <value>fully buried</value>
          <display_name>fully buried</display_name>
        </choice>
        <choice>
          <value>deeply buried</value>
          <display_name>deeply buried</display_name>
        </choice>
      </choices>
    </argument>
    <argument>
      <name>ducts_return_surface_area</name>
      <display_name>Ducts: Return Surface Area</display_name>
      <description>The return ducts surface area in the given location. If neither Surface Area nor Area Fraction provided, the OS-HPXML default is used.</description>
      <type>Double</type>
      <units>ft^2</units>
      <required>false</required>
      <model_dependent>false</model_dependent>
    </argument>
    <argument>
      <name>ducts_return_surface_area_fraction</name>
      <display_name>Ducts: Return Area Fraction</display_name>
      <description>The fraction of return ducts surface area in the given location. Only used if Surface Area is not provided. If the fraction is less than 1, the remaining duct area is assumed to be in conditioned space. If neither Surface Area nor Area Fraction provided, the OS-HPXML default is used.</description>
      <type>Double</type>
      <units>frac</units>
      <required>false</required>
      <model_dependent>false</model_dependent>
    </argument>
    <argument>
      <name>ducts_number_of_return_registers</name>
      <display_name>Ducts: Number of Return Registers</display_name>
      <description>The number of return registers of the ducts. Only used to calculate default return duct surface area. If not provided, the OS-HPXML default is used.</description>
      <type>Integer</type>
      <units>#</units>
      <required>false</required>
      <model_dependent>false</model_dependent>
    </argument>
    <argument>
      <name>mech_vent_fan_type</name>
      <display_name>Mechanical Ventilation: Fan Type</display_name>
      <description>The type of the mechanical ventilation. Use 'none' if there is no mechanical ventilation system.</description>
      <type>Choice</type>
      <required>true</required>
      <model_dependent>false</model_dependent>
      <default_value>none</default_value>
      <choices>
        <choice>
          <value>none</value>
          <display_name>none</display_name>
        </choice>
        <choice>
          <value>exhaust only</value>
          <display_name>exhaust only</display_name>
        </choice>
        <choice>
          <value>supply only</value>
          <display_name>supply only</display_name>
        </choice>
        <choice>
          <value>energy recovery ventilator</value>
          <display_name>energy recovery ventilator</display_name>
        </choice>
        <choice>
          <value>heat recovery ventilator</value>
          <display_name>heat recovery ventilator</display_name>
        </choice>
        <choice>
          <value>balanced</value>
          <display_name>balanced</display_name>
        </choice>
        <choice>
          <value>central fan integrated supply</value>
          <display_name>central fan integrated supply</display_name>
        </choice>
      </choices>
    </argument>
    <argument>
      <name>mech_vent_flow_rate</name>
      <display_name>Mechanical Ventilation: Flow Rate</display_name>
      <description>The flow rate of the mechanical ventilation. If not provided, the OS-HPXML default is used.</description>
      <type>Double</type>
      <units>CFM</units>
      <required>false</required>
      <model_dependent>false</model_dependent>
    </argument>
    <argument>
      <name>mech_vent_hours_in_operation</name>
      <display_name>Mechanical Ventilation: Hours In Operation</display_name>
      <description>The hours in operation of the mechanical ventilation. If not provided, the OS-HPXML default is used.</description>
      <type>Double</type>
      <units>hrs/day</units>
      <required>false</required>
      <model_dependent>false</model_dependent>
    </argument>
    <argument>
      <name>mech_vent_recovery_efficiency_type</name>
      <display_name>Mechanical Ventilation: Total Recovery Efficiency Type</display_name>
      <description>The total recovery efficiency type of the mechanical ventilation.</description>
      <type>Choice</type>
      <required>true</required>
      <model_dependent>false</model_dependent>
      <default_value>Unadjusted</default_value>
      <choices>
        <choice>
          <value>Unadjusted</value>
          <display_name>Unadjusted</display_name>
        </choice>
        <choice>
          <value>Adjusted</value>
          <display_name>Adjusted</display_name>
        </choice>
      </choices>
    </argument>
    <argument>
      <name>mech_vent_total_recovery_efficiency</name>
      <display_name>Mechanical Ventilation: Total Recovery Efficiency</display_name>
      <description>The Unadjusted or Adjusted total recovery efficiency of the mechanical ventilation. Applies to energy recovery ventilator.</description>
      <type>Double</type>
      <units>Frac</units>
      <required>true</required>
      <model_dependent>false</model_dependent>
      <default_value>0.48</default_value>
    </argument>
    <argument>
      <name>mech_vent_sensible_recovery_efficiency</name>
      <display_name>Mechanical Ventilation: Sensible Recovery Efficiency</display_name>
      <description>The Unadjusted or Adjusted sensible recovery efficiency of the mechanical ventilation. Applies to energy recovery ventilator and heat recovery ventilator.</description>
      <type>Double</type>
      <units>Frac</units>
      <required>true</required>
      <model_dependent>false</model_dependent>
      <default_value>0.72</default_value>
    </argument>
    <argument>
      <name>mech_vent_fan_power</name>
      <display_name>Mechanical Ventilation: Fan Power</display_name>
      <description>The fan power of the mechanical ventilation. If not provided, the OS-HPXML default is used.</description>
      <type>Double</type>
      <units>W</units>
      <required>false</required>
      <model_dependent>false</model_dependent>
    </argument>
    <argument>
      <name>mech_vent_num_units_served</name>
      <display_name>Mechanical Ventilation: Number of Units Served</display_name>
      <description>Number of dwelling units served by the mechanical ventilation system. Must be 1 if single-family detached. Used to apportion flow rate and fan power to the unit.</description>
      <type>Integer</type>
      <units>#</units>
      <required>true</required>
      <model_dependent>false</model_dependent>
      <default_value>1</default_value>
    </argument>
    <argument>
      <name>mech_vent_shared_frac_recirculation</name>
      <display_name>Shared Mechanical Ventilation: Fraction Recirculation</display_name>
      <description>Fraction of the total supply air that is recirculated, with the remainder assumed to be outdoor air. The value must be 0 for exhaust only systems. Required for a shared mechanical ventilation system.</description>
      <type>Double</type>
      <units>Frac</units>
      <required>false</required>
      <model_dependent>false</model_dependent>
    </argument>
    <argument>
      <name>mech_vent_shared_preheating_fuel</name>
      <display_name>Shared Mechanical Ventilation: Preheating Fuel</display_name>
      <description>Fuel type of the preconditioning heating equipment. Only used for a shared mechanical ventilation system. If not provided, assumes no preheating.</description>
      <type>Choice</type>
      <required>false</required>
      <model_dependent>false</model_dependent>
      <choices>
        <choice>
          <value>electricity</value>
          <display_name>electricity</display_name>
        </choice>
        <choice>
          <value>natural gas</value>
          <display_name>natural gas</display_name>
        </choice>
        <choice>
          <value>fuel oil</value>
          <display_name>fuel oil</display_name>
        </choice>
        <choice>
          <value>propane</value>
          <display_name>propane</display_name>
        </choice>
        <choice>
          <value>wood</value>
          <display_name>wood</display_name>
        </choice>
        <choice>
          <value>wood pellets</value>
          <display_name>wood pellets</display_name>
        </choice>
        <choice>
          <value>coal</value>
          <display_name>coal</display_name>
        </choice>
      </choices>
    </argument>
    <argument>
      <name>mech_vent_shared_preheating_efficiency</name>
      <display_name>Shared Mechanical Ventilation: Preheating Efficiency</display_name>
      <description>Efficiency of the preconditioning heating equipment. Only used for a shared mechanical ventilation system. If not provided, assumes no preheating.</description>
      <type>Double</type>
      <units>COP</units>
      <required>false</required>
      <model_dependent>false</model_dependent>
    </argument>
    <argument>
      <name>mech_vent_shared_preheating_fraction_heat_load_served</name>
      <display_name>Shared Mechanical Ventilation: Preheating Fraction Ventilation Heat Load Served</display_name>
      <description>Fraction of heating load introduced by the shared ventilation system that is met by the preconditioning heating equipment. If not provided, assumes no preheating.</description>
      <type>Double</type>
      <units>Frac</units>
      <required>false</required>
      <model_dependent>false</model_dependent>
    </argument>
    <argument>
      <name>mech_vent_shared_precooling_fuel</name>
      <display_name>Shared Mechanical Ventilation: Precooling Fuel</display_name>
      <description>Fuel type of the preconditioning cooling equipment. Only used for a shared mechanical ventilation system. If not provided, assumes no precooling.</description>
      <type>Choice</type>
      <required>false</required>
      <model_dependent>false</model_dependent>
      <choices>
        <choice>
          <value>electricity</value>
          <display_name>electricity</display_name>
        </choice>
      </choices>
    </argument>
    <argument>
      <name>mech_vent_shared_precooling_efficiency</name>
      <display_name>Shared Mechanical Ventilation: Precooling Efficiency</display_name>
      <description>Efficiency of the preconditioning cooling equipment. Only used for a shared mechanical ventilation system. If not provided, assumes no precooling.</description>
      <type>Double</type>
      <units>COP</units>
      <required>false</required>
      <model_dependent>false</model_dependent>
    </argument>
    <argument>
      <name>mech_vent_shared_precooling_fraction_cool_load_served</name>
      <display_name>Shared Mechanical Ventilation: Precooling Fraction Ventilation Cool Load Served</display_name>
      <description>Fraction of cooling load introduced by the shared ventilation system that is met by the preconditioning cooling equipment. If not provided, assumes no precooling.</description>
      <type>Double</type>
      <units>Frac</units>
      <required>false</required>
      <model_dependent>false</model_dependent>
    </argument>
    <argument>
      <name>mech_vent_2_fan_type</name>
      <display_name>Mechanical Ventilation 2: Fan Type</display_name>
      <description>The type of the second mechanical ventilation. Use 'none' if there is no second mechanical ventilation system.</description>
      <type>Choice</type>
      <required>true</required>
      <model_dependent>false</model_dependent>
      <default_value>none</default_value>
      <choices>
        <choice>
          <value>none</value>
          <display_name>none</display_name>
        </choice>
        <choice>
          <value>exhaust only</value>
          <display_name>exhaust only</display_name>
        </choice>
        <choice>
          <value>supply only</value>
          <display_name>supply only</display_name>
        </choice>
        <choice>
          <value>energy recovery ventilator</value>
          <display_name>energy recovery ventilator</display_name>
        </choice>
        <choice>
          <value>heat recovery ventilator</value>
          <display_name>heat recovery ventilator</display_name>
        </choice>
        <choice>
          <value>balanced</value>
          <display_name>balanced</display_name>
        </choice>
      </choices>
    </argument>
    <argument>
      <name>mech_vent_2_flow_rate</name>
      <display_name>Mechanical Ventilation 2: Flow Rate</display_name>
      <description>The flow rate of the second mechanical ventilation.</description>
      <type>Double</type>
      <units>CFM</units>
      <required>true</required>
      <model_dependent>false</model_dependent>
      <default_value>110</default_value>
    </argument>
    <argument>
      <name>mech_vent_2_hours_in_operation</name>
      <display_name>Mechanical Ventilation 2: Hours In Operation</display_name>
      <description>The hours in operation of the second mechanical ventilation.</description>
      <type>Double</type>
      <units>hrs/day</units>
      <required>true</required>
      <model_dependent>false</model_dependent>
      <default_value>24</default_value>
    </argument>
    <argument>
      <name>mech_vent_2_recovery_efficiency_type</name>
      <display_name>Mechanical Ventilation 2: Total Recovery Efficiency Type</display_name>
      <description>The total recovery efficiency type of the second mechanical ventilation.</description>
      <type>Choice</type>
      <required>true</required>
      <model_dependent>false</model_dependent>
      <default_value>Unadjusted</default_value>
      <choices>
        <choice>
          <value>Unadjusted</value>
          <display_name>Unadjusted</display_name>
        </choice>
        <choice>
          <value>Adjusted</value>
          <display_name>Adjusted</display_name>
        </choice>
      </choices>
    </argument>
    <argument>
      <name>mech_vent_2_total_recovery_efficiency</name>
      <display_name>Mechanical Ventilation 2: Total Recovery Efficiency</display_name>
      <description>The Unadjusted or Adjusted total recovery efficiency of the second mechanical ventilation. Applies to energy recovery ventilator.</description>
      <type>Double</type>
      <units>Frac</units>
      <required>true</required>
      <model_dependent>false</model_dependent>
      <default_value>0.48</default_value>
    </argument>
    <argument>
      <name>mech_vent_2_sensible_recovery_efficiency</name>
      <display_name>Mechanical Ventilation 2: Sensible Recovery Efficiency</display_name>
      <description>The Unadjusted or Adjusted sensible recovery efficiency of the second mechanical ventilation. Applies to energy recovery ventilator and heat recovery ventilator.</description>
      <type>Double</type>
      <units>Frac</units>
      <required>true</required>
      <model_dependent>false</model_dependent>
      <default_value>0.72</default_value>
    </argument>
    <argument>
      <name>mech_vent_2_fan_power</name>
      <display_name>Mechanical Ventilation 2: Fan Power</display_name>
      <description>The fan power of the second mechanical ventilation.</description>
      <type>Double</type>
      <units>W</units>
      <required>true</required>
      <model_dependent>false</model_dependent>
      <default_value>30</default_value>
    </argument>
    <argument>
      <name>kitchen_fans_quantity</name>
      <display_name>Kitchen Fans: Quantity</display_name>
      <description>The quantity of the kitchen fans. If not provided, the OS-HPXML default is used.</description>
      <type>Integer</type>
      <units>#</units>
      <required>false</required>
      <model_dependent>false</model_dependent>
    </argument>
    <argument>
      <name>kitchen_fans_flow_rate</name>
      <display_name>Kitchen Fans: Flow Rate</display_name>
      <description>The flow rate of the kitchen fan. If not provided, the OS-HPXML default is used.</description>
      <type>Double</type>
      <units>CFM</units>
      <required>false</required>
      <model_dependent>false</model_dependent>
    </argument>
    <argument>
      <name>kitchen_fans_hours_in_operation</name>
      <display_name>Kitchen Fans: Hours In Operation</display_name>
      <description>The hours in operation of the kitchen fan. If not provided, the OS-HPXML default is used.</description>
      <type>Double</type>
      <units>hrs/day</units>
      <required>false</required>
      <model_dependent>false</model_dependent>
    </argument>
    <argument>
      <name>kitchen_fans_power</name>
      <display_name>Kitchen Fans: Fan Power</display_name>
      <description>The fan power of the kitchen fan. If not provided, the OS-HPXML default is used.</description>
      <type>Double</type>
      <units>W</units>
      <required>false</required>
      <model_dependent>false</model_dependent>
    </argument>
    <argument>
      <name>kitchen_fans_start_hour</name>
      <display_name>Kitchen Fans: Start Hour</display_name>
      <description>The start hour of the kitchen fan. If not provided, the OS-HPXML default is used.</description>
      <type>Integer</type>
      <units>hr</units>
      <required>false</required>
      <model_dependent>false</model_dependent>
    </argument>
    <argument>
      <name>bathroom_fans_quantity</name>
      <display_name>Bathroom Fans: Quantity</display_name>
      <description>The quantity of the bathroom fans. If not provided, the OS-HPXML default is used.</description>
      <type>Integer</type>
      <units>#</units>
      <required>false</required>
      <model_dependent>false</model_dependent>
    </argument>
    <argument>
      <name>bathroom_fans_flow_rate</name>
      <display_name>Bathroom Fans: Flow Rate</display_name>
      <description>The flow rate of the bathroom fans. If not provided, the OS-HPXML default is used.</description>
      <type>Double</type>
      <units>CFM</units>
      <required>false</required>
      <model_dependent>false</model_dependent>
    </argument>
    <argument>
      <name>bathroom_fans_hours_in_operation</name>
      <display_name>Bathroom Fans: Hours In Operation</display_name>
      <description>The hours in operation of the bathroom fans. If not provided, the OS-HPXML default is used.</description>
      <type>Double</type>
      <units>hrs/day</units>
      <required>false</required>
      <model_dependent>false</model_dependent>
    </argument>
    <argument>
      <name>bathroom_fans_power</name>
      <display_name>Bathroom Fans: Fan Power</display_name>
      <description>The fan power of the bathroom fans. If not provided, the OS-HPXML default is used.</description>
      <type>Double</type>
      <units>W</units>
      <required>false</required>
      <model_dependent>false</model_dependent>
    </argument>
    <argument>
      <name>bathroom_fans_start_hour</name>
      <display_name>Bathroom Fans: Start Hour</display_name>
      <description>The start hour of the bathroom fans. If not provided, the OS-HPXML default is used.</description>
      <type>Integer</type>
      <units>hr</units>
      <required>false</required>
      <model_dependent>false</model_dependent>
    </argument>
    <argument>
      <name>whole_house_fan_present</name>
      <display_name>Whole House Fan: Present</display_name>
      <description>Whether there is a whole house fan.</description>
      <type>Boolean</type>
      <required>true</required>
      <model_dependent>false</model_dependent>
      <default_value>false</default_value>
      <choices>
        <choice>
          <value>true</value>
          <display_name>true</display_name>
        </choice>
        <choice>
          <value>false</value>
          <display_name>false</display_name>
        </choice>
      </choices>
    </argument>
    <argument>
      <name>whole_house_fan_flow_rate</name>
      <display_name>Whole House Fan: Flow Rate</display_name>
      <description>The flow rate of the whole house fan. If not provided, the OS-HPXML default is used.</description>
      <type>Double</type>
      <units>CFM</units>
      <required>false</required>
      <model_dependent>false</model_dependent>
    </argument>
    <argument>
      <name>whole_house_fan_power</name>
      <display_name>Whole House Fan: Fan Power</display_name>
      <description>The fan power of the whole house fan. If not provided, the OS-HPXML default is used.</description>
      <type>Double</type>
      <units>W</units>
      <required>false</required>
      <model_dependent>false</model_dependent>
    </argument>
    <argument>
      <name>water_heater_type</name>
      <display_name>Water Heater: Type</display_name>
      <description>The type of water heater. Use 'none' if there is no water heater.</description>
      <type>Choice</type>
      <required>true</required>
      <model_dependent>false</model_dependent>
      <default_value>storage water heater</default_value>
      <choices>
        <choice>
          <value>none</value>
          <display_name>none</display_name>
        </choice>
        <choice>
          <value>storage water heater</value>
          <display_name>storage water heater</display_name>
        </choice>
        <choice>
          <value>instantaneous water heater</value>
          <display_name>instantaneous water heater</display_name>
        </choice>
        <choice>
          <value>heat pump water heater</value>
          <display_name>heat pump water heater</display_name>
        </choice>
        <choice>
          <value>space-heating boiler with storage tank</value>
          <display_name>space-heating boiler with storage tank</display_name>
        </choice>
        <choice>
          <value>space-heating boiler with tankless coil</value>
          <display_name>space-heating boiler with tankless coil</display_name>
        </choice>
      </choices>
    </argument>
    <argument>
      <name>water_heater_fuel_type</name>
      <display_name>Water Heater: Fuel Type</display_name>
      <description>The fuel type of water heater. Ignored for heat pump water heater.</description>
      <type>Choice</type>
      <required>true</required>
      <model_dependent>false</model_dependent>
      <default_value>natural gas</default_value>
      <choices>
        <choice>
          <value>electricity</value>
          <display_name>electricity</display_name>
        </choice>
        <choice>
          <value>natural gas</value>
          <display_name>natural gas</display_name>
        </choice>
        <choice>
          <value>fuel oil</value>
          <display_name>fuel oil</display_name>
        </choice>
        <choice>
          <value>propane</value>
          <display_name>propane</display_name>
        </choice>
        <choice>
          <value>wood</value>
          <display_name>wood</display_name>
        </choice>
        <choice>
          <value>coal</value>
          <display_name>coal</display_name>
        </choice>
      </choices>
    </argument>
    <argument>
      <name>water_heater_location</name>
      <display_name>Water Heater: Location</display_name>
      <description>The location of water heater. If not provided, the OS-HPXML default is used.</description>
      <type>Choice</type>
      <required>false</required>
      <model_dependent>false</model_dependent>
      <choices>
        <choice>
          <value>living space</value>
          <display_name>living space</display_name>
        </choice>
        <choice>
          <value>basement - conditioned</value>
          <display_name>basement - conditioned</display_name>
        </choice>
        <choice>
          <value>basement - unconditioned</value>
          <display_name>basement - unconditioned</display_name>
        </choice>
        <choice>
          <value>garage</value>
          <display_name>garage</display_name>
        </choice>
        <choice>
          <value>attic</value>
          <display_name>attic</display_name>
        </choice>
        <choice>
          <value>attic - vented</value>
          <display_name>attic - vented</display_name>
        </choice>
        <choice>
          <value>attic - unvented</value>
          <display_name>attic - unvented</display_name>
        </choice>
        <choice>
          <value>crawlspace</value>
          <display_name>crawlspace</display_name>
        </choice>
        <choice>
          <value>crawlspace - vented</value>
          <display_name>crawlspace - vented</display_name>
        </choice>
        <choice>
          <value>crawlspace - unvented</value>
          <display_name>crawlspace - unvented</display_name>
        </choice>
        <choice>
          <value>crawlspace - conditioned</value>
          <display_name>crawlspace - conditioned</display_name>
        </choice>
        <choice>
          <value>other exterior</value>
          <display_name>other exterior</display_name>
        </choice>
        <choice>
          <value>other housing unit</value>
          <display_name>other housing unit</display_name>
        </choice>
        <choice>
          <value>other heated space</value>
          <display_name>other heated space</display_name>
        </choice>
        <choice>
          <value>other multifamily buffer space</value>
          <display_name>other multifamily buffer space</display_name>
        </choice>
        <choice>
          <value>other non-freezing space</value>
          <display_name>other non-freezing space</display_name>
        </choice>
      </choices>
    </argument>
    <argument>
      <name>water_heater_tank_volume</name>
      <display_name>Water Heater: Tank Volume</display_name>
      <description>Nominal volume of water heater tank. Only applies to storage water heater, heat pump water heater, and space-heating boiler with storage tank. If not provided, the OS-HPXML default is used.</description>
      <type>Double</type>
      <units>gal</units>
      <required>false</required>
      <model_dependent>false</model_dependent>
    </argument>
    <argument>
      <name>water_heater_efficiency_type</name>
      <display_name>Water Heater: Efficiency Type</display_name>
      <description>The efficiency type of water heater. Does not apply to space-heating boilers.</description>
      <type>Choice</type>
      <required>true</required>
      <model_dependent>false</model_dependent>
      <default_value>EnergyFactor</default_value>
      <choices>
        <choice>
          <value>EnergyFactor</value>
          <display_name>EnergyFactor</display_name>
        </choice>
        <choice>
          <value>UniformEnergyFactor</value>
          <display_name>UniformEnergyFactor</display_name>
        </choice>
      </choices>
    </argument>
    <argument>
      <name>water_heater_efficiency</name>
      <display_name>Water Heater: Efficiency</display_name>
      <description>Rated Energy Factor or Uniform Energy Factor. Does not apply to space-heating boilers.</description>
      <type>Double</type>
      <required>true</required>
      <model_dependent>false</model_dependent>
      <default_value>0.67</default_value>
    </argument>
    <argument>
      <name>water_heater_usage_bin</name>
      <display_name>Water Heater: Usage Bin</display_name>
      <description>The usage of the water heater. Only applies if Efficiency Type is UniformEnergyFactor and Type is not instantaneous water heater. Does not apply to space-heating boilers. If not provided, the OS-HPXML default is used.</description>
      <type>Choice</type>
      <required>false</required>
      <model_dependent>false</model_dependent>
      <choices>
        <choice>
          <value>very small</value>
          <display_name>very small</display_name>
        </choice>
        <choice>
          <value>low</value>
          <display_name>low</display_name>
        </choice>
        <choice>
          <value>medium</value>
          <display_name>medium</display_name>
        </choice>
        <choice>
          <value>high</value>
          <display_name>high</display_name>
        </choice>
      </choices>
    </argument>
    <argument>
      <name>water_heater_recovery_efficiency</name>
      <display_name>Water Heater: Recovery Efficiency</display_name>
      <description>Ratio of energy delivered to water heater to the energy content of the fuel consumed by the water heater. Only used for non-electric storage water heaters. If not provided, the OS-HPXML default is used.</description>
      <type>Double</type>
      <units>Frac</units>
      <required>false</required>
      <model_dependent>false</model_dependent>
    </argument>
    <argument>
      <name>water_heater_heating_capacity</name>
      <display_name>Water Heater: Heating Capacity</display_name>
      <description>Heating capacity. Only applies to storage water heater. If not provided, the OS-HPXML default is used.</description>
      <type>Double</type>
      <units>Btu/hr</units>
      <required>false</required>
      <model_dependent>false</model_dependent>
    </argument>
    <argument>
      <name>water_heater_standby_loss</name>
      <display_name>Water Heater: Standby Loss</display_name>
      <description>The standby loss of water heater. Only applies to space-heating boilers. If not provided, the OS-HPXML default is used.</description>
      <type>Double</type>
      <units>deg-F/hr</units>
      <required>false</required>
      <model_dependent>false</model_dependent>
    </argument>
    <argument>
      <name>water_heater_jacket_rvalue</name>
      <display_name>Water Heater: Jacket R-value</display_name>
      <description>The jacket R-value of water heater. Doesn't apply to instantaneous water heater or space-heating boiler with tankless coil. If not provided, defaults to no jacket insulation.</description>
      <type>Double</type>
      <units>h-ft^2-R/Btu</units>
      <required>false</required>
      <model_dependent>false</model_dependent>
    </argument>
    <argument>
      <name>water_heater_setpoint_temperature</name>
      <display_name>Water Heater: Setpoint Temperature</display_name>
      <description>The setpoint temperature of water heater. If not provided, the OS-HPXML default is used.</description>
      <type>Double</type>
      <units>deg-F</units>
      <required>false</required>
      <model_dependent>false</model_dependent>
    </argument>
    <argument>
      <name>water_heater_num_units_served</name>
      <display_name>Water Heater: Number of Units Served</display_name>
      <description>Number of dwelling units served (directly or indirectly) by the water heater. Must be 1 if single-family detached. Used to apportion water heater tank losses to the unit.</description>
      <type>Integer</type>
      <units>#</units>
      <required>true</required>
      <model_dependent>false</model_dependent>
      <default_value>1</default_value>
    </argument>
    <argument>
      <name>water_heater_uses_desuperheater</name>
      <display_name>Water Heater: Uses Desuperheater</display_name>
      <description>Requires that the dwelling unit has a air-to-air, mini-split, or ground-to-air heat pump or a central air conditioner or mini-split air conditioner. If not provided, assumes no desuperheater.</description>
      <type>Boolean</type>
      <required>false</required>
      <model_dependent>false</model_dependent>
      <choices>
        <choice>
          <value>true</value>
          <display_name>true</display_name>
        </choice>
        <choice>
          <value>false</value>
          <display_name>false</display_name>
        </choice>
      </choices>
    </argument>
    <argument>
      <name>water_heater_tank_model_type</name>
      <display_name>Water Heater: Tank Type</display_name>
      <description>Type of tank model to use. The 'stratified' tank generally provide more accurate results, but may significantly increase run time. Applies only to storage water heater. If not provided, the OS-HPXML default is used.</description>
      <type>Choice</type>
      <required>false</required>
      <model_dependent>false</model_dependent>
      <choices>
        <choice>
          <value>mixed</value>
          <display_name>mixed</display_name>
        </choice>
        <choice>
          <value>stratified</value>
          <display_name>stratified</display_name>
        </choice>
      </choices>
    </argument>
    <argument>
      <name>water_heater_operating_mode</name>
      <display_name>Water Heater: Operating Mode</display_name>
      <description>The water heater operating mode. The 'heat pump only' option only uses the heat pump, while 'hybrid/auto' allows the backup electric resistance to come on in high demand situations. This is ignored if a scheduled operating mode type is selected. Applies only to heat pump water heater. If not provided, the OS-HPXML default is used.</description>
      <type>Choice</type>
      <required>false</required>
      <model_dependent>false</model_dependent>
      <choices>
        <choice>
          <value>hybrid/auto</value>
          <display_name>hybrid/auto</display_name>
        </choice>
        <choice>
          <value>heat pump only</value>
          <display_name>heat pump only</display_name>
        </choice>
      </choices>
    </argument>
    <argument>
      <name>hot_water_distribution_system_type</name>
      <display_name>Hot Water Distribution: System Type</display_name>
      <description>The type of the hot water distribution system.</description>
      <type>Choice</type>
      <required>true</required>
      <model_dependent>false</model_dependent>
      <default_value>Standard</default_value>
      <choices>
        <choice>
          <value>Standard</value>
          <display_name>Standard</display_name>
        </choice>
        <choice>
          <value>Recirculation</value>
          <display_name>Recirculation</display_name>
        </choice>
      </choices>
    </argument>
    <argument>
      <name>hot_water_distribution_standard_piping_length</name>
      <display_name>Hot Water Distribution: Standard Piping Length</display_name>
      <description>If the distribution system is Standard, the length of the piping. If not provided, the OS-HPXML default is used.</description>
      <type>Double</type>
      <units>ft</units>
      <required>false</required>
      <model_dependent>false</model_dependent>
    </argument>
    <argument>
      <name>hot_water_distribution_recirc_control_type</name>
      <display_name>Hot Water Distribution: Recirculation Control Type</display_name>
      <description>If the distribution system is Recirculation, the type of hot water recirculation control, if any.</description>
      <type>Choice</type>
      <required>false</required>
      <model_dependent>false</model_dependent>
      <default_value>no control</default_value>
      <choices>
        <choice>
          <value>no control</value>
          <display_name>no control</display_name>
        </choice>
        <choice>
          <value>timer</value>
          <display_name>timer</display_name>
        </choice>
        <choice>
          <value>temperature</value>
          <display_name>temperature</display_name>
        </choice>
        <choice>
          <value>presence sensor demand control</value>
          <display_name>presence sensor demand control</display_name>
        </choice>
        <choice>
          <value>manual demand control</value>
          <display_name>manual demand control</display_name>
        </choice>
      </choices>
    </argument>
    <argument>
      <name>hot_water_distribution_recirc_piping_length</name>
      <display_name>Hot Water Distribution: Recirculation Piping Length</display_name>
      <description>If the distribution system is Recirculation, the length of the recirculation piping. If not provided, the OS-HPXML default is used.</description>
      <type>Double</type>
      <units>ft</units>
      <required>false</required>
      <model_dependent>false</model_dependent>
    </argument>
    <argument>
      <name>hot_water_distribution_recirc_branch_piping_length</name>
      <display_name>Hot Water Distribution: Recirculation Branch Piping Length</display_name>
      <description>If the distribution system is Recirculation, the length of the recirculation branch piping. If not provided, the OS-HPXML default is used.</description>
      <type>Double</type>
      <units>ft</units>
      <required>false</required>
      <model_dependent>false</model_dependent>
    </argument>
    <argument>
      <name>hot_water_distribution_recirc_pump_power</name>
      <display_name>Hot Water Distribution: Recirculation Pump Power</display_name>
      <description>If the distribution system is Recirculation, the recirculation pump power. If not provided, the OS-HPXML default is used.</description>
      <type>Double</type>
      <units>W</units>
      <required>false</required>
      <model_dependent>false</model_dependent>
    </argument>
    <argument>
      <name>hot_water_distribution_pipe_r</name>
      <display_name>Hot Water Distribution: Pipe Insulation Nominal R-Value</display_name>
      <description>Nominal R-value of the pipe insulation. If not provided, the OS-HPXML default is used.</description>
      <type>Double</type>
      <units>h-ft^2-R/Btu</units>
      <required>false</required>
      <model_dependent>false</model_dependent>
    </argument>
    <argument>
      <name>dwhr_facilities_connected</name>
      <display_name>Drain Water Heat Recovery: Facilities Connected</display_name>
      <description>Which facilities are connected for the drain water heat recovery. Use 'none' if there is no drain water heat recovery system.</description>
      <type>Choice</type>
      <required>true</required>
      <model_dependent>false</model_dependent>
      <default_value>none</default_value>
      <choices>
        <choice>
          <value>none</value>
          <display_name>none</display_name>
        </choice>
        <choice>
          <value>one</value>
          <display_name>one</display_name>
        </choice>
        <choice>
          <value>all</value>
          <display_name>all</display_name>
        </choice>
      </choices>
    </argument>
    <argument>
      <name>dwhr_equal_flow</name>
      <display_name>Drain Water Heat Recovery: Equal Flow</display_name>
      <description>Whether the drain water heat recovery has equal flow.</description>
      <type>Boolean</type>
      <required>false</required>
      <model_dependent>false</model_dependent>
      <default_value>true</default_value>
      <choices>
        <choice>
          <value>true</value>
          <display_name>true</display_name>
        </choice>
        <choice>
          <value>false</value>
          <display_name>false</display_name>
        </choice>
      </choices>
    </argument>
    <argument>
      <name>dwhr_efficiency</name>
      <display_name>Drain Water Heat Recovery: Efficiency</display_name>
      <description>The efficiency of the drain water heat recovery.</description>
      <type>Double</type>
      <units>Frac</units>
      <required>false</required>
      <model_dependent>false</model_dependent>
      <default_value>0.55</default_value>
    </argument>
    <argument>
      <name>water_fixtures_shower_low_flow</name>
      <display_name>Hot Water Fixtures: Is Shower Low Flow</display_name>
      <description>Whether the shower fixture is low flow.</description>
      <type>Boolean</type>
      <required>true</required>
      <model_dependent>false</model_dependent>
      <default_value>false</default_value>
      <choices>
        <choice>
          <value>true</value>
          <display_name>true</display_name>
        </choice>
        <choice>
          <value>false</value>
          <display_name>false</display_name>
        </choice>
      </choices>
    </argument>
    <argument>
      <name>water_fixtures_sink_low_flow</name>
      <display_name>Hot Water Fixtures: Is Sink Low Flow</display_name>
      <description>Whether the sink fixture is low flow.</description>
      <type>Boolean</type>
      <required>true</required>
      <model_dependent>false</model_dependent>
      <default_value>false</default_value>
      <choices>
        <choice>
          <value>true</value>
          <display_name>true</display_name>
        </choice>
        <choice>
          <value>false</value>
          <display_name>false</display_name>
        </choice>
      </choices>
    </argument>
    <argument>
      <name>water_fixtures_usage_multiplier</name>
      <display_name>Hot Water Fixtures: Usage Multiplier</display_name>
      <description>Multiplier on the hot water usage that can reflect, e.g., high/low usage occupants. If not provided, the OS-HPXML default is used.</description>
      <type>Double</type>
      <required>false</required>
      <model_dependent>false</model_dependent>
    </argument>
    <argument>
      <name>solar_thermal_system_type</name>
      <display_name>Solar Thermal: System Type</display_name>
      <description>The type of solar thermal system. Use 'none' if there is no solar thermal system.</description>
      <type>Choice</type>
      <required>true</required>
      <model_dependent>false</model_dependent>
      <default_value>none</default_value>
      <choices>
        <choice>
          <value>none</value>
          <display_name>none</display_name>
        </choice>
        <choice>
          <value>hot water</value>
          <display_name>hot water</display_name>
        </choice>
      </choices>
    </argument>
    <argument>
      <name>solar_thermal_collector_area</name>
      <display_name>Solar Thermal: Collector Area</display_name>
      <description>The collector area of the solar thermal system.</description>
      <type>Double</type>
      <units>ft^2</units>
      <required>true</required>
      <model_dependent>false</model_dependent>
      <default_value>40</default_value>
    </argument>
    <argument>
      <name>solar_thermal_collector_loop_type</name>
      <display_name>Solar Thermal: Collector Loop Type</display_name>
      <description>The collector loop type of the solar thermal system.</description>
      <type>Choice</type>
      <required>true</required>
      <model_dependent>false</model_dependent>
      <default_value>liquid direct</default_value>
      <choices>
        <choice>
          <value>liquid direct</value>
          <display_name>liquid direct</display_name>
        </choice>
        <choice>
          <value>liquid indirect</value>
          <display_name>liquid indirect</display_name>
        </choice>
        <choice>
          <value>passive thermosyphon</value>
          <display_name>passive thermosyphon</display_name>
        </choice>
      </choices>
    </argument>
    <argument>
      <name>solar_thermal_collector_type</name>
      <display_name>Solar Thermal: Collector Type</display_name>
      <description>The collector type of the solar thermal system.</description>
      <type>Choice</type>
      <required>true</required>
      <model_dependent>false</model_dependent>
      <default_value>evacuated tube</default_value>
      <choices>
        <choice>
          <value>evacuated tube</value>
          <display_name>evacuated tube</display_name>
        </choice>
        <choice>
          <value>single glazing black</value>
          <display_name>single glazing black</display_name>
        </choice>
        <choice>
          <value>double glazing black</value>
          <display_name>double glazing black</display_name>
        </choice>
        <choice>
          <value>integrated collector storage</value>
          <display_name>integrated collector storage</display_name>
        </choice>
      </choices>
    </argument>
    <argument>
      <name>solar_thermal_collector_azimuth</name>
      <display_name>Solar Thermal: Collector Azimuth</display_name>
      <description>The collector azimuth of the solar thermal system. Azimuth is measured clockwise from north (e.g., North=0, East=90, South=180, West=270).</description>
      <type>Double</type>
      <units>degrees</units>
      <required>true</required>
      <model_dependent>false</model_dependent>
      <default_value>180</default_value>
    </argument>
    <argument>
      <name>solar_thermal_collector_tilt</name>
      <display_name>Solar Thermal: Collector Tilt</display_name>
      <description>The collector tilt of the solar thermal system. Can also enter, e.g., RoofPitch, RoofPitch+20, Latitude, Latitude-15, etc.</description>
      <type>String</type>
      <units>degrees</units>
      <required>true</required>
      <model_dependent>false</model_dependent>
      <default_value>RoofPitch</default_value>
    </argument>
    <argument>
      <name>solar_thermal_collector_rated_optical_efficiency</name>
      <display_name>Solar Thermal: Collector Rated Optical Efficiency</display_name>
      <description>The collector rated optical efficiency of the solar thermal system.</description>
      <type>Double</type>
      <units>Frac</units>
      <required>true</required>
      <model_dependent>false</model_dependent>
      <default_value>0.5</default_value>
    </argument>
    <argument>
      <name>solar_thermal_collector_rated_thermal_losses</name>
      <display_name>Solar Thermal: Collector Rated Thermal Losses</display_name>
      <description>The collector rated thermal losses of the solar thermal system.</description>
      <type>Double</type>
      <units>Btu/hr-ft^2-R</units>
      <required>true</required>
      <model_dependent>false</model_dependent>
      <default_value>0.2799</default_value>
    </argument>
    <argument>
      <name>solar_thermal_storage_volume</name>
      <display_name>Solar Thermal: Storage Volume</display_name>
      <description>The storage volume of the solar thermal system. If not provided, the OS-HPXML default is used.</description>
      <type>Double</type>
      <units>gal</units>
      <required>false</required>
      <model_dependent>false</model_dependent>
    </argument>
    <argument>
      <name>solar_thermal_solar_fraction</name>
      <display_name>Solar Thermal: Solar Fraction</display_name>
      <description>The solar fraction of the solar thermal system. If provided, overrides all other solar thermal inputs.</description>
      <type>Double</type>
      <units>Frac</units>
      <required>true</required>
      <model_dependent>false</model_dependent>
      <default_value>0</default_value>
    </argument>
    <argument>
      <name>pv_system_present</name>
      <display_name>PV System: Present</display_name>
      <description>Whether there is a PV system present.</description>
      <type>Boolean</type>
      <required>true</required>
      <model_dependent>false</model_dependent>
      <default_value>false</default_value>
      <choices>
        <choice>
          <value>true</value>
          <display_name>true</display_name>
        </choice>
        <choice>
          <value>false</value>
          <display_name>false</display_name>
        </choice>
      </choices>
    </argument>
    <argument>
      <name>pv_system_module_type</name>
      <display_name>PV System: Module Type</display_name>
      <description>Module type of the PV system. If not provided, the OS-HPXML default is used.</description>
      <type>Choice</type>
      <required>false</required>
      <model_dependent>false</model_dependent>
      <choices>
        <choice>
          <value>standard</value>
          <display_name>standard</display_name>
        </choice>
        <choice>
          <value>premium</value>
          <display_name>premium</display_name>
        </choice>
        <choice>
          <value>thin film</value>
          <display_name>thin film</display_name>
        </choice>
      </choices>
    </argument>
    <argument>
      <name>pv_system_location</name>
      <display_name>PV System: Location</display_name>
      <description>Location of the PV system. If not provided, the OS-HPXML default is used.</description>
      <type>Choice</type>
      <required>false</required>
      <model_dependent>false</model_dependent>
      <choices>
        <choice>
          <value>roof</value>
          <display_name>roof</display_name>
        </choice>
        <choice>
          <value>ground</value>
          <display_name>ground</display_name>
        </choice>
      </choices>
    </argument>
    <argument>
      <name>pv_system_tracking</name>
      <display_name>PV System: Tracking</display_name>
      <description>Type of tracking for the PV system. If not provided, the OS-HPXML default is used.</description>
      <type>Choice</type>
      <required>false</required>
      <model_dependent>false</model_dependent>
      <choices>
        <choice>
          <value>fixed</value>
          <display_name>fixed</display_name>
        </choice>
        <choice>
          <value>1-axis</value>
          <display_name>1-axis</display_name>
        </choice>
        <choice>
          <value>1-axis backtracked</value>
          <display_name>1-axis backtracked</display_name>
        </choice>
        <choice>
          <value>2-axis</value>
          <display_name>2-axis</display_name>
        </choice>
      </choices>
    </argument>
    <argument>
      <name>pv_system_array_azimuth</name>
      <display_name>PV System: Array Azimuth</display_name>
      <description>Array azimuth of the PV system. Azimuth is measured clockwise from north (e.g., North=0, East=90, South=180, West=270).</description>
      <type>Double</type>
      <units>degrees</units>
      <required>true</required>
      <model_dependent>false</model_dependent>
      <default_value>180</default_value>
    </argument>
    <argument>
      <name>pv_system_array_tilt</name>
      <display_name>PV System: Array Tilt</display_name>
      <description>Array tilt of the PV system. Can also enter, e.g., RoofPitch, RoofPitch+20, Latitude, Latitude-15, etc.</description>
      <type>String</type>
      <units>degrees</units>
      <required>true</required>
      <model_dependent>false</model_dependent>
      <default_value>RoofPitch</default_value>
    </argument>
    <argument>
      <name>pv_system_max_power_output</name>
      <display_name>PV System: Maximum Power Output</display_name>
      <description>Maximum power output of the PV system. For a shared system, this is the total building maximum power output.</description>
      <type>Double</type>
      <units>W</units>
      <required>true</required>
      <model_dependent>false</model_dependent>
      <default_value>4000</default_value>
    </argument>
    <argument>
      <name>pv_system_inverter_efficiency</name>
      <display_name>PV System: Inverter Efficiency</display_name>
      <description>Inverter efficiency of the PV system. If there are two PV systems, this will apply to both. If not provided, the OS-HPXML default is used.</description>
      <type>Double</type>
      <units>Frac</units>
      <required>false</required>
      <model_dependent>false</model_dependent>
    </argument>
    <argument>
      <name>pv_system_system_losses_fraction</name>
      <display_name>PV System: System Losses Fraction</display_name>
      <description>System losses fraction of the PV system. If there are two PV systems, this will apply to both. If not provided, the OS-HPXML default is used.</description>
      <type>Double</type>
      <units>Frac</units>
      <required>false</required>
      <model_dependent>false</model_dependent>
    </argument>
    <argument>
      <name>pv_system_num_bedrooms_served</name>
      <display_name>PV System: Number of Bedrooms Served</display_name>
      <description>Number of bedrooms served by PV system. Required if single-family attached or apartment unit. Used to apportion PV generation to the unit of a SFA/MF building. If there are two PV systems, this will apply to both.</description>
      <type>Integer</type>
      <units>#</units>
      <required>false</required>
      <model_dependent>false</model_dependent>
    </argument>
    <argument>
      <name>pv_system_2_present</name>
      <display_name>PV System 2: Present</display_name>
      <description>Whether there is a second PV system present.</description>
      <type>Boolean</type>
      <required>true</required>
      <model_dependent>false</model_dependent>
      <default_value>false</default_value>
      <choices>
        <choice>
          <value>true</value>
          <display_name>true</display_name>
        </choice>
        <choice>
          <value>false</value>
          <display_name>false</display_name>
        </choice>
      </choices>
    </argument>
    <argument>
      <name>pv_system_2_module_type</name>
      <display_name>PV System 2: Module Type</display_name>
      <description>Module type of the second PV system. If not provided, the OS-HPXML default is used.</description>
      <type>Choice</type>
      <required>false</required>
      <model_dependent>false</model_dependent>
      <choices>
        <choice>
          <value>standard</value>
          <display_name>standard</display_name>
        </choice>
        <choice>
          <value>premium</value>
          <display_name>premium</display_name>
        </choice>
        <choice>
          <value>thin film</value>
          <display_name>thin film</display_name>
        </choice>
      </choices>
    </argument>
    <argument>
      <name>pv_system_2_location</name>
      <display_name>PV System 2: Location</display_name>
      <description>Location of the second PV system. If not provided, the OS-HPXML default is used.</description>
      <type>Choice</type>
      <required>false</required>
      <model_dependent>false</model_dependent>
      <choices>
        <choice>
          <value>roof</value>
          <display_name>roof</display_name>
        </choice>
        <choice>
          <value>ground</value>
          <display_name>ground</display_name>
        </choice>
      </choices>
    </argument>
    <argument>
      <name>pv_system_2_tracking</name>
      <display_name>PV System 2: Tracking</display_name>
      <description>Type of tracking for the second PV system. If not provided, the OS-HPXML default is used.</description>
      <type>Choice</type>
      <required>false</required>
      <model_dependent>false</model_dependent>
      <choices>
        <choice>
          <value>fixed</value>
          <display_name>fixed</display_name>
        </choice>
        <choice>
          <value>1-axis</value>
          <display_name>1-axis</display_name>
        </choice>
        <choice>
          <value>1-axis backtracked</value>
          <display_name>1-axis backtracked</display_name>
        </choice>
        <choice>
          <value>2-axis</value>
          <display_name>2-axis</display_name>
        </choice>
      </choices>
    </argument>
    <argument>
      <name>pv_system_2_array_azimuth</name>
      <display_name>PV System 2: Array Azimuth</display_name>
      <description>Array azimuth of the second PV system. Azimuth is measured clockwise from north (e.g., North=0, East=90, South=180, West=270).</description>
      <type>Double</type>
      <units>degrees</units>
      <required>true</required>
      <model_dependent>false</model_dependent>
      <default_value>180</default_value>
    </argument>
    <argument>
      <name>pv_system_2_array_tilt</name>
      <display_name>PV System 2: Array Tilt</display_name>
      <description>Array tilt of the second PV system. Can also enter, e.g., RoofPitch, RoofPitch+20, Latitude, Latitude-15, etc.</description>
      <type>String</type>
      <units>degrees</units>
      <required>true</required>
      <model_dependent>false</model_dependent>
      <default_value>RoofPitch</default_value>
    </argument>
    <argument>
      <name>pv_system_2_max_power_output</name>
      <display_name>PV System 2: Maximum Power Output</display_name>
      <description>Maximum power output of the second PV system. For a shared system, this is the total building maximum power output.</description>
      <type>Double</type>
      <units>W</units>
      <required>true</required>
      <model_dependent>false</model_dependent>
      <default_value>4000</default_value>
    </argument>
    <argument>
      <name>battery_present</name>
      <display_name>Battery: Present</display_name>
      <description>Whether there is a lithium ion battery present.</description>
      <type>Boolean</type>
      <required>true</required>
      <model_dependent>false</model_dependent>
      <default_value>false</default_value>
      <choices>
        <choice>
          <value>true</value>
          <display_name>true</display_name>
        </choice>
        <choice>
          <value>false</value>
          <display_name>false</display_name>
        </choice>
      </choices>
    </argument>
    <argument>
      <name>battery_location</name>
      <display_name>Battery: Location</display_name>
      <description>The space type for the lithium ion battery location. If not provided, the OS-HPXML default is used.</description>
      <type>Choice</type>
      <required>false</required>
      <model_dependent>false</model_dependent>
      <choices>
        <choice>
          <value>living space</value>
          <display_name>living space</display_name>
        </choice>
        <choice>
          <value>basement - conditioned</value>
          <display_name>basement - conditioned</display_name>
        </choice>
        <choice>
          <value>basement - unconditioned</value>
          <display_name>basement - unconditioned</display_name>
        </choice>
        <choice>
          <value>crawlspace</value>
          <display_name>crawlspace</display_name>
        </choice>
        <choice>
          <value>crawlspace - vented</value>
          <display_name>crawlspace - vented</display_name>
        </choice>
        <choice>
          <value>crawlspace - unvented</value>
          <display_name>crawlspace - unvented</display_name>
        </choice>
        <choice>
          <value>crawlspace - conditioned</value>
          <display_name>crawlspace - conditioned</display_name>
        </choice>
        <choice>
          <value>attic</value>
          <display_name>attic</display_name>
        </choice>
        <choice>
          <value>attic - vented</value>
          <display_name>attic - vented</display_name>
        </choice>
        <choice>
          <value>attic - unvented</value>
          <display_name>attic - unvented</display_name>
        </choice>
        <choice>
          <value>garage</value>
          <display_name>garage</display_name>
        </choice>
        <choice>
          <value>outside</value>
          <display_name>outside</display_name>
        </choice>
      </choices>
    </argument>
    <argument>
      <name>battery_power</name>
      <display_name>Battery: Rated Power Output</display_name>
      <description>The rated power output of the lithium ion battery. If not provided, the OS-HPXML default is used.</description>
      <type>Double</type>
      <units>W</units>
      <required>false</required>
      <model_dependent>false</model_dependent>
    </argument>
    <argument>
      <name>battery_capacity</name>
      <display_name>Battery: Nominal Capacity</display_name>
      <description>The nominal capacity of the lithium ion battery. If not provided, the OS-HPXML default is used.</description>
      <type>Double</type>
      <units>kWh</units>
      <required>false</required>
      <model_dependent>false</model_dependent>
    </argument>
    <argument>
      <name>battery_usable_capacity</name>
      <display_name>Battery: Usable Capacity</display_name>
      <description>The usable capacity of the lithium ion battery. If not provided, the OS-HPXML default is used.</description>
      <type>Double</type>
      <units>kWh</units>
      <required>false</required>
      <model_dependent>false</model_dependent>
    </argument>
    <argument>
      <name>battery_round_trip_efficiency</name>
      <display_name>Battery: Round Trip Efficiency</display_name>
      <description>The round trip efficiency of the lithium ion battery. If not provided, the OS-HPXML default is used.</description>
      <type>Double</type>
      <units>Frac</units>
      <required>false</required>
      <model_dependent>false</model_dependent>
    </argument>
    <argument>
      <name>lighting_present</name>
      <display_name>Lighting: Present</display_name>
      <description>Whether there is lighting energy use.</description>
      <type>Boolean</type>
      <required>true</required>
      <model_dependent>false</model_dependent>
      <default_value>true</default_value>
      <choices>
        <choice>
          <value>true</value>
          <display_name>true</display_name>
        </choice>
        <choice>
          <value>false</value>
          <display_name>false</display_name>
        </choice>
      </choices>
    </argument>
    <argument>
      <name>lighting_interior_fraction_cfl</name>
      <display_name>Lighting: Interior Fraction CFL</display_name>
      <description>Fraction of all lamps (interior) that are compact fluorescent. Lighting not specified as CFL, LFL, or LED is assumed to be incandescent.</description>
      <type>Double</type>
      <required>true</required>
      <model_dependent>false</model_dependent>
      <default_value>0.1</default_value>
    </argument>
    <argument>
      <name>lighting_interior_fraction_lfl</name>
      <display_name>Lighting: Interior Fraction LFL</display_name>
      <description>Fraction of all lamps (interior) that are linear fluorescent. Lighting not specified as CFL, LFL, or LED is assumed to be incandescent.</description>
      <type>Double</type>
      <required>true</required>
      <model_dependent>false</model_dependent>
      <default_value>0</default_value>
    </argument>
    <argument>
      <name>lighting_interior_fraction_led</name>
      <display_name>Lighting: Interior Fraction LED</display_name>
      <description>Fraction of all lamps (interior) that are light emitting diodes. Lighting not specified as CFL, LFL, or LED is assumed to be incandescent.</description>
      <type>Double</type>
      <required>true</required>
      <model_dependent>false</model_dependent>
      <default_value>0</default_value>
    </argument>
    <argument>
      <name>lighting_interior_usage_multiplier</name>
      <display_name>Lighting: Interior Usage Multiplier</display_name>
      <description>Multiplier on the lighting energy usage (interior) that can reflect, e.g., high/low usage occupants. If not provided, the OS-HPXML default is used.</description>
      <type>Double</type>
      <required>false</required>
      <model_dependent>false</model_dependent>
    </argument>
    <argument>
      <name>lighting_exterior_fraction_cfl</name>
      <display_name>Lighting: Exterior Fraction CFL</display_name>
      <description>Fraction of all lamps (exterior) that are compact fluorescent. Lighting not specified as CFL, LFL, or LED is assumed to be incandescent.</description>
      <type>Double</type>
      <required>true</required>
      <model_dependent>false</model_dependent>
      <default_value>0</default_value>
    </argument>
    <argument>
      <name>lighting_exterior_fraction_lfl</name>
      <display_name>Lighting: Exterior Fraction LFL</display_name>
      <description>Fraction of all lamps (exterior) that are linear fluorescent. Lighting not specified as CFL, LFL, or LED is assumed to be incandescent.</description>
      <type>Double</type>
      <required>true</required>
      <model_dependent>false</model_dependent>
      <default_value>0</default_value>
    </argument>
    <argument>
      <name>lighting_exterior_fraction_led</name>
      <display_name>Lighting: Exterior Fraction LED</display_name>
      <description>Fraction of all lamps (exterior) that are light emitting diodes. Lighting not specified as CFL, LFL, or LED is assumed to be incandescent.</description>
      <type>Double</type>
      <required>true</required>
      <model_dependent>false</model_dependent>
      <default_value>0</default_value>
    </argument>
    <argument>
      <name>lighting_exterior_usage_multiplier</name>
      <display_name>Lighting: Exterior Usage Multiplier</display_name>
      <description>Multiplier on the lighting energy usage (exterior) that can reflect, e.g., high/low usage occupants. If not provided, the OS-HPXML default is used.</description>
      <type>Double</type>
      <required>false</required>
      <model_dependent>false</model_dependent>
    </argument>
    <argument>
      <name>lighting_garage_fraction_cfl</name>
      <display_name>Lighting: Garage Fraction CFL</display_name>
      <description>Fraction of all lamps (garage) that are compact fluorescent. Lighting not specified as CFL, LFL, or LED is assumed to be incandescent.</description>
      <type>Double</type>
      <required>true</required>
      <model_dependent>false</model_dependent>
      <default_value>0</default_value>
    </argument>
    <argument>
      <name>lighting_garage_fraction_lfl</name>
      <display_name>Lighting: Garage Fraction LFL</display_name>
      <description>Fraction of all lamps (garage) that are linear fluorescent. Lighting not specified as CFL, LFL, or LED is assumed to be incandescent.</description>
      <type>Double</type>
      <required>true</required>
      <model_dependent>false</model_dependent>
      <default_value>0</default_value>
    </argument>
    <argument>
      <name>lighting_garage_fraction_led</name>
      <display_name>Lighting: Garage Fraction LED</display_name>
      <description>Fraction of all lamps (garage) that are light emitting diodes. Lighting not specified as CFL, LFL, or LED is assumed to be incandescent.</description>
      <type>Double</type>
      <required>true</required>
      <model_dependent>false</model_dependent>
      <default_value>0</default_value>
    </argument>
    <argument>
      <name>lighting_garage_usage_multiplier</name>
      <display_name>Lighting: Garage Usage Multiplier</display_name>
      <description>Multiplier on the lighting energy usage (garage) that can reflect, e.g., high/low usage occupants. If not provided, the OS-HPXML default is used.</description>
      <type>Double</type>
      <required>false</required>
      <model_dependent>false</model_dependent>
    </argument>
    <argument>
      <name>holiday_lighting_present</name>
      <display_name>Holiday Lighting: Present</display_name>
      <description>Whether there is holiday lighting.</description>
      <type>Boolean</type>
      <required>true</required>
      <model_dependent>false</model_dependent>
      <default_value>false</default_value>
      <choices>
        <choice>
          <value>true</value>
          <display_name>true</display_name>
        </choice>
        <choice>
          <value>false</value>
          <display_name>false</display_name>
        </choice>
      </choices>
    </argument>
    <argument>
      <name>holiday_lighting_daily_kwh</name>
      <display_name>Holiday Lighting: Daily Consumption</display_name>
      <description>The daily energy consumption for holiday lighting (exterior). If not provided, the OS-HPXML default is used.</description>
      <type>Double</type>
      <units>kWh/day</units>
      <required>false</required>
      <model_dependent>false</model_dependent>
    </argument>
    <argument>
      <name>holiday_lighting_period</name>
      <display_name>Holiday Lighting: Period</display_name>
      <description>Enter a date like "Nov 25 - Jan 5". If not provided, the OS-HPXML default is used.</description>
      <type>String</type>
      <required>false</required>
      <model_dependent>false</model_dependent>
    </argument>
    <argument>
      <name>dehumidifier_type</name>
      <display_name>Dehumidifier: Type</display_name>
      <description>The type of dehumidifier.</description>
      <type>Choice</type>
      <required>true</required>
      <model_dependent>false</model_dependent>
      <default_value>none</default_value>
      <choices>
        <choice>
          <value>none</value>
          <display_name>none</display_name>
        </choice>
        <choice>
          <value>portable</value>
          <display_name>portable</display_name>
        </choice>
        <choice>
          <value>whole-home</value>
          <display_name>whole-home</display_name>
        </choice>
      </choices>
    </argument>
    <argument>
      <name>dehumidifier_efficiency_type</name>
      <display_name>Dehumidifier: Efficiency Type</display_name>
      <description>The efficiency type of dehumidifier.</description>
      <type>Choice</type>
      <required>true</required>
      <model_dependent>false</model_dependent>
      <default_value>IntegratedEnergyFactor</default_value>
      <choices>
        <choice>
          <value>EnergyFactor</value>
          <display_name>EnergyFactor</display_name>
        </choice>
        <choice>
          <value>IntegratedEnergyFactor</value>
          <display_name>IntegratedEnergyFactor</display_name>
        </choice>
      </choices>
    </argument>
    <argument>
      <name>dehumidifier_efficiency</name>
      <display_name>Dehumidifier: Efficiency</display_name>
      <description>The efficiency of the dehumidifier.</description>
      <type>Double</type>
      <units>liters/kWh</units>
      <required>true</required>
      <model_dependent>false</model_dependent>
      <default_value>1.5</default_value>
    </argument>
    <argument>
      <name>dehumidifier_capacity</name>
      <display_name>Dehumidifier: Capacity</display_name>
      <description>The capacity (water removal rate) of the dehumidifier.</description>
      <type>Double</type>
      <units>pint/day</units>
      <required>true</required>
      <model_dependent>false</model_dependent>
      <default_value>40</default_value>
    </argument>
    <argument>
      <name>dehumidifier_rh_setpoint</name>
      <display_name>Dehumidifier: Relative Humidity Setpoint</display_name>
      <description>The relative humidity setpoint of the dehumidifier.</description>
      <type>Double</type>
      <units>Frac</units>
      <required>true</required>
      <model_dependent>false</model_dependent>
      <default_value>0.5</default_value>
    </argument>
    <argument>
      <name>dehumidifier_fraction_dehumidification_load_served</name>
      <display_name>Dehumidifier: Fraction Dehumidification Load Served</display_name>
      <description>The dehumidification load served fraction of the dehumidifier.</description>
      <type>Double</type>
      <units>Frac</units>
      <required>true</required>
      <model_dependent>false</model_dependent>
      <default_value>1</default_value>
    </argument>
    <argument>
      <name>clothes_washer_present</name>
      <display_name>Clothes Washer: Present</display_name>
      <description>Whether there is a clothes washer present.</description>
      <type>Boolean</type>
      <required>true</required>
      <model_dependent>false</model_dependent>
      <default_value>true</default_value>
      <choices>
        <choice>
          <value>true</value>
          <display_name>true</display_name>
        </choice>
        <choice>
          <value>false</value>
          <display_name>false</display_name>
        </choice>
      </choices>
    </argument>
    <argument>
      <name>clothes_washer_location</name>
      <display_name>Clothes Washer: Location</display_name>
      <description>The space type for the clothes washer location. If not provided, the OS-HPXML default is used.</description>
      <type>Choice</type>
      <required>false</required>
      <model_dependent>false</model_dependent>
      <choices>
        <choice>
          <value>living space</value>
          <display_name>living space</display_name>
        </choice>
        <choice>
          <value>basement - conditioned</value>
          <display_name>basement - conditioned</display_name>
        </choice>
        <choice>
          <value>basement - unconditioned</value>
          <display_name>basement - unconditioned</display_name>
        </choice>
        <choice>
          <value>garage</value>
          <display_name>garage</display_name>
        </choice>
        <choice>
          <value>other housing unit</value>
          <display_name>other housing unit</display_name>
        </choice>
        <choice>
          <value>other heated space</value>
          <display_name>other heated space</display_name>
        </choice>
        <choice>
          <value>other multifamily buffer space</value>
          <display_name>other multifamily buffer space</display_name>
        </choice>
        <choice>
          <value>other non-freezing space</value>
          <display_name>other non-freezing space</display_name>
        </choice>
      </choices>
    </argument>
    <argument>
      <name>clothes_washer_efficiency_type</name>
      <display_name>Clothes Washer: Efficiency Type</display_name>
      <description>The efficiency type of the clothes washer.</description>
      <type>Choice</type>
      <required>true</required>
      <model_dependent>false</model_dependent>
      <default_value>IntegratedModifiedEnergyFactor</default_value>
      <choices>
        <choice>
          <value>ModifiedEnergyFactor</value>
          <display_name>ModifiedEnergyFactor</display_name>
        </choice>
        <choice>
          <value>IntegratedModifiedEnergyFactor</value>
          <display_name>IntegratedModifiedEnergyFactor</display_name>
        </choice>
      </choices>
    </argument>
    <argument>
      <name>clothes_washer_efficiency</name>
      <display_name>Clothes Washer: Efficiency</display_name>
      <description>The efficiency of the clothes washer. If not provided, the OS-HPXML default is used.</description>
      <type>Double</type>
      <units>ft^3/kWh-cyc</units>
      <required>false</required>
      <model_dependent>false</model_dependent>
    </argument>
    <argument>
      <name>clothes_washer_rated_annual_kwh</name>
      <display_name>Clothes Washer: Rated Annual Consumption</display_name>
      <description>The annual energy consumed by the clothes washer, as rated, obtained from the EnergyGuide label. This includes both the appliance electricity consumption and the energy required for water heating. If not provided, the OS-HPXML default is used.</description>
      <type>Double</type>
      <units>kWh/yr</units>
      <required>false</required>
      <model_dependent>false</model_dependent>
    </argument>
    <argument>
      <name>clothes_washer_label_electric_rate</name>
      <display_name>Clothes Washer: Label Electric Rate</display_name>
      <description>The annual energy consumed by the clothes washer, as rated, obtained from the EnergyGuide label. This includes both the appliance electricity consumption and the energy required for water heating. If not provided, the OS-HPXML default is used.</description>
      <type>Double</type>
      <units>$/kWh</units>
      <required>false</required>
      <model_dependent>false</model_dependent>
    </argument>
    <argument>
      <name>clothes_washer_label_gas_rate</name>
      <display_name>Clothes Washer: Label Gas Rate</display_name>
      <description>The annual energy consumed by the clothes washer, as rated, obtained from the EnergyGuide label. This includes both the appliance electricity consumption and the energy required for water heating. If not provided, the OS-HPXML default is used.</description>
      <type>Double</type>
      <units>$/therm</units>
      <required>false</required>
      <model_dependent>false</model_dependent>
    </argument>
    <argument>
      <name>clothes_washer_label_annual_gas_cost</name>
      <display_name>Clothes Washer: Label Annual Cost with Gas DHW</display_name>
      <description>The annual cost of using the system under test conditions. Input is obtained from the EnergyGuide label. If not provided, the OS-HPXML default is used.</description>
      <type>Double</type>
      <units>$</units>
      <required>false</required>
      <model_dependent>false</model_dependent>
    </argument>
    <argument>
      <name>clothes_washer_label_usage</name>
      <display_name>Clothes Washer: Label Usage</display_name>
      <description>The clothes washer loads per week. If not provided, the OS-HPXML default is used.</description>
      <type>Double</type>
      <units>cyc/wk</units>
      <required>false</required>
      <model_dependent>false</model_dependent>
    </argument>
    <argument>
      <name>clothes_washer_capacity</name>
      <display_name>Clothes Washer: Drum Volume</display_name>
      <description>Volume of the washer drum. Obtained from the EnergyStar website or the manufacturer's literature. If not provided, the OS-HPXML default is used.</description>
      <type>Double</type>
      <units>ft^3</units>
      <required>false</required>
      <model_dependent>false</model_dependent>
    </argument>
    <argument>
      <name>clothes_washer_usage_multiplier</name>
      <display_name>Clothes Washer: Usage Multiplier</display_name>
      <description>Multiplier on the clothes washer energy and hot water usage that can reflect, e.g., high/low usage occupants. If not provided, the OS-HPXML default is used.</description>
      <type>Double</type>
      <required>false</required>
      <model_dependent>false</model_dependent>
    </argument>
    <argument>
      <name>clothes_dryer_present</name>
      <display_name>Clothes Dryer: Present</display_name>
      <description>Whether there is a clothes dryer present.</description>
      <type>Boolean</type>
      <required>true</required>
      <model_dependent>false</model_dependent>
      <default_value>true</default_value>
      <choices>
        <choice>
          <value>true</value>
          <display_name>true</display_name>
        </choice>
        <choice>
          <value>false</value>
          <display_name>false</display_name>
        </choice>
      </choices>
    </argument>
    <argument>
      <name>clothes_dryer_location</name>
      <display_name>Clothes Dryer: Location</display_name>
      <description>The space type for the clothes dryer location. If not provided, the OS-HPXML default is used.</description>
      <type>Choice</type>
      <required>false</required>
      <model_dependent>false</model_dependent>
      <choices>
        <choice>
          <value>living space</value>
          <display_name>living space</display_name>
        </choice>
        <choice>
          <value>basement - conditioned</value>
          <display_name>basement - conditioned</display_name>
        </choice>
        <choice>
          <value>basement - unconditioned</value>
          <display_name>basement - unconditioned</display_name>
        </choice>
        <choice>
          <value>garage</value>
          <display_name>garage</display_name>
        </choice>
        <choice>
          <value>other housing unit</value>
          <display_name>other housing unit</display_name>
        </choice>
        <choice>
          <value>other heated space</value>
          <display_name>other heated space</display_name>
        </choice>
        <choice>
          <value>other multifamily buffer space</value>
          <display_name>other multifamily buffer space</display_name>
        </choice>
        <choice>
          <value>other non-freezing space</value>
          <display_name>other non-freezing space</display_name>
        </choice>
      </choices>
    </argument>
    <argument>
      <name>clothes_dryer_fuel_type</name>
      <display_name>Clothes Dryer: Fuel Type</display_name>
      <description>Type of fuel used by the clothes dryer.</description>
      <type>Choice</type>
      <required>true</required>
      <model_dependent>false</model_dependent>
      <default_value>natural gas</default_value>
      <choices>
        <choice>
          <value>electricity</value>
          <display_name>electricity</display_name>
        </choice>
        <choice>
          <value>natural gas</value>
          <display_name>natural gas</display_name>
        </choice>
        <choice>
          <value>fuel oil</value>
          <display_name>fuel oil</display_name>
        </choice>
        <choice>
          <value>propane</value>
          <display_name>propane</display_name>
        </choice>
        <choice>
          <value>wood</value>
          <display_name>wood</display_name>
        </choice>
        <choice>
          <value>coal</value>
          <display_name>coal</display_name>
        </choice>
      </choices>
    </argument>
    <argument>
      <name>clothes_dryer_efficiency_type</name>
      <display_name>Clothes Dryer: Efficiency Type</display_name>
      <description>The efficiency type of the clothes dryer.</description>
      <type>Choice</type>
      <required>true</required>
      <model_dependent>false</model_dependent>
      <default_value>CombinedEnergyFactor</default_value>
      <choices>
        <choice>
          <value>EnergyFactor</value>
          <display_name>EnergyFactor</display_name>
        </choice>
        <choice>
          <value>CombinedEnergyFactor</value>
          <display_name>CombinedEnergyFactor</display_name>
        </choice>
      </choices>
    </argument>
    <argument>
      <name>clothes_dryer_efficiency</name>
      <display_name>Clothes Dryer: Efficiency</display_name>
      <description>The efficiency of the clothes dryer. If not provided, the OS-HPXML default is used.</description>
      <type>Double</type>
      <units>lb/kWh</units>
      <required>false</required>
      <model_dependent>false</model_dependent>
    </argument>
    <argument>
      <name>clothes_dryer_vented_flow_rate</name>
      <display_name>Clothes Dryer: Vented Flow Rate</display_name>
      <description>The exhaust flow rate of the vented clothes dryer. If not provided, the OS-HPXML default is used.</description>
      <type>Double</type>
      <units>CFM</units>
      <required>false</required>
      <model_dependent>false</model_dependent>
    </argument>
    <argument>
      <name>clothes_dryer_usage_multiplier</name>
      <display_name>Clothes Dryer: Usage Multiplier</display_name>
      <description>Multiplier on the clothes dryer energy usage that can reflect, e.g., high/low usage occupants. If not provided, the OS-HPXML default is used.</description>
      <type>Double</type>
      <required>false</required>
      <model_dependent>false</model_dependent>
    </argument>
    <argument>
      <name>dishwasher_present</name>
      <display_name>Dishwasher: Present</display_name>
      <description>Whether there is a dishwasher present.</description>
      <type>Boolean</type>
      <required>true</required>
      <model_dependent>false</model_dependent>
      <default_value>true</default_value>
      <choices>
        <choice>
          <value>true</value>
          <display_name>true</display_name>
        </choice>
        <choice>
          <value>false</value>
          <display_name>false</display_name>
        </choice>
      </choices>
    </argument>
    <argument>
      <name>dishwasher_location</name>
      <display_name>Dishwasher: Location</display_name>
      <description>The space type for the dishwasher location. If not provided, the OS-HPXML default is used.</description>
      <type>Choice</type>
      <required>false</required>
      <model_dependent>false</model_dependent>
      <choices>
        <choice>
          <value>living space</value>
          <display_name>living space</display_name>
        </choice>
        <choice>
          <value>basement - conditioned</value>
          <display_name>basement - conditioned</display_name>
        </choice>
        <choice>
          <value>basement - unconditioned</value>
          <display_name>basement - unconditioned</display_name>
        </choice>
        <choice>
          <value>garage</value>
          <display_name>garage</display_name>
        </choice>
        <choice>
          <value>other housing unit</value>
          <display_name>other housing unit</display_name>
        </choice>
        <choice>
          <value>other heated space</value>
          <display_name>other heated space</display_name>
        </choice>
        <choice>
          <value>other multifamily buffer space</value>
          <display_name>other multifamily buffer space</display_name>
        </choice>
        <choice>
          <value>other non-freezing space</value>
          <display_name>other non-freezing space</display_name>
        </choice>
      </choices>
    </argument>
    <argument>
      <name>dishwasher_efficiency_type</name>
      <display_name>Dishwasher: Efficiency Type</display_name>
      <description>The efficiency type of dishwasher.</description>
      <type>Choice</type>
      <required>true</required>
      <model_dependent>false</model_dependent>
      <default_value>RatedAnnualkWh</default_value>
      <choices>
        <choice>
          <value>RatedAnnualkWh</value>
          <display_name>RatedAnnualkWh</display_name>
        </choice>
        <choice>
          <value>EnergyFactor</value>
          <display_name>EnergyFactor</display_name>
        </choice>
      </choices>
    </argument>
    <argument>
      <name>dishwasher_efficiency</name>
      <display_name>Dishwasher: Efficiency</display_name>
      <description>The efficiency of the dishwasher. If not provided, the OS-HPXML default is used.</description>
      <type>Double</type>
      <units>RatedAnnualkWh or EnergyFactor</units>
      <required>false</required>
      <model_dependent>false</model_dependent>
    </argument>
    <argument>
      <name>dishwasher_label_electric_rate</name>
      <display_name>Dishwasher: Label Electric Rate</display_name>
      <description>The label electric rate of the dishwasher. If not provided, the OS-HPXML default is used.</description>
      <type>Double</type>
      <units>$/kWh</units>
      <required>false</required>
      <model_dependent>false</model_dependent>
    </argument>
    <argument>
      <name>dishwasher_label_gas_rate</name>
      <display_name>Dishwasher: Label Gas Rate</display_name>
      <description>The label gas rate of the dishwasher. If not provided, the OS-HPXML default is used.</description>
      <type>Double</type>
      <units>$/therm</units>
      <required>false</required>
      <model_dependent>false</model_dependent>
    </argument>
    <argument>
      <name>dishwasher_label_annual_gas_cost</name>
      <display_name>Dishwasher: Label Annual Gas Cost</display_name>
      <description>The label annual gas cost of the dishwasher. If not provided, the OS-HPXML default is used.</description>
      <type>Double</type>
      <units>$</units>
      <required>false</required>
      <model_dependent>false</model_dependent>
    </argument>
    <argument>
      <name>dishwasher_label_usage</name>
      <display_name>Dishwasher: Label Usage</display_name>
      <description>The dishwasher loads per week. If not provided, the OS-HPXML default is used.</description>
      <type>Double</type>
      <units>cyc/wk</units>
      <required>false</required>
      <model_dependent>false</model_dependent>
    </argument>
    <argument>
      <name>dishwasher_place_setting_capacity</name>
      <display_name>Dishwasher: Number of Place Settings</display_name>
      <description>The number of place settings for the unit. Data obtained from manufacturer's literature. If not provided, the OS-HPXML default is used.</description>
      <type>Integer</type>
      <units>#</units>
      <required>false</required>
      <model_dependent>false</model_dependent>
    </argument>
    <argument>
      <name>dishwasher_usage_multiplier</name>
      <display_name>Dishwasher: Usage Multiplier</display_name>
      <description>Multiplier on the dishwasher energy usage that can reflect, e.g., high/low usage occupants. If not provided, the OS-HPXML default is used.</description>
      <type>Double</type>
      <required>false</required>
      <model_dependent>false</model_dependent>
    </argument>
    <argument>
      <name>refrigerator_present</name>
      <display_name>Refrigerator: Present</display_name>
      <description>Whether there is a refrigerator present.</description>
      <type>Boolean</type>
      <required>true</required>
      <model_dependent>false</model_dependent>
      <default_value>true</default_value>
      <choices>
        <choice>
          <value>true</value>
          <display_name>true</display_name>
        </choice>
        <choice>
          <value>false</value>
          <display_name>false</display_name>
        </choice>
      </choices>
    </argument>
    <argument>
      <name>refrigerator_location</name>
      <display_name>Refrigerator: Location</display_name>
      <description>The space type for the refrigerator location. If not provided, the OS-HPXML default is used.</description>
      <type>Choice</type>
      <required>false</required>
      <model_dependent>false</model_dependent>
      <choices>
        <choice>
          <value>living space</value>
          <display_name>living space</display_name>
        </choice>
        <choice>
          <value>basement - conditioned</value>
          <display_name>basement - conditioned</display_name>
        </choice>
        <choice>
          <value>basement - unconditioned</value>
          <display_name>basement - unconditioned</display_name>
        </choice>
        <choice>
          <value>garage</value>
          <display_name>garage</display_name>
        </choice>
        <choice>
          <value>other housing unit</value>
          <display_name>other housing unit</display_name>
        </choice>
        <choice>
          <value>other heated space</value>
          <display_name>other heated space</display_name>
        </choice>
        <choice>
          <value>other multifamily buffer space</value>
          <display_name>other multifamily buffer space</display_name>
        </choice>
        <choice>
          <value>other non-freezing space</value>
          <display_name>other non-freezing space</display_name>
        </choice>
      </choices>
    </argument>
    <argument>
      <name>refrigerator_rated_annual_kwh</name>
      <display_name>Refrigerator: Rated Annual Consumption</display_name>
      <description>The EnergyGuide rated annual energy consumption for a refrigerator. If not provided, the OS-HPXML default is used.</description>
      <type>Double</type>
      <units>kWh/yr</units>
      <required>false</required>
      <model_dependent>false</model_dependent>
    </argument>
    <argument>
      <name>refrigerator_usage_multiplier</name>
      <display_name>Refrigerator: Usage Multiplier</display_name>
      <description>Multiplier on the refrigerator energy usage that can reflect, e.g., high/low usage occupants. If not provided, the OS-HPXML default is used.</description>
      <type>Double</type>
      <required>false</required>
      <model_dependent>false</model_dependent>
    </argument>
    <argument>
      <name>extra_refrigerator_present</name>
      <display_name>Extra Refrigerator: Present</display_name>
      <description>Whether there is an extra refrigerator present.</description>
      <type>Boolean</type>
      <required>true</required>
      <model_dependent>false</model_dependent>
      <default_value>false</default_value>
      <choices>
        <choice>
          <value>true</value>
          <display_name>true</display_name>
        </choice>
        <choice>
          <value>false</value>
          <display_name>false</display_name>
        </choice>
      </choices>
    </argument>
    <argument>
      <name>extra_refrigerator_location</name>
      <display_name>Extra Refrigerator: Location</display_name>
      <description>The space type for the extra refrigerator location. If not provided, the OS-HPXML default is used.</description>
      <type>Choice</type>
      <required>false</required>
      <model_dependent>false</model_dependent>
      <choices>
        <choice>
          <value>living space</value>
          <display_name>living space</display_name>
        </choice>
        <choice>
          <value>basement - conditioned</value>
          <display_name>basement - conditioned</display_name>
        </choice>
        <choice>
          <value>basement - unconditioned</value>
          <display_name>basement - unconditioned</display_name>
        </choice>
        <choice>
          <value>garage</value>
          <display_name>garage</display_name>
        </choice>
        <choice>
          <value>other housing unit</value>
          <display_name>other housing unit</display_name>
        </choice>
        <choice>
          <value>other heated space</value>
          <display_name>other heated space</display_name>
        </choice>
        <choice>
          <value>other multifamily buffer space</value>
          <display_name>other multifamily buffer space</display_name>
        </choice>
        <choice>
          <value>other non-freezing space</value>
          <display_name>other non-freezing space</display_name>
        </choice>
      </choices>
    </argument>
    <argument>
      <name>extra_refrigerator_rated_annual_kwh</name>
      <display_name>Extra Refrigerator: Rated Annual Consumption</display_name>
      <description>The EnergyGuide rated annual energy consumption for an extra rrefrigerator. If not provided, the OS-HPXML default is used.</description>
      <type>Double</type>
      <units>kWh/yr</units>
      <required>false</required>
      <model_dependent>false</model_dependent>
    </argument>
    <argument>
      <name>extra_refrigerator_usage_multiplier</name>
      <display_name>Extra Refrigerator: Usage Multiplier</display_name>
      <description>Multiplier on the extra refrigerator energy usage that can reflect, e.g., high/low usage occupants. If not provided, the OS-HPXML default is used.</description>
      <type>Double</type>
      <required>false</required>
      <model_dependent>false</model_dependent>
    </argument>
    <argument>
      <name>freezer_present</name>
      <display_name>Freezer: Present</display_name>
      <description>Whether there is a freezer present.</description>
      <type>Boolean</type>
      <required>true</required>
      <model_dependent>false</model_dependent>
      <default_value>false</default_value>
      <choices>
        <choice>
          <value>true</value>
          <display_name>true</display_name>
        </choice>
        <choice>
          <value>false</value>
          <display_name>false</display_name>
        </choice>
      </choices>
    </argument>
    <argument>
      <name>freezer_location</name>
      <display_name>Freezer: Location</display_name>
      <description>The space type for the freezer location. If not provided, the OS-HPXML default is used.</description>
      <type>Choice</type>
      <required>false</required>
      <model_dependent>false</model_dependent>
      <choices>
        <choice>
          <value>living space</value>
          <display_name>living space</display_name>
        </choice>
        <choice>
          <value>basement - conditioned</value>
          <display_name>basement - conditioned</display_name>
        </choice>
        <choice>
          <value>basement - unconditioned</value>
          <display_name>basement - unconditioned</display_name>
        </choice>
        <choice>
          <value>garage</value>
          <display_name>garage</display_name>
        </choice>
        <choice>
          <value>other housing unit</value>
          <display_name>other housing unit</display_name>
        </choice>
        <choice>
          <value>other heated space</value>
          <display_name>other heated space</display_name>
        </choice>
        <choice>
          <value>other multifamily buffer space</value>
          <display_name>other multifamily buffer space</display_name>
        </choice>
        <choice>
          <value>other non-freezing space</value>
          <display_name>other non-freezing space</display_name>
        </choice>
      </choices>
    </argument>
    <argument>
      <name>freezer_rated_annual_kwh</name>
      <display_name>Freezer: Rated Annual Consumption</display_name>
      <description>The EnergyGuide rated annual energy consumption for a freezer. If not provided, the OS-HPXML default is used.</description>
      <type>Double</type>
      <units>kWh/yr</units>
      <required>false</required>
      <model_dependent>false</model_dependent>
    </argument>
    <argument>
      <name>freezer_usage_multiplier</name>
      <display_name>Freezer: Usage Multiplier</display_name>
      <description>Multiplier on the freezer energy usage that can reflect, e.g., high/low usage occupants. If not provided, the OS-HPXML default is used.</description>
      <type>Double</type>
      <required>false</required>
      <model_dependent>false</model_dependent>
    </argument>
    <argument>
      <name>cooking_range_oven_present</name>
      <display_name>Cooking Range/Oven: Present</display_name>
      <description>Whether there is a cooking range/oven present.</description>
      <type>Boolean</type>
      <required>true</required>
      <model_dependent>false</model_dependent>
      <default_value>true</default_value>
      <choices>
        <choice>
          <value>true</value>
          <display_name>true</display_name>
        </choice>
        <choice>
          <value>false</value>
          <display_name>false</display_name>
        </choice>
      </choices>
    </argument>
    <argument>
      <name>cooking_range_oven_location</name>
      <display_name>Cooking Range/Oven: Location</display_name>
      <description>The space type for the cooking range/oven location. If not provided, the OS-HPXML default is used.</description>
      <type>Choice</type>
      <required>false</required>
      <model_dependent>false</model_dependent>
      <choices>
        <choice>
          <value>living space</value>
          <display_name>living space</display_name>
        </choice>
        <choice>
          <value>basement - conditioned</value>
          <display_name>basement - conditioned</display_name>
        </choice>
        <choice>
          <value>basement - unconditioned</value>
          <display_name>basement - unconditioned</display_name>
        </choice>
        <choice>
          <value>garage</value>
          <display_name>garage</display_name>
        </choice>
        <choice>
          <value>other housing unit</value>
          <display_name>other housing unit</display_name>
        </choice>
        <choice>
          <value>other heated space</value>
          <display_name>other heated space</display_name>
        </choice>
        <choice>
          <value>other multifamily buffer space</value>
          <display_name>other multifamily buffer space</display_name>
        </choice>
        <choice>
          <value>other non-freezing space</value>
          <display_name>other non-freezing space</display_name>
        </choice>
      </choices>
    </argument>
    <argument>
      <name>cooking_range_oven_fuel_type</name>
      <display_name>Cooking Range/Oven: Fuel Type</display_name>
      <description>Type of fuel used by the cooking range/oven.</description>
      <type>Choice</type>
      <required>true</required>
      <model_dependent>false</model_dependent>
      <default_value>natural gas</default_value>
      <choices>
        <choice>
          <value>electricity</value>
          <display_name>electricity</display_name>
        </choice>
        <choice>
          <value>natural gas</value>
          <display_name>natural gas</display_name>
        </choice>
        <choice>
          <value>fuel oil</value>
          <display_name>fuel oil</display_name>
        </choice>
        <choice>
          <value>propane</value>
          <display_name>propane</display_name>
        </choice>
        <choice>
          <value>wood</value>
          <display_name>wood</display_name>
        </choice>
        <choice>
          <value>coal</value>
          <display_name>coal</display_name>
        </choice>
      </choices>
    </argument>
    <argument>
      <name>cooking_range_oven_is_induction</name>
      <display_name>Cooking Range/Oven: Is Induction</display_name>
      <description>Whether the cooking range is induction. If not provided, the OS-HPXML default is used.</description>
      <type>Boolean</type>
      <required>false</required>
      <model_dependent>false</model_dependent>
      <choices>
        <choice>
          <value>true</value>
          <display_name>true</display_name>
        </choice>
        <choice>
          <value>false</value>
          <display_name>false</display_name>
        </choice>
      </choices>
    </argument>
    <argument>
      <name>cooking_range_oven_is_convection</name>
      <display_name>Cooking Range/Oven: Is Convection</display_name>
      <description>Whether the oven is convection. If not provided, the OS-HPXML default is used.</description>
      <type>Boolean</type>
      <required>false</required>
      <model_dependent>false</model_dependent>
      <choices>
        <choice>
          <value>true</value>
          <display_name>true</display_name>
        </choice>
        <choice>
          <value>false</value>
          <display_name>false</display_name>
        </choice>
      </choices>
    </argument>
    <argument>
      <name>cooking_range_oven_usage_multiplier</name>
      <display_name>Cooking Range/Oven: Usage Multiplier</display_name>
      <description>Multiplier on the cooking range/oven energy usage that can reflect, e.g., high/low usage occupants. If not provided, the OS-HPXML default is used.</description>
      <type>Double</type>
      <required>false</required>
      <model_dependent>false</model_dependent>
    </argument>
    <argument>
      <name>ceiling_fan_present</name>
      <display_name>Ceiling Fan: Present</display_name>
      <description>Whether there are any ceiling fans.</description>
      <type>Boolean</type>
      <required>true</required>
      <model_dependent>false</model_dependent>
      <default_value>true</default_value>
      <choices>
        <choice>
          <value>true</value>
          <display_name>true</display_name>
        </choice>
        <choice>
          <value>false</value>
          <display_name>false</display_name>
        </choice>
      </choices>
    </argument>
    <argument>
      <name>ceiling_fan_efficiency</name>
      <display_name>Ceiling Fan: Efficiency</display_name>
      <description>The efficiency rating of the ceiling fan(s) at medium speed. If not provided, the OS-HPXML default is used.</description>
      <type>Double</type>
      <units>CFM/W</units>
      <required>false</required>
      <model_dependent>false</model_dependent>
    </argument>
    <argument>
      <name>ceiling_fan_quantity</name>
      <display_name>Ceiling Fan: Quantity</display_name>
      <description>Total number of ceiling fans. If not provided, the OS-HPXML default is used.</description>
      <type>Integer</type>
      <units>#</units>
      <required>false</required>
      <model_dependent>false</model_dependent>
    </argument>
    <argument>
      <name>ceiling_fan_cooling_setpoint_temp_offset</name>
      <display_name>Ceiling Fan: Cooling Setpoint Temperature Offset</display_name>
      <description>The cooling setpoint temperature offset during months when the ceiling fans are operating. Only applies if ceiling fan quantity is greater than zero. If not provided, the OS-HPXML default is used.</description>
      <type>Double</type>
      <units>deg-F</units>
      <required>false</required>
      <model_dependent>false</model_dependent>
    </argument>
    <argument>
      <name>misc_plug_loads_television_present</name>
      <display_name>Misc Plug Loads: Television Present</display_name>
      <description>Whether there are televisions.</description>
      <type>Boolean</type>
      <required>true</required>
      <model_dependent>false</model_dependent>
      <default_value>true</default_value>
      <choices>
        <choice>
          <value>true</value>
          <display_name>true</display_name>
        </choice>
        <choice>
          <value>false</value>
          <display_name>false</display_name>
        </choice>
      </choices>
    </argument>
    <argument>
      <name>misc_plug_loads_television_annual_kwh</name>
      <display_name>Misc Plug Loads: Television Annual kWh</display_name>
      <description>The annual energy consumption of the television plug loads. If not provided, the OS-HPXML default is used.</description>
      <type>Double</type>
      <units>kWh/yr</units>
      <required>false</required>
      <model_dependent>false</model_dependent>
    </argument>
    <argument>
      <name>misc_plug_loads_television_usage_multiplier</name>
      <display_name>Misc Plug Loads: Television Usage Multiplier</display_name>
      <description>Multiplier on the television energy usage that can reflect, e.g., high/low usage occupants. If not provided, the OS-HPXML default is used.</description>
      <type>Double</type>
      <required>false</required>
      <model_dependent>false</model_dependent>
    </argument>
    <argument>
      <name>misc_plug_loads_other_annual_kwh</name>
      <display_name>Misc Plug Loads: Other Annual kWh</display_name>
      <description>The annual energy consumption of the other residual plug loads. If not provided, the OS-HPXML default is used.</description>
      <type>Double</type>
      <units>kWh/yr</units>
      <required>false</required>
      <model_dependent>false</model_dependent>
    </argument>
    <argument>
      <name>misc_plug_loads_other_frac_sensible</name>
      <display_name>Misc Plug Loads: Other Sensible Fraction</display_name>
      <description>Fraction of other residual plug loads' internal gains that are sensible. If not provided, the OS-HPXML default is used.</description>
      <type>Double</type>
      <units>Frac</units>
      <required>false</required>
      <model_dependent>false</model_dependent>
    </argument>
    <argument>
      <name>misc_plug_loads_other_frac_latent</name>
      <display_name>Misc Plug Loads: Other Latent Fraction</display_name>
      <description>Fraction of other residual plug loads' internal gains that are latent. If not provided, the OS-HPXML default is used.</description>
      <type>Double</type>
      <units>Frac</units>
      <required>false</required>
      <model_dependent>false</model_dependent>
    </argument>
    <argument>
      <name>misc_plug_loads_other_usage_multiplier</name>
      <display_name>Misc Plug Loads: Other Usage Multiplier</display_name>
      <description>Multiplier on the other energy usage that can reflect, e.g., high/low usage occupants. If not provided, the OS-HPXML default is used.</description>
      <type>Double</type>
      <required>false</required>
      <model_dependent>false</model_dependent>
    </argument>
    <argument>
      <name>misc_plug_loads_well_pump_present</name>
      <display_name>Misc Plug Loads: Well Pump Present</display_name>
      <description>Whether there is a well pump.</description>
      <type>Boolean</type>
      <required>true</required>
      <model_dependent>false</model_dependent>
      <default_value>false</default_value>
      <choices>
        <choice>
          <value>true</value>
          <display_name>true</display_name>
        </choice>
        <choice>
          <value>false</value>
          <display_name>false</display_name>
        </choice>
      </choices>
    </argument>
    <argument>
      <name>misc_plug_loads_well_pump_annual_kwh</name>
      <display_name>Misc Plug Loads: Well Pump Annual kWh</display_name>
      <description>The annual energy consumption of the well pump plug loads. If not provided, the OS-HPXML default is used.</description>
      <type>Double</type>
      <units>kWh/yr</units>
      <required>false</required>
      <model_dependent>false</model_dependent>
    </argument>
    <argument>
      <name>misc_plug_loads_well_pump_usage_multiplier</name>
      <display_name>Misc Plug Loads: Well Pump Usage Multiplier</display_name>
      <description>Multiplier on the well pump energy usage that can reflect, e.g., high/low usage occupants. If not provided, the OS-HPXML default is used.</description>
      <type>Double</type>
      <required>false</required>
      <model_dependent>false</model_dependent>
    </argument>
    <argument>
      <name>misc_plug_loads_vehicle_present</name>
      <display_name>Misc Plug Loads: Vehicle Present</display_name>
      <description>Whether there is an electric vehicle.</description>
      <type>Boolean</type>
      <required>true</required>
      <model_dependent>false</model_dependent>
      <default_value>false</default_value>
      <choices>
        <choice>
          <value>true</value>
          <display_name>true</display_name>
        </choice>
        <choice>
          <value>false</value>
          <display_name>false</display_name>
        </choice>
      </choices>
    </argument>
    <argument>
      <name>misc_plug_loads_vehicle_annual_kwh</name>
      <display_name>Misc Plug Loads: Vehicle Annual kWh</display_name>
      <description>The annual energy consumption of the electric vehicle plug loads. If not provided, the OS-HPXML default is used.</description>
      <type>Double</type>
      <units>kWh/yr</units>
      <required>false</required>
      <model_dependent>false</model_dependent>
    </argument>
    <argument>
      <name>misc_plug_loads_vehicle_usage_multiplier</name>
      <display_name>Misc Plug Loads: Vehicle Usage Multiplier</display_name>
      <description>Multiplier on the electric vehicle energy usage that can reflect, e.g., high/low usage occupants. If not provided, the OS-HPXML default is used.</description>
      <type>Double</type>
      <required>false</required>
      <model_dependent>false</model_dependent>
    </argument>
    <argument>
      <name>misc_fuel_loads_grill_present</name>
      <display_name>Misc Fuel Loads: Grill Present</display_name>
      <description>Whether there is a fuel loads grill.</description>
      <type>Boolean</type>
      <required>true</required>
      <model_dependent>false</model_dependent>
      <default_value>false</default_value>
      <choices>
        <choice>
          <value>true</value>
          <display_name>true</display_name>
        </choice>
        <choice>
          <value>false</value>
          <display_name>false</display_name>
        </choice>
      </choices>
    </argument>
    <argument>
      <name>misc_fuel_loads_grill_fuel_type</name>
      <display_name>Misc Fuel Loads: Grill Fuel Type</display_name>
      <description>The fuel type of the fuel loads grill.</description>
      <type>Choice</type>
      <required>true</required>
      <model_dependent>false</model_dependent>
      <default_value>natural gas</default_value>
      <choices>
        <choice>
          <value>natural gas</value>
          <display_name>natural gas</display_name>
        </choice>
        <choice>
          <value>fuel oil</value>
          <display_name>fuel oil</display_name>
        </choice>
        <choice>
          <value>propane</value>
          <display_name>propane</display_name>
        </choice>
        <choice>
          <value>wood</value>
          <display_name>wood</display_name>
        </choice>
        <choice>
          <value>wood pellets</value>
          <display_name>wood pellets</display_name>
        </choice>
      </choices>
    </argument>
    <argument>
      <name>misc_fuel_loads_grill_annual_therm</name>
      <display_name>Misc Fuel Loads: Grill Annual therm</display_name>
      <description>The annual energy consumption of the fuel loads grill. If not provided, the OS-HPXML default is used.</description>
      <type>Double</type>
      <units>therm/yr</units>
      <required>false</required>
      <model_dependent>false</model_dependent>
    </argument>
    <argument>
      <name>misc_fuel_loads_grill_usage_multiplier</name>
      <display_name>Misc Fuel Loads: Grill Usage Multiplier</display_name>
      <description>Multiplier on the fuel loads grill energy usage that can reflect, e.g., high/low usage occupants. If not provided, the OS-HPXML default is used.</description>
      <type>Double</type>
      <required>false</required>
      <model_dependent>false</model_dependent>
    </argument>
    <argument>
      <name>misc_fuel_loads_lighting_present</name>
      <display_name>Misc Fuel Loads: Lighting Present</display_name>
      <description>Whether there is fuel loads lighting.</description>
      <type>Boolean</type>
      <required>true</required>
      <model_dependent>false</model_dependent>
      <default_value>false</default_value>
      <choices>
        <choice>
          <value>true</value>
          <display_name>true</display_name>
        </choice>
        <choice>
          <value>false</value>
          <display_name>false</display_name>
        </choice>
      </choices>
    </argument>
    <argument>
      <name>misc_fuel_loads_lighting_fuel_type</name>
      <display_name>Misc Fuel Loads: Lighting Fuel Type</display_name>
      <description>The fuel type of the fuel loads lighting.</description>
      <type>Choice</type>
      <required>true</required>
      <model_dependent>false</model_dependent>
      <default_value>natural gas</default_value>
      <choices>
        <choice>
          <value>natural gas</value>
          <display_name>natural gas</display_name>
        </choice>
        <choice>
          <value>fuel oil</value>
          <display_name>fuel oil</display_name>
        </choice>
        <choice>
          <value>propane</value>
          <display_name>propane</display_name>
        </choice>
        <choice>
          <value>wood</value>
          <display_name>wood</display_name>
        </choice>
        <choice>
          <value>wood pellets</value>
          <display_name>wood pellets</display_name>
        </choice>
      </choices>
    </argument>
    <argument>
      <name>misc_fuel_loads_lighting_annual_therm</name>
      <display_name>Misc Fuel Loads: Lighting Annual therm</display_name>
      <description>The annual energy consumption of the fuel loads lighting. If not provided, the OS-HPXML default is used.</description>
      <type>Double</type>
      <units>therm/yr</units>
      <required>false</required>
      <model_dependent>false</model_dependent>
    </argument>
    <argument>
      <name>misc_fuel_loads_lighting_usage_multiplier</name>
      <display_name>Misc Fuel Loads: Lighting Usage Multiplier</display_name>
      <description>Multiplier on the fuel loads lighting energy usage that can reflect, e.g., high/low usage occupants. If not provided, the OS-HPXML default is used.</description>
      <type>Double</type>
      <required>false</required>
      <model_dependent>false</model_dependent>
    </argument>
    <argument>
      <name>misc_fuel_loads_fireplace_present</name>
      <display_name>Misc Fuel Loads: Fireplace Present</display_name>
      <description>Whether there is fuel loads fireplace.</description>
      <type>Boolean</type>
      <required>true</required>
      <model_dependent>false</model_dependent>
      <default_value>false</default_value>
      <choices>
        <choice>
          <value>true</value>
          <display_name>true</display_name>
        </choice>
        <choice>
          <value>false</value>
          <display_name>false</display_name>
        </choice>
      </choices>
    </argument>
    <argument>
      <name>misc_fuel_loads_fireplace_fuel_type</name>
      <display_name>Misc Fuel Loads: Fireplace Fuel Type</display_name>
      <description>The fuel type of the fuel loads fireplace.</description>
      <type>Choice</type>
      <required>true</required>
      <model_dependent>false</model_dependent>
      <default_value>natural gas</default_value>
      <choices>
        <choice>
          <value>natural gas</value>
          <display_name>natural gas</display_name>
        </choice>
        <choice>
          <value>fuel oil</value>
          <display_name>fuel oil</display_name>
        </choice>
        <choice>
          <value>propane</value>
          <display_name>propane</display_name>
        </choice>
        <choice>
          <value>wood</value>
          <display_name>wood</display_name>
        </choice>
        <choice>
          <value>wood pellets</value>
          <display_name>wood pellets</display_name>
        </choice>
      </choices>
    </argument>
    <argument>
      <name>misc_fuel_loads_fireplace_annual_therm</name>
      <display_name>Misc Fuel Loads: Fireplace Annual therm</display_name>
      <description>The annual energy consumption of the fuel loads fireplace. If not provided, the OS-HPXML default is used.</description>
      <type>Double</type>
      <units>therm/yr</units>
      <required>false</required>
      <model_dependent>false</model_dependent>
    </argument>
    <argument>
      <name>misc_fuel_loads_fireplace_frac_sensible</name>
      <display_name>Misc Fuel Loads: Fireplace Sensible Fraction</display_name>
      <description>Fraction of fireplace residual fuel loads' internal gains that are sensible. If not provided, the OS-HPXML default is used.</description>
      <type>Double</type>
      <units>Frac</units>
      <required>false</required>
      <model_dependent>false</model_dependent>
    </argument>
    <argument>
      <name>misc_fuel_loads_fireplace_frac_latent</name>
      <display_name>Misc Fuel Loads: Fireplace Latent Fraction</display_name>
      <description>Fraction of fireplace residual fuel loads' internal gains that are latent. If not provided, the OS-HPXML default is used.</description>
      <type>Double</type>
      <units>Frac</units>
      <required>false</required>
      <model_dependent>false</model_dependent>
    </argument>
    <argument>
      <name>misc_fuel_loads_fireplace_usage_multiplier</name>
      <display_name>Misc Fuel Loads: Fireplace Usage Multiplier</display_name>
      <description>Multiplier on the fuel loads fireplace energy usage that can reflect, e.g., high/low usage occupants. If not provided, the OS-HPXML default is used.</description>
      <type>Double</type>
      <required>false</required>
      <model_dependent>false</model_dependent>
    </argument>
    <argument>
      <name>pool_present</name>
      <display_name>Pool: Present</display_name>
      <description>Whether there is a pool.</description>
      <type>Boolean</type>
      <required>true</required>
      <model_dependent>false</model_dependent>
      <default_value>false</default_value>
      <choices>
        <choice>
          <value>true</value>
          <display_name>true</display_name>
        </choice>
        <choice>
          <value>false</value>
          <display_name>false</display_name>
        </choice>
      </choices>
    </argument>
    <argument>
      <name>pool_pump_annual_kwh</name>
      <display_name>Pool: Pump Annual kWh</display_name>
      <description>The annual energy consumption of the pool pump. If not provided, the OS-HPXML default is used.</description>
      <type>Double</type>
      <units>kWh/yr</units>
      <required>false</required>
      <model_dependent>false</model_dependent>
    </argument>
    <argument>
      <name>pool_pump_usage_multiplier</name>
      <display_name>Pool: Pump Usage Multiplier</display_name>
      <description>Multiplier on the pool pump energy usage that can reflect, e.g., high/low usage occupants. If not provided, the OS-HPXML default is used.</description>
      <type>Double</type>
      <required>false</required>
      <model_dependent>false</model_dependent>
    </argument>
    <argument>
      <name>pool_heater_type</name>
      <display_name>Pool: Heater Type</display_name>
      <description>The type of pool heater. Use 'none' if there is no pool heater.</description>
      <type>Choice</type>
      <required>true</required>
      <model_dependent>false</model_dependent>
      <default_value>none</default_value>
      <choices>
        <choice>
          <value>none</value>
          <display_name>none</display_name>
        </choice>
        <choice>
          <value>electric resistance</value>
          <display_name>electric resistance</display_name>
        </choice>
        <choice>
          <value>gas fired</value>
          <display_name>gas fired</display_name>
        </choice>
        <choice>
          <value>heat pump</value>
          <display_name>heat pump</display_name>
        </choice>
      </choices>
    </argument>
    <argument>
      <name>pool_heater_annual_kwh</name>
      <display_name>Pool: Heater Annual kWh</display_name>
      <description>The annual energy consumption of the electric resistance pool heater. If not provided, the OS-HPXML default is used.</description>
      <type>Double</type>
      <units>kWh/yr</units>
      <required>false</required>
      <model_dependent>false</model_dependent>
    </argument>
    <argument>
      <name>pool_heater_annual_therm</name>
      <display_name>Pool: Heater Annual therm</display_name>
      <description>The annual energy consumption of the gas fired pool heater. If not provided, the OS-HPXML default is used.</description>
      <type>Double</type>
      <units>therm/yr</units>
      <required>false</required>
      <model_dependent>false</model_dependent>
    </argument>
    <argument>
      <name>pool_heater_usage_multiplier</name>
      <display_name>Pool: Heater Usage Multiplier</display_name>
      <description>Multiplier on the pool heater energy usage that can reflect, e.g., high/low usage occupants. If not provided, the OS-HPXML default is used.</description>
      <type>Double</type>
      <required>false</required>
      <model_dependent>false</model_dependent>
    </argument>
    <argument>
      <name>hot_tub_present</name>
      <display_name>Hot Tub: Present</display_name>
      <description>Whether there is a hot tub.</description>
      <type>Boolean</type>
      <required>true</required>
      <model_dependent>false</model_dependent>
      <default_value>false</default_value>
      <choices>
        <choice>
          <value>true</value>
          <display_name>true</display_name>
        </choice>
        <choice>
          <value>false</value>
          <display_name>false</display_name>
        </choice>
      </choices>
    </argument>
    <argument>
      <name>hot_tub_pump_annual_kwh</name>
      <display_name>Hot Tub: Pump Annual kWh</display_name>
      <description>The annual energy consumption of the hot tub pump. If not provided, the OS-HPXML default is used.</description>
      <type>Double</type>
      <units>kWh/yr</units>
      <required>false</required>
      <model_dependent>false</model_dependent>
    </argument>
    <argument>
      <name>hot_tub_pump_usage_multiplier</name>
      <display_name>Hot Tub: Pump Usage Multiplier</display_name>
      <description>Multiplier on the hot tub pump energy usage that can reflect, e.g., high/low usage occupants. If not provided, the OS-HPXML default is used.</description>
      <type>Double</type>
      <required>false</required>
      <model_dependent>false</model_dependent>
    </argument>
    <argument>
      <name>hot_tub_heater_type</name>
      <display_name>Hot Tub: Heater Type</display_name>
      <description>The type of hot tub heater. Use 'none' if there is no hot tub heater.</description>
      <type>Choice</type>
      <required>true</required>
      <model_dependent>false</model_dependent>
      <default_value>none</default_value>
      <choices>
        <choice>
          <value>none</value>
          <display_name>none</display_name>
        </choice>
        <choice>
          <value>electric resistance</value>
          <display_name>electric resistance</display_name>
        </choice>
        <choice>
          <value>gas fired</value>
          <display_name>gas fired</display_name>
        </choice>
        <choice>
          <value>heat pump</value>
          <display_name>heat pump</display_name>
        </choice>
      </choices>
    </argument>
    <argument>
      <name>hot_tub_heater_annual_kwh</name>
      <display_name>Hot Tub: Heater Annual kWh</display_name>
      <description>The annual energy consumption of the electric resistance hot tub heater. If not provided, the OS-HPXML default is used.</description>
      <type>Double</type>
      <units>kWh/yr</units>
      <required>false</required>
      <model_dependent>false</model_dependent>
    </argument>
    <argument>
      <name>hot_tub_heater_annual_therm</name>
      <display_name>Hot Tub: Heater Annual therm</display_name>
      <description>The annual energy consumption of the gas fired hot tub heater. If not provided, the OS-HPXML default is used.</description>
      <type>Double</type>
      <units>therm/yr</units>
      <required>false</required>
      <model_dependent>false</model_dependent>
    </argument>
    <argument>
      <name>hot_tub_heater_usage_multiplier</name>
      <display_name>Hot Tub: Heater Usage Multiplier</display_name>
      <description>Multiplier on the hot tub heater energy usage that can reflect, e.g., high/low usage occupants. If not provided, the OS-HPXML default is used.</description>
      <type>Double</type>
      <required>false</required>
      <model_dependent>false</model_dependent>
    </argument>
    <argument>
      <name>emissions_scenario_names</name>
      <display_name>Emissions: Scenario Names</display_name>
      <description>Names of emissions scenarios. If multiple scenarios, use a comma-separated list. If not provided, no emissions scenarios are calculated.</description>
      <type>String</type>
      <required>false</required>
      <model_dependent>false</model_dependent>
    </argument>
    <argument>
      <name>emissions_types</name>
      <display_name>Emissions: Types</display_name>
      <description>Types of emissions (e.g., CO2e, NOx, etc.). If multiple scenarios, use a comma-separated list.</description>
      <type>String</type>
      <required>false</required>
      <model_dependent>false</model_dependent>
    </argument>
    <argument>
      <name>emissions_electricity_units</name>
      <display_name>Emissions: Electricity Units</display_name>
      <description>Electricity emissions factors units. If multiple scenarios, use a comma-separated list. Only lb/MWh and kg/MWh are allowed.</description>
      <type>String</type>
      <required>false</required>
      <model_dependent>false</model_dependent>
    </argument>
    <argument>
      <name>emissions_electricity_values_or_filepaths</name>
      <display_name>Emissions: Electricity Values or File Paths</display_name>
      <description>Electricity emissions factors values, specified as either an annual factor or an absolute/relative path to a file with hourly factors. If multiple scenarios, use a comma-separated list.</description>
      <type>String</type>
      <required>false</required>
      <model_dependent>false</model_dependent>
    </argument>
    <argument>
      <name>emissions_electricity_number_of_header_rows</name>
      <display_name>Emissions: Electricity Files Number of Header Rows</display_name>
      <description>The number of header rows in the electricity emissions factor file. Only applies when an electricity filepath is used. If multiple scenarios, use a comma-separated list.</description>
      <type>String</type>
      <required>false</required>
      <model_dependent>false</model_dependent>
    </argument>
    <argument>
      <name>emissions_electricity_column_numbers</name>
      <display_name>Emissions: Electricity Files Column Numbers</display_name>
      <description>The column number in the electricity emissions factor file. Only applies when an electricity filepath is used. If multiple scenarios, use a comma-separated list.</description>
      <type>String</type>
      <required>false</required>
      <model_dependent>false</model_dependent>
    </argument>
    <argument>
      <name>emissions_fossil_fuel_units</name>
      <display_name>Emissions: Fossil Fuel Units</display_name>
      <description>Fossil fuel emissions factors units. If multiple scenarios, use a comma-separated list. Only lb/MBtu and kg/MBtu are allowed.</description>
      <type>String</type>
      <required>false</required>
      <model_dependent>false</model_dependent>
    </argument>
    <argument>
      <name>emissions_natural_gas_values</name>
      <display_name>Emissions: Natural Gas Values</display_name>
      <description>Natural gas emissions factors values, specified as an annual factor. If multiple scenarios, use a comma-separated list.</description>
      <type>String</type>
      <required>false</required>
      <model_dependent>false</model_dependent>
    </argument>
    <argument>
      <name>emissions_propane_values</name>
      <display_name>Emissions: Propane Values</display_name>
      <description>Propane emissions factors values, specified as an annual factor. If multiple scenarios, use a comma-separated list.</description>
      <type>String</type>
      <required>false</required>
      <model_dependent>false</model_dependent>
    </argument>
    <argument>
      <name>emissions_fuel_oil_values</name>
      <display_name>Emissions: Fuel Oil Values</display_name>
      <description>Fuel oil emissions factors values, specified as an annual factor. If multiple scenarios, use a comma-separated list.</description>
      <type>String</type>
      <required>false</required>
      <model_dependent>false</model_dependent>
    </argument>
    <argument>
      <name>emissions_coal_values</name>
      <display_name>Emissions: Coal Values</display_name>
      <description>Coal emissions factors values, specified as an annual factor. If multiple scenarios, use a comma-separated list.</description>
      <type>String</type>
      <required>false</required>
      <model_dependent>false</model_dependent>
    </argument>
    <argument>
      <name>emissions_wood_values</name>
      <display_name>Emissions: Wood Values</display_name>
      <description>Wood emissions factors values, specified as an annual factor. If multiple scenarios, use a comma-separated list.</description>
      <type>String</type>
      <required>false</required>
      <model_dependent>false</model_dependent>
    </argument>
    <argument>
      <name>emissions_wood_pellets_values</name>
      <display_name>Emissions: Wood Pellets Values</display_name>
      <description>Wood pellets emissions factors values, specified as an annual factor. If multiple scenarios, use a comma-separated list.</description>
      <type>String</type>
      <required>false</required>
      <model_dependent>false</model_dependent>
    </argument>
    <argument>
      <name>utility_bill_scenario_names</name>
      <display_name>Utility Bills: Scenario Names</display_name>
      <description>Names of utility bill scenarios. If multiple scenarios, use a comma-separated list. If not provided, no utility bills scenarios are calculated.</description>
      <type>String</type>
      <required>false</required>
      <model_dependent>false</model_dependent>
    </argument>
    <argument>
      <name>utility_bill_electricity_filepaths</name>
      <display_name>Utility Bills: Electricity File Paths</display_name>
      <description>Electricity tariff file specified as an absolute/relative path to a file with utility rate structure information. Tariff file must be formatted to OpenEI API version 7. If multiple scenarios, use a comma-separated list.</description>
      <type>String</type>
      <required>false</required>
      <model_dependent>false</model_dependent>
    </argument>
    <argument>
      <name>utility_bill_electricity_fixed_charges</name>
      <display_name>Utility Bills: Electricity Fixed Charges</display_name>
      <description>Electricity utility bill monthly fixed charges. If multiple scenarios, use a comma-separated list.</description>
      <type>String</type>
      <required>false</required>
      <model_dependent>false</model_dependent>
    </argument>
    <argument>
      <name>utility_bill_natural_gas_fixed_charges</name>
      <display_name>Utility Bills: Natural Gas Fixed Charges</display_name>
      <description>Natural gas utility bill monthly fixed charges. If multiple scenarios, use a comma-separated list.</description>
      <type>String</type>
      <required>false</required>
      <model_dependent>false</model_dependent>
    </argument>
    <argument>
      <name>utility_bill_propane_fixed_charges</name>
      <display_name>Utility Bills: Propane Fixed Charges</display_name>
      <description>Propane utility bill monthly fixed charges. If multiple scenarios, use a comma-separated list.</description>
      <type>String</type>
      <required>false</required>
      <model_dependent>false</model_dependent>
    </argument>
    <argument>
      <name>utility_bill_fuel_oil_fixed_charges</name>
      <display_name>Utility Bills: Fuel Oil Fixed Charges</display_name>
      <description>Fuel oil utility bill monthly fixed charges. If multiple scenarios, use a comma-separated list.</description>
      <type>String</type>
      <required>false</required>
      <model_dependent>false</model_dependent>
    </argument>
    <argument>
      <name>utility_bill_coal_fixed_charges</name>
      <display_name>Utility Bills: Coal Fixed Charges</display_name>
      <description>Coal utility bill monthly fixed charges. If multiple scenarios, use a comma-separated list.</description>
      <type>String</type>
      <required>false</required>
      <model_dependent>false</model_dependent>
    </argument>
    <argument>
      <name>utility_bill_wood_fixed_charges</name>
      <display_name>Utility Bills: Wood Fixed Charges</display_name>
      <description>Wood utility bill monthly fixed charges. If multiple scenarios, use a comma-separated list.</description>
      <type>String</type>
      <required>false</required>
      <model_dependent>false</model_dependent>
    </argument>
    <argument>
      <name>utility_bill_wood_pellets_fixed_charges</name>
      <display_name>Utility Bills: Wood Pellets Fixed Charges</display_name>
      <description>Wood pellets utility bill monthly fixed charges. If multiple scenarios, use a comma-separated list.</description>
      <type>String</type>
      <required>false</required>
      <model_dependent>false</model_dependent>
    </argument>
    <argument>
      <name>utility_bill_electricity_marginal_rates</name>
      <display_name>Utility Bills: Electricity Marginal Rates</display_name>
      <description>Electricity utility bill marginal rates. If multiple scenarios, use a comma-separated list.</description>
      <type>String</type>
      <required>false</required>
      <model_dependent>false</model_dependent>
    </argument>
    <argument>
      <name>utility_bill_natural_gas_marginal_rates</name>
      <display_name>Utility Bills: Natural Gas Marginal Rates</display_name>
      <description>Natural gas utility bill marginal rates. If multiple scenarios, use a comma-separated list.</description>
      <type>String</type>
      <required>false</required>
      <model_dependent>false</model_dependent>
    </argument>
    <argument>
      <name>utility_bill_propane_marginal_rates</name>
      <display_name>Utility Bills: Propane Marginal Rates</display_name>
      <description>Propane utility bill marginal rates. If multiple scenarios, use a comma-separated list.</description>
      <type>String</type>
      <required>false</required>
      <model_dependent>false</model_dependent>
    </argument>
    <argument>
      <name>utility_bill_fuel_oil_marginal_rates</name>
      <display_name>Utility Bills: Fuel Oil Marginal Rates</display_name>
      <description>Fuel oil utility bill marginal rates. If multiple scenarios, use a comma-separated list.</description>
      <type>String</type>
      <required>false</required>
      <model_dependent>false</model_dependent>
    </argument>
    <argument>
      <name>utility_bill_coal_marginal_rates</name>
      <display_name>Utility Bills: Coal Marginal Rates</display_name>
      <description>Coal utility bill marginal rates. If multiple scenarios, use a comma-separated list.</description>
      <type>String</type>
      <required>false</required>
      <model_dependent>false</model_dependent>
    </argument>
    <argument>
      <name>utility_bill_wood_marginal_rates</name>
      <display_name>Utility Bills: Wood Marginal Rates</display_name>
      <description>Wood utility bill marginal rates. If multiple scenarios, use a comma-separated list.</description>
      <type>String</type>
      <required>false</required>
      <model_dependent>false</model_dependent>
    </argument>
    <argument>
      <name>utility_bill_wood_pellets_marginal_rates</name>
      <display_name>Utility Bills: Wood Pellets Marginal Rates</display_name>
      <description>Wood pellets utility bill marginal rates. If multiple scenarios, use a comma-separated list.</description>
      <type>String</type>
      <required>false</required>
      <model_dependent>false</model_dependent>
    </argument>
    <argument>
      <name>utility_bill_pv_compensation_types</name>
      <display_name>Utility Bills: PV Compensation Types</display_name>
      <description>Utility bill PV compensation types. If multiple scenarios, use a comma-separated list.</description>
      <type>String</type>
      <required>false</required>
      <model_dependent>false</model_dependent>
    </argument>
    <argument>
      <name>utility_bill_pv_net_metering_annual_excess_sellback_rate_types</name>
      <display_name>Utility Bills: PV Net Metering Annual Excess Sellback Rate Types</display_name>
      <description>Utility bill PV net metering annual excess sellback rate types. Only applies if the PV compensation type is 'NetMetering'. If multiple scenarios, use a comma-separated list.</description>
      <type>String</type>
      <required>false</required>
      <model_dependent>false</model_dependent>
    </argument>
    <argument>
      <name>utility_bill_pv_net_metering_annual_excess_sellback_rates</name>
      <display_name>Utility Bills: PV Net Metering Annual Excess Sellback Rates</display_name>
      <description>Utility bill PV net metering annual excess sellback rates. Only applies if the PV compensation type is 'NetMetering' and the PV annual excess sellback rate type is 'User-Specified'. If multiple scenarios, use a comma-separated list.</description>
      <type>String</type>
      <required>false</required>
      <model_dependent>false</model_dependent>
    </argument>
    <argument>
      <name>utility_bill_pv_feed_in_tariff_rates</name>
      <display_name>Utility Bills: PV Feed-In Tariff Rates</display_name>
      <description>Utility bill PV annual full/gross feed-in tariff rates. Only applies if the PV compensation type is 'FeedInTariff'. If multiple scenarios, use a comma-separated list.</description>
      <type>String</type>
      <required>false</required>
      <model_dependent>false</model_dependent>
    </argument>
    <argument>
      <name>utility_bill_pv_monthly_grid_connection_fee_units</name>
      <display_name>Utility Bills: PV Monthly Grid Connection Fee Units</display_name>
      <description>Utility bill PV monthly grid connection fee units. If multiple scenarios, use a comma-separated list.</description>
      <type>String</type>
      <required>false</required>
      <model_dependent>false</model_dependent>
    </argument>
    <argument>
      <name>utility_bill_pv_monthly_grid_connection_fees</name>
      <display_name>Utility Bills: PV Monthly Grid Connection Fees</display_name>
      <description>Utility bill PV monthly grid connection fees. If multiple scenarios, use a comma-separated list.</description>
      <type>String</type>
      <required>false</required>
      <model_dependent>false</model_dependent>
    </argument>
    <argument>
      <name>additional_properties</name>
      <display_name>Additional Properties</display_name>
      <description>Additional properties specified as key-value pairs (i.e., key=value). If multiple additional properties, use a |-separated list. For example, 'LowIncome=false|Remodeled|Description=2-story home in Denver'. These properties will be stored in the HPXML file under /HPXML/SoftwareInfo/extension/AdditionalProperties.</description>
      <type>String</type>
      <required>false</required>
      <model_dependent>false</model_dependent>
    </argument>
    <argument>
      <name>combine_like_surfaces</name>
      <display_name>Combine like surfaces?</display_name>
      <description>If true, combines like surfaces to simplify the HPXML file generated.</description>
      <type>Boolean</type>
      <required>false</required>
      <model_dependent>false</model_dependent>
      <default_value>false</default_value>
      <choices>
        <choice>
          <value>true</value>
          <display_name>true</display_name>
        </choice>
        <choice>
          <value>false</value>
          <display_name>false</display_name>
        </choice>
      </choices>
    </argument>
    <argument>
      <name>apply_defaults</name>
      <display_name>Apply Default Values?</display_name>
      <description>If true, applies OS-HPXML default values to the HPXML output file. Setting to true will also force validation of the HPXML output file before applying OS-HPXML default values.</description>
      <type>Boolean</type>
      <required>false</required>
      <model_dependent>false</model_dependent>
      <default_value>false</default_value>
      <choices>
        <choice>
          <value>true</value>
          <display_name>true</display_name>
        </choice>
        <choice>
          <value>false</value>
          <display_name>false</display_name>
        </choice>
      </choices>
    </argument>
    <argument>
      <name>apply_validation</name>
      <display_name>Apply Validation?</display_name>
      <description>If true, validates the HPXML output file. Set to false for faster performance. Note that validation is not needed if the HPXML file will be validated downstream (e.g., via the HPXMLtoOpenStudio measure).</description>
      <type>Boolean</type>
      <required>false</required>
      <model_dependent>false</model_dependent>
      <default_value>false</default_value>
      <choices>
        <choice>
          <value>true</value>
          <display_name>true</display_name>
        </choice>
        <choice>
          <value>false</value>
          <display_name>false</display_name>
        </choice>
      </choices>
    </argument>
  </arguments>
  <outputs />
  <provenances />
  <tags>
    <tag>Whole Building.Space Types</tag>
  </tags>
  <attributes>
    <attribute>
      <name>Measure Type</name>
      <value>ModelMeasure</value>
      <datatype>string</datatype>
    </attribute>
  </attributes>
  <files>
    <file>
      <version>
        <software_program>OpenStudio</software_program>
        <identifier>2.9.0</identifier>
        <min_compatible>2.9.0</min_compatible>
      </version>
      <filename>measure.rb</filename>
      <filetype>rb</filetype>
      <usage_type>script</usage_type>
<<<<<<< HEAD
      <checksum>9F5E5E64</checksum>
=======
      <checksum>E6A0F25F</checksum>
>>>>>>> 0dd6be8b
    </file>
    <file>
      <filename>geometry.rb</filename>
      <filetype>rb</filetype>
      <usage_type>resource</usage_type>
      <checksum>6D43B4D8</checksum>
    </file>
    <file>
      <filename>build_residential_hpxml_test.rb</filename>
      <filetype>rb</filetype>
      <usage_type>test</usage_type>
<<<<<<< HEAD
      <checksum>74CC0B18</checksum>
    </file>
    <file>
      <filename>extra_files/base-mf.osm</filename>
      <filetype>osm</filetype>
      <usage_type>test</usage_type>
      <checksum>DAADD5E1</checksum>
    </file>
    <file>
      <filename>extra_files/base-mf.xml</filename>
      <filetype>xml</filetype>
      <usage_type>test</usage_type>
      <checksum>6D95BC4C</checksum>
    </file>
    <file>
      <filename>extra_files/base-mf2.osm</filename>
      <filetype>osm</filetype>
      <usage_type>test</usage_type>
      <checksum>D354DFBD</checksum>
    </file>
    <file>
      <filename>extra_files/base-mf2.xml</filename>
      <filetype>xml</filetype>
      <usage_type>test</usage_type>
      <checksum>84960610</checksum>
    </file>
    <file>
      <filename>extra_files/base-mf3.osm</filename>
      <filetype>osm</filetype>
      <usage_type>test</usage_type>
      <checksum>52DEF0E6</checksum>
    </file>
    <file>
      <filename>extra_files/base-mf3.xml</filename>
      <filetype>xml</filetype>
      <usage_type>test</usage_type>
      <checksum>72720CDE</checksum>
    </file>
    <file>
      <filename>extra_files/base-mf4.osm</filename>
      <filetype>osm</filetype>
      <usage_type>test</usage_type>
      <checksum>DC3BA2EA</checksum>
    </file>
    <file>
      <filename>extra_files/base-mf4.xml</filename>
      <filetype>xml</filetype>
      <usage_type>test</usage_type>
      <checksum>76E5214D</checksum>
    </file>
    <file>
      <filename>extra_files/base-sfa.osm</filename>
      <filetype>osm</filetype>
      <usage_type>test</usage_type>
      <checksum>EC46A63F</checksum>
    </file>
    <file>
      <filename>extra_files/base-sfa.xml</filename>
      <filetype>xml</filetype>
      <usage_type>test</usage_type>
      <checksum>C7452A0F</checksum>
    </file>
    <file>
      <filename>extra_files/base-sfa2.osm</filename>
      <filetype>osm</filetype>
      <usage_type>test</usage_type>
      <checksum>EDCA5E8C</checksum>
    </file>
    <file>
      <filename>extra_files/base-sfa2.xml</filename>
      <filetype>xml</filetype>
      <usage_type>test</usage_type>
      <checksum>07A71071</checksum>
    </file>
    <file>
      <filename>extra_files/base-sfa3.osm</filename>
      <filetype>osm</filetype>
      <usage_type>test</usage_type>
      <checksum>CAB3169C</checksum>
    </file>
    <file>
      <filename>extra_files/base-sfa3.xml</filename>
      <filetype>xml</filetype>
      <usage_type>test</usage_type>
      <checksum>CC369D8F</checksum>
    </file>
    <file>
      <filename>extra_files/base-sfd.osm</filename>
      <filetype>osm</filetype>
      <usage_type>test</usage_type>
      <checksum>EBDB657C</checksum>
    </file>
    <file>
      <filename>extra_files/base-sfd.xml</filename>
      <filetype>xml</filetype>
      <usage_type>test</usage_type>
      <checksum>AF7637CF</checksum>
    </file>
    <file>
      <filename>extra_files/base-sfd2.osm</filename>
      <filetype>osm</filetype>
      <usage_type>test</usage_type>
      <checksum>C4C9753A</checksum>
    </file>
    <file>
      <filename>extra_files/base-sfd2.xml</filename>
      <filetype>xml</filetype>
      <usage_type>test</usage_type>
      <checksum>FDA8956D</checksum>
    </file>
    <file>
      <filename>extra_files/error-ambient-with-garage.osm</filename>
      <filetype>osm</filetype>
      <usage_type>test</usage_type>
      <checksum>8BE229FC</checksum>
    </file>
    <file>
      <filename>extra_files/error-bills-args-not-all-same-size.osm</filename>
      <filetype>osm</filetype>
      <usage_type>test</usage_type>
      <checksum>1992C7A9</checksum>
    </file>
    <file>
      <filename>extra_files/error-conditioned-attic-with-one-floor-above-grade.osm</filename>
      <filetype>osm</filetype>
      <usage_type>test</usage_type>
      <checksum>9FBC2BC3</checksum>
    </file>
    <file>
      <filename>extra_files/error-cooling-system-and-heat-pump.osm</filename>
      <filetype>osm</filetype>
      <usage_type>test</usage_type>
      <checksum>5AE076F7</checksum>
    </file>
    <file>
      <filename>extra_files/error-dhw-indirect-without-boiler.osm</filename>
      <filetype>osm</filetype>
      <usage_type>test</usage_type>
      <checksum>53A9A27B</checksum>
    </file>
    <file>
      <filename>extra_files/error-emissions-args-not-all-same-size.osm</filename>
      <filetype>osm</filetype>
      <usage_type>test</usage_type>
      <checksum>A2B5FD05</checksum>
    </file>
    <file>
      <filename>extra_files/error-emissions-args-not-all-specified.osm</filename>
      <filetype>osm</filetype>
      <usage_type>test</usage_type>
      <checksum>91CB1C48</checksum>
    </file>
    <file>
      <filename>extra_files/error-emissions-natural-gas-args-not-all-specified.osm</filename>
      <filetype>osm</filetype>
      <usage_type>test</usage_type>
      <checksum>F8A69974</checksum>
    </file>
    <file>
      <filename>extra_files/error-garage-too-deep.osm</filename>
      <filetype>osm</filetype>
      <usage_type>test</usage_type>
      <checksum>241B18DF</checksum>
    </file>
    <file>
      <filename>extra_files/error-garage-too-wide.osm</filename>
      <filetype>osm</filetype>
      <usage_type>test</usage_type>
      <checksum>E88828FA</checksum>
    </file>
    <file>
      <filename>extra_files/error-heating-system-and-heat-pump.osm</filename>
      <filetype>osm</filetype>
      <usage_type>test</usage_type>
      <checksum>2F5D0574</checksum>
    </file>
    <file>
      <filename>extra_files/error-hip-roof-and-protruding-garage.osm</filename>
      <filetype>osm</filetype>
      <usage_type>test</usage_type>
      <checksum>D2645331</checksum>
    </file>
    <file>
      <filename>extra_files/error-invalid-aspect-ratio.osm</filename>
      <filetype>osm</filetype>
      <usage_type>test</usage_type>
      <checksum>EBCE6FEC</checksum>
    </file>
    <file>
      <filename>extra_files/error-invalid-door-area.osm</filename>
      <filetype>osm</filetype>
      <usage_type>test</usage_type>
      <checksum>287B4B61</checksum>
    </file>
    <file>
      <filename>extra_files/error-invalid-garage-protrusion.osm</filename>
      <filetype>osm</filetype>
      <usage_type>test</usage_type>
      <checksum>F4974C0C</checksum>
    </file>
    <file>
      <filename>extra_files/error-invalid-window-aspect-ratio.osm</filename>
      <filetype>osm</filetype>
      <usage_type>test</usage_type>
      <checksum>9E838F1F</checksum>
    </file>
    <file>
      <filename>extra_files/error-mf-all-adiabatic-walls.osm</filename>
      <filetype>osm</filetype>
      <usage_type>test</usage_type>
      <checksum>889E5AFE</checksum>
    </file>
    <file>
      <filename>extra_files/error-mf-bottom-crawlspace-zero-foundation-height.osm</filename>
      <filetype>osm</filetype>
      <usage_type>test</usage_type>
      <checksum>31394EB2</checksum>
    </file>
    <file>
      <filename>extra_files/error-mf-conditioned-attic.osm</filename>
      <filetype>osm</filetype>
      <usage_type>test</usage_type>
      <checksum>F2546228</checksum>
    </file>
    <file>
      <filename>extra_files/error-mf-no-building-num-units.osm</filename>
      <filetype>osm</filetype>
      <usage_type>test</usage_type>
      <checksum>2F8A44E6</checksum>
    </file>
    <file>
      <filename>extra_files/error-mf-two-stories.osm</filename>
      <filetype>osm</filetype>
      <usage_type>test</usage_type>
      <checksum>353AABE8</checksum>
    </file>
    <file>
      <filename>extra_files/error-negative-foundation-height.osm</filename>
      <filetype>osm</filetype>
      <usage_type>test</usage_type>
      <checksum>17A5D234</checksum>
    </file>
    <file>
      <filename>extra_files/error-protruding-garage-under-gable-roof.osm</filename>
      <filetype>osm</filetype>
      <usage_type>test</usage_type>
      <checksum>1E5B484A</checksum>
    </file>
    <file>
      <filename>extra_files/error-rim-joist-assembly-r-but-no-height.osm</filename>
      <filetype>osm</filetype>
      <usage_type>test</usage_type>
      <checksum>B686D2B8</checksum>
    </file>
    <file>
      <filename>extra_files/error-rim-joist-height-but-no-assembly-r.osm</filename>
      <filetype>osm</filetype>
      <usage_type>test</usage_type>
      <checksum>72FCB0AF</checksum>
    </file>
    <file>
      <filename>extra_files/error-second-heating-system-but-no-primary-heating.osm</filename>
      <filetype>osm</filetype>
      <usage_type>test</usage_type>
      <checksum>6E776815</checksum>
    </file>
    <file>
      <filename>extra_files/error-second-heating-system-ducted-with-ducted-primary-heating.osm</filename>
      <filetype>osm</filetype>
      <usage_type>test</usage_type>
      <checksum>C09150FD</checksum>
    </file>
    <file>
      <filename>extra_files/error-sfa-above-apartment.osm</filename>
      <filetype>osm</filetype>
      <usage_type>test</usage_type>
      <checksum>2A983DDF</checksum>
    </file>
    <file>
      <filename>extra_files/error-sfa-all-adiabatic-walls.osm</filename>
      <filetype>osm</filetype>
      <usage_type>test</usage_type>
      <checksum>40A9EDCE</checksum>
    </file>
    <file>
      <filename>extra_files/error-sfa-below-apartment.osm</filename>
      <filetype>osm</filetype>
      <usage_type>test</usage_type>
      <checksum>5CCED0E0</checksum>
    </file>
    <file>
      <filename>extra_files/error-sfa-no-building-num-units.osm</filename>
      <filetype>osm</filetype>
      <usage_type>test</usage_type>
      <checksum>4B542B76</checksum>
    </file>
    <file>
      <filename>extra_files/error-sfa-no-non-adiabatic-walls.osm</filename>
      <filetype>osm</filetype>
      <usage_type>test</usage_type>
      <checksum>3A539985</checksum>
    </file>
    <file>
      <filename>extra_files/error-sfd-adiabatic-walls.osm</filename>
      <filetype>osm</filetype>
      <usage_type>test</usage_type>
      <checksum>C184FA04</checksum>
    </file>
    <file>
      <filename>extra_files/error-sfd-conditioned-basement-zero-foundation-height.osm</filename>
      <filetype>osm</filetype>
      <usage_type>test</usage_type>
      <checksum>6A99BCEC</checksum>
    </file>
    <file>
      <filename>extra_files/error-sfd-with-shared-system.osm</filename>
      <filetype>osm</filetype>
      <usage_type>test</usage_type>
      <checksum>13DE6C4D</checksum>
    </file>
    <file>
      <filename>extra_files/error-too-many-floors.osm</filename>
      <filetype>osm</filetype>
      <usage_type>test</usage_type>
      <checksum>596E2302</checksum>
    </file>
    <file>
      <filename>extra_files/error-vented-attic-with-zero-floor-insulation.osm</filename>
      <filetype>osm</filetype>
      <usage_type>test</usage_type>
      <checksum>D5BA2B23</checksum>
    </file>
    <file>
      <filename>extra_files/error-vented-attic-with-zero-floor-insulation.xml</filename>
      <filetype>xml</filetype>
      <usage_type>test</usage_type>
      <checksum>5C67276F</checksum>
    </file>
    <file>
      <filename>extra_files/error-zero-number-of-bedrooms.osm</filename>
      <filetype>osm</filetype>
      <usage_type>test</usage_type>
      <checksum>22987192</checksum>
    </file>
    <file>
      <filename>extra_files/extra-auto-duct-locations.osm</filename>
      <filetype>osm</filetype>
      <usage_type>test</usage_type>
      <checksum>538B7405</checksum>
    </file>
    <file>
      <filename>extra_files/extra-auto-duct-locations.xml</filename>
      <filetype>xml</filetype>
      <usage_type>test</usage_type>
      <checksum>A4219CBD</checksum>
    </file>
    <file>
      <filename>extra_files/extra-auto.osm</filename>
      <filetype>osm</filetype>
      <usage_type>test</usage_type>
      <checksum>77B08408</checksum>
    </file>
    <file>
      <filename>extra_files/extra-auto.xml</filename>
      <filetype>xml</filetype>
      <usage_type>test</usage_type>
      <checksum>FAE3282C</checksum>
    </file>
    <file>
      <filename>extra_files/extra-bills-fossil-fuel-rates.osm</filename>
      <filetype>osm</filetype>
      <usage_type>test</usage_type>
      <checksum>E5872D99</checksum>
    </file>
    <file>
      <filename>extra_files/extra-bills-fossil-fuel-rates.xml</filename>
      <filetype>xml</filetype>
      <usage_type>test</usage_type>
      <checksum>6B37F132</checksum>
    </file>
    <file>
      <filename>extra_files/extra-dhw-solar-latitude.osm</filename>
      <filetype>osm</filetype>
      <usage_type>test</usage_type>
      <checksum>EF3FB8AE</checksum>
    </file>
    <file>
      <filename>extra_files/extra-dhw-solar-latitude.xml</filename>
      <filetype>xml</filetype>
      <usage_type>test</usage_type>
      <checksum>1A86D3F2</checksum>
    </file>
    <file>
      <filename>extra_files/extra-emissions-fossil-fuel-factors.osm</filename>
      <filetype>osm</filetype>
      <usage_type>test</usage_type>
      <checksum>66814972</checksum>
    </file>
    <file>
      <filename>extra_files/extra-emissions-fossil-fuel-factors.xml</filename>
      <filetype>xml</filetype>
      <usage_type>test</usage_type>
      <checksum>A2183F17</checksum>
    </file>
    <file>
      <filename>extra_files/extra-enclosure-atticroof-conditioned-eaves-gable.osm</filename>
      <filetype>osm</filetype>
      <usage_type>test</usage_type>
      <checksum>ACF6096D</checksum>
    </file>
    <file>
      <filename>extra_files/extra-enclosure-atticroof-conditioned-eaves-gable.xml</filename>
      <filetype>xml</filetype>
      <usage_type>test</usage_type>
      <checksum>BEB1B364</checksum>
    </file>
    <file>
      <filename>extra_files/extra-enclosure-atticroof-conditioned-eaves-hip.osm</filename>
      <filetype>osm</filetype>
      <usage_type>test</usage_type>
      <checksum>66640725</checksum>
    </file>
    <file>
      <filename>extra_files/extra-enclosure-atticroof-conditioned-eaves-hip.xml</filename>
      <filetype>xml</filetype>
      <usage_type>test</usage_type>
      <checksum>67AC708E</checksum>
    </file>
    <file>
      <filename>extra_files/extra-enclosure-garage-atticroof-conditioned.osm</filename>
      <filetype>osm</filetype>
      <usage_type>test</usage_type>
      <checksum>5E78574E</checksum>
    </file>
    <file>
      <filename>extra_files/extra-enclosure-garage-atticroof-conditioned.xml</filename>
      <filetype>xml</filetype>
      <usage_type>test</usage_type>
      <checksum>B8566F88</checksum>
    </file>
    <file>
      <filename>extra_files/extra-enclosure-garage-partially-protruded.osm</filename>
      <filetype>osm</filetype>
      <usage_type>test</usage_type>
      <checksum>5E3DEC53</checksum>
    </file>
    <file>
      <filename>extra_files/extra-enclosure-garage-partially-protruded.xml</filename>
      <filetype>xml</filetype>
      <usage_type>test</usage_type>
      <checksum>82BDF984</checksum>
    </file>
    <file>
      <filename>extra_files/extra-enclosure-windows-shading.osm</filename>
      <filetype>osm</filetype>
      <usage_type>test</usage_type>
      <checksum>645A7B1B</checksum>
    </file>
    <file>
      <filename>extra_files/extra-enclosure-windows-shading.xml</filename>
      <filetype>xml</filetype>
      <usage_type>test</usage_type>
      <checksum>4A3C2E39</checksum>
    </file>
    <file>
      <filename>extra_files/extra-gas-hot-tub-heater-with-zero-kwh.osm</filename>
      <filetype>osm</filetype>
      <usage_type>test</usage_type>
      <checksum>DF85DA25</checksum>
    </file>
    <file>
      <filename>extra_files/extra-gas-hot-tub-heater-with-zero-kwh.xml</filename>
      <filetype>xml</filetype>
      <usage_type>test</usage_type>
      <checksum>1206BDD6</checksum>
    </file>
    <file>
      <filename>extra_files/extra-gas-pool-heater-with-zero-kwh.osm</filename>
      <filetype>osm</filetype>
      <usage_type>test</usage_type>
      <checksum>2BE5D86A</checksum>
    </file>
    <file>
      <filename>extra_files/extra-gas-pool-heater-with-zero-kwh.xml</filename>
      <filetype>xml</filetype>
      <usage_type>test</usage_type>
      <checksum>535835B9</checksum>
    </file>
    <file>
      <filename>extra_files/extra-iecc-zone-different-than-epw.osm</filename>
      <filetype>osm</filetype>
      <usage_type>test</usage_type>
      <checksum>F840F75C</checksum>
    </file>
    <file>
      <filename>extra_files/extra-iecc-zone-different-than-epw.xml</filename>
      <filetype>xml</filetype>
      <usage_type>test</usage_type>
      <checksum>567FD4FC</checksum>
    </file>
    <file>
      <filename>extra_files/extra-mf-ambient.osm</filename>
      <filetype>osm</filetype>
      <usage_type>test</usage_type>
      <checksum>397E4EF3</checksum>
    </file>
    <file>
      <filename>extra_files/extra-mf-ambient.xml</filename>
      <filetype>xml</filetype>
      <usage_type>test</usage_type>
      <checksum>2B2847D0</checksum>
    </file>
    <file>
      <filename>extra_files/extra-mf-atticroof-flat.osm</filename>
      <filetype>osm</filetype>
      <usage_type>test</usage_type>
      <checksum>70190C5A</checksum>
    </file>
    <file>
      <filename>extra_files/extra-mf-atticroof-flat.xml</filename>
      <filetype>xml</filetype>
      <usage_type>test</usage_type>
      <checksum>DE26BAA9</checksum>
    </file>
    <file>
      <filename>extra_files/extra-mf-atticroof-vented.osm</filename>
      <filetype>osm</filetype>
      <usage_type>test</usage_type>
      <checksum>70FB986E</checksum>
    </file>
    <file>
      <filename>extra_files/extra-mf-atticroof-vented.xml</filename>
      <filetype>xml</filetype>
      <usage_type>test</usage_type>
      <checksum>D0EFACCA</checksum>
    </file>
    <file>
      <filename>extra_files/extra-mf-eaves.osm</filename>
      <filetype>osm</filetype>
      <usage_type>test</usage_type>
      <checksum>ADEAF7FB</checksum>
    </file>
    <file>
      <filename>extra_files/extra-mf-eaves.xml</filename>
      <filetype>xml</filetype>
      <usage_type>test</usage_type>
      <checksum>5FB7AC6A</checksum>
    </file>
    <file>
      <filename>extra_files/extra-mf-exterior-corridor.osm</filename>
      <filetype>osm</filetype>
      <usage_type>test</usage_type>
      <checksum>E55B04ED</checksum>
    </file>
    <file>
      <filename>extra_files/extra-mf-exterior-corridor.xml</filename>
      <filetype>xml</filetype>
      <usage_type>test</usage_type>
      <checksum>6D95BC4C</checksum>
    </file>
    <file>
      <filename>extra_files/extra-mf-rear-units.osm</filename>
      <filetype>osm</filetype>
      <usage_type>test</usage_type>
      <checksum>39844BD3</checksum>
    </file>
    <file>
      <filename>extra_files/extra-mf-rear-units.xml</filename>
      <filetype>xml</filetype>
      <usage_type>test</usage_type>
      <checksum>6D95BC4C</checksum>
    </file>
    <file>
      <filename>extra_files/extra-mf-slab-left-bottom-rear-units.osm</filename>
      <filetype>osm</filetype>
      <usage_type>test</usage_type>
      <checksum>6E140589</checksum>
    </file>
    <file>
      <filename>extra_files/extra-mf-slab-left-bottom-rear-units.xml</filename>
      <filetype>xml</filetype>
      <usage_type>test</usage_type>
      <checksum>35CC46A1</checksum>
    </file>
    <file>
      <filename>extra_files/extra-mf-slab-left-bottom.osm</filename>
      <filetype>osm</filetype>
      <usage_type>test</usage_type>
      <checksum>04DBDE37</checksum>
    </file>
    <file>
      <filename>extra_files/extra-mf-slab-left-bottom.xml</filename>
      <filetype>xml</filetype>
      <usage_type>test</usage_type>
      <checksum>0FD99952</checksum>
    </file>
    <file>
      <filename>extra_files/extra-mf-slab-left-middle-rear-units.osm</filename>
      <filetype>osm</filetype>
      <usage_type>test</usage_type>
      <checksum>9B0E9C03</checksum>
    </file>
    <file>
      <filename>extra_files/extra-mf-slab-left-middle-rear-units.xml</filename>
      <filetype>xml</filetype>
      <usage_type>test</usage_type>
      <checksum>5AFD0141</checksum>
    </file>
    <file>
      <filename>extra_files/extra-mf-slab-left-middle.osm</filename>
      <filetype>osm</filetype>
      <usage_type>test</usage_type>
      <checksum>8324DFB7</checksum>
    </file>
    <file>
      <filename>extra_files/extra-mf-slab-left-middle.xml</filename>
      <filetype>xml</filetype>
      <usage_type>test</usage_type>
      <checksum>6D95BC4C</checksum>
    </file>
    <file>
      <filename>extra_files/extra-mf-slab-left-top-rear-units.osm</filename>
      <filetype>osm</filetype>
      <usage_type>test</usage_type>
      <checksum>C04509DB</checksum>
    </file>
    <file>
      <filename>extra_files/extra-mf-slab-left-top-rear-units.xml</filename>
      <filetype>xml</filetype>
      <usage_type>test</usage_type>
      <checksum>5AFD0141</checksum>
    </file>
    <file>
      <filename>extra_files/extra-mf-slab-left-top.osm</filename>
      <filetype>osm</filetype>
      <usage_type>test</usage_type>
      <checksum>64128E76</checksum>
    </file>
    <file>
      <filename>extra_files/extra-mf-slab-left-top.xml</filename>
      <filetype>xml</filetype>
      <usage_type>test</usage_type>
      <checksum>6D95BC4C</checksum>
    </file>
    <file>
      <filename>extra_files/extra-mf-slab-middle-bottom-rear-units.osm</filename>
      <filetype>osm</filetype>
      <usage_type>test</usage_type>
      <checksum>9D21F965</checksum>
    </file>
    <file>
      <filename>extra_files/extra-mf-slab-middle-bottom-rear-units.xml</filename>
      <filetype>xml</filetype>
      <usage_type>test</usage_type>
      <checksum>67B92871</checksum>
    </file>
    <file>
      <filename>extra_files/extra-mf-slab-middle-bottom.osm</filename>
      <filetype>osm</filetype>
      <usage_type>test</usage_type>
      <checksum>D66310A6</checksum>
    </file>
    <file>
      <filename>extra_files/extra-mf-slab-middle-bottom.xml</filename>
      <filetype>xml</filetype>
      <usage_type>test</usage_type>
      <checksum>700DE73C</checksum>
    </file>
    <file>
      <filename>extra_files/extra-mf-slab-middle-middle-rear-units.osm</filename>
      <filetype>osm</filetype>
      <usage_type>test</usage_type>
      <checksum>2DD82C82</checksum>
    </file>
    <file>
      <filename>extra_files/extra-mf-slab-middle-middle-rear-units.xml</filename>
      <filetype>xml</filetype>
      <usage_type>test</usage_type>
      <checksum>A5FEAB71</checksum>
    </file>
    <file>
      <filename>extra_files/extra-mf-slab-middle-middle.osm</filename>
      <filetype>osm</filetype>
      <usage_type>test</usage_type>
      <checksum>30B8D9CA</checksum>
    </file>
    <file>
      <filename>extra_files/extra-mf-slab-middle-middle.xml</filename>
      <filetype>xml</filetype>
      <usage_type>test</usage_type>
      <checksum>7EB18F6F</checksum>
    </file>
    <file>
      <filename>extra_files/extra-mf-slab-middle-top-rear-units.osm</filename>
      <filetype>osm</filetype>
      <usage_type>test</usage_type>
      <checksum>038264B2</checksum>
    </file>
    <file>
      <filename>extra_files/extra-mf-slab-middle-top-rear-units.xml</filename>
      <filetype>xml</filetype>
      <usage_type>test</usage_type>
      <checksum>A5FEAB71</checksum>
    </file>
    <file>
      <filename>extra_files/extra-mf-slab-middle-top.osm</filename>
      <filetype>osm</filetype>
      <usage_type>test</usage_type>
      <checksum>04A587E7</checksum>
    </file>
    <file>
      <filename>extra_files/extra-mf-slab-middle-top.xml</filename>
      <filetype>xml</filetype>
      <usage_type>test</usage_type>
      <checksum>7EB18F6F</checksum>
    </file>
    <file>
      <filename>extra_files/extra-mf-slab-rear-units.osm</filename>
      <filetype>osm</filetype>
      <usage_type>test</usage_type>
      <checksum>2861FC72</checksum>
    </file>
    <file>
      <filename>extra_files/extra-mf-slab-rear-units.xml</filename>
      <filetype>xml</filetype>
      <usage_type>test</usage_type>
      <checksum>35CC46A1</checksum>
    </file>
    <file>
      <filename>extra_files/extra-mf-slab-right-bottom-rear-units.osm</filename>
      <filetype>osm</filetype>
      <usage_type>test</usage_type>
      <checksum>A8253A8E</checksum>
    </file>
    <file>
      <filename>extra_files/extra-mf-slab-right-bottom-rear-units.xml</filename>
      <filetype>xml</filetype>
      <usage_type>test</usage_type>
      <checksum>67B92871</checksum>
    </file>
    <file>
      <filename>extra_files/extra-mf-slab-right-bottom.osm</filename>
      <filetype>osm</filetype>
      <usage_type>test</usage_type>
      <checksum>BFA81AA2</checksum>
    </file>
    <file>
      <filename>extra_files/extra-mf-slab-right-bottom.xml</filename>
      <filetype>xml</filetype>
      <usage_type>test</usage_type>
      <checksum>700DE73C</checksum>
    </file>
    <file>
      <filename>extra_files/extra-mf-slab-right-middle-rear-units.osm</filename>
      <filetype>osm</filetype>
      <usage_type>test</usage_type>
      <checksum>F337E2E3</checksum>
    </file>
    <file>
      <filename>extra_files/extra-mf-slab-right-middle-rear-units.xml</filename>
      <filetype>xml</filetype>
      <usage_type>test</usage_type>
      <checksum>A5FEAB71</checksum>
    </file>
    <file>
      <filename>extra_files/extra-mf-slab-right-middle.osm</filename>
      <filetype>osm</filetype>
      <usage_type>test</usage_type>
      <checksum>535BE517</checksum>
    </file>
    <file>
      <filename>extra_files/extra-mf-slab-right-middle.xml</filename>
      <filetype>xml</filetype>
      <usage_type>test</usage_type>
      <checksum>7EB18F6F</checksum>
    </file>
    <file>
      <filename>extra_files/extra-mf-slab-right-top-rear-units.osm</filename>
      <filetype>osm</filetype>
      <usage_type>test</usage_type>
      <checksum>85530A1B</checksum>
    </file>
    <file>
      <filename>extra_files/extra-mf-slab-right-top-rear-units.xml</filename>
      <filetype>xml</filetype>
      <usage_type>test</usage_type>
      <checksum>A5FEAB71</checksum>
    </file>
    <file>
      <filename>extra_files/extra-mf-slab-right-top.osm</filename>
      <filetype>osm</filetype>
      <usage_type>test</usage_type>
      <checksum>DB1B3F2C</checksum>
    </file>
    <file>
      <filename>extra_files/extra-mf-slab-right-top.xml</filename>
      <filetype>xml</filetype>
      <usage_type>test</usage_type>
      <checksum>7EB18F6F</checksum>
    </file>
    <file>
      <filename>extra_files/extra-mf-slab.osm</filename>
      <filetype>osm</filetype>
      <usage_type>test</usage_type>
      <checksum>C9DA4C2F</checksum>
    </file>
    <file>
      <filename>extra_files/extra-mf-slab.xml</filename>
      <filetype>xml</filetype>
      <usage_type>test</usage_type>
      <checksum>0FD99952</checksum>
    </file>
    <file>
      <filename>extra_files/extra-mf-unvented-crawlspace-left-bottom-rear-units.osm</filename>
      <filetype>osm</filetype>
      <usage_type>test</usage_type>
      <checksum>49411FD8</checksum>
    </file>
    <file>
      <filename>extra_files/extra-mf-unvented-crawlspace-left-bottom-rear-units.xml</filename>
      <filetype>xml</filetype>
      <usage_type>test</usage_type>
      <checksum>2C0ADB14</checksum>
    </file>
    <file>
      <filename>extra_files/extra-mf-unvented-crawlspace-left-bottom.osm</filename>
      <filetype>osm</filetype>
      <usage_type>test</usage_type>
      <checksum>9FDABC69</checksum>
    </file>
    <file>
      <filename>extra_files/extra-mf-unvented-crawlspace-left-bottom.xml</filename>
      <filetype>xml</filetype>
      <usage_type>test</usage_type>
      <checksum>C893E31B</checksum>
    </file>
    <file>
      <filename>extra_files/extra-mf-unvented-crawlspace-left-middle-rear-units.osm</filename>
      <filetype>osm</filetype>
      <usage_type>test</usage_type>
      <checksum>AB12846E</checksum>
    </file>
    <file>
      <filename>extra_files/extra-mf-unvented-crawlspace-left-middle-rear-units.xml</filename>
      <filetype>xml</filetype>
      <usage_type>test</usage_type>
      <checksum>5AFD0141</checksum>
    </file>
    <file>
      <filename>extra_files/extra-mf-unvented-crawlspace-left-middle.osm</filename>
      <filetype>osm</filetype>
      <usage_type>test</usage_type>
      <checksum>1EC4CE81</checksum>
    </file>
    <file>
      <filename>extra_files/extra-mf-unvented-crawlspace-left-middle.xml</filename>
      <filetype>xml</filetype>
      <usage_type>test</usage_type>
      <checksum>6D95BC4C</checksum>
    </file>
    <file>
      <filename>extra_files/extra-mf-unvented-crawlspace-left-top-rear-units.osm</filename>
      <filetype>osm</filetype>
      <usage_type>test</usage_type>
      <checksum>9FE03FAB</checksum>
    </file>
    <file>
      <filename>extra_files/extra-mf-unvented-crawlspace-left-top-rear-units.xml</filename>
      <filetype>xml</filetype>
      <usage_type>test</usage_type>
      <checksum>5AFD0141</checksum>
    </file>
    <file>
      <filename>extra_files/extra-mf-unvented-crawlspace-left-top.osm</filename>
      <filetype>osm</filetype>
      <usage_type>test</usage_type>
      <checksum>49CD5C12</checksum>
    </file>
    <file>
      <filename>extra_files/extra-mf-unvented-crawlspace-left-top.xml</filename>
      <filetype>xml</filetype>
      <usage_type>test</usage_type>
      <checksum>6D95BC4C</checksum>
    </file>
    <file>
      <filename>extra_files/extra-mf-unvented-crawlspace-middle-bottom-rear-units.osm</filename>
      <filetype>osm</filetype>
      <usage_type>test</usage_type>
      <checksum>6CDC1CA2</checksum>
    </file>
    <file>
      <filename>extra_files/extra-mf-unvented-crawlspace-middle-bottom-rear-units.xml</filename>
      <filetype>xml</filetype>
      <usage_type>test</usage_type>
      <checksum>75E1BD6F</checksum>
    </file>
    <file>
      <filename>extra_files/extra-mf-unvented-crawlspace-middle-bottom.osm</filename>
      <filetype>osm</filetype>
      <usage_type>test</usage_type>
      <checksum>4D40B115</checksum>
    </file>
    <file>
      <filename>extra_files/extra-mf-unvented-crawlspace-middle-bottom.xml</filename>
      <filetype>xml</filetype>
      <usage_type>test</usage_type>
      <checksum>4437DA07</checksum>
    </file>
    <file>
      <filename>extra_files/extra-mf-unvented-crawlspace-middle-middle-rear-units.osm</filename>
      <filetype>osm</filetype>
      <usage_type>test</usage_type>
      <checksum>45263A86</checksum>
    </file>
    <file>
      <filename>extra_files/extra-mf-unvented-crawlspace-middle-middle-rear-units.xml</filename>
      <filetype>xml</filetype>
      <usage_type>test</usage_type>
      <checksum>A5FEAB71</checksum>
    </file>
    <file>
      <filename>extra_files/extra-mf-unvented-crawlspace-middle-middle.osm</filename>
      <filetype>osm</filetype>
      <usage_type>test</usage_type>
      <checksum>5BF4D68D</checksum>
    </file>
    <file>
      <filename>extra_files/extra-mf-unvented-crawlspace-middle-middle.xml</filename>
      <filetype>xml</filetype>
      <usage_type>test</usage_type>
      <checksum>7EB18F6F</checksum>
    </file>
    <file>
      <filename>extra_files/extra-mf-unvented-crawlspace-middle-top-rear-units.osm</filename>
      <filetype>osm</filetype>
      <usage_type>test</usage_type>
      <checksum>EBD0E60C</checksum>
    </file>
    <file>
      <filename>extra_files/extra-mf-unvented-crawlspace-middle-top-rear-units.xml</filename>
      <filetype>xml</filetype>
      <usage_type>test</usage_type>
      <checksum>A5FEAB71</checksum>
    </file>
    <file>
      <filename>extra_files/extra-mf-unvented-crawlspace-middle-top.osm</filename>
      <filetype>osm</filetype>
      <usage_type>test</usage_type>
      <checksum>10FEB78D</checksum>
    </file>
    <file>
      <filename>extra_files/extra-mf-unvented-crawlspace-middle-top.xml</filename>
      <filetype>xml</filetype>
      <usage_type>test</usage_type>
      <checksum>7EB18F6F</checksum>
    </file>
    <file>
      <filename>extra_files/extra-mf-unvented-crawlspace-rear-units.osm</filename>
      <filetype>osm</filetype>
      <usage_type>test</usage_type>
      <checksum>063BC36C</checksum>
    </file>
    <file>
      <filename>extra_files/extra-mf-unvented-crawlspace-rear-units.xml</filename>
      <filetype>xml</filetype>
      <usage_type>test</usage_type>
      <checksum>2C0ADB14</checksum>
    </file>
    <file>
      <filename>extra_files/extra-mf-unvented-crawlspace-right-bottom-rear-units.osm</filename>
      <filetype>osm</filetype>
      <usage_type>test</usage_type>
      <checksum>F6773167</checksum>
    </file>
    <file>
      <filename>extra_files/extra-mf-unvented-crawlspace-right-bottom-rear-units.xml</filename>
      <filetype>xml</filetype>
      <usage_type>test</usage_type>
      <checksum>75E1BD6F</checksum>
    </file>
    <file>
      <filename>extra_files/extra-mf-unvented-crawlspace-right-bottom.osm</filename>
      <filetype>osm</filetype>
      <usage_type>test</usage_type>
      <checksum>8EA1A3F5</checksum>
    </file>
    <file>
      <filename>extra_files/extra-mf-unvented-crawlspace-right-bottom.xml</filename>
      <filetype>xml</filetype>
      <usage_type>test</usage_type>
      <checksum>4437DA07</checksum>
    </file>
    <file>
      <filename>extra_files/extra-mf-unvented-crawlspace-right-middle-rear-units.osm</filename>
      <filetype>osm</filetype>
      <usage_type>test</usage_type>
      <checksum>95B1EB69</checksum>
    </file>
    <file>
      <filename>extra_files/extra-mf-unvented-crawlspace-right-middle-rear-units.xml</filename>
      <filetype>xml</filetype>
      <usage_type>test</usage_type>
      <checksum>A5FEAB71</checksum>
    </file>
    <file>
      <filename>extra_files/extra-mf-unvented-crawlspace-right-middle.osm</filename>
      <filetype>osm</filetype>
      <usage_type>test</usage_type>
      <checksum>A262FD9B</checksum>
    </file>
    <file>
      <filename>extra_files/extra-mf-unvented-crawlspace-right-middle.xml</filename>
      <filetype>xml</filetype>
      <usage_type>test</usage_type>
      <checksum>7EB18F6F</checksum>
    </file>
    <file>
      <filename>extra_files/extra-mf-unvented-crawlspace-right-top-rear-units.osm</filename>
      <filetype>osm</filetype>
      <usage_type>test</usage_type>
      <checksum>04D1B5CA</checksum>
    </file>
    <file>
      <filename>extra_files/extra-mf-unvented-crawlspace-right-top-rear-units.xml</filename>
      <filetype>xml</filetype>
      <usage_type>test</usage_type>
      <checksum>A5FEAB71</checksum>
    </file>
    <file>
      <filename>extra_files/extra-mf-unvented-crawlspace-right-top.osm</filename>
      <filetype>osm</filetype>
      <usage_type>test</usage_type>
      <checksum>132360FA</checksum>
    </file>
    <file>
      <filename>extra_files/extra-mf-unvented-crawlspace-right-top.xml</filename>
      <filetype>xml</filetype>
      <usage_type>test</usage_type>
      <checksum>7EB18F6F</checksum>
    </file>
    <file>
      <filename>extra_files/extra-mf-unvented-crawlspace.osm</filename>
      <filetype>osm</filetype>
      <usage_type>test</usage_type>
      <checksum>C38BA4B6</checksum>
    </file>
    <file>
      <filename>extra_files/extra-mf-unvented-crawlspace.xml</filename>
      <filetype>xml</filetype>
      <usage_type>test</usage_type>
      <checksum>C893E31B</checksum>
    </file>
    <file>
      <filename>extra_files/extra-mf-vented-crawlspace-left-bottom-rear-units.osm</filename>
      <filetype>osm</filetype>
      <usage_type>test</usage_type>
      <checksum>88BB9FC0</checksum>
    </file>
    <file>
      <filename>extra_files/extra-mf-vented-crawlspace-left-bottom-rear-units.xml</filename>
      <filetype>xml</filetype>
      <usage_type>test</usage_type>
      <checksum>4E95BAE8</checksum>
    </file>
    <file>
      <filename>extra_files/extra-mf-vented-crawlspace-left-bottom.osm</filename>
      <filetype>osm</filetype>
      <usage_type>test</usage_type>
      <checksum>64EE0E38</checksum>
    </file>
    <file>
      <filename>extra_files/extra-mf-vented-crawlspace-left-bottom.xml</filename>
      <filetype>xml</filetype>
      <usage_type>test</usage_type>
      <checksum>A9EE986D</checksum>
    </file>
    <file>
      <filename>extra_files/extra-mf-vented-crawlspace-left-middle-rear-units.osm</filename>
      <filetype>osm</filetype>
      <usage_type>test</usage_type>
      <checksum>71A219E0</checksum>
    </file>
    <file>
      <filename>extra_files/extra-mf-vented-crawlspace-left-middle-rear-units.xml</filename>
      <filetype>xml</filetype>
      <usage_type>test</usage_type>
      <checksum>5AFD0141</checksum>
    </file>
    <file>
      <filename>extra_files/extra-mf-vented-crawlspace-left-middle.osm</filename>
      <filetype>osm</filetype>
      <usage_type>test</usage_type>
      <checksum>39F57010</checksum>
    </file>
    <file>
      <filename>extra_files/extra-mf-vented-crawlspace-left-middle.xml</filename>
      <filetype>xml</filetype>
      <usage_type>test</usage_type>
      <checksum>6D95BC4C</checksum>
    </file>
    <file>
      <filename>extra_files/extra-mf-vented-crawlspace-left-top-rear-units.osm</filename>
      <filetype>osm</filetype>
      <usage_type>test</usage_type>
      <checksum>BFFEAA60</checksum>
    </file>
    <file>
      <filename>extra_files/extra-mf-vented-crawlspace-left-top-rear-units.xml</filename>
      <filetype>xml</filetype>
      <usage_type>test</usage_type>
      <checksum>5AFD0141</checksum>
    </file>
    <file>
      <filename>extra_files/extra-mf-vented-crawlspace-left-top.osm</filename>
      <filetype>osm</filetype>
      <usage_type>test</usage_type>
      <checksum>60F5592D</checksum>
    </file>
    <file>
      <filename>extra_files/extra-mf-vented-crawlspace-left-top.xml</filename>
      <filetype>xml</filetype>
      <usage_type>test</usage_type>
      <checksum>6D95BC4C</checksum>
    </file>
    <file>
      <filename>extra_files/extra-mf-vented-crawlspace-middle-bottom-rear-units.osm</filename>
      <filetype>osm</filetype>
      <usage_type>test</usage_type>
      <checksum>782238B5</checksum>
    </file>
    <file>
      <filename>extra_files/extra-mf-vented-crawlspace-middle-bottom-rear-units.xml</filename>
      <filetype>xml</filetype>
      <usage_type>test</usage_type>
      <checksum>4432AE3B</checksum>
    </file>
    <file>
      <filename>extra_files/extra-mf-vented-crawlspace-middle-bottom.osm</filename>
      <filetype>osm</filetype>
      <usage_type>test</usage_type>
      <checksum>723C54CA</checksum>
    </file>
    <file>
      <filename>extra_files/extra-mf-vented-crawlspace-middle-bottom.xml</filename>
      <filetype>xml</filetype>
      <usage_type>test</usage_type>
      <checksum>95D813A6</checksum>
    </file>
    <file>
      <filename>extra_files/extra-mf-vented-crawlspace-middle-middle-rear-units.osm</filename>
      <filetype>osm</filetype>
      <usage_type>test</usage_type>
      <checksum>7CF22D3A</checksum>
    </file>
    <file>
      <filename>extra_files/extra-mf-vented-crawlspace-middle-middle-rear-units.xml</filename>
      <filetype>xml</filetype>
      <usage_type>test</usage_type>
      <checksum>A5FEAB71</checksum>
    </file>
    <file>
      <filename>extra_files/extra-mf-vented-crawlspace-middle-middle.osm</filename>
      <filetype>osm</filetype>
      <usage_type>test</usage_type>
      <checksum>480E1F35</checksum>
    </file>
    <file>
      <filename>extra_files/extra-mf-vented-crawlspace-middle-middle.xml</filename>
      <filetype>xml</filetype>
      <usage_type>test</usage_type>
      <checksum>7EB18F6F</checksum>
    </file>
    <file>
      <filename>extra_files/extra-mf-vented-crawlspace-middle-top-rear-units.osm</filename>
      <filetype>osm</filetype>
      <usage_type>test</usage_type>
      <checksum>4FDBC2AB</checksum>
    </file>
    <file>
      <filename>extra_files/extra-mf-vented-crawlspace-middle-top-rear-units.xml</filename>
      <filetype>xml</filetype>
      <usage_type>test</usage_type>
      <checksum>A5FEAB71</checksum>
    </file>
    <file>
      <filename>extra_files/extra-mf-vented-crawlspace-middle-top.osm</filename>
      <filetype>osm</filetype>
      <usage_type>test</usage_type>
      <checksum>B3F51859</checksum>
    </file>
    <file>
      <filename>extra_files/extra-mf-vented-crawlspace-middle-top.xml</filename>
      <filetype>xml</filetype>
      <usage_type>test</usage_type>
      <checksum>7EB18F6F</checksum>
    </file>
    <file>
      <filename>extra_files/extra-mf-vented-crawlspace-rear-units.osm</filename>
      <filetype>osm</filetype>
      <usage_type>test</usage_type>
      <checksum>4EB33C9F</checksum>
    </file>
    <file>
      <filename>extra_files/extra-mf-vented-crawlspace-rear-units.xml</filename>
      <filetype>xml</filetype>
      <usage_type>test</usage_type>
      <checksum>4E95BAE8</checksum>
    </file>
    <file>
      <filename>extra_files/extra-mf-vented-crawlspace-right-bottom-rear-units.osm</filename>
      <filetype>osm</filetype>
      <usage_type>test</usage_type>
      <checksum>A003801A</checksum>
    </file>
    <file>
      <filename>extra_files/extra-mf-vented-crawlspace-right-bottom-rear-units.xml</filename>
      <filetype>xml</filetype>
      <usage_type>test</usage_type>
      <checksum>4432AE3B</checksum>
    </file>
    <file>
      <filename>extra_files/extra-mf-vented-crawlspace-right-bottom.osm</filename>
      <filetype>osm</filetype>
      <usage_type>test</usage_type>
      <checksum>94F610D1</checksum>
    </file>
    <file>
      <filename>extra_files/extra-mf-vented-crawlspace-right-bottom.xml</filename>
      <filetype>xml</filetype>
      <usage_type>test</usage_type>
      <checksum>95D813A6</checksum>
    </file>
    <file>
      <filename>extra_files/extra-mf-vented-crawlspace-right-middle-rear-units.osm</filename>
      <filetype>osm</filetype>
      <usage_type>test</usage_type>
      <checksum>E21EB5C6</checksum>
    </file>
    <file>
      <filename>extra_files/extra-mf-vented-crawlspace-right-middle-rear-units.xml</filename>
      <filetype>xml</filetype>
      <usage_type>test</usage_type>
      <checksum>A5FEAB71</checksum>
    </file>
    <file>
      <filename>extra_files/extra-mf-vented-crawlspace-right-middle.osm</filename>
      <filetype>osm</filetype>
      <usage_type>test</usage_type>
      <checksum>D4957877</checksum>
    </file>
    <file>
      <filename>extra_files/extra-mf-vented-crawlspace-right-middle.xml</filename>
      <filetype>xml</filetype>
      <usage_type>test</usage_type>
      <checksum>7EB18F6F</checksum>
    </file>
    <file>
      <filename>extra_files/extra-mf-vented-crawlspace-right-top-rear-units.osm</filename>
      <filetype>osm</filetype>
      <usage_type>test</usage_type>
      <checksum>3DAEB136</checksum>
    </file>
    <file>
      <filename>extra_files/extra-mf-vented-crawlspace-right-top-rear-units.xml</filename>
      <filetype>xml</filetype>
      <usage_type>test</usage_type>
      <checksum>A5FEAB71</checksum>
    </file>
    <file>
      <filename>extra_files/extra-mf-vented-crawlspace-right-top.osm</filename>
      <filetype>osm</filetype>
      <usage_type>test</usage_type>
      <checksum>A1584315</checksum>
    </file>
    <file>
      <filename>extra_files/extra-mf-vented-crawlspace-right-top.xml</filename>
      <filetype>xml</filetype>
      <usage_type>test</usage_type>
      <checksum>7EB18F6F</checksum>
    </file>
    <file>
      <filename>extra_files/extra-mf-vented-crawlspace.osm</filename>
      <filetype>osm</filetype>
      <usage_type>test</usage_type>
      <checksum>8C9AA0EF</checksum>
    </file>
    <file>
      <filename>extra_files/extra-mf-vented-crawlspace.xml</filename>
      <filetype>xml</filetype>
      <usage_type>test</usage_type>
      <checksum>A9EE986D</checksum>
    </file>
    <file>
      <filename>extra_files/extra-no-rim-joists.osm</filename>
      <filetype>osm</filetype>
      <usage_type>test</usage_type>
      <checksum>4323192B</checksum>
    </file>
    <file>
      <filename>extra_files/extra-no-rim-joists.xml</filename>
      <filetype>xml</filetype>
      <usage_type>test</usage_type>
      <checksum>6D38860E</checksum>
    </file>
    <file>
      <filename>extra_files/extra-pv-roofpitch.osm</filename>
      <filetype>osm</filetype>
      <usage_type>test</usage_type>
      <checksum>8191D626</checksum>
    </file>
    <file>
      <filename>extra_files/extra-pv-roofpitch.xml</filename>
      <filetype>xml</filetype>
      <usage_type>test</usage_type>
      <checksum>AF7637CF</checksum>
    </file>
    <file>
      <filename>extra_files/extra-seasons-building-america.osm</filename>
      <filetype>osm</filetype>
      <usage_type>test</usage_type>
      <checksum>B6EE3FCE</checksum>
    </file>
    <file>
      <filename>extra_files/extra-seasons-building-america.xml</filename>
      <filetype>xml</filetype>
      <usage_type>test</usage_type>
      <checksum>980BA696</checksum>
    </file>
    <file>
      <filename>extra_files/extra-second-heating-system-boiler-to-heat-pump.osm</filename>
      <filetype>osm</filetype>
      <usage_type>test</usage_type>
      <checksum>5B2D5D66</checksum>
    </file>
    <file>
      <filename>extra_files/extra-second-heating-system-boiler-to-heat-pump.xml</filename>
      <filetype>xml</filetype>
      <usage_type>test</usage_type>
      <checksum>7F9D3669</checksum>
    </file>
    <file>
      <filename>extra_files/extra-second-heating-system-boiler-to-heating-system.osm</filename>
      <filetype>osm</filetype>
      <usage_type>test</usage_type>
      <checksum>15FA7659</checksum>
    </file>
    <file>
      <filename>extra_files/extra-second-heating-system-boiler-to-heating-system.xml</filename>
      <filetype>xml</filetype>
      <usage_type>test</usage_type>
      <checksum>A02D60E3</checksum>
    </file>
    <file>
      <filename>extra_files/extra-second-heating-system-fireplace-to-heat-pump.osm</filename>
      <filetype>osm</filetype>
      <usage_type>test</usage_type>
      <checksum>475FE10D</checksum>
    </file>
    <file>
      <filename>extra_files/extra-second-heating-system-fireplace-to-heat-pump.xml</filename>
      <filetype>xml</filetype>
      <usage_type>test</usage_type>
      <checksum>24709B1D</checksum>
    </file>
    <file>
      <filename>extra_files/extra-second-heating-system-fireplace-to-heating-system.osm</filename>
      <filetype>osm</filetype>
      <usage_type>test</usage_type>
      <checksum>3DBE8FFE</checksum>
    </file>
    <file>
      <filename>extra_files/extra-second-heating-system-fireplace-to-heating-system.xml</filename>
      <filetype>xml</filetype>
      <usage_type>test</usage_type>
      <checksum>6EB553C1</checksum>
    </file>
    <file>
      <filename>extra_files/extra-second-heating-system-portable-heater-to-heat-pump.osm</filename>
      <filetype>osm</filetype>
      <usage_type>test</usage_type>
      <checksum>9F9013FA</checksum>
    </file>
    <file>
      <filename>extra_files/extra-second-heating-system-portable-heater-to-heat-pump.xml</filename>
      <filetype>xml</filetype>
      <usage_type>test</usage_type>
      <checksum>CFBFFC55</checksum>
    </file>
    <file>
      <filename>extra_files/extra-second-heating-system-portable-heater-to-heating-system.osm</filename>
      <filetype>osm</filetype>
      <usage_type>test</usage_type>
      <checksum>8C531B56</checksum>
    </file>
    <file>
      <filename>extra_files/extra-second-heating-system-portable-heater-to-heating-system.xml</filename>
      <filetype>xml</filetype>
      <usage_type>test</usage_type>
      <checksum>EADD1D72</checksum>
    </file>
    <file>
      <filename>extra_files/extra-second-refrigerator.osm</filename>
      <filetype>osm</filetype>
      <usage_type>test</usage_type>
      <checksum>C6A001E2</checksum>
    </file>
    <file>
      <filename>extra_files/extra-second-refrigerator.xml</filename>
      <filetype>xml</filetype>
      <usage_type>test</usage_type>
      <checksum>AF7637CF</checksum>
    </file>
    <file>
      <filename>extra_files/extra-sfa-ambient.osm</filename>
      <filetype>osm</filetype>
      <usage_type>test</usage_type>
      <checksum>6ED53771</checksum>
    </file>
    <file>
      <filename>extra_files/extra-sfa-ambient.xml</filename>
      <filetype>xml</filetype>
      <usage_type>test</usage_type>
      <checksum>8F1A060F</checksum>
    </file>
    <file>
      <filename>extra_files/extra-sfa-atticroof-conditioned-eaves-gable.osm</filename>
      <filetype>osm</filetype>
      <usage_type>test</usage_type>
      <checksum>D2231B6E</checksum>
    </file>
    <file>
      <filename>extra_files/extra-sfa-atticroof-conditioned-eaves-gable.xml</filename>
      <filetype>xml</filetype>
      <usage_type>test</usage_type>
      <checksum>BCB40EC5</checksum>
    </file>
    <file>
      <filename>extra_files/extra-sfa-atticroof-conditioned-eaves-hip.osm</filename>
      <filetype>osm</filetype>
      <usage_type>test</usage_type>
      <checksum>2BC54CD5</checksum>
    </file>
    <file>
      <filename>extra_files/extra-sfa-atticroof-conditioned-eaves-hip.xml</filename>
      <filetype>xml</filetype>
      <usage_type>test</usage_type>
      <checksum>631B6480</checksum>
    </file>
    <file>
      <filename>extra_files/extra-sfa-atticroof-flat.osm</filename>
      <filetype>osm</filetype>
      <usage_type>test</usage_type>
      <checksum>1BE55A62</checksum>
    </file>
    <file>
      <filename>extra_files/extra-sfa-atticroof-flat.xml</filename>
      <filetype>xml</filetype>
      <usage_type>test</usage_type>
      <checksum>C0233403</checksum>
    </file>
    <file>
      <filename>extra_files/extra-sfa-conditioned-crawlspace.osm</filename>
      <filetype>osm</filetype>
      <usage_type>test</usage_type>
      <checksum>B0C3D3F2</checksum>
    </file>
    <file>
      <filename>extra_files/extra-sfa-conditioned-crawlspace.xml</filename>
      <filetype>xml</filetype>
      <usage_type>test</usage_type>
      <checksum>AF6C32DC</checksum>
    </file>
    <file>
      <filename>extra_files/extra-sfa-exterior-corridor.osm</filename>
      <filetype>osm</filetype>
      <usage_type>test</usage_type>
      <checksum>8513B98F</checksum>
    </file>
    <file>
      <filename>extra_files/extra-sfa-exterior-corridor.xml</filename>
      <filetype>xml</filetype>
      <usage_type>test</usage_type>
      <checksum>C7452A0F</checksum>
    </file>
    <file>
      <filename>extra_files/extra-sfa-rear-units.osm</filename>
      <filetype>osm</filetype>
      <usage_type>test</usage_type>
      <checksum>ABF8D1AF</checksum>
    </file>
    <file>
      <filename>extra_files/extra-sfa-rear-units.xml</filename>
      <filetype>xml</filetype>
      <usage_type>test</usage_type>
      <checksum>C7452A0F</checksum>
    </file>
    <file>
      <filename>extra_files/extra-sfa-slab-middle.osm</filename>
      <filetype>osm</filetype>
      <usage_type>test</usage_type>
      <checksum>D5E4D3BE</checksum>
    </file>
    <file>
      <filename>extra_files/extra-sfa-slab-middle.xml</filename>
      <filetype>xml</filetype>
      <usage_type>test</usage_type>
      <checksum>D59398EB</checksum>
    </file>
    <file>
      <filename>extra_files/extra-sfa-slab-right.osm</filename>
      <filetype>osm</filetype>
      <usage_type>test</usage_type>
      <checksum>09DDEE98</checksum>
    </file>
    <file>
      <filename>extra_files/extra-sfa-slab-right.xml</filename>
      <filetype>xml</filetype>
      <usage_type>test</usage_type>
      <checksum>D59398EB</checksum>
    </file>
    <file>
      <filename>extra_files/extra-sfa-slab.osm</filename>
      <filetype>osm</filetype>
      <usage_type>test</usage_type>
      <checksum>C74C2CAA</checksum>
    </file>
    <file>
      <filename>extra_files/extra-sfa-slab.xml</filename>
      <filetype>xml</filetype>
      <usage_type>test</usage_type>
      <checksum>8469DE44</checksum>
    </file>
    <file>
      <filename>extra_files/extra-sfa-unconditioned-basement-middle.osm</filename>
      <filetype>osm</filetype>
      <usage_type>test</usage_type>
      <checksum>E82C6334</checksum>
    </file>
    <file>
      <filename>extra_files/extra-sfa-unconditioned-basement-middle.xml</filename>
      <filetype>xml</filetype>
      <usage_type>test</usage_type>
      <checksum>B88DF8AE</checksum>
    </file>
    <file>
      <filename>extra_files/extra-sfa-unconditioned-basement-right.osm</filename>
      <filetype>osm</filetype>
      <usage_type>test</usage_type>
      <checksum>8DC58358</checksum>
    </file>
    <file>
      <filename>extra_files/extra-sfa-unconditioned-basement-right.xml</filename>
      <filetype>xml</filetype>
      <usage_type>test</usage_type>
      <checksum>B88DF8AE</checksum>
    </file>
    <file>
      <filename>extra_files/extra-sfa-unconditioned-basement.osm</filename>
      <filetype>osm</filetype>
      <usage_type>test</usage_type>
      <checksum>828B70D6</checksum>
    </file>
    <file>
      <filename>extra_files/extra-sfa-unconditioned-basement.xml</filename>
      <filetype>xml</filetype>
      <usage_type>test</usage_type>
      <checksum>0BBCB101</checksum>
    </file>
    <file>
      <filename>extra_files/extra-sfa-unvented-crawlspace-middle.osm</filename>
      <filetype>osm</filetype>
      <usage_type>test</usage_type>
      <checksum>C0547756</checksum>
    </file>
    <file>
      <filename>extra_files/extra-sfa-unvented-crawlspace-middle.xml</filename>
      <filetype>xml</filetype>
      <usage_type>test</usage_type>
      <checksum>A415CA23</checksum>
    </file>
    <file>
      <filename>extra_files/extra-sfa-unvented-crawlspace-right.osm</filename>
      <filetype>osm</filetype>
      <usage_type>test</usage_type>
      <checksum>A04CF75E</checksum>
    </file>
    <file>
      <filename>extra_files/extra-sfa-unvented-crawlspace-right.xml</filename>
      <filetype>xml</filetype>
      <usage_type>test</usage_type>
      <checksum>A415CA23</checksum>
    </file>
    <file>
      <filename>extra_files/extra-sfa-unvented-crawlspace.osm</filename>
      <filetype>osm</filetype>
      <usage_type>test</usage_type>
      <checksum>D6F8AE1A</checksum>
    </file>
    <file>
      <filename>extra_files/extra-sfa-unvented-crawlspace.xml</filename>
      <filetype>xml</filetype>
      <usage_type>test</usage_type>
      <checksum>9E073403</checksum>
    </file>
    <file>
      <filename>extra_files/extra-sfa-vented-crawlspace-middle.osm</filename>
      <filetype>osm</filetype>
      <usage_type>test</usage_type>
      <checksum>F3452B86</checksum>
    </file>
    <file>
      <filename>extra_files/extra-sfa-vented-crawlspace-middle.xml</filename>
      <filetype>xml</filetype>
      <usage_type>test</usage_type>
      <checksum>218B3B7D</checksum>
    </file>
    <file>
      <filename>extra_files/extra-sfa-vented-crawlspace-right.osm</filename>
      <filetype>osm</filetype>
      <usage_type>test</usage_type>
      <checksum>A58D67AB</checksum>
    </file>
    <file>
      <filename>extra_files/extra-sfa-vented-crawlspace-right.xml</filename>
      <filetype>xml</filetype>
      <usage_type>test</usage_type>
      <checksum>218B3B7D</checksum>
    </file>
    <file>
      <filename>extra_files/extra-sfa-vented-crawlspace.osm</filename>
      <filetype>osm</filetype>
      <usage_type>test</usage_type>
      <checksum>26C5579B</checksum>
    </file>
    <file>
      <filename>extra_files/extra-sfa-vented-crawlspace.xml</filename>
      <filetype>xml</filetype>
      <usage_type>test</usage_type>
      <checksum>E528E701</checksum>
    </file>
    <file>
      <filename>extra_files/extra-state-code-different-than-epw.osm</filename>
      <filetype>osm</filetype>
      <usage_type>test</usage_type>
      <checksum>7E56AF59</checksum>
    </file>
    <file>
      <filename>extra_files/extra-state-code-different-than-epw.xml</filename>
      <filetype>xml</filetype>
      <usage_type>test</usage_type>
      <checksum>2FF54CA2</checksum>
    </file>
    <file>
      <filename>extra_files/extra-time-zone-different-than-epw.osm</filename>
      <filetype>osm</filetype>
      <usage_type>test</usage_type>
      <checksum>36B26F33</checksum>
    </file>
    <file>
      <filename>extra_files/extra-time-zone-different-than-epw.xml</filename>
      <filetype>xml</filetype>
      <usage_type>test</usage_type>
      <checksum>4535828E</checksum>
    </file>
    <file>
      <filename>extra_files/warning-conditioned-attic-with-floor-insulation.osm</filename>
      <filetype>osm</filetype>
      <usage_type>test</usage_type>
      <checksum>383B2A82</checksum>
    </file>
    <file>
      <filename>extra_files/warning-conditioned-attic-with-floor-insulation.xml</filename>
      <filetype>xml</filetype>
      <usage_type>test</usage_type>
      <checksum>46031EC0</checksum>
    </file>
    <file>
      <filename>extra_files/warning-conditioned-basement-with-ceiling-insulation.osm</filename>
      <filetype>osm</filetype>
      <usage_type>test</usage_type>
      <checksum>6C9A93F6</checksum>
    </file>
    <file>
      <filename>extra_files/warning-conditioned-basement-with-ceiling-insulation.xml</filename>
      <filetype>xml</filetype>
      <usage_type>test</usage_type>
      <checksum>AF7637CF</checksum>
    </file>
    <file>
      <filename>extra_files/warning-mf-bottom-slab-non-zero-foundation-height.osm</filename>
      <filetype>osm</filetype>
      <usage_type>test</usage_type>
      <checksum>128A7038</checksum>
    </file>
    <file>
      <filename>extra_files/warning-mf-bottom-slab-non-zero-foundation-height.xml</filename>
      <filetype>xml</filetype>
      <usage_type>test</usage_type>
      <checksum>0FD99952</checksum>
    </file>
    <file>
      <filename>extra_files/warning-non-electric-heat-pump-water-heater.osm</filename>
      <filetype>osm</filetype>
      <usage_type>test</usage_type>
      <checksum>16E46C63</checksum>
    </file>
    <file>
      <filename>extra_files/warning-non-electric-heat-pump-water-heater.xml</filename>
      <filetype>xml</filetype>
      <usage_type>test</usage_type>
      <checksum>4E39FC64</checksum>
    </file>
    <file>
      <filename>extra_files/warning-sfd-slab-non-zero-foundation-height.osm</filename>
      <filetype>osm</filetype>
      <usage_type>test</usage_type>
      <checksum>B4301E11</checksum>
    </file>
    <file>
      <filename>extra_files/warning-sfd-slab-non-zero-foundation-height.xml</filename>
      <filetype>xml</filetype>
      <usage_type>test</usage_type>
      <checksum>6FFBC3F9</checksum>
    </file>
    <file>
      <filename>extra_files/warning-slab-non-zero-foundation-height-above-grade.osm</filename>
      <filetype>osm</filetype>
      <usage_type>test</usage_type>
      <checksum>E93BE575</checksum>
    </file>
    <file>
      <filename>extra_files/warning-slab-non-zero-foundation-height-above-grade.xml</filename>
      <filetype>xml</filetype>
      <usage_type>test</usage_type>
      <checksum>6FFBC3F9</checksum>
    </file>
    <file>
      <filename>extra_files/warning-unconditioned-basement-with-wall-and-ceiling-insulation.osm</filename>
      <filetype>osm</filetype>
      <usage_type>test</usage_type>
      <checksum>4FB203C4</checksum>
    </file>
    <file>
      <filename>extra_files/warning-unconditioned-basement-with-wall-and-ceiling-insulation.xml</filename>
      <filetype>xml</filetype>
      <usage_type>test</usage_type>
      <checksum>7A57EEC4</checksum>
    </file>
    <file>
      <filename>extra_files/warning-unvented-attic-with-floor-and-roof-insulation.osm</filename>
      <filetype>osm</filetype>
      <usage_type>test</usage_type>
      <checksum>649CAB74</checksum>
    </file>
    <file>
      <filename>extra_files/warning-unvented-attic-with-floor-and-roof-insulation.xml</filename>
      <filetype>xml</filetype>
      <usage_type>test</usage_type>
      <checksum>79D9B6D1</checksum>
    </file>
    <file>
      <filename>extra_files/warning-unvented-crawlspace-with-wall-and-ceiling-insulation.osm</filename>
      <filetype>osm</filetype>
      <usage_type>test</usage_type>
      <checksum>7D9DD25A</checksum>
    </file>
    <file>
      <filename>extra_files/warning-unvented-crawlspace-with-wall-and-ceiling-insulation.xml</filename>
      <filetype>xml</filetype>
      <usage_type>test</usage_type>
      <checksum>B037D6F5</checksum>
    </file>
    <file>
      <filename>extra_files/warning-vented-attic-with-floor-and-roof-insulation.osm</filename>
      <filetype>osm</filetype>
      <usage_type>test</usage_type>
      <checksum>A88A5AB9</checksum>
    </file>
    <file>
      <filename>extra_files/warning-vented-attic-with-floor-and-roof-insulation.xml</filename>
      <filetype>xml</filetype>
      <usage_type>test</usage_type>
      <checksum>D8898F19</checksum>
    </file>
    <file>
      <filename>extra_files/warning-vented-crawlspace-with-wall-and-ceiling-insulation.osm</filename>
      <filetype>osm</filetype>
      <usage_type>test</usage_type>
      <checksum>ABD0D258</checksum>
    </file>
    <file>
      <filename>extra_files/warning-vented-crawlspace-with-wall-and-ceiling-insulation.xml</filename>
      <filetype>xml</filetype>
      <usage_type>test</usage_type>
      <checksum>7F5CCD87</checksum>
=======
      <checksum>46CDD184</checksum>
>>>>>>> 0dd6be8b
    </file>
  </files>
</measure><|MERGE_RESOLUTION|>--- conflicted
+++ resolved
@@ -3,13 +3,8 @@
   <schema_version>3.1</schema_version>
   <name>build_residential_hpxml</name>
   <uid>a13a8983-2b01-4930-8af2-42030b6e4233</uid>
-<<<<<<< HEAD
-  <version_id>1d7ee484-0372-4252-a86e-fe988ac27519</version_id>
-  <version_modified>2023-08-15T18:09:18Z</version_modified>
-=======
-  <version_id>e60f8926-981c-4fd3-a452-af1f055c4a7f</version_id>
-  <version_modified>2023-08-23T17:04:09Z</version_modified>
->>>>>>> 0dd6be8b
+  <version_id>e4340843-09a8-4cbb-bfa9-e728a63c79ee</version_id>
+  <version_modified>2023-08-23T17:51:40Z</version_modified>
   <xml_checksum>2C38F48B</xml_checksum>
   <class_name>BuildResidentialHPXML</class_name>
   <display_name>HPXML Builder</display_name>
@@ -6762,11 +6757,7 @@
       <filename>measure.rb</filename>
       <filetype>rb</filetype>
       <usage_type>script</usage_type>
-<<<<<<< HEAD
-      <checksum>9F5E5E64</checksum>
-=======
-      <checksum>E6A0F25F</checksum>
->>>>>>> 0dd6be8b
+      <checksum>AE46B2F3</checksum>
     </file>
     <file>
       <filename>geometry.rb</filename>
@@ -6778,1805 +6769,7 @@
       <filename>build_residential_hpxml_test.rb</filename>
       <filetype>rb</filetype>
       <usage_type>test</usage_type>
-<<<<<<< HEAD
-      <checksum>74CC0B18</checksum>
-    </file>
-    <file>
-      <filename>extra_files/base-mf.osm</filename>
-      <filetype>osm</filetype>
-      <usage_type>test</usage_type>
-      <checksum>DAADD5E1</checksum>
-    </file>
-    <file>
-      <filename>extra_files/base-mf.xml</filename>
-      <filetype>xml</filetype>
-      <usage_type>test</usage_type>
-      <checksum>6D95BC4C</checksum>
-    </file>
-    <file>
-      <filename>extra_files/base-mf2.osm</filename>
-      <filetype>osm</filetype>
-      <usage_type>test</usage_type>
-      <checksum>D354DFBD</checksum>
-    </file>
-    <file>
-      <filename>extra_files/base-mf2.xml</filename>
-      <filetype>xml</filetype>
-      <usage_type>test</usage_type>
-      <checksum>84960610</checksum>
-    </file>
-    <file>
-      <filename>extra_files/base-mf3.osm</filename>
-      <filetype>osm</filetype>
-      <usage_type>test</usage_type>
-      <checksum>52DEF0E6</checksum>
-    </file>
-    <file>
-      <filename>extra_files/base-mf3.xml</filename>
-      <filetype>xml</filetype>
-      <usage_type>test</usage_type>
-      <checksum>72720CDE</checksum>
-    </file>
-    <file>
-      <filename>extra_files/base-mf4.osm</filename>
-      <filetype>osm</filetype>
-      <usage_type>test</usage_type>
-      <checksum>DC3BA2EA</checksum>
-    </file>
-    <file>
-      <filename>extra_files/base-mf4.xml</filename>
-      <filetype>xml</filetype>
-      <usage_type>test</usage_type>
-      <checksum>76E5214D</checksum>
-    </file>
-    <file>
-      <filename>extra_files/base-sfa.osm</filename>
-      <filetype>osm</filetype>
-      <usage_type>test</usage_type>
-      <checksum>EC46A63F</checksum>
-    </file>
-    <file>
-      <filename>extra_files/base-sfa.xml</filename>
-      <filetype>xml</filetype>
-      <usage_type>test</usage_type>
-      <checksum>C7452A0F</checksum>
-    </file>
-    <file>
-      <filename>extra_files/base-sfa2.osm</filename>
-      <filetype>osm</filetype>
-      <usage_type>test</usage_type>
-      <checksum>EDCA5E8C</checksum>
-    </file>
-    <file>
-      <filename>extra_files/base-sfa2.xml</filename>
-      <filetype>xml</filetype>
-      <usage_type>test</usage_type>
-      <checksum>07A71071</checksum>
-    </file>
-    <file>
-      <filename>extra_files/base-sfa3.osm</filename>
-      <filetype>osm</filetype>
-      <usage_type>test</usage_type>
-      <checksum>CAB3169C</checksum>
-    </file>
-    <file>
-      <filename>extra_files/base-sfa3.xml</filename>
-      <filetype>xml</filetype>
-      <usage_type>test</usage_type>
-      <checksum>CC369D8F</checksum>
-    </file>
-    <file>
-      <filename>extra_files/base-sfd.osm</filename>
-      <filetype>osm</filetype>
-      <usage_type>test</usage_type>
-      <checksum>EBDB657C</checksum>
-    </file>
-    <file>
-      <filename>extra_files/base-sfd.xml</filename>
-      <filetype>xml</filetype>
-      <usage_type>test</usage_type>
-      <checksum>AF7637CF</checksum>
-    </file>
-    <file>
-      <filename>extra_files/base-sfd2.osm</filename>
-      <filetype>osm</filetype>
-      <usage_type>test</usage_type>
-      <checksum>C4C9753A</checksum>
-    </file>
-    <file>
-      <filename>extra_files/base-sfd2.xml</filename>
-      <filetype>xml</filetype>
-      <usage_type>test</usage_type>
-      <checksum>FDA8956D</checksum>
-    </file>
-    <file>
-      <filename>extra_files/error-ambient-with-garage.osm</filename>
-      <filetype>osm</filetype>
-      <usage_type>test</usage_type>
-      <checksum>8BE229FC</checksum>
-    </file>
-    <file>
-      <filename>extra_files/error-bills-args-not-all-same-size.osm</filename>
-      <filetype>osm</filetype>
-      <usage_type>test</usage_type>
-      <checksum>1992C7A9</checksum>
-    </file>
-    <file>
-      <filename>extra_files/error-conditioned-attic-with-one-floor-above-grade.osm</filename>
-      <filetype>osm</filetype>
-      <usage_type>test</usage_type>
-      <checksum>9FBC2BC3</checksum>
-    </file>
-    <file>
-      <filename>extra_files/error-cooling-system-and-heat-pump.osm</filename>
-      <filetype>osm</filetype>
-      <usage_type>test</usage_type>
-      <checksum>5AE076F7</checksum>
-    </file>
-    <file>
-      <filename>extra_files/error-dhw-indirect-without-boiler.osm</filename>
-      <filetype>osm</filetype>
-      <usage_type>test</usage_type>
-      <checksum>53A9A27B</checksum>
-    </file>
-    <file>
-      <filename>extra_files/error-emissions-args-not-all-same-size.osm</filename>
-      <filetype>osm</filetype>
-      <usage_type>test</usage_type>
-      <checksum>A2B5FD05</checksum>
-    </file>
-    <file>
-      <filename>extra_files/error-emissions-args-not-all-specified.osm</filename>
-      <filetype>osm</filetype>
-      <usage_type>test</usage_type>
-      <checksum>91CB1C48</checksum>
-    </file>
-    <file>
-      <filename>extra_files/error-emissions-natural-gas-args-not-all-specified.osm</filename>
-      <filetype>osm</filetype>
-      <usage_type>test</usage_type>
-      <checksum>F8A69974</checksum>
-    </file>
-    <file>
-      <filename>extra_files/error-garage-too-deep.osm</filename>
-      <filetype>osm</filetype>
-      <usage_type>test</usage_type>
-      <checksum>241B18DF</checksum>
-    </file>
-    <file>
-      <filename>extra_files/error-garage-too-wide.osm</filename>
-      <filetype>osm</filetype>
-      <usage_type>test</usage_type>
-      <checksum>E88828FA</checksum>
-    </file>
-    <file>
-      <filename>extra_files/error-heating-system-and-heat-pump.osm</filename>
-      <filetype>osm</filetype>
-      <usage_type>test</usage_type>
-      <checksum>2F5D0574</checksum>
-    </file>
-    <file>
-      <filename>extra_files/error-hip-roof-and-protruding-garage.osm</filename>
-      <filetype>osm</filetype>
-      <usage_type>test</usage_type>
-      <checksum>D2645331</checksum>
-    </file>
-    <file>
-      <filename>extra_files/error-invalid-aspect-ratio.osm</filename>
-      <filetype>osm</filetype>
-      <usage_type>test</usage_type>
-      <checksum>EBCE6FEC</checksum>
-    </file>
-    <file>
-      <filename>extra_files/error-invalid-door-area.osm</filename>
-      <filetype>osm</filetype>
-      <usage_type>test</usage_type>
-      <checksum>287B4B61</checksum>
-    </file>
-    <file>
-      <filename>extra_files/error-invalid-garage-protrusion.osm</filename>
-      <filetype>osm</filetype>
-      <usage_type>test</usage_type>
-      <checksum>F4974C0C</checksum>
-    </file>
-    <file>
-      <filename>extra_files/error-invalid-window-aspect-ratio.osm</filename>
-      <filetype>osm</filetype>
-      <usage_type>test</usage_type>
-      <checksum>9E838F1F</checksum>
-    </file>
-    <file>
-      <filename>extra_files/error-mf-all-adiabatic-walls.osm</filename>
-      <filetype>osm</filetype>
-      <usage_type>test</usage_type>
-      <checksum>889E5AFE</checksum>
-    </file>
-    <file>
-      <filename>extra_files/error-mf-bottom-crawlspace-zero-foundation-height.osm</filename>
-      <filetype>osm</filetype>
-      <usage_type>test</usage_type>
-      <checksum>31394EB2</checksum>
-    </file>
-    <file>
-      <filename>extra_files/error-mf-conditioned-attic.osm</filename>
-      <filetype>osm</filetype>
-      <usage_type>test</usage_type>
-      <checksum>F2546228</checksum>
-    </file>
-    <file>
-      <filename>extra_files/error-mf-no-building-num-units.osm</filename>
-      <filetype>osm</filetype>
-      <usage_type>test</usage_type>
-      <checksum>2F8A44E6</checksum>
-    </file>
-    <file>
-      <filename>extra_files/error-mf-two-stories.osm</filename>
-      <filetype>osm</filetype>
-      <usage_type>test</usage_type>
-      <checksum>353AABE8</checksum>
-    </file>
-    <file>
-      <filename>extra_files/error-negative-foundation-height.osm</filename>
-      <filetype>osm</filetype>
-      <usage_type>test</usage_type>
-      <checksum>17A5D234</checksum>
-    </file>
-    <file>
-      <filename>extra_files/error-protruding-garage-under-gable-roof.osm</filename>
-      <filetype>osm</filetype>
-      <usage_type>test</usage_type>
-      <checksum>1E5B484A</checksum>
-    </file>
-    <file>
-      <filename>extra_files/error-rim-joist-assembly-r-but-no-height.osm</filename>
-      <filetype>osm</filetype>
-      <usage_type>test</usage_type>
-      <checksum>B686D2B8</checksum>
-    </file>
-    <file>
-      <filename>extra_files/error-rim-joist-height-but-no-assembly-r.osm</filename>
-      <filetype>osm</filetype>
-      <usage_type>test</usage_type>
-      <checksum>72FCB0AF</checksum>
-    </file>
-    <file>
-      <filename>extra_files/error-second-heating-system-but-no-primary-heating.osm</filename>
-      <filetype>osm</filetype>
-      <usage_type>test</usage_type>
-      <checksum>6E776815</checksum>
-    </file>
-    <file>
-      <filename>extra_files/error-second-heating-system-ducted-with-ducted-primary-heating.osm</filename>
-      <filetype>osm</filetype>
-      <usage_type>test</usage_type>
-      <checksum>C09150FD</checksum>
-    </file>
-    <file>
-      <filename>extra_files/error-sfa-above-apartment.osm</filename>
-      <filetype>osm</filetype>
-      <usage_type>test</usage_type>
-      <checksum>2A983DDF</checksum>
-    </file>
-    <file>
-      <filename>extra_files/error-sfa-all-adiabatic-walls.osm</filename>
-      <filetype>osm</filetype>
-      <usage_type>test</usage_type>
-      <checksum>40A9EDCE</checksum>
-    </file>
-    <file>
-      <filename>extra_files/error-sfa-below-apartment.osm</filename>
-      <filetype>osm</filetype>
-      <usage_type>test</usage_type>
-      <checksum>5CCED0E0</checksum>
-    </file>
-    <file>
-      <filename>extra_files/error-sfa-no-building-num-units.osm</filename>
-      <filetype>osm</filetype>
-      <usage_type>test</usage_type>
-      <checksum>4B542B76</checksum>
-    </file>
-    <file>
-      <filename>extra_files/error-sfa-no-non-adiabatic-walls.osm</filename>
-      <filetype>osm</filetype>
-      <usage_type>test</usage_type>
-      <checksum>3A539985</checksum>
-    </file>
-    <file>
-      <filename>extra_files/error-sfd-adiabatic-walls.osm</filename>
-      <filetype>osm</filetype>
-      <usage_type>test</usage_type>
-      <checksum>C184FA04</checksum>
-    </file>
-    <file>
-      <filename>extra_files/error-sfd-conditioned-basement-zero-foundation-height.osm</filename>
-      <filetype>osm</filetype>
-      <usage_type>test</usage_type>
-      <checksum>6A99BCEC</checksum>
-    </file>
-    <file>
-      <filename>extra_files/error-sfd-with-shared-system.osm</filename>
-      <filetype>osm</filetype>
-      <usage_type>test</usage_type>
-      <checksum>13DE6C4D</checksum>
-    </file>
-    <file>
-      <filename>extra_files/error-too-many-floors.osm</filename>
-      <filetype>osm</filetype>
-      <usage_type>test</usage_type>
-      <checksum>596E2302</checksum>
-    </file>
-    <file>
-      <filename>extra_files/error-vented-attic-with-zero-floor-insulation.osm</filename>
-      <filetype>osm</filetype>
-      <usage_type>test</usage_type>
-      <checksum>D5BA2B23</checksum>
-    </file>
-    <file>
-      <filename>extra_files/error-vented-attic-with-zero-floor-insulation.xml</filename>
-      <filetype>xml</filetype>
-      <usage_type>test</usage_type>
-      <checksum>5C67276F</checksum>
-    </file>
-    <file>
-      <filename>extra_files/error-zero-number-of-bedrooms.osm</filename>
-      <filetype>osm</filetype>
-      <usage_type>test</usage_type>
-      <checksum>22987192</checksum>
-    </file>
-    <file>
-      <filename>extra_files/extra-auto-duct-locations.osm</filename>
-      <filetype>osm</filetype>
-      <usage_type>test</usage_type>
-      <checksum>538B7405</checksum>
-    </file>
-    <file>
-      <filename>extra_files/extra-auto-duct-locations.xml</filename>
-      <filetype>xml</filetype>
-      <usage_type>test</usage_type>
-      <checksum>A4219CBD</checksum>
-    </file>
-    <file>
-      <filename>extra_files/extra-auto.osm</filename>
-      <filetype>osm</filetype>
-      <usage_type>test</usage_type>
-      <checksum>77B08408</checksum>
-    </file>
-    <file>
-      <filename>extra_files/extra-auto.xml</filename>
-      <filetype>xml</filetype>
-      <usage_type>test</usage_type>
-      <checksum>FAE3282C</checksum>
-    </file>
-    <file>
-      <filename>extra_files/extra-bills-fossil-fuel-rates.osm</filename>
-      <filetype>osm</filetype>
-      <usage_type>test</usage_type>
-      <checksum>E5872D99</checksum>
-    </file>
-    <file>
-      <filename>extra_files/extra-bills-fossil-fuel-rates.xml</filename>
-      <filetype>xml</filetype>
-      <usage_type>test</usage_type>
-      <checksum>6B37F132</checksum>
-    </file>
-    <file>
-      <filename>extra_files/extra-dhw-solar-latitude.osm</filename>
-      <filetype>osm</filetype>
-      <usage_type>test</usage_type>
-      <checksum>EF3FB8AE</checksum>
-    </file>
-    <file>
-      <filename>extra_files/extra-dhw-solar-latitude.xml</filename>
-      <filetype>xml</filetype>
-      <usage_type>test</usage_type>
-      <checksum>1A86D3F2</checksum>
-    </file>
-    <file>
-      <filename>extra_files/extra-emissions-fossil-fuel-factors.osm</filename>
-      <filetype>osm</filetype>
-      <usage_type>test</usage_type>
-      <checksum>66814972</checksum>
-    </file>
-    <file>
-      <filename>extra_files/extra-emissions-fossil-fuel-factors.xml</filename>
-      <filetype>xml</filetype>
-      <usage_type>test</usage_type>
-      <checksum>A2183F17</checksum>
-    </file>
-    <file>
-      <filename>extra_files/extra-enclosure-atticroof-conditioned-eaves-gable.osm</filename>
-      <filetype>osm</filetype>
-      <usage_type>test</usage_type>
-      <checksum>ACF6096D</checksum>
-    </file>
-    <file>
-      <filename>extra_files/extra-enclosure-atticroof-conditioned-eaves-gable.xml</filename>
-      <filetype>xml</filetype>
-      <usage_type>test</usage_type>
-      <checksum>BEB1B364</checksum>
-    </file>
-    <file>
-      <filename>extra_files/extra-enclosure-atticroof-conditioned-eaves-hip.osm</filename>
-      <filetype>osm</filetype>
-      <usage_type>test</usage_type>
-      <checksum>66640725</checksum>
-    </file>
-    <file>
-      <filename>extra_files/extra-enclosure-atticroof-conditioned-eaves-hip.xml</filename>
-      <filetype>xml</filetype>
-      <usage_type>test</usage_type>
-      <checksum>67AC708E</checksum>
-    </file>
-    <file>
-      <filename>extra_files/extra-enclosure-garage-atticroof-conditioned.osm</filename>
-      <filetype>osm</filetype>
-      <usage_type>test</usage_type>
-      <checksum>5E78574E</checksum>
-    </file>
-    <file>
-      <filename>extra_files/extra-enclosure-garage-atticroof-conditioned.xml</filename>
-      <filetype>xml</filetype>
-      <usage_type>test</usage_type>
-      <checksum>B8566F88</checksum>
-    </file>
-    <file>
-      <filename>extra_files/extra-enclosure-garage-partially-protruded.osm</filename>
-      <filetype>osm</filetype>
-      <usage_type>test</usage_type>
-      <checksum>5E3DEC53</checksum>
-    </file>
-    <file>
-      <filename>extra_files/extra-enclosure-garage-partially-protruded.xml</filename>
-      <filetype>xml</filetype>
-      <usage_type>test</usage_type>
-      <checksum>82BDF984</checksum>
-    </file>
-    <file>
-      <filename>extra_files/extra-enclosure-windows-shading.osm</filename>
-      <filetype>osm</filetype>
-      <usage_type>test</usage_type>
-      <checksum>645A7B1B</checksum>
-    </file>
-    <file>
-      <filename>extra_files/extra-enclosure-windows-shading.xml</filename>
-      <filetype>xml</filetype>
-      <usage_type>test</usage_type>
-      <checksum>4A3C2E39</checksum>
-    </file>
-    <file>
-      <filename>extra_files/extra-gas-hot-tub-heater-with-zero-kwh.osm</filename>
-      <filetype>osm</filetype>
-      <usage_type>test</usage_type>
-      <checksum>DF85DA25</checksum>
-    </file>
-    <file>
-      <filename>extra_files/extra-gas-hot-tub-heater-with-zero-kwh.xml</filename>
-      <filetype>xml</filetype>
-      <usage_type>test</usage_type>
-      <checksum>1206BDD6</checksum>
-    </file>
-    <file>
-      <filename>extra_files/extra-gas-pool-heater-with-zero-kwh.osm</filename>
-      <filetype>osm</filetype>
-      <usage_type>test</usage_type>
-      <checksum>2BE5D86A</checksum>
-    </file>
-    <file>
-      <filename>extra_files/extra-gas-pool-heater-with-zero-kwh.xml</filename>
-      <filetype>xml</filetype>
-      <usage_type>test</usage_type>
-      <checksum>535835B9</checksum>
-    </file>
-    <file>
-      <filename>extra_files/extra-iecc-zone-different-than-epw.osm</filename>
-      <filetype>osm</filetype>
-      <usage_type>test</usage_type>
-      <checksum>F840F75C</checksum>
-    </file>
-    <file>
-      <filename>extra_files/extra-iecc-zone-different-than-epw.xml</filename>
-      <filetype>xml</filetype>
-      <usage_type>test</usage_type>
-      <checksum>567FD4FC</checksum>
-    </file>
-    <file>
-      <filename>extra_files/extra-mf-ambient.osm</filename>
-      <filetype>osm</filetype>
-      <usage_type>test</usage_type>
-      <checksum>397E4EF3</checksum>
-    </file>
-    <file>
-      <filename>extra_files/extra-mf-ambient.xml</filename>
-      <filetype>xml</filetype>
-      <usage_type>test</usage_type>
-      <checksum>2B2847D0</checksum>
-    </file>
-    <file>
-      <filename>extra_files/extra-mf-atticroof-flat.osm</filename>
-      <filetype>osm</filetype>
-      <usage_type>test</usage_type>
-      <checksum>70190C5A</checksum>
-    </file>
-    <file>
-      <filename>extra_files/extra-mf-atticroof-flat.xml</filename>
-      <filetype>xml</filetype>
-      <usage_type>test</usage_type>
-      <checksum>DE26BAA9</checksum>
-    </file>
-    <file>
-      <filename>extra_files/extra-mf-atticroof-vented.osm</filename>
-      <filetype>osm</filetype>
-      <usage_type>test</usage_type>
-      <checksum>70FB986E</checksum>
-    </file>
-    <file>
-      <filename>extra_files/extra-mf-atticroof-vented.xml</filename>
-      <filetype>xml</filetype>
-      <usage_type>test</usage_type>
-      <checksum>D0EFACCA</checksum>
-    </file>
-    <file>
-      <filename>extra_files/extra-mf-eaves.osm</filename>
-      <filetype>osm</filetype>
-      <usage_type>test</usage_type>
-      <checksum>ADEAF7FB</checksum>
-    </file>
-    <file>
-      <filename>extra_files/extra-mf-eaves.xml</filename>
-      <filetype>xml</filetype>
-      <usage_type>test</usage_type>
-      <checksum>5FB7AC6A</checksum>
-    </file>
-    <file>
-      <filename>extra_files/extra-mf-exterior-corridor.osm</filename>
-      <filetype>osm</filetype>
-      <usage_type>test</usage_type>
-      <checksum>E55B04ED</checksum>
-    </file>
-    <file>
-      <filename>extra_files/extra-mf-exterior-corridor.xml</filename>
-      <filetype>xml</filetype>
-      <usage_type>test</usage_type>
-      <checksum>6D95BC4C</checksum>
-    </file>
-    <file>
-      <filename>extra_files/extra-mf-rear-units.osm</filename>
-      <filetype>osm</filetype>
-      <usage_type>test</usage_type>
-      <checksum>39844BD3</checksum>
-    </file>
-    <file>
-      <filename>extra_files/extra-mf-rear-units.xml</filename>
-      <filetype>xml</filetype>
-      <usage_type>test</usage_type>
-      <checksum>6D95BC4C</checksum>
-    </file>
-    <file>
-      <filename>extra_files/extra-mf-slab-left-bottom-rear-units.osm</filename>
-      <filetype>osm</filetype>
-      <usage_type>test</usage_type>
-      <checksum>6E140589</checksum>
-    </file>
-    <file>
-      <filename>extra_files/extra-mf-slab-left-bottom-rear-units.xml</filename>
-      <filetype>xml</filetype>
-      <usage_type>test</usage_type>
-      <checksum>35CC46A1</checksum>
-    </file>
-    <file>
-      <filename>extra_files/extra-mf-slab-left-bottom.osm</filename>
-      <filetype>osm</filetype>
-      <usage_type>test</usage_type>
-      <checksum>04DBDE37</checksum>
-    </file>
-    <file>
-      <filename>extra_files/extra-mf-slab-left-bottom.xml</filename>
-      <filetype>xml</filetype>
-      <usage_type>test</usage_type>
-      <checksum>0FD99952</checksum>
-    </file>
-    <file>
-      <filename>extra_files/extra-mf-slab-left-middle-rear-units.osm</filename>
-      <filetype>osm</filetype>
-      <usage_type>test</usage_type>
-      <checksum>9B0E9C03</checksum>
-    </file>
-    <file>
-      <filename>extra_files/extra-mf-slab-left-middle-rear-units.xml</filename>
-      <filetype>xml</filetype>
-      <usage_type>test</usage_type>
-      <checksum>5AFD0141</checksum>
-    </file>
-    <file>
-      <filename>extra_files/extra-mf-slab-left-middle.osm</filename>
-      <filetype>osm</filetype>
-      <usage_type>test</usage_type>
-      <checksum>8324DFB7</checksum>
-    </file>
-    <file>
-      <filename>extra_files/extra-mf-slab-left-middle.xml</filename>
-      <filetype>xml</filetype>
-      <usage_type>test</usage_type>
-      <checksum>6D95BC4C</checksum>
-    </file>
-    <file>
-      <filename>extra_files/extra-mf-slab-left-top-rear-units.osm</filename>
-      <filetype>osm</filetype>
-      <usage_type>test</usage_type>
-      <checksum>C04509DB</checksum>
-    </file>
-    <file>
-      <filename>extra_files/extra-mf-slab-left-top-rear-units.xml</filename>
-      <filetype>xml</filetype>
-      <usage_type>test</usage_type>
-      <checksum>5AFD0141</checksum>
-    </file>
-    <file>
-      <filename>extra_files/extra-mf-slab-left-top.osm</filename>
-      <filetype>osm</filetype>
-      <usage_type>test</usage_type>
-      <checksum>64128E76</checksum>
-    </file>
-    <file>
-      <filename>extra_files/extra-mf-slab-left-top.xml</filename>
-      <filetype>xml</filetype>
-      <usage_type>test</usage_type>
-      <checksum>6D95BC4C</checksum>
-    </file>
-    <file>
-      <filename>extra_files/extra-mf-slab-middle-bottom-rear-units.osm</filename>
-      <filetype>osm</filetype>
-      <usage_type>test</usage_type>
-      <checksum>9D21F965</checksum>
-    </file>
-    <file>
-      <filename>extra_files/extra-mf-slab-middle-bottom-rear-units.xml</filename>
-      <filetype>xml</filetype>
-      <usage_type>test</usage_type>
-      <checksum>67B92871</checksum>
-    </file>
-    <file>
-      <filename>extra_files/extra-mf-slab-middle-bottom.osm</filename>
-      <filetype>osm</filetype>
-      <usage_type>test</usage_type>
-      <checksum>D66310A6</checksum>
-    </file>
-    <file>
-      <filename>extra_files/extra-mf-slab-middle-bottom.xml</filename>
-      <filetype>xml</filetype>
-      <usage_type>test</usage_type>
-      <checksum>700DE73C</checksum>
-    </file>
-    <file>
-      <filename>extra_files/extra-mf-slab-middle-middle-rear-units.osm</filename>
-      <filetype>osm</filetype>
-      <usage_type>test</usage_type>
-      <checksum>2DD82C82</checksum>
-    </file>
-    <file>
-      <filename>extra_files/extra-mf-slab-middle-middle-rear-units.xml</filename>
-      <filetype>xml</filetype>
-      <usage_type>test</usage_type>
-      <checksum>A5FEAB71</checksum>
-    </file>
-    <file>
-      <filename>extra_files/extra-mf-slab-middle-middle.osm</filename>
-      <filetype>osm</filetype>
-      <usage_type>test</usage_type>
-      <checksum>30B8D9CA</checksum>
-    </file>
-    <file>
-      <filename>extra_files/extra-mf-slab-middle-middle.xml</filename>
-      <filetype>xml</filetype>
-      <usage_type>test</usage_type>
-      <checksum>7EB18F6F</checksum>
-    </file>
-    <file>
-      <filename>extra_files/extra-mf-slab-middle-top-rear-units.osm</filename>
-      <filetype>osm</filetype>
-      <usage_type>test</usage_type>
-      <checksum>038264B2</checksum>
-    </file>
-    <file>
-      <filename>extra_files/extra-mf-slab-middle-top-rear-units.xml</filename>
-      <filetype>xml</filetype>
-      <usage_type>test</usage_type>
-      <checksum>A5FEAB71</checksum>
-    </file>
-    <file>
-      <filename>extra_files/extra-mf-slab-middle-top.osm</filename>
-      <filetype>osm</filetype>
-      <usage_type>test</usage_type>
-      <checksum>04A587E7</checksum>
-    </file>
-    <file>
-      <filename>extra_files/extra-mf-slab-middle-top.xml</filename>
-      <filetype>xml</filetype>
-      <usage_type>test</usage_type>
-      <checksum>7EB18F6F</checksum>
-    </file>
-    <file>
-      <filename>extra_files/extra-mf-slab-rear-units.osm</filename>
-      <filetype>osm</filetype>
-      <usage_type>test</usage_type>
-      <checksum>2861FC72</checksum>
-    </file>
-    <file>
-      <filename>extra_files/extra-mf-slab-rear-units.xml</filename>
-      <filetype>xml</filetype>
-      <usage_type>test</usage_type>
-      <checksum>35CC46A1</checksum>
-    </file>
-    <file>
-      <filename>extra_files/extra-mf-slab-right-bottom-rear-units.osm</filename>
-      <filetype>osm</filetype>
-      <usage_type>test</usage_type>
-      <checksum>A8253A8E</checksum>
-    </file>
-    <file>
-      <filename>extra_files/extra-mf-slab-right-bottom-rear-units.xml</filename>
-      <filetype>xml</filetype>
-      <usage_type>test</usage_type>
-      <checksum>67B92871</checksum>
-    </file>
-    <file>
-      <filename>extra_files/extra-mf-slab-right-bottom.osm</filename>
-      <filetype>osm</filetype>
-      <usage_type>test</usage_type>
-      <checksum>BFA81AA2</checksum>
-    </file>
-    <file>
-      <filename>extra_files/extra-mf-slab-right-bottom.xml</filename>
-      <filetype>xml</filetype>
-      <usage_type>test</usage_type>
-      <checksum>700DE73C</checksum>
-    </file>
-    <file>
-      <filename>extra_files/extra-mf-slab-right-middle-rear-units.osm</filename>
-      <filetype>osm</filetype>
-      <usage_type>test</usage_type>
-      <checksum>F337E2E3</checksum>
-    </file>
-    <file>
-      <filename>extra_files/extra-mf-slab-right-middle-rear-units.xml</filename>
-      <filetype>xml</filetype>
-      <usage_type>test</usage_type>
-      <checksum>A5FEAB71</checksum>
-    </file>
-    <file>
-      <filename>extra_files/extra-mf-slab-right-middle.osm</filename>
-      <filetype>osm</filetype>
-      <usage_type>test</usage_type>
-      <checksum>535BE517</checksum>
-    </file>
-    <file>
-      <filename>extra_files/extra-mf-slab-right-middle.xml</filename>
-      <filetype>xml</filetype>
-      <usage_type>test</usage_type>
-      <checksum>7EB18F6F</checksum>
-    </file>
-    <file>
-      <filename>extra_files/extra-mf-slab-right-top-rear-units.osm</filename>
-      <filetype>osm</filetype>
-      <usage_type>test</usage_type>
-      <checksum>85530A1B</checksum>
-    </file>
-    <file>
-      <filename>extra_files/extra-mf-slab-right-top-rear-units.xml</filename>
-      <filetype>xml</filetype>
-      <usage_type>test</usage_type>
-      <checksum>A5FEAB71</checksum>
-    </file>
-    <file>
-      <filename>extra_files/extra-mf-slab-right-top.osm</filename>
-      <filetype>osm</filetype>
-      <usage_type>test</usage_type>
-      <checksum>DB1B3F2C</checksum>
-    </file>
-    <file>
-      <filename>extra_files/extra-mf-slab-right-top.xml</filename>
-      <filetype>xml</filetype>
-      <usage_type>test</usage_type>
-      <checksum>7EB18F6F</checksum>
-    </file>
-    <file>
-      <filename>extra_files/extra-mf-slab.osm</filename>
-      <filetype>osm</filetype>
-      <usage_type>test</usage_type>
-      <checksum>C9DA4C2F</checksum>
-    </file>
-    <file>
-      <filename>extra_files/extra-mf-slab.xml</filename>
-      <filetype>xml</filetype>
-      <usage_type>test</usage_type>
-      <checksum>0FD99952</checksum>
-    </file>
-    <file>
-      <filename>extra_files/extra-mf-unvented-crawlspace-left-bottom-rear-units.osm</filename>
-      <filetype>osm</filetype>
-      <usage_type>test</usage_type>
-      <checksum>49411FD8</checksum>
-    </file>
-    <file>
-      <filename>extra_files/extra-mf-unvented-crawlspace-left-bottom-rear-units.xml</filename>
-      <filetype>xml</filetype>
-      <usage_type>test</usage_type>
-      <checksum>2C0ADB14</checksum>
-    </file>
-    <file>
-      <filename>extra_files/extra-mf-unvented-crawlspace-left-bottom.osm</filename>
-      <filetype>osm</filetype>
-      <usage_type>test</usage_type>
-      <checksum>9FDABC69</checksum>
-    </file>
-    <file>
-      <filename>extra_files/extra-mf-unvented-crawlspace-left-bottom.xml</filename>
-      <filetype>xml</filetype>
-      <usage_type>test</usage_type>
-      <checksum>C893E31B</checksum>
-    </file>
-    <file>
-      <filename>extra_files/extra-mf-unvented-crawlspace-left-middle-rear-units.osm</filename>
-      <filetype>osm</filetype>
-      <usage_type>test</usage_type>
-      <checksum>AB12846E</checksum>
-    </file>
-    <file>
-      <filename>extra_files/extra-mf-unvented-crawlspace-left-middle-rear-units.xml</filename>
-      <filetype>xml</filetype>
-      <usage_type>test</usage_type>
-      <checksum>5AFD0141</checksum>
-    </file>
-    <file>
-      <filename>extra_files/extra-mf-unvented-crawlspace-left-middle.osm</filename>
-      <filetype>osm</filetype>
-      <usage_type>test</usage_type>
-      <checksum>1EC4CE81</checksum>
-    </file>
-    <file>
-      <filename>extra_files/extra-mf-unvented-crawlspace-left-middle.xml</filename>
-      <filetype>xml</filetype>
-      <usage_type>test</usage_type>
-      <checksum>6D95BC4C</checksum>
-    </file>
-    <file>
-      <filename>extra_files/extra-mf-unvented-crawlspace-left-top-rear-units.osm</filename>
-      <filetype>osm</filetype>
-      <usage_type>test</usage_type>
-      <checksum>9FE03FAB</checksum>
-    </file>
-    <file>
-      <filename>extra_files/extra-mf-unvented-crawlspace-left-top-rear-units.xml</filename>
-      <filetype>xml</filetype>
-      <usage_type>test</usage_type>
-      <checksum>5AFD0141</checksum>
-    </file>
-    <file>
-      <filename>extra_files/extra-mf-unvented-crawlspace-left-top.osm</filename>
-      <filetype>osm</filetype>
-      <usage_type>test</usage_type>
-      <checksum>49CD5C12</checksum>
-    </file>
-    <file>
-      <filename>extra_files/extra-mf-unvented-crawlspace-left-top.xml</filename>
-      <filetype>xml</filetype>
-      <usage_type>test</usage_type>
-      <checksum>6D95BC4C</checksum>
-    </file>
-    <file>
-      <filename>extra_files/extra-mf-unvented-crawlspace-middle-bottom-rear-units.osm</filename>
-      <filetype>osm</filetype>
-      <usage_type>test</usage_type>
-      <checksum>6CDC1CA2</checksum>
-    </file>
-    <file>
-      <filename>extra_files/extra-mf-unvented-crawlspace-middle-bottom-rear-units.xml</filename>
-      <filetype>xml</filetype>
-      <usage_type>test</usage_type>
-      <checksum>75E1BD6F</checksum>
-    </file>
-    <file>
-      <filename>extra_files/extra-mf-unvented-crawlspace-middle-bottom.osm</filename>
-      <filetype>osm</filetype>
-      <usage_type>test</usage_type>
-      <checksum>4D40B115</checksum>
-    </file>
-    <file>
-      <filename>extra_files/extra-mf-unvented-crawlspace-middle-bottom.xml</filename>
-      <filetype>xml</filetype>
-      <usage_type>test</usage_type>
-      <checksum>4437DA07</checksum>
-    </file>
-    <file>
-      <filename>extra_files/extra-mf-unvented-crawlspace-middle-middle-rear-units.osm</filename>
-      <filetype>osm</filetype>
-      <usage_type>test</usage_type>
-      <checksum>45263A86</checksum>
-    </file>
-    <file>
-      <filename>extra_files/extra-mf-unvented-crawlspace-middle-middle-rear-units.xml</filename>
-      <filetype>xml</filetype>
-      <usage_type>test</usage_type>
-      <checksum>A5FEAB71</checksum>
-    </file>
-    <file>
-      <filename>extra_files/extra-mf-unvented-crawlspace-middle-middle.osm</filename>
-      <filetype>osm</filetype>
-      <usage_type>test</usage_type>
-      <checksum>5BF4D68D</checksum>
-    </file>
-    <file>
-      <filename>extra_files/extra-mf-unvented-crawlspace-middle-middle.xml</filename>
-      <filetype>xml</filetype>
-      <usage_type>test</usage_type>
-      <checksum>7EB18F6F</checksum>
-    </file>
-    <file>
-      <filename>extra_files/extra-mf-unvented-crawlspace-middle-top-rear-units.osm</filename>
-      <filetype>osm</filetype>
-      <usage_type>test</usage_type>
-      <checksum>EBD0E60C</checksum>
-    </file>
-    <file>
-      <filename>extra_files/extra-mf-unvented-crawlspace-middle-top-rear-units.xml</filename>
-      <filetype>xml</filetype>
-      <usage_type>test</usage_type>
-      <checksum>A5FEAB71</checksum>
-    </file>
-    <file>
-      <filename>extra_files/extra-mf-unvented-crawlspace-middle-top.osm</filename>
-      <filetype>osm</filetype>
-      <usage_type>test</usage_type>
-      <checksum>10FEB78D</checksum>
-    </file>
-    <file>
-      <filename>extra_files/extra-mf-unvented-crawlspace-middle-top.xml</filename>
-      <filetype>xml</filetype>
-      <usage_type>test</usage_type>
-      <checksum>7EB18F6F</checksum>
-    </file>
-    <file>
-      <filename>extra_files/extra-mf-unvented-crawlspace-rear-units.osm</filename>
-      <filetype>osm</filetype>
-      <usage_type>test</usage_type>
-      <checksum>063BC36C</checksum>
-    </file>
-    <file>
-      <filename>extra_files/extra-mf-unvented-crawlspace-rear-units.xml</filename>
-      <filetype>xml</filetype>
-      <usage_type>test</usage_type>
-      <checksum>2C0ADB14</checksum>
-    </file>
-    <file>
-      <filename>extra_files/extra-mf-unvented-crawlspace-right-bottom-rear-units.osm</filename>
-      <filetype>osm</filetype>
-      <usage_type>test</usage_type>
-      <checksum>F6773167</checksum>
-    </file>
-    <file>
-      <filename>extra_files/extra-mf-unvented-crawlspace-right-bottom-rear-units.xml</filename>
-      <filetype>xml</filetype>
-      <usage_type>test</usage_type>
-      <checksum>75E1BD6F</checksum>
-    </file>
-    <file>
-      <filename>extra_files/extra-mf-unvented-crawlspace-right-bottom.osm</filename>
-      <filetype>osm</filetype>
-      <usage_type>test</usage_type>
-      <checksum>8EA1A3F5</checksum>
-    </file>
-    <file>
-      <filename>extra_files/extra-mf-unvented-crawlspace-right-bottom.xml</filename>
-      <filetype>xml</filetype>
-      <usage_type>test</usage_type>
-      <checksum>4437DA07</checksum>
-    </file>
-    <file>
-      <filename>extra_files/extra-mf-unvented-crawlspace-right-middle-rear-units.osm</filename>
-      <filetype>osm</filetype>
-      <usage_type>test</usage_type>
-      <checksum>95B1EB69</checksum>
-    </file>
-    <file>
-      <filename>extra_files/extra-mf-unvented-crawlspace-right-middle-rear-units.xml</filename>
-      <filetype>xml</filetype>
-      <usage_type>test</usage_type>
-      <checksum>A5FEAB71</checksum>
-    </file>
-    <file>
-      <filename>extra_files/extra-mf-unvented-crawlspace-right-middle.osm</filename>
-      <filetype>osm</filetype>
-      <usage_type>test</usage_type>
-      <checksum>A262FD9B</checksum>
-    </file>
-    <file>
-      <filename>extra_files/extra-mf-unvented-crawlspace-right-middle.xml</filename>
-      <filetype>xml</filetype>
-      <usage_type>test</usage_type>
-      <checksum>7EB18F6F</checksum>
-    </file>
-    <file>
-      <filename>extra_files/extra-mf-unvented-crawlspace-right-top-rear-units.osm</filename>
-      <filetype>osm</filetype>
-      <usage_type>test</usage_type>
-      <checksum>04D1B5CA</checksum>
-    </file>
-    <file>
-      <filename>extra_files/extra-mf-unvented-crawlspace-right-top-rear-units.xml</filename>
-      <filetype>xml</filetype>
-      <usage_type>test</usage_type>
-      <checksum>A5FEAB71</checksum>
-    </file>
-    <file>
-      <filename>extra_files/extra-mf-unvented-crawlspace-right-top.osm</filename>
-      <filetype>osm</filetype>
-      <usage_type>test</usage_type>
-      <checksum>132360FA</checksum>
-    </file>
-    <file>
-      <filename>extra_files/extra-mf-unvented-crawlspace-right-top.xml</filename>
-      <filetype>xml</filetype>
-      <usage_type>test</usage_type>
-      <checksum>7EB18F6F</checksum>
-    </file>
-    <file>
-      <filename>extra_files/extra-mf-unvented-crawlspace.osm</filename>
-      <filetype>osm</filetype>
-      <usage_type>test</usage_type>
-      <checksum>C38BA4B6</checksum>
-    </file>
-    <file>
-      <filename>extra_files/extra-mf-unvented-crawlspace.xml</filename>
-      <filetype>xml</filetype>
-      <usage_type>test</usage_type>
-      <checksum>C893E31B</checksum>
-    </file>
-    <file>
-      <filename>extra_files/extra-mf-vented-crawlspace-left-bottom-rear-units.osm</filename>
-      <filetype>osm</filetype>
-      <usage_type>test</usage_type>
-      <checksum>88BB9FC0</checksum>
-    </file>
-    <file>
-      <filename>extra_files/extra-mf-vented-crawlspace-left-bottom-rear-units.xml</filename>
-      <filetype>xml</filetype>
-      <usage_type>test</usage_type>
-      <checksum>4E95BAE8</checksum>
-    </file>
-    <file>
-      <filename>extra_files/extra-mf-vented-crawlspace-left-bottom.osm</filename>
-      <filetype>osm</filetype>
-      <usage_type>test</usage_type>
-      <checksum>64EE0E38</checksum>
-    </file>
-    <file>
-      <filename>extra_files/extra-mf-vented-crawlspace-left-bottom.xml</filename>
-      <filetype>xml</filetype>
-      <usage_type>test</usage_type>
-      <checksum>A9EE986D</checksum>
-    </file>
-    <file>
-      <filename>extra_files/extra-mf-vented-crawlspace-left-middle-rear-units.osm</filename>
-      <filetype>osm</filetype>
-      <usage_type>test</usage_type>
-      <checksum>71A219E0</checksum>
-    </file>
-    <file>
-      <filename>extra_files/extra-mf-vented-crawlspace-left-middle-rear-units.xml</filename>
-      <filetype>xml</filetype>
-      <usage_type>test</usage_type>
-      <checksum>5AFD0141</checksum>
-    </file>
-    <file>
-      <filename>extra_files/extra-mf-vented-crawlspace-left-middle.osm</filename>
-      <filetype>osm</filetype>
-      <usage_type>test</usage_type>
-      <checksum>39F57010</checksum>
-    </file>
-    <file>
-      <filename>extra_files/extra-mf-vented-crawlspace-left-middle.xml</filename>
-      <filetype>xml</filetype>
-      <usage_type>test</usage_type>
-      <checksum>6D95BC4C</checksum>
-    </file>
-    <file>
-      <filename>extra_files/extra-mf-vented-crawlspace-left-top-rear-units.osm</filename>
-      <filetype>osm</filetype>
-      <usage_type>test</usage_type>
-      <checksum>BFFEAA60</checksum>
-    </file>
-    <file>
-      <filename>extra_files/extra-mf-vented-crawlspace-left-top-rear-units.xml</filename>
-      <filetype>xml</filetype>
-      <usage_type>test</usage_type>
-      <checksum>5AFD0141</checksum>
-    </file>
-    <file>
-      <filename>extra_files/extra-mf-vented-crawlspace-left-top.osm</filename>
-      <filetype>osm</filetype>
-      <usage_type>test</usage_type>
-      <checksum>60F5592D</checksum>
-    </file>
-    <file>
-      <filename>extra_files/extra-mf-vented-crawlspace-left-top.xml</filename>
-      <filetype>xml</filetype>
-      <usage_type>test</usage_type>
-      <checksum>6D95BC4C</checksum>
-    </file>
-    <file>
-      <filename>extra_files/extra-mf-vented-crawlspace-middle-bottom-rear-units.osm</filename>
-      <filetype>osm</filetype>
-      <usage_type>test</usage_type>
-      <checksum>782238B5</checksum>
-    </file>
-    <file>
-      <filename>extra_files/extra-mf-vented-crawlspace-middle-bottom-rear-units.xml</filename>
-      <filetype>xml</filetype>
-      <usage_type>test</usage_type>
-      <checksum>4432AE3B</checksum>
-    </file>
-    <file>
-      <filename>extra_files/extra-mf-vented-crawlspace-middle-bottom.osm</filename>
-      <filetype>osm</filetype>
-      <usage_type>test</usage_type>
-      <checksum>723C54CA</checksum>
-    </file>
-    <file>
-      <filename>extra_files/extra-mf-vented-crawlspace-middle-bottom.xml</filename>
-      <filetype>xml</filetype>
-      <usage_type>test</usage_type>
-      <checksum>95D813A6</checksum>
-    </file>
-    <file>
-      <filename>extra_files/extra-mf-vented-crawlspace-middle-middle-rear-units.osm</filename>
-      <filetype>osm</filetype>
-      <usage_type>test</usage_type>
-      <checksum>7CF22D3A</checksum>
-    </file>
-    <file>
-      <filename>extra_files/extra-mf-vented-crawlspace-middle-middle-rear-units.xml</filename>
-      <filetype>xml</filetype>
-      <usage_type>test</usage_type>
-      <checksum>A5FEAB71</checksum>
-    </file>
-    <file>
-      <filename>extra_files/extra-mf-vented-crawlspace-middle-middle.osm</filename>
-      <filetype>osm</filetype>
-      <usage_type>test</usage_type>
-      <checksum>480E1F35</checksum>
-    </file>
-    <file>
-      <filename>extra_files/extra-mf-vented-crawlspace-middle-middle.xml</filename>
-      <filetype>xml</filetype>
-      <usage_type>test</usage_type>
-      <checksum>7EB18F6F</checksum>
-    </file>
-    <file>
-      <filename>extra_files/extra-mf-vented-crawlspace-middle-top-rear-units.osm</filename>
-      <filetype>osm</filetype>
-      <usage_type>test</usage_type>
-      <checksum>4FDBC2AB</checksum>
-    </file>
-    <file>
-      <filename>extra_files/extra-mf-vented-crawlspace-middle-top-rear-units.xml</filename>
-      <filetype>xml</filetype>
-      <usage_type>test</usage_type>
-      <checksum>A5FEAB71</checksum>
-    </file>
-    <file>
-      <filename>extra_files/extra-mf-vented-crawlspace-middle-top.osm</filename>
-      <filetype>osm</filetype>
-      <usage_type>test</usage_type>
-      <checksum>B3F51859</checksum>
-    </file>
-    <file>
-      <filename>extra_files/extra-mf-vented-crawlspace-middle-top.xml</filename>
-      <filetype>xml</filetype>
-      <usage_type>test</usage_type>
-      <checksum>7EB18F6F</checksum>
-    </file>
-    <file>
-      <filename>extra_files/extra-mf-vented-crawlspace-rear-units.osm</filename>
-      <filetype>osm</filetype>
-      <usage_type>test</usage_type>
-      <checksum>4EB33C9F</checksum>
-    </file>
-    <file>
-      <filename>extra_files/extra-mf-vented-crawlspace-rear-units.xml</filename>
-      <filetype>xml</filetype>
-      <usage_type>test</usage_type>
-      <checksum>4E95BAE8</checksum>
-    </file>
-    <file>
-      <filename>extra_files/extra-mf-vented-crawlspace-right-bottom-rear-units.osm</filename>
-      <filetype>osm</filetype>
-      <usage_type>test</usage_type>
-      <checksum>A003801A</checksum>
-    </file>
-    <file>
-      <filename>extra_files/extra-mf-vented-crawlspace-right-bottom-rear-units.xml</filename>
-      <filetype>xml</filetype>
-      <usage_type>test</usage_type>
-      <checksum>4432AE3B</checksum>
-    </file>
-    <file>
-      <filename>extra_files/extra-mf-vented-crawlspace-right-bottom.osm</filename>
-      <filetype>osm</filetype>
-      <usage_type>test</usage_type>
-      <checksum>94F610D1</checksum>
-    </file>
-    <file>
-      <filename>extra_files/extra-mf-vented-crawlspace-right-bottom.xml</filename>
-      <filetype>xml</filetype>
-      <usage_type>test</usage_type>
-      <checksum>95D813A6</checksum>
-    </file>
-    <file>
-      <filename>extra_files/extra-mf-vented-crawlspace-right-middle-rear-units.osm</filename>
-      <filetype>osm</filetype>
-      <usage_type>test</usage_type>
-      <checksum>E21EB5C6</checksum>
-    </file>
-    <file>
-      <filename>extra_files/extra-mf-vented-crawlspace-right-middle-rear-units.xml</filename>
-      <filetype>xml</filetype>
-      <usage_type>test</usage_type>
-      <checksum>A5FEAB71</checksum>
-    </file>
-    <file>
-      <filename>extra_files/extra-mf-vented-crawlspace-right-middle.osm</filename>
-      <filetype>osm</filetype>
-      <usage_type>test</usage_type>
-      <checksum>D4957877</checksum>
-    </file>
-    <file>
-      <filename>extra_files/extra-mf-vented-crawlspace-right-middle.xml</filename>
-      <filetype>xml</filetype>
-      <usage_type>test</usage_type>
-      <checksum>7EB18F6F</checksum>
-    </file>
-    <file>
-      <filename>extra_files/extra-mf-vented-crawlspace-right-top-rear-units.osm</filename>
-      <filetype>osm</filetype>
-      <usage_type>test</usage_type>
-      <checksum>3DAEB136</checksum>
-    </file>
-    <file>
-      <filename>extra_files/extra-mf-vented-crawlspace-right-top-rear-units.xml</filename>
-      <filetype>xml</filetype>
-      <usage_type>test</usage_type>
-      <checksum>A5FEAB71</checksum>
-    </file>
-    <file>
-      <filename>extra_files/extra-mf-vented-crawlspace-right-top.osm</filename>
-      <filetype>osm</filetype>
-      <usage_type>test</usage_type>
-      <checksum>A1584315</checksum>
-    </file>
-    <file>
-      <filename>extra_files/extra-mf-vented-crawlspace-right-top.xml</filename>
-      <filetype>xml</filetype>
-      <usage_type>test</usage_type>
-      <checksum>7EB18F6F</checksum>
-    </file>
-    <file>
-      <filename>extra_files/extra-mf-vented-crawlspace.osm</filename>
-      <filetype>osm</filetype>
-      <usage_type>test</usage_type>
-      <checksum>8C9AA0EF</checksum>
-    </file>
-    <file>
-      <filename>extra_files/extra-mf-vented-crawlspace.xml</filename>
-      <filetype>xml</filetype>
-      <usage_type>test</usage_type>
-      <checksum>A9EE986D</checksum>
-    </file>
-    <file>
-      <filename>extra_files/extra-no-rim-joists.osm</filename>
-      <filetype>osm</filetype>
-      <usage_type>test</usage_type>
-      <checksum>4323192B</checksum>
-    </file>
-    <file>
-      <filename>extra_files/extra-no-rim-joists.xml</filename>
-      <filetype>xml</filetype>
-      <usage_type>test</usage_type>
-      <checksum>6D38860E</checksum>
-    </file>
-    <file>
-      <filename>extra_files/extra-pv-roofpitch.osm</filename>
-      <filetype>osm</filetype>
-      <usage_type>test</usage_type>
-      <checksum>8191D626</checksum>
-    </file>
-    <file>
-      <filename>extra_files/extra-pv-roofpitch.xml</filename>
-      <filetype>xml</filetype>
-      <usage_type>test</usage_type>
-      <checksum>AF7637CF</checksum>
-    </file>
-    <file>
-      <filename>extra_files/extra-seasons-building-america.osm</filename>
-      <filetype>osm</filetype>
-      <usage_type>test</usage_type>
-      <checksum>B6EE3FCE</checksum>
-    </file>
-    <file>
-      <filename>extra_files/extra-seasons-building-america.xml</filename>
-      <filetype>xml</filetype>
-      <usage_type>test</usage_type>
-      <checksum>980BA696</checksum>
-    </file>
-    <file>
-      <filename>extra_files/extra-second-heating-system-boiler-to-heat-pump.osm</filename>
-      <filetype>osm</filetype>
-      <usage_type>test</usage_type>
-      <checksum>5B2D5D66</checksum>
-    </file>
-    <file>
-      <filename>extra_files/extra-second-heating-system-boiler-to-heat-pump.xml</filename>
-      <filetype>xml</filetype>
-      <usage_type>test</usage_type>
-      <checksum>7F9D3669</checksum>
-    </file>
-    <file>
-      <filename>extra_files/extra-second-heating-system-boiler-to-heating-system.osm</filename>
-      <filetype>osm</filetype>
-      <usage_type>test</usage_type>
-      <checksum>15FA7659</checksum>
-    </file>
-    <file>
-      <filename>extra_files/extra-second-heating-system-boiler-to-heating-system.xml</filename>
-      <filetype>xml</filetype>
-      <usage_type>test</usage_type>
-      <checksum>A02D60E3</checksum>
-    </file>
-    <file>
-      <filename>extra_files/extra-second-heating-system-fireplace-to-heat-pump.osm</filename>
-      <filetype>osm</filetype>
-      <usage_type>test</usage_type>
-      <checksum>475FE10D</checksum>
-    </file>
-    <file>
-      <filename>extra_files/extra-second-heating-system-fireplace-to-heat-pump.xml</filename>
-      <filetype>xml</filetype>
-      <usage_type>test</usage_type>
-      <checksum>24709B1D</checksum>
-    </file>
-    <file>
-      <filename>extra_files/extra-second-heating-system-fireplace-to-heating-system.osm</filename>
-      <filetype>osm</filetype>
-      <usage_type>test</usage_type>
-      <checksum>3DBE8FFE</checksum>
-    </file>
-    <file>
-      <filename>extra_files/extra-second-heating-system-fireplace-to-heating-system.xml</filename>
-      <filetype>xml</filetype>
-      <usage_type>test</usage_type>
-      <checksum>6EB553C1</checksum>
-    </file>
-    <file>
-      <filename>extra_files/extra-second-heating-system-portable-heater-to-heat-pump.osm</filename>
-      <filetype>osm</filetype>
-      <usage_type>test</usage_type>
-      <checksum>9F9013FA</checksum>
-    </file>
-    <file>
-      <filename>extra_files/extra-second-heating-system-portable-heater-to-heat-pump.xml</filename>
-      <filetype>xml</filetype>
-      <usage_type>test</usage_type>
-      <checksum>CFBFFC55</checksum>
-    </file>
-    <file>
-      <filename>extra_files/extra-second-heating-system-portable-heater-to-heating-system.osm</filename>
-      <filetype>osm</filetype>
-      <usage_type>test</usage_type>
-      <checksum>8C531B56</checksum>
-    </file>
-    <file>
-      <filename>extra_files/extra-second-heating-system-portable-heater-to-heating-system.xml</filename>
-      <filetype>xml</filetype>
-      <usage_type>test</usage_type>
-      <checksum>EADD1D72</checksum>
-    </file>
-    <file>
-      <filename>extra_files/extra-second-refrigerator.osm</filename>
-      <filetype>osm</filetype>
-      <usage_type>test</usage_type>
-      <checksum>C6A001E2</checksum>
-    </file>
-    <file>
-      <filename>extra_files/extra-second-refrigerator.xml</filename>
-      <filetype>xml</filetype>
-      <usage_type>test</usage_type>
-      <checksum>AF7637CF</checksum>
-    </file>
-    <file>
-      <filename>extra_files/extra-sfa-ambient.osm</filename>
-      <filetype>osm</filetype>
-      <usage_type>test</usage_type>
-      <checksum>6ED53771</checksum>
-    </file>
-    <file>
-      <filename>extra_files/extra-sfa-ambient.xml</filename>
-      <filetype>xml</filetype>
-      <usage_type>test</usage_type>
-      <checksum>8F1A060F</checksum>
-    </file>
-    <file>
-      <filename>extra_files/extra-sfa-atticroof-conditioned-eaves-gable.osm</filename>
-      <filetype>osm</filetype>
-      <usage_type>test</usage_type>
-      <checksum>D2231B6E</checksum>
-    </file>
-    <file>
-      <filename>extra_files/extra-sfa-atticroof-conditioned-eaves-gable.xml</filename>
-      <filetype>xml</filetype>
-      <usage_type>test</usage_type>
-      <checksum>BCB40EC5</checksum>
-    </file>
-    <file>
-      <filename>extra_files/extra-sfa-atticroof-conditioned-eaves-hip.osm</filename>
-      <filetype>osm</filetype>
-      <usage_type>test</usage_type>
-      <checksum>2BC54CD5</checksum>
-    </file>
-    <file>
-      <filename>extra_files/extra-sfa-atticroof-conditioned-eaves-hip.xml</filename>
-      <filetype>xml</filetype>
-      <usage_type>test</usage_type>
-      <checksum>631B6480</checksum>
-    </file>
-    <file>
-      <filename>extra_files/extra-sfa-atticroof-flat.osm</filename>
-      <filetype>osm</filetype>
-      <usage_type>test</usage_type>
-      <checksum>1BE55A62</checksum>
-    </file>
-    <file>
-      <filename>extra_files/extra-sfa-atticroof-flat.xml</filename>
-      <filetype>xml</filetype>
-      <usage_type>test</usage_type>
-      <checksum>C0233403</checksum>
-    </file>
-    <file>
-      <filename>extra_files/extra-sfa-conditioned-crawlspace.osm</filename>
-      <filetype>osm</filetype>
-      <usage_type>test</usage_type>
-      <checksum>B0C3D3F2</checksum>
-    </file>
-    <file>
-      <filename>extra_files/extra-sfa-conditioned-crawlspace.xml</filename>
-      <filetype>xml</filetype>
-      <usage_type>test</usage_type>
-      <checksum>AF6C32DC</checksum>
-    </file>
-    <file>
-      <filename>extra_files/extra-sfa-exterior-corridor.osm</filename>
-      <filetype>osm</filetype>
-      <usage_type>test</usage_type>
-      <checksum>8513B98F</checksum>
-    </file>
-    <file>
-      <filename>extra_files/extra-sfa-exterior-corridor.xml</filename>
-      <filetype>xml</filetype>
-      <usage_type>test</usage_type>
-      <checksum>C7452A0F</checksum>
-    </file>
-    <file>
-      <filename>extra_files/extra-sfa-rear-units.osm</filename>
-      <filetype>osm</filetype>
-      <usage_type>test</usage_type>
-      <checksum>ABF8D1AF</checksum>
-    </file>
-    <file>
-      <filename>extra_files/extra-sfa-rear-units.xml</filename>
-      <filetype>xml</filetype>
-      <usage_type>test</usage_type>
-      <checksum>C7452A0F</checksum>
-    </file>
-    <file>
-      <filename>extra_files/extra-sfa-slab-middle.osm</filename>
-      <filetype>osm</filetype>
-      <usage_type>test</usage_type>
-      <checksum>D5E4D3BE</checksum>
-    </file>
-    <file>
-      <filename>extra_files/extra-sfa-slab-middle.xml</filename>
-      <filetype>xml</filetype>
-      <usage_type>test</usage_type>
-      <checksum>D59398EB</checksum>
-    </file>
-    <file>
-      <filename>extra_files/extra-sfa-slab-right.osm</filename>
-      <filetype>osm</filetype>
-      <usage_type>test</usage_type>
-      <checksum>09DDEE98</checksum>
-    </file>
-    <file>
-      <filename>extra_files/extra-sfa-slab-right.xml</filename>
-      <filetype>xml</filetype>
-      <usage_type>test</usage_type>
-      <checksum>D59398EB</checksum>
-    </file>
-    <file>
-      <filename>extra_files/extra-sfa-slab.osm</filename>
-      <filetype>osm</filetype>
-      <usage_type>test</usage_type>
-      <checksum>C74C2CAA</checksum>
-    </file>
-    <file>
-      <filename>extra_files/extra-sfa-slab.xml</filename>
-      <filetype>xml</filetype>
-      <usage_type>test</usage_type>
-      <checksum>8469DE44</checksum>
-    </file>
-    <file>
-      <filename>extra_files/extra-sfa-unconditioned-basement-middle.osm</filename>
-      <filetype>osm</filetype>
-      <usage_type>test</usage_type>
-      <checksum>E82C6334</checksum>
-    </file>
-    <file>
-      <filename>extra_files/extra-sfa-unconditioned-basement-middle.xml</filename>
-      <filetype>xml</filetype>
-      <usage_type>test</usage_type>
-      <checksum>B88DF8AE</checksum>
-    </file>
-    <file>
-      <filename>extra_files/extra-sfa-unconditioned-basement-right.osm</filename>
-      <filetype>osm</filetype>
-      <usage_type>test</usage_type>
-      <checksum>8DC58358</checksum>
-    </file>
-    <file>
-      <filename>extra_files/extra-sfa-unconditioned-basement-right.xml</filename>
-      <filetype>xml</filetype>
-      <usage_type>test</usage_type>
-      <checksum>B88DF8AE</checksum>
-    </file>
-    <file>
-      <filename>extra_files/extra-sfa-unconditioned-basement.osm</filename>
-      <filetype>osm</filetype>
-      <usage_type>test</usage_type>
-      <checksum>828B70D6</checksum>
-    </file>
-    <file>
-      <filename>extra_files/extra-sfa-unconditioned-basement.xml</filename>
-      <filetype>xml</filetype>
-      <usage_type>test</usage_type>
-      <checksum>0BBCB101</checksum>
-    </file>
-    <file>
-      <filename>extra_files/extra-sfa-unvented-crawlspace-middle.osm</filename>
-      <filetype>osm</filetype>
-      <usage_type>test</usage_type>
-      <checksum>C0547756</checksum>
-    </file>
-    <file>
-      <filename>extra_files/extra-sfa-unvented-crawlspace-middle.xml</filename>
-      <filetype>xml</filetype>
-      <usage_type>test</usage_type>
-      <checksum>A415CA23</checksum>
-    </file>
-    <file>
-      <filename>extra_files/extra-sfa-unvented-crawlspace-right.osm</filename>
-      <filetype>osm</filetype>
-      <usage_type>test</usage_type>
-      <checksum>A04CF75E</checksum>
-    </file>
-    <file>
-      <filename>extra_files/extra-sfa-unvented-crawlspace-right.xml</filename>
-      <filetype>xml</filetype>
-      <usage_type>test</usage_type>
-      <checksum>A415CA23</checksum>
-    </file>
-    <file>
-      <filename>extra_files/extra-sfa-unvented-crawlspace.osm</filename>
-      <filetype>osm</filetype>
-      <usage_type>test</usage_type>
-      <checksum>D6F8AE1A</checksum>
-    </file>
-    <file>
-      <filename>extra_files/extra-sfa-unvented-crawlspace.xml</filename>
-      <filetype>xml</filetype>
-      <usage_type>test</usage_type>
-      <checksum>9E073403</checksum>
-    </file>
-    <file>
-      <filename>extra_files/extra-sfa-vented-crawlspace-middle.osm</filename>
-      <filetype>osm</filetype>
-      <usage_type>test</usage_type>
-      <checksum>F3452B86</checksum>
-    </file>
-    <file>
-      <filename>extra_files/extra-sfa-vented-crawlspace-middle.xml</filename>
-      <filetype>xml</filetype>
-      <usage_type>test</usage_type>
-      <checksum>218B3B7D</checksum>
-    </file>
-    <file>
-      <filename>extra_files/extra-sfa-vented-crawlspace-right.osm</filename>
-      <filetype>osm</filetype>
-      <usage_type>test</usage_type>
-      <checksum>A58D67AB</checksum>
-    </file>
-    <file>
-      <filename>extra_files/extra-sfa-vented-crawlspace-right.xml</filename>
-      <filetype>xml</filetype>
-      <usage_type>test</usage_type>
-      <checksum>218B3B7D</checksum>
-    </file>
-    <file>
-      <filename>extra_files/extra-sfa-vented-crawlspace.osm</filename>
-      <filetype>osm</filetype>
-      <usage_type>test</usage_type>
-      <checksum>26C5579B</checksum>
-    </file>
-    <file>
-      <filename>extra_files/extra-sfa-vented-crawlspace.xml</filename>
-      <filetype>xml</filetype>
-      <usage_type>test</usage_type>
-      <checksum>E528E701</checksum>
-    </file>
-    <file>
-      <filename>extra_files/extra-state-code-different-than-epw.osm</filename>
-      <filetype>osm</filetype>
-      <usage_type>test</usage_type>
-      <checksum>7E56AF59</checksum>
-    </file>
-    <file>
-      <filename>extra_files/extra-state-code-different-than-epw.xml</filename>
-      <filetype>xml</filetype>
-      <usage_type>test</usage_type>
-      <checksum>2FF54CA2</checksum>
-    </file>
-    <file>
-      <filename>extra_files/extra-time-zone-different-than-epw.osm</filename>
-      <filetype>osm</filetype>
-      <usage_type>test</usage_type>
-      <checksum>36B26F33</checksum>
-    </file>
-    <file>
-      <filename>extra_files/extra-time-zone-different-than-epw.xml</filename>
-      <filetype>xml</filetype>
-      <usage_type>test</usage_type>
-      <checksum>4535828E</checksum>
-    </file>
-    <file>
-      <filename>extra_files/warning-conditioned-attic-with-floor-insulation.osm</filename>
-      <filetype>osm</filetype>
-      <usage_type>test</usage_type>
-      <checksum>383B2A82</checksum>
-    </file>
-    <file>
-      <filename>extra_files/warning-conditioned-attic-with-floor-insulation.xml</filename>
-      <filetype>xml</filetype>
-      <usage_type>test</usage_type>
-      <checksum>46031EC0</checksum>
-    </file>
-    <file>
-      <filename>extra_files/warning-conditioned-basement-with-ceiling-insulation.osm</filename>
-      <filetype>osm</filetype>
-      <usage_type>test</usage_type>
-      <checksum>6C9A93F6</checksum>
-    </file>
-    <file>
-      <filename>extra_files/warning-conditioned-basement-with-ceiling-insulation.xml</filename>
-      <filetype>xml</filetype>
-      <usage_type>test</usage_type>
-      <checksum>AF7637CF</checksum>
-    </file>
-    <file>
-      <filename>extra_files/warning-mf-bottom-slab-non-zero-foundation-height.osm</filename>
-      <filetype>osm</filetype>
-      <usage_type>test</usage_type>
-      <checksum>128A7038</checksum>
-    </file>
-    <file>
-      <filename>extra_files/warning-mf-bottom-slab-non-zero-foundation-height.xml</filename>
-      <filetype>xml</filetype>
-      <usage_type>test</usage_type>
-      <checksum>0FD99952</checksum>
-    </file>
-    <file>
-      <filename>extra_files/warning-non-electric-heat-pump-water-heater.osm</filename>
-      <filetype>osm</filetype>
-      <usage_type>test</usage_type>
-      <checksum>16E46C63</checksum>
-    </file>
-    <file>
-      <filename>extra_files/warning-non-electric-heat-pump-water-heater.xml</filename>
-      <filetype>xml</filetype>
-      <usage_type>test</usage_type>
-      <checksum>4E39FC64</checksum>
-    </file>
-    <file>
-      <filename>extra_files/warning-sfd-slab-non-zero-foundation-height.osm</filename>
-      <filetype>osm</filetype>
-      <usage_type>test</usage_type>
-      <checksum>B4301E11</checksum>
-    </file>
-    <file>
-      <filename>extra_files/warning-sfd-slab-non-zero-foundation-height.xml</filename>
-      <filetype>xml</filetype>
-      <usage_type>test</usage_type>
-      <checksum>6FFBC3F9</checksum>
-    </file>
-    <file>
-      <filename>extra_files/warning-slab-non-zero-foundation-height-above-grade.osm</filename>
-      <filetype>osm</filetype>
-      <usage_type>test</usage_type>
-      <checksum>E93BE575</checksum>
-    </file>
-    <file>
-      <filename>extra_files/warning-slab-non-zero-foundation-height-above-grade.xml</filename>
-      <filetype>xml</filetype>
-      <usage_type>test</usage_type>
-      <checksum>6FFBC3F9</checksum>
-    </file>
-    <file>
-      <filename>extra_files/warning-unconditioned-basement-with-wall-and-ceiling-insulation.osm</filename>
-      <filetype>osm</filetype>
-      <usage_type>test</usage_type>
-      <checksum>4FB203C4</checksum>
-    </file>
-    <file>
-      <filename>extra_files/warning-unconditioned-basement-with-wall-and-ceiling-insulation.xml</filename>
-      <filetype>xml</filetype>
-      <usage_type>test</usage_type>
-      <checksum>7A57EEC4</checksum>
-    </file>
-    <file>
-      <filename>extra_files/warning-unvented-attic-with-floor-and-roof-insulation.osm</filename>
-      <filetype>osm</filetype>
-      <usage_type>test</usage_type>
-      <checksum>649CAB74</checksum>
-    </file>
-    <file>
-      <filename>extra_files/warning-unvented-attic-with-floor-and-roof-insulation.xml</filename>
-      <filetype>xml</filetype>
-      <usage_type>test</usage_type>
-      <checksum>79D9B6D1</checksum>
-    </file>
-    <file>
-      <filename>extra_files/warning-unvented-crawlspace-with-wall-and-ceiling-insulation.osm</filename>
-      <filetype>osm</filetype>
-      <usage_type>test</usage_type>
-      <checksum>7D9DD25A</checksum>
-    </file>
-    <file>
-      <filename>extra_files/warning-unvented-crawlspace-with-wall-and-ceiling-insulation.xml</filename>
-      <filetype>xml</filetype>
-      <usage_type>test</usage_type>
-      <checksum>B037D6F5</checksum>
-    </file>
-    <file>
-      <filename>extra_files/warning-vented-attic-with-floor-and-roof-insulation.osm</filename>
-      <filetype>osm</filetype>
-      <usage_type>test</usage_type>
-      <checksum>A88A5AB9</checksum>
-    </file>
-    <file>
-      <filename>extra_files/warning-vented-attic-with-floor-and-roof-insulation.xml</filename>
-      <filetype>xml</filetype>
-      <usage_type>test</usage_type>
-      <checksum>D8898F19</checksum>
-    </file>
-    <file>
-      <filename>extra_files/warning-vented-crawlspace-with-wall-and-ceiling-insulation.osm</filename>
-      <filetype>osm</filetype>
-      <usage_type>test</usage_type>
-      <checksum>ABD0D258</checksum>
-    </file>
-    <file>
-      <filename>extra_files/warning-vented-crawlspace-with-wall-and-ceiling-insulation.xml</filename>
-      <filetype>xml</filetype>
-      <usage_type>test</usage_type>
-      <checksum>7F5CCD87</checksum>
-=======
-      <checksum>46CDD184</checksum>
->>>>>>> 0dd6be8b
+      <checksum>CBB03BE6</checksum>
     </file>
   </files>
 </measure>