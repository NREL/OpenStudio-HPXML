<?xml version="1.0"?>
<measure>
  <schema_version>3.1</schema_version>
  <name>build_residential_hpxml</name>
  <uid>a13a8983-2b01-4930-8af2-42030b6e4233</uid>
<<<<<<< HEAD
  <version_id>faeedb28-e896-4b76-a8f8-b39d9678d2c7</version_id>
  <version_modified>2023-10-23T22:41:36Z</version_modified>
=======
  <version_id>d77dae30-70b5-4522-90fe-fb58f53cc600</version_id>
  <version_modified>2023-11-01T02:43:51Z</version_modified>
>>>>>>> 4d634565
  <xml_checksum>2C38F48B</xml_checksum>
  <class_name>BuildResidentialHPXML</class_name>
  <display_name>HPXML Builder</display_name>
  <description>Builds a residential HPXML file.</description>
  <modeler_description>Note: OS-HPXML default values can be found in the OS-HPXML documentation or can be seen by using the 'apply_defaults' argument.</modeler_description>
  <arguments>
    <argument>
      <name>hpxml_path</name>
      <display_name>HPXML File Path</display_name>
      <description>Absolute/relative path of the HPXML file.</description>
      <type>String</type>
      <required>true</required>
      <model_dependent>false</model_dependent>
    </argument>
    <argument>
      <name>existing_hpxml_path</name>
      <display_name>Existing HPXML File Path</display_name>
      <description>Absolute/relative path of the existing HPXML file. If not provided, a new HPXML file with one Building element is created. If provided, a new Building element will be appended to this HPXML file (e.g., to create a multifamily HPXML file describing multiple dwelling units).</description>
      <type>String</type>
      <required>false</required>
      <model_dependent>false</model_dependent>
    </argument>
    <argument>
      <name>software_info_program_used</name>
      <display_name>Software Info: Program Used</display_name>
      <description>The name of the software program used.</description>
      <type>String</type>
      <required>false</required>
      <model_dependent>false</model_dependent>
    </argument>
    <argument>
      <name>software_info_program_version</name>
      <display_name>Software Info: Program Version</display_name>
      <description>The version of the software program used.</description>
      <type>String</type>
      <required>false</required>
      <model_dependent>false</model_dependent>
    </argument>
    <argument>
      <name>schedules_filepaths</name>
      <display_name>Schedules: CSV File Paths</display_name>
      <description>Absolute/relative paths of csv files containing user-specified detailed schedules. If multiple files, use a comma-separated list.</description>
      <type>String</type>
      <required>false</required>
      <model_dependent>false</model_dependent>
    </argument>
    <argument>
      <name>schedules_vacancy_period</name>
      <display_name>Schedules: Vacancy Period</display_name>
      <description>Specifies the vacancy period. Enter a date like "Dec 15 - Jan 15". Optionally, can enter hour of the day like "Dec 15 2 - Jan 15 20" (start hour can be 0 through 23 and end hour can be 1 through 24).</description>
      <type>String</type>
      <required>false</required>
      <model_dependent>false</model_dependent>
    </argument>
    <argument>
      <name>schedules_power_outage_period</name>
      <display_name>Schedules: Power Outage Period</display_name>
      <description>Specifies the power outage period. Enter a date like "Dec 15 - Jan 15". Optionally, can enter hour of the day like "Dec 15 2 - Jan 15 20" (start hour can be 0 through 23 and end hour can be 1 through 24).</description>
      <type>String</type>
      <required>false</required>
      <model_dependent>false</model_dependent>
    </argument>
    <argument>
      <name>schedules_power_outage_window_natvent_availability</name>
      <display_name>Schedules: Power Outage Period Window Natural Ventilation Availability</display_name>
      <description>The availability of the natural ventilation schedule during the outage period.</description>
      <type>Choice</type>
      <required>false</required>
      <model_dependent>false</model_dependent>
      <choices>
        <choice>
          <value>regular schedule</value>
          <display_name>regular schedule</display_name>
        </choice>
        <choice>
          <value>always available</value>
          <display_name>always available</display_name>
        </choice>
        <choice>
          <value>always unavailable</value>
          <display_name>always unavailable</display_name>
        </choice>
      </choices>
    </argument>
    <argument>
      <name>simulation_control_timestep</name>
      <display_name>Simulation Control: Timestep</display_name>
      <description>Value must be a divisor of 60. If not provided, the OS-HPXML default is used.</description>
      <type>Integer</type>
      <units>min</units>
      <required>false</required>
      <model_dependent>false</model_dependent>
    </argument>
    <argument>
      <name>simulation_control_run_period</name>
      <display_name>Simulation Control: Run Period</display_name>
      <description>Enter a date like "Jan 1 - Dec 31". If not provided, the OS-HPXML default is used.</description>
      <type>String</type>
      <required>false</required>
      <model_dependent>false</model_dependent>
    </argument>
    <argument>
      <name>simulation_control_run_period_calendar_year</name>
      <display_name>Simulation Control: Run Period Calendar Year</display_name>
      <description>This numeric field should contain the calendar year that determines the start day of week. If you are running simulations using AMY weather files, the value entered for calendar year will not be used; it will be overridden by the actual year found in the AMY weather file. If not provided, the OS-HPXML default is used.</description>
      <type>Integer</type>
      <units>year</units>
      <required>false</required>
      <model_dependent>false</model_dependent>
    </argument>
    <argument>
      <name>simulation_control_daylight_saving_enabled</name>
      <display_name>Simulation Control: Daylight Saving Enabled</display_name>
      <description>Whether to use daylight saving. If not provided, the OS-HPXML default is used.</description>
      <type>Boolean</type>
      <required>false</required>
      <model_dependent>false</model_dependent>
      <choices>
        <choice>
          <value>true</value>
          <display_name>true</display_name>
        </choice>
        <choice>
          <value>false</value>
          <display_name>false</display_name>
        </choice>
      </choices>
    </argument>
    <argument>
      <name>simulation_control_daylight_saving_period</name>
      <display_name>Simulation Control: Daylight Saving Period</display_name>
      <description>Enter a date like "Mar 15 - Dec 15". If not provided, the OS-HPXML default is used.</description>
      <type>String</type>
      <required>false</required>
      <model_dependent>false</model_dependent>
    </argument>
    <argument>
      <name>simulation_control_temperature_capacitance_multiplier</name>
      <display_name>Simulation Control: Temperature Capacitance Multiplier</display_name>
      <description>Affects the transient calculation of indoor air temperatures. If not provided, the OS-HPXML default is used.</description>
      <type>String</type>
      <required>false</required>
      <model_dependent>false</model_dependent>
    </argument>
    <argument>
      <name>site_type</name>
      <display_name>Site: Type</display_name>
      <description>The type of site. If not provided, the OS-HPXML default is used.</description>
      <type>Choice</type>
      <required>false</required>
      <model_dependent>false</model_dependent>
      <choices>
        <choice>
          <value>suburban</value>
          <display_name>suburban</display_name>
        </choice>
        <choice>
          <value>urban</value>
          <display_name>urban</display_name>
        </choice>
        <choice>
          <value>rural</value>
          <display_name>rural</display_name>
        </choice>
      </choices>
    </argument>
    <argument>
      <name>site_shielding_of_home</name>
      <display_name>Site: Shielding of Home</display_name>
      <description>Presence of nearby buildings, trees, obstructions for infiltration model. If not provided, the OS-HPXML default is used.</description>
      <type>Choice</type>
      <required>false</required>
      <model_dependent>false</model_dependent>
      <choices>
        <choice>
          <value>exposed</value>
          <display_name>exposed</display_name>
        </choice>
        <choice>
          <value>normal</value>
          <display_name>normal</display_name>
        </choice>
        <choice>
          <value>well-shielded</value>
          <display_name>well-shielded</display_name>
        </choice>
      </choices>
    </argument>
    <argument>
      <name>site_soil_and_moisture_type</name>
      <display_name>Site: Soil and Moisture Type</display_name>
      <description>Type of soil and moisture. This is used to inform ground conductivity and diffusivity. If not provided, the OS-HPXML default is used.</description>
      <type>Choice</type>
      <required>false</required>
      <model_dependent>false</model_dependent>
      <choices>
        <choice>
          <value>clay, dry</value>
          <display_name>clay, dry</display_name>
        </choice>
        <choice>
          <value>clay, mixed</value>
          <display_name>clay, mixed</display_name>
        </choice>
        <choice>
          <value>clay, wet</value>
          <display_name>clay, wet</display_name>
        </choice>
        <choice>
          <value>gravel, dry</value>
          <display_name>gravel, dry</display_name>
        </choice>
        <choice>
          <value>gravel, mixed</value>
          <display_name>gravel, mixed</display_name>
        </choice>
        <choice>
          <value>gravel, wet</value>
          <display_name>gravel, wet</display_name>
        </choice>
        <choice>
          <value>loam, dry</value>
          <display_name>loam, dry</display_name>
        </choice>
        <choice>
          <value>loam, mixed</value>
          <display_name>loam, mixed</display_name>
        </choice>
        <choice>
          <value>loam, wet</value>
          <display_name>loam, wet</display_name>
        </choice>
        <choice>
          <value>sand, dry</value>
          <display_name>sand, dry</display_name>
        </choice>
        <choice>
          <value>sand, mixed</value>
          <display_name>sand, mixed</display_name>
        </choice>
        <choice>
          <value>sand, wet</value>
          <display_name>sand, wet</display_name>
        </choice>
        <choice>
          <value>silt, dry</value>
          <display_name>silt, dry</display_name>
        </choice>
        <choice>
          <value>silt, mixed</value>
          <display_name>silt, mixed</display_name>
        </choice>
        <choice>
          <value>silt, wet</value>
          <display_name>silt, wet</display_name>
        </choice>
        <choice>
          <value>unknown, dry</value>
          <display_name>unknown, dry</display_name>
        </choice>
        <choice>
          <value>unknown, mixed</value>
          <display_name>unknown, mixed</display_name>
        </choice>
        <choice>
          <value>unknown, wet</value>
          <display_name>unknown, wet</display_name>
        </choice>
      </choices>
    </argument>
    <argument>
      <name>site_ground_conductivity</name>
      <display_name>Site: Ground Conductivity</display_name>
      <description>Conductivity of the ground soil. If provided, overrides the previous site and moisture type input.</description>
      <type>Double</type>
      <units>Btu/hr-ft-F</units>
      <required>false</required>
      <model_dependent>false</model_dependent>
    </argument>
    <argument>
      <name>site_ground_diffusivity</name>
      <display_name>Site: Ground Diffusivity</display_name>
      <description>Diffusivity of the ground soil. If provided, overrides the previous site and moisture type input.</description>
      <type>Double</type>
      <units>ft^2/hr</units>
      <required>false</required>
      <model_dependent>false</model_dependent>
    </argument>
    <argument>
      <name>site_zip_code</name>
      <display_name>Site: Zip Code</display_name>
      <description>Zip code of the home address.</description>
      <type>String</type>
      <required>false</required>
      <model_dependent>false</model_dependent>
    </argument>
    <argument>
      <name>site_iecc_zone</name>
      <display_name>Site: IECC Zone</display_name>
      <description>IECC zone of the home address.</description>
      <type>Choice</type>
      <required>false</required>
      <model_dependent>false</model_dependent>
      <choices>
        <choice>
          <value>1A</value>
          <display_name>1A</display_name>
        </choice>
        <choice>
          <value>1B</value>
          <display_name>1B</display_name>
        </choice>
        <choice>
          <value>1C</value>
          <display_name>1C</display_name>
        </choice>
        <choice>
          <value>2A</value>
          <display_name>2A</display_name>
        </choice>
        <choice>
          <value>2B</value>
          <display_name>2B</display_name>
        </choice>
        <choice>
          <value>2C</value>
          <display_name>2C</display_name>
        </choice>
        <choice>
          <value>3A</value>
          <display_name>3A</display_name>
        </choice>
        <choice>
          <value>3B</value>
          <display_name>3B</display_name>
        </choice>
        <choice>
          <value>3C</value>
          <display_name>3C</display_name>
        </choice>
        <choice>
          <value>4A</value>
          <display_name>4A</display_name>
        </choice>
        <choice>
          <value>4B</value>
          <display_name>4B</display_name>
        </choice>
        <choice>
          <value>4C</value>
          <display_name>4C</display_name>
        </choice>
        <choice>
          <value>5A</value>
          <display_name>5A</display_name>
        </choice>
        <choice>
          <value>5B</value>
          <display_name>5B</display_name>
        </choice>
        <choice>
          <value>5C</value>
          <display_name>5C</display_name>
        </choice>
        <choice>
          <value>6A</value>
          <display_name>6A</display_name>
        </choice>
        <choice>
          <value>6B</value>
          <display_name>6B</display_name>
        </choice>
        <choice>
          <value>6C</value>
          <display_name>6C</display_name>
        </choice>
        <choice>
          <value>7</value>
          <display_name>7</display_name>
        </choice>
        <choice>
          <value>8</value>
          <display_name>8</display_name>
        </choice>
      </choices>
    </argument>
    <argument>
      <name>site_state_code</name>
      <display_name>Site: State Code</display_name>
      <description>State code of the home address.</description>
      <type>Choice</type>
      <required>false</required>
      <model_dependent>false</model_dependent>
      <choices>
        <choice>
          <value>AK</value>
          <display_name>AK</display_name>
        </choice>
        <choice>
          <value>AL</value>
          <display_name>AL</display_name>
        </choice>
        <choice>
          <value>AR</value>
          <display_name>AR</display_name>
        </choice>
        <choice>
          <value>AZ</value>
          <display_name>AZ</display_name>
        </choice>
        <choice>
          <value>CA</value>
          <display_name>CA</display_name>
        </choice>
        <choice>
          <value>CO</value>
          <display_name>CO</display_name>
        </choice>
        <choice>
          <value>CT</value>
          <display_name>CT</display_name>
        </choice>
        <choice>
          <value>DC</value>
          <display_name>DC</display_name>
        </choice>
        <choice>
          <value>DE</value>
          <display_name>DE</display_name>
        </choice>
        <choice>
          <value>FL</value>
          <display_name>FL</display_name>
        </choice>
        <choice>
          <value>GA</value>
          <display_name>GA</display_name>
        </choice>
        <choice>
          <value>HI</value>
          <display_name>HI</display_name>
        </choice>
        <choice>
          <value>IA</value>
          <display_name>IA</display_name>
        </choice>
        <choice>
          <value>ID</value>
          <display_name>ID</display_name>
        </choice>
        <choice>
          <value>IL</value>
          <display_name>IL</display_name>
        </choice>
        <choice>
          <value>IN</value>
          <display_name>IN</display_name>
        </choice>
        <choice>
          <value>KS</value>
          <display_name>KS</display_name>
        </choice>
        <choice>
          <value>KY</value>
          <display_name>KY</display_name>
        </choice>
        <choice>
          <value>LA</value>
          <display_name>LA</display_name>
        </choice>
        <choice>
          <value>MA</value>
          <display_name>MA</display_name>
        </choice>
        <choice>
          <value>MD</value>
          <display_name>MD</display_name>
        </choice>
        <choice>
          <value>ME</value>
          <display_name>ME</display_name>
        </choice>
        <choice>
          <value>MI</value>
          <display_name>MI</display_name>
        </choice>
        <choice>
          <value>MN</value>
          <display_name>MN</display_name>
        </choice>
        <choice>
          <value>MO</value>
          <display_name>MO</display_name>
        </choice>
        <choice>
          <value>MS</value>
          <display_name>MS</display_name>
        </choice>
        <choice>
          <value>MT</value>
          <display_name>MT</display_name>
        </choice>
        <choice>
          <value>NC</value>
          <display_name>NC</display_name>
        </choice>
        <choice>
          <value>ND</value>
          <display_name>ND</display_name>
        </choice>
        <choice>
          <value>NE</value>
          <display_name>NE</display_name>
        </choice>
        <choice>
          <value>NH</value>
          <display_name>NH</display_name>
        </choice>
        <choice>
          <value>NJ</value>
          <display_name>NJ</display_name>
        </choice>
        <choice>
          <value>NM</value>
          <display_name>NM</display_name>
        </choice>
        <choice>
          <value>NV</value>
          <display_name>NV</display_name>
        </choice>
        <choice>
          <value>NY</value>
          <display_name>NY</display_name>
        </choice>
        <choice>
          <value>OH</value>
          <display_name>OH</display_name>
        </choice>
        <choice>
          <value>OK</value>
          <display_name>OK</display_name>
        </choice>
        <choice>
          <value>OR</value>
          <display_name>OR</display_name>
        </choice>
        <choice>
          <value>PA</value>
          <display_name>PA</display_name>
        </choice>
        <choice>
          <value>RI</value>
          <display_name>RI</display_name>
        </choice>
        <choice>
          <value>SC</value>
          <display_name>SC</display_name>
        </choice>
        <choice>
          <value>SD</value>
          <display_name>SD</display_name>
        </choice>
        <choice>
          <value>TN</value>
          <display_name>TN</display_name>
        </choice>
        <choice>
          <value>TX</value>
          <display_name>TX</display_name>
        </choice>
        <choice>
          <value>UT</value>
          <display_name>UT</display_name>
        </choice>
        <choice>
          <value>VA</value>
          <display_name>VA</display_name>
        </choice>
        <choice>
          <value>VT</value>
          <display_name>VT</display_name>
        </choice>
        <choice>
          <value>WA</value>
          <display_name>WA</display_name>
        </choice>
        <choice>
          <value>WI</value>
          <display_name>WI</display_name>
        </choice>
        <choice>
          <value>WV</value>
          <display_name>WV</display_name>
        </choice>
        <choice>
          <value>WY</value>
          <display_name>WY</display_name>
        </choice>
      </choices>
    </argument>
    <argument>
      <name>site_time_zone_utc_offset</name>
      <display_name>Site: Time Zone UTC Offset</display_name>
      <description>Time zone UTC offset of the home address. Must be between -12 and 14.</description>
      <type>Double</type>
      <units>hr</units>
      <required>false</required>
      <model_dependent>false</model_dependent>
    </argument>
    <argument>
      <name>weather_station_epw_filepath</name>
      <display_name>Weather Station: EnergyPlus Weather (EPW) Filepath</display_name>
      <description>Path of the EPW file.</description>
      <type>String</type>
      <required>true</required>
      <model_dependent>false</model_dependent>
      <default_value>USA_CO_Denver.Intl.AP.725650_TMY3.epw</default_value>
    </argument>
    <argument>
      <name>year_built</name>
      <display_name>Building Construction: Year Built</display_name>
      <description>The year the building was built.</description>
      <type>Integer</type>
      <required>false</required>
      <model_dependent>false</model_dependent>
    </argument>
    <argument>
      <name>unit_multiplier</name>
      <display_name>Building Construction: Unit Multiplier</display_name>
      <description>The number of similar dwelling units. EnergyPlus simulation results will be multiplied this value. If not provided, defaults to 1.</description>
      <type>Integer</type>
      <required>false</required>
      <model_dependent>false</model_dependent>
    </argument>
    <argument>
      <name>geometry_unit_type</name>
      <display_name>Geometry: Unit Type</display_name>
      <description>The type of dwelling unit. Use single-family attached for a dwelling unit with 1 or more stories, attached units to one or both sides, and no units above/below. Use apartment unit for a dwelling unit with 1 story, attached units to one, two, or three sides, and units above and/or below.</description>
      <type>Choice</type>
      <required>true</required>
      <model_dependent>false</model_dependent>
      <default_value>single-family detached</default_value>
      <choices>
        <choice>
          <value>single-family detached</value>
          <display_name>single-family detached</display_name>
        </choice>
        <choice>
          <value>single-family attached</value>
          <display_name>single-family attached</display_name>
        </choice>
        <choice>
          <value>apartment unit</value>
          <display_name>apartment unit</display_name>
        </choice>
        <choice>
          <value>manufactured home</value>
          <display_name>manufactured home</display_name>
        </choice>
      </choices>
    </argument>
    <argument>
      <name>geometry_unit_left_wall_is_adiabatic</name>
      <display_name>Geometry: Unit Left Wall Is Adiabatic</display_name>
      <description>Presence of an adiabatic left wall.</description>
      <type>Boolean</type>
      <required>false</required>
      <model_dependent>false</model_dependent>
      <default_value>false</default_value>
      <choices>
        <choice>
          <value>true</value>
          <display_name>true</display_name>
        </choice>
        <choice>
          <value>false</value>
          <display_name>false</display_name>
        </choice>
      </choices>
    </argument>
    <argument>
      <name>geometry_unit_right_wall_is_adiabatic</name>
      <display_name>Geometry: Unit Right Wall Is Adiabatic</display_name>
      <description>Presence of an adiabatic right wall.</description>
      <type>Boolean</type>
      <required>false</required>
      <model_dependent>false</model_dependent>
      <default_value>false</default_value>
      <choices>
        <choice>
          <value>true</value>
          <display_name>true</display_name>
        </choice>
        <choice>
          <value>false</value>
          <display_name>false</display_name>
        </choice>
      </choices>
    </argument>
    <argument>
      <name>geometry_unit_front_wall_is_adiabatic</name>
      <display_name>Geometry: Unit Front Wall Is Adiabatic</display_name>
      <description>Presence of an adiabatic front wall, for example, the unit is adjacent to a conditioned corridor.</description>
      <type>Boolean</type>
      <required>false</required>
      <model_dependent>false</model_dependent>
      <default_value>false</default_value>
      <choices>
        <choice>
          <value>true</value>
          <display_name>true</display_name>
        </choice>
        <choice>
          <value>false</value>
          <display_name>false</display_name>
        </choice>
      </choices>
    </argument>
    <argument>
      <name>geometry_unit_back_wall_is_adiabatic</name>
      <display_name>Geometry: Unit Back Wall Is Adiabatic</display_name>
      <description>Presence of an adiabatic back wall.</description>
      <type>Boolean</type>
      <required>false</required>
      <model_dependent>false</model_dependent>
      <default_value>false</default_value>
      <choices>
        <choice>
          <value>true</value>
          <display_name>true</display_name>
        </choice>
        <choice>
          <value>false</value>
          <display_name>false</display_name>
        </choice>
      </choices>
    </argument>
    <argument>
      <name>geometry_unit_num_floors_above_grade</name>
      <display_name>Geometry: Unit Number of Floors Above Grade</display_name>
      <description>The number of floors above grade in the unit. Attic type ConditionedAttic is included. Assumed to be 1 for apartment units.</description>
      <type>Integer</type>
      <units>#</units>
      <required>true</required>
      <model_dependent>false</model_dependent>
      <default_value>2</default_value>
    </argument>
    <argument>
      <name>geometry_unit_cfa</name>
      <display_name>Geometry: Unit Conditioned Floor Area</display_name>
      <description>The total floor area of the unit's conditioned space (including any conditioned basement floor area).</description>
      <type>Double</type>
      <units>ft^2</units>
      <required>true</required>
      <model_dependent>false</model_dependent>
      <default_value>2000</default_value>
    </argument>
    <argument>
      <name>geometry_unit_aspect_ratio</name>
      <display_name>Geometry: Unit Aspect Ratio</display_name>
      <description>The ratio of front/back wall length to left/right wall length for the unit, excluding any protruding garage wall area.</description>
      <type>Double</type>
      <units>Frac</units>
      <required>true</required>
      <model_dependent>false</model_dependent>
      <default_value>2</default_value>
    </argument>
    <argument>
      <name>geometry_unit_orientation</name>
      <display_name>Geometry: Unit Orientation</display_name>
      <description>The unit's orientation is measured clockwise from north (e.g., North=0, East=90, South=180, West=270).</description>
      <type>Double</type>
      <units>degrees</units>
      <required>true</required>
      <model_dependent>false</model_dependent>
      <default_value>180</default_value>
    </argument>
    <argument>
      <name>geometry_unit_num_bedrooms</name>
      <display_name>Geometry: Unit Number of Bedrooms</display_name>
      <description>The number of bedrooms in the unit.</description>
      <type>Integer</type>
      <units>#</units>
      <required>true</required>
      <model_dependent>false</model_dependent>
      <default_value>3</default_value>
    </argument>
    <argument>
      <name>geometry_unit_num_bathrooms</name>
      <display_name>Geometry: Unit Number of Bathrooms</display_name>
      <description>The number of bathrooms in the unit. If not provided, the OS-HPXML default is used.</description>
      <type>Integer</type>
      <units>#</units>
      <required>false</required>
      <model_dependent>false</model_dependent>
    </argument>
    <argument>
      <name>geometry_unit_num_occupants</name>
      <display_name>Geometry: Unit Number of Occupants</display_name>
      <description>The number of occupants in the unit. If not provided, an *asset* calculation is performed assuming standard occupancy, in which various end use defaults (e.g., plug loads, appliances, and hot water usage) are calculated based on Number of Bedrooms and Conditioned Floor Area per ANSI/RESNET/ICC 301-2019. If provided, an *operational* calculation is instead performed in which the end use defaults are adjusted using the relationship between Number of Bedrooms and Number of Occupants from RECS 2015.</description>
      <type>Double</type>
      <units>#</units>
      <required>false</required>
      <model_dependent>false</model_dependent>
    </argument>
    <argument>
      <name>geometry_building_num_units</name>
      <display_name>Geometry: Building Number of Units</display_name>
      <description>The number of units in the building. Required for single-family attached and apartment units.</description>
      <type>Integer</type>
      <units>#</units>
      <required>false</required>
      <model_dependent>false</model_dependent>
    </argument>
    <argument>
      <name>geometry_average_ceiling_height</name>
      <display_name>Geometry: Average Ceiling Height</display_name>
      <description>Average distance from the floor to the ceiling.</description>
      <type>Double</type>
      <units>ft</units>
      <required>true</required>
      <model_dependent>false</model_dependent>
      <default_value>8</default_value>
    </argument>
    <argument>
      <name>geometry_garage_width</name>
      <display_name>Geometry: Garage Width</display_name>
      <description>The width of the garage. Enter zero for no garage. Only applies to single-family detached units.</description>
      <type>Double</type>
      <units>ft</units>
      <required>true</required>
      <model_dependent>false</model_dependent>
      <default_value>0</default_value>
    </argument>
    <argument>
      <name>geometry_garage_depth</name>
      <display_name>Geometry: Garage Depth</display_name>
      <description>The depth of the garage. Only applies to single-family detached units.</description>
      <type>Double</type>
      <units>ft</units>
      <required>true</required>
      <model_dependent>false</model_dependent>
      <default_value>20</default_value>
    </argument>
    <argument>
      <name>geometry_garage_protrusion</name>
      <display_name>Geometry: Garage Protrusion</display_name>
      <description>The fraction of the garage that is protruding from the conditioned space. Only applies to single-family detached units.</description>
      <type>Double</type>
      <units>Frac</units>
      <required>true</required>
      <model_dependent>false</model_dependent>
      <default_value>0</default_value>
    </argument>
    <argument>
      <name>geometry_garage_position</name>
      <display_name>Geometry: Garage Position</display_name>
      <description>The position of the garage. Only applies to single-family detached units.</description>
      <type>Choice</type>
      <required>true</required>
      <model_dependent>false</model_dependent>
      <default_value>Right</default_value>
      <choices>
        <choice>
          <value>Right</value>
          <display_name>Right</display_name>
        </choice>
        <choice>
          <value>Left</value>
          <display_name>Left</display_name>
        </choice>
      </choices>
    </argument>
    <argument>
      <name>geometry_foundation_type</name>
      <display_name>Geometry: Foundation Type</display_name>
      <description>The foundation type of the building. Foundation types ConditionedBasement and ConditionedCrawlspace are not allowed for apartment units.</description>
      <type>Choice</type>
      <required>true</required>
      <model_dependent>false</model_dependent>
      <default_value>SlabOnGrade</default_value>
      <choices>
        <choice>
          <value>SlabOnGrade</value>
          <display_name>SlabOnGrade</display_name>
        </choice>
        <choice>
          <value>VentedCrawlspace</value>
          <display_name>VentedCrawlspace</display_name>
        </choice>
        <choice>
          <value>UnventedCrawlspace</value>
          <display_name>UnventedCrawlspace</display_name>
        </choice>
        <choice>
          <value>ConditionedCrawlspace</value>
          <display_name>ConditionedCrawlspace</display_name>
        </choice>
        <choice>
          <value>UnconditionedBasement</value>
          <display_name>UnconditionedBasement</display_name>
        </choice>
        <choice>
          <value>ConditionedBasement</value>
          <display_name>ConditionedBasement</display_name>
        </choice>
        <choice>
          <value>Ambient</value>
          <display_name>Ambient</display_name>
        </choice>
        <choice>
          <value>AboveApartment</value>
          <display_name>AboveApartment</display_name>
        </choice>
        <choice>
          <value>BellyAndWingWithSkirt</value>
          <display_name>BellyAndWingWithSkirt</display_name>
        </choice>
        <choice>
          <value>BellyAndWingNoSkirt</value>
          <display_name>BellyAndWingNoSkirt</display_name>
        </choice>
      </choices>
    </argument>
    <argument>
      <name>geometry_foundation_height</name>
      <display_name>Geometry: Foundation Height</display_name>
      <description>The height of the foundation (e.g., 3ft for crawlspace, 8ft for basement). Only applies to basements/crawlspaces.</description>
      <type>Double</type>
      <units>ft</units>
      <required>true</required>
      <model_dependent>false</model_dependent>
      <default_value>0</default_value>
    </argument>
    <argument>
      <name>geometry_foundation_height_above_grade</name>
      <display_name>Geometry: Foundation Height Above Grade</display_name>
      <description>The depth above grade of the foundation wall. Only applies to basements/crawlspaces.</description>
      <type>Double</type>
      <units>ft</units>
      <required>true</required>
      <model_dependent>false</model_dependent>
      <default_value>0</default_value>
    </argument>
    <argument>
      <name>geometry_rim_joist_height</name>
      <display_name>Geometry: Rim Joist Height</display_name>
      <description>The height of the rim joists. Only applies to basements/crawlspaces.</description>
      <type>Double</type>
      <units>in</units>
      <required>false</required>
      <model_dependent>false</model_dependent>
    </argument>
    <argument>
      <name>geometry_attic_type</name>
      <display_name>Geometry: Attic Type</display_name>
      <description>The attic type of the building. Attic type ConditionedAttic is not allowed for apartment units.</description>
      <type>Choice</type>
      <required>true</required>
      <model_dependent>false</model_dependent>
      <default_value>VentedAttic</default_value>
      <choices>
        <choice>
          <value>FlatRoof</value>
          <display_name>FlatRoof</display_name>
        </choice>
        <choice>
          <value>VentedAttic</value>
          <display_name>VentedAttic</display_name>
        </choice>
        <choice>
          <value>UnventedAttic</value>
          <display_name>UnventedAttic</display_name>
        </choice>
        <choice>
          <value>ConditionedAttic</value>
          <display_name>ConditionedAttic</display_name>
        </choice>
        <choice>
          <value>BelowApartment</value>
          <display_name>BelowApartment</display_name>
        </choice>
      </choices>
    </argument>
    <argument>
      <name>geometry_roof_type</name>
      <display_name>Geometry: Roof Type</display_name>
      <description>The roof type of the building. Ignored if the building has a flat roof.</description>
      <type>Choice</type>
      <required>true</required>
      <model_dependent>false</model_dependent>
      <default_value>gable</default_value>
      <choices>
        <choice>
          <value>gable</value>
          <display_name>gable</display_name>
        </choice>
        <choice>
          <value>hip</value>
          <display_name>hip</display_name>
        </choice>
      </choices>
    </argument>
    <argument>
      <name>geometry_roof_pitch</name>
      <display_name>Geometry: Roof Pitch</display_name>
      <description>The roof pitch of the attic. Ignored if the building has a flat roof.</description>
      <type>Choice</type>
      <required>true</required>
      <model_dependent>false</model_dependent>
      <default_value>6:12</default_value>
      <choices>
        <choice>
          <value>1:12</value>
          <display_name>1:12</display_name>
        </choice>
        <choice>
          <value>2:12</value>
          <display_name>2:12</display_name>
        </choice>
        <choice>
          <value>3:12</value>
          <display_name>3:12</display_name>
        </choice>
        <choice>
          <value>4:12</value>
          <display_name>4:12</display_name>
        </choice>
        <choice>
          <value>5:12</value>
          <display_name>5:12</display_name>
        </choice>
        <choice>
          <value>6:12</value>
          <display_name>6:12</display_name>
        </choice>
        <choice>
          <value>7:12</value>
          <display_name>7:12</display_name>
        </choice>
        <choice>
          <value>8:12</value>
          <display_name>8:12</display_name>
        </choice>
        <choice>
          <value>9:12</value>
          <display_name>9:12</display_name>
        </choice>
        <choice>
          <value>10:12</value>
          <display_name>10:12</display_name>
        </choice>
        <choice>
          <value>11:12</value>
          <display_name>11:12</display_name>
        </choice>
        <choice>
          <value>12:12</value>
          <display_name>12:12</display_name>
        </choice>
      </choices>
    </argument>
    <argument>
      <name>geometry_eaves_depth</name>
      <display_name>Geometry: Eaves Depth</display_name>
      <description>The eaves depth of the roof.</description>
      <type>Double</type>
      <units>ft</units>
      <required>true</required>
      <model_dependent>false</model_dependent>
      <default_value>2</default_value>
    </argument>
    <argument>
      <name>neighbor_front_distance</name>
      <display_name>Neighbor: Front Distance</display_name>
      <description>The distance between the unit and the neighboring building to the front (not including eaves). A value of zero indicates no neighbors. Used for shading.</description>
      <type>Double</type>
      <units>ft</units>
      <required>true</required>
      <model_dependent>false</model_dependent>
      <default_value>0</default_value>
    </argument>
    <argument>
      <name>neighbor_back_distance</name>
      <display_name>Neighbor: Back Distance</display_name>
      <description>The distance between the unit and the neighboring building to the back (not including eaves). A value of zero indicates no neighbors. Used for shading.</description>
      <type>Double</type>
      <units>ft</units>
      <required>true</required>
      <model_dependent>false</model_dependent>
      <default_value>0</default_value>
    </argument>
    <argument>
      <name>neighbor_left_distance</name>
      <display_name>Neighbor: Left Distance</display_name>
      <description>The distance between the unit and the neighboring building to the left (not including eaves). A value of zero indicates no neighbors. Used for shading.</description>
      <type>Double</type>
      <units>ft</units>
      <required>true</required>
      <model_dependent>false</model_dependent>
      <default_value>10</default_value>
    </argument>
    <argument>
      <name>neighbor_right_distance</name>
      <display_name>Neighbor: Right Distance</display_name>
      <description>The distance between the unit and the neighboring building to the right (not including eaves). A value of zero indicates no neighbors. Used for shading.</description>
      <type>Double</type>
      <units>ft</units>
      <required>true</required>
      <model_dependent>false</model_dependent>
      <default_value>10</default_value>
    </argument>
    <argument>
      <name>neighbor_front_height</name>
      <display_name>Neighbor: Front Height</display_name>
      <description>The height of the neighboring building to the front. If not provided, the OS-HPXML default is used.</description>
      <type>Double</type>
      <units>ft</units>
      <required>false</required>
      <model_dependent>false</model_dependent>
    </argument>
    <argument>
      <name>neighbor_back_height</name>
      <display_name>Neighbor: Back Height</display_name>
      <description>The height of the neighboring building to the back. If not provided, the OS-HPXML default is used.</description>
      <type>Double</type>
      <units>ft</units>
      <required>false</required>
      <model_dependent>false</model_dependent>
    </argument>
    <argument>
      <name>neighbor_left_height</name>
      <display_name>Neighbor: Left Height</display_name>
      <description>The height of the neighboring building to the left. If not provided, the OS-HPXML default is used.</description>
      <type>Double</type>
      <units>ft</units>
      <required>false</required>
      <model_dependent>false</model_dependent>
    </argument>
    <argument>
      <name>neighbor_right_height</name>
      <display_name>Neighbor: Right Height</display_name>
      <description>The height of the neighboring building to the right. If not provided, the OS-HPXML default is used.</description>
      <type>Double</type>
      <units>ft</units>
      <required>false</required>
      <model_dependent>false</model_dependent>
    </argument>
    <argument>
      <name>floor_over_foundation_assembly_r</name>
      <display_name>Floor: Over Foundation Assembly R-value</display_name>
      <description>Assembly R-value for the floor over the foundation. Ignored if the building has a slab-on-grade foundation.</description>
      <type>Double</type>
      <units>h-ft^2-R/Btu</units>
      <required>true</required>
      <model_dependent>false</model_dependent>
      <default_value>28.1</default_value>
    </argument>
    <argument>
      <name>floor_over_garage_assembly_r</name>
      <display_name>Floor: Over Garage Assembly R-value</display_name>
      <description>Assembly R-value for the floor over the garage. Ignored unless the building has a garage under conditioned space.</description>
      <type>Double</type>
      <units>h-ft^2-R/Btu</units>
      <required>true</required>
      <model_dependent>false</model_dependent>
      <default_value>28.1</default_value>
    </argument>
    <argument>
      <name>floor_type</name>
      <display_name>Floor: Type</display_name>
      <description>The type of floors.</description>
      <type>Choice</type>
      <required>true</required>
      <model_dependent>false</model_dependent>
      <default_value>WoodFrame</default_value>
      <choices>
        <choice>
          <value>WoodFrame</value>
          <display_name>WoodFrame</display_name>
        </choice>
        <choice>
          <value>StructuralInsulatedPanel</value>
          <display_name>StructuralInsulatedPanel</display_name>
        </choice>
        <choice>
          <value>SolidConcrete</value>
          <display_name>SolidConcrete</display_name>
        </choice>
        <choice>
          <value>SteelFrame</value>
          <display_name>SteelFrame</display_name>
        </choice>
      </choices>
    </argument>
    <argument>
      <name>foundation_wall_type</name>
      <display_name>Foundation Wall: Type</display_name>
      <description>The material type of the foundation wall. If not provided, the OS-HPXML default is used.</description>
      <type>Choice</type>
      <required>false</required>
      <model_dependent>false</model_dependent>
      <choices>
        <choice>
          <value>solid concrete</value>
          <display_name>solid concrete</display_name>
        </choice>
        <choice>
          <value>concrete block</value>
          <display_name>concrete block</display_name>
        </choice>
        <choice>
          <value>concrete block foam core</value>
          <display_name>concrete block foam core</display_name>
        </choice>
        <choice>
          <value>concrete block perlite core</value>
          <display_name>concrete block perlite core</display_name>
        </choice>
        <choice>
          <value>concrete block vermiculite core</value>
          <display_name>concrete block vermiculite core</display_name>
        </choice>
        <choice>
          <value>concrete block solid core</value>
          <display_name>concrete block solid core</display_name>
        </choice>
        <choice>
          <value>double brick</value>
          <display_name>double brick</display_name>
        </choice>
        <choice>
          <value>wood</value>
          <display_name>wood</display_name>
        </choice>
      </choices>
    </argument>
    <argument>
      <name>foundation_wall_thickness</name>
      <display_name>Foundation Wall: Thickness</display_name>
      <description>The thickness of the foundation wall. If not provided, the OS-HPXML default is used.</description>
      <type>Double</type>
      <units>in</units>
      <required>false</required>
      <model_dependent>false</model_dependent>
    </argument>
    <argument>
      <name>foundation_wall_insulation_r</name>
      <display_name>Foundation Wall: Insulation Nominal R-value</display_name>
      <description>Nominal R-value for the foundation wall insulation. Only applies to basements/crawlspaces.</description>
      <type>Double</type>
      <units>h-ft^2-R/Btu</units>
      <required>true</required>
      <model_dependent>false</model_dependent>
      <default_value>0</default_value>
    </argument>
    <argument>
      <name>foundation_wall_insulation_location</name>
      <display_name>Foundation Wall: Insulation Location</display_name>
      <description>Whether the insulation is on the interior or exterior of the foundation wall. Only applies to basements/crawlspaces.</description>
      <type>Choice</type>
      <units>ft</units>
      <required>false</required>
      <model_dependent>false</model_dependent>
      <default_value>exterior</default_value>
      <choices>
        <choice>
          <value>interior</value>
          <display_name>interior</display_name>
        </choice>
        <choice>
          <value>exterior</value>
          <display_name>exterior</display_name>
        </choice>
      </choices>
    </argument>
    <argument>
      <name>foundation_wall_insulation_distance_to_top</name>
      <display_name>Foundation Wall: Insulation Distance To Top</display_name>
      <description>The distance from the top of the foundation wall to the top of the foundation wall insulation. Only applies to basements/crawlspaces. If not provided, the OS-HPXML default is used.</description>
      <type>Double</type>
      <units>ft</units>
      <required>false</required>
      <model_dependent>false</model_dependent>
    </argument>
    <argument>
      <name>foundation_wall_insulation_distance_to_bottom</name>
      <display_name>Foundation Wall: Insulation Distance To Bottom</display_name>
      <description>The distance from the top of the foundation wall to the bottom of the foundation wall insulation. Only applies to basements/crawlspaces. If not provided, the OS-HPXML default is used.</description>
      <type>Double</type>
      <units>ft</units>
      <required>false</required>
      <model_dependent>false</model_dependent>
    </argument>
    <argument>
      <name>foundation_wall_assembly_r</name>
      <display_name>Foundation Wall: Assembly R-value</display_name>
      <description>Assembly R-value for the foundation walls. Only applies to basements/crawlspaces. If provided, overrides the previous foundation wall insulation inputs. If not provided, it is ignored.</description>
      <type>Double</type>
      <units>h-ft^2-R/Btu</units>
      <required>false</required>
      <model_dependent>false</model_dependent>
    </argument>
    <argument>
      <name>rim_joist_assembly_r</name>
      <display_name>Rim Joist: Assembly R-value</display_name>
      <description>Assembly R-value for the rim joists. Only applies to basements/crawlspaces. Required if a rim joist height is provided.</description>
      <type>Double</type>
      <units>h-ft^2-R/Btu</units>
      <required>false</required>
      <model_dependent>false</model_dependent>
    </argument>
    <argument>
      <name>slab_perimeter_insulation_r</name>
      <display_name>Slab: Perimeter Insulation Nominal R-value</display_name>
      <description>Nominal R-value of the vertical slab perimeter insulation. Applies to slab-on-grade foundations and basement/crawlspace floors.</description>
      <type>Double</type>
      <units>h-ft^2-R/Btu</units>
      <required>true</required>
      <model_dependent>false</model_dependent>
      <default_value>0</default_value>
    </argument>
    <argument>
      <name>slab_perimeter_depth</name>
      <display_name>Slab: Perimeter Insulation Depth</display_name>
      <description>Depth from grade to bottom of vertical slab perimeter insulation. Applies to slab-on-grade foundations and basement/crawlspace floors.</description>
      <type>Double</type>
      <units>ft</units>
      <required>true</required>
      <model_dependent>false</model_dependent>
      <default_value>0</default_value>
    </argument>
    <argument>
      <name>slab_under_insulation_r</name>
      <display_name>Slab: Under Slab Insulation Nominal R-value</display_name>
      <description>Nominal R-value of the horizontal under slab insulation. Applies to slab-on-grade foundations and basement/crawlspace floors.</description>
      <type>Double</type>
      <units>h-ft^2-R/Btu</units>
      <required>true</required>
      <model_dependent>false</model_dependent>
      <default_value>0</default_value>
    </argument>
    <argument>
      <name>slab_under_width</name>
      <display_name>Slab: Under Slab Insulation Width</display_name>
      <description>Width from slab edge inward of horizontal under-slab insulation. Enter 999 to specify that the under slab insulation spans the entire slab. Applies to slab-on-grade foundations and basement/crawlspace floors.</description>
      <type>Double</type>
      <units>ft</units>
      <required>true</required>
      <model_dependent>false</model_dependent>
      <default_value>0</default_value>
    </argument>
    <argument>
      <name>slab_thickness</name>
      <display_name>Slab: Thickness</display_name>
      <description>The thickness of the slab. Zero can be entered if there is a dirt floor instead of a slab. If not provided, the OS-HPXML default is used.</description>
      <type>Double</type>
      <units>in</units>
      <required>false</required>
      <model_dependent>false</model_dependent>
    </argument>
    <argument>
      <name>slab_carpet_fraction</name>
      <display_name>Slab: Carpet Fraction</display_name>
      <description>Fraction of the slab floor area that is carpeted. If not provided, the OS-HPXML default is used.</description>
      <type>Double</type>
      <units>Frac</units>
      <required>false</required>
      <model_dependent>false</model_dependent>
    </argument>
    <argument>
      <name>slab_carpet_r</name>
      <display_name>Slab: Carpet R-value</display_name>
      <description>R-value of the slab carpet. If not provided, the OS-HPXML default is used.</description>
      <type>Double</type>
      <units>h-ft^2-R/Btu</units>
      <required>false</required>
      <model_dependent>false</model_dependent>
    </argument>
    <argument>
      <name>ceiling_assembly_r</name>
      <display_name>Ceiling: Assembly R-value</display_name>
      <description>Assembly R-value for the ceiling (attic floor).</description>
      <type>Double</type>
      <units>h-ft^2-R/Btu</units>
      <required>true</required>
      <model_dependent>false</model_dependent>
      <default_value>31.6</default_value>
    </argument>
    <argument>
      <name>roof_material_type</name>
      <display_name>Roof: Material Type</display_name>
      <description>The material type of the roof. If not provided, the OS-HPXML default is used.</description>
      <type>Choice</type>
      <required>false</required>
      <model_dependent>false</model_dependent>
      <choices>
        <choice>
          <value>asphalt or fiberglass shingles</value>
          <display_name>asphalt or fiberglass shingles</display_name>
        </choice>
        <choice>
          <value>concrete</value>
          <display_name>concrete</display_name>
        </choice>
        <choice>
          <value>cool roof</value>
          <display_name>cool roof</display_name>
        </choice>
        <choice>
          <value>slate or tile shingles</value>
          <display_name>slate or tile shingles</display_name>
        </choice>
        <choice>
          <value>expanded polystyrene sheathing</value>
          <display_name>expanded polystyrene sheathing</display_name>
        </choice>
        <choice>
          <value>metal surfacing</value>
          <display_name>metal surfacing</display_name>
        </choice>
        <choice>
          <value>plastic/rubber/synthetic sheeting</value>
          <display_name>plastic/rubber/synthetic sheeting</display_name>
        </choice>
        <choice>
          <value>shingles</value>
          <display_name>shingles</display_name>
        </choice>
        <choice>
          <value>wood shingles or shakes</value>
          <display_name>wood shingles or shakes</display_name>
        </choice>
      </choices>
    </argument>
    <argument>
      <name>roof_color</name>
      <display_name>Roof: Color</display_name>
      <description>The color of the roof. If not provided, the OS-HPXML default is used.</description>
      <type>Choice</type>
      <required>false</required>
      <model_dependent>false</model_dependent>
      <choices>
        <choice>
          <value>dark</value>
          <display_name>dark</display_name>
        </choice>
        <choice>
          <value>light</value>
          <display_name>light</display_name>
        </choice>
        <choice>
          <value>medium</value>
          <display_name>medium</display_name>
        </choice>
        <choice>
          <value>medium dark</value>
          <display_name>medium dark</display_name>
        </choice>
        <choice>
          <value>reflective</value>
          <display_name>reflective</display_name>
        </choice>
      </choices>
    </argument>
    <argument>
      <name>roof_assembly_r</name>
      <display_name>Roof: Assembly R-value</display_name>
      <description>Assembly R-value of the roof.</description>
      <type>Double</type>
      <units>h-ft^2-R/Btu</units>
      <required>true</required>
      <model_dependent>false</model_dependent>
      <default_value>2.3</default_value>
    </argument>
    <argument>
      <name>roof_radiant_barrier</name>
      <display_name>Roof: Has Radiant Barrier</display_name>
      <description>Presence of a radiant barrier in the attic.</description>
      <type>Boolean</type>
      <required>true</required>
      <model_dependent>false</model_dependent>
      <default_value>false</default_value>
      <choices>
        <choice>
          <value>true</value>
          <display_name>true</display_name>
        </choice>
        <choice>
          <value>false</value>
          <display_name>false</display_name>
        </choice>
      </choices>
    </argument>
    <argument>
      <name>roof_radiant_barrier_grade</name>
      <display_name>Roof: Radiant Barrier Grade</display_name>
      <description>The grade of the radiant barrier. If not provided, the OS-HPXML default is used.</description>
      <type>Choice</type>
      <required>false</required>
      <model_dependent>false</model_dependent>
      <choices>
        <choice>
          <value>1</value>
          <display_name>1</display_name>
        </choice>
        <choice>
          <value>2</value>
          <display_name>2</display_name>
        </choice>
        <choice>
          <value>3</value>
          <display_name>3</display_name>
        </choice>
      </choices>
    </argument>
    <argument>
      <name>wall_type</name>
      <display_name>Wall: Type</display_name>
      <description>The type of walls.</description>
      <type>Choice</type>
      <required>true</required>
      <model_dependent>false</model_dependent>
      <default_value>WoodStud</default_value>
      <choices>
        <choice>
          <value>WoodStud</value>
          <display_name>WoodStud</display_name>
        </choice>
        <choice>
          <value>ConcreteMasonryUnit</value>
          <display_name>ConcreteMasonryUnit</display_name>
        </choice>
        <choice>
          <value>DoubleWoodStud</value>
          <display_name>DoubleWoodStud</display_name>
        </choice>
        <choice>
          <value>InsulatedConcreteForms</value>
          <display_name>InsulatedConcreteForms</display_name>
        </choice>
        <choice>
          <value>LogWall</value>
          <display_name>LogWall</display_name>
        </choice>
        <choice>
          <value>StructuralInsulatedPanel</value>
          <display_name>StructuralInsulatedPanel</display_name>
        </choice>
        <choice>
          <value>SolidConcrete</value>
          <display_name>SolidConcrete</display_name>
        </choice>
        <choice>
          <value>SteelFrame</value>
          <display_name>SteelFrame</display_name>
        </choice>
        <choice>
          <value>Stone</value>
          <display_name>Stone</display_name>
        </choice>
        <choice>
          <value>StrawBale</value>
          <display_name>StrawBale</display_name>
        </choice>
        <choice>
          <value>StructuralBrick</value>
          <display_name>StructuralBrick</display_name>
        </choice>
      </choices>
    </argument>
    <argument>
      <name>wall_siding_type</name>
      <display_name>Wall: Siding Type</display_name>
      <description>The siding type of the walls. Also applies to rim joists. If not provided, the OS-HPXML default is used.</description>
      <type>Choice</type>
      <required>false</required>
      <model_dependent>false</model_dependent>
      <choices>
        <choice>
          <value>aluminum siding</value>
          <display_name>aluminum siding</display_name>
        </choice>
        <choice>
          <value>asbestos siding</value>
          <display_name>asbestos siding</display_name>
        </choice>
        <choice>
          <value>brick veneer</value>
          <display_name>brick veneer</display_name>
        </choice>
        <choice>
          <value>composite shingle siding</value>
          <display_name>composite shingle siding</display_name>
        </choice>
        <choice>
          <value>fiber cement siding</value>
          <display_name>fiber cement siding</display_name>
        </choice>
        <choice>
          <value>masonite siding</value>
          <display_name>masonite siding</display_name>
        </choice>
        <choice>
          <value>none</value>
          <display_name>none</display_name>
        </choice>
        <choice>
          <value>stucco</value>
          <display_name>stucco</display_name>
        </choice>
        <choice>
          <value>synthetic stucco</value>
          <display_name>synthetic stucco</display_name>
        </choice>
        <choice>
          <value>vinyl siding</value>
          <display_name>vinyl siding</display_name>
        </choice>
        <choice>
          <value>wood siding</value>
          <display_name>wood siding</display_name>
        </choice>
      </choices>
    </argument>
    <argument>
      <name>wall_color</name>
      <display_name>Wall: Color</display_name>
      <description>The color of the walls. Also applies to rim joists. If not provided, the OS-HPXML default is used.</description>
      <type>Choice</type>
      <required>false</required>
      <model_dependent>false</model_dependent>
      <choices>
        <choice>
          <value>dark</value>
          <display_name>dark</display_name>
        </choice>
        <choice>
          <value>light</value>
          <display_name>light</display_name>
        </choice>
        <choice>
          <value>medium</value>
          <display_name>medium</display_name>
        </choice>
        <choice>
          <value>medium dark</value>
          <display_name>medium dark</display_name>
        </choice>
        <choice>
          <value>reflective</value>
          <display_name>reflective</display_name>
        </choice>
      </choices>
    </argument>
    <argument>
      <name>wall_assembly_r</name>
      <display_name>Wall: Assembly R-value</display_name>
      <description>Assembly R-value of the walls.</description>
      <type>Double</type>
      <units>h-ft^2-R/Btu</units>
      <required>true</required>
      <model_dependent>false</model_dependent>
      <default_value>11.9</default_value>
    </argument>
    <argument>
      <name>window_front_wwr</name>
      <display_name>Windows: Front Window-to-Wall Ratio</display_name>
      <description>The ratio of window area to wall area for the unit's front facade. Enter 0 if specifying Front Window Area instead.</description>
      <type>Double</type>
      <units>Frac</units>
      <required>true</required>
      <model_dependent>false</model_dependent>
      <default_value>0.18</default_value>
    </argument>
    <argument>
      <name>window_back_wwr</name>
      <display_name>Windows: Back Window-to-Wall Ratio</display_name>
      <description>The ratio of window area to wall area for the unit's back facade. Enter 0 if specifying Back Window Area instead.</description>
      <type>Double</type>
      <units>Frac</units>
      <required>true</required>
      <model_dependent>false</model_dependent>
      <default_value>0.18</default_value>
    </argument>
    <argument>
      <name>window_left_wwr</name>
      <display_name>Windows: Left Window-to-Wall Ratio</display_name>
      <description>The ratio of window area to wall area for the unit's left facade (when viewed from the front). Enter 0 if specifying Left Window Area instead.</description>
      <type>Double</type>
      <units>Frac</units>
      <required>true</required>
      <model_dependent>false</model_dependent>
      <default_value>0.18</default_value>
    </argument>
    <argument>
      <name>window_right_wwr</name>
      <display_name>Windows: Right Window-to-Wall Ratio</display_name>
      <description>The ratio of window area to wall area for the unit's right facade (when viewed from the front). Enter 0 if specifying Right Window Area instead.</description>
      <type>Double</type>
      <units>Frac</units>
      <required>true</required>
      <model_dependent>false</model_dependent>
      <default_value>0.18</default_value>
    </argument>
    <argument>
      <name>window_area_front</name>
      <display_name>Windows: Front Window Area</display_name>
      <description>The amount of window area on the unit's front facade. Enter 0 if specifying Front Window-to-Wall Ratio instead.</description>
      <type>Double</type>
      <units>ft^2</units>
      <required>true</required>
      <model_dependent>false</model_dependent>
      <default_value>0</default_value>
    </argument>
    <argument>
      <name>window_area_back</name>
      <display_name>Windows: Back Window Area</display_name>
      <description>The amount of window area on the unit's back facade. Enter 0 if specifying Back Window-to-Wall Ratio instead.</description>
      <type>Double</type>
      <units>ft^2</units>
      <required>true</required>
      <model_dependent>false</model_dependent>
      <default_value>0</default_value>
    </argument>
    <argument>
      <name>window_area_left</name>
      <display_name>Windows: Left Window Area</display_name>
      <description>The amount of window area on the unit's left facade (when viewed from the front). Enter 0 if specifying Left Window-to-Wall Ratio instead.</description>
      <type>Double</type>
      <units>ft^2</units>
      <required>true</required>
      <model_dependent>false</model_dependent>
      <default_value>0</default_value>
    </argument>
    <argument>
      <name>window_area_right</name>
      <display_name>Windows: Right Window Area</display_name>
      <description>The amount of window area on the unit's right facade (when viewed from the front). Enter 0 if specifying Right Window-to-Wall Ratio instead.</description>
      <type>Double</type>
      <units>ft^2</units>
      <required>true</required>
      <model_dependent>false</model_dependent>
      <default_value>0</default_value>
    </argument>
    <argument>
      <name>window_aspect_ratio</name>
      <display_name>Windows: Aspect Ratio</display_name>
      <description>Ratio of window height to width.</description>
      <type>Double</type>
      <units>Frac</units>
      <required>true</required>
      <model_dependent>false</model_dependent>
      <default_value>1.333</default_value>
    </argument>
    <argument>
      <name>window_fraction_operable</name>
      <display_name>Windows: Fraction Operable</display_name>
      <description>Fraction of windows that are operable. If not provided, the OS-HPXML default is used.</description>
      <type>Double</type>
      <units>Frac</units>
      <required>false</required>
      <model_dependent>false</model_dependent>
    </argument>
    <argument>
      <name>window_natvent_availability</name>
      <display_name>Windows: Natural Ventilation Availability</display_name>
      <description>For operable windows, the number of days/week that windows can be opened by occupants for natural ventilation. If not provided, the OS-HPXML default is used.</description>
      <type>Integer</type>
      <units>Days/week</units>
      <required>false</required>
      <model_dependent>false</model_dependent>
    </argument>
    <argument>
      <name>window_ufactor</name>
      <display_name>Windows: U-Factor</display_name>
      <description>Full-assembly NFRC U-factor.</description>
      <type>Double</type>
      <units>Btu/hr-ft^2-R</units>
      <required>true</required>
      <model_dependent>false</model_dependent>
      <default_value>0.37</default_value>
    </argument>
    <argument>
      <name>window_shgc</name>
      <display_name>Windows: SHGC</display_name>
      <description>Full-assembly NFRC solar heat gain coefficient.</description>
      <type>Double</type>
      <required>true</required>
      <model_dependent>false</model_dependent>
      <default_value>0.3</default_value>
    </argument>
    <argument>
      <name>window_interior_shading_winter</name>
      <display_name>Windows: Winter Interior Shading</display_name>
      <description>Interior shading coefficient for the winter season. 1.0 indicates no reduction in solar gain, 0.85 indicates 15% reduction, etc. If not provided, the OS-HPXML default is used.</description>
      <type>Double</type>
      <units>Frac</units>
      <required>false</required>
      <model_dependent>false</model_dependent>
    </argument>
    <argument>
      <name>window_interior_shading_summer</name>
      <display_name>Windows: Summer Interior Shading</display_name>
      <description>Interior shading coefficient for the summer season. 1.0 indicates no reduction in solar gain, 0.85 indicates 15% reduction, etc. If not provided, the OS-HPXML default is used.</description>
      <type>Double</type>
      <units>Frac</units>
      <required>false</required>
      <model_dependent>false</model_dependent>
    </argument>
    <argument>
      <name>window_exterior_shading_winter</name>
      <display_name>Windows: Winter Exterior Shading</display_name>
      <description>Exterior shading coefficient for the winter season. 1.0 indicates no reduction in solar gain, 0.85 indicates 15% reduction, etc. If not provided, the OS-HPXML default is used.</description>
      <type>Double</type>
      <units>Frac</units>
      <required>false</required>
      <model_dependent>false</model_dependent>
    </argument>
    <argument>
      <name>window_exterior_shading_summer</name>
      <display_name>Windows: Summer Exterior Shading</display_name>
      <description>Exterior shading coefficient for the summer season. 1.0 indicates no reduction in solar gain, 0.85 indicates 15% reduction, etc. If not provided, the OS-HPXML default is used.</description>
      <type>Double</type>
      <units>Frac</units>
      <required>false</required>
      <model_dependent>false</model_dependent>
    </argument>
    <argument>
      <name>window_shading_summer_season</name>
      <display_name>Windows: Shading Summer Season</display_name>
      <description>Enter a date like "May 1 - Sep 30". Defines the summer season for purposes of shading coefficients; the rest of the year is assumed to be winter. If not provided, the OS-HPXML default is used.</description>
      <type>String</type>
      <required>false</required>
      <model_dependent>false</model_dependent>
    </argument>
    <argument>
      <name>window_storm_type</name>
      <display_name>Windows: Storm Type</display_name>
      <description>The type of storm, if present. If not provided, assumes there is no storm.</description>
      <type>Choice</type>
      <required>false</required>
      <model_dependent>false</model_dependent>
      <choices>
        <choice>
          <value>clear</value>
          <display_name>clear</display_name>
        </choice>
        <choice>
          <value>low-e</value>
          <display_name>low-e</display_name>
        </choice>
      </choices>
    </argument>
    <argument>
      <name>overhangs_front_depth</name>
      <display_name>Overhangs: Front Depth</display_name>
      <description>The depth of overhangs for windows for the front facade.</description>
      <type>Double</type>
      <units>ft</units>
      <required>true</required>
      <model_dependent>false</model_dependent>
      <default_value>0</default_value>
    </argument>
    <argument>
      <name>overhangs_front_distance_to_top_of_window</name>
      <display_name>Overhangs: Front Distance to Top of Window</display_name>
      <description>The overhangs distance to the top of window for the front facade.</description>
      <type>Double</type>
      <units>ft</units>
      <required>true</required>
      <model_dependent>false</model_dependent>
      <default_value>0</default_value>
    </argument>
    <argument>
      <name>overhangs_front_distance_to_bottom_of_window</name>
      <display_name>Overhangs: Front Distance to Bottom of Window</display_name>
      <description>The overhangs distance to the bottom of window for the front facade.</description>
      <type>Double</type>
      <units>ft</units>
      <required>true</required>
      <model_dependent>false</model_dependent>
      <default_value>4</default_value>
    </argument>
    <argument>
      <name>overhangs_back_depth</name>
      <display_name>Overhangs: Back Depth</display_name>
      <description>The depth of overhangs for windows for the back facade.</description>
      <type>Double</type>
      <units>ft</units>
      <required>true</required>
      <model_dependent>false</model_dependent>
      <default_value>0</default_value>
    </argument>
    <argument>
      <name>overhangs_back_distance_to_top_of_window</name>
      <display_name>Overhangs: Back Distance to Top of Window</display_name>
      <description>The overhangs distance to the top of window for the back facade.</description>
      <type>Double</type>
      <units>ft</units>
      <required>true</required>
      <model_dependent>false</model_dependent>
      <default_value>0</default_value>
    </argument>
    <argument>
      <name>overhangs_back_distance_to_bottom_of_window</name>
      <display_name>Overhangs: Back Distance to Bottom of Window</display_name>
      <description>The overhangs distance to the bottom of window for the back facade.</description>
      <type>Double</type>
      <units>ft</units>
      <required>true</required>
      <model_dependent>false</model_dependent>
      <default_value>4</default_value>
    </argument>
    <argument>
      <name>overhangs_left_depth</name>
      <display_name>Overhangs: Left Depth</display_name>
      <description>The depth of overhangs for windows for the left facade.</description>
      <type>Double</type>
      <units>ft</units>
      <required>true</required>
      <model_dependent>false</model_dependent>
      <default_value>0</default_value>
    </argument>
    <argument>
      <name>overhangs_left_distance_to_top_of_window</name>
      <display_name>Overhangs: Left Distance to Top of Window</display_name>
      <description>The overhangs distance to the top of window for the left facade.</description>
      <type>Double</type>
      <units>ft</units>
      <required>true</required>
      <model_dependent>false</model_dependent>
      <default_value>0</default_value>
    </argument>
    <argument>
      <name>overhangs_left_distance_to_bottom_of_window</name>
      <display_name>Overhangs: Left Distance to Bottom of Window</display_name>
      <description>The overhangs distance to the bottom of window for the left facade.</description>
      <type>Double</type>
      <units>ft</units>
      <required>true</required>
      <model_dependent>false</model_dependent>
      <default_value>4</default_value>
    </argument>
    <argument>
      <name>overhangs_right_depth</name>
      <display_name>Overhangs: Right Depth</display_name>
      <description>The depth of overhangs for windows for the right facade.</description>
      <type>Double</type>
      <units>ft</units>
      <required>true</required>
      <model_dependent>false</model_dependent>
      <default_value>0</default_value>
    </argument>
    <argument>
      <name>overhangs_right_distance_to_top_of_window</name>
      <display_name>Overhangs: Right Distance to Top of Window</display_name>
      <description>The overhangs distance to the top of window for the right facade.</description>
      <type>Double</type>
      <units>ft</units>
      <required>true</required>
      <model_dependent>false</model_dependent>
      <default_value>0</default_value>
    </argument>
    <argument>
      <name>overhangs_right_distance_to_bottom_of_window</name>
      <display_name>Overhangs: Right Distance to Bottom of Window</display_name>
      <description>The overhangs distance to the bottom of window for the right facade.</description>
      <type>Double</type>
      <units>ft</units>
      <required>true</required>
      <model_dependent>false</model_dependent>
      <default_value>4</default_value>
    </argument>
    <argument>
      <name>skylight_area_front</name>
      <display_name>Skylights: Front Roof Area</display_name>
      <description>The amount of skylight area on the unit's front conditioned roof facade.</description>
      <type>Double</type>
      <units>ft^2</units>
      <required>true</required>
      <model_dependent>false</model_dependent>
      <default_value>0</default_value>
    </argument>
    <argument>
      <name>skylight_area_back</name>
      <display_name>Skylights: Back Roof Area</display_name>
      <description>The amount of skylight area on the unit's back conditioned roof facade.</description>
      <type>Double</type>
      <units>ft^2</units>
      <required>true</required>
      <model_dependent>false</model_dependent>
      <default_value>0</default_value>
    </argument>
    <argument>
      <name>skylight_area_left</name>
      <display_name>Skylights: Left Roof Area</display_name>
      <description>The amount of skylight area on the unit's left conditioned roof facade (when viewed from the front).</description>
      <type>Double</type>
      <units>ft^2</units>
      <required>true</required>
      <model_dependent>false</model_dependent>
      <default_value>0</default_value>
    </argument>
    <argument>
      <name>skylight_area_right</name>
      <display_name>Skylights: Right Roof Area</display_name>
      <description>The amount of skylight area on the unit's right conditioned roof facade (when viewed from the front).</description>
      <type>Double</type>
      <units>ft^2</units>
      <required>true</required>
      <model_dependent>false</model_dependent>
      <default_value>0</default_value>
    </argument>
    <argument>
      <name>skylight_ufactor</name>
      <display_name>Skylights: U-Factor</display_name>
      <description>Full-assembly NFRC U-factor.</description>
      <type>Double</type>
      <units>Btu/hr-ft^2-R</units>
      <required>true</required>
      <model_dependent>false</model_dependent>
      <default_value>0.33</default_value>
    </argument>
    <argument>
      <name>skylight_shgc</name>
      <display_name>Skylights: SHGC</display_name>
      <description>Full-assembly NFRC solar heat gain coefficient.</description>
      <type>Double</type>
      <required>true</required>
      <model_dependent>false</model_dependent>
      <default_value>0.45</default_value>
    </argument>
    <argument>
      <name>skylight_storm_type</name>
      <display_name>Skylights: Storm Type</display_name>
      <description>The type of storm, if present. If not provided, assumes there is no storm.</description>
      <type>Choice</type>
      <required>false</required>
      <model_dependent>false</model_dependent>
      <choices>
        <choice>
          <value>clear</value>
          <display_name>clear</display_name>
        </choice>
        <choice>
          <value>low-e</value>
          <display_name>low-e</display_name>
        </choice>
      </choices>
    </argument>
    <argument>
      <name>door_area</name>
      <display_name>Doors: Area</display_name>
      <description>The area of the opaque door(s).</description>
      <type>Double</type>
      <units>ft^2</units>
      <required>true</required>
      <model_dependent>false</model_dependent>
      <default_value>20</default_value>
    </argument>
    <argument>
      <name>door_rvalue</name>
      <display_name>Doors: R-value</display_name>
      <description>R-value of the opaque door(s).</description>
      <type>Double</type>
      <units>h-ft^2-R/Btu</units>
      <required>true</required>
      <model_dependent>false</model_dependent>
      <default_value>4.4</default_value>
    </argument>
    <argument>
      <name>air_leakage_units</name>
      <display_name>Air Leakage: Units</display_name>
      <description>The unit of measure for the air leakage.</description>
      <type>Choice</type>
      <required>true</required>
      <model_dependent>false</model_dependent>
      <default_value>ACH</default_value>
      <choices>
        <choice>
          <value>ACH</value>
          <display_name>ACH</display_name>
        </choice>
        <choice>
          <value>CFM</value>
          <display_name>CFM</display_name>
        </choice>
        <choice>
          <value>ACHnatural</value>
          <display_name>ACHnatural</display_name>
        </choice>
        <choice>
          <value>CFMnatural</value>
          <display_name>CFMnatural</display_name>
        </choice>
        <choice>
          <value>EffectiveLeakageArea</value>
          <display_name>EffectiveLeakageArea</display_name>
        </choice>
      </choices>
    </argument>
    <argument>
      <name>air_leakage_house_pressure</name>
      <display_name>Air Leakage: House Pressure</display_name>
      <description>The house pressure relative to outside. Required when units are ACH or CFM.</description>
      <type>Double</type>
      <units>Pa</units>
      <required>true</required>
      <model_dependent>false</model_dependent>
      <default_value>50</default_value>
    </argument>
    <argument>
      <name>air_leakage_value</name>
      <display_name>Air Leakage: Value</display_name>
      <description>Air exchange rate value. For 'EffectiveLeakageArea', provide value in sq. in.</description>
      <type>Double</type>
      <required>true</required>
      <model_dependent>false</model_dependent>
      <default_value>3</default_value>
    </argument>
    <argument>
      <name>air_leakage_type</name>
      <display_name>Air Leakage: Type</display_name>
      <description>Type of air leakage. If 'unit total', represents the total infiltration to the unit as measured by a compartmentalization test, in which case the air leakage value will be adjusted by the ratio of exterior envelope surface area to total envelope surface area. Otherwise, if 'unit exterior only', represents the infiltration to the unit from outside only as measured by a guarded test. Required when unit type is single-family attached or apartment unit.</description>
      <type>Choice</type>
      <required>false</required>
      <model_dependent>false</model_dependent>
      <choices>
        <choice>
          <value>unit total</value>
          <display_name>unit total</display_name>
        </choice>
        <choice>
          <value>unit exterior only</value>
          <display_name>unit exterior only</display_name>
        </choice>
      </choices>
    </argument>
    <argument>
      <name>air_leakage_has_flue_or_chimney_in_conditioned_space</name>
      <display_name>Air Leakage: Has Flue or Chimney in Conditioned Space</display_name>
      <description>Presence of flue or chimney with combustion air from conditioned space; used for infiltration model. If not provided, the OS-HPXML default is used.</description>
      <type>Boolean</type>
      <required>false</required>
      <model_dependent>false</model_dependent>
      <choices>
        <choice>
          <value>true</value>
          <display_name>true</display_name>
        </choice>
        <choice>
          <value>false</value>
          <display_name>false</display_name>
        </choice>
      </choices>
    </argument>
    <argument>
      <name>heating_system_type</name>
      <display_name>Heating System: Type</display_name>
      <description>The type of heating system. Use 'none' if there is no heating system or if there is a heat pump serving a heating load.</description>
      <type>Choice</type>
      <required>true</required>
      <model_dependent>false</model_dependent>
      <default_value>Furnace</default_value>
      <choices>
        <choice>
          <value>none</value>
          <display_name>none</display_name>
        </choice>
        <choice>
          <value>Furnace</value>
          <display_name>Furnace</display_name>
        </choice>
        <choice>
          <value>WallFurnace</value>
          <display_name>WallFurnace</display_name>
        </choice>
        <choice>
          <value>FloorFurnace</value>
          <display_name>FloorFurnace</display_name>
        </choice>
        <choice>
          <value>Boiler</value>
          <display_name>Boiler</display_name>
        </choice>
        <choice>
          <value>ElectricResistance</value>
          <display_name>ElectricResistance</display_name>
        </choice>
        <choice>
          <value>Stove</value>
          <display_name>Stove</display_name>
        </choice>
        <choice>
          <value>SpaceHeater</value>
          <display_name>SpaceHeater</display_name>
        </choice>
        <choice>
          <value>Fireplace</value>
          <display_name>Fireplace</display_name>
        </choice>
        <choice>
          <value>Shared Boiler w/ Baseboard</value>
          <display_name>Shared Boiler w/ Baseboard</display_name>
        </choice>
        <choice>
          <value>Shared Boiler w/ Ductless Fan Coil</value>
          <display_name>Shared Boiler w/ Ductless Fan Coil</display_name>
        </choice>
      </choices>
    </argument>
    <argument>
      <name>heating_system_fuel</name>
      <display_name>Heating System: Fuel Type</display_name>
      <description>The fuel type of the heating system. Ignored for ElectricResistance.</description>
      <type>Choice</type>
      <required>true</required>
      <model_dependent>false</model_dependent>
      <default_value>natural gas</default_value>
      <choices>
        <choice>
          <value>electricity</value>
          <display_name>electricity</display_name>
        </choice>
        <choice>
          <value>natural gas</value>
          <display_name>natural gas</display_name>
        </choice>
        <choice>
          <value>fuel oil</value>
          <display_name>fuel oil</display_name>
        </choice>
        <choice>
          <value>propane</value>
          <display_name>propane</display_name>
        </choice>
        <choice>
          <value>wood</value>
          <display_name>wood</display_name>
        </choice>
        <choice>
          <value>wood pellets</value>
          <display_name>wood pellets</display_name>
        </choice>
        <choice>
          <value>coal</value>
          <display_name>coal</display_name>
        </choice>
      </choices>
    </argument>
    <argument>
      <name>heating_system_heating_efficiency</name>
      <display_name>Heating System: Rated AFUE or Percent</display_name>
      <description>The rated heating efficiency value of the heating system.</description>
      <type>Double</type>
      <units>Frac</units>
      <required>true</required>
      <model_dependent>false</model_dependent>
      <default_value>0.78</default_value>
    </argument>
    <argument>
      <name>heating_system_heating_capacity</name>
      <display_name>Heating System: Heating Capacity</display_name>
      <description>The output heating capacity of the heating system. If not provided, the OS-HPXML autosized default is used.</description>
      <type>Double</type>
      <units>Btu/hr</units>
      <required>false</required>
      <model_dependent>false</model_dependent>
    </argument>
    <argument>
      <name>heating_system_fraction_heat_load_served</name>
      <display_name>Heating System: Fraction Heat Load Served</display_name>
      <description>The heating load served by the heating system.</description>
      <type>Double</type>
      <units>Frac</units>
      <required>true</required>
      <model_dependent>false</model_dependent>
      <default_value>1</default_value>
    </argument>
    <argument>
      <name>heating_system_pilot_light</name>
      <display_name>Heating System: Pilot Light</display_name>
      <description>The fuel usage of the pilot light. Applies only to Furnace, WallFurnace, FloorFurnace, Stove, Boiler, and Fireplace with non-electric fuel type. If not provided, assumes no pilot light.</description>
      <type>Double</type>
      <units>Btuh</units>
      <required>false</required>
      <model_dependent>false</model_dependent>
    </argument>
    <argument>
      <name>heating_system_airflow_defect_ratio</name>
      <display_name>Heating System: Airflow Defect Ratio</display_name>
      <description>The airflow defect ratio, defined as (InstalledAirflow - DesignAirflow) / DesignAirflow, of the heating system per ANSI/RESNET/ACCA Standard 310. A value of zero means no airflow defect. Applies only to Furnace. If not provided, assumes no defect.</description>
      <type>Double</type>
      <units>Frac</units>
      <required>false</required>
      <model_dependent>false</model_dependent>
    </argument>
    <argument>
      <name>cooling_system_type</name>
      <display_name>Cooling System: Type</display_name>
      <description>The type of cooling system. Use 'none' if there is no cooling system or if there is a heat pump serving a cooling load.</description>
      <type>Choice</type>
      <required>true</required>
      <model_dependent>false</model_dependent>
      <default_value>central air conditioner</default_value>
      <choices>
        <choice>
          <value>none</value>
          <display_name>none</display_name>
        </choice>
        <choice>
          <value>central air conditioner</value>
          <display_name>central air conditioner</display_name>
        </choice>
        <choice>
          <value>room air conditioner</value>
          <display_name>room air conditioner</display_name>
        </choice>
        <choice>
          <value>evaporative cooler</value>
          <display_name>evaporative cooler</display_name>
        </choice>
        <choice>
          <value>mini-split</value>
          <display_name>mini-split</display_name>
        </choice>
        <choice>
          <value>packaged terminal air conditioner</value>
          <display_name>packaged terminal air conditioner</display_name>
        </choice>
      </choices>
    </argument>
    <argument>
      <name>cooling_system_cooling_efficiency_type</name>
      <display_name>Cooling System: Efficiency Type</display_name>
      <description>The efficiency type of the cooling system. System types central air conditioner and mini-split use SEER or SEER2. System types room air conditioner and packaged terminal air conditioner use EER or CEER. Ignored for system type evaporative cooler.</description>
      <type>Choice</type>
      <required>true</required>
      <model_dependent>false</model_dependent>
      <default_value>SEER</default_value>
      <choices>
        <choice>
          <value>SEER</value>
          <display_name>SEER</display_name>
        </choice>
        <choice>
          <value>SEER2</value>
          <display_name>SEER2</display_name>
        </choice>
        <choice>
          <value>EER</value>
          <display_name>EER</display_name>
        </choice>
        <choice>
          <value>CEER</value>
          <display_name>CEER</display_name>
        </choice>
      </choices>
    </argument>
    <argument>
      <name>cooling_system_cooling_efficiency</name>
      <display_name>Cooling System: Efficiency</display_name>
      <description>The rated efficiency value of the cooling system. Ignored for evaporative cooler.</description>
      <type>Double</type>
      <required>true</required>
      <model_dependent>false</model_dependent>
      <default_value>13</default_value>
    </argument>
    <argument>
      <name>cooling_system_cooling_compressor_type</name>
      <display_name>Cooling System: Cooling Compressor Type</display_name>
      <description>The compressor type of the cooling system. Only applies to central air conditioner. If not provided, the OS-HPXML default is used.</description>
      <type>Choice</type>
      <required>false</required>
      <model_dependent>false</model_dependent>
      <choices>
        <choice>
          <value>single stage</value>
          <display_name>single stage</display_name>
        </choice>
        <choice>
          <value>two stage</value>
          <display_name>two stage</display_name>
        </choice>
        <choice>
          <value>variable speed</value>
          <display_name>variable speed</display_name>
        </choice>
      </choices>
    </argument>
    <argument>
      <name>cooling_system_cooling_sensible_heat_fraction</name>
      <display_name>Cooling System: Cooling Sensible Heat Fraction</display_name>
      <description>The sensible heat fraction of the cooling system. Ignored for evaporative cooler. If not provided, the OS-HPXML default is used.</description>
      <type>Double</type>
      <units>Frac</units>
      <required>false</required>
      <model_dependent>false</model_dependent>
    </argument>
    <argument>
      <name>cooling_system_cooling_capacity</name>
      <display_name>Cooling System: Cooling Capacity</display_name>
      <description>The output cooling capacity of the cooling system. If not provided, the OS-HPXML autosized default is used.</description>
      <type>Double</type>
      <units>Btu/hr</units>
      <required>false</required>
      <model_dependent>false</model_dependent>
    </argument>
    <argument>
      <name>cooling_system_fraction_cool_load_served</name>
      <display_name>Cooling System: Fraction Cool Load Served</display_name>
      <description>The cooling load served by the cooling system.</description>
      <type>Double</type>
      <units>Frac</units>
      <required>true</required>
      <model_dependent>false</model_dependent>
      <default_value>1</default_value>
    </argument>
    <argument>
      <name>cooling_system_is_ducted</name>
      <display_name>Cooling System: Is Ducted</display_name>
      <description>Whether the cooling system is ducted or not. Only used for mini-split and evaporative cooler. It's assumed that central air conditioner is ducted, and room air conditioner and packaged terminal air conditioner are not ducted.</description>
      <type>Boolean</type>
      <required>false</required>
      <model_dependent>false</model_dependent>
      <default_value>false</default_value>
      <choices>
        <choice>
          <value>true</value>
          <display_name>true</display_name>
        </choice>
        <choice>
          <value>false</value>
          <display_name>false</display_name>
        </choice>
      </choices>
    </argument>
    <argument>
      <name>cooling_system_airflow_defect_ratio</name>
      <display_name>Cooling System: Airflow Defect Ratio</display_name>
      <description>The airflow defect ratio, defined as (InstalledAirflow - DesignAirflow) / DesignAirflow, of the cooling system per ANSI/RESNET/ACCA Standard 310. A value of zero means no airflow defect. Applies only to central air conditioner and ducted mini-split. If not provided, assumes no defect.</description>
      <type>Double</type>
      <units>Frac</units>
      <required>false</required>
      <model_dependent>false</model_dependent>
    </argument>
    <argument>
      <name>cooling_system_charge_defect_ratio</name>
      <display_name>Cooling System: Charge Defect Ratio</display_name>
      <description>The refrigerant charge defect ratio, defined as (InstalledCharge - DesignCharge) / DesignCharge, of the cooling system per ANSI/RESNET/ACCA Standard 310. A value of zero means no refrigerant charge defect. Applies only to central air conditioner and mini-split. If not provided, assumes no defect.</description>
      <type>Double</type>
      <units>Frac</units>
      <required>false</required>
      <model_dependent>false</model_dependent>
    </argument>
    <argument>
      <name>cooling_system_crankcase_heater_watts</name>
      <display_name>Cooling System: Crankcase Heater Power Watts</display_name>
      <description>Cooling system crankcase heater power consumption in Watts. Applies only to central air conditioner, mini-split, packaged terminal air conditioner and room air conditioner. If not provided, the OS-HPXML default is used.</description>
      <type>Double</type>
      <units>W</units>
      <required>false</required>
      <model_dependent>false</model_dependent>
    </argument>
    <argument>
      <name>cooling_system_integrated_heating_system_fuel</name>
      <display_name>Cooling System: Integrated Heating System Fuel Type</display_name>
      <description>The fuel type of the heating system integrated into cooling system. Only used for packaged terminal air conditioner and room air conditioner.</description>
      <type>Choice</type>
      <required>false</required>
      <model_dependent>false</model_dependent>
      <choices>
        <choice>
          <value>electricity</value>
          <display_name>electricity</display_name>
        </choice>
        <choice>
          <value>natural gas</value>
          <display_name>natural gas</display_name>
        </choice>
        <choice>
          <value>fuel oil</value>
          <display_name>fuel oil</display_name>
        </choice>
        <choice>
          <value>propane</value>
          <display_name>propane</display_name>
        </choice>
        <choice>
          <value>wood</value>
          <display_name>wood</display_name>
        </choice>
        <choice>
          <value>wood pellets</value>
          <display_name>wood pellets</display_name>
        </choice>
        <choice>
          <value>coal</value>
          <display_name>coal</display_name>
        </choice>
      </choices>
    </argument>
    <argument>
      <name>cooling_system_integrated_heating_system_efficiency_percent</name>
      <display_name>Cooling System: Integrated Heating System Efficiency</display_name>
      <description>The rated heating efficiency value of the heating system integrated into cooling system. Only used for packaged terminal air conditioner and room air conditioner.</description>
      <type>Double</type>
      <units>Frac</units>
      <required>false</required>
      <model_dependent>false</model_dependent>
    </argument>
    <argument>
      <name>cooling_system_integrated_heating_system_capacity</name>
      <display_name>Cooling System: Integrated Heating System Heating Capacity</display_name>
      <description>The output heating capacity of the heating system integrated into cooling system. If not provided, the OS-HPXML autosized default is used. Only used for packaged terminal air conditioner and room air conditioner.</description>
      <type>Double</type>
      <units>Btu/hr</units>
      <required>false</required>
      <model_dependent>false</model_dependent>
    </argument>
    <argument>
      <name>cooling_system_integrated_heating_system_fraction_heat_load_served</name>
      <display_name>Cooling System: Integrated Heating System Fraction Heat Load Served</display_name>
      <description>The heating load served by the heating system integrated into cooling system. Only used for packaged terminal air conditioner and room air conditioner.</description>
      <type>Double</type>
      <units>Frac</units>
      <required>false</required>
      <model_dependent>false</model_dependent>
    </argument>
    <argument>
      <name>heat_pump_type</name>
      <display_name>Heat Pump: Type</display_name>
      <description>The type of heat pump. Use 'none' if there is no heat pump.</description>
      <type>Choice</type>
      <required>true</required>
      <model_dependent>false</model_dependent>
      <default_value>none</default_value>
      <choices>
        <choice>
          <value>none</value>
          <display_name>none</display_name>
        </choice>
        <choice>
          <value>air-to-air</value>
          <display_name>air-to-air</display_name>
        </choice>
        <choice>
          <value>mini-split</value>
          <display_name>mini-split</display_name>
        </choice>
        <choice>
          <value>ground-to-air</value>
          <display_name>ground-to-air</display_name>
        </choice>
        <choice>
          <value>packaged terminal heat pump</value>
          <display_name>packaged terminal heat pump</display_name>
        </choice>
        <choice>
          <value>room air conditioner with reverse cycle</value>
          <display_name>room air conditioner with reverse cycle</display_name>
        </choice>
      </choices>
    </argument>
    <argument>
      <name>heat_pump_heating_efficiency_type</name>
      <display_name>Heat Pump: Heating Efficiency Type</display_name>
      <description>The heating efficiency type of heat pump. System types air-to-air and mini-split use HSPF or HSPF2. System types ground-to-air, packaged terminal heat pump and room air conditioner with reverse cycle use COP.</description>
      <type>Choice</type>
      <required>true</required>
      <model_dependent>false</model_dependent>
      <default_value>HSPF</default_value>
      <choices>
        <choice>
          <value>HSPF</value>
          <display_name>HSPF</display_name>
        </choice>
        <choice>
          <value>HSPF2</value>
          <display_name>HSPF2</display_name>
        </choice>
        <choice>
          <value>COP</value>
          <display_name>COP</display_name>
        </choice>
      </choices>
    </argument>
    <argument>
      <name>heat_pump_heating_efficiency</name>
      <display_name>Heat Pump: Heating Efficiency</display_name>
      <description>The rated heating efficiency value of the heat pump.</description>
      <type>Double</type>
      <required>true</required>
      <model_dependent>false</model_dependent>
      <default_value>7.7</default_value>
    </argument>
    <argument>
      <name>heat_pump_cooling_efficiency_type</name>
      <display_name>Heat Pump: Cooling Efficiency Type</display_name>
      <description>The cooling efficiency type of heat pump. System types air-to-air and mini-split use SEER or SEER2. System types ground-to-air, packaged terminal heat pump and room air conditioner with reverse cycle use EER.</description>
      <type>Choice</type>
      <required>true</required>
      <model_dependent>false</model_dependent>
      <default_value>SEER</default_value>
      <choices>
        <choice>
          <value>SEER</value>
          <display_name>SEER</display_name>
        </choice>
        <choice>
          <value>SEER2</value>
          <display_name>SEER2</display_name>
        </choice>
        <choice>
          <value>EER</value>
          <display_name>EER</display_name>
        </choice>
        <choice>
          <value>CEER</value>
          <display_name>CEER</display_name>
        </choice>
      </choices>
    </argument>
    <argument>
      <name>heat_pump_cooling_efficiency</name>
      <display_name>Heat Pump: Cooling Efficiency</display_name>
      <description>The rated cooling efficiency value of the heat pump.</description>
      <type>Double</type>
      <required>true</required>
      <model_dependent>false</model_dependent>
      <default_value>13</default_value>
    </argument>
    <argument>
      <name>heat_pump_cooling_compressor_type</name>
      <display_name>Heat Pump: Cooling Compressor Type</display_name>
      <description>The compressor type of the heat pump. Only applies to air-to-air. If not provided, the OS-HPXML default is used.</description>
      <type>Choice</type>
      <required>false</required>
      <model_dependent>false</model_dependent>
      <choices>
        <choice>
          <value>single stage</value>
          <display_name>single stage</display_name>
        </choice>
        <choice>
          <value>two stage</value>
          <display_name>two stage</display_name>
        </choice>
        <choice>
          <value>variable speed</value>
          <display_name>variable speed</display_name>
        </choice>
      </choices>
    </argument>
    <argument>
      <name>heat_pump_cooling_sensible_heat_fraction</name>
      <display_name>Heat Pump: Cooling Sensible Heat Fraction</display_name>
      <description>The sensible heat fraction of the heat pump. If not provided, the OS-HPXML default is used.</description>
      <type>Double</type>
      <units>Frac</units>
      <required>false</required>
      <model_dependent>false</model_dependent>
    </argument>
    <argument>
      <name>heat_pump_heating_capacity</name>
      <display_name>Heat Pump: Heating Capacity</display_name>
      <description>The output heating capacity of the heat pump. If not provided, the OS-HPXML autosized default is used.</description>
      <type>Double</type>
      <units>Btu/hr</units>
      <required>false</required>
      <model_dependent>false</model_dependent>
    </argument>
    <argument>
      <name>heat_pump_heating_capacity_retention_fraction</name>
      <display_name>Heat Pump: Heating Capacity Retention Fraction</display_name>
      <description>The output heating capacity of the heat pump at a user-specified temperature (e.g., 17F or 5F) divided by the above nominal heating capacity. Applies to all heat pump types except ground-to-air. If not provided, the OS-HPXML default is used.</description>
      <type>Double</type>
      <units>Frac</units>
      <required>false</required>
      <model_dependent>false</model_dependent>
    </argument>
    <argument>
      <name>heat_pump_heating_capacity_retention_temp</name>
      <display_name>Heat Pump: Heating Capacity Retention Temperature</display_name>
      <description>The user-specified temperature (e.g., 17F or 5F) for the above heating capacity retention fraction. Applies to all heat pump types except ground-to-air. Required if the Heating Capacity Retention Fraction is provided.</description>
      <type>Double</type>
      <units>deg-F</units>
      <required>false</required>
      <model_dependent>false</model_dependent>
    </argument>
    <argument>
      <name>heat_pump_cooling_capacity</name>
      <display_name>Heat Pump: Cooling Capacity</display_name>
      <description>The output cooling capacity of the heat pump. If not provided, the OS-HPXML autosized default is used.</description>
      <type>Double</type>
      <units>Btu/hr</units>
      <required>false</required>
      <model_dependent>false</model_dependent>
    </argument>
    <argument>
      <name>heat_pump_fraction_heat_load_served</name>
      <display_name>Heat Pump: Fraction Heat Load Served</display_name>
      <description>The heating load served by the heat pump.</description>
      <type>Double</type>
      <units>Frac</units>
      <required>true</required>
      <model_dependent>false</model_dependent>
      <default_value>1</default_value>
    </argument>
    <argument>
      <name>heat_pump_fraction_cool_load_served</name>
      <display_name>Heat Pump: Fraction Cool Load Served</display_name>
      <description>The cooling load served by the heat pump.</description>
      <type>Double</type>
      <units>Frac</units>
      <required>true</required>
      <model_dependent>false</model_dependent>
      <default_value>1</default_value>
    </argument>
    <argument>
      <name>heat_pump_compressor_lockout_temp</name>
      <display_name>Heat Pump: Compressor Lockout Temperature</display_name>
      <description>The temperature below which the heat pump compressor is disabled. If both this and Backup Heating Lockout Temperature are provided and use the same value, it essentially defines a switchover temperature (for, e.g., a dual-fuel heat pump). Applies to all heat pump types other than ground-to-air. If not provided, the OS-HPXML default is used.</description>
      <type>Double</type>
      <units>deg-F</units>
      <required>false</required>
      <model_dependent>false</model_dependent>
    </argument>
    <argument>
      <name>heat_pump_backup_type</name>
      <display_name>Heat Pump: Backup Type</display_name>
      <description>The backup type of the heat pump. If 'integrated', represents e.g. built-in electric strip heat or dual-fuel integrated furnace. If 'separate', represents e.g. electric baseboard or boiler based on the Heating System 2 specified below. Use 'none' if there is no backup heating.</description>
      <type>Choice</type>
      <required>true</required>
      <model_dependent>false</model_dependent>
      <default_value>integrated</default_value>
      <choices>
        <choice>
          <value>none</value>
          <display_name>none</display_name>
        </choice>
        <choice>
          <value>integrated</value>
          <display_name>integrated</display_name>
        </choice>
        <choice>
          <value>separate</value>
          <display_name>separate</display_name>
        </choice>
      </choices>
    </argument>
    <argument>
      <name>heat_pump_backup_fuel</name>
      <display_name>Heat Pump: Backup Fuel Type</display_name>
      <description>The backup fuel type of the heat pump. Only applies if Backup Type is 'integrated'.</description>
      <type>Choice</type>
      <required>true</required>
      <model_dependent>false</model_dependent>
      <default_value>electricity</default_value>
      <choices>
        <choice>
          <value>electricity</value>
          <display_name>electricity</display_name>
        </choice>
        <choice>
          <value>natural gas</value>
          <display_name>natural gas</display_name>
        </choice>
        <choice>
          <value>fuel oil</value>
          <display_name>fuel oil</display_name>
        </choice>
        <choice>
          <value>propane</value>
          <display_name>propane</display_name>
        </choice>
      </choices>
    </argument>
    <argument>
      <name>heat_pump_backup_heating_efficiency</name>
      <display_name>Heat Pump: Backup Rated Efficiency</display_name>
      <description>The backup rated efficiency value of the heat pump. Percent for electricity fuel type. AFUE otherwise. Only applies if Backup Type is 'integrated'.</description>
      <type>Double</type>
      <required>true</required>
      <model_dependent>false</model_dependent>
      <default_value>1</default_value>
    </argument>
    <argument>
      <name>heat_pump_backup_heating_capacity</name>
      <display_name>Heat Pump: Backup Heating Capacity</display_name>
      <description>The backup output heating capacity of the heat pump. If not provided, the OS-HPXML autosized default is used. Only applies if Backup Type is 'integrated'.</description>
      <type>Double</type>
      <units>Btu/hr</units>
      <required>false</required>
      <model_dependent>false</model_dependent>
    </argument>
    <argument>
      <name>heat_pump_backup_heating_lockout_temp</name>
      <display_name>Heat Pump: Backup Heating Lockout Temperature</display_name>
      <description>The temperature above which the heat pump backup system is disabled. If both this and Compressor Lockout Temperature are provided and use the same value, it essentially defines a switchover temperature (for, e.g., a dual-fuel heat pump). Applies for both Backup Type of 'integrated' and 'separate'. If not provided, the OS-HPXML default is used.</description>
      <type>Double</type>
      <units>deg-F</units>
      <required>false</required>
      <model_dependent>false</model_dependent>
    </argument>
    <argument>
      <name>heat_pump_sizing_methodology</name>
      <display_name>Heat Pump: Sizing Methodology</display_name>
      <description>The auto-sizing methodology to use when the heat pump capacity is not provided. If not provided, the OS-HPXML default is used.</description>
      <type>Choice</type>
      <required>false</required>
      <model_dependent>false</model_dependent>
      <choices>
        <choice>
          <value>ACCA</value>
          <display_name>ACCA</display_name>
        </choice>
        <choice>
          <value>HERS</value>
          <display_name>HERS</display_name>
        </choice>
        <choice>
          <value>MaxLoad</value>
          <display_name>MaxLoad</display_name>
        </choice>
      </choices>
    </argument>
    <argument>
      <name>heat_pump_is_ducted</name>
      <display_name>Heat Pump: Is Ducted</display_name>
      <description>Whether the heat pump is ducted or not. Only used for mini-split. It's assumed that air-to-air and ground-to-air are ducted, and packaged terminal heat pump and room air conditioner with reverse cycle are not ducted. If not provided, assumes not ducted.</description>
      <type>Boolean</type>
      <required>false</required>
      <model_dependent>false</model_dependent>
      <choices>
        <choice>
          <value>true</value>
          <display_name>true</display_name>
        </choice>
        <choice>
          <value>false</value>
          <display_name>false</display_name>
        </choice>
      </choices>
    </argument>
    <argument>
      <name>heat_pump_airflow_defect_ratio</name>
      <display_name>Heat Pump: Airflow Defect Ratio</display_name>
      <description>The airflow defect ratio, defined as (InstalledAirflow - DesignAirflow) / DesignAirflow, of the heat pump per ANSI/RESNET/ACCA Standard 310. A value of zero means no airflow defect. Applies only to air-to-air, ducted mini-split, and ground-to-air. If not provided, assumes no defect.</description>
      <type>Double</type>
      <units>Frac</units>
      <required>false</required>
      <model_dependent>false</model_dependent>
    </argument>
    <argument>
      <name>heat_pump_charge_defect_ratio</name>
      <display_name>Heat Pump: Charge Defect Ratio</display_name>
      <description>The refrigerant charge defect ratio, defined as (InstalledCharge - DesignCharge) / DesignCharge, of the heat pump per ANSI/RESNET/ACCA Standard 310. A value of zero means no refrigerant charge defect. Applies to all heat pump types. If not provided, assumes no defect.</description>
      <type>Double</type>
      <units>Frac</units>
      <required>false</required>
      <model_dependent>false</model_dependent>
    </argument>
    <argument>
      <name>heat_pump_crankcase_heater_watts</name>
      <display_name>Heat Pump: Crankcase Heater Power Watts</display_name>
      <description>Heat Pump crankcase heater power consumption in Watts. Applies only to air-to-air, mini-split, packaged terminal heat pump and room air conditioner with reverse cycle. If not provided, the OS-HPXML default is used.</description>
      <type>Double</type>
      <units>W</units>
      <required>false</required>
      <model_dependent>false</model_dependent>
    </argument>
    <argument>
      <name>geothermal_loop_configuration</name>
      <display_name>Geothermal Loop: Configuration</display_name>
      <description>Configuration of the geothermal loop. Only applies to ground-to-air heat pump type.</description>
      <type>Choice</type>
      <required>true</required>
      <model_dependent>false</model_dependent>
      <default_value>none</default_value>
      <choices>
        <choice>
          <value>none</value>
          <display_name>none</display_name>
        </choice>
        <choice>
          <value>vertical</value>
          <display_name>vertical</display_name>
        </choice>
      </choices>
    </argument>
    <argument>
      <name>geothermal_loop_borefield_configuration</name>
      <display_name>Geothermal Loop: Borefield Configuration</display_name>
      <description>Borefield configuration of the geothermal loop. Only applies to ground-to-air heat pump type. If not provided, the OS-HPXML default is used.</description>
      <type>Choice</type>
      <required>false</required>
      <model_dependent>false</model_dependent>
      <choices>
        <choice>
          <value>Rectangle</value>
          <display_name>Rectangle</display_name>
        </choice>
        <choice>
          <value>Open Rectangle</value>
          <display_name>Open Rectangle</display_name>
        </choice>
        <choice>
          <value>C</value>
          <display_name>C</display_name>
        </choice>
        <choice>
          <value>L</value>
          <display_name>L</display_name>
        </choice>
        <choice>
          <value>U</value>
          <display_name>U</display_name>
        </choice>
        <choice>
          <value>Lopsided U</value>
          <display_name>Lopsided U</display_name>
        </choice>
      </choices>
    </argument>
    <argument>
      <name>geothermal_loop_loop_flow</name>
      <display_name>Geothermal Loop: Loop Flow</display_name>
      <description>Water flow rate through the geothermal loop. Only applies to ground-to-air heat pump type. If not provided, the OS-HPXML autosized default is used.</description>
      <type>Double</type>
      <units>gpm</units>
      <required>false</required>
      <model_dependent>false</model_dependent>
    </argument>
    <argument>
      <name>geothermal_loop_boreholes_count</name>
      <display_name>Geothermal Loop: Boreholes Count</display_name>
      <description>Number of boreholes. Only applies to ground-to-air heat pump type. If not provided, the OS-HPXML autosized default is used.</description>
      <type>Integer</type>
      <units>#</units>
      <required>false</required>
      <model_dependent>false</model_dependent>
    </argument>
    <argument>
      <name>geothermal_loop_boreholes_length</name>
      <display_name>Geothermal Loop: Boreholes Length</display_name>
      <description>Average length of each borehole (vertical). Only applies to ground-to-air heat pump type. If not provided, the OS-HPXML autosized default is used.</description>
      <type>Double</type>
      <units>ft</units>
      <required>false</required>
      <model_dependent>false</model_dependent>
    </argument>
    <argument>
      <name>geothermal_loop_boreholes_spacing</name>
      <display_name>Geothermal Loop: Boreholes Spacing</display_name>
      <description>Distance between bores. Only applies to ground-to-air heat pump type. If not provided, the OS-HPXML default is used.</description>
      <type>Double</type>
      <units>ft</units>
      <required>false</required>
      <model_dependent>false</model_dependent>
    </argument>
    <argument>
      <name>geothermal_loop_boreholes_diameter</name>
      <display_name>Geothermal Loop: Boreholes Diameter</display_name>
      <description>Diameter of bores. Only applies to ground-to-air heat pump type. If not provided, the OS-HPXML default is used.</description>
      <type>Double</type>
      <units>in</units>
      <required>false</required>
      <model_dependent>false</model_dependent>
    </argument>
    <argument>
      <name>geothermal_loop_grout_type</name>
      <display_name>Geothermal Loop: Grout Type</display_name>
      <description>Grout type of the geothermal loop. Only applies to ground-to-air heat pump type. If not provided, the OS-HPXML default is used.</description>
      <type>Choice</type>
      <required>false</required>
      <model_dependent>false</model_dependent>
      <choices>
        <choice>
          <value>standard</value>
          <display_name>standard</display_name>
        </choice>
        <choice>
          <value>thermally enhanced</value>
          <display_name>thermally enhanced</display_name>
        </choice>
      </choices>
    </argument>
    <argument>
      <name>geothermal_loop_pipe_type</name>
      <display_name>Geothermal Loop: Pipe Type</display_name>
      <description>Pipe type of the geothermal loop. Only applies to ground-to-air heat pump type. If not provided, the OS-HPXML default is used.</description>
      <type>Choice</type>
      <required>false</required>
      <model_dependent>false</model_dependent>
      <choices>
        <choice>
          <value>standard</value>
          <display_name>standard</display_name>
        </choice>
        <choice>
          <value>thermally enhanced</value>
          <display_name>thermally enhanced</display_name>
        </choice>
      </choices>
    </argument>
    <argument>
      <name>geothermal_loop_pipe_diameter</name>
      <display_name>Geothermal Loop: Pipe Diameter</display_name>
      <description>Pipe diameter of the geothermal loop. Only applies to ground-to-air heat pump type. If not provided, the OS-HPXML default is used.</description>
      <type>Choice</type>
      <units>in</units>
      <required>false</required>
      <model_dependent>false</model_dependent>
      <choices>
        <choice>
          <value>3/4" pipe</value>
          <display_name>3/4" pipe</display_name>
        </choice>
        <choice>
          <value>1" pipe</value>
          <display_name>1" pipe</display_name>
        </choice>
        <choice>
          <value>1-1/4" pipe</value>
          <display_name>1-1/4" pipe</display_name>
        </choice>
      </choices>
    </argument>
    <argument>
      <name>heating_system_2_type</name>
      <display_name>Heating System 2: Type</display_name>
      <description>The type of the second heating system.</description>
      <type>Choice</type>
      <required>true</required>
      <model_dependent>false</model_dependent>
      <default_value>none</default_value>
      <choices>
        <choice>
          <value>none</value>
          <display_name>none</display_name>
        </choice>
        <choice>
          <value>Furnace</value>
          <display_name>Furnace</display_name>
        </choice>
        <choice>
          <value>WallFurnace</value>
          <display_name>WallFurnace</display_name>
        </choice>
        <choice>
          <value>FloorFurnace</value>
          <display_name>FloorFurnace</display_name>
        </choice>
        <choice>
          <value>Boiler</value>
          <display_name>Boiler</display_name>
        </choice>
        <choice>
          <value>ElectricResistance</value>
          <display_name>ElectricResistance</display_name>
        </choice>
        <choice>
          <value>Stove</value>
          <display_name>Stove</display_name>
        </choice>
        <choice>
          <value>SpaceHeater</value>
          <display_name>SpaceHeater</display_name>
        </choice>
        <choice>
          <value>Fireplace</value>
          <display_name>Fireplace</display_name>
        </choice>
      </choices>
    </argument>
    <argument>
      <name>heating_system_2_fuel</name>
      <display_name>Heating System 2: Fuel Type</display_name>
      <description>The fuel type of the second heating system. Ignored for ElectricResistance.</description>
      <type>Choice</type>
      <required>true</required>
      <model_dependent>false</model_dependent>
      <default_value>electricity</default_value>
      <choices>
        <choice>
          <value>electricity</value>
          <display_name>electricity</display_name>
        </choice>
        <choice>
          <value>natural gas</value>
          <display_name>natural gas</display_name>
        </choice>
        <choice>
          <value>fuel oil</value>
          <display_name>fuel oil</display_name>
        </choice>
        <choice>
          <value>propane</value>
          <display_name>propane</display_name>
        </choice>
        <choice>
          <value>wood</value>
          <display_name>wood</display_name>
        </choice>
        <choice>
          <value>wood pellets</value>
          <display_name>wood pellets</display_name>
        </choice>
        <choice>
          <value>coal</value>
          <display_name>coal</display_name>
        </choice>
      </choices>
    </argument>
    <argument>
      <name>heating_system_2_heating_efficiency</name>
      <display_name>Heating System 2: Rated AFUE or Percent</display_name>
      <description>The rated heating efficiency value of the second heating system.</description>
      <type>Double</type>
      <units>Frac</units>
      <required>true</required>
      <model_dependent>false</model_dependent>
      <default_value>1</default_value>
    </argument>
    <argument>
      <name>heating_system_2_heating_capacity</name>
      <display_name>Heating System 2: Heating Capacity</display_name>
      <description>The output heating capacity of the second heating system. If not provided, the OS-HPXML autosized default is used.</description>
      <type>Double</type>
      <units>Btu/hr</units>
      <required>false</required>
      <model_dependent>false</model_dependent>
    </argument>
    <argument>
      <name>heating_system_2_fraction_heat_load_served</name>
      <display_name>Heating System 2: Fraction Heat Load Served</display_name>
      <description>The heat load served fraction of the second heating system. Ignored if this heating system serves as a backup system for a heat pump.</description>
      <type>Double</type>
      <units>Frac</units>
      <required>true</required>
      <model_dependent>false</model_dependent>
      <default_value>0.25</default_value>
    </argument>
    <argument>
      <name>hvac_control_heating_weekday_setpoint</name>
      <display_name>HVAC Control: Heating Weekday Setpoint Schedule</display_name>
      <description>Specify the constant or 24-hour comma-separated weekday heating setpoint schedule. Required unless a detailed CSV schedule is provided.</description>
      <type>String</type>
      <units>deg-F</units>
      <required>false</required>
      <model_dependent>false</model_dependent>
    </argument>
    <argument>
      <name>hvac_control_heating_weekend_setpoint</name>
      <display_name>HVAC Control: Heating Weekend Setpoint Schedule</display_name>
      <description>Specify the constant or 24-hour comma-separated weekend heating setpoint schedule. Required unless a detailed CSV schedule is provided.</description>
      <type>String</type>
      <units>deg-F</units>
      <required>false</required>
      <model_dependent>false</model_dependent>
    </argument>
    <argument>
      <name>hvac_control_cooling_weekday_setpoint</name>
      <display_name>HVAC Control: Cooling Weekday Setpoint Schedule</display_name>
      <description>Specify the constant or 24-hour comma-separated weekday cooling setpoint schedule. Required unless a detailed CSV schedule is provided.</description>
      <type>String</type>
      <units>deg-F</units>
      <required>false</required>
      <model_dependent>false</model_dependent>
    </argument>
    <argument>
      <name>hvac_control_cooling_weekend_setpoint</name>
      <display_name>HVAC Control: Cooling Weekend Setpoint Schedule</display_name>
      <description>Specify the constant or 24-hour comma-separated weekend cooling setpoint schedule. Required unless a detailed CSV schedule is provided.</description>
      <type>String</type>
      <units>deg-F</units>
      <required>false</required>
      <model_dependent>false</model_dependent>
    </argument>
    <argument>
      <name>hvac_control_heating_season_period</name>
      <display_name>HVAC Control: Heating Season Period</display_name>
      <description>Enter a date like 'Nov 1 - Jun 30'. If not provided, the OS-HPXML default is used. Can also provide 'BuildingAmerica' to use automatic seasons from the Building America House Simulation Protocols.</description>
      <type>String</type>
      <required>false</required>
      <model_dependent>false</model_dependent>
    </argument>
    <argument>
      <name>hvac_control_cooling_season_period</name>
      <display_name>HVAC Control: Cooling Season Period</display_name>
      <description>Enter a date like 'Jun 1 - Oct 31'. If not provided, the OS-HPXML default is used. Can also provide 'BuildingAmerica' to use automatic seasons from the Building America House Simulation Protocols.</description>
      <type>String</type>
      <required>false</required>
      <model_dependent>false</model_dependent>
    </argument>
    <argument>
      <name>ducts_leakage_units</name>
      <display_name>Ducts: Leakage Units</display_name>
      <description>The leakage units of the ducts.</description>
      <type>Choice</type>
      <required>true</required>
      <model_dependent>false</model_dependent>
      <default_value>Percent</default_value>
      <choices>
        <choice>
          <value>CFM25</value>
          <display_name>CFM25</display_name>
        </choice>
        <choice>
          <value>CFM50</value>
          <display_name>CFM50</display_name>
        </choice>
        <choice>
          <value>Percent</value>
          <display_name>Percent</display_name>
        </choice>
      </choices>
    </argument>
    <argument>
      <name>ducts_supply_leakage_to_outside_value</name>
      <display_name>Ducts: Supply Leakage to Outside Value</display_name>
      <description>The leakage value to outside for the supply ducts.</description>
      <type>Double</type>
      <required>true</required>
      <model_dependent>false</model_dependent>
      <default_value>0.1</default_value>
    </argument>
    <argument>
      <name>ducts_return_leakage_to_outside_value</name>
      <display_name>Ducts: Return Leakage to Outside Value</display_name>
      <description>The leakage value to outside for the return ducts.</description>
      <type>Double</type>
      <required>true</required>
      <model_dependent>false</model_dependent>
      <default_value>0.1</default_value>
    </argument>
    <argument>
      <name>ducts_supply_location</name>
      <display_name>Ducts: Supply Location</display_name>
      <description>The location of the supply ducts. If not provided, the OS-HPXML default is used.</description>
      <type>Choice</type>
      <required>false</required>
      <model_dependent>false</model_dependent>
      <choices>
        <choice>
          <value>conditioned space</value>
          <display_name>conditioned space</display_name>
        </choice>
        <choice>
          <value>basement - conditioned</value>
          <display_name>basement - conditioned</display_name>
        </choice>
        <choice>
          <value>basement - unconditioned</value>
          <display_name>basement - unconditioned</display_name>
        </choice>
        <choice>
          <value>crawlspace</value>
          <display_name>crawlspace</display_name>
        </choice>
        <choice>
          <value>crawlspace - vented</value>
          <display_name>crawlspace - vented</display_name>
        </choice>
        <choice>
          <value>crawlspace - unvented</value>
          <display_name>crawlspace - unvented</display_name>
        </choice>
        <choice>
          <value>crawlspace - conditioned</value>
          <display_name>crawlspace - conditioned</display_name>
        </choice>
        <choice>
          <value>attic</value>
          <display_name>attic</display_name>
        </choice>
        <choice>
          <value>attic - vented</value>
          <display_name>attic - vented</display_name>
        </choice>
        <choice>
          <value>attic - unvented</value>
          <display_name>attic - unvented</display_name>
        </choice>
        <choice>
          <value>garage</value>
          <display_name>garage</display_name>
        </choice>
        <choice>
          <value>exterior wall</value>
          <display_name>exterior wall</display_name>
        </choice>
        <choice>
          <value>under slab</value>
          <display_name>under slab</display_name>
        </choice>
        <choice>
          <value>roof deck</value>
          <display_name>roof deck</display_name>
        </choice>
        <choice>
          <value>outside</value>
          <display_name>outside</display_name>
        </choice>
        <choice>
          <value>other housing unit</value>
          <display_name>other housing unit</display_name>
        </choice>
        <choice>
          <value>other heated space</value>
          <display_name>other heated space</display_name>
        </choice>
        <choice>
          <value>other multifamily buffer space</value>
          <display_name>other multifamily buffer space</display_name>
        </choice>
        <choice>
          <value>other non-freezing space</value>
          <display_name>other non-freezing space</display_name>
        </choice>
        <choice>
          <value>manufactured home belly</value>
          <display_name>manufactured home belly</display_name>
        </choice>
      </choices>
    </argument>
    <argument>
      <name>ducts_supply_insulation_r</name>
      <display_name>Ducts: Supply Insulation R-Value</display_name>
      <description>The insulation r-value of the supply ducts excluding air films.</description>
      <type>Double</type>
      <units>h-ft^2-R/Btu</units>
      <required>true</required>
      <model_dependent>false</model_dependent>
      <default_value>0</default_value>
    </argument>
    <argument>
      <name>ducts_supply_buried_insulation_level</name>
      <display_name>Ducts: Supply Buried Insulation Level</display_name>
      <description>Whether the supply ducts are buried in, e.g., attic loose-fill insulation. Partially buried ducts have insulation that does not cover the top of the ducts. Fully buried ducts have insulation that just covers the top of the ducts. Deeply buried ducts have insulation that continues above the top of the ducts.</description>
      <type>Choice</type>
      <required>false</required>
      <model_dependent>false</model_dependent>
      <choices>
        <choice>
          <value>not buried</value>
          <display_name>not buried</display_name>
        </choice>
        <choice>
          <value>partially buried</value>
          <display_name>partially buried</display_name>
        </choice>
        <choice>
          <value>fully buried</value>
          <display_name>fully buried</display_name>
        </choice>
        <choice>
          <value>deeply buried</value>
          <display_name>deeply buried</display_name>
        </choice>
      </choices>
    </argument>
    <argument>
      <name>ducts_supply_surface_area</name>
      <display_name>Ducts: Supply Surface Area</display_name>
      <description>The supply ducts surface area in the given location. If neither Surface Area nor Area Fraction provided, the OS-HPXML default is used.</description>
      <type>Double</type>
      <units>ft^2</units>
      <required>false</required>
      <model_dependent>false</model_dependent>
    </argument>
    <argument>
      <name>ducts_supply_surface_area_fraction</name>
      <display_name>Ducts: Supply Area Fraction</display_name>
      <description>The fraction of supply ducts surface area in the given location. Only used if Surface Area is not provided. If the fraction is less than 1, the remaining duct area is assumed to be in conditioned space. If neither Surface Area nor Area Fraction provided, the OS-HPXML default is used.</description>
      <type>Double</type>
      <units>frac</units>
      <required>false</required>
      <model_dependent>false</model_dependent>
    </argument>
    <argument>
      <name>ducts_return_location</name>
      <display_name>Ducts: Return Location</display_name>
      <description>The location of the return ducts. If not provided, the OS-HPXML default is used.</description>
      <type>Choice</type>
      <required>false</required>
      <model_dependent>false</model_dependent>
      <choices>
        <choice>
          <value>conditioned space</value>
          <display_name>conditioned space</display_name>
        </choice>
        <choice>
          <value>basement - conditioned</value>
          <display_name>basement - conditioned</display_name>
        </choice>
        <choice>
          <value>basement - unconditioned</value>
          <display_name>basement - unconditioned</display_name>
        </choice>
        <choice>
          <value>crawlspace</value>
          <display_name>crawlspace</display_name>
        </choice>
        <choice>
          <value>crawlspace - vented</value>
          <display_name>crawlspace - vented</display_name>
        </choice>
        <choice>
          <value>crawlspace - unvented</value>
          <display_name>crawlspace - unvented</display_name>
        </choice>
        <choice>
          <value>crawlspace - conditioned</value>
          <display_name>crawlspace - conditioned</display_name>
        </choice>
        <choice>
          <value>attic</value>
          <display_name>attic</display_name>
        </choice>
        <choice>
          <value>attic - vented</value>
          <display_name>attic - vented</display_name>
        </choice>
        <choice>
          <value>attic - unvented</value>
          <display_name>attic - unvented</display_name>
        </choice>
        <choice>
          <value>garage</value>
          <display_name>garage</display_name>
        </choice>
        <choice>
          <value>exterior wall</value>
          <display_name>exterior wall</display_name>
        </choice>
        <choice>
          <value>under slab</value>
          <display_name>under slab</display_name>
        </choice>
        <choice>
          <value>roof deck</value>
          <display_name>roof deck</display_name>
        </choice>
        <choice>
          <value>outside</value>
          <display_name>outside</display_name>
        </choice>
        <choice>
          <value>other housing unit</value>
          <display_name>other housing unit</display_name>
        </choice>
        <choice>
          <value>other heated space</value>
          <display_name>other heated space</display_name>
        </choice>
        <choice>
          <value>other multifamily buffer space</value>
          <display_name>other multifamily buffer space</display_name>
        </choice>
        <choice>
          <value>other non-freezing space</value>
          <display_name>other non-freezing space</display_name>
        </choice>
        <choice>
          <value>manufactured home belly</value>
          <display_name>manufactured home belly</display_name>
        </choice>
      </choices>
    </argument>
    <argument>
      <name>ducts_return_insulation_r</name>
      <display_name>Ducts: Return Insulation R-Value</display_name>
      <description>The insulation r-value of the return ducts excluding air films.</description>
      <type>Double</type>
      <units>h-ft^2-R/Btu</units>
      <required>true</required>
      <model_dependent>false</model_dependent>
      <default_value>0</default_value>
    </argument>
    <argument>
      <name>ducts_return_buried_insulation_level</name>
      <display_name>Ducts: Return Buried Insulation Level</display_name>
      <description>Whether the return ducts are buried in, e.g., attic loose-fill insulation. Partially buried ducts have insulation that does not cover the top of the ducts. Fully buried ducts have insulation that just covers the top of the ducts. Deeply buried ducts have insulation that continues above the top of the ducts.</description>
      <type>Choice</type>
      <required>false</required>
      <model_dependent>false</model_dependent>
      <choices>
        <choice>
          <value>not buried</value>
          <display_name>not buried</display_name>
        </choice>
        <choice>
          <value>partially buried</value>
          <display_name>partially buried</display_name>
        </choice>
        <choice>
          <value>fully buried</value>
          <display_name>fully buried</display_name>
        </choice>
        <choice>
          <value>deeply buried</value>
          <display_name>deeply buried</display_name>
        </choice>
      </choices>
    </argument>
    <argument>
      <name>ducts_return_surface_area</name>
      <display_name>Ducts: Return Surface Area</display_name>
      <description>The return ducts surface area in the given location. If neither Surface Area nor Area Fraction provided, the OS-HPXML default is used.</description>
      <type>Double</type>
      <units>ft^2</units>
      <required>false</required>
      <model_dependent>false</model_dependent>
    </argument>
    <argument>
      <name>ducts_return_surface_area_fraction</name>
      <display_name>Ducts: Return Area Fraction</display_name>
      <description>The fraction of return ducts surface area in the given location. Only used if Surface Area is not provided. If the fraction is less than 1, the remaining duct area is assumed to be in conditioned space. If neither Surface Area nor Area Fraction provided, the OS-HPXML default is used.</description>
      <type>Double</type>
      <units>frac</units>
      <required>false</required>
      <model_dependent>false</model_dependent>
    </argument>
    <argument>
      <name>ducts_number_of_return_registers</name>
      <display_name>Ducts: Number of Return Registers</display_name>
      <description>The number of return registers of the ducts. Only used to calculate default return duct surface area. If not provided, the OS-HPXML default is used.</description>
      <type>Integer</type>
      <units>#</units>
      <required>false</required>
      <model_dependent>false</model_dependent>
    </argument>
    <argument>
      <name>mech_vent_fan_type</name>
      <display_name>Mechanical Ventilation: Fan Type</display_name>
      <description>The type of the mechanical ventilation. Use 'none' if there is no mechanical ventilation system.</description>
      <type>Choice</type>
      <required>true</required>
      <model_dependent>false</model_dependent>
      <default_value>none</default_value>
      <choices>
        <choice>
          <value>none</value>
          <display_name>none</display_name>
        </choice>
        <choice>
          <value>exhaust only</value>
          <display_name>exhaust only</display_name>
        </choice>
        <choice>
          <value>supply only</value>
          <display_name>supply only</display_name>
        </choice>
        <choice>
          <value>energy recovery ventilator</value>
          <display_name>energy recovery ventilator</display_name>
        </choice>
        <choice>
          <value>heat recovery ventilator</value>
          <display_name>heat recovery ventilator</display_name>
        </choice>
        <choice>
          <value>balanced</value>
          <display_name>balanced</display_name>
        </choice>
        <choice>
          <value>central fan integrated supply</value>
          <display_name>central fan integrated supply</display_name>
        </choice>
      </choices>
    </argument>
    <argument>
      <name>mech_vent_flow_rate</name>
      <display_name>Mechanical Ventilation: Flow Rate</display_name>
      <description>The flow rate of the mechanical ventilation. If not provided, the OS-HPXML default is used.</description>
      <type>Double</type>
      <units>CFM</units>
      <required>false</required>
      <model_dependent>false</model_dependent>
    </argument>
    <argument>
      <name>mech_vent_hours_in_operation</name>
      <display_name>Mechanical Ventilation: Hours In Operation</display_name>
      <description>The hours in operation of the mechanical ventilation. If not provided, the OS-HPXML default is used.</description>
      <type>Double</type>
      <units>hrs/day</units>
      <required>false</required>
      <model_dependent>false</model_dependent>
    </argument>
    <argument>
      <name>mech_vent_recovery_efficiency_type</name>
      <display_name>Mechanical Ventilation: Total Recovery Efficiency Type</display_name>
      <description>The total recovery efficiency type of the mechanical ventilation.</description>
      <type>Choice</type>
      <required>true</required>
      <model_dependent>false</model_dependent>
      <default_value>Unadjusted</default_value>
      <choices>
        <choice>
          <value>Unadjusted</value>
          <display_name>Unadjusted</display_name>
        </choice>
        <choice>
          <value>Adjusted</value>
          <display_name>Adjusted</display_name>
        </choice>
      </choices>
    </argument>
    <argument>
      <name>mech_vent_total_recovery_efficiency</name>
      <display_name>Mechanical Ventilation: Total Recovery Efficiency</display_name>
      <description>The Unadjusted or Adjusted total recovery efficiency of the mechanical ventilation. Applies to energy recovery ventilator.</description>
      <type>Double</type>
      <units>Frac</units>
      <required>true</required>
      <model_dependent>false</model_dependent>
      <default_value>0.48</default_value>
    </argument>
    <argument>
      <name>mech_vent_sensible_recovery_efficiency</name>
      <display_name>Mechanical Ventilation: Sensible Recovery Efficiency</display_name>
      <description>The Unadjusted or Adjusted sensible recovery efficiency of the mechanical ventilation. Applies to energy recovery ventilator and heat recovery ventilator.</description>
      <type>Double</type>
      <units>Frac</units>
      <required>true</required>
      <model_dependent>false</model_dependent>
      <default_value>0.72</default_value>
    </argument>
    <argument>
      <name>mech_vent_fan_power</name>
      <display_name>Mechanical Ventilation: Fan Power</display_name>
      <description>The fan power of the mechanical ventilation. If not provided, the OS-HPXML default is used.</description>
      <type>Double</type>
      <units>W</units>
      <required>false</required>
      <model_dependent>false</model_dependent>
    </argument>
    <argument>
      <name>mech_vent_num_units_served</name>
      <display_name>Mechanical Ventilation: Number of Units Served</display_name>
      <description>Number of dwelling units served by the mechanical ventilation system. Must be 1 if single-family detached. Used to apportion flow rate and fan power to the unit.</description>
      <type>Integer</type>
      <units>#</units>
      <required>true</required>
      <model_dependent>false</model_dependent>
      <default_value>1</default_value>
    </argument>
    <argument>
      <name>mech_vent_shared_frac_recirculation</name>
      <display_name>Shared Mechanical Ventilation: Fraction Recirculation</display_name>
      <description>Fraction of the total supply air that is recirculated, with the remainder assumed to be outdoor air. The value must be 0 for exhaust only systems. Required for a shared mechanical ventilation system.</description>
      <type>Double</type>
      <units>Frac</units>
      <required>false</required>
      <model_dependent>false</model_dependent>
    </argument>
    <argument>
      <name>mech_vent_shared_preheating_fuel</name>
      <display_name>Shared Mechanical Ventilation: Preheating Fuel</display_name>
      <description>Fuel type of the preconditioning heating equipment. Only used for a shared mechanical ventilation system. If not provided, assumes no preheating.</description>
      <type>Choice</type>
      <required>false</required>
      <model_dependent>false</model_dependent>
      <choices>
        <choice>
          <value>electricity</value>
          <display_name>electricity</display_name>
        </choice>
        <choice>
          <value>natural gas</value>
          <display_name>natural gas</display_name>
        </choice>
        <choice>
          <value>fuel oil</value>
          <display_name>fuel oil</display_name>
        </choice>
        <choice>
          <value>propane</value>
          <display_name>propane</display_name>
        </choice>
        <choice>
          <value>wood</value>
          <display_name>wood</display_name>
        </choice>
        <choice>
          <value>wood pellets</value>
          <display_name>wood pellets</display_name>
        </choice>
        <choice>
          <value>coal</value>
          <display_name>coal</display_name>
        </choice>
      </choices>
    </argument>
    <argument>
      <name>mech_vent_shared_preheating_efficiency</name>
      <display_name>Shared Mechanical Ventilation: Preheating Efficiency</display_name>
      <description>Efficiency of the preconditioning heating equipment. Only used for a shared mechanical ventilation system. If not provided, assumes no preheating.</description>
      <type>Double</type>
      <units>COP</units>
      <required>false</required>
      <model_dependent>false</model_dependent>
    </argument>
    <argument>
      <name>mech_vent_shared_preheating_fraction_heat_load_served</name>
      <display_name>Shared Mechanical Ventilation: Preheating Fraction Ventilation Heat Load Served</display_name>
      <description>Fraction of heating load introduced by the shared ventilation system that is met by the preconditioning heating equipment. If not provided, assumes no preheating.</description>
      <type>Double</type>
      <units>Frac</units>
      <required>false</required>
      <model_dependent>false</model_dependent>
    </argument>
    <argument>
      <name>mech_vent_shared_precooling_fuel</name>
      <display_name>Shared Mechanical Ventilation: Precooling Fuel</display_name>
      <description>Fuel type of the preconditioning cooling equipment. Only used for a shared mechanical ventilation system. If not provided, assumes no precooling.</description>
      <type>Choice</type>
      <required>false</required>
      <model_dependent>false</model_dependent>
      <choices>
        <choice>
          <value>electricity</value>
          <display_name>electricity</display_name>
        </choice>
      </choices>
    </argument>
    <argument>
      <name>mech_vent_shared_precooling_efficiency</name>
      <display_name>Shared Mechanical Ventilation: Precooling Efficiency</display_name>
      <description>Efficiency of the preconditioning cooling equipment. Only used for a shared mechanical ventilation system. If not provided, assumes no precooling.</description>
      <type>Double</type>
      <units>COP</units>
      <required>false</required>
      <model_dependent>false</model_dependent>
    </argument>
    <argument>
      <name>mech_vent_shared_precooling_fraction_cool_load_served</name>
      <display_name>Shared Mechanical Ventilation: Precooling Fraction Ventilation Cool Load Served</display_name>
      <description>Fraction of cooling load introduced by the shared ventilation system that is met by the preconditioning cooling equipment. If not provided, assumes no precooling.</description>
      <type>Double</type>
      <units>Frac</units>
      <required>false</required>
      <model_dependent>false</model_dependent>
    </argument>
    <argument>
      <name>mech_vent_2_fan_type</name>
      <display_name>Mechanical Ventilation 2: Fan Type</display_name>
      <description>The type of the second mechanical ventilation. Use 'none' if there is no second mechanical ventilation system.</description>
      <type>Choice</type>
      <required>true</required>
      <model_dependent>false</model_dependent>
      <default_value>none</default_value>
      <choices>
        <choice>
          <value>none</value>
          <display_name>none</display_name>
        </choice>
        <choice>
          <value>exhaust only</value>
          <display_name>exhaust only</display_name>
        </choice>
        <choice>
          <value>supply only</value>
          <display_name>supply only</display_name>
        </choice>
        <choice>
          <value>energy recovery ventilator</value>
          <display_name>energy recovery ventilator</display_name>
        </choice>
        <choice>
          <value>heat recovery ventilator</value>
          <display_name>heat recovery ventilator</display_name>
        </choice>
        <choice>
          <value>balanced</value>
          <display_name>balanced</display_name>
        </choice>
      </choices>
    </argument>
    <argument>
      <name>mech_vent_2_flow_rate</name>
      <display_name>Mechanical Ventilation 2: Flow Rate</display_name>
      <description>The flow rate of the second mechanical ventilation.</description>
      <type>Double</type>
      <units>CFM</units>
      <required>true</required>
      <model_dependent>false</model_dependent>
      <default_value>110</default_value>
    </argument>
    <argument>
      <name>mech_vent_2_hours_in_operation</name>
      <display_name>Mechanical Ventilation 2: Hours In Operation</display_name>
      <description>The hours in operation of the second mechanical ventilation.</description>
      <type>Double</type>
      <units>hrs/day</units>
      <required>true</required>
      <model_dependent>false</model_dependent>
      <default_value>24</default_value>
    </argument>
    <argument>
      <name>mech_vent_2_recovery_efficiency_type</name>
      <display_name>Mechanical Ventilation 2: Total Recovery Efficiency Type</display_name>
      <description>The total recovery efficiency type of the second mechanical ventilation.</description>
      <type>Choice</type>
      <required>true</required>
      <model_dependent>false</model_dependent>
      <default_value>Unadjusted</default_value>
      <choices>
        <choice>
          <value>Unadjusted</value>
          <display_name>Unadjusted</display_name>
        </choice>
        <choice>
          <value>Adjusted</value>
          <display_name>Adjusted</display_name>
        </choice>
      </choices>
    </argument>
    <argument>
      <name>mech_vent_2_total_recovery_efficiency</name>
      <display_name>Mechanical Ventilation 2: Total Recovery Efficiency</display_name>
      <description>The Unadjusted or Adjusted total recovery efficiency of the second mechanical ventilation. Applies to energy recovery ventilator.</description>
      <type>Double</type>
      <units>Frac</units>
      <required>true</required>
      <model_dependent>false</model_dependent>
      <default_value>0.48</default_value>
    </argument>
    <argument>
      <name>mech_vent_2_sensible_recovery_efficiency</name>
      <display_name>Mechanical Ventilation 2: Sensible Recovery Efficiency</display_name>
      <description>The Unadjusted or Adjusted sensible recovery efficiency of the second mechanical ventilation. Applies to energy recovery ventilator and heat recovery ventilator.</description>
      <type>Double</type>
      <units>Frac</units>
      <required>true</required>
      <model_dependent>false</model_dependent>
      <default_value>0.72</default_value>
    </argument>
    <argument>
      <name>mech_vent_2_fan_power</name>
      <display_name>Mechanical Ventilation 2: Fan Power</display_name>
      <description>The fan power of the second mechanical ventilation.</description>
      <type>Double</type>
      <units>W</units>
      <required>true</required>
      <model_dependent>false</model_dependent>
      <default_value>30</default_value>
    </argument>
    <argument>
      <name>kitchen_fans_quantity</name>
      <display_name>Kitchen Fans: Quantity</display_name>
      <description>The quantity of the kitchen fans. If not provided, the OS-HPXML default is used.</description>
      <type>Integer</type>
      <units>#</units>
      <required>false</required>
      <model_dependent>false</model_dependent>
    </argument>
    <argument>
      <name>kitchen_fans_flow_rate</name>
      <display_name>Kitchen Fans: Flow Rate</display_name>
      <description>The flow rate of the kitchen fan. If not provided, the OS-HPXML default is used.</description>
      <type>Double</type>
      <units>CFM</units>
      <required>false</required>
      <model_dependent>false</model_dependent>
    </argument>
    <argument>
      <name>kitchen_fans_hours_in_operation</name>
      <display_name>Kitchen Fans: Hours In Operation</display_name>
      <description>The hours in operation of the kitchen fan. If not provided, the OS-HPXML default is used.</description>
      <type>Double</type>
      <units>hrs/day</units>
      <required>false</required>
      <model_dependent>false</model_dependent>
    </argument>
    <argument>
      <name>kitchen_fans_power</name>
      <display_name>Kitchen Fans: Fan Power</display_name>
      <description>The fan power of the kitchen fan. If not provided, the OS-HPXML default is used.</description>
      <type>Double</type>
      <units>W</units>
      <required>false</required>
      <model_dependent>false</model_dependent>
    </argument>
    <argument>
      <name>kitchen_fans_start_hour</name>
      <display_name>Kitchen Fans: Start Hour</display_name>
      <description>The start hour of the kitchen fan. If not provided, the OS-HPXML default is used.</description>
      <type>Integer</type>
      <units>hr</units>
      <required>false</required>
      <model_dependent>false</model_dependent>
    </argument>
    <argument>
      <name>bathroom_fans_quantity</name>
      <display_name>Bathroom Fans: Quantity</display_name>
      <description>The quantity of the bathroom fans. If not provided, the OS-HPXML default is used.</description>
      <type>Integer</type>
      <units>#</units>
      <required>false</required>
      <model_dependent>false</model_dependent>
    </argument>
    <argument>
      <name>bathroom_fans_flow_rate</name>
      <display_name>Bathroom Fans: Flow Rate</display_name>
      <description>The flow rate of the bathroom fans. If not provided, the OS-HPXML default is used.</description>
      <type>Double</type>
      <units>CFM</units>
      <required>false</required>
      <model_dependent>false</model_dependent>
    </argument>
    <argument>
      <name>bathroom_fans_hours_in_operation</name>
      <display_name>Bathroom Fans: Hours In Operation</display_name>
      <description>The hours in operation of the bathroom fans. If not provided, the OS-HPXML default is used.</description>
      <type>Double</type>
      <units>hrs/day</units>
      <required>false</required>
      <model_dependent>false</model_dependent>
    </argument>
    <argument>
      <name>bathroom_fans_power</name>
      <display_name>Bathroom Fans: Fan Power</display_name>
      <description>The fan power of the bathroom fans. If not provided, the OS-HPXML default is used.</description>
      <type>Double</type>
      <units>W</units>
      <required>false</required>
      <model_dependent>false</model_dependent>
    </argument>
    <argument>
      <name>bathroom_fans_start_hour</name>
      <display_name>Bathroom Fans: Start Hour</display_name>
      <description>The start hour of the bathroom fans. If not provided, the OS-HPXML default is used.</description>
      <type>Integer</type>
      <units>hr</units>
      <required>false</required>
      <model_dependent>false</model_dependent>
    </argument>
    <argument>
      <name>whole_house_fan_present</name>
      <display_name>Whole House Fan: Present</display_name>
      <description>Whether there is a whole house fan.</description>
      <type>Boolean</type>
      <required>true</required>
      <model_dependent>false</model_dependent>
      <default_value>false</default_value>
      <choices>
        <choice>
          <value>true</value>
          <display_name>true</display_name>
        </choice>
        <choice>
          <value>false</value>
          <display_name>false</display_name>
        </choice>
      </choices>
    </argument>
    <argument>
      <name>whole_house_fan_flow_rate</name>
      <display_name>Whole House Fan: Flow Rate</display_name>
      <description>The flow rate of the whole house fan. If not provided, the OS-HPXML default is used.</description>
      <type>Double</type>
      <units>CFM</units>
      <required>false</required>
      <model_dependent>false</model_dependent>
    </argument>
    <argument>
      <name>whole_house_fan_power</name>
      <display_name>Whole House Fan: Fan Power</display_name>
      <description>The fan power of the whole house fan. If not provided, the OS-HPXML default is used.</description>
      <type>Double</type>
      <units>W</units>
      <required>false</required>
      <model_dependent>false</model_dependent>
    </argument>
    <argument>
      <name>water_heater_type</name>
      <display_name>Water Heater: Type</display_name>
      <description>The type of water heater. Use 'none' if there is no water heater.</description>
      <type>Choice</type>
      <required>true</required>
      <model_dependent>false</model_dependent>
      <default_value>storage water heater</default_value>
      <choices>
        <choice>
          <value>none</value>
          <display_name>none</display_name>
        </choice>
        <choice>
          <value>storage water heater</value>
          <display_name>storage water heater</display_name>
        </choice>
        <choice>
          <value>instantaneous water heater</value>
          <display_name>instantaneous water heater</display_name>
        </choice>
        <choice>
          <value>heat pump water heater</value>
          <display_name>heat pump water heater</display_name>
        </choice>
        <choice>
          <value>space-heating boiler with storage tank</value>
          <display_name>space-heating boiler with storage tank</display_name>
        </choice>
        <choice>
          <value>space-heating boiler with tankless coil</value>
          <display_name>space-heating boiler with tankless coil</display_name>
        </choice>
      </choices>
    </argument>
    <argument>
      <name>water_heater_fuel_type</name>
      <display_name>Water Heater: Fuel Type</display_name>
      <description>The fuel type of water heater. Ignored for heat pump water heater.</description>
      <type>Choice</type>
      <required>true</required>
      <model_dependent>false</model_dependent>
      <default_value>natural gas</default_value>
      <choices>
        <choice>
          <value>electricity</value>
          <display_name>electricity</display_name>
        </choice>
        <choice>
          <value>natural gas</value>
          <display_name>natural gas</display_name>
        </choice>
        <choice>
          <value>fuel oil</value>
          <display_name>fuel oil</display_name>
        </choice>
        <choice>
          <value>propane</value>
          <display_name>propane</display_name>
        </choice>
        <choice>
          <value>wood</value>
          <display_name>wood</display_name>
        </choice>
        <choice>
          <value>coal</value>
          <display_name>coal</display_name>
        </choice>
      </choices>
    </argument>
    <argument>
      <name>water_heater_location</name>
      <display_name>Water Heater: Location</display_name>
      <description>The location of water heater. If not provided, the OS-HPXML default is used.</description>
      <type>Choice</type>
      <required>false</required>
      <model_dependent>false</model_dependent>
      <choices>
        <choice>
          <value>conditioned space</value>
          <display_name>conditioned space</display_name>
        </choice>
        <choice>
          <value>basement - conditioned</value>
          <display_name>basement - conditioned</display_name>
        </choice>
        <choice>
          <value>basement - unconditioned</value>
          <display_name>basement - unconditioned</display_name>
        </choice>
        <choice>
          <value>garage</value>
          <display_name>garage</display_name>
        </choice>
        <choice>
          <value>attic</value>
          <display_name>attic</display_name>
        </choice>
        <choice>
          <value>attic - vented</value>
          <display_name>attic - vented</display_name>
        </choice>
        <choice>
          <value>attic - unvented</value>
          <display_name>attic - unvented</display_name>
        </choice>
        <choice>
          <value>crawlspace</value>
          <display_name>crawlspace</display_name>
        </choice>
        <choice>
          <value>crawlspace - vented</value>
          <display_name>crawlspace - vented</display_name>
        </choice>
        <choice>
          <value>crawlspace - unvented</value>
          <display_name>crawlspace - unvented</display_name>
        </choice>
        <choice>
          <value>crawlspace - conditioned</value>
          <display_name>crawlspace - conditioned</display_name>
        </choice>
        <choice>
          <value>other exterior</value>
          <display_name>other exterior</display_name>
        </choice>
        <choice>
          <value>other housing unit</value>
          <display_name>other housing unit</display_name>
        </choice>
        <choice>
          <value>other heated space</value>
          <display_name>other heated space</display_name>
        </choice>
        <choice>
          <value>other multifamily buffer space</value>
          <display_name>other multifamily buffer space</display_name>
        </choice>
        <choice>
          <value>other non-freezing space</value>
          <display_name>other non-freezing space</display_name>
        </choice>
      </choices>
    </argument>
    <argument>
      <name>water_heater_tank_volume</name>
      <display_name>Water Heater: Tank Volume</display_name>
      <description>Nominal volume of water heater tank. Only applies to storage water heater, heat pump water heater, and space-heating boiler with storage tank. If not provided, the OS-HPXML default is used.</description>
      <type>Double</type>
      <units>gal</units>
      <required>false</required>
      <model_dependent>false</model_dependent>
    </argument>
    <argument>
      <name>water_heater_efficiency_type</name>
      <display_name>Water Heater: Efficiency Type</display_name>
      <description>The efficiency type of water heater. Does not apply to space-heating boilers.</description>
      <type>Choice</type>
      <required>true</required>
      <model_dependent>false</model_dependent>
      <default_value>EnergyFactor</default_value>
      <choices>
        <choice>
          <value>EnergyFactor</value>
          <display_name>EnergyFactor</display_name>
        </choice>
        <choice>
          <value>UniformEnergyFactor</value>
          <display_name>UniformEnergyFactor</display_name>
        </choice>
      </choices>
    </argument>
    <argument>
      <name>water_heater_efficiency</name>
      <display_name>Water Heater: Efficiency</display_name>
      <description>Rated Energy Factor or Uniform Energy Factor. Does not apply to space-heating boilers.</description>
      <type>Double</type>
      <required>true</required>
      <model_dependent>false</model_dependent>
      <default_value>0.67</default_value>
    </argument>
    <argument>
      <name>water_heater_usage_bin</name>
      <display_name>Water Heater: Usage Bin</display_name>
      <description>The usage of the water heater. Only applies if Efficiency Type is UniformEnergyFactor and Type is not instantaneous water heater. Does not apply to space-heating boilers. If not provided, the OS-HPXML default is used.</description>
      <type>Choice</type>
      <required>false</required>
      <model_dependent>false</model_dependent>
      <choices>
        <choice>
          <value>very small</value>
          <display_name>very small</display_name>
        </choice>
        <choice>
          <value>low</value>
          <display_name>low</display_name>
        </choice>
        <choice>
          <value>medium</value>
          <display_name>medium</display_name>
        </choice>
        <choice>
          <value>high</value>
          <display_name>high</display_name>
        </choice>
      </choices>
    </argument>
    <argument>
      <name>water_heater_recovery_efficiency</name>
      <display_name>Water Heater: Recovery Efficiency</display_name>
      <description>Ratio of energy delivered to water heater to the energy content of the fuel consumed by the water heater. Only used for non-electric storage water heaters. If not provided, the OS-HPXML default is used.</description>
      <type>Double</type>
      <units>Frac</units>
      <required>false</required>
      <model_dependent>false</model_dependent>
    </argument>
    <argument>
      <name>water_heater_heating_capacity</name>
      <display_name>Water Heater: Heating Capacity</display_name>
      <description>Heating capacity. Only applies to storage water heater. If not provided, the OS-HPXML default is used.</description>
      <type>Double</type>
      <units>Btu/hr</units>
      <required>false</required>
      <model_dependent>false</model_dependent>
    </argument>
    <argument>
      <name>water_heater_standby_loss</name>
      <display_name>Water Heater: Standby Loss</display_name>
      <description>The standby loss of water heater. Only applies to space-heating boilers. If not provided, the OS-HPXML default is used.</description>
      <type>Double</type>
      <units>deg-F/hr</units>
      <required>false</required>
      <model_dependent>false</model_dependent>
    </argument>
    <argument>
      <name>water_heater_jacket_rvalue</name>
      <display_name>Water Heater: Jacket R-value</display_name>
      <description>The jacket R-value of water heater. Doesn't apply to instantaneous water heater or space-heating boiler with tankless coil. If not provided, defaults to no jacket insulation.</description>
      <type>Double</type>
      <units>h-ft^2-R/Btu</units>
      <required>false</required>
      <model_dependent>false</model_dependent>
    </argument>
    <argument>
      <name>water_heater_setpoint_temperature</name>
      <display_name>Water Heater: Setpoint Temperature</display_name>
      <description>The setpoint temperature of water heater. If not provided, the OS-HPXML default is used.</description>
      <type>Double</type>
      <units>deg-F</units>
      <required>false</required>
      <model_dependent>false</model_dependent>
    </argument>
    <argument>
      <name>water_heater_num_units_served</name>
      <display_name>Water Heater: Number of Units Served</display_name>
      <description>Number of dwelling units served (directly or indirectly) by the water heater. Must be 1 if single-family detached. Used to apportion water heater tank losses to the unit.</description>
      <type>Integer</type>
      <units>#</units>
      <required>true</required>
      <model_dependent>false</model_dependent>
      <default_value>1</default_value>
    </argument>
    <argument>
      <name>water_heater_uses_desuperheater</name>
      <display_name>Water Heater: Uses Desuperheater</display_name>
      <description>Requires that the dwelling unit has a air-to-air, mini-split, or ground-to-air heat pump or a central air conditioner or mini-split air conditioner. If not provided, assumes no desuperheater.</description>
      <type>Boolean</type>
      <required>false</required>
      <model_dependent>false</model_dependent>
      <choices>
        <choice>
          <value>true</value>
          <display_name>true</display_name>
        </choice>
        <choice>
          <value>false</value>
          <display_name>false</display_name>
        </choice>
      </choices>
    </argument>
    <argument>
      <name>water_heater_tank_model_type</name>
      <display_name>Water Heater: Tank Type</display_name>
      <description>Type of tank model to use. The 'stratified' tank generally provide more accurate results, but may significantly increase run time. Applies only to storage water heater. If not provided, the OS-HPXML default is used.</description>
      <type>Choice</type>
      <required>false</required>
      <model_dependent>false</model_dependent>
      <choices>
        <choice>
          <value>mixed</value>
          <display_name>mixed</display_name>
        </choice>
        <choice>
          <value>stratified</value>
          <display_name>stratified</display_name>
        </choice>
      </choices>
    </argument>
    <argument>
      <name>water_heater_operating_mode</name>
      <display_name>Water Heater: Operating Mode</display_name>
      <description>The water heater operating mode. The 'heat pump only' option only uses the heat pump, while 'hybrid/auto' allows the backup electric resistance to come on in high demand situations. This is ignored if a scheduled operating mode type is selected. Applies only to heat pump water heater. If not provided, the OS-HPXML default is used.</description>
      <type>Choice</type>
      <required>false</required>
      <model_dependent>false</model_dependent>
      <choices>
        <choice>
          <value>hybrid/auto</value>
          <display_name>hybrid/auto</display_name>
        </choice>
        <choice>
          <value>heat pump only</value>
          <display_name>heat pump only</display_name>
        </choice>
      </choices>
    </argument>
    <argument>
      <name>hot_water_distribution_system_type</name>
      <display_name>Hot Water Distribution: System Type</display_name>
      <description>The type of the hot water distribution system.</description>
      <type>Choice</type>
      <required>true</required>
      <model_dependent>false</model_dependent>
      <default_value>Standard</default_value>
      <choices>
        <choice>
          <value>Standard</value>
          <display_name>Standard</display_name>
        </choice>
        <choice>
          <value>Recirculation</value>
          <display_name>Recirculation</display_name>
        </choice>
      </choices>
    </argument>
    <argument>
      <name>hot_water_distribution_standard_piping_length</name>
      <display_name>Hot Water Distribution: Standard Piping Length</display_name>
      <description>If the distribution system is Standard, the length of the piping. If not provided, the OS-HPXML default is used.</description>
      <type>Double</type>
      <units>ft</units>
      <required>false</required>
      <model_dependent>false</model_dependent>
    </argument>
    <argument>
      <name>hot_water_distribution_recirc_control_type</name>
      <display_name>Hot Water Distribution: Recirculation Control Type</display_name>
      <description>If the distribution system is Recirculation, the type of hot water recirculation control, if any.</description>
      <type>Choice</type>
      <required>false</required>
      <model_dependent>false</model_dependent>
      <default_value>no control</default_value>
      <choices>
        <choice>
          <value>no control</value>
          <display_name>no control</display_name>
        </choice>
        <choice>
          <value>timer</value>
          <display_name>timer</display_name>
        </choice>
        <choice>
          <value>temperature</value>
          <display_name>temperature</display_name>
        </choice>
        <choice>
          <value>presence sensor demand control</value>
          <display_name>presence sensor demand control</display_name>
        </choice>
        <choice>
          <value>manual demand control</value>
          <display_name>manual demand control</display_name>
        </choice>
      </choices>
    </argument>
    <argument>
      <name>hot_water_distribution_recirc_piping_length</name>
      <display_name>Hot Water Distribution: Recirculation Piping Length</display_name>
      <description>If the distribution system is Recirculation, the length of the recirculation piping. If not provided, the OS-HPXML default is used.</description>
      <type>Double</type>
      <units>ft</units>
      <required>false</required>
      <model_dependent>false</model_dependent>
    </argument>
    <argument>
      <name>hot_water_distribution_recirc_branch_piping_length</name>
      <display_name>Hot Water Distribution: Recirculation Branch Piping Length</display_name>
      <description>If the distribution system is Recirculation, the length of the recirculation branch piping. If not provided, the OS-HPXML default is used.</description>
      <type>Double</type>
      <units>ft</units>
      <required>false</required>
      <model_dependent>false</model_dependent>
    </argument>
    <argument>
      <name>hot_water_distribution_recirc_pump_power</name>
      <display_name>Hot Water Distribution: Recirculation Pump Power</display_name>
      <description>If the distribution system is Recirculation, the recirculation pump power. If not provided, the OS-HPXML default is used.</description>
      <type>Double</type>
      <units>W</units>
      <required>false</required>
      <model_dependent>false</model_dependent>
    </argument>
    <argument>
      <name>hot_water_distribution_pipe_r</name>
      <display_name>Hot Water Distribution: Pipe Insulation Nominal R-Value</display_name>
      <description>Nominal R-value of the pipe insulation. If not provided, the OS-HPXML default is used.</description>
      <type>Double</type>
      <units>h-ft^2-R/Btu</units>
      <required>false</required>
      <model_dependent>false</model_dependent>
    </argument>
    <argument>
      <name>dwhr_facilities_connected</name>
      <display_name>Drain Water Heat Recovery: Facilities Connected</display_name>
      <description>Which facilities are connected for the drain water heat recovery. Use 'none' if there is no drain water heat recovery system.</description>
      <type>Choice</type>
      <required>true</required>
      <model_dependent>false</model_dependent>
      <default_value>none</default_value>
      <choices>
        <choice>
          <value>none</value>
          <display_name>none</display_name>
        </choice>
        <choice>
          <value>one</value>
          <display_name>one</display_name>
        </choice>
        <choice>
          <value>all</value>
          <display_name>all</display_name>
        </choice>
      </choices>
    </argument>
    <argument>
      <name>dwhr_equal_flow</name>
      <display_name>Drain Water Heat Recovery: Equal Flow</display_name>
      <description>Whether the drain water heat recovery has equal flow.</description>
      <type>Boolean</type>
      <required>false</required>
      <model_dependent>false</model_dependent>
      <default_value>true</default_value>
      <choices>
        <choice>
          <value>true</value>
          <display_name>true</display_name>
        </choice>
        <choice>
          <value>false</value>
          <display_name>false</display_name>
        </choice>
      </choices>
    </argument>
    <argument>
      <name>dwhr_efficiency</name>
      <display_name>Drain Water Heat Recovery: Efficiency</display_name>
      <description>The efficiency of the drain water heat recovery.</description>
      <type>Double</type>
      <units>Frac</units>
      <required>false</required>
      <model_dependent>false</model_dependent>
      <default_value>0.55</default_value>
    </argument>
    <argument>
      <name>water_fixtures_shower_low_flow</name>
      <display_name>Hot Water Fixtures: Is Shower Low Flow</display_name>
      <description>Whether the shower fixture is low flow.</description>
      <type>Boolean</type>
      <required>true</required>
      <model_dependent>false</model_dependent>
      <default_value>false</default_value>
      <choices>
        <choice>
          <value>true</value>
          <display_name>true</display_name>
        </choice>
        <choice>
          <value>false</value>
          <display_name>false</display_name>
        </choice>
      </choices>
    </argument>
    <argument>
      <name>water_fixtures_sink_low_flow</name>
      <display_name>Hot Water Fixtures: Is Sink Low Flow</display_name>
      <description>Whether the sink fixture is low flow.</description>
      <type>Boolean</type>
      <required>true</required>
      <model_dependent>false</model_dependent>
      <default_value>false</default_value>
      <choices>
        <choice>
          <value>true</value>
          <display_name>true</display_name>
        </choice>
        <choice>
          <value>false</value>
          <display_name>false</display_name>
        </choice>
      </choices>
    </argument>
    <argument>
      <name>water_fixtures_usage_multiplier</name>
      <display_name>Hot Water Fixtures: Usage Multiplier</display_name>
      <description>Multiplier on the hot water usage that can reflect, e.g., high/low usage occupants. If not provided, the OS-HPXML default is used.</description>
      <type>Double</type>
      <required>false</required>
      <model_dependent>false</model_dependent>
    </argument>
    <argument>
      <name>solar_thermal_system_type</name>
      <display_name>Solar Thermal: System Type</display_name>
      <description>The type of solar thermal system. Use 'none' if there is no solar thermal system.</description>
      <type>Choice</type>
      <required>true</required>
      <model_dependent>false</model_dependent>
      <default_value>none</default_value>
      <choices>
        <choice>
          <value>none</value>
          <display_name>none</display_name>
        </choice>
        <choice>
          <value>hot water</value>
          <display_name>hot water</display_name>
        </choice>
      </choices>
    </argument>
    <argument>
      <name>solar_thermal_collector_area</name>
      <display_name>Solar Thermal: Collector Area</display_name>
      <description>The collector area of the solar thermal system.</description>
      <type>Double</type>
      <units>ft^2</units>
      <required>true</required>
      <model_dependent>false</model_dependent>
      <default_value>40</default_value>
    </argument>
    <argument>
      <name>solar_thermal_collector_loop_type</name>
      <display_name>Solar Thermal: Collector Loop Type</display_name>
      <description>The collector loop type of the solar thermal system.</description>
      <type>Choice</type>
      <required>true</required>
      <model_dependent>false</model_dependent>
      <default_value>liquid direct</default_value>
      <choices>
        <choice>
          <value>liquid direct</value>
          <display_name>liquid direct</display_name>
        </choice>
        <choice>
          <value>liquid indirect</value>
          <display_name>liquid indirect</display_name>
        </choice>
        <choice>
          <value>passive thermosyphon</value>
          <display_name>passive thermosyphon</display_name>
        </choice>
      </choices>
    </argument>
    <argument>
      <name>solar_thermal_collector_type</name>
      <display_name>Solar Thermal: Collector Type</display_name>
      <description>The collector type of the solar thermal system.</description>
      <type>Choice</type>
      <required>true</required>
      <model_dependent>false</model_dependent>
      <default_value>evacuated tube</default_value>
      <choices>
        <choice>
          <value>evacuated tube</value>
          <display_name>evacuated tube</display_name>
        </choice>
        <choice>
          <value>single glazing black</value>
          <display_name>single glazing black</display_name>
        </choice>
        <choice>
          <value>double glazing black</value>
          <display_name>double glazing black</display_name>
        </choice>
        <choice>
          <value>integrated collector storage</value>
          <display_name>integrated collector storage</display_name>
        </choice>
      </choices>
    </argument>
    <argument>
      <name>solar_thermal_collector_azimuth</name>
      <display_name>Solar Thermal: Collector Azimuth</display_name>
      <description>The collector azimuth of the solar thermal system. Azimuth is measured clockwise from north (e.g., North=0, East=90, South=180, West=270).</description>
      <type>Double</type>
      <units>degrees</units>
      <required>true</required>
      <model_dependent>false</model_dependent>
      <default_value>180</default_value>
    </argument>
    <argument>
      <name>solar_thermal_collector_tilt</name>
      <display_name>Solar Thermal: Collector Tilt</display_name>
      <description>The collector tilt of the solar thermal system. Can also enter, e.g., RoofPitch, RoofPitch+20, Latitude, Latitude-15, etc.</description>
      <type>String</type>
      <units>degrees</units>
      <required>true</required>
      <model_dependent>false</model_dependent>
      <default_value>RoofPitch</default_value>
    </argument>
    <argument>
      <name>solar_thermal_collector_rated_optical_efficiency</name>
      <display_name>Solar Thermal: Collector Rated Optical Efficiency</display_name>
      <description>The collector rated optical efficiency of the solar thermal system.</description>
      <type>Double</type>
      <units>Frac</units>
      <required>true</required>
      <model_dependent>false</model_dependent>
      <default_value>0.5</default_value>
    </argument>
    <argument>
      <name>solar_thermal_collector_rated_thermal_losses</name>
      <display_name>Solar Thermal: Collector Rated Thermal Losses</display_name>
      <description>The collector rated thermal losses of the solar thermal system.</description>
      <type>Double</type>
      <units>Btu/hr-ft^2-R</units>
      <required>true</required>
      <model_dependent>false</model_dependent>
      <default_value>0.2799</default_value>
    </argument>
    <argument>
      <name>solar_thermal_storage_volume</name>
      <display_name>Solar Thermal: Storage Volume</display_name>
      <description>The storage volume of the solar thermal system. If not provided, the OS-HPXML default is used.</description>
      <type>Double</type>
      <units>gal</units>
      <required>false</required>
      <model_dependent>false</model_dependent>
    </argument>
    <argument>
      <name>solar_thermal_solar_fraction</name>
      <display_name>Solar Thermal: Solar Fraction</display_name>
      <description>The solar fraction of the solar thermal system. If provided, overrides all other solar thermal inputs.</description>
      <type>Double</type>
      <units>Frac</units>
      <required>true</required>
      <model_dependent>false</model_dependent>
      <default_value>0</default_value>
    </argument>
    <argument>
      <name>pv_system_present</name>
      <display_name>PV System: Present</display_name>
      <description>Whether there is a PV system present.</description>
      <type>Boolean</type>
      <required>true</required>
      <model_dependent>false</model_dependent>
      <default_value>false</default_value>
      <choices>
        <choice>
          <value>true</value>
          <display_name>true</display_name>
        </choice>
        <choice>
          <value>false</value>
          <display_name>false</display_name>
        </choice>
      </choices>
    </argument>
    <argument>
      <name>pv_system_module_type</name>
      <display_name>PV System: Module Type</display_name>
      <description>Module type of the PV system. If not provided, the OS-HPXML default is used.</description>
      <type>Choice</type>
      <required>false</required>
      <model_dependent>false</model_dependent>
      <choices>
        <choice>
          <value>standard</value>
          <display_name>standard</display_name>
        </choice>
        <choice>
          <value>premium</value>
          <display_name>premium</display_name>
        </choice>
        <choice>
          <value>thin film</value>
          <display_name>thin film</display_name>
        </choice>
      </choices>
    </argument>
    <argument>
      <name>pv_system_location</name>
      <display_name>PV System: Location</display_name>
      <description>Location of the PV system. If not provided, the OS-HPXML default is used.</description>
      <type>Choice</type>
      <required>false</required>
      <model_dependent>false</model_dependent>
      <choices>
        <choice>
          <value>roof</value>
          <display_name>roof</display_name>
        </choice>
        <choice>
          <value>ground</value>
          <display_name>ground</display_name>
        </choice>
      </choices>
    </argument>
    <argument>
      <name>pv_system_tracking</name>
      <display_name>PV System: Tracking</display_name>
      <description>Type of tracking for the PV system. If not provided, the OS-HPXML default is used.</description>
      <type>Choice</type>
      <required>false</required>
      <model_dependent>false</model_dependent>
      <choices>
        <choice>
          <value>fixed</value>
          <display_name>fixed</display_name>
        </choice>
        <choice>
          <value>1-axis</value>
          <display_name>1-axis</display_name>
        </choice>
        <choice>
          <value>1-axis backtracked</value>
          <display_name>1-axis backtracked</display_name>
        </choice>
        <choice>
          <value>2-axis</value>
          <display_name>2-axis</display_name>
        </choice>
      </choices>
    </argument>
    <argument>
      <name>pv_system_array_azimuth</name>
      <display_name>PV System: Array Azimuth</display_name>
      <description>Array azimuth of the PV system. Azimuth is measured clockwise from north (e.g., North=0, East=90, South=180, West=270).</description>
      <type>Double</type>
      <units>degrees</units>
      <required>true</required>
      <model_dependent>false</model_dependent>
      <default_value>180</default_value>
    </argument>
    <argument>
      <name>pv_system_array_tilt</name>
      <display_name>PV System: Array Tilt</display_name>
      <description>Array tilt of the PV system. Can also enter, e.g., RoofPitch, RoofPitch+20, Latitude, Latitude-15, etc.</description>
      <type>String</type>
      <units>degrees</units>
      <required>true</required>
      <model_dependent>false</model_dependent>
      <default_value>RoofPitch</default_value>
    </argument>
    <argument>
      <name>pv_system_max_power_output</name>
      <display_name>PV System: Maximum Power Output</display_name>
      <description>Maximum power output of the PV system. For a shared system, this is the total building maximum power output.</description>
      <type>Double</type>
      <units>W</units>
      <required>true</required>
      <model_dependent>false</model_dependent>
      <default_value>4000</default_value>
    </argument>
    <argument>
      <name>pv_system_inverter_efficiency</name>
      <display_name>PV System: Inverter Efficiency</display_name>
      <description>Inverter efficiency of the PV system. If there are two PV systems, this will apply to both. If not provided, the OS-HPXML default is used.</description>
      <type>Double</type>
      <units>Frac</units>
      <required>false</required>
      <model_dependent>false</model_dependent>
    </argument>
    <argument>
      <name>pv_system_system_losses_fraction</name>
      <display_name>PV System: System Losses Fraction</display_name>
      <description>System losses fraction of the PV system. If there are two PV systems, this will apply to both. If not provided, the OS-HPXML default is used.</description>
      <type>Double</type>
      <units>Frac</units>
      <required>false</required>
      <model_dependent>false</model_dependent>
    </argument>
    <argument>
      <name>pv_system_num_bedrooms_served</name>
      <display_name>PV System: Number of Bedrooms Served</display_name>
      <description>Number of bedrooms served by PV system. Required if single-family attached or apartment unit. Used to apportion PV generation to the unit of a SFA/MF building. If there are two PV systems, this will apply to both.</description>
      <type>Integer</type>
      <units>#</units>
      <required>false</required>
      <model_dependent>false</model_dependent>
    </argument>
    <argument>
      <name>pv_system_2_present</name>
      <display_name>PV System 2: Present</display_name>
      <description>Whether there is a second PV system present.</description>
      <type>Boolean</type>
      <required>true</required>
      <model_dependent>false</model_dependent>
      <default_value>false</default_value>
      <choices>
        <choice>
          <value>true</value>
          <display_name>true</display_name>
        </choice>
        <choice>
          <value>false</value>
          <display_name>false</display_name>
        </choice>
      </choices>
    </argument>
    <argument>
      <name>pv_system_2_module_type</name>
      <display_name>PV System 2: Module Type</display_name>
      <description>Module type of the second PV system. If not provided, the OS-HPXML default is used.</description>
      <type>Choice</type>
      <required>false</required>
      <model_dependent>false</model_dependent>
      <choices>
        <choice>
          <value>standard</value>
          <display_name>standard</display_name>
        </choice>
        <choice>
          <value>premium</value>
          <display_name>premium</display_name>
        </choice>
        <choice>
          <value>thin film</value>
          <display_name>thin film</display_name>
        </choice>
      </choices>
    </argument>
    <argument>
      <name>pv_system_2_location</name>
      <display_name>PV System 2: Location</display_name>
      <description>Location of the second PV system. If not provided, the OS-HPXML default is used.</description>
      <type>Choice</type>
      <required>false</required>
      <model_dependent>false</model_dependent>
      <choices>
        <choice>
          <value>roof</value>
          <display_name>roof</display_name>
        </choice>
        <choice>
          <value>ground</value>
          <display_name>ground</display_name>
        </choice>
      </choices>
    </argument>
    <argument>
      <name>pv_system_2_tracking</name>
      <display_name>PV System 2: Tracking</display_name>
      <description>Type of tracking for the second PV system. If not provided, the OS-HPXML default is used.</description>
      <type>Choice</type>
      <required>false</required>
      <model_dependent>false</model_dependent>
      <choices>
        <choice>
          <value>fixed</value>
          <display_name>fixed</display_name>
        </choice>
        <choice>
          <value>1-axis</value>
          <display_name>1-axis</display_name>
        </choice>
        <choice>
          <value>1-axis backtracked</value>
          <display_name>1-axis backtracked</display_name>
        </choice>
        <choice>
          <value>2-axis</value>
          <display_name>2-axis</display_name>
        </choice>
      </choices>
    </argument>
    <argument>
      <name>pv_system_2_array_azimuth</name>
      <display_name>PV System 2: Array Azimuth</display_name>
      <description>Array azimuth of the second PV system. Azimuth is measured clockwise from north (e.g., North=0, East=90, South=180, West=270).</description>
      <type>Double</type>
      <units>degrees</units>
      <required>true</required>
      <model_dependent>false</model_dependent>
      <default_value>180</default_value>
    </argument>
    <argument>
      <name>pv_system_2_array_tilt</name>
      <display_name>PV System 2: Array Tilt</display_name>
      <description>Array tilt of the second PV system. Can also enter, e.g., RoofPitch, RoofPitch+20, Latitude, Latitude-15, etc.</description>
      <type>String</type>
      <units>degrees</units>
      <required>true</required>
      <model_dependent>false</model_dependent>
      <default_value>RoofPitch</default_value>
    </argument>
    <argument>
      <name>pv_system_2_max_power_output</name>
      <display_name>PV System 2: Maximum Power Output</display_name>
      <description>Maximum power output of the second PV system. For a shared system, this is the total building maximum power output.</description>
      <type>Double</type>
      <units>W</units>
      <required>true</required>
      <model_dependent>false</model_dependent>
      <default_value>4000</default_value>
    </argument>
    <argument>
      <name>battery_present</name>
      <display_name>Battery: Present</display_name>
      <description>Whether there is a lithium ion battery present.</description>
      <type>Boolean</type>
      <required>true</required>
      <model_dependent>false</model_dependent>
      <default_value>false</default_value>
      <choices>
        <choice>
          <value>true</value>
          <display_name>true</display_name>
        </choice>
        <choice>
          <value>false</value>
          <display_name>false</display_name>
        </choice>
      </choices>
    </argument>
    <argument>
      <name>battery_location</name>
      <display_name>Battery: Location</display_name>
      <description>The space type for the lithium ion battery location. If not provided, the OS-HPXML default is used.</description>
      <type>Choice</type>
      <required>false</required>
      <model_dependent>false</model_dependent>
      <choices>
        <choice>
          <value>conditioned space</value>
          <display_name>conditioned space</display_name>
        </choice>
        <choice>
          <value>basement - conditioned</value>
          <display_name>basement - conditioned</display_name>
        </choice>
        <choice>
          <value>basement - unconditioned</value>
          <display_name>basement - unconditioned</display_name>
        </choice>
        <choice>
          <value>crawlspace</value>
          <display_name>crawlspace</display_name>
        </choice>
        <choice>
          <value>crawlspace - vented</value>
          <display_name>crawlspace - vented</display_name>
        </choice>
        <choice>
          <value>crawlspace - unvented</value>
          <display_name>crawlspace - unvented</display_name>
        </choice>
        <choice>
          <value>crawlspace - conditioned</value>
          <display_name>crawlspace - conditioned</display_name>
        </choice>
        <choice>
          <value>attic</value>
          <display_name>attic</display_name>
        </choice>
        <choice>
          <value>attic - vented</value>
          <display_name>attic - vented</display_name>
        </choice>
        <choice>
          <value>attic - unvented</value>
          <display_name>attic - unvented</display_name>
        </choice>
        <choice>
          <value>garage</value>
          <display_name>garage</display_name>
        </choice>
        <choice>
          <value>outside</value>
          <display_name>outside</display_name>
        </choice>
      </choices>
    </argument>
    <argument>
      <name>battery_power</name>
      <display_name>Battery: Rated Power Output</display_name>
      <description>The rated power output of the lithium ion battery. If not provided, the OS-HPXML default is used.</description>
      <type>Double</type>
      <units>W</units>
      <required>false</required>
      <model_dependent>false</model_dependent>
    </argument>
    <argument>
      <name>battery_capacity</name>
      <display_name>Battery: Nominal Capacity</display_name>
      <description>The nominal capacity of the lithium ion battery. If not provided, the OS-HPXML default is used.</description>
      <type>Double</type>
      <units>kWh</units>
      <required>false</required>
      <model_dependent>false</model_dependent>
    </argument>
    <argument>
      <name>battery_usable_capacity</name>
      <display_name>Battery: Usable Capacity</display_name>
      <description>The usable capacity of the lithium ion battery. If not provided, the OS-HPXML default is used.</description>
      <type>Double</type>
      <units>kWh</units>
      <required>false</required>
      <model_dependent>false</model_dependent>
    </argument>
    <argument>
      <name>battery_round_trip_efficiency</name>
      <display_name>Battery: Round Trip Efficiency</display_name>
      <description>The round trip efficiency of the lithium ion battery. If not provided, the OS-HPXML default is used.</description>
      <type>Double</type>
      <units>Frac</units>
      <required>false</required>
      <model_dependent>false</model_dependent>
    </argument>
    <argument>
      <name>lighting_present</name>
      <display_name>Lighting: Present</display_name>
      <description>Whether there is lighting energy use.</description>
      <type>Boolean</type>
      <required>true</required>
      <model_dependent>false</model_dependent>
      <default_value>true</default_value>
      <choices>
        <choice>
          <value>true</value>
          <display_name>true</display_name>
        </choice>
        <choice>
          <value>false</value>
          <display_name>false</display_name>
        </choice>
      </choices>
    </argument>
    <argument>
      <name>lighting_interior_fraction_cfl</name>
      <display_name>Lighting: Interior Fraction CFL</display_name>
      <description>Fraction of all lamps (interior) that are compact fluorescent. Lighting not specified as CFL, LFL, or LED is assumed to be incandescent.</description>
      <type>Double</type>
      <required>true</required>
      <model_dependent>false</model_dependent>
      <default_value>0.1</default_value>
    </argument>
    <argument>
      <name>lighting_interior_fraction_lfl</name>
      <display_name>Lighting: Interior Fraction LFL</display_name>
      <description>Fraction of all lamps (interior) that are linear fluorescent. Lighting not specified as CFL, LFL, or LED is assumed to be incandescent.</description>
      <type>Double</type>
      <required>true</required>
      <model_dependent>false</model_dependent>
      <default_value>0</default_value>
    </argument>
    <argument>
      <name>lighting_interior_fraction_led</name>
      <display_name>Lighting: Interior Fraction LED</display_name>
      <description>Fraction of all lamps (interior) that are light emitting diodes. Lighting not specified as CFL, LFL, or LED is assumed to be incandescent.</description>
      <type>Double</type>
      <required>true</required>
      <model_dependent>false</model_dependent>
      <default_value>0</default_value>
    </argument>
    <argument>
      <name>lighting_interior_usage_multiplier</name>
      <display_name>Lighting: Interior Usage Multiplier</display_name>
      <description>Multiplier on the lighting energy usage (interior) that can reflect, e.g., high/low usage occupants. If not provided, the OS-HPXML default is used.</description>
      <type>Double</type>
      <required>false</required>
      <model_dependent>false</model_dependent>
    </argument>
    <argument>
      <name>lighting_exterior_fraction_cfl</name>
      <display_name>Lighting: Exterior Fraction CFL</display_name>
      <description>Fraction of all lamps (exterior) that are compact fluorescent. Lighting not specified as CFL, LFL, or LED is assumed to be incandescent.</description>
      <type>Double</type>
      <required>true</required>
      <model_dependent>false</model_dependent>
      <default_value>0</default_value>
    </argument>
    <argument>
      <name>lighting_exterior_fraction_lfl</name>
      <display_name>Lighting: Exterior Fraction LFL</display_name>
      <description>Fraction of all lamps (exterior) that are linear fluorescent. Lighting not specified as CFL, LFL, or LED is assumed to be incandescent.</description>
      <type>Double</type>
      <required>true</required>
      <model_dependent>false</model_dependent>
      <default_value>0</default_value>
    </argument>
    <argument>
      <name>lighting_exterior_fraction_led</name>
      <display_name>Lighting: Exterior Fraction LED</display_name>
      <description>Fraction of all lamps (exterior) that are light emitting diodes. Lighting not specified as CFL, LFL, or LED is assumed to be incandescent.</description>
      <type>Double</type>
      <required>true</required>
      <model_dependent>false</model_dependent>
      <default_value>0</default_value>
    </argument>
    <argument>
      <name>lighting_exterior_usage_multiplier</name>
      <display_name>Lighting: Exterior Usage Multiplier</display_name>
      <description>Multiplier on the lighting energy usage (exterior) that can reflect, e.g., high/low usage occupants. If not provided, the OS-HPXML default is used.</description>
      <type>Double</type>
      <required>false</required>
      <model_dependent>false</model_dependent>
    </argument>
    <argument>
      <name>lighting_garage_fraction_cfl</name>
      <display_name>Lighting: Garage Fraction CFL</display_name>
      <description>Fraction of all lamps (garage) that are compact fluorescent. Lighting not specified as CFL, LFL, or LED is assumed to be incandescent.</description>
      <type>Double</type>
      <required>true</required>
      <model_dependent>false</model_dependent>
      <default_value>0</default_value>
    </argument>
    <argument>
      <name>lighting_garage_fraction_lfl</name>
      <display_name>Lighting: Garage Fraction LFL</display_name>
      <description>Fraction of all lamps (garage) that are linear fluorescent. Lighting not specified as CFL, LFL, or LED is assumed to be incandescent.</description>
      <type>Double</type>
      <required>true</required>
      <model_dependent>false</model_dependent>
      <default_value>0</default_value>
    </argument>
    <argument>
      <name>lighting_garage_fraction_led</name>
      <display_name>Lighting: Garage Fraction LED</display_name>
      <description>Fraction of all lamps (garage) that are light emitting diodes. Lighting not specified as CFL, LFL, or LED is assumed to be incandescent.</description>
      <type>Double</type>
      <required>true</required>
      <model_dependent>false</model_dependent>
      <default_value>0</default_value>
    </argument>
    <argument>
      <name>lighting_garage_usage_multiplier</name>
      <display_name>Lighting: Garage Usage Multiplier</display_name>
      <description>Multiplier on the lighting energy usage (garage) that can reflect, e.g., high/low usage occupants. If not provided, the OS-HPXML default is used.</description>
      <type>Double</type>
      <required>false</required>
      <model_dependent>false</model_dependent>
    </argument>
    <argument>
      <name>holiday_lighting_present</name>
      <display_name>Holiday Lighting: Present</display_name>
      <description>Whether there is holiday lighting.</description>
      <type>Boolean</type>
      <required>true</required>
      <model_dependent>false</model_dependent>
      <default_value>false</default_value>
      <choices>
        <choice>
          <value>true</value>
          <display_name>true</display_name>
        </choice>
        <choice>
          <value>false</value>
          <display_name>false</display_name>
        </choice>
      </choices>
    </argument>
    <argument>
      <name>holiday_lighting_daily_kwh</name>
      <display_name>Holiday Lighting: Daily Consumption</display_name>
      <description>The daily energy consumption for holiday lighting (exterior). If not provided, the OS-HPXML default is used.</description>
      <type>Double</type>
      <units>kWh/day</units>
      <required>false</required>
      <model_dependent>false</model_dependent>
    </argument>
    <argument>
      <name>holiday_lighting_period</name>
      <display_name>Holiday Lighting: Period</display_name>
      <description>Enter a date like "Nov 25 - Jan 5". If not provided, the OS-HPXML default is used.</description>
      <type>String</type>
      <required>false</required>
      <model_dependent>false</model_dependent>
    </argument>
    <argument>
      <name>dehumidifier_type</name>
      <display_name>Dehumidifier: Type</display_name>
      <description>The type of dehumidifier.</description>
      <type>Choice</type>
      <required>true</required>
      <model_dependent>false</model_dependent>
      <default_value>none</default_value>
      <choices>
        <choice>
          <value>none</value>
          <display_name>none</display_name>
        </choice>
        <choice>
          <value>portable</value>
          <display_name>portable</display_name>
        </choice>
        <choice>
          <value>whole-home</value>
          <display_name>whole-home</display_name>
        </choice>
      </choices>
    </argument>
    <argument>
      <name>dehumidifier_efficiency_type</name>
      <display_name>Dehumidifier: Efficiency Type</display_name>
      <description>The efficiency type of dehumidifier.</description>
      <type>Choice</type>
      <required>true</required>
      <model_dependent>false</model_dependent>
      <default_value>IntegratedEnergyFactor</default_value>
      <choices>
        <choice>
          <value>EnergyFactor</value>
          <display_name>EnergyFactor</display_name>
        </choice>
        <choice>
          <value>IntegratedEnergyFactor</value>
          <display_name>IntegratedEnergyFactor</display_name>
        </choice>
      </choices>
    </argument>
    <argument>
      <name>dehumidifier_efficiency</name>
      <display_name>Dehumidifier: Efficiency</display_name>
      <description>The efficiency of the dehumidifier.</description>
      <type>Double</type>
      <units>liters/kWh</units>
      <required>true</required>
      <model_dependent>false</model_dependent>
      <default_value>1.5</default_value>
    </argument>
    <argument>
      <name>dehumidifier_capacity</name>
      <display_name>Dehumidifier: Capacity</display_name>
      <description>The capacity (water removal rate) of the dehumidifier.</description>
      <type>Double</type>
      <units>pint/day</units>
      <required>true</required>
      <model_dependent>false</model_dependent>
      <default_value>40</default_value>
    </argument>
    <argument>
      <name>dehumidifier_rh_setpoint</name>
      <display_name>Dehumidifier: Relative Humidity Setpoint</display_name>
      <description>The relative humidity setpoint of the dehumidifier.</description>
      <type>Double</type>
      <units>Frac</units>
      <required>true</required>
      <model_dependent>false</model_dependent>
      <default_value>0.5</default_value>
    </argument>
    <argument>
      <name>dehumidifier_fraction_dehumidification_load_served</name>
      <display_name>Dehumidifier: Fraction Dehumidification Load Served</display_name>
      <description>The dehumidification load served fraction of the dehumidifier.</description>
      <type>Double</type>
      <units>Frac</units>
      <required>true</required>
      <model_dependent>false</model_dependent>
      <default_value>1</default_value>
    </argument>
    <argument>
      <name>clothes_washer_present</name>
      <display_name>Clothes Washer: Present</display_name>
      <description>Whether there is a clothes washer present.</description>
      <type>Boolean</type>
      <required>true</required>
      <model_dependent>false</model_dependent>
      <default_value>true</default_value>
      <choices>
        <choice>
          <value>true</value>
          <display_name>true</display_name>
        </choice>
        <choice>
          <value>false</value>
          <display_name>false</display_name>
        </choice>
      </choices>
    </argument>
    <argument>
      <name>clothes_washer_location</name>
      <display_name>Clothes Washer: Location</display_name>
      <description>The space type for the clothes washer location. If not provided, the OS-HPXML default is used.</description>
      <type>Choice</type>
      <required>false</required>
      <model_dependent>false</model_dependent>
      <choices>
        <choice>
          <value>conditioned space</value>
          <display_name>conditioned space</display_name>
        </choice>
        <choice>
          <value>basement - conditioned</value>
          <display_name>basement - conditioned</display_name>
        </choice>
        <choice>
          <value>basement - unconditioned</value>
          <display_name>basement - unconditioned</display_name>
        </choice>
        <choice>
          <value>garage</value>
          <display_name>garage</display_name>
        </choice>
        <choice>
          <value>other housing unit</value>
          <display_name>other housing unit</display_name>
        </choice>
        <choice>
          <value>other heated space</value>
          <display_name>other heated space</display_name>
        </choice>
        <choice>
          <value>other multifamily buffer space</value>
          <display_name>other multifamily buffer space</display_name>
        </choice>
        <choice>
          <value>other non-freezing space</value>
          <display_name>other non-freezing space</display_name>
        </choice>
      </choices>
    </argument>
    <argument>
      <name>clothes_washer_efficiency_type</name>
      <display_name>Clothes Washer: Efficiency Type</display_name>
      <description>The efficiency type of the clothes washer.</description>
      <type>Choice</type>
      <required>true</required>
      <model_dependent>false</model_dependent>
      <default_value>IntegratedModifiedEnergyFactor</default_value>
      <choices>
        <choice>
          <value>ModifiedEnergyFactor</value>
          <display_name>ModifiedEnergyFactor</display_name>
        </choice>
        <choice>
          <value>IntegratedModifiedEnergyFactor</value>
          <display_name>IntegratedModifiedEnergyFactor</display_name>
        </choice>
      </choices>
    </argument>
    <argument>
      <name>clothes_washer_efficiency</name>
      <display_name>Clothes Washer: Efficiency</display_name>
      <description>The efficiency of the clothes washer. If not provided, the OS-HPXML default is used.</description>
      <type>Double</type>
      <units>ft^3/kWh-cyc</units>
      <required>false</required>
      <model_dependent>false</model_dependent>
    </argument>
    <argument>
      <name>clothes_washer_rated_annual_kwh</name>
      <display_name>Clothes Washer: Rated Annual Consumption</display_name>
      <description>The annual energy consumed by the clothes washer, as rated, obtained from the EnergyGuide label. This includes both the appliance electricity consumption and the energy required for water heating. If not provided, the OS-HPXML default is used.</description>
      <type>Double</type>
      <units>kWh/yr</units>
      <required>false</required>
      <model_dependent>false</model_dependent>
    </argument>
    <argument>
      <name>clothes_washer_label_electric_rate</name>
      <display_name>Clothes Washer: Label Electric Rate</display_name>
      <description>The annual energy consumed by the clothes washer, as rated, obtained from the EnergyGuide label. This includes both the appliance electricity consumption and the energy required for water heating. If not provided, the OS-HPXML default is used.</description>
      <type>Double</type>
      <units>$/kWh</units>
      <required>false</required>
      <model_dependent>false</model_dependent>
    </argument>
    <argument>
      <name>clothes_washer_label_gas_rate</name>
      <display_name>Clothes Washer: Label Gas Rate</display_name>
      <description>The annual energy consumed by the clothes washer, as rated, obtained from the EnergyGuide label. This includes both the appliance electricity consumption and the energy required for water heating. If not provided, the OS-HPXML default is used.</description>
      <type>Double</type>
      <units>$/therm</units>
      <required>false</required>
      <model_dependent>false</model_dependent>
    </argument>
    <argument>
      <name>clothes_washer_label_annual_gas_cost</name>
      <display_name>Clothes Washer: Label Annual Cost with Gas DHW</display_name>
      <description>The annual cost of using the system under test conditions. Input is obtained from the EnergyGuide label. If not provided, the OS-HPXML default is used.</description>
      <type>Double</type>
      <units>$</units>
      <required>false</required>
      <model_dependent>false</model_dependent>
    </argument>
    <argument>
      <name>clothes_washer_label_usage</name>
      <display_name>Clothes Washer: Label Usage</display_name>
      <description>The clothes washer loads per week. If not provided, the OS-HPXML default is used.</description>
      <type>Double</type>
      <units>cyc/wk</units>
      <required>false</required>
      <model_dependent>false</model_dependent>
    </argument>
    <argument>
      <name>clothes_washer_capacity</name>
      <display_name>Clothes Washer: Drum Volume</display_name>
      <description>Volume of the washer drum. Obtained from the EnergyStar website or the manufacturer's literature. If not provided, the OS-HPXML default is used.</description>
      <type>Double</type>
      <units>ft^3</units>
      <required>false</required>
      <model_dependent>false</model_dependent>
    </argument>
    <argument>
      <name>clothes_washer_usage_multiplier</name>
      <display_name>Clothes Washer: Usage Multiplier</display_name>
      <description>Multiplier on the clothes washer energy and hot water usage that can reflect, e.g., high/low usage occupants. If not provided, the OS-HPXML default is used.</description>
      <type>Double</type>
      <required>false</required>
      <model_dependent>false</model_dependent>
    </argument>
    <argument>
      <name>clothes_dryer_present</name>
      <display_name>Clothes Dryer: Present</display_name>
      <description>Whether there is a clothes dryer present.</description>
      <type>Boolean</type>
      <required>true</required>
      <model_dependent>false</model_dependent>
      <default_value>true</default_value>
      <choices>
        <choice>
          <value>true</value>
          <display_name>true</display_name>
        </choice>
        <choice>
          <value>false</value>
          <display_name>false</display_name>
        </choice>
      </choices>
    </argument>
    <argument>
      <name>clothes_dryer_location</name>
      <display_name>Clothes Dryer: Location</display_name>
      <description>The space type for the clothes dryer location. If not provided, the OS-HPXML default is used.</description>
      <type>Choice</type>
      <required>false</required>
      <model_dependent>false</model_dependent>
      <choices>
        <choice>
          <value>conditioned space</value>
          <display_name>conditioned space</display_name>
        </choice>
        <choice>
          <value>basement - conditioned</value>
          <display_name>basement - conditioned</display_name>
        </choice>
        <choice>
          <value>basement - unconditioned</value>
          <display_name>basement - unconditioned</display_name>
        </choice>
        <choice>
          <value>garage</value>
          <display_name>garage</display_name>
        </choice>
        <choice>
          <value>other housing unit</value>
          <display_name>other housing unit</display_name>
        </choice>
        <choice>
          <value>other heated space</value>
          <display_name>other heated space</display_name>
        </choice>
        <choice>
          <value>other multifamily buffer space</value>
          <display_name>other multifamily buffer space</display_name>
        </choice>
        <choice>
          <value>other non-freezing space</value>
          <display_name>other non-freezing space</display_name>
        </choice>
      </choices>
    </argument>
    <argument>
      <name>clothes_dryer_fuel_type</name>
      <display_name>Clothes Dryer: Fuel Type</display_name>
      <description>Type of fuel used by the clothes dryer.</description>
      <type>Choice</type>
      <required>true</required>
      <model_dependent>false</model_dependent>
      <default_value>natural gas</default_value>
      <choices>
        <choice>
          <value>electricity</value>
          <display_name>electricity</display_name>
        </choice>
        <choice>
          <value>natural gas</value>
          <display_name>natural gas</display_name>
        </choice>
        <choice>
          <value>fuel oil</value>
          <display_name>fuel oil</display_name>
        </choice>
        <choice>
          <value>propane</value>
          <display_name>propane</display_name>
        </choice>
        <choice>
          <value>wood</value>
          <display_name>wood</display_name>
        </choice>
        <choice>
          <value>coal</value>
          <display_name>coal</display_name>
        </choice>
      </choices>
    </argument>
    <argument>
      <name>clothes_dryer_efficiency_type</name>
      <display_name>Clothes Dryer: Efficiency Type</display_name>
      <description>The efficiency type of the clothes dryer.</description>
      <type>Choice</type>
      <required>true</required>
      <model_dependent>false</model_dependent>
      <default_value>CombinedEnergyFactor</default_value>
      <choices>
        <choice>
          <value>EnergyFactor</value>
          <display_name>EnergyFactor</display_name>
        </choice>
        <choice>
          <value>CombinedEnergyFactor</value>
          <display_name>CombinedEnergyFactor</display_name>
        </choice>
      </choices>
    </argument>
    <argument>
      <name>clothes_dryer_efficiency</name>
      <display_name>Clothes Dryer: Efficiency</display_name>
      <description>The efficiency of the clothes dryer. If not provided, the OS-HPXML default is used.</description>
      <type>Double</type>
      <units>lb/kWh</units>
      <required>false</required>
      <model_dependent>false</model_dependent>
    </argument>
    <argument>
      <name>clothes_dryer_vented_flow_rate</name>
      <display_name>Clothes Dryer: Vented Flow Rate</display_name>
      <description>The exhaust flow rate of the vented clothes dryer. If not provided, the OS-HPXML default is used.</description>
      <type>Double</type>
      <units>CFM</units>
      <required>false</required>
      <model_dependent>false</model_dependent>
    </argument>
    <argument>
      <name>clothes_dryer_usage_multiplier</name>
      <display_name>Clothes Dryer: Usage Multiplier</display_name>
      <description>Multiplier on the clothes dryer energy usage that can reflect, e.g., high/low usage occupants. If not provided, the OS-HPXML default is used.</description>
      <type>Double</type>
      <required>false</required>
      <model_dependent>false</model_dependent>
    </argument>
    <argument>
      <name>dishwasher_present</name>
      <display_name>Dishwasher: Present</display_name>
      <description>Whether there is a dishwasher present.</description>
      <type>Boolean</type>
      <required>true</required>
      <model_dependent>false</model_dependent>
      <default_value>true</default_value>
      <choices>
        <choice>
          <value>true</value>
          <display_name>true</display_name>
        </choice>
        <choice>
          <value>false</value>
          <display_name>false</display_name>
        </choice>
      </choices>
    </argument>
    <argument>
      <name>dishwasher_location</name>
      <display_name>Dishwasher: Location</display_name>
      <description>The space type for the dishwasher location. If not provided, the OS-HPXML default is used.</description>
      <type>Choice</type>
      <required>false</required>
      <model_dependent>false</model_dependent>
      <choices>
        <choice>
          <value>conditioned space</value>
          <display_name>conditioned space</display_name>
        </choice>
        <choice>
          <value>basement - conditioned</value>
          <display_name>basement - conditioned</display_name>
        </choice>
        <choice>
          <value>basement - unconditioned</value>
          <display_name>basement - unconditioned</display_name>
        </choice>
        <choice>
          <value>garage</value>
          <display_name>garage</display_name>
        </choice>
        <choice>
          <value>other housing unit</value>
          <display_name>other housing unit</display_name>
        </choice>
        <choice>
          <value>other heated space</value>
          <display_name>other heated space</display_name>
        </choice>
        <choice>
          <value>other multifamily buffer space</value>
          <display_name>other multifamily buffer space</display_name>
        </choice>
        <choice>
          <value>other non-freezing space</value>
          <display_name>other non-freezing space</display_name>
        </choice>
      </choices>
    </argument>
    <argument>
      <name>dishwasher_efficiency_type</name>
      <display_name>Dishwasher: Efficiency Type</display_name>
      <description>The efficiency type of dishwasher.</description>
      <type>Choice</type>
      <required>true</required>
      <model_dependent>false</model_dependent>
      <default_value>RatedAnnualkWh</default_value>
      <choices>
        <choice>
          <value>RatedAnnualkWh</value>
          <display_name>RatedAnnualkWh</display_name>
        </choice>
        <choice>
          <value>EnergyFactor</value>
          <display_name>EnergyFactor</display_name>
        </choice>
      </choices>
    </argument>
    <argument>
      <name>dishwasher_efficiency</name>
      <display_name>Dishwasher: Efficiency</display_name>
      <description>The efficiency of the dishwasher. If not provided, the OS-HPXML default is used.</description>
      <type>Double</type>
      <units>RatedAnnualkWh or EnergyFactor</units>
      <required>false</required>
      <model_dependent>false</model_dependent>
    </argument>
    <argument>
      <name>dishwasher_label_electric_rate</name>
      <display_name>Dishwasher: Label Electric Rate</display_name>
      <description>The label electric rate of the dishwasher. If not provided, the OS-HPXML default is used.</description>
      <type>Double</type>
      <units>$/kWh</units>
      <required>false</required>
      <model_dependent>false</model_dependent>
    </argument>
    <argument>
      <name>dishwasher_label_gas_rate</name>
      <display_name>Dishwasher: Label Gas Rate</display_name>
      <description>The label gas rate of the dishwasher. If not provided, the OS-HPXML default is used.</description>
      <type>Double</type>
      <units>$/therm</units>
      <required>false</required>
      <model_dependent>false</model_dependent>
    </argument>
    <argument>
      <name>dishwasher_label_annual_gas_cost</name>
      <display_name>Dishwasher: Label Annual Gas Cost</display_name>
      <description>The label annual gas cost of the dishwasher. If not provided, the OS-HPXML default is used.</description>
      <type>Double</type>
      <units>$</units>
      <required>false</required>
      <model_dependent>false</model_dependent>
    </argument>
    <argument>
      <name>dishwasher_label_usage</name>
      <display_name>Dishwasher: Label Usage</display_name>
      <description>The dishwasher loads per week. If not provided, the OS-HPXML default is used.</description>
      <type>Double</type>
      <units>cyc/wk</units>
      <required>false</required>
      <model_dependent>false</model_dependent>
    </argument>
    <argument>
      <name>dishwasher_place_setting_capacity</name>
      <display_name>Dishwasher: Number of Place Settings</display_name>
      <description>The number of place settings for the unit. Data obtained from manufacturer's literature. If not provided, the OS-HPXML default is used.</description>
      <type>Integer</type>
      <units>#</units>
      <required>false</required>
      <model_dependent>false</model_dependent>
    </argument>
    <argument>
      <name>dishwasher_usage_multiplier</name>
      <display_name>Dishwasher: Usage Multiplier</display_name>
      <description>Multiplier on the dishwasher energy usage that can reflect, e.g., high/low usage occupants. If not provided, the OS-HPXML default is used.</description>
      <type>Double</type>
      <required>false</required>
      <model_dependent>false</model_dependent>
    </argument>
    <argument>
      <name>refrigerator_present</name>
      <display_name>Refrigerator: Present</display_name>
      <description>Whether there is a refrigerator present.</description>
      <type>Boolean</type>
      <required>true</required>
      <model_dependent>false</model_dependent>
      <default_value>true</default_value>
      <choices>
        <choice>
          <value>true</value>
          <display_name>true</display_name>
        </choice>
        <choice>
          <value>false</value>
          <display_name>false</display_name>
        </choice>
      </choices>
    </argument>
    <argument>
      <name>refrigerator_location</name>
      <display_name>Refrigerator: Location</display_name>
      <description>The space type for the refrigerator location. If not provided, the OS-HPXML default is used.</description>
      <type>Choice</type>
      <required>false</required>
      <model_dependent>false</model_dependent>
      <choices>
        <choice>
          <value>conditioned space</value>
          <display_name>conditioned space</display_name>
        </choice>
        <choice>
          <value>basement - conditioned</value>
          <display_name>basement - conditioned</display_name>
        </choice>
        <choice>
          <value>basement - unconditioned</value>
          <display_name>basement - unconditioned</display_name>
        </choice>
        <choice>
          <value>garage</value>
          <display_name>garage</display_name>
        </choice>
        <choice>
          <value>other housing unit</value>
          <display_name>other housing unit</display_name>
        </choice>
        <choice>
          <value>other heated space</value>
          <display_name>other heated space</display_name>
        </choice>
        <choice>
          <value>other multifamily buffer space</value>
          <display_name>other multifamily buffer space</display_name>
        </choice>
        <choice>
          <value>other non-freezing space</value>
          <display_name>other non-freezing space</display_name>
        </choice>
      </choices>
    </argument>
    <argument>
      <name>refrigerator_rated_annual_kwh</name>
      <display_name>Refrigerator: Rated Annual Consumption</display_name>
      <description>The EnergyGuide rated annual energy consumption for a refrigerator. If not provided, the OS-HPXML default is used.</description>
      <type>Double</type>
      <units>kWh/yr</units>
      <required>false</required>
      <model_dependent>false</model_dependent>
    </argument>
    <argument>
      <name>refrigerator_usage_multiplier</name>
      <display_name>Refrigerator: Usage Multiplier</display_name>
      <description>Multiplier on the refrigerator energy usage that can reflect, e.g., high/low usage occupants. If not provided, the OS-HPXML default is used.</description>
      <type>Double</type>
      <required>false</required>
      <model_dependent>false</model_dependent>
    </argument>
    <argument>
      <name>extra_refrigerator_present</name>
      <display_name>Extra Refrigerator: Present</display_name>
      <description>Whether there is an extra refrigerator present.</description>
      <type>Boolean</type>
      <required>true</required>
      <model_dependent>false</model_dependent>
      <default_value>false</default_value>
      <choices>
        <choice>
          <value>true</value>
          <display_name>true</display_name>
        </choice>
        <choice>
          <value>false</value>
          <display_name>false</display_name>
        </choice>
      </choices>
    </argument>
    <argument>
      <name>extra_refrigerator_location</name>
      <display_name>Extra Refrigerator: Location</display_name>
      <description>The space type for the extra refrigerator location. If not provided, the OS-HPXML default is used.</description>
      <type>Choice</type>
      <required>false</required>
      <model_dependent>false</model_dependent>
      <choices>
        <choice>
          <value>conditioned space</value>
          <display_name>conditioned space</display_name>
        </choice>
        <choice>
          <value>basement - conditioned</value>
          <display_name>basement - conditioned</display_name>
        </choice>
        <choice>
          <value>basement - unconditioned</value>
          <display_name>basement - unconditioned</display_name>
        </choice>
        <choice>
          <value>garage</value>
          <display_name>garage</display_name>
        </choice>
        <choice>
          <value>other housing unit</value>
          <display_name>other housing unit</display_name>
        </choice>
        <choice>
          <value>other heated space</value>
          <display_name>other heated space</display_name>
        </choice>
        <choice>
          <value>other multifamily buffer space</value>
          <display_name>other multifamily buffer space</display_name>
        </choice>
        <choice>
          <value>other non-freezing space</value>
          <display_name>other non-freezing space</display_name>
        </choice>
      </choices>
    </argument>
    <argument>
      <name>extra_refrigerator_rated_annual_kwh</name>
      <display_name>Extra Refrigerator: Rated Annual Consumption</display_name>
      <description>The EnergyGuide rated annual energy consumption for an extra rrefrigerator. If not provided, the OS-HPXML default is used.</description>
      <type>Double</type>
      <units>kWh/yr</units>
      <required>false</required>
      <model_dependent>false</model_dependent>
    </argument>
    <argument>
      <name>extra_refrigerator_usage_multiplier</name>
      <display_name>Extra Refrigerator: Usage Multiplier</display_name>
      <description>Multiplier on the extra refrigerator energy usage that can reflect, e.g., high/low usage occupants. If not provided, the OS-HPXML default is used.</description>
      <type>Double</type>
      <required>false</required>
      <model_dependent>false</model_dependent>
    </argument>
    <argument>
      <name>freezer_present</name>
      <display_name>Freezer: Present</display_name>
      <description>Whether there is a freezer present.</description>
      <type>Boolean</type>
      <required>true</required>
      <model_dependent>false</model_dependent>
      <default_value>false</default_value>
      <choices>
        <choice>
          <value>true</value>
          <display_name>true</display_name>
        </choice>
        <choice>
          <value>false</value>
          <display_name>false</display_name>
        </choice>
      </choices>
    </argument>
    <argument>
      <name>freezer_location</name>
      <display_name>Freezer: Location</display_name>
      <description>The space type for the freezer location. If not provided, the OS-HPXML default is used.</description>
      <type>Choice</type>
      <required>false</required>
      <model_dependent>false</model_dependent>
      <choices>
        <choice>
          <value>conditioned space</value>
          <display_name>conditioned space</display_name>
        </choice>
        <choice>
          <value>basement - conditioned</value>
          <display_name>basement - conditioned</display_name>
        </choice>
        <choice>
          <value>basement - unconditioned</value>
          <display_name>basement - unconditioned</display_name>
        </choice>
        <choice>
          <value>garage</value>
          <display_name>garage</display_name>
        </choice>
        <choice>
          <value>other housing unit</value>
          <display_name>other housing unit</display_name>
        </choice>
        <choice>
          <value>other heated space</value>
          <display_name>other heated space</display_name>
        </choice>
        <choice>
          <value>other multifamily buffer space</value>
          <display_name>other multifamily buffer space</display_name>
        </choice>
        <choice>
          <value>other non-freezing space</value>
          <display_name>other non-freezing space</display_name>
        </choice>
      </choices>
    </argument>
    <argument>
      <name>freezer_rated_annual_kwh</name>
      <display_name>Freezer: Rated Annual Consumption</display_name>
      <description>The EnergyGuide rated annual energy consumption for a freezer. If not provided, the OS-HPXML default is used.</description>
      <type>Double</type>
      <units>kWh/yr</units>
      <required>false</required>
      <model_dependent>false</model_dependent>
    </argument>
    <argument>
      <name>freezer_usage_multiplier</name>
      <display_name>Freezer: Usage Multiplier</display_name>
      <description>Multiplier on the freezer energy usage that can reflect, e.g., high/low usage occupants. If not provided, the OS-HPXML default is used.</description>
      <type>Double</type>
      <required>false</required>
      <model_dependent>false</model_dependent>
    </argument>
    <argument>
      <name>cooking_range_oven_present</name>
      <display_name>Cooking Range/Oven: Present</display_name>
      <description>Whether there is a cooking range/oven present.</description>
      <type>Boolean</type>
      <required>true</required>
      <model_dependent>false</model_dependent>
      <default_value>true</default_value>
      <choices>
        <choice>
          <value>true</value>
          <display_name>true</display_name>
        </choice>
        <choice>
          <value>false</value>
          <display_name>false</display_name>
        </choice>
      </choices>
    </argument>
    <argument>
      <name>cooking_range_oven_location</name>
      <display_name>Cooking Range/Oven: Location</display_name>
      <description>The space type for the cooking range/oven location. If not provided, the OS-HPXML default is used.</description>
      <type>Choice</type>
      <required>false</required>
      <model_dependent>false</model_dependent>
      <choices>
        <choice>
          <value>conditioned space</value>
          <display_name>conditioned space</display_name>
        </choice>
        <choice>
          <value>basement - conditioned</value>
          <display_name>basement - conditioned</display_name>
        </choice>
        <choice>
          <value>basement - unconditioned</value>
          <display_name>basement - unconditioned</display_name>
        </choice>
        <choice>
          <value>garage</value>
          <display_name>garage</display_name>
        </choice>
        <choice>
          <value>other housing unit</value>
          <display_name>other housing unit</display_name>
        </choice>
        <choice>
          <value>other heated space</value>
          <display_name>other heated space</display_name>
        </choice>
        <choice>
          <value>other multifamily buffer space</value>
          <display_name>other multifamily buffer space</display_name>
        </choice>
        <choice>
          <value>other non-freezing space</value>
          <display_name>other non-freezing space</display_name>
        </choice>
      </choices>
    </argument>
    <argument>
      <name>cooking_range_oven_fuel_type</name>
      <display_name>Cooking Range/Oven: Fuel Type</display_name>
      <description>Type of fuel used by the cooking range/oven.</description>
      <type>Choice</type>
      <required>true</required>
      <model_dependent>false</model_dependent>
      <default_value>natural gas</default_value>
      <choices>
        <choice>
          <value>electricity</value>
          <display_name>electricity</display_name>
        </choice>
        <choice>
          <value>natural gas</value>
          <display_name>natural gas</display_name>
        </choice>
        <choice>
          <value>fuel oil</value>
          <display_name>fuel oil</display_name>
        </choice>
        <choice>
          <value>propane</value>
          <display_name>propane</display_name>
        </choice>
        <choice>
          <value>wood</value>
          <display_name>wood</display_name>
        </choice>
        <choice>
          <value>coal</value>
          <display_name>coal</display_name>
        </choice>
      </choices>
    </argument>
    <argument>
      <name>cooking_range_oven_is_induction</name>
      <display_name>Cooking Range/Oven: Is Induction</display_name>
      <description>Whether the cooking range is induction. If not provided, the OS-HPXML default is used.</description>
      <type>Boolean</type>
      <required>false</required>
      <model_dependent>false</model_dependent>
      <choices>
        <choice>
          <value>true</value>
          <display_name>true</display_name>
        </choice>
        <choice>
          <value>false</value>
          <display_name>false</display_name>
        </choice>
      </choices>
    </argument>
    <argument>
      <name>cooking_range_oven_is_convection</name>
      <display_name>Cooking Range/Oven: Is Convection</display_name>
      <description>Whether the oven is convection. If not provided, the OS-HPXML default is used.</description>
      <type>Boolean</type>
      <required>false</required>
      <model_dependent>false</model_dependent>
      <choices>
        <choice>
          <value>true</value>
          <display_name>true</display_name>
        </choice>
        <choice>
          <value>false</value>
          <display_name>false</display_name>
        </choice>
      </choices>
    </argument>
    <argument>
      <name>cooking_range_oven_usage_multiplier</name>
      <display_name>Cooking Range/Oven: Usage Multiplier</display_name>
      <description>Multiplier on the cooking range/oven energy usage that can reflect, e.g., high/low usage occupants. If not provided, the OS-HPXML default is used.</description>
      <type>Double</type>
      <required>false</required>
      <model_dependent>false</model_dependent>
    </argument>
    <argument>
      <name>ceiling_fan_present</name>
      <display_name>Ceiling Fan: Present</display_name>
      <description>Whether there are any ceiling fans.</description>
      <type>Boolean</type>
      <required>true</required>
      <model_dependent>false</model_dependent>
      <default_value>true</default_value>
      <choices>
        <choice>
          <value>true</value>
          <display_name>true</display_name>
        </choice>
        <choice>
          <value>false</value>
          <display_name>false</display_name>
        </choice>
      </choices>
    </argument>
    <argument>
      <name>ceiling_fan_efficiency</name>
      <display_name>Ceiling Fan: Efficiency</display_name>
      <description>The efficiency rating of the ceiling fan(s) at medium speed. If not provided, the OS-HPXML default is used.</description>
      <type>Double</type>
      <units>CFM/W</units>
      <required>false</required>
      <model_dependent>false</model_dependent>
    </argument>
    <argument>
      <name>ceiling_fan_quantity</name>
      <display_name>Ceiling Fan: Quantity</display_name>
      <description>Total number of ceiling fans. If not provided, the OS-HPXML default is used.</description>
      <type>Integer</type>
      <units>#</units>
      <required>false</required>
      <model_dependent>false</model_dependent>
    </argument>
    <argument>
      <name>ceiling_fan_cooling_setpoint_temp_offset</name>
      <display_name>Ceiling Fan: Cooling Setpoint Temperature Offset</display_name>
      <description>The cooling setpoint temperature offset during months when the ceiling fans are operating. Only applies if ceiling fan quantity is greater than zero. If not provided, the OS-HPXML default is used.</description>
      <type>Double</type>
      <units>deg-F</units>
      <required>false</required>
      <model_dependent>false</model_dependent>
    </argument>
    <argument>
      <name>misc_plug_loads_television_present</name>
      <display_name>Misc Plug Loads: Television Present</display_name>
      <description>Whether there are televisions.</description>
      <type>Boolean</type>
      <required>true</required>
      <model_dependent>false</model_dependent>
      <default_value>true</default_value>
      <choices>
        <choice>
          <value>true</value>
          <display_name>true</display_name>
        </choice>
        <choice>
          <value>false</value>
          <display_name>false</display_name>
        </choice>
      </choices>
    </argument>
    <argument>
      <name>misc_plug_loads_television_annual_kwh</name>
      <display_name>Misc Plug Loads: Television Annual kWh</display_name>
      <description>The annual energy consumption of the television plug loads. If not provided, the OS-HPXML default is used.</description>
      <type>Double</type>
      <units>kWh/yr</units>
      <required>false</required>
      <model_dependent>false</model_dependent>
    </argument>
    <argument>
      <name>misc_plug_loads_television_usage_multiplier</name>
      <display_name>Misc Plug Loads: Television Usage Multiplier</display_name>
      <description>Multiplier on the television energy usage that can reflect, e.g., high/low usage occupants. If not provided, the OS-HPXML default is used.</description>
      <type>Double</type>
      <required>false</required>
      <model_dependent>false</model_dependent>
    </argument>
    <argument>
      <name>misc_plug_loads_other_annual_kwh</name>
      <display_name>Misc Plug Loads: Other Annual kWh</display_name>
      <description>The annual energy consumption of the other residual plug loads. If not provided, the OS-HPXML default is used.</description>
      <type>Double</type>
      <units>kWh/yr</units>
      <required>false</required>
      <model_dependent>false</model_dependent>
    </argument>
    <argument>
      <name>misc_plug_loads_other_frac_sensible</name>
      <display_name>Misc Plug Loads: Other Sensible Fraction</display_name>
      <description>Fraction of other residual plug loads' internal gains that are sensible. If not provided, the OS-HPXML default is used.</description>
      <type>Double</type>
      <units>Frac</units>
      <required>false</required>
      <model_dependent>false</model_dependent>
    </argument>
    <argument>
      <name>misc_plug_loads_other_frac_latent</name>
      <display_name>Misc Plug Loads: Other Latent Fraction</display_name>
      <description>Fraction of other residual plug loads' internal gains that are latent. If not provided, the OS-HPXML default is used.</description>
      <type>Double</type>
      <units>Frac</units>
      <required>false</required>
      <model_dependent>false</model_dependent>
    </argument>
    <argument>
      <name>misc_plug_loads_other_usage_multiplier</name>
      <display_name>Misc Plug Loads: Other Usage Multiplier</display_name>
      <description>Multiplier on the other energy usage that can reflect, e.g., high/low usage occupants. If not provided, the OS-HPXML default is used.</description>
      <type>Double</type>
      <required>false</required>
      <model_dependent>false</model_dependent>
    </argument>
    <argument>
      <name>misc_plug_loads_well_pump_present</name>
      <display_name>Misc Plug Loads: Well Pump Present</display_name>
      <description>Whether there is a well pump.</description>
      <type>Boolean</type>
      <required>true</required>
      <model_dependent>false</model_dependent>
      <default_value>false</default_value>
      <choices>
        <choice>
          <value>true</value>
          <display_name>true</display_name>
        </choice>
        <choice>
          <value>false</value>
          <display_name>false</display_name>
        </choice>
      </choices>
    </argument>
    <argument>
      <name>misc_plug_loads_well_pump_annual_kwh</name>
      <display_name>Misc Plug Loads: Well Pump Annual kWh</display_name>
      <description>The annual energy consumption of the well pump plug loads. If not provided, the OS-HPXML default is used.</description>
      <type>Double</type>
      <units>kWh/yr</units>
      <required>false</required>
      <model_dependent>false</model_dependent>
    </argument>
    <argument>
      <name>misc_plug_loads_well_pump_usage_multiplier</name>
      <display_name>Misc Plug Loads: Well Pump Usage Multiplier</display_name>
      <description>Multiplier on the well pump energy usage that can reflect, e.g., high/low usage occupants. If not provided, the OS-HPXML default is used.</description>
      <type>Double</type>
      <required>false</required>
      <model_dependent>false</model_dependent>
    </argument>
    <argument>
      <name>misc_plug_loads_vehicle_present</name>
      <display_name>Misc Plug Loads: Vehicle Present</display_name>
      <description>Whether there is an electric vehicle.</description>
      <type>Boolean</type>
      <required>true</required>
      <model_dependent>false</model_dependent>
      <default_value>false</default_value>
      <choices>
        <choice>
          <value>true</value>
          <display_name>true</display_name>
        </choice>
        <choice>
          <value>false</value>
          <display_name>false</display_name>
        </choice>
      </choices>
    </argument>
    <argument>
      <name>misc_plug_loads_vehicle_annual_kwh</name>
      <display_name>Misc Plug Loads: Vehicle Annual kWh</display_name>
      <description>The annual energy consumption of the electric vehicle plug loads. If not provided, the OS-HPXML default is used.</description>
      <type>Double</type>
      <units>kWh/yr</units>
      <required>false</required>
      <model_dependent>false</model_dependent>
    </argument>
    <argument>
      <name>misc_plug_loads_vehicle_usage_multiplier</name>
      <display_name>Misc Plug Loads: Vehicle Usage Multiplier</display_name>
      <description>Multiplier on the electric vehicle energy usage that can reflect, e.g., high/low usage occupants. If not provided, the OS-HPXML default is used.</description>
      <type>Double</type>
      <required>false</required>
      <model_dependent>false</model_dependent>
    </argument>
    <argument>
      <name>misc_fuel_loads_grill_present</name>
      <display_name>Misc Fuel Loads: Grill Present</display_name>
      <description>Whether there is a fuel loads grill.</description>
      <type>Boolean</type>
      <required>true</required>
      <model_dependent>false</model_dependent>
      <default_value>false</default_value>
      <choices>
        <choice>
          <value>true</value>
          <display_name>true</display_name>
        </choice>
        <choice>
          <value>false</value>
          <display_name>false</display_name>
        </choice>
      </choices>
    </argument>
    <argument>
      <name>misc_fuel_loads_grill_fuel_type</name>
      <display_name>Misc Fuel Loads: Grill Fuel Type</display_name>
      <description>The fuel type of the fuel loads grill.</description>
      <type>Choice</type>
      <required>true</required>
      <model_dependent>false</model_dependent>
      <default_value>natural gas</default_value>
      <choices>
        <choice>
          <value>natural gas</value>
          <display_name>natural gas</display_name>
        </choice>
        <choice>
          <value>fuel oil</value>
          <display_name>fuel oil</display_name>
        </choice>
        <choice>
          <value>propane</value>
          <display_name>propane</display_name>
        </choice>
        <choice>
          <value>wood</value>
          <display_name>wood</display_name>
        </choice>
        <choice>
          <value>wood pellets</value>
          <display_name>wood pellets</display_name>
        </choice>
      </choices>
    </argument>
    <argument>
      <name>misc_fuel_loads_grill_annual_therm</name>
      <display_name>Misc Fuel Loads: Grill Annual therm</display_name>
      <description>The annual energy consumption of the fuel loads grill. If not provided, the OS-HPXML default is used.</description>
      <type>Double</type>
      <units>therm/yr</units>
      <required>false</required>
      <model_dependent>false</model_dependent>
    </argument>
    <argument>
      <name>misc_fuel_loads_grill_usage_multiplier</name>
      <display_name>Misc Fuel Loads: Grill Usage Multiplier</display_name>
      <description>Multiplier on the fuel loads grill energy usage that can reflect, e.g., high/low usage occupants. If not provided, the OS-HPXML default is used.</description>
      <type>Double</type>
      <required>false</required>
      <model_dependent>false</model_dependent>
    </argument>
    <argument>
      <name>misc_fuel_loads_lighting_present</name>
      <display_name>Misc Fuel Loads: Lighting Present</display_name>
      <description>Whether there is fuel loads lighting.</description>
      <type>Boolean</type>
      <required>true</required>
      <model_dependent>false</model_dependent>
      <default_value>false</default_value>
      <choices>
        <choice>
          <value>true</value>
          <display_name>true</display_name>
        </choice>
        <choice>
          <value>false</value>
          <display_name>false</display_name>
        </choice>
      </choices>
    </argument>
    <argument>
      <name>misc_fuel_loads_lighting_fuel_type</name>
      <display_name>Misc Fuel Loads: Lighting Fuel Type</display_name>
      <description>The fuel type of the fuel loads lighting.</description>
      <type>Choice</type>
      <required>true</required>
      <model_dependent>false</model_dependent>
      <default_value>natural gas</default_value>
      <choices>
        <choice>
          <value>natural gas</value>
          <display_name>natural gas</display_name>
        </choice>
        <choice>
          <value>fuel oil</value>
          <display_name>fuel oil</display_name>
        </choice>
        <choice>
          <value>propane</value>
          <display_name>propane</display_name>
        </choice>
        <choice>
          <value>wood</value>
          <display_name>wood</display_name>
        </choice>
        <choice>
          <value>wood pellets</value>
          <display_name>wood pellets</display_name>
        </choice>
      </choices>
    </argument>
    <argument>
      <name>misc_fuel_loads_lighting_annual_therm</name>
      <display_name>Misc Fuel Loads: Lighting Annual therm</display_name>
      <description>The annual energy consumption of the fuel loads lighting. If not provided, the OS-HPXML default is used.</description>
      <type>Double</type>
      <units>therm/yr</units>
      <required>false</required>
      <model_dependent>false</model_dependent>
    </argument>
    <argument>
      <name>misc_fuel_loads_lighting_usage_multiplier</name>
      <display_name>Misc Fuel Loads: Lighting Usage Multiplier</display_name>
      <description>Multiplier on the fuel loads lighting energy usage that can reflect, e.g., high/low usage occupants. If not provided, the OS-HPXML default is used.</description>
      <type>Double</type>
      <required>false</required>
      <model_dependent>false</model_dependent>
    </argument>
    <argument>
      <name>misc_fuel_loads_fireplace_present</name>
      <display_name>Misc Fuel Loads: Fireplace Present</display_name>
      <description>Whether there is fuel loads fireplace.</description>
      <type>Boolean</type>
      <required>true</required>
      <model_dependent>false</model_dependent>
      <default_value>false</default_value>
      <choices>
        <choice>
          <value>true</value>
          <display_name>true</display_name>
        </choice>
        <choice>
          <value>false</value>
          <display_name>false</display_name>
        </choice>
      </choices>
    </argument>
    <argument>
      <name>misc_fuel_loads_fireplace_fuel_type</name>
      <display_name>Misc Fuel Loads: Fireplace Fuel Type</display_name>
      <description>The fuel type of the fuel loads fireplace.</description>
      <type>Choice</type>
      <required>true</required>
      <model_dependent>false</model_dependent>
      <default_value>natural gas</default_value>
      <choices>
        <choice>
          <value>natural gas</value>
          <display_name>natural gas</display_name>
        </choice>
        <choice>
          <value>fuel oil</value>
          <display_name>fuel oil</display_name>
        </choice>
        <choice>
          <value>propane</value>
          <display_name>propane</display_name>
        </choice>
        <choice>
          <value>wood</value>
          <display_name>wood</display_name>
        </choice>
        <choice>
          <value>wood pellets</value>
          <display_name>wood pellets</display_name>
        </choice>
      </choices>
    </argument>
    <argument>
      <name>misc_fuel_loads_fireplace_annual_therm</name>
      <display_name>Misc Fuel Loads: Fireplace Annual therm</display_name>
      <description>The annual energy consumption of the fuel loads fireplace. If not provided, the OS-HPXML default is used.</description>
      <type>Double</type>
      <units>therm/yr</units>
      <required>false</required>
      <model_dependent>false</model_dependent>
    </argument>
    <argument>
      <name>misc_fuel_loads_fireplace_frac_sensible</name>
      <display_name>Misc Fuel Loads: Fireplace Sensible Fraction</display_name>
      <description>Fraction of fireplace residual fuel loads' internal gains that are sensible. If not provided, the OS-HPXML default is used.</description>
      <type>Double</type>
      <units>Frac</units>
      <required>false</required>
      <model_dependent>false</model_dependent>
    </argument>
    <argument>
      <name>misc_fuel_loads_fireplace_frac_latent</name>
      <display_name>Misc Fuel Loads: Fireplace Latent Fraction</display_name>
      <description>Fraction of fireplace residual fuel loads' internal gains that are latent. If not provided, the OS-HPXML default is used.</description>
      <type>Double</type>
      <units>Frac</units>
      <required>false</required>
      <model_dependent>false</model_dependent>
    </argument>
    <argument>
      <name>misc_fuel_loads_fireplace_usage_multiplier</name>
      <display_name>Misc Fuel Loads: Fireplace Usage Multiplier</display_name>
      <description>Multiplier on the fuel loads fireplace energy usage that can reflect, e.g., high/low usage occupants. If not provided, the OS-HPXML default is used.</description>
      <type>Double</type>
      <required>false</required>
      <model_dependent>false</model_dependent>
    </argument>
    <argument>
      <name>pool_present</name>
      <display_name>Pool: Present</display_name>
      <description>Whether there is a pool.</description>
      <type>Boolean</type>
      <required>true</required>
      <model_dependent>false</model_dependent>
      <default_value>false</default_value>
      <choices>
        <choice>
          <value>true</value>
          <display_name>true</display_name>
        </choice>
        <choice>
          <value>false</value>
          <display_name>false</display_name>
        </choice>
      </choices>
    </argument>
    <argument>
      <name>pool_pump_annual_kwh</name>
      <display_name>Pool: Pump Annual kWh</display_name>
      <description>The annual energy consumption of the pool pump. If not provided, the OS-HPXML default is used.</description>
      <type>Double</type>
      <units>kWh/yr</units>
      <required>false</required>
      <model_dependent>false</model_dependent>
    </argument>
    <argument>
      <name>pool_pump_usage_multiplier</name>
      <display_name>Pool: Pump Usage Multiplier</display_name>
      <description>Multiplier on the pool pump energy usage that can reflect, e.g., high/low usage occupants. If not provided, the OS-HPXML default is used.</description>
      <type>Double</type>
      <required>false</required>
      <model_dependent>false</model_dependent>
    </argument>
    <argument>
      <name>pool_heater_type</name>
      <display_name>Pool: Heater Type</display_name>
      <description>The type of pool heater. Use 'none' if there is no pool heater.</description>
      <type>Choice</type>
      <required>true</required>
      <model_dependent>false</model_dependent>
      <default_value>none</default_value>
      <choices>
        <choice>
          <value>none</value>
          <display_name>none</display_name>
        </choice>
        <choice>
          <value>electric resistance</value>
          <display_name>electric resistance</display_name>
        </choice>
        <choice>
          <value>gas fired</value>
          <display_name>gas fired</display_name>
        </choice>
        <choice>
          <value>heat pump</value>
          <display_name>heat pump</display_name>
        </choice>
      </choices>
    </argument>
    <argument>
      <name>pool_heater_annual_kwh</name>
      <display_name>Pool: Heater Annual kWh</display_name>
      <description>The annual energy consumption of the electric resistance pool heater. If not provided, the OS-HPXML default is used.</description>
      <type>Double</type>
      <units>kWh/yr</units>
      <required>false</required>
      <model_dependent>false</model_dependent>
    </argument>
    <argument>
      <name>pool_heater_annual_therm</name>
      <display_name>Pool: Heater Annual therm</display_name>
      <description>The annual energy consumption of the gas fired pool heater. If not provided, the OS-HPXML default is used.</description>
      <type>Double</type>
      <units>therm/yr</units>
      <required>false</required>
      <model_dependent>false</model_dependent>
    </argument>
    <argument>
      <name>pool_heater_usage_multiplier</name>
      <display_name>Pool: Heater Usage Multiplier</display_name>
      <description>Multiplier on the pool heater energy usage that can reflect, e.g., high/low usage occupants. If not provided, the OS-HPXML default is used.</description>
      <type>Double</type>
      <required>false</required>
      <model_dependent>false</model_dependent>
    </argument>
    <argument>
      <name>permanent_spa_present</name>
      <display_name>Permanent Spa: Present</display_name>
      <description>Whether there is a permanent spa.</description>
      <type>Boolean</type>
      <required>true</required>
      <model_dependent>false</model_dependent>
      <default_value>false</default_value>
      <choices>
        <choice>
          <value>true</value>
          <display_name>true</display_name>
        </choice>
        <choice>
          <value>false</value>
          <display_name>false</display_name>
        </choice>
      </choices>
    </argument>
    <argument>
      <name>permanent_spa_pump_annual_kwh</name>
      <display_name>Permanent Spa: Pump Annual kWh</display_name>
      <description>The annual energy consumption of the permanent spa pump. If not provided, the OS-HPXML default is used.</description>
      <type>Double</type>
      <units>kWh/yr</units>
      <required>false</required>
      <model_dependent>false</model_dependent>
    </argument>
    <argument>
      <name>permanent_spa_pump_usage_multiplier</name>
      <display_name>Permanent Spa: Pump Usage Multiplier</display_name>
      <description>Multiplier on the permanent spa pump energy usage that can reflect, e.g., high/low usage occupants. If not provided, the OS-HPXML default is used.</description>
      <type>Double</type>
      <required>false</required>
      <model_dependent>false</model_dependent>
    </argument>
    <argument>
      <name>permanent_spa_heater_type</name>
      <display_name>Permanent Spa: Heater Type</display_name>
      <description>The type of permanent spa heater. Use 'none' if there is no permanent spa heater.</description>
      <type>Choice</type>
      <required>true</required>
      <model_dependent>false</model_dependent>
      <default_value>none</default_value>
      <choices>
        <choice>
          <value>none</value>
          <display_name>none</display_name>
        </choice>
        <choice>
          <value>electric resistance</value>
          <display_name>electric resistance</display_name>
        </choice>
        <choice>
          <value>gas fired</value>
          <display_name>gas fired</display_name>
        </choice>
        <choice>
          <value>heat pump</value>
          <display_name>heat pump</display_name>
        </choice>
      </choices>
    </argument>
    <argument>
      <name>permanent_spa_heater_annual_kwh</name>
      <display_name>Permanent Spa: Heater Annual kWh</display_name>
      <description>The annual energy consumption of the electric resistance permanent spa heater. If not provided, the OS-HPXML default is used.</description>
      <type>Double</type>
      <units>kWh/yr</units>
      <required>false</required>
      <model_dependent>false</model_dependent>
    </argument>
    <argument>
      <name>permanent_spa_heater_annual_therm</name>
      <display_name>Permanent Spa: Heater Annual therm</display_name>
      <description>The annual energy consumption of the gas fired permanent spa heater. If not provided, the OS-HPXML default is used.</description>
      <type>Double</type>
      <units>therm/yr</units>
      <required>false</required>
      <model_dependent>false</model_dependent>
    </argument>
    <argument>
      <name>permanent_spa_heater_usage_multiplier</name>
      <display_name>Permanent Spa: Heater Usage Multiplier</display_name>
      <description>Multiplier on the permanent spa heater energy usage that can reflect, e.g., high/low usage occupants. If not provided, the OS-HPXML default is used.</description>
      <type>Double</type>
      <required>false</required>
      <model_dependent>false</model_dependent>
    </argument>
    <argument>
      <name>emissions_scenario_names</name>
      <display_name>Emissions: Scenario Names</display_name>
      <description>Names of emissions scenarios. If multiple scenarios, use a comma-separated list. If not provided, no emissions scenarios are calculated.</description>
      <type>String</type>
      <required>false</required>
      <model_dependent>false</model_dependent>
    </argument>
    <argument>
      <name>emissions_types</name>
      <display_name>Emissions: Types</display_name>
      <description>Types of emissions (e.g., CO2e, NOx, etc.). If multiple scenarios, use a comma-separated list.</description>
      <type>String</type>
      <required>false</required>
      <model_dependent>false</model_dependent>
    </argument>
    <argument>
      <name>emissions_electricity_units</name>
      <display_name>Emissions: Electricity Units</display_name>
      <description>Electricity emissions factors units. If multiple scenarios, use a comma-separated list. Only lb/MWh and kg/MWh are allowed.</description>
      <type>String</type>
      <required>false</required>
      <model_dependent>false</model_dependent>
    </argument>
    <argument>
      <name>emissions_electricity_values_or_filepaths</name>
      <display_name>Emissions: Electricity Values or File Paths</display_name>
      <description>Electricity emissions factors values, specified as either an annual factor or an absolute/relative path to a file with hourly factors. If multiple scenarios, use a comma-separated list.</description>
      <type>String</type>
      <required>false</required>
      <model_dependent>false</model_dependent>
    </argument>
    <argument>
      <name>emissions_electricity_number_of_header_rows</name>
      <display_name>Emissions: Electricity Files Number of Header Rows</display_name>
      <description>The number of header rows in the electricity emissions factor file. Only applies when an electricity filepath is used. If multiple scenarios, use a comma-separated list.</description>
      <type>String</type>
      <required>false</required>
      <model_dependent>false</model_dependent>
    </argument>
    <argument>
      <name>emissions_electricity_column_numbers</name>
      <display_name>Emissions: Electricity Files Column Numbers</display_name>
      <description>The column number in the electricity emissions factor file. Only applies when an electricity filepath is used. If multiple scenarios, use a comma-separated list.</description>
      <type>String</type>
      <required>false</required>
      <model_dependent>false</model_dependent>
    </argument>
    <argument>
      <name>emissions_fossil_fuel_units</name>
      <display_name>Emissions: Fossil Fuel Units</display_name>
      <description>Fossil fuel emissions factors units. If multiple scenarios, use a comma-separated list. Only lb/MBtu and kg/MBtu are allowed.</description>
      <type>String</type>
      <required>false</required>
      <model_dependent>false</model_dependent>
    </argument>
    <argument>
      <name>emissions_natural_gas_values</name>
      <display_name>Emissions: Natural Gas Values</display_name>
      <description>Natural gas emissions factors values, specified as an annual factor. If multiple scenarios, use a comma-separated list.</description>
      <type>String</type>
      <required>false</required>
      <model_dependent>false</model_dependent>
    </argument>
    <argument>
      <name>emissions_propane_values</name>
      <display_name>Emissions: Propane Values</display_name>
      <description>Propane emissions factors values, specified as an annual factor. If multiple scenarios, use a comma-separated list.</description>
      <type>String</type>
      <required>false</required>
      <model_dependent>false</model_dependent>
    </argument>
    <argument>
      <name>emissions_fuel_oil_values</name>
      <display_name>Emissions: Fuel Oil Values</display_name>
      <description>Fuel oil emissions factors values, specified as an annual factor. If multiple scenarios, use a comma-separated list.</description>
      <type>String</type>
      <required>false</required>
      <model_dependent>false</model_dependent>
    </argument>
    <argument>
      <name>emissions_coal_values</name>
      <display_name>Emissions: Coal Values</display_name>
      <description>Coal emissions factors values, specified as an annual factor. If multiple scenarios, use a comma-separated list.</description>
      <type>String</type>
      <required>false</required>
      <model_dependent>false</model_dependent>
    </argument>
    <argument>
      <name>emissions_wood_values</name>
      <display_name>Emissions: Wood Values</display_name>
      <description>Wood emissions factors values, specified as an annual factor. If multiple scenarios, use a comma-separated list.</description>
      <type>String</type>
      <required>false</required>
      <model_dependent>false</model_dependent>
    </argument>
    <argument>
      <name>emissions_wood_pellets_values</name>
      <display_name>Emissions: Wood Pellets Values</display_name>
      <description>Wood pellets emissions factors values, specified as an annual factor. If multiple scenarios, use a comma-separated list.</description>
      <type>String</type>
      <required>false</required>
      <model_dependent>false</model_dependent>
    </argument>
    <argument>
      <name>utility_bill_scenario_names</name>
      <display_name>Utility Bills: Scenario Names</display_name>
      <description>Names of utility bill scenarios. If multiple scenarios, use a comma-separated list. If not provided, no utility bills scenarios are calculated.</description>
      <type>String</type>
      <required>false</required>
      <model_dependent>false</model_dependent>
    </argument>
    <argument>
      <name>utility_bill_electricity_filepaths</name>
      <display_name>Utility Bills: Electricity File Paths</display_name>
      <description>Electricity tariff file specified as an absolute/relative path to a file with utility rate structure information. Tariff file must be formatted to OpenEI API version 7. If multiple scenarios, use a comma-separated list.</description>
      <type>String</type>
      <required>false</required>
      <model_dependent>false</model_dependent>
    </argument>
    <argument>
      <name>utility_bill_electricity_fixed_charges</name>
      <display_name>Utility Bills: Electricity Fixed Charges</display_name>
      <description>Electricity utility bill monthly fixed charges. If multiple scenarios, use a comma-separated list.</description>
      <type>String</type>
      <required>false</required>
      <model_dependent>false</model_dependent>
    </argument>
    <argument>
      <name>utility_bill_natural_gas_fixed_charges</name>
      <display_name>Utility Bills: Natural Gas Fixed Charges</display_name>
      <description>Natural gas utility bill monthly fixed charges. If multiple scenarios, use a comma-separated list.</description>
      <type>String</type>
      <required>false</required>
      <model_dependent>false</model_dependent>
    </argument>
    <argument>
      <name>utility_bill_propane_fixed_charges</name>
      <display_name>Utility Bills: Propane Fixed Charges</display_name>
      <description>Propane utility bill monthly fixed charges. If multiple scenarios, use a comma-separated list.</description>
      <type>String</type>
      <required>false</required>
      <model_dependent>false</model_dependent>
    </argument>
    <argument>
      <name>utility_bill_fuel_oil_fixed_charges</name>
      <display_name>Utility Bills: Fuel Oil Fixed Charges</display_name>
      <description>Fuel oil utility bill monthly fixed charges. If multiple scenarios, use a comma-separated list.</description>
      <type>String</type>
      <required>false</required>
      <model_dependent>false</model_dependent>
    </argument>
    <argument>
      <name>utility_bill_coal_fixed_charges</name>
      <display_name>Utility Bills: Coal Fixed Charges</display_name>
      <description>Coal utility bill monthly fixed charges. If multiple scenarios, use a comma-separated list.</description>
      <type>String</type>
      <required>false</required>
      <model_dependent>false</model_dependent>
    </argument>
    <argument>
      <name>utility_bill_wood_fixed_charges</name>
      <display_name>Utility Bills: Wood Fixed Charges</display_name>
      <description>Wood utility bill monthly fixed charges. If multiple scenarios, use a comma-separated list.</description>
      <type>String</type>
      <required>false</required>
      <model_dependent>false</model_dependent>
    </argument>
    <argument>
      <name>utility_bill_wood_pellets_fixed_charges</name>
      <display_name>Utility Bills: Wood Pellets Fixed Charges</display_name>
      <description>Wood pellets utility bill monthly fixed charges. If multiple scenarios, use a comma-separated list.</description>
      <type>String</type>
      <required>false</required>
      <model_dependent>false</model_dependent>
    </argument>
    <argument>
      <name>utility_bill_electricity_marginal_rates</name>
      <display_name>Utility Bills: Electricity Marginal Rates</display_name>
      <description>Electricity utility bill marginal rates. If multiple scenarios, use a comma-separated list.</description>
      <type>String</type>
      <required>false</required>
      <model_dependent>false</model_dependent>
    </argument>
    <argument>
      <name>utility_bill_natural_gas_marginal_rates</name>
      <display_name>Utility Bills: Natural Gas Marginal Rates</display_name>
      <description>Natural gas utility bill marginal rates. If multiple scenarios, use a comma-separated list.</description>
      <type>String</type>
      <required>false</required>
      <model_dependent>false</model_dependent>
    </argument>
    <argument>
      <name>utility_bill_propane_marginal_rates</name>
      <display_name>Utility Bills: Propane Marginal Rates</display_name>
      <description>Propane utility bill marginal rates. If multiple scenarios, use a comma-separated list.</description>
      <type>String</type>
      <required>false</required>
      <model_dependent>false</model_dependent>
    </argument>
    <argument>
      <name>utility_bill_fuel_oil_marginal_rates</name>
      <display_name>Utility Bills: Fuel Oil Marginal Rates</display_name>
      <description>Fuel oil utility bill marginal rates. If multiple scenarios, use a comma-separated list.</description>
      <type>String</type>
      <required>false</required>
      <model_dependent>false</model_dependent>
    </argument>
    <argument>
      <name>utility_bill_coal_marginal_rates</name>
      <display_name>Utility Bills: Coal Marginal Rates</display_name>
      <description>Coal utility bill marginal rates. If multiple scenarios, use a comma-separated list.</description>
      <type>String</type>
      <required>false</required>
      <model_dependent>false</model_dependent>
    </argument>
    <argument>
      <name>utility_bill_wood_marginal_rates</name>
      <display_name>Utility Bills: Wood Marginal Rates</display_name>
      <description>Wood utility bill marginal rates. If multiple scenarios, use a comma-separated list.</description>
      <type>String</type>
      <required>false</required>
      <model_dependent>false</model_dependent>
    </argument>
    <argument>
      <name>utility_bill_wood_pellets_marginal_rates</name>
      <display_name>Utility Bills: Wood Pellets Marginal Rates</display_name>
      <description>Wood pellets utility bill marginal rates. If multiple scenarios, use a comma-separated list.</description>
      <type>String</type>
      <required>false</required>
      <model_dependent>false</model_dependent>
    </argument>
    <argument>
      <name>utility_bill_pv_compensation_types</name>
      <display_name>Utility Bills: PV Compensation Types</display_name>
      <description>Utility bill PV compensation types. If multiple scenarios, use a comma-separated list.</description>
      <type>String</type>
      <required>false</required>
      <model_dependent>false</model_dependent>
    </argument>
    <argument>
      <name>utility_bill_pv_net_metering_annual_excess_sellback_rate_types</name>
      <display_name>Utility Bills: PV Net Metering Annual Excess Sellback Rate Types</display_name>
      <description>Utility bill PV net metering annual excess sellback rate types. Only applies if the PV compensation type is 'NetMetering'. If multiple scenarios, use a comma-separated list.</description>
      <type>String</type>
      <required>false</required>
      <model_dependent>false</model_dependent>
    </argument>
    <argument>
      <name>utility_bill_pv_net_metering_annual_excess_sellback_rates</name>
      <display_name>Utility Bills: PV Net Metering Annual Excess Sellback Rates</display_name>
      <description>Utility bill PV net metering annual excess sellback rates. Only applies if the PV compensation type is 'NetMetering' and the PV annual excess sellback rate type is 'User-Specified'. If multiple scenarios, use a comma-separated list.</description>
      <type>String</type>
      <required>false</required>
      <model_dependent>false</model_dependent>
    </argument>
    <argument>
      <name>utility_bill_pv_feed_in_tariff_rates</name>
      <display_name>Utility Bills: PV Feed-In Tariff Rates</display_name>
      <description>Utility bill PV annual full/gross feed-in tariff rates. Only applies if the PV compensation type is 'FeedInTariff'. If multiple scenarios, use a comma-separated list.</description>
      <type>String</type>
      <required>false</required>
      <model_dependent>false</model_dependent>
    </argument>
    <argument>
      <name>utility_bill_pv_monthly_grid_connection_fee_units</name>
      <display_name>Utility Bills: PV Monthly Grid Connection Fee Units</display_name>
      <description>Utility bill PV monthly grid connection fee units. If multiple scenarios, use a comma-separated list.</description>
      <type>String</type>
      <required>false</required>
      <model_dependent>false</model_dependent>
    </argument>
    <argument>
      <name>utility_bill_pv_monthly_grid_connection_fees</name>
      <display_name>Utility Bills: PV Monthly Grid Connection Fees</display_name>
      <description>Utility bill PV monthly grid connection fees. If multiple scenarios, use a comma-separated list.</description>
      <type>String</type>
      <required>false</required>
      <model_dependent>false</model_dependent>
    </argument>
    <argument>
      <name>additional_properties</name>
      <display_name>Additional Properties</display_name>
      <description>Additional properties specified as key-value pairs (i.e., key=value). If multiple additional properties, use a |-separated list. For example, 'LowIncome=false|Remodeled|Description=2-story home in Denver'. These properties will be stored in the HPXML file under /HPXML/SoftwareInfo/extension/AdditionalProperties.</description>
      <type>String</type>
      <required>false</required>
      <model_dependent>false</model_dependent>
    </argument>
    <argument>
      <name>combine_like_surfaces</name>
      <display_name>Combine like surfaces?</display_name>
      <description>If true, combines like surfaces to simplify the HPXML file generated.</description>
      <type>Boolean</type>
      <required>false</required>
      <model_dependent>false</model_dependent>
      <default_value>false</default_value>
      <choices>
        <choice>
          <value>true</value>
          <display_name>true</display_name>
        </choice>
        <choice>
          <value>false</value>
          <display_name>false</display_name>
        </choice>
      </choices>
    </argument>
    <argument>
      <name>apply_defaults</name>
      <display_name>Apply Default Values?</display_name>
      <description>If true, applies OS-HPXML default values to the HPXML output file. Setting to true will also force validation of the HPXML output file before applying OS-HPXML default values.</description>
      <type>Boolean</type>
      <required>false</required>
      <model_dependent>false</model_dependent>
      <default_value>false</default_value>
      <choices>
        <choice>
          <value>true</value>
          <display_name>true</display_name>
        </choice>
        <choice>
          <value>false</value>
          <display_name>false</display_name>
        </choice>
      </choices>
    </argument>
    <argument>
      <name>apply_validation</name>
      <display_name>Apply Validation?</display_name>
      <description>If true, validates the HPXML output file. Set to false for faster performance. Note that validation is not needed if the HPXML file will be validated downstream (e.g., via the HPXMLtoOpenStudio measure).</description>
      <type>Boolean</type>
      <required>false</required>
      <model_dependent>false</model_dependent>
      <default_value>false</default_value>
      <choices>
        <choice>
          <value>true</value>
          <display_name>true</display_name>
        </choice>
        <choice>
          <value>false</value>
          <display_name>false</display_name>
        </choice>
      </choices>
    </argument>
  </arguments>
  <outputs />
  <provenances />
  <tags>
    <tag>Whole Building.Space Types</tag>
  </tags>
  <attributes>
    <attribute>
      <name>Measure Type</name>
      <value>ModelMeasure</value>
      <datatype>string</datatype>
    </attribute>
  </attributes>
  <files>
    <file>
      <filename>README.md</filename>
      <filetype>md</filetype>
      <usage_type>readme</usage_type>
<<<<<<< HEAD
      <checksum>5201B6DD</checksum>
=======
      <checksum>28DA31D7</checksum>
>>>>>>> 4d634565
    </file>
    <file>
      <filename>README.md.erb</filename>
      <filetype>erb</filetype>
      <usage_type>readmeerb</usage_type>
      <checksum>513F28E9</checksum>
    </file>
    <file>
      <version>
        <software_program>OpenStudio</software_program>
        <identifier>2.9.0</identifier>
        <min_compatible>2.9.0</min_compatible>
      </version>
      <filename>measure.rb</filename>
      <filetype>rb</filetype>
      <usage_type>script</usage_type>
<<<<<<< HEAD
      <checksum>4DB57C70</checksum>
=======
      <checksum>266F1E06</checksum>
>>>>>>> 4d634565
    </file>
    <file>
      <filename>geometry.rb</filename>
      <filetype>rb</filetype>
      <usage_type>resource</usage_type>
      <checksum>84CB0D65</checksum>
    </file>
    <file>
      <filename>build_residential_hpxml_test.rb</filename>
      <filetype>rb</filetype>
      <usage_type>test</usage_type>
<<<<<<< HEAD
      <checksum>75828DAC</checksum>
=======
      <checksum>F24631AD</checksum>
>>>>>>> 4d634565
    </file>
  </files>
</measure><|MERGE_RESOLUTION|>--- conflicted
+++ resolved
@@ -3,13 +3,8 @@
   <schema_version>3.1</schema_version>
   <name>build_residential_hpxml</name>
   <uid>a13a8983-2b01-4930-8af2-42030b6e4233</uid>
-<<<<<<< HEAD
-  <version_id>faeedb28-e896-4b76-a8f8-b39d9678d2c7</version_id>
-  <version_modified>2023-10-23T22:41:36Z</version_modified>
-=======
-  <version_id>d77dae30-70b5-4522-90fe-fb58f53cc600</version_id>
-  <version_modified>2023-11-01T02:43:51Z</version_modified>
->>>>>>> 4d634565
+  <version_id>e91740d0-db70-49ca-9a7b-e00a18ab335a</version_id>
+  <version_modified>2023-11-01T20:16:16Z</version_modified>
   <xml_checksum>2C38F48B</xml_checksum>
   <class_name>BuildResidentialHPXML</class_name>
   <display_name>HPXML Builder</display_name>
@@ -7004,11 +6999,7 @@
       <filename>README.md</filename>
       <filetype>md</filetype>
       <usage_type>readme</usage_type>
-<<<<<<< HEAD
-      <checksum>5201B6DD</checksum>
-=======
-      <checksum>28DA31D7</checksum>
->>>>>>> 4d634565
+      <checksum>8FEC3B9C</checksum>
     </file>
     <file>
       <filename>README.md.erb</filename>
@@ -7025,11 +7016,7 @@
       <filename>measure.rb</filename>
       <filetype>rb</filetype>
       <usage_type>script</usage_type>
-<<<<<<< HEAD
-      <checksum>4DB57C70</checksum>
-=======
-      <checksum>266F1E06</checksum>
->>>>>>> 4d634565
+      <checksum>FEFEC365</checksum>
     </file>
     <file>
       <filename>geometry.rb</filename>
@@ -7041,11 +7028,7 @@
       <filename>build_residential_hpxml_test.rb</filename>
       <filetype>rb</filetype>
       <usage_type>test</usage_type>
-<<<<<<< HEAD
-      <checksum>75828DAC</checksum>
-=======
-      <checksum>F24631AD</checksum>
->>>>>>> 4d634565
+      <checksum>CC927EF0</checksum>
     </file>
   </files>
 </measure>