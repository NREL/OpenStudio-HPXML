<?xml version="1.0"?>
<measure>
  <schema_version>3.1</schema_version>
  <name>build_residential_hpxml</name>
  <uid>a13a8983-2b01-4930-8af2-42030b6e4233</uid>
<<<<<<< HEAD
  <version_id>d37a1ccb-2c59-4bcb-aa22-528baa5c3caa</version_id>
  <version_modified>20230522T170353Z</version_modified>
=======
  <version_id>e97d4c3c-ce8e-41c4-b697-63e067d85913</version_id>
  <version_modified>2023-06-16T20:47:11Z</version_modified>
>>>>>>> ed91076b
  <xml_checksum>2C38F48B</xml_checksum>
  <class_name>BuildResidentialHPXML</class_name>
  <display_name>HPXML Builder</display_name>
  <description>Builds a residential HPXML file.</description>
  <modeler_description>Note: OS-HPXML default values can be found in the OS-HPXML documentation or can be seen by using the 'apply_defaults' argument.</modeler_description>
  <arguments>
    <argument>
      <name>hpxml_path</name>
      <display_name>HPXML File Path</display_name>
      <description>Absolute/relative path of the HPXML file.</description>
      <type>String</type>
      <required>true</required>
      <model_dependent>false</model_dependent>
    </argument>
    <argument>
      <name>software_info_program_used</name>
      <display_name>Software Info: Program Used</display_name>
      <description>The name of the software program used.</description>
      <type>String</type>
      <required>false</required>
      <model_dependent>false</model_dependent>
    </argument>
    <argument>
      <name>software_info_program_version</name>
      <display_name>Software Info: Program Version</display_name>
      <description>The version of the software program used.</description>
      <type>String</type>
      <required>false</required>
      <model_dependent>false</model_dependent>
    </argument>
    <argument>
      <name>schedules_filepaths</name>
      <display_name>Schedules: CSV File Paths</display_name>
      <description>Absolute/relative paths of csv files containing user-specified detailed schedules. If multiple files, use a comma-separated list.</description>
      <type>String</type>
      <required>false</required>
      <model_dependent>false</model_dependent>
    </argument>
    <argument>
      <name>schedules_vacancy_period</name>
      <display_name>Schedules: Vacancy Period</display_name>
      <description>Specifies the vacancy period. Enter a date like "Dec 15 - Jan 15". Optionally, can enter hour of the day like "Dec 15 2 - Jan 15 20" (start hour can be 0 through 23 and end hour can be 1 through 24).</description>
      <type>String</type>
      <required>false</required>
      <model_dependent>false</model_dependent>
    </argument>
    <argument>
      <name>schedules_power_outage_period</name>
      <display_name>Schedules: Power Outage Period</display_name>
      <description>Specifies the power outage period. Enter a date like "Dec 15 - Jan 15". Optionally, can enter hour of the day like "Dec 15 2 - Jan 15 20" (start hour can be 0 through 23 and end hour can be 1 through 24).</description>
      <type>String</type>
      <required>false</required>
      <model_dependent>false</model_dependent>
    </argument>
    <argument>
      <name>schedules_power_outage_window_natvent_availability</name>
      <display_name>Schedules: Power Outage Period Window Natural Ventilation Availability</display_name>
      <description>The availability of the natural ventilation schedule during the outage period.</description>
      <type>Choice</type>
      <required>false</required>
      <model_dependent>false</model_dependent>
      <choices>
        <choice>
          <value>regular schedule</value>
          <display_name>regular schedule</display_name>
        </choice>
        <choice>
          <value>always available</value>
          <display_name>always available</display_name>
        </choice>
        <choice>
          <value>always unavailable</value>
          <display_name>always unavailable</display_name>
        </choice>
      </choices>
    </argument>
    <argument>
      <name>simulation_control_timestep</name>
      <display_name>Simulation Control: Timestep</display_name>
      <description>Value must be a divisor of 60. If not provided, the OS-HPXML default is used.</description>
      <type>Integer</type>
      <units>min</units>
      <required>false</required>
      <model_dependent>false</model_dependent>
    </argument>
    <argument>
      <name>simulation_control_run_period</name>
      <display_name>Simulation Control: Run Period</display_name>
      <description>Enter a date like "Jan 1 - Dec 31". If not provided, the OS-HPXML default is used.</description>
      <type>String</type>
      <required>false</required>
      <model_dependent>false</model_dependent>
    </argument>
    <argument>
      <name>simulation_control_run_period_calendar_year</name>
      <display_name>Simulation Control: Run Period Calendar Year</display_name>
      <description>This numeric field should contain the calendar year that determines the start day of week. If you are running simulations using AMY weather files, the value entered for calendar year will not be used; it will be overridden by the actual year found in the AMY weather file. If not provided, the OS-HPXML default is used.</description>
      <type>Integer</type>
      <units>year</units>
      <required>false</required>
      <model_dependent>false</model_dependent>
    </argument>
    <argument>
      <name>simulation_control_daylight_saving_enabled</name>
      <display_name>Simulation Control: Daylight Saving Enabled</display_name>
      <description>Whether to use daylight saving. If not provided, the OS-HPXML default is used.</description>
      <type>Boolean</type>
      <required>false</required>
      <model_dependent>false</model_dependent>
      <choices>
        <choice>
          <value>true</value>
          <display_name>true</display_name>
        </choice>
        <choice>
          <value>false</value>
          <display_name>false</display_name>
        </choice>
      </choices>
    </argument>
    <argument>
      <name>simulation_control_daylight_saving_period</name>
      <display_name>Simulation Control: Daylight Saving Period</display_name>
      <description>Enter a date like "Mar 15 - Dec 15". If not provided, the OS-HPXML default is used.</description>
      <type>String</type>
      <required>false</required>
      <model_dependent>false</model_dependent>
    </argument>
    <argument>
      <name>simulation_control_temperature_capacitance_multiplier</name>
      <display_name>Simulation Control: Temperature Capacitance Multiplier</display_name>
      <description>Affects the transient calculation of indoor air temperatures. If not provided, the OS-HPXML default is used.</description>
      <type>String</type>
      <required>false</required>
      <model_dependent>false</model_dependent>
    </argument>
    <argument>
      <name>site_type</name>
      <display_name>Site: Type</display_name>
      <description>The type of site. If not provided, the OS-HPXML default is used.</description>
      <type>Choice</type>
      <required>false</required>
      <model_dependent>false</model_dependent>
      <choices>
        <choice>
          <value>suburban</value>
          <display_name>suburban</display_name>
        </choice>
        <choice>
          <value>urban</value>
          <display_name>urban</display_name>
        </choice>
        <choice>
          <value>rural</value>
          <display_name>rural</display_name>
        </choice>
      </choices>
    </argument>
    <argument>
      <name>site_shielding_of_home</name>
      <display_name>Site: Shielding of Home</display_name>
      <description>Presence of nearby buildings, trees, obstructions for infiltration model. If not provided, the OS-HPXML default is used.</description>
      <type>Choice</type>
      <required>false</required>
      <model_dependent>false</model_dependent>
      <choices>
        <choice>
          <value>exposed</value>
          <display_name>exposed</display_name>
        </choice>
        <choice>
          <value>normal</value>
          <display_name>normal</display_name>
        </choice>
        <choice>
          <value>well-shielded</value>
          <display_name>well-shielded</display_name>
        </choice>
      </choices>
    </argument>
    <argument>
      <name>site_ground_conductivity</name>
      <display_name>Site: Ground Conductivity</display_name>
      <description>Conductivity of the ground soil. If not provided, the OS-HPXML default is used.</description>
      <type>Double</type>
      <units>Btu/hr-ft-F</units>
      <required>false</required>
      <model_dependent>false</model_dependent>
    </argument>
    <argument>
      <name>site_zip_code</name>
      <display_name>Site: Zip Code</display_name>
      <description>Zip code of the home address.</description>
      <type>String</type>
      <required>false</required>
      <model_dependent>false</model_dependent>
    </argument>
    <argument>
      <name>site_iecc_zone</name>
      <display_name>Site: IECC Zone</display_name>
      <description>IECC zone of the home address.</description>
      <type>Choice</type>
      <required>false</required>
      <model_dependent>false</model_dependent>
      <choices>
        <choice>
          <value>1A</value>
          <display_name>1A</display_name>
        </choice>
        <choice>
          <value>1B</value>
          <display_name>1B</display_name>
        </choice>
        <choice>
          <value>1C</value>
          <display_name>1C</display_name>
        </choice>
        <choice>
          <value>2A</value>
          <display_name>2A</display_name>
        </choice>
        <choice>
          <value>2B</value>
          <display_name>2B</display_name>
        </choice>
        <choice>
          <value>2C</value>
          <display_name>2C</display_name>
        </choice>
        <choice>
          <value>3A</value>
          <display_name>3A</display_name>
        </choice>
        <choice>
          <value>3B</value>
          <display_name>3B</display_name>
        </choice>
        <choice>
          <value>3C</value>
          <display_name>3C</display_name>
        </choice>
        <choice>
          <value>4A</value>
          <display_name>4A</display_name>
        </choice>
        <choice>
          <value>4B</value>
          <display_name>4B</display_name>
        </choice>
        <choice>
          <value>4C</value>
          <display_name>4C</display_name>
        </choice>
        <choice>
          <value>5A</value>
          <display_name>5A</display_name>
        </choice>
        <choice>
          <value>5B</value>
          <display_name>5B</display_name>
        </choice>
        <choice>
          <value>5C</value>
          <display_name>5C</display_name>
        </choice>
        <choice>
          <value>6A</value>
          <display_name>6A</display_name>
        </choice>
        <choice>
          <value>6B</value>
          <display_name>6B</display_name>
        </choice>
        <choice>
          <value>6C</value>
          <display_name>6C</display_name>
        </choice>
        <choice>
          <value>7</value>
          <display_name>7</display_name>
        </choice>
        <choice>
          <value>8</value>
          <display_name>8</display_name>
        </choice>
      </choices>
    </argument>
    <argument>
      <name>site_state_code</name>
      <display_name>Site: State Code</display_name>
      <description>State code of the home address.</description>
      <type>Choice</type>
      <required>false</required>
      <model_dependent>false</model_dependent>
      <choices>
        <choice>
          <value>AK</value>
          <display_name>AK</display_name>
        </choice>
        <choice>
          <value>AL</value>
          <display_name>AL</display_name>
        </choice>
        <choice>
          <value>AR</value>
          <display_name>AR</display_name>
        </choice>
        <choice>
          <value>AZ</value>
          <display_name>AZ</display_name>
        </choice>
        <choice>
          <value>CA</value>
          <display_name>CA</display_name>
        </choice>
        <choice>
          <value>CO</value>
          <display_name>CO</display_name>
        </choice>
        <choice>
          <value>CT</value>
          <display_name>CT</display_name>
        </choice>
        <choice>
          <value>DC</value>
          <display_name>DC</display_name>
        </choice>
        <choice>
          <value>DE</value>
          <display_name>DE</display_name>
        </choice>
        <choice>
          <value>FL</value>
          <display_name>FL</display_name>
        </choice>
        <choice>
          <value>GA</value>
          <display_name>GA</display_name>
        </choice>
        <choice>
          <value>HI</value>
          <display_name>HI</display_name>
        </choice>
        <choice>
          <value>IA</value>
          <display_name>IA</display_name>
        </choice>
        <choice>
          <value>ID</value>
          <display_name>ID</display_name>
        </choice>
        <choice>
          <value>IL</value>
          <display_name>IL</display_name>
        </choice>
        <choice>
          <value>IN</value>
          <display_name>IN</display_name>
        </choice>
        <choice>
          <value>KS</value>
          <display_name>KS</display_name>
        </choice>
        <choice>
          <value>KY</value>
          <display_name>KY</display_name>
        </choice>
        <choice>
          <value>LA</value>
          <display_name>LA</display_name>
        </choice>
        <choice>
          <value>MA</value>
          <display_name>MA</display_name>
        </choice>
        <choice>
          <value>MD</value>
          <display_name>MD</display_name>
        </choice>
        <choice>
          <value>ME</value>
          <display_name>ME</display_name>
        </choice>
        <choice>
          <value>MI</value>
          <display_name>MI</display_name>
        </choice>
        <choice>
          <value>MN</value>
          <display_name>MN</display_name>
        </choice>
        <choice>
          <value>MO</value>
          <display_name>MO</display_name>
        </choice>
        <choice>
          <value>MS</value>
          <display_name>MS</display_name>
        </choice>
        <choice>
          <value>MT</value>
          <display_name>MT</display_name>
        </choice>
        <choice>
          <value>NC</value>
          <display_name>NC</display_name>
        </choice>
        <choice>
          <value>ND</value>
          <display_name>ND</display_name>
        </choice>
        <choice>
          <value>NE</value>
          <display_name>NE</display_name>
        </choice>
        <choice>
          <value>NH</value>
          <display_name>NH</display_name>
        </choice>
        <choice>
          <value>NJ</value>
          <display_name>NJ</display_name>
        </choice>
        <choice>
          <value>NM</value>
          <display_name>NM</display_name>
        </choice>
        <choice>
          <value>NV</value>
          <display_name>NV</display_name>
        </choice>
        <choice>
          <value>NY</value>
          <display_name>NY</display_name>
        </choice>
        <choice>
          <value>OH</value>
          <display_name>OH</display_name>
        </choice>
        <choice>
          <value>OK</value>
          <display_name>OK</display_name>
        </choice>
        <choice>
          <value>OR</value>
          <display_name>OR</display_name>
        </choice>
        <choice>
          <value>PA</value>
          <display_name>PA</display_name>
        </choice>
        <choice>
          <value>RI</value>
          <display_name>RI</display_name>
        </choice>
        <choice>
          <value>SC</value>
          <display_name>SC</display_name>
        </choice>
        <choice>
          <value>SD</value>
          <display_name>SD</display_name>
        </choice>
        <choice>
          <value>TN</value>
          <display_name>TN</display_name>
        </choice>
        <choice>
          <value>TX</value>
          <display_name>TX</display_name>
        </choice>
        <choice>
          <value>UT</value>
          <display_name>UT</display_name>
        </choice>
        <choice>
          <value>VA</value>
          <display_name>VA</display_name>
        </choice>
        <choice>
          <value>VT</value>
          <display_name>VT</display_name>
        </choice>
        <choice>
          <value>WA</value>
          <display_name>WA</display_name>
        </choice>
        <choice>
          <value>WI</value>
          <display_name>WI</display_name>
        </choice>
        <choice>
          <value>WV</value>
          <display_name>WV</display_name>
        </choice>
        <choice>
          <value>WY</value>
          <display_name>WY</display_name>
        </choice>
      </choices>
    </argument>
    <argument>
      <name>site_time_zone_utc_offset</name>
      <display_name>Site: Time Zone UTC Offset</display_name>
      <description>Time zone UTC offset of the home address. Must be between -12 and 14.</description>
      <type>Double</type>
      <units>hr</units>
      <required>false</required>
      <model_dependent>false</model_dependent>
    </argument>
    <argument>
      <name>weather_station_epw_filepath</name>
      <display_name>Weather Station: EnergyPlus Weather (EPW) Filepath</display_name>
      <description>Path of the EPW file.</description>
      <type>String</type>
      <required>true</required>
      <model_dependent>false</model_dependent>
      <default_value>USA_CO_Denver.Intl.AP.725650_TMY3.epw</default_value>
    </argument>
    <argument>
      <name>year_built</name>
      <display_name>Building Construction: Year Built</display_name>
      <description>The year the building was built.</description>
      <type>Integer</type>
      <required>false</required>
      <model_dependent>false</model_dependent>
    </argument>
    <argument>
      <name>geometry_unit_type</name>
      <display_name>Geometry: Unit Type</display_name>
      <description>The type of dwelling unit. Use single-family attached for a dwelling unit with 1 or more stories, attached units to one or both sides, and no units above/below. Use apartment unit for a dwelling unit with 1 story, attached units to one, two, or three sides, and units above and/or below.</description>
      <type>Choice</type>
      <required>true</required>
      <model_dependent>false</model_dependent>
      <default_value>single-family detached</default_value>
      <choices>
        <choice>
          <value>single-family detached</value>
          <display_name>single-family detached</display_name>
        </choice>
        <choice>
          <value>single-family attached</value>
          <display_name>single-family attached</display_name>
        </choice>
        <choice>
          <value>apartment unit</value>
          <display_name>apartment unit</display_name>
        </choice>
      </choices>
    </argument>
    <argument>
      <name>geometry_unit_left_wall_is_adiabatic</name>
      <display_name>Geometry: Unit Left Wall Is Adiabatic</display_name>
      <description>Presence of an adiabatic left wall.</description>
      <type>Boolean</type>
      <required>false</required>
      <model_dependent>false</model_dependent>
      <default_value>false</default_value>
      <choices>
        <choice>
          <value>true</value>
          <display_name>true</display_name>
        </choice>
        <choice>
          <value>false</value>
          <display_name>false</display_name>
        </choice>
      </choices>
    </argument>
    <argument>
      <name>geometry_unit_right_wall_is_adiabatic</name>
      <display_name>Geometry: Unit Right Wall Is Adiabatic</display_name>
      <description>Presence of an adiabatic right wall.</description>
      <type>Boolean</type>
      <required>false</required>
      <model_dependent>false</model_dependent>
      <default_value>false</default_value>
      <choices>
        <choice>
          <value>true</value>
          <display_name>true</display_name>
        </choice>
        <choice>
          <value>false</value>
          <display_name>false</display_name>
        </choice>
      </choices>
    </argument>
    <argument>
      <name>geometry_unit_front_wall_is_adiabatic</name>
      <display_name>Geometry: Unit Front Wall Is Adiabatic</display_name>
      <description>Presence of an adiabatic front wall, for example, the unit is adjacent to a conditioned corridor.</description>
      <type>Boolean</type>
      <required>false</required>
      <model_dependent>false</model_dependent>
      <default_value>false</default_value>
      <choices>
        <choice>
          <value>true</value>
          <display_name>true</display_name>
        </choice>
        <choice>
          <value>false</value>
          <display_name>false</display_name>
        </choice>
      </choices>
    </argument>
    <argument>
      <name>geometry_unit_back_wall_is_adiabatic</name>
      <display_name>Geometry: Unit Back Wall Is Adiabatic</display_name>
      <description>Presence of an adiabatic back wall.</description>
      <type>Boolean</type>
      <required>false</required>
      <model_dependent>false</model_dependent>
      <default_value>false</default_value>
      <choices>
        <choice>
          <value>true</value>
          <display_name>true</display_name>
        </choice>
        <choice>
          <value>false</value>
          <display_name>false</display_name>
        </choice>
      </choices>
    </argument>
    <argument>
      <name>geometry_unit_num_floors_above_grade</name>
      <display_name>Geometry: Unit Number of Floors Above Grade</display_name>
      <description>The number of floors above grade in the unit. Attic type ConditionedAttic is included. Assumed to be 1 for apartment units.</description>
      <type>Integer</type>
      <units>#</units>
      <required>true</required>
      <model_dependent>false</model_dependent>
      <default_value>2</default_value>
    </argument>
    <argument>
      <name>geometry_unit_cfa</name>
      <display_name>Geometry: Unit Conditioned Floor Area</display_name>
      <description>The total floor area of the unit's conditioned space (including any conditioned basement floor area).</description>
      <type>Double</type>
      <units>ft^2</units>
      <required>true</required>
      <model_dependent>false</model_dependent>
      <default_value>2000</default_value>
    </argument>
    <argument>
      <name>geometry_unit_aspect_ratio</name>
      <display_name>Geometry: Unit Aspect Ratio</display_name>
      <description>The ratio of front/back wall length to left/right wall length for the unit, excluding any protruding garage wall area.</description>
      <type>Double</type>
      <units>Frac</units>
      <required>true</required>
      <model_dependent>false</model_dependent>
      <default_value>2</default_value>
    </argument>
    <argument>
      <name>geometry_unit_orientation</name>
      <display_name>Geometry: Unit Orientation</display_name>
      <description>The unit's orientation is measured clockwise from north (e.g., North=0, East=90, South=180, West=270).</description>
      <type>Double</type>
      <units>degrees</units>
      <required>true</required>
      <model_dependent>false</model_dependent>
      <default_value>180</default_value>
    </argument>
    <argument>
      <name>geometry_unit_num_bedrooms</name>
      <display_name>Geometry: Unit Number of Bedrooms</display_name>
      <description>The number of bedrooms in the unit.</description>
      <type>Integer</type>
      <units>#</units>
      <required>true</required>
      <model_dependent>false</model_dependent>
      <default_value>3</default_value>
    </argument>
    <argument>
      <name>geometry_unit_num_bathrooms</name>
      <display_name>Geometry: Unit Number of Bathrooms</display_name>
      <description>The number of bathrooms in the unit. If not provided, the OS-HPXML default is used.</description>
      <type>Integer</type>
      <units>#</units>
      <required>false</required>
      <model_dependent>false</model_dependent>
    </argument>
    <argument>
      <name>geometry_unit_num_occupants</name>
      <display_name>Geometry: Unit Number of Occupants</display_name>
      <description>The number of occupants in the unit. If not provided, an *asset* calculation is performed assuming standard occupancy, in which various end use defaults (e.g., plug loads, appliances, and hot water usage) are calculated based on Number of Bedrooms and Conditioned Floor Area per ANSI/RESNET/ICC 301-2019. If provided, an *operational* calculation is instead performed in which the end use defaults are adjusted using the relationship between Number of Bedrooms and Number of Occupants from RECS 2015.</description>
      <type>Double</type>
      <units>#</units>
      <required>false</required>
      <model_dependent>false</model_dependent>
    </argument>
    <argument>
      <name>geometry_building_num_units</name>
      <display_name>Geometry: Building Number of Units</display_name>
      <description>The number of units in the building. Required for single-family attached and apartment units.</description>
      <type>Integer</type>
      <units>#</units>
      <required>false</required>
      <model_dependent>false</model_dependent>
    </argument>
    <argument>
      <name>geometry_average_ceiling_height</name>
      <display_name>Geometry: Average Ceiling Height</display_name>
      <description>Average distance from the floor to the ceiling.</description>
      <type>Double</type>
      <units>ft</units>
      <required>true</required>
      <model_dependent>false</model_dependent>
      <default_value>8</default_value>
    </argument>
    <argument>
      <name>geometry_garage_width</name>
      <display_name>Geometry: Garage Width</display_name>
      <description>The width of the garage. Enter zero for no garage. Only applies to single-family detached units.</description>
      <type>Double</type>
      <units>ft</units>
      <required>true</required>
      <model_dependent>false</model_dependent>
      <default_value>0</default_value>
    </argument>
    <argument>
      <name>geometry_garage_depth</name>
      <display_name>Geometry: Garage Depth</display_name>
      <description>The depth of the garage. Only applies to single-family detached units.</description>
      <type>Double</type>
      <units>ft</units>
      <required>true</required>
      <model_dependent>false</model_dependent>
      <default_value>20</default_value>
    </argument>
    <argument>
      <name>geometry_garage_protrusion</name>
      <display_name>Geometry: Garage Protrusion</display_name>
      <description>The fraction of the garage that is protruding from the living space. Only applies to single-family detached units.</description>
      <type>Double</type>
      <units>Frac</units>
      <required>true</required>
      <model_dependent>false</model_dependent>
      <default_value>0</default_value>
    </argument>
    <argument>
      <name>geometry_garage_position</name>
      <display_name>Geometry: Garage Position</display_name>
      <description>The position of the garage. Only applies to single-family detached units.</description>
      <type>Choice</type>
      <required>true</required>
      <model_dependent>false</model_dependent>
      <default_value>Right</default_value>
      <choices>
        <choice>
          <value>Right</value>
          <display_name>Right</display_name>
        </choice>
        <choice>
          <value>Left</value>
          <display_name>Left</display_name>
        </choice>
      </choices>
    </argument>
    <argument>
      <name>geometry_foundation_type</name>
      <display_name>Geometry: Foundation Type</display_name>
      <description>The foundation type of the building. Foundation types ConditionedBasement and ConditionedCrawlspace are not allowed for apartment units.</description>
      <type>Choice</type>
      <required>true</required>
      <model_dependent>false</model_dependent>
      <default_value>SlabOnGrade</default_value>
      <choices>
        <choice>
          <value>SlabOnGrade</value>
          <display_name>SlabOnGrade</display_name>
        </choice>
        <choice>
          <value>VentedCrawlspace</value>
          <display_name>VentedCrawlspace</display_name>
        </choice>
        <choice>
          <value>UnventedCrawlspace</value>
          <display_name>UnventedCrawlspace</display_name>
        </choice>
        <choice>
          <value>ConditionedCrawlspace</value>
          <display_name>ConditionedCrawlspace</display_name>
        </choice>
        <choice>
          <value>UnconditionedBasement</value>
          <display_name>UnconditionedBasement</display_name>
        </choice>
        <choice>
          <value>ConditionedBasement</value>
          <display_name>ConditionedBasement</display_name>
        </choice>
        <choice>
          <value>Ambient</value>
          <display_name>Ambient</display_name>
        </choice>
        <choice>
          <value>AboveApartment</value>
          <display_name>AboveApartment</display_name>
        </choice>
      </choices>
    </argument>
    <argument>
      <name>geometry_foundation_height</name>
      <display_name>Geometry: Foundation Height</display_name>
      <description>The height of the foundation (e.g., 3ft for crawlspace, 8ft for basement). Only applies to basements/crawlspaces.</description>
      <type>Double</type>
      <units>ft</units>
      <required>true</required>
      <model_dependent>false</model_dependent>
      <default_value>0</default_value>
    </argument>
    <argument>
      <name>geometry_foundation_height_above_grade</name>
      <display_name>Geometry: Foundation Height Above Grade</display_name>
      <description>The depth above grade of the foundation wall. Only applies to basements/crawlspaces.</description>
      <type>Double</type>
      <units>ft</units>
      <required>true</required>
      <model_dependent>false</model_dependent>
      <default_value>0</default_value>
    </argument>
    <argument>
      <name>geometry_rim_joist_height</name>
      <display_name>Geometry: Rim Joist Height</display_name>
      <description>The height of the rim joists. Only applies to basements/crawlspaces.</description>
      <type>Double</type>
      <units>in</units>
      <required>false</required>
      <model_dependent>false</model_dependent>
    </argument>
    <argument>
      <name>geometry_attic_type</name>
      <display_name>Geometry: Attic Type</display_name>
      <description>The attic type of the building. Attic type ConditionedAttic is not allowed for apartment units.</description>
      <type>Choice</type>
      <required>true</required>
      <model_dependent>false</model_dependent>
      <default_value>VentedAttic</default_value>
      <choices>
        <choice>
          <value>FlatRoof</value>
          <display_name>FlatRoof</display_name>
        </choice>
        <choice>
          <value>VentedAttic</value>
          <display_name>VentedAttic</display_name>
        </choice>
        <choice>
          <value>UnventedAttic</value>
          <display_name>UnventedAttic</display_name>
        </choice>
        <choice>
          <value>ConditionedAttic</value>
          <display_name>ConditionedAttic</display_name>
        </choice>
        <choice>
          <value>BelowApartment</value>
          <display_name>BelowApartment</display_name>
        </choice>
      </choices>
    </argument>
    <argument>
      <name>geometry_roof_type</name>
      <display_name>Geometry: Roof Type</display_name>
      <description>The roof type of the building. Ignored if the building has a flat roof.</description>
      <type>Choice</type>
      <required>true</required>
      <model_dependent>false</model_dependent>
      <default_value>gable</default_value>
      <choices>
        <choice>
          <value>gable</value>
          <display_name>gable</display_name>
        </choice>
        <choice>
          <value>hip</value>
          <display_name>hip</display_name>
        </choice>
      </choices>
    </argument>
    <argument>
      <name>geometry_roof_pitch</name>
      <display_name>Geometry: Roof Pitch</display_name>
      <description>The roof pitch of the attic. Ignored if the building has a flat roof.</description>
      <type>Choice</type>
      <required>true</required>
      <model_dependent>false</model_dependent>
      <default_value>6:12</default_value>
      <choices>
        <choice>
          <value>1:12</value>
          <display_name>1:12</display_name>
        </choice>
        <choice>
          <value>2:12</value>
          <display_name>2:12</display_name>
        </choice>
        <choice>
          <value>3:12</value>
          <display_name>3:12</display_name>
        </choice>
        <choice>
          <value>4:12</value>
          <display_name>4:12</display_name>
        </choice>
        <choice>
          <value>5:12</value>
          <display_name>5:12</display_name>
        </choice>
        <choice>
          <value>6:12</value>
          <display_name>6:12</display_name>
        </choice>
        <choice>
          <value>7:12</value>
          <display_name>7:12</display_name>
        </choice>
        <choice>
          <value>8:12</value>
          <display_name>8:12</display_name>
        </choice>
        <choice>
          <value>9:12</value>
          <display_name>9:12</display_name>
        </choice>
        <choice>
          <value>10:12</value>
          <display_name>10:12</display_name>
        </choice>
        <choice>
          <value>11:12</value>
          <display_name>11:12</display_name>
        </choice>
        <choice>
          <value>12:12</value>
          <display_name>12:12</display_name>
        </choice>
      </choices>
    </argument>
    <argument>
      <name>geometry_eaves_depth</name>
      <display_name>Geometry: Eaves Depth</display_name>
      <description>The eaves depth of the roof.</description>
      <type>Double</type>
      <units>ft</units>
      <required>true</required>
      <model_dependent>false</model_dependent>
      <default_value>2</default_value>
    </argument>
    <argument>
      <name>neighbor_front_distance</name>
      <display_name>Neighbor: Front Distance</display_name>
      <description>The distance between the unit and the neighboring building to the front (not including eaves). A value of zero indicates no neighbors. Used for shading.</description>
      <type>Double</type>
      <units>ft</units>
      <required>true</required>
      <model_dependent>false</model_dependent>
      <default_value>0</default_value>
    </argument>
    <argument>
      <name>neighbor_back_distance</name>
      <display_name>Neighbor: Back Distance</display_name>
      <description>The distance between the unit and the neighboring building to the back (not including eaves). A value of zero indicates no neighbors. Used for shading.</description>
      <type>Double</type>
      <units>ft</units>
      <required>true</required>
      <model_dependent>false</model_dependent>
      <default_value>0</default_value>
    </argument>
    <argument>
      <name>neighbor_left_distance</name>
      <display_name>Neighbor: Left Distance</display_name>
      <description>The distance between the unit and the neighboring building to the left (not including eaves). A value of zero indicates no neighbors. Used for shading.</description>
      <type>Double</type>
      <units>ft</units>
      <required>true</required>
      <model_dependent>false</model_dependent>
      <default_value>10</default_value>
    </argument>
    <argument>
      <name>neighbor_right_distance</name>
      <display_name>Neighbor: Right Distance</display_name>
      <description>The distance between the unit and the neighboring building to the right (not including eaves). A value of zero indicates no neighbors. Used for shading.</description>
      <type>Double</type>
      <units>ft</units>
      <required>true</required>
      <model_dependent>false</model_dependent>
      <default_value>10</default_value>
    </argument>
    <argument>
      <name>neighbor_front_height</name>
      <display_name>Neighbor: Front Height</display_name>
      <description>The height of the neighboring building to the front. If not provided, the OS-HPXML default is used.</description>
      <type>Double</type>
      <units>ft</units>
      <required>false</required>
      <model_dependent>false</model_dependent>
    </argument>
    <argument>
      <name>neighbor_back_height</name>
      <display_name>Neighbor: Back Height</display_name>
      <description>The height of the neighboring building to the back. If not provided, the OS-HPXML default is used.</description>
      <type>Double</type>
      <units>ft</units>
      <required>false</required>
      <model_dependent>false</model_dependent>
    </argument>
    <argument>
      <name>neighbor_left_height</name>
      <display_name>Neighbor: Left Height</display_name>
      <description>The height of the neighboring building to the left. If not provided, the OS-HPXML default is used.</description>
      <type>Double</type>
      <units>ft</units>
      <required>false</required>
      <model_dependent>false</model_dependent>
    </argument>
    <argument>
      <name>neighbor_right_height</name>
      <display_name>Neighbor: Right Height</display_name>
      <description>The height of the neighboring building to the right. If not provided, the OS-HPXML default is used.</description>
      <type>Double</type>
      <units>ft</units>
      <required>false</required>
      <model_dependent>false</model_dependent>
    </argument>
    <argument>
      <name>floor_over_foundation_assembly_r</name>
      <display_name>Floor: Over Foundation Assembly R-value</display_name>
      <description>Assembly R-value for the floor over the foundation. Ignored if the building has a slab-on-grade foundation.</description>
      <type>Double</type>
      <units>h-ft^2-R/Btu</units>
      <required>true</required>
      <model_dependent>false</model_dependent>
      <default_value>28.1</default_value>
    </argument>
    <argument>
      <name>floor_over_garage_assembly_r</name>
      <display_name>Floor: Over Garage Assembly R-value</display_name>
      <description>Assembly R-value for the floor over the garage. Ignored unless the building has a garage under conditioned space.</description>
      <type>Double</type>
      <units>h-ft^2-R/Btu</units>
      <required>true</required>
      <model_dependent>false</model_dependent>
      <default_value>28.1</default_value>
    </argument>
    <argument>
      <name>floor_type</name>
      <display_name>Floor: Type</display_name>
      <description>The type of floors.</description>
      <type>Choice</type>
      <required>true</required>
      <model_dependent>false</model_dependent>
      <default_value>WoodFrame</default_value>
      <choices>
        <choice>
          <value>WoodFrame</value>
          <display_name>WoodFrame</display_name>
        </choice>
        <choice>
          <value>StructuralInsulatedPanel</value>
          <display_name>StructuralInsulatedPanel</display_name>
        </choice>
        <choice>
          <value>SolidConcrete</value>
          <display_name>SolidConcrete</display_name>
        </choice>
        <choice>
          <value>SteelFrame</value>
          <display_name>SteelFrame</display_name>
        </choice>
      </choices>
    </argument>
    <argument>
      <name>foundation_wall_type</name>
      <display_name>Foundation Wall: Type</display_name>
      <description>The material type of the foundation wall. If not provided, the OS-HPXML default is used.</description>
      <type>Choice</type>
      <required>false</required>
      <model_dependent>false</model_dependent>
      <choices>
        <choice>
          <value>solid concrete</value>
          <display_name>solid concrete</display_name>
        </choice>
        <choice>
          <value>concrete block</value>
          <display_name>concrete block</display_name>
        </choice>
        <choice>
          <value>concrete block foam core</value>
          <display_name>concrete block foam core</display_name>
        </choice>
        <choice>
          <value>concrete block perlite core</value>
          <display_name>concrete block perlite core</display_name>
        </choice>
        <choice>
          <value>concrete block vermiculite core</value>
          <display_name>concrete block vermiculite core</display_name>
        </choice>
        <choice>
          <value>concrete block solid core</value>
          <display_name>concrete block solid core</display_name>
        </choice>
        <choice>
          <value>double brick</value>
          <display_name>double brick</display_name>
        </choice>
        <choice>
          <value>wood</value>
          <display_name>wood</display_name>
        </choice>
      </choices>
    </argument>
    <argument>
      <name>foundation_wall_thickness</name>
      <display_name>Foundation Wall: Thickness</display_name>
      <description>The thickness of the foundation wall. If not provided, the OS-HPXML default is used.</description>
      <type>Double</type>
      <units>in</units>
      <required>false</required>
      <model_dependent>false</model_dependent>
    </argument>
    <argument>
      <name>foundation_wall_insulation_r</name>
      <display_name>Foundation Wall: Insulation Nominal R-value</display_name>
      <description>Nominal R-value for the foundation wall insulation. Only applies to basements/crawlspaces.</description>
      <type>Double</type>
      <units>h-ft^2-R/Btu</units>
      <required>true</required>
      <model_dependent>false</model_dependent>
      <default_value>0</default_value>
    </argument>
    <argument>
      <name>foundation_wall_insulation_location</name>
      <display_name>Foundation Wall: Insulation Location</display_name>
      <description>Whether the insulation is on the interior or exterior of the foundation wall. Only applies to basements/crawlspaces.</description>
      <type>Choice</type>
      <units>ft</units>
      <required>false</required>
      <model_dependent>false</model_dependent>
      <default_value>exterior</default_value>
      <choices>
        <choice>
          <value>interior</value>
          <display_name>interior</display_name>
        </choice>
        <choice>
          <value>exterior</value>
          <display_name>exterior</display_name>
        </choice>
      </choices>
    </argument>
    <argument>
      <name>foundation_wall_insulation_distance_to_top</name>
      <display_name>Foundation Wall: Insulation Distance To Top</display_name>
      <description>The distance from the top of the foundation wall to the top of the foundation wall insulation. Only applies to basements/crawlspaces. If not provided, the OS-HPXML default is used.</description>
      <type>Double</type>
      <units>ft</units>
      <required>false</required>
      <model_dependent>false</model_dependent>
    </argument>
    <argument>
      <name>foundation_wall_insulation_distance_to_bottom</name>
      <display_name>Foundation Wall: Insulation Distance To Bottom</display_name>
      <description>The distance from the top of the foundation wall to the bottom of the foundation wall insulation. Only applies to basements/crawlspaces. If not provided, the OS-HPXML default is used.</description>
      <type>Double</type>
      <units>ft</units>
      <required>false</required>
      <model_dependent>false</model_dependent>
    </argument>
    <argument>
      <name>foundation_wall_assembly_r</name>
      <display_name>Foundation Wall: Assembly R-value</display_name>
      <description>Assembly R-value for the foundation walls. Only applies to basements/crawlspaces. If provided, overrides the previous foundation wall insulation inputs. If not provided, it is ignored.</description>
      <type>Double</type>
      <units>h-ft^2-R/Btu</units>
      <required>false</required>
      <model_dependent>false</model_dependent>
    </argument>
    <argument>
      <name>rim_joist_assembly_r</name>
      <display_name>Rim Joist: Assembly R-value</display_name>
      <description>Assembly R-value for the rim joists. Only applies to basements/crawlspaces. Required if a rim joist height is provided.</description>
      <type>Double</type>
      <units>h-ft^2-R/Btu</units>
      <required>false</required>
      <model_dependent>false</model_dependent>
    </argument>
    <argument>
      <name>slab_perimeter_insulation_r</name>
      <display_name>Slab: Perimeter Insulation Nominal R-value</display_name>
      <description>Nominal R-value of the vertical slab perimeter insulation. Applies to slab-on-grade foundations and basement/crawlspace floors.</description>
      <type>Double</type>
      <units>h-ft^2-R/Btu</units>
      <required>true</required>
      <model_dependent>false</model_dependent>
      <default_value>0</default_value>
    </argument>
    <argument>
      <name>slab_perimeter_depth</name>
      <display_name>Slab: Perimeter Insulation Depth</display_name>
      <description>Depth from grade to bottom of vertical slab perimeter insulation. Applies to slab-on-grade foundations and basement/crawlspace floors.</description>
      <type>Double</type>
      <units>ft</units>
      <required>true</required>
      <model_dependent>false</model_dependent>
      <default_value>0</default_value>
    </argument>
    <argument>
      <name>slab_under_insulation_r</name>
      <display_name>Slab: Under Slab Insulation Nominal R-value</display_name>
      <description>Nominal R-value of the horizontal under slab insulation. Applies to slab-on-grade foundations and basement/crawlspace floors.</description>
      <type>Double</type>
      <units>h-ft^2-R/Btu</units>
      <required>true</required>
      <model_dependent>false</model_dependent>
      <default_value>0</default_value>
    </argument>
    <argument>
      <name>slab_under_width</name>
      <display_name>Slab: Under Slab Insulation Width</display_name>
      <description>Width from slab edge inward of horizontal under-slab insulation. Enter 999 to specify that the under slab insulation spans the entire slab. Applies to slab-on-grade foundations and basement/crawlspace floors.</description>
      <type>Double</type>
      <units>ft</units>
      <required>true</required>
      <model_dependent>false</model_dependent>
      <default_value>0</default_value>
    </argument>
    <argument>
      <name>slab_thickness</name>
      <display_name>Slab: Thickness</display_name>
      <description>The thickness of the slab. Zero can be entered if there is a dirt floor instead of a slab. If not provided, the OS-HPXML default is used.</description>
      <type>Double</type>
      <units>in</units>
      <required>false</required>
      <model_dependent>false</model_dependent>
    </argument>
    <argument>
      <name>slab_carpet_fraction</name>
      <display_name>Slab: Carpet Fraction</display_name>
      <description>Fraction of the slab floor area that is carpeted. If not provided, the OS-HPXML default is used.</description>
      <type>Double</type>
      <units>Frac</units>
      <required>false</required>
      <model_dependent>false</model_dependent>
    </argument>
    <argument>
      <name>slab_carpet_r</name>
      <display_name>Slab: Carpet R-value</display_name>
      <description>R-value of the slab carpet. If not provided, the OS-HPXML default is used.</description>
      <type>Double</type>
      <units>h-ft^2-R/Btu</units>
      <required>false</required>
      <model_dependent>false</model_dependent>
    </argument>
    <argument>
      <name>ceiling_assembly_r</name>
      <display_name>Ceiling: Assembly R-value</display_name>
      <description>Assembly R-value for the ceiling (attic floor).</description>
      <type>Double</type>
      <units>h-ft^2-R/Btu</units>
      <required>true</required>
      <model_dependent>false</model_dependent>
      <default_value>31.6</default_value>
    </argument>
    <argument>
      <name>roof_material_type</name>
      <display_name>Roof: Material Type</display_name>
      <description>The material type of the roof. If not provided, the OS-HPXML default is used.</description>
      <type>Choice</type>
      <required>false</required>
      <model_dependent>false</model_dependent>
      <choices>
        <choice>
          <value>asphalt or fiberglass shingles</value>
          <display_name>asphalt or fiberglass shingles</display_name>
        </choice>
        <choice>
          <value>concrete</value>
          <display_name>concrete</display_name>
        </choice>
        <choice>
          <value>cool roof</value>
          <display_name>cool roof</display_name>
        </choice>
        <choice>
          <value>slate or tile shingles</value>
          <display_name>slate or tile shingles</display_name>
        </choice>
        <choice>
          <value>expanded polystyrene sheathing</value>
          <display_name>expanded polystyrene sheathing</display_name>
        </choice>
        <choice>
          <value>metal surfacing</value>
          <display_name>metal surfacing</display_name>
        </choice>
        <choice>
          <value>plastic/rubber/synthetic sheeting</value>
          <display_name>plastic/rubber/synthetic sheeting</display_name>
        </choice>
        <choice>
          <value>shingles</value>
          <display_name>shingles</display_name>
        </choice>
        <choice>
          <value>wood shingles or shakes</value>
          <display_name>wood shingles or shakes</display_name>
        </choice>
      </choices>
    </argument>
    <argument>
      <name>roof_color</name>
      <display_name>Roof: Color</display_name>
      <description>The color of the roof. If not provided, the OS-HPXML default is used.</description>
      <type>Choice</type>
      <required>false</required>
      <model_dependent>false</model_dependent>
      <choices>
        <choice>
          <value>dark</value>
          <display_name>dark</display_name>
        </choice>
        <choice>
          <value>light</value>
          <display_name>light</display_name>
        </choice>
        <choice>
          <value>medium</value>
          <display_name>medium</display_name>
        </choice>
        <choice>
          <value>medium dark</value>
          <display_name>medium dark</display_name>
        </choice>
        <choice>
          <value>reflective</value>
          <display_name>reflective</display_name>
        </choice>
      </choices>
    </argument>
    <argument>
      <name>roof_assembly_r</name>
      <display_name>Roof: Assembly R-value</display_name>
      <description>Assembly R-value of the roof.</description>
      <type>Double</type>
      <units>h-ft^2-R/Btu</units>
      <required>true</required>
      <model_dependent>false</model_dependent>
      <default_value>2.3</default_value>
    </argument>
    <argument>
      <name>roof_radiant_barrier</name>
      <display_name>Roof: Has Radiant Barrier</display_name>
      <description>Presence of a radiant barrier in the attic.</description>
      <type>Boolean</type>
      <required>true</required>
      <model_dependent>false</model_dependent>
      <default_value>false</default_value>
      <choices>
        <choice>
          <value>true</value>
          <display_name>true</display_name>
        </choice>
        <choice>
          <value>false</value>
          <display_name>false</display_name>
        </choice>
      </choices>
    </argument>
    <argument>
      <name>roof_radiant_barrier_grade</name>
      <display_name>Roof: Radiant Barrier Grade</display_name>
      <description>The grade of the radiant barrier. If not provided, the OS-HPXML default is used.</description>
      <type>Choice</type>
      <required>false</required>
      <model_dependent>false</model_dependent>
      <default_value>1</default_value>
      <choices>
        <choice>
          <value>1</value>
          <display_name>1</display_name>
        </choice>
        <choice>
          <value>2</value>
          <display_name>2</display_name>
        </choice>
        <choice>
          <value>3</value>
          <display_name>3</display_name>
        </choice>
      </choices>
    </argument>
    <argument>
      <name>wall_type</name>
      <display_name>Wall: Type</display_name>
      <description>The type of walls.</description>
      <type>Choice</type>
      <required>true</required>
      <model_dependent>false</model_dependent>
      <default_value>WoodStud</default_value>
      <choices>
        <choice>
          <value>WoodStud</value>
          <display_name>WoodStud</display_name>
        </choice>
        <choice>
          <value>ConcreteMasonryUnit</value>
          <display_name>ConcreteMasonryUnit</display_name>
        </choice>
        <choice>
          <value>DoubleWoodStud</value>
          <display_name>DoubleWoodStud</display_name>
        </choice>
        <choice>
          <value>InsulatedConcreteForms</value>
          <display_name>InsulatedConcreteForms</display_name>
        </choice>
        <choice>
          <value>LogWall</value>
          <display_name>LogWall</display_name>
        </choice>
        <choice>
          <value>StructuralInsulatedPanel</value>
          <display_name>StructuralInsulatedPanel</display_name>
        </choice>
        <choice>
          <value>SolidConcrete</value>
          <display_name>SolidConcrete</display_name>
        </choice>
        <choice>
          <value>SteelFrame</value>
          <display_name>SteelFrame</display_name>
        </choice>
        <choice>
          <value>Stone</value>
          <display_name>Stone</display_name>
        </choice>
        <choice>
          <value>StrawBale</value>
          <display_name>StrawBale</display_name>
        </choice>
        <choice>
          <value>StructuralBrick</value>
          <display_name>StructuralBrick</display_name>
        </choice>
      </choices>
    </argument>
    <argument>
      <name>wall_siding_type</name>
      <display_name>Wall: Siding Type</display_name>
      <description>The siding type of the walls. Also applies to rim joists. If not provided, the OS-HPXML default is used.</description>
      <type>Choice</type>
      <required>false</required>
      <model_dependent>false</model_dependent>
      <choices>
        <choice>
          <value>aluminum siding</value>
          <display_name>aluminum siding</display_name>
        </choice>
        <choice>
          <value>asbestos siding</value>
          <display_name>asbestos siding</display_name>
        </choice>
        <choice>
          <value>brick veneer</value>
          <display_name>brick veneer</display_name>
        </choice>
        <choice>
          <value>composite shingle siding</value>
          <display_name>composite shingle siding</display_name>
        </choice>
        <choice>
          <value>fiber cement siding</value>
          <display_name>fiber cement siding</display_name>
        </choice>
        <choice>
          <value>masonite siding</value>
          <display_name>masonite siding</display_name>
        </choice>
        <choice>
          <value>none</value>
          <display_name>none</display_name>
        </choice>
        <choice>
          <value>stucco</value>
          <display_name>stucco</display_name>
        </choice>
        <choice>
          <value>synthetic stucco</value>
          <display_name>synthetic stucco</display_name>
        </choice>
        <choice>
          <value>vinyl siding</value>
          <display_name>vinyl siding</display_name>
        </choice>
        <choice>
          <value>wood siding</value>
          <display_name>wood siding</display_name>
        </choice>
      </choices>
    </argument>
    <argument>
      <name>wall_color</name>
      <display_name>Wall: Color</display_name>
      <description>The color of the walls. Also applies to rim joists. If not provided, the OS-HPXML default is used.</description>
      <type>Choice</type>
      <required>false</required>
      <model_dependent>false</model_dependent>
      <choices>
        <choice>
          <value>dark</value>
          <display_name>dark</display_name>
        </choice>
        <choice>
          <value>light</value>
          <display_name>light</display_name>
        </choice>
        <choice>
          <value>medium</value>
          <display_name>medium</display_name>
        </choice>
        <choice>
          <value>medium dark</value>
          <display_name>medium dark</display_name>
        </choice>
        <choice>
          <value>reflective</value>
          <display_name>reflective</display_name>
        </choice>
      </choices>
    </argument>
    <argument>
      <name>wall_assembly_r</name>
      <display_name>Wall: Assembly R-value</display_name>
      <description>Assembly R-value of the walls.</description>
      <type>Double</type>
      <units>h-ft^2-R/Btu</units>
      <required>true</required>
      <model_dependent>false</model_dependent>
      <default_value>11.9</default_value>
    </argument>
    <argument>
      <name>window_front_wwr</name>
      <display_name>Windows: Front Window-to-Wall Ratio</display_name>
      <description>The ratio of window area to wall area for the unit's front facade. Enter 0 if specifying Front Window Area instead.</description>
      <type>Double</type>
      <units>Frac</units>
      <required>true</required>
      <model_dependent>false</model_dependent>
      <default_value>0.18</default_value>
    </argument>
    <argument>
      <name>window_back_wwr</name>
      <display_name>Windows: Back Window-to-Wall Ratio</display_name>
      <description>The ratio of window area to wall area for the unit's back facade. Enter 0 if specifying Back Window Area instead.</description>
      <type>Double</type>
      <units>Frac</units>
      <required>true</required>
      <model_dependent>false</model_dependent>
      <default_value>0.18</default_value>
    </argument>
    <argument>
      <name>window_left_wwr</name>
      <display_name>Windows: Left Window-to-Wall Ratio</display_name>
      <description>The ratio of window area to wall area for the unit's left facade (when viewed from the front). Enter 0 if specifying Left Window Area instead.</description>
      <type>Double</type>
      <units>Frac</units>
      <required>true</required>
      <model_dependent>false</model_dependent>
      <default_value>0.18</default_value>
    </argument>
    <argument>
      <name>window_right_wwr</name>
      <display_name>Windows: Right Window-to-Wall Ratio</display_name>
      <description>The ratio of window area to wall area for the unit's right facade (when viewed from the front). Enter 0 if specifying Right Window Area instead.</description>
      <type>Double</type>
      <units>Frac</units>
      <required>true</required>
      <model_dependent>false</model_dependent>
      <default_value>0.18</default_value>
    </argument>
    <argument>
      <name>window_area_front</name>
      <display_name>Windows: Front Window Area</display_name>
      <description>The amount of window area on the unit's front facade. Enter 0 if specifying Front Window-to-Wall Ratio instead.</description>
      <type>Double</type>
      <units>ft^2</units>
      <required>true</required>
      <model_dependent>false</model_dependent>
      <default_value>0</default_value>
    </argument>
    <argument>
      <name>window_area_back</name>
      <display_name>Windows: Back Window Area</display_name>
      <description>The amount of window area on the unit's back facade. Enter 0 if specifying Back Window-to-Wall Ratio instead.</description>
      <type>Double</type>
      <units>ft^2</units>
      <required>true</required>
      <model_dependent>false</model_dependent>
      <default_value>0</default_value>
    </argument>
    <argument>
      <name>window_area_left</name>
      <display_name>Windows: Left Window Area</display_name>
      <description>The amount of window area on the unit's left facade (when viewed from the front). Enter 0 if specifying Left Window-to-Wall Ratio instead.</description>
      <type>Double</type>
      <units>ft^2</units>
      <required>true</required>
      <model_dependent>false</model_dependent>
      <default_value>0</default_value>
    </argument>
    <argument>
      <name>window_area_right</name>
      <display_name>Windows: Right Window Area</display_name>
      <description>The amount of window area on the unit's right facade (when viewed from the front). Enter 0 if specifying Right Window-to-Wall Ratio instead.</description>
      <type>Double</type>
      <units>ft^2</units>
      <required>true</required>
      <model_dependent>false</model_dependent>
      <default_value>0</default_value>
    </argument>
    <argument>
      <name>window_aspect_ratio</name>
      <display_name>Windows: Aspect Ratio</display_name>
      <description>Ratio of window height to width.</description>
      <type>Double</type>
      <units>Frac</units>
      <required>true</required>
      <model_dependent>false</model_dependent>
      <default_value>1.333</default_value>
    </argument>
    <argument>
      <name>window_fraction_operable</name>
      <display_name>Windows: Fraction Operable</display_name>
      <description>Fraction of windows that are operable. If not provided, the OS-HPXML default is used.</description>
      <type>Double</type>
      <units>Frac</units>
      <required>false</required>
      <model_dependent>false</model_dependent>
    </argument>
    <argument>
      <name>window_natvent_availability</name>
      <display_name>Windows: Natural Ventilation Availability</display_name>
      <description>For operable windows, the number of days/week that windows can be opened by occupants for natural ventilation. If not provided, the OS-HPXML default is used.</description>
      <type>Integer</type>
      <units>Days/week</units>
      <required>false</required>
      <model_dependent>false</model_dependent>
    </argument>
    <argument>
      <name>window_ufactor</name>
      <display_name>Windows: U-Factor</display_name>
      <description>Full-assembly NFRC U-factor.</description>
      <type>Double</type>
      <units>Btu/hr-ft^2-R</units>
      <required>true</required>
      <model_dependent>false</model_dependent>
      <default_value>0.37</default_value>
    </argument>
    <argument>
      <name>window_shgc</name>
      <display_name>Windows: SHGC</display_name>
      <description>Full-assembly NFRC solar heat gain coefficient.</description>
      <type>Double</type>
      <required>true</required>
      <model_dependent>false</model_dependent>
      <default_value>0.3</default_value>
    </argument>
    <argument>
      <name>window_interior_shading_winter</name>
      <display_name>Windows: Winter Interior Shading</display_name>
      <description>Interior shading coefficient for the winter season. 1.0 indicates no reduction in solar gain, 0.85 indicates 15% reduction, etc. If not provided, the OS-HPXML default is used.</description>
      <type>Double</type>
      <units>Frac</units>
      <required>false</required>
      <model_dependent>false</model_dependent>
    </argument>
    <argument>
      <name>window_interior_shading_summer</name>
      <display_name>Windows: Summer Interior Shading</display_name>
      <description>Interior shading coefficient for the summer season. 1.0 indicates no reduction in solar gain, 0.85 indicates 15% reduction, etc. If not provided, the OS-HPXML default is used.</description>
      <type>Double</type>
      <units>Frac</units>
      <required>false</required>
      <model_dependent>false</model_dependent>
    </argument>
    <argument>
      <name>window_exterior_shading_winter</name>
      <display_name>Windows: Winter Exterior Shading</display_name>
      <description>Exterior shading coefficient for the winter season. 1.0 indicates no reduction in solar gain, 0.85 indicates 15% reduction, etc. If not provided, the OS-HPXML default is used.</description>
      <type>Double</type>
      <units>Frac</units>
      <required>false</required>
      <model_dependent>false</model_dependent>
    </argument>
    <argument>
      <name>window_exterior_shading_summer</name>
      <display_name>Windows: Summer Exterior Shading</display_name>
      <description>Exterior shading coefficient for the summer season. 1.0 indicates no reduction in solar gain, 0.85 indicates 15% reduction, etc. If not provided, the OS-HPXML default is used.</description>
      <type>Double</type>
      <units>Frac</units>
      <required>false</required>
      <model_dependent>false</model_dependent>
    </argument>
    <argument>
      <name>window_shading_summer_season</name>
      <display_name>Windows: Shading Summer Season</display_name>
      <description>Enter a date like "May 1 - Sep 30". Defines the summer season for purposes of shading coefficients; the rest of the year is assumed to be winter. If not provided, the OS-HPXML default is used.</description>
      <type>String</type>
      <required>false</required>
      <model_dependent>false</model_dependent>
    </argument>
    <argument>
      <name>window_storm_type</name>
      <display_name>Windows: Storm Type</display_name>
      <description>The type of storm, if present. If not provided, assumes there is no storm.</description>
      <type>Choice</type>
      <required>false</required>
      <model_dependent>false</model_dependent>
      <choices>
        <choice>
          <value>clear</value>
          <display_name>clear</display_name>
        </choice>
        <choice>
          <value>low-e</value>
          <display_name>low-e</display_name>
        </choice>
      </choices>
    </argument>
    <argument>
      <name>overhangs_front_depth</name>
      <display_name>Overhangs: Front Depth</display_name>
      <description>The depth of overhangs for windows for the front facade.</description>
      <type>Double</type>
      <units>ft</units>
      <required>true</required>
      <model_dependent>false</model_dependent>
      <default_value>0</default_value>
    </argument>
    <argument>
      <name>overhangs_front_distance_to_top_of_window</name>
      <display_name>Overhangs: Front Distance to Top of Window</display_name>
      <description>The overhangs distance to the top of window for the front facade.</description>
      <type>Double</type>
      <units>ft</units>
      <required>true</required>
      <model_dependent>false</model_dependent>
      <default_value>0</default_value>
    </argument>
    <argument>
      <name>overhangs_front_distance_to_bottom_of_window</name>
      <display_name>Overhangs: Front Distance to Bottom of Window</display_name>
      <description>The overhangs distance to the bottom of window for the front facade.</description>
      <type>Double</type>
      <units>ft</units>
      <required>true</required>
      <model_dependent>false</model_dependent>
      <default_value>4</default_value>
    </argument>
    <argument>
      <name>overhangs_back_depth</name>
      <display_name>Overhangs: Back Depth</display_name>
      <description>The depth of overhangs for windows for the back facade.</description>
      <type>Double</type>
      <units>ft</units>
      <required>true</required>
      <model_dependent>false</model_dependent>
      <default_value>0</default_value>
    </argument>
    <argument>
      <name>overhangs_back_distance_to_top_of_window</name>
      <display_name>Overhangs: Back Distance to Top of Window</display_name>
      <description>The overhangs distance to the top of window for the back facade.</description>
      <type>Double</type>
      <units>ft</units>
      <required>true</required>
      <model_dependent>false</model_dependent>
      <default_value>0</default_value>
    </argument>
    <argument>
      <name>overhangs_back_distance_to_bottom_of_window</name>
      <display_name>Overhangs: Back Distance to Bottom of Window</display_name>
      <description>The overhangs distance to the bottom of window for the back facade.</description>
      <type>Double</type>
      <units>ft</units>
      <required>true</required>
      <model_dependent>false</model_dependent>
      <default_value>4</default_value>
    </argument>
    <argument>
      <name>overhangs_left_depth</name>
      <display_name>Overhangs: Left Depth</display_name>
      <description>The depth of overhangs for windows for the left facade.</description>
      <type>Double</type>
      <units>ft</units>
      <required>true</required>
      <model_dependent>false</model_dependent>
      <default_value>0</default_value>
    </argument>
    <argument>
      <name>overhangs_left_distance_to_top_of_window</name>
      <display_name>Overhangs: Left Distance to Top of Window</display_name>
      <description>The overhangs distance to the top of window for the left facade.</description>
      <type>Double</type>
      <units>ft</units>
      <required>true</required>
      <model_dependent>false</model_dependent>
      <default_value>0</default_value>
    </argument>
    <argument>
      <name>overhangs_left_distance_to_bottom_of_window</name>
      <display_name>Overhangs: Left Distance to Bottom of Window</display_name>
      <description>The overhangs distance to the bottom of window for the left facade.</description>
      <type>Double</type>
      <units>ft</units>
      <required>true</required>
      <model_dependent>false</model_dependent>
      <default_value>4</default_value>
    </argument>
    <argument>
      <name>overhangs_right_depth</name>
      <display_name>Overhangs: Right Depth</display_name>
      <description>The depth of overhangs for windows for the right facade.</description>
      <type>Double</type>
      <units>ft</units>
      <required>true</required>
      <model_dependent>false</model_dependent>
      <default_value>0</default_value>
    </argument>
    <argument>
      <name>overhangs_right_distance_to_top_of_window</name>
      <display_name>Overhangs: Right Distance to Top of Window</display_name>
      <description>The overhangs distance to the top of window for the right facade.</description>
      <type>Double</type>
      <units>ft</units>
      <required>true</required>
      <model_dependent>false</model_dependent>
      <default_value>0</default_value>
    </argument>
    <argument>
      <name>overhangs_right_distance_to_bottom_of_window</name>
      <display_name>Overhangs: Right Distance to Bottom of Window</display_name>
      <description>The overhangs distance to the bottom of window for the right facade.</description>
      <type>Double</type>
      <units>ft</units>
      <required>true</required>
      <model_dependent>false</model_dependent>
      <default_value>4</default_value>
    </argument>
    <argument>
      <name>skylight_area_front</name>
      <display_name>Skylights: Front Roof Area</display_name>
      <description>The amount of skylight area on the unit's front conditioned roof facade.</description>
      <type>Double</type>
      <units>ft^2</units>
      <required>true</required>
      <model_dependent>false</model_dependent>
      <default_value>0</default_value>
    </argument>
    <argument>
      <name>skylight_area_back</name>
      <display_name>Skylights: Back Roof Area</display_name>
      <description>The amount of skylight area on the unit's back conditioned roof facade.</description>
      <type>Double</type>
      <units>ft^2</units>
      <required>true</required>
      <model_dependent>false</model_dependent>
      <default_value>0</default_value>
    </argument>
    <argument>
      <name>skylight_area_left</name>
      <display_name>Skylights: Left Roof Area</display_name>
      <description>The amount of skylight area on the unit's left conditioned roof facade (when viewed from the front).</description>
      <type>Double</type>
      <units>ft^2</units>
      <required>true</required>
      <model_dependent>false</model_dependent>
      <default_value>0</default_value>
    </argument>
    <argument>
      <name>skylight_area_right</name>
      <display_name>Skylights: Right Roof Area</display_name>
      <description>The amount of skylight area on the unit's right conditioned roof facade (when viewed from the front).</description>
      <type>Double</type>
      <units>ft^2</units>
      <required>true</required>
      <model_dependent>false</model_dependent>
      <default_value>0</default_value>
    </argument>
    <argument>
      <name>skylight_ufactor</name>
      <display_name>Skylights: U-Factor</display_name>
      <description>Full-assembly NFRC U-factor.</description>
      <type>Double</type>
      <units>Btu/hr-ft^2-R</units>
      <required>true</required>
      <model_dependent>false</model_dependent>
      <default_value>0.33</default_value>
    </argument>
    <argument>
      <name>skylight_shgc</name>
      <display_name>Skylights: SHGC</display_name>
      <description>Full-assembly NFRC solar heat gain coefficient.</description>
      <type>Double</type>
      <required>true</required>
      <model_dependent>false</model_dependent>
      <default_value>0.45</default_value>
    </argument>
    <argument>
      <name>skylight_storm_type</name>
      <display_name>Skylights: Storm Type</display_name>
      <description>The type of storm, if present. If not provided, assumes there is no storm.</description>
      <type>Choice</type>
      <required>false</required>
      <model_dependent>false</model_dependent>
      <choices>
        <choice>
          <value>clear</value>
          <display_name>clear</display_name>
        </choice>
        <choice>
          <value>low-e</value>
          <display_name>low-e</display_name>
        </choice>
      </choices>
    </argument>
    <argument>
      <name>door_area</name>
      <display_name>Doors: Area</display_name>
      <description>The area of the opaque door(s).</description>
      <type>Double</type>
      <units>ft^2</units>
      <required>true</required>
      <model_dependent>false</model_dependent>
      <default_value>20</default_value>
    </argument>
    <argument>
      <name>door_rvalue</name>
      <display_name>Doors: R-value</display_name>
      <description>R-value of the opaque door(s).</description>
      <type>Double</type>
      <units>h-ft^2-R/Btu</units>
      <required>true</required>
      <model_dependent>false</model_dependent>
      <default_value>4.4</default_value>
    </argument>
    <argument>
      <name>air_leakage_units</name>
      <display_name>Air Leakage: Units</display_name>
      <description>The unit of measure for the air leakage.</description>
      <type>Choice</type>
      <required>true</required>
      <model_dependent>false</model_dependent>
      <default_value>ACH</default_value>
      <choices>
        <choice>
          <value>ACH</value>
          <display_name>ACH</display_name>
        </choice>
        <choice>
          <value>CFM</value>
          <display_name>CFM</display_name>
        </choice>
        <choice>
          <value>ACHnatural</value>
          <display_name>ACHnatural</display_name>
        </choice>
        <choice>
          <value>CFMnatural</value>
          <display_name>CFMnatural</display_name>
        </choice>
        <choice>
          <value>EffectiveLeakageArea</value>
          <display_name>EffectiveLeakageArea</display_name>
        </choice>
      </choices>
    </argument>
    <argument>
      <name>air_leakage_house_pressure</name>
      <display_name>Air Leakage: House Pressure</display_name>
      <description>The house pressure relative to outside. Required when units are ACH or CFM.</description>
      <type>Double</type>
      <units>Pa</units>
      <required>true</required>
      <model_dependent>false</model_dependent>
      <default_value>50</default_value>
    </argument>
    <argument>
      <name>air_leakage_value</name>
      <display_name>Air Leakage: Value</display_name>
      <description>Air exchange rate value. For 'EffectiveLeakageArea', provide value in sq. in.</description>
      <type>Double</type>
      <required>true</required>
      <model_dependent>false</model_dependent>
      <default_value>3</default_value>
    </argument>
    <argument>
      <name>air_leakage_type</name>
      <display_name>Air Leakage: Type</display_name>
      <description>Type of air leakage. If 'unit total', represents the total infiltration to the unit as measured by a compartmentalization test, in which case the air leakage value will be adjusted by the ratio of exterior envelope surface area to total envelope surface area. Otherwise, if 'unit exterior only', represents the infiltration to the unit from outside only as measured by a guarded test. Required when unit type is single-family attached or apartment unit.</description>
      <type>Choice</type>
      <required>false</required>
      <model_dependent>false</model_dependent>
      <choices>
        <choice>
          <value>unit total</value>
          <display_name>unit total</display_name>
        </choice>
        <choice>
          <value>unit exterior only</value>
          <display_name>unit exterior only</display_name>
        </choice>
      </choices>
    </argument>
    <argument>
      <name>air_leakage_has_flue_or_chimney_in_conditioned_space</name>
      <display_name>Air Leakage: Has Flue or Chimney in Conditioned Space</display_name>
      <description>Presence of flue or chimney with combustion air from conditioned space; used for infiltration model. If not provided, the OS-HPXML default is used.</description>
      <type>Boolean</type>
      <required>false</required>
      <model_dependent>false</model_dependent>
      <choices>
        <choice>
          <value>true</value>
          <display_name>true</display_name>
        </choice>
        <choice>
          <value>false</value>
          <display_name>false</display_name>
        </choice>
      </choices>
    </argument>
    <argument>
      <name>heating_system_type</name>
      <display_name>Heating System: Type</display_name>
      <description>The type of heating system. Use 'none' if there is no heating system or if there is a heat pump serving a heating load.</description>
      <type>Choice</type>
      <required>true</required>
      <model_dependent>false</model_dependent>
      <default_value>Furnace</default_value>
      <choices>
        <choice>
          <value>none</value>
          <display_name>none</display_name>
        </choice>
        <choice>
          <value>Furnace</value>
          <display_name>Furnace</display_name>
        </choice>
        <choice>
          <value>WallFurnace</value>
          <display_name>WallFurnace</display_name>
        </choice>
        <choice>
          <value>FloorFurnace</value>
          <display_name>FloorFurnace</display_name>
        </choice>
        <choice>
          <value>Boiler</value>
          <display_name>Boiler</display_name>
        </choice>
        <choice>
          <value>ElectricResistance</value>
          <display_name>ElectricResistance</display_name>
        </choice>
        <choice>
          <value>Stove</value>
          <display_name>Stove</display_name>
        </choice>
        <choice>
          <value>PortableHeater</value>
          <display_name>PortableHeater</display_name>
        </choice>
        <choice>
          <value>Fireplace</value>
          <display_name>Fireplace</display_name>
        </choice>
        <choice>
          <value>FixedHeater</value>
          <display_name>FixedHeater</display_name>
        </choice>
        <choice>
          <value>Shared Boiler w/ Baseboard</value>
          <display_name>Shared Boiler w/ Baseboard</display_name>
        </choice>
        <choice>
          <value>Shared Boiler w/ Ductless Fan Coil</value>
          <display_name>Shared Boiler w/ Ductless Fan Coil</display_name>
        </choice>
      </choices>
    </argument>
    <argument>
      <name>heating_system_fuel</name>
      <display_name>Heating System: Fuel Type</display_name>
      <description>The fuel type of the heating system. Ignored for ElectricResistance.</description>
      <type>Choice</type>
      <required>true</required>
      <model_dependent>false</model_dependent>
      <default_value>natural gas</default_value>
      <choices>
        <choice>
          <value>electricity</value>
          <display_name>electricity</display_name>
        </choice>
        <choice>
          <value>natural gas</value>
          <display_name>natural gas</display_name>
        </choice>
        <choice>
          <value>fuel oil</value>
          <display_name>fuel oil</display_name>
        </choice>
        <choice>
          <value>propane</value>
          <display_name>propane</display_name>
        </choice>
        <choice>
          <value>wood</value>
          <display_name>wood</display_name>
        </choice>
        <choice>
          <value>wood pellets</value>
          <display_name>wood pellets</display_name>
        </choice>
        <choice>
          <value>coal</value>
          <display_name>coal</display_name>
        </choice>
      </choices>
    </argument>
    <argument>
      <name>heating_system_heating_efficiency</name>
      <display_name>Heating System: Rated AFUE or Percent</display_name>
      <description>The rated heating efficiency value of the heating system.</description>
      <type>Double</type>
      <units>Frac</units>
      <required>true</required>
      <model_dependent>false</model_dependent>
      <default_value>0.78</default_value>
    </argument>
    <argument>
      <name>heating_system_heating_capacity</name>
      <display_name>Heating System: Heating Capacity</display_name>
      <description>The output heating capacity of the heating system. If not provided, the OS-HPXML autosized default is used.</description>
      <type>Double</type>
      <units>Btu/hr</units>
      <required>false</required>
      <model_dependent>false</model_dependent>
    </argument>
    <argument>
      <name>heating_system_fraction_heat_load_served</name>
      <display_name>Heating System: Fraction Heat Load Served</display_name>
      <description>The heating load served by the heating system.</description>
      <type>Double</type>
      <units>Frac</units>
      <required>true</required>
      <model_dependent>false</model_dependent>
      <default_value>1</default_value>
    </argument>
    <argument>
      <name>heating_system_pilot_light</name>
      <display_name>Heating System: Pilot Light</display_name>
      <description>The fuel usage of the pilot light. Applies only to Furnace, WallFurnace, FloorFurnace, Stove, Boiler, and Fireplace with non-electric fuel type. If not provided, assumes no pilot light.</description>
      <type>Double</type>
      <units>Btuh</units>
      <required>false</required>
      <model_dependent>false</model_dependent>
    </argument>
    <argument>
      <name>heating_system_airflow_defect_ratio</name>
      <display_name>Heating System: Airflow Defect Ratio</display_name>
      <description>The airflow defect ratio, defined as (InstalledAirflow - DesignAirflow) / DesignAirflow, of the heating system per ANSI/RESNET/ACCA Standard 310. A value of zero means no airflow defect. Applies only to Furnace. If not provided, assumes no defect.</description>
      <type>Double</type>
      <units>Frac</units>
      <required>false</required>
      <model_dependent>false</model_dependent>
    </argument>
    <argument>
      <name>cooling_system_type</name>
      <display_name>Cooling System: Type</display_name>
      <description>The type of cooling system. Use 'none' if there is no cooling system or if there is a heat pump serving a cooling load.</description>
      <type>Choice</type>
      <required>true</required>
      <model_dependent>false</model_dependent>
      <default_value>central air conditioner</default_value>
      <choices>
        <choice>
          <value>none</value>
          <display_name>none</display_name>
        </choice>
        <choice>
          <value>central air conditioner</value>
          <display_name>central air conditioner</display_name>
        </choice>
        <choice>
          <value>room air conditioner</value>
          <display_name>room air conditioner</display_name>
        </choice>
        <choice>
          <value>evaporative cooler</value>
          <display_name>evaporative cooler</display_name>
        </choice>
        <choice>
          <value>mini-split</value>
          <display_name>mini-split</display_name>
        </choice>
        <choice>
          <value>packaged terminal air conditioner</value>
          <display_name>packaged terminal air conditioner</display_name>
        </choice>
      </choices>
    </argument>
    <argument>
      <name>cooling_system_cooling_efficiency_type</name>
      <display_name>Cooling System: Efficiency Type</display_name>
      <description>The efficiency type of the cooling system. System types central air conditioner and mini-split use SEER or SEER2. System types room air conditioner and packaged terminal air conditioner use EER or CEER. Ignored for system type evaporative cooler.</description>
      <type>Choice</type>
      <required>true</required>
      <model_dependent>false</model_dependent>
      <default_value>SEER</default_value>
      <choices>
        <choice>
          <value>SEER</value>
          <display_name>SEER</display_name>
        </choice>
        <choice>
          <value>SEER2</value>
          <display_name>SEER2</display_name>
        </choice>
        <choice>
          <value>EER</value>
          <display_name>EER</display_name>
        </choice>
        <choice>
          <value>CEER</value>
          <display_name>CEER</display_name>
        </choice>
      </choices>
    </argument>
    <argument>
      <name>cooling_system_cooling_efficiency</name>
      <display_name>Cooling System: Efficiency</display_name>
      <description>The rated efficiency value of the cooling system. Ignored for evaporative cooler.</description>
      <type>Double</type>
      <required>true</required>
      <model_dependent>false</model_dependent>
      <default_value>13</default_value>
    </argument>
    <argument>
      <name>cooling_system_cooling_compressor_type</name>
      <display_name>Cooling System: Cooling Compressor Type</display_name>
      <description>The compressor type of the cooling system. Only applies to central air conditioner. If not provided, the OS-HPXML default is used.</description>
      <type>Choice</type>
      <required>false</required>
      <model_dependent>false</model_dependent>
      <choices>
        <choice>
          <value>single stage</value>
          <display_name>single stage</display_name>
        </choice>
        <choice>
          <value>two stage</value>
          <display_name>two stage</display_name>
        </choice>
        <choice>
          <value>variable speed</value>
          <display_name>variable speed</display_name>
        </choice>
      </choices>
    </argument>
    <argument>
      <name>cooling_system_cooling_sensible_heat_fraction</name>
      <display_name>Cooling System: Cooling Sensible Heat Fraction</display_name>
      <description>The sensible heat fraction of the cooling system. Ignored for evaporative cooler. If not provided, the OS-HPXML default is used.</description>
      <type>Double</type>
      <units>Frac</units>
      <required>false</required>
      <model_dependent>false</model_dependent>
    </argument>
    <argument>
      <name>cooling_system_cooling_capacity</name>
      <display_name>Cooling System: Cooling Capacity</display_name>
      <description>The output cooling capacity of the cooling system. If not provided, the OS-HPXML autosized default is used.</description>
      <type>Double</type>
      <units>Btu/hr</units>
      <required>false</required>
      <model_dependent>false</model_dependent>
    </argument>
    <argument>
      <name>cooling_system_fraction_cool_load_served</name>
      <display_name>Cooling System: Fraction Cool Load Served</display_name>
      <description>The cooling load served by the cooling system.</description>
      <type>Double</type>
      <units>Frac</units>
      <required>true</required>
      <model_dependent>false</model_dependent>
      <default_value>1</default_value>
    </argument>
    <argument>
      <name>cooling_system_is_ducted</name>
      <display_name>Cooling System: Is Ducted</display_name>
      <description>Whether the cooling system is ducted or not. Only used for mini-split and evaporative cooler. It's assumed that central air conditioner is ducted, and room air conditioner and packaged terminal air conditioner are not ducted.</description>
      <type>Boolean</type>
      <required>false</required>
      <model_dependent>false</model_dependent>
      <default_value>false</default_value>
      <choices>
        <choice>
          <value>true</value>
          <display_name>true</display_name>
        </choice>
        <choice>
          <value>false</value>
          <display_name>false</display_name>
        </choice>
      </choices>
    </argument>
    <argument>
      <name>cooling_system_airflow_defect_ratio</name>
      <display_name>Cooling System: Airflow Defect Ratio</display_name>
      <description>The airflow defect ratio, defined as (InstalledAirflow - DesignAirflow) / DesignAirflow, of the cooling system per ANSI/RESNET/ACCA Standard 310. A value of zero means no airflow defect. Applies only to central air conditioner and ducted mini-split. If not provided, assumes no defect.</description>
      <type>Double</type>
      <units>Frac</units>
      <required>false</required>
      <model_dependent>false</model_dependent>
    </argument>
    <argument>
      <name>cooling_system_charge_defect_ratio</name>
      <display_name>Cooling System: Charge Defect Ratio</display_name>
      <description>The refrigerant charge defect ratio, defined as (InstalledCharge - DesignCharge) / DesignCharge, of the cooling system per ANSI/RESNET/ACCA Standard 310. A value of zero means no refrigerant charge defect. Applies only to central air conditioner and mini-split. If not provided, assumes no defect.</description>
      <type>Double</type>
      <units>Frac</units>
      <required>false</required>
      <model_dependent>false</model_dependent>
    </argument>
    <argument>
      <name>cooling_system_crankcase_heater_watts</name>
      <display_name>Cooling System: Crankcase Heater Power Watts</display_name>
      <description>Cooling system crankcase heater power consumption in Watts. Applies only to central air conditioner, mini-split, packaged terminal air conditioner and room air conditioner. If not provided, the OS-HPXML default is used.</description>
      <type>Double</type>
      <units>W</units>
      <required>false</required>
      <model_dependent>false</model_dependent>
    </argument>
    <argument>
      <name>cooling_system_integrated_heating_system_fuel</name>
      <display_name>Cooling System: Integrated Heating System Fuel Type</display_name>
      <description>The fuel type of the heating system integrated into cooling system. Only used for packaged terminal air conditioner and room air conditioner.</description>
      <type>Choice</type>
      <required>false</required>
      <model_dependent>false</model_dependent>
      <choices>
        <choice>
          <value>electricity</value>
          <display_name>electricity</display_name>
        </choice>
        <choice>
          <value>natural gas</value>
          <display_name>natural gas</display_name>
        </choice>
        <choice>
          <value>fuel oil</value>
          <display_name>fuel oil</display_name>
        </choice>
        <choice>
          <value>propane</value>
          <display_name>propane</display_name>
        </choice>
        <choice>
          <value>wood</value>
          <display_name>wood</display_name>
        </choice>
        <choice>
          <value>wood pellets</value>
          <display_name>wood pellets</display_name>
        </choice>
        <choice>
          <value>coal</value>
          <display_name>coal</display_name>
        </choice>
      </choices>
    </argument>
    <argument>
      <name>cooling_system_integrated_heating_system_efficiency_percent</name>
      <display_name>Cooling System: Integrated Heating System Efficiency</display_name>
      <description>The rated heating efficiency value of the heating system integrated into cooling system. Only used for packaged terminal air conditioner and room air conditioner.</description>
      <type>Double</type>
      <units>Frac</units>
      <required>false</required>
      <model_dependent>false</model_dependent>
    </argument>
    <argument>
      <name>cooling_system_integrated_heating_system_capacity</name>
      <display_name>Cooling System: Integrated Heating System Heating Capacity</display_name>
      <description>The output heating capacity of the heating system integrated into cooling system. If not provided, the OS-HPXML autosized default is used. Only used for packaged terminal air conditioner and room air conditioner.</description>
      <type>Double</type>
      <units>Btu/hr</units>
      <required>false</required>
      <model_dependent>false</model_dependent>
    </argument>
    <argument>
      <name>cooling_system_integrated_heating_system_fraction_heat_load_served</name>
      <display_name>Cooling System: Integrated Heating System Fraction Heat Load Served</display_name>
      <description>The heating load served by the heating system integrated into cooling system. Only used for packaged terminal air conditioner and room air conditioner.</description>
      <type>Double</type>
      <units>Frac</units>
      <required>false</required>
      <model_dependent>false</model_dependent>
    </argument>
    <argument>
      <name>heat_pump_type</name>
      <display_name>Heat Pump: Type</display_name>
      <description>The type of heat pump. Use 'none' if there is no heat pump.</description>
      <type>Choice</type>
      <required>true</required>
      <model_dependent>false</model_dependent>
      <default_value>none</default_value>
      <choices>
        <choice>
          <value>none</value>
          <display_name>none</display_name>
        </choice>
        <choice>
          <value>air-to-air</value>
          <display_name>air-to-air</display_name>
        </choice>
        <choice>
          <value>mini-split</value>
          <display_name>mini-split</display_name>
        </choice>
        <choice>
          <value>ground-to-air</value>
          <display_name>ground-to-air</display_name>
        </choice>
        <choice>
          <value>packaged terminal heat pump</value>
          <display_name>packaged terminal heat pump</display_name>
        </choice>
        <choice>
          <value>room air conditioner with reverse cycle</value>
          <display_name>room air conditioner with reverse cycle</display_name>
        </choice>
      </choices>
    </argument>
    <argument>
      <name>heat_pump_heating_efficiency_type</name>
      <display_name>Heat Pump: Heating Efficiency Type</display_name>
      <description>The heating efficiency type of heat pump. System types air-to-air and mini-split use HSPF or HSPF2. System types ground-to-air, packaged terminal heat pump and room air conditioner with reverse cycle use COP.</description>
      <type>Choice</type>
      <required>true</required>
      <model_dependent>false</model_dependent>
      <default_value>HSPF</default_value>
      <choices>
        <choice>
          <value>HSPF</value>
          <display_name>HSPF</display_name>
        </choice>
        <choice>
          <value>HSPF2</value>
          <display_name>HSPF2</display_name>
        </choice>
        <choice>
          <value>COP</value>
          <display_name>COP</display_name>
        </choice>
      </choices>
    </argument>
    <argument>
      <name>heat_pump_heating_efficiency</name>
      <display_name>Heat Pump: Heating Efficiency</display_name>
      <description>The rated heating efficiency value of the heat pump.</description>
      <type>Double</type>
      <required>true</required>
      <model_dependent>false</model_dependent>
      <default_value>7.7</default_value>
    </argument>
    <argument>
      <name>heat_pump_cooling_efficiency_type</name>
      <display_name>Heat Pump: Cooling Efficiency Type</display_name>
      <description>The cooling efficiency type of heat pump. System types air-to-air and mini-split use SEER or SEER2. System types ground-to-air, packaged terminal heat pump and room air conditioner with reverse cycle use EER.</description>
      <type>Choice</type>
      <required>true</required>
      <model_dependent>false</model_dependent>
      <default_value>SEER</default_value>
      <choices>
        <choice>
          <value>SEER</value>
          <display_name>SEER</display_name>
        </choice>
        <choice>
          <value>SEER2</value>
          <display_name>SEER2</display_name>
        </choice>
        <choice>
          <value>EER</value>
          <display_name>EER</display_name>
        </choice>
        <choice>
          <value>CEER</value>
          <display_name>CEER</display_name>
        </choice>
      </choices>
    </argument>
    <argument>
      <name>heat_pump_cooling_efficiency</name>
      <display_name>Heat Pump: Cooling Efficiency</display_name>
      <description>The rated cooling efficiency value of the heat pump.</description>
      <type>Double</type>
      <required>true</required>
      <model_dependent>false</model_dependent>
      <default_value>13</default_value>
    </argument>
    <argument>
      <name>heat_pump_cooling_compressor_type</name>
      <display_name>Heat Pump: Cooling Compressor Type</display_name>
      <description>The compressor type of the heat pump. Only applies to air-to-air. If not provided, the OS-HPXML default is used.</description>
      <type>Choice</type>
      <required>false</required>
      <model_dependent>false</model_dependent>
      <choices>
        <choice>
          <value>single stage</value>
          <display_name>single stage</display_name>
        </choice>
        <choice>
          <value>two stage</value>
          <display_name>two stage</display_name>
        </choice>
        <choice>
          <value>variable speed</value>
          <display_name>variable speed</display_name>
        </choice>
      </choices>
    </argument>
    <argument>
      <name>heat_pump_cooling_sensible_heat_fraction</name>
      <display_name>Heat Pump: Cooling Sensible Heat Fraction</display_name>
      <description>The sensible heat fraction of the heat pump. If not provided, the OS-HPXML default is used.</description>
      <type>Double</type>
      <units>Frac</units>
      <required>false</required>
      <model_dependent>false</model_dependent>
    </argument>
    <argument>
      <name>heat_pump_heating_capacity</name>
      <display_name>Heat Pump: Heating Capacity</display_name>
      <description>The output heating capacity of the heat pump. If not provided, the OS-HPXML autosized default is used.</description>
      <type>Double</type>
      <units>Btu/hr</units>
      <required>false</required>
      <model_dependent>false</model_dependent>
    </argument>
    <argument>
      <name>heat_pump_heating_capacity_retention_fraction</name>
      <display_name>Heat Pump: Heating Capacity Retention Fraction</display_name>
      <description>The output heating capacity of the heat pump at a user-specified temperature (e.g., 17F or 5F) divided by the above nominal heating capacity. Applies to all heat pump types except ground-to-air. If not provided, the OS-HPXML default is used.</description>
      <type>Double</type>
      <units>Frac</units>
      <required>false</required>
      <model_dependent>false</model_dependent>
    </argument>
    <argument>
      <name>heat_pump_heating_capacity_retention_temp</name>
      <display_name>Heat Pump: Heating Capacity Retention Temperature</display_name>
      <description>The user-specified temperature (e.g., 17F or 5F) for the above heating capacity retention fraction. Applies to all heat pump types except ground-to-air. Required if the Heating Capacity Retention Fraction is provided.</description>
      <type>Double</type>
      <units>deg-F</units>
      <required>false</required>
      <model_dependent>false</model_dependent>
    </argument>
    <argument>
      <name>heat_pump_cooling_capacity</name>
      <display_name>Heat Pump: Cooling Capacity</display_name>
      <description>The output cooling capacity of the heat pump. If not provided, the OS-HPXML autosized default is used.</description>
      <type>Double</type>
      <units>Btu/hr</units>
      <required>false</required>
      <model_dependent>false</model_dependent>
    </argument>
    <argument>
      <name>heat_pump_fraction_heat_load_served</name>
      <display_name>Heat Pump: Fraction Heat Load Served</display_name>
      <description>The heating load served by the heat pump.</description>
      <type>Double</type>
      <units>Frac</units>
      <required>true</required>
      <model_dependent>false</model_dependent>
      <default_value>1</default_value>
    </argument>
    <argument>
      <name>heat_pump_fraction_cool_load_served</name>
      <display_name>Heat Pump: Fraction Cool Load Served</display_name>
      <description>The cooling load served by the heat pump.</description>
      <type>Double</type>
      <units>Frac</units>
      <required>true</required>
      <model_dependent>false</model_dependent>
      <default_value>1</default_value>
    </argument>
    <argument>
      <name>heat_pump_compressor_lockout_temp</name>
      <display_name>Heat Pump: Compressor Lockout Temperature</display_name>
      <description>The temperature below which the heat pump compressor is disabled. If both this and Backup Heating Lockout Temperature are provided and use the same value, it essentially defines a switchover temperature (for, e.g., a dual-fuel heat pump). Applies to all heat pump types other than ground-to-air. If not provided, the OS-HPXML default is used.</description>
      <type>Double</type>
      <units>deg-F</units>
      <required>false</required>
      <model_dependent>false</model_dependent>
    </argument>
    <argument>
      <name>heat_pump_backup_type</name>
      <display_name>Heat Pump: Backup Type</display_name>
      <description>The backup type of the heat pump. If 'integrated', represents e.g. built-in electric strip heat or dual-fuel integrated furnace. If 'separate', represents e.g. electric baseboard or boiler based on the Heating System 2 specified below. Use 'none' if there is no backup heating.</description>
      <type>Choice</type>
      <required>true</required>
      <model_dependent>false</model_dependent>
      <default_value>integrated</default_value>
      <choices>
        <choice>
          <value>none</value>
          <display_name>none</display_name>
        </choice>
        <choice>
          <value>integrated</value>
          <display_name>integrated</display_name>
        </choice>
        <choice>
          <value>separate</value>
          <display_name>separate</display_name>
        </choice>
      </choices>
    </argument>
    <argument>
      <name>heat_pump_backup_fuel</name>
      <display_name>Heat Pump: Backup Fuel Type</display_name>
      <description>The backup fuel type of the heat pump. Only applies if Backup Type is 'integrated'.</description>
      <type>Choice</type>
      <required>true</required>
      <model_dependent>false</model_dependent>
      <default_value>electricity</default_value>
      <choices>
        <choice>
          <value>electricity</value>
          <display_name>electricity</display_name>
        </choice>
        <choice>
          <value>natural gas</value>
          <display_name>natural gas</display_name>
        </choice>
        <choice>
          <value>fuel oil</value>
          <display_name>fuel oil</display_name>
        </choice>
        <choice>
          <value>propane</value>
          <display_name>propane</display_name>
        </choice>
      </choices>
    </argument>
    <argument>
      <name>heat_pump_backup_heating_efficiency</name>
      <display_name>Heat Pump: Backup Rated Efficiency</display_name>
      <description>The backup rated efficiency value of the heat pump. Percent for electricity fuel type. AFUE otherwise. Only applies if Backup Type is 'integrated'.</description>
      <type>Double</type>
      <required>true</required>
      <model_dependent>false</model_dependent>
      <default_value>1</default_value>
    </argument>
    <argument>
      <name>heat_pump_backup_heating_capacity</name>
      <display_name>Heat Pump: Backup Heating Capacity</display_name>
      <description>The backup output heating capacity of the heat pump. If not provided, the OS-HPXML autosized default is used. Only applies if Backup Type is 'integrated'.</description>
      <type>Double</type>
      <units>Btu/hr</units>
      <required>false</required>
      <model_dependent>false</model_dependent>
    </argument>
    <argument>
      <name>heat_pump_backup_heating_lockout_temp</name>
      <display_name>Heat Pump: Backup Heating Lockout Temperature</display_name>
      <description>The temperature above which the heat pump backup system is disabled. If both this and Compressor Lockout Temperature are provided and use the same value, it essentially defines a switchover temperature (for, e.g., a dual-fuel heat pump). Applies for both Backup Type of 'integrated' and 'separate'. If not provided, the OS-HPXML default is used.</description>
      <type>Double</type>
      <units>deg-F</units>
      <required>false</required>
      <model_dependent>false</model_dependent>
    </argument>
    <argument>
      <name>heat_pump_sizing_methodology</name>
      <display_name>Heat Pump: Sizing Methodology</display_name>
      <description>The auto-sizing methodology to use when the heat pump capacity is not provided. If not provided, the OS-HPXML default is used.</description>
      <type>Choice</type>
      <required>false</required>
      <model_dependent>false</model_dependent>
      <choices>
        <choice>
          <value>ACCA</value>
          <display_name>ACCA</display_name>
        </choice>
        <choice>
          <value>HERS</value>
          <display_name>HERS</display_name>
        </choice>
        <choice>
          <value>MaxLoad</value>
          <display_name>MaxLoad</display_name>
        </choice>
      </choices>
    </argument>
    <argument>
      <name>heat_pump_is_ducted</name>
      <display_name>Heat Pump: Is Ducted</display_name>
      <description>Whether the heat pump is ducted or not. Only used for mini-split. It's assumed that air-to-air and ground-to-air are ducted, and packaged terminal heat pump and room air conditioner with reverse cycle are not ducted. If not provided, assumes not ducted.</description>
      <type>Boolean</type>
      <required>false</required>
      <model_dependent>false</model_dependent>
      <choices>
        <choice>
          <value>true</value>
          <display_name>true</display_name>
        </choice>
        <choice>
          <value>false</value>
          <display_name>false</display_name>
        </choice>
      </choices>
    </argument>
    <argument>
      <name>heat_pump_airflow_defect_ratio</name>
      <display_name>Heat Pump: Airflow Defect Ratio</display_name>
      <description>The airflow defect ratio, defined as (InstalledAirflow - DesignAirflow) / DesignAirflow, of the heat pump per ANSI/RESNET/ACCA Standard 310. A value of zero means no airflow defect. Applies only to air-to-air, ducted mini-split, and ground-to-air. If not provided, assumes no defect.</description>
      <type>Double</type>
      <units>Frac</units>
      <required>false</required>
      <model_dependent>false</model_dependent>
    </argument>
    <argument>
      <name>heat_pump_charge_defect_ratio</name>
      <display_name>Heat Pump: Charge Defect Ratio</display_name>
      <description>The refrigerant charge defect ratio, defined as (InstalledCharge - DesignCharge) / DesignCharge, of the heat pump per ANSI/RESNET/ACCA Standard 310. A value of zero means no refrigerant charge defect. Applies to all heat pump types. If not provided, assumes no defect.</description>
      <type>Double</type>
      <units>Frac</units>
      <required>false</required>
      <model_dependent>false</model_dependent>
    </argument>
    <argument>
      <name>heat_pump_crankcase_heater_watts</name>
      <display_name>Heat Pump: Crankcase Heater Power Watts</display_name>
      <description>Heat Pump crankcase heater power consumption in Watts. Applies only to air-to-air, mini-split, packaged terminal heat pump and room air conditioner with reverse cycle. If not provided, the OS-HPXML default is used.</description>
      <type>Double</type>
      <units>W</units>
      <required>false</required>
      <model_dependent>false</model_dependent>
    </argument>
    <argument>
      <name>heating_system_2_type</name>
      <display_name>Heating System 2: Type</display_name>
      <description>The type of the second heating system.</description>
      <type>Choice</type>
      <required>true</required>
      <model_dependent>false</model_dependent>
      <default_value>none</default_value>
      <choices>
        <choice>
          <value>none</value>
          <display_name>none</display_name>
        </choice>
        <choice>
          <value>Furnace</value>
          <display_name>Furnace</display_name>
        </choice>
        <choice>
          <value>WallFurnace</value>
          <display_name>WallFurnace</display_name>
        </choice>
        <choice>
          <value>FloorFurnace</value>
          <display_name>FloorFurnace</display_name>
        </choice>
        <choice>
          <value>Boiler</value>
          <display_name>Boiler</display_name>
        </choice>
        <choice>
          <value>ElectricResistance</value>
          <display_name>ElectricResistance</display_name>
        </choice>
        <choice>
          <value>Stove</value>
          <display_name>Stove</display_name>
        </choice>
        <choice>
          <value>PortableHeater</value>
          <display_name>PortableHeater</display_name>
        </choice>
        <choice>
          <value>Fireplace</value>
          <display_name>Fireplace</display_name>
        </choice>
        <choice>
          <value>FixedHeater</value>
          <display_name>FixedHeater</display_name>
        </choice>
      </choices>
    </argument>
    <argument>
      <name>heating_system_2_fuel</name>
      <display_name>Heating System 2: Fuel Type</display_name>
      <description>The fuel type of the second heating system. Ignored for ElectricResistance.</description>
      <type>Choice</type>
      <required>true</required>
      <model_dependent>false</model_dependent>
      <default_value>electricity</default_value>
      <choices>
        <choice>
          <value>electricity</value>
          <display_name>electricity</display_name>
        </choice>
        <choice>
          <value>natural gas</value>
          <display_name>natural gas</display_name>
        </choice>
        <choice>
          <value>fuel oil</value>
          <display_name>fuel oil</display_name>
        </choice>
        <choice>
          <value>propane</value>
          <display_name>propane</display_name>
        </choice>
        <choice>
          <value>wood</value>
          <display_name>wood</display_name>
        </choice>
        <choice>
          <value>wood pellets</value>
          <display_name>wood pellets</display_name>
        </choice>
        <choice>
          <value>coal</value>
          <display_name>coal</display_name>
        </choice>
      </choices>
    </argument>
    <argument>
      <name>heating_system_2_heating_efficiency</name>
      <display_name>Heating System 2: Rated AFUE or Percent</display_name>
      <description>The rated heating efficiency value of the second heating system.</description>
      <type>Double</type>
      <units>Frac</units>
      <required>true</required>
      <model_dependent>false</model_dependent>
      <default_value>1</default_value>
    </argument>
    <argument>
      <name>heating_system_2_heating_capacity</name>
      <display_name>Heating System 2: Heating Capacity</display_name>
      <description>The output heating capacity of the second heating system. If not provided, the OS-HPXML autosized default is used.</description>
      <type>Double</type>
      <units>Btu/hr</units>
      <required>false</required>
      <model_dependent>false</model_dependent>
    </argument>
    <argument>
      <name>heating_system_2_fraction_heat_load_served</name>
      <display_name>Heating System 2: Fraction Heat Load Served</display_name>
      <description>The heat load served fraction of the second heating system. Ignored if this heating system serves as a backup system for a heat pump.</description>
      <type>Double</type>
      <units>Frac</units>
      <required>true</required>
      <model_dependent>false</model_dependent>
      <default_value>0.25</default_value>
    </argument>
    <argument>
      <name>hvac_control_heating_weekday_setpoint</name>
      <display_name>HVAC Control: Heating Weekday Setpoint Schedule</display_name>
      <description>Specify the constant or 24-hour comma-separated weekday heating setpoint schedule. Required unless a detailed CSV schedule is provided.</description>
      <type>String</type>
      <units>deg-F</units>
      <required>false</required>
      <model_dependent>false</model_dependent>
    </argument>
    <argument>
      <name>hvac_control_heating_weekend_setpoint</name>
      <display_name>HVAC Control: Heating Weekend Setpoint Schedule</display_name>
      <description>Specify the constant or 24-hour comma-separated weekend heating setpoint schedule. Required unless a detailed CSV schedule is provided.</description>
      <type>String</type>
      <units>deg-F</units>
      <required>false</required>
      <model_dependent>false</model_dependent>
    </argument>
    <argument>
      <name>hvac_control_cooling_weekday_setpoint</name>
      <display_name>HVAC Control: Cooling Weekday Setpoint Schedule</display_name>
      <description>Specify the constant or 24-hour comma-separated weekday cooling setpoint schedule. Required unless a detailed CSV schedule is provided.</description>
      <type>String</type>
      <units>deg-F</units>
      <required>false</required>
      <model_dependent>false</model_dependent>
    </argument>
    <argument>
      <name>hvac_control_cooling_weekend_setpoint</name>
      <display_name>HVAC Control: Cooling Weekend Setpoint Schedule</display_name>
      <description>Specify the constant or 24-hour comma-separated weekend cooling setpoint schedule. Required unless a detailed CSV schedule is provided.</description>
      <type>String</type>
      <units>deg-F</units>
      <required>false</required>
      <model_dependent>false</model_dependent>
    </argument>
    <argument>
      <name>hvac_control_heating_season_period</name>
      <display_name>HVAC Control: Heating Season Period</display_name>
      <description>Enter a date like 'Nov 1 - Jun 30'. If not provided, the OS-HPXML default is used. Can also provide 'BuildingAmerica' to use automatic seasons from the Building America House Simulation Protocols.</description>
      <type>String</type>
      <required>false</required>
      <model_dependent>false</model_dependent>
    </argument>
    <argument>
      <name>hvac_control_cooling_season_period</name>
      <display_name>HVAC Control: Cooling Season Period</display_name>
      <description>Enter a date like 'Jun 1 - Oct 31'. If not provided, the OS-HPXML default is used. Can also provide 'BuildingAmerica' to use automatic seasons from the Building America House Simulation Protocols.</description>
      <type>String</type>
      <required>false</required>
      <model_dependent>false</model_dependent>
    </argument>
    <argument>
      <name>ducts_leakage_units</name>
      <display_name>Ducts: Leakage Units</display_name>
      <description>The leakage units of the ducts.</description>
      <type>Choice</type>
      <required>true</required>
      <model_dependent>false</model_dependent>
      <default_value>Percent</default_value>
      <choices>
        <choice>
          <value>CFM25</value>
          <display_name>CFM25</display_name>
        </choice>
        <choice>
          <value>CFM50</value>
          <display_name>CFM50</display_name>
        </choice>
        <choice>
          <value>Percent</value>
          <display_name>Percent</display_name>
        </choice>
      </choices>
    </argument>
    <argument>
      <name>ducts_supply_leakage_to_outside_value</name>
      <display_name>Ducts: Supply Leakage to Outside Value</display_name>
      <description>The leakage value to outside for the supply ducts.</description>
      <type>Double</type>
      <required>true</required>
      <model_dependent>false</model_dependent>
      <default_value>0.1</default_value>
    </argument>
    <argument>
      <name>ducts_return_leakage_to_outside_value</name>
      <display_name>Ducts: Return Leakage to Outside Value</display_name>
      <description>The leakage value to outside for the return ducts.</description>
      <type>Double</type>
      <required>true</required>
      <model_dependent>false</model_dependent>
      <default_value>0.1</default_value>
    </argument>
    <argument>
      <name>ducts_supply_location</name>
      <display_name>Ducts: Supply Location</display_name>
      <description>The location of the supply ducts. If not provided, the OS-HPXML default is used.</description>
      <type>Choice</type>
      <required>false</required>
      <model_dependent>false</model_dependent>
      <choices>
        <choice>
          <value>living space</value>
          <display_name>living space</display_name>
        </choice>
        <choice>
          <value>basement - conditioned</value>
          <display_name>basement - conditioned</display_name>
        </choice>
        <choice>
          <value>basement - unconditioned</value>
          <display_name>basement - unconditioned</display_name>
        </choice>
        <choice>
          <value>crawlspace - vented</value>
          <display_name>crawlspace - vented</display_name>
        </choice>
        <choice>
          <value>crawlspace - unvented</value>
          <display_name>crawlspace - unvented</display_name>
        </choice>
        <choice>
          <value>crawlspace - conditioned</value>
          <display_name>crawlspace - conditioned</display_name>
        </choice>
        <choice>
          <value>attic - vented</value>
          <display_name>attic - vented</display_name>
        </choice>
        <choice>
          <value>attic - unvented</value>
          <display_name>attic - unvented</display_name>
        </choice>
        <choice>
          <value>garage</value>
          <display_name>garage</display_name>
        </choice>
        <choice>
          <value>exterior wall</value>
          <display_name>exterior wall</display_name>
        </choice>
        <choice>
          <value>under slab</value>
          <display_name>under slab</display_name>
        </choice>
        <choice>
          <value>roof deck</value>
          <display_name>roof deck</display_name>
        </choice>
        <choice>
          <value>outside</value>
          <display_name>outside</display_name>
        </choice>
        <choice>
          <value>other housing unit</value>
          <display_name>other housing unit</display_name>
        </choice>
        <choice>
          <value>other heated space</value>
          <display_name>other heated space</display_name>
        </choice>
        <choice>
          <value>other multifamily buffer space</value>
          <display_name>other multifamily buffer space</display_name>
        </choice>
        <choice>
          <value>other non-freezing space</value>
          <display_name>other non-freezing space</display_name>
        </choice>
      </choices>
    </argument>
    <argument>
      <name>ducts_supply_insulation_r</name>
      <display_name>Ducts: Supply Insulation R-Value</display_name>
      <description>The insulation r-value of the supply ducts excluding air films.</description>
      <type>Double</type>
      <units>h-ft^2-R/Btu</units>
      <required>true</required>
      <model_dependent>false</model_dependent>
      <default_value>0</default_value>
    </argument>
    <argument>
      <name>ducts_supply_buried_insulation_level</name>
      <display_name>Ducts: Supply Buried Insulation Level</display_name>
      <description>Whether the supply ducts are buried in, e.g., attic loose-fill insulation. Partially buried ducts have insulation that does not cover the top of the ducts. Fully buried ducts have insulation that just covers the top of the ducts. Deeply buried ducts have insulation that continues above the top of the ducts.</description>
      <type>Choice</type>
      <required>false</required>
      <model_dependent>false</model_dependent>
      <choices>
        <choice>
          <value>not buried</value>
          <display_name>not buried</display_name>
        </choice>
        <choice>
          <value>partially buried</value>
          <display_name>partially buried</display_name>
        </choice>
        <choice>
          <value>fully buried</value>
          <display_name>fully buried</display_name>
        </choice>
        <choice>
          <value>deeply buried</value>
          <display_name>deeply buried</display_name>
        </choice>
      </choices>
    </argument>
    <argument>
      <name>ducts_supply_surface_area</name>
      <display_name>Ducts: Supply Surface Area</display_name>
      <description>The surface area of the supply ducts. If not provided, the OS-HPXML default is used.</description>
      <type>Double</type>
      <units>ft^2</units>
      <required>false</required>
      <model_dependent>false</model_dependent>
    </argument>
    <argument>
      <name>ducts_return_location</name>
      <display_name>Ducts: Return Location</display_name>
      <description>The location of the return ducts. If not provided, the OS-HPXML default is used.</description>
      <type>Choice</type>
      <required>false</required>
      <model_dependent>false</model_dependent>
      <choices>
        <choice>
          <value>living space</value>
          <display_name>living space</display_name>
        </choice>
        <choice>
          <value>basement - conditioned</value>
          <display_name>basement - conditioned</display_name>
        </choice>
        <choice>
          <value>basement - unconditioned</value>
          <display_name>basement - unconditioned</display_name>
        </choice>
        <choice>
          <value>crawlspace - vented</value>
          <display_name>crawlspace - vented</display_name>
        </choice>
        <choice>
          <value>crawlspace - unvented</value>
          <display_name>crawlspace - unvented</display_name>
        </choice>
        <choice>
          <value>crawlspace - conditioned</value>
          <display_name>crawlspace - conditioned</display_name>
        </choice>
        <choice>
          <value>attic - vented</value>
          <display_name>attic - vented</display_name>
        </choice>
        <choice>
          <value>attic - unvented</value>
          <display_name>attic - unvented</display_name>
        </choice>
        <choice>
          <value>garage</value>
          <display_name>garage</display_name>
        </choice>
        <choice>
          <value>exterior wall</value>
          <display_name>exterior wall</display_name>
        </choice>
        <choice>
          <value>under slab</value>
          <display_name>under slab</display_name>
        </choice>
        <choice>
          <value>roof deck</value>
          <display_name>roof deck</display_name>
        </choice>
        <choice>
          <value>outside</value>
          <display_name>outside</display_name>
        </choice>
        <choice>
          <value>other housing unit</value>
          <display_name>other housing unit</display_name>
        </choice>
        <choice>
          <value>other heated space</value>
          <display_name>other heated space</display_name>
        </choice>
        <choice>
          <value>other multifamily buffer space</value>
          <display_name>other multifamily buffer space</display_name>
        </choice>
        <choice>
          <value>other non-freezing space</value>
          <display_name>other non-freezing space</display_name>
        </choice>
      </choices>
    </argument>
    <argument>
      <name>ducts_return_insulation_r</name>
      <display_name>Ducts: Return Insulation R-Value</display_name>
      <description>The insulation r-value of the return ducts excluding air films.</description>
      <type>Double</type>
      <units>h-ft^2-R/Btu</units>
      <required>true</required>
      <model_dependent>false</model_dependent>
      <default_value>0</default_value>
    </argument>
    <argument>
      <name>ducts_return_buried_insulation_level</name>
      <display_name>Ducts: Return Buried Insulation Level</display_name>
      <description>Whether the return ducts are buried in, e.g., attic loose-fill insulation. Partially buried ducts have insulation that does not cover the top of the ducts. Fully buried ducts have insulation that just covers the top of the ducts. Deeply buried ducts have insulation that continues above the top of the ducts.</description>
      <type>Choice</type>
      <required>false</required>
      <model_dependent>false</model_dependent>
      <choices>
        <choice>
          <value>not buried</value>
          <display_name>not buried</display_name>
        </choice>
        <choice>
          <value>partially buried</value>
          <display_name>partially buried</display_name>
        </choice>
        <choice>
          <value>fully buried</value>
          <display_name>fully buried</display_name>
        </choice>
        <choice>
          <value>deeply buried</value>
          <display_name>deeply buried</display_name>
        </choice>
      </choices>
    </argument>
    <argument>
      <name>ducts_return_surface_area</name>
      <display_name>Ducts: Return Surface Area</display_name>
      <description>The surface area of the return ducts. If not provided, the OS-HPXML default is used.</description>
      <type>Double</type>
      <units>ft^2</units>
      <required>false</required>
      <model_dependent>false</model_dependent>
    </argument>
    <argument>
      <name>ducts_number_of_return_registers</name>
      <display_name>Ducts: Number of Return Registers</display_name>
      <description>The number of return registers of the ducts. Only used to calculate default return duct surface area. If not provided, the OS-HPXML default is used.</description>
      <type>Integer</type>
      <units>#</units>
      <required>false</required>
      <model_dependent>false</model_dependent>
    </argument>
    <argument>
      <name>mech_vent_fan_type</name>
      <display_name>Mechanical Ventilation: Fan Type</display_name>
      <description>The type of the mechanical ventilation. Use 'none' if there is no mechanical ventilation system.</description>
      <type>Choice</type>
      <required>true</required>
      <model_dependent>false</model_dependent>
      <default_value>none</default_value>
      <choices>
        <choice>
          <value>none</value>
          <display_name>none</display_name>
        </choice>
        <choice>
          <value>exhaust only</value>
          <display_name>exhaust only</display_name>
        </choice>
        <choice>
          <value>supply only</value>
          <display_name>supply only</display_name>
        </choice>
        <choice>
          <value>energy recovery ventilator</value>
          <display_name>energy recovery ventilator</display_name>
        </choice>
        <choice>
          <value>heat recovery ventilator</value>
          <display_name>heat recovery ventilator</display_name>
        </choice>
        <choice>
          <value>balanced</value>
          <display_name>balanced</display_name>
        </choice>
        <choice>
          <value>central fan integrated supply</value>
          <display_name>central fan integrated supply</display_name>
        </choice>
      </choices>
    </argument>
    <argument>
      <name>mech_vent_flow_rate</name>
      <display_name>Mechanical Ventilation: Flow Rate</display_name>
      <description>The flow rate of the mechanical ventilation. If not provided, the OS-HPXML default is used.</description>
      <type>Double</type>
      <units>CFM</units>
      <required>false</required>
      <model_dependent>false</model_dependent>
    </argument>
    <argument>
      <name>mech_vent_hours_in_operation</name>
      <display_name>Mechanical Ventilation: Hours In Operation</display_name>
      <description>The hours in operation of the mechanical ventilation. If not provided, the OS-HPXML default is used.</description>
      <type>Double</type>
      <units>hrs/day</units>
      <required>false</required>
      <model_dependent>false</model_dependent>
    </argument>
    <argument>
      <name>mech_vent_recovery_efficiency_type</name>
      <display_name>Mechanical Ventilation: Total Recovery Efficiency Type</display_name>
      <description>The total recovery efficiency type of the mechanical ventilation.</description>
      <type>Choice</type>
      <required>true</required>
      <model_dependent>false</model_dependent>
      <default_value>Unadjusted</default_value>
      <choices>
        <choice>
          <value>Unadjusted</value>
          <display_name>Unadjusted</display_name>
        </choice>
        <choice>
          <value>Adjusted</value>
          <display_name>Adjusted</display_name>
        </choice>
      </choices>
    </argument>
    <argument>
      <name>mech_vent_total_recovery_efficiency</name>
      <display_name>Mechanical Ventilation: Total Recovery Efficiency</display_name>
      <description>The Unadjusted or Adjusted total recovery efficiency of the mechanical ventilation. Applies to energy recovery ventilator.</description>
      <type>Double</type>
      <units>Frac</units>
      <required>true</required>
      <model_dependent>false</model_dependent>
      <default_value>0.48</default_value>
    </argument>
    <argument>
      <name>mech_vent_sensible_recovery_efficiency</name>
      <display_name>Mechanical Ventilation: Sensible Recovery Efficiency</display_name>
      <description>The Unadjusted or Adjusted sensible recovery efficiency of the mechanical ventilation. Applies to energy recovery ventilator and heat recovery ventilator.</description>
      <type>Double</type>
      <units>Frac</units>
      <required>true</required>
      <model_dependent>false</model_dependent>
      <default_value>0.72</default_value>
    </argument>
    <argument>
      <name>mech_vent_fan_power</name>
      <display_name>Mechanical Ventilation: Fan Power</display_name>
      <description>The fan power of the mechanical ventilation. If not provided, the OS-HPXML default is used.</description>
      <type>Double</type>
      <units>W</units>
      <required>false</required>
      <model_dependent>false</model_dependent>
    </argument>
    <argument>
      <name>mech_vent_num_units_served</name>
      <display_name>Mechanical Ventilation: Number of Units Served</display_name>
      <description>Number of dwelling units served by the mechanical ventilation system. Must be 1 if single-family detached. Used to apportion flow rate and fan power to the unit.</description>
      <type>Integer</type>
      <units>#</units>
      <required>true</required>
      <model_dependent>false</model_dependent>
      <default_value>1</default_value>
    </argument>
    <argument>
      <name>mech_vent_shared_frac_recirculation</name>
      <display_name>Shared Mechanical Ventilation: Fraction Recirculation</display_name>
      <description>Fraction of the total supply air that is recirculated, with the remainder assumed to be outdoor air. The value must be 0 for exhaust only systems. Required for a shared mechanical ventilation system.</description>
      <type>Double</type>
      <units>Frac</units>
      <required>false</required>
      <model_dependent>false</model_dependent>
    </argument>
    <argument>
      <name>mech_vent_shared_preheating_fuel</name>
      <display_name>Shared Mechanical Ventilation: Preheating Fuel</display_name>
      <description>Fuel type of the preconditioning heating equipment. Only used for a shared mechanical ventilation system. If not provided, assumes no preheating.</description>
      <type>Choice</type>
      <required>false</required>
      <model_dependent>false</model_dependent>
      <choices>
        <choice>
          <value>electricity</value>
          <display_name>electricity</display_name>
        </choice>
        <choice>
          <value>natural gas</value>
          <display_name>natural gas</display_name>
        </choice>
        <choice>
          <value>fuel oil</value>
          <display_name>fuel oil</display_name>
        </choice>
        <choice>
          <value>propane</value>
          <display_name>propane</display_name>
        </choice>
        <choice>
          <value>wood</value>
          <display_name>wood</display_name>
        </choice>
        <choice>
          <value>wood pellets</value>
          <display_name>wood pellets</display_name>
        </choice>
        <choice>
          <value>coal</value>
          <display_name>coal</display_name>
        </choice>
      </choices>
    </argument>
    <argument>
      <name>mech_vent_shared_preheating_efficiency</name>
      <display_name>Shared Mechanical Ventilation: Preheating Efficiency</display_name>
      <description>Efficiency of the preconditioning heating equipment. Only used for a shared mechanical ventilation system. If not provided, assumes no preheating.</description>
      <type>Double</type>
      <units>COP</units>
      <required>false</required>
      <model_dependent>false</model_dependent>
    </argument>
    <argument>
      <name>mech_vent_shared_preheating_fraction_heat_load_served</name>
      <display_name>Shared Mechanical Ventilation: Preheating Fraction Ventilation Heat Load Served</display_name>
      <description>Fraction of heating load introduced by the shared ventilation system that is met by the preconditioning heating equipment. If not provided, assumes no preheating.</description>
      <type>Double</type>
      <units>Frac</units>
      <required>false</required>
      <model_dependent>false</model_dependent>
    </argument>
    <argument>
      <name>mech_vent_shared_precooling_fuel</name>
      <display_name>Shared Mechanical Ventilation: Precooling Fuel</display_name>
      <description>Fuel type of the preconditioning cooling equipment. Only used for a shared mechanical ventilation system. If not provided, assumes no precooling.</description>
      <type>Choice</type>
      <required>false</required>
      <model_dependent>false</model_dependent>
      <choices>
        <choice>
          <value>electricity</value>
          <display_name>electricity</display_name>
        </choice>
      </choices>
    </argument>
    <argument>
      <name>mech_vent_shared_precooling_efficiency</name>
      <display_name>Shared Mechanical Ventilation: Precooling Efficiency</display_name>
      <description>Efficiency of the preconditioning cooling equipment. Only used for a shared mechanical ventilation system. If not provided, assumes no precooling.</description>
      <type>Double</type>
      <units>COP</units>
      <required>false</required>
      <model_dependent>false</model_dependent>
    </argument>
    <argument>
      <name>mech_vent_shared_precooling_fraction_cool_load_served</name>
      <display_name>Shared Mechanical Ventilation: Precooling Fraction Ventilation Cool Load Served</display_name>
      <description>Fraction of cooling load introduced by the shared ventilation system that is met by the preconditioning cooling equipment. If not provided, assumes no precooling.</description>
      <type>Double</type>
      <units>Frac</units>
      <required>false</required>
      <model_dependent>false</model_dependent>
    </argument>
    <argument>
      <name>mech_vent_2_fan_type</name>
      <display_name>Mechanical Ventilation 2: Fan Type</display_name>
      <description>The type of the second mechanical ventilation. Use 'none' if there is no second mechanical ventilation system.</description>
      <type>Choice</type>
      <required>true</required>
      <model_dependent>false</model_dependent>
      <default_value>none</default_value>
      <choices>
        <choice>
          <value>none</value>
          <display_name>none</display_name>
        </choice>
        <choice>
          <value>exhaust only</value>
          <display_name>exhaust only</display_name>
        </choice>
        <choice>
          <value>supply only</value>
          <display_name>supply only</display_name>
        </choice>
        <choice>
          <value>energy recovery ventilator</value>
          <display_name>energy recovery ventilator</display_name>
        </choice>
        <choice>
          <value>heat recovery ventilator</value>
          <display_name>heat recovery ventilator</display_name>
        </choice>
        <choice>
          <value>balanced</value>
          <display_name>balanced</display_name>
        </choice>
      </choices>
    </argument>
    <argument>
      <name>mech_vent_2_flow_rate</name>
      <display_name>Mechanical Ventilation 2: Flow Rate</display_name>
      <description>The flow rate of the second mechanical ventilation.</description>
      <type>Double</type>
      <units>CFM</units>
      <required>true</required>
      <model_dependent>false</model_dependent>
      <default_value>110</default_value>
    </argument>
    <argument>
      <name>mech_vent_2_hours_in_operation</name>
      <display_name>Mechanical Ventilation 2: Hours In Operation</display_name>
      <description>The hours in operation of the second mechanical ventilation.</description>
      <type>Double</type>
      <units>hrs/day</units>
      <required>true</required>
      <model_dependent>false</model_dependent>
      <default_value>24</default_value>
    </argument>
    <argument>
      <name>mech_vent_2_recovery_efficiency_type</name>
      <display_name>Mechanical Ventilation 2: Total Recovery Efficiency Type</display_name>
      <description>The total recovery efficiency type of the second mechanical ventilation.</description>
      <type>Choice</type>
      <required>true</required>
      <model_dependent>false</model_dependent>
      <default_value>Unadjusted</default_value>
      <choices>
        <choice>
          <value>Unadjusted</value>
          <display_name>Unadjusted</display_name>
        </choice>
        <choice>
          <value>Adjusted</value>
          <display_name>Adjusted</display_name>
        </choice>
      </choices>
    </argument>
    <argument>
      <name>mech_vent_2_total_recovery_efficiency</name>
      <display_name>Mechanical Ventilation 2: Total Recovery Efficiency</display_name>
      <description>The Unadjusted or Adjusted total recovery efficiency of the second mechanical ventilation. Applies to energy recovery ventilator.</description>
      <type>Double</type>
      <units>Frac</units>
      <required>true</required>
      <model_dependent>false</model_dependent>
      <default_value>0.48</default_value>
    </argument>
    <argument>
      <name>mech_vent_2_sensible_recovery_efficiency</name>
      <display_name>Mechanical Ventilation 2: Sensible Recovery Efficiency</display_name>
      <description>The Unadjusted or Adjusted sensible recovery efficiency of the second mechanical ventilation. Applies to energy recovery ventilator and heat recovery ventilator.</description>
      <type>Double</type>
      <units>Frac</units>
      <required>true</required>
      <model_dependent>false</model_dependent>
      <default_value>0.72</default_value>
    </argument>
    <argument>
      <name>mech_vent_2_fan_power</name>
      <display_name>Mechanical Ventilation 2: Fan Power</display_name>
      <description>The fan power of the second mechanical ventilation.</description>
      <type>Double</type>
      <units>W</units>
      <required>true</required>
      <model_dependent>false</model_dependent>
      <default_value>30</default_value>
    </argument>
    <argument>
      <name>kitchen_fans_quantity</name>
      <display_name>Kitchen Fans: Quantity</display_name>
      <description>The quantity of the kitchen fans. If not provided, the OS-HPXML default is used.</description>
      <type>Integer</type>
      <units>#</units>
      <required>false</required>
      <model_dependent>false</model_dependent>
    </argument>
    <argument>
      <name>kitchen_fans_flow_rate</name>
      <display_name>Kitchen Fans: Flow Rate</display_name>
      <description>The flow rate of the kitchen fan. If not provided, the OS-HPXML default is used.</description>
      <type>Double</type>
      <units>CFM</units>
      <required>false</required>
      <model_dependent>false</model_dependent>
    </argument>
    <argument>
      <name>kitchen_fans_hours_in_operation</name>
      <display_name>Kitchen Fans: Hours In Operation</display_name>
      <description>The hours in operation of the kitchen fan. If not provided, the OS-HPXML default is used.</description>
      <type>Double</type>
      <units>hrs/day</units>
      <required>false</required>
      <model_dependent>false</model_dependent>
    </argument>
    <argument>
      <name>kitchen_fans_power</name>
      <display_name>Kitchen Fans: Fan Power</display_name>
      <description>The fan power of the kitchen fan. If not provided, the OS-HPXML default is used.</description>
      <type>Double</type>
      <units>W</units>
      <required>false</required>
      <model_dependent>false</model_dependent>
    </argument>
    <argument>
      <name>kitchen_fans_start_hour</name>
      <display_name>Kitchen Fans: Start Hour</display_name>
      <description>The start hour of the kitchen fan. If not provided, the OS-HPXML default is used.</description>
      <type>Integer</type>
      <units>hr</units>
      <required>false</required>
      <model_dependent>false</model_dependent>
    </argument>
    <argument>
      <name>bathroom_fans_quantity</name>
      <display_name>Bathroom Fans: Quantity</display_name>
      <description>The quantity of the bathroom fans. If not provided, the OS-HPXML default is used.</description>
      <type>Integer</type>
      <units>#</units>
      <required>false</required>
      <model_dependent>false</model_dependent>
    </argument>
    <argument>
      <name>bathroom_fans_flow_rate</name>
      <display_name>Bathroom Fans: Flow Rate</display_name>
      <description>The flow rate of the bathroom fans. If not provided, the OS-HPXML default is used.</description>
      <type>Double</type>
      <units>CFM</units>
      <required>false</required>
      <model_dependent>false</model_dependent>
    </argument>
    <argument>
      <name>bathroom_fans_hours_in_operation</name>
      <display_name>Bathroom Fans: Hours In Operation</display_name>
      <description>The hours in operation of the bathroom fans. If not provided, the OS-HPXML default is used.</description>
      <type>Double</type>
      <units>hrs/day</units>
      <required>false</required>
      <model_dependent>false</model_dependent>
    </argument>
    <argument>
      <name>bathroom_fans_power</name>
      <display_name>Bathroom Fans: Fan Power</display_name>
      <description>The fan power of the bathroom fans. If not provided, the OS-HPXML default is used.</description>
      <type>Double</type>
      <units>W</units>
      <required>false</required>
      <model_dependent>false</model_dependent>
    </argument>
    <argument>
      <name>bathroom_fans_start_hour</name>
      <display_name>Bathroom Fans: Start Hour</display_name>
      <description>The start hour of the bathroom fans. If not provided, the OS-HPXML default is used.</description>
      <type>Integer</type>
      <units>hr</units>
      <required>false</required>
      <model_dependent>false</model_dependent>
    </argument>
    <argument>
      <name>whole_house_fan_present</name>
      <display_name>Whole House Fan: Present</display_name>
      <description>Whether there is a whole house fan.</description>
      <type>Boolean</type>
      <required>true</required>
      <model_dependent>false</model_dependent>
      <default_value>false</default_value>
      <choices>
        <choice>
          <value>true</value>
          <display_name>true</display_name>
        </choice>
        <choice>
          <value>false</value>
          <display_name>false</display_name>
        </choice>
      </choices>
    </argument>
    <argument>
      <name>whole_house_fan_flow_rate</name>
      <display_name>Whole House Fan: Flow Rate</display_name>
      <description>The flow rate of the whole house fan. If not provided, the OS-HPXML default is used.</description>
      <type>Double</type>
      <units>CFM</units>
      <required>false</required>
      <model_dependent>false</model_dependent>
    </argument>
    <argument>
      <name>whole_house_fan_power</name>
      <display_name>Whole House Fan: Fan Power</display_name>
      <description>The fan power of the whole house fan. If not provided, the OS-HPXML default is used.</description>
      <type>Double</type>
      <units>W</units>
      <required>false</required>
      <model_dependent>false</model_dependent>
    </argument>
    <argument>
      <name>water_heater_type</name>
      <display_name>Water Heater: Type</display_name>
      <description>The type of water heater. Use 'none' if there is no water heater.</description>
      <type>Choice</type>
      <required>true</required>
      <model_dependent>false</model_dependent>
      <default_value>storage water heater</default_value>
      <choices>
        <choice>
          <value>none</value>
          <display_name>none</display_name>
        </choice>
        <choice>
          <value>storage water heater</value>
          <display_name>storage water heater</display_name>
        </choice>
        <choice>
          <value>instantaneous water heater</value>
          <display_name>instantaneous water heater</display_name>
        </choice>
        <choice>
          <value>heat pump water heater</value>
          <display_name>heat pump water heater</display_name>
        </choice>
        <choice>
          <value>space-heating boiler with storage tank</value>
          <display_name>space-heating boiler with storage tank</display_name>
        </choice>
        <choice>
          <value>space-heating boiler with tankless coil</value>
          <display_name>space-heating boiler with tankless coil</display_name>
        </choice>
      </choices>
    </argument>
    <argument>
      <name>water_heater_fuel_type</name>
      <display_name>Water Heater: Fuel Type</display_name>
      <description>The fuel type of water heater. Ignored for heat pump water heater.</description>
      <type>Choice</type>
      <required>true</required>
      <model_dependent>false</model_dependent>
      <default_value>natural gas</default_value>
      <choices>
        <choice>
          <value>electricity</value>
          <display_name>electricity</display_name>
        </choice>
        <choice>
          <value>natural gas</value>
          <display_name>natural gas</display_name>
        </choice>
        <choice>
          <value>fuel oil</value>
          <display_name>fuel oil</display_name>
        </choice>
        <choice>
          <value>propane</value>
          <display_name>propane</display_name>
        </choice>
        <choice>
          <value>wood</value>
          <display_name>wood</display_name>
        </choice>
        <choice>
          <value>coal</value>
          <display_name>coal</display_name>
        </choice>
      </choices>
    </argument>
    <argument>
      <name>water_heater_location</name>
      <display_name>Water Heater: Location</display_name>
      <description>The location of water heater. If not provided, the OS-HPXML default is used.</description>
      <type>Choice</type>
      <required>false</required>
      <model_dependent>false</model_dependent>
      <choices>
        <choice>
          <value>living space</value>
          <display_name>living space</display_name>
        </choice>
        <choice>
          <value>basement - conditioned</value>
          <display_name>basement - conditioned</display_name>
        </choice>
        <choice>
          <value>basement - unconditioned</value>
          <display_name>basement - unconditioned</display_name>
        </choice>
        <choice>
          <value>garage</value>
          <display_name>garage</display_name>
        </choice>
        <choice>
          <value>attic - vented</value>
          <display_name>attic - vented</display_name>
        </choice>
        <choice>
          <value>attic - unvented</value>
          <display_name>attic - unvented</display_name>
        </choice>
        <choice>
          <value>crawlspace - vented</value>
          <display_name>crawlspace - vented</display_name>
        </choice>
        <choice>
          <value>crawlspace - unvented</value>
          <display_name>crawlspace - unvented</display_name>
        </choice>
        <choice>
          <value>crawlspace - conditioned</value>
          <display_name>crawlspace - conditioned</display_name>
        </choice>
        <choice>
          <value>other exterior</value>
          <display_name>other exterior</display_name>
        </choice>
        <choice>
          <value>other housing unit</value>
          <display_name>other housing unit</display_name>
        </choice>
        <choice>
          <value>other heated space</value>
          <display_name>other heated space</display_name>
        </choice>
        <choice>
          <value>other multifamily buffer space</value>
          <display_name>other multifamily buffer space</display_name>
        </choice>
        <choice>
          <value>other non-freezing space</value>
          <display_name>other non-freezing space</display_name>
        </choice>
      </choices>
    </argument>
    <argument>
      <name>water_heater_tank_volume</name>
      <display_name>Water Heater: Tank Volume</display_name>
      <description>Nominal volume of water heater tank. Only applies to storage water heater, heat pump water heater, and space-heating boiler with storage tank. If not provided, the OS-HPXML default is used.</description>
      <type>Double</type>
      <units>gal</units>
      <required>false</required>
      <model_dependent>false</model_dependent>
    </argument>
    <argument>
      <name>water_heater_efficiency_type</name>
      <display_name>Water Heater: Efficiency Type</display_name>
      <description>The efficiency type of water heater. Does not apply to space-heating boilers.</description>
      <type>Choice</type>
      <required>true</required>
      <model_dependent>false</model_dependent>
      <default_value>EnergyFactor</default_value>
      <choices>
        <choice>
          <value>EnergyFactor</value>
          <display_name>EnergyFactor</display_name>
        </choice>
        <choice>
          <value>UniformEnergyFactor</value>
          <display_name>UniformEnergyFactor</display_name>
        </choice>
      </choices>
    </argument>
    <argument>
      <name>water_heater_efficiency</name>
      <display_name>Water Heater: Efficiency</display_name>
      <description>Rated Energy Factor or Uniform Energy Factor. Does not apply to space-heating boilers.</description>
      <type>Double</type>
      <required>true</required>
      <model_dependent>false</model_dependent>
      <default_value>0.67</default_value>
    </argument>
    <argument>
      <name>water_heater_usage_bin</name>
      <display_name>Water Heater: Usage Bin</display_name>
      <description>The usage of the water heater. Only applies if Efficiency Type is UniformEnergyFactor and Type is not instantaneous water heater. Does not apply to space-heating boilers. If not provided, the OS-HPXML default is used.</description>
      <type>Choice</type>
      <required>false</required>
      <model_dependent>false</model_dependent>
      <choices>
        <choice>
          <value>very small</value>
          <display_name>very small</display_name>
        </choice>
        <choice>
          <value>low</value>
          <display_name>low</display_name>
        </choice>
        <choice>
          <value>medium</value>
          <display_name>medium</display_name>
        </choice>
        <choice>
          <value>high</value>
          <display_name>high</display_name>
        </choice>
      </choices>
    </argument>
    <argument>
      <name>water_heater_recovery_efficiency</name>
      <display_name>Water Heater: Recovery Efficiency</display_name>
      <description>Ratio of energy delivered to water heater to the energy content of the fuel consumed by the water heater. Only used for non-electric storage water heaters. If not provided, the OS-HPXML default is used.</description>
      <type>Double</type>
      <units>Frac</units>
      <required>false</required>
      <model_dependent>false</model_dependent>
    </argument>
    <argument>
      <name>water_heater_heating_capacity</name>
      <display_name>Water Heater: Heating Capacity</display_name>
      <description>Heating capacity. Only applies to storage water heater. If not provided, the OS-HPXML default is used.</description>
      <type>Double</type>
      <units>Btu/hr</units>
      <required>false</required>
      <model_dependent>false</model_dependent>
    </argument>
    <argument>
      <name>water_heater_standby_loss</name>
      <display_name>Water Heater: Standby Loss</display_name>
      <description>The standby loss of water heater. Only applies to space-heating boilers. If not provided, the OS-HPXML default is used.</description>
      <type>Double</type>
      <units>deg-F/hr</units>
      <required>false</required>
      <model_dependent>false</model_dependent>
    </argument>
    <argument>
      <name>water_heater_jacket_rvalue</name>
      <display_name>Water Heater: Jacket R-value</display_name>
      <description>The jacket R-value of water heater. Doesn't apply to instantaneous water heater or space-heating boiler with tankless coil. If not provided, defaults to no jacket insulation.</description>
      <type>Double</type>
      <units>h-ft^2-R/Btu</units>
      <required>false</required>
      <model_dependent>false</model_dependent>
    </argument>
    <argument>
      <name>water_heater_setpoint_temperature</name>
      <display_name>Water Heater: Setpoint Temperature</display_name>
      <description>The setpoint temperature of water heater. If not provided, the OS-HPXML default is used.</description>
      <type>Double</type>
      <units>deg-F</units>
      <required>false</required>
      <model_dependent>false</model_dependent>
    </argument>
    <argument>
      <name>water_heater_num_units_served</name>
      <display_name>Water Heater: Number of Units Served</display_name>
      <description>Number of dwelling units served (directly or indirectly) by the water heater. Must be 1 if single-family detached. Used to apportion water heater tank losses to the unit.</description>
      <type>Integer</type>
      <units>#</units>
      <required>true</required>
      <model_dependent>false</model_dependent>
      <default_value>1</default_value>
    </argument>
    <argument>
      <name>water_heater_uses_desuperheater</name>
      <display_name>Water Heater: Uses Desuperheater</display_name>
      <description>Requires that the dwelling unit has a air-to-air, mini-split, or ground-to-air heat pump or a central air conditioner or mini-split air conditioner. If not provided, assumes no desuperheater.</description>
      <type>Boolean</type>
      <required>false</required>
      <model_dependent>false</model_dependent>
      <choices>
        <choice>
          <value>true</value>
          <display_name>true</display_name>
        </choice>
        <choice>
          <value>false</value>
          <display_name>false</display_name>
        </choice>
      </choices>
    </argument>
    <argument>
      <name>water_heater_tank_model_type</name>
      <display_name>Water Heater: Tank Type</display_name>
      <description>Type of tank model to use. The 'stratified' tank generally provide more accurate results, but may significantly increase run time. Applies only to storage water heater. If not provided, the OS-HPXML default is used.</description>
      <type>Choice</type>
      <required>false</required>
      <model_dependent>false</model_dependent>
      <choices>
        <choice>
          <value>mixed</value>
          <display_name>mixed</display_name>
        </choice>
        <choice>
          <value>stratified</value>
          <display_name>stratified</display_name>
        </choice>
      </choices>
    </argument>
    <argument>
      <name>water_heater_operating_mode</name>
      <display_name>Water Heater: Operating Mode</display_name>
      <description>The water heater operating mode. The 'heat pump only' option only uses the heat pump, while 'hybrid/auto' allows the backup electric resistance to come on in high demand situations. This is ignored if a scheduled operating mode type is selected. Applies only to heat pump water heater. If not provided, the OS-HPXML default is used.</description>
      <type>Choice</type>
      <required>false</required>
      <model_dependent>false</model_dependent>
      <choices>
        <choice>
          <value>hybrid/auto</value>
          <display_name>hybrid/auto</display_name>
        </choice>
        <choice>
          <value>heat pump only</value>
          <display_name>heat pump only</display_name>
        </choice>
      </choices>
    </argument>
    <argument>
      <name>hot_water_distribution_system_type</name>
      <display_name>Hot Water Distribution: System Type</display_name>
      <description>The type of the hot water distribution system.</description>
      <type>Choice</type>
      <required>true</required>
      <model_dependent>false</model_dependent>
      <default_value>Standard</default_value>
      <choices>
        <choice>
          <value>Standard</value>
          <display_name>Standard</display_name>
        </choice>
        <choice>
          <value>Recirculation</value>
          <display_name>Recirculation</display_name>
        </choice>
      </choices>
    </argument>
    <argument>
      <name>hot_water_distribution_standard_piping_length</name>
      <display_name>Hot Water Distribution: Standard Piping Length</display_name>
      <description>If the distribution system is Standard, the length of the piping. If not provided, the OS-HPXML default is used.</description>
      <type>Double</type>
      <units>ft</units>
      <required>false</required>
      <model_dependent>false</model_dependent>
    </argument>
    <argument>
      <name>hot_water_distribution_recirc_control_type</name>
      <display_name>Hot Water Distribution: Recirculation Control Type</display_name>
      <description>If the distribution system is Recirculation, the type of hot water recirculation control, if any.</description>
      <type>Choice</type>
      <required>false</required>
      <model_dependent>false</model_dependent>
      <default_value>no control</default_value>
      <choices>
        <choice>
          <value>no control</value>
          <display_name>no control</display_name>
        </choice>
        <choice>
          <value>timer</value>
          <display_name>timer</display_name>
        </choice>
        <choice>
          <value>temperature</value>
          <display_name>temperature</display_name>
        </choice>
        <choice>
          <value>presence sensor demand control</value>
          <display_name>presence sensor demand control</display_name>
        </choice>
        <choice>
          <value>manual demand control</value>
          <display_name>manual demand control</display_name>
        </choice>
      </choices>
    </argument>
    <argument>
      <name>hot_water_distribution_recirc_piping_length</name>
      <display_name>Hot Water Distribution: Recirculation Piping Length</display_name>
      <description>If the distribution system is Recirculation, the length of the recirculation piping. If not provided, the OS-HPXML default is used.</description>
      <type>Double</type>
      <units>ft</units>
      <required>false</required>
      <model_dependent>false</model_dependent>
    </argument>
    <argument>
      <name>hot_water_distribution_recirc_branch_piping_length</name>
      <display_name>Hot Water Distribution: Recirculation Branch Piping Length</display_name>
      <description>If the distribution system is Recirculation, the length of the recirculation branch piping. If not provided, the OS-HPXML default is used.</description>
      <type>Double</type>
      <units>ft</units>
      <required>false</required>
      <model_dependent>false</model_dependent>
    </argument>
    <argument>
      <name>hot_water_distribution_recirc_pump_power</name>
      <display_name>Hot Water Distribution: Recirculation Pump Power</display_name>
      <description>If the distribution system is Recirculation, the recirculation pump power. If not provided, the OS-HPXML default is used.</description>
      <type>Double</type>
      <units>W</units>
      <required>false</required>
      <model_dependent>false</model_dependent>
    </argument>
    <argument>
      <name>hot_water_distribution_recirc_num_units_served</name>
      <display_name>Hot Water Distribution: Recirculation Number of Units Served</display_name>
      <description>If the distribution system is Recirculation, number of dwelling units served by the recirculation system. Can only be 1 if single-family detached. Used to apportion recirculation pump power to the unit.</description>
      <type>Integer</type>
      <units>#</units>
      <required>false</required>
      <model_dependent>false</model_dependent>
    </argument>
    <argument>
      <name>hot_water_distribution_pipe_r</name>
      <display_name>Hot Water Distribution: Pipe Insulation Nominal R-Value</display_name>
      <description>Nominal R-value of the pipe insulation. If not provided, the OS-HPXML default is used.</description>
      <type>Double</type>
      <units>h-ft^2-R/Btu</units>
      <required>false</required>
      <model_dependent>false</model_dependent>
    </argument>
    <argument>
      <name>dwhr_facilities_connected</name>
      <display_name>Drain Water Heat Recovery: Facilities Connected</display_name>
      <description>Which facilities are connected for the drain water heat recovery. Use 'none' if there is no drain water heat recovery system.</description>
      <type>Choice</type>
      <required>true</required>
      <model_dependent>false</model_dependent>
      <default_value>none</default_value>
      <choices>
        <choice>
          <value>none</value>
          <display_name>none</display_name>
        </choice>
        <choice>
          <value>one</value>
          <display_name>one</display_name>
        </choice>
        <choice>
          <value>all</value>
          <display_name>all</display_name>
        </choice>
      </choices>
    </argument>
    <argument>
      <name>dwhr_equal_flow</name>
      <display_name>Drain Water Heat Recovery: Equal Flow</display_name>
      <description>Whether the drain water heat recovery has equal flow.</description>
      <type>Boolean</type>
      <required>false</required>
      <model_dependent>false</model_dependent>
      <default_value>true</default_value>
      <choices>
        <choice>
          <value>true</value>
          <display_name>true</display_name>
        </choice>
        <choice>
          <value>false</value>
          <display_name>false</display_name>
        </choice>
      </choices>
    </argument>
    <argument>
      <name>dwhr_efficiency</name>
      <display_name>Drain Water Heat Recovery: Efficiency</display_name>
      <description>The efficiency of the drain water heat recovery.</description>
      <type>Double</type>
      <units>Frac</units>
      <required>false</required>
      <model_dependent>false</model_dependent>
      <default_value>0.55</default_value>
    </argument>
    <argument>
      <name>water_fixtures_shower_low_flow</name>
      <display_name>Hot Water Fixtures: Is Shower Low Flow</display_name>
      <description>Whether the shower fixture is low flow.</description>
      <type>Boolean</type>
      <required>true</required>
      <model_dependent>false</model_dependent>
      <default_value>false</default_value>
      <choices>
        <choice>
          <value>true</value>
          <display_name>true</display_name>
        </choice>
        <choice>
          <value>false</value>
          <display_name>false</display_name>
        </choice>
      </choices>
    </argument>
    <argument>
      <name>water_fixtures_sink_low_flow</name>
      <display_name>Hot Water Fixtures: Is Sink Low Flow</display_name>
      <description>Whether the sink fixture is low flow.</description>
      <type>Boolean</type>
      <required>true</required>
      <model_dependent>false</model_dependent>
      <default_value>false</default_value>
      <choices>
        <choice>
          <value>true</value>
          <display_name>true</display_name>
        </choice>
        <choice>
          <value>false</value>
          <display_name>false</display_name>
        </choice>
      </choices>
    </argument>
    <argument>
      <name>water_fixtures_usage_multiplier</name>
      <display_name>Hot Water Fixtures: Usage Multiplier</display_name>
      <description>Multiplier on the hot water usage that can reflect, e.g., high/low usage occupants. If not provided, the OS-HPXML default is used.</description>
      <type>Double</type>
      <required>false</required>
      <model_dependent>false</model_dependent>
    </argument>
    <argument>
      <name>solar_thermal_system_type</name>
      <display_name>Solar Thermal: System Type</display_name>
      <description>The type of solar thermal system. Use 'none' if there is no solar thermal system.</description>
      <type>Choice</type>
      <required>true</required>
      <model_dependent>false</model_dependent>
      <default_value>none</default_value>
      <choices>
        <choice>
          <value>none</value>
          <display_name>none</display_name>
        </choice>
        <choice>
          <value>hot water</value>
          <display_name>hot water</display_name>
        </choice>
      </choices>
    </argument>
    <argument>
      <name>solar_thermal_collector_area</name>
      <display_name>Solar Thermal: Collector Area</display_name>
      <description>The collector area of the solar thermal system.</description>
      <type>Double</type>
      <units>ft^2</units>
      <required>true</required>
      <model_dependent>false</model_dependent>
      <default_value>40</default_value>
    </argument>
    <argument>
      <name>solar_thermal_collector_loop_type</name>
      <display_name>Solar Thermal: Collector Loop Type</display_name>
      <description>The collector loop type of the solar thermal system.</description>
      <type>Choice</type>
      <required>true</required>
      <model_dependent>false</model_dependent>
      <default_value>liquid direct</default_value>
      <choices>
        <choice>
          <value>liquid direct</value>
          <display_name>liquid direct</display_name>
        </choice>
        <choice>
          <value>liquid indirect</value>
          <display_name>liquid indirect</display_name>
        </choice>
        <choice>
          <value>passive thermosyphon</value>
          <display_name>passive thermosyphon</display_name>
        </choice>
      </choices>
    </argument>
    <argument>
      <name>solar_thermal_collector_type</name>
      <display_name>Solar Thermal: Collector Type</display_name>
      <description>The collector type of the solar thermal system.</description>
      <type>Choice</type>
      <required>true</required>
      <model_dependent>false</model_dependent>
      <default_value>evacuated tube</default_value>
      <choices>
        <choice>
          <value>evacuated tube</value>
          <display_name>evacuated tube</display_name>
        </choice>
        <choice>
          <value>single glazing black</value>
          <display_name>single glazing black</display_name>
        </choice>
        <choice>
          <value>double glazing black</value>
          <display_name>double glazing black</display_name>
        </choice>
        <choice>
          <value>integrated collector storage</value>
          <display_name>integrated collector storage</display_name>
        </choice>
      </choices>
    </argument>
    <argument>
      <name>solar_thermal_collector_azimuth</name>
      <display_name>Solar Thermal: Collector Azimuth</display_name>
      <description>The collector azimuth of the solar thermal system. Azimuth is measured clockwise from north (e.g., North=0, East=90, South=180, West=270).</description>
      <type>Double</type>
      <units>degrees</units>
      <required>true</required>
      <model_dependent>false</model_dependent>
      <default_value>180</default_value>
    </argument>
    <argument>
      <name>solar_thermal_collector_tilt</name>
      <display_name>Solar Thermal: Collector Tilt</display_name>
      <description>The collector tilt of the solar thermal system. Can also enter, e.g., RoofPitch, RoofPitch+20, Latitude, Latitude-15, etc.</description>
      <type>String</type>
      <units>degrees</units>
      <required>true</required>
      <model_dependent>false</model_dependent>
      <default_value>RoofPitch</default_value>
    </argument>
    <argument>
      <name>solar_thermal_collector_rated_optical_efficiency</name>
      <display_name>Solar Thermal: Collector Rated Optical Efficiency</display_name>
      <description>The collector rated optical efficiency of the solar thermal system.</description>
      <type>Double</type>
      <units>Frac</units>
      <required>true</required>
      <model_dependent>false</model_dependent>
      <default_value>0.5</default_value>
    </argument>
    <argument>
      <name>solar_thermal_collector_rated_thermal_losses</name>
      <display_name>Solar Thermal: Collector Rated Thermal Losses</display_name>
      <description>The collector rated thermal losses of the solar thermal system.</description>
      <type>Double</type>
      <units>Btu/hr-ft^2-R</units>
      <required>true</required>
      <model_dependent>false</model_dependent>
      <default_value>0.2799</default_value>
    </argument>
    <argument>
      <name>solar_thermal_storage_volume</name>
      <display_name>Solar Thermal: Storage Volume</display_name>
      <description>The storage volume of the solar thermal system. If not provided, the OS-HPXML default is used.</description>
      <type>Double</type>
      <units>gal</units>
      <required>false</required>
      <model_dependent>false</model_dependent>
    </argument>
    <argument>
      <name>solar_thermal_solar_fraction</name>
      <display_name>Solar Thermal: Solar Fraction</display_name>
      <description>The solar fraction of the solar thermal system. If provided, overrides all other solar thermal inputs.</description>
      <type>Double</type>
      <units>Frac</units>
      <required>true</required>
      <model_dependent>false</model_dependent>
      <default_value>0</default_value>
    </argument>
    <argument>
      <name>pv_system_present</name>
      <display_name>PV System: Present</display_name>
      <description>Whether there is a PV system present.</description>
      <type>Boolean</type>
      <required>true</required>
      <model_dependent>false</model_dependent>
      <default_value>false</default_value>
      <choices>
        <choice>
          <value>true</value>
          <display_name>true</display_name>
        </choice>
        <choice>
          <value>false</value>
          <display_name>false</display_name>
        </choice>
      </choices>
    </argument>
    <argument>
      <name>pv_system_module_type</name>
      <display_name>PV System: Module Type</display_name>
      <description>Module type of the PV system. If not provided, the OS-HPXML default is used.</description>
      <type>Choice</type>
      <required>false</required>
      <model_dependent>false</model_dependent>
      <choices>
        <choice>
          <value>standard</value>
          <display_name>standard</display_name>
        </choice>
        <choice>
          <value>premium</value>
          <display_name>premium</display_name>
        </choice>
        <choice>
          <value>thin film</value>
          <display_name>thin film</display_name>
        </choice>
      </choices>
    </argument>
    <argument>
      <name>pv_system_location</name>
      <display_name>PV System: Location</display_name>
      <description>Location of the PV system. If not provided, the OS-HPXML default is used.</description>
      <type>Choice</type>
      <required>false</required>
      <model_dependent>false</model_dependent>
      <choices>
        <choice>
          <value>roof</value>
          <display_name>roof</display_name>
        </choice>
        <choice>
          <value>ground</value>
          <display_name>ground</display_name>
        </choice>
      </choices>
    </argument>
    <argument>
      <name>pv_system_tracking</name>
      <display_name>PV System: Tracking</display_name>
      <description>Type of tracking for the PV system. If not provided, the OS-HPXML default is used.</description>
      <type>Choice</type>
      <required>false</required>
      <model_dependent>false</model_dependent>
      <choices>
        <choice>
          <value>fixed</value>
          <display_name>fixed</display_name>
        </choice>
        <choice>
          <value>1-axis</value>
          <display_name>1-axis</display_name>
        </choice>
        <choice>
          <value>1-axis backtracked</value>
          <display_name>1-axis backtracked</display_name>
        </choice>
        <choice>
          <value>2-axis</value>
          <display_name>2-axis</display_name>
        </choice>
      </choices>
    </argument>
    <argument>
      <name>pv_system_array_azimuth</name>
      <display_name>PV System: Array Azimuth</display_name>
      <description>Array azimuth of the PV system. Azimuth is measured clockwise from north (e.g., North=0, East=90, South=180, West=270).</description>
      <type>Double</type>
      <units>degrees</units>
      <required>true</required>
      <model_dependent>false</model_dependent>
      <default_value>180</default_value>
    </argument>
    <argument>
      <name>pv_system_array_tilt</name>
      <display_name>PV System: Array Tilt</display_name>
      <description>Array tilt of the PV system. Can also enter, e.g., RoofPitch, RoofPitch+20, Latitude, Latitude-15, etc.</description>
      <type>String</type>
      <units>degrees</units>
      <required>true</required>
      <model_dependent>false</model_dependent>
      <default_value>RoofPitch</default_value>
    </argument>
    <argument>
      <name>pv_system_max_power_output</name>
      <display_name>PV System: Maximum Power Output</display_name>
      <description>Maximum power output of the PV system. For a shared system, this is the total building maximum power output.</description>
      <type>Double</type>
      <units>W</units>
      <required>true</required>
      <model_dependent>false</model_dependent>
      <default_value>4000</default_value>
    </argument>
    <argument>
      <name>pv_system_inverter_efficiency</name>
      <display_name>PV System: Inverter Efficiency</display_name>
      <description>Inverter efficiency of the PV system. If there are two PV systems, this will apply to both. If not provided, the OS-HPXML default is used.</description>
      <type>Double</type>
      <units>Frac</units>
      <required>false</required>
      <model_dependent>false</model_dependent>
    </argument>
    <argument>
      <name>pv_system_system_losses_fraction</name>
      <display_name>PV System: System Losses Fraction</display_name>
      <description>System losses fraction of the PV system. If there are two PV systems, this will apply to both. If not provided, the OS-HPXML default is used.</description>
      <type>Double</type>
      <units>Frac</units>
      <required>false</required>
      <model_dependent>false</model_dependent>
    </argument>
    <argument>
      <name>pv_system_num_bedrooms_served</name>
      <display_name>PV System: Number of Bedrooms Served</display_name>
      <description>Number of bedrooms served by PV system. Required if single-family attached or apartment unit. Used to apportion PV generation to the unit of a SFA/MF building. If there are two PV systems, this will apply to both.</description>
      <type>Integer</type>
      <units>#</units>
      <required>false</required>
      <model_dependent>false</model_dependent>
    </argument>
    <argument>
      <name>pv_system_2_present</name>
      <display_name>PV System 2: Present</display_name>
      <description>Whether there is a second PV system present.</description>
      <type>Boolean</type>
      <required>true</required>
      <model_dependent>false</model_dependent>
      <default_value>false</default_value>
      <choices>
        <choice>
          <value>true</value>
          <display_name>true</display_name>
        </choice>
        <choice>
          <value>false</value>
          <display_name>false</display_name>
        </choice>
      </choices>
    </argument>
    <argument>
      <name>pv_system_2_module_type</name>
      <display_name>PV System 2: Module Type</display_name>
      <description>Module type of the second PV system. If not provided, the OS-HPXML default is used.</description>
      <type>Choice</type>
      <required>false</required>
      <model_dependent>false</model_dependent>
      <choices>
        <choice>
          <value>standard</value>
          <display_name>standard</display_name>
        </choice>
        <choice>
          <value>premium</value>
          <display_name>premium</display_name>
        </choice>
        <choice>
          <value>thin film</value>
          <display_name>thin film</display_name>
        </choice>
      </choices>
    </argument>
    <argument>
      <name>pv_system_2_location</name>
      <display_name>PV System 2: Location</display_name>
      <description>Location of the second PV system. If not provided, the OS-HPXML default is used.</description>
      <type>Choice</type>
      <required>false</required>
      <model_dependent>false</model_dependent>
      <choices>
        <choice>
          <value>roof</value>
          <display_name>roof</display_name>
        </choice>
        <choice>
          <value>ground</value>
          <display_name>ground</display_name>
        </choice>
      </choices>
    </argument>
    <argument>
      <name>pv_system_2_tracking</name>
      <display_name>PV System 2: Tracking</display_name>
      <description>Type of tracking for the second PV system. If not provided, the OS-HPXML default is used.</description>
      <type>Choice</type>
      <required>false</required>
      <model_dependent>false</model_dependent>
      <choices>
        <choice>
          <value>fixed</value>
          <display_name>fixed</display_name>
        </choice>
        <choice>
          <value>1-axis</value>
          <display_name>1-axis</display_name>
        </choice>
        <choice>
          <value>1-axis backtracked</value>
          <display_name>1-axis backtracked</display_name>
        </choice>
        <choice>
          <value>2-axis</value>
          <display_name>2-axis</display_name>
        </choice>
      </choices>
    </argument>
    <argument>
      <name>pv_system_2_array_azimuth</name>
      <display_name>PV System 2: Array Azimuth</display_name>
      <description>Array azimuth of the second PV system. Azimuth is measured clockwise from north (e.g., North=0, East=90, South=180, West=270).</description>
      <type>Double</type>
      <units>degrees</units>
      <required>true</required>
      <model_dependent>false</model_dependent>
      <default_value>180</default_value>
    </argument>
    <argument>
      <name>pv_system_2_array_tilt</name>
      <display_name>PV System 2: Array Tilt</display_name>
      <description>Array tilt of the second PV system. Can also enter, e.g., RoofPitch, RoofPitch+20, Latitude, Latitude-15, etc.</description>
      <type>String</type>
      <units>degrees</units>
      <required>true</required>
      <model_dependent>false</model_dependent>
      <default_value>RoofPitch</default_value>
    </argument>
    <argument>
      <name>pv_system_2_max_power_output</name>
      <display_name>PV System 2: Maximum Power Output</display_name>
      <description>Maximum power output of the second PV system. For a shared system, this is the total building maximum power output.</description>
      <type>Double</type>
      <units>W</units>
      <required>true</required>
      <model_dependent>false</model_dependent>
      <default_value>4000</default_value>
    </argument>
    <argument>
      <name>battery_present</name>
      <display_name>Battery: Present</display_name>
      <description>Whether there is a lithium ion battery present.</description>
      <type>Boolean</type>
      <required>true</required>
      <model_dependent>false</model_dependent>
      <default_value>false</default_value>
      <choices>
        <choice>
          <value>true</value>
          <display_name>true</display_name>
        </choice>
        <choice>
          <value>false</value>
          <display_name>false</display_name>
        </choice>
      </choices>
    </argument>
    <argument>
      <name>battery_location</name>
      <display_name>Battery: Location</display_name>
      <description>The space type for the lithium ion battery location. If not provided, the OS-HPXML default is used.</description>
      <type>Choice</type>
      <required>false</required>
      <model_dependent>false</model_dependent>
      <choices>
        <choice>
          <value>living space</value>
          <display_name>living space</display_name>
        </choice>
        <choice>
          <value>basement - conditioned</value>
          <display_name>basement - conditioned</display_name>
        </choice>
        <choice>
          <value>basement - unconditioned</value>
          <display_name>basement - unconditioned</display_name>
        </choice>
        <choice>
          <value>crawlspace - vented</value>
          <display_name>crawlspace - vented</display_name>
        </choice>
        <choice>
          <value>crawlspace - unvented</value>
          <display_name>crawlspace - unvented</display_name>
        </choice>
        <choice>
          <value>crawlspace - conditioned</value>
          <display_name>crawlspace - conditioned</display_name>
        </choice>
        <choice>
          <value>attic - vented</value>
          <display_name>attic - vented</display_name>
        </choice>
        <choice>
          <value>attic - unvented</value>
          <display_name>attic - unvented</display_name>
        </choice>
        <choice>
          <value>garage</value>
          <display_name>garage</display_name>
        </choice>
        <choice>
          <value>outside</value>
          <display_name>outside</display_name>
        </choice>
      </choices>
    </argument>
    <argument>
      <name>battery_power</name>
      <display_name>Battery: Rated Power Output</display_name>
      <description>The rated power output of the lithium ion battery. If not provided, the OS-HPXML default is used.</description>
      <type>Double</type>
      <units>W</units>
      <required>false</required>
      <model_dependent>false</model_dependent>
    </argument>
    <argument>
      <name>battery_capacity</name>
      <display_name>Battery: Nominal Capacity</display_name>
      <description>The nominal capacity of the lithium ion battery. If not provided, the OS-HPXML default is used.</description>
      <type>Double</type>
      <units>kWh</units>
      <required>false</required>
      <model_dependent>false</model_dependent>
    </argument>
    <argument>
      <name>battery_usable_capacity</name>
      <display_name>Battery: Usable Capacity</display_name>
      <description>The usable capacity of the lithium ion battery. If not provided, the OS-HPXML default is used.</description>
      <type>Double</type>
      <units>kWh</units>
      <required>false</required>
      <model_dependent>false</model_dependent>
    </argument>
    <argument>
      <name>battery_round_trip_efficiency</name>
      <display_name>Battery: Round Trip Efficiency</display_name>
      <description>The round trip efficiency of the lithium ion battery. If not provided, the OS-HPXML default is used.</description>
      <type>Double</type>
      <units>Frac</units>
      <required>false</required>
      <model_dependent>false</model_dependent>
    </argument>
    <argument>
      <name>lighting_present</name>
      <display_name>Lighting: Present</display_name>
      <description>Whether there is lighting energy use.</description>
      <type>Boolean</type>
      <required>true</required>
      <model_dependent>false</model_dependent>
      <default_value>true</default_value>
      <choices>
        <choice>
          <value>true</value>
          <display_name>true</display_name>
        </choice>
        <choice>
          <value>false</value>
          <display_name>false</display_name>
        </choice>
      </choices>
    </argument>
    <argument>
      <name>lighting_interior_fraction_cfl</name>
      <display_name>Lighting: Interior Fraction CFL</display_name>
      <description>Fraction of all lamps (interior) that are compact fluorescent. Lighting not specified as CFL, LFL, or LED is assumed to be incandescent.</description>
      <type>Double</type>
      <required>true</required>
      <model_dependent>false</model_dependent>
      <default_value>0.1</default_value>
    </argument>
    <argument>
      <name>lighting_interior_fraction_lfl</name>
      <display_name>Lighting: Interior Fraction LFL</display_name>
      <description>Fraction of all lamps (interior) that are linear fluorescent. Lighting not specified as CFL, LFL, or LED is assumed to be incandescent.</description>
      <type>Double</type>
      <required>true</required>
      <model_dependent>false</model_dependent>
      <default_value>0</default_value>
    </argument>
    <argument>
      <name>lighting_interior_fraction_led</name>
      <display_name>Lighting: Interior Fraction LED</display_name>
      <description>Fraction of all lamps (interior) that are light emitting diodes. Lighting not specified as CFL, LFL, or LED is assumed to be incandescent.</description>
      <type>Double</type>
      <required>true</required>
      <model_dependent>false</model_dependent>
      <default_value>0</default_value>
    </argument>
    <argument>
      <name>lighting_interior_usage_multiplier</name>
      <display_name>Lighting: Interior Usage Multiplier</display_name>
      <description>Multiplier on the lighting energy usage (interior) that can reflect, e.g., high/low usage occupants. If not provided, the OS-HPXML default is used.</description>
      <type>Double</type>
      <required>false</required>
      <model_dependent>false</model_dependent>
    </argument>
    <argument>
      <name>lighting_exterior_fraction_cfl</name>
      <display_name>Lighting: Exterior Fraction CFL</display_name>
      <description>Fraction of all lamps (exterior) that are compact fluorescent. Lighting not specified as CFL, LFL, or LED is assumed to be incandescent.</description>
      <type>Double</type>
      <required>true</required>
      <model_dependent>false</model_dependent>
      <default_value>0</default_value>
    </argument>
    <argument>
      <name>lighting_exterior_fraction_lfl</name>
      <display_name>Lighting: Exterior Fraction LFL</display_name>
      <description>Fraction of all lamps (exterior) that are linear fluorescent. Lighting not specified as CFL, LFL, or LED is assumed to be incandescent.</description>
      <type>Double</type>
      <required>true</required>
      <model_dependent>false</model_dependent>
      <default_value>0</default_value>
    </argument>
    <argument>
      <name>lighting_exterior_fraction_led</name>
      <display_name>Lighting: Exterior Fraction LED</display_name>
      <description>Fraction of all lamps (exterior) that are light emitting diodes. Lighting not specified as CFL, LFL, or LED is assumed to be incandescent.</description>
      <type>Double</type>
      <required>true</required>
      <model_dependent>false</model_dependent>
      <default_value>0</default_value>
    </argument>
    <argument>
      <name>lighting_exterior_usage_multiplier</name>
      <display_name>Lighting: Exterior Usage Multiplier</display_name>
      <description>Multiplier on the lighting energy usage (exterior) that can reflect, e.g., high/low usage occupants. If not provided, the OS-HPXML default is used.</description>
      <type>Double</type>
      <required>false</required>
      <model_dependent>false</model_dependent>
    </argument>
    <argument>
      <name>lighting_garage_fraction_cfl</name>
      <display_name>Lighting: Garage Fraction CFL</display_name>
      <description>Fraction of all lamps (garage) that are compact fluorescent. Lighting not specified as CFL, LFL, or LED is assumed to be incandescent.</description>
      <type>Double</type>
      <required>true</required>
      <model_dependent>false</model_dependent>
      <default_value>0</default_value>
    </argument>
    <argument>
      <name>lighting_garage_fraction_lfl</name>
      <display_name>Lighting: Garage Fraction LFL</display_name>
      <description>Fraction of all lamps (garage) that are linear fluorescent. Lighting not specified as CFL, LFL, or LED is assumed to be incandescent.</description>
      <type>Double</type>
      <required>true</required>
      <model_dependent>false</model_dependent>
      <default_value>0</default_value>
    </argument>
    <argument>
      <name>lighting_garage_fraction_led</name>
      <display_name>Lighting: Garage Fraction LED</display_name>
      <description>Fraction of all lamps (garage) that are light emitting diodes. Lighting not specified as CFL, LFL, or LED is assumed to be incandescent.</description>
      <type>Double</type>
      <required>true</required>
      <model_dependent>false</model_dependent>
      <default_value>0</default_value>
    </argument>
    <argument>
      <name>lighting_garage_usage_multiplier</name>
      <display_name>Lighting: Garage Usage Multiplier</display_name>
      <description>Multiplier on the lighting energy usage (garage) that can reflect, e.g., high/low usage occupants. If not provided, the OS-HPXML default is used.</description>
      <type>Double</type>
      <required>false</required>
      <model_dependent>false</model_dependent>
    </argument>
    <argument>
      <name>holiday_lighting_present</name>
      <display_name>Holiday Lighting: Present</display_name>
      <description>Whether there is holiday lighting.</description>
      <type>Boolean</type>
      <required>true</required>
      <model_dependent>false</model_dependent>
      <default_value>false</default_value>
      <choices>
        <choice>
          <value>true</value>
          <display_name>true</display_name>
        </choice>
        <choice>
          <value>false</value>
          <display_name>false</display_name>
        </choice>
      </choices>
    </argument>
    <argument>
      <name>holiday_lighting_daily_kwh</name>
      <display_name>Holiday Lighting: Daily Consumption</display_name>
      <description>The daily energy consumption for holiday lighting (exterior). If not provided, the OS-HPXML default is used.</description>
      <type>Double</type>
      <units>kWh/day</units>
      <required>false</required>
      <model_dependent>false</model_dependent>
    </argument>
    <argument>
      <name>holiday_lighting_period</name>
      <display_name>Holiday Lighting: Period</display_name>
      <description>Enter a date like "Nov 25 - Jan 5". If not provided, the OS-HPXML default is used.</description>
      <type>String</type>
      <required>false</required>
      <model_dependent>false</model_dependent>
    </argument>
    <argument>
      <name>dehumidifier_type</name>
      <display_name>Dehumidifier: Type</display_name>
      <description>The type of dehumidifier.</description>
      <type>Choice</type>
      <required>true</required>
      <model_dependent>false</model_dependent>
      <default_value>none</default_value>
      <choices>
        <choice>
          <value>none</value>
          <display_name>none</display_name>
        </choice>
        <choice>
          <value>portable</value>
          <display_name>portable</display_name>
        </choice>
        <choice>
          <value>whole-home</value>
          <display_name>whole-home</display_name>
        </choice>
      </choices>
    </argument>
    <argument>
      <name>dehumidifier_efficiency_type</name>
      <display_name>Dehumidifier: Efficiency Type</display_name>
      <description>The efficiency type of dehumidifier.</description>
      <type>Choice</type>
      <required>true</required>
      <model_dependent>false</model_dependent>
      <default_value>IntegratedEnergyFactor</default_value>
      <choices>
        <choice>
          <value>EnergyFactor</value>
          <display_name>EnergyFactor</display_name>
        </choice>
        <choice>
          <value>IntegratedEnergyFactor</value>
          <display_name>IntegratedEnergyFactor</display_name>
        </choice>
      </choices>
    </argument>
    <argument>
      <name>dehumidifier_efficiency</name>
      <display_name>Dehumidifier: Efficiency</display_name>
      <description>The efficiency of the dehumidifier.</description>
      <type>Double</type>
      <units>liters/kWh</units>
      <required>true</required>
      <model_dependent>false</model_dependent>
      <default_value>1.5</default_value>
    </argument>
    <argument>
      <name>dehumidifier_capacity</name>
      <display_name>Dehumidifier: Capacity</display_name>
      <description>The capacity (water removal rate) of the dehumidifier.</description>
      <type>Double</type>
      <units>pint/day</units>
      <required>true</required>
      <model_dependent>false</model_dependent>
      <default_value>40</default_value>
    </argument>
    <argument>
      <name>dehumidifier_rh_setpoint</name>
      <display_name>Dehumidifier: Relative Humidity Setpoint</display_name>
      <description>The relative humidity setpoint of the dehumidifier.</description>
      <type>Double</type>
      <units>Frac</units>
      <required>true</required>
      <model_dependent>false</model_dependent>
      <default_value>0.5</default_value>
    </argument>
    <argument>
      <name>dehumidifier_fraction_dehumidification_load_served</name>
      <display_name>Dehumidifier: Fraction Dehumidification Load Served</display_name>
      <description>The dehumidification load served fraction of the dehumidifier.</description>
      <type>Double</type>
      <units>Frac</units>
      <required>true</required>
      <model_dependent>false</model_dependent>
      <default_value>1</default_value>
    </argument>
    <argument>
      <name>clothes_washer_present</name>
      <display_name>Clothes Washer: Present</display_name>
      <description>Whether there is a clothes washer present.</description>
      <type>Boolean</type>
      <required>true</required>
      <model_dependent>false</model_dependent>
      <default_value>true</default_value>
      <choices>
        <choice>
          <value>true</value>
          <display_name>true</display_name>
        </choice>
        <choice>
          <value>false</value>
          <display_name>false</display_name>
        </choice>
      </choices>
    </argument>
    <argument>
      <name>clothes_washer_location</name>
      <display_name>Clothes Washer: Location</display_name>
      <description>The space type for the clothes washer location. If not provided, the OS-HPXML default is used.</description>
      <type>Choice</type>
      <required>false</required>
      <model_dependent>false</model_dependent>
      <choices>
        <choice>
          <value>living space</value>
          <display_name>living space</display_name>
        </choice>
        <choice>
          <value>basement - conditioned</value>
          <display_name>basement - conditioned</display_name>
        </choice>
        <choice>
          <value>basement - unconditioned</value>
          <display_name>basement - unconditioned</display_name>
        </choice>
        <choice>
          <value>garage</value>
          <display_name>garage</display_name>
        </choice>
        <choice>
          <value>other housing unit</value>
          <display_name>other housing unit</display_name>
        </choice>
        <choice>
          <value>other heated space</value>
          <display_name>other heated space</display_name>
        </choice>
        <choice>
          <value>other multifamily buffer space</value>
          <display_name>other multifamily buffer space</display_name>
        </choice>
        <choice>
          <value>other non-freezing space</value>
          <display_name>other non-freezing space</display_name>
        </choice>
      </choices>
    </argument>
    <argument>
      <name>clothes_washer_efficiency_type</name>
      <display_name>Clothes Washer: Efficiency Type</display_name>
      <description>The efficiency type of the clothes washer.</description>
      <type>Choice</type>
      <required>true</required>
      <model_dependent>false</model_dependent>
      <default_value>IntegratedModifiedEnergyFactor</default_value>
      <choices>
        <choice>
          <value>ModifiedEnergyFactor</value>
          <display_name>ModifiedEnergyFactor</display_name>
        </choice>
        <choice>
          <value>IntegratedModifiedEnergyFactor</value>
          <display_name>IntegratedModifiedEnergyFactor</display_name>
        </choice>
      </choices>
    </argument>
    <argument>
      <name>clothes_washer_efficiency</name>
      <display_name>Clothes Washer: Efficiency</display_name>
      <description>The efficiency of the clothes washer. If not provided, the OS-HPXML default is used.</description>
      <type>Double</type>
      <units>ft^3/kWh-cyc</units>
      <required>false</required>
      <model_dependent>false</model_dependent>
    </argument>
    <argument>
      <name>clothes_washer_rated_annual_kwh</name>
      <display_name>Clothes Washer: Rated Annual Consumption</display_name>
      <description>The annual energy consumed by the clothes washer, as rated, obtained from the EnergyGuide label. This includes both the appliance electricity consumption and the energy required for water heating. If not provided, the OS-HPXML default is used.</description>
      <type>Double</type>
      <units>kWh/yr</units>
      <required>false</required>
      <model_dependent>false</model_dependent>
    </argument>
    <argument>
      <name>clothes_washer_label_electric_rate</name>
      <display_name>Clothes Washer: Label Electric Rate</display_name>
      <description>The annual energy consumed by the clothes washer, as rated, obtained from the EnergyGuide label. This includes both the appliance electricity consumption and the energy required for water heating. If not provided, the OS-HPXML default is used.</description>
      <type>Double</type>
      <units>$/kWh</units>
      <required>false</required>
      <model_dependent>false</model_dependent>
    </argument>
    <argument>
      <name>clothes_washer_label_gas_rate</name>
      <display_name>Clothes Washer: Label Gas Rate</display_name>
      <description>The annual energy consumed by the clothes washer, as rated, obtained from the EnergyGuide label. This includes both the appliance electricity consumption and the energy required for water heating. If not provided, the OS-HPXML default is used.</description>
      <type>Double</type>
      <units>$/therm</units>
      <required>false</required>
      <model_dependent>false</model_dependent>
    </argument>
    <argument>
      <name>clothes_washer_label_annual_gas_cost</name>
      <display_name>Clothes Washer: Label Annual Cost with Gas DHW</display_name>
      <description>The annual cost of using the system under test conditions. Input is obtained from the EnergyGuide label. If not provided, the OS-HPXML default is used.</description>
      <type>Double</type>
      <units>$</units>
      <required>false</required>
      <model_dependent>false</model_dependent>
    </argument>
    <argument>
      <name>clothes_washer_label_usage</name>
      <display_name>Clothes Washer: Label Usage</display_name>
      <description>The clothes washer loads per week. If not provided, the OS-HPXML default is used.</description>
      <type>Double</type>
      <units>cyc/wk</units>
      <required>false</required>
      <model_dependent>false</model_dependent>
    </argument>
    <argument>
      <name>clothes_washer_capacity</name>
      <display_name>Clothes Washer: Drum Volume</display_name>
      <description>Volume of the washer drum. Obtained from the EnergyStar website or the manufacturer's literature. If not provided, the OS-HPXML default is used.</description>
      <type>Double</type>
      <units>ft^3</units>
      <required>false</required>
      <model_dependent>false</model_dependent>
    </argument>
    <argument>
      <name>clothes_washer_usage_multiplier</name>
      <display_name>Clothes Washer: Usage Multiplier</display_name>
      <description>Multiplier on the clothes washer energy and hot water usage that can reflect, e.g., high/low usage occupants. If not provided, the OS-HPXML default is used.</description>
      <type>Double</type>
      <required>false</required>
      <model_dependent>false</model_dependent>
    </argument>
    <argument>
      <name>clothes_dryer_present</name>
      <display_name>Clothes Dryer: Present</display_name>
      <description>Whether there is a clothes dryer present.</description>
      <type>Boolean</type>
      <required>true</required>
      <model_dependent>false</model_dependent>
      <default_value>true</default_value>
      <choices>
        <choice>
          <value>true</value>
          <display_name>true</display_name>
        </choice>
        <choice>
          <value>false</value>
          <display_name>false</display_name>
        </choice>
      </choices>
    </argument>
    <argument>
      <name>clothes_dryer_location</name>
      <display_name>Clothes Dryer: Location</display_name>
      <description>The space type for the clothes dryer location. If not provided, the OS-HPXML default is used.</description>
      <type>Choice</type>
      <required>false</required>
      <model_dependent>false</model_dependent>
      <choices>
        <choice>
          <value>living space</value>
          <display_name>living space</display_name>
        </choice>
        <choice>
          <value>basement - conditioned</value>
          <display_name>basement - conditioned</display_name>
        </choice>
        <choice>
          <value>basement - unconditioned</value>
          <display_name>basement - unconditioned</display_name>
        </choice>
        <choice>
          <value>garage</value>
          <display_name>garage</display_name>
        </choice>
        <choice>
          <value>other housing unit</value>
          <display_name>other housing unit</display_name>
        </choice>
        <choice>
          <value>other heated space</value>
          <display_name>other heated space</display_name>
        </choice>
        <choice>
          <value>other multifamily buffer space</value>
          <display_name>other multifamily buffer space</display_name>
        </choice>
        <choice>
          <value>other non-freezing space</value>
          <display_name>other non-freezing space</display_name>
        </choice>
      </choices>
    </argument>
    <argument>
      <name>clothes_dryer_fuel_type</name>
      <display_name>Clothes Dryer: Fuel Type</display_name>
      <description>Type of fuel used by the clothes dryer.</description>
      <type>Choice</type>
      <required>true</required>
      <model_dependent>false</model_dependent>
      <default_value>natural gas</default_value>
      <choices>
        <choice>
          <value>electricity</value>
          <display_name>electricity</display_name>
        </choice>
        <choice>
          <value>natural gas</value>
          <display_name>natural gas</display_name>
        </choice>
        <choice>
          <value>fuel oil</value>
          <display_name>fuel oil</display_name>
        </choice>
        <choice>
          <value>propane</value>
          <display_name>propane</display_name>
        </choice>
        <choice>
          <value>wood</value>
          <display_name>wood</display_name>
        </choice>
        <choice>
          <value>coal</value>
          <display_name>coal</display_name>
        </choice>
      </choices>
    </argument>
    <argument>
      <name>clothes_dryer_efficiency_type</name>
      <display_name>Clothes Dryer: Efficiency Type</display_name>
      <description>The efficiency type of the clothes dryer.</description>
      <type>Choice</type>
      <required>true</required>
      <model_dependent>false</model_dependent>
      <default_value>CombinedEnergyFactor</default_value>
      <choices>
        <choice>
          <value>EnergyFactor</value>
          <display_name>EnergyFactor</display_name>
        </choice>
        <choice>
          <value>CombinedEnergyFactor</value>
          <display_name>CombinedEnergyFactor</display_name>
        </choice>
      </choices>
    </argument>
    <argument>
      <name>clothes_dryer_efficiency</name>
      <display_name>Clothes Dryer: Efficiency</display_name>
      <description>The efficiency of the clothes dryer. If not provided, the OS-HPXML default is used.</description>
      <type>Double</type>
      <units>lb/kWh</units>
      <required>false</required>
      <model_dependent>false</model_dependent>
    </argument>
    <argument>
      <name>clothes_dryer_vented_flow_rate</name>
      <display_name>Clothes Dryer: Vented Flow Rate</display_name>
      <description>The exhaust flow rate of the vented clothes dryer. If not provided, the OS-HPXML default is used.</description>
      <type>Double</type>
      <units>CFM</units>
      <required>false</required>
      <model_dependent>false</model_dependent>
    </argument>
    <argument>
      <name>clothes_dryer_usage_multiplier</name>
      <display_name>Clothes Dryer: Usage Multiplier</display_name>
      <description>Multiplier on the clothes dryer energy usage that can reflect, e.g., high/low usage occupants. If not provided, the OS-HPXML default is used.</description>
      <type>Double</type>
      <required>false</required>
      <model_dependent>false</model_dependent>
    </argument>
    <argument>
      <name>dishwasher_present</name>
      <display_name>Dishwasher: Present</display_name>
      <description>Whether there is a dishwasher present.</description>
      <type>Boolean</type>
      <required>true</required>
      <model_dependent>false</model_dependent>
      <default_value>true</default_value>
      <choices>
        <choice>
          <value>true</value>
          <display_name>true</display_name>
        </choice>
        <choice>
          <value>false</value>
          <display_name>false</display_name>
        </choice>
      </choices>
    </argument>
    <argument>
      <name>dishwasher_location</name>
      <display_name>Dishwasher: Location</display_name>
      <description>The space type for the dishwasher location. If not provided, the OS-HPXML default is used.</description>
      <type>Choice</type>
      <required>false</required>
      <model_dependent>false</model_dependent>
      <choices>
        <choice>
          <value>living space</value>
          <display_name>living space</display_name>
        </choice>
        <choice>
          <value>basement - conditioned</value>
          <display_name>basement - conditioned</display_name>
        </choice>
        <choice>
          <value>basement - unconditioned</value>
          <display_name>basement - unconditioned</display_name>
        </choice>
        <choice>
          <value>garage</value>
          <display_name>garage</display_name>
        </choice>
        <choice>
          <value>other housing unit</value>
          <display_name>other housing unit</display_name>
        </choice>
        <choice>
          <value>other heated space</value>
          <display_name>other heated space</display_name>
        </choice>
        <choice>
          <value>other multifamily buffer space</value>
          <display_name>other multifamily buffer space</display_name>
        </choice>
        <choice>
          <value>other non-freezing space</value>
          <display_name>other non-freezing space</display_name>
        </choice>
      </choices>
    </argument>
    <argument>
      <name>dishwasher_efficiency_type</name>
      <display_name>Dishwasher: Efficiency Type</display_name>
      <description>The efficiency type of dishwasher.</description>
      <type>Choice</type>
      <required>true</required>
      <model_dependent>false</model_dependent>
      <default_value>RatedAnnualkWh</default_value>
      <choices>
        <choice>
          <value>RatedAnnualkWh</value>
          <display_name>RatedAnnualkWh</display_name>
        </choice>
        <choice>
          <value>EnergyFactor</value>
          <display_name>EnergyFactor</display_name>
        </choice>
      </choices>
    </argument>
    <argument>
      <name>dishwasher_efficiency</name>
      <display_name>Dishwasher: Efficiency</display_name>
      <description>The efficiency of the dishwasher. If not provided, the OS-HPXML default is used.</description>
      <type>Double</type>
      <units>RatedAnnualkWh or EnergyFactor</units>
      <required>false</required>
      <model_dependent>false</model_dependent>
    </argument>
    <argument>
      <name>dishwasher_label_electric_rate</name>
      <display_name>Dishwasher: Label Electric Rate</display_name>
      <description>The label electric rate of the dishwasher. If not provided, the OS-HPXML default is used.</description>
      <type>Double</type>
      <units>$/kWh</units>
      <required>false</required>
      <model_dependent>false</model_dependent>
    </argument>
    <argument>
      <name>dishwasher_label_gas_rate</name>
      <display_name>Dishwasher: Label Gas Rate</display_name>
      <description>The label gas rate of the dishwasher. If not provided, the OS-HPXML default is used.</description>
      <type>Double</type>
      <units>$/therm</units>
      <required>false</required>
      <model_dependent>false</model_dependent>
    </argument>
    <argument>
      <name>dishwasher_label_annual_gas_cost</name>
      <display_name>Dishwasher: Label Annual Gas Cost</display_name>
      <description>The label annual gas cost of the dishwasher. If not provided, the OS-HPXML default is used.</description>
      <type>Double</type>
      <units>$</units>
      <required>false</required>
      <model_dependent>false</model_dependent>
    </argument>
    <argument>
      <name>dishwasher_label_usage</name>
      <display_name>Dishwasher: Label Usage</display_name>
      <description>The dishwasher loads per week. If not provided, the OS-HPXML default is used.</description>
      <type>Double</type>
      <units>cyc/wk</units>
      <required>false</required>
      <model_dependent>false</model_dependent>
    </argument>
    <argument>
      <name>dishwasher_place_setting_capacity</name>
      <display_name>Dishwasher: Number of Place Settings</display_name>
      <description>The number of place settings for the unit. Data obtained from manufacturer's literature. If not provided, the OS-HPXML default is used.</description>
      <type>Integer</type>
      <units>#</units>
      <required>false</required>
      <model_dependent>false</model_dependent>
    </argument>
    <argument>
      <name>dishwasher_usage_multiplier</name>
      <display_name>Dishwasher: Usage Multiplier</display_name>
      <description>Multiplier on the dishwasher energy usage that can reflect, e.g., high/low usage occupants. If not provided, the OS-HPXML default is used.</description>
      <type>Double</type>
      <required>false</required>
      <model_dependent>false</model_dependent>
    </argument>
    <argument>
      <name>refrigerator_present</name>
      <display_name>Refrigerator: Present</display_name>
      <description>Whether there is a refrigerator present.</description>
      <type>Boolean</type>
      <required>true</required>
      <model_dependent>false</model_dependent>
      <default_value>true</default_value>
      <choices>
        <choice>
          <value>true</value>
          <display_name>true</display_name>
        </choice>
        <choice>
          <value>false</value>
          <display_name>false</display_name>
        </choice>
      </choices>
    </argument>
    <argument>
      <name>refrigerator_location</name>
      <display_name>Refrigerator: Location</display_name>
      <description>The space type for the refrigerator location. If not provided, the OS-HPXML default is used.</description>
      <type>Choice</type>
      <required>false</required>
      <model_dependent>false</model_dependent>
      <choices>
        <choice>
          <value>living space</value>
          <display_name>living space</display_name>
        </choice>
        <choice>
          <value>basement - conditioned</value>
          <display_name>basement - conditioned</display_name>
        </choice>
        <choice>
          <value>basement - unconditioned</value>
          <display_name>basement - unconditioned</display_name>
        </choice>
        <choice>
          <value>garage</value>
          <display_name>garage</display_name>
        </choice>
        <choice>
          <value>other housing unit</value>
          <display_name>other housing unit</display_name>
        </choice>
        <choice>
          <value>other heated space</value>
          <display_name>other heated space</display_name>
        </choice>
        <choice>
          <value>other multifamily buffer space</value>
          <display_name>other multifamily buffer space</display_name>
        </choice>
        <choice>
          <value>other non-freezing space</value>
          <display_name>other non-freezing space</display_name>
        </choice>
      </choices>
    </argument>
    <argument>
      <name>refrigerator_rated_annual_kwh</name>
      <display_name>Refrigerator: Rated Annual Consumption</display_name>
      <description>The EnergyGuide rated annual energy consumption for a refrigerator. If not provided, the OS-HPXML default is used.</description>
      <type>Double</type>
      <units>kWh/yr</units>
      <required>false</required>
      <model_dependent>false</model_dependent>
    </argument>
    <argument>
      <name>refrigerator_usage_multiplier</name>
      <display_name>Refrigerator: Usage Multiplier</display_name>
      <description>Multiplier on the refrigerator energy usage that can reflect, e.g., high/low usage occupants. If not provided, the OS-HPXML default is used.</description>
      <type>Double</type>
      <required>false</required>
      <model_dependent>false</model_dependent>
    </argument>
    <argument>
      <name>extra_refrigerator_present</name>
      <display_name>Extra Refrigerator: Present</display_name>
      <description>Whether there is an extra refrigerator present.</description>
      <type>Boolean</type>
      <required>true</required>
      <model_dependent>false</model_dependent>
      <default_value>false</default_value>
      <choices>
        <choice>
          <value>true</value>
          <display_name>true</display_name>
        </choice>
        <choice>
          <value>false</value>
          <display_name>false</display_name>
        </choice>
      </choices>
    </argument>
    <argument>
      <name>extra_refrigerator_location</name>
      <display_name>Extra Refrigerator: Location</display_name>
      <description>The space type for the extra refrigerator location. If not provided, the OS-HPXML default is used.</description>
      <type>Choice</type>
      <required>false</required>
      <model_dependent>false</model_dependent>
      <choices>
        <choice>
          <value>living space</value>
          <display_name>living space</display_name>
        </choice>
        <choice>
          <value>basement - conditioned</value>
          <display_name>basement - conditioned</display_name>
        </choice>
        <choice>
          <value>basement - unconditioned</value>
          <display_name>basement - unconditioned</display_name>
        </choice>
        <choice>
          <value>garage</value>
          <display_name>garage</display_name>
        </choice>
        <choice>
          <value>other housing unit</value>
          <display_name>other housing unit</display_name>
        </choice>
        <choice>
          <value>other heated space</value>
          <display_name>other heated space</display_name>
        </choice>
        <choice>
          <value>other multifamily buffer space</value>
          <display_name>other multifamily buffer space</display_name>
        </choice>
        <choice>
          <value>other non-freezing space</value>
          <display_name>other non-freezing space</display_name>
        </choice>
      </choices>
    </argument>
    <argument>
      <name>extra_refrigerator_rated_annual_kwh</name>
      <display_name>Extra Refrigerator: Rated Annual Consumption</display_name>
      <description>The EnergyGuide rated annual energy consumption for an extra rrefrigerator. If not provided, the OS-HPXML default is used.</description>
      <type>Double</type>
      <units>kWh/yr</units>
      <required>false</required>
      <model_dependent>false</model_dependent>
    </argument>
    <argument>
      <name>extra_refrigerator_usage_multiplier</name>
      <display_name>Extra Refrigerator: Usage Multiplier</display_name>
      <description>Multiplier on the extra refrigerator energy usage that can reflect, e.g., high/low usage occupants. If not provided, the OS-HPXML default is used.</description>
      <type>Double</type>
      <required>false</required>
      <model_dependent>false</model_dependent>
    </argument>
    <argument>
      <name>freezer_present</name>
      <display_name>Freezer: Present</display_name>
      <description>Whether there is a freezer present.</description>
      <type>Boolean</type>
      <required>true</required>
      <model_dependent>false</model_dependent>
      <default_value>false</default_value>
      <choices>
        <choice>
          <value>true</value>
          <display_name>true</display_name>
        </choice>
        <choice>
          <value>false</value>
          <display_name>false</display_name>
        </choice>
      </choices>
    </argument>
    <argument>
      <name>freezer_location</name>
      <display_name>Freezer: Location</display_name>
      <description>The space type for the freezer location. If not provided, the OS-HPXML default is used.</description>
      <type>Choice</type>
      <required>false</required>
      <model_dependent>false</model_dependent>
      <choices>
        <choice>
          <value>living space</value>
          <display_name>living space</display_name>
        </choice>
        <choice>
          <value>basement - conditioned</value>
          <display_name>basement - conditioned</display_name>
        </choice>
        <choice>
          <value>basement - unconditioned</value>
          <display_name>basement - unconditioned</display_name>
        </choice>
        <choice>
          <value>garage</value>
          <display_name>garage</display_name>
        </choice>
        <choice>
          <value>other housing unit</value>
          <display_name>other housing unit</display_name>
        </choice>
        <choice>
          <value>other heated space</value>
          <display_name>other heated space</display_name>
        </choice>
        <choice>
          <value>other multifamily buffer space</value>
          <display_name>other multifamily buffer space</display_name>
        </choice>
        <choice>
          <value>other non-freezing space</value>
          <display_name>other non-freezing space</display_name>
        </choice>
      </choices>
    </argument>
    <argument>
      <name>freezer_rated_annual_kwh</name>
      <display_name>Freezer: Rated Annual Consumption</display_name>
      <description>The EnergyGuide rated annual energy consumption for a freezer. If not provided, the OS-HPXML default is used.</description>
      <type>Double</type>
      <units>kWh/yr</units>
      <required>false</required>
      <model_dependent>false</model_dependent>
    </argument>
    <argument>
      <name>freezer_usage_multiplier</name>
      <display_name>Freezer: Usage Multiplier</display_name>
      <description>Multiplier on the freezer energy usage that can reflect, e.g., high/low usage occupants. If not provided, the OS-HPXML default is used.</description>
      <type>Double</type>
      <required>false</required>
      <model_dependent>false</model_dependent>
    </argument>
    <argument>
      <name>cooking_range_oven_present</name>
      <display_name>Cooking Range/Oven: Present</display_name>
      <description>Whether there is a cooking range/oven present.</description>
      <type>Boolean</type>
      <required>true</required>
      <model_dependent>false</model_dependent>
      <default_value>true</default_value>
      <choices>
        <choice>
          <value>true</value>
          <display_name>true</display_name>
        </choice>
        <choice>
          <value>false</value>
          <display_name>false</display_name>
        </choice>
      </choices>
    </argument>
    <argument>
      <name>cooking_range_oven_location</name>
      <display_name>Cooking Range/Oven: Location</display_name>
      <description>The space type for the cooking range/oven location. If not provided, the OS-HPXML default is used.</description>
      <type>Choice</type>
      <required>false</required>
      <model_dependent>false</model_dependent>
      <choices>
        <choice>
          <value>living space</value>
          <display_name>living space</display_name>
        </choice>
        <choice>
          <value>basement - conditioned</value>
          <display_name>basement - conditioned</display_name>
        </choice>
        <choice>
          <value>basement - unconditioned</value>
          <display_name>basement - unconditioned</display_name>
        </choice>
        <choice>
          <value>garage</value>
          <display_name>garage</display_name>
        </choice>
        <choice>
          <value>other housing unit</value>
          <display_name>other housing unit</display_name>
        </choice>
        <choice>
          <value>other heated space</value>
          <display_name>other heated space</display_name>
        </choice>
        <choice>
          <value>other multifamily buffer space</value>
          <display_name>other multifamily buffer space</display_name>
        </choice>
        <choice>
          <value>other non-freezing space</value>
          <display_name>other non-freezing space</display_name>
        </choice>
      </choices>
    </argument>
    <argument>
      <name>cooking_range_oven_fuel_type</name>
      <display_name>Cooking Range/Oven: Fuel Type</display_name>
      <description>Type of fuel used by the cooking range/oven.</description>
      <type>Choice</type>
      <required>true</required>
      <model_dependent>false</model_dependent>
      <default_value>natural gas</default_value>
      <choices>
        <choice>
          <value>electricity</value>
          <display_name>electricity</display_name>
        </choice>
        <choice>
          <value>natural gas</value>
          <display_name>natural gas</display_name>
        </choice>
        <choice>
          <value>fuel oil</value>
          <display_name>fuel oil</display_name>
        </choice>
        <choice>
          <value>propane</value>
          <display_name>propane</display_name>
        </choice>
        <choice>
          <value>wood</value>
          <display_name>wood</display_name>
        </choice>
        <choice>
          <value>coal</value>
          <display_name>coal</display_name>
        </choice>
      </choices>
    </argument>
    <argument>
      <name>cooking_range_oven_is_induction</name>
      <display_name>Cooking Range/Oven: Is Induction</display_name>
      <description>Whether the cooking range is induction. If not provided, the OS-HPXML default is used.</description>
      <type>Boolean</type>
      <required>false</required>
      <model_dependent>false</model_dependent>
      <choices>
        <choice>
          <value>true</value>
          <display_name>true</display_name>
        </choice>
        <choice>
          <value>false</value>
          <display_name>false</display_name>
        </choice>
      </choices>
    </argument>
    <argument>
      <name>cooking_range_oven_is_convection</name>
      <display_name>Cooking Range/Oven: Is Convection</display_name>
      <description>Whether the oven is convection. If not provided, the OS-HPXML default is used.</description>
      <type>Boolean</type>
      <required>false</required>
      <model_dependent>false</model_dependent>
      <choices>
        <choice>
          <value>true</value>
          <display_name>true</display_name>
        </choice>
        <choice>
          <value>false</value>
          <display_name>false</display_name>
        </choice>
      </choices>
    </argument>
    <argument>
      <name>cooking_range_oven_usage_multiplier</name>
      <display_name>Cooking Range/Oven: Usage Multiplier</display_name>
      <description>Multiplier on the cooking range/oven energy usage that can reflect, e.g., high/low usage occupants. If not provided, the OS-HPXML default is used.</description>
      <type>Double</type>
      <required>false</required>
      <model_dependent>false</model_dependent>
    </argument>
    <argument>
      <name>ceiling_fan_present</name>
      <display_name>Ceiling Fan: Present</display_name>
      <description>Whether there are any ceiling fans.</description>
      <type>Boolean</type>
      <required>true</required>
      <model_dependent>false</model_dependent>
      <default_value>true</default_value>
      <choices>
        <choice>
          <value>true</value>
          <display_name>true</display_name>
        </choice>
        <choice>
          <value>false</value>
          <display_name>false</display_name>
        </choice>
      </choices>
    </argument>
    <argument>
      <name>ceiling_fan_efficiency</name>
      <display_name>Ceiling Fan: Efficiency</display_name>
      <description>The efficiency rating of the ceiling fan(s) at medium speed. If not provided, the OS-HPXML default is used.</description>
      <type>Double</type>
      <units>CFM/W</units>
      <required>false</required>
      <model_dependent>false</model_dependent>
    </argument>
    <argument>
      <name>ceiling_fan_quantity</name>
      <display_name>Ceiling Fan: Quantity</display_name>
      <description>Total number of ceiling fans. If not provided, the OS-HPXML default is used.</description>
      <type>Integer</type>
      <units>#</units>
      <required>false</required>
      <model_dependent>false</model_dependent>
    </argument>
    <argument>
      <name>ceiling_fan_cooling_setpoint_temp_offset</name>
      <display_name>Ceiling Fan: Cooling Setpoint Temperature Offset</display_name>
      <description>The cooling setpoint temperature offset during months when the ceiling fans are operating. Only applies if ceiling fan quantity is greater than zero. If not provided, the OS-HPXML default is used.</description>
      <type>Double</type>
      <units>deg-F</units>
      <required>false</required>
      <model_dependent>false</model_dependent>
    </argument>
    <argument>
      <name>misc_plug_loads_television_present</name>
      <display_name>Misc Plug Loads: Television Present</display_name>
      <description>Whether there are televisions.</description>
      <type>Boolean</type>
      <required>true</required>
      <model_dependent>false</model_dependent>
      <default_value>true</default_value>
      <choices>
        <choice>
          <value>true</value>
          <display_name>true</display_name>
        </choice>
        <choice>
          <value>false</value>
          <display_name>false</display_name>
        </choice>
      </choices>
    </argument>
    <argument>
      <name>misc_plug_loads_television_annual_kwh</name>
      <display_name>Misc Plug Loads: Television Annual kWh</display_name>
      <description>The annual energy consumption of the television plug loads. If not provided, the OS-HPXML default is used.</description>
      <type>Double</type>
      <units>kWh/yr</units>
      <required>false</required>
      <model_dependent>false</model_dependent>
    </argument>
    <argument>
      <name>misc_plug_loads_television_usage_multiplier</name>
      <display_name>Misc Plug Loads: Television Usage Multiplier</display_name>
      <description>Multiplier on the television energy usage that can reflect, e.g., high/low usage occupants. If not provided, the OS-HPXML default is used.</description>
      <type>Double</type>
      <required>false</required>
      <model_dependent>false</model_dependent>
    </argument>
    <argument>
      <name>misc_plug_loads_other_annual_kwh</name>
      <display_name>Misc Plug Loads: Other Annual kWh</display_name>
      <description>The annual energy consumption of the other residual plug loads. If not provided, the OS-HPXML default is used.</description>
      <type>Double</type>
      <units>kWh/yr</units>
      <required>false</required>
      <model_dependent>false</model_dependent>
    </argument>
    <argument>
      <name>misc_plug_loads_other_frac_sensible</name>
      <display_name>Misc Plug Loads: Other Sensible Fraction</display_name>
      <description>Fraction of other residual plug loads' internal gains that are sensible. If not provided, the OS-HPXML default is used.</description>
      <type>Double</type>
      <units>Frac</units>
      <required>false</required>
      <model_dependent>false</model_dependent>
    </argument>
    <argument>
      <name>misc_plug_loads_other_frac_latent</name>
      <display_name>Misc Plug Loads: Other Latent Fraction</display_name>
      <description>Fraction of other residual plug loads' internal gains that are latent. If not provided, the OS-HPXML default is used.</description>
      <type>Double</type>
      <units>Frac</units>
      <required>false</required>
      <model_dependent>false</model_dependent>
    </argument>
    <argument>
      <name>misc_plug_loads_other_usage_multiplier</name>
      <display_name>Misc Plug Loads: Other Usage Multiplier</display_name>
      <description>Multiplier on the other energy usage that can reflect, e.g., high/low usage occupants. If not provided, the OS-HPXML default is used.</description>
      <type>Double</type>
      <required>false</required>
      <model_dependent>false</model_dependent>
    </argument>
    <argument>
      <name>misc_plug_loads_well_pump_present</name>
      <display_name>Misc Plug Loads: Well Pump Present</display_name>
      <description>Whether there is a well pump.</description>
      <type>Boolean</type>
      <required>true</required>
      <model_dependent>false</model_dependent>
      <default_value>false</default_value>
      <choices>
        <choice>
          <value>true</value>
          <display_name>true</display_name>
        </choice>
        <choice>
          <value>false</value>
          <display_name>false</display_name>
        </choice>
      </choices>
    </argument>
    <argument>
      <name>misc_plug_loads_well_pump_annual_kwh</name>
      <display_name>Misc Plug Loads: Well Pump Annual kWh</display_name>
      <description>The annual energy consumption of the well pump plug loads. If not provided, the OS-HPXML default is used.</description>
      <type>Double</type>
      <units>kWh/yr</units>
      <required>false</required>
      <model_dependent>false</model_dependent>
    </argument>
    <argument>
      <name>misc_plug_loads_well_pump_usage_multiplier</name>
      <display_name>Misc Plug Loads: Well Pump Usage Multiplier</display_name>
      <description>Multiplier on the well pump energy usage that can reflect, e.g., high/low usage occupants. If not provided, the OS-HPXML default is used.</description>
      <type>Double</type>
      <required>false</required>
      <model_dependent>false</model_dependent>
    </argument>
    <argument>
      <name>misc_plug_loads_vehicle_present</name>
      <display_name>Misc Plug Loads: Vehicle Present</display_name>
      <description>Whether there is an electric vehicle.</description>
      <type>Boolean</type>
      <required>true</required>
      <model_dependent>false</model_dependent>
      <default_value>false</default_value>
      <choices>
        <choice>
          <value>true</value>
          <display_name>true</display_name>
        </choice>
        <choice>
          <value>false</value>
          <display_name>false</display_name>
        </choice>
      </choices>
    </argument>
    <argument>
      <name>misc_plug_loads_vehicle_annual_kwh</name>
      <display_name>Misc Plug Loads: Vehicle Annual kWh</display_name>
      <description>The annual energy consumption of the electric vehicle plug loads. If not provided, the OS-HPXML default is used.</description>
      <type>Double</type>
      <units>kWh/yr</units>
      <required>false</required>
      <model_dependent>false</model_dependent>
    </argument>
    <argument>
      <name>misc_plug_loads_vehicle_usage_multiplier</name>
      <display_name>Misc Plug Loads: Vehicle Usage Multiplier</display_name>
      <description>Multiplier on the electric vehicle energy usage that can reflect, e.g., high/low usage occupants. If not provided, the OS-HPXML default is used.</description>
      <type>Double</type>
      <required>false</required>
      <model_dependent>false</model_dependent>
    </argument>
    <argument>
      <name>misc_fuel_loads_grill_present</name>
      <display_name>Misc Fuel Loads: Grill Present</display_name>
      <description>Whether there is a fuel loads grill.</description>
      <type>Boolean</type>
      <required>true</required>
      <model_dependent>false</model_dependent>
      <default_value>false</default_value>
      <choices>
        <choice>
          <value>true</value>
          <display_name>true</display_name>
        </choice>
        <choice>
          <value>false</value>
          <display_name>false</display_name>
        </choice>
      </choices>
    </argument>
    <argument>
      <name>misc_fuel_loads_grill_fuel_type</name>
      <display_name>Misc Fuel Loads: Grill Fuel Type</display_name>
      <description>The fuel type of the fuel loads grill.</description>
      <type>Choice</type>
      <required>true</required>
      <model_dependent>false</model_dependent>
      <default_value>natural gas</default_value>
      <choices>
        <choice>
          <value>natural gas</value>
          <display_name>natural gas</display_name>
        </choice>
        <choice>
          <value>fuel oil</value>
          <display_name>fuel oil</display_name>
        </choice>
        <choice>
          <value>propane</value>
          <display_name>propane</display_name>
        </choice>
        <choice>
          <value>wood</value>
          <display_name>wood</display_name>
        </choice>
        <choice>
          <value>wood pellets</value>
          <display_name>wood pellets</display_name>
        </choice>
      </choices>
    </argument>
    <argument>
      <name>misc_fuel_loads_grill_annual_therm</name>
      <display_name>Misc Fuel Loads: Grill Annual therm</display_name>
      <description>The annual energy consumption of the fuel loads grill. If not provided, the OS-HPXML default is used.</description>
      <type>Double</type>
      <units>therm/yr</units>
      <required>false</required>
      <model_dependent>false</model_dependent>
    </argument>
    <argument>
      <name>misc_fuel_loads_grill_usage_multiplier</name>
      <display_name>Misc Fuel Loads: Grill Usage Multiplier</display_name>
      <description>Multiplier on the fuel loads grill energy usage that can reflect, e.g., high/low usage occupants. If not provided, the OS-HPXML default is used.</description>
      <type>Double</type>
      <required>false</required>
      <model_dependent>false</model_dependent>
    </argument>
    <argument>
      <name>misc_fuel_loads_lighting_present</name>
      <display_name>Misc Fuel Loads: Lighting Present</display_name>
      <description>Whether there is fuel loads lighting.</description>
      <type>Boolean</type>
      <required>true</required>
      <model_dependent>false</model_dependent>
      <default_value>false</default_value>
      <choices>
        <choice>
          <value>true</value>
          <display_name>true</display_name>
        </choice>
        <choice>
          <value>false</value>
          <display_name>false</display_name>
        </choice>
      </choices>
    </argument>
    <argument>
      <name>misc_fuel_loads_lighting_fuel_type</name>
      <display_name>Misc Fuel Loads: Lighting Fuel Type</display_name>
      <description>The fuel type of the fuel loads lighting.</description>
      <type>Choice</type>
      <required>true</required>
      <model_dependent>false</model_dependent>
      <default_value>natural gas</default_value>
      <choices>
        <choice>
          <value>natural gas</value>
          <display_name>natural gas</display_name>
        </choice>
        <choice>
          <value>fuel oil</value>
          <display_name>fuel oil</display_name>
        </choice>
        <choice>
          <value>propane</value>
          <display_name>propane</display_name>
        </choice>
        <choice>
          <value>wood</value>
          <display_name>wood</display_name>
        </choice>
        <choice>
          <value>wood pellets</value>
          <display_name>wood pellets</display_name>
        </choice>
      </choices>
    </argument>
    <argument>
      <name>misc_fuel_loads_lighting_annual_therm</name>
      <display_name>Misc Fuel Loads: Lighting Annual therm</display_name>
      <description>The annual energy consumption of the fuel loads lighting. If not provided, the OS-HPXML default is used.</description>
      <type>Double</type>
      <units>therm/yr</units>
      <required>false</required>
      <model_dependent>false</model_dependent>
    </argument>
    <argument>
      <name>misc_fuel_loads_lighting_usage_multiplier</name>
      <display_name>Misc Fuel Loads: Lighting Usage Multiplier</display_name>
      <description>Multiplier on the fuel loads lighting energy usage that can reflect, e.g., high/low usage occupants. If not provided, the OS-HPXML default is used.</description>
      <type>Double</type>
      <required>false</required>
      <model_dependent>false</model_dependent>
    </argument>
    <argument>
      <name>misc_fuel_loads_fireplace_present</name>
      <display_name>Misc Fuel Loads: Fireplace Present</display_name>
      <description>Whether there is fuel loads fireplace.</description>
      <type>Boolean</type>
      <required>true</required>
      <model_dependent>false</model_dependent>
      <default_value>false</default_value>
      <choices>
        <choice>
          <value>true</value>
          <display_name>true</display_name>
        </choice>
        <choice>
          <value>false</value>
          <display_name>false</display_name>
        </choice>
      </choices>
    </argument>
    <argument>
      <name>misc_fuel_loads_fireplace_fuel_type</name>
      <display_name>Misc Fuel Loads: Fireplace Fuel Type</display_name>
      <description>The fuel type of the fuel loads fireplace.</description>
      <type>Choice</type>
      <required>true</required>
      <model_dependent>false</model_dependent>
      <default_value>natural gas</default_value>
      <choices>
        <choice>
          <value>natural gas</value>
          <display_name>natural gas</display_name>
        </choice>
        <choice>
          <value>fuel oil</value>
          <display_name>fuel oil</display_name>
        </choice>
        <choice>
          <value>propane</value>
          <display_name>propane</display_name>
        </choice>
        <choice>
          <value>wood</value>
          <display_name>wood</display_name>
        </choice>
        <choice>
          <value>wood pellets</value>
          <display_name>wood pellets</display_name>
        </choice>
      </choices>
    </argument>
    <argument>
      <name>misc_fuel_loads_fireplace_annual_therm</name>
      <display_name>Misc Fuel Loads: Fireplace Annual therm</display_name>
      <description>The annual energy consumption of the fuel loads fireplace. If not provided, the OS-HPXML default is used.</description>
      <type>Double</type>
      <units>therm/yr</units>
      <required>false</required>
      <model_dependent>false</model_dependent>
    </argument>
    <argument>
      <name>misc_fuel_loads_fireplace_frac_sensible</name>
      <display_name>Misc Fuel Loads: Fireplace Sensible Fraction</display_name>
      <description>Fraction of fireplace residual fuel loads' internal gains that are sensible. If not provided, the OS-HPXML default is used.</description>
      <type>Double</type>
      <units>Frac</units>
      <required>false</required>
      <model_dependent>false</model_dependent>
    </argument>
    <argument>
      <name>misc_fuel_loads_fireplace_frac_latent</name>
      <display_name>Misc Fuel Loads: Fireplace Latent Fraction</display_name>
      <description>Fraction of fireplace residual fuel loads' internal gains that are latent. If not provided, the OS-HPXML default is used.</description>
      <type>Double</type>
      <units>Frac</units>
      <required>false</required>
      <model_dependent>false</model_dependent>
    </argument>
    <argument>
      <name>misc_fuel_loads_fireplace_usage_multiplier</name>
      <display_name>Misc Fuel Loads: Fireplace Usage Multiplier</display_name>
      <description>Multiplier on the fuel loads fireplace energy usage that can reflect, e.g., high/low usage occupants. If not provided, the OS-HPXML default is used.</description>
      <type>Double</type>
      <required>false</required>
      <model_dependent>false</model_dependent>
    </argument>
    <argument>
      <name>pool_present</name>
      <display_name>Pool: Present</display_name>
      <description>Whether there is a pool.</description>
      <type>Boolean</type>
      <required>true</required>
      <model_dependent>false</model_dependent>
      <default_value>false</default_value>
      <choices>
        <choice>
          <value>true</value>
          <display_name>true</display_name>
        </choice>
        <choice>
          <value>false</value>
          <display_name>false</display_name>
        </choice>
      </choices>
    </argument>
    <argument>
      <name>pool_pump_annual_kwh</name>
      <display_name>Pool: Pump Annual kWh</display_name>
      <description>The annual energy consumption of the pool pump. If not provided, the OS-HPXML default is used.</description>
      <type>Double</type>
      <units>kWh/yr</units>
      <required>false</required>
      <model_dependent>false</model_dependent>
    </argument>
    <argument>
      <name>pool_pump_usage_multiplier</name>
      <display_name>Pool: Pump Usage Multiplier</display_name>
      <description>Multiplier on the pool pump energy usage that can reflect, e.g., high/low usage occupants. If not provided, the OS-HPXML default is used.</description>
      <type>Double</type>
      <required>false</required>
      <model_dependent>false</model_dependent>
    </argument>
    <argument>
      <name>pool_heater_type</name>
      <display_name>Pool: Heater Type</display_name>
      <description>The type of pool heater. Use 'none' if there is no pool heater.</description>
      <type>Choice</type>
      <required>true</required>
      <model_dependent>false</model_dependent>
      <default_value>none</default_value>
      <choices>
        <choice>
          <value>none</value>
          <display_name>none</display_name>
        </choice>
        <choice>
          <value>electric resistance</value>
          <display_name>electric resistance</display_name>
        </choice>
        <choice>
          <value>gas fired</value>
          <display_name>gas fired</display_name>
        </choice>
        <choice>
          <value>heat pump</value>
          <display_name>heat pump</display_name>
        </choice>
      </choices>
    </argument>
    <argument>
      <name>pool_heater_annual_kwh</name>
      <display_name>Pool: Heater Annual kWh</display_name>
      <description>The annual energy consumption of the electric resistance pool heater. If not provided, the OS-HPXML default is used.</description>
      <type>Double</type>
      <units>kWh/yr</units>
      <required>false</required>
      <model_dependent>false</model_dependent>
    </argument>
    <argument>
      <name>pool_heater_annual_therm</name>
      <display_name>Pool: Heater Annual therm</display_name>
      <description>The annual energy consumption of the gas fired pool heater. If not provided, the OS-HPXML default is used.</description>
      <type>Double</type>
      <units>therm/yr</units>
      <required>false</required>
      <model_dependent>false</model_dependent>
    </argument>
    <argument>
      <name>pool_heater_usage_multiplier</name>
      <display_name>Pool: Heater Usage Multiplier</display_name>
      <description>Multiplier on the pool heater energy usage that can reflect, e.g., high/low usage occupants. If not provided, the OS-HPXML default is used.</description>
      <type>Double</type>
      <required>false</required>
      <model_dependent>false</model_dependent>
    </argument>
    <argument>
      <name>hot_tub_present</name>
      <display_name>Hot Tub: Present</display_name>
      <description>Whether there is a hot tub.</description>
      <type>Boolean</type>
      <required>true</required>
      <model_dependent>false</model_dependent>
      <default_value>false</default_value>
      <choices>
        <choice>
          <value>true</value>
          <display_name>true</display_name>
        </choice>
        <choice>
          <value>false</value>
          <display_name>false</display_name>
        </choice>
      </choices>
    </argument>
    <argument>
      <name>hot_tub_pump_annual_kwh</name>
      <display_name>Hot Tub: Pump Annual kWh</display_name>
      <description>The annual energy consumption of the hot tub pump. If not provided, the OS-HPXML default is used.</description>
      <type>Double</type>
      <units>kWh/yr</units>
      <required>false</required>
      <model_dependent>false</model_dependent>
    </argument>
    <argument>
      <name>hot_tub_pump_usage_multiplier</name>
      <display_name>Hot Tub: Pump Usage Multiplier</display_name>
      <description>Multiplier on the hot tub pump energy usage that can reflect, e.g., high/low usage occupants. If not provided, the OS-HPXML default is used.</description>
      <type>Double</type>
      <required>false</required>
      <model_dependent>false</model_dependent>
    </argument>
    <argument>
      <name>hot_tub_heater_type</name>
      <display_name>Hot Tub: Heater Type</display_name>
      <description>The type of hot tub heater. Use 'none' if there is no hot tub heater.</description>
      <type>Choice</type>
      <required>true</required>
      <model_dependent>false</model_dependent>
      <default_value>none</default_value>
      <choices>
        <choice>
          <value>none</value>
          <display_name>none</display_name>
        </choice>
        <choice>
          <value>electric resistance</value>
          <display_name>electric resistance</display_name>
        </choice>
        <choice>
          <value>gas fired</value>
          <display_name>gas fired</display_name>
        </choice>
        <choice>
          <value>heat pump</value>
          <display_name>heat pump</display_name>
        </choice>
      </choices>
    </argument>
    <argument>
      <name>hot_tub_heater_annual_kwh</name>
      <display_name>Hot Tub: Heater Annual kWh</display_name>
      <description>The annual energy consumption of the electric resistance hot tub heater. If not provided, the OS-HPXML default is used.</description>
      <type>Double</type>
      <units>kWh/yr</units>
      <required>false</required>
      <model_dependent>false</model_dependent>
    </argument>
    <argument>
      <name>hot_tub_heater_annual_therm</name>
      <display_name>Hot Tub: Heater Annual therm</display_name>
      <description>The annual energy consumption of the gas fired hot tub heater. If not provided, the OS-HPXML default is used.</description>
      <type>Double</type>
      <units>therm/yr</units>
      <required>false</required>
      <model_dependent>false</model_dependent>
    </argument>
    <argument>
      <name>hot_tub_heater_usage_multiplier</name>
      <display_name>Hot Tub: Heater Usage Multiplier</display_name>
      <description>Multiplier on the hot tub heater energy usage that can reflect, e.g., high/low usage occupants. If not provided, the OS-HPXML default is used.</description>
      <type>Double</type>
      <required>false</required>
      <model_dependent>false</model_dependent>
    </argument>
    <argument>
      <name>emissions_scenario_names</name>
      <display_name>Emissions: Scenario Names</display_name>
      <description>Names of emissions scenarios. If multiple scenarios, use a comma-separated list. If not provided, no emissions scenarios are calculated.</description>
      <type>String</type>
      <required>false</required>
      <model_dependent>false</model_dependent>
    </argument>
    <argument>
      <name>emissions_types</name>
      <display_name>Emissions: Types</display_name>
      <description>Types of emissions (e.g., CO2e, NOx, etc.). If multiple scenarios, use a comma-separated list.</description>
      <type>String</type>
      <required>false</required>
      <model_dependent>false</model_dependent>
    </argument>
    <argument>
      <name>emissions_electricity_units</name>
      <display_name>Emissions: Electricity Units</display_name>
      <description>Electricity emissions factors units. If multiple scenarios, use a comma-separated list. Only lb/MWh and kg/MWh are allowed.</description>
      <type>String</type>
      <required>false</required>
      <model_dependent>false</model_dependent>
    </argument>
    <argument>
      <name>emissions_electricity_values_or_filepaths</name>
      <display_name>Emissions: Electricity Values or File Paths</display_name>
      <description>Electricity emissions factors values, specified as either an annual factor or an absolute/relative path to a file with hourly factors. If multiple scenarios, use a comma-separated list.</description>
      <type>String</type>
      <required>false</required>
      <model_dependent>false</model_dependent>
    </argument>
    <argument>
      <name>emissions_electricity_number_of_header_rows</name>
      <display_name>Emissions: Electricity Files Number of Header Rows</display_name>
      <description>The number of header rows in the electricity emissions factor file. Only applies when an electricity filepath is used. If multiple scenarios, use a comma-separated list.</description>
      <type>String</type>
      <required>false</required>
      <model_dependent>false</model_dependent>
    </argument>
    <argument>
      <name>emissions_electricity_column_numbers</name>
      <display_name>Emissions: Electricity Files Column Numbers</display_name>
      <description>The column number in the electricity emissions factor file. Only applies when an electricity filepath is used. If multiple scenarios, use a comma-separated list.</description>
      <type>String</type>
      <required>false</required>
      <model_dependent>false</model_dependent>
    </argument>
    <argument>
      <name>emissions_fossil_fuel_units</name>
      <display_name>Emissions: Fossil Fuel Units</display_name>
      <description>Fossil fuel emissions factors units. If multiple scenarios, use a comma-separated list. Only lb/MBtu and kg/MBtu are allowed.</description>
      <type>String</type>
      <required>false</required>
      <model_dependent>false</model_dependent>
    </argument>
    <argument>
      <name>emissions_natural_gas_values</name>
      <display_name>Emissions: Natural Gas Values</display_name>
      <description>Natural gas emissions factors values, specified as an annual factor. If multiple scenarios, use a comma-separated list.</description>
      <type>String</type>
      <required>false</required>
      <model_dependent>false</model_dependent>
    </argument>
    <argument>
      <name>emissions_propane_values</name>
      <display_name>Emissions: Propane Values</display_name>
      <description>Propane emissions factors values, specified as an annual factor. If multiple scenarios, use a comma-separated list.</description>
      <type>String</type>
      <required>false</required>
      <model_dependent>false</model_dependent>
    </argument>
    <argument>
      <name>emissions_fuel_oil_values</name>
      <display_name>Emissions: Fuel Oil Values</display_name>
      <description>Fuel oil emissions factors values, specified as an annual factor. If multiple scenarios, use a comma-separated list.</description>
      <type>String</type>
      <required>false</required>
      <model_dependent>false</model_dependent>
    </argument>
    <argument>
      <name>emissions_coal_values</name>
      <display_name>Emissions: Coal Values</display_name>
      <description>Coal emissions factors values, specified as an annual factor. If multiple scenarios, use a comma-separated list.</description>
      <type>String</type>
      <required>false</required>
      <model_dependent>false</model_dependent>
    </argument>
    <argument>
      <name>emissions_wood_values</name>
      <display_name>Emissions: Wood Values</display_name>
      <description>Wood emissions factors values, specified as an annual factor. If multiple scenarios, use a comma-separated list.</description>
      <type>String</type>
      <required>false</required>
      <model_dependent>false</model_dependent>
    </argument>
    <argument>
      <name>emissions_wood_pellets_values</name>
      <display_name>Emissions: Wood Pellets Values</display_name>
      <description>Wood pellets emissions factors values, specified as an annual factor. If multiple scenarios, use a comma-separated list.</description>
      <type>String</type>
      <required>false</required>
      <model_dependent>false</model_dependent>
    </argument>
    <argument>
      <name>utility_bill_scenario_names</name>
      <display_name>Utility Bills: Scenario Names</display_name>
      <description>Names of utility bill scenarios. If multiple scenarios, use a comma-separated list. If not provided, no utility bills scenarios are calculated.</description>
      <type>String</type>
      <required>false</required>
      <model_dependent>false</model_dependent>
    </argument>
    <argument>
      <name>utility_bill_electricity_filepaths</name>
      <display_name>Utility Bills: Electricity File Paths</display_name>
      <description>Electricity tariff file specified as an absolute/relative path to a file with utility rate structure information. Tariff file must be formatted to OpenEI API version 7. If multiple scenarios, use a comma-separated list.</description>
      <type>String</type>
      <required>false</required>
      <model_dependent>false</model_dependent>
    </argument>
    <argument>
      <name>utility_bill_electricity_fixed_charges</name>
      <display_name>Utility Bills: Electricity Fixed Charges</display_name>
      <description>Electricity utility bill monthly fixed charges. If multiple scenarios, use a comma-separated list.</description>
      <type>String</type>
      <required>false</required>
      <model_dependent>false</model_dependent>
    </argument>
    <argument>
      <name>utility_bill_natural_gas_fixed_charges</name>
      <display_name>Utility Bills: Natural Gas Fixed Charges</display_name>
      <description>Natural gas utility bill monthly fixed charges. If multiple scenarios, use a comma-separated list.</description>
      <type>String</type>
      <required>false</required>
      <model_dependent>false</model_dependent>
    </argument>
    <argument>
      <name>utility_bill_propane_fixed_charges</name>
      <display_name>Utility Bills: Propane Fixed Charges</display_name>
      <description>Propane utility bill monthly fixed charges. If multiple scenarios, use a comma-separated list.</description>
      <type>String</type>
      <required>false</required>
      <model_dependent>false</model_dependent>
    </argument>
    <argument>
      <name>utility_bill_fuel_oil_fixed_charges</name>
      <display_name>Utility Bills: Fuel Oil Fixed Charges</display_name>
      <description>Fuel oil utility bill monthly fixed charges. If multiple scenarios, use a comma-separated list.</description>
      <type>String</type>
      <required>false</required>
      <model_dependent>false</model_dependent>
    </argument>
    <argument>
      <name>utility_bill_coal_fixed_charges</name>
      <display_name>Utility Bills: Coal Fixed Charges</display_name>
      <description>Coal utility bill monthly fixed charges. If multiple scenarios, use a comma-separated list.</description>
      <type>String</type>
      <required>false</required>
      <model_dependent>false</model_dependent>
    </argument>
    <argument>
      <name>utility_bill_wood_fixed_charges</name>
      <display_name>Utility Bills: Wood Fixed Charges</display_name>
      <description>Wood utility bill monthly fixed charges. If multiple scenarios, use a comma-separated list.</description>
      <type>String</type>
      <required>false</required>
      <model_dependent>false</model_dependent>
    </argument>
    <argument>
      <name>utility_bill_wood_pellets_fixed_charges</name>
      <display_name>Utility Bills: Wood Pellets Fixed Charges</display_name>
      <description>Wood pellets utility bill monthly fixed charges. If multiple scenarios, use a comma-separated list.</description>
      <type>String</type>
      <required>false</required>
      <model_dependent>false</model_dependent>
    </argument>
    <argument>
      <name>utility_bill_electricity_marginal_rates</name>
      <display_name>Utility Bills: Electricity Marginal Rates</display_name>
      <description>Electricity utility bill marginal rates. If multiple scenarios, use a comma-separated list.</description>
      <type>String</type>
      <required>false</required>
      <model_dependent>false</model_dependent>
    </argument>
    <argument>
      <name>utility_bill_natural_gas_marginal_rates</name>
      <display_name>Utility Bills: Natural Gas Marginal Rates</display_name>
      <description>Natural gas utility bill marginal rates. If multiple scenarios, use a comma-separated list.</description>
      <type>String</type>
      <required>false</required>
      <model_dependent>false</model_dependent>
    </argument>
    <argument>
      <name>utility_bill_propane_marginal_rates</name>
      <display_name>Utility Bills: Propane Marginal Rates</display_name>
      <description>Propane utility bill marginal rates. If multiple scenarios, use a comma-separated list.</description>
      <type>String</type>
      <required>false</required>
      <model_dependent>false</model_dependent>
    </argument>
    <argument>
      <name>utility_bill_fuel_oil_marginal_rates</name>
      <display_name>Utility Bills: Fuel Oil Marginal Rates</display_name>
      <description>Fuel oil utility bill marginal rates. If multiple scenarios, use a comma-separated list.</description>
      <type>String</type>
      <required>false</required>
      <model_dependent>false</model_dependent>
    </argument>
    <argument>
      <name>utility_bill_coal_marginal_rates</name>
      <display_name>Utility Bills: Coal Marginal Rates</display_name>
      <description>Coal utility bill marginal rates. If multiple scenarios, use a comma-separated list.</description>
      <type>String</type>
      <required>false</required>
      <model_dependent>false</model_dependent>
    </argument>
    <argument>
      <name>utility_bill_wood_marginal_rates</name>
      <display_name>Utility Bills: Wood Marginal Rates</display_name>
      <description>Wood utility bill marginal rates. If multiple scenarios, use a comma-separated list.</description>
      <type>String</type>
      <required>false</required>
      <model_dependent>false</model_dependent>
    </argument>
    <argument>
      <name>utility_bill_wood_pellets_marginal_rates</name>
      <display_name>Utility Bills: Wood Pellets Marginal Rates</display_name>
      <description>Wood pellets utility bill marginal rates. If multiple scenarios, use a comma-separated list.</description>
      <type>String</type>
      <required>false</required>
      <model_dependent>false</model_dependent>
    </argument>
    <argument>
      <name>utility_bill_pv_compensation_types</name>
      <display_name>Utility Bills: PV Compensation Types</display_name>
      <description>Utility bill PV compensation types. If multiple scenarios, use a comma-separated list.</description>
      <type>String</type>
      <required>false</required>
      <model_dependent>false</model_dependent>
    </argument>
    <argument>
      <name>utility_bill_pv_net_metering_annual_excess_sellback_rate_types</name>
      <display_name>Utility Bills: PV Net Metering Annual Excess Sellback Rate Types</display_name>
      <description>Utility bill PV net metering annual excess sellback rate types. Only applies if the PV compensation type is 'NetMetering'. If multiple scenarios, use a comma-separated list.</description>
      <type>String</type>
      <required>false</required>
      <model_dependent>false</model_dependent>
    </argument>
    <argument>
      <name>utility_bill_pv_net_metering_annual_excess_sellback_rates</name>
      <display_name>Utility Bills: PV Net Metering Annual Excess Sellback Rates</display_name>
      <description>Utility bill PV net metering annual excess sellback rates. Only applies if the PV compensation type is 'NetMetering' and the PV annual excess sellback rate type is 'User-Specified'. If multiple scenarios, use a comma-separated list.</description>
      <type>String</type>
      <required>false</required>
      <model_dependent>false</model_dependent>
    </argument>
    <argument>
      <name>utility_bill_pv_feed_in_tariff_rates</name>
      <display_name>Utility Bills: PV Feed-In Tariff Rates</display_name>
      <description>Utility bill PV annual full/gross feed-in tariff rates. Only applies if the PV compensation type is 'FeedInTariff'. If multiple scenarios, use a comma-separated list.</description>
      <type>String</type>
      <required>false</required>
      <model_dependent>false</model_dependent>
    </argument>
    <argument>
      <name>utility_bill_pv_monthly_grid_connection_fee_units</name>
      <display_name>Utility Bills: PV Monthly Grid Connection Fee Units</display_name>
      <description>Utility bill PV monthly grid connection fee units. If multiple scenarios, use a comma-separated list.</description>
      <type>String</type>
      <required>false</required>
      <model_dependent>false</model_dependent>
    </argument>
    <argument>
      <name>utility_bill_pv_monthly_grid_connection_fees</name>
      <display_name>Utility Bills: PV Monthly Grid Connection Fees</display_name>
      <description>Utility bill PV monthly grid connection fees. If multiple scenarios, use a comma-separated list.</description>
      <type>String</type>
      <required>false</required>
      <model_dependent>false</model_dependent>
    </argument>
    <argument>
      <name>additional_properties</name>
      <display_name>Additional Properties</display_name>
      <description>Additional properties specified as key-value pairs (i.e., key=value). If multiple additional properties, use a |-separated list. For example, 'LowIncome=false|Remodeled|Description=2-story home in Denver'. These properties will be stored in the HPXML file under /HPXML/SoftwareInfo/extension/AdditionalProperties.</description>
      <type>String</type>
      <required>false</required>
      <model_dependent>false</model_dependent>
    </argument>
    <argument>
      <name>combine_like_surfaces</name>
      <display_name>Combine like surfaces?</display_name>
      <description>If true, combines like surfaces to simplify the HPXML file generated.</description>
      <type>Boolean</type>
      <required>false</required>
      <model_dependent>false</model_dependent>
      <default_value>false</default_value>
      <choices>
        <choice>
          <value>true</value>
          <display_name>true</display_name>
        </choice>
        <choice>
          <value>false</value>
          <display_name>false</display_name>
        </choice>
      </choices>
    </argument>
    <argument>
      <name>apply_defaults</name>
      <display_name>Apply Default Values?</display_name>
      <description>If true, applies OS-HPXML default values to the HPXML output file. Setting to true will also force validation of the HPXML output file before applying OS-HPXML default values.</description>
      <type>Boolean</type>
      <required>false</required>
      <model_dependent>false</model_dependent>
      <default_value>false</default_value>
      <choices>
        <choice>
          <value>true</value>
          <display_name>true</display_name>
        </choice>
        <choice>
          <value>false</value>
          <display_name>false</display_name>
        </choice>
      </choices>
    </argument>
    <argument>
      <name>apply_validation</name>
      <display_name>Apply Validation?</display_name>
      <description>If true, validates the HPXML output file. Set to false for faster performance. Note that validation is not needed if the HPXML file will be validated downstream (e.g., via the HPXMLtoOpenStudio measure).</description>
      <type>Boolean</type>
      <required>false</required>
      <model_dependent>false</model_dependent>
      <default_value>false</default_value>
      <choices>
        <choice>
          <value>true</value>
          <display_name>true</display_name>
        </choice>
        <choice>
          <value>false</value>
          <display_name>false</display_name>
        </choice>
      </choices>
    </argument>
  </arguments>
  <outputs />
  <provenances />
  <tags>
    <tag>Whole Building.Space Types</tag>
  </tags>
  <attributes>
    <attribute>
      <name>Measure Type</name>
      <value>ModelMeasure</value>
      <datatype>string</datatype>
    </attribute>
  </attributes>
  <files>
    <file>
      <version>
        <software_program>OpenStudio</software_program>
        <identifier>2.9.0</identifier>
        <min_compatible>2.9.0</min_compatible>
      </version>
      <filename>measure.rb</filename>
      <filetype>rb</filetype>
      <usage_type>script</usage_type>
      <checksum>EA8FF0EC</checksum>
    </file>
    <file>
      <filename>geometry.rb</filename>
      <filetype>rb</filetype>
      <usage_type>resource</usage_type>
      <checksum>E8F9FEA0</checksum>
    </file>
    <file>
      <filename>build_residential_hpxml_test.rb</filename>
      <filetype>rb</filetype>
      <usage_type>test</usage_type>
      <checksum>80767566</checksum>
    </file>
<<<<<<< HEAD
    <file>
      <version>
        <software_program>OpenStudio</software_program>
        <identifier>2.9.0</identifier>
        <min_compatible>2.9.0</min_compatible>
      </version>
      <filename>measure.rb</filename>
      <filetype>rb</filetype>
      <usage_type>script</usage_type>
      <checksum>D4FEC418</checksum>
    </file>
=======
>>>>>>> ed91076b
  </files>
</measure><|MERGE_RESOLUTION|>--- conflicted
+++ resolved
@@ -3,13 +3,8 @@
   <schema_version>3.1</schema_version>
   <name>build_residential_hpxml</name>
   <uid>a13a8983-2b01-4930-8af2-42030b6e4233</uid>
-<<<<<<< HEAD
-  <version_id>d37a1ccb-2c59-4bcb-aa22-528baa5c3caa</version_id>
-  <version_modified>20230522T170353Z</version_modified>
-=======
-  <version_id>e97d4c3c-ce8e-41c4-b697-63e067d85913</version_id>
-  <version_modified>2023-06-16T20:47:11Z</version_modified>
->>>>>>> ed91076b
+  <version_id>00ed5382-fabf-4514-8432-bd3b5d30c582</version_id>
+  <version_modified>2023-06-23T14:53:35Z</version_modified>
   <xml_checksum>2C38F48B</xml_checksum>
   <class_name>BuildResidentialHPXML</class_name>
   <display_name>HPXML Builder</display_name>
@@ -6693,7 +6688,7 @@
       <filename>measure.rb</filename>
       <filetype>rb</filetype>
       <usage_type>script</usage_type>
-      <checksum>EA8FF0EC</checksum>
+      <checksum>FF2A706E</checksum>
     </file>
     <file>
       <filename>geometry.rb</filename>
@@ -6707,19 +6702,5 @@
       <usage_type>test</usage_type>
       <checksum>80767566</checksum>
     </file>
-<<<<<<< HEAD
-    <file>
-      <version>
-        <software_program>OpenStudio</software_program>
-        <identifier>2.9.0</identifier>
-        <min_compatible>2.9.0</min_compatible>
-      </version>
-      <filename>measure.rb</filename>
-      <filetype>rb</filetype>
-      <usage_type>script</usage_type>
-      <checksum>D4FEC418</checksum>
-    </file>
-=======
->>>>>>> ed91076b
   </files>
 </measure>